:orphan:

# Release 0.38.0-dev (development release)

<h3>New features since last release</h3>

* A new method `process_density_matrix` has been added to the `ProbabilityMP` and `DensityMatrixMP`
  classes, allowing for more efficient handling of quantum density matrices, particularly with batch
  processing support. This method simplifies the calculation of probabilities from quantum states
  represented as density matrices.
  [(#5830)](https://github.com/PennyLaneAI/pennylane/pull/5830)

* Resolved the bug in `qml.ThermalRelaxationError` where there was a typo from `tq` to `tg`.
  [(#5988)](https://github.com/PennyLaneAI/pennylane/issues/5988)

* The `qml.PrepSelPrep` template is added. The template implements a block-encoding of a linear
  combination of unitaries.
  [(#5756)](https://github.com/PennyLaneAI/pennylane/pull/5756)
  [(#5987)](https://github.com/PennyLaneAI/pennylane/pull/5987)

* A new `qml.from_qiskit_noise` method now allows one to convert a Qiskit ``NoiseModel`` to a
  PennyLane ``NoiseModel`` via the Pennylane-Qiskit plugin.
  [(#5996)](https://github.com/PennyLaneAI/pennylane/pull/5996)

* A new function `qml.registers` has been added, enabling the creation of registers, which are implemented as a dictionary of `Wires` instances.
  [(#5957)](https://github.com/PennyLaneAI/pennylane/pull/5957)

* The `split_to_single_terms` transform is added. This transform splits expectation values of sums
  into multiple single-term measurements on a single tape, providing better support for simulators
  that can handle non-commuting observables but don't natively support multi-term observables.
  [(#5884)](https://github.com/PennyLaneAI/pennylane/pull/5884)

* `SProd.terms` now flattens out the terms if the base is a multi-term observable.
  [(#5885)](https://github.com/PennyLaneAI/pennylane/pull/5885)

* A new method `to_mat` has been added to the `FermiWord` and `FermiSentence` classes, which allows
  computing the matrix representation of these Fermi operators.
  [(#5920)](https://github.com/PennyLaneAI/pennylane/pull/5920)

* New functionality has been added to natively support exponential extrapolation when using the `mitigate_with_zne`. This allows
  users to have more control over the error mitigation protocol without needing to add further dependencies.
  [(#5972)](https://github.com/PennyLaneAI/pennylane/pull/5972)

<h3>Improvements 🛠</h3>

<<<<<<< HEAD
* `QNGOptimizer` now supports functions with multiple arguments, updating each argument independently.
  [(#5926)](https://github.com/PennyLaneAI/pennylane/pull/5926)
=======
* `qml.for_loop` can now be captured into plxpr.
  [(#6041)](https://github.com/PennyLaneAI/pennylane/pull/6041)

* Removed `semantic_version` from the list of required packages in PennyLane. 
  [(#5836)](https://github.com/PennyLaneAI/pennylane/pull/5836)

* During experimental program capture, the qnode can now use closure variables.
  [(#6052)](https://github.com/PennyLaneAI/pennylane/pull/6052)

* `GlobalPhase` now supports parameter broadcasting.
  [(#5923)](https://github.com/PennyLaneAI/pennylane/pull/5923)

* `qml.devices.LegacyDeviceFacade` has been added to map the legacy devices to the new
  device interface.
  [(#5927)](https://github.com/PennyLaneAI/pennylane/pull/5927)

* Added the `compute_sparse_matrix` method for `qml.ops.qubit.BasisStateProjector`.
  [(#5790)](https://github.com/PennyLaneAI/pennylane/pull/5790)

* `StateMP.process_state` defines rules in `cast_to_complex` for complex casting, avoiding a superfluous state vector copy in Lightning simulations
  [(#5995)](https://github.com/PennyLaneAI/pennylane/pull/5995)

* Port the fast `apply_operation` implementation of `PauliZ` to `PhaseShift`, `S` and `T`.
  [(#5876)](https://github.com/PennyLaneAI/pennylane/pull/5876)

* `qml.UCCSD` now accepts an additional optional argument, `n_repeats`, which defines the number of
  times the UCCSD template is repeated. This can improve the accuracy of the template by reducing
  the Trotter error but would result in deeper circuits.
  [(#5801)](https://github.com/PennyLaneAI/pennylane/pull/5801)

* `QuantumScript.hash` is now cached, leading to performance improvements.
  [(#5919)](https://github.com/PennyLaneAI/pennylane/pull/5919)

* Applying `adjoint` and `ctrl` to a quantum function can now be captured into plxpr.
  Furthermore, the `qml.cond` function can be captured into plxpr. 
  [(#5966)](https://github.com/PennyLaneAI/pennylane/pull/5966)
  [(#5967)](https://github.com/PennyLaneAI/pennylane/pull/5967)
  [(#5999)](https://github.com/PennyLaneAI/pennylane/pull/5999)

* Set operations are now supported by Wires.
  [(#5983)](https://github.com/PennyLaneAI/pennylane/pull/5983)

* `qml.dynamic_one_shot` now supports circuits using the `"tensorflow"` interface.
  [(#5973)](https://github.com/PennyLaneAI/pennylane/pull/5973)

* The representation for `Wires` has now changed to be more copy-paste friendly.
  [(#5958)](https://github.com/PennyLaneAI/pennylane/pull/5958)

* Observable validation for `default.qubit` is now based on execution mode (analytic vs. finite shots) and measurement type (sample measurement vs. state measurement).
  [(#5890)](https://github.com/PennyLaneAI/pennylane/pull/5890)

* Molecules and Hamiltonians can now be constructed for all the elements present in the periodic table.
  [(#5821)](https://github.com/PennyLaneAI/pennylane/pull/5821)

* `qml.for_loop` and `qml.while_loop` now fallback to standard Python control
  flow if `@qjit` is not present, allowing the same code to work with and without
  `@qjit` without any rewrites.
  [(#6014)](https://github.com/PennyLaneAI/pennylane/pull/6014)

  ```python
  dev = qml.device("lightning.qubit", wires=3)

  @qml.qnode(dev)
  def circuit(x, n):

      @qml.for_loop(0, n, 1)
      def init_state(i):
          qml.Hadamard(wires=i)

      init_state()

      @qml.for_loop(0, n, 1)
      def apply_operations(i, x):
          qml.RX(x, wires=i)

          @qml.for_loop(i + 1, n, 1)
          def inner(j):
              qml.CRY(x**2, [i, j])

          inner()
          return jnp.sin(x)

      apply_operations(x)
      return qml.probs()
  ```

  ```pycon
  >>> print(qml.draw(circuit)(0.5, 3))
  0: ──H──RX(0.50)─╭●────────╭●──────────────────────────────────────┤  Probs
  1: ──H───────────╰RY(0.25)─│──────────RX(0.48)─╭●──────────────────┤  Probs
  2: ──H─────────────────────╰RY(0.25)───────────╰RY(0.23)──RX(0.46)─┤  Probs
  >>> circuit(0.5, 3)
  array([0.125     , 0.125     , 0.09949758, 0.15050242, 0.07594666,
       0.11917543, 0.08942104, 0.21545687])
  >>> qml.qjit(circuit)(0.5, 3)
  Array([0.125     , 0.125     , 0.09949758, 0.15050242, 0.07594666,
       0.11917543, 0.08942104, 0.21545687], dtype=float64)
  ```

* If the conditional does not include a mid-circuit measurement, then `qml.cond`
  will automatically evaluate conditionals using standard Python control flow.
  [(#6016)](https://github.com/PennyLaneAI/pennylane/pull/6016)

  This allows `qml.cond` to be used to represent a wider range of conditionals:

  ```python
  dev = qml.device("default.qubit", wires=1)

  @qml.qnode(dev)
  def circuit(x):
      c = qml.cond(x > 2.7, qml.RX, qml.RZ)
      c(x, wires=0)
      return qml.probs(wires=0)
  ```

  ```pycon
  >>> print(qml.draw(circuit)(3.8))
  0: ──RX(3.80)─┤  Probs
  >>> print(qml.draw(circuit)(0.54))
  0: ──RZ(0.54)─┤  Probs
  ```

* The `qubit_observable` function is modified to return an ascending wire order for molecular 
  Hamiltonians.
  [(#5950)](https://github.com/PennyLaneAI/pennylane/pull/5950)

* The `CNOT` operator no longer decomposes to itself. Instead, it raises a `qml.DecompositionUndefinedError`.
  [(#6039)](https://github.com/PennyLaneAI/pennylane/pull/6039)

<h4>Community contributions 🥳</h4>

* `DefaultQutritMixed` readout error has been added using parameters `readout_relaxation_probs` and 
  `readout_misclassification_probs` on the `default.qutrit.mixed` device. These parameters add a `~.QutritAmplitudeDamping`  and a `~.TritFlip` channel, respectively,
  after measurement diagonalization. The amplitude damping error represents the potential for
  relaxation to occur during longer measurements. The trit flip error represents misclassification during readout.
  [(#5842)](https://github.com/PennyLaneAI/pennylane/pull/5842)
>>>>>>> 4d574a9e

<h3>Breaking changes 💔</h3>

* `GlobalPhase` is considered non-differentiable with tape transforms.
  As a consequence, `qml.gradients.finite_diff` and `qml.gradients.spsa_grad` no longer
  support differentiation of `GlobalPhase` with state-based outputs.
  [(#5620)](https://github.com/PennyLaneAI/pennylane/pull/5620) 

* The `CircuitGraph.graph` rustworkx graph now stores indices into the circuit as the node labels,
  instead of the operator/ measurement itself.  This allows the same operator to occur multiple times in
  the circuit.
  [(#5907)](https://github.com/PennyLaneAI/pennylane/pull/5907)

* `queue_idx` attribute has been removed from the `Operator`, `CompositeOp`, and `SymbolicOp` classes.
  [(#6005)](https://github.com/PennyLaneAI/pennylane/pull/6005)

* `qml.from_qasm` no longer removes measurements from the QASM code. Use 
  `measurements=[]` to remove measurements from the original circuit.
  [(#5982)](https://github.com/PennyLaneAI/pennylane/pull/5982)

* `qml.transforms.map_batch_transform` has been removed, since transforms can be applied directly to a batch of tapes.
  See :func:`~.pennylane.transform` for more information.
  [(#5981)](https://github.com/PennyLaneAI/pennylane/pull/5981)

* `QuantumScript.interface` has been removed.
  [(#5980)](https://github.com/PennyLaneAI/pennylane/pull/5980)

<h3>Deprecations 👋</h3>

* The `decomp_depth` argument in `qml.device` has been deprecated.
  [(#6026)](https://github.com/PennyLaneAI/pennylane/pull/6026)

* The `max_expansion` argument in `qml.QNode` has been deprecated.
  [(#6026)](https://github.com/PennyLaneAI/pennylane/pull/6026)

* The `expansion_strategy` attribute in the `QNode` class is deprecated.
  [(#5989)](https://github.com/PennyLaneAI/pennylane/pull/5989)

* The `expansion_strategy` argument has been deprecated in all of `qml.draw`, `qml.draw_mpl`, and `qml.specs`.
  The `level` argument should be used instead.
  [(#5989)](https://github.com/PennyLaneAI/pennylane/pull/5989)

* `Operator.expand` has been deprecated. Users should simply use `qml.tape.QuantumScript(op.decomposition())`
  for equivalent behaviour.
  [(#5994)](https://github.com/PennyLaneAI/pennylane/pull/5994)

* `pennylane.transforms.sum_expand` and `pennylane.transforms.hamiltonian_expand` have been deprecated.
  Users should instead use `pennylane.transforms.split_non_commuting` for equivalent behaviour.
  [(#6003)](https://github.com/PennyLaneAI/pennylane/pull/6003)

* The `expand_fn` argument in `qml.execute` has been deprecated.
  Instead, please create a `qml.transforms.core.TransformProgram` with the desired preprocessing and pass it to the `transform_program` argument of `qml.execute`.
  [(#5984)](https://github.com/PennyLaneAI/pennylane/pull/5984)

* The `max_expansion` argument in `qml.execute` has been deprecated.
  Instead, please use `qml.devices.preprocess.decompose` with the desired expansion level, add it to a `TransformProgram` and pass it to the `transform_program` argument of `qml.execute`.
  [(#5984)](https://github.com/PennyLaneAI/pennylane/pull/5984)

* The `override_shots` argument in `qml.execute` is deprecated.
  Instead, please add the shots to the `QuantumTape`'s to be executed.
  [(#5984)](https://github.com/PennyLaneAI/pennylane/pull/5984)

* The `device_batch_transform` argument in `qml.execute` is deprecated.
  Instead, please create a `qml.transforms.core.TransformProgram` with the desired preprocessing and pass it to the `transform_program` argument of `qml.execute`.
  [(#5984)](https://github.com/PennyLaneAI/pennylane/pull/5984)

* `pennylane.qinfo.classical_fisher` and `pennylane.qinfo.quantum_fisher` have been deprecated.
  Instead, use `pennylane.gradients.classical_fisher` and `pennylane.gradients.quantum_fisher`.
  [(#5985)](https://github.com/PennyLaneAI/pennylane/pull/5985)

* The legacy devices `default.qubit.{autograd,torch,tf,jax,legacy}` are deprecated.
  Instead, use `default.qubit` as it now supports backpropagation through the several backends.
  [(#5997)](https://github.com/PennyLaneAI/pennylane/pull/5997)

* The logic for internally switching a device for a different backpropagation
  compatible device is now deprecated, as it was in place for the deprecated
  `default.qubit.legacy`.
  [(#6032)](https://github.com/PennyLaneAI/pennylane/pull/6032)

<h3>Documentation 📝</h3>

* Improves the docstring for `QuantumScript.expand` and `qml.tape.tape.expand_tape`.
  [(#5974)](https://github.com/PennyLaneAI/pennylane/pull/5974)

<h3>Bug fixes 🐛</h3>

* `qml.GlobalPhase` and `qml.I` can now be captured when acting on no wires.
  [(#6060)](https://github.com/PennyLaneAI/pennylane/pull/6060)

* Fix `jax.grad` + `jax.jit` not working for `AmplitudeEmbedding`, `StatePrep` and `MottonenStatePreparation`.
  [(#5620)](https://github.com/PennyLaneAI/pennylane/pull/5620) 

* Fix a bug where the global phase returned by `one_qubit_decomposition` gained a broadcasting dimension.
  [(#5923)](https://github.com/PennyLaneAI/pennylane/pull/5923)

* Fixed a bug in `qml.SPSAOptimizer` that ignored keyword arguments in the objective function.
  [(#6027)](https://github.com/PennyLaneAI/pennylane/pull/6027)

* `dynamic_one_shot` was broken for old-API devices since `override_shots` was deprecated.
  [(#6024)](https://github.com/PennyLaneAI/pennylane/pull/6024)

* `CircuitGraph` can now handle circuits with the same operation instance occuring multiple times.
  [(#5907)](https://github.com/PennyLaneAI/pennylane/pull/5907)

* `qml.QSVT` is updated to store wire order correctly.
  [(#5959)](https://github.com/PennyLaneAI/pennylane/pull/5959)

* `qml.devices.qubit.measure_with_samples` now returns the correct result if the provided measurements
  contain sum of operators acting on the same wire.
  [(#5978)](https://github.com/PennyLaneAI/pennylane/pull/5978)

* `qml.AmplitudeEmbedding` has better support for features using low precision integer data types.
[(#5969)](https://github.com/PennyLaneAI/pennylane/pull/5969)

* Jacobian shape is fixed for measurements with dimension in `qml.gradients.vjp.compute_vjp_single`.
[(5986)](https://github.com/PennyLaneAI/pennylane/pull/5986)

* `qml.lie_closure` works with sums of Paulis.
  [(#6023)](https://github.com/PennyLaneAI/pennylane/pull/6023)

<h3>Contributors ✍️</h3>

This release contains contributions from (in alphabetical order):

<<<<<<< HEAD
Yushao Chen,
=======
Tarun Kumar Allamsetty,
Guillermo Alonso,
Utkarsh Azad,
Gabriel Bottrill,
Ahmed Darwish,
Astral Cai,
Yushao Chen,
Ahmed Darwish,
Maja Franz,
Lillian M. A. Frederiksen,
Pietropaolo Frisoni,
Emiliano Godinez,
Austin Huang,
Renke Huang,
Josh Izaac,
Soran Jahangiri,
Korbinian Kottmann,
Christina Lee,
William Maxwell,
Vincent Michaud-Rioux,
Anurav Modak,
Mudit Pandey,
Erik Schultheis,
nate stemen,
>>>>>>> 4d574a9e
David Wierichs,<|MERGE_RESOLUTION|>--- conflicted
+++ resolved
@@ -43,10 +43,9 @@
 
 <h3>Improvements 🛠</h3>
 
-<<<<<<< HEAD
 * `QNGOptimizer` now supports functions with multiple arguments, updating each argument independently.
   [(#5926)](https://github.com/PennyLaneAI/pennylane/pull/5926)
-=======
+
 * `qml.for_loop` can now be captured into plxpr.
   [(#6041)](https://github.com/PennyLaneAI/pennylane/pull/6041)
 
@@ -183,7 +182,6 @@
   after measurement diagonalization. The amplitude damping error represents the potential for
   relaxation to occur during longer measurements. The trit flip error represents misclassification during readout.
   [(#5842)](https://github.com/PennyLaneAI/pennylane/pull/5842)
->>>>>>> 4d574a9e
 
 <h3>Breaking changes 💔</h3>
 
@@ -308,9 +306,6 @@
 
 This release contains contributions from (in alphabetical order):
 
-<<<<<<< HEAD
-Yushao Chen,
-=======
 Tarun Kumar Allamsetty,
 Guillermo Alonso,
 Utkarsh Azad,
@@ -335,5 +330,4 @@
 Mudit Pandey,
 Erik Schultheis,
 nate stemen,
->>>>>>> 4d574a9e
 David Wierichs,