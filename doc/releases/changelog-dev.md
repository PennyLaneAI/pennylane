--- conflicted
+++ resolved
@@ -32,16 +32,14 @@
 * `QuantumScript.hash` is now cached, leading to performance improvements.
   [(#5919)](https://github.com/PennyLaneAI/pennylane/pull/5919)
 
-<<<<<<< HEAD
 * Set operations are now supported by Wires.
   [(#5983)](https://github.com/PennyLaneAI/pennylane/pull/5983)
-=======
+
 * The representation for `Wires` has now changed to be more copy-paste friendly.
   [(#5958)](https://github.com/PennyLaneAI/pennylane/pull/5958)
   
 * Observable validation for `default.qubit` is now based on execution mode (analytic vs. finite shots) and measurement type (sample measurement vs. state measurement).
   [(#5890)](https://github.com/PennyLaneAI/pennylane/pull/5890)
->>>>>>> 48eef6c1
 
 <h3>Breaking changes 💔</h3>
 
