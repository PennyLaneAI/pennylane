--- conflicted
+++ resolved
@@ -86,12 +86,9 @@
 This release contains contributions from (in alphabetical order):
 
 Abhishek Abhishek,
-<<<<<<< HEAD
 Utkarsh Azad,
-=======
 Pablo Antonio Moreno Casares,
 Christina Lee,
->>>>>>> 4d726c5d
 Isaac De Vlugt,
 Korbinian Kottmann,
 Matthew Silverman.