:orphan:

# Release 0.31.0-dev (development release)

<h3>New features since last release</h3>

<h3>Improvements 🛠</h3>

* Accelerate Jordan-Wigner transforms caching Pauli gate objects.
  [(4046)](https://github.com/PennyLaneAI/pennylane/pull/4046)

* The `qchem.molecular_hamiltonian` function is upgraded to support custom wires for constructing
  differentiable Hamiltonians. The zero imaginary component of the Hamiltonian coefficients are
  removed.
  [(4050)](https://github.com/PennyLaneAI/pennylane/pull/4050)
  [(4094)](https://github.com/PennyLaneAI/pennylane/pull/4094)

* An error is now raised by `qchem.molecular_hamiltonian` when the `dhf` method is used for an 
  open-shell system. This duplicates a similar error in `qchem.Molecule` but makes it easier to
  inform the users that the `pyscf` backend can be used for open-shell calculations.
  [(4058)](https://github.com/PennyLaneAI/pennylane/pull/4058)

* Added a `shots` property to `QuantumScript`. This will allow shots to be tied to executions instead of devices more
  concretely.
  [(#4067)](https://github.com/PennyLaneAI/pennylane/pull/4067)
  [(#4103)](https://github.com/PennyLaneAI/pennylane/pull/4103)
  [(#4106)](https://github.com/PennyLaneAI/pennylane/pull/4106)
  [(#4112)](https://github.com/PennyLaneAI/pennylane/pull/4112)

* Integrated `QuantumScript.shots` with `QNode` so that shots are placed on the `QuantumScript`
  during `QNode` construction.
  [(#4110)](https://github.com/PennyLaneAI/pennylane/pull/4110)

* `qml.specs` is compatible with custom operations that have `depth` bigger than 1.
  [(#4033)](https://github.com/PennyLaneAI/pennylane/pull/4033)

* `qml.Tracker` when used with `default.qubit` or `null.qubit` devices, will track resources of the quantum circuit.
  [#(4045)](https://github.com/PennyLaneAI/pennylane/pull/4045)
<<<<<<< HEAD
  [(#4110)](https://github.com/PennyLaneAI/pennylane/pull/4110)
=======
>>>>>>> b568abf5

* `qml.prod` now accepts a single qfunc input for creating new `Prod` operators.
  [(#4011)](https://github.com/PennyLaneAI/pennylane/pull/4011)

* Added `__repr__` and `__str__` methods to the `Shots` class.
  [(#4081)](https://github.com/PennyLaneAI/pennylane/pull/4081)

* Added `__eq__` and `__hash__` methods to the `Shots` class.
  [(#4082)](https://github.com/PennyLaneAI/pennylane/pull/4082)

* Added a function `measure_with_samples` that returns a sample-based measurement result given a state
  [(#4083)](https://github.com/PennyLaneAI/pennylane/pull/4083)
  [(#4093)](https://github.com/PennyLaneAI/pennylane/pull/4093)

* Wrap all objects being queued in an `AnnotatedQueue` so that `AnnotatedQueue` is not dependent on
  the hash of any operators/measurement processes.
  [(#4087)](https://github.com/PennyLaneAI/pennylane/pull/4087)

* Support for adjoint differentiation has been added to the `DefaultQubit2` device.
  [(#4037)](https://github.com/PennyLaneAI/pennylane/pull/4037)

* Support for sample-based measurements has been added to the `DefaultQubit2` device.
  [(#4105)](https://github.com/PennyLaneAI/pennylane/pull/4105)
  [(#4114)](https://github.com/PennyLaneAI/pennylane/pull/4114)

* Added a `dense` keyword to `ParametrizedEvolution` that allows forcing dense or sparse matrices.
  [(#4079)](https://github.com/PennyLaneAI/pennylane/pull/4079)
  [(#4095)](https://github.com/PennyLaneAI/pennylane/pull/4095)

* `qml.devices.ExecutionConfig` no longer has a `shots` property, as it is now on the `QuantumScript`.  It now has a `use_device_gradient` property. `ExecutionConfig.grad_on_execution = None` indicates a request for `"best"`, instead of a string.
[(#4102)](https://github.com/PennyLaneAI/pennylane/pull/4102)

* `DefaultQubit2.preprocess` now returns a new `ExecutionConfig` object with decisions for `gradient_method`,
  `use_device_gradient`, and `grad_on_execution`.
  [(#4102)](https://github.com/PennyLaneAI/pennylane/pull/4102)


<h3>Breaking changes 💔</h3>

* The experimental Device interface `qml.devices.experimental.Device` now requires that the `preprocess` method
  also returns an `ExecutionConfig` object. This allows the device to choose what `"best"` means for various
  hyperparameters like `gradient_method` and `grad_on_execution`.
  [(#4007)](https://github.com/PennyLaneAI/pennylane/pull/4007)
  [(#4102)](https://github.com/PennyLaneAI/pennylane/pull/4102)

* Gradient transforms with Jax do not support `argnum` anymore,  `argnums` needs to be used.
  [(#4076)](https://github.com/PennyLaneAI/pennylane/pull/4076)

* `pennylane.collections`, `pennylane.op_sum`, and `pennylane.utils.sparse_hamiltonian` are removed.

<h3>Deprecations 👋</h3>

<h3>Documentation 📝</h3>

* The description of `mult` in the `qchem.Molecule` docstring now correctly states the value
  of `mult` that is supported.
  [(4058)](https://github.com/PennyLaneAI/pennylane/pull/4058)

<h3>Bug fixes 🐛</h3>

* Removes a patch in `interfaces/autograd.py` that checks for the `strawberryfields.gbs` device.  That device
  is pinned to PennyLane <= v0.29.0, so that patch is no longer necessary.

<h3>Contributors ✍️</h3>

This release contains contributions from (in alphabetical order):

Isaac De Vlugt,
Soran Jahangiri,
Edward Jiang,
Korbinian Kottmann
Christina Lee,
Vincent Michaud-Rioux,
Romain Moyard,
Mudit Pandey,
Matthew Silverman,
Jay Soni.<|MERGE_RESOLUTION|>--- conflicted
+++ resolved
@@ -36,10 +36,7 @@
 
 * `qml.Tracker` when used with `default.qubit` or `null.qubit` devices, will track resources of the quantum circuit.
   [#(4045)](https://github.com/PennyLaneAI/pennylane/pull/4045)
-<<<<<<< HEAD
   [(#4110)](https://github.com/PennyLaneAI/pennylane/pull/4110)
-=======
->>>>>>> b568abf5
 
 * `qml.prod` now accepts a single qfunc input for creating new `Prod` operators.
   [(#4011)](https://github.com/PennyLaneAI/pennylane/pull/4011)
