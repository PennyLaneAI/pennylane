--- conflicted
+++ resolved
@@ -921,7 +921,6 @@
 
 <h3>Deprecations</h3>
 
-<<<<<<< HEAD
 * The `qml.metric_tensor` and `qml.QNGOptimizer` keyword argument `diag_approx`
   is deprecated.
   Approximations can be controlled with the more fine-grained `approx` keyword
@@ -929,12 +928,11 @@
   behaviour.
   [(#1721)](https://github.com/PennyLaneAI/pennylane/pull/1721)
   [(#1834)](https://github.com/PennyLaneAI/pennylane/pull/1834)
-=======
+
 * The `template` decorator is now deprecated with a warning message and will be removed
   in release `v0.20.0`. It has been removed from different PennyLane functions.
   [(#1794)](https://github.com/PennyLaneAI/pennylane/pull/1794)
   [(#1808)](https://github.com/PennyLaneAI/pennylane/pull/1808)
->>>>>>> 60501d6c
 
 * Allowing cost functions to be differentiated using `qml.grad` or
   `qml.jacobian` without explicitly marking parameters as trainable is being
