:orphan:

# Release 0.42.0-dev (development release)

<h3>New features since last release</h3>

* A new function called `qml.to_openqasm` has been added, which allows for converting PennyLane circuits to OpenQASM 2.0 programs.
  [(#7393)](https://github.com/PennyLaneAI/pennylane/pull/7393)

  Consider this simple circuit in PennyLane:
  ```python
  dev = qml.device("default.qubit", wires=2, shots=100)

  @qml.qnode(dev)
  def circuit(theta, phi):
      qml.RX(theta, wires=0)
      qml.CNOT(wires=[0,1])
      qml.RZ(phi, wires=1)
      return qml.sample()
  ```

  This can be easily converted to OpenQASM 2.0 with `qml.to_openqasm`:
  ```pycon
  >>> openqasm_circ = qml.to_openqasm(circuit)(1.2, 0.9)
  >>> print(openqasm_circ)
  OPENQASM 2.0;
  include "qelib1.inc";
  qreg q[2];
  creg c[2];
  rx(1.2) q[0];
  cx q[0],q[1];
  rz(0.9) q[1];
  measure q[0] -> c[0];
  measure q[1] -> c[1];
  ```

* A new template called :class:`~.SelectPauliRot` that applies a sequence of uniformly controlled rotations to a target qubit 
  is now available. This operator appears frequently in unitary decomposition and block encoding techniques. 
  [(#7206)](https://github.com/PennyLaneAI/pennylane/pull/7206)

  ```python
  angles = np.array([1.0, 2.0, 3.0, 4.0])

  wires = qml.registers({"control": 2, "target": 1})
  dev = qml.device("default.qubit", wires=3)

  @qml.qnode(dev)
  def circuit():
      qml.SelectPauliRot(
        angles,
        control_wires=wires["control"],
        target_wire=wires["target"],
        rot_axis="Y")
      return qml.state()
  ```
  
  ```pycon
  >>> print(circuit())
  [0.87758256+0.j 0.47942554+0.j 0.        +0.j 0.        +0.j
   0.        +0.j 0.        +0.j 0.        +0.j 0.        +0.j]
  ```

* The transform `convert_to_mbqc_gateset` is added to the `ftqc` module to convert arbitrary 
  circuits to a limited gate-set that can be translated to the MBQC formalism.
  [(7271)](https://github.com/PennyLaneAI/pennylane/pull/7271)

* The `RotXZX` operation is added to the `ftqc` module to support definition of a universal
  gate-set that can be translated to the MBQC formalism.
  [(7271)](https://github.com/PennyLaneAI/pennylane/pull/7271)

* Two new functions called :func:`~.math.convert_to_su2` and :func:`~.math.convert_to_su4` have been added to `qml.math`, which convert unitary matrices to SU(2) or SU(4), respectively, and optionally a global phase.
  [(#7211)](https://github.com/PennyLaneAI/pennylane/pull/7211)

<h4>Resource-efficient Decompositions 🔎</h4>

* New decomposition rules comprising rotation gates and global phases have been added to `QubitUnitary` that 
  can be accessed with the new graph-based decomposition system. The most efficient set of rotations to 
  decompose into will be chosen based on the target gate set.
  [(#7211)](https://github.com/PennyLaneAI/pennylane/pull/7211)

  ```python
  from functools import partial
  import numpy as np
  import pennylane as qml
  
  qml.decomposition.enable_graph()
  
  U = np.array([[1, 1], [1, -1]]) / np.sqrt(2)
  
  @partial(qml.transforms.decompose, gate_set={"RX", "RY", "GlobalPhase"})
  @qml.qnode(qml.device("default.qubit"))
  def circuit():
      qml.QubitUnitary(np.array([[1, 1], [1, -1]]) / np.sqrt(2), wires=[0])
      return qml.expval(qml.PauliZ(0))
  ```
  ```pycon
  >>> print(qml.draw(circuit)())
  0: ──RX(0.00)──RY(1.57)──RX(3.14)──GlobalPhase(-1.57)─┤  <Z>
  ```

* Decomposition rules can be marked as not-applicable with :class:`~.decomposition.DecompositionNotApplicable`, allowing for flexibility when creating conditional decomposition 
  rules based on parameters that affects the rule's resources.
  [(#7211)](https://github.com/PennyLaneAI/pennylane/pull/7211)

  ```python
  import pennylane as qml
  from pennylane.decomposition import DecompositionNotApplicable
  from pennylane.math.decomposition import zyz_rotation_angles
  
  def _zyz_resource(num_wires):
      if num_wires != 1:
          # This decomposition is only applicable when num_wires is 1
          raise DecompositionNotApplicable
      return {qml.RZ: 2, qml.RY: 1, qml.GlobalPhase: 1}

  @qml.register_resources(_zyz_resource)
  def zyz_decomposition(U, wires, **__):
      phi, theta, omega, phase = zyz_rotation_angles(U, return_global_phase=True)
      qml.RZ(phi, wires=wires[0])
      qml.RY(theta, wires=wires[0])
      qml.RZ(omega, wires=wires[0])
      qml.GlobalPhase(-phase)
  
  qml.add_decomps(QubitUnitary, zyz_decomposition)
  ```
  
  This decomposition will be ignored for `QubitUnitary` on more than one wire.

* The :func:`~.transforms.decompose` transform now supports symbolic operators (e.g., `Adjoint` and `Controlled`) specified as strings in the `gate_set` argument
  when the new graph-based decomposition system is enabled.
  [(#7331)](https://github.com/PennyLaneAI/pennylane/pull/7331)

  ```python
  from functools import partial
  import pennylane as qml
  
  qml.decomposition.enable_graph()
   
  @partial(qml.transforms.decompose, gate_set={"T", "Adjoint(T)", "H", "CNOT"})
  @qml.qnode(qml.device("default.qubit"))
  def circuit():
      qml.Toffoli(wires=[0, 1, 2])
  ```
  ```pycon
  >>> print(qml.draw(circuit)())
  0: ───────────╭●───────────╭●────╭●──T──╭●─┤  
  1: ────╭●─────│─────╭●─────│───T─╰X──T†─╰X─┤  
  2: ──H─╰X──T†─╰X──T─╰X──T†─╰X──T──H────────┤
  ```

<h3>Improvements 🛠</h3>

* The decomposition of `DiagonalQubitUnitary` has been updated to a recursive decomposition
  into a smaller `DiagonalQubitUnitary` and a `SelectPauliRot` operation. This is a known
  decomposition [Theorem 7 in Shende et al.](https://arxiv.org/abs/quant-ph/0406176)
  that contains fewer gates than the previous decomposition.
  [(#7370)](https://github.com/PennyLaneAI/pennylane/pull/7370)
 
* An experimental integration for a Python compiler using [xDSL](https://xdsl.dev/index) has been introduced.
  This is similar to [Catalyst's MLIR dialects](https://docs.pennylane.ai/projects/catalyst/en/stable/dev/dialects.html#mlir-dialects-in-catalyst), 
  but it is coded in Python instead of C++.
  [(#7357)](https://github.com/PennyLaneAI/pennylane/pull/7357)
  [(#7367)](https://github.com/PennyLaneAI/pennylane/pull/7367)

* PennyLane supports `JAX` version 0.6.0.
  [(#7299)](https://github.com/PennyLaneAI/pennylane/pull/7299)

* PennyLane supports `JAX` version 0.5.3.
  [(#6919)](https://github.com/PennyLaneAI/pennylane/pull/6919)

* Computing the angles for uniformly controlled rotations, used in :class:`~.MottonenStatePreparation`
  and :class:`~.SelectPauliRot`, now takes much less computational effort and memory.
  [(#7377)](https://github.com/PennyLaneAI/pennylane/pull/7377)

* The :func:`~.transforms.cancel_inverses` transform no longer changes the order of operations that don't have shared wires, providing a deterministic output.
  [(#7328)](https://github.com/PennyLaneAI/pennylane/pull/7328)

* Alias for Identity (`I`) is now accessible from `qml.ops`.
  [(#7200)](https://github.com/PennyLaneAI/pennylane/pull/7200)

* The `ftqc` module `measure_arbitrary_basis`, `measure_x` and `measure_y` functions
  can now be captured when program capture is enabled.
  [(#7219)](https://github.com/PennyLaneAI/pennylane/pull/7219)
  [(#7368)](https://github.com/PennyLaneAI/pennylane/pull/7368)

* `Operator.num_wires` now defaults to `None` to indicate that the operator can be on
  any number of wires.
  [(#7312)](https://github.com/PennyLaneAI/pennylane/pull/7312)

* Shots can now be overridden for specific `qml.Snapshot` instances via a `shots` keyword argument.
  [(#7326)](https://github.com/PennyLaneAI/pennylane/pull/7326)

  ```python
  dev = qml.device("default.qubit", wires=2, shots=10)

  @qml.qnode(dev)
  def circuit():
      qml.Snapshot("sample", measurement=qml.sample(qml.X(0)), shots=5)
      return qml.sample(qml.X(0))
  ```

  ```pycon
  >>> qml.snapshots(circuit)()
  {'sample': array([-1., -1., -1., -1., -1.]),
   'execution_results': array([ 1., -1., -1., -1., -1.,  1., -1., -1.,  1., -1.])}
  ```

* Two-qubit `QubitUnitary` gates no longer decompose into fundamental rotation gates; it now 
  decomposes into single-qubit `QubitUnitary` gates. This allows the decomposition system to
  further decompose single-qubit unitary gates more flexibly using different rotations.
  [(#7211)](https://github.com/PennyLaneAI/pennylane/pull/7211)

* The `gate_set` argument of :func:`~.transforms.decompose` now accepts `"X"`, `"Y"`, `"Z"`, `"H"`, 
  `"I"` as aliases for `"PauliX"`, `"PauliY"`, `"PauliZ"`, `"Hadamard"`, and `"Identity"`. These 
  aliases are also recognized as part of symbolic operators. For example, `"Adjoint(H)"` is now 
  accepted as an alias for `"Adjoint(Hadamard)"`.
  [(#7331)](https://github.com/PennyLaneAI/pennylane/pull/7331)

* PennyLane no longer validates that an operation has at least one wire, as having this check required the abstract
  interface to maintain a list of special implementations.
  [(#7327)](https://github.com/PennyLaneAI/pennylane/pull/7327)

* Two new device-developer transforms have been added to `devices.preprocess`: 
  :func:`~.devices.preprocess.measurements_from_counts` and :func:`~.devices.preprocess.measurements_from_samples`.
  These transforms modify the tape to instead contain a `counts` or `sample` measurement process, 
  deriving the original measurements from the raw counts/samples in post-processing. This allows 
  expanded measurement support for devices that only 
  support counts/samples at execution, like real hardware devices.
  [(#7317)](https://github.com/PennyLaneAI/pennylane/pull/7317)

* Sphinx version was updated to 8.1. Sphinx is upgraded to version 8.1 and uses Python 3.10. References to intersphinx (e.g. `<demos/>` or `<catalyst/>` are updated to remove the :doc: prefix that is incompatible with sphinx 8.1. 
  [(7212)](https://github.com/PennyLaneAI/pennylane/pull/7212)

* Migrated `setup.py` package build and install to `pyproject.toml`
  [(#7375)](https://github.com/PennyLaneAI/pennylane/pull/7375)

* Updated GitHub Actions workflows (`rtd.yml`, `readthedocs.yml`, and `docs.yml`) to use `ubuntu-24.04` runners.
 [(#7396)](https://github.com/PennyLaneAI/pennylane/pull/7396)

* Updated requirements and pyproject files to include the other package.  
  [(#7417)](https://github.com/PennyLaneAI/pennylane/pull/7417)

<h3>Labs: a place for unified and rapid prototyping of research software 🧪</h3>


* A new module :mod:`pennylane.labs.intermediate_reps <pennylane.labs.intermediate_reps>`
  provides functionality to compute intermediate representations for particular circuits.
  :func:`parity_matrix <pennylane.labs.intermediate_reps.parity_matrix>` computes
  the parity matrix intermediate representation for CNOT circuits.
  :func:`phase_polynomial <pennylane.labs.intermediate_reps.phase_polynomial>` computes
  the phase polynomial intermediate representation for {CNOT, RZ} circuits.
  These efficient intermediate representations are important
  for CNOT routing algorithms and other quantum compilation routines.
  [(#7229)](https://github.com/PennyLaneAI/pennylane/pull/7229)
  [(#7333)](https://github.com/PennyLaneAI/pennylane/pull/7333)


<h3>Breaking changes 💔</h3>

* The `return_type` property of `MeasurementProcess` has been removed. Please use `isinstance` for type checking instead.
  [(#7322)](https://github.com/PennyLaneAI/pennylane/pull/7322)

* The `KerasLayer` class in `qml.qnn.keras` has been removed because Keras 2 is no longer actively maintained.
  Please consider using a different machine learning framework, like `PyTorch <demos/tutorial_qnn_module_torch>`__ or `JAX <demos/tutorial_How_to_optimize_QML_model_using_JAX_and_Optax>`__.
  [(#7320)](https://github.com/PennyLaneAI/pennylane/pull/7320)

* The `qml.gradients.hamiltonian_grad` function has been removed because this gradient recipe is no
  longer required with the :doc:`new operator arithmetic system </news/new_opmath>`.
  [(#7302)](https://github.com/PennyLaneAI/pennylane/pull/7302)

* Accessing terms of a tensor product (e.g., `op = X(0) @ X(1)`) via `op.obs` has been removed.
  [(#7324)](https://github.com/PennyLaneAI/pennylane/pull/7324)

* The `mcm_method` keyword argument in `qml.execute` has been removed.
  [(#7301)](https://github.com/PennyLaneAI/pennylane/pull/7301)

* The `inner_transform` and `config` keyword arguments in `qml.execute` have been removed.
  [(#7300)](https://github.com/PennyLaneAI/pennylane/pull/7300)

* `Sum.ops`, `Sum.coeffs`, `Prod.ops` and `Prod.coeffs` have been removed.
  [(#7304)](https://github.com/PennyLaneAI/pennylane/pull/7304)

* Specifying `pipeline=None` with `qml.compile` has been removed.
  [(#7307)](https://github.com/PennyLaneAI/pennylane/pull/7307)

* The `control_wires` argument in `qml.ControlledQubitUnitary` has been removed.
  Furthermore, the `ControlledQubitUnitary` no longer accepts `QubitUnitary` objects as arguments as its `base`.
  [(#7305)](https://github.com/PennyLaneAI/pennylane/pull/7305)

* `qml.tape.TapeError` has been removed.
  [(#7205)](https://github.com/PennyLaneAI/pennylane/pull/7205)

<h3>Deprecations 👋</h3>

Here's a list of deprecations made this release. For a more detailed breakdown of deprecations and alternative code to use instead, Please consult the :doc:`deprecations and removals page </development/deprecations>`.

* `qml.operation.Observable` and the corresponding `Observable.compare` have been deprecated, as
  pennylane now depends on the more general `Operator` interface instead. The
  `Operator.is_hermitian` property can instead be used to check whether or not it is highly likely
  that the operator instance is Hermitian.
  [(#7316)](https://github.com/PennyLaneAI/pennylane/pull/7316)

* The boolean functions provided in `pennylane.operation` are deprecated. See the :doc:`deprecations page </development/deprecations>` 
  for equivalent code to use instead. These include `not_tape`, `has_gen`, `has_grad_method`, `has_multipar`,
  `has_nopar`, `has_unitary_gen`, `is_measurement`, `defines_diagonalizing_gates`, and `gen_is_multi_term_hamiltonian`.
  [(#7319)](https://github.com/PennyLaneAI/pennylane/pull/7319)

* `qml.operation.WiresEnum`, `qml.operation.AllWires`, and `qml.operation.AnyWires` are deprecated. To indicate that
  an operator can act on any number of wires, `Operator.num_wires = None` should be used instead. This is the default
  and does not need to be overwritten unless the operator developer wants to add wire number validation.
  [(#7313)](https://github.com/PennyLaneAI/pennylane/pull/7313)

* The :func:`qml.QNode.get_gradient_fn` method is now deprecated. Instead, use :func:`~.workflow.get_best_diff_method` to obtain the differentiation method.
  [(#7323)](https://github.com/PennyLaneAI/pennylane/pull/7323)

<h3>Internal changes ⚙️</h3>

* Enforce subset of submodules in `templates` to be auxiliary layer modules.
  [(#7437)](https://github.com/PennyLaneAI/pennylane/pull/7437)

* Enforce `noise` module to be a tertiary layer module.
  [(#7430)](https://github.com/PennyLaneAI/pennylane/pull/7430)

* Enforce `qaoa` module to be a tertiary layer module.
  [(#7429)](https://github.com/PennyLaneAI/pennylane/pull/7429)

* Enforce `gradients` module to be an auxiliary layer module.
  [(#7416)](https://github.com/PennyLaneAI/pennylane/pull/7416)

* Enforce `optimize` module to be an auxiliary layer module.
  [(#7418)](https://github.com/PennyLaneAI/pennylane/pull/7418)

* A `RuntimeWarning` raised when using versions of JAX > 0.4.28 has been removed.
  [(#7398)](https://github.com/PennyLaneAI/pennylane/pull/7398)

* Wheel releases for PennyLane now follow the `PyPA binary-distribution format <https://packaging.python.org/en/latest/specifications/binary-distribution-format/>_` guidelines more closely.
  [(#7382)](https://github.com/PennyLaneAI/pennylane/pull/7382)

* `null.qubit` can now support an optional `track_resources` argument which allows it to record which gates are executed.
  [(#7226)](https://github.com/PennyLaneAI/pennylane/pull/7226)
  [(#7372)](https://github.com/PennyLaneAI/pennylane/pull/7372)
  [(#7392)](https://github.com/PennyLaneAI/pennylane/pull/7392)

* A new internal module, `qml.concurrency`, is added to support internal use of multiprocess and multithreaded execution of workloads. This also migrates the use of `concurrent.futures` in `default.qubit` to this new design.
  [(#7303)](https://github.com/PennyLaneAI/pennylane/pull/7303)

* Test suites in `tests/transforms/test_defer_measurement.py` use analytic mocker devices to test numeric results.
  [(#7329)](https://github.com/PennyLaneAI/pennylane/pull/7329)

* Introduce module dependency management using `tach`.
  [(#7185)](https://github.com/PennyLaneAI/pennylane/pull/7185)

* Add new `pennylane.exceptions` module for custom errors and warnings.
  [(#7205)](https://github.com/PennyLaneAI/pennylane/pull/7205)

* Clean up `__init__.py` files in `math`, `ops`, `qaoa`, `tape` and `templates` to be explicit in what they import. 
  [(#7200)](https://github.com/PennyLaneAI/pennylane/pull/7200)
  
* The `Tracker` class has been moved into the `devices` module.
  [(#7281)](https://github.com/PennyLaneAI/pennylane/pull/7281)

* Moved functions that calculate rotation angles for unitary decompositions into an internal
  module `qml.math.decomposition`
  [(#7211)](https://github.com/PennyLaneAI/pennylane/pull/7211)

<h3>Documentation 📝</h3>

<<<<<<< HEAD
* The entry in the :doc:`/news/program_capture_sharp_bits` page for transforms has been updated. Using
  dynamic wires with non-native transforms can lead to incorrect transformations.
  [(#7426)](https://github.com/PennyLaneAI/pennylane/pull/7426)
=======
* Fixed the wrong `theta` to `phi` in :class:`~pennylane.IsingXY`.
 [(#7427)](https://github.com/PennyLaneAI/pennylane/pull/7427)

* In the :doc:`/introduction/compiling_circuits` page, in the "Decomposition in stages" section,
  circuit drawings now render in a way that's easier to read.
  [(#7419)](https://github.com/PennyLaneAI/pennylane/pull/7419)
>>>>>>> a7f9e221

* The entry in the :doc:`/news/program_capture_sharp_bits` page for using program capture with Catalyst 
  has been updated. Instead of using ``qjit(experimental_capture=True)``, Catalyst is now compatible 
  with the global toggles ``qml.capture.enable()`` and ``qml.capture.disable()`` for enabling and
  disabling program capture.
  [(#7298)](https://github.com/PennyLaneAI/pennylane/pull/7298)

<h3>Bug fixes 🐛</h3>

* Fix a bug where certain program capture native transforms transformed circuits incorrectly when
  dynamic wires were present in the circuit. The affected transforms were:
  * :func:`~pennylane.transforms.cancel_inverses`
  * :func:`~pennylane.transforms.merge_rotations`
  * :func:`~pennylane.transforms.single_qubit_fusion`
  * :func:`~pennylane.transforms.merge_amplitude_embedding`
  [(#7426)](https://github.com/PennyLaneAI/pennylane/pull/7426)

* Fixed a bug in `to_openfermion` where identity qubit-to-wires mapping was not obeyed.
  [(#7332)](https://github.com/PennyLaneAI/pennylane/pull/7332)

* Fixed a bug in the validation of :class:`~.SelectPauliRot` that prevents parameter broadcasting.
  [(#7377)](https://github.com/PennyLaneAI/pennylane/pull/7377)

* Usage of NumPy in `default.mixed` source code has been converted to `qml.math` to avoid
  unnecessary dependency on NumPy and to fix a bug that caused an error when using `default.mixed` with PyTorch and GPUs.
  [(#7384)](https://github.com/PennyLaneAI/pennylane/pull/7384)

* With program capture enabled (`qml.capture.enable()`), `QSVT` no treats abstract values as metadata.
  [(#7360)](https://github.com/PennyLaneAI/pennylane/pull/7360)

* A fix was made to `default.qubit` to allow for using `qml.Snapshot` with defer-measurements (`mcm_method="deferred"`).
  [(#7335)](https://github.com/PennyLaneAI/pennylane/pull/7335)

* Fixes the repr for empty `Prod` and `Sum` instances to better communicate the existence of an empty instance.
  [(#7346)](https://github.com/PennyLaneAI/pennylane/pull/7346)

* Fixes a bug where circuit execution fails with ``BlockEncode`` initialized with sparse matrices.
  [(#7285)](https://github.com/PennyLaneAI/pennylane/pull/7285)

* Adds an informative error if `qml.cond` is used with an abstract condition with
  jitting on `default.qubit` if capture is enabled.
  [(#7314)](https://github.com/PennyLaneAI/pennylane/pull/7314)

* Fixes a bug where using a ``StatePrep`` operation with `batch_size=1` did not work with ``default.mixed``.
  [(#7280)](https://github.com/PennyLaneAI/pennylane/pull/7280)

* Gradient transforms can now be used in conjunction with batch transforms with all interfaces.
  [(#7287)](https://github.com/PennyLaneAI/pennylane/pull/7287)

* Fixes a bug where the global phase was not being added in the ``QubitUnitary`` decomposition.  
  [(#7244)](https://github.com/PennyLaneAI/pennylane/pull/7244)
  [(#7270)](https://github.com/PennyLaneAI/pennylane/pull/7270)

* Using finite differences with program capture without x64 mode enabled now raises a warning.
  [(#7282)](https://github.com/PennyLaneAI/pennylane/pull/7282)

* When the `mcm_method` is specified to the `"device"`, the `defer_measurements` transform will 
  no longer be applied. Instead, the device will be responsible for all MCM handling.
  [(#7243)](https://github.com/PennyLaneAI/pennylane/pull/7243)

* Fixed coverage of `qml.liealg.CII` and `qml.liealg.AIII`.
  [(#7291)](https://github.com/PennyLaneAI/pennylane/pull/7291)

* Fixed a bug where the phase is used as the wire label for a `qml.GlobalPhase` when capture is enabled.
  [(#7211)](https://github.com/PennyLaneAI/pennylane/pull/7211)

* Fixed a bug that caused `CountsMP.process_counts` to return results in the computational basis, even if
  an observable was specified.
  [(#7342)](https://github.com/PennyLaneAI/pennylane/pull/7342)

* Fixed a bug that caused `SamplesMP.process_counts` used with an observable to return a list of eigenvalues 
  for each individual operation in the observable, instead of the overall result.
  [(#7342)](https://github.com/PennyLaneAI/pennylane/pull/7342)

* Fixed a bug where `two_qubit_decomposition` provides an incorrect decomposition for some special matrices.
  [(#7340)](https://github.com/PennyLaneAI/pennylane/pull/7340)

* Fixes a bug where the powers of `qml.ISWAP` and `qml.SISWAP` were decomposed incorrectly.
  [(#7361)](https://github.com/PennyLaneAI/pennylane/pull/7361)

* Returning `MeasurementValue`s from the `ftqc` module's parametric mid-circuit measurements
  (`measure_arbitrary_basis`, `measure_x` and `measure_y`) no longer raises an error in circuits 
  using `diagonalize_mcms`.
  [(#7387)](https://github.com/PennyLaneAI/pennylane/pull/7387)

<h3>Contributors ✍️</h3>

This release contains contributions from (in alphabetical order):

Guillermo Alonso-Linaje,
Astral Cai,
Yushao Chen,
Lillian Frederiksen,
Pietropaolo Frisoni,
Simone Gasperini,
Korbinian Kottmann,
Christina Lee,
Anton Naim Ibrahim,
Lee J. O'Riordan,
Mudit Pandey,
Andrija Paurevic,
Kalman Szenes,
David Wierichs,
Jake Zaia<|MERGE_RESOLUTION|>--- conflicted
+++ resolved
@@ -365,18 +365,16 @@
 
 <h3>Documentation 📝</h3>
 
-<<<<<<< HEAD
 * The entry in the :doc:`/news/program_capture_sharp_bits` page for transforms has been updated. Using
   dynamic wires with non-native transforms can lead to incorrect transformations.
   [(#7426)](https://github.com/PennyLaneAI/pennylane/pull/7426)
-=======
+
 * Fixed the wrong `theta` to `phi` in :class:`~pennylane.IsingXY`.
  [(#7427)](https://github.com/PennyLaneAI/pennylane/pull/7427)
 
 * In the :doc:`/introduction/compiling_circuits` page, in the "Decomposition in stages" section,
   circuit drawings now render in a way that's easier to read.
   [(#7419)](https://github.com/PennyLaneAI/pennylane/pull/7419)
->>>>>>> a7f9e221
 
 * The entry in the :doc:`/news/program_capture_sharp_bits` page for using program capture with Catalyst 
   has been updated. Instead of using ``qjit(experimental_capture=True)``, Catalyst is now compatible 
