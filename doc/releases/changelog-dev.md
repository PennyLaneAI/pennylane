--- conflicted
+++ resolved
@@ -130,10 +130,11 @@
 * Limit the `numpy` version to `<1.24`.
   [(#3563)](https://github.com/PennyLaneAI/pennylane/pull/3563)
 
-<<<<<<< HEAD
+
 * Removes qutrit operations use of in-place inversion in preparation for the
   removal of in-place inversion.
-=======
+  [(#3566)](https://github.com/PennyLaneAI/pennylane/pull/3566)
+
 * Validation has been added on the `gradient_kwargs` when initializing a QNode, and if unexpected kwargs are passed,
   a `UserWarning` is raised. A list of the current expected gradient function kwargs has been added as
   `qml.gradients.SUPPORTED_GRADIENT_KWARGS`.
@@ -145,7 +146,6 @@
 
 * Write Hamiltonians to file in a condensed format when using the data module.
   [(#3592)](https://github.com/PennyLaneAI/pennylane/pull/3592)
->>>>>>> d659b72a
 
 <h3>Breaking changes</h3>
 
@@ -179,12 +179,8 @@
 
 Juan Miguel Arrazola
 Ikko Ashimine
-<<<<<<< HEAD
-Christina Lee
-=======
 Utkarsh Azad
 Astral Cai
->>>>>>> d659b72a
 Lillian M. A. Frederiksen
 Soran Jahangiri
 Christina Lee
