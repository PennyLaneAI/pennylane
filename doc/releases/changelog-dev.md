:orphan:

# Release 0.20.0-dev (development release)

<h3>New features since last release</h3>

* The `metric_tensor` transform can now be used to compute the full
  tensor, beyond the block diagonal approximation. 
  [(#1725)](https://github.com/PennyLaneAI/pennylane/pull/1725)

  This is performed using Hadamard tests, and requires an additional wire 
  on the device to execute the circuits produced by the transform, 
  as compared to the number of wires required by the original circuit.
  The transform defaults to computing the full tensor, which can
  be controlled by the `approx` keyword argument.
  See the 
  [qml.metric_tensor docstring](https://pennylane.readthedocs.io/en/latest/code/api/pennylane.transforms.metric_tensor.html).
  for more information and usage details.

  As an example, consider the QNode

  ```python
  dev = qml.device("default.qubit", wires=3)

  @qml.qnode(dev)
  def circuit(weights):
      qml.RX(weights[0], wires=0)
      qml.RY(weights[1], wires=0)
      qml.CNOT(wires=[0, 1])
      qml.RZ(weights[2], wires=1)
      return qml.expval(qml.PauliZ(0) @ qml.PauliZ(1))

  weights = np.array([0.2, 1.2, -0.9], requires_grad=True)
  ```

  Then we can compute the (block) diagonal metric tensor as before, now using the
  ``approx="block-diag"`` keyword:

  ```pycon
  >>> qml.metric_tensor(circuit, approx="block-diag")(weights)
  [[0.25       0.         0.        ]
   [0.         0.24013262 0.        ]
   [0.         0.         0.21846983]]
  ```

  Instead, we now can also compute the full metric tensor, using
  Hadamard tests on the additional wire of the device:

  ```pycon
  >>> qml.metric_tensor(circuit)(weights)
  [[ 0.25        0.         -0.23300977]
   [ 0.          0.24013262  0.01763859]
   [-0.23300977  0.01763859  0.21846983]]
  ```

* Custom decompositions can now be applied to operations at the device level.
  [(#1900)](https://github.com/PennyLaneAI/pennylane/pull/1900)

  For example, suppose we would like to implement the following QNode:

  ```python
  def circuit(weights):
      qml.BasicEntanglerLayers(weights, wires=[0, 1, 2])
      return qml.expval(qml.PauliZ(0))

  original_dev = qml.device("default.qubit", wires=3)
  original_qnode = qml.QNode(circuit, original_dev)
  ```

  ```pycon
  >>> weights = np.array([[0.4, 0.5, 0.6]])
  >>> print(qml.draw(original_qnode, expansion_strategy="device")(weights))
   0: ──RX(0.4)──╭C──────╭X──┤ ⟨Z⟩
   1: ──RX(0.5)──╰X──╭C──│───┤
   2: ──RX(0.6)──────╰X──╰C──┤
  ```

  Now, let's swap out the decomposition of the `CNOT` gate into `CZ`
  and `Hadamard`, and furthermore the decomposition of `Hadamard` into
  `RZ` and `RY` rather than the decomposition already available in PennyLane.
  We define the two decompositions like so, and pass them to a device:

  ```python
  def custom_cnot(wires):
      return [
          qml.Hadamard(wires=wires[1]),
          qml.CZ(wires=[wires[0], wires[1]]),
          qml.Hadamard(wires=wires[1])
      ]

  def custom_hadamard(wires):
      return [
          qml.RZ(np.pi, wires=wires),
          qml.RY(np.pi / 2, wires=wires)
      ]

  # Can pass the operation itself, or a string
  custom_decomps = {qml.CNOT : custom_cnot, "Hadamard" : custom_hadamard}

  decomp_dev = qml.device("default.qubit", wires=3, custom_decomps=custom_decomps)
  decomp_qnode = qml.QNode(circuit, decomp_dev)
  ```

  Now when we draw or run a QNode on this device, the gates will be expanded
  according to our specifications:

  ```pycon
  >>> print(qml.draw(decomp_qnode, expansion_strategy="device")(weights))
   0: ──RX(0.4)──────────────────────╭C──RZ(3.14)──RY(1.57)──────────────────────────╭Z──RZ(3.14)──RY(1.57)──┤ ⟨Z⟩
   1: ──RX(0.5)──RZ(3.14)──RY(1.57)──╰Z──RZ(3.14)──RY(1.57)──╭C──────────────────────│───────────────────────┤
   2: ──RX(0.6)──RZ(3.14)──RY(1.57)──────────────────────────╰Z──RZ(3.14)──RY(1.57)──╰C──────────────────────┤
  ```

  A separate context manager, `set_decomposition`, has also been implemented to enable
  application of custom decompositions on devices that have already been created.

  ```pycon
  >>> with qml.transforms.set_decomposition(custom_decomps, original_dev):
  ...     print(qml.draw(original_qnode, expansion_strategy="device")(weights))
   0: ──RX(0.4)──────────────────────╭C──RZ(3.14)──RY(1.57)──────────────────────────╭Z──RZ(3.14)──RY(1.57)──┤ ⟨Z⟩
   1: ──RX(0.5)──RZ(3.14)──RY(1.57)──╰Z──RZ(3.14)──RY(1.57)──╭C──────────────────────│───────────────────────┤
   2: ──RX(0.6)──RZ(3.14)──RY(1.57)──────────────────────────╰Z──RZ(3.14)──RY(1.57)──╰C──────────────────────┤
  ```

* PennyLane now supports drawing a QNode with matplotlib!
  [(#1803)](https://github.com/PennyLaneAI/pennylane/pull/1803)

  ```python
  dev = qml.device("default.qubit", wires=4)

  @qml.qnode(dev)
  def circuit(x, z):
      qml.QFT(wires=(0,1,2,3))
      qml.Toffoli(wires=(0,1,2))
      qml.CSWAP(wires=(0,2,3))
      qml.RX(x, wires=0)
      qml.CRZ(z, wires=(3,0))
      return qml.expval(qml.PauliZ(0))
  fig, ax = qml.draw_mpl(circuit)(1.2345, 1.2345)
  fig.show()
  ```

  <img src="https://pennylane.readthedocs.io/en/latest/_static/draw_mpl_qnode/main_example.png" width=70%/>

* It is now possible to use TensorFlow's [AutoGraph
  mode](https://www.tensorflow.org/guide/function) with QNodes on all devices and with arbitrary
  differentiation methods. Previously, AutoGraph mode only support `diff_method="backprop"`. This
  will result in significantly more performant model execution, at the cost of a more expensive
  initial compilation. [(#1866)](https://github.com/PennyLaneAI/pennylane/pull/1886)

  Use AutoGraph to convert your QNodes or cost functions into TensorFlow
  graphs by decorating them with `@tf.function`:

  ```python
  dev = qml.device("lightning.qubit", wires=2)

  @qml.beta.qnode(dev, diff_method="adjoint", interface="tf", max_diff=1)
  def circuit(x):
      qml.RX(x[0], wires=0)
      qml.RY(x[1], wires=1)
      return qml.expval(qml.PauliZ(0) @ qml.PauliZ(1)), qml.expval(qml.PauliZ(0))

  @tf.function
  def cost(x):
      return tf.reduce_sum(circuit(x))

  x = tf.Variable([0.5, 0.7], dtype=tf.float64)

  with tf.GradientTape() as tape:
      loss = cost(x)

  grad = tape.gradient(loss, x)
  ```

  The initial execution may take slightly longer than when executing the circuit in
  eager mode; this is because TensorFlow is tracing the function to create the graph.
  Subsequent executions will be much more performant.

  Note that using AutoGraph with backprop-enabled devices, such as `default.qubit`,
  will yield the best performance.

  For more details, please see the [TensorFlow AutoGraph
  documentation](https://www.tensorflow.org/guide/function).

* `qml.math.scatter_element_add` now supports adding multiple values at
  multiple indices with a single function call, in all interfaces
  [(#1864)](https://github.com/PennyLaneAI/pennylane/pull/1864)

  For example, we may set five values of a three-dimensional tensor
  in the following way:

  ```pycon
  >>> X = tf.zeros((3, 2, 9), dtype=tf.float64)
  >>> indices = [(0, 0, 1, 2, 2), (0, 0, 0, 0, 1), (1, 3, 8, 6, 7)]
  >>> values = [0.1 * i for i in range(5)]
  >>> qml.math.scatter_element_add(X, indices, values)
  <tf.Tensor: shape=(3, 2, 9), dtype=float64, numpy=
  array([[[0., 1., 0., 2., 0., 0., 0., 0., 0.],
          [0., 0., 0., 0., 0., 0., 0., 0., 0.]],

         [[0., 0., 0., 0., 0., 0., 0., 0., 3.],
          [0., 0., 0., 0., 0., 0., 0., 0., 0.]],

         [[0., 0., 0., 0., 0., 0., 4., 0., 0.],
          [0., 0., 0., 0., 0., 0., 0., 5., 0.]]])>
  ```

* The `qml.fourier.reconstruct` function is added. It can be used to
  reconstruct QNodes outputting expectation values along a specified
  parameter dimension, with a minimal number of calls to the
  original QNode. The returned
  reconstruction is exact and purely classical, and can be evaluated
  without any quantum executions.
  [(#1864)](https://github.com/PennyLaneAI/pennylane/pull/1864)

  The reconstruction technique differs for functions with equidistant frequencies
  that are reconstructed using the function value at equidistant sampling points, and
  for functions with arbitrary frequencies reconstructed using arbitrary sampling points.

  As an example, consider the following QNode:

  ```python
  dev = qml.device("default.qubit", wires=2)

  @qml.qnode(dev)
  def circuit(x, Y, f=1.0):
      qml.RX(f * x, wires=0)
      qml.RY(Y[0], wires=0)
      qml.RY(Y[1], wires=1)
      qml.CNOT(wires=[0, 1])
      qml.RY(3 * Y[1], wires=1)
      return qml.expval(qml.PauliZ(0) @ qml.PauliZ(1))
  ```

  It has three variational parameters overall: A scalar input `x`
  and an array-valued input `Y` with two entries. Additionally, we can
  tune the dependence on `x` with the frequency `f`.
  We then can reconstruct the QNode output function with respect to `x` via

  ```pycon
  >>> x = 0.3
  >>> Y = np.array([0.1, -0.9])
  >>> rec = qml.fourier.reconstruct(circuit, ids="x", nums_frequency={"x": {0: 1}})(x, Y)
  >>> rec
  {'x': {0: <function pennylane.fourier.reconstruct._reconstruct_equ.<locals>._reconstruction(x)>}}
  ```

  As we can see, we get a nested dictionary in the format of the input `nums_frequency`
  with functions as values. These functions are simple float-to-float callables:

  ```pycon
  >>> univariate = rec["x"][0]
  >>> univariate(x)
  -0.880208251507
  ```

  For more details on usage, reconstruction cost and differentiability support, please see the
  [fourier.reconstruct docstring](https://pennylane.readthedocs.io/en/latest/code/api/pennylane.fourier.reconstruct.html).

* A thermal relaxation channel is added to the Noisy channels. The channel description can be
  found on the supplementary information of [Quantum classifier with tailored quantum kernels](https://arxiv.org/abs/1909.02611).
  [(#1766)](https://github.com/PennyLaneAI/pennylane/pull/1766)

* Added the identity observable to be an operator. Now we can explicitly call the identity
  operation on our quantum circuits for both qubit and CV devices.
  [(#1829)](https://github.com/PennyLaneAI/pennylane/pull/1829)

* For Hamiltonians whose eigenvalue frequency spectrum is known, `qml.gradients.get_shift_rule` is
  a function that computes the generalized parameter shift rules for the time evolution.
  [(#1788)](https://github.com/PennyLaneAI/pennylane/pull/1788)

  Given a Hamiltonian's frequency spectrum of `R` unique frequencies, `qml.gradients.get_shift_rule`
  returns the parameter shift rules to compute expectation value gradients of the Hamiltonian's
  time parameter using `2R` shifted cost function evaluations. This becomes cheaper than
  the standard application of the chain rule and two-term shift rule when `R` is less than the
  number of Pauli words in the Hamiltonian generator.

  For example, a four-term shift rule is generated for the frequency spectrum `[1, 2]`, which
  corresponds to a generator eigenspectrum of e.g., `[-1, 0, 1]`:

  ```pycon
  >>> frequencies = (1,2)
  >>> grad_recipe = qml.gradients.get_shift_rule(frequencies)
  >>> grad_recipe
  ([[0.8535533905932737, 1, 0.7853981633974483], [-0.14644660940672624, 1, 2.356194490192345],
    [-0.8535533905932737, 1, -0.7853981633974483], [0.14644660940672624, 1, -2.356194490192345]],)
  ```

  As we can see, `get_shift_rule` returns a tuple containing a list of four nested lists for the
  four term parameter shift rule. Each term :math:`[c_i, a_i, s_i]` specifies a term in the
  gradient reconstructed via parameter shifts as

  .. math:: \frac{\partial}{\partial\phi_k}f = \sum_{i} c_i f(a_i \phi_k + s_i).

* A circuit template for time evolution under a commuting Hamiltonian utilizing generalized
  parameter shift rules for cost function gradients is available as `qml.CommutingEvolution`.
  [(#1788)](https://github.com/PennyLaneAI/pennylane/pull/1788)

  If the template is handed a frequency spectrum during its instantiation, then `get_shift_rule`
  is internally called to obtain the general parameter shift rules with respect to
  `CommutingEvolution`'s :math:`t` parameter, otherwise the shift rule for a decomposition of
  `CommutingEvolution` will be used.

  The template can be initialized within a `qnode` as:

  ```python
  import pennylane as qml

  n_wires = 2
  dev = qml.device('default.qubit', wires=n_wires)

  coeffs = [1, -1]
  obs = [qml.PauliX(0) @ qml.PauliY(1), qml.PauliY(0) @ qml.PauliX(1)]
  hamiltonian = qml.Hamiltonian(coeffs, obs)
  frequencies = [2,4]

  @qml.qnode(dev)
  def circuit(time):
      qml.PauliX(0)
      qml.CommutingEvolution(hamiltonian, time, frequencies)
      return qml.expval(qml.PauliZ(0))
  ```

  Note that there is no internal validation that 1) the input `qml.Hamiltonian` is fully commuting
  and 2) the eigenvalue frequency spectrum is correct, since these checks become
  prohibitively expensive for large Hamiltonians.

* The qml.Barrier() operator has been added. With it we can separate blocks in compilation or use it as a visual tool.
  [(#1844)](https://github.com/PennyLaneAI/pennylane/pull/1844)

* Added density matrix initialization gate for mixed state simulation. [(#1686)](https://github.com/PennyLaneAI/pennylane/issues/1686)

* The `merge_amplitude_embedding` transformation has been created to automatically merge all gates of this type into one.
  [(#1933)](https://github.com/PennyLaneAI/pennylane/pull/1933)

<h3>Improvements</h3>

* Tests do not loop over automatically imported and instantiated operations any more,

* The QNode has been re-written to support batch execution across the board,
  custom gradients, better decomposition strategies, and higher-order derivatives.
  [(#1807)](https://github.com/PennyLaneAI/pennylane/pull/1807)

  - Internally, if multiple circuits are generated for simultaneous execution, they
    will be packaged into a single job for execution on the device. This can lead to
    significant performance improvement when executing the QNode on remote
    quantum hardware or simulator devices with parallelization capabilities.

  - Custom gradient transforms can be specified as the differentiation method:

    ```python
    @qml.gradients.gradient_transform
    def my_gradient_transform(tape):
        ...
        return tapes, processing_fn

    @qml.qnode(dev, diff_method=my_gradient_transform)
    def circuit():
    ```

  - Arbitrary :math:`n`-th order derivatives are supported on hardware using gradient transforms
    such as the parameter-shift rule. To specify that an :math:`n`-th order derivative of a QNode
    will be computed, the `max_diff` argument should be set. By default, this is set to 1
    (first-order derivatives only). Increasing this value allows for higher order derivatives to be
    extracted, at the cost of additional (classical) computational overhead during the backwards
    pass.

  - When decomposing the circuit, the default decomposition strategy `expansion_strategy="gradient"`
    will prioritize decompositions that result in the smallest number of parametrized operations
    required to satisfy the differentiation method. While this may lead to a slight increase in
    classical processing, it significantly reduces the number of circuit evaluations needed to
    compute gradients of complicated unitaries.

    To return to the old behaviour, `expansion_strategy="device"` can be specified.

  Note that the old QNode remains accessible at `@qml.qnode_old.qnode`, however this will
  be removed in the next release.

* Tests do not loop over automatically imported and instantiated operations any more,
  which was opaque and created unnecessarily many tests.
  [(#1895)](https://github.com/PennyLaneAI/pennylane/pull/1895)

* A `decompose()` method has been added to the `Operator` class such that we can
  obtain (and queue) decompositions directly from instances of operations.
  [(#1873)](https://github.com/PennyLaneAI/pennylane/pull/1873)

  ```pycon
  >>> op = qml.PhaseShift(0.3, wires=0)
  >>> op.decompose()
  [RZ(0.3, wires=[0])]
  ```

* ``qml.circuit_drawer.tape_mpl`` produces a matplotlib figure and axes given a tape.
  [(#1787)](https://github.com/PennyLaneAI/pennylane/pull/1787)

* AngleEmbedding now supports `batch_params` decorator. [(#1812)](https://github.com/PennyLaneAI/pennylane/pull/1812)

* BasicEntanglerLayers now supports `batch_params` decorator. [(#1883)](https://github.com/PennyLaneAI/pennylane/pull/1883)

* MottonenStatePreparation now supports `batch_params` decorator. [(#1893)](https://github.com/PennyLaneAI/pennylane/pull/1893)

* CircuitDrawer now supports a `max_length` argument to help prevent text overflows when printing circuits to the CLI. [#1841](https://github.com/PennyLaneAI/pennylane/pull/1841)

<h3>Breaking changes</h3>

* The default behaviour of the `qml.metric_tensor` transform has been modified:
  By default, the full metric tensor is computed, leading to higher cost than the previous
  default of computing the block diagonal only. At the same time, the Hadamard tests for
  the full metric tensor require an additional wire on the device, so that 

  ```pycon
  >>> qml.metric_tensor(some_qnode)(weights)
  ```

  will revert back to the block diagonal restriction and raise a warning if the
  used device does not have an additional wire.
  [(#1725)](https://github.com/PennyLaneAI/pennylane/pull/1725)

* The `circuit_drawer` module has been renamed `drawer`.
  [(#1949)](https://github.com/PennyLaneAI/pennylane/pull/1949)

* The `par_domain` attribute in the operator class has been removed.
  [(#1907)](https://github.com/PennyLaneAI/pennylane/pull/1907)

- The `mutable` keyword argument has been removed from the QNode.
  [(#1807)](https://github.com/PennyLaneAI/pennylane/pull/1807)

- The reversible QNode differentiation method has been removed.
  [(#1807)](https://github.com/PennyLaneAI/pennylane/pull/1807)

* `QuantumTape.trainable_params` now is a list instead of a set. This
  means that `tape.trainable_params` will return a list unlike before,
  but setting the `trainable_params` with a set works exactly as before.
  [(#1904)](https://github.com/PennyLaneAI/pennylane/pull/1904)

* The `num_params` attribute in the operator class is now dynamic. This makes it easier
  to define operator subclasses with a flexible number of parameters.
  [(#1898)](https://github.com/PennyLaneAI/pennylane/pull/1898)

* The static method `decomposition()`, formerly in the `Operation` class, has
  been moved to the base `Operator` class.
  [(#1873)](https://github.com/PennyLaneAI/pennylane/pull/1873)

* `DiagonalOperation` is not a separate subclass any more.
  [(#1889)](https://github.com/PennyLaneAI/pennylane/pull/1889)

  Instead, devices can check for the diagonal
  property using attributes:

  ``` python
  from pennylane.ops.qubit.attributes import diagonal_in_z_basis

  if op in diagonal_in_z_basis:
      # do something
  ```

<h3>Deprecations</h3>

<h3>Bug fixes</h3>

<<<<<<< HEAD
* Fixes a bug where the `ApproxTimeEvolution` template was not correctly
  computing the operation wires from the input Hamiltonian. This did not
  affect computation with the `ApproxTimeEvolution` template, but did
  cause circuit drawing to fail.
  [(#1952)](https://github.com/PennyLaneAI/pennylane/pull/1952)
=======
* Fixes a bug where the classical preprocessing Jacobian
  computed by `qml.transforms.classical_jacobian` with JAX
  returned a reduced submatrix of the Jacobian.
  [(#1935)](https://github.com/PennyLaneAI/pennylane/pull/1935)

* Fixes a bug where the operations are not accessed in the correct order
  in `qml.fourier.qnode_spectrum`, leading to wrong outputs.
  [(#1935)](https://github.com/PennyLaneAI/pennylane/pull/1935)
>>>>>>> eb3a7b38

* Fixes several Pylint errors.
  [(#1951)](https://github.com/PennyLaneAI/pennylane/pull/1951)

* Fixes a bug where the device test suite wasn't testing certain operations.
  [(#1943)](https://github.com/PennyLaneAI/pennylane/pull/1943)

* Fixes a bug where batch transforms would mutate a QNodes execution options.
  [(#1934)](https://github.com/PennyLaneAI/pennylane/pull/1934)

* `qml.draw` now supports arbitrary templates with matrix parameters.
  [(#1917)](https://github.com/PennyLaneAI/pennylane/pull/1917)

* `QuantumTape.trainable_params` now is a list instead of a set, making
  it more stable in very rare edge cases.
  [(#1904)](https://github.com/PennyLaneAI/pennylane/pull/1904)

* `ExpvalCost` now returns corrects results shape when `optimize=True` with
  shots batch.
  [(#1897)](https://github.com/PennyLaneAI/pennylane/pull/1897)

* `qml.circuit_drawer.MPLDrawer` was slightly modified to work with
  matplotlib version 3.5.
  [(#1899)](https://github.com/PennyLaneAI/pennylane/pull/1899)

* `qml.CSWAP` and `qml.CRot` now define `control_wires`, and `qml.SWAP`
  returns the default empty wires object.
  [(#1830)](https://github.com/PennyLaneAI/pennylane/pull/1830)

* The `requires_grad` attribute of `qml.numpy.tensor` objects is now
  preserved when pickling/unpickling the object.
  [(#1856)](https://github.com/PennyLaneAI/pennylane/pull/1856)

* Device tests no longer throw warnings about the `requires_grad`
  attribute of variational parameters.
  [(#1913)](https://github.com/PennyLaneAI/pennylane/pull/1913)

* `AdamOptimizer` and `AdagradOptimizer` had small fixes to their
  optimization step updates.
  [(#1929)](https://github.com/PennyLaneAI/pennylane/pull/1929)

<h3>Documentation</h3>

* Added examples in documentation for some operations.
  [(#1902)](https://github.com/PennyLaneAI/pennylane/pull/1902)

* Improves the Developer's Guide Testing document.
  [(#1896)](https://github.com/PennyLaneAI/pennylane/pull/1896)

* Add documentation example for AngleEmbedding, BasisEmbedding, StronglyEntanglingLayers, SqueezingEmbedding, DisplacementEmbedding,
  MottonenStatePreparation and Interferometer.
  [(#1910)](https://github.com/PennyLaneAI/pennylane/pull/1910)
  [(#1908)](https://github.com/PennyLaneAI/pennylane/pull/1908)
  [(#1912)](https://github.com/PennyLaneAI/pennylane/pull/1912)
  [(#1920)](https://github.com/PennyLaneAI/pennylane/pull/1920)
  [(#1936)](https://github.com/PennyLaneAI/pennylane/pull/1936)
  [(#1937)](https://github.com/PennyLaneAI/pennylane/pull/1937)

* QueueContext was not empty when importing `pennylane`.

<h3>Contributors</h3>

This release contains contributions from (in alphabetical order):

Guillermo Alonso-Linaje, Samuel Banning, Benjamin Cordier, Olivia Di Matteo,
David Ittah, Josh Izaac, Jalani Kanem, Ankit Khandelwal, Shumpei Kobayashi,
Robert Lang, Christina Lee, Cedric Lin, Alejandro Montanez, Romain Moyard,
Maria Schuld, Jay Soni, David Wierichs<|MERGE_RESOLUTION|>--- conflicted
+++ resolved
@@ -458,13 +458,12 @@
 
 <h3>Bug fixes</h3>
 
-<<<<<<< HEAD
 * Fixes a bug where the `ApproxTimeEvolution` template was not correctly
   computing the operation wires from the input Hamiltonian. This did not
   affect computation with the `ApproxTimeEvolution` template, but did
   cause circuit drawing to fail.
   [(#1952)](https://github.com/PennyLaneAI/pennylane/pull/1952)
-=======
+
 * Fixes a bug where the classical preprocessing Jacobian
   computed by `qml.transforms.classical_jacobian` with JAX
   returned a reduced submatrix of the Jacobian.
@@ -473,7 +472,6 @@
 * Fixes a bug where the operations are not accessed in the correct order
   in `qml.fourier.qnode_spectrum`, leading to wrong outputs.
   [(#1935)](https://github.com/PennyLaneAI/pennylane/pull/1935)
->>>>>>> eb3a7b38
 
 * Fixes several Pylint errors.
   [(#1951)](https://github.com/PennyLaneAI/pennylane/pull/1951)
