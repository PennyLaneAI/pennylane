--- conflicted
+++ resolved
@@ -12,64 +12,6 @@
 
 <h3>Bug fixes</h3>
 
-<<<<<<< HEAD
-* Fixes a bug where the Torch interface was not properly unwrapping Torch tensors
-  to NumPy arrays before executing gradient tapes on devices.
-  [(#2117)](https://github.com/PennyLaneAI/pennylane/pull/2117)
-
-* Fixes a bug for the TensorFlow interface where the dtype of input tensors was
-  not cast.
-  [(#2120)](https://github.com/PennyLaneAI/pennylane/pull/2120)
-
-* Fixes a bug where batch transformed QNodes would fail to apply batch transforms
-  provided by the underlying device.
-  [(#2111)](https://github.com/PennyLaneAI/pennylane/pull/2111)
-
-* An error is raised during QNode creation if backpropagation is requested on a device with
-  finite-shots specified.
-  [(#2114)](https://github.com/PennyLaneAI/pennylane/pull/2114)
-
-* Pytest now ignores any `DeprecationWarning` raised within autograd's `numpy_wrapper` module.
-  Other assorted minor test warnings are fixed.
-  [(#2007)](https://github.com/PennyLaneAI/pennylane/pull/2007)
-
-* Fixes a bug where the QNode was not correctly diagonalizing qubit-wise
-  commuting observables.
-  [(#2097)](https://github.com/PennyLaneAI/pennylane/pull/2097)
-
-* Fixes a bug in `gradient_transform` where the hybrid differentiation
-  of circuits with a single parametrized gate failed and QNode argument
-  axes of size `1` where removed from the output gradient.
-  [(#2080)](https://github.com/PennyLaneAI/pennylane/pull/2080)
-
-* The available `diff_method` options for QNodes has been corrected in both the
-  error messages and the documentation.
-  [(#2078)](https://github.com/PennyLaneAI/pennylane/pull/2078)
-
-* Fixes a bug in `DefaultQubit` where the second derivative of QNodes at
-  positions corresponding to vanishing state vector amplitudes is wrong.
-  [(#2057)](https://github.com/PennyLaneAI/pennylane/pull/2057)
-
-* Fixes a bug where PennyLane didn't require v0.20.0 of PennyLane-Lightning,
-  but raised an error with versions of Lightning earlier than v0.20.0 due to
-  the new batch execution pipeline.
-  [(#2033)](https://github.com/PennyLaneAI/pennylane/pull/2033)
-
-* Fixes a bug in `classical_jacobian` when used with Torch, where the
-  Jacobian of the preprocessing was also computed for non-trainable
-  parameters.
-  [(#2020)](https://github.com/PennyLaneAI/pennylane/pull/2020)
-
-* Fixes a bug in queueing of the `two_qubit_decomposition` method that
-  originally led to circuits with >3 two-qubit unitaries failing when passed
-  through the `unitary_to_rot` optimization transform.
-  [(#2015)](https://github.com/PennyLaneAI/pennylane/pull/2015)
-
-* Fixes a bug which allows using `jax.jit` to be compatible with circuits
-  which return `qml.probs` when the `default.qubit.jax` is provided with a custom shot
-  vector.
-  [(#2028)](https://github.com/PennyLaneAI/pennylane/pull/2028)
-
 * Updated the `adjoint()` method for non-parametric qubit operations to
   solve a bug where repeated `adjoint()` calls don't return the correct 
   operator.
@@ -77,17 +19,7 @@
 
 <h3>Documentation</h3>
 
-* Fixes an error in the signs of equations in the `DoubleExcitation` page.
-  [(#2072)](https://github.com/PennyLaneAI/pennylane/pull/2072)
-
-* Extended the interfaces' description page to explicitly mention device
-  compatibility.
-  [(#2031)](https://github.com/PennyLaneAI/pennylane/pull/2031)
-
-=======
-<h3>Documentation</h3>
-
->>>>>>> 92e572f0
 <h3>Contributors</h3>
 
 This release contains contributions from (in alphabetical order):
+Jay Soni