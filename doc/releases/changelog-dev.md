:orphan:

# Release 0.31.0-dev (development release)

<h3>New features since last release</h3>

* Added a new function `qml.ops.functions.bind_new_parameters` that creates a copy of an operator with new parameters
  without mutating the original operator.
  [(#4113)](https://github.com/PennyLaneAI/pennylane/pull/4113)

* Added the `TRX` qutrit rotation operator, which allows applying a Pauli X rotation on a
  given subspace.
  [(#2845)](https://github.com/PennyLaneAI/pennylane/pull/2845)

* Added the `TRY` qutrit rotation operator, which allows applying a Y rotation on a
  given subspace.
  [(#2846)](https://github.com/PennyLaneAI/pennylane/pull/2846)

<h3>Improvements 🛠</h3>

* `DiagonalQubitUnitary` now decomposes into `RZ`, `IsingZZ` and `MultiRZ` gates
  instead of a `QubitUnitary` operation with a dense matrix.
  [(#4035)](https://github.com/PennyLaneAI/pennylane/pull/4035)
  
* The Jax-JIT interface now uses symbolic zeros to determine trainable parameters.
  [(4075)](https://github.com/PennyLaneAI/pennylane/pull/4075)

* Accelerate Jordan-Wigner transforms caching Pauli gate objects.
  [(#4046)](https://github.com/PennyLaneAI/pennylane/pull/4046)

* The `qchem.molecular_hamiltonian` function is upgraded to support custom wires for constructing
  differentiable Hamiltonians. The zero imaginary component of the Hamiltonian coefficients are
  removed.
  [(#4050)](https://github.com/PennyLaneAI/pennylane/pull/4050)
  [(#4094)](https://github.com/PennyLaneAI/pennylane/pull/4094)

* An error is now raised by `qchem.molecular_hamiltonian` when the `dhf` method is used for an 
  open-shell system. This duplicates a similar error in `qchem.Molecule` but makes it easier to
  inform the users that the `pyscf` backend can be used for open-shell calculations.
  [(#4058)](https://github.com/PennyLaneAI/pennylane/pull/4058)

* Added a `shots` property to `QuantumScript`. This will allow shots to be tied to executions instead of devices more
  concretely.
  [(#4067)](https://github.com/PennyLaneAI/pennylane/pull/4067)
  [(#4103)](https://github.com/PennyLaneAI/pennylane/pull/4103)
  [(#4106)](https://github.com/PennyLaneAI/pennylane/pull/4106)
  [(#4112)](https://github.com/PennyLaneAI/pennylane/pull/4112)

* Integrated `QuantumScript.shots` with `QNode` so that shots are placed on the `QuantumScript`
  during `QNode` construction.
  [(#4110)](https://github.com/PennyLaneAI/pennylane/pull/4110)

* `qml.specs` is compatible with custom operations that have `depth` bigger than 1.
  [(#4033)](https://github.com/PennyLaneAI/pennylane/pull/4033)

* `qml.Tracker` when used with `default.qubit` or `null.qubit` devices, will track resources of the quantum circuit.
  [#(4045)](https://github.com/PennyLaneAI/pennylane/pull/4045)
  [(#4110)](https://github.com/PennyLaneAI/pennylane/pull/4110)

* `qml.prod` now accepts a single qfunc input for creating new `Prod` operators.
  [(#4011)](https://github.com/PennyLaneAI/pennylane/pull/4011)

* Added `__repr__` and `__str__` methods to the `Shots` class.
  [(#4081)](https://github.com/PennyLaneAI/pennylane/pull/4081)

* Added `__eq__` and `__hash__` methods to the `Shots` class.
  [(#4082)](https://github.com/PennyLaneAI/pennylane/pull/4082)

* Added a function `measure_with_samples` that returns a sample-based measurement result given a state
  [(#4083)](https://github.com/PennyLaneAI/pennylane/pull/4083)
  [(#4093)](https://github.com/PennyLaneAI/pennylane/pull/4093)

* Wrap all objects being queued in an `AnnotatedQueue` so that `AnnotatedQueue` is not dependent on
  the hash of any operators/measurement processes.
  [(#4087)](https://github.com/PennyLaneAI/pennylane/pull/4087)

* All drawing methods changed their default value for the keyword argument `show_matrices`
  to `True`. This allows quick insights into broadcasted tapes for example.
  [(#3920)](https://github.com/PennyLaneAI/pennylane/pull/3920)

* Support for adjoint differentiation has been added to the `DefaultQubit2` device.
  [(#4037)](https://github.com/PennyLaneAI/pennylane/pull/4037)

* Support for sample-based measurements has been added to the `DefaultQubit2` device.
  [(#4105)](https://github.com/PennyLaneAI/pennylane/pull/4105)
  [(#4114)](https://github.com/PennyLaneAI/pennylane/pull/4114)
  [(#4133)](https://github.com/PennyLaneAI/pennylane/pull/4133)

* Added a keyword argument `seed` to the `DefaultQubit2` device.
  [(#4120)](https://github.com/PennyLaneAI/pennylane/pull/4120)

* Added a `dense` keyword to `ParametrizedEvolution` that allows forcing dense or sparse matrices.
  [(#4079)](https://github.com/PennyLaneAI/pennylane/pull/4079)
  [(#4095)](https://github.com/PennyLaneAI/pennylane/pull/4095)

* Adds the Type variables `pennylane.typing.Result` and `pennylane.typing.ResultBatch` for type hinting the result of
  an execution.
  [(#4018)](https://github.com/PennyLaneAI/pennylane/pull/4108)

* `qml.devices.ExecutionConfig` no longer has a `shots` property, as it is now on the `QuantumScript`.  It now has a `use_device_gradient` property. `ExecutionConfig.grad_on_execution = None` indicates a request for `"best"`, instead of a string.
[(#4102)](https://github.com/PennyLaneAI/pennylane/pull/4102)

* `DefaultQubit2.preprocess` now returns a new `ExecutionConfig` object with decisions for `gradient_method`,
  `use_device_gradient`, and `grad_on_execution`.
  [(#4102)](https://github.com/PennyLaneAI/pennylane/pull/4102)

* `pulse.ParametrizedEvolution` now uses _batched_ compressed sparse row (`BCSR`) format. This allows computing Jacobians of the unitary directly even when `dense=False`.
  ```python
  def U(params):
      H = jnp.polyval * qml.PauliZ(0) # time dependent Hamiltonian
      Um = qml.evolve(H)(params, t=10., dense=False)
      return qml.matrix(Um)
  params = jnp.array([[0.5]], dtype=complex)
  jac = jax.jacobian(U, holomorphic=True)(params)
  ```
  [(#4126)](https://github.com/PennyLaneAI/pennylane/pull/4126)

* Updated `pennylane/qnode.py` to support parameter-shift differentiation on qutrit devices.
  ([#2845])(https://github.com/PennyLaneAI/pennylane/pull/2845)

* The new device interface in integrated with `qml.execute` for autograd, backpropagation, and no differentiation.
  [(#3903)](https://github.com/PennyLaneAI/pennylane/pull/3903)

* `CZ` now inherits from the `ControlledOp` class. It now supports exponentiation to arbitrary powers with `pow`, which is no longer limited to integers. It also supports `sparse_matrix` and `decomposition` representations.
  [(#4117)](https://github.com/PennyLaneAI/pennylane/pull/4117)

* The construction of the pauli representation for the `Sum` class is now faster.
  [(#4142)](https://github.com/PennyLaneAI/pennylane/pull/4142)

* Updated the `gradients` module to use the new `Shots` object internally.
  [(#4152)](https://github.com/PennyLaneAI/pennylane/pull/4152)

* The new device interface in integrated with `qml.execute` for Jax.
  [(#4137)](https://github.com/PennyLaneAI/pennylane/pull/4137)

<h3>Breaking changes 💔</h3>

* All drawing methods changed their default value for the keyword argument `show_matrices` to `True`.
  [(#3920)](https://github.com/PennyLaneAI/pennylane/pull/3920)

* `DiagonalQubitUnitary` does not decompose into `QubitUnitary` any longer, but into `RZ`, `IsingZZ`
  and `MultiRZ` gates.
  [(#4035)](https://github.com/PennyLaneAI/pennylane/pull/4035)

* Jax trainable parameters are now `Tracer` instead of `JVPTracer`, it is not always the right definition for the JIT 
  interface, but we update them in the custom JVP using symbolic zeros.
  [(4075)](https://github.com/PennyLaneAI/pennylane/pull/4075)

* The experimental Device interface `qml.devices.experimental.Device` now requires that the `preprocess` method
  also returns an `ExecutionConfig` object. This allows the device to choose what `"best"` means for various
  hyperparameters like `gradient_method` and `grad_on_execution`.
  [(#4007)](https://github.com/PennyLaneAI/pennylane/pull/4007)
  [(#4102)](https://github.com/PennyLaneAI/pennylane/pull/4102)

* Gradient transforms with Jax do not support `argnum` anymore,  `argnums` needs to be used.
  [(#4076)](https://github.com/PennyLaneAI/pennylane/pull/4076)

* `pennylane.collections`, `pennylane.op_sum`, and `pennylane.utils.sparse_hamiltonian` are removed.

<h3>Deprecations 👋</h3>

* `Operation.base_name` is deprecated. Please use `Operation.name` or `type(op).__name__` instead.

* ``QuantumScript``'s ``name`` keyword argument and property are deprecated.
  This also affects ``QuantumTape`` and ``OperationRecorder``.
  [(#4141)](https://github.com/PennyLaneAI/pennylane/pull/4141)

* `qml.grouping` module is removed. The functionality has been reorganized in the `qml.pauli` module.

<h3>Documentation 📝</h3>

* The description of `mult` in the `qchem.Molecule` docstring now correctly states the value
  of `mult` that is supported.
  [(4058)](https://github.com/PennyLaneAI/pennylane/pull/4058)

<h3>Bug fixes 🐛</h3>

* Removes a patch in `interfaces/autograd.py` that checks for the `strawberryfields.gbs` device.  That device
  is pinned to PennyLane <= v0.29.0, so that patch is no longer necessary.

<<<<<<< HEAD
* Fixes a bug where the wire ordering of the `wires` argument to `qml.density_matrix`
  was not taken into account.
  [(#4072)](https://github.com/PennyLaneAI/pennylane/pull/4072)
=======
* `qml.pauli.are_identical_pauli_words` now treats all identities as equal. Identity terms on Hamiltonians with non-standard
  wire orders are no longer eliminated.
  [(#4161)](https://github.com/PennyLaneAI/pennylane/pull/4161)
>>>>>>> 8af85140

<h3>Contributors ✍️</h3>

This release contains contributions from (in alphabetical order):

Isaac De Vlugt,
Soran Jahangiri,
Edward Jiang,
Korbinian Kottmann,
Christina Lee,
Vincent Michaud-Rioux,
Romain Moyard,
Mudit Pandey,
Borja Requena,
Matthew Silverman,
Jay Soni,
David Wierichs<|MERGE_RESOLUTION|>--- conflicted
+++ resolved
@@ -178,15 +178,13 @@
 * Removes a patch in `interfaces/autograd.py` that checks for the `strawberryfields.gbs` device.  That device
   is pinned to PennyLane <= v0.29.0, so that patch is no longer necessary.
 
-<<<<<<< HEAD
+* `qml.pauli.are_identical_pauli_words` now treats all identities as equal. Identity terms on Hamiltonians with non-standard
+  wire orders are no longer eliminated.
+  [(#4161)](https://github.com/PennyLaneAI/pennylane/pull/4161)
+
 * Fixes a bug where the wire ordering of the `wires` argument to `qml.density_matrix`
   was not taken into account.
   [(#4072)](https://github.com/PennyLaneAI/pennylane/pull/4072)
-=======
-* `qml.pauli.are_identical_pauli_words` now treats all identities as equal. Identity terms on Hamiltonians with non-standard
-  wire orders are no longer eliminated.
-  [(#4161)](https://github.com/PennyLaneAI/pennylane/pull/4161)
->>>>>>> 8af85140
 
 <h3>Contributors ✍️</h3>
 
