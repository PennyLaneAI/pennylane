--- conflicted
+++ resolved
@@ -6,11 +6,10 @@
 
 <h3>Improvements 🛠</h3>
 
-<<<<<<< HEAD
 * The `qchem.molecular_hamiltonian` function is upgraded to support custom wires for constructing
   differentiable Hamiltonians.
   [(4050)](https://github.com/PennyLaneAI/pennylane/pull/4050)
-=======
+
 * An error is now raised by `qchem.molecular_hamiltonian` when the `dhf` method is used for an 
   open-shell system. This duplicates a similar error in `qchem.Molecule` but makes it easier to
   inform the users that the `pyscf` backend can be used for open-shell calculations.
@@ -19,17 +18,13 @@
 * Added a `shots` property to `QuantumScript`. This will allow shots to be tied to executions instead of devices more
   concretely.
   [(#4067)](https://github.com/PennyLaneAI/pennylane/pull/4067)
->>>>>>> 755b2419
 
 * `qml.specs` is compatible with custom operations that have `depth` bigger than 1.
   [(#4033)](https://github.com/PennyLaneAI/pennylane/pull/4033)
 
-<<<<<<< HEAD
-=======
 * `qml.prod` now accepts a single qfunc input for creating new `Prod` operators.
   [(#4011)](https://github.com/PennyLaneAI/pennylane/pull/4011)
 
->>>>>>> 755b2419
 <h3>Breaking changes 💔</h3>
 
 * `pennylane.collections`, `pennylane.op_sum`, and `pennylane.utils.sparse_hamiltonian` are removed.
@@ -48,14 +43,9 @@
 
 This release contains contributions from (in alphabetical order):
 
-<<<<<<< HEAD
-Soran Jahangiri,
-Jay Soni,
-=======
 Isaac De Vlugt,
 Soran Jahangiri,
 Christina Lee,
 Mudit Pandey,
 Matthew Silverman,
-Jay Soni
->>>>>>> 755b2419
+Jay Soni