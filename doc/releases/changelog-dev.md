:orphan:

# Release 0.28.0-dev (development release)

<h3>New features since last release</h3>

<<<<<<< HEAD
* The `qml.qchem.basis_rotation` function is added to the `qchem` module. This function returns
  grouped coefficients, grouped observables and basis rotation transformation matrices needed to
  construct a qubit Hamiltonian in the rotated basis of molecular orbitals. In this basis, the
  one-electron integral matrix and the symmetric matrices obtained from factorizing the two-electron
  integrals tensor are diagonal.
  ([#3011](https://github.com/PennyLaneAI/pennylane/pull/3011))

* Added the `qml.GellMann` qutrit observable, which is the ternary generalization of the Pauli observables. Users must include an index as a
keyword argument when using `GellMann`, which determines which of the 8 Gell-Mann matrices is used as the observable.
  ([#3035](https://github.com/PennyLaneAI/pennylane/pull/3035))
  
* Added the `qml.ControlledQutritUnitary` qutrit operation for applying a controlled arbitrary unitary matrix to the specified set of wires.
Users can specify the control wires as well as the values to control the operation on.
  ([#2844](https://github.com/PennyLaneAI/pennylane/pull/2844))

* `qml.qchem.taper_operation` tapers any gate operation according to the `Z2`
  symmetries of the Hamiltonian.
  [(#3002)](https://github.com/PennyLaneAI/pennylane/pull/3002)

  ```pycon
    >>> symbols = ['He', 'H']
    >>> geometry =  np.array([[0.0, 0.0, 0.0], [0.0, 0.0, 1.4589]])
    >>> mol = qchem.Molecule(symbols, geometry, charge=1)
    >>> H, n_qubits = qchem.molecular_hamiltonian(symbols, geometry)
    >>> generators = qchem.symmetry_generators(H)
    >>> paulixops = qchem.paulix_ops(generators, n_qubits)
    >>> paulix_sector = qchem.optimal_sector(H, generators, mol.n_electrons)
    >>> tap_op = qchem.taper_operation(qml.SingleExcitation, generators, paulixops,
    ...                paulix_sector, wire_order=H.wires, op_wires=[0, 2])
    >>> tap_op(3.14159)
    [Exp(1.570795j, 'PauliY', wires=[0])]
  ```

  Moreover, the obtained tapered operation can be directly used within a QNode:

  ```pycon
    >>> dev = qml.device('default.qubit', wires=[0, 1])
    >>> @qml.qnode(dev)
    ... def circuit(params):
    ...     tap_op(params[0])
    ...     return qml.expval(qml.PauliZ(0)@qml.PauliZ(1))
    >>> drawer = qml.draw(circuit, show_all_wires=True)
    >>> print(drawer(params=[3.14159]))
        0: ─Exp(1.570795j PauliY)─┤ ╭<Z@Z>
        1: ───────────────────────┤ ╰<Z@Z>

  ```

* The `IntegerComparator` arithmetic operation is now available.
[(#3113)](https://github.com/PennyLaneAI/pennylane/pull/3113)

  Given a basis state :math:`\vert n \rangle`, where :math:`n` is a positive integer, and a fixed positive
  integer :math:`L`, the `IntegerComparator` operator flips a target qubit if :math:`n \geq L`. 
  Alternatively, the flipping condition can be :math:`n < L`. This is accessed via the `geq` keyword
  argument.

  ```python
  dev = qml.device("default.qubit", wires=2)

  @qml.qnode(dev)
  def circuit():
      qml.BasisState(np.array([0, 1]), wires=range(2))
      qml.broadcast(qml.Hadamard, wires=range(2), pattern='single')
      qml.IntegerComparator(2, geq=False, wires=[0, 1])
      return qml.state()
  ```

  ```pycon
  >>> circuit()
  [-0.5+0.j  0.5+0.j -0.5+0.j  0.5+0.j]
  ```

* The `QNode` class now accepts an ``auto`` interface, which automatically detects the interface
  of the given input.
  [(#3132)](https://github.com/PennyLaneAI/pennylane/pull/3132)

  We can therefore execute the same parametrized QNode with parameters from different interfaces,
  and the class will automatically detect the interface:

  ```python
  dev = qml.device("default.qubit", wires=2)
  @qml.qnode(dev, interface="auto")
  def circuit(weight):
      qml.RX(weight[0], wires=0)
      qml.RY(weight[1], wires=1)
      return qml.expval(qml.PauliZ(0))

  interface_tensors = [[0, 1], np.array([0, 1]), torch.Tensor([0, 1]), tf.Variable([0, 1], dtype=float), jnp.array([0, 1])]
  for tensor in interface_tensors:
      res = circuit(weight=tensor)
      print(f"Result value: {res:.2f}; Result type: {type(res)}")
  ```

  ```pycon
  Result value: 1.00; Result type: <class 'pennylane.numpy.tensor.tensor'>
  Result value: 1.00; Result type: <class 'pennylane.numpy.tensor.tensor'>
  Result value: 1.00; Result type: <class 'torch.Tensor'>
  Result value: 1.00; Result type: <class 'tensorflow.python.framework.ops.EagerTensor'>
  Result value: 1.00; Result type: <class 'jaxlib.xla_extension.DeviceArray'>
  ```

* Added the `qml.map_wires` function, that changes the wires of the given operator, `QNode`, queue
  or quantum function according to the given wire map.
  [(#3145)](https://github.com/PennyLaneAI/pennylane/pull/3145)

  Using `qml.map_wires` with an operator:

  ```pycon
  >>> op = qml.RX(0.54, wires=0) + qml.PauliX(1) + (qml.PauliZ(2) @ qml.RY(1.23, wires=3))
  >>> op
  (RX(0.54, wires=[0]) + PauliX(wires=[1])) + (PauliZ(wires=[2]) @ RY(1.23, wires=[3]))
  >>> wire_map = {0: 10, 1: 11, 2: 12, 3: 13}
  >>> qml.map_wires(op, wire_map)
  (RX(0.54, wires=[10]) + PauliX(wires=[11])) + (PauliZ(wires=[12]) @ RY(1.23, wires=[13]))
  ```

  ```pycon
  >>> dev = qml.device("default.qubit", wires=[10, 11, 12, 13])
  >>> @qml.qnode(dev)
  ... def circuit():
  ...     qml.RX(0.54, wires=0)
  ...     qml.PauliX(1)
  ...     qml.PauliZ(2)
  ...     qml.RY(1.23, wires=3)
  ...     return qml.probs(wires=0)
  >>> mapped_circuit = qml.map_wires(circuit, wire_map)
  >>> mapped_circuit()
  tensor([0.92885434, 0.07114566], requires_grad=True)
  >>> print(qml.draw(mapped_circuit)())
  10: ──RX(0.54)─┤  Probs
  11: ──X────────┤       
  12: ──Z────────┤       
  13: ──RY(1.23)─┤  
  ```
  
* Added 'qml.sign_expand' tape tranforms which implements the optimal decomposition of a fast-forwardable Hamiltonian that minimizes the variance of its estimator in the Single-Qubit-Measurement from  arXiv:2207.09479
  [(#2852)](https://github.com/PennyLaneAI/pennylane/pull/2852)

=======
>>>>>>> 1465ec62
<h3>Improvements</h3>

<h3>Breaking changes</h3>

<h3>Deprecations</h3>

<h3>Documentation</h3>

<h3>Bug fixes</h3>

* Small fix of `MeasurementProcess.map_wires`, where both the `self.obs` and `self._wires`
  attributes were modified.
  [#3292](https://github.com/PennyLaneAI/pennylane/pull/3292)

<h3>Contributors</h3>

<<<<<<< HEAD
This release contains contributions from (in alphabetical order):


Gian-Luca Anselmetti,
Albert Mitjans Coma,
Utkarsh Azad,
Isaac De Vlugt,
Amintor Dusko,
Lillian M. A. Frederiksen,
Diego Guala,
Soran Jahangiri,
Christina Lee,
Lee J. O'Riordan,
Mudit Pandey,
Matthew Silverman,
Jay Soni,
Antal Száva,
David Wierichs,
=======
This release contains contributions from (in alphabetical order):
>>>>>>> 1465ec62
<|MERGE_RESOLUTION|>--- conflicted
+++ resolved
@@ -4,147 +4,9 @@
 
 <h3>New features since last release</h3>
 
-<<<<<<< HEAD
-* The `qml.qchem.basis_rotation` function is added to the `qchem` module. This function returns
-  grouped coefficients, grouped observables and basis rotation transformation matrices needed to
-  construct a qubit Hamiltonian in the rotated basis of molecular orbitals. In this basis, the
-  one-electron integral matrix and the symmetric matrices obtained from factorizing the two-electron
-  integrals tensor are diagonal.
-  ([#3011](https://github.com/PennyLaneAI/pennylane/pull/3011))
-
-* Added the `qml.GellMann` qutrit observable, which is the ternary generalization of the Pauli observables. Users must include an index as a
-keyword argument when using `GellMann`, which determines which of the 8 Gell-Mann matrices is used as the observable.
-  ([#3035](https://github.com/PennyLaneAI/pennylane/pull/3035))
-  
-* Added the `qml.ControlledQutritUnitary` qutrit operation for applying a controlled arbitrary unitary matrix to the specified set of wires.
-Users can specify the control wires as well as the values to control the operation on.
-  ([#2844](https://github.com/PennyLaneAI/pennylane/pull/2844))
-
-* `qml.qchem.taper_operation` tapers any gate operation according to the `Z2`
-  symmetries of the Hamiltonian.
-  [(#3002)](https://github.com/PennyLaneAI/pennylane/pull/3002)
-
-  ```pycon
-    >>> symbols = ['He', 'H']
-    >>> geometry =  np.array([[0.0, 0.0, 0.0], [0.0, 0.0, 1.4589]])
-    >>> mol = qchem.Molecule(symbols, geometry, charge=1)
-    >>> H, n_qubits = qchem.molecular_hamiltonian(symbols, geometry)
-    >>> generators = qchem.symmetry_generators(H)
-    >>> paulixops = qchem.paulix_ops(generators, n_qubits)
-    >>> paulix_sector = qchem.optimal_sector(H, generators, mol.n_electrons)
-    >>> tap_op = qchem.taper_operation(qml.SingleExcitation, generators, paulixops,
-    ...                paulix_sector, wire_order=H.wires, op_wires=[0, 2])
-    >>> tap_op(3.14159)
-    [Exp(1.570795j, 'PauliY', wires=[0])]
-  ```
-
-  Moreover, the obtained tapered operation can be directly used within a QNode:
-
-  ```pycon
-    >>> dev = qml.device('default.qubit', wires=[0, 1])
-    >>> @qml.qnode(dev)
-    ... def circuit(params):
-    ...     tap_op(params[0])
-    ...     return qml.expval(qml.PauliZ(0)@qml.PauliZ(1))
-    >>> drawer = qml.draw(circuit, show_all_wires=True)
-    >>> print(drawer(params=[3.14159]))
-        0: ─Exp(1.570795j PauliY)─┤ ╭<Z@Z>
-        1: ───────────────────────┤ ╰<Z@Z>
-
-  ```
-
-* The `IntegerComparator` arithmetic operation is now available.
-[(#3113)](https://github.com/PennyLaneAI/pennylane/pull/3113)
-
-  Given a basis state :math:`\vert n \rangle`, where :math:`n` is a positive integer, and a fixed positive
-  integer :math:`L`, the `IntegerComparator` operator flips a target qubit if :math:`n \geq L`. 
-  Alternatively, the flipping condition can be :math:`n < L`. This is accessed via the `geq` keyword
-  argument.
-
-  ```python
-  dev = qml.device("default.qubit", wires=2)
-
-  @qml.qnode(dev)
-  def circuit():
-      qml.BasisState(np.array([0, 1]), wires=range(2))
-      qml.broadcast(qml.Hadamard, wires=range(2), pattern='single')
-      qml.IntegerComparator(2, geq=False, wires=[0, 1])
-      return qml.state()
-  ```
-
-  ```pycon
-  >>> circuit()
-  [-0.5+0.j  0.5+0.j -0.5+0.j  0.5+0.j]
-  ```
-
-* The `QNode` class now accepts an ``auto`` interface, which automatically detects the interface
-  of the given input.
-  [(#3132)](https://github.com/PennyLaneAI/pennylane/pull/3132)
-
-  We can therefore execute the same parametrized QNode with parameters from different interfaces,
-  and the class will automatically detect the interface:
-
-  ```python
-  dev = qml.device("default.qubit", wires=2)
-  @qml.qnode(dev, interface="auto")
-  def circuit(weight):
-      qml.RX(weight[0], wires=0)
-      qml.RY(weight[1], wires=1)
-      return qml.expval(qml.PauliZ(0))
-
-  interface_tensors = [[0, 1], np.array([0, 1]), torch.Tensor([0, 1]), tf.Variable([0, 1], dtype=float), jnp.array([0, 1])]
-  for tensor in interface_tensors:
-      res = circuit(weight=tensor)
-      print(f"Result value: {res:.2f}; Result type: {type(res)}")
-  ```
-
-  ```pycon
-  Result value: 1.00; Result type: <class 'pennylane.numpy.tensor.tensor'>
-  Result value: 1.00; Result type: <class 'pennylane.numpy.tensor.tensor'>
-  Result value: 1.00; Result type: <class 'torch.Tensor'>
-  Result value: 1.00; Result type: <class 'tensorflow.python.framework.ops.EagerTensor'>
-  Result value: 1.00; Result type: <class 'jaxlib.xla_extension.DeviceArray'>
-  ```
-
-* Added the `qml.map_wires` function, that changes the wires of the given operator, `QNode`, queue
-  or quantum function according to the given wire map.
-  [(#3145)](https://github.com/PennyLaneAI/pennylane/pull/3145)
-
-  Using `qml.map_wires` with an operator:
-
-  ```pycon
-  >>> op = qml.RX(0.54, wires=0) + qml.PauliX(1) + (qml.PauliZ(2) @ qml.RY(1.23, wires=3))
-  >>> op
-  (RX(0.54, wires=[0]) + PauliX(wires=[1])) + (PauliZ(wires=[2]) @ RY(1.23, wires=[3]))
-  >>> wire_map = {0: 10, 1: 11, 2: 12, 3: 13}
-  >>> qml.map_wires(op, wire_map)
-  (RX(0.54, wires=[10]) + PauliX(wires=[11])) + (PauliZ(wires=[12]) @ RY(1.23, wires=[13]))
-  ```
-
-  ```pycon
-  >>> dev = qml.device("default.qubit", wires=[10, 11, 12, 13])
-  >>> @qml.qnode(dev)
-  ... def circuit():
-  ...     qml.RX(0.54, wires=0)
-  ...     qml.PauliX(1)
-  ...     qml.PauliZ(2)
-  ...     qml.RY(1.23, wires=3)
-  ...     return qml.probs(wires=0)
-  >>> mapped_circuit = qml.map_wires(circuit, wire_map)
-  >>> mapped_circuit()
-  tensor([0.92885434, 0.07114566], requires_grad=True)
-  >>> print(qml.draw(mapped_circuit)())
-  10: ──RX(0.54)─┤  Probs
-  11: ──X────────┤       
-  12: ──Z────────┤       
-  13: ──RY(1.23)─┤  
-  ```
-  
 * Added 'qml.sign_expand' tape tranforms which implements the optimal decomposition of a fast-forwardable Hamiltonian that minimizes the variance of its estimator in the Single-Qubit-Measurement from  arXiv:2207.09479
   [(#2852)](https://github.com/PennyLaneAI/pennylane/pull/2852)
 
-=======
->>>>>>> 1465ec62
 <h3>Improvements</h3>
 
 <h3>Breaking changes</h3>
@@ -161,25 +23,6 @@
 
 <h3>Contributors</h3>
 
-<<<<<<< HEAD
 This release contains contributions from (in alphabetical order):
-
-
 Gian-Luca Anselmetti,
-Albert Mitjans Coma,
-Utkarsh Azad,
-Isaac De Vlugt,
-Amintor Dusko,
-Lillian M. A. Frederiksen,
-Diego Guala,
-Soran Jahangiri,
-Christina Lee,
-Lee J. O'Riordan,
-Mudit Pandey,
-Matthew Silverman,
-Jay Soni,
-Antal Száva,
-David Wierichs,
-=======
-This release contains contributions from (in alphabetical order):
->>>>>>> 1465ec62
+Albert Mitjans Coma,