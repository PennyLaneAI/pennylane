:orphan:

# Release 0.41.0-dev (development release)

<h3>New features since last release</h3>

<<<<<<< HEAD
* Added method `qml.math.sqrt_matrix_sparse` to compute the square root of a sparse matrix.
  [(#6976)](https://github.com/PennyLaneAI/pennylane/pull/6976)
=======
* `qml.defer_measurements` can now be used with program capture enabled. Programs transformed by
  `qml.defer_measurements` can be executed on `default.qubit`.
  [(#6838)](https://github.com/PennyLaneAI/pennylane/pull/6838)
  [(#6937)](https://github.com/PennyLaneAI/pennylane/pull/6937)

  Using `qml.defer_measurements` with program capture enables many new features, including:
  * Significantly richer variety of classical processing on mid-circuit measurement values.
  * Using mid-circuit measurement values as gate parameters.

  Functions such as the following can now be captured:

  ```python
  import jax.numpy as jnp

  qml.capture.enable()

  def f(x):
      m0 = qml.measure(0)
      m1 = qml.measure(0)
      a = jnp.sin(0.5 * jnp.pi * m0)
      phi = a - (m1 + 1) ** 4

      qml.s_prod(x, qml.RZ(phi, 0))

      return qml.expval(qml.Z(0))
  ```
>>>>>>> 2f5a6ad4

* Added class `qml.capture.transforms.UnitaryToRotInterpreter` that decomposes `qml.QubitUnitary` operators 
  following the same API as `qml.transforms.unitary_to_rot` when experimental program capture is enabled.
  [(#6916)](https://github.com/PennyLaneAI/pennylane/pull/6916)

<h3>Improvements 🛠</h3>

* `Controlled` operators now have a full implementation of `sparse_matrix` that supports `wire_order` configuration.
  [(#6994)](https://github.com/PennyLaneAI/pennylane/pull/6994)

* The `qml.measurements.NullMeasurement` measurement process is added to allow for profiling problems
  without the overheads associated with performing measurements.
  [(#6989)](https://github.com/PennyLaneAI/pennylane/pull/6989)

* `pauli_rep` property is now accessible for `Adjoint` operator when there is a Pauli representation.
  [(#6871)](https://github.com/PennyLaneAI/pennylane/pull/6871)

* `qml.SWAP` now has sparse representation.
  [(#6965)](https://github.com/PennyLaneAI/pennylane/pull/6965)

* `qml.QubitUnitary` now accepts sparse CSR matrices (from `scipy.sparse`). This allows efficient representation of large unitaries with mostly zero entries. Note that sparse unitaries are still in early development and may not support all features of their dense counterparts.
  [(#6889)](https://github.com/PennyLaneAI/pennylane/pull/6889)

  ```pycon
  >>> import numpy as np
  >>> import pennylane as qml
  >>> import scipy as sp
  >>> U_dense = np.eye(4)  # 2-wire identity
  >>> U_sparse = sp.sparse.csr_matrix(U_dense)
  >>> op = qml.QubitUnitary(U_sparse, wires=[0, 1])
  >>> print(op.matrix())
  <Compressed Sparse Row sparse matrix of dtype 'float64'
          with 4 stored elements and shape (4, 4)>
    Coords        Values
    (0, 0)        1.0
    (1, 1)        1.0
    (2, 2)        1.0
    (3, 3)        1.0
  >>> op.matrix().toarray()
  array([[1., 0., 0., 0.],
        [0., 1., 0., 0.],
        [0., 0., 1., 0.],
        [0., 0., 0., 1.]])
  ```

* Add a decomposition for multi-controlled global phases into a one-less-controlled phase shift.
  [(#6936)](https://github.com/PennyLaneAI/pennylane/pull/6936)
 
* `qml.StatePrep` now accepts sparse state vectors. Users can create `StatePrep` using `scipy.sparse.csr_matrix`. Note that non-zero `pad_with` is forbidden.
  [(#6863)](https://github.com/PennyLaneAI/pennylane/pull/6863)

  ```pycon
  >>> import scipy as sp
  >>> init_state = sp.sparse.csr_matrix([0, 0, 1, 0])
  >>> qsv_op = qml.StatePrep(init_state, wires=[1, 2])
  >>> wire_order = [0, 1, 2]
  >>> ket = qsv_op.state_vector(wire_order=wire_order)
  >>> print(ket)
  <Compressed Sparse Row sparse matrix of dtype 'float64'
         with 1 stored elements and shape (1, 8)>
    Coords        Values
    (0, 2)        1.0
  ```

* A `RuntimeWarning` is now raised by `qml.QNode` and `qml.execute` if executing JAX workflows and the installed version of JAX
  is greater than `0.4.28`.
  [(#6864)](https://github.com/PennyLaneAI/pennylane/pull/6864)

* Added the `qml.workflow.construct_execution_config(qnode)(*args,**kwargs)` helper function.
  Users can now construct the execution configuration from a particular `QNode` instance.
  [(#6901)](https://github.com/PennyLaneAI/pennylane/pull/6901)

  ```python
  @qml.qnode(qml.device("default.qubit", wires=1))
  def circuit(x):
      qml.RX(x, 0)
      return qml.expval(qml.Z(0))
  ```

  ```pycon
  >>> config = qml.workflow.construct_execution_config(circuit)(1)
  >>> pprint.pprint(config)
  ExecutionConfig(grad_on_execution=False,
                  use_device_gradient=True,
                  use_device_jacobian_product=False,
                  gradient_method='backprop',
                  gradient_keyword_arguments={},
                  device_options={'max_workers': None,
                                  'prng_key': None,
                                  'rng': Generator(PCG64) at 0x15F6BB680},
                  interface=<Interface.NUMPY: 'numpy'>,
                  derivative_order=1,
                  mcm_config=MCMConfig(mcm_method=None, postselect_mode=None),
                  convert_to_numpy=True)
  ```

* `QNode` objects now have an `update` method that allows for re-configuring settings like `diff_method`, `mcm_method`, and more. This allows for easier on-the-fly adjustments to workflows. Any arguments not specified will retain their original value.
  [(#6803)](https://github.com/PennyLaneAI/pennylane/pull/6803)

  After constructing a `QNode`,

  ```python
  import pennylane as qml

  @qml.qnode(device=qml.device("default.qubit"))
  def circuit():
    qml.H(0)
    qml.CNOT([0,1])
    return qml.probs()
  ```

  its settings can be modified with `update`, which returns a new `QNode` object. Here is an example
  of updating a QNode's `diff_method`:

  ```pycon
  >>> print(circuit.diff_method)
  best
  >>> new_circuit = circuit.update(diff_method="parameter-shift")
  >>> print(new_circuit.diff_method)
  'parameter-shift'
  ```

* Devices can now configure whether or not ML framework data is sent to them
  via an `ExecutionConfig.convert_to_numpy` parameter. End-to-end jitting on
  `default.qubit` is used if the user specified a `jax.random.PRNGKey` as a seed.
  [(#6899)](https://github.com/PennyLaneAI/pennylane/pull/6899)
  [(#6788)](https://github.com/PennyLaneAI/pennylane/pull/6788)
  [(#6869)](https://github.com/PennyLaneAI/pennylane/pull/6869)

* The coefficients of observables now have improved differentiability.
  [(#6598)](https://github.com/PennyLaneAI/pennylane/pull/6598)

* An empty basis set in `qml.compile` is now recognized as valid, resulting in decomposition of all operators that can be decomposed.
   [(#6821)](https://github.com/PennyLaneAI/pennylane/pull/6821)

* An informative error is raised when a `QNode` with `diff_method=None` is differentiated.
  [(#6770)](https://github.com/PennyLaneAI/pennylane/pull/6770)

* `qml.ops.sk_decomposition` has been improved to produce less gates for certain edge cases. This greatly impacts
  the performance of `qml.clifford_t_decomposition`, which should now give less extraneous `qml.T` gates.
  [(#6855)](https://github.com/PennyLaneAI/pennylane/pull/6855)

* `qml.gradients.finite_diff_jvp` has been added to compute the jvp of an arbitrary numeric
  function.
  [(#6853)](https://github.com/PennyLaneAI/pennylane/pull/6853)

* With program capture enabled, `QNode`'s can now be differentiated with `diff_method="finite-diff"`.
  [(#6853)](https://github.com/PennyLaneAI/pennylane/pull/6853)

* The requested `diff_method` is now validated when program capture is enabled.
  [(#6852)](https://github.com/PennyLaneAI/pennylane/pull/6852)

* The `qml.clifford_t_decomposition` has been improved to use less gates when decomposing `qml.PhaseShift`.
  [(#6842)](https://github.com/PennyLaneAI/pennylane/pull/6842)

* A `ParametrizedMidMeasure` class is added to represent a mid-circuit measurement in an arbitrary
  measurement basis in the XY, YZ or ZX plane. 
  [(#6938)](https://github.com/PennyLaneAI/pennylane/pull/6938)

* A `diagonalize_mcms` transform is added that diagonalizes any `ParametrizedMidMeasure`, for devices 
  that only natively support mid-circuit measurements in the computational basis.
  [(#6938)](https://github.com/PennyLaneAI/pennylane/pull/6938)
  
* `null.qubit` can now execute jaxpr.
  [(#6924)](https://github.com/PennyLaneAI/pennylane/pull/6924)

<h4>Capturing and representing hybrid programs</h4>

* `qml.QNode` can now cache plxpr. When executing a `QNode` for the first time, its plxpr representation will
  be cached based on the abstract evaluation of the arguments. Later executions that have arguments with the
  same shapes and data types will be able to use this cached plxpr instead of capturing the program again.
  [(#6923)](https://github.com/PennyLaneAI/pennylane/pull/6923)

* `qml.QNode` now accepts a `static_argnums` argument. This argument can be used to indicate any arguments that
  should be considered static when capturing the quantum program.
  [(#6923)](https://github.com/PennyLaneAI/pennylane/pull/6923)

* Implemented a `compute_plxpr_decomposition` method in the `qml.operation.Operator` class to apply dynamic decompositions
  with program capture enabled.
  [(#6859)](https://github.com/PennyLaneAI/pennylane/pull/6859)
  [(#6881)](https://github.com/PennyLaneAI/pennylane/pull/6881)

  * Autograph can now be used with custom operations defined outside of the pennylane namespace.
  [(#6931)](https://github.com/PennyLaneAI/pennylane/pull/6931)

  * Add a `qml.capture.pause()` context manager for pausing program capture in an error-safe way.
  [(#6911)](https://github.com/PennyLaneAI/pennylane/pull/6911)

* Python control flow (`if/else`, `for`, `while`) is now supported when program capture is enabled by setting 
  `autograph=True` at the QNode level. 
  [(#6837)](https://github.com/PennyLaneAI/pennylane/pull/6837)

  ```python
  qml.capture.enable()

  dev = qml.device("default.qubit", wires=[0, 1, 2])

  @qml.qnode(dev, autograph=True)
  def circuit(num_loops: int):
      for i in range(num_loops):
          if i % 2 == 0:
              qml.H(i)
          else:
              qml.RX(1,i)
      return qml.state()
  ```

  ```pycon
  >>> print(qml.draw(circuit)(num_loops=3))
  0: ──H────────┤  State
  1: ──RX(1.00)─┤  State
  2: ──H────────┤  State
  >>> circuit(3)
  Array([0.43879125+0.j        , 0.43879125+0.j        ,
         0.        -0.23971277j, 0.        -0.23971277j,
         0.43879125+0.j        , 0.43879125+0.j        ,
         0.        -0.23971277j, 0.        -0.23971277j], dtype=complex64)
  ```

* The higher order primitives in program capture can now accept inputs with abstract shapes.
  [(#6786)](https://github.com/PennyLaneAI/pennylane/pull/6786)

* The `PlxprInterpreter` classes can now handle creating dynamic arrays via `jnp.ones`, `jnp.zeros`,
  `jnp.arange`, and `jnp.full`.
  [#6865)](https://github.com/PennyLaneAI/pennylane/pull/6865)

* The qnode primitive now stores the `ExecutionConfig` instead of `qnode_kwargs`.
  [(#6991)](https://github.com/PennyLaneAI/pennylane/pull/6991)

* `Device.eval_jaxpr` now accepts an `execution_config` keyword argument.
  [(#6991)](https://github.com/PennyLaneAI/pennylane/pull/6991)

* The adjoint jvp of a jaxpr can be computed using default.qubit tooling.
  [(#6875)](https://github.com/PennyLaneAI/pennylane/pull/6875)

<h3>Breaking changes 💔</h3>

* `MultiControlledX` no longer accepts strings as control values.
  [(#6835)](https://github.com/PennyLaneAI/pennylane/pull/6835)

* The input argument `control_wires` of `MultiControlledX` has been removed.
  [(#6832)](https://github.com/PennyLaneAI/pennylane/pull/6832)
  [(#6862)](https://github.com/PennyLaneAI/pennylane/pull/6862)

* `qml.execute` now has a collection of keyword-only arguments.
  [(#6598)](https://github.com/PennyLaneAI/pennylane/pull/6598)

* The ``decomp_depth`` argument in :func:`~pennylane.transforms.set_decomposition` has been removed.
  [(#6824)](https://github.com/PennyLaneAI/pennylane/pull/6824)

* The ``max_expansion`` argument in :func:`~pennylane.devices.preprocess.decompose` has been removed.
  [(#6824)](https://github.com/PennyLaneAI/pennylane/pull/6824)

* The ``tape`` and ``qtape`` properties of ``QNode`` have been removed.
  Instead, use the ``qml.workflow.construct_tape`` function.
  [(#6825)](https://github.com/PennyLaneAI/pennylane/pull/6825)

* The ``gradient_fn`` keyword argument to ``qml.execute`` has been removed. Instead, it has been replaced with ``diff_method``.
  [(#6830)](https://github.com/PennyLaneAI/pennylane/pull/6830)
  
* The ``QNode.get_best_method`` and ``QNode.best_method_str`` methods have been removed.
  Instead, use the ``qml.workflow.get_best_diff_method`` function.
  [(#6823)](https://github.com/PennyLaneAI/pennylane/pull/6823)

* The `output_dim` property of `qml.tape.QuantumScript` has been removed. Instead, use method `shape` of `QuantumScript` or `MeasurementProcess` to get the same information.
  [(#6829)](https://github.com/PennyLaneAI/pennylane/pull/6829)

* Removed method `qsvt_legacy` along with its private helper `_qsp_to_qsvt`
  [(#6827)](https://github.com/PennyLaneAI/pennylane/pull/6827)

<h3>Deprecations 👋</h3>

* Specifying `pipeline=None` with `qml.compile` is now deprecated. A sequence of
  transforms should always be specified.
  [(#7004)](https://github.com/PennyLaneAI/pennylane/pull/7004)

* The ``ControlledQubitUnitary`` will stop accepting `QubitUnitary` objects as arguments as its ``base``. Instead, use ``qml.ctrl`` to construct a controlled `QubitUnitary`.
  A folllow-on PR fixed accidental double-queuing when using `qml.ctrl` with `QubitUnitary`.
  [(#6840)](https://github.com/PennyLaneAI/pennylane/pull/6840)
  [(#6926)](https://github.com/PennyLaneAI/pennylane/pull/6926)

* The `control_wires` argument in `qml.ControlledQubitUnitary` has been deprecated.
  Instead, use the `wires` argument as the second positional argument.
  [(#6839)](https://github.com/PennyLaneAI/pennylane/pull/6839)

* The `mcm_method` keyword in `qml.execute` has been deprecated.
  Instead, use the ``mcm_method`` and ``postselect_mode`` arguments.
  [(#6807)](https://github.com/PennyLaneAI/pennylane/pull/6807)

* Specifying gradient keyword arguments as any additional keyword argument to the qnode is deprecated
  and will be removed in v0.42.  The gradient keyword arguments should be passed to the new
  keyword argument `gradient_kwargs` via an explicit dictionary. This change will improve qnode argument
  validation.
  [(#6828)](https://github.com/PennyLaneAI/pennylane/pull/6828)

* The `qml.gradients.hamiltonian_grad` function has been deprecated.
  This gradient recipe is not required with the new operator arithmetic system.
  [(#6849)](https://github.com/PennyLaneAI/pennylane/pull/6849)

* The ``inner_transform_program`` and ``config`` keyword arguments in ``qml.execute`` have been deprecated.
  If more detailed control over the execution is required, use ``qml.workflow.run`` with these arguments instead.
  [(#6822)](https://github.com/PennyLaneAI/pennylane/pull/6822)
  [(#6879)](https://github.com/PennyLaneAI/pennylane/pull/6879)

* The property `MeasurementProcess.return_type` has been deprecated.
  If observable type checking is needed, please use direct `isinstance`; if other text information is needed, please use class name, or another internal temporary private member `_shortname`.
  [(#6841)](https://github.com/PennyLaneAI/pennylane/pull/6841)
  [(#6906)](https://github.com/PennyLaneAI/pennylane/pull/6906)
  [(#6910)](https://github.com/PennyLaneAI/pennylane/pull/6910)

<h3>Internal changes ⚙️</h3>

* Minor changes to `DQInterpreter` for speedups with program capture execution.
  [(#6984)](https://github.com/PennyLaneAI/pennylane/pull/6984)

* Globally silences `no-member` pylint issues from jax.
  [(#6987)](https://github.com/PennyLaneAI/pennylane/pull/6987)

* Fix `pylint=3.3.4` errors in source code.
  [(#6980)](https://github.com/PennyLaneAI/pennylane/pull/6980)
  [(#6988)](https://github.com/PennyLaneAI/pennylane/pull/6988)

* Remove `QNode.get_gradient_fn` from source code.
  [(#6898)](https://github.com/PennyLaneAI/pennylane/pull/6898)
  
* The source code has been updated use black 25.1.0.
  [(#6897)](https://github.com/PennyLaneAI/pennylane/pull/6897)

* Improved the `InterfaceEnum` object to prevent direct comparisons to `str` objects.
  [(#6877)](https://github.com/PennyLaneAI/pennylane/pull/6877)

* Added a `QmlPrimitive` class that inherits `jax.core.Primitive` to a new `qml.capture.custom_primitives` module.
  This class contains a `prim_type` property so that we can differentiate between different sets of PennyLane primitives.
  Consequently, `QmlPrimitive` is now used to define all PennyLane primitives.
  [(#6847)](https://github.com/PennyLaneAI/pennylane/pull/6847)

* The `RiemannianGradientOptimizer` has been updated to take advantage of newer features.
  [(#6882)](https://github.com/PennyLaneAI/pennylane/pull/6882)

* Use `keep_intermediate=True` flag to keep Catalyst's IR when testing.
  Also use a different way of testing to see if something was compiled.
  [(#6990)](https://github.com/PennyLaneAI/pennylane/pull/6990)

<h3>Documentation 📝</h3>

* The code example in the docstring for `qml.PauliSentence` now properly copy-pastes.
  [(#6949)](https://github.com/PennyLaneAI/pennylane/pull/6949)

* The docstrings for `qml.unary_mapping`, `qml.binary_mapping`, `qml.christiansen_mapping`,
  `qml.qchem.localize_normal_modes`, and `qml.qchem.VibrationalPES` have been updated to include better
  code examples.
  [(#6717)](https://github.com/PennyLaneAI/pennylane/pull/6717)

* The docstrings for `qml.qchem.localize_normal_modes` and `qml.qchem.VibrationalPES` have been updated to include
  examples that can be copied.
  [(#6834)](https://github.com/PennyLaneAI/pennylane/pull/6834)

* Fixed a typo in the code example for `qml.labs.dla.lie_closure_dense`.
  [(#6858)](https://github.com/PennyLaneAI/pennylane/pull/6858)

* The code example in the docstring for `qml.BasisRotation` was corrected by including `wire_order` in the 
  call to `qml.matrix`.
  [(#6891)](https://github.com/PennyLaneAI/pennylane/pull/6891)

* The docstring of `qml.noise.meas_eq` has been updated to make its functionality clearer.
  [(#6920)](https://github.com/PennyLaneAI/pennylane/pull/6920)

<h3>Bug fixes 🐛</h3>

* `qml.capture.PlxprInterpreter` now flattens pytree arguments before evaluation.
  [(#6975)](https://github.com/PennyLaneAI/pennylane/pull/6975)

* `qml.GlobalPhase.sparse_matrix` now correctly returns a sparse matrix of the same shape as `matrix`.
  [(#6940)](https://github.com/PennyLaneAI/pennylane/pull/6940)

* `qml.expval` no longer silently casts to a real number when observable coefficients are imaginary.
  [(#6939)](https://github.com/PennyLaneAI/pennylane/pull/6939)

* Fixed `qml.wires.Wires` initialization to disallow `Wires` objects as wires labels.
  Now, `Wires` is idempotent, e.g. `Wires([Wires([0]), Wires([1])])==Wires([0, 1])`.
  [(#6933)](https://github.com/PennyLaneAI/pennylane/pull/6933)

* `qml.capture.PlxprInterpreter` now correctly handles propagation of constants when interpreting higher-order primitives
  [(#6913)](https://github.com/PennyLaneAI/pennylane/pull/6913)

* `qml.capture.PlxprInterpreter` now uses `Primitive.get_bind_params` to resolve primitive calling signatures before binding
  primitives.
  [(#6913)](https://github.com/PennyLaneAI/pennylane/pull/6913)

* The interface is now detected from the data in the circuit, not the arguments to the `QNode`. This allows
  interface data to be strictly passed as closure variables and still be detected.
  [(#6892)](https://github.com/PennyLaneAI/pennylane/pull/6892)

* `BasisState` now casts its input to integers.
  [(#6844)](https://github.com/PennyLaneAI/pennylane/pull/6844)

* The `workflow.contstruct_batch` and `workflow.construct_tape` functions now correctly reflect the `mcm_method`
  passed to the `QNode`, instead of assuming the method is always `deferred`.
  [(#6903)](https://github.com/PennyLaneAI/pennylane/pull/6903)

<h3>Contributors ✍️</h3>

This release contains contributions from (in alphabetical order):

Utkarsh Azad,
Henry Chang,
Yushao Chen,
Isaac De Vlugt,
Diksha Dhawan,
Lillian M.A. Frederiksen,
Pietropaolo Frisoni,
Marcus Gisslén,
Christina Lee,
Mudit Pandey,
Andrija Paurevic,
David Wierichs<|MERGE_RESOLUTION|>--- conflicted
+++ resolved
@@ -4,10 +4,9 @@
 
 <h3>New features since last release</h3>
 
-<<<<<<< HEAD
 * Added method `qml.math.sqrt_matrix_sparse` to compute the square root of a sparse matrix.
   [(#6976)](https://github.com/PennyLaneAI/pennylane/pull/6976)
-=======
+
 * `qml.defer_measurements` can now be used with program capture enabled. Programs transformed by
   `qml.defer_measurements` can be executed on `default.qubit`.
   [(#6838)](https://github.com/PennyLaneAI/pennylane/pull/6838)
@@ -34,7 +33,6 @@
 
       return qml.expval(qml.Z(0))
   ```
->>>>>>> 2f5a6ad4
 
 * Added class `qml.capture.transforms.UnitaryToRotInterpreter` that decomposes `qml.QubitUnitary` operators 
   following the same API as `qml.transforms.unitary_to_rot` when experimental program capture is enabled.
