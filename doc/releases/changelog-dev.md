--- conflicted
+++ resolved
@@ -7,10 +7,7 @@
 * A new `default.clifford` device enables efficient simulation of large-scale Clifford circuits
   defined in PennyLane through the use of [stim](https://github.com/quantumlib/Stim) as a backend.
   [(#4936)](https://github.com/PennyLaneAI/pennylane/pull/4936)
-<<<<<<< HEAD
   [(#4954)](https://github.com/PennyLaneAI/pennylane/pull/4954)
-=======
->>>>>>> 44353569
 
   Given a circuit with only Clifford gates, one can use this device to obtain the usual range
   of PennyLane [measurements](https://docs.pennylane.ai/en/stable/introduction/measurements.html)
@@ -39,13 +36,10 @@
          [1, 0, 0, 1, 1]])
   ```
 
-<<<<<<< HEAD
-=======
 * Adjoint device VJP's are now supported with `jax.jacobian`. `device_vjp=True` is
   is now strictly faster for jax.
   [(#4963)](https://github.com/PennyLaneAI/pennylane/pull/4963)
 
->>>>>>> 44353569
 <h3>Improvements 🛠</h3>
 
 * Improve the performance of circuit-cutting workloads with large numbers of generated tapes.
