:orphan:

# Release 0.37.0-dev (development release)

<h3>New features since last release</h3>

* QROM template is added. This template allows you to enter classic data in the form of bitstrings.
  [(#5688)](https://github.com/PennyLaneAI/pennylane/pull/5688)

  ```python
  # a list of bitstrings is defined
  bitstrings = ["010", "111", "110", "000"]

  dev = qml.device("default.qubit", shots = 1)

  @qml.qnode(dev)
  def circuit():

      # the third index is encoded in the control wires [0, 1]
      qml.BasisEmbedding(2, wires = [0,1])

      qml.QROM(bitstrings = bitstrings,
              control_wires = [0,1],
              target_wires = [2,3,4],
              work_wires = [5,6,7])

      return qml.sample(wires = [2,3,4])
  ```
   ```pycon
  >>> print(circuit())
  [1 1 0]
  ```

* `qml.QNode` and `qml.qnode` now accept two new keyword arguments: `postselect_mode` and `mcm_method`.
  These keyword arguments can be used to configure how the device should behave when running circuits with
  mid-circuit measurements.
  [(#5679)](https://github.com/PennyLaneAI/pennylane/pull/5679)
  [(#5833)](https://github.com/PennyLaneAI/pennylane/pull/5833)

  * `postselect_mode="hw-like"` will indicate to devices to discard invalid shots when postselecting
    mid-circuit measurements. Use `postselect_mode="fill-shots"` to unconditionally sample the postselected
    value, thus making all samples valid. This is equivalent to sampling until the number of valid samples
    matches the total number of shots.
  * `mcm_method` will indicate which strategy to use for running circuits with mid-circuit measurements.
    Use `mcm_method="deferred"` to use the deferred measurements principle, or `mcm_method="one-shot"`
    to execute once for each shot. If using `qml.jit` with the Catalyst compiler, `mcm_method="single-branch-statistics"`
    is also available. Using this method, a single branch of the execution tree will be randomly explored.

* The `default.tensor` device is introduced to perform tensor network simulation of a quantum circuit.
  [(#5699)](https://github.com/PennyLaneAI/pennylane/pull/5699)

<<<<<<< HEAD
* A new `qml.noise` module which contains utililty function for building `NoiseModels` 
  and an `add_noise` tranform for addding it to quantum circuits.
  [(#5674)](https://github.com/PennyLaneAI/pennylane/pull/5674)
  [(#5684)](https://github.com/PennyLaneAI/pennylane/pull/5684)
  [(#5718)](https://github.com/PennyLaneAI/pennylane/pull/5718)

  ```pycon
  >>> fcond1 = qml.noise.op_eq(qml.RX) & qml.noise.wires_in([0, 1])
  >>> noise1 = qml.noise.partial_wires(qml.PhaseDamping, 0.4)
  >>> fcond2 = qml.noise.op_in([qml.RY, qml.RZ])
  >>> def noise2(op, **kwargs):
  ...     qml.ThermalRelaxationError(op.parameters[0] * 0.05, kwargs["t1"], 0.2, 0.6, op.wires)
  >>> noise_model = qml.NoiseModel({fcond1: noise1, fcond2: noise2}, t1=2.0)
  >>> noise_model
  NoiseModel({
      OpEq(RX) & WiresIn([0, 1]) = PhaseDamping(gamma=0.4)
      OpIn(['RY', 'RZ']) = noise2
  }, t1 = 2.0)
  ```

  ``` pycon
  >>> @partial(qml.transforms.add_noise, noise_model=noise_model)
  ... @qml.qnode(dev)
  ... def circuit(w, x, y, z):
  ...    qml.RX(w, wires=0)
  ...    qml.RY(x, wires=1)
  ...    qml.CNOT(wires=[0, 1])
  ...    qml.RY(y, wires=0)
  ...    qml.RX(z, wires=1)
  ...    return qml.expval(qml.Z(0) @ qml.Z(1))
  >>> print(qml.draw(circuit)(0.9, 0.4, 0.5, 0.6))
  0: ──RX(0.90)──PhaseDamping(0.40)──────────────────────────╭●──RY(0.50)
  1: ──RY(0.40)──ThermalRelaxationError(0.02,2.00,0.20,0.60)─╰X──RX(0.60)
  ───ThermalRelaxationError(0.03,2.00,0.20,0.60)─┤ ╭<Z@Z>
  ───PhaseDamping(0.40)──────────────────────────┤ ╰<Z@Z>
=======
* A new `qml.noise` module which contains utility functions for building `NoiseModels`.
  [(#5674)](https://github.com/PennyLaneAI/pennylane/pull/5674)
  [(#5684)](https://github.com/PennyLaneAI/pennylane/pull/5684)

  ```python
  fcond = qml.noise.op_eq(qml.X) | qml.noise.op_eq(qml.Y)
  noise = qml.noise.partial_wires(qml.AmplitudeDamping, 0.4)
  ```

  ```pycon
  >>> qml.NoiseModel({fcond: noise}, t1=0.04)
  NoiseModel({
    OpEq(PauliX) | OpEq(PauliY) = AmplitudeDamping(gamma=0.4)
  }, t1 = 0.04)
>>>>>>> c6a7cb0f
  ```

<h3>Improvements 🛠</h3>

* `default.clifford` now supports arbitrary state-based measurements with `qml.Snapshot`.
  [(#5794)](https://github.com/PennyLaneAI/pennylane/pull/5794)

* `qml.TrotterProduct` is now compatible with resource tracking by inheriting from `ResourcesOperation`. 
   [(#5680)](https://github.com/PennyLaneAI/pennylane/pull/5680)

* The wires for the `default.tensor` device are selected at runtime if they are not provided by user.
  [(#5744)](https://github.com/PennyLaneAI/pennylane/pull/5744)

* Added `packaging` in the required list of packages.
  [(#5769)](https://github.com/PennyLaneAI/pennylane/pull/5769).

* Logging now allows for an easier opt-in across the stack, and also extends control support to `catalyst`.
  [(#5528)](https://github.com/PennyLaneAI/pennylane/pull/5528).

* A number of templates have been updated to be valid pytrees and PennyLane operations.
  [(#5698)](https://github.com/PennyLaneAI/pennylane/pull/5698)

* `ctrl` now works with tuple-valued `control_values` when applied to any already controlled operation.
  [(#5725)](https://github.com/PennyLaneAI/pennylane/pull/5725)

* Add support for 3 new pytest markers: `unit`, `integration` and `system`.
  [(#5517)](https://github.com/PennyLaneAI/pennylane/pull/5517)

* The sorting order of parameter-shift terms is now guaranteed to resolve ties in the absolute value with the sign of the shifts.
  [(#5582)](https://github.com/PennyLaneAI/pennylane/pull/5582)

* `qml.transforms.split_non_commuting` can now handle circuits containing measurements of multi-term observables.
  [(#5729)](https://github.com/PennyLaneAI/pennylane/pull/5729)
  [(#5853)](https://github.com/PennyLaneAI/pennylane/pull/5838)

* The qchem module has dedicated functions for calling `pyscf` and `openfermion` backends.
  [(#5553)](https://github.com/PennyLaneAI/pennylane/pull/5553)

<h4>Mid-circuit measurements and dynamic circuits</h4>

* The `dynamic_one_shot` transform is made compatible with the Catalyst compiler.
  [(#5766)](https://github.com/PennyLaneAI/pennylane/pull/5766)
  
* Rationalize MCM tests, removing most end-to-end tests from the native MCM test file,
  but keeping one that validates multiple mid-circuit measurements with any allowed return
  and interface end-to-end tests.
  [(#5787)](https://github.com/PennyLaneAI/pennylane/pull/5787)

* The `dynamic_one_shot` transform uses a single auxiliary tape with a shot vector and `default.qubit` implements the loop over shots with `jax.vmap`.
  [(#5617)](https://github.com/PennyLaneAI/pennylane/pull/5617)

* The `dynamic_one_shot` transform can be compiled with `jax.jit`.
  [(#5557)](https://github.com/PennyLaneAI/pennylane/pull/5557)

* When using `defer_measurements` with postselecting mid-circuit measurements, operations
  that will never be active due to the postselected state are skipped in the transformed
  quantum circuit. In addition, postselected controls are skipped, as they are evaluated
  at transform time. This optimization feature can be turned off by setting `reduce_postselected=False`
  [(#5558)](https://github.com/PennyLaneAI/pennylane/pull/5558)

  Consider a simple circuit with three mid-circuit measurements, two of which are postselecting,
  and a single gate conditioned on those measurements:

  ```python
  @qml.qnode(qml.device("default.qubit"))
  def node(x):
      qml.RX(x, 0)
      qml.RX(x, 1)
      qml.RX(x, 2)
      mcm0 = qml.measure(0, postselect=0, reset=False)
      mcm1 = qml.measure(1, postselect=None, reset=True)
      mcm2 = qml.measure(2, postselect=1, reset=False)
      qml.cond(mcm0+mcm1+mcm2==1, qml.RX)(0.5, 3)
      return qml.expval(qml.Z(0) @ qml.Z(3))
  ```

  Without the new optimization, we obtain three gates, each controlled on the three measured
  qubits. They correspond to the combinations of controls that satisfy the condition
  `mcm0+mcm1+mcm2==1`:

  ```pycon
  >>> print(qml.draw(qml.defer_measurements(node, reduce_postselected=False))(0.6))
  0: ──RX(0.60)──|0⟩⟨0|─╭●─────────────────────────────────────────────┤ ╭<Z@Z>
  1: ──RX(0.60)─────────│──╭●─╭X───────────────────────────────────────┤ │
  2: ──RX(0.60)─────────│──│──│───|1⟩⟨1|─╭○────────╭○────────╭●────────┤ │
  3: ───────────────────│──│──│──────────├RX(0.50)─├RX(0.50)─├RX(0.50)─┤ ╰<Z@Z>
  4: ───────────────────╰X─│──│──────────├○────────├●────────├○────────┤
  5: ──────────────────────╰X─╰●─────────╰●────────╰○────────╰○────────┤
  ```

  If we do not explicitly deactivate the optimization, we obtain a much simpler circuit:

  ```pycon
  >>> print(qml.draw(qml.defer_measurements(node))(0.6))
  0: ──RX(0.60)──|0⟩⟨0|─╭●─────────────────┤ ╭<Z@Z>
  1: ──RX(0.60)─────────│──╭●─╭X───────────┤ │
  2: ──RX(0.60)─────────│──│──│───|1⟩⟨1|───┤ │
  3: ───────────────────│──│──│──╭RX(0.50)─┤ ╰<Z@Z>
  4: ───────────────────╰X─│──│──│─────────┤
  5: ──────────────────────╰X─╰●─╰○────────┤
  ```

  There is only one controlled gate with only one control wire.

* `qml.devices.LegacyDevice` is now an alias for `qml.Device`, so it is easier to distinguish it from
  `qml.devices.Device`, which follows the new device API.
  [(#5581)](https://github.com/PennyLaneAI/pennylane/pull/5581)

* The `dtype` for `eigvals` of `X`, `Y`, `Z` and `Hadamard` is changed from `int` to `float`, making them
  consistent with the other observables. The `dtype` of the returned values when sampling these observables
  (e.g. `qml.sample(X(0))`) is also changed to `float`.
  [(#5607)](https://github.com/PennyLaneAI/pennylane/pull/5607)

* Sets up the framework for the development of an `assert_equal` function for testing operator comparison.
  [(#5634)](https://github.com/PennyLaneAI/pennylane/pull/5634)

* `qml.sample` can now be used on Boolean values representing mid-circuit measurement results in
  traced quantum functions. This feature is used with Catalyst to enable the pattern
  `m = measure(0); qml.sample(m)`.
  [(#5673)](https://github.com/PennyLaneAI/pennylane/pull/5673)

* PennyLane operators, measurements, and QNodes can now automatically be captured as instructions in JAXPR.
  [(#5564)](https://github.com/PennyLaneAI/pennylane/pull/5564)
  [(#5511)](https://github.com/PennyLaneAI/pennylane/pull/5511)
  [(#5708)](https://github.com/PennyLaneAI/pennylane/pull/5708)
  [(#5523)](https://github.com/PennyLaneAI/pennylane/pull/5523)
  [(#5686)](https://github.com/PennyLaneAI/pennylane/pull/5686)

* The `decompose` transform has an `error` kwarg to specify the type of error that should be raised,
  allowing error types to be more consistent with the context the `decompose` function is used in.
  [(#5669)](https://github.com/PennyLaneAI/pennylane/pull/5669)

* The `qml.pytrees` module now has `flatten` and `unflatten` methods for serializing pytrees.
  [(#5701)](https://github.com/PennyLaneAI/pennylane/pull/5701)

* Empty initialization of `PauliVSpace` is permitted.
  [(#5675)](https://github.com/PennyLaneAI/pennylane/pull/5675)

* `MultiControlledX` can now be decomposed even when no `work_wires` are provided. The implementation returns $\mathcal{O}(\text{len(control\_wires)}^2)$ operations, and is applicable for any multi controlled unitary gate.
  [(#5735)](https://github.com/PennyLaneAI/pennylane/pull/5735)

* Single control unitary now includes the correct global phase.
  [(#5735)](https://github.com/PennyLaneAI/pennylane/pull/5735)

* Single control `GlobalPhase` has now a decomposition, i.e. relative phase on control wire.
  [(#5735)](https://github.com/PennyLaneAI/pennylane/pull/5735)

* `QuantumScript` properties are only calculated when needed, instead of on initialization. This decreases the classical overhead by >20%.
  `par_info`, `obs_sharing_wires`, and `obs_sharing_wires_id` are now public attributes.
  [(#5696)](https://github.com/PennyLaneAI/pennylane/pull/5696)

* `qml.ops.Conditional` now inherits from `qml.ops.SymbolicOp`, thus it inherits several useful common functionalities. Other properties such as adjoint and diagonalizing gates have been added using the `base` properties.
  [(##5772)](https://github.com/PennyLaneAI/pennylane/pull/5772)

* New dispatches for `qml.ops.Conditional` and `qml.MeasurementValue` have been added to `qml.equal`.
  [(##5772)](https://github.com/PennyLaneAI/pennylane/pull/5772)

* The `qml.qchem.Molecule` object is now the central object used by all qchem functions.
  [(#5571)](https://github.com/PennyLaneAI/pennylane/pull/5571)

* The `qml.qchem.Molecule` class now supports Angstrom as a unit.
  [(#5694)](https://github.com/PennyLaneAI/pennylane/pull/5694)

* The `qml.qchem.Molecule` class now supports open-shell systems.
  [(#5655)](https://github.com/PennyLaneAI/pennylane/pull/5655)

* The `qml.qchem.molecular_hamiltonian` function now supports parity and Bravyi-Kitaev mappings.
  [(#5657)](https://github.com/PennyLaneAI/pennylane/pull/5657/)

* The qchem docs are updated with the new qchem improvements.
  [(#5758)](https://github.com/PennyLaneAI/pennylane/pull/5758/)
  [(#5638)](https://github.com/PennyLaneAI/pennylane/pull/5638/)

* Device preprocess transforms now happen inside the ml boundary.
  [(#5791)](https://github.com/PennyLaneAI/pennylane/pull/5791)

* `qml.qchem.molecular_dipole` function is added for calculating the dipole operator using "dhf" and "openfermion" backends.
  [(#5764)](https://github.com/PennyLaneAI/pennylane/pull/5764)

<h4>Community contributions 🥳</h4>

* Implemented kwargs (`check_interface`, `check_trainability`, `rtol` and `atol`) support in `qml.equal` for the operators `Pow`, `Adjoint`, `Exp`, and `SProd`.
  [(#5668)](https://github.com/PennyLaneAI/pennylane/issues/5668)
  
* `qml.QutritDepolarizingChannel` has been added, allowing for depolarizing noise to be simulated on the `default.qutrit.mixed` device.
  [(#5502)](https://github.com/PennyLaneAI/pennylane/pull/5502)
 
* `qml.QutritChannel` has been added, enabling the specification of noise using a collection of (3x3) Kraus matrices on the `default.qutrit.mixed` device.
  [(#5793)](https://github.com/PennyLaneAI/pennylane/issues/5793)

* `qml.QutritAmplitudeDamping` channel has been added, allowing for noise processes modelled by amplitude damping to be simulated on the `default.qutrit.mixed` device.
  [(#5503)](https://github.com/PennyLaneAI/pennylane/pull/5503)
  [(#5757)](https://github.com/PennyLaneAI/pennylane/pull/5757)
  [(#5799)](https://github.com/PennyLaneAI/pennylane/pull/5799)
  
* `qml.TritFlip` has been added, allowing for trit flip errors, such as misclassification, 
  to be simulated on the `default.qutrit.mixed` device.
  [(#5784)](https://github.com/PennyLaneAI/pennylane/pull/5784)

<h3>Breaking changes 💔</h3>

* Passing `shots` as a keyword argument to a `QNode` initialization now raises an error, instead of ignoring the input.
  [(#5748)](https://github.com/PennyLaneAI/pennylane/pull/5748)

* A custom decomposition can no longer be provided to `QDrift`. Instead, apply the operations in your custom
  operation directly with `qml.apply`.
  [(#5698)](https://github.com/PennyLaneAI/pennylane/pull/5698)

* Sampling observables composed of `X`, `Y`, `Z` and `Hadamard` now returns values of type `float` instead of `int`.
  [(#5607)](https://github.com/PennyLaneAI/pennylane/pull/5607)

* `qml.is_commuting` no longer accepts the `wire_map` argument, which does not bring any functionality.
  [(#5660)](https://github.com/PennyLaneAI/pennylane/pull/5660)

* `qml.from_qasm_file` has been removed. The user can open files and load their content using `qml.from_qasm`.
  [(#5659)](https://github.com/PennyLaneAI/pennylane/pull/5659)

* `qml.load` has been removed in favour of more specific functions, such as `qml.from_qiskit`, etc.
  [(#5654)](https://github.com/PennyLaneAI/pennylane/pull/5654)

* `qml.transforms.convert_to_numpy_parameters` is now a proper transform and its output signature has changed,
  returning a list of `QuantumTape`s and a post-processing function instead of simply the transformed circuit.
  [(#5693)](https://github.com/PennyLaneAI/pennylane/pull/5693)

* `Controlled.wires` does not include `self.work_wires` anymore. That can be accessed separately through `Controlled.work_wires`.
  Consequently, `Controlled.active_wires` has been removed in favour of the more common `Controlled.wires`.
  [(#5728)](https://github.com/PennyLaneAI/pennylane/pull/5728)

<h3>Deprecations 👋</h3>

* The `simplify` argument in `qml.Hamiltonian` and `qml.ops.LinearCombination` is deprecated.
  Instead, `qml.simplify()` can be called on the constructed operator.
  [(#5677)](https://github.com/PennyLaneAI/pennylane/pull/5677)

* `qml.transforms.map_batch_transform` is deprecated, since a transform can be applied directly to a batch of tapes.
  [(#5676)](https://github.com/PennyLaneAI/pennylane/pull/5676)

<h3>Documentation 📝</h3>

* The documentation for the `default.tensor` device has been added.
  [(#5719)](https://github.com/PennyLaneAI/pennylane/pull/5719)

* A small typo was fixed in the docstring for `qml.sample`.
  [(#5685)](https://github.com/PennyLaneAI/pennylane/pull/5685)

* Typesetting for some of the documentation was fixed, (use of left/right delimiters, fractions, and fix of incorrectly set up commands)
  [(#5804)](https://github.com/PennyLaneAI/pennylane/pull/5804)

* The `qml.Tracker` examples are updated.
  [(#5803)](https://github.com/PennyLaneAI/pennylane/pull/5803)

<h3>Bug fixes 🐛</h3>

* An error is now raised if a transform is applied to a catalyst qjit object.
  [(#5826)](https://github.com/PennyLaneAI/pennylane/pull/5826)

* `KerasLayer` and `TorchLayer` no longer mutate the input `QNode`'s interface.
  [(#5800)](https://github.com/PennyLaneAI/pennylane/pull/5800)

* Disable Docker builds on PR merge.
  [(#5777)](https://github.com/PennyLaneAI/pennylane/pull/5777)

* The validation of the adjoint method in `DefaultQubit` correctly handles device wires now.
  [(#5761)](https://github.com/PennyLaneAI/pennylane/pull/5761)

* `QuantumPhaseEstimation.map_wires` on longer modifies the original operation instance.
  [(#5698)](https://github.com/PennyLaneAI/pennylane/pull/5698)

* The decomposition of `AmplitudeAmplification` now correctly queues all operations.
  [(#5698)](https://github.com/PennyLaneAI/pennylane/pull/5698)

* Replaced `semantic_version` with `packaging.version.Version`, since the former cannot
  handle the metadata `.post` in the version string.
  [(#5754)](https://github.com/PennyLaneAI/pennylane/pull/5754)

* The `dynamic_one_shot` transform now has expanded support for the `jax` and `torch` interfaces.
  [(#5672)](https://github.com/PennyLaneAI/pennylane/pull/5672)

* The decomposition of `StronglyEntanglingLayers` is now compatible with broadcasting.
  [(#5716)](https://github.com/PennyLaneAI/pennylane/pull/5716)

* `qml.cond` can now be applied to `ControlledOp` operations when deferring measurements.
  [(#5725)](https://github.com/PennyLaneAI/pennylane/pull/5725)

* The legacy `Tensor` class can now handle a `Projector` with abstract tracer input.
  [(#5720)](https://github.com/PennyLaneAI/pennylane/pull/5720)

* Fixed a bug that raised an error regarding expected vs actual `dtype` when using `JAX-JIT` on a circuit that
  returned samples of observables containing the `qml.Identity` operator.
  [(#5607)](https://github.com/PennyLaneAI/pennylane/pull/5607)

* The signature of `CaptureMeta` objects (like `Operator`) now match the signature of the `__init__` call.
  [(#5727)](https://github.com/PennyLaneAI/pennylane/pull/5727)

* Use vanilla NumPy arrays in `test_projector_expectation` to avoid differentiating `qml.Projector` with respect to the state attribute.
  [(#5683)](https://github.com/PennyLaneAI/pennylane/pull/5683)

* `qml.Projector` is now compatible with jax-jit.
  [(#5595)](https://github.com/PennyLaneAI/pennylane/pull/5595)

* Finite shot circuits with a `qml.probs` measurement, both with a `wires` or `op` argument, can now be compiled with `jax.jit`.
  [(#5619)](https://github.com/PennyLaneAI/pennylane/pull/5619)

* `param_shift`, `finite_diff`, `compile`, `insert`, `merge_rotations`, and `transpile` now
  all work with circuits with non-commuting measurements.
  [(#5424)](https://github.com/PennyLaneAI/pennylane/pull/5424)
  [(#5681)](https://github.com/PennyLaneAI/pennylane/pull/5681)

* A correction is added to `bravyi_kitaev` to call the correct function for a FermiSentence input.
  [(#5671)](https://github.com/PennyLaneAI/pennylane/pull/5671)

* Fixes a bug where `sum_expand` produces incorrect result dimensions when combining shot vectors,
  multiple measurements, and parameter broadcasting.
  [(#5702)](https://github.com/PennyLaneAI/pennylane/pull/5702)

* Fixes a bug in `qml.math.dot` that raises an error when only one of the operands is a scalar.
  [(#5702)](https://github.com/PennyLaneAI/pennylane/pull/5702)

* `qml.matrix` is now compatible with qnodes compiled by catalyst.qjit.
  [(#5753)](https://github.com/PennyLaneAI/pennylane/pull/5753)

* `CNOT` and `Toffoli` now have an `arithmetic_depth` of `1`, as they are controlled operations.
  [(#5797)](https://github.com/PennyLaneAI/pennylane/pull/5797)

* Fixes a bug where the gradient of `ControlledSequence`, `Reflection`, `AmplitudeAmplification`, and `Qubitization` is incorrect on `default.qubit.legacy` with `parameter_shift`.
  [(#5806)](https://github.com/PennyLaneAI/pennylane/pull/5806)

* Fixed a bug where `split_non_commuting` raises an error when the circuit contains measurements of observables that are not pauli words.
  [(#5827)](https://github.com/PennyLaneAI/pennylane/pull/5827)

* Simplify method for `Exp` now returns an operator with the correct number of Trotter steps, i.e. equal to the one from the pre-simplified operator.
  [(#5831)](https://github.com/PennyLaneAI/pennylane/pull/5831)

<h3>Contributors ✍️</h3>

This release contains contributions from (in alphabetical order):

Tarun Kumar Allamsetty,
Guillermo Alonso-Linaje,
Utkarsh Azad,
Lillian M. A. Frederiksen,
Gabriel Bottrill,
Astral Cai,
Ahmed Darwish,
Isaac De Vlugt,
Diksha Dhawan,
Pietropaolo Frisoni,
Emiliano Godinez,
Austin Huang,
David Ittah,
Soran Jahangiri,
Rohan Jain,
Korbinian Kottmann,
Christina Lee,
Vincent Michaud-Rioux,
Lee James O'Riordan,
Mudit Pandey,
Kenya Sakka,
Jay Soni,
Kazuki Tsuoka,
Haochen Paul Wang,
David Wierichs.<|MERGE_RESOLUTION|>--- conflicted
+++ resolved
@@ -49,8 +49,7 @@
 * The `default.tensor` device is introduced to perform tensor network simulation of a quantum circuit.
   [(#5699)](https://github.com/PennyLaneAI/pennylane/pull/5699)
 
-<<<<<<< HEAD
-* A new `qml.noise` module which contains utililty function for building `NoiseModels` 
+* A new `qml.noise` module which contains utility function for building `NoiseModels` 
   and an `add_noise` tranform for addding it to quantum circuits.
   [(#5674)](https://github.com/PennyLaneAI/pennylane/pull/5674)
   [(#5684)](https://github.com/PennyLaneAI/pennylane/pull/5684)
@@ -85,22 +84,6 @@
   1: ──RY(0.40)──ThermalRelaxationError(0.02,2.00,0.20,0.60)─╰X──RX(0.60)
   ───ThermalRelaxationError(0.03,2.00,0.20,0.60)─┤ ╭<Z@Z>
   ───PhaseDamping(0.40)──────────────────────────┤ ╰<Z@Z>
-=======
-* A new `qml.noise` module which contains utility functions for building `NoiseModels`.
-  [(#5674)](https://github.com/PennyLaneAI/pennylane/pull/5674)
-  [(#5684)](https://github.com/PennyLaneAI/pennylane/pull/5684)
-
-  ```python
-  fcond = qml.noise.op_eq(qml.X) | qml.noise.op_eq(qml.Y)
-  noise = qml.noise.partial_wires(qml.AmplitudeDamping, 0.4)
-  ```
-
-  ```pycon
-  >>> qml.NoiseModel({fcond: noise}, t1=0.04)
-  NoiseModel({
-    OpEq(PauliX) | OpEq(PauliY) = AmplitudeDamping(gamma=0.4)
-  }, t1 = 0.04)
->>>>>>> c6a7cb0f
   ```
 
 <h3>Improvements 🛠</h3>
