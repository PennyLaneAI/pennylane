:orphan:

# Release 0.35.0-dev (development release)

<h3>New features since last release</h3>

* A new `default.clifford` device enables efficient simulation of large-scale Clifford circuits
  defined in PennyLane through the use of [stim](https://github.com/quantumlib/Stim) as a backend.
  [(#4936)](https://github.com/PennyLaneAI/pennylane/pull/4936)

  Given a circuit with only Clifford gates, one can use this device to obtain the usual range
  of PennyLane [measurements](https://docs.pennylane.ai/en/stable/introduction/measurements.html)
  as well as the state represented in the Tableau form of
  [Aaronson & Gottesman (2004)](https://journals.aps.org/pra/abstract/10.1103/PhysRevA.70.052328):

  ```python
  import pennylane as qml

  dev = qml.device("default.clifford", tableau=True)
  @qml.qnode(dev)
  def circuit():
      qml.CNOT(wires=[0, 1])
      qml.PauliX(wires=[1])
      qml.ISWAP(wires=[0, 1])
      qml.Hadamard(wires=[0])
      return qml.state()
  ```

  ```pycon
  >>> circuit()
  array([[0, 1, 1, 0, 0],
         [1, 0, 1, 1, 1],
         [0, 0, 0, 1, 0],
         [1, 0, 0, 1, 1]])
  ```

* Adjoint device VJP's are now supported with `jax.jacobian`. `device_vjp=True` is
  is now strictly faster for jax.
  [(#4963)](https://github.com/PennyLaneAI/pennylane/pull/4963)

* New `qml.commutator` function that allows to compute commutators between
  `qml.operation.Operator`, `qml.pauli.PauliWord` and `qml.pauli.PauliSentence` instances.
  [(#5051)](https://github.com/PennyLaneAI/pennylane/pull/5051)
  [(#5052)](https://github.com/PennyLaneAI/pennylane/pull/5052)

  Basic usage with PennyLane operators.

  ```pycon
  >>> qml.commutator(qml.PauliX(0), qml.PauliY(0))
  2j*(PauliZ(wires=[0]))
  ```

  We can return a `PauliSentence` instance by setting `pauli=True`.

  ```pycon
  >>> op1 = qml.PauliX(0) @ qml.PauliX(1)
  >>> op2 = qml.PauliY(0) + qml.PauliY(1)
  >>> qml.commutator(op1, op2, pauli=True)
  2j * X(1) @ Z(0)
  + 2j * Z(1) @ X(0)
  ```

  We can also input `PauliWord` and `PauliSentence` instances.

  ```pycon
  >>> op1 = PauliWord({0:"X", 1:"X"})
  >>> op2 = PauliWord({0:"Y"}) + PauliWord({1:"Y"})
  >>> qml.commutator(op1, op2, pauli=True)
  2j * Z(0) @ X(1)
  + 2j * X(0) @ Z(1)
  ```

<<<<<<< HEAD
* Added new error tracking and propagation functionality. 
  [(#5115)](https://github.com/PennyLaneAI/pennylane/pull/5115)
=======
  We can also compute commutators with Pauli operators natively with the `PauliSentence.commutator` method.

  ```pycon
  >>> op1 = PauliWord({0:"X", 1:"X"})
  >>> op2 = PauliWord({0:"Y"}) + PauliWord({1:"Y"})
  >>> op1.commutator(op2)
  2j * Z(0) @ X(1)
  + 2j * X(0) @ Z(1)
  ```

>>>>>>> 9555cdda

<h4>Parity Mapping</h4>

* `parity_transform` is added for parity mapping of a fermionic Hamiltonian.
   [(#4928)](https://github.com/PennyLaneAI/pennylane/pull/4928)
   It is now possible to transform a fermionic Hamiltonian to a qubit Hamiltonian with parity mapping.

   ```python
   import pennylane as qml
   fermi_ham = qml.fermi.FermiWord({(0, 0) : '+', (1, 1) : '-'})

   qubit_ham = qml.fermi.parity_transform(fermi_ham, n=6)
   ```

   ```pycon
   >>> print(qubit_ham)
   (-0.25j*(PauliY(wires=[0]))) + ((-0.25+0j)*(PauliX(wires=[0]) @ PauliZ(wires=[1]))) +
   ((0.25+0j)*(PauliX(wires=[0]))) + (0.25j*(PauliY(wires=[0]) @ PauliZ(wires=[1])))
   ```


<h3>Improvements 🛠</h3>

* The `qml.qsvt` function uses `qml.GlobalPhase` instead of `qml.exp` to define global phase.
  [(#5105)](https://github.com/PennyLaneAI/pennylane/pull/5105)

* Remove queuing (`AnnotatedQueue`) from `qml.cut_circuit` and `qml.cut_circuit_mc` to improve performance 
  for large workflows.
  [(#5108)](https://github.com/PennyLaneAI/pennylane/pull/5108)

* `device_vjp` can now be used with normal Tensorflow. Support has not yet been added
  for `tf.Function` and Tensorflow Autograph.
  [(#4676)](https://github.com/PennyLaneAI/pennylane/pull/4676)

* Improve the performance of circuit-cutting workloads with large numbers of generated tapes.
  [(#5005)](https://github.com/PennyLaneAI/pennylane/pull/5005)

* Update `tests/ops/functions/conftest.py` to ensure all operator types are tested for validity.
  [(#4978)](https://github.com/PennyLaneAI/pennylane/pull/4978)

* Upgrade Pauli arithmetic:
  You can now multiply `PauliWord` and `PauliSentence` instances by scalars, e.g. `0.5 * PauliWord({0:"X"})` or `0.5 * PauliSentence({PauliWord({0:"X"}): 1.})`.
  You can now intuitively add together
  `PauliWord` and `PauliSentence` as well as scalars, which are treated implicitly as identities.
  For example `ps1 + pw1 + 1.` for some Pauli word `pw1 = PauliWord({0: "X", 1: "Y"})` and Pauli
  sentence `ps1 = PauliSentence({pw1: 3.})`.
  You can now subtract `PauliWord` and `PauliSentence` instances, as well as scalars, from each other. For example `ps1 - pw1 - 1`.
  Overall, you can now intuitively construct `PauliSentence` operators like `0.5 * pw1 - 1.5 * ps1 + 2`.
  [(#4989)](https://github.com/PennyLaneAI/pennylane/pull/4989)
  [(#5001)](https://github.com/PennyLaneAI/pennylane/pull/5001)
  [(#5003)](https://github.com/PennyLaneAI/pennylane/pull/5003)
  [(#5017)](https://github.com/PennyLaneAI/pennylane/pull/5017)

* `qml.matrix` now accepts `PauliWord` and `PauliSentence` instances, `qml.matrix(PauliWord({0:"X"}))`.
  [(#5018)](https://github.com/PennyLaneAI/pennylane/pull/5018)

* Improve efficiency of matrix calculation when operator is symmetric over wires
   [(#3601)](https://github.com/PennyLaneAI/pennylane/pull/3601)

* PennyLane can now use lightning provided VJPs by selecting `device_vjp=True` on the QNode.
  [(#4914)](https://github.com/PennyLaneAI/pennylane/pull/4914)

* A new `pennylane.workflow` module is added. This module now contains `qnode.py`, `execution.py`, `set_shots.py`, `jacobian_products.py`, and the submodule `interfaces`.
  [(#5023)](https://github.com/PennyLaneAI/pennylane/pull/5023)

* Composite operations (eg. those made with `qml.prod` and `qml.sum`) and `SProd` operations convert `Hamiltonian` and
  `Tensor` operands to `Sum` and `Prod` types, respectively. This helps avoid the mixing of
  incompatible operator types.
  [(#5031)](https://github.com/PennyLaneAI/pennylane/pull/5031)
  [(#5063)](https://github.com/PennyLaneAI/pennylane/pull/5063)

* Raise a more informative error when calling `adjoint_jacobian` with trainable state-prep operations.
  [(#5026)](https://github.com/PennyLaneAI/pennylane/pull/5026)

* Adds `qml.workflow.get_transform_program` and `qml.workflow.construct_batch` to inspect the transform program and batch of tapes
  at different stages.
  [(#5084)](https://github.com/PennyLaneAI/pennylane/pull/5084)

* `CRX`, `CRY`, `CRZ`, `CROT`, and `ControlledPhaseShift` (i.e. `CPhaseShift`) now inherit from `ControlledOp`, giving them additional properties such as `control_wire` and `control_values`. Calling `qml.ctrl` on `RX`, `RY`, `RZ`, `Rot`, and `PhaseShift` with a single control wire will return gates of types `CRX`, `CRY`, etc. as opposed to a general `Controlled` operator.
  [(#5069)](https://github.com/PennyLaneAI/pennylane/pull/5069)

* CI will now fail if coverage data fails to upload to codecov. Previously, it would silently pass
  and the codecov check itself would never execute.
  [(#5101)](https://github.com/PennyLaneAI/pennylane/pull/5101)

* `qml.Identity()` can be initialized without wires. Measuring it is currently not possible though.
  [(#5106)](https://github.com/PennyLaneAI/pennylane/pull/5106)

<h4>Community contributions 🥳</h4>

* The transform `split_non_commuting` now accepts measurements of type `probs`, `sample` and `counts` which accept both wires and observables.
  [(#4972)](https://github.com/PennyLaneAI/pennylane/pull/4972)

* A function called `apply_operation` has been added to the new `qutrit_mixed` module found in `qml.devices` that applies operations to device-compatible states.
  [(#5032)](https://github.com/PennyLaneAI/pennylane/pull/5032)

<h3>Breaking changes 💔</h3>

* Make PennyLane code compatible with the latest version of `black`.
  [(#5112)](https://github.com/PennyLaneAI/pennylane/pull/5112)
  [(#5119)](https://github.com/PennyLaneAI/pennylane/pull/5119)

* `gradient_analysis_and_validation` is now renamed to `find_and_validate_gradient_methods`. Instead of returning a list, it now returns a dictionary of gradient methods for each parameter index, and no longer mutates the tape.
  [(#5035)](https://github.com/PennyLaneAI/pennylane/pull/5035)

* Passing additional arguments to a transform that decorates a QNode must be done through the use
  of `functools.partial`.
  [(#5046)](https://github.com/PennyLaneAI/pennylane/pull/5046)

* Multiplying two `PauliWord` instances no longer returns a tuple `(new_word, coeff)`
  but instead `PauliSentence({new_word: coeff})`. The old behavior is still available
  with the private method `PauliWord._matmul(other)` for faster processing.
  [(#5045)](https://github.com/PennyLaneAI/pennylane/pull/5054)

* `Observable.return_type` has been removed. Instead, you should inspect the type
  of the surrounding measurement process.
  [(#5044)](https://github.com/PennyLaneAI/pennylane/pull/5044)

* `ClassicalShadow.entropy()` no longer needs an `atol` keyword as a better
  method to estimate entropies from approximate density matrix reconstructions
  (with potentially negative eigenvalues) has been implemented.
  [(#5048)](https://github.com/PennyLaneAI/pennylane/pull/5048)

* The decomposition of an operator created with calling `qml.ctrl` on a parametric operator (specifically `RX`, `RY`, `RZ`, `Rot`, `PhaseShift`) with a single control wire will now be the full decomposition instead of a single controlled gate. For example:
  ```
  >>> qml.ctrl(qml.RX(0.123, wires=1), control=0).decomposition()
  [
    RZ(1.5707963267948966, wires=[1]),
    RY(0.0615, wires=[1]),
    CNOT(wires=[0, 1]),
    RY(-0.0615, wires=[1]),
    CNOT(wires=[0, 1]),
    RZ(-1.5707963267948966, wires=[1])
  ]
  ```
  [(#5069)](https://github.com/PennyLaneAI/pennylane/pull/5069)

* `QuantumScript.is_sampled` and `QuantumScript.all_sampled` have been removed. Users should now
  validate these properties manually.
  [(#5072)](https://github.com/PennyLaneAI/pennylane/pull/5072)

* `qml.transforms.one_qubit_decomposition` and `qml.transforms.two_qubit_decomposition` are removed. Instead,
  you should use `qml.ops.one_qubit_decomposition` and `qml.ops.two_qubit_decomposition`.
  [(#5091)](https://github.com/PennyLaneAI/pennylane/pull/5091)

* `qml.ExpvalCost` has been removed. Users should use `qml.expval()` moving forward.
  [(#5097)](https://github.com/PennyLaneAI/pennylane/pull/5097)

<h3>Deprecations 👋</h3>

* `Operator.validate_subspace(subspace)` has been relocated to the `qml.ops.qutrit.parametric_ops`
  module and will be removed from the Operator class in an upcoming release.
  [(#5067)](https://github.com/PennyLaneAI/pennylane/pull/5067)

* Matrix and tensor products between `PauliWord` and `PauliSentence` instances are done using
  the `@` operator, `*` will be used only for scalar multiplication. Note also the breaking
  change that the product of two `PauliWord` instances now returns a `PauliSentence` instead
  of a tuple `(new_word, coeff)`.
  [(#4989)](https://github.com/PennyLaneAI/pennylane/pull/4989)
  [(#5054)](https://github.com/PennyLaneAI/pennylane/pull/5054)

* `MeasurementProcess.name` and `MeasurementProcess.data` are now deprecated, as they contain dummy
  values that are no longer needed.
  [(#5047)](https://github.com/PennyLaneAI/pennylane/pull/5047)
  [(#5071)](https://github.com/PennyLaneAI/pennylane/pull/5071)
  [(#5076)](https://github.com/PennyLaneAI/pennylane/pull/5076)

* Calling `qml.matrix` without providing a `wire_order` on objects where the wire order could be
  ambiguous now raises a warning. In the future, the `wire_order` argument will be required in
  these cases.
  [(#5039)](https://github.com/PennyLaneAI/pennylane/pull/5039)

* `qml.pauli.pauli_mult` and `qml.pauli.pauli_mult_with_phase` are now deprecated. Instead, you
  should use `qml.simplify(qml.prod(pauli_1, pauli_2))` to get the reduced operator.
  [(#5057)](https://github.com/PennyLaneAI/pennylane/pull/5057)

* The private functions `_pauli_mult`, `_binary_matrix` and `_get_pauli_map` from the
  `pauli` module have been deprecated, as they are no longer used anywhere and the same
  functionality can be achieved using newer features in the `pauli` module.
  [(#5057)](https://github.com/PennyLaneAI/pennylane/pull/5057)

<h3>Documentation 📝</h3>

* The module documentation for `pennylane.tape` now explains the difference between `QuantumTape` and `QuantumScript`.
  [(#5065)](https://github.com/PennyLaneAI/pennylane/pull/5065)

* A typo in a code example in the `qml.transforms` API has been fixed.
  [(#5014)](https://github.com/PennyLaneAI/pennylane/pull/5014)

* Documentation `qml.data` has been updated and now mentions a way to access the same dataset simultaneously from multiple environments.
  [(#5029)](https://github.com/PennyLaneAI/pennylane/pull/5029)

* Clarification for the definition of `argnum` added to gradient methods
  [(#5035)](https://github.com/PennyLaneAI/pennylane/pull/5035)

* A typo in the code example for `qml.qchem.dipole_of` has been fixed.
  [(#5036)](https://github.com/PennyLaneAI/pennylane/pull/5036)

* Added a development guide on deprecations and removals.
  [(#5083)](https://github.com/PennyLaneAI/pennylane/pull/5083)

* A note about the eigenspectrum of second-quantized Hamiltonians added to `qml.eigvals`.
  [(#5095)](https://github.com/PennyLaneAI/pennylane/pull/5095)

<h3>Bug fixes 🐛</h3>

* Fixed a bug where caching together with JIT compilation and broadcasted tapes yielded wrong results
  `Operator.hash` now depends on the memory location, `id`, of a Jax tracer instead of its string representation.
  [(#3917)](https://github.com/PennyLaneAI/pennylane/pull/3917)

* `qml.transforms.undo_swaps` can now work with operators with hyperparameters or nesting.
  [(#5081)](https://github.com/PennyLaneAI/pennylane/pull/5081)

* `qml.transforms.split_non_commuting` will now pass the original shots along.
  [(#5081)](https://github.com/PennyLaneAI/pennylane/pull/5081)

* If `argnum` is provided to a gradient transform, only the parameters specified in `argnum` will have their gradient methods validated.
  [(#5035)](https://github.com/PennyLaneAI/pennylane/pull/5035)

* `StatePrep` operations expanded onto more wires are now compatible with backprop.
  [(#5028)](https://github.com/PennyLaneAI/pennylane/pull/5028)

* `qml.equal` works well with `qml.Sum` operators when wire labels are a mix of integers and strings.
  [(#5037)](https://github.com/PennyLaneAI/pennylane/pull/5037)

* The return value of `Controlled.generator` now contains a projector that projects onto the correct subspace based on the control value specified.
  [(#5068)](https://github.com/PennyLaneAI/pennylane/pull/5068)

* `CosineWindow` no longer raises an unexpected error when used on a subset of wires at the beginning of a circuit.
  [(#5080)](https://github.com/PennyLaneAI/pennylane/pull/5080)

* Ensure `tf.function` works with `TensorSpec(shape=None)` by skipping batch size computation.
  [(#5089)](https://github.com/PennyLaneAI/pennylane/pull/5089)

* `PauliSentence.wires` no longer imposes a false order.
  [(#5041)](https://github.com/PennyLaneAI/pennylane/pull/5041)

* `qml.qchem.import_state` now applies the chemist-to-physicist 
  sign convention when initializing a PennyLane state vector from
  classically pre-computed wavefunctions. That is, it interleaves 
  spin-up/spin-down operators for the same spatial orbital index,
  as standard in PennyLane (instead of commuting all spin-up 
  operators to the left, as is standard in quantum chemistry). 
  [(#5114)](https://github.com/PennyLaneAI/pennylane/pull/5114)

<h3>Contributors ✍️</h3>

This release contains contributions from (in alphabetical order):

Abhishek Abhishek,
Utkarsh Azad,
Gabriel Bottrill,
Astral Cai,
Isaac De Vlugt,
Diksha Dhawan,
Diego Guala,
Soran Jahangiri,
Korbinian Kottmann,
Christina Lee,
Xiaoran Li,
Vincent Michaud-Rioux,
Romain Moyard,
Pablo Antonio Moreno Casares,
Lee J. O'Riordan,
Mudit Pandey,
Alex Preciado,
Matthew Silverman,
Jay Soni.<|MERGE_RESOLUTION|>--- conflicted
+++ resolved
@@ -70,10 +70,6 @@
   + 2j * X(0) @ Z(1)
   ```
 
-<<<<<<< HEAD
-* Added new error tracking and propagation functionality. 
-  [(#5115)](https://github.com/PennyLaneAI/pennylane/pull/5115)
-=======
   We can also compute commutators with Pauli operators natively with the `PauliSentence.commutator` method.
 
   ```pycon
@@ -84,7 +80,8 @@
   + 2j * X(0) @ Z(1)
   ```
 
->>>>>>> 9555cdda
+* Added new error tracking and propagation functionality. 
+  [(#5115)](https://github.com/PennyLaneAI/pennylane/pull/5115)
 
 <h4>Parity Mapping</h4>
 
