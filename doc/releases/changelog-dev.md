--- conflicted
+++ resolved
@@ -36,10 +36,6 @@
 
 This release contains contributions from (in alphabetical order):
 
-<<<<<<< HEAD
 Guillermo Alonso
-Lillian Frederiksen
-=======
 Lillian Frederiksen,
-Christina Lee,
->>>>>>> c17be69a
+Christina Lee,