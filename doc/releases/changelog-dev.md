:orphan:

# Release 0.26.0-dev (development release)

<h3>New features since last release</h3>

* Embedding templates now support parameter broadcasting.
  [(#2810)](https://github.com/PennyLaneAI/pennylane/pull/2810)
  
  Embedding templates like `AmplitudeEmbedding` or `IQPEmbedding` now support
  parameter broadcasting with a leading broadcasting dimension in their variational
  parameters. `AmplitudeEmbedding`, for example, would usually use a one-dimensional input
  vector of features. With broadcasting, we now also can compute

  ```pycon
  >>> features = np.array([
  ...     [0.5, 0.5, 0., 0., 0.5, 0., 0.5, 0.],
  ...     [1., 0., 0., 0., 0., 0., 0., 0.],
  ...     [0.5, 0.5, 0., 0., 0., 0., 0.5, 0.5],
  ... ])
  >>> op = qml.AmplitudeEmbedding(features, wires=[1, 5, 2])
  >>> op.batch_size
  3
  ```

  An exception is `BasisEmbedding`, which is not broadcastable.
  
* Added `QutritDevice` as an abstract base class for qutrit devices.
  [#2781](https://github.com/PennyLaneAI/pennylane/pull/2781)
  [#2782](https://github.com/PennyLaneAI/pennylane/pull/2782)

* Added operation `qml.QutritUnitary` for applying user-specified unitary operations on qutrit devices.
  [(#2699)](https://github.com/PennyLaneAI/pennylane/pull/2699)

* Added `default.qutrit` plugin for pure state simulation of qutrits. Currently supports operation `qml.QutritUnitary` and measurements `qml.state()`, `qml.probs()`.
  [(#2783)](https://github.com/PennyLaneAI/pennylane/pull/2783)

  ```pycon
  >>> dev = qml.device("default.qutrit", wires=1)
  >>> @qml.qnode(dev)
  ... def circuit(U):
  ...     qml.QutritUnitary(U, wires=0)
  ...     return qml.probs(wires=0)
  >>> U = np.array([[1, 1, 0], [1, -1, 0], [0, 0, np.sqrt(2)]]) / np.sqrt(2)
  >>> print(circuit(U))
  [0.5 0.5 0. ]
  ```

* Added `qml.THermitian` observable for measuring user-specified Hermitian matrix observables for qutrit circuits.
  [#2784](https://github.com/PennyLaneAI/pennylane/pull/2784)

**Classical shadows**

* Added the `qml.classical_shadow` measurement process that can now be returned from QNodes.

  The measurement protocol is described in detail in the
  [classical shadows paper](https://arxiv.org/abs/2002.08953). Calling the QNode
  will return the randomized Pauli measurements (the `recipes`) that are performed
  for each qubit, identified as a unique integer:

  - 0 for Pauli X
  - 1 for Pauli Y
  - 2 for Pauli Z

  It also returns the measurement results (the `bits`), which is `0` if the 1 eigenvalue
  is sampled, and `1` if the -1 eigenvalue is sampled.

  For example,

  ```python
  dev = qml.device("default.qubit", wires=2, shots=5)

  @qml.qnode(dev)
  def circuit():
      qml.Hadamard(wires=0)
      qml.CNOT(wires=[0, 1])
      return qml.classical_shadow(wires=[0, 1])
  ```
  ```pycon
  >>> bits, recipes = circuit()
  tensor([[0, 0],
          [1, 0],
          [1, 0],
          [0, 0],
          [0, 1]], dtype=uint8, requires_grad=True)
  >>> recipes
  tensor([[2, 2],
          [0, 2],
          [1, 0],
          [0, 2],
          [0, 2]], dtype=uint8, requires_grad=True)
  ```

<h3>Improvements</h3>

* Automatic circuit cutting is improved by making better partition imbalance derivations.
  Now it is more likely to generate optimal cuts for larger circuits.
  [(#2517)](https://github.com/PennyLaneAI/pennylane/pull/2517)

* Added `PSWAP` operator.
  [(#2667)](https://github.com/PennyLaneAI/pennylane/pull/2667)

* The `qml.simplify` method now can compute the adjoint and power of specific operators.
  [(#2922)](https://github.com/PennyLaneAI/pennylane/pull/2922)

  ```pycon
  >>> adj_op = qml.adjoint(qml.RX(1, 0))
  >>> qml.simplify(adj_op)
  RX(-1, wires=[0])
  ```

<h3>Breaking changes</h3>

<h3>Deprecations</h3>

<h3>Documentation</h3>

<h3>Bug fixes</h3>

* Operators that have `num_wires = AnyWires` or `num_wires = AnyWires` raise an error, with
  certain exceptions, when instantiated with `wires=[]`.
  [(#2979)](https://github.com/PennyLaneAI/pennylane/pull/2979)

<h3>Contributors</h3>

This release contains contributions from (in alphabetical order):

Olivia Di Matteo,
Josh Izaac,
Edward Jiang,
<<<<<<< HEAD
Meenu Kumari,
=======
Ankit Khandelwal,
>>>>>>> 34ee8001
Korbinian Kottmann,
Rashid N H M,
Zeyue Niu,
Mudit Pandey,
Antal Száva
David Wierichs<|MERGE_RESOLUTION|>--- conflicted
+++ resolved
@@ -128,12 +128,9 @@
 Olivia Di Matteo,
 Josh Izaac,
 Edward Jiang,
-<<<<<<< HEAD
+Ankit Khandelwal,
+Korbinian Kottmann,
 Meenu Kumari,
-=======
-Ankit Khandelwal,
->>>>>>> 34ee8001
-Korbinian Kottmann,
 Rashid N H M,
 Zeyue Niu,
 Mudit Pandey,
