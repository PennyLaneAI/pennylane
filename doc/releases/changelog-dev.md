:orphan:

# Release 0.43.0-dev (development release)

<h3>New features since last release</h3>

<h4>OpenQASM 🤝 PennyLane</h4>

* More functionality within :func:`qml.from_qasm3` has been added, which converts more complex OpenQASM 3.0 circuits 
  into quantum functions that can be subsequently loaded into QNodes and executed. For more details, 
  please consult the documentation for :func:`qml.from_qasm3`.
  [(#7651)](https://github.com/PennyLaneAI/pennylane/pull/7651)
  [(#7653)](https://github.com/PennyLaneAI/pennylane/pull/7653)

<h3>Improvements 🛠</h3>

<<<<<<< HEAD
* Enforce various modules to follow modular architecture via `tach`.
  [(#7847)](https://github.com/PennyLaneAI/pennylane/pull/7847)
=======
* Update minimum supported `pytest` version to `8.4.1`.
  [(#7853)](https://github.com/PennyLaneAI/pennylane/pull/7853)
>>>>>>> 04764cca

* A compilation pass written with xDSL called `qml.compiler.python_compiler.transforms.MeasurementsFromSamplesPass`
  has been added for the experimental xDSL Python compiler integration. This pass replaces all
  terminal measurements in a program with a single :func:`pennylane.sample` measurement, and adds
  postprocessing instructions to recover the original measurement.
  [(#7620)](https://github.com/PennyLaneAI/pennylane/pull/7620)

* A combine-global-phase pass has been added to the xDSL Python compiler integration.
  Note that the current implementation can only combine all the global phase operations at
  the last global phase operation in the same region. In other words, global phase operations inside a control flow region can't be combined with those in their parent 
  region.
  [(#7675)](https://github.com/PennyLaneAI/pennylane/pull/7675)

* The `mbqc` xDSL dialect has been added to the Python compiler, which is used to represent
  measurement-based quantum-computing instructions in the xDSL framework.
  [(#7815)](https://github.com/PennyLaneAI/pennylane/pull/7815)

* The :func:`pennylane.ops.rs_decomposition` method now performs exact decomposition and returns
  complete global phase information when used for decomposing a phase gate to Clifford+T basis.
  [(#7793)](https://github.com/PennyLaneAI/pennylane/pull/7793)

<h3>Labs: a place for unified and rapid prototyping of research software 🧪</h3>

* Added state of the art resources for the `ResourceSelectPauliRot` template and the
  `ResourceQubitUnitary` templates.
  [(#7786)](https://github.com/PennyLaneAI/pennylane/pull/7786)

<h3>Breaking changes 💔</h3>

<h3>Deprecations 👋</h3>

<h3>Internal changes ⚙️</h3>

* Make `pennylane.io` a tertiary module.
  [(#7877)](https://github.com/PennyLaneAI/pennylane/pull/7877)

* Seeded tests for the `split_to_single_terms` transformation.
  [(#7851)](https://github.com/PennyLaneAI/pennylane/pull/7851)

* Upgrade `rc_sync.yml` to work with latest `pyproject.toml` changes.
  [(#7808)](https://github.com/PennyLaneAI/pennylane/pull/7808)
  [(#7818)](https://github.com/PennyLaneAI/pennylane/pull/7818)

<h3>Documentation 📝</h3>

<h3>Bug fixes 🐛</h3>

* Fixes attributes and types in the quantum dialect.
  This allows for types to be inferred correctly when parsing.
  [(#7825)](https://github.com/PennyLaneAI/pennylane/pull/7825)

<h3>Contributors ✍️</h3>

This release contains contributions from (in alphabetical order):

Utkarsh Azad,
Joey Carter,
Erick Ochoa,
Andrija Paurevic,
Jay Soni,
Jake Zaia<|MERGE_RESOLUTION|>--- conflicted
+++ resolved
@@ -14,13 +14,11 @@
 
 <h3>Improvements 🛠</h3>
 
-<<<<<<< HEAD
 * Enforce various modules to follow modular architecture via `tach`.
   [(#7847)](https://github.com/PennyLaneAI/pennylane/pull/7847)
-=======
+  
 * Update minimum supported `pytest` version to `8.4.1`.
   [(#7853)](https://github.com/PennyLaneAI/pennylane/pull/7853)
->>>>>>> 04764cca
 
 * A compilation pass written with xDSL called `qml.compiler.python_compiler.transforms.MeasurementsFromSamplesPass`
   has been added for the experimental xDSL Python compiler integration. This pass replaces all
