--- conflicted
+++ resolved
@@ -59,11 +59,6 @@
 
 <h3>Breaking changes 💔</h3>
 
-<<<<<<< HEAD
-* The `qml.QubitStateVector` template has been removed. Instead, use `qml.StatePrep`.
-  [(#6525)](https://github.com/PennyLaneAI/pennylane/pull/6525)
-
-=======
 * Top level access to `Device`, `QubitDevice`, and `QutritDevice` have been removed. Instead, they
   are available as `qml.devices.LegacyDevice`, `qml.devices.QubitDevice`, and `qml.devices.QutritDevice`
   respectively.
@@ -83,7 +78,9 @@
   process the diff method.
   [(#6535)](https://github.com/PennyLaneAI/pennylane/pull/6535)
  
->>>>>>> d27be758
+* The `qml.QubitStateVector` template has been removed. Instead, use `qml.StatePrep`.
+  [(#6525)](https://github.com/PennyLaneAI/pennylane/pull/6525)
+
 * `qml.broadcast` has been removed. Users should use `for` loops instead.
   [(#6527)](https://github.com/PennyLaneAI/pennylane/pull/6527)
 
