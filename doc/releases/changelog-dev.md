--- conflicted
+++ resolved
@@ -4,10 +4,9 @@
 
 <h3>New features since last release</h3>
 
-<<<<<<< HEAD
 * Mid-circuit measurements can now be captured with `qml.capture` enabled.
   [(#6015)](https://github.com/PennyLaneAI/pennylane/pull/6015)
-=======
+
 * A new method `process_density_matrix` has been added to the `ProbabilityMP` and `DensityMatrixMP`
   classes, allowing for more efficient handling of quantum density matrices, particularly with batch
   processing support. This method simplifies the calculation of probabilities from quantum states
@@ -16,7 +15,6 @@
 
 * Resolved the bug in `qml.ThermalRelaxationError` where there was a typo from `tq` to `tg`.
   [(#5988)](https://github.com/PennyLaneAI/pennylane/issues/5988)
->>>>>>> ce1db616
 
 * The `qml.PrepSelPrep` template is added. The template implements a block-encoding of a linear
   combination of unitaries.
