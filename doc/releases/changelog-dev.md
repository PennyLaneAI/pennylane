--- conflicted
+++ resolved
@@ -411,7 +411,6 @@
   (array(-0.68362956), array(0.21683382))
   ```
 
-<<<<<<< HEAD
 * Added `arithmetic_depth` property and `simplify` method to the `Operator`, `Sum`, `Adjoint`
 and `SProd` operators so that users can reduce the depth of nested operators.
 
@@ -423,7 +422,7 @@
 >>> simplified_op.arithmetic_depth
 1
 ```
-=======
+
 * A `Prod` symbolic class is added that allows users to represent the Prod of operators.
   [(#2625)](https://github.com/PennyLaneAI/pennylane/pull/2625)
 
@@ -479,7 +478,6 @@
   >>> qml.grad(circuit)(1.23)
   -0.9424888019316975
   ```
->>>>>>> c868132d
 
 * New FlipSign operator that flips the sign for a given basic state. [(#2780)](https://github.com/PennyLaneAI/pennylane/pull/2780)
 
