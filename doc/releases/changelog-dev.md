:orphan:

# Release 0.41.0-dev (development release)

<h3>New features since last release</h3>

<h3>Improvements 🛠</h3>

* Add a `qml.capture.pause()` context manager for pausing program capture in an error-safe way.
  [(#6911)](https://github.com/PennyLaneAI/pennylane/pull/6911)

* `qml.StatePrep` now accepts sparse state vectors. Users can create `StatePrep` using `scipy.sparse.csr_matrix`. Note that non-zero `pad_with` is forbidden.
  [(#6863)](https://github.com/PennyLaneAI/pennylane/pull/6863)

  ```pycon
  >>> import scipy as sp
  >>> init_state = sp.sparse.csr_matrix([0, 0, 1, 0])
  >>> qsv_op = qml.StatePrep(init_state, wires=[1, 2])
  >>> wire_order = [0, 1, 2]
  >>> ket = qsv_op.state_vector(wire_order=wire_order)
  >>> print(ket)
  <Compressed Sparse Row sparse matrix of dtype 'float64'
         with 1 stored elements and shape (1, 8)>
    Coords        Values
    (0, 2)        1.0
  ```

* A `RuntimeWarning` is now raised by `qml.QNode` and `qml.execute` if executing JAX workflows and the installed version of JAX
  is greater than `0.4.28`.
  [(#6864)](https://github.com/PennyLaneAI/pennylane/pull/6864)

* Python control flow (`if/else`, `for`, `while`) is now supported when program capture is enabled by setting 
  `autograph=True` at the QNode level. 
  [(#6837)](https://github.com/PennyLaneAI/pennylane/pull/6837)

  ```python
  qml.capture.enable()

  dev = qml.device("default.qubit", wires=[0, 1, 2])

  @qml.qnode(dev, autograph=True)
  def circuit(num_loops: int):
      for i in range(num_loops):
          if i % 2 == 0:
              qml.H(i)
          else:
              qml.RX(1,i)
      return qml.state()
  ```

  ```pycon
  >>> print(qml.draw(circuit)(num_loops=3))
  0: ──H────────┤  State
  1: ──RX(1.00)─┤  State
  2: ──H────────┤  State
  >>> circuit(3)
  Array([0.43879125+0.j        , 0.43879125+0.j        ,
         0.        -0.23971277j, 0.        -0.23971277j,
         0.43879125+0.j        , 0.43879125+0.j        ,
         0.        -0.23971277j, 0.        -0.23971277j], dtype=complex64)
  ```

* Added the `qml.workflow.construct_execution_config(qnode)(*args,**kwargs)` helper function.
  Users can now construct the execution configuration from a particular `QNode` instance.
  [(#6901)](https://github.com/PennyLaneAI/pennylane/pull/6901)

  ```python
  @qml.qnode(qml.device("default.qubit", wires=1))
  def circuit(x):
      qml.RX(x, 0)
      return qml.expval(qml.Z(0))
  ```

  ```pycon
  >>> config = qml.workflow.construct_execution_config(circuit)(1)
  >>> pprint.pprint(config)
  ExecutionConfig(grad_on_execution=False,
                  use_device_gradient=True,
                  use_device_jacobian_product=False,
                  gradient_method='backprop',
                  gradient_keyword_arguments={},
                  device_options={'max_workers': None,
                                  'prng_key': None,
                                  'rng': Generator(PCG64) at 0x15F6BB680},
                  interface=<Interface.NUMPY: 'numpy'>,
                  derivative_order=1,
                  mcm_config=MCMConfig(mcm_method=None, postselect_mode=None),
                  convert_to_numpy=True)
  ```

* The higher order primitives in program capture can now accept inputs with abstract shapes.
  [(#6786)](https://github.com/PennyLaneAI/pennylane/pull/6786)

* The `PlxprInterpreter` classes can now handle creating dynamic arrays via `jnp.ones`, `jnp.zeros`,
  `jnp.arange`, and `jnp.full`.
  [#6865)](https://github.com/PennyLaneAI/pennylane/pull/6865)

* `QNode` objects now have an `update` method that allows for re-configuring settings like `diff_method`, `mcm_method`, and more. This allows for easier on-the-fly adjustments to workflows. Any arguments not specified will retain their original value.
  [(#6803)](https://github.com/PennyLaneAI/pennylane/pull/6803)

  After constructing a `QNode`,

  ```python
  import pennylane as qml

  @qml.qnode(device=qml.device("default.qubit"))
  def circuit():
    qml.H(0)
    qml.CNOT([0,1])
    return qml.probs()
  ```

  its settings can be modified with `update`, which returns a new `QNode` object. Here is an example
  of updating a QNode's `diff_method`:

  ```pycon
  >>> print(circuit.diff_method)
  best
  >>> new_circuit = circuit.update(diff_method="parameter-shift")
  >>> print(new_circuit.diff_method)
  'parameter-shift'
  ```
  
* Devices can now configure whether or not ML framework data is sent to them
  via an `ExecutionConfig.convert_to_numpy` parameter. End-to-end jitting on
  `default.qubit` is used if the user specified a `jax.random.PRNGKey` as a seed.
  [(#6899)](https://github.com/PennyLaneAI/pennylane/pull/6899)
  [(#6788)](https://github.com/PennyLaneAI/pennylane/pull/6788)
  [(#6869)](https://github.com/PennyLaneAI/pennylane/pull/6869)

* The coefficients of observables now have improved differentiability.
  [(#6598)](https://github.com/PennyLaneAI/pennylane/pull/6598)

* An empty basis set in `qml.compile` is now recognized as valid, resulting in decomposition of all operators that can be decomposed.
   [(#6821)](https://github.com/PennyLaneAI/pennylane/pull/6821)

* An informative error is raised when a `QNode` with `diff_method=None` is differentiated.
  [(#6770)](https://github.com/PennyLaneAI/pennylane/pull/6770)

* `qml.ops.sk_decomposition` has been improved to produce less gates for certain edge cases. This greatly impacts
  the performance of `qml.clifford_t_decomposition`, which should now give less extraneous `qml.T` gates.
  [(#6855)](https://github.com/PennyLaneAI/pennylane/pull/6855)

* `qml.gradients.finite_diff_jvp` has been added to compute the jvp of an arbitrary numeric
  function.
  [(#6853)](https://github.com/PennyLaneAI/pennylane/pull/6853)

* With program capture enabled, `QNode`'s can now be differentiated with `diff_method="finite-diff"`.
  [(#6853)](https://github.com/PennyLaneAI/pennylane/pull/6853)

* The requested `diff_method` is now validated when program capture is enabled.
  [(#6852)](https://github.com/PennyLaneAI/pennylane/pull/6852)

* The `qml.clifford_t_decomposition` has been improved to use less gates when decomposing `qml.PhaseShift`.
  [(#6842)](https://github.com/PennyLaneAI/pennylane/pull/6842)

* `null.qubit` can now execute jaxpr.
  [(#6924)](https://github.com/PennyLaneAI/pennylane/pull/6924)

<h3>Breaking changes 💔</h3>

* `MultiControlledX` no longer accepts strings as control values.
  [(#6835)](https://github.com/PennyLaneAI/pennylane/pull/6835)

* The input argument `control_wires` of `MultiControlledX` has been removed.
  [(#6832)](https://github.com/PennyLaneAI/pennylane/pull/6832)
  [(#6862)](https://github.com/PennyLaneAI/pennylane/pull/6862)

* `qml.execute` now has a collection of keyword-only arguments.
  [(#6598)](https://github.com/PennyLaneAI/pennylane/pull/6598)

* The ``decomp_depth`` argument in :func:`~pennylane.transforms.set_decomposition` has been removed.
  [(#6824)](https://github.com/PennyLaneAI/pennylane/pull/6824)

* The ``max_expansion`` argument in :func:`~pennylane.devices.preprocess.decompose` has been removed.
  [(#6824)](https://github.com/PennyLaneAI/pennylane/pull/6824)

* The ``tape`` and ``qtape`` properties of ``QNode`` have been removed.
  Instead, use the ``qml.workflow.construct_tape`` function.
  [(#6825)](https://github.com/PennyLaneAI/pennylane/pull/6825)

* The ``gradient_fn`` keyword argument to ``qml.execute`` has been removed. Instead, it has been replaced with ``diff_method``.
  [(#6830)](https://github.com/PennyLaneAI/pennylane/pull/6830)
  
* The ``QNode.get_best_method`` and ``QNode.best_method_str`` methods have been removed.
  Instead, use the ``qml.workflow.get_best_diff_method`` function.
  [(#6823)](https://github.com/PennyLaneAI/pennylane/pull/6823)

* The `output_dim` property of `qml.tape.QuantumScript` has been removed. Instead, use method `shape` of `QuantumScript` or `MeasurementProcess` to get the same information.
  [(#6829)](https://github.com/PennyLaneAI/pennylane/pull/6829)

* Removed method `qsvt_legacy` along with its private helper `_qsp_to_qsvt`
  [(#6827)](https://github.com/PennyLaneAI/pennylane/pull/6827)

<h3>Deprecations 👋</h3>

* The ``ControlledQubitUnitary`` will stop accepting `QubitUnitary` objects as arguments as its ``base``. Instead, use ``qml.ctrl`` to construct a controlled `QubitUnitary`.
  A folllow-on PR fixed accidental double-queuing when using `qml.ctrl` with `QubitUnitary`.
  [(#6840)](https://github.com/PennyLaneAI/pennylane/pull/6840)
  [(#6926)](https://github.com/PennyLaneAI/pennylane/pull/6926)

* The `control_wires` argument in `qml.ControlledQubitUnitary` has been deprecated.
  Instead, use the `wires` argument as the second positional argument.
  [(#6839)](https://github.com/PennyLaneAI/pennylane/pull/6839)

* The `mcm_method` keyword in `qml.execute` has been deprecated.
  Instead, use the ``mcm_method`` and ``postselect_mode`` arguments.
  [(#6807)](https://github.com/PennyLaneAI/pennylane/pull/6807)

* Specifying gradient keyword arguments as any additional keyword argument to the qnode is deprecated
  and will be removed in v0.42.  The gradient keyword arguments should be passed to the new
  keyword argument `gradient_kwargs` via an explicit dictionary. This change will improve qnode argument
  validation.
  [(#6828)](https://github.com/PennyLaneAI/pennylane/pull/6828)

* The `qml.gradients.hamiltonian_grad` function has been deprecated.
  This gradient recipe is not required with the new operator arithmetic system.
  [(#6849)](https://github.com/PennyLaneAI/pennylane/pull/6849)

* The ``inner_transform_program`` and ``config`` keyword arguments in ``qml.execute`` have been deprecated.
  If more detailed control over the execution is required, use ``qml.workflow.run`` with these arguments instead.
  [(#6822)](https://github.com/PennyLaneAI/pennylane/pull/6822)
  [(#6879)](https://github.com/PennyLaneAI/pennylane/pull/6879)

* The property `MeasurementProcess.return_type` has been deprecated.
  If observable type checking is needed, please use direct `isinstance`; if other text information is needed, please use class name, or another internal temporary private member `_shortname`.
  [(#6841)](https://github.com/PennyLaneAI/pennylane/pull/6841)
  [(#6906)](https://github.com/PennyLaneAI/pennylane/pull/6906)
  [(#6910)](https://github.com/PennyLaneAI/pennylane/pull/6910)

<h3>Internal changes ⚙️</h3>

* Remove `QNode.get_gradient_fn` from source code.
  [(#6898)](https://github.com/PennyLaneAI/pennylane/pull/6898)
  
* The source code has been updated use black 25.1.0.
  [(#6897)](https://github.com/PennyLaneAI/pennylane/pull/6897)

* Improved the `InterfaceEnum` object to prevent direct comparisons to `str` objects.
  [(#6877)](https://github.com/PennyLaneAI/pennylane/pull/6877)

* Added a `QmlPrimitive` class that inherits `jax.core.Primitive` to a new `qml.capture.custom_primitives` module.
  This class contains a `prim_type` property so that we can differentiate between different sets of PennyLane primitives.
  Consequently, `QmlPrimitive` is now used to define all PennyLane primitives.
  [(#6847)](https://github.com/PennyLaneAI/pennylane/pull/6847)

* The `RiemannianGradientOptimizer` has been updated to take advantage of newer features.
  [(#6882)](https://github.com/PennyLaneAI/pennylane/pull/6882)

<h3>Documentation 📝</h3>

* The docstrings for `qml.unary_mapping`, `qml.binary_mapping`, `qml.christiansen_mapping`,
  `qml.qchem.localize_normal_modes`, and `qml.qchem.VibrationalPES` have been updated to include better
  code examples.
  [(#6717)](https://github.com/PennyLaneAI/pennylane/pull/6717)

* The docstrings for `qml.qchem.localize_normal_modes` and `qml.qchem.VibrationalPES` have been updated to include
  examples that can be copied.
  [(#6834)](https://github.com/PennyLaneAI/pennylane/pull/6834)

* Fixed a typo in the code example for `qml.labs.dla.lie_closure_dense`.
  [(#6858)](https://github.com/PennyLaneAI/pennylane/pull/6858)

<<<<<<< HEAD
* The code example in the docstring for `qml.BasisRotation` was corrected by including `wire_order` in the 
  call to `qml.matrix`.
  [(#6891)](https://github.com/PennyLaneAI/pennylane/pull/6891)
=======
* The docstring of `qml.noise.meas_eq` has been updated to make its functionality clearer.
  [(#6920)](https://github.com/PennyLaneAI/pennylane/pull/6920)
>>>>>>> 0ecf816e

<h3>Bug fixes 🐛</h3>

* `qml.capture.PlxprInterpreter` now correctly handles propagation of constants when interpreting higher-order primitives
  [(#6913)](https://github.com/PennyLaneAI/pennylane/pull/6913)

* `qml.capture.PlxprInterpreter` now uses `Primitive.get_bind_params` to resolve primitive calling signatures before binding
  primitives.
  [(#6913)](https://github.com/PennyLaneAI/pennylane/pull/6913)

* The interface is now detected from the data in the circuit, not the arguments to the `QNode`. This allows
  interface data to be strictly passed as closure variables and still be detected.
  [(#6892)](https://github.com/PennyLaneAI/pennylane/pull/6892)

* `BasisState` now casts its input to integers.
  [(#6844)](https://github.com/PennyLaneAI/pennylane/pull/6844)

* The `workflow.contstruct_batch` and `workflow.construct_tape` functions now correctly reflect the `mcm_method`
  passed to the `QNode`, instead of assuming the method is always `deferred`.
  [(#6903)](https://github.com/PennyLaneAI/pennylane/pull/6903)

<h3>Contributors ✍️</h3>

This release contains contributions from (in alphabetical order):

Utkarsh Azad,
Yushao Chen,
Isaac De Vlugt,
Diksha Dhawan,
Lillian M.A. Frederiksen,
Pietropaolo Frisoni,
Marcus Gisslén,
Christina Lee,
Mudit Pandey,
Andrija Paurevic<|MERGE_RESOLUTION|>--- conflicted
+++ resolved
@@ -261,14 +261,12 @@
 * Fixed a typo in the code example for `qml.labs.dla.lie_closure_dense`.
   [(#6858)](https://github.com/PennyLaneAI/pennylane/pull/6858)
 
-<<<<<<< HEAD
 * The code example in the docstring for `qml.BasisRotation` was corrected by including `wire_order` in the 
   call to `qml.matrix`.
   [(#6891)](https://github.com/PennyLaneAI/pennylane/pull/6891)
-=======
+
 * The docstring of `qml.noise.meas_eq` has been updated to make its functionality clearer.
   [(#6920)](https://github.com/PennyLaneAI/pennylane/pull/6920)
->>>>>>> 0ecf816e
 
 <h3>Bug fixes 🐛</h3>
 
