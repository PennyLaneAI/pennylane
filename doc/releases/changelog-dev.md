:orphan:

# Release 0.34.0-dev (development release)

<h3>New features since last release</h3>

<h4>Statistics and drawings for mid-circuit measurements 🎨</h4>

* Mid-circuit measurements can now be visualized with the text-based `qml.draw()` and the 
  graphical `qml.draw_mpl()`.
  [(#4775)](https://github.com/PennyLaneAI/pennylane/pull/4775)
  [(#4803)](https://github.com/PennyLaneAI/pennylane/pull/4803)
  [(#4832)](https://github.com/PennyLaneAI/pennylane/pull/4832)
  [(#4901)](https://github.com/PennyLaneAI/pennylane/pull/4901)
  [(#4850)](https://github.com/PennyLaneAI/pennylane/pull/4850)
  [(#4917)](https://github.com/PennyLaneAI/pennylane/pull/4917)

  Drawing of mid-circuit measurement capabilities including qubit reuse and reset,
  postselection, and conditioning are supported.

  ```python
  import pennylane as qml

  def circuit():
      m0 = qml.measure(0, reset=True)
      m1 = qml.measure(1, postselect=1)
      qml.cond(m0 - m1 == 0, qml.S)(0)
      m2 = qml.measure(1)
      qml.cond(m0 + m1 == 2, qml.T)(0)
      qml.cond(m2, qml.PauliX)(1)
  ```
  
  The text-based drawer outputs:

  ```pycon
  >>> print(qml.draw(circuit)())
  0: ──┤↗│  │0⟩────────S───────T────┤  
  1: ───║────────┤↗₁├──║──┤↗├──║──X─┤  
        ╚═════════║════╬═══║═══╣  ║    
                  ╚════╩═══║═══╝  ║    
                           ╚══════╝    
  ```
  
  The graphical drawer outputs:

  ```pycon
  >>> print(qml.draw_mpl(circuit)())
  ```
  
  <img src="https://docs.pennylane.ai/en/latest/_images/mid-circuit-measurement.png" width=70%/>

<h4>Catalyst is seamlessly integrated with PennyLane ⚗️</h4>

* Catalyst, our next-generation compilation framework, is now accessible within PennyLane,
  allowing you to more easily benefit from hybrid just-in-time (JIT) compilation.

  To access these features, simply install `pennylane-catalyst`:

  ```
  pip install pennylane-catalyst
  ```

  The [`qml.compiler`](https://docs.pennylane.ai/en/latest/code/qml_compiler.html) 
  module provides support for hybrid quantum-classical compilation.
  [(#4692)](https://github.com/PennyLaneAI/pennylane/pull/4692)

  Through the use of the `qml.qjit` decorator, entire workflows can be JIT
  compiled — including both quantum and classical processing — down to a machine binary on
  first-function execution. Subsequent calls to the compiled function will execute
  the previously-compiled binary, resulting in significant performance improvements.

  ```python
  import pennylane as qml

  dev = qml.device("lightning.qubit", wires=2)

  @qml.qjit
  @qml.qnode(dev)
  def circuit(theta):
      qml.Hadamard(wires=0)
      qml.RX(theta, wires=1)
      qml.CNOT(wires=[0,1])
      return qml.expval(qml.PauliZ(wires=1))
  ```

  ```pycon
  >>> circuit(0.5)  # the first call, compilation occurs here
  array(0.)
  >>> circuit(0.5)  # the precompiled quantum function is called
  array(0.)
  ```

  Currently, PennyLane supports the [Catalyst hybrid compiler](https://github.com/pennylaneai/catalyst)
  hybrid compiler with the `qml.qjit` decorator. A significant benefit of Catalyst
  is the ability to preserve complex control flow around quantum operations — such as
  if statements and for loops, and including measurement feedback — during compilation,
  while continuing to support end-to-end autodifferentiation. 


* The following functions can now be used with the `qml.qjit` decorator: `qml.grad`, 
  `qml.jacobian`, `qml.vjp`, `qml.jvp`, and `qml.adjoint`.
  [(#4709)](https://github.com/PennyLaneAI/pennylane/pull/4709)
  [(#4724)](https://github.com/PennyLaneAI/pennylane/pull/4724)
  [(#4725)](https://github.com/PennyLaneAI/pennylane/pull/4725)
  [(#4726)](https://github.com/PennyLaneAI/pennylane/pull/4726)

  When `qml.grad` or `qml.jacobian` are used with `@qml.qjit`, they are patched to
  [catalyst.grad](https://docs.pennylane.ai/projects/catalyst/en/stable/code/api/catalyst.grad.html) and
  [catalyst.jacobian](https://docs.pennylane.ai/projects/catalyst/en/stable/code/api/catalyst.jacobian.html), 
  respectively.

  ``` python
  dev = qml.device("lightning.qubit", wires=1)

  @qml.qjit
  def workflow(x):

      @qml.qnode(dev)
      def circuit(x):
          qml.RX(np.pi * x[0], wires=0)
          qml.RY(x[1], wires=0)
          return qml.probs()

      g = qml.jacobian(circuit)

      return g(x)
  ```

  ``` pycon
  >>> workflow(np.array([2.0, 1.0]))
  array([[-1.32116540e-07,  1.33781874e-07],
          [-4.20735506e-01,  4.20735506e-01]])
  ```

* JIT-compatible functionality for control flow has been added via `qml.for_loop`,
  `qml.while_loop`, and `qml.cond`.
  [(#4698)](https://github.com/PennyLaneAI/pennylane/pull/4698)

  ``` python
  dev = qml.device("lightning.qubit", wires=1)

  @qml.qjit
  @qml.qnode(dev)
  def circuit(n: int, x: float):

      @qml.for_loop(0, n, 1)
      def loop_rx(i, x):
          # perform some work and update (some of) the arguments
          qml.RX(x, wires=0)

          # update the value of x for the next iteration
          return jnp.sin(x)

      # apply the for loop
      final_x = loop_rx(x)

      return qml.expval(qml.PauliZ(0)), final_x
  ```

  ``` pycon
  >>> circuit(7, 1.6)
  (array(0.97926626), array(0.55395718))
  ```

<h4>Decompose circuits into the Clifford+T gateset 🧩</h4>

* The new `qml.clifford_t_decomposition()` transform provides an approximate breakdown 
  of an input circuit into the [Clifford+T](https://en.wikipedia.org/wiki/Clifford_gates) 
  gateset. Behind the scenes, this decomposition is enacted via the `sk_decomposition()` 
  function using the Solovay-Kitaev algorithm.
  [(#4801)](https://github.com/PennyLaneAI/pennylane/pull/4801)
  [(#4802)](https://github.com/PennyLaneAI/pennylane/pull/4802)

  Given a total circuit error `epsilon=0.001`, the following circuit can be decomposed:

  ```python
  import pennylane as qml

  with qml.tape.QuantumTape() as circuit:
      qml.RX(1.1, 0)
      qml.CNOT([0, 1])
      qml.RY(2.2, 0)

  (circuit,), _ = qml.clifford_t_decomposition(circuit, 0.001)
  ```

  The resource requirements of this circuit can also be evaluated.

  ```pycon
  >>> circuit.specs["resources"]
  wires: 2
  gates: 49770
  depth: 49770
  shots: Shots(total=None)
  gate_types:
  {'Adjoint(T)': 13647, 'Hadamard': 22468, 'T': 13651, 'CNOT': 1, 'Adjoint(S)': 1, 'S': 1, 'GlobalPhase': 1}
  gate_sizes:
  {1: 49768, 2: 1, 0: 1}
  ```

<h4>Use an iterative approach for quantum phase estimation 🔄</h4>

* Iterative Quantum Phase Estimation is now available from `qml.iterative_qpe`.
  [(#4804)](https://github.com/PennyLaneAI/pennylane/pull/4804)

  The subroutine can be used similarly to mid-circuit measurements:

  ```python

  import pennylane as qml

  dev = qml.device("default.qubit", shots = 5)

  @qml.qnode(dev)
  def circuit():

    # Initial state
    qml.PauliX(wires = [0])

    # Iterative QPE
    measurements = qml.iterative_qpe(qml.RZ(2., wires = [0]), ancilla = [1], iters = 3)

    return [qml.sample(op = meas) for meas in measurements]
  ```

  ```pycon
  >>> print(circuit())
  [array([0, 0, 0, 0, 0]), array([1, 0, 0, 0, 0]), array([0, 1, 1, 1, 1])]
  ```

  The i-th element in the list refers to the 5 samples generated by the i-th measurement of the algorithm.

<h3>Improvements 🛠</h3>

<h4>Community contributions 🥳</h4>

* The `+=` operand can now be used with a `PauliSentence`, which has also provided
  a performance boost.
  [(#4662)](https://github.com/PennyLaneAI/pennylane/pull/4662)

* The Approximate Quantum Fourier Transform (AQFT) is now available with `qml.AQFT`.
  [(#4715)](https://github.com/PennyLaneAI/pennylane/pull/4715)

* `qml.draw` and `qml.draw_mpl` now render operator IDs.
  [(#4749)](https://github.com/PennyLaneAI/pennylane/pull/4749)

* Non-parametric operators such as `Barrier`, `Snapshot` and `Wirecut` have been grouped together and moved to `pennylane/ops/meta.py`.
  Additionally, the relevant tests have been organized and placed in a new file, `tests/ops/test_meta.py`.
  [(#4789)](https://github.com/PennyLaneAI/pennylane/pull/4789)

* `TRX`, `TRY`, and `TRZ` operators are now differentiable via backpropagation on `default.qutrit`.
  [(#4790)](https://github.com/PennyLaneAI/pennylane/pull/4790)

* The function `qml.equal` now supports `ControlledSequence` operators.
  [(#4829)](https://github.com/PennyLaneAI/pennylane/pull/4829)

* XZX decomposition has been added to the list of supported single-qubit unitary decompositions.
  [(#4862)](https://github.com/PennyLaneAI/pennylane/pull/4862)

* `==` and `!=` operands can now be used with `TransformProgram` and `TransformContainers` instances.
  [(#4858)](https://github.com/PennyLaneAI/pennylane/pull/4858)

* `qml.equal` now supports comparison of `QuantumScript` objects.
  [(#4902)](https://github.com/PennyLaneAI/pennylane/pull/4902)

<h4>Better support for batching</h4>

* `default.qubit` now can evolve already batched states with `ParametrizedEvolution`
  [(#4863)](https://github.com/PennyLaneAI/pennylane/pull/4863)

* `AmplitudeEmbedding` now supports batching when used with Tensorflow.
  [(#4818)](https://github.com/PennyLaneAI/pennylane/pull/4818)

* `qml.ArbitraryUnitary` now supports batching.
  [(#4745)](https://github.com/PennyLaneAI/pennylane/pull/4745)

* Operator and tape batch sizes are evaluated lazily.
  [(#4911)](https://github.com/PennyLaneAI/pennylane/pull/4911)

<h4>Performance improvements and benchmarking</h4>

* Autograd, PyTorch, and JAX (non-jit) can now use VJPs provided by the device from the new device API. If a device provides
  a vector-Jacobian product, this can be selected by providing `device_vjp=True` to
  `qml.QNode` or `qml.execute`.
  [(#4557)](https://github.com/PennyLaneAI/pennylane/pull/4557)
  [(#4654)](https://github.com/PennyLaneAI/pennylane/pull/4654)
  [(#4878)](https://github.com/PennyLaneAI/pennylane/pull/4878)
  [(#4841)](https://github.com/PennyLaneAI/pennylane/pull/4841)

  ```pycon
  >>> dev = qml.device('default.qubit')
  >>> @qml.qnode(dev, diff_method="adjoint", device_vjp=True)
  >>> def circuit(x):
  ...     qml.RX(x, wires=0)
  ...     return qml.expval(qml.PauliZ(0))
  >>> with dev.tracker:
  ...     g = qml.grad(circuit)(qml.numpy.array(0.1))
  >>> dev.tracker.totals
  {'batches': 1, 'simulations': 1, 'executions': 1, 'vjp_batches': 1, 'vjps': 1}
  >>> g
  -0.09983341664682815
  ```

* `qml.expval` with large `Hamiltonian` objects is now faster and has a significantly lower memory footprint (and constant with respect to the number of `Hamiltonian` terms) when the `Hamiltonian` is a `PauliSentence`. This is due to the introduction of a specialized `dot` method in the `PauliSentence` class which performs `PauliSentence`-`state` products.
  [(#4839)](https://github.com/PennyLaneAI/pennylane/pull/4839)

* `default.qubit` no longer uses a dense matrix for `MultiControlledX` for more than 8 operation wires.
  [(#4673)](https://github.com/PennyLaneAI/pennylane/pull/4673)

* Some relevant Pytests have been updated to enable its use as a suite of benchmarks.
  [(#4703)](https://github.com/PennyLaneAI/pennylane/pull/4703)

* `default.qubit` now applies `GroverOperator` faster by not using its matrix representation but a
  custom rule for `apply_operation`. Also, the matrix representation of `GroverOperator` now runs faster.
  [(#4666)](https://github.com/PennyLaneAI/pennylane/pull/4666)

* A new pipeline to run benchmarks and plot graphs comparing with a fixed reference has been added. This pipeline will run on a schedule and can be activated on a PR with the label `ci:run_benchmarks`.
  [(#4741)](https://github.com/PennyLaneAI/pennylane/pull/4741)

* The benchmarks pipeline has been expanded to export all benchmark data to a single JSON file and a CSV file with runtimes. This includes all references and local benchmarks.
  [(#4873)](https://github.com/PennyLaneAI/pennylane/pull/4873)

<h4>Other improvements</h4>

* A new function called `ops.functions.assert_valid` has been added for checking if an `Operator` class is defined correctly.
  [(#4764)](https://github.com/PennyLaneAI/pennylane/pull/4764)

* `GlobalPhase` now decomposes to nothing in case devices do not support global phases.
  [(#4855)](https://github.com/PennyLaneAI/pennylane/pull/4855)

* Custom operations can now provide their matrix directly through the `Operator.matrix()` method
  without needing to update the `has_matrix` property. `has_matrix` will now automatically be
  `True` if `Operator.matrix` is overridden, even if
  `Operator.compute_matrix` is not.
  [(#4844)](https://github.com/PennyLaneAI/pennylane/pull/4844)

* The logic for re-arranging states before returning them has been improved.
  [(#4817)](https://github.com/PennyLaneAI/pennylane/pull/4817)

* When multiplying `SparseHamiltonian`s by a scalar value, the result now stays as a
  `SparseHamiltonian`.
  [(#4828)](https://github.com/PennyLaneAI/pennylane/pull/4828)

* `trainable_params` can now be set on initialization of `QuantumScript` instead of having to set the
  parameter after initialization.
  [(#4877)](https://github.com/PennyLaneAI/pennylane/pull/4877)

* `default.qubit` now calculates the expectation value of `Hermitian` operators in a differentiable manner.
  [(#4866)](https://github.com/PennyLaneAI/pennylane/pull/4866)

* The `rot` decomposition now has support for returning a global phase.
  [(#4869)](https://github.com/PennyLaneAI/pennylane/pull/4869)

* The `"pennylane_sketch"` MPL-drawer style has been added. This is the same as the `"pennylane"`
  style, but with sketch-style lines.
  [(#4880)](https://github.com/PennyLaneAI/pennylane/pull/4880)

* `Conditional` and `MeasurementValue` objects now implement `map_wires`.
  [(#4884)](https://github.com/PennyLaneAI/pennylane/pull/4884)

* Operators now define a `pauli_rep` property, an instance of `PauliSentence`, defaulting
  to `None` if the operator has not defined it (or has no definition in the pauli basis).
  [(#4915)](https://github.com/PennyLaneAI/pennylane/pull/4915)

<h3>Breaking changes 💔</h3>

<<<<<<< HEAD
* The function `qml.transforms.classical_jacobian` was moved to the gradients module `qml.gradients` and therefore became
  `qml.gradients.classical_jacobian`.
  [(#4900)](https://github.com/PennyLaneAI/pennylane/pull/4900)

* The transforms submodule `qml.transforms.qcut` becomes its own module `qml.qcut`.
=======
* The transforms submodule `qml.transforms.qcut` is now its own module: `qml.qcut`.
>>>>>>> 59526027
  [(#4819)](https://github.com/PennyLaneAI/pennylane/pull/4819)

* The decomposition of `GroverOperator` now has an additional global phase operation.
  [(#4666)](https://github.com/PennyLaneAI/pennylane/pull/4666)

* `qml.cond` and the `Conditional` operation have been moved from the `transforms` folder to the `ops/op_math` folder.
  `qml.transforms.Conditional` will now be available as `qml.ops.Conditional`.
  [(#4860)](https://github.com/PennyLaneAI/pennylane/pull/4860)

* The `prep` keyword argument has been removed from `QuantumScript` and `QuantumTape`.
  `StatePrepBase` operations should be placed at the beginning of the `ops` list instead.
  [(#4756)](https://github.com/PennyLaneAI/pennylane/pull/4756)

* `qml.gradients.pulse_generator` is now named `qml.gradients.pulse_odegen` to adhere to paper naming conventions.
  [(#4769)](https://github.com/PennyLaneAI/pennylane/pull/4769)

* Specifying `control_values` passed to `qml.ctrl` as a string is no longer supported.
  [(#4816)](https://github.com/PennyLaneAI/pennylane/pull/4816)

* The `rot` decomposition will now normalize its rotation angles to the range `[0, 4pi]` for consistency
  [(#4869)](https://github.com/PennyLaneAI/pennylane/pull/4869)

* `QuantumScript.graph` is now built using `tape.measurements` instead of `tape.observables`
  because it depended on the now-deprecated `Observable.return_type` property.
  [(#4762)](https://github.com/PennyLaneAI/pennylane/pull/4762)

* The `"pennylane"` MPL-drawer style now draws straight lines instead of sketch-style lines.
  [(#4880)](https://github.com/PennyLaneAI/pennylane/pull/4880)

<h3>Deprecations 👋</h3>

* `single_tape_transform`, `batch_transform`, `qfunc_transform`, and `op_transform` are deprecated.
  Use the new `qml.transform` function instead.
  [(#4774)](https://github.com/PennyLaneAI/pennylane/pull/4774)

* `Observable.return_type` is deprecated. Instead, you should inspect the type
  of the surrounding measurement process.
  [(#4762)](https://github.com/PennyLaneAI/pennylane/pull/4762)
  [(#4798)](https://github.com/PennyLaneAI/pennylane/pull/4798)

* All deprecations now raise a `qml.PennyLaneDeprecationWarning` instead of a `UserWarning`.
  [(#4814)](https://github.com/PennyLaneAI/pennylane/pull/4814)

* `QuantumScript.is_sampled` and `QuantumScript.all_sampled` are deprecated.
  Users should now validate these properties manually.
  [(#4773)](https://github.com/PennyLaneAI/pennylane/pull/4773)

<h3>Documentation 📝</h3>

<<<<<<< HEAD
* Documentation for `qml.metric_tensor` and `qml.adjoint_metric_tensor` and `qml.transforms.classical_jacobian` were
  moved to the gradients API page `qml.gradients`.
  [(#4900)](https://github.com/PennyLaneAI/pennylane/pull/4900)

* Documentation for QCut was move to its own API page `qml.qcut`.
=======
* Documentation for QCut has moved to its own API page `qml.qcut`.
>>>>>>> 59526027
  [(#4819)](https://github.com/PennyLaneAI/pennylane/pull/4819)

* The documentation page for `qml.measurements` now links top-level accessible functions (e.g., `qml.expval`) 
  to their top-level pages rather than their module-level pages (e.g., `qml.measurements.expval`).
  [(#4750)](https://github.com/PennyLaneAI/pennylane/pull/4750)

* Information to the documentation for `qml.matrix` about wire ordering has been added for using `qml.matrix` on a
  `QNode` which uses a device with `device.wires=None`.
  [(#4874)](https://github.com/PennyLaneAI/pennylane/pull/4874)

<h3>Bug fixes 🐛</h3>

* Fixed a bug where the parameter-shift rule of `qml.ctrl(op)` was wrong if `op` had a generator
  that has two or more eigenvalues and is stored as a `SparseHamiltonian`.
  [(#4899)](https://github.com/PennyLaneAI/pennylane/pull/4899)

* Fixed a bug where trainable parameters in the post-processing of finite-differences were incorrect for JAX when applying
  the transform directly on a QNode.
  [(#4879)](https://github.com/PennyLaneAI/pennylane/pull/4879)

* `qml.grad` and `qml.jacobian` now explicitly raise errors if trainable parameters are integers.
  [(#4836)](https://github.com/PennyLaneAI/pennylane/pull/4836)

* JAX-JIT now works with shot vectors.
  [(#4772)](https://github.com/PennyLaneAI/pennylane/pull/4772/)

* JAX can now differentiate a batch of circuits where one tape does not have trainable parameters.
  [(#4837)](https://github.com/PennyLaneAI/pennylane/pull/4837)

* The decomposition of `GroverOperator` now has the same global phase as its matrix.
  [(#4666)](https://github.com/PennyLaneAI/pennylane/pull/4666)

* The `tape.to_openqasm` method no longer mistakenly includes interface information in the parameter
  string when converting tapes using non-NumPy interfaces.
  [(#4849)](https://github.com/PennyLaneAI/pennylane/pull/4849)

* `qml.defer_measurements` now correctly transforms circuits when terminal measurements include wires
  used in mid-circuit measurements.
  [(#4787)](https://github.com/PennyLaneAI/pennylane/pull/4787)

* Fixed a bug where the adjoint differentiation method would fail if
  an operation that has a parameter with `grad_method=None` is present.
  [(#4820)](https://github.com/PennyLaneAI/pennylane/pull/4820)

* `MottonenStatePreparation` now raises an error if decomposing a broadcasted state vector.
  [(#4767)](https://github.com/PennyLaneAI/pennylane/pull/4767)

* `BasisStatePreparation` now raises an error if decomposing a broadcasted state vector.
  [(#4767)](https://github.com/PennyLaneAI/pennylane/pull/4767)

* Gradient transforms now work with overridden shot vectors and default qubit.
  [(#4795)](https://github.com/PennyLaneAI/pennylane/pull/4795)

* Any `ScalarSymbolicOp`, like `Evolution`, now states that it has a matrix if the target
  is a `Hamiltonian`.
  [(#4768)](https://github.com/PennyLaneAI/pennylane/pull/4768)

* In `default.qubit`, initial states are now initialized with the simulator's wire order, not the circuit's
  wire order.
  [(#4781)](https://github.com/PennyLaneAI/pennylane/pull/4781)

* `transpile` can now handle measurements that are broadcasted onto all wires.
  [(#4793)](https://github.com/PennyLaneAI/pennylane/pull/4793)

* Parametrized circuits whose operators do not act on all wires return PennyLane tensors instead of NumPy arrays, as
  expected.
  [(#4811)](https://github.com/PennyLaneAI/pennylane/pull/4811)
  [(#4817)](https://github.com/PennyLaneAI/pennylane/pull/4817)

* `merge_amplitude_embeddings` no longer depends on queuing, allowing it to work as expected
  with QNodes.
  [(#4831)](https://github.com/PennyLaneAI/pennylane/pull/4831)

* `qml.pow(op)` and `qml.QubitUnitary.pow()` now also work with Tensorflow data raised to an
  integer power.
  [(#4827)](https://github.com/PennyLaneAI/pennylane/pull/4827)

* The text drawer has been fixed to correctly label `qinfo` measurements, as well as `qml.classical_shadow`
  `qml.shadow_expval`.
  [(#4803)](https://github.com/PennyLaneAI/pennylane/pull/4803)

* Removed an implicit assumption that an empty `PauliSentence` gets treated as identity under 
  multiplication.
  [(#4887)](https://github.com/PennyLaneAI/pennylane/pull/4887)

* Using a `CNOT` or `PauliZ` operation with large batched states and the Tensorflow
  interface no longer raises an unexpected error.
  [(#4889)](https://github.com/PennyLaneAI/pennylane/pull/4889)

* `qml.map_wires` no longer fails when mapping nested quantum tapes.
  [(#4901)](https://github.com/PennyLaneAI/pennylane/pull/4901)

<h3>Contributors ✍️</h3>

This release contains contributions from (in alphabetical order):

Guillermo Alonso,
Ali Asadi,
Gabriel Bottrill,
Thomas Bromley,
Astral Cai,
Minh Chau,
Isaac De Vlugt,
Amintor Dusko,
Lillian Frederiksen,
Josh Izaac,
Emiliano Godinez Ramirez,
Ankit Khandelwal,
Christina Lee,
Romain Moyard,
Vincent Michaud-Rioux,
Romain Moyard,
Anurav Modak,
Mudit Pandey,
Matthew Silverman,
Jay Soni,
David Wierichs,
Justin Woodring.<|MERGE_RESOLUTION|>--- conflicted
+++ resolved
@@ -364,15 +364,11 @@
 
 <h3>Breaking changes 💔</h3>
 
-<<<<<<< HEAD
 * The function `qml.transforms.classical_jacobian` was moved to the gradients module `qml.gradients` and therefore became
   `qml.gradients.classical_jacobian`.
   [(#4900)](https://github.com/PennyLaneAI/pennylane/pull/4900)
 
-* The transforms submodule `qml.transforms.qcut` becomes its own module `qml.qcut`.
-=======
 * The transforms submodule `qml.transforms.qcut` is now its own module: `qml.qcut`.
->>>>>>> 59526027
   [(#4819)](https://github.com/PennyLaneAI/pennylane/pull/4819)
 
 * The decomposition of `GroverOperator` now has an additional global phase operation.
@@ -422,15 +418,11 @@
 
 <h3>Documentation 📝</h3>
 
-<<<<<<< HEAD
 * Documentation for `qml.metric_tensor` and `qml.adjoint_metric_tensor` and `qml.transforms.classical_jacobian` were
   moved to the gradients API page `qml.gradients`.
   [(#4900)](https://github.com/PennyLaneAI/pennylane/pull/4900)
 
-* Documentation for QCut was move to its own API page `qml.qcut`.
-=======
 * Documentation for QCut has moved to its own API page `qml.qcut`.
->>>>>>> 59526027
   [(#4819)](https://github.com/PennyLaneAI/pennylane/pull/4819)
 
 * The documentation page for `qml.measurements` now links top-level accessible functions (e.g., `qml.expval`) 
