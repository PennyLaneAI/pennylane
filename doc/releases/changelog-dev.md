:orphan:

# Release 0.41.0-dev (development release)

<h3>New features since last release</h3>

* `qml.defer_measurements` can now be used with program capture enabled. Programs transformed by
  `qml.defer_measurements` can be executed on `default.qubit`.
  [(#6838)](https://github.com/PennyLaneAI/pennylane/pull/6838)
  [(#6937)](https://github.com/PennyLaneAI/pennylane/pull/6937)

  Using `qml.defer_measurements` with program capture enables many new features, including:
  * Significantly richer variety of classical processing on mid-circuit measurement values.
  * Using mid-circuit measurement values as gate parameters.

  Functions such as the following can now be captured:

  ```python
  import jax.numpy as jnp

  qml.capture.enable()

  def f(x):
      m0 = qml.measure(0)
      m1 = qml.measure(0)
      a = jnp.sin(0.5 * jnp.pi * m0)
      phi = a - (m1 + 1) ** 4

      qml.s_prod(x, qml.RZ(phi, 0))

      return qml.expval(qml.Z(0))
  ```

* Added class `qml.capture.transforms.UnitaryToRotInterpreter` that decomposes `qml.QubitUnitary` operators 
  following the same API as `qml.transforms.unitary_to_rot` when experimental program capture is enabled.
  [(#6916)](https://github.com/PennyLaneAI/pennylane/pull/6916)
  [(#6977)](https://github.com/PennyLaneAI/pennylane/pull/6977)

* ``qml.lie_closure`` now accepts and outputs matrix inputs using the ``matrix`` keyword.
  Also added ``qml.pauli.trace_inner_product`` that can handle batches of dense matrices.
  [(#6811)](https://github.com/PennyLaneAI/pennylane/pull/6811)

<h3>Improvements 🛠</h3>

* `qml.gradients.hadamard_grad` can now differentiate anything with a generator, and can accept circuits with non-commuting measurements.
[(#6928)](https://github.com/PennyLaneAI/pennylane/pull/6928)

* `Controlled` operators now have a full implementation of `sparse_matrix` that supports `wire_order` configuration.
  [(#6994)](https://github.com/PennyLaneAI/pennylane/pull/6994)

* The `qml.measurements.NullMeasurement` measurement process is added to allow for profiling problems
  without the overheads associated with performing measurements.
  [(#6989)](https://github.com/PennyLaneAI/pennylane/pull/6989)

* `pauli_rep` property is now accessible for `Adjoint` operator when there is a Pauli representation.
  [(#6871)](https://github.com/PennyLaneAI/pennylane/pull/6871)

* `qml.SWAP` now has sparse representation.
  [(#6965)](https://github.com/PennyLaneAI/pennylane/pull/6965)

* `qml.QubitUnitary` now accepts sparse CSR matrices (from `scipy.sparse`). This allows efficient representation of large unitaries with mostly zero entries. Note that sparse unitaries are still in early development and may not support all features of their dense counterparts.
  [(#6889)](https://github.com/PennyLaneAI/pennylane/pull/6889)

  ```pycon
  >>> import numpy as np
  >>> import pennylane as qml
  >>> import scipy as sp
  >>> U_dense = np.eye(4)  # 2-wire identity
  >>> U_sparse = sp.sparse.csr_matrix(U_dense)
  >>> op = qml.QubitUnitary(U_sparse, wires=[0, 1])
  >>> print(op.matrix())
  <Compressed Sparse Row sparse matrix of dtype 'float64'
          with 4 stored elements and shape (4, 4)>
    Coords        Values
    (0, 0)        1.0
    (1, 1)        1.0
    (2, 2)        1.0
    (3, 3)        1.0
  >>> op.matrix().toarray()
  array([[1., 0., 0., 0.],
        [0., 1., 0., 0.],
        [0., 0., 1., 0.],
        [0., 0., 0., 1.]])
  ```

* Add a decomposition for multi-controlled global phases into a one-less-controlled phase shift.
  [(#6936)](https://github.com/PennyLaneAI/pennylane/pull/6936)
 
* `qml.StatePrep` now accepts sparse state vectors. Users can create `StatePrep` using `scipy.sparse.csr_matrix`. Note that non-zero `pad_with` is forbidden.
  [(#6863)](https://github.com/PennyLaneAI/pennylane/pull/6863)

  ```pycon
  >>> import scipy as sp
  >>> init_state = sp.sparse.csr_matrix([0, 0, 1, 0])
  >>> qsv_op = qml.StatePrep(init_state, wires=[1, 2])
  >>> wire_order = [0, 1, 2]
  >>> ket = qsv_op.state_vector(wire_order=wire_order)
  >>> print(ket)
  <Compressed Sparse Row sparse matrix of dtype 'float64'
         with 1 stored elements and shape (1, 8)>
    Coords        Values
    (0, 2)        1.0
  ```

* A `RuntimeWarning` is now raised by `qml.QNode` and `qml.execute` if executing JAX workflows and the installed version of JAX
  is greater than `0.4.28`.
  [(#6864)](https://github.com/PennyLaneAI/pennylane/pull/6864)

* Added the `qml.workflow.construct_execution_config(qnode)(*args,**kwargs)` helper function.
  Users can now construct the execution configuration from a particular `QNode` instance.
  [(#6901)](https://github.com/PennyLaneAI/pennylane/pull/6901)

  ```python
  @qml.qnode(qml.device("default.qubit", wires=1))
  def circuit(x):
      qml.RX(x, 0)
      return qml.expval(qml.Z(0))
  ```

  ```pycon
  >>> config = qml.workflow.construct_execution_config(circuit)(1)
  >>> pprint.pprint(config)
  ExecutionConfig(grad_on_execution=False,
                  use_device_gradient=True,
                  use_device_jacobian_product=False,
                  gradient_method='backprop',
                  gradient_keyword_arguments={},
                  device_options={'max_workers': None,
                                  'prng_key': None,
                                  'rng': Generator(PCG64) at 0x15F6BB680},
                  interface=<Interface.NUMPY: 'numpy'>,
                  derivative_order=1,
                  mcm_config=MCMConfig(mcm_method=None, postselect_mode=None),
                  convert_to_numpy=True)
  ```

* `QNode` objects now have an `update` method that allows for re-configuring settings like `diff_method`, `mcm_method`, and more. This allows for easier on-the-fly adjustments to workflows. Any arguments not specified will retain their original value.
  [(#6803)](https://github.com/PennyLaneAI/pennylane/pull/6803)

  After constructing a `QNode`,

  ```python
  import pennylane as qml

  @qml.qnode(device=qml.device("default.qubit"))
  def circuit():
    qml.H(0)
    qml.CNOT([0,1])
    return qml.probs()
  ```

  its settings can be modified with `update`, which returns a new `QNode` object. Here is an example
  of updating a QNode's `diff_method`:

  ```pycon
  >>> print(circuit.diff_method)
  best
  >>> new_circuit = circuit.update(diff_method="parameter-shift")
  >>> print(new_circuit.diff_method)
  'parameter-shift'
  ```

* Devices can now configure whether or not ML framework data is sent to them
  via an `ExecutionConfig.convert_to_numpy` parameter. End-to-end jitting on
  `default.qubit` is used if the user specified a `jax.random.PRNGKey` as a seed.
  [(#6899)](https://github.com/PennyLaneAI/pennylane/pull/6899)
  [(#6788)](https://github.com/PennyLaneAI/pennylane/pull/6788)
  [(#6869)](https://github.com/PennyLaneAI/pennylane/pull/6869)

* The coefficients of observables now have improved differentiability.
  [(#6598)](https://github.com/PennyLaneAI/pennylane/pull/6598)

* An empty basis set in `qml.compile` is now recognized as valid, resulting in decomposition of all operators that can be decomposed.
   [(#6821)](https://github.com/PennyLaneAI/pennylane/pull/6821)

* An informative error is raised when a `QNode` with `diff_method=None` is differentiated.
  [(#6770)](https://github.com/PennyLaneAI/pennylane/pull/6770)

* `qml.ops.sk_decomposition` has been improved to produce less gates for certain edge cases. This greatly impacts
  the performance of `qml.clifford_t_decomposition`, which should now give less extraneous `qml.T` gates.
  [(#6855)](https://github.com/PennyLaneAI/pennylane/pull/6855)

* `qml.gradients.finite_diff_jvp` has been added to compute the jvp of an arbitrary numeric
  function.
  [(#6853)](https://github.com/PennyLaneAI/pennylane/pull/6853)

* With program capture enabled, `QNode`'s can now be differentiated with `diff_method="finite-diff"`.
  [(#6853)](https://github.com/PennyLaneAI/pennylane/pull/6853)

* The requested `diff_method` is now validated when program capture is enabled.
  [(#6852)](https://github.com/PennyLaneAI/pennylane/pull/6852)

* The `qml.clifford_t_decomposition` has been improved to use less gates when decomposing `qml.PhaseShift`.
  [(#6842)](https://github.com/PennyLaneAI/pennylane/pull/6842)
 
* `qml.qchem.taper` now handles wire ordering for the tapered observables more robustly.
  [(#6954)](https://github.com/PennyLaneAI/pennylane/pull/6954)

* A `ParametrizedMidMeasure` class is added to represent a mid-circuit measurement in an arbitrary
  measurement basis in the XY, YZ or ZX plane. 
  [(#6938)](https://github.com/PennyLaneAI/pennylane/pull/6938)

* A `diagonalize_mcms` transform is added that diagonalizes any `ParametrizedMidMeasure`, for devices 
  that only natively support mid-circuit measurements in the computational basis.
  [(#6938)](https://github.com/PennyLaneAI/pennylane/pull/6938)
  
* `null.qubit` can now execute jaxpr.
  [(#6924)](https://github.com/PennyLaneAI/pennylane/pull/6924)

<h4>Capturing and representing hybrid programs</h4>

<<<<<<< HEAD
* Added class `qml.capture.transforms.CommuteControlledInterpreter` that moves commuting gates past control 
  and target qubits of controlled operations following the same API as `qml.transforms.commute_controlled` 
  when experimental program capture is enabled.
  [(#6946)](https://github.com/PennyLaneAI/pennylane/pull/6946)
=======
* The `qml.transforms.single_qubit_fusion` quantum transform can now be applied with program capture enabled.
  [(#6945)](https://github.com/PennyLaneAI/pennylane/pull/6945)
>>>>>>> 2c3a11f7

* `qml.QNode` can now cache plxpr. When executing a `QNode` for the first time, its plxpr representation will
  be cached based on the abstract evaluation of the arguments. Later executions that have arguments with the
  same shapes and data types will be able to use this cached plxpr instead of capturing the program again.
  [(#6923)](https://github.com/PennyLaneAI/pennylane/pull/6923)

* `qml.QNode` now accepts a `static_argnums` argument. This argument can be used to indicate any arguments that
  should be considered static when capturing the quantum program.
  [(#6923)](https://github.com/PennyLaneAI/pennylane/pull/6923)

* Implemented a `compute_plxpr_decomposition` method in the `qml.operation.Operator` class to apply dynamic decompositions
  with program capture enabled.
  [(#6859)](https://github.com/PennyLaneAI/pennylane/pull/6859)
  [(#6881)](https://github.com/PennyLaneAI/pennylane/pull/6881)

  * Autograph can now be used with custom operations defined outside of the pennylane namespace.
  [(#6931)](https://github.com/PennyLaneAI/pennylane/pull/6931)

  * Add a `qml.capture.pause()` context manager for pausing program capture in an error-safe way.
  [(#6911)](https://github.com/PennyLaneAI/pennylane/pull/6911)

* Python control flow (`if/else`, `for`, `while`) is now supported when program capture is enabled by setting 
  `autograph=True` at the QNode level. 
  [(#6837)](https://github.com/PennyLaneAI/pennylane/pull/6837)

  ```python
  qml.capture.enable()

  dev = qml.device("default.qubit", wires=[0, 1, 2])

  @qml.qnode(dev, autograph=True)
  def circuit(num_loops: int):
      for i in range(num_loops):
          if i % 2 == 0:
              qml.H(i)
          else:
              qml.RX(1,i)
      return qml.state()
  ```

  ```pycon
  >>> print(qml.draw(circuit)(num_loops=3))
  0: ──H────────┤  State
  1: ──RX(1.00)─┤  State
  2: ──H────────┤  State
  >>> circuit(3)
  Array([0.43879125+0.j        , 0.43879125+0.j        ,
         0.        -0.23971277j, 0.        -0.23971277j,
         0.43879125+0.j        , 0.43879125+0.j        ,
         0.        -0.23971277j, 0.        -0.23971277j], dtype=complex64)
  ```

* The higher order primitives in program capture can now accept inputs with abstract shapes.
  [(#6786)](https://github.com/PennyLaneAI/pennylane/pull/6786)

* The `PlxprInterpreter` classes can now handle creating dynamic arrays via `jnp.ones`, `jnp.zeros`,
  `jnp.arange`, and `jnp.full`.
  [#6865)](https://github.com/PennyLaneAI/pennylane/pull/6865)

* The qnode primitive now stores the `ExecutionConfig` instead of `qnode_kwargs`.
  [(#6991)](https://github.com/PennyLaneAI/pennylane/pull/6991)

* `Device.eval_jaxpr` now accepts an `execution_config` keyword argument.
  [(#6991)](https://github.com/PennyLaneAI/pennylane/pull/6991)

* The adjoint jvp of a jaxpr can be computed using default.qubit tooling.
  [(#6875)](https://github.com/PennyLaneAI/pennylane/pull/6875)

<h3>Labs: a place for unified and rapid prototyping of research software 🧪</h3>

* ``pennylane.labs.dla.lie_closure_dense`` is removed and integrated into ``qml.lie_closure`` using the new ``dense`` keyword.
  [(#6811)](https://github.com/PennyLaneAI/pennylane/pull/6811)

<h3>Breaking changes 💔</h3>

* `qml.gradients.gradient_transform.choose_trainable_params` has been renamed to `choose_trainable_param_indices`
  to better reflect what it actually does.
  [(#6928)](https://github.com/PennyLaneAI/pennylane/pull/6928)

* `MultiControlledX` no longer accepts strings as control values.
  [(#6835)](https://github.com/PennyLaneAI/pennylane/pull/6835)

* The input argument `control_wires` of `MultiControlledX` has been removed.
  [(#6832)](https://github.com/PennyLaneAI/pennylane/pull/6832)
  [(#6862)](https://github.com/PennyLaneAI/pennylane/pull/6862)

* `qml.execute` now has a collection of keyword-only arguments.
  [(#6598)](https://github.com/PennyLaneAI/pennylane/pull/6598)

* The ``decomp_depth`` argument in :func:`~pennylane.transforms.set_decomposition` has been removed.
  [(#6824)](https://github.com/PennyLaneAI/pennylane/pull/6824)

* The ``max_expansion`` argument in :func:`~pennylane.devices.preprocess.decompose` has been removed.
  [(#6824)](https://github.com/PennyLaneAI/pennylane/pull/6824)

* The ``tape`` and ``qtape`` properties of ``QNode`` have been removed.
  Instead, use the ``qml.workflow.construct_tape`` function.
  [(#6825)](https://github.com/PennyLaneAI/pennylane/pull/6825)

* The ``gradient_fn`` keyword argument to ``qml.execute`` has been removed. Instead, it has been replaced with ``diff_method``.
  [(#6830)](https://github.com/PennyLaneAI/pennylane/pull/6830)
  
* The ``QNode.get_best_method`` and ``QNode.best_method_str`` methods have been removed.
  Instead, use the ``qml.workflow.get_best_diff_method`` function.
  [(#6823)](https://github.com/PennyLaneAI/pennylane/pull/6823)

* The `output_dim` property of `qml.tape.QuantumScript` has been removed. Instead, use method `shape` of `QuantumScript` or `MeasurementProcess` to get the same information.
  [(#6829)](https://github.com/PennyLaneAI/pennylane/pull/6829)

* Removed method `qsvt_legacy` along with its private helper `_qsp_to_qsvt`
  [(#6827)](https://github.com/PennyLaneAI/pennylane/pull/6827)

<h3>Deprecations 👋</h3>

* Specifying `pipeline=None` with `qml.compile` is now deprecated. A sequence of
  transforms should always be specified.
  [(#7004)](https://github.com/PennyLaneAI/pennylane/pull/7004)

* The ``ControlledQubitUnitary`` will stop accepting `QubitUnitary` objects as arguments as its ``base``. Instead, use ``qml.ctrl`` to construct a controlled `QubitUnitary`.
  A folllow-on PR fixed accidental double-queuing when using `qml.ctrl` with `QubitUnitary`.
  [(#6840)](https://github.com/PennyLaneAI/pennylane/pull/6840)
  [(#6926)](https://github.com/PennyLaneAI/pennylane/pull/6926)

* The `control_wires` argument in `qml.ControlledQubitUnitary` has been deprecated.
  Instead, use the `wires` argument as the second positional argument.
  [(#6839)](https://github.com/PennyLaneAI/pennylane/pull/6839)

* The `mcm_method` keyword in `qml.execute` has been deprecated.
  Instead, use the ``mcm_method`` and ``postselect_mode`` arguments.
  [(#6807)](https://github.com/PennyLaneAI/pennylane/pull/6807)

* Specifying gradient keyword arguments as any additional keyword argument to the qnode is deprecated
  and will be removed in v0.42.  The gradient keyword arguments should be passed to the new
  keyword argument `gradient_kwargs` via an explicit dictionary. This change will improve qnode argument
  validation.
  [(#6828)](https://github.com/PennyLaneAI/pennylane/pull/6828)

* The `qml.gradients.hamiltonian_grad` function has been deprecated.
  This gradient recipe is not required with the new operator arithmetic system.
  [(#6849)](https://github.com/PennyLaneAI/pennylane/pull/6849)

* The ``inner_transform_program`` and ``config`` keyword arguments in ``qml.execute`` have been deprecated.
  If more detailed control over the execution is required, use ``qml.workflow.run`` with these arguments instead.
  [(#6822)](https://github.com/PennyLaneAI/pennylane/pull/6822)
  [(#6879)](https://github.com/PennyLaneAI/pennylane/pull/6879)

* The property `MeasurementProcess.return_type` has been deprecated.
  If observable type checking is needed, please use direct `isinstance`; if other text information is needed, please use class name, or another internal temporary private member `_shortname`.
  [(#6841)](https://github.com/PennyLaneAI/pennylane/pull/6841)
  [(#6906)](https://github.com/PennyLaneAI/pennylane/pull/6906)
  [(#6910)](https://github.com/PennyLaneAI/pennylane/pull/6910)

<h3>Internal changes ⚙️</h3>

* `qml.capture.run_autograph` is now idempotent.
  This means `run_autograph(fn) = run_autograph(run_autograph(fn))`.
  [(#7001)](https://github.com/PennyLaneAI/pennylane/pull/7001)

* Minor changes to `DQInterpreter` for speedups with program capture execution.
  [(#6984)](https://github.com/PennyLaneAI/pennylane/pull/6984)

* Globally silences `no-member` pylint issues from jax.
  [(#6987)](https://github.com/PennyLaneAI/pennylane/pull/6987)

* Fix `pylint=3.3.4` errors in source code.
  [(#6980)](https://github.com/PennyLaneAI/pennylane/pull/6980)
  [(#6988)](https://github.com/PennyLaneAI/pennylane/pull/6988)

* Remove `QNode.get_gradient_fn` from source code.
  [(#6898)](https://github.com/PennyLaneAI/pennylane/pull/6898)
  
* The source code has been updated use black 25.1.0.
  [(#6897)](https://github.com/PennyLaneAI/pennylane/pull/6897)

* Improved the `InterfaceEnum` object to prevent direct comparisons to `str` objects.
  [(#6877)](https://github.com/PennyLaneAI/pennylane/pull/6877)

* Added a `QmlPrimitive` class that inherits `jax.core.Primitive` to a new `qml.capture.custom_primitives` module.
  This class contains a `prim_type` property so that we can differentiate between different sets of PennyLane primitives.
  Consequently, `QmlPrimitive` is now used to define all PennyLane primitives.
  [(#6847)](https://github.com/PennyLaneAI/pennylane/pull/6847)

* The `RiemannianGradientOptimizer` has been updated to take advantage of newer features.
  [(#6882)](https://github.com/PennyLaneAI/pennylane/pull/6882)

* Use `keep_intermediate=True` flag to keep Catalyst's IR when testing.
  Also use a different way of testing to see if something was compiled.
  [(#6990)](https://github.com/PennyLaneAI/pennylane/pull/6990)

<h3>Documentation 📝</h3>

* The code example in the docstring for `qml.PauliSentence` now properly copy-pastes.
  [(#6949)](https://github.com/PennyLaneAI/pennylane/pull/6949)

* The docstrings for `qml.unary_mapping`, `qml.binary_mapping`, `qml.christiansen_mapping`,
  `qml.qchem.localize_normal_modes`, and `qml.qchem.VibrationalPES` have been updated to include better
  code examples.
  [(#6717)](https://github.com/PennyLaneAI/pennylane/pull/6717)

* The docstrings for `qml.qchem.localize_normal_modes` and `qml.qchem.VibrationalPES` have been updated to include
  examples that can be copied.
  [(#6834)](https://github.com/PennyLaneAI/pennylane/pull/6834)

* Fixed a typo in the code example for `qml.labs.dla.lie_closure_dense`.
  [(#6858)](https://github.com/PennyLaneAI/pennylane/pull/6858)

* The code example in the docstring for `qml.BasisRotation` was corrected by including `wire_order` in the 
  call to `qml.matrix`.
  [(#6891)](https://github.com/PennyLaneAI/pennylane/pull/6891)

* The docstring of `qml.noise.meas_eq` has been updated to make its functionality clearer.
  [(#6920)](https://github.com/PennyLaneAI/pennylane/pull/6920)

<h3>Bug fixes 🐛</h3>

* `qml.capture.PlxprInterpreter` now flattens pytree arguments before evaluation.
  [(#6975)](https://github.com/PennyLaneAI/pennylane/pull/6975)

* `qml.GlobalPhase.sparse_matrix` now correctly returns a sparse matrix of the same shape as `matrix`.
  [(#6940)](https://github.com/PennyLaneAI/pennylane/pull/6940)

* `qml.expval` no longer silently casts to a real number when observable coefficients are imaginary.
  [(#6939)](https://github.com/PennyLaneAI/pennylane/pull/6939)

* Fixed `qml.wires.Wires` initialization to disallow `Wires` objects as wires labels.
  Now, `Wires` is idempotent, e.g. `Wires([Wires([0]), Wires([1])])==Wires([0, 1])`.
  [(#6933)](https://github.com/PennyLaneAI/pennylane/pull/6933)

* `qml.capture.PlxprInterpreter` now correctly handles propagation of constants when interpreting higher-order primitives
  [(#6913)](https://github.com/PennyLaneAI/pennylane/pull/6913)

* `qml.capture.PlxprInterpreter` now uses `Primitive.get_bind_params` to resolve primitive calling signatures before binding
  primitives.
  [(#6913)](https://github.com/PennyLaneAI/pennylane/pull/6913)

* The interface is now detected from the data in the circuit, not the arguments to the `QNode`. This allows
  interface data to be strictly passed as closure variables and still be detected.
  [(#6892)](https://github.com/PennyLaneAI/pennylane/pull/6892)

* `BasisState` now casts its input to integers.
  [(#6844)](https://github.com/PennyLaneAI/pennylane/pull/6844)

* The `workflow.contstruct_batch` and `workflow.construct_tape` functions now correctly reflect the `mcm_method`
  passed to the `QNode`, instead of assuming the method is always `deferred`.
  [(#6903)](https://github.com/PennyLaneAI/pennylane/pull/6903)

* The `poly_to_angles` function has been improved to correctly work with different interfaces and
  no longer manipulate the input angles tensor internally.
  [(#6979)](https://github.com/PennyLaneAI/pennylane/pull/6979)

* The `QROM` template is upgraded to decompose more efficiently when `work_wires` are not used.
  [#6967)](https://github.com/PennyLaneAI/pennylane/pull/6967)

<h3>Contributors ✍️</h3>

This release contains contributions from (in alphabetical order):

Guillermo Alonso,
Utkarsh Azad,
Henry Chang,
Yushao Chen,
Isaac De Vlugt,
Diksha Dhawan,
Lillian M.A. Frederiksen,
Pietropaolo Frisoni,
Marcus Gisslén,
Korbinian Kottmann,
Christina Lee,
Mudit Pandey,
Andrija Paurevic,
David Wierichs<|MERGE_RESOLUTION|>--- conflicted
+++ resolved
@@ -209,15 +209,13 @@
 
 <h4>Capturing and representing hybrid programs</h4>
 
-<<<<<<< HEAD
+* The `qml.transforms.single_qubit_fusion` quantum transform can now be applied with program capture enabled.
+  [(#6945)](https://github.com/PennyLaneAI/pennylane/pull/6945)
+
 * Added class `qml.capture.transforms.CommuteControlledInterpreter` that moves commuting gates past control 
   and target qubits of controlled operations following the same API as `qml.transforms.commute_controlled` 
   when experimental program capture is enabled.
   [(#6946)](https://github.com/PennyLaneAI/pennylane/pull/6946)
-=======
-* The `qml.transforms.single_qubit_fusion` quantum transform can now be applied with program capture enabled.
-  [(#6945)](https://github.com/PennyLaneAI/pennylane/pull/6945)
->>>>>>> 2c3a11f7
 
 * `qml.QNode` can now cache plxpr. When executing a `QNode` for the first time, its plxpr representation will
   be cached based on the abstract evaluation of the arguments. Later executions that have arguments with the
