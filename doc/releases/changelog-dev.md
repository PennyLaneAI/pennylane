:orphan:

# Release 0.39.0-dev (development release)

<h3>New features since last release</h3>
 
<h3>Improvements 🛠</h3>

* PennyLane is now compatible with NumPy 2.0.
  [(#6061)](https://github.com/PennyLaneAI/pennylane/pull/6061)
  [(#6258)](https://github.com/PennyLaneAI/pennylane/pull/6258)

* PennyLane is now compatible with Jax 0.4.28.
  [(#6255)](https://github.com/PennyLaneAI/pennylane/pull/6255)

* `qml.qchem.excitations` now optionally returns fermionic operators.
  [(#6171)](https://github.com/PennyLaneAI/pennylane/pull/6171)

* The `diagonalize_measurements` transform now uses a more efficient method of diagonalization 
  when possible, based on the `pauli_rep` of the relevant observables.
  [#6113](https://github.com/PennyLaneAI/pennylane/pull/6113/)

* The `Hermitian` operator now has a `compute_sparse_matrix` implementation.
  [(#6225)](https://github.com/PennyLaneAI/pennylane/pull/6225)

<h4>Capturing and representing hybrid programs</h4>

* Differentiation of hybrid programs via `qml.grad` and `qml.jacobian` can now be captured
  into plxpr. When evaluating a captured `qml.grad` (`qml.jacobian`) instruction, it will
  dispatch to `jax.grad` (`jax.jacobian`), which differs from the Autograd implementation
  without capture. Pytree inputs and outputs are supported.
  [(#6120)](https://github.com/PennyLaneAI/pennylane/pull/6120)
  [(#6127)](https://github.com/PennyLaneAI/pennylane/pull/6127)
  [(#6134)](https://github.com/PennyLaneAI/pennylane/pull/6134)

* Improve unit testing for capturing of nested control flows.
  [(#6111)](https://github.com/PennyLaneAI/pennylane/pull/6111)

* Some custom primitives for the capture project can now be imported via
  `from pennylane.capture.primitives import *`.
  [(#6129)](https://github.com/PennyLaneAI/pennylane/pull/6129)

* `FermiWord` and `FermiSentence` classes now have methods to compute adjoints.
  [(#6166)](https://github.com/PennyLaneAI/pennylane/pull/6166)

* The `SampleMP.process_samples` method is updated to support using JAX tracers
  for samples, allowing compatiblity with Catalyst workflows.
  [(#6211)](https://github.com/PennyLaneAI/pennylane/pull/6211)

* Improve `qml.Qubitization` decomposition.
  [(#6182)](https://github.com/PennyLaneAI/pennylane/pull/6182)

* The `__repr__` methods for `FermiWord` and `FermiSentence` now returns a
  unique representation of the object.
  [(#6167)](https://github.com/PennyLaneAI/pennylane/pull/6167)

* A `ReferenceQubit` is introduced for testing purposes and as a reference for future plugin development.
  [(#6181)](https://github.com/PennyLaneAI/pennylane/pull/6181)

* The `to_mat` methods for `FermiWord` and `FermiSentence` now optionally return
  a sparse matrix.
  [(#6173)](https://github.com/PennyLaneAI/pennylane/pull/6173)

<h3>Breaking changes 💔</h3>

* The functions `qml.qinfo.classical_fisher` and `qml.qinfo.quantum_fisher` have been removed and migrated to the `qml.gradients`
  module. Therefore, `qml.gradients.classical_fisher` and `qml.gradients.quantum_fisher` should be used instead.
  [(#5911)](https://github.com/PennyLaneAI/pennylane/pull/5911)

* Remove support for Python 3.9.
  [(#6223)](https://github.com/PennyLaneAI/pennylane/pull/6223)

* `DefaultQubitTF`, `DefaultQubitTorch`, `DefaultQubitJax`, and `DefaultQubitAutograd` are removed.
  Please use `default.qubit` for all interfaces.
  [(#6207)](https://github.com/PennyLaneAI/pennylane/pull/6207)
  [(#6208)](https://github.com/PennyLaneAI/pennylane/pull/6208)
  [(#6209)](https://github.com/PennyLaneAI/pennylane/pull/6209)
  [(#6210)](https://github.com/PennyLaneAI/pennylane/pull/6210)

* `expand_fn`, `max_expansion`, `override_shots`, and `device_batch_transform` are removed from the
  signature of `qml.execute`.
  [(#6203)](https://github.com/PennyLaneAI/pennylane/pull/6203)

* `max_expansion` and `expansion_strategy` are removed from the `QNode`.
  [(#6203)](https://github.com/PennyLaneAI/pennylane/pull/6203)

* `expansion_strategy` is removed from `qml.draw`, `qml.draw_mpl`, and `qml.specs`. `max_expansion` is removed from `qml.specs`, as it had no impact on the output.
  [(#6203)](https://github.com/PennyLaneAI/pennylane/pull/6203)

* `qml.transforms.hamiltonian_expand` and `qml.transforms.sum_expand` are removed.
  Please use `qml.transforms.split_non_commuting` instead.
  [(#6204)](https://github.com/PennyLaneAI/pennylane/pull/6204)

* `Operator.expand` is now removed. Use `qml.tape.QuantumScript(op.deocomposition())` instead.
  [(#6227)](https://github.com/PennyLaneAI/pennylane/pull/6227)


<h3>Deprecations 👋</h3>

<<<<<<< HEAD
* The `'ancilla'` argument for `qml.iterative_qpe` has been deprecated. Instead, use the `'aux_wire'` argument.
  [(#6277)](https://github.com/PennyLaneAI/pennylane/pull/6277)

* `qml.shadows.shadow_expval` has been deprecated. Instead, use the `qml.shadow_expval` measurement
  process.
  [(#6277)](https://github.com/PennyLaneAI/pennylane/pull/6277)

* `qml.broadcast` has been deprecated. Please use `for` loops instead.
  [(#6277)](https://github.com/PennyLaneAI/pennylane/pull/6277)

* The `qml.QubitStateVector` template is deprecated. Instead, use `qml.StatePrep`.
  [(#6172)](https://github.com/PennyLaneAI/pennylane/pull/6172)
=======
* The `qml.qinfo` module has been deprecated. Please see the respective functions in the `qml.math` and
  `qml.measurements` modules instead.
  [(#5911)](https://github.com/PennyLaneAI/pennylane/pull/5911)

* The ``QubitStateVector`` template is deprecated.
   Instead, use ``StatePrep``.
   [(#6172)](https://github.com/PennyLaneAI/pennylane/pull/6172)
>>>>>>> 2c0fdf0f

* `Device`, `QubitDevice`, and `QutritDevice` will no longer be accessible via top-level import in v0.40.
  They will still be accessible as `qml.devices.LegacyDevice`, `qml.devices.QubitDevice`, and `qml.devices.QutritDevice`
  respectively.
  [(#6238)](https://github.com/PennyLaneAI/pennylane/pull/6238/)

* `QNode.gradient_fn` is deprecated. Please use `QNode.diff_method` and `QNode.get_gradient_fn` instead.
  [(#6244)](https://github.com/PennyLaneAI/pennylane/pull/6244)

<h3>Documentation 📝</h3>

<h3>Bug fixes 🐛</h3>

* Fix a bug where zero-valued JVPs were calculated wrongly in the presence of shot vectors.
  [(#6219)](https://github.com/PennyLaneAI/pennylane/pull/6219)

* Fix `qml.PrepSelPrep` template to work with `torch`.
  [(#6191)](https://github.com/PennyLaneAI/pennylane/pull/6191)

* Now `qml.equal` compares correctly `qml.PrepSelPrep` operators.
  [(#6182)](https://github.com/PennyLaneAI/pennylane/pull/6182)

* The `qml.QSVT` template now orders the `projector` wires first and the `UA` wires second, which is the expected order of the decomposition.
  [(#6212)](https://github.com/PennyLaneAI/pennylane/pull/6212)
  
* The `qml.Qubitization` template now orders the `control` wires first and the `hamiltonian` wires second, which is the expected according to other templates.
  [(#6229)](https://github.com/PennyLaneAI/pennylane/pull/6229)

* The `qml.FABLE` template now returns the correct value when JIT is enabled.
  [(#6263)](https://github.com/PennyLaneAI/pennylane/pull/6263)

* Fixes a bug where a circuit using the `autograd` interface sometimes returns nested values that are not of the `autograd` interface.
  [(#6225)](https://github.com/PennyLaneAI/pennylane/pull/6225)

* Fixes a bug where a simple circuit with no parameters or only builtin/numpy arrays as parameters returns autograd tensors.
  [(#6225)](https://github.com/PennyLaneAI/pennylane/pull/6225)

<h3>Contributors ✍️</h3>

This release contains contributions from (in alphabetical order):

Guillermo Alonso,
Utkarsh Azad,
Astral Cai,
Isaac De Vlugt,
Lillian M. A. Frederiksen,
Pietropaolo Frisoni,
Emiliano Godinez,
Christina Lee,
William Maxwell,
Lee J. O'Riordan,
Mudit Pandey,
David Wierichs,<|MERGE_RESOLUTION|>--- conflicted
+++ resolved
@@ -97,7 +97,6 @@
 
 <h3>Deprecations 👋</h3>
 
-<<<<<<< HEAD
 * The `'ancilla'` argument for `qml.iterative_qpe` has been deprecated. Instead, use the `'aux_wire'` argument.
   [(#6277)](https://github.com/PennyLaneAI/pennylane/pull/6277)
 
@@ -110,15 +109,10 @@
 
 * The `qml.QubitStateVector` template is deprecated. Instead, use `qml.StatePrep`.
   [(#6172)](https://github.com/PennyLaneAI/pennylane/pull/6172)
-=======
+
 * The `qml.qinfo` module has been deprecated. Please see the respective functions in the `qml.math` and
   `qml.measurements` modules instead.
   [(#5911)](https://github.com/PennyLaneAI/pennylane/pull/5911)
-
-* The ``QubitStateVector`` template is deprecated.
-   Instead, use ``StatePrep``.
-   [(#6172)](https://github.com/PennyLaneAI/pennylane/pull/6172)
->>>>>>> 2c0fdf0f
 
 * `Device`, `QubitDevice`, and `QutritDevice` will no longer be accessible via top-level import in v0.40.
   They will still be accessible as `qml.devices.LegacyDevice`, `qml.devices.QubitDevice`, and `qml.devices.QutritDevice`
