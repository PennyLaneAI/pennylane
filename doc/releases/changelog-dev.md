--- conflicted
+++ resolved
@@ -81,10 +81,7 @@
 
 Ikko Ashimine
 Lillian M. A. Frederiksen
-<<<<<<< HEAD
+Albert Mitjans Coma
 Mudit Pandey
-=======
-Albert Mitjans Coma
->>>>>>> 3adb385b
 Matthew Silverman
 Antal Száva