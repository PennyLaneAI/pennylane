:orphan:

# Release 0.42.0-dev (development release)

<h3>New features since last release</h3>

* The transform `convert_to_mbqc_gateset` is added to the `ftqc` module to convert arbitrary 
  circuits to a limited gate-set that can be translated to the MBQC formalism.
  [(7271)](https://github.com/PennyLaneAI/pennylane/pull/7271)

* The `RotXZX` operation is added to the `ftqc` module to support definition of a universal
  gate-set that can be translated to the MBQC formalism.
  [(7271)](https://github.com/PennyLaneAI/pennylane/pull/7271)

<h3>Improvements 🛠</h3>

* Alias for Identity (`I`) is now accessible from `qml.ops`.
  [(#7200)](https://github.com/PennyLaneAI/pennylane/pull/7200)

<h3>Breaking changes 💔</h3>

<<<<<<< HEAD
* The `inner_transform` and `config` keyword arguments in `qml.execute` have been removed.
  [(#7300)](https://github.com/PennyLaneAI/pennylane/pull/7300)
=======
* `Sum.ops`, `Sum.coeffs`, `Prod.ops` and `Prod.coeffs` have been removed.
  [(#7304)](https://github.com/PennyLaneAI/pennylane/pull/7304)

* Specifying `pipeline=None` with `qml.compile` has been removed.
  [(#7307)](https://github.com/PennyLaneAI/pennylane/pull/7307)
>>>>>>> fca2150e

* `qml.tape.TapeError` has been removed.
  [(#7205)](https://github.com/PennyLaneAI/pennylane/pull/7205)

<h3>Deprecations 👋</h3>

<h3>Internal changes ⚙️</h3>

* Introduce module dependency management using `tach`.
  [(#7185)](https://github.com/PennyLaneAI/pennylane/pull/7185)

* Add new `pennylane.exceptions` module for custom errors and warnings.
  [(#7205)](https://github.com/PennyLaneAI/pennylane/pull/7205)

* Clean up `__init__.py` files in `math`, `ops`, `qaoa`, `tape` and `templates` to be explicit in what they import. 
  [(#7200)](https://github.com/PennyLaneAI/pennylane/pull/7200)
  
* The `Tracker` class has been moved into the `devices` module.
  [(#7281)](https://github.com/PennyLaneAI/pennylane/pull/7281)

<h3>Documentation 📝</h3>

<h3>Bug fixes 🐛</h3>

* Adds an informative error if `qml.cond` is used with an abstract condition with
  jitting on `default.qubit` if capture is enabled.
  [(#7314)](https://github.com/PennyLaneAI/pennylane/pull/7314)

* Fixes a bug where using a ``StatePrep`` operation with `batch_size=1` did not work with ``default.mixed``.
  [(#7280)](https://github.com/PennyLaneAI/pennylane/pull/7280)

* Gradient transforms can now be used in conjunction with batch transforms with all interfaces.
  [(#7287)](https://github.com/PennyLaneAI/pennylane/pull/7287)

* Fixes a bug where the global phase was not being added in the ``QubitUnitary`` decomposition.  
  [(#7244)](https://github.com/PennyLaneAI/pennylane/pull/7244)
  [(#7270)](https://github.com/PennyLaneAI/pennylane/pull/7270)

* Using finite differences with program capture without x64 mode enabled now raises a warning.
  [(#7282)](https://github.com/PennyLaneAI/pennylane/pull/7282)

* When the `mcm_method` is specified to the `"device"`, the `defer_measurements` transform will 
  no longer be applied. Instead, the device will be responsible for all MCM handling.
  [(#7243)](https://github.com/PennyLaneAI/pennylane/pull/7243)

* Fixed coverage of `qml.liealg.CII` and `qml.liealg.AIII`.
  [(#7291)](https://github.com/PennyLaneAI/pennylane/pull/7291)

<h3>Contributors ✍️</h3>

This release contains contributions from (in alphabetical order):

<<<<<<< HEAD
Guillermo Alonso-Linaje
Lillian Frederiksen
Pietropaolo Frisoni,
Andrija Paurevic,
=======
Guillermo Alonso-Linaje,
Yushao Chen,
Lillian Frederiksen,
>>>>>>> fca2150e
Korbinian Kottmann,
Christina Lee,
Andrija Paurevic<|MERGE_RESOLUTION|>--- conflicted
+++ resolved
@@ -19,17 +19,15 @@
 
 <h3>Breaking changes 💔</h3>
 
-<<<<<<< HEAD
 * The `inner_transform` and `config` keyword arguments in `qml.execute` have been removed.
   [(#7300)](https://github.com/PennyLaneAI/pennylane/pull/7300)
-=======
+
 * `Sum.ops`, `Sum.coeffs`, `Prod.ops` and `Prod.coeffs` have been removed.
   [(#7304)](https://github.com/PennyLaneAI/pennylane/pull/7304)
 
 * Specifying `pipeline=None` with `qml.compile` has been removed.
   [(#7307)](https://github.com/PennyLaneAI/pennylane/pull/7307)
->>>>>>> fca2150e
-
+  
 * `qml.tape.TapeError` has been removed.
   [(#7205)](https://github.com/PennyLaneAI/pennylane/pull/7205)
 
@@ -81,16 +79,12 @@
 
 This release contains contributions from (in alphabetical order):
 
-<<<<<<< HEAD
-Guillermo Alonso-Linaje
-Lillian Frederiksen
+Guillermo Alonso-Linaje,
+Lillian Frederiksen,
 Pietropaolo Frisoni,
-Andrija Paurevic,
-=======
 Guillermo Alonso-Linaje,
 Yushao Chen,
 Lillian Frederiksen,
->>>>>>> fca2150e
 Korbinian Kottmann,
 Christina Lee,
 Andrija Paurevic