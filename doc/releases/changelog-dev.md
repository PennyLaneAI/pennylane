--- conflicted
+++ resolved
@@ -84,13 +84,9 @@
 
 <h4>Classical shadows 👤</h4>
 
-<<<<<<< HEAD
 * Added the `qml.classical_shadow` measurement process that can now be returned from QNodes. 
   [(#2820)](https://github.com/PennyLaneAI/pennylane/pull/2820)
   [(#2821)](https://github.com/PennyLaneAI/pennylane/pull/2821)
-=======
-* Classical shadow measurements are now available to return from QNodes.
->>>>>>> 2029c733
 
   The classical-shadow measurement protocol is described in detail in the
   [classical shadows paper](https://arxiv.org/abs/2002.08953).
@@ -127,14 +123,9 @@
           [0, 2]], dtype=uint8, requires_grad=True)
   ```
 
-<<<<<<< HEAD
-* Added the ``shadow_expval`` measurement for differentiable expectation value estimation using classical shadows.
+  - QNodes returning `qml.shadow_expval` yield the expectation value estimation using classical shadows:
   [(#2871)](https://github.com/PennyLaneAI/pennylane/pull/2871)
-  
-=======
-  - QNodes returning `qml.shadow_expval` yield the expectation value estimation using classical shadows:
-
->>>>>>> 2029c733
+
   ```python
   dev = qml.device("default.qubit", wires=range(2), shots=10000)
 
@@ -369,6 +360,7 @@
   [(#2993)](https://github.com/PennyLaneAI/pennylane/pull/2993)
 
 <h3>Documentation</h3>
+
 * Fix fourier docs to use `circuit_spectrum`.
   [(#3018)](https://github.com/PennyLaneAI/pennylane/pull/3018)
   
