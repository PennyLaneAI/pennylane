:orphan:

# Release 0.39.0-dev (development release)

<h3>New features since last release</h3>

* Added `process_density_matrix` implementations to 5 `StateMeasurement` subclasses:
  `ExpVal`, `Var`, `Purity`, `MutualInformation`, and `VnEntropy`.
  This enables `process_density_matrix` to be an abstract method in `StateMeasurement`,
  facilitating future support for mixed-state devices and expanded density matrix operations. Also, there is a quick fix for the `np.sqrt` call in the `ProbabilityMP` class to be replaced by `qml.math.sqrt`.
  [(#6330)](https://github.com/PennyLaneAI/pennylane/pull/6330)

* A new class `MomentumQNGOptimizer` is added. It inherits the basic `QNGOptimizer` class and requires one additional hyperparameter (the momentum coefficient) :math:`0 \leq \rho < 1`, the default value being :math:`\rho=0.9`. For :math:`\rho=0` Momentum-QNG reduces to the basic QNG.
  [(#6240)](https://github.com/PennyLaneAI/pennylane/pull/6240)
 
* Function is added for generating the spin Hamiltonian for the
  [Kitaev](https://arxiv.org/abs/cond-mat/0506438) model on a lattice.
  [(#6174)](https://github.com/PennyLaneAI/pennylane/pull/6174)

* Function is added for generating the spin Hamiltonians for custom lattices.
  [(#6226)](https://github.com/PennyLaneAI/pennylane/pull/6226)

* Functions are added for generating spin Hamiltonians for [Emery]
  (https://journals.aps.org/prl/abstract/10.1103/PhysRevLett.58.2794) and
  [Haldane](https://journals.aps.org/prl/pdf/10.1103/PhysRevLett.61.2015) models on a lattice.
  [(#6201)](https://github.com/PennyLaneAI/pennylane/pull/6201/)

* A new `qml.vn_entanglement_entropy` measurement process has been added which measures the
  Von Neumann entanglement entropy of a quantum state.
  [(#5911)](https://github.com/PennyLaneAI/pennylane/pull/5911)

* A `has_sparse_matrix` property is added to `Operator` to indicate whether a sparse matrix is defined.
  [(#6278)](https://github.com/PennyLaneAI/pennylane/pull/6278)
  [(#6310)](https://github.com/PennyLaneAI/pennylane/pull/6310)

<h3>Improvements 🛠</h3>

* PennyLane is now compatible with NumPy 2.0.
  [(#6061)](https://github.com/PennyLaneAI/pennylane/pull/6061)
  [(#6258)](https://github.com/PennyLaneAI/pennylane/pull/6258)
  [(#6342)](https://github.com/PennyLaneAI/pennylane/pull/6342)

* PennyLane is now compatible with Jax 0.4.28.
  [(#6255)](https://github.com/PennyLaneAI/pennylane/pull/6255)

* `qml.qchem.excitations` now optionally returns fermionic operators.
  [(#6171)](https://github.com/PennyLaneAI/pennylane/pull/6171)

* The `diagonalize_measurements` transform now uses a more efficient method of diagonalization
  when possible, based on the `pauli_rep` of the relevant observables.
  [(#6113)](https://github.com/PennyLaneAI/pennylane/pull/6113/)

* The `QuantumScript.copy` method now takes `operations`, `measurements`, `shots` and 
  `trainable_params` as keyword arguments. If any of these are passed when copying a 
  tape, the specified attributes will replace the copied attributes on the new tape.
  [(#6285)](https://github.com/PennyLaneAI/pennylane/pull/6285)

* The `Hermitian` operator now has a `compute_sparse_matrix` implementation.
  [(#6225)](https://github.com/PennyLaneAI/pennylane/pull/6225)

<<<<<<< HEAD
* All PL templates are now unit tested to ensure JIT compatibility.
  [(#6309)](https://github.com/PennyLaneAI/pennylane/pull/6309)
=======
* The `qml.Qubitization` template is now QJIT compatible.
  [(#6305)](https://github.com/PennyLaneAI/pennylane/pull/6305)
>>>>>>> 13e3666d

* When an observable is repeated on a tape, `tape.diagonalizing_gates` no longer returns the 
  diagonalizing gates for each instance of the observable. Instead, the diagonalizing gates of
  each observable on the tape are included just once.
  [(#6288)](https://github.com/PennyLaneAI/pennylane/pull/6288)

* The number of diagonalizing gates returned in `qml.specs` now follows the `level` keyword argument 
  regarding whether the diagonalizing gates are modified by device, instead of always counting 
  unprocessed diagonalizing gates.
  [(#6290)](https://github.com/PennyLaneAI/pennylane/pull/6290)

<h4>Capturing and representing hybrid programs</h4>

* `qml.wires.Wires` now accepts JAX arrays as input. Furthermore, a `FutureWarning` is no longer raised in `JAX 0.4.30+`
  when providing JAX tracers as input to `qml.wires.Wires`.
  [(#6312)](https://github.com/PennyLaneAI/pennylane/pull/6312)

* Differentiation of hybrid programs via `qml.grad` and `qml.jacobian` can now be captured
  into plxpr. When evaluating a captured `qml.grad` (`qml.jacobian`) instruction, it will
  dispatch to `jax.grad` (`jax.jacobian`), which differs from the Autograd implementation
  without capture. Pytree inputs and outputs are supported.
  [(#6120)](https://github.com/PennyLaneAI/pennylane/pull/6120)
  [(#6127)](https://github.com/PennyLaneAI/pennylane/pull/6127)
  [(#6134)](https://github.com/PennyLaneAI/pennylane/pull/6134)

* Improve unit testing for capturing of nested control flows.
  [(#6111)](https://github.com/PennyLaneAI/pennylane/pull/6111)

* Some custom primitives for the capture project can now be imported via
  `from pennylane.capture.primitives import *`.
  [(#6129)](https://github.com/PennyLaneAI/pennylane/pull/6129)

* All higher order primitives now use `jax.core.Jaxpr` as metadata instead of sometimes
  using `jax.core.ClosedJaxpr` and sometimes using `jax.core.Jaxpr`.
  [(#6319)](https://github.com/PennyLaneAI/pennylane/pull/6319)

* `FermiWord` class now has a method to apply anti-commutator relations.
   [(#6196)](https://github.com/PennyLaneAI/pennylane/pull/6196)

* `FermiWord` and `FermiSentence` classes now have methods to compute adjoints.
  [(#6166)](https://github.com/PennyLaneAI/pennylane/pull/6166)

* The `SampleMP.process_samples` method is updated to support using JAX tracers
  for samples, allowing compatiblity with Catalyst workflows.
  [(#6211)](https://github.com/PennyLaneAI/pennylane/pull/6211)

* Improve `qml.Qubitization` decomposition.
  [(#6182)](https://github.com/PennyLaneAI/pennylane/pull/6182)

* The `__repr__` methods for `FermiWord` and `FermiSentence` now returns a
  unique representation of the object.
  [(#6167)](https://github.com/PennyLaneAI/pennylane/pull/6167)

* Predefined lattice shapes such as `lieb`, `cubic`, `bcc`, `fcc`, and `diamond`
  can now be generated.
  [(6237)](https://github.com/PennyLaneAI/pennylane/pull/6237)

* A `ReferenceQubit` is introduced for testing purposes and as a reference for future plugin development.
  [(#6181)](https://github.com/PennyLaneAI/pennylane/pull/6181)

* The `to_mat` methods for `FermiWord` and `FermiSentence` now optionally return
  a sparse matrix.
  [(#6173)](https://github.com/PennyLaneAI/pennylane/pull/6173)

* The `make_plxpr` function is added, to take a function and create a `Callable` that,
  when called, will return a PLxPR representation of the input function.
  [(#6326)](https://github.com/PennyLaneAI/pennylane/pull/6326)

<h3>Breaking changes 💔</h3>

* The `simplify` argument in `qml.Hamiltonian` and `qml.ops.LinearCombination` has been removed.
  Instead, `qml.simplify()` can be called on the constructed operator.
  [(#6279)](https://github.com/PennyLaneAI/pennylane/pull/6279)

* The functions `qml.qinfo.classical_fisher` and `qml.qinfo.quantum_fisher` have been removed and migrated to the `qml.gradients`
  module. Therefore, `qml.gradients.classical_fisher` and `qml.gradients.quantum_fisher` should be used instead.
  [(#5911)](https://github.com/PennyLaneAI/pennylane/pull/5911)

* Remove support for Python 3.9.
  [(#6223)](https://github.com/PennyLaneAI/pennylane/pull/6223)

* `DefaultQubitTF`, `DefaultQubitTorch`, `DefaultQubitJax`, and `DefaultQubitAutograd` are removed.
  Please use `default.qubit` for all interfaces.
  [(#6207)](https://github.com/PennyLaneAI/pennylane/pull/6207)
  [(#6208)](https://github.com/PennyLaneAI/pennylane/pull/6208)
  [(#6209)](https://github.com/PennyLaneAI/pennylane/pull/6209)
  [(#6210)](https://github.com/PennyLaneAI/pennylane/pull/6210)

* `expand_fn`, `max_expansion`, `override_shots`, and `device_batch_transform` are removed from the
  signature of `qml.execute`.
  [(#6203)](https://github.com/PennyLaneAI/pennylane/pull/6203)

* `max_expansion` and `expansion_strategy` are removed from the `QNode`.
  [(#6203)](https://github.com/PennyLaneAI/pennylane/pull/6203)

* `expansion_strategy` is removed from `qml.draw`, `qml.draw_mpl`, and `qml.specs`. `max_expansion` is removed from `qml.specs`, as it had no impact on the output.
  [(#6203)](https://github.com/PennyLaneAI/pennylane/pull/6203)

* `qml.transforms.hamiltonian_expand` and `qml.transforms.sum_expand` are removed.
  Please use `qml.transforms.split_non_commuting` instead.
  [(#6204)](https://github.com/PennyLaneAI/pennylane/pull/6204)

* The `decomp_depth` keyword argument to `qml.device` is removed.
  [(#6234)](https://github.com/PennyLaneAI/pennylane/pull/6234)

* `Operator.expand` is now removed. Use `qml.tape.QuantumScript(op.deocomposition())` instead.
  [(#6227)](https://github.com/PennyLaneAI/pennylane/pull/6227)

<h3>Deprecations 👋</h3>

* Legacy operator arithmetic has been deprecated. This includes `qml.ops.Hamiltonian`, `qml.operation.Tensor`,
  `qml.operation.enable_new_opmath`, `qml.operation.disable_new_opmath`, and `qml.operation.convert_to_legacy_H`.
  Note that when new operator arithmetic is enabled, ``qml.Hamiltonian`` will continue to dispatch to
  `qml.ops.LinearCombination`; this behaviour is not deprecated. For more information, check out the
  [updated operator troubleshooting page](https://docs.pennylane.ai/en/stable/news/new_opmath.html).
  [(#6287)](https://github.com/PennyLaneAI/pennylane/pull/6287)

* `qml.pauli.PauliSentence.hamiltonian` and `qml.pauli.PauliWord.hamiltonian` are deprecated. Instead, please use
  `qml.pauli.PauliSentence.operation` and `qml.pauli.PauliWord.operation` respectively.
  [(#6287)](https://github.com/PennyLaneAI/pennylane/pull/6287)

* `qml.pauli.simplify()` is deprecated. Instead, please use `qml.simplify(op)` or `op.simplify()`.
  [(#6287)](https://github.com/PennyLaneAI/pennylane/pull/6287)

* The `qml.BasisStatePreparation` template is deprecated.
  Instead, use `qml.BasisState`.
  [(#6021)](https://github.com/PennyLaneAI/pennylane/pull/6021)

* The `'ancilla'` argument for `qml.iterative_qpe` has been deprecated. Instead, use the `'aux_wire'` argument.
  [(#6277)](https://github.com/PennyLaneAI/pennylane/pull/6277)

* `qml.shadows.shadow_expval` has been deprecated. Instead, use the `qml.shadow_expval` measurement
  process.
  [(#6277)](https://github.com/PennyLaneAI/pennylane/pull/6277)

* `qml.broadcast` has been deprecated. Please use `for` loops instead.
  [(#6277)](https://github.com/PennyLaneAI/pennylane/pull/6277)

* The `qml.QubitStateVector` template is deprecated. Instead, use `qml.StatePrep`.
  [(#6172)](https://github.com/PennyLaneAI/pennylane/pull/6172)

* The `qml.qinfo` module has been deprecated. Please see the respective functions in the `qml.math` and
  `qml.measurements` modules instead.
  [(#5911)](https://github.com/PennyLaneAI/pennylane/pull/5911)

* `Device`, `QubitDevice`, and `QutritDevice` will no longer be accessible via top-level import in v0.40.
  They will still be accessible as `qml.devices.LegacyDevice`, `qml.devices.QubitDevice`, and `qml.devices.QutritDevice`
  respectively.
  [(#6238)](https://github.com/PennyLaneAI/pennylane/pull/6238/)

* `QNode.gradient_fn` is deprecated. Please use `QNode.diff_method` and `QNode.get_gradient_fn` instead.
  [(#6244)](https://github.com/PennyLaneAI/pennylane/pull/6244)

<h3>Documentation 📝</h3>

* Update `qml.Qubitization` documentation based on new decomposition.
  [(#6276)](https://github.com/PennyLaneAI/pennylane/pull/6276)

* Fixed examples in the documentation of a few optimizers.
  [(#6303)](https://github.com/PennyLaneAI/pennylane/pull/6303)
  [(#6315)](https://github.com/PennyLaneAI/pennylane/pull/6315)

* Corrected examples in the documentation of `qml.jacobian`.
  [(#6283)](https://github.com/PennyLaneAI/pennylane/pull/6283)
  [(#6315)](https://github.com/PennyLaneAI/pennylane/pull/6315)

* Fixed spelling in a number of places across the documentation.
  [(#6280)](https://github.com/PennyLaneAI/pennylane/pull/6280)

* Add `work_wires` parameter to `qml.MultiControlledX` docstring signature.
  [(#6271)](https://github.com/PennyLaneAI/pennylane/pull/6271)

* Removed ambiguity in error raised by the `PauliRot` class.
  [(#6298)](https://github.com/PennyLaneAI/pennylane/pull/6298)

<h3>Bug fixes 🐛</h3>

* `quantum_fisher` now respects the classical Jacobian of QNodes.
  [(#6350)](https://github.com/PennyLaneAI/pennylane/pull/6350)

* `qml.map_wires` can now be applied to a batch of tapes.
  [(#6295)](https://github.com/PennyLaneAI/pennylane/pull/6295)

* Fix float-to-complex casting in various places across PennyLane.
 [(#6260)](https://github.com/PennyLaneAI/pennylane/pull/6260)
 [(#6268)](https://github.com/PennyLaneAI/pennylane/pull/6268)

* Fix a bug where zero-valued JVPs were calculated wrongly in the presence of shot vectors.
  [(#6219)](https://github.com/PennyLaneAI/pennylane/pull/6219)

* Fix `qml.PrepSelPrep` template to work with `torch`.
  [(#6191)](https://github.com/PennyLaneAI/pennylane/pull/6191)

* Now `qml.equal` compares correctly `qml.PrepSelPrep` operators.
  [(#6182)](https://github.com/PennyLaneAI/pennylane/pull/6182)

* The `qml.QSVT` template now orders the `projector` wires first and the `UA` wires second, which is the expected order of the decomposition.
  [(#6212)](https://github.com/PennyLaneAI/pennylane/pull/6212)

* The `qml.Qubitization` template now orders the `control` wires first and the `hamiltonian` wires second, which is the expected according to other templates.
  [(#6229)](https://github.com/PennyLaneAI/pennylane/pull/6229)

* The `qml.FABLE` template now returns the correct value when JIT is enabled.
  [(#6263)](https://github.com/PennyLaneAI/pennylane/pull/6263)

* Fixes a bug where a circuit using the `autograd` interface sometimes returns nested values that are not of the `autograd` interface.
  [(#6225)](https://github.com/PennyLaneAI/pennylane/pull/6225)

* Fixes a bug where a simple circuit with no parameters or only builtin/numpy arrays as parameters returns autograd tensors.
  [(#6225)](https://github.com/PennyLaneAI/pennylane/pull/6225)

* `qml.pauli.PauliVSpace` now uses a more stable SVD-based linear independence check to avoid running into `LinAlgError: Singular matrix`. This stabilizes the usage of `qml.lie_closure`. It also introduces normalization of the basis vector's internal representation `_M` to avoid exploding coefficients.
  [(#6232)](https://github.com/PennyLaneAI/pennylane/pull/6232)

* Fixes a bug where `csc_dot_product` is used during measurement for `Sum`/`Hamiltonian` that contains observables that does not define a sparse matrix.
  [(#6278)](https://github.com/PennyLaneAI/pennylane/pull/6278)
  [(#6310)](https://github.com/PennyLaneAI/pennylane/pull/6310)

* Fixes a test after updating to the nightly version of Catalyst.
  [(#6362)](https://github.com/PennyLaneAI/pennylane/pull/6362)

<h3>Contributors ✍️</h3>

This release contains contributions from (in alphabetical order):

Guillermo Alonso,
Utkarsh Azad,
Oleksandr Borysenko,
Astral Cai,
Isaac De Vlugt,
Diksha Dhawan,
Lillian M. A. Frederiksen,
Pietropaolo Frisoni,
Emiliano Godinez,
Austin Huang,
Korbinian Kottmann,
Christina Lee,
William Maxwell,
Erick Ochoa Lopez,
Lee J. O'Riordan,
Mudit Pandey,
David Wierichs,<|MERGE_RESOLUTION|>--- conflicted
+++ resolved
@@ -58,13 +58,11 @@
 * The `Hermitian` operator now has a `compute_sparse_matrix` implementation.
   [(#6225)](https://github.com/PennyLaneAI/pennylane/pull/6225)
 
-<<<<<<< HEAD
 * All PL templates are now unit tested to ensure JIT compatibility.
   [(#6309)](https://github.com/PennyLaneAI/pennylane/pull/6309)
-=======
+
 * The `qml.Qubitization` template is now QJIT compatible.
   [(#6305)](https://github.com/PennyLaneAI/pennylane/pull/6305)
->>>>>>> 13e3666d
 
 * When an observable is repeated on a tape, `tape.diagonalizing_gates` no longer returns the 
   diagonalizing gates for each instance of the observable. Instead, the diagonalizing gates of
