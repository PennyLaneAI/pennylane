:orphan:

# Release 0.31.0-dev (development release)

<h3>New features since last release</h3>

<h3>Improvements 🛠</h3>

* The `qchem.molecular_hamiltonian` function is upgraded to support custom wires for constructing
  differentiable Hamiltonians.
  [(4050)](https://github.com/PennyLaneAI/pennylane/pull/4050)

* An error is now raised by `qchem.molecular_hamiltonian` when the `dhf` method is used for an 
  open-shell system. This duplicates a similar error in `qchem.Molecule` but makes it easier to
  inform the users that the `pyscf` backend can be used for open-shell calculations.
  [(4058)](https://github.com/PennyLaneAI/pennylane/pull/4058)

* Added a `shots` property to `QuantumScript`. This will allow shots to be tied to executions instead of devices more
  concretely.
  [(#4067)](https://github.com/PennyLaneAI/pennylane/pull/4067)

* `qml.specs` is compatible with custom operations that have `depth` bigger than 1.
  [(#4033)](https://github.com/PennyLaneAI/pennylane/pull/4033)

* `qml.prod` now accepts a single qfunc input for creating new `Prod` operators.
  [(#4011)](https://github.com/PennyLaneAI/pennylane/pull/4011)

* Added `__repr__` and `__str__` methods to the `Shots` class.
  [(#4081)](https://github.com/PennyLaneAI/pennylane/pull/4081)

<<<<<<< HEAD
* Added `__eq__` and `__hash__` methods to the `Shots`class.
  [(#4082)](https://github.com/PennyLaneAI/pennylane/pull/4082)

=======
>>>>>>> 279360e5
* Added a function `measure_with_samples` that returns a sample-based measurement result given a state
  [(#4083)](https://github.com/PennyLaneAI/pennylane/pull/4083)

* Support for adjoint differentiation has been added to the `DefaultQubit2` device.
  [(#4037)](https://github.com/PennyLaneAI/pennylane/pull/4037)

<h3>Breaking changes 💔</h3>

* Gradient transforms with Jax do not support `argnum` anymore,  `argnums` needs to be used.
  [(#4076)](https://github.com/PennyLaneAI/pennylane/pull/4076)

* `pennylane.collections`, `pennylane.op_sum`, and `pennylane.utils.sparse_hamiltonian` are removed.

<h3>Deprecations 👋</h3>

<h3>Documentation 📝</h3>

* The description of `mult` in the `qchem.Molecule` docstring now correctly states the value
  of `mult` that is supported.
  [(4058)](https://github.com/PennyLaneAI/pennylane/pull/4058)

<h3>Bug fixes 🐛</h3>

* Removes a patch in `interfaces/autograd.py` that checks for the `strawberryfields.gbs` device.  That device
  is pinned to PennyLane <= v0.29.0, so that patch is no longer necessary.

<h3>Contributors ✍️</h3>

This release contains contributions from (in alphabetical order):

Isaac De Vlugt,
Soran Jahangiri,
Christina Lee,
Romain Moyard,
Mudit Pandey,
Matthew Silverman,
Jay Soni.<|MERGE_RESOLUTION|>--- conflicted
+++ resolved
@@ -28,12 +28,9 @@
 * Added `__repr__` and `__str__` methods to the `Shots` class.
   [(#4081)](https://github.com/PennyLaneAI/pennylane/pull/4081)
 
-<<<<<<< HEAD
 * Added `__eq__` and `__hash__` methods to the `Shots`class.
   [(#4082)](https://github.com/PennyLaneAI/pennylane/pull/4082)
 
-=======
->>>>>>> 279360e5
 * Added a function `measure_with_samples` that returns a sample-based measurement result given a state
   [(#4083)](https://github.com/PennyLaneAI/pennylane/pull/4083)
 
