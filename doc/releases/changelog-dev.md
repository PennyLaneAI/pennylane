--- conflicted
+++ resolved
@@ -4,16 +4,10 @@
 
 <h3>New features since last release</h3>
 
-<<<<<<< HEAD
 * Added 'qml.sign_expand' tape tranforms which implements the optimal decomposition of a fast-forwardable Hamiltonian that minimizes the variance of its estimator in the Single-Qubit-Measurement from  arXiv:2207.09479
   [(#2852)](https://github.com/PennyLaneAI/pennylane/pull/2852)
 
-* Add the controlled CZ gate: CCZ.
-
-* `qml.purity` is added as a measurement process for purity 
-=======
 * `qml.purity` is added as a measurement process for purity
->>>>>>> cb127b96
   [(#3551)](https://github.com/PennyLaneAI/pennylane/pull/3551)
 
 * Added a new template that implements a canonical 2-complete linear (2-CCL) swap network
