--- conflicted
+++ resolved
@@ -404,16 +404,12 @@
 * Moved all interface handling logic to `interface_utils.py` in the `qml.math` module.
   [(#6649)](https://github.com/PennyLaneAI/pennylane/pull/6649)
 
-<<<<<<< HEAD
-* Added PyTree support for measurements in a circuit.
-=======
 * `qml.execute` can now be used with `diff_method="best"`.
   Classical cotransform information is now handled lazily by the workflow. Gradient method
   validation and program setup is now handled inside of `qml.execute`, instead of in `QNode`.
   [(#6716)](https://github.com/PennyLaneAI/pennylane/pull/6716)
 
 * Added PyTree support for measurements in a circuit. 
->>>>>>> 6f260365
   [(#6378)](https://github.com/PennyLaneAI/pennylane/pull/6378)
 
   ```python
