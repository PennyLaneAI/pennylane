:orphan:

# Release 0.27.0-dev (development release)

<h3>New features since last release</h3>

* The `qml.qchem.basis_rotation` function is added to the `qchem` module. This function returns
  grouped coefficients, grouped observables and basis rotation transformation matrices needed to
  construct a qubit Hamiltonian in the rotated basis of molecular orbitals. In this basis, the
  one-electron integral matrix and the symmetric matrices obtained from factorizing the two-electron
  integrals tensor are diagonal.
  ([#3011](https://github.com/PennyLaneAI/pennylane/pull/3011))

* Added the `qml.GellMann` qutrit observable, which is the ternary generalization of the Pauli observables. Users must include an index as a
keyword argument when using `GellMann`, which determines which of the 8 Gell-Mann matrices is used as the observable.
  ([#3035](https://github.com/PennyLaneAI/pennylane/pull/3035))
  
* Added the `qml.ControlledQutritUnitary` qutrit operation for applying a controlled arbitrary unitary matrix to the specified set of wires.
Users can specify the control wires as well as the values to control the operation on.
  ([#2844](https://github.com/PennyLaneAI/pennylane/pull/2844))

* `qml.qchem.taper_operation` tapers any gate operation according to the `Z2`
  symmetries of the Hamiltonian.
  [(#3002)](https://github.com/PennyLaneAI/pennylane/pull/3002)

  ```pycon
    >>> symbols = ['He', 'H']
    >>> geometry =  np.array([[0.0, 0.0, 0.0], [0.0, 0.0, 1.4589]])
    >>> mol = qchem.Molecule(symbols, geometry, charge=1)
    >>> H, n_qubits = qchem.molecular_hamiltonian(symbols, geometry)
    >>> generators = qchem.symmetry_generators(H)
    >>> paulixops = qchem.paulix_ops(generators, n_qubits)
    >>> paulix_sector = qchem.optimal_sector(H, generators, mol.n_electrons)
    >>> tap_op = qchem.taper_operation(qml.SingleExcitation, generators, paulixops,
    ...                paulix_sector, wire_order=H.wires, op_wires=[0, 2])
    >>> tap_op(3.14159)
    [Exp(1.570795j, 'PauliY', wires=[0])]
  ```

  Moreover, the obtained tapered operation can be directly used within a QNode:

  ```pycon
    >>> dev = qml.device('default.qubit', wires=[0, 1])
    >>> @qml.qnode(dev)
    ... def circuit(params):
    ...     tap_op(params[0])
    ...     return qml.expval(qml.PauliZ(0)@qml.PauliZ(1))
    >>> drawer = qml.draw(circuit, show_all_wires=True)
    >>> print(drawer(params=[3.14159]))
        0: ─Exp(1.570795j PauliY)─┤ ╭<Z@Z>
        1: ───────────────────────┤ ╰<Z@Z>

  ```

* The `IntegerComparator` arithmetic operation is now available.
[(#3113)](https://github.com/PennyLaneAI/pennylane/pull/3113)

  Given a basis state :math:`\vert n \rangle`, where :math:`n` is a positive integer, and a fixed positive
  integer :math:`L`, the `IntegerComparator` operator flips a target qubit if :math:`n \geq L`. 
  Alternatively, the flipping condition can be :math:`n < L`. This is accessed via the `geq` keyword
  argument.

  ```python
  dev = qml.device("default.qubit", wires=2)

  @qml.qnode(dev)
  def circuit():
      qml.BasisState(np.array([0, 1]), wires=range(2))
      qml.broadcast(qml.Hadamard, wires=range(2), pattern='single')
      qml.IntegerComparator(2, geq=False, wires=[0, 1])
      return qml.state()
  ```

  ```pycon
  >>> circuit()
  [-0.5+0.j  0.5+0.j -0.5+0.j  0.5+0.j]
  ```

* The `QNode` class now accepts an ``auto`` interface, which automatically detects the interface
  of the given input.
  [(#3132)](https://github.com/PennyLaneAI/pennylane/pull/3132)

  We can therefore execute the same parametrized QNode with parameters from different interfaces,
  and the class will automatically detect the interface:

  ```python
  dev = qml.device("default.qubit", wires=2)
  @qml.qnode(dev, interface="auto")
  def circuit(weight):
      qml.RX(weight[0], wires=0)
      qml.RY(weight[1], wires=1)
      return qml.expval(qml.PauliZ(0))

  interface_tensors = [[0, 1], np.array([0, 1]), torch.Tensor([0, 1]), tf.Variable([0, 1], dtype=float), jnp.array([0, 1])]
  for tensor in interface_tensors:
      res = circuit(weight=tensor)
      print(f"Result value: {res:.2f}; Result type: {type(res)}")
  ```

  ```pycon
  Result value: 1.00; Result type: <class 'pennylane.numpy.tensor.tensor'>
  Result value: 1.00; Result type: <class 'pennylane.numpy.tensor.tensor'>
  Result value: 1.00; Result type: <class 'torch.Tensor'>
  Result value: 1.00; Result type: <class 'tensorflow.python.framework.ops.EagerTensor'>
  Result value: 1.00; Result type: <class 'jaxlib.xla_extension.DeviceArray'>
  ```

* Added the `qml.map_wires` function, that changes the wires of the given operator, `QNode`, queue
  or quantum function according to the given wire map.
  [(#3145)](https://github.com/PennyLaneAI/pennylane/pull/3145)

  Using `qml.map_wires` with an operator:

  ```pycon
  >>> op = qml.RX(0.54, wires=0) + qml.PauliX(1) + (qml.PauliZ(2) @ qml.RY(1.23, wires=3))
  >>> op
  (RX(0.54, wires=[0]) + PauliX(wires=[1])) + (PauliZ(wires=[2]) @ RY(1.23, wires=[3]))
  >>> wire_map = {0: 10, 1: 11, 2: 12, 3: 13}
  >>> qml.map_wires(op, wire_map)
  (RX(0.54, wires=[10]) + PauliX(wires=[11])) + (PauliZ(wires=[12]) @ RY(1.23, wires=[13]))
  ```

  Using `qml.map_wires` with a `QNode`:

  ```pycon
  >>> dev = qml.device("default.qubit", wires=[10, 11, 12, 13])
  >>> @qml.qnode(dev)
  ... def circuit():
  ...     qml.RX(0.54, wires=0)
  ...     qml.PauliX(1)
  ...     qml.PauliZ(2)
  ...     qml.RY(1.23, wires=3)
  ...     return qml.probs(wires=0)
  >>> mapped_circuit = qml.map_wires(circuit, wire_map)
  >>> mapped_circuit()
  tensor([0.92885434, 0.07114566], requires_grad=True)
  >>> print(qml.draw(mapped_circuit)())
  10: ──RX(0.54)─┤  Probs
  11: ──X────────┤       
  12: ──Z────────┤       
  13: ──RY(1.23)─┤  
  ```

<h3>Improvements</h3>

* The parameters of a basis set containing different number of Gaussian functions are easier to 
  differentiate.
  [(#3213)](https://github.com/PennyLaneAI/pennylane/pull/3213)

* Printing `MultiControlledX` now shows the `control_values`.
[(#3113)](https://github.com/PennyLaneAI/pennylane/pull/3113)

* The matrix passed to `qml.Hermitian` is validated when creating the observable if the input is not abstract.
  [(#3181)](https://github.com/PennyLaneAI/pennylane/pull/3181)

* Added a new `pennylane.tape.QuantumScript` class that contains all the non-queuing behavior of `QuantumTape`. Now `QuantumTape` inherits from `QuantumScript` as well
  as `AnnotatedQueue`.
  This is a developer-facing change, and users should not manipulate `QuantumScript` directly.  Instead, they
  should continue to rely on `QNode`s.
  [(#3097)](https://github.com/PennyLaneAI/pennylane/pull/3097)

* `qml.simplify`, `op_tranform`'s like `qml.matrix`, `batch_transform`, `hamiltonian_expand` and `split_non_commuting` now work with
  `QuantumScript` as well as `QuantumTape`.
  [(#3209)](https://github.com/PennyLaneAI/pennylane/pull/3209)

* The UCCSD and kUpCCGSD template are modified to remove a redundant flipping of the initial state.
  [(#3148)](https://github.com/PennyLaneAI/pennylane/pull/3148)

* `Adjoint` now supports batching if the base operation supports batching.
  [(#3168)](https://github.com/PennyLaneAI/pennylane/pull/3168)

* `OrbitalRotation` is now decomposed into two `SingleExcitation` operations for faster execution and more efficient parameter-shift gradient calculations on devices that natively support `SingleExcitation`.
  [(#3171)](https://github.com/PennyLaneAI/pennylane/pull/3171)

* Added the `Operator` attributes `has_decomposition` and `has_adjoint` that indicate
  whether a corresponding `decomposition` or `adjoint` method is available.
  [(#2986)](https://github.com/PennyLaneAI/pennylane/pull/2986)

* Structural improvements are made to `QueuingManager`, formerly `QueuingContext`, and `AnnotatedQueue`.
  [(#2794)](https://github.com/PennyLaneAI/pennylane/pull/2794)
  [(#3061)](https://github.com/PennyLaneAI/pennylane/pull/3061)

  * `QueuingContext` is renamed to `QueuingManager`.
  * `QueuingManager` should now be the global communication point for putting queuable objects into the active queue.
  * `QueuingManager` is no longer an abstract base class.
  * `AnnotatedQueue` and its children no longer inherit from `QueuingManager`.
  * `QueuingManager` is no longer a context manager.
  * Recording queues should start and stop recording via the `QueuingManager.add_active_queue` and
     `QueueingContext.remove_active_queue` class methods instead of directly manipulating the `_active_contexts` property.
  * `AnnotatedQueue` and its children no longer provide global information about actively recording queues. This information
      is now only available through `QueuingManager`.
  * `AnnotatedQueue` and its children no longer have the private `_append`, `_remove`, `_update_info`, `_safe_update_info`,
      and `_get_info` methods. The public analogues should be used instead.
  * `QueuingManager.safe_update_info` and `AnnotatedQueue.safe_update_info` are deprecated.  Their functionality is moved to
      `update_info`.

* `qml.Identity` now accepts multiple wires.
    [(#3049)](https://github.com/PennyLaneAI/pennylane/pull/3049)

    ```pycon
    >>> id_op = qml.Identity([0, 1])
    >>> id_op.matrix()
    array([[1., 0., 0., 0.],
        [0., 1., 0., 0.],
        [0., 0., 1., 0.],
        [0., 0., 0., 1.]])
    >>> id_op.sparse_matrix()
    <4x4 sparse matrix of type '<class 'numpy.float64'>'
        with 4 stored elements in Compressed Sparse Row format>
    >>> id_op.eigvals()
    array([1., 1., 1., 1.])
    ```

* Added `unitary_check` keyword argument to the constructor of the `QubitUnitary` class which
  indicates whether the user wants to check for unitarity of the input matrix or not. Its default
  value is `false`.
  [(#3063)](https://github.com/PennyLaneAI/pennylane/pull/3063)

* Modified the representation of `WireCut` by using `qml.draw_mpl`.
  [(#3067)](https://github.com/PennyLaneAI/pennylane/pull/3067)

* Improved the performance of the `qml.math.expand_matrix` function for dense matrices.
  [(#3064)](https://github.com/PennyLaneAI/pennylane/pull/3064)

* Improve `qml.math.expand_matrix` method for sparse matrices.
  [(#3060)](https://github.com/PennyLaneAI/pennylane/pull/3060)

* Support sums and products of `Operator` classes with scalar tensors of any interface
  (numpy, jax, tensorflow, torch...).
  [(#3149)](https://github.com/PennyLaneAI/pennylane/pull/3149)

  ```pycon
  >>> s_prod = torch.tensor(4) * qml.RX(1.23, 0)
  >>> s_prod
  4*(RX(1.23, wires=[0]))
  >>> s_prod.scalar
  tensor(4)
  ```

* Added `overlapping_ops` property to the `Composite` class to improve the
  performance of the `eigvals`, `diagonalizing_gates` and `Prod.matrix` methods.
  [(#3084)](https://github.com/PennyLaneAI/pennylane/pull/3084)

* Added the `map_wires` method to the `Operator` class, which returns a copy of the operator with
  its wires changed according to the given wire map.
  [(#3143)](https://github.com/PennyLaneAI/pennylane/pull/3143)

  ```pycon
  >>> op = qml.Toffoli([0, 1, 2])
  >>> wire_map = {0: 2, 2: 0}
  >>> op.map_wires(wire_map=wire_map)
  Toffoli(wires=[2, 1, 0])
  ```

* Adds caching to the `compute_matrix` and `compute_sparse_matrix` of simple non-parametric operations.
  [(#3134)](https://github.com/PennyLaneAI/pennylane/pull/3134)

* Add details to the output of `Exp.label()`.
  [(#3126)](https://github.com/PennyLaneAI/pennylane/pull/3126)

* `qml.math.unwrap` no longer creates ragged arrays. Lists remain lists.
  [(#3163)](https://github.com/PennyLaneAI/pennylane/pull/3163)

* New `null.qubit` device. The `null.qubit`performs no operations or memory allocations.
  [(#2589)](https://github.com/PennyLaneAI/pennylane/pull/2589)

* `default.qubit` favours decomposition and avoids matrix construction for `QFT` and `GroverOperator` at larger qubit numbers.
  [(#3193)](https://github.com/PennyLaneAI/pennylane/pull/3193)

* `ControlledQubitUnitary` now has a `control_values` property.
  [(#3206)](https://github.com/PennyLaneAI/pennylane/pull/3206)

* Remove `_wires` properties and setters from the `ControlledClass` and the `SymbolicClass`.
  Stop using `op._wires = new_wires`, use `qml.map_wires(op, wire_map=dict(zip(op.wires, new_wires)))`
  instead.
  [(#3186)](https://github.com/PennyLaneAI/pennylane/pull/3186)

<h3>Breaking changes</h3>

* `QuantumTape._par_info` is now a list of dictionaries, instead of a dictionary whose keys are integers starting from zero.
  [(#3185)](https://github.com/PennyLaneAI/pennylane/pull/3185)

* `QueuingContext` is renamed `QueuingManager`.
  [(#3061)](https://github.com/PennyLaneAI/pennylane/pull/3061)

* `QueuingManager.safe_update_info` and `AnnotatedQueue.safe_update_info` are deprecated. Instead, `update_info` no longer raises errors
   if the object isn't in the queue.

* Deprecation patches for the return types enum's location and `qml.utils.expand` are removed.
  [(#3092)](https://github.com/PennyLaneAI/pennylane/pull/3092)

* `_multi_dispatch` functionality has been moved inside the `get_interface` function. This function
  can now be called with one or multiple tensors as arguments.
  [(#3136)](https://github.com/PennyLaneAI/pennylane/pull/3136)

  ```pycon
  >>> torch_scalar = torch.tensor(1)
  >>> torch_tensor = torch.Tensor([2, 3, 4])
  >>> numpy_tensor = np.array([5, 6, 7])
  >>> qml.math.get_interface(torch_scalar)
  'torch'
  >>> qml.math.get_interface(numpy_tensor)
  'numpy'
  ```

  `_multi_dispatch` previously had only one argument which contained a list of the tensors to be
  dispatched:

  ```pycon
  >>> qml.math._multi_dispatch([torch_scalar, torch_tensor, numpy_tensor])
  'torch'
  ```

  To differentiate whether the user wants to get the interface of a single tensor or multiple
  tensors, `get_interface` now accepts a different argument per tensor to be dispatched:

  ```pycon
  >>> qml.math.get_interface(*[torch_scalar, torch_tensor, numpy_tensor])
  'torch'
  >>> qml.math.get_interface(torch_scalar, torch_tensor, numpy_tensor)
  'torch'
  ```

<h3>Deprecations</h3>

* `qml.tape.stop_recording` and `QuantumTape.stop_recording` are moved to `qml.QueuingManager.stop_recording`.
  The old functions will still be available untill v0.29.
  [(#3068)](https://github.com/PennyLaneAI/pennylane/pull/3068)

* `qml.tape.get_active_tape` is deprecated. Please use `qml.QueuingManager.active_context()` instead.
  [(#3068)](https://github.com/PennyLaneAI/pennylane/pull/3068)

<<<<<<< HEAD
* `qml.tape.QuantumTape.inv()` is now deprecated. Please use `qml.tape.QuantumTape.adjoint` instead.
  [(#3237)](https://github.com/PennyLaneAI/pennylane/pull/3237)
=======
* `Operator.compute_terms` is removed. On a specific instance of an operator, `op.terms()` can be used
  instead. There is no longer a static method for this.
  [(#3215)](https://github.com/PennyLaneAI/pennylane/pull/3215)
>>>>>>> 76619b94

<h3>Documentation</h3>

* The code block in the usage details of the UCCSD template is updated.
  [(#3140)](https://github.com/PennyLaneAI/pennylane/pull/3140)

* The example of the `FlipSign` template is updated.
  [(#3219)](https://github.com/PennyLaneAI/pennylane/pull/3219)

<h3>Bug fixes</h3>

* Users no longer see unintuitive errors when inputing sequences to `qml.Hermitian`.
  [(#3181)](https://github.com/PennyLaneAI/pennylane/pull/3181)

* `ControlledQubitUnitary.pow` now copies over the `control_values`.
  [(#3206)](https://github.com/PennyLaneAI/pennylane/pull/3206)

* The evaluation of QNodes that return either `vn_entropy` or `mutual_info` raises an
  informative error message when using devices that define a vector of shots.
  [(#3180)](https://github.com/PennyLaneAI/pennylane/pull/3180)

* Fixed a bug that made `qml.AmplitudeEmbedding` incompatible with JITting.
  [(#3166)](https://github.com/PennyLaneAI/pennylane/pull/3166)

* Fixed the `qml.transforms.transpile` transform to work correctly for all two-qubit operations.
  [(#3104)](https://github.com/PennyLaneAI/pennylane/pull/3104)

* Fixed a bug with the control values of a controlled version of a `ControlledQubitUnitary`.
  [(#3119)](https://github.com/PennyLaneAI/pennylane/pull/3119)

* Fixed a bug where `qml.math.fidelity(non_trainable_state, trainable_state)` failed unexpectedly.
  [(#3160)](https://github.com/PennyLaneAI/pennylane/pull/3160)

* Fixed a bug where `qml.QueuingManager.stop_recording` did not clean up if yielded code raises an exception.
  [(#3182)](https://github.com/PennyLaneAI/pennylane/pull/3182)

* Fixed a bug where `op.eigvals()` would return an incorrect result if the operator was a non-hermitian
  composite operator.
  [(#3204)](https://github.com/PennyLaneAI/pennylane/pull/3204)

* Deprecate `qml.transforms.qcut.remap_tape_wires`. Use `qml.map_wires` instead.
  [(#3186)](https://github.com/PennyLaneAI/pennylane/pull/3186)

<h3>Contributors</h3>

This release contains contributions from (in alphabetical order):

Guillermo Alonso-Linaje,
Juan Miguel Arrazola,
Albert Mitjans Coma,
Utkarsh Azad,
Isaac De Vlugt,
Amintor Dusko,
Lillian M. A. Frederiksen,
Diego Guala,
Soran Jahangiri,
Christina Lee,
Lee J. O'Riordan,
Mudit Pandey,
Matthew Silverman,
Jay Soni,
Antal Száva,
David Wierichs,<|MERGE_RESOLUTION|>--- conflicted
+++ resolved
@@ -330,14 +330,12 @@
 * `qml.tape.get_active_tape` is deprecated. Please use `qml.QueuingManager.active_context()` instead.
   [(#3068)](https://github.com/PennyLaneAI/pennylane/pull/3068)
 
-<<<<<<< HEAD
 * `qml.tape.QuantumTape.inv()` is now deprecated. Please use `qml.tape.QuantumTape.adjoint` instead.
   [(#3237)](https://github.com/PennyLaneAI/pennylane/pull/3237)
-=======
+
 * `Operator.compute_terms` is removed. On a specific instance of an operator, `op.terms()` can be used
   instead. There is no longer a static method for this.
   [(#3215)](https://github.com/PennyLaneAI/pennylane/pull/3215)
->>>>>>> 76619b94
 
 <h3>Documentation</h3>
 
