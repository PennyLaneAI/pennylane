--- conflicted
+++ resolved
@@ -426,15 +426,13 @@
 
 <h3>Bug fixes</h3>
 
-<<<<<<< HEAD
 * Fixes a bug where the Torch interface was not properly unwrapping Torch tensors
   to NumPy arrays before executing gradient tapes on devices.
   [(#2117)](https://github.com/PennyLaneAI/pennylane/pull/2117)
-=======
+
 * An error is raised during QNode creation if backpropagation is requested on a device with
   finite-shots specified.
   [(#2114)](https://github.com/PennyLaneAI/pennylane/pull/2114)
->>>>>>> 01880bb5
 
 * Pytest now ignores any `DeprecationWarning` raised within autograd's `numpy_wrapper` module.
   Other assorted minor test warnings are fixed.
