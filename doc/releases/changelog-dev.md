:orphan:

# Release 0.36.0-dev (development release)

<h3>New features since last release</h3>

* The `QubitDevice` class and children classes support the `dynamic_one_shot` transform provided that they support `MidMeasureMP` operations natively.
  [(#5317)](https://github.com/PennyLaneAI/pennylane/pull/5317)

* `qml.ops.Sum` now supports storing grouping information. Grouping type and method can be
  specified during construction using the `grouping_type` and `method` keyword arguments of
  `qml.dot`, `qml.sum`, or `qml.ops.Sum`. The grouping indices are stored in `Sum.grouping_indices`.
  [(#5179)](https://github.com/PennyLaneAI/pennylane/pull/5179)

  ```python
  import pennylane as qml

  a = qml.X(0)
  b = qml.prod(qml.X(0), qml.X(1))
  c = qml.Z(0)
  obs = [a, b, c]
  coeffs = [1.0, 2.0, 3.0]

  op = qml.dot(coeffs, obs, grouping_type="qwc")
  ```
  ```pycon
  >>> op.grouping_indices
  ((2,), (0, 1))
  ```

  Additionally, grouping type and method can be set or changed after construction using
  `Sum.compute_grouping()`:

  ```python
  import pennylane as qml

  a = qml.X(0)
  b = qml.prod(qml.X(0), qml.X(1))
  c = qml.Z(0)
  obs = [a, b, c]
  coeffs = [1.0, 2.0, 3.0]

  op = qml.dot(coeffs, obs)
  ```
  ```pycon
  >>> op.grouping_indices is None
  True
  >>> op.compute_grouping(grouping_type="qwc")
  >>> op.grouping_indices
  ((2,), (0, 1))
  ```

  Note that the grouping indices refer to the lists returned by `Sum.terms()`, not `Sum.operands`.

* Added new `SpectralNormError` class to the new error tracking functionality.
  [(#5154)](https://github.com/PennyLaneAI/pennylane/pull/5154)

* Added `error` method to `QuantumPhaseEstimation` template.
  [(#5278)](https://github.com/PennyLaneAI/pennylane/pull/5278)

* The `dynamic_one_shot` transform is introduced enabling dynamic circuit execution on circuits with shots and devices that support `MidMeasureMP` operations natively.
  [(#5266)](https://github.com/PennyLaneAI/pennylane/pull/5266)

* Added new function `qml.operation.convert_to_legacy_H` to convert `Sum`, `SProd`, and `Prod` to `Hamiltonian` instances.
  [(#5309)](https://github.com/PennyLaneAI/pennylane/pull/5309)

<h3>Improvements 🛠</h3>

* The `qml.is_commuting` function now accepts `Sum`, `SProd`, and `Prod` instances.
  [(#5351)](https://github.com/PennyLaneAI/pennylane/pull/5351)

* Operators can now be left multiplied `x * op` by numpy arrays.
  [(#5361)](https://github.com/PennyLaneAI/pennylane/pull/5361)

* Create the `qml.Reflection` operator, useful for amplitude amplification and its variants.
  [(#5159)](https://github.com/PennyLaneAI/pennylane/pull/5159)

  ```python
  @qml.prod
  def generator(wires):
        qml.Hadamard(wires=wires)

  U = generator(wires=0)

  dev = qml.device('default.qubit')
  @qml.qnode(dev)
  def circuit():

        # Initialize to the state |1>
        qml.PauliX(wires=0)

        # Apply the reflection
        qml.Reflection(U)

        return qml.state()

  ```

  ```pycon
  >>> circuit()
  tensor([1.+6.123234e-17j, 0.-6.123234e-17j], requires_grad=True)
  ```
  
* The `qml.AmplitudeAmplification` operator is introduced, which is a high-level interface for amplitude amplification and its variants.
  [(#5160)](https://github.com/PennyLaneAI/pennylane/pull/5160)

  ```python
  @qml.prod
  def generator(wires):
      for wire in wires:
          qml.Hadamard(wires=wire)

  U = generator(wires=range(3))
  O = qml.FlipSign(2, wires=range(3))

  dev = qml.device("default.qubit")

  @qml.qnode(dev)
  def circuit():

      generator(wires=range(3))
      qml.AmplitudeAmplification(U, O, iters=5, fixed_point=True, work_wire=3)

      return qml.probs(wires=range(3))

  ```
  
  ```pycon
  >>> print(np.round(circuit(), 3))
  [0.013, 0.013, 0.91, 0.013, 0.013, 0.013, 0.013, 0.013]

  ```

<<<<<<< HEAD
* Added new function `qml.bravyi_kitaev` to map fermionic Hamiltonians to qubit Hamiltonians.
  [(#5390)](https://github.com/PennyLaneAI/pennylane/pull/5390)

```python
  import pennylane as qml
  fermi_ham = qml.fermi.FermiWord({(0, 0) : '+', (1, 1) : '-'})

  qubit_ham = qml.fermi.bravyi_kitaev(fermi_ham, n=6)
  ```

  ```pycon
  >>> print(qubit_ham)
  -0.25j * Y(0.0) + (-0.25+0j) * X(0) @ Z(1.0) + (0.25+0j) * X(0.0) + 0.25j * Y(0) @ Z(1.0)
=======
* A new class `qml.ops.LinearCombination` is introduced. In essence, this class is an updated equivalent of `qml.ops.Hamiltonian`
  but for usage with new operator arithmetic.
  [(#5216)](https://github.com/PennyLaneAI/pennylane/pull/5216)

* The `qml.TrotterProduct` operator now supports error estimation functionality. 
  [(#5384)](https://github.com/PennyLaneAI/pennylane/pull/5384)

  ```pycon
  >>> hamiltonian = qml.dot([1.0, 0.5, -0.25], [qml.X(0), qml.Y(0), qml.Z(0)])
  >>> op = qml.TrotterProduct(hamiltonian, time=0.01, order=2)
  >>> op.error(method="one-norm")
  SpectralNormError(8.039062500000003e-06)
  >>>
  >>> op.error(method="commutator")
  SpectralNormError(6.166666666666668e-06)
>>>>>>> 3b0c1b61
  ```

<h3>Improvements 🛠</h3>

* The `qml.is_commuting` function now accepts `Sum`, `SProd`, and `Prod` instances.
  [(#5351)](https://github.com/PennyLaneAI/pennylane/pull/5351)

* Operators can now be left multiplied `x * op` by numpy arrays.
  [(#5361)](https://github.com/PennyLaneAI/pennylane/pull/5361)

* The `molecular_hamiltonian` function calls `PySCF` directly when `method='pyscf'` is selected.
  [(#5118)](https://github.com/PennyLaneAI/pennylane/pull/5118)

* The generators in the source code return operators consistent with the global setting for 
  `qml.operator.active_new_opmath()` wherever possible. `Sum`, `SProd` and `Prod` instances 
  will be returned even after disabling the new operator arithmetic in cases where they offer 
  additional functionality not available using legacy operators.
  [(#5253)](https://github.com/PennyLaneAI/pennylane/pull/5253)
  [(#5410)](https://github.com/PennyLaneAI/pennylane/pull/5410)
  [(#5411)](https://github.com/PennyLaneAI/pennylane/pull/5411) 
  [(#5421)](https://github.com/PennyLaneAI/pennylane/pull/5421)

* Upgraded `null.qubit` to the new device API. Also, added support for all measurements and various modes of differentiation.
  [(#5211)](https://github.com/PennyLaneAI/pennylane/pull/5211)
  
* `ApproxTimeEvolution` is now compatible with any operator that defines a `pauli_rep`.
  [(#5362)](https://github.com/PennyLaneAI/pennylane/pull/5362)

* `Hamiltonian.pauli_rep` is now defined if the hamiltonian is a linear combination of paulis.
  [(#5377)](https://github.com/PennyLaneAI/pennylane/pull/5377)

* `Prod.eigvals()` is now compatible with Qudit operators.
  [(#5400)](https://github.com/PennyLaneAI/pennylane/pull/5400)

* Obtaining classical shadows using the `default.clifford` device is now compatible with
  [stim](https://github.com/quantumlib/Stim) `v1.13.0`.
  [(#5409)](https://github.com/PennyLaneAI/pennylane/pull/5409)

<h4>Community contributions 🥳</h4>

* Functions `measure_with_samples` and `sample_state` have been added to the new `qutrit_mixed` module found in
 `qml.devices`. These functions are used to sample device-compatible states, returning either the final measured state or value of an observable.
  [(#5082)](https://github.com/PennyLaneAI/pennylane/pull/5082)

* Replaced `cache_execute` with an alternate implementation based on `@transform`.
  [(#5318)](https://github.com/PennyLaneAI/pennylane/pull/5318)

* The `QNode` now defers `diff_method` validation to the device under the new device api `qml.devices.Device`.
  [(#5176)](https://github.com/PennyLaneAI/pennylane/pull/5176)

* `taper_operation` method is compatible with new operator arithmetic.
  [(#5326)](https://github.com/PennyLaneAI/pennylane/pull/5326)

* `qml.transforms.split_non_commuting` will now work with single-term operator arithmetic.
  [(#5314)](https://github.com/PennyLaneAI/pennylane/pull/5314)

* Implemented the method `process_counts` in `ExpectationMP`, `VarianceMP`, `CountsMP`, and `SampleMP`
  [(#5256)](https://github.com/PennyLaneAI/pennylane/pull/5256)
  [(#5395)](https://github.com/PennyLaneAI/pennylane/pull/5395)

<h3>Breaking changes 💔</h3>

* The private functions `_pauli_mult`, `_binary_matrix` and `_get_pauli_map` from the `pauli` module have been removed. The same functionality can be achieved using newer features in the ``pauli`` module.
  [(#5323)](https://github.com/PennyLaneAI/pennylane/pull/5323)

* `qml.matrix()` called on the following will raise an error if `wire_order` is not specified:
  * tapes with more than one wire.
  * quantum functions.
  * Operator class where `num_wires` does not equal to 1
  * QNodes if the device does not have wires specified.
  * PauliWords and PauliSentences with more than one wire.
  [(#5328)](https://github.com/PennyLaneAI/pennylane/pull/5328)
  [(#5359)](https://github.com/PennyLaneAI/pennylane/pull/5359)

* `qml.pauli.pauli_mult` and `qml.pauli.pauli_mult_with_phase` are now removed. Instead, you  should use `qml.simplify(qml.prod(pauli_1, pauli_2))` to get the reduced operator.
  [(#5324)](https://github.com/PennyLaneAI/pennylane/pull/5324)
  
  ```pycon
  >>> op = qml.simplify(qml.prod(qml.PauliX(0), qml.PauliZ(0)))
  >>> op
  -1j*(PauliY(wires=[0]))
  >>> [phase], [base] = op.terms()
  >>> phase, base
  (-1j, PauliY(wires=[0]))
  ```

* `MeasurementProcess.name` and `MeasurementProcess.data` have been removed. Use `MeasurementProcess.obs.name` and `MeasurementProcess.obs.data` instead.
  [(#5321)](https://github.com/PennyLaneAI/pennylane/pull/5321)

* `Operator.validate_subspace(subspace)` has been removed. Instead, you should use `qml.ops.qutrit.validate_subspace(subspace)`.
  [(#5311)](https://github.com/PennyLaneAI/pennylane/pull/5311)

* The contents of `qml.interfaces` is moved inside `qml.workflow`. The old import path no longer exists.
  [(#5329)](https://github.com/PennyLaneAI/pennylane/pull/5329)

* `single_tape_transform`, `batch_transform`, `qfunc_transform`, `op_transform`, `gradient_transform`
  and `hessian_transform` are removed. Instead, switch to using the new `qml.transform` function. Please refer to
  `the transform docs <https://docs.pennylane.ai/en/stable/code/qml_transforms.html#custom-transforms>`_
  to see how this can be done.
  [(#5339)](https://github.com/PennyLaneAI/pennylane/pull/5339)

* Attempting to multiply `PauliWord` and `PauliSentence` with `*` will raise an error. Instead, use `@` to conform with the PennyLane convention.
  [(#5341)](https://github.com/PennyLaneAI/pennylane/pull/5341)

* When new operator arithmetic is enabled, `qml.Hamiltonian` is now an alias for `qml.ops.LinearCombination`.
  `Hamiltonian` will still be accessible as `qml.ops.Hamiltonian`.
  [(#5393)](https://github.com/PennyLaneAI/pennylane/pull/5393)

* Since `default.mixed` does not support snapshots with measurements, attempting to do so will result in a `DeviceError` instead of getting the density matrix.
  [(#5416)](https://github.com/PennyLaneAI/pennylane/pull/5416)

<h3>Deprecations 👋</h3>

* `qml.load` is deprecated. Instead, please use the functions outlined in the *Importing workflows* quickstart guide, such as `qml.from_qiskit`.
  [(#5312)](https://github.com/PennyLaneAI/pennylane/pull/5312)

* Specifying `control_values` with a bit string to `qml.MultiControlledX` is deprecated. Instead, use a list of booleans or 1s and 0s.
  [(#5352)](https://github.com/PennyLaneAI/pennylane/pull/5352)

* `qml.from_qasm_file` is deprecated. Instead, please open the file and then load its content using `qml.from_qasm`.
  [(#5331)](https://github.com/PennyLaneAI/pennylane/pull/5331)

  ```pycon
  >>> with open("test.qasm", "r") as f:
  ...     circuit = qml.from_qasm(f.read())
  ```

* Accessing `qml.ops.Hamiltonian` with new operator arithmetic is deprecated. Using `qml.Hamiltonian` with new operator arithmetic enabled now
  returns a `LinearCombination` instance. Some functionality may not work as expected. To continue using the `Hamiltonian` class, you can use
  `qml.operation.disable_new_opmath()` to disable the new operator arithmetic.
  [(#5393)](https://github.com/PennyLaneAI/pennylane/pull/5393)

<h3>Documentation 📝</h3>

* Removed some redundant documentation for the `evolve` function.
  [(#5347)](https://github.com/PennyLaneAI/pennylane/pull/5347)

* Updated the final example in the `compile` docstring to use transforms correctly.
  [(#5348)](https://github.com/PennyLaneAI/pennylane/pull/5348)

* A link to the demos for using `qml.SpecialUnitary` and `qml.QNGOptimizer` has been added to their respective docstrings.
  [(#5376)](https://github.com/PennyLaneAI/pennylane/pull/5376)

* A code example in the `qml.measure` docstring has been added that showcases returning mid-circuit measurement statistics from QNodes.
  [(#5441)](https://github.com/PennyLaneAI/pennylane/pull/5441)

<h3>Bug fixes 🐛</h3>

* Avoid bounded value failures due to numerical noise with calls to `np.random.binomial`.
  [(#5447)](https://github.com/PennyLaneAI/pennylane/pull/5447)

* Using `@` with legacy Hamiltonian instances now properly de-queues the previously existing operations.
  [(#5454)](https://github.com/PennyLaneAI/pennylane/pull/5455)

* The `QNSPSAOptimizer` now properly handles differentiable parameters, resulting in being able to use it for more than one optimization step.
  [(#5439)](https://github.com/PennyLaneAI/pennylane/pull/5439)

* The `QNode` interface now resets if an error occurs during execution.
  [(#5449)](https://github.com/PennyLaneAI/pennylane/pull/5449)

* Fix failing tests due to changes with Lightning's adjoint diff pipeline.
  [(#5450)](https://github.com/PennyLaneAI/pennylane/pull/5450)

* Fix Torch tensor locality with autoray-registered coerce method.
  [(#5438)](https://github.com/PennyLaneAI/pennylane/pull/5438)

* `jax.jit` now works with `qml.sample` with a multi-wire observable.
  [(#5422)](https://github.com/PennyLaneAI/pennylane/pull/5422)

* `qml.qinfo.quantum_fisher` now works with non-`default.qubit` devices.
  [(#5423)](https://github.com/PennyLaneAI/pennylane/pull/5423)

* We no longer perform unwanted dtype promotion in the `pauli_rep` of `SProd` instances when using tensorflow.
  [(#5246)](https://github.com/PennyLaneAI/pennylane/pull/5246)

* Fixed `TestQubitIntegration.test_counts` in `tests/interfaces/test_jax_qnode.py` to always produce counts for all
  outcomes.
  [(#5336)](https://github.com/PennyLaneAI/pennylane/pull/5336)

* Fixed `PauliSentence.to_mat(wire_order)` to support identities with wires.
  [(#5407)](https://github.com/PennyLaneAI/pennylane/pull/5407)

* `CompositeOp.map_wires` now correctly maps the `overlapping_ops` property.
  [(#5430)](https://github.com/PennyLaneAI/pennylane/pull/5430)

* Update `DefaultQubit.supports_derivatives` to correctly handle circuits containing `MidMeasureMP` with adjoint
  differentiation.
  [(#5434)](https://github.com/PennyLaneAI/pennylane/pull/5434)

<h3>Contributors ✍️</h3>

This release contains contributions from (in alphabetical order):

Tarun Kumar Allamsetty,
Guillermo Alonso,
Mikhail Andrenkov,
Utkarsh Azad,
Gabriel Bottrill,
Astral Cai,
<<<<<<< HEAD
Diksha Dhawan,
=======
Isaac De Vlugt,
>>>>>>> 3b0c1b61
Amintor Dusko,
Pietropaolo Frisoni,
Soran Jahangiri,
Korbinian Kottmann,
Christina Lee,
Vincent Michaud-Rioux,
Mudit Pandey,
Jay Soni,
Matthew Silverman.<|MERGE_RESOLUTION|>--- conflicted
+++ resolved
@@ -131,7 +131,7 @@
 
   ```
 
-<<<<<<< HEAD
+
 * Added new function `qml.bravyi_kitaev` to map fermionic Hamiltonians to qubit Hamiltonians.
   [(#5390)](https://github.com/PennyLaneAI/pennylane/pull/5390)
 
@@ -145,7 +145,8 @@
   ```pycon
   >>> print(qubit_ham)
   -0.25j * Y(0.0) + (-0.25+0j) * X(0) @ Z(1.0) + (0.25+0j) * X(0.0) + 0.25j * Y(0) @ Z(1.0)
-=======
+  ```
+  
 * A new class `qml.ops.LinearCombination` is introduced. In essence, this class is an updated equivalent of `qml.ops.Hamiltonian`
   but for usage with new operator arithmetic.
   [(#5216)](https://github.com/PennyLaneAI/pennylane/pull/5216)
@@ -161,9 +162,8 @@
   >>>
   >>> op.error(method="commutator")
   SpectralNormError(6.166666666666668e-06)
->>>>>>> 3b0c1b61
-  ```
-
+  ```
+ 
 <h3>Improvements 🛠</h3>
 
 * The `qml.is_commuting` function now accepts `Sum`, `SProd`, and `Prod` instances.
@@ -361,11 +361,8 @@
 Utkarsh Azad,
 Gabriel Bottrill,
 Astral Cai,
-<<<<<<< HEAD
 Diksha Dhawan,
-=======
 Isaac De Vlugt,
->>>>>>> 3b0c1b61
 Amintor Dusko,
 Pietropaolo Frisoni,
 Soran Jahangiri,
