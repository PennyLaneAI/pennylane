--- conflicted
+++ resolved
@@ -146,13 +146,11 @@
 
 <h3>Internal changes ⚙️</h3>
 
-<<<<<<< HEAD
 * Fix all NumPy 1.X `DeprecationWarnings` in our source code.
   [(#8497)](https://github.com/PennyLaneAI/pennylane/pull/8497)
-=======
+  
 * Update versions for `pylint`, `isort` and `black` in `format.yml`
   [(#8506)](https://github.com/PennyLaneAI/pennylane/pull/8506)
->>>>>>> a047c556
 
 * Reclassifies `registers` as a tertiary module for use with tach.
   [(#8513)](https://github.com/PennyLaneAI/pennylane/pull/8513)
