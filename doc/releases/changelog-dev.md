--- conflicted
+++ resolved
@@ -16,14 +16,12 @@
 
 <h3>Improvements 🛠</h3>
 
-<<<<<<< HEAD
 * The `ResourcesUndefinedError` has been removed from the `adjoint`, `ctrl`, and `pow` resource
   decomposition methods of `ResourceOperator`.
   [(#8598)](https://github.com/PennyLaneAI/pennylane/pull/8598)
-=======
+  
 * Add the `PCPhaseOp` operation to the xDSL Quantum dialect.
   [(#8621)](https://github.com/PennyLaneAI/pennylane/pull/8621)
->>>>>>> bc4ea08b
 
 * `qml.for_loop` will now fall back to a standard Python `for` loop if capturing a condensed, structured loop fails
   with program capture enabled.
