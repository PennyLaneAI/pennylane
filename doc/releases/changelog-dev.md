--- conflicted
+++ resolved
@@ -119,7 +119,6 @@
   [(#8468)](https://github.com/PennyLaneAI/pennylane/pull/8468)
 
 <h3>Deprecations 👋</h3>
-<<<<<<< HEAD
 
 * Access to the follow functions and classes from the ``pennylane.resources`` module are deprecated. Instead, these functions must be imported from the ``pennylane.estimator`` module.
   [(#8484)](https://github.com/PennyLaneAI/pennylane/pull/8484)
@@ -143,27 +142,6 @@
 * An xDSL `Universe` containing all custom dialects and passes has been registered as an entry point, allowing
   usage of PennyLane's dialects and passes with xDSL's command-line tools
   [(#8372)](https://github.com/PennyLaneAI/pennylane/pull/8372)
-=======
-
-* Access to the follow functions and classes from the ``pennylane.resources`` module are deprecated. Instead, these functions must be imported from the ``pennylane.estimator`` module.
-  [(#8484)](https://github.com/PennyLaneAI/pennylane/pull/8484)
-    
-    - ``qml.estimator.estimate_shots`` in favor of ``qml.resources.estimate_shots``
-    - ``qml.estimator.estimate_error`` in favor of ``qml.resources.estimate_error``
-    - ``qml.estimator.FirstQuantization`` in favor of ``qml.resources.FirstQuantization``
-    - ``qml.estimator.DoubleFactorization`` in favor of ``qml.resources.DoubleFactorization``
-
-* ``argnum`` has been renamed ``argnums`` for ``qml.grad``, ``qml.jacobian``, ``qml.jvp`` and `qml.vjp``.
-  [(#8496)](https://github.com/PennyLaneAI/pennylane/pull/8496)
-  [(#8481)](https://github.com/PennyLaneAI/pennylane/pull/8481)
-
-* The :func:`pennylane.devices.preprocess.mid_circuit_measurements` transform is deprecated. Instead,
-  the device should determine which mcm method to use, and explicitly include :func:`~pennylane.transforms.dynamic_one_shot`
-  or :func:`~pennylane.transforms.defer_measurements` in its preprocess transforms if necessary.
-  [(#8467)](https://github.com/PennyLaneAI/pennylane/pull/8467)
-
-<h3>Internal changes ⚙️</h3>
->>>>>>> 5442984f
 
 * Reclassifies `registers` as a tertiary module for use with tach.
   [(#8513)](https://github.com/PennyLaneAI/pennylane/pull/8513)
