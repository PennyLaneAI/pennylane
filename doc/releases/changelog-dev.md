:orphan:

# Release 0.19.0-dev (development release)

<h3>New features since last release</h3>

<<<<<<< HEAD
* The `metric_tensor` transform can now be used to compute the full
  tensor, beyond the block diagonal approximation. 
  [(#1725)](https://github.com/PennyLaneAI/pennylane/pull/1725)

  This is done using Hadamard tests and requires an additional wire 
  on the device to execute the tapes produced by the transform, 
  as compared to the number of wires required by the original tape.
  The transform defaults to computing the full tensor, which can
  be controlled by the `approx` keyword argument.
  See the 
  [qml.metric_tensor docstring](https://pennylane.readthedocs.io/en/latest/code/api/pennylane.transforms.metric_tensor.html).
  for more information and usage details.
=======
* Common tape expansion functions are now available in `qml.transforms`,
  alongside a new `create_expand_fn` function for easily creating expansion functions
  from stopping criteria.
  [(#1734)](https://github.com/PennyLaneAI/pennylane/pull/1734)

  `create_expand_fn` takes the default depth to which the expansion function 
  should expand a tape, a stopping criterion, and a docstring to be set for the
  created function.
  The stopping criterion must take a queuable object and return a boolean.
>>>>>>> 31c24302

* A new transform, `@qml.batch_params`, has been added, that makes QNodes 
  handle a batch dimension in trainable parameters.
  [(#1710)](https://github.com/PennyLaneAI/pennylane/pull/1710)

  This transform will create multiple circuits, one per batch dimension.
  As a result, it is both simulator and hardware compatible.

  ```python
  @qml.batch_params
  @qml.beta.qnode(dev)
  def circuit(x, weights):
      qml.RX(x, wires=0)
      qml.RY(0.2, wires=1)
      qml.templates.StronglyEntanglingLayers(weights, wires=[0, 1, 2])
      return qml.expval(qml.Hadamard(0))
  ```

  The `qml.batch_params` decorator allows us to pass arguments `x` and `weights`
  that have a batch dimension. For example,

  ```pycon
  >>> batch_size = 3
  >>> x = np.linspace(0.1, 0.5, batch_size)
  >>> weights = np.random.random((batch_size, 10, 3, 3))
  ```

  If we evaluate the QNode with these inputs, we will get an output
  of shape ``(batch_size,)``:

  ```pycon
  >>> circuit(x, weights)
  [-0.30773348  0.23135516  0.13086565]
  ```

* The new `qml.fourier.qnode_spectrum` function extends the former
  `qml.fourier.spectrum` function
  and takes classical processing of QNode arguments into account.
  The frequencies are computed per (requested) QNode argument instead
  of per gate `id`. The gate `id`s are ignored.
  [(#1681)](https://github.com/PennyLaneAI/pennylane/pull/1681)
  [(#1720)](https://github.com/PennyLaneAI/pennylane/pull/1720)

  Consider the following example, which uses non-trainable inputs `x`, `y` and `z`
  as well as trainable parameters `w` as arguments to the QNode.

  ```python
  import pennylane as qml
  import numpy as np

  n_qubits = 3
  dev = qml.device("default.qubit", wires=n_qubits)

  @qml.qnode(dev)
  def circuit(x, y, z, w):
      for i in range(n_qubits):
          qml.RX(0.5*x[i], wires=i)
          qml.Rot(w[0,i,0], w[0,i,1], w[0,i,2], wires=i)
          qml.RY(2.3*y[i], wires=i)
          qml.Rot(w[1,i,0], w[1,i,1], w[1,i,2], wires=i)
          qml.RX(z, wires=i)
      return qml.expval(qml.PauliZ(wires=0))

  x = np.array([1., 2., 3.])
  y = np.array([0.1, 0.3, 0.5])
  z = -1.8
  w = np.random.random((2, n_qubits, 3))
  ```

  This circuit looks as follows:

  ```pycon
  >>> print(qml.draw(circuit)(x, y, z, w))
  0: ──RX(0.5)──Rot(0.598, 0.949, 0.346)───RY(0.23)──Rot(0.693, 0.0738, 0.246)──RX(-1.8)──┤ ⟨Z⟩
  1: ──RX(1)────Rot(0.0711, 0.701, 0.445)──RY(0.69)──Rot(0.32, 0.0482, 0.437)───RX(-1.8)──┤
  2: ──RX(1.5)──Rot(0.401, 0.0795, 0.731)──RY(1.15)──Rot(0.756, 0.38, 0.38)─────RX(-1.8)──┤
  ```

  Applying the `qml.fourier.qnode_spectrum` function to the circuit for the non-trainable
  parameters, we obtain:

  ```pycon
  >>> spec = qml.fourier.qnode_spectrum(circuit, encoding_args={"x", "y", "z"})(x, y, z, w)
  >>> for inp, freqs in spec.items():
  ...     print(f"{inp}: {freqs}")
  "x": {(0,): [-0.5, 0.0, 0.5], (1,): [-0.5, 0.0, 0.5], (2,): [-0.5, 0.0, 0.5]}
  "y": {(0,): [-2.3, 0.0, 2.3], (1,): [-2.3, 0.0, 2.3], (2,): [-2.3, 0.0, 2.3]}
  "z": {(): [-3.0, -2.0, -1.0, 0.0, 1.0, 2.0, 3.0]}
  ```

  We can see that all three parameters in the QNode arguments ``x`` and ``y``
  contribute the spectrum of a Pauli rotation ``[-1.0, 0.0, 1.0]``, rescaled with the
  prefactor of the respective parameter in the circuit.
  The three ``RX`` rotations using the parameter ``z`` accumulate, yielding a more
  complex frequency spectrum.

  For details on how to control for which parameters the spectrum is computed,
  a comparison to `qml.fourier.circuit_spectrum`, and other usage details, please see the
  [fourier.qnode_spectrum docstring](https://pennylane.readthedocs.io/en/latest/code/api/pennylane.fourier.qnode_spectrum.html).

* There is a new utility function `qml.math.is_independent` that checks whether
  a callable is independent of its arguments.
  [(#1700)](https://github.com/PennyLaneAI/pennylane/pull/1700)

  **Warning**

  This function is experimental and might behave differently than expected.
  Also, it might be subject to change.

  **Disclaimer**

  Note that the test relies on both numerical and analytical checks, except
  when using the PyTorch interface which only performs a numerical check.
  It is known that there are edge cases on which this test will yield wrong
  results, in particular non-smooth functions may be problematic.
  For details, please refer to the
  [is_indpendent docstring](https://pennylane.readthedocs.io/en/latest/code/api/pennylane.math.is_independent.html).

* Support for differentiable execution of batches of circuits has been
  extended to the JAX interface for scalar functions, via the beta
  `pennylane.interfaces.batch` module.
  [(#1634)](https://github.com/PennyLaneAI/pennylane/pull/1634)

  For example using the `execute` function from the `pennylane.interfaces.batch` module:

  ```python
  from pennylane.interfaces.batch import execute

  def cost_fn(x):
      with qml.tape.JacobianTape() as tape1:
          qml.RX(x[0], wires=[0])
          qml.RY(x[1], wires=[1])
          qml.CNOT(wires=[0, 1])
          qml.var(qml.PauliZ(0) @ qml.PauliX(1))

      with qml.tape.JacobianTape() as tape2:
          qml.RX(x[0], wires=0)
          qml.RY(x[0], wires=1)
          qml.CNOT(wires=[0, 1])
          qml.probs(wires=1)

      result = execute(
        [tape1, tape2], dev,
        gradient_fn=qml.gradients.param_shift,
        interface="autograd"
      )
      return (result[0] + result[1][0, 0])[0]

  res = jax.grad(cost_fn)(params)
  ```

* The unitary matrix corresponding to a quantum circuit can now be created using the new
  `get_unitary_matrix()` transform.
  [(#1609)](https://github.com/PennyLaneAI/pennylane/pull/1609)

* Arbitrary two-qubit unitaries can now be decomposed into elementary gates. This
  functionality has been incorporated into the `qml.transforms.unitary_to_rot` transform, and is
  available separately as `qml.transforms.two_qubit_decomposition`.
  [(#1552)](https://github.com/PennyLaneAI/pennylane/pull/1552)

  As an example, consider the following randomly-generated matrix and circuit that uses it:

  ```python
  U = np.array([
      [-0.03053706-0.03662692j,  0.01313778+0.38162226j, 0.4101526 -0.81893687j, -0.03864617+0.10743148j],
      [-0.17171136-0.24851809j,  0.06046239+0.1929145j, -0.04813084-0.01748555j, -0.29544883-0.88202604j],
      [ 0.39634931-0.78959795j, -0.25521689-0.17045233j, -0.1391033 -0.09670952j, -0.25043606+0.18393466j],
      [ 0.29599198-0.19573188j,  0.55605806+0.64025769j, 0.06140516+0.35499559j,  0.02674726+0.1563311j ]
  ])

  dev = qml.device('default.qubit', wires=2)

  @qml.qnode(dev)
  @qml.transforms.unitary_to_rot
  def circuit(x, y):
      qml.RX(x, wires=0)
      qml.QubitUnitary(U, wires=[0, 1])
      qml.RY(y, wires=0)
      return qml.expval(qml.PauliZ(wires=0))
  ```

  If we run the circuit, we can see the new decomposition:

  ```pycon
  >>> circuit(0.3, 0.4)
  tensor(-0.70520073, requires_grad=True)
  >>> print(qml.draw(circuit)(0.3, 0.4))
  0: ──RX(0.3)─────────────────Rot(-3.5, 0.242, 0.86)──╭X──RZ(0.176)───╭C─────────────╭X──Rot(5.56, 0.321, -2.09)───RY(0.4)──┤ ⟨Z⟩
  1: ──Rot(-1.64, 2.69, 1.58)──────────────────────────╰C──RY(-0.883)──╰X──RY(-1.47)──╰C──Rot(-1.46, 0.337, 0.587)───────────┤
  ```

* The transform for the Jacobian of the classical preprocessing within a QNode,
  `qml.transforms.classical_jacobian`, now takes a keyword argument `argnum` to specify
  the QNode argument indices with respect to which the Jacobian is computed.
  [(#1645)](https://github.com/PennyLaneAI/pennylane/pull/1645)

  An example for the usage of ``argnum`` is

  ```python
  @qml.qnode(dev)
  def circuit(x, y, z):
      qml.RX(qml.math.sin(x), wires=0)
      qml.CNOT(wires=[0, 1])
      qml.RY(y ** 2, wires=1)
      qml.RZ(1 / z, wires=1)
      return qml.expval(qml.PauliZ(0))

  jac_fn = qml.transforms.classical_jacobian(circuit, argnum=[1, 2])
  ```

  The Jacobian can then be computed at specified parameters.

  ```pycon
  >>> x, y, z = np.array([0.1, -2.5, 0.71])
  >>> jac_fn(x, y, z)
  (array([-0., -5., -0.]), array([-0.        , -0.        , -1.98373339]))
  ```

  The returned arrays are the derivatives of the three parametrized gates in the circuit
  with respect to `y` and `z` respectively.

  There also are explicit tests for `classical_jacobian` now, which previously was tested
  implicitly via its use in the `metric_tensor` transform.

  For more usage details, please see the
  [classical Jacobian docstring](https://pennylane.readthedocs.io/en/latest/code/api/pennylane.transforms.classical_jacobian.html).

* Added a new operation `OrbitalRotation`, which implements the spin-adapted spatial orbital rotation gate.
  [(#1665)](https://github.com/PennyLaneAI/pennylane/pull/1665)

  An example circuit that uses `OrbitalRotation` operation is:

  ```python
  dev = qml.device('default.qubit', wires=4)
  @qml.qnode(dev)
  def circuit(phi):
      qml.BasisState(np.array([1, 1, 0, 0]), wires=[0, 1, 2, 3])
      qml.OrbitalRotation(phi, wires=[0, 1, 2, 3])
      return qml.state()
  ```

  If we run this circuit, we will get the following output

  ```pycon
  >>> circuit(0.1)
  array([ 0.        +0.j,  0.        +0.j,  0.        +0.j,
          0.00249792+0.j,  0.        +0.j,  0.        +0.j,
          -0.04991671+0.j,  0.        +0.j,  0.        +0.j,
          -0.04991671+0.j,  0.        +0.j,  0.        +0.j,
          0.99750208+0.j,  0.        +0.j,  0.        +0.j,
          0.        +0.j])
  ```

* A new, experimental QNode has been added, that adds support for batch execution of circuits,
  custom quantum gradient support, and arbitrary order derivatives. This QNode is available via
  `qml.beta.QNode`, and `@qml.beta.qnode`.
  [(#1642)](https://github.com/PennyLaneAI/pennylane/pull/1642)
  [(#1646)](https://github.com/PennyLaneAI/pennylane/pull/1646)
  [(#1651)](https://github.com/PennyLaneAI/pennylane/pull/1651)

  It differs from the standard QNode in several ways:

  - Custom gradient transforms can be specified as the differentiation method:

    ```python
    @qml.gradients.gradient_transform
    def my_gradient_transform(tape):
        ...
        return tapes, processing_fn

    @qml.beta.qnode(dev, diff_method=my_gradient_transform)
    def circuit():
    ```

  - Arbitrary :math:`n`-th order derivatives are supported on hardware using
    gradient transforms such as the parameter-shift rule. To specify that an :math:`n`-th
    order derivative of a QNode will be computed, the `max_diff` argument should be set.
    By default, this is set to 1 (first-order derivatives only).

  - Internally, if multiple circuits are generated for execution simultaneously, they
    will be packaged into a single job for execution on the device. This can lead to
    significant performance improvement when executing the QNode on remote
    quantum hardware.

  - When decomposing the circuit, the default decomposition strategy will prioritize
    decompositions that result in the smallest number of parametrized operations
    required to satisfy the differentiation method. Additional decompositions required
    to satisfy the native gate set of the quantum device will be performed later, by the
    device at execution time. While this may lead to a slight increase in classical processing,
    it significantly reduces the number of circuit evaluations needed to compute
    gradients of complex unitaries.

  In an upcoming release, this QNode will replace the existing one. If you come across any bugs
  while using this QNode, please let us know via a [bug
  report](https://github.com/PennyLaneAI/pennylane/issues/new?assignees=&labels=bug+%3Abug%3A&template=bug_report.yml&title=%5BBUG%5D)
  on our GitHub bug tracker.

  Currently, this beta QNode does not support the following features:

  - Non-mutability via the `mutable` keyword argument
  - Viewing specifications with `qml.specs`
  - The `reversible` QNode differentiation method
  - The ability to specify a `dtype` when using PyTorch and TensorFlow.

  It is also not tested with the `qml.qnn` module.

* Two new methods were added to the Device API, allowing PennyLane devices
  increased control over circuit decompositions.
  [(#1651)](https://github.com/PennyLaneAI/pennylane/pull/1651)

  - `Device.expand_fn(tape) -> tape`: expands a tape such that it is supported by the device. By
    default, performs the standard device-specific gate set decomposition done in the default
    QNode. Devices may overwrite this method in order to define their own decomposition logic.

    Note that the numerical result after applying this method should remain unchanged; PennyLane
    will assume that the expanded tape returns exactly the same value as the original tape when
    executed.

  - `Device.batch_transform(tape) -> (tapes, processing_fn)`: preprocesses the tape in the case
    where the device needs to generate multiple circuits to execute from the input circuit. The
    requirement of a post-processing function makes this distinct to the `expand_fn` method above.

    By default, this method applies the transform

    .. math:: \left\langle \sum_i c_i h_i\right\rangle -> \sum_i c_i \left\langle h_i \right\rangle

    if `expval(H)` is present on devices that do not natively support Hamiltonians with
    non-commuting terms.

* Added a new template `GateFabric`, which implements a local, expressive, quantum-number-preserving
  ansatz proposed by Anselmetti *et al.* in [arXiv:2104.05692](https://arxiv.org/abs/2104.05695).
  [(#1687)](https://github.com/PennyLaneAI/pennylane/pull/1687)

  An example of a circuit using `GateFabric` template is:

  ```python
  coordinates = np.array([0.0, 0.0, -0.6614, 0.0, 0.0, 0.6614])
  H, qubits = qml.qchem.molecular_hamiltonian(["H", "H"], coordinates)
  ref_state = qml.qchem.hf_state(electrons=2, qubits)

  dev = qml.device('default.qubit', wires=qubits)
  @qml.qnode(dev)
  def ansatz(weights):
      qml.templates.GateFabric(weights, wires=[0,1,2,3],
                                  init_state=ref_state, include_pi=True)
      return qml.expval(H)
  ```

  For more details, see the [GateFabric documentation](../code/api/pennylane.templates.layers.GateFabric.html).


<h3>Improvements</h3>

* A new utility class `qml.BooleanFn` is introduced. It wraps a function that takes a single
  argument and returns a Boolean.
  [(#1734)](https://github.com/PennyLaneAI/pennylane/pull/1734)

  After wrapping, `qml.BooleanFn` can be called like the wrapped function, and
  multiple instances can be manipulated and combined with the bitwise operators
  `&`, `|` and `~`. 

* `qml.probs` now accepts an attribute `op` that allows to rotate the computational basis and get the 
  probabilities in the rotated basis.
  [(#1692)](https://github.com/PennyLaneAI/pennylane/pull/1692)
  
* The `qml.beta.QNode` now supports the `qml.qnn` module.
  [(#1748)](https://github.com/PennyLaneAI/pennylane/pull/1748)

* `@qml.beta.QNode` now supports the `qml.specs` transform.
  [(#1739)](https://github.com/PennyLaneAI/pennylane/pull/1739)

* `qml.circuit_drawer.drawable_layers` and `qml.circuit_drawer.drawable_grid` process a list of
  operations to layer positions for drawing.
  [(#1639)](https://github.com/PennyLaneAI/pennylane/pull/1639)

* `qml.transforms.batch_transform` now accepts `expand_fn`s that take additional arguments and
  keyword arguments. In fact, `expand_fn` and `transform_fn` now **must** have the same signature.
  [(#1721)](https://github.com/PennyLaneAI/pennylane/pull/1721)

* The `qml.batch_transform` decorator is now ignored during Sphinx builds, allowing
  the correct signature to display in the built documentation.
  [(#1733)](https://github.com/PennyLaneAI/pennylane/pull/1733)

* The use of `expval(H)`, where `H` is a cost Hamiltonian generated by the `qaoa` module,
  has been sped up. This was achieved by making PennyLane decompose a circuit with an `expval(H)`
  measurement into subcircuits if the `Hamiltonian.grouping_indices` attribute is set, and setting
  this attribute in the relevant `qaoa` module functions.
  [(#1718)](https://github.com/PennyLaneAI/pennylane/pull/1718)

* The tests for qubit operations are split into multiple files.
  [(#1661)](https://github.com/PennyLaneAI/pennylane/pull/1661)


* The `qml.metric_tensor` transform has been improved with regards to
  both function and performance.
  [(#1638)](https://github.com/PennyLaneAI/pennylane/pull/1638)
  [(#1721)](https://github.com/PennyLaneAI/pennylane/pull/1721)
  [(#1725)](https://github.com/PennyLaneAI/pennylane/pull/1725)

  - If the underlying device supports batch execution of circuits, the quantum circuits required to
    compute the metric tensor elements will be automatically submitted as a batched job. This can
    lead to significant performance improvements for devices with a non-trivial job submission
    overhead.

  - Previously, the transform would only return the metric tensor with respect to gate arguments,
    and ignore any classical processing inside the QNode, even very trivial classical processing
    such as parameter permutation. The metric tensor now takes into account classical processing,
    and returns the metric tensor with respect to QNode arguments, not simply gate arguments:

    ```pycon
    >>> @qml.qnode(dev)
    ... def circuit(x):
    ...     qml.Hadamard(wires=1)
    ...     qml.RX(x[0], wires=0)
    ...     qml.CNOT(wires=[0, 1])
    ...     qml.RY(x[1] ** 2, wires=1)
    ...     qml.RY(x[1], wires=0)
    ...     return qml.expval(qml.PauliZ(0))
    >>> x = np.array([0.1, 0.2], requires_grad=True)
    >>> qml.metric_tensor(circuit)(x)
    array([[0.25      , 0.        ],
           [0.        , 0.28750832]])
    ```

    To revert to the previous behaviour of returning the metric tensor with respect to gate
    arguments, `qml.metric_tensor(qnode, hybrid=False)` can be passed.

    ```pycon
    >>> qml.metric_tensor(circuit, hybrid=False)(x)
    array([[0.25      , 0.        , 0.        ],
           [0.        , 0.25      , 0.        ],
           [0.        , 0.        , 0.24750832]])
    ```
    
  - The metric tensor transform now works with a larger set of operations. In particular,
    all operations that have a single variational parameter and define a generator are now
    supported. In addition to a reduction in decomposition overhead, the change
    also results in fewer circuit evaluations.

* ``qml.circuit_drawer.CircuitDrawer`` can accept a string for the ``charset`` keyword, instead of a ``CharSet`` object.
  [(#1640)](https://github.com/PennyLaneAI/pennylane/pull/1640)

* ``qml.math.sort`` will now return only the sorted torch tensor and not the corresponding indices, making sort consistent across interfaces.
    [(#1691)](https://github.com/PennyLaneAI/pennylane/pull/1691)

* Operations can now have gradient recipes that depend on the state of the operation.
  [(#1674)](https://github.com/PennyLaneAI/pennylane/pull/1674)

  For example, this allows for gradient recipes that are parameter dependent:

  ```python
  class RX(qml.RX):

      @property
      def grad_recipe(self):
          # The gradient is given by [f(2x) - f(0)] / (2 sin(x)), by subsituting
          # shift = x into the two term parameter-shift rule.
          x = self.data[0]
          c = 0.5 / np.sin(x)
          return ([[c, 0.0, 2 * x], [-c, 0.0, 0.0]],)
  ```

* Shots can now be passed as a runtime argument to transforms that execute circuits in batches, similarly
  to QNodes.
  [(#1707)](https://github.com/PennyLaneAI/pennylane/pull/1707)

  An example of such a transform are the gradient transforms in the
  `qml.gradients` module. As a result, we can now call gradient transforms
  (such as `qml.gradients.param_shift`) and set the number of shots at runtime.

  ```pycon
  >>> dev = qml.device("default.qubit", wires=1, shots=1000)
  >>> @qml.beta.qnode(dev)
  ... def circuit(x):
  ...     qml.RX(x, wires=0)
  ...     return qml.expval(qml.PauliZ(0))
  >>> grad_fn = qml.gradients.param_shift(circuit)
  >>> grad_fn(0.564, shots=[(1, 10)]).T
  array([[-1., -1., -1., -1., -1.,  0., -1.,  0., -1.,  0.]])
  >>> grad_fn(0.1233, shots=None)
  array([[-0.53457096]])
  ```

* Specific QNode execution options are now re-used by batch transforms
  to execute transformed QNodes.
  [(#1708)](https://github.com/PennyLaneAI/pennylane/pull/1708)

<h3>Breaking changes</h3>

- The expansion rule and the default approximation behaviour
  in the `qml.metric_tensor` transform has been changed.
  If `hybrid=False`, this changed expansion rule might lead to a changed output.
  [(#1725)](https://github.com/PennyLaneAI/pennylane/pull/1725)

- The input signature of an `expand_fn` used in a `batch_transform`
  now **must** have the same signature as the provided `transform_fn`,
  and vice versa.
  [(#1721)](https://github.com/PennyLaneAI/pennylane/pull/1721)

- The expansion rule in the `qml.metric_tensor` transform has been changed.
  [(#1721)](https://github.com/PennyLaneAI/pennylane/pull/1721)

  If `hybrid=False`, the changed expansion rule might lead to a changed output.

- The `qml.metric_tensor` keyword argument `diag_approx` is deprecated.
  Approximations can be controlled with the more fine-grained `approx`
  keyword argument, with `approx="block-diag"` reproducing
  the old behaviour.
  [(#1721)](https://github.com/PennyLaneAI/pennylane/pull/1721)
  [(#1725)](https://github.com/PennyLaneAI/pennylane/pull/1725)

* The `default.qubit.torch` device automatically determines if computations
  should be run on a CPU or a GPU and doesn't take a `torch_device` argument
  anymore.
  [(#1705)](https://github.com/PennyLaneAI/pennylane/pull/1705)

* The `QNode.metric_tensor` method has been deprecated, and will be removed in an upcoming release.
  Please use the `qml.metric_tensor` transform instead.
  [(#1638)](https://github.com/PennyLaneAI/pennylane/pull/1638)

* The utility function `qml.math.requires_grad` now returns `True` when using Autograd
  if and only if the `requires_grad=True` attribute is set on the NumPy array. Previously,
  this function would return `True` for *all* NumPy arrays and Python floats, unless
  `requires_grad=False` was explicitly set.
  [(#1638)](https://github.com/PennyLaneAI/pennylane/pull/1638)

- The operation `qml.Interferometer` has been renamed `qml.InterferometerUnitary` in order to
  distinguish it from the template `qml.templates.Interferometer`.
  [(#1714)](https://github.com/PennyLaneAI/pennylane/pull/1714)

<h3>Deprecations</h3>

* The `qml.fourier.spectrum` function has been renamed to `qml.fourier.circuit_spectrum`,
  in order to clearly separate the new `qnode_spectrum` function from this one.
  `qml.fourier.spectrum` is now an alias for `circuit_spectrum` but is flagged for
  deprecation and will be removed soon.
  [(#1681)](https://github.com/PennyLaneAI/pennylane/pull/1681)

* The `init` module, which contains functions to generate random parameter tensors for
  templates, is flagged for deprecation and will be removed in the next release cycle.
  Instead, the templates' `shape` method can be used to get the desired shape of the tensor,
  which can then be generated manually.
  [(#1689)](https://github.com/PennyLaneAI/pennylane/pull/1689)

<h3>Bug fixes</h3>

* Fixes a bug where the GPU cannot be used with `qml.qnn.TorchLayer`.
  [(#1705)](https://github.com/PennyLaneAI/pennylane/pull/1705)

* Fix a bug where the devices cache the same result for different observables return types.
  [(#1719)](https://github.com/PennyLaneAI/pennylane/pull/1719)

* Fixed a bug of the default circuit drawer where having more measurements
  compared to the number of measurements on any wire raised a `KeyError`.
  [(#1702)](https://github.com/PennyLaneAI/pennylane/pull/1702)

* Fix a bug where it was not possible to use `jax.jit` on a `QNode` when using `QubitStateVector`.
  [(#1683)](https://github.com/PennyLaneAI/pennylane/pull/1683)

* The device suite tests can now execute successfully if no shots configuration variable is given.
  [(#1641)](https://github.com/PennyLaneAI/pennylane/pull/1641)

* Fixes a bug where the `qml.gradients.param_shift` transform would raise an error while attempting
  to compute the variance of a QNode with ragged output.
  [(#1646)](https://github.com/PennyLaneAI/pennylane/pull/1646)

* Fixes a bug in `default.mixed`, to ensure that returned probabilities are always non-negative.
  [(#1680)](https://github.com/PennyLaneAI/pennylane/pull/1680)

* Fixes a bug where gradient transforms would fail to apply to QNodes
  containing classical processing.
  [(#1699)](https://github.com/PennyLaneAI/pennylane/pull/1699)

<h3>Documentation</h3>

* Adds a link to https://pennylane.ai/qml/demonstrations.html in the navbar.
  [(#1624)](https://github.com/PennyLaneAI/pennylane/pull/1624)

* Corrects the docstring of `ExpvalCost` by adding `wires` to the signature of the `ansatz` argument. [(#1715)](https://github.com/PennyLaneAI/pennylane/pull/1715)

* All instances of `qnode.draw()` have been updated to instead use the transform `qml.draw(qnode)`.
  [(#1750)](https://github.com/PennyLaneAI/pennylane/pull/1750)

* Add the `jax` interface in QNode Documentation. [(#1755)](https://github.com/PennyLaneAI/pennylane/pull/1755)

<h3>Contributors</h3>

This release contains contributions from (in alphabetical order):

Utkarsh Azad, Akash Narayanan B, Olivia Di Matteo, Andrew Gardhouse, Josh Izaac, Christina Lee,
Romain Moyard, Carrie-Anne Rubidge, Maria Schuld, Rishabh Singh, Ingrid Strandberg, Antal Száva, Cody Wang,
David Wierichs.<|MERGE_RESOLUTION|>--- conflicted
+++ resolved
@@ -4,7 +4,6 @@
 
 <h3>New features since last release</h3>
 
-<<<<<<< HEAD
 * The `metric_tensor` transform can now be used to compute the full
   tensor, beyond the block diagonal approximation. 
   [(#1725)](https://github.com/PennyLaneAI/pennylane/pull/1725)
@@ -17,7 +16,7 @@
   See the 
   [qml.metric_tensor docstring](https://pennylane.readthedocs.io/en/latest/code/api/pennylane.transforms.metric_tensor.html).
   for more information and usage details.
-=======
+
 * Common tape expansion functions are now available in `qml.transforms`,
   alongside a new `create_expand_fn` function for easily creating expansion functions
   from stopping criteria.
@@ -27,7 +26,6 @@
   should expand a tape, a stopping criterion, and a docstring to be set for the
   created function.
   The stopping criterion must take a queuable object and return a boolean.
->>>>>>> 31c24302
 
 * A new transform, `@qml.batch_params`, has been added, that makes QNodes 
   handle a batch dimension in trainable parameters.
