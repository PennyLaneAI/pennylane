:orphan:

# Release 0.30.0-dev (development release)

<h3>New features since last release</h3>

* The `sample_state` function is added to `devices/qubit` that returns a series of samples based on a given
  state vector and a number of shots.
  [(#3720)](https://github.com/PennyLaneAI/pennylane/pull/3720)

<h3>Improvements</h3>

* `AdaptiveOptimizer` is updated to use non-default user-defined qnode arguments.
  [(#3765)](https://github.com/PennyLaneAI/pennylane/pull/3765)

<h3>Breaking changes</h3>

<h3>Deprecations</h3>

<h3>Documentation</h3>

<h3>Bug fixes</h3>

<<<<<<< HEAD
* Fixed a bug in the drawer where nested controlled operations would output
  the label of the operation being controlled, rather than the control values.
  [(#3745)](https://github.com/PennyLaneAI/pennylane/pull/3745)

* Fixed a bug in `qml.transforms.metric_tensor` where prefactors of operation generators were taken
  into account multiple times, leading to wrong outputs for non-standard operations.
  [(#3579)](https://github.com/PennyLaneAI/pennylane/pull/3579)

* Local random number generators are now used where possible to avoid mutating the global random state.
  [(#3624)](https://github.com/PennyLaneAI/pennylane/pull/3624)

* Handles breaking the `networkx` version change by selectively skipping a `qcut` TensorFlow-JIT test.
  [(#3609)](https://github.com/PennyLaneAI/pennylane/pull/3609)
  [(#3619)](https://github.com/PennyLaneAI/pennylane/pull/3619)

* Fixed the wires for the `Y` decomposition in the ZX calculus transform.
  [(#3598)](https://github.com/PennyLaneAI/pennylane/pull/3598)

* `qml.pauli.PauliWord` is now pickle-able.
  [(#3588)](https://github.com/PennyLaneAI/pennylane/pull/3588)

* Child classes of `QuantumScript` now return their own type when using `SomeChildClass.from_queue`.
  [(#3501)](https://github.com/PennyLaneAI/pennylane/pull/3501)

* A typo has been fixed in the calculation and error messages in `operation.py`
  [(#3536)](https://github.com/PennyLaneAI/pennylane/pull/3536)

* `Dataset.write()` now ensures that any lazy-loaded values are loaded before they are written to a file.
  [(#3605)](https://github.com/PennyLaneAI/pennylane/pull/3605)

* `Tensor._batch_size` is now set to `None` during initialization, copying and `map_wires`.
  [(#3642)](https://github.com/PennyLaneAI/pennylane/pull/3642)
  [(#3661)](https://github.com/PennyLaneAI/pennylane/pull/3661)

* `Tensor.has_matrix` is now set to `True`.
  [(#3647)](https://github.com/PennyLaneAI/pennylane/pull/3647)

* Fixed typo in the example of IsingZZ gate decomposition
  [(#3676)](https://github.com/PennyLaneAI/pennylane/pull/3676)

* Fixed a bug that made tapes/qnodes using `qml.Snapshot` incompatible with `qml.drawer.tape_mpl`.
  [(#3704)](https://github.com/PennyLaneAI/pennylane/pull/3704)

* `Tensor._pauli_rep` is set to `None` during initialization. Add `Tensor.data` setter.
  [(#3722)](https://github.com/PennyLaneAI/pennylane/pull/3722)

* Redirect `qml.math.ndim` to `jnp.ndim` when using it on a jax tensor.
  [(#3730)](https://github.com/PennyLaneAI/pennylane/pull/3730)

* Implementations of `marginal_prob` (and subsequently, `qml.probs`) now return
  probabilities with the expected wire order.
  [(#3753)](https://github.com/PennyLaneAI/pennylane/pull/3753)

* Ensure that a `QNode` does not return an empty iterable.
  [(#3769)](https://github.com/PennyLaneAI/pennylane/pull/3769)

<h3>Testing and Continuous Integration/h3>

* The plugin test is now run for PennyLane Lightning.
  [(#3782)](https://github.com/PennyLaneAI/pennylane/pull/3782)

=======
>>>>>>> 367ec11d
<h3>Contributors</h3>

This release contains contributions from (in alphabetical order):

Utkarsh Azad
Soran Jahangiri
Matthew Silverman
Jay Soni<|MERGE_RESOLUTION|>--- conflicted
+++ resolved
@@ -21,75 +21,17 @@
 
 <h3>Bug fixes</h3>
 
-<<<<<<< HEAD
-* Fixed a bug in the drawer where nested controlled operations would output
-  the label of the operation being controlled, rather than the control values.
-  [(#3745)](https://github.com/PennyLaneAI/pennylane/pull/3745)
-
-* Fixed a bug in `qml.transforms.metric_tensor` where prefactors of operation generators were taken
-  into account multiple times, leading to wrong outputs for non-standard operations.
-  [(#3579)](https://github.com/PennyLaneAI/pennylane/pull/3579)
-
-* Local random number generators are now used where possible to avoid mutating the global random state.
-  [(#3624)](https://github.com/PennyLaneAI/pennylane/pull/3624)
-
-* Handles breaking the `networkx` version change by selectively skipping a `qcut` TensorFlow-JIT test.
-  [(#3609)](https://github.com/PennyLaneAI/pennylane/pull/3609)
-  [(#3619)](https://github.com/PennyLaneAI/pennylane/pull/3619)
-
-* Fixed the wires for the `Y` decomposition in the ZX calculus transform.
-  [(#3598)](https://github.com/PennyLaneAI/pennylane/pull/3598)
-
-* `qml.pauli.PauliWord` is now pickle-able.
-  [(#3588)](https://github.com/PennyLaneAI/pennylane/pull/3588)
-
-* Child classes of `QuantumScript` now return their own type when using `SomeChildClass.from_queue`.
-  [(#3501)](https://github.com/PennyLaneAI/pennylane/pull/3501)
-
-* A typo has been fixed in the calculation and error messages in `operation.py`
-  [(#3536)](https://github.com/PennyLaneAI/pennylane/pull/3536)
-
-* `Dataset.write()` now ensures that any lazy-loaded values are loaded before they are written to a file.
-  [(#3605)](https://github.com/PennyLaneAI/pennylane/pull/3605)
-
-* `Tensor._batch_size` is now set to `None` during initialization, copying and `map_wires`.
-  [(#3642)](https://github.com/PennyLaneAI/pennylane/pull/3642)
-  [(#3661)](https://github.com/PennyLaneAI/pennylane/pull/3661)
-
-* `Tensor.has_matrix` is now set to `True`.
-  [(#3647)](https://github.com/PennyLaneAI/pennylane/pull/3647)
-
-* Fixed typo in the example of IsingZZ gate decomposition
-  [(#3676)](https://github.com/PennyLaneAI/pennylane/pull/3676)
-
-* Fixed a bug that made tapes/qnodes using `qml.Snapshot` incompatible with `qml.drawer.tape_mpl`.
-  [(#3704)](https://github.com/PennyLaneAI/pennylane/pull/3704)
-
-* `Tensor._pauli_rep` is set to `None` during initialization. Add `Tensor.data` setter.
-  [(#3722)](https://github.com/PennyLaneAI/pennylane/pull/3722)
-
-* Redirect `qml.math.ndim` to `jnp.ndim` when using it on a jax tensor.
-  [(#3730)](https://github.com/PennyLaneAI/pennylane/pull/3730)
-
-* Implementations of `marginal_prob` (and subsequently, `qml.probs`) now return
-  probabilities with the expected wire order.
-  [(#3753)](https://github.com/PennyLaneAI/pennylane/pull/3753)
-
-* Ensure that a `QNode` does not return an empty iterable.
-  [(#3769)](https://github.com/PennyLaneAI/pennylane/pull/3769)
-
 <h3>Testing and Continuous Integration/h3>
 
 * The plugin test is now run for PennyLane Lightning.
   [(#3782)](https://github.com/PennyLaneAI/pennylane/pull/3782)
 
-=======
->>>>>>> 367ec11d
 <h3>Contributors</h3>
 
 This release contains contributions from (in alphabetical order):
 
 Utkarsh Azad
 Soran Jahangiri
+Christina Lee
 Matthew Silverman
 Jay Soni