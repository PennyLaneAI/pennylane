--- conflicted
+++ resolved
@@ -4,13 +4,10 @@
 
 <h3>New features since last release</h3>
 
-<<<<<<< HEAD
 * Function is added for generating the spin Hamiltonian for the
   [Kitaev](https://arxiv.org/abs/cond-mat/0506438) model on a lattice.
   [(#6174)](https://github.com/PennyLaneAI/pennylane/pull/6174)
 
-=======
->>>>>>> 37029a9a
 * Functions are added for generating spin Hamiltonians for [Emery]
   (https://journals.aps.org/prl/abstract/10.1103/PhysRevLett.58.2794) and
   [Haldane](https://journals.aps.org/prl/pdf/10.1103/PhysRevLett.61.2015) models on a lattice.
