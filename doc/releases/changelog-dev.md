# Release 0.44.0-dev (development release)

<h3>New features since last release</h3>

* Quantum Automatic Differentiation implemented to allow automatic selection of optimal
  Hadamard gradient differentiation methods per [the paper](https://arxiv.org/pdf/2408.05406).
  [(#8640)](https://github.com/PennyLaneAI/pennylane/pull/8640)

* A new decomposition has been added for the Controlled :class:`~.SemiAdder`,
  which is efficient and skips controlling all gates in its decomposition.
  [(#8423)](https://github.com/PennyLaneAI/pennylane/pull/8423)

* Added a :meth:`~pennylane.devices.DeviceCapabilities.gate_set` method to :class:`~pennylane.devices.DeviceCapabilities`
  that produces a set of gate names to be used as the target gate set in decompositions.
  [(#8522)](https://github.com/PennyLaneAI/pennylane/pull/8522)

<h4>Pauli product measurements</h4>

* Added a :func:`~pennylane.ops.pauli_measure` that takes a Pauli product measurement.
  [(#8461)](https://github.com/PennyLaneAI/pennylane/pull/8461)
  [(#8631)](https://github.com/PennyLaneAI/pennylane/pull/8631)
  [(#8623)](https://github.com/PennyLaneAI/pennylane/pull/8623)
  [(#8663)](https://github.com/PennyLaneAI/pennylane/pull/8663)

<h3>Improvements 🛠</h3>

<<<<<<< HEAD
* The `ResourcesUndefinedError` has been removed from the `adjoint`, `ctrl`, and `pow` resource
  decomposition methods of `ResourceOperator` to avoid using errors as control flow.
  [(#8598)](https://github.com/PennyLaneAI/pennylane/pull/8598)
  
=======
* Quantum compilation passes in MLIR and XDSL can now be applied using the core PennyLane transform
  infrastructure, instead of using Catalyst-specific tools. This is made possible by a new argument in
  :func:`~pennylane.transform` and `~.TransformDispatcher` called ``pass_name``, which accepts a string
  corresponding to the name of the compilation pass.
  The ``pass_name`` argument ensures that the given compilation pass will be used when qjit'ing a
  workflow, where the pass is performed in MLIR or xDSL.
  [(#8539)](https://github.com/PennyLaneAI/pennylane/pull/8539)

* `Operator.decomposition` will fallback to the first entry in `qml.list_decomps` if the `Operator.compute_decomposition`
  method is not overridden.
  [(#8686)](https://github.com/PennyLaneAI/pennylane/pull/8686)

* A new :func:`~.marker` function allows for easy inspection at particular points in a transform program
  with :func:`~.specs` and :func:`~.drawer.draw` instead of having to increment ``level``
  by integer amounts when not using any Catalyst passes.
  [(#8684)](https://github.com/PennyLaneAI/pennylane/pull/8684)
  
  The :func:`~.marker` function works like a transform in PennyLane, and can be deployed as
  a decorator on top of QNodes:
  
  ```
  from functools import partial

  @partial(qml.marker, level="rotations-merged")
  @qml.transforms.merge_rotations
  @partial(qml.marker, level="my-level")
  @qml.transforms.cancel_inverses
  @partial(qml.transforms.decompose, gate_set={qml.RX})
  @qml.qnode(qml.device('lightning.qubit'))
  def circuit():
      qml.RX(0.2,0)
      qml.X(0)
      qml.X(0)
      qml.RX(0.2, 0)
      return qml.state()
  ```

  The string supplied to ``marker`` can then be used as an argument to ``level`` in ``draw``
  and ``specs``, showing the cumulative result of applying transforms up to the marker:

  ```pycon
  >>> print(qml.draw(circuit, level="my-level")())
  0: ──RX(0.20)──RX(3.14)──RX(3.14)──RX(0.20)─┤  State
  >>> print(qml.draw(circuit, level="rotations-merged")())
  0: ──RX(6.68)─┤  State
  ```

>>>>>>> 4dc969bd
* Add the `PCPhaseOp` operation to the xDSL Quantum dialect.
  [(#8621)](https://github.com/PennyLaneAI/pennylane/pull/8621)

* `qml.for_loop` will now fall back to a standard Python `for` loop if capturing a condensed, structured loop fails
  with program capture enabled.
  [(#8615)](https://github.com/PennyLaneAI/pennylane/pull/8615)

* `qml.cond` will now use standard Python logic if all predicates have concrete values. A nested
  control flow primitive will no longer be captured as it is not needed.
  [(#8634)](https://github.com/PennyLaneAI/pennylane/pull/8634)

* The `~.BasisRotation` graph decomposition was re-written in a qjit friendly way with PennyLane control flow.
  [(#8560)](https://github.com/PennyLaneAI/pennylane/pull/8560)
  [(#8608)](https://github.com/PennyLaneAI/pennylane/pull/8608)
  [(#8620)](https://github.com/PennyLaneAI/pennylane/pull/8620)

* The new graph based decompositions system enabled via :func:`~.decomposition.enable_graph` now supports the following
  additional templates.
  [(#8520)](https://github.com/PennyLaneAI/pennylane/pull/8520)
  [(#8515)](https://github.com/PennyLaneAI/pennylane/pull/8515)
  [(#8516)](https://github.com/PennyLaneAI/pennylane/pull/8516)
  [(#8555)](https://github.com/PennyLaneAI/pennylane/pull/8555)
  [(#8558)](https://github.com/PennyLaneAI/pennylane/pull/8558)
  [(#8538)](https://github.com/PennyLaneAI/pennylane/pull/8538)  
  [(#8534)](https://github.com/PennyLaneAI/pennylane/pull/8534)
  [(#8582)](https://github.com/PennyLaneAI/pennylane/pull/8582)
  [(#8543)](https://github.com/PennyLaneAI/pennylane/pull/8543)
  [(#8554)](https://github.com/PennyLaneAI/pennylane/pull/8554)
  [(#8616)](https://github.com/PennyLaneAI/pennylane/pull/8616)
  [(#8602)](https://github.com/PennyLaneAI/pennylane/pull/8602)
  [(#8600)](https://github.com/PennyLaneAI/pennylane/pull/8600)
  [(#8601)](https://github.com/PennyLaneAI/pennylane/pull/8601)  
  [(#8595)](https://github.com/PennyLaneAI/pennylane/pull/8595)
  [(#8586)](https://github.com/PennyLaneAI/pennylane/pull/8586)
  [(#8614)](https://github.com/PennyLaneAI/pennylane/pull/8614)

  - :class:`~.QSVT`
  - :class:`~.AmplitudeEmbedding`
  - :class:`~.AllSinglesDoubles`
  - :class:`~.SimplifiedTwoDesign`
  - :class:`~.GateFabric`
  - :class:`~.AngleEmbedding`
  - :class:`~.IQPEmbedding`
  - :class:`~.kUpCCGSD`
  - :class:`~.QAOAEmbedding`
  - :class:`~.BasicEntanglerLayers`
  - :class:`~.HilbertSchmidt`
  - :class:`~.LocalHilbertSchmidt`
  - :class:`~.QuantumMonteCarlo`
  - :class:`~.ArbitraryUnitary`
  - :class:`~.ApproxTimeEvolution`
  - :class:`~.ParticleConservingU2`
  - :class:`~.ParticleConservingU1`
  - :class:`~.CommutingEvolution`

* A new `qml.compiler.python_compiler.utils` submodule has been added, containing general-purpose utilities for
  working with xDSL. This includes a function that extracts the concrete value of scalar, constant SSA values.
  [(#8514)](https://github.com/PennyLaneAI/pennylane/pull/8514)

* Added a keyword argument ``recursive`` to ``qml.transforms.cancel_inverses`` that enables
  recursive cancellation of nested pairs of mutually inverse gates. This makes the transform
  more powerful, because it can cancel larger blocks of inverse gates without having to scan
  the circuit from scratch. By default, the recursive cancellation is enabled (``recursive=True``).
  To obtain previous behaviour, disable it by setting ``recursive=False``.
  [(#8483)](https://github.com/PennyLaneAI/pennylane/pull/8483)

* `qml.grad` and `qml.jacobian` now lazily dispatch to catalyst and program
  capture, allowing for `qml.qjit(qml.grad(c))` and `qml.qjit(qml.jacobian(c))` to work.
  [(#8382)](https://github.com/PennyLaneAI/pennylane/pull/8382)

* Both the generic and transform-specific application behavior of a `qml.transforms.core.TransformDispatcher`
  can be overwritten with `TransformDispatcher.generic_register` and `my_transform.register`.
  [(#7797)](https://github.com/PennyLaneAI/pennylane/pull/7797)

* With capture enabled, measurements can now be performed on Operator instances passed as closure
  variables from outside the workflow scope.
  [(#8504)](https://github.com/PennyLaneAI/pennylane/pull/8504)

* Users can now estimate the resources for quantum circuits that contain or decompose into
  any of the following symbolic operators: :class:`~.ChangeOpBasis`, :class:`~.Prod`,
  :class:`~.Controlled`, :class:`~.ControlledOp`, :class:`~.Pow`, and :class:`~.Adjoint`.
  [(#8464)](https://github.com/PennyLaneAI/pennylane/pull/8464)

* Wires can be specified via `range` with program capture and autograph.
  [(#8500)](https://github.com/PennyLaneAI/pennylane/pull/8500)

* The :func:`~pennylane.transforms.decompose` transform no longer raises an error if both `gate_set` and
  `stopping_condition` are provided, or if `gate_set` is a dictionary, when the new graph-based decomposition
  system is disabled.
  [(#8532)](https://github.com/PennyLaneAI/pennylane/pull/8532)

* A new decomposition has been added to :class:`pennylane.Toffoli`. This decomposition uses one
  work wire and :class:`pennylane.TemporaryAND` operators to reduce the resources needed.
  [(#8549)](https://github.com/PennyLaneAI/pennylane/pull/8549)

* A decomposition has been added to the adjoint of :class:`pennylane.TemporaryAND`. This decomposition relies on mid-circuit measurments and does not require any T gates.
  [(#8633)](https://github.com/PennyLaneAI/pennylane/pull/8633)

* The graph-based decomposition system now supports decomposition rules that contains mid-circuit measurements.
  [(#8079)](https://github.com/PennyLaneAI/pennylane/pull/8079)

* The `~pennylane.estimator.compact_hamiltonian.CDFHamiltonian`, `~pennylane.estimator.compact_hamiltonian.THCHamiltonian`,
  `~pennylane.estimator.compact_hamiltonian.VibrationalHamiltonian`, and `~pennylane.estimator.compact_hamiltonian.VibronicHamiltonian`
  classes were modified to take the 1-norm of the Hamiltonian as an optional argument.
  [(#8697)](https://github.com/PennyLaneAI/pennylane/pull/8697)

* New decomposition rules that decompose to :class:`~.PauliRot` are added for the following operators.
  [(#8700)](https://github.com/PennyLaneAI/pennylane/pull/8700)
  [(#8704)](https://github.com/PennyLaneAI/pennylane/pull/8704)

  - :class:`~.CRX`, :class:`~.CRY`, :class:`~.CRZ`
  - :class:`~.ControlledPhaseShift`
  - :class:`~.IsingXX`, :class:`~.IsingYY`, :class:`~.IsingZZ`
  - :class:`~.PSWAP`
  - :class:`~.RX`, :class:`~.RY`, :class:`~.RZ`
  - :class:`~.SingleExcitation`, :class:`~.DoubleExcitation`
  - :class:`~.SWAP`, :class:`~.ISWAP`, :class:`~.SISWAP`
  - :class:`~.CY`, :class:`~.CZ`, :class:`~.CSWAP`, :class:`~.CNOT`, :class:`~.Toffoli`

<h3>Breaking changes 💔</h3>

* `qml.transforms.map_wires` no longer supports plxpr transforms.
  [(#8683)](https://github.com/PennyLaneAI/pennylane/pull/8683)

* ``QuantumScript.to_openqasm`` has been removed. Please use ``qml.to_openqasm`` instead. This removes duplicated 
  functionality for converting a circuit to OpenQASM code.
  [(#8499)](https://github.com/PennyLaneAI/pennylane/pull/8499)

* Providing ``num_steps`` to :func:`pennylane.evolve`, :func:`pennylane.exp`, :class:`pennylane.ops.Evolution`,
  and :class:`pennylane.ops.Exp` has been disallowed. Instead, use :class:`~.TrotterProduct` for approximate
  methods, providing the ``n`` parameter to perform the Suzuki-Trotter product approximation of a Hamiltonian
  with the specified number of Trotter steps.
  [(#8474)](https://github.com/PennyLaneAI/pennylane/pull/8474)

  As a concrete example, consider the following case:

  .. code-block:: python

    coeffs = [0.5, -0.6]
    ops = [qml.X(0), qml.X(0) @ qml.Y(1)]
    H_flat = qml.dot(coeffs, ops)

  Instead of computing the Suzuki-Trotter product approximation as:

  ```pycon
  >>> qml.evolve(H_flat, num_steps=2).decomposition()
  [RX(0.5, wires=[0]),
  PauliRot(-0.6, XY, wires=[0, 1]),
  RX(0.5, wires=[0]),
  PauliRot(-0.6, XY, wires=[0, 1])]
  ```

  The same result can be obtained using :class:`~.TrotterProduct` as follows:

  ```pycon
  >>> decomp_ops = qml.adjoint(qml.TrotterProduct(H_flat, time=1.0, n=2)).decomposition()
  >>> [simp_op for op in decomp_ops for simp_op in map(qml.simplify, op.decomposition())]
  [RX(0.5, wires=[0]),
  PauliRot(-0.6, XY, wires=[0, 1]),
  RX(0.5, wires=[0]),
  PauliRot(-0.6, XY, wires=[0, 1])]
  ```

* The value ``None`` has been removed as a valid argument to the ``level`` parameter in the
  :func:`pennylane.workflow.get_transform_program`, :func:`pennylane.workflow.construct_batch`,
  :func:`pennylane.draw`, :func:`pennylane.draw_mpl`, and :func:`pennylane.specs` transforms.
  Please use ``level='device'`` instead to apply the transform at the device level.
  [(#8477)](https://github.com/PennyLaneAI/pennylane/pull/8477)

* Access to ``add_noise``, ``insert`` and noise mitigation transforms from the ``pennylane.transforms`` module is deprecated.
  Instead, these functions should be imported from the ``pennylane.noise`` module.
  [(#8477)](https://github.com/PennyLaneAI/pennylane/pull/8477)

* ``qml.qnn.cost.SquaredErrorLoss`` has been removed. Instead, this hybrid workflow can be accomplished
  with a function like ``loss = lambda *args: (circuit(*args) - target)**2``.
  [(#8477)](https://github.com/PennyLaneAI/pennylane/pull/8477)

* Some unnecessary methods of the ``qml.CircuitGraph`` class have been removed:
  [(#8477)](https://github.com/PennyLaneAI/pennylane/pull/8477)

  - ``print_contents`` in favor of ``print(obj)``
  - ``observables_in_order`` in favor of ``observables``
  - ``operations_in_order`` in favor of ``operations``
  - ``ancestors_in_order(obj)`` in favor of ``ancestors(obj, sort=True)``
  - ``descendants_in_order(obj)`` in favor of ``descendants(obj, sort=True)``

* ``pennylane.devices.DefaultExecutionConfig`` has been removed. Instead, use
  ``qml.devices.ExecutionConfig()`` to create a default execution configuration.
  [(#8470)](https://github.com/PennyLaneAI/pennylane/pull/8470)

* Specifying the ``work_wire_type`` argument in ``qml.ctrl`` and other controlled operators as ``"clean"`` or
  ``"dirty"`` is disallowed. Use ``"zeroed"`` to indicate that the work wires are initially in the :math:`|0\rangle`
  state, and ``"borrowed"`` to indicate that the work wires can be in any arbitrary state. In both cases, the
  work wires are assumed to be restored to their original state upon completing the decomposition.
  [(#8470)](https://github.com/PennyLaneAI/pennylane/pull/8470)

* `QuantumScript.shape` and `QuantumScript.numeric_type` are removed. The corresponding `MeasurementProcess`
  methods should be used instead.
  [(#8468)](https://github.com/PennyLaneAI/pennylane/pull/8468)

* `MeasurementProcess.expand` is removed.
  `qml.tape.QuantumScript(mp.obs.diagonalizing_gates(), [type(mp)(eigvals=mp.obs.eigvals(), wires=mp.obs.wires)])`
  can be used instead.
  [(#8468)](https://github.com/PennyLaneAI/pennylane/pull/8468)

* The `qml.QNode.add_transform` method is removed.
  Instead, please use `QNode.transform_program.push_back(transform_container=transform_container)`.
  [(#8468)](https://github.com/PennyLaneAI/pennylane/pull/8468)

<h3>Deprecations 👋</h3>

* Maintenance support of NumPy<2.0 is deprecated as of v0.44 and will be completely dropped in v0.45.
  Future versions of PennyLane will only work with NumPy>=2.0.
  We recommend upgrading your version of NumPy to benefit from enhanced support and features.
  [(#8578)](https://github.com/PennyLaneAI/pennylane/pull/8578)
  [(#8497)](https://github.com/PennyLaneAI/pennylane/pull/8497)
  
* The ``custom_decomps`` keyword argument to ``qml.device`` has been deprecated and will be removed 
  in 0.45. Instead, with ``qml.decomposition.enable_graph()``, new decomposition rules can be defined as 
  quantum functions with registered resources. See :mod:`pennylane.decomposition` for more details.

* `qml.measure`, `qml.measurements.MidMeasureMP`, `qml.measurements.MeasurementValue`,
  and `qml.measurements.get_mcm_predicates` are now located in `qml.ops.mid_measure`.
  `MidMeasureMP` is now renamed to `MidMeasure`.
  `qml.measurements.find_post_processed_mcms` is now `qml.devices.qubit.simulate._find_post_processed_mcms`,
  and is being made private, as it is an utility for tree-traversal.
  [(#8466)](https://github.com/PennyLaneAI/pennylane/pull/8466)

* The ``pennylane.operation.Operator.is_hermitian`` property has been deprecated and renamed
  to ``pennylane.operation.Operator.is_verified_hermitian`` as it better reflects the functionality of this property.
  The deprecated access through ``is_hermitian`` will be removed in PennyLane v0.45.
  Alternatively, consider using the ``pennylane.is_hermitian`` function instead as it provides a more reliable check for hermiticity.
  Please be aware that it comes with a higher computational cost.
  [(#8494)](https://github.com/PennyLaneAI/pennylane/pull/8494)

* Access to the follow functions and classes from the ``pennylane.resources`` module are deprecated. Instead, these functions must be imported from the ``pennylane.estimator`` module.
  [(#8484)](https://github.com/PennyLaneAI/pennylane/pull/8484)

  - ``qml.estimator.estimate_shots`` in favor of ``qml.resources.estimate_shots``
  - ``qml.estimator.estimate_error`` in favor of ``qml.resources.estimate_error``
  - ``qml.estimator.FirstQuantization`` in favor of ``qml.resources.FirstQuantization``
  - ``qml.estimator.DoubleFactorization`` in favor of ``qml.resources.DoubleFactorization``

* ``argnum`` has been renamed ``argnums`` for ``qml.grad``, ``qml.jacobian``, ``qml.jvp`` and ``qml.vjp``.
  [(#8496)](https://github.com/PennyLaneAI/pennylane/pull/8496)
  [(#8481)](https://github.com/PennyLaneAI/pennylane/pull/8481)

* The :func:`pennylane.devices.preprocess.mid_circuit_measurements` transform is deprecated. Instead,
  the device should determine which mcm method to use, and explicitly include :func:`~pennylane.transforms.dynamic_one_shot`
  or :func:`~pennylane.transforms.defer_measurements` in its preprocess transforms if necessary.
  [(#8467)](https://github.com/PennyLaneAI/pennylane/pull/8467)

* Passing a function to the ``gate_set`` argument in the :func:`~pennylane.transforms.decompose` transform
  is deprecated. The ``gate_set`` argument expects a static iterable of operator type and/or operator names,
  and the function should be passed to the ``stopping_condition`` argument instead.
  [(#8533)](https://github.com/PennyLaneAI/pennylane/pull/8533)

  The example below illustrates how you can provide a function as the ``stopping_condition`` in addition to providing a 
  ``gate_set``. The decomposition of each operator will then stop once it reaches the gates in the ``gate_set`` or the 
  ``stopping_condition`` is satisfied.

  ```python
  import pennylane as qml
  from functools import partial
  
  @partial(qml.transforms.decompose, gate_set={"H", "T", "CNOT"}, stopping_condition=lambda op: len(op.wires) <= 2)
  @qml.qnode(qml.device("default.qubit"))
  def circuit():
      qml.Hadamard(wires=[0])
      qml.Toffoli(wires=[0,1,2])
      return qml.expval(qml.Z(0))
  ```
  
  ```pycon
  >>> print(qml.draw(circuit)())
  0: ──H────────╭●───────────╭●────╭●──T──╭●─┤  <Z>
  1: ────╭●─────│─────╭●─────│───T─╰X──T†─╰X─┤
  2: ──H─╰X──T†─╰X──T─╰X──T†─╰X──T──H────────┤
  ```

<h3>Internal changes ⚙️</h3>

* Bump `jax` version to `0.7.1` for `capture` module.
  [(#8715)](https://github.com/PennyLaneAI/pennylane/pull/8715)

* Bump `jax` version to `0.7.0` for `capture` module.
  [(#8701)](https://github.com/PennyLaneAI/pennylane/pull/8701)

* Improve error handling when using PennyLane's experimental program capture functionality with an incompatible JAX version. 
  [(#8723)](https://github.com/PennyLaneAI/pennylane/pull/8723)

* Bump `autoray` package version to `0.8.2`.
  [(#8674)](https://github.com/PennyLaneAI/pennylane/pull/8674)
  
* Update the schedule of nightly TestPyPI uploads to occur at the end rather than the beginning of all week days.
  [(#8672)](https://github.com/PennyLaneAI/pennylane/pull/8672)

* Add workflow to bump Catalyst and Lightning versions in the RC branch, create a new release tag and draft release, tag the RC branch, and create a PR to merge the RC branch into master.
  [(#8352)](https://github.com/PennyLaneAI/pennylane/pull/8352)
  
* Added `MCM_METHOD` and `POSTSELECT_MODE` `StrEnum` objects to improve validation and handling of `MCMConfig` creation.
  [(#8596)](https://github.com/PennyLaneAI/pennylane/pull/8596)
  
* Updated various docstrings to be compatible with the new documentation testing approach.
  [(#8635)](https://github.com/PennyLaneAI/pennylane/pull/8635)
  
* In program capture, transforms now have a single transform primitive that have a `transform` param that stores
  the `TransformDispatcher`. Before, each transform had its own primitive stored on the 
  `TransformDispatcher._primitive` private property. It proved difficult to keep maintaining dispatch behaviour
  for every single transform.
  [(#8576)](https://github.com/PennyLaneAI/pennylane/pull/8576)
  [(#8639)](https://github.com/PennyLaneAI/pennylane/pull/8639)

* Updated documentation check workflow to run on pull requests on `v[0-9]+\.[0-9]+\.[0-9]+-docs` branches.
  [(#8590)](https://github.com/PennyLaneAI/pennylane/pull/8590)
  
* When program capture is enabled, there is no longer caching of the jaxpr on the QNode.
  [(#8629)](https://github.com/PennyLaneAI/pennylane/pull/8629)

* The `grad` and `jacobian` primitives now store the function under `fn`. There is also now a single `jacobian_p`
  primitive for use in program capture.
  [(#8357)](https://github.com/PennyLaneAI/pennylane/pull/8357)

* Update versions for `pylint`, `isort` and `black` in `format.yml`
  [(#8506)](https://github.com/PennyLaneAI/pennylane/pull/8506)

* Reclassifies `registers` as a tertiary module for use with tach.
  [(#8513)](https://github.com/PennyLaneAI/pennylane/pull/8513)

* A new `split_non_commuting_pass` compiler pass has been added to the xDSL transforms. This pass
  splits quantum functions that measure observables on the same wires into multiple function executions,
  where each execution measures observables on different wires (using the "wires" grouping strategy).
  The original function is replaced with calls to these generated functions, and the results are combined
  appropriately.
  [(#8531)](https://github.com/PennyLaneAI/pennylane/pull/8531)

* The experimental xDSL implementation of `diagonalize_measurements` has been updated to fix a bug
  that included the wrong SSA value for final qubit insertion and deallocation at the end of the
  circuit. A clear error is now also raised when there are observables with overlapping wires.
  [(#8383)](https://github.com/PennyLaneAI/pennylane/pull/8383)

* Add an `outline_state_evolution_pass` pass to the MBQC xDSL transform, which moves all
  quantum gate operations to a private callable.
  [(#8367)](https://github.com/PennyLaneAI/pennylane/pull/8367)

* The experimental xDSL implementation of `measurements_from_samples_pass` has been updated to support `shots` defined by an `arith.constant` operation.
  [(#8460)](https://github.com/PennyLaneAI/pennylane/pull/8460)

* The :class:`~pennylane.devices.LegacyDeviceFacade` is slightly refactored to implement `setup_execution_config` and `preprocess_transforms`
  separately as opposed to implementing a single `preprocess` method. Additionally, the `mid_circuit_measurements` transform has been removed
  from the preprocess transform program. Instead, the best mcm method is chosen in `setup_execution_config`. By default, the ``_capabilities``
  dictionary is queried for the ``"supports_mid_measure"`` property. If the underlying device defines a TOML file, the ``supported_mcm_methods``
  field in the TOML file is used as the source of truth.
  [(#8469)](https://github.com/PennyLaneAI/pennylane/pull/8469)
  [(#8486)](https://github.com/PennyLaneAI/pennylane/pull/8486)
  [(#8495)](https://github.com/PennyLaneAI/pennylane/pull/8495)

* The various private functions of the :class:`~pennylane.estimator.FirstQuantization` class have
  been modified to avoid using `numpy.matrix` as this function is deprecated.
  [(#8523)](https://github.com/PennyLaneAI/pennylane/pull/8523)

* The `ftqc` module now includes dummy transforms for several Catalyst/MLIR passes (`to-ppr`, `commute-ppr`, `merge-ppr-ppm`,
  `decompose-clifford-ppr`, `decompose-non-clifford-ppr`, `ppr-to-ppm`, `ppr-to-mbqc` and `reduce-t-depth`), to allow them to
  be captured as primitives in PLxPR and mapped to the MLIR passes in Catalyst. This enables using the passes with the unified
  compiler and program capture.
  [(#8519)](https://github.com/PennyLaneAI/pennylane/pull/8519)
  [(#8544)](https://github.com/PennyLaneAI/pennylane/pull/8544)

* The decompositions for several templates have been updated to use
  :class:`~.ops.op_math.ChangeOpBasis`, which makes their decompositions more resource efficient
  by eliminating unnecessary controlled operations. The templates include :class:`~.PhaseAdder`,
  :class:`~.TemporaryAND`, :class:`~.QSVT`, and :class:`~.SelectPauliRot`.
  [(#8490)](https://github.com/PennyLaneAI/pennylane/pull/8490)
  [(#8577)](https://github.com/PennyLaneAI/pennylane/pull/8577)
  [(#8721)](https://github.com/PennyLaneAI/pennylane/issues/8721)

* The constant to convert the length unit Bohr to Angstrom in ``qml.qchem`` is updated to use scipy
  constants.
  [(#8537)](https://github.com/PennyLaneAI/pennylane/pull/8537)

* Solovay-Kitaev decomposition using the :func:`~.clifford_t_decompostion` transform
  with ``method="sk"`` or directly via :func:`~.ops.sk_decomposition` now raises a more
  informative ``RuntimeError`` when used with JAX-JIT or :func:`~.qjit`.
  [(#8489)](https://github.com/PennyLaneAI/pennylane/pull/8489)

* Users can now apply xDSL passes without the need to pass the `pass_plugins` argument to the `qjit` decorator.
  [(#8572)](https://github.com/PennyLaneAI/pennylane/pull/8572)
  [(#8573)](https://github.com/PennyLaneAI/pennylane/pull/8573)

* The `is_xdsl_pass` function has been added to the `pennylane.compiler.python_compiler.pass_api` module.
  This function checks if a pass name corresponds to an xDSL implemented pass.
  [(#8572)](https://github.com/PennyLaneAI/pennylane/pull/8572)

* The :func:`~pennylane.compiler.python_compiler.Compiler.run` method now accepts a string as input,
  which is parsed and transformed with xDSL.
  [(#8587)](https://github.com/PennyLaneAI/pennylane/pull/8587)

* The :func:`~pennylane.compiler.python_compiler.transforms.convert_to_mbqc_formalism_pass` now 
  supports :class:`~xdsl.dialects.scf.IndexSwitchOp` in IR and ignores regions that have no body.
  [(#8632)](https://github.com/PennyLaneAI/pennylane/pull/8632)

* The `convert_to_mbqc_formalism` compilation pass now outlines the operations to represent a gate
  in the MBQC formalism into subroutines in order to reduce the IR size for large programs.
  [(#8619)](https://github.com/PennyLaneAI/pennylane/pull/8619)

* Added a `skip_decomp_matrix_check` argument to :func:`~pennylane.ops.functions.assert_valid` that
  allows the test to skip the matrix check part of testing a decomposition rule but still verify
  that the resource function is correct.
  [(#8687)](https://github.com/PennyLaneAI/pennylane/pull/8687)

<h3>Documentation 📝</h3>

* Added a "Unified Compiler Cookbook" RST file, along with tutorials, to ``qml.compiler.python_compiler`,
  which provides a quickstart guide for getting started with xDSL and its integration with PennyLane and
  Catalyst.
  [(#8571)](https://github.com/PennyLaneAI/pennylane/pull/8571)

* The documentation of ``qml.transforms.rz_phase_gradient`` has been updated with respect to the
  sign convention of phase gradient states, how it prepares the phase gradient state in the code
  example, and the verification of the code example result.

* The code example in the documentation for ``qml.decomposition.register_resources`` has been
  updated to adhere to renamed keyword arguments and default behaviour of ``max_work_wires``.
  [(#8536)](https://github.com/PennyLaneAI/pennylane/pull/8536)

* The docstring for ``qml.device`` has been updated to include a section on custom decompositions,
  and a warning about the removal of the ``custom_decomps`` kwarg in v0.45. Additionally, the page
  :doc:`Building a plugin <../development/plugins>` now includes instructions on using
  the :func:`~pennylane.devices.preprocess.decompose` transform for device-level decompositions.
  The documentation for :doc:`Compiling circuits <../introduction/compiling_circuits>` has also been
  updated with a warning message about ``custom_decomps`` future removal.
  [(#8492)](https://github.com/PennyLaneAI/pennylane/pull/8492)
  [(#8564)](https://github.com/PennyLaneAI/pennylane/pull/8564)

A warning message has been added to :doc:`Building a plugin <../development/plugins>`
  docstring for ``qml.device`` has been updated to include a section on custom decompositions,
  and a warning about the removal of the ``custom_decomps`` kwarg in v0.44. Additionally, the page
  :doc:`Building a plugin <../development/plugins>` now includes instructions on using
  the :func:`~pennylane.devices.preprocess.decompose` transform for device-level decompositions.
  [(#8492)](https://github.com/PennyLaneAI/pennylane/pull/8492)

* Improves documentation in the transforms module and adds documentation testing for it.
  [(#8557)](https://github.com/PennyLaneAI/pennylane/pull/8557)

<h3>Bug fixes 🐛</h3>

* Update `interface-unit-tests.yml` to use its input parameter `pytest_additional_args` when running pytest.
  [(#8705)](https://github.com/PennyLaneAI/pennylane/pull/8705)

* Fixes a bug where in `resolve_work_wire_type` we incorrectly returned a value of `zeroed` if `both work_wires` 
  and `base_work_wires` were empty, causing an incorrect work wire type.
  [(#8718)](https://github.com/PennyLaneAI/pennylane/pull/8718)

* The warnings-as-errors CI action was failing due to an incompatibility between `pytest-xdist` and `pytest-benchmark`. 
  Disabling the benchmark package allows the tests to be collected an executed. 
  [(#8699)](https://github.com/PennyLaneAI/pennylane/pull/8699)

* Adds an `expand_transform` to `param_shift_hessian` to pre-decompose
  operations till they are supported.
  [(#8698)](https://github.com/PennyLaneAI/pennylane/pull/8698)

* Fixes a bug in `default.mixed` device where certain diagonal operations were incorrectly
  reshaped during application when using broadcasting.
  [(#8593)](https://github.com/PennyLaneAI/pennylane/pull/8593)

* Add an exception to the warning for unsolved operators within the graph-based decomposition
  system if the unsolved operators are :class:`.allocation.Allocate` or :class:`.allocation.Deallocate`.
  [(#8553)](https://github.com/PennyLaneAI/pennylane/pull/8553)

* Fixes a bug in `clifford_t_decomposition` with `method="gridsynth"` and qjit, where using cached decomposition with the same parameter causes an error.
  [(#8535)](https://github.com/PennyLaneAI/pennylane/pull/8535)

* Fixes a bug in :class:`~.SemiAdder` where the results were incorrect when more ``work_wires`` than required were passed.
 [(#8423)](https://github.com/PennyLaneAI/pennylane/pull/8423)

* Fixes a bug in ``QubitUnitaryOp.__init__`` in the unified compiler module that prevented an
  instance from being constructed.
  [(#8456)](https://github.com/PennyLaneAI/pennylane/pull/8456)

* Fixes a bug where the deferred measurement method is used silently even if ``mcm_method="one-shot"`` is explicitly requested,
  when a device that extends the ``LegacyDevice`` does not declare support for mid-circuit measurements.
  [(#8486)](https://github.com/PennyLaneAI/pennylane/pull/8486)

* Fixes a bug where a `KeyError` is raised when querying the decomposition rule for an operator in the gate set from a :class:`~pennylane.decomposition.DecompGraphSolution`.
  [(#8526)](https://github.com/PennyLaneAI/pennylane/pull/8526)

* Fixes a bug where mid-circuit measurements were generating incomplete QASM.
  [(#8556)](https://github.com/PennyLaneAI/pennylane/pull/8556)

* Fixes a bug where `qml.specs` incorrectly computes the circuit depth when classically controlled operators are involved.
  [(#8668)](https://github.com/PennyLaneAI/pennylane/pull/8668)

* Fixes a bug where an error is raised when trying to decompose a nested composite operator with capture and the new graph system enabled.
  [(#8695)](https://github.com/PennyLaneAI/pennylane/pull/8695)

* Fixes a bug where :func:`~.change_op_basis` cannot be captured when the `uncompute_op` is left out.
  [(#8695)](https://github.com/PennyLaneAI/pennylane/pull/8695)

* Fixes a bug where decomposition rules are sometimes incorrectly disregarded by the `DecompositionGraph` when a higher level
  decomposition rule uses dynamically allocated work wires.
  [(#8725)](https://github.com/PennyLaneAI/pennylane/pull/8725)

* Fixes a bug where :class:`~.ops.ChangeOpBasis` is not correctly reconstructed using `qml.pytrees.unflatten(*qml.pytrees.flatten(op))`
  [(#8721)](https://github.com/PennyLaneAI/pennylane/issues/8721)

<h3>Contributors ✍️</h3>

This release contains contributions from (in alphabetical order):

Guillermo Alonso,
Utkarsh Azad,
Astral Cai,
Yushao Chen,
Marcus Edwards,
Lillian Frederiksen,
Sengthai Heng,
Austin Huang,
Soran Jahangiri,
Christina Lee,
Joseph Lee,
Lee J. O'Riordan,
Gabriela Sanchez Diaz,
Mudit Pandey,
Shuli Shu,
Jay Soni,
nate stemen,
David Wierichs,
Hongsheng Zheng,
Zinan Zhou<|MERGE_RESOLUTION|>--- conflicted
+++ resolved
@@ -24,12 +24,10 @@
 
 <h3>Improvements 🛠</h3>
 
-<<<<<<< HEAD
 * The `ResourcesUndefinedError` has been removed from the `adjoint`, `ctrl`, and `pow` resource
   decomposition methods of `ResourceOperator` to avoid using errors as control flow.
   [(#8598)](https://github.com/PennyLaneAI/pennylane/pull/8598)
   
-=======
 * Quantum compilation passes in MLIR and XDSL can now be applied using the core PennyLane transform
   infrastructure, instead of using Catalyst-specific tools. This is made possible by a new argument in
   :func:`~pennylane.transform` and `~.TransformDispatcher` called ``pass_name``, which accepts a string
@@ -77,7 +75,6 @@
   0: ──RX(6.68)─┤  State
   ```
 
->>>>>>> 4dc969bd
 * Add the `PCPhaseOp` operation to the xDSL Quantum dialect.
   [(#8621)](https://github.com/PennyLaneAI/pennylane/pull/8621)
 
