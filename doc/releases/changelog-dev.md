:orphan:

# Release 0.35.0-dev (development release)

<h3>New features since last release</h3>

<h4>Easy to import circuits 💾</h4>

* An error message provides clearer instructions for installing PennyLane-Qiskit if the `qml.from_qiskit`
  function fails because the Qiskit converter is missing.
  [(#5218)](https://github.com/PennyLaneAI/pennylane/pull/5218)

<h4>Native mid-circuit measurements on default qubit 💡</h4>

* When operating in finite-shots mode, the `default.qubit` device now performs mid-circuit
  measurements in a similar way to quantum hardware. For each shot, when a mid-circuit measurement
  is encountered, the device evaluates the probability of projecting onto `|0>` or `|1>` and
  makes a random choice to collapse the circuit state.
  [(#5088)](https://github.com/PennyLaneAI/pennylane/pull/5088)

  This approach works well when there are a lot of mid-circuit measurements and the number of shots
  is not too high:

  ```python
  import pennylane as qml

  dev = qml.device("default.qubit", shots=10)

  @qml.qnode(dev)
  def f():
      for i in range(1967):
          qml.Hadamard(0)
          qml.measure(0)
      return qml.sample(qml.PauliX(0))
  ```
  ```pycon
  >>> f()
  tensor([-1, -1, -1,  1,  1, -1,  1, -1,  1, -1], requires_grad=True)
  ```

  Previously, mid-circuit measurements would be automatically replaced with an additional qubit
  using the `@qml.defer_measurements` transform, so the above circuit would have required thousands
  of qubits to simulate.

* The `default.qubit` device now supports mid-circuit measurements without using the deferred measurement
  principle when using finite shots. The native execution mode comprises all features supported with `qml.defer_measurements`, including
  classical control, collecting statistics, and post-selection. This PR notably introduces support for
  post-selection, measurement value lists, and composite measurements.
  [(#5120)](https://github.com/PennyLaneAI/pennylane/pull/5120)

<h4>Work easily and efficiently with operators 🔧</h4>

* Over the past few releases, PennyLane's approach to operator arithmetic has been overhauled.
  New classes such as `Sum` and `Prod` have been added in the
  [op_math](https://docs.pennylane.ai/en/stable/code/qml_ops_op_math.html) module, providing
  an extensive range of manipulations and ways to combine PennyLane operators. The updated operator
  arithmetic functionality can be activated using `qml.operation.enable_new_opmath()` and will
  become the default approach in the next release.

  The following updates have been made in this version of PennyLane:

  * You can now easily access Pauli operators via `I`, `X`, `Y`, and `Z`:
    [(#5116)](https://github.com/PennyLaneAI/pennylane/pull/5116)

    ```pycon
    >>> from pennylane import I, X, Y, Z
    >>> X(0)
    X(0)
    ```

  * PennyLane will try to automatically work with a Pauli representation of operators when
    available. The Pauli representation can be optionally accessed via `op.pauli_rep`:
    [(#4989)](https://github.com/PennyLaneAI/pennylane/pull/4989)
    [(#5001)](https://github.com/PennyLaneAI/pennylane/pull/5001)
    [(#5003)](https://github.com/PennyLaneAI/pennylane/pull/5003)
    [(#5017)](https://github.com/PennyLaneAI/pennylane/pull/5017)
    [(#5027)](https://github.com/PennyLaneAI/pennylane/pull/5027)

    ```pycon
    >>> op = X(0) + Y(0)
    >>> type(op.pauli_rep)
    pennylane.pauli.pauli_arithmetic.PauliSentence
    ```

    The `PauliWord` and `PauliSentence` objects in the
    [pauli](https://docs.pennylane.ai/en/stable/code/qml_pauli.html#classes) module provide an
    efficient representation and can be combined using basic arithmetic like addition, products, and
    scalar multiplication. These objects do not need to be directly handled in most workflows
    since manipulation will happen automatically in the background.

  * Extensive improvements have been made to the string representations of PennyLane operators,
    making them shorter and possible to copy as valid PennyLane code:
    [(#5116)](https://github.com/PennyLaneAI/pennylane/pull/5116)
    [(#5138)](https://github.com/PennyLaneAI/pennylane/pull/5138)

    ```
    >>> 0.5 * X(0)
    0.5 * X(0)
    >>> 0.5 * (X(0) + Y(1))
    0.5 * (X(0) + Y(1))
    ```

    Sums with many terms are broken up into multiple lines, but can still be copied back as valid
    code:

    ```
    >>> 0.5 * (X(0) @ X(1)) + 0.7 * (X(1) @ X(2)) + 0.8 * (X(2) @ X(3))
    (
        0.5 * (X(0) @ X(1))
      + 0.7 * (X(1) @ X(2))
      + 0.8 * (X(2) @ X(3))
    )
    ```

  * The `Sum` and `Prod` classes have been updated to reach feature parity with `Hamiltonian`
    and `Tensor`, respectively. This includes support for grouping via the `pauli` module:
    [(#5070)](https://github.com/PennyLaneAI/pennylane/pull/5070)
    [(#5132)](https://github.com/PennyLaneAI/pennylane/pull/5132)
    [(#5133)](https://github.com/PennyLaneAI/pennylane/pull/5133)

    ```pycon
    >>> obs = [X(0) @ Y(1), Z(0), Y(0) @ Z(1), Y(1)]
    >>> qml.pauli.group_observables(obs)
    [[Y(0) @ Z(1)], [X(0) @ Y(1), Y(1)], [Z(0)]]
    ```

  * A new `qml.commutator` function is now available that allows you to compute commutators between
    `qml.operation.Operator`, `qml.pauli.PauliWord` and `qml.pauli.PauliSentence` instances.
    [(#5051)](https://github.com/PennyLaneAI/pennylane/pull/5051)
    [(#5052)](https://github.com/PennyLaneAI/pennylane/pull/5052)
    [(#5098)](https://github.com/PennyLaneAI/pennylane/pull/5098)

    ```pycon
    >>> qml.commutator(X(0), Y(0))
    2j * Z(0)
    ```

<h4>New Clifford device 🦾</h4>

* A new `default.clifford` device enables efficient simulation of large-scale Clifford circuits
  defined in PennyLane through the use of [stim](https://github.com/quantumlib/Stim) as a backend.
  [(#4936)](https://github.com/PennyLaneAI/pennylane/pull/4936)
  [(#4954)](https://github.com/PennyLaneAI/pennylane/pull/4954)
  [(#5144)](https://github.com/PennyLaneAI/pennylane/pull/5144)

  Given a circuit with only Clifford gates, one can use this device to obtain the usual range
  of PennyLane [measurements](https://docs.pennylane.ai/en/stable/introduction/measurements.html)
  as well as the state represented in the Tableau form of
  [Aaronson & Gottesman (2004)](https://journals.aps.org/pra/abstract/10.1103/PhysRevA.70.052328):

  ```python
  import pennylane as qml

  dev = qml.device("default.clifford", tableau=True)
  @qml.qnode(dev)
  def circuit():
      qml.CNOT(wires=[0, 1])
      qml.PauliX(wires=[1])
      qml.ISWAP(wires=[0, 1])
      qml.Hadamard(wires=[0])
      return qml.state()
  ```

  ```pycon
  >>> circuit()
  array([[0, 1, 1, 0, 0],
        [1, 0, 1, 1, 1],
        [0, 0, 0, 1, 0],
        [1, 0, 0, 1, 1]])
  ```

  The `default.clifford` device also supports the `PauliError`, `DepolarizingChannel`, `BitFlip` and
  `PhaseFlip`
  [noise channels](https://docs.pennylane.ai/en/latest/introduction/operations.html#noisy-channels)
  when operating in finite-shot mode.

<h3>Improvements 🛠</h3>

<h4>Faster gradients with VJPs and other performance improvements</h4>

* Adjoint device VJP's are now supported with `jax.jacobian`. `device_vjp=True` is
  now strictly faster for jax.
  [(#4963)](https://github.com/PennyLaneAI/pennylane/pull/4963)

* `device_vjp` can now be used with normal Tensorflow. Support has not yet been added
  for `tf.Function` and Tensorflow Autograph.
  [(#4676)](https://github.com/PennyLaneAI/pennylane/pull/4676)

* PennyLane can now use lightning provided VJPs by selecting `device_vjp=True` on the QNode.
  [(#4914)](https://github.com/PennyLaneAI/pennylane/pull/4914)

* Remove queuing (`AnnotatedQueue`) from `qml.cut_circuit` and `qml.cut_circuit_mc` to improve performance
  for large workflows.
  [(#5108)](https://github.com/PennyLaneAI/pennylane/pull/5108)

* Improve the performance of circuit-cutting workloads with large numbers of generated tapes.
  [(#5005)](https://github.com/PennyLaneAI/pennylane/pull/5005)

<h4>Community contributions 🥳</h4>

* `parity_transform` is added for parity mapping of a fermionic Hamiltonian.
  [(#4928)](https://github.com/PennyLaneAI/pennylane/pull/4928)
  It is now possible to transform a fermionic Hamiltonian to a qubit Hamiltonian with parity mapping.

  ```python
  import pennylane as qml
  fermi_ham = qml.fermi.FermiWord({(0, 0) : '+', (1, 1) : '-'})

  qubit_ham = qml.fermi.parity_transform(fermi_ham, n=6)
  ```

  ```pycon
  >>> print(qubit_ham)
  (-0.25j*(PauliY(wires=[0]))) + ((-0.25+0j)*(PauliX(wires=[0]) @ PauliZ(wires=[1]))) +
  ((0.25+0j)*(PauliX(wires=[0]))) + (0.25j*(PauliY(wires=[0]) @ PauliZ(wires=[1])))
  ```

* The transform `split_non_commuting` now accepts measurements of type `probs`, `sample` and `counts` which accept both wires and observables.
  [(#4972)](https://github.com/PennyLaneAI/pennylane/pull/4972)

* Improve efficiency of matrix calculation when operator is symmetric over wires
  [(#3601)](https://github.com/PennyLaneAI/pennylane/pull/3601)

* The module `pennylane/math/quantum.py` has now support for the min-entropy.
  [(#3959)](https://github.com/PennyLaneAI/pennylane/pull/3959/)
  
* Create the `qml.Reflection` operator, useful for amplitude amplification and its variants.
  [(##5159)](https://github.com/PennyLaneAI/pennylane/pull/5159)


* A function called `apply_operation` has been added to the new `qutrit_mixed` module found in `qml.devices` that applies operations to device-compatible states.
  [(#5032)](https://github.com/PennyLaneAI/pennylane/pull/5032)

* A function called `measure` has been added to the new `qutrit_mixed` module found in `qml.devices` that measures device-compatible states for a collection of measurement processes.
  [(#5049)](https://github.com/PennyLaneAI/pennylane/pull/5049)

* A function called `apply_operation` has been added to the new `qutrit_mixed` module found in `qml.devices` that applies operations to device-compatible states.
  [(#5032)](https://github.com/PennyLaneAI/pennylane/pull/5032)

<h4>Other operator arithmetic improvements</h4>

* The following capabilities have been added for Pauli arithmetic:
  [(#4989)](https://github.com/PennyLaneAI/pennylane/pull/4989)
  [(#5001)](https://github.com/PennyLaneAI/pennylane/pull/5001)
  [(#5003)](https://github.com/PennyLaneAI/pennylane/pull/5003)
  [(#5017)](https://github.com/PennyLaneAI/pennylane/pull/5017)
  [(#5027)](https://github.com/PennyLaneAI/pennylane/pull/5027)
  [(#5018)](https://github.com/PennyLaneAI/pennylane/pull/5018)

  * You can now multiply `PauliWord` and `PauliSentence` instances by scalars, e.g.
    `0.5 * PauliWord({0:"X"})` or `0.5 * PauliSentence({PauliWord({0:"X"}): 1.})`.

  * You can now intuitively add together
    `PauliWord` and `PauliSentence` as well as scalars, which are treated implicitly as identities.
    For example, `ps1 + pw1 + 1.` for some Pauli word `pw1 = PauliWord({0: "X", 1: "Y"})` and Pauli
    sentence `ps1 = PauliSentence({pw1: 3.})`.

  * You can now subtract `PauliWord` and `PauliSentence` instances, as well as scalars, from each
    other. For example `ps1 - pw1 - 1`.

  * You can now also use `qml.dot` with `PauliWord`, `PauliSentence` and operators, e.g.
    `qml.dot([0.5, -1.5, 2], [pw1, ps1, id_word])` with `id_word = PauliWord({})`.

  * `qml.matrix` now accepts `PauliWord` and `PauliSentence` instances,
    `qml.matrix(PauliWord({0:"X"}))`.

  * It is possible to compute commutators with Pauli operators natively with the
    `PauliSentence.commutator` method.

    ```pycon
    >>> op1 = PauliWord({0: "X", 1: "X"})
    >>> op2 = PauliWord({0: "Y"}) + PauliWord({1: "Y"})
    >>> op1.commutator(op2)
    2j * Z(0) @ X(1)
    + 2j * X(0) @ Z(1)
    ```

* Controlled composite operations can be decomposed using ZYZ rotations.
  [(#5242)](https://github.com/PennyLaneAI/pennylane/pull/5242)

* Composite operations (e.g., those made with `qml.prod` and `qml.sum`) and `SProd` operations
  convert `Hamiltonian` and `Tensor` operands to `Sum` and `Prod` types, respectively. This helps
  avoid the mixing of incompatible operator types.
  [(#5031)](https://github.com/PennyLaneAI/pennylane/pull/5031)
  [(#5063)](https://github.com/PennyLaneAI/pennylane/pull/5063)

* `qml.Identity()` can be initialized without wires. Measuring it is currently not possible though.
  [(#5106)](https://github.com/PennyLaneAI/pennylane/pull/5106)

* Adds `qml.devices.modifiers.simulator_tracking` and `qml.devices.modifiers.single_tape_support`
  to add basic default behavior onto a device class.
  [(#5200)](https://github.com/PennyLaneAI/pennylane/pull/5200)

* `qml.dot` now returns a `Sum` class even when all the coefficients match.
  [(#5143)](https://github.com/PennyLaneAI/pennylane/pull/5143)

* `qml.pauli.group_observables` now supports grouping `Prod` and `SProd` operators.
  [(#5070)](https://github.com/PennyLaneAI/pennylane/pull/5070)

* Cuts down on performance bottlenecks in converting a `PauliSentence` to a `Sum`.
  [(#5141)](https://github.com/PennyLaneAI/pennylane/pull/5141)
  [(#5150)](https://github.com/PennyLaneAI/pennylane/pull/5150)

* Upgrade the `Prod.terms()` method to return a tuple `(coeffs, ops)` consisting of coefficients and
  pure product operators.
  [(#5132)](https://github.com/PennyLaneAI/pennylane/pull/5132)

  ```python
  >>> qml.operation.enable_new_opmath()
  >>> op = X(0) @ (0.5 * X(1) + X(2))
  >>> op.terms()
  ([0.5, 1.0],
   [X(1) @ X(0),
    X(2) @ X(0)])
  ```

* Upgrade the `Sum.terms()` method to return a tuple `(coeffs, ops)` consisting of coefficients and
  pure product operators.
  [(#5133)](https://github.com/PennyLaneAI/pennylane/pull/5133)

  ```python
  >>> qml.operation.enable_new_opmath()
  >>> op = 0.5 * X(0) + 0.7 * X(1) + 1.5 * Y(0) @ Y(1)
  >>> op.terms()
  ([0.5, 0.7, 1.5],
   [X(0), X(1), Y(1) @ Y(0)])
  ```

<h4>Other improvements</h4>

* The `QSVT` operation now determines its `data` from the block encoding and projector operator data.
  [(#5226)](https://github.com/PennyLaneAI/pennylane/pull/5226)

* Faster `qml.probs` measurements due to an optimization in `_samples_to_counts`.
  [(#5145)](https://github.com/PennyLaneAI/pennylane/pull/5145)

* Ensure the `BlockEncode` operator is JIT-compatible with JAX.
  [(#5110)](https://github.com/PennyLaneAI/pennylane/pull/5110)

* The `qml.qsvt` function uses `qml.GlobalPhase` instead of `qml.exp` to define global phase.
  [(#5105)](https://github.com/PennyLaneAI/pennylane/pull/5105)

* Update `tests/ops/functions/conftest.py` to ensure all operator types are tested for validity.
  [(#4978)](https://github.com/PennyLaneAI/pennylane/pull/4978)

* A new `pennylane.workflow` module is added. This module now contains `qnode.py`, `execution.py`, `set_shots.py`, `jacobian_products.py`, and the submodule `interfaces`.
  [(#5023)](https://github.com/PennyLaneAI/pennylane/pull/5023)

* Raise a more informative error when calling `adjoint_jacobian` with trainable state-prep operations.
  [(#5026)](https://github.com/PennyLaneAI/pennylane/pull/5026)

* Adds `qml.workflow.get_transform_program` and `qml.workflow.construct_batch` to inspect the transform program and batch of tapes
  at different stages.
  [(#5084)](https://github.com/PennyLaneAI/pennylane/pull/5084)

* All custom controlled operations such as `CRX`, `CZ`, `CNOT`, `ControlledPhaseShift` now inherit from `ControlledOp`, giving them additional properties such as `control_wire` and `control_values`. Calling `qml.ctrl` on `RX`, `RY`, `RZ`, `Rot`, and `PhaseShift` with a single control wire will return gates of types `CRX`, `CRY`, etc. as opposed to a general `Controlled` operator.
  [(#5069)](https://github.com/PennyLaneAI/pennylane/pull/5069)
  [(#5199)](https://github.com/PennyLaneAI/pennylane/pull/5199)

* CI will now fail if coverage data fails to upload to codecov. Previously, it would silently pass
  and the codecov check itself would never execute.
  [(#5101)](https://github.com/PennyLaneAI/pennylane/pull/5101)

* String representations of `ParametrizedHamiltonian` have been updated to match the style of other PL operators.
  [(#5215)](https://github.com/PennyLaneAI/pennylane/pull/5215)

* `qml.ctrl` called on operators with custom controlled versions will return instances
  of the custom class, and it will also flatten nested controlled operators to a single
  multi-controlled operation. For `PauliX`, `CNOT`, `Toffoli`, and `MultiControlledX`,
  calling `qml.ctrl` will always resolve to the best option in `CNOT`, `Toffoli`, or
  `MultiControlledX` depending on the number of control wires and control values.
  [(#5125)](https://github.com/PennyLaneAI/pennylane/pull/5125/)

* Remove the unwanted warning filter from tests, and ensure that no PennyLaneDeprecationWarnings
  are being raised unexpectedly.
  [(#5122)](https://github.com/PennyLaneAI/pennylane/pull/5122)

* `Sum.ops`, `Sum.coeffs`, `Prod.ops`, `Prod.coeffs` have been added for feature parity with `qml.Hamiltonian` but will be deprecated in the future.
  [(#5164)](https://github.com/PennyLaneAI/pennylane/pull/5164)

* Added a `partial_trace` function to `pennylane.math` for matrices.
  [(#5152)](https://github.com/PennyLaneAI/pennylane/pull/5152)

* Users can specify a list of PennyLane `measurements` they would want as terminal measurements
  when converting a `QuantumCircuit` using `qml.from_qiskit`.
  [(#5168)](https://github.com/PennyLaneAI/pennylane/pull/5168)

* Added new error tracking and propagation functionality.
  [(#5115)](https://github.com/PennyLaneAI/pennylane/pull/5115)
  [(#5121)](https://github.com/PennyLaneAI/pennylane/pull/5121)

* Replacing `map_batch_transform` in the source code with the method `_batch_transform`
  implemented in `TransformDispatcher`.
  [(#5212)](https://github.com/PennyLaneAI/pennylane/pull/5212)

* `TransformDispatcher` can now dispatch onto a batch of tapes, so that it is easier to compose transforms
  when working in the tape paradigm.
  [(#5163)](https://github.com/PennyLaneAI/pennylane/pull/5163)

<h3>Breaking changes 💔</h3>

* The entry point convention registering compilers with PennyLane has changed.
  [(#5140)](https://github.com/PennyLaneAI/pennylane/pull/5140)

  To allow for packages to register multiple compilers with PennyLane,
  the `entry_points` convention under the designated group name
  `pennylane.compilers` has been modified.

  Previously, compilers would register `qjit` (JIT decorator),
  `ops` (compiler-specific operations), and `context` (for tracing and
  program capture).

  Now, compilers must register `compiler_name.qjit`, `compiler_name.ops`,
  and `compiler_name.context`, where `compiler_name` is replaced
  by the name of the provided compiler.

  For more information, please see the
  [documentation on adding compilers](https://docs.pennylane.ai/en/stable/code/qml_compiler.html#adding-a-compiler).

* Make PennyLane code compatible with the latest version of `black`.
  [(#5112)](https://github.com/PennyLaneAI/pennylane/pull/5112)
  [(#5119)](https://github.com/PennyLaneAI/pennylane/pull/5119)

* `gradient_analysis_and_validation` is now renamed to `find_and_validate_gradient_methods`. Instead of returning a list, it now returns a dictionary of gradient methods for each parameter index, and no longer mutates the tape.
  [(#5035)](https://github.com/PennyLaneAI/pennylane/pull/5035)

* Passing additional arguments to a transform that decorates a QNode must be done through the use
  of `functools.partial`.
  [(#5046)](https://github.com/PennyLaneAI/pennylane/pull/5046)

* Multiplying two `PauliWord` instances no longer returns a tuple `(new_word, coeff)`
  but instead `PauliSentence({new_word: coeff})`. The old behavior is still available
  with the private method `PauliWord._matmul(other)` for faster processing.
  [(#5045)](https://github.com/PennyLaneAI/pennylane/pull/5054)

* `Observable.return_type` has been removed. Instead, you should inspect the type
  of the surrounding measurement process.
  [(#5044)](https://github.com/PennyLaneAI/pennylane/pull/5044)

* `ClassicalShadow.entropy()` no longer needs an `atol` keyword as a better
  method to estimate entropies from approximate density matrix reconstructions
  (with potentially negative eigenvalues) has been implemented.
  [(#5048)](https://github.com/PennyLaneAI/pennylane/pull/5048)

* Controlled operators with a custom controlled version decomposes like how their controlled
  counterpart decomposes, as opposed to decomposing into their controlled version.
  [(#5069)](https://github.com/PennyLaneAI/pennylane/pull/5069)
  [(#5125)](https://github.com/PennyLaneAI/pennylane/pull/5125/)

  For example:

  ```pycon
  >>> qml.ctrl(qml.RX(0.123, wires=1), control=0).decomposition()
  [
    RZ(1.5707963267948966, wires=[1]),
    RY(0.0615, wires=[1]),
    CNOT(wires=[0, 1]),
    RY(-0.0615, wires=[1]),
    CNOT(wires=[0, 1]),
    RZ(-1.5707963267948966, wires=[1])
  ]
  ```

* `QuantumScript.is_sampled` and `QuantumScript.all_sampled` have been removed. Users should now
  validate these properties manually.
  [(#5072)](https://github.com/PennyLaneAI/pennylane/pull/5072)

* `qml.transforms.one_qubit_decomposition` and `qml.transforms.two_qubit_decomposition` are removed. Instead,
  you should use `qml.ops.one_qubit_decomposition` and `qml.ops.two_qubit_decomposition`.
  [(#5091)](https://github.com/PennyLaneAI/pennylane/pull/5091)

* `qml.ExpvalCost` has been removed. Users should use `qml.expval()` moving forward.
  [(#5097)](https://github.com/PennyLaneAI/pennylane/pull/5097)

<h3>Deprecations 👋</h3>

* `Operator.validate_subspace(subspace)` has been relocated to the `qml.ops.qutrit.parametric_ops`
  module and will be removed from the Operator class in an upcoming release.
  [(#5067)](https://github.com/PennyLaneAI/pennylane/pull/5067)

* Matrix and tensor products between `PauliWord` and `PauliSentence` instances are done using
  the `@` operator, `*` will be used only for scalar multiplication. Note also the breaking
  change that the product of two `PauliWord` instances now returns a `PauliSentence` instead
  of a tuple `(new_word, coeff)`.
  [(#4989)](https://github.com/PennyLaneAI/pennylane/pull/4989)
  [(#5054)](https://github.com/PennyLaneAI/pennylane/pull/5054)

* `MeasurementProcess.name` and `MeasurementProcess.data` are now deprecated, as they contain dummy
  values that are no longer needed.
  [(#5047)](https://github.com/PennyLaneAI/pennylane/pull/5047)
  [(#5071)](https://github.com/PennyLaneAI/pennylane/pull/5071)
  [(#5076)](https://github.com/PennyLaneAI/pennylane/pull/5076)
  [(#5122)](https://github.com/PennyLaneAI/pennylane/pull/5122)

* Calling `qml.matrix` without providing a `wire_order` on objects where the wire order could be
  ambiguous now raises a warning. In the future, the `wire_order` argument will be required in
  these cases.
  [(#5039)](https://github.com/PennyLaneAI/pennylane/pull/5039)

* `qml.pauli.pauli_mult` and `qml.pauli.pauli_mult_with_phase` are now deprecated. Instead, you
  should use `qml.simplify(qml.prod(pauli_1, pauli_2))` to get the reduced operator.
  [(#5057)](https://github.com/PennyLaneAI/pennylane/pull/5057)

* The private functions `_pauli_mult`, `_binary_matrix` and `_get_pauli_map` from the
  `pauli` module have been deprecated, as they are no longer used anywhere and the same
  functionality can be achieved using newer features in the `pauli` module.
  [(#5057)](https://github.com/PennyLaneAI/pennylane/pull/5057)

* `Sum.ops`, `Sum.coeffs`, `Prod.ops` and `Prod.coeffs` will be deprecated in the future.
  [(#5164)](https://github.com/PennyLaneAI/pennylane/pull/5164)

<h3>Documentation 📝</h3>

* The module documentation for `pennylane.tape` now explains the difference between `QuantumTape` and `QuantumScript`.
  [(#5065)](https://github.com/PennyLaneAI/pennylane/pull/5065)

* A typo in a code example in the `qml.transforms` API has been fixed.
  [(#5014)](https://github.com/PennyLaneAI/pennylane/pull/5014)

* Documentation `qml.data` has been updated and now mentions a way to access the same dataset simultaneously from multiple environments.
  [(#5029)](https://github.com/PennyLaneAI/pennylane/pull/5029)

* Clarification for the definition of `argnum` added to gradient methods
  [(#5035)](https://github.com/PennyLaneAI/pennylane/pull/5035)

* A typo in the code example for `qml.qchem.dipole_of` has been fixed.
  [(#5036)](https://github.com/PennyLaneAI/pennylane/pull/5036)

* Added a development guide on deprecations and removals.
  [(#5083)](https://github.com/PennyLaneAI/pennylane/pull/5083)

* A note about the eigenspectrum of second-quantized Hamiltonians added to `qml.eigvals`.
  [(#5095)](https://github.com/PennyLaneAI/pennylane/pull/5095)

* A warning about two mathematically equivalent Hamiltonians undergoing different time evolutions was added to `qml.TrotterProduct` and `qml.ApproxTimeEvolution`.
  [(#5137)](https://github.com/PennyLaneAI/pennylane/pull/5137)

* Added a reference to the paper that provides the image of the `qml.QAOAEmbedding` template. [(#5130)](https://github.com/PennyLaneAI/pennylane/pull/5130)

<h3>Bug fixes 🐛</h3>

* `ctrl_decomp_zyz` is now differentiable.
  [(#5198)](https://github.com/PennyLaneAI/pennylane/pull/5198)

* `qml.ops.Pow.matrix()` is now differentiable with TensorFlow with integer exponents.
  [(#5178)](https://github.com/PennyLaneAI/pennylane/pull/5178)

* The `qml.MottonenStatePreparation` template is updated to include a global phase operation.
  [(#5166)](https://github.com/PennyLaneAI/pennylane/pull/5166)

* Fixes a queuing bug when using `qml.prod` with a qfunc that queues a single operator.
  [(#5170)](https://github.com/PennyLaneAI/pennylane/pull/5170)

* The `qml.TrotterProduct` template is updated to accept `SProd` as input Hamiltonian.
  [(#5073)](https://github.com/PennyLaneAI/pennylane/pull/5073)

* Fixed a bug where caching together with JIT compilation and broadcasted tapes yielded wrong results
  `Operator.hash` now depends on the memory location, `id`, of a Jax tracer instead of its string representation.
  [(#3917)](https://github.com/PennyLaneAI/pennylane/pull/3917)

* `qml.transforms.undo_swaps` can now work with operators with hyperparameters or nesting.
  [(#5081)](https://github.com/PennyLaneAI/pennylane/pull/5081)

* `qml.transforms.split_non_commuting` will now pass the original shots along.
  [(#5081)](https://github.com/PennyLaneAI/pennylane/pull/5081)

* If `argnum` is provided to a gradient transform, only the parameters specified in `argnum` will have their gradient methods validated.
  [(#5035)](https://github.com/PennyLaneAI/pennylane/pull/5035)

* `StatePrep` operations expanded onto more wires are now compatible with backprop.
  [(#5028)](https://github.com/PennyLaneAI/pennylane/pull/5028)

* `qml.equal` works well with `qml.Sum` operators when wire labels are a mix of integers and strings.
  [(#5037)](https://github.com/PennyLaneAI/pennylane/pull/5037)

* The return value of `Controlled.generator` now contains a projector that projects onto the correct subspace based on the control value specified.
  [(#5068)](https://github.com/PennyLaneAI/pennylane/pull/5068)

* `CosineWindow` no longer raises an unexpected error when used on a subset of wires at the beginning of a circuit.
  [(#5080)](https://github.com/PennyLaneAI/pennylane/pull/5080)

* Ensure `tf.function` works with `TensorSpec(shape=None)` by skipping batch size computation.
  [(#5089)](https://github.com/PennyLaneAI/pennylane/pull/5089)

* `PauliSentence.wires` no longer imposes a false order.
  [(#5041)](https://github.com/PennyLaneAI/pennylane/pull/5041)

* `qml.qchem.import_state` now applies the chemist-to-physicist
  sign convention when initializing a PennyLane state vector from
  classically pre-computed wavefunctions. That is, it interleaves
  spin-up/spin-down operators for the same spatial orbital index,
  as standard in PennyLane (instead of commuting all spin-up
  operators to the left, as is standard in quantum chemistry).
  [(#5114)](https://github.com/PennyLaneAI/pennylane/pull/5114)

* Multi-wire controlled `CNOT` and `PhaseShift` can now be decomposed correctly.
  [(#5125)](https://github.com/PennyLaneAI/pennylane/pull/5125/)
  [(#5148)](https://github.com/PennyLaneAI/pennylane/pull/5148)

* `draw_mpl` no longer raises an error when drawing a circuit containing an adjoint of a controlled operation.
  [(#5149)](https://github.com/PennyLaneAI/pennylane/pull/5149)

* `default.mixed` no longer throws `ValueError` when applying a state vector that is not of type `complex128` when used with tensorflow.
  [(#5155)](https://github.com/PennyLaneAI/pennylane/pull/5155)

* `ctrl_decomp_zyz` no longer raises a `TypeError` if the rotation parameters are of type `torch.Tensor`
  [(#5183)](https://github.com/PennyLaneAI/pennylane/pull/5183)

* Comparing `Prod` and `Sum` objects now works regardless of nested structure with `qml.equal` if the
  operators have a valid `pauli_rep` property.
  [(#5177)](https://github.com/PennyLaneAI/pennylane/pull/5177)

* Controlled `GlobalPhase` with non-zero control wire no longer throws an error.
  [(#5194)](https://github.com/PennyLaneAI/pennylane/pull/5194)

* A `QNode` transformed with `mitigate_with_zne` now accepts batch parameters.
  [(#5195)](https://github.com/PennyLaneAI/pennylane/pull/5195)

* The matrix of an empty `PauliSentence` instance is now correct (all-zeros).
  Further, matrices of empty `PauliWord` and `PauliSentence` instances can be turned to matrices now.
  [(#5188)](https://github.com/PennyLaneAI/pennylane/pull/5188)

* `PauliSentence.__matmul__` can handle `PauliWord` instances now.
  [(#5208)](https://github.com/PennyLaneAI/pennylane/pull/5208)

* Make `CompositeOp.eigendecomposition` jit-compatible.
  [(#5207)](https://github.com/PennyLaneAI/pennylane/pull/5207)

* `QubitDensityMatrix` now works with jax-jit on the `default.mixed` device.
  [(#5203)](https://github.com/PennyLaneAI/pennylane/pull/5203)

* When a QNode specifies `diff_method="adjoint"`, `default.qubit` no longer tries to decompose non-trainable operations with non-scalar parameters such as `QubitUnitary`.
  [(#5233)](https://github.com/PennyLaneAI/pennylane/pull/5233)

<h3>Contributors ✍️</h3>

This release contains contributions from (in alphabetical order):

Abhishek Abhishek,
<<<<<<< HEAD
Guillermo Alonso,
=======
Mikhail Andrenkov,
>>>>>>> 3407a9e3
Utkarsh Azad,
Trenten Babcock,
Gabriel Bottrill,
Thomas Bromley,
Astral Cai,
Skylar Chan,
Isaac De Vlugt,
Diksha Dhawan,
Lillian Frederiksen,
Pietropaolo Frisoni,
Eugenio Gigante,
Diego Guala,
David Ittah,
Soran Jahangiri,
Jacky Jiang,
Korbinian Kottmann,
Christina Lee,
Xiaoran Li,
Vincent Michaud-Rioux,
Romain Moyard,
Pablo Antonio Moreno Casares,
Erick Ochoa Lopez,
Lee J. O'Riordan,
Mudit Pandey,
Alex Preciado,
Matthew Silverman,
Jay Soni.<|MERGE_RESOLUTION|>--- conflicted
+++ resolved
@@ -637,11 +637,8 @@
 This release contains contributions from (in alphabetical order):
 
 Abhishek Abhishek,
-<<<<<<< HEAD
 Guillermo Alonso,
-=======
 Mikhail Andrenkov,
->>>>>>> 3407a9e3
 Utkarsh Azad,
 Trenten Babcock,
 Gabriel Bottrill,
