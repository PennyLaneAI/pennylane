
# Release 0.43.0-dev (development release)

<h3>New features since last release</h3>

* Dynamic wire allocation with `qml.allocation.allocate` can now be executed on `default.qubit`.
  [(#7718)](https://github.com/PennyLaneAI/pennylane/pull/7718)

  ```python
  @qml.qnode(qml.device('default.qubit'))
  def c():
      with qml.allocate(1) as wires:
          qml.H(wires)
          qml.CNOT((wires[0], 0))
      return qml.probs(wires=0)

  c()
  ```
  ```
  array([0.5, 0.5])
  ```

* A new :func:`~.ops.op_math.change_basis_op` function and :class:`~.ops.op_math.ChangeOpBasis` class were added,
  which allow a compute-uncompute pattern (U V U†) to be represented by a single operator.
  A corresponding decomposition rule has been added to support efficiently controlling the pattern,
  in which only the central (target) operator is controlled, and not U or U†.
  [(#8023)](https://github.com/PennyLaneAI/pennylane/pull/8023)
  [(#8070)](https://github.com/PennyLaneAI/pennylane/pull/8070)

* A new keyword argument ``partial`` has been added to :class:`qml.Select`. It allows for 
  simplifications in the decomposition of ``Select`` under the assumption that the state of the
  control wires has no overlap with computational basis states that are not used by ``Select``.
  [(#7658)](https://github.com/PennyLaneAI/pennylane/pull/7658)

* New ZX calculus-based transforms have been added to access circuit optimization
  passes implemented in [pyzx](https://pyzx.readthedocs.io/en/latest/):

  * :func:`~.transforms.zx.push_hadamards` to optimize a phase-polynomial + Hadamard circuit by pushing
    Hadamard gates as far as possible to one side to create fewer larger phase-polynomial blocks
    (see [pyzx.basic_optimization](https://pyzx.readthedocs.io/en/latest/api.html#pyzx.optimize.basic_optimization)).
    [(#8025)](https://github.com/PennyLaneAI/pennylane/pull/8025)

  * :func:`~.transforms.zx.todd` to optimize a Clifford + T circuit by using the Third Order Duplicate and Destroy (TODD) algorithm
    (see [pyzx.phase_block_optimize](https://pyzx.readthedocs.io/en/latest/api.html#pyzx.optimize.phase_block_optimize)).
    [(#8029)](https://github.com/PennyLaneAI/pennylane/pull/8029)

  * :func:`~.transforms.zx.optimize_t_count` to reduce the number of T gates in a Clifford + T circuit by applying
    a sequence of passes that combine ZX-based commutation and cancellation rules and the TODD algorithm
    (see [pyzx.full_optimize](https://pyzx.readthedocs.io/en/latest/api.html#pyzx.optimize.full_optimize)).
    [(#8088)](https://github.com/PennyLaneAI/pennylane/pull/8088)

  * :func:`~.transforms.zx.reduce_non_clifford` to reduce the number of non-Clifford gates by applying
    a combination of phase gadgetization strategies and Clifford gate simplification rules.
    (see [pyzx.full_reduce](https://pyzx.readthedocs.io/en/latest/api.html#pyzx.simplify.full_reduce)).
    [(#7747)](https://github.com/PennyLaneAI/pennylane/pull/7747)

* The `qml.specs` function now accepts a `compute_depth` keyword argument, which is set to `True` by default.
  This makes the expensive depth computation performed by `qml.specs` optional.
  [(#7998)](https://github.com/PennyLaneAI/pennylane/pull/7998)
  [(#8042)](https://github.com/PennyLaneAI/pennylane/pull/8042)

* New transforms called :func:`~.transforms.match_relative_phase_toffoli` and 
  :func:`~.transforms.match_controlled_iX_gate` have been added to implement passes that make use
  of equivalencies to compile certain patterns to efficient Clifford+T equivalents.
  [(#7748)](https://github.com/PennyLaneAI/pennylane/pull/7748)

* Leveraging quantum just-in-time compilation to optimize parameterized hybrid workflows with the momentum
  quantum natural gradient optimizer is now possible with the new :class:`~.MomentumQNGOptimizerQJIT` optimizer.
  [(#7606)](https://github.com/PennyLaneAI/pennylane/pull/7606)

  Similar to the :class:`~.QNGOptimizerQJIT` optimizer, :class:`~.MomentumQNGOptimizerQJIT` offers a
  `qml.qjit`-compatible analogue to the existing :class:`~.MomentumQNGOptimizer` with an Optax-like interface:

  ```python
  import pennylane as qml
  import jax.numpy as jnp

  dev = qml.device("lightning.qubit", wires=2)

  @qml.qnode(dev)
  def circuit(params):
      qml.RX(params[0], wires=0)
      qml.RY(params[1], wires=1)
      return qml.expval(qml.Z(0) + qml.X(1))

  opt = qml.MomentumQNGOptimizerQJIT(stepsize=0.1, momentum=0.2)

  @qml.qjit
  def update_step_qjit(i, args):
      params, state = args
      return opt.step(circuit, params, state)

  @qml.qjit
  def optimization_qjit(params, iters):
      state = opt.init(params)
      args = (params, state)
      params, state = qml.for_loop(iters)(update_step_qjit)(args)
      return params
  ```

  ```pycon
  >>> params = jnp.array([0.1, 0.2])
  >>> iters = 1000
  >>> optimization_qjit(params=params, iters=iters)
  Array([ 3.14159265, -1.57079633], dtype=float64)
  ```

* The :func:`~.transforms.decompose` transform is now able to decompose classically controlled operations.
  [(#8145)](https://github.com/PennyLaneAI/pennylane/pull/8145)

<h3>Improvements 🛠</h3>

* `allocate` and `deallocate` can now be accessed as `qml.allocate` and `qml.deallocate`.
  [(#8189)](https://github.com/PennyLaneAI/pennylane/pull/8198))

* `allocate` now takes `state: Literal["zero", "any"] = "zero"` instead of `require_zeros=True`.
  [(#8163)](https://github.com/PennyLaneAI/pennylane/pull/8163)

* A `DynamicRegister` can no longer be used as an individual wire itself, as this led to confusing results.
  [(#8151)](https://github.com/PennyLaneAI/pennylane/pull/8151)

* A new keyword argument called ``shot_dist`` has been added to the :func:`~.transforms.split_non_commuting` transform.
  This allows for more customization and efficiency when calculating expectation values across the non-commuting groups
  of observables that make up a ``Hamiltonian``/``LinearCombination``.
  [(#7988)](https://github.com/PennyLaneAI/pennylane/pull/7988)

  Given a QNode that returns a sample-based measurement (e.g., ``expval``) of a ``Hamiltonian``/``LinearCombination``
  with finite ``shots``, the current default behaviour of :func:`~.transforms.split_non_commuting` will perform ``shots``
  executions for each group of commuting terms. With the ``shot_dist`` argument, this behaviour can be changed:

  * ``"uniform"``: evenly distributes the number of ``shots`` across all groups of commuting terms
  * ``"weighted"``: distributes the number of ``shots`` according to weights proportional to the L1 norm of the coefficients in each group
  * ``"weighted_random"``: same as ``"weighted"``, but the numbers of ``shots`` are sampled from a multinomial distribution
  * or a user-defined function implementing a custom shot distribution strategy

  To show an example about how this works, let's start by defining a simple Hamiltonian:

  ```python
  import pennylane as qml

  ham = qml.Hamiltonian(
      coeffs=[10, 0.1, 20, 100, 0.2],
      observables=[
          qml.X(0) @ qml.Y(1),
          qml.Z(0) @ qml.Z(2),
          qml.Y(1),
          qml.X(1) @ qml.X(2),
          qml.Z(0) @ qml.Z(1) @ qml.Z(2)
      ]
  )
  ```

  This Hamiltonian can be split into 3 non-commuting groups of mutually commuting terms.
  With ``shot_dist = "weighted"``, for example, the number of shots will be divided
  according to the L1 norm of each group's coefficients:

  ```python
  from functools import partial
  from pennylane.transforms import split_non_commuting

  dev = qml.device("default.qubit")

  @partial(split_non_commuting, shot_dist="weighted")
  @qml.qnode(dev, shots=10000)
  def circuit():
      return qml.expval(ham)

  with qml.Tracker(dev) as tracker:
      circuit()
  ```

  ```pycon
  >>> print(tracker.history["shots"])
  [2303, 23, 7674]
  ```

* The number of `shots` can now be specified directly in QNodes as a standard keyword argument.
  [(#8073)](https://github.com/PennyLaneAI/pennylane/pull/8073)

  ```python
  @qml.qnode(qml.device("default.qubit"), shots=1000)
  def circuit():
      qml.H(0)
      return qml.expval(qml.Z(0))
  ```

  ```pycon
  >>> circuit.shots
  Shots(total=1000)
  >>> circuit()
  np.float64(-0.004)
  ```

  Setting the `shots` value in a QNode is equivalent to decorating with :func:`qml.workflow.set_shots`. Note, however, that decorating with :func:`qml.workflow.set_shots` overrides QNode `shots`:

  ```pycon
  >>> new_circ = qml.set_shots(circuit, shots=123)
  >>> new_circ.shots
  Shots(total=123)
  ```

* PennyLane `autograph` supports standard python for updating arrays like `array[i] += x` instead of jax `arr.at[i].add(x)`. 
  Users can now use this when designing quantum circuits with experimental program capture enabled.

  ```python
  import pennylane as qml
  import jax.numpy as jnp

  qml.capture.enable()

  @qml.qnode(qml.device("default.qubit", wires=3))
  def circuit(val):
    angles = jnp.zeros(3)
    angles[0:3] += val

    for i, angle in enumerate(angles):
        qml.RX(angle, i)

    return qml.expval(qml.Z(0)), qml.expval(qml.Z(1)), qml.expval(qml.Z(2))
  ```

  ```pycon
  >>> circuit(jnp.pi)
  (Array(-1, dtype=float32),
   Array(-1, dtype=float32),
   Array(-1, dtype=float32)) 
  ```

  [(#8076)](https://github.com/PennyLaneAI/pennylane/pull/8076)

* PennyLane `autograph` supports standard python for index assignment (`arr[i] = x`) instead of jax.numpy form (`arr = arr.at[i].set(x)`).
  Users can now use standard python assignment when designing circuits with experimental program capture enabled.

  ```python
  import pennylane as qml
  import jax.numpy as jnp

  qml.capture.enable()

  @qml.qnode(qml.device("default.qubit", wires=3))
  def circuit(val):
    angles = jnp.zeros(3)
    angles[1] = val / 2
    angles[2] = val

    for i, angle in enumerate(angles):
        qml.RX(angle, i)

    return qml.expval(qml.Z(0)), qml.expval(qml.Z(1)), qml.expval(qml.Z(2))
  ```

  ```pycon
  >>> circuit(jnp.pi)
  (Array(0.99999994, dtype=float32),
   Array(0., dtype=float32),
   Array(-0.99999994, dtype=float32)) 
  ```

  [(#8027)](https://github.com/PennyLaneAI/pennylane/pull/8027)

* Logical operations (`and`, `or` and `not`) are now supported with the `autograph` module. Users can
  now use these logical operations in control flow when designing quantum circuits with experimental
  program capture enabled.

  ```python
  import pennylane as qml

  qml.capture.enable()

  @qml.qnode(qml.device("default.qubit", wires=1))
  def circuit(param):
      if param >= 0 and param <= 1:
          qml.H(0)
      return qml.state()
  ```

  ```pycon
  >>> circuit(0.5)
  Array([0.70710677+0.j, 0.70710677+0.j], dtype=complex64)
  ```

  [(#8006)](https://github.com/PennyLaneAI/pennylane/pull/8006)

* The decomposition of :class:`~.BasisRotation` has been optimized to skip redundant phase shift gates
  with angle :math:`\pm \pi` for real-valued, i.e., orthogonal, rotation matrices. This uses the fact that
  no or single :class:`~.PhaseShift` gate is required in case the matrix has a determinant :math:`\pm 1`.
  [(#7765)](https://github.com/PennyLaneAI/pennylane/pull/7765)

* Changed how basis states are assigned internally in `qml.Superposition`, improving its
  decomposition slightly both regarding classical computing time and gate decomposition.
  [(#7880)](https://github.com/PennyLaneAI/pennylane/pull/7880)

* The printing and drawing of :class:`~.TemporaryAND`, also known as ``qml.Elbow``, and its adjoint
  have been improved to be more legible and consistent with how it's depicted in circuits in the literature.
  [(#8017)](https://github.com/PennyLaneAI/pennylane/pull/8017)

  ```python
  import pennylane as qml

  @qml.draw
  @qml.qnode(qml.device("lightning.qubit", wires=4))
  def node():
      qml.TemporaryAND([0, 1, 2], control_values=[1, 0])
      qml.CNOT([2, 3])
      qml.adjoint(qml.TemporaryAND([0, 1, 2], control_values=[1, 0]))
      return qml.expval(qml.Z(3))
  ```

  ```pycon
  print(node())
  0: ─╭●─────●╮─┤     
  1: ─├○─────○┤─┤     
  2: ─╰──╭●───╯─┤     
  3: ────╰X─────┤  <Z>
  ```

* Several templates now have decompositions that can be accessed within the graph-based
  decomposition system (:func:`~.decomposition.enable_graph`), allowing workflows
  that include these templates to be decomposed in a resource-efficient and performant
  manner.
  [(#7779)](https://github.com/PennyLaneAI/pennylane/pull/7779)
  [(#7908)](https://github.com/PennyLaneAI/pennylane/pull/7908)
  [(#7385)](https://github.com/PennyLaneAI/pennylane/pull/7385)
  [(#7941)](https://github.com/PennyLaneAI/pennylane/pull/7941)
  [(#7943)](https://github.com/PennyLaneAI/pennylane/pull/7943)
  [(#8075)](https://github.com/PennyLaneAI/pennylane/pull/8075)
  [(#8002)](https://github.com/PennyLaneAI/pennylane/pull/8002)
  
  The included templates are: :class:`~.Adder`, :class:`~.ControlledSequence`, :class:`~.ModExp`, :class:`~.MottonenStatePreparation`, 
  :class:`~.MPSPrep`, :class:`~.Multiplier`, :class:`~.OutAdder`, :class:`~.OutMultiplier`, :class:`~.OutPoly`, :class:`~.PrepSelPrep`,
  :class:`~.ops.Prod`, :class:`~.Reflection`, :class:`~.Select`, :class:`~.StatePrep`, :class:`~.TrotterProduct`, :class:`~.QROM`, 
  :class:`~.GroverOperator`, :class:`~.UCCSD`, :class:`~.StronglyEntanglingLayers`, :class:`~.GQSP`, :class:`~.FermionicSingleExcitation`, 
  :class:`~.FermionicDoubleExcitation`, :class:`~.QROM`, :class:`~.ArbitraryStatePreparation`, :class:`~.CosineWindow`, 
  :class:`~.AmplitudeAmplification`, :class:`~.Permute`, :class:`~.AQFT`, :class:`~.FlipSign`, :class:`~.FABLE`,
  :class:`~.Qubitization`, and :class:`~.Superposition`

* A new function called :func:`~.math.choi_matrix` is available, which computes the [Choi matrix](https://en.wikipedia.org/wiki/Choi%E2%80%93Jamio%C5%82kowski_isomorphism) of a quantum channel.
  This is a useful tool in quantum information science and to check circuit identities involving non-unitary operations.
  [(#7951)](https://github.com/PennyLaneAI/pennylane/pull/7951)

  ```pycon
  >>> import numpy as np
  >>> Ks = [np.sqrt(0.3) * qml.CNOT((0, 1)), np.sqrt(1-0.3) * qml.X(0)]
  >>> Ks = [qml.matrix(op, wire_order=range(2)) for op in Ks]
  >>> Lambda = qml.math.choi_matrix(Ks)
  >>> np.trace(Lambda), np.trace(Lambda @ Lambda)
  (np.float64(1.0), np.float64(0.58))
  ```

* A new device preprocess transform, `~.devices.preprocess.no_analytic`, is available for hardware devices and hardware-like simulators.
  It validates that all executions are shot-based.
  [(#8037)](https://github.com/PennyLaneAI/pennylane/pull/8037)

* With program capture, the `true_fn` can now be a subclass of `Operator` when no `false_fn` is provided.
  `qml.cond(condition, qml.X)(0)` is now valid code and will return nothing, even though `qml.X` is
  technically a callable that returns an `X` operator.
  [(#8060)](https://github.com/PennyLaneAI/pennylane/pull/8060)
  [(#8101)](https://github.com/PennyLaneAI/pennylane/pull/8101)

* With program capture, an error is now raised if the conditional predicate is not a scalar.
  [(#8066)](https://github.com/PennyLaneAI/pennylane/pull/8066)

* :func:`~.tape.plxpr_to_tape` now supports converting circuits containing dynamic wire allocation.
  [(#8179)](https://github.com/PennyLaneAI/pennylane/pull/8179)

<h4>OpenQASM-PennyLane interoperability</h4>

* The :func:`qml.from_qasm3` function can now convert OpenQASM 3.0 circuits that contain
  subroutines, constants, all remaining stdlib gates, qubit registers, and built-in mathematical functions.
  [(#7651)](https://github.com/PennyLaneAI/pennylane/pull/7651)
  [(#7653)](https://github.com/PennyLaneAI/pennylane/pull/7653)
  [(#7676)](https://github.com/PennyLaneAI/pennylane/pull/7676)
  [(#7679)](https://github.com/PennyLaneAI/pennylane/pull/7679)
  [(#7677)](https://github.com/PennyLaneAI/pennylane/pull/7677)
  [(#7767)](https://github.com/PennyLaneAI/pennylane/pull/7767)
  [(#7690)](https://github.com/PennyLaneAI/pennylane/pull/7690)

<h4>Other improvements</h4>

<<<<<<< HEAD
* A `draw` function has been introduced in the `qml.compiler.python_compiler.visualization` module to visualize circuits
  with the new unified compiler framework when xDSL and/or Catalyst compilation passes are applied.
  [(#8040)](https://github.com/PennyLaneAI/pennylane/pull/8040)
=======
* The Python `Quantum` dialect now has more strict constraints for operands and results.
  [(#8083)](https://github.com/PennyLaneAI/pennylane/pull/8083)
>>>>>>> 2caebc17

* Program capture can now handle dynamic shots, shot vectors, and shots set with `qml.set_shots`.
  [(#7652)](https://github.com/PennyLaneAI/pennylane/pull/7652)

* Added a callback mechanism to the `qml.compiler.python_compiler` submodule to inspect the intermediate 
  representation of the program between multiple compilation passes.
  [(#7964)](https://github.com/PennyLaneAI/pennylane/pull/7964)

* The matrix factorization using :func:`~.math.decomposition.givens_decomposition` has
  been optimized to factor out the redundant sign in the diagonal phase matrix for the
  real-valued (orthogonal) rotation matrices. For example, in case the determinant of a matrix is
  :math:`-1`, only a single element of the phase matrix is required.
  [(#7765)](https://github.com/PennyLaneAI/pennylane/pull/7765)

* Added the `NumQubitsOp` operation to the `Quantum` dialect of the Python compiler.
[(#8063)](https://github.com/PennyLaneAI/pennylane/pull/8063)

* An error is no longer raised when non-integer wire labels are used in QNodes using `mcm_method="deferred"`.
  [(#7934)](https://github.com/PennyLaneAI/pennylane/pull/7934)
  

  ```python
  @qml.qnode(qml.device("default.qubit"), mcm_method="deferred")
  def circuit():
      m = qml.measure("a")
      qml.cond(m == 0, qml.X)("aux")
      return qml.expval(qml.Z("a"))
  ```

  ```pycon
  >>> print(qml.draw(circuit)())
    a: ──┤↗├────┤  <Z>
  aux: ───║───X─┤     
          ╚═══╝      
  ```

* PennyLane is now compatible with `quimb` 1.11.2 after a bug affecting `default.tensor` was fixed.
  [(#7931)](https://github.com/PennyLaneAI/pennylane/pull/7931)

* The error message raised when using Python compiler transforms with :func:`pennylane.qjit` has been updated
  with suggested fixes.
  [(#7916)](https://github.com/PennyLaneAI/pennylane/pull/7916)

* A new `qml.transforms.resolve_dynamic_wires` transform can allocate concrete wire values for dynamic
  qubit allocation.
  [(#7678)](https://github.com/PennyLaneAI/pennylane/pull/7678)

* The :func:`qml.workflow.set_shots` transform can now be directly applied to a QNode without the need for `functools.partial`, providing a more user-friendly syntax and negating having to import the `functools` package.
  [(#7876)](https://github.com/PennyLaneAI/pennylane/pull/7876)
  [(#7919)](https://github.com/PennyLaneAI/pennylane/pull/7919)

  ```python
  @qml.set_shots(shots=1000)  # or @qml.set_shots(1000)
  @qml.qnode(dev)
  def circuit():
      qml.H(0)
      return qml.expval(qml.Z(0))
  ```

  ```pycon
  >>> circuit()
  0.002
  ```

* Added a `QuantumParser` class to the `qml.compiler.python_compiler` submodule that automatically loads relevant dialects.
  [(#7888)](https://github.com/PennyLaneAI/pennylane/pull/7888)

* A compilation pass written with xDSL called `qml.compiler.python_compiler.transforms.ConvertToMBQCFormalismPass` has been added for the experimental xDSL Python compiler integration. This pass converts all gates in the MBQC gate set (`Hadamard`, `S`, `RZ`, `RotXZX` and `CNOT`) to the textbook MBQC formalism.
  [(#7870)](https://github.com/PennyLaneAI/pennylane/pull/7870)

* Enforce various modules to follow modular architecture via `tach`.
  [(#7847)](https://github.com/PennyLaneAI/pennylane/pull/7847)

* Users can now specify a relative threshold value for the permissible operator norm error (`epsilon`) that
  triggers rebuilding of the cache in the `qml.clifford_t_transform`, via new `cache_eps_rtol` keyword argument.
  [(#8056)](https://github.com/PennyLaneAI/pennylane/pull/8056)

* A compilation pass written with xDSL called `qml.compiler.python_compiler.transforms.MeasurementsFromSamplesPass`
  has been added for the experimental xDSL Python compiler integration. This pass replaces all
  terminal measurements in a program with a single :func:`pennylane.sample` measurement, and adds
  postprocessing instructions to recover the original measurement.
  [(#7620)](https://github.com/PennyLaneAI/pennylane/pull/7620)

* A combine-global-phase pass has been added to the xDSL Python compiler integration.
  Note that the current implementation can only combine all the global phase operations at
  the last global phase operation in the same region. In other words, global phase operations inside a control flow region can't be combined with those in their parent
  region.
  [(#7675)](https://github.com/PennyLaneAI/pennylane/pull/7675)

* The `mbqc` xDSL dialect has been added to the Python compiler, which is used to represent
  measurement-based quantum-computing instructions in the xDSL framework.
  [(#7815)](https://github.com/PennyLaneAI/pennylane/pull/7815)
  [(#8059)](https://github.com/PennyLaneAI/pennylane/pull/8059)

* The `AllocQubitOp` and `DeallocQubitOp` operations have been added to the `Quantum` dialect in the
  Python compiler.
  [(#7915)](https://github.com/PennyLaneAI/pennylane/pull/7915)

* The :func:`pennylane.ops.rs_decomposition` method now performs exact decomposition and returns
  complete global phase information when used for decomposing a phase gate to Clifford+T basis.
  [(#7793)](https://github.com/PennyLaneAI/pennylane/pull/7793)

* `default.qubit` will default to the tree-traversal MCM method when `mcm_method="device"`.
  [(#7885)](https://github.com/PennyLaneAI/pennylane/pull/7885)

* The :func:`~.clifford_t_decomposition` transform can now handle circuits with mid-circuit
  measurements including Catalyst's measurements operations. It also now handles `RZ` and `PhaseShift`
  operations where angles are odd multiples of `±pi/4` more efficiently while using `method="gridsynth"`.
  [(#7793)](https://github.com/PennyLaneAI/pennylane/pull/7793)
  [(#7942)](https://github.com/PennyLaneAI/pennylane/pull/7942)

* The default implementation of `Device.setup_execution_config` now choses `"device"` as the default mcm method if it is available as specified by the device TOML file.
  [(#7968)](https://github.com/PennyLaneAI/pennylane/pull/7968)

<h4>Resource-efficient decompositions 🔎</h4>

* With :func:`~.decomposition.enable_graph()`, dynamically allocated wires are now supported in decomposition rules. This provides a smoother overall experience when decomposing operators in a way that requires auxiliary/work wires.
  [(#7861)](https://github.com/PennyLaneAI/pennylane/pull/7861)

  * The :func:`~.transforms.decompose` transform now accepts a `num_available_work_wires` argument that allows the user to specify the number of work wires available for dynamic allocation.
  [(#7963)](https://github.com/PennyLaneAI/pennylane/pull/7963)
  [(#7980)](https://github.com/PennyLaneAI/pennylane/pull/7980)
  [(#8103)](https://github.com/PennyLaneAI/pennylane/pull/8103)

  * Decomposition rules added for the :class:`~.MultiControlledX` that dynamically allocate work wires if none was explicitly specified via the `work_wires` argument of the operator.
  [(#8024)](https://github.com/PennyLaneAI/pennylane/pull/8024)

* A :class:`~.decomposition.decomposition_graph.DecompGraphSolution` class is added to store the solution of a decomposition graph. An instance of this class is returned from the `solve` method of the :class:`~.decomposition.decomposition_graph.DecompositionGraph`.
  [(#8031)](https://github.com/PennyLaneAI/pennylane/pull/8031)

* With the graph-based decomposition system enabled (:func:`~.decomposition.enable_graph()`), if a decomposition cannot be found for an operator in the circuit, it no longer
  raises an error. Instead, a warning is raised, and `op.decomposition()` (the current default method for decomposing gates) is
  used as a fallback, while the rest of the circuit is still decomposed with
  the new graph-based system. Additionally, a special warning message is
  raised if the circuit contains a `GlobalPhase`, reminding the user that
  `GlobalPhase` is not assumed to have a decomposition under the new system.
  [(#8156)](https://github.com/PennyLaneAI/pennylane/pull/8156)
<h3>Labs: a place for unified and rapid prototyping of research software 🧪</h3>

* Added concurrency support for `effective_hamiltonian` in labs.
  [(#8081)](https://github.com/PennyLaneAI/pennylane/pull/8081)

* Fixed a queueing issue in `ResourceOperator` tests.
  [(#8204)](https://github.com/PennyLaneAI/pennylane/pull/8204)

* The module `qml.labs.zxopt` has been removed as its functionalities are now available in the
  submodule :mod:`~.transforms.zx`. The same functions are available, but their signature
  may have changed.
  - Instead of `qml.labs.zxopt.full_optimize`, use :func:`.transforms.zx.optimize_t_count`
  - Instead of `qml.labs.zxopt.full_reduce`, use :func:`.transforms.zx.reduce_non_clifford`
  - Instead of `qml.labs.zxopt.todd`, use :func:`.transforms.zx.todd`
  - Instead of `qml.labs.zxopt.basic_optimization`, use :func:`.transforms.zx.push_hadamards`
  [(#8177)](https://github.com/PennyLaneAI/pennylane/pull/8177)

* Added state of the art resources for the `ResourceSelectPauliRot` template and the
  `ResourceQubitUnitary` templates.
  [(#7786)](https://github.com/PennyLaneAI/pennylane/pull/7786)

* Added state of the art resources for the `ResourceSingleQubitCompare`, `ResourceTwoQubitCompare`,
  `ResourceIntegerComparator` and `ResourceRegisterComparator` templates.
  [(#7857)](https://github.com/PennyLaneAI/pennylane/pull/7857)

* Added state of the art resources for the `ResourceUniformStatePrep`,
  and `ResourceAliasSampling` templates.
  [(#7883)](https://github.com/PennyLaneAI/pennylane/pull/7883)

* Added state of the art resources for the `ResourceQFT` and `ResourceAQFT` templates.
  [(#7920)](https://github.com/PennyLaneAI/pennylane/pull/7920)

* Added an internal `dequeue()` method to the `ResourceOperator` class to simplify the 
  instantiation of resource operators which require resource operators as input.
  [(#7974)](https://github.com/PennyLaneAI/pennylane/pull/7974)

* The `catalyst` xDSL dialect has been added to the Python compiler, which contains data structures that support core compiler functionality.
  [(#7901)](https://github.com/PennyLaneAI/pennylane/pull/7901)

* New `SparseFragment` and `SparseState` classes have been created that allow to use sparse matrices for the Hamiltonian Fragments when estimating the Trotter error.
  [(#7971)](https://github.com/PennyLaneAI/pennylane/pull/7971)

* The `qec` xDSL dialect has been added to the Python compiler, which contains data structures that support quantum error correction functionality.
  [(#7985)](https://github.com/PennyLaneAI/pennylane/pull/7985)

* The `stablehlo` xDSL dialect has been added to the Python compiler, which extends the existing
  StableHLO dialect with missing upstream operations.
  [(#8036)](https://github.com/PennyLaneAI/pennylane/pull/8036)
  [(#8084)](https://github.com/PennyLaneAI/pennylane/pull/8084)
  [(#8113)](https://github.com/PennyLaneAI/pennylane/pull/8113)
  
* Added more templates with state of the art resource estimates. Users can now use the `ResourceQPE`,
  `ResourceControlledSequence`, and `ResourceIterativeQPE` templates with the resource estimation tool.
  [(#8053)](https://github.com/PennyLaneAI/pennylane/pull/8053)

* Added state of the art resources for the `ResourceTrotterProduct` template.
  [(#7910)](https://github.com/PennyLaneAI/pennylane/pull/7910)

* Updated the symbolic `ResourceOperators` to use hyperparameters from `config` dictionary.
  [(#8181)](https://github.com/PennyLaneAI/pennylane/pull/8181)

<h3>Breaking changes 💔</h3>

* `DefaultQubit.eval_jaxpr` does not use `self.shots` from device anymore; instead, it takes `shots` as a keyword argument,
  and the qnode primitive should process the `shots` and call `eval_jaxpr` accordingly.
  [(#8161)](https://github.com/PennyLaneAI/pennylane/pull/8161)

* The methods :meth:`~.pauli.PauliWord.operation` and :meth:`~.pauli.PauliSentence.operation`
  no longer queue any operators.
  [(#8136)](https://github.com/PennyLaneAI/pennylane/pull/8136)

* `qml.sample` no longer has singleton dimensions squeezed out for single shots or single wires. This cuts
  down on the complexity of post-processing due to having to handle single shot and single wire cases
  separately. The return shape will now *always* be `(shots, num_wires)`.
  [(#7944)](https://github.com/PennyLaneAI/pennylane/pull/7944)
  [(#8118)](https://github.com/PennyLaneAI/pennylane/pull/8118)

  For a simple qnode:

  ```pycon
  >>> @qml.qnode(qml.device('default.qubit'))
  ... def c():
  ...   return qml.sample(wires=0)
  ```

  Before the change, we had:
  
  ```pycon
  >>> qml.set_shots(c, shots=1)()
  0
  ```

  and now we have:

  ```pycon
  >>> qml.set_shots(c, shots=1)()
  array([[0]])
  ```

  Previous behavior can be recovered by squeezing the output:

  ```pycon
  >>> qml.math.squeeze(qml.set_shots(c, shots=1)())
  0
  ```

* `ExecutionConfig` and `MCMConfig` from `pennylane.devices` are now frozen dataclasses whose fields should be updated with `dataclass.replace`. 
  [(#7697)](https://github.com/PennyLaneAI/pennylane/pull/7697)
  [(#8046)](https://github.com/PennyLaneAI/pennylane/pull/8046)

* Functions involving an execution configuration will now default to `None` instead of `pennylane.devices.DefaultExecutionConfig` and have to be handled accordingly. 
  This prevents the potential mutation of a global object. 

  This means that functions like,
  ```python
  ...
    def some_func(..., execution_config = DefaultExecutionConfig):
      ...
  ...
  ```
  should be written as follows,
  ```python
  ...
    def some_func(..., execution_config: ExecutionConfig | None = None):
      if execution_config is None:
          execution_config = ExecutionConfig()
  ...
  ```

  [(#7697)](https://github.com/PennyLaneAI/pennylane/pull/7697)

* The `qml.HilbertSchmidt` and `qml.LocalHilbertSchmidt` templates have been updated and their UI has been remarkably simplified. 
  They now accept an operation or a list of operations as quantum unitaries.
  [(#7933)](https://github.com/PennyLaneAI/pennylane/pull/7933)

  In past versions of PennyLane, these templates required providing the `U` and `V` unitaries as a `qml.tape.QuantumTape` and a quantum function,
  respectively, along with separate parameters and wires.

  With this release, each template has been improved to accept one or more operators as  unitaries. 
  The wires and parameters of the approximate unitary `V` are inferred from the inputs, according to the order provided.

  ```python
  >>> U = qml.Hadamard(0)
  >>> V = qml.RZ(0.1, wires=1)
  >>> qml.HilbertSchmidt(V, U)
  HilbertSchmidt(0.1, wires=[0, 1])
  ```

* Remove support for Python 3.10 and adds support for 3.13.
  [(#7935)](https://github.com/PennyLaneAI/pennylane/pull/7935)

* Move custom exceptions into `exceptions.py` and add a documentation page for them in the internals.
  [(#7856)](https://github.com/PennyLaneAI/pennylane/pull/7856)

* The boolean functions provided in `qml.operation` are deprecated. See the
  :doc:`deprecations page </development/deprecations>` for equivalent code to use instead. These
  include `not_tape`, `has_gen`, `has_grad_method`, `has_multipar`, `has_nopar`, `has_unitary_gen`,
  `is_measurement`, `defines_diagonalizing_gates`, and `gen_is_multi_term_hamiltonian`.
  [(#7924)](https://github.com/PennyLaneAI/pennylane/pull/7924)

* Removed access for `lie_closure`, `structure_constants` and `center` via `qml.pauli`.
  Top level import and usage is advised. The functions now live in the `liealg` module.

  ```python
  import pennylane.liealg
  from pennylane.liealg import lie_closure, structure_constants, center
  ```

  [(#7928)](https://github.com/PennyLaneAI/pennylane/pull/7928)
  [(#7994)](https://github.com/PennyLaneAI/pennylane/pull/7994)

* `qml.operation.Observable` and the corresponding `Observable.compare` have been removed, as
  PennyLane now depends on the more general `Operator` interface instead. The
  `Operator.is_hermitian` property can instead be used to check whether or not it is highly likely
  that the operator instance is Hermitian.
  [(#7927)](https://github.com/PennyLaneAI/pennylane/pull/7927)

* `qml.operation.WiresEnum`, `qml.operation.AllWires`, and `qml.operation.AnyWires` have been removed. Setting `Operator.num_wires = None` (the default)
  should instead indicate that the `Operator` does not need wire validation.
  [(#7911)](https://github.com/PennyLaneAI/pennylane/pull/7911)

* Removed `QNode.get_gradient_fn` method. Instead, use `qml.workflow.get_best_diff_method` to obtain the differentiation method.
  [(#7907)](https://github.com/PennyLaneAI/pennylane/pull/7907)

* Top-level access to ``DeviceError``, ``PennyLaneDeprecationWarning``, ``QuantumFunctionError`` and ``ExperimentalWarning`` has been removed. Please import these objects from the new ``pennylane.exceptions`` module.
  [(#7874)](https://github.com/PennyLaneAI/pennylane/pull/7874)

* `qml.cut_circuit_mc` no longer accepts a `shots` keyword argument. The shots should instead
  be set on the tape itself.
  [(#7882)](https://github.com/PennyLaneAI/pennylane/pull/7882)

<h3>Deprecations 👋</h3>

* Setting shots on a device through the `shots=` kwarg, e.g. `qml.device("default.qubit", wires=2, shots=1000)`, is deprecated. Please use the `set_shots` transform on the `QNode` instead.

  ```python
  dev = qml.device("default.qubit", wires=2)

  @qml.set_shots(1000)
  @qml.qnode(dev)
  def circuit(x):
      qml.RX(x, wires=0)
      return qml.expval(qml.Z(0))
  ```

  [(#7979)](https://github.com/PennyLaneAI/pennylane/pull/7979)
  [(#8161)](https://github.com/PennyLaneAI/pennylane/pull/8161)

* Support for using TensorFlow with PennyLane has been deprecated and will be dropped in Pennylane v0.44.
  Future versions of PennyLane are not guaranteed to work with TensorFlow.
  Instead, we recommend using the :doc:`JAX </introduction/interfaces/jax>` or :doc:`PyTorch </introduction/interfaces/torch>` interface for
  machine learning applications to benefit from enhanced support and features. Please consult the following demos for
  more usage information: 
  [Turning quantum nodes into Torch Layers](https://pennylane.ai/qml/demos/tutorial_qnn_module_torch) and
  [How to optimize a QML model using JAX and Optax](https://pennylane.ai/qml/demos/tutorial_How_to_optimize_QML_model_using_JAX_and_Optax).
  [(#7989)](https://github.com/PennyLaneAI/pennylane/pull/7989)
  [(#8106)](https://github.com/PennyLaneAI/pennylane/pull/8106)

* `pennylane.devices.DefaultExecutionConfig` is deprecated and will be removed in v0.44.
  Instead, use `qml.devices.ExecutionConfig()` to create a default execution configuration.
  [(#7987)](https://github.com/PennyLaneAI/pennylane/pull/7987)

* Specifying the ``work_wire_type`` argument in ``qml.ctrl`` and other controlled operators as ``"clean"`` or 
  ``"dirty"`` is deprecated. Use ``"zeroed"`` to indicate that the work wires are initially in the :math:`|0\rangle`
  state, and ``"borrowed"`` to indicate that the work wires can be in any arbitrary state. In both cases, the
  work wires are restored to their original state upon completing the decomposition.
  [(#7993)](https://github.com/PennyLaneAI/pennylane/pull/7993)

* Providing `num_steps` to :func:`pennylane.evolve`, :func:`pennylane.exp`, :class:`pennylane.ops.Evolution`,
  and :class:`pennylane.ops.Exp` is deprecated and will be removed in a future release. Instead, use
  :class:`~.TrotterProduct` for approximate methods, providing the `n` parameter to perform the Suzuki-Trotter
  product approximation of a Hamiltonian with the specified number of Trotter steps.

  As a concrete example, consider the following case:

  ```python
  coeffs = [0.5, -0.6]
  ops = [qml.X(0), qml.X(0) @ qml.Y(1)]
  H_flat = qml.dot(coeffs, ops)
  ```

  Instead of computing the Suzuki-Trotter product approximation as:

  ```pycon
  >>> qml.evolve(H_flat, num_steps=2).decomposition()
  [RX(0.5, wires=[0]),
  PauliRot(-0.6, XY, wires=[0, 1]),
  RX(0.5, wires=[0]),
  PauliRot(-0.6, XY, wires=[0, 1])]
  ```

  The same result can be obtained using :class:`~.TrotterProduct` as follows:

  ```pycon
  >>> decomp_ops = qml.adjoint(qml.TrotterProduct(H_flat, time=1.0, n=2)).decomposition()
  >>> [simp_op for op in decomp_ops for simp_op in map(qml.simplify, op.decomposition())]
  [RX(0.5, wires=[0]),
  PauliRot(-0.6, XY, wires=[0, 1]),
  RX(0.5, wires=[0]),
  PauliRot(-0.6, XY, wires=[0, 1])]
  ```
  [(#7954)](https://github.com/PennyLaneAI/pennylane/pull/7954)
  [(#7977)](https://github.com/PennyLaneAI/pennylane/pull/7977)

* `MeasurementProcess.expand` is deprecated. The relevant method can be replaced with 
  `qml.tape.QuantumScript(mp.obs.diagonalizing_gates(), [type(mp)(eigvals=mp.obs.eigvals(), wires=mp.obs.wires)])`
  [(#7953)](https://github.com/PennyLaneAI/pennylane/pull/7953)

* `shots=` in `QNode` calls is deprecated and will be removed in v0.44.
  Instead, please use the `qml.workflow.set_shots` transform to set the number of shots for a QNode.
  [(#7906)](https://github.com/PennyLaneAI/pennylane/pull/7906)

* ``QuantumScript.shape`` and ``QuantumScript.numeric_type`` are deprecated and will be removed in version v0.44.
  Instead, the corresponding ``.shape`` or ``.numeric_type`` of the ``MeasurementProcess`` class should be used.
  [(#7950)](https://github.com/PennyLaneAI/pennylane/pull/7950)

* Some unnecessary methods of the `qml.CircuitGraph` class are deprecated and will be removed in version v0.44:
  [(#7904)](https://github.com/PennyLaneAI/pennylane/pull/7904)

    - `print_contents` in favor of `print(obj)`
    - `observables_in_order` in favor of `observables`
    - `operations_in_order` in favor of `operations`
    - `ancestors_in_order` in favor of `ancestors(obj, sort=True)`
    - `descendants_in_order` in favore of `descendants(obj, sort=True)`

* The `QuantumScript.to_openqasm` method is deprecated and will be removed in version v0.44.
  Instead, the `qml.to_openqasm` function should be used.
  [(#7909)](https://github.com/PennyLaneAI/pennylane/pull/7909)

* The `level=None` argument in the :func:`pennylane.workflow.get_transform_program`, :func:`pennylane.workflow.construct_batch`, `qml.draw`, `qml.draw_mpl`, and `qml.specs` transforms is deprecated and will be removed in v0.43.
  Please use `level='device'` instead to apply the noise model at the device level.
  [(#7886)](https://github.com/PennyLaneAI/pennylane/pull/7886)

* `qml.qnn.cost.SquaredErrorLoss` is deprecated and will be removed in version v0.44. Instead, this hybrid workflow can be accomplished
  with a function like `loss = lambda *args: (circuit(*args) - target)**2`.
  [(#7527)](https://github.com/PennyLaneAI/pennylane/pull/7527)

* Access to `add_noise`, `insert` and noise mitigation transforms from the `pennylane.transforms` module is deprecated.
  Instead, these functions should be imported from the `pennylane.noise` module.
  [(#7854)](https://github.com/PennyLaneAI/pennylane/pull/7854)

* The `qml.QNode.add_transform` method is deprecated and will be removed in v0.43.
  Instead, please use `QNode.transform_program.push_back(transform_container=transform_container)`.
  [(#7855)](https://github.com/PennyLaneAI/pennylane/pull/7855)

<h3>Internal changes ⚙️</h3>

* Updated `CompressedResourceOp` class to track the number of wires an operator requires in labs.
  [(#8173)](https://github.com/PennyLaneAI/pennylane/pull/8173)

* Update links in `README.md`.
  [(#8165)](https://github.com/PennyLaneAI/pennylane/pull/8165)

* Update `autograph` guide to reflect new capabilities.
  [(#8132)](https://github.com/PennyLaneAI/pennylane/pull/8132)

* Start using `strict=True` to `zip` usage in source code.
  [(#8164)](https://github.com/PennyLaneAI/pennylane/pull/8164)
  [(#8182)](https://github.com/PennyLaneAI/pennylane/pull/8182)
  [(#8183)](https://github.com/PennyLaneAI/pennylane/pull/8183)

* Unpin `autoray` package in `pyproject.toml` by fixing source code that was broken by release.
  [(#8147)](https://github.com/PennyLaneAI/pennylane/pull/8147)
  [(#8159)](https://github.com/PennyLaneAI/pennylane/pull/8159)
  [(#8160)](https://github.com/PennyLaneAI/pennylane/pull/8160)

* A `diagonalize_mcms` option has been added to the `ftqc.decomposition.convert_to_mbqc_formalism` tape transform that, when set, arbitrary-basis mid-circuit measurements are mapped into corresponding diagonalizing gates and Z-basis mid-circuit measurements.  
  [(#8105)](https://github.com/PennyLaneAI/pennylane/pull/8105)

* The `autograph` keyword argument has been removed from the `QNode` constructor. 
  To enable autograph conversion, use the `qjit` decorator together with the `qml.capture.disable_autograph` context manager.
  [(#8104)](https://github.com/PennyLaneAI/pennylane/pull/8104)
  
* Add ability to disable autograph conversion using the newly added `qml.capture.disable_autograph` decorator or context manager.
  [(#8102)](https://github.com/PennyLaneAI/pennylane/pull/8102)

* Set `autoray` package upper-bound in `pyproject.toml` CI due to breaking changes in `v0.8.0`.
  [(#8110)](https://github.com/PennyLaneAI/pennylane/pull/8110)

* Add capability for roundtrip testing and module verification to the Python compiler `run_filecheck` and
`run_filecheck_qjit` fixtures.
  [(#8049)](https://github.com/PennyLaneAI/pennylane/pull/8049)

* Improve type hinting internally.
  [(#8086)](https://github.com/PennyLaneAI/pennylane/pull/8086)

* The `cond` primitive with program capture no longer stores missing false branches as `None`, instead storing them
  as jaxprs with no output.
  [(#8080)](https://github.com/PennyLaneAI/pennylane/pull/8080)

* Removed unnecessary execution tests along with accuracy validation in `tests/ops/functions/test_map_wires.py`.
  [(#8032)](https://github.com/PennyLaneAI/pennylane/pull/8032)

* Added a new `all-tests-passed` gatekeeper job to `interface-unit-tests.yml` to ensure all test
  jobs complete successfully before triggering downstream actions. This reduces the need to
  maintain a long list of required checks in GitHub settings. Also added the previously missing
  `capture-jax-tests` job to the list of required test jobs, ensuring this test suite is properly
  enforced in CI.
  [(#7996)](https://github.com/PennyLaneAI/pennylane/pull/7996)

* Equipped `DefaultQubitLegacy` (test suite only) with seeded sampling.
  This allows for reproducible sampling results of legacy classical shadow across CI.
  [(#7903)](https://github.com/PennyLaneAI/pennylane/pull/7903)

* Capture does not block `wires=0` anymore. This allows Catalyst to work with zero-wire devices.
  Note that `wires=None` is still illegal.
  [(#7978)](https://github.com/PennyLaneAI/pennylane/pull/7978)

* Improves readability of `dynamic_one_shot` postprocessing to allow further modification.
  [(#7962)](https://github.com/PennyLaneAI/pennylane/pull/7962)
  [(#8041)](https://github.com/PennyLaneAI/pennylane/pull/8041)

* Update PennyLane's top-level `__init__.py` file imports to improve Python language server support for finding
  PennyLane submodules.
  [(#7959)](https://github.com/PennyLaneAI/pennylane/pull/7959)

* Adds `measurements` as a "core" module in the tach specification.
  [(#7945)](https://github.com/PennyLaneAI/pennylane/pull/7945)

* Improves type hints in the `measurements` module.
  [(#7938)](https://github.com/PennyLaneAI/pennylane/pull/7938)

* Refactored the codebase to adopt modern type hint syntax for Python 3.11+ language features.
  [(#7860)](https://github.com/PennyLaneAI/pennylane/pull/7860)
  [(#7982)](https://github.com/PennyLaneAI/pennylane/pull/7982)

* Improve the pre-commit hook to add gitleaks.
  [(#7922)](https://github.com/PennyLaneAI/pennylane/pull/7922)

* Added a `run_filecheck_qjit` fixture that can be used to run FileCheck on integration tests for the
  `qml.compiler.python_compiler` submodule.
  [(#7888)](https://github.com/PennyLaneAI/pennylane/pull/7888)

* Added a `dialects` submodule to `qml.compiler.python_compiler` which now houses all the xDSL dialects we create.
  Additionally, the `MBQCDialect` and `QuantumDialect` dialects have been renamed to `MBQC` and `Quantum`.
  [(#7897)](https://github.com/PennyLaneAI/pennylane/pull/7897)

* Update minimum supported `pytest` version to `8.4.1`.
  [(#7853)](https://github.com/PennyLaneAI/pennylane/pull/7853)

* `DefaultQubitLegacy` (test suite only) no longer provides a customized classical shadow
  implementation
  [(#7895)](https://github.com/PennyLaneAI/pennylane/pull/7895)

* Make `pennylane.io` a tertiary module.
  [(#7877)](https://github.com/PennyLaneAI/pennylane/pull/7877)

* Seeded tests for the `split_to_single_terms` transformation.
  [(#7851)](https://github.com/PennyLaneAI/pennylane/pull/7851)

* Upgrade `rc_sync.yml` to work with latest `pyproject.toml` changes.
  [(#7808)](https://github.com/PennyLaneAI/pennylane/pull/7808)
  [(#7818)](https://github.com/PennyLaneAI/pennylane/pull/7818)

* `LinearCombination` instances can be created with `_primitive.impl` when
  capture is enabled and tracing is active.
  [(#7893)](https://github.com/PennyLaneAI/pennylane/pull/7893)

* The `TensorLike` type is now compatible with static type checkers.
  [(#7905)](https://github.com/PennyLaneAI/pennylane/pull/7905)

* Update xDSL supported version to `0.49`.
  [(#7923)](https://github.com/PennyLaneAI/pennylane/pull/7923)
  [(#7932)](https://github.com/PennyLaneAI/pennylane/pull/7932)
  [(#8120)](https://github.com/PennyLaneAI/pennylane/pull/8120)

* Update JAX version used in tests to `0.6.2`
  [(#7925)](https://github.com/PennyLaneAI/pennylane/pull/7925)

* The measurement-plane attribute of the Python compiler `mbqc` dialect now uses the "opaque syntax"
  format when printing in the generic IR format. This enables usage of this attribute when IR needs
  to be passed from the python compiler to Catalyst.
  [(#7957)](https://github.com/PennyLaneAI/pennylane/pull/7957)

* An `xdsl_extras` module has been added to the Python compiler to house additional utilities and
  functionality not available upstream in xDSL.
  [(#8067)](https://github.com/PennyLaneAI/pennylane/pull/8067)
  [(#8120)](https://github.com/PennyLaneAI/pennylane/pull/8120)

* Moved `allocation.DynamicWire` from the `allocation` to the `wires` module to avoid circular dependencies.
  [(#8179)](https://github.com/PennyLaneAI/pennylane/pull/8179)

* Two new xDSL passes have been added to the Python compiler: `decompose-graph-state`, which
  decomposes `mbqc.graph_state_prep` operations to their corresponding set of quantum operations for
  execution on state simulators, and `null-decompose-graph-state`, which replaces
  `mbqc.graph_state_prep` operations with single quantum-register allocation operations for
  execution on null devices.
  [(#8090)](https://github.com/PennyLaneAI/pennylane/pull/8090)

* :func:`.transforms.decompose` and :func:`.preprocess.decompose` now have a unified internal implementation.
  [(#8193)](https://github.com/PennyLaneAI/pennylane/pull/8193)

<h3>Documentation 📝</h3>

* Rename `ancilla` to `auxiliary` in internal documentation.
  [(#8005)](https://github.com/PennyLaneAI/pennylane/pull/8005)

* Small typos in the docstring for `qml.noise.partial_wires` have been corrected.
  [(#8052)](https://github.com/PennyLaneAI/pennylane/pull/8052)

* The theoretical background section of :class:`~.BasisRotation` has been extended to explain
  the underlying Lie group/algebra homomorphism between the (dense) rotation matrix and the
  performed operations on the target qubits.
  [(#7765)](https://github.com/PennyLaneAI/pennylane/pull/7765)

* Updated the code examples in the documentation of :func:`~.specs`.
  [(#8003)](https://github.com/PennyLaneAI/pennylane/pull/8003)

* Clarifies the use case for `Operator.pow` and `Operator.adjoint`.
  [(#7999)](https://github.com/PennyLaneAI/pennylane/pull/7999)

* The docstring of the `is_hermitian` operator property has been updated to better describe its behaviour.
  [(#7946)](https://github.com/PennyLaneAI/pennylane/pull/7946)

* Improved the docstrings of all optimizers for consistency and legibility.
  [(#7891)](https://github.com/PennyLaneAI/pennylane/pull/7891)

* Updated the code example in the documentation for :func:`~.transforms.split_non_commuting`.
  [(#7892)](https://github.com/PennyLaneAI/pennylane/pull/7892)

* Fixed :math:`\LaTeX` rendering in the documentation for `qml.TrotterProduct` and `qml.trotterize`.
  [(#8014)](https://github.com/PennyLaneAI/pennylane/pull/8014)

* Updated description of `alpha` parameter in `ClassicalShadow.entropy`.
  Trimmed the outdated part of discussion regarding different choices of `alpha`.
  [(#8100)](https://github.com/PennyLaneAI/pennylane/pull/8100)

* The :doc:`Dynamic Quantum Circuits </introduction/dynamic_quantum_circuits>` page has been updated to include the latest device-dependent mid-circuit measurement method defaults.
  [(#8149)](https://github.com/PennyLaneAI/pennylane/pull/8149)

<h3>Bug fixes 🐛</h3>

* Pauli arithmetic can now handle abstract coefficients when participating in a jitted function.
  [(#8190)](https://github.com/PennyLaneAI/pennylane/pull/8190)

* Operators queued with :func:`pennylane.apply` no longer get dequeued by subsequent dequeuing operations
  (e.g. :func:`pennylane.adjoint`).
  [(#8078)](https://github.com/PennyLaneAI/pennylane/pull/8078)

* Fixed a bug in the decomposition rules of :class:`~.Select` with the new decomposition system
  that broke the decompositions if the target ``ops`` of the ``Select`` operator were parametrized.
  This enables the new decomposition system with ``Select`` of parametrized target ``ops``.
  [(#8186)](https://github.com/PennyLaneAI/pennylane/pull/8186)
  
* `Exp` and `Evolution` now have improved decompositions, allowing them to handle more situations
  more robustly. In particular, the generator is simplified prior to decomposition. Now more
  time evolution ops can be supported on devices that do not natively support them.
  [(#8133)](https://github.com/PennyLaneAI/pennylane/pull/8133)

* A scalar product of a norm one scalar and an operator now decomposes into a `GlobalPhase` and the operator.
  For example, `-1 * qml.X(0)` now decomposes into `[qml.GlobalPhase(-np.pi), qml.X(0)]`.
  [(#8133)](https://github.com/PennyLaneAI/pennylane/pull/8133)

* Fixes a bug that made the queueing behaviour of :meth:`~.pauli.PauliWord.operation` and
  :meth:`~.pauli.PauliSentence.operation` dependent on the global state of a program due to
  a caching issue.
  [(#8135)](https://github.com/PennyLaneAI/pennylane/pull/8135)

* A more informative error is raised when extremely deep circuits are attempted to be drawn.
  [(#8139)](https://github.com/PennyLaneAI/pennylane/pull/8139)

* An error is now raised if sequences of classically processed mid circuit measurements
  are used as input to :func:`pennylane.counts` or :func:`pennylane.probs`.
  [(#8109)](https://github.com/PennyLaneAI/pennylane/pull/8109)

* Simplifying operators raised to integer powers no longer causes recursion errors.
  [(#8044)](https://github.com/PennyLaneAI/pennylane/pull/8044)

* Fixes the GPU selection issue in `qml.math` with PyTorch when multiple GPUs are present.
  [(#8008)](https://github.com/PennyLaneAI/pennylane/pull/8008)

* The `~.for_loop` function with capture enabled can now handle over indexing
  into an empty array when `start == stop`.
  [(#8026)](https://github.com/PennyLaneAI/pennylane/pull/8026)

* Plxpr primitives now only return dynamically shaped arrays if their outputs
  actually have dynamic shapes.
  [(#8004)](https://github.com/PennyLaneAI/pennylane/pull/8004)

* Fixes an issue with tree-traversal and non-sequential wire orders.
  [(#7991)](https://github.com/PennyLaneAI/pennylane/pull/7991)

* Fixes a bug in :func:`~.matrix` where an operator's
  constituents were incorrectly queued if its decomposition was requested.
  [(#7975)](https://github.com/PennyLaneAI/pennylane/pull/7975)

* An error is now raised if an `end` statement is found in a measurement conditioned branch in a QASM string being imported into PennyLane.
  [(#7872)](https://github.com/PennyLaneAI/pennylane/pull/7872)

* Fixes issue related to :func:`~.transforms.to_zx` adding the support for
  `Toffoli` and `CCZ` gates conversion into their ZX-graph representation.
  [(#7899)](https://github.com/PennyLaneAI/pennylane/pull/7899)

* `get_best_diff_method` now correctly aligns with `execute` and `construct_batch` logic in workflows.
  [(#7898)](https://github.com/PennyLaneAI/pennylane/pull/7898)

* Resolve issues with AutoGraph transforming internal PennyLane library code due to incorrect
  module attribution of wrapper functions.
  [(#7889)](https://github.com/PennyLaneAI/pennylane/pull/7889)

* Calling `QNode.update` no longer acts as if `set_shots` has been applied.
  [(#7881)](https://github.com/PennyLaneAI/pennylane/pull/7881)

* Fixes attributes and types in the quantum dialect.
  This allows for types to be inferred correctly when parsing.
  [(#7825)](https://github.com/PennyLaneAI/pennylane/pull/7825)

* Fixes `SemiAdder` to work when inputs are defined with a single wire.
  [(#7940)](https://github.com/PennyLaneAI/pennylane/pull/7940)

* Fixes a bug where `qml.prod`, `qml.matrix`, and `qml.cond` applied on a quantum function does not dequeue operators passed as arguments to the function.
  [(#8094)](https://github.com/PennyLaneAI/pennylane/pull/8094)
  [(#8119)](https://github.com/PennyLaneAI/pennylane/pull/8119)
  [(#8078)](https://github.com/PennyLaneAI/pennylane/pull/8078)

* Fixes a bug where a copy of `ShadowExpvalMP` was incorrect for a multi-term composite observable.
  [(#8078)](https://github.com/PennyLaneAI/pennylane/pull/8078)

<h3>Contributors ✍️</h3>

This release contains contributions from (in alphabetical order):

Guillermo Alonso,
Ali Asadi,
Utkarsh Azad,
Astral Cai,
Joey Carter,
Yushao Chen,
Isaac De Vlugt,
Diksha Dhawan,
Marcus Edwards,
Lillian Frederiksen,
Pietropaolo Frisoni,
Simone Gasperini,
David Ittah,
Soran Jahangiri,
Korbinian Kottmann,
Mehrdad Malekmohammadi
Pablo Antonio Moreno Casares
Erick Ochoa,
Mudit Pandey,
Andrija Paurevic,
Alex Preciado,
Shuli Shu,
Jay Soni,
David Wierichs,
Jake Zaia<|MERGE_RESOLUTION|>--- conflicted
+++ resolved
@@ -377,14 +377,12 @@
 
 <h4>Other improvements</h4>
 
-<<<<<<< HEAD
 * A `draw` function has been introduced in the `qml.compiler.python_compiler.visualization` module to visualize circuits
   with the new unified compiler framework when xDSL and/or Catalyst compilation passes are applied.
   [(#8040)](https://github.com/PennyLaneAI/pennylane/pull/8040)
-=======
+
 * The Python `Quantum` dialect now has more strict constraints for operands and results.
   [(#8083)](https://github.com/PennyLaneAI/pennylane/pull/8083)
->>>>>>> 2caebc17
 
 * Program capture can now handle dynamic shots, shot vectors, and shots set with `qml.set_shots`.
   [(#7652)](https://github.com/PennyLaneAI/pennylane/pull/7652)
