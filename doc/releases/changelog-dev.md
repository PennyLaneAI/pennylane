--- conflicted
+++ resolved
@@ -48,15 +48,13 @@
 
 <h3>Documentation 📝</h3>
 
-<<<<<<< HEAD
 * Minor documentation improvements to the new device API. The documentation now correctly states that interface-specific
   parameters are only passed to the device for backpropagation derivatives. 
   [(#4542)](https://github.com/PennyLaneAI/pennylane/pull/4542)
-=======
+
 * Add functions for qubit-simulation to the `qml.devices` sub-page of the "Internal" section.
   Note that these functions are unstable while device upgrades are underway.
   [(#4555)](https://github.com/PennyLaneAI/pennylane/pull/4555)
->>>>>>> 27229fc9
 
 <h3>Bug fixes 🐛</h3>
 
