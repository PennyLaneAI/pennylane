--- conflicted
+++ resolved
@@ -636,14 +636,12 @@
 
 <h3>Bug fixes 🐛</h3>
 
-<<<<<<< HEAD
 * `qml.metric_tensor` can now be calculated with catalyst.
   [(#7528)](https://github.com/PennyLaneAI/pennylane/pull/7528)
-=======
+
 * The mapping to standard wires (consecutive integers) of `qml.tape.QuantumScript` has been fixed
   to correctly consider work wires that are not used otherwise in the circuit.
   [(#7581)](https://github.com/PennyLaneAI/pennylane/pull/7581)
->>>>>>> a604c9a8
 
 * Fixed a bug where certain transforms with a native program capture implementation give incorrect results when
   dynamic wires were present in the circuit. The affected transforms were:
