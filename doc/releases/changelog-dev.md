:orphan:

# Release 0.32.0-dev (development release)

<h3>New features since last release</h3>

<h3>Improvements 🛠</h3>

* Treat auxiliary wires and device wires in the same way in `transforms.metric_tensor`
  as in `gradients.hadamard_grad`. Support all valid wire input formats for `aux_wire`.
  [(#4328)](https://github.com/PennyLaneAI/pennylane/pull/4328)

* `qml.equal` no longer raises errors when operators or measurements of different types are compared.
  Instead, it returns `False`.
  [(#4315)](https://github.com/PennyLaneAI/pennylane/pull/4315)

* The `qml.gradients` module no longer mutates operators in-place for any gradient transforms.
  Instead, operators that need to be mutated are copied with new parameters.
  [(#4220)](https://github.com/PennyLaneAI/pennylane/pull/4220)

* `PauliWord` sparse matrices are much faster, which directly improves `PauliSentence`.
  [(#4272)](https://github.com/PennyLaneAI/pennylane/pull/4272)

* Enable linting of all tests in CI and the pre-commit hook.
  [(#4335)](https://github.com/PennyLaneAI/pennylane/pull/4335)

* Added a function `qml.math.fidelity_statevector` that computes the fidelity between two state vectors.
  [(#4322)](https://github.com/PennyLaneAI/pennylane/pull/4322)

* QNode transforms in `qml.qinfo` now support custom wire labels.
  [#4331](https://github.com/PennyLaneAI/pennylane/pull/4331)

<<<<<<< HEAD
* The `qchem` functions `primitive_norm` and `contracted_norm` are modified to be compatible with
  higher versions of scipy. The private function `_fac2` for computing double factorials is added. 
  [#4321](https://github.com/PennyLaneAI/pennylane/pull/4321)
=======
* The default label for a `StatePrep` operator is now `|Ψ⟩`.
  [(#4340)](https://github.com/PennyLaneAI/pennylane/pull/4340)

* The experimental device interface is integrated with the `QNode` for Jax.
  [(#4323)](https://github.com/PennyLaneAI/pennylane/pull/4323)
>>>>>>> 4a428ea8

<h3>Breaking changes 💔</h3>

* The `do_queue` keyword argument in `qml.operation.Operator` has been removed. Instead of
  setting `do_queue=False`, use the `qml.QueuingManager.stop_recording()` context.
  [(#4317)](https://github.com/PennyLaneAI/pennylane/pull/4317)

* The `grouping_type` and `grouping_method` keyword arguments are removed from `qchem.molecular_hamiltonian`.

* `zyz_decomposition` and `xyx_decomposition` are removed. Use `one_qubit_decomposition` instead.

* `LieAlgebraOptimizer` has been removed. Use `RiemannianGradientOptimizer` instead.

* `Operation.base_name` has been removed.

* `QuantumScript.name` has been removed.

* `qml.math.reduced_dm` has been removed. Use `qml.math.reduce_dm` or `qml.math.reduce_statevector` instead.

* The ``qml.specs`` dictionary longer supports direct key access to certain keys. Instead
  these quantities can be accessed as fields of the new ``Resources`` object saved under
  ``specs_dict["resources"]``:

  - ``num_operations`` is no longer supported, use ``specs_dict["resources"].num_gates``
  - ``num_used_wires`` is no longer supported, use ``specs_dict["resources"].num_wires``
  - ``gate_types`` is no longer supported, use ``specs_dict["resources"].gate_types``
  - ``gate_sizes`` is no longer supported, use ``specs_dict["resources"].gate_sizes``
  - ``depth`` is no longer supported, use ``specs_dict["resources"].depth``

* `qml.math.purity`, `qml.math.vn_entropy`, `qml.math.mutual_info`, `qml.math.fidelity`,
  `qml.math.relative_entropy`, and `qml.math.max_entropy` no longer support state vectors as
  input.
  [(#4322)](https://github.com/PennyLaneAI/pennylane/pull/4322)

<h3>Deprecations 👋</h3>

* The CV observables ``qml.X`` and ``qml.P`` have been deprecated. Use ``qml.QuadX`` 
  and ``qml.QuadP`` instead.
  [(#4330)](https://github.com/PennyLaneAI/pennylane/pull/4330)

* `qml.enable_return` and `qml.disable_return` are deprecated. Please avoid calling
  `disable_return`, as the old return system is deprecated along with these switch functions.
  [(#4316)](https://github.com/PennyLaneAI/pennylane/pull/4316)

* The `mode` keyword argument in `QNode` is deprecated, as it was only used in the
  old return system (which is also deprecated). Please use `grad_on_execution` instead.
  [(#4316)](https://github.com/PennyLaneAI/pennylane/pull/4316)

<h3>Documentation 📝</h3>

* `qml.ApproxTimeEvolution.compute_decomposition()` now has a code example.
  [(#4354)](https://github.com/PennyLaneAI/pennylane/pull/4354)

<h3>Bug fixes 🐛</h3>
  
* Stop `metric_tensor` from accidentally catching errors that stem from
  flawed wires assignments in the original circuit, leading to recursion errors
  [(#4328)](https://github.com/PennyLaneAI/pennylane/pull/4328)

* Raise a warning if control indicators are hidden when calling `qml.draw_mpl`
  [(#4295)](https://github.com/PennyLaneAI/pennylane/pull/4295)

* `qml.qinfo.purity` now produces correct results with custom wire labels.
  [(#4331)](https://github.com/PennyLaneAI/pennylane/pull/4331)

* `default.qutrit` now supports all qutrit operations used with `qml.adjoint`.
  [(#4348)](https://github.com/PennyLaneAI/pennylane/pull/4348)

* `qml.transforms.merge_amplitude_embedding` now works correctly when the `AmplitudeEmbedding`s
  have a batch dimension.
  [(#4353)](https://github.com/PennyLaneAI/pennylane/pull/4353)

<h3>Contributors ✍️</h3>

This release contains contributions from (in alphabetical order):

<<<<<<< HEAD
Soran Jahangiri,
=======
Isaac De Vlugt,
>>>>>>> 4a428ea8
Edward Jiang,
Christina Lee,
Mudit Pandey,
Borja Requena,
Matthew Silverman,
David Wierichs,<|MERGE_RESOLUTION|>--- conflicted
+++ resolved
@@ -30,17 +30,15 @@
 * QNode transforms in `qml.qinfo` now support custom wire labels.
   [#4331](https://github.com/PennyLaneAI/pennylane/pull/4331)
 
-<<<<<<< HEAD
 * The `qchem` functions `primitive_norm` and `contracted_norm` are modified to be compatible with
   higher versions of scipy. The private function `_fac2` for computing double factorials is added. 
   [#4321](https://github.com/PennyLaneAI/pennylane/pull/4321)
-=======
+
 * The default label for a `StatePrep` operator is now `|Ψ⟩`.
   [(#4340)](https://github.com/PennyLaneAI/pennylane/pull/4340)
 
 * The experimental device interface is integrated with the `QNode` for Jax.
   [(#4323)](https://github.com/PennyLaneAI/pennylane/pull/4323)
->>>>>>> 4a428ea8
 
 <h3>Breaking changes 💔</h3>
 
@@ -117,11 +115,8 @@
 
 This release contains contributions from (in alphabetical order):
 
-<<<<<<< HEAD
 Soran Jahangiri,
-=======
 Isaac De Vlugt,
->>>>>>> 4a428ea8
 Edward Jiang,
 Christina Lee,
 Mudit Pandey,
