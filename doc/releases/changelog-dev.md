:orphan:

# Release 0.24.0-dev (development release)

<h3>New features since last release</h3>

* The JAX JIT interface now supports evaluating vector-valued QNodes
  enabling new types of workflows to utilize the power of just-in-time
  compilation for significant performance boosts.
  [(#2034)](https://github.com/PennyLaneAI/pennylane/pull/2034)

  Vector-valued QNodes include those with:
  * `qml.probs`;
  * `qml.state`;
  * `qml.sample` or
  * multiple `qml.expval` / `qml.var` measurements.

  Consider a QNode that returns basis-state probabilities:
  ```python
  dev = qml.device('default.qubit', wires=2)
  x = jnp.array(0.543)
  y = jnp.array(-0.654)

  @jax.jit
  @qml.qnode(dev, diff_method="parameter-shift", interface="jax")
  def circuit(x, y):
      qml.RX(x, wires=[0])
      qml.RY(y, wires=[1])
      qml.CNOT(wires=[0, 1])
      return qml.probs(wires=[1])
  ```
  The QNode can now be evaluated:
  ```pycon
  >>> circuit(x, y)
  DeviceArray([0.8397495 , 0.16025047], dtype=float32)
  ```
  Computing the jacobian of vector-valued QNodes is not supported with the JAX
  JIT interface. The output of vector-valued QNodes can, however, be used in
  the definition of scalar-valued cost functions whose gradients can be
  computed.

  For example, one can define a cost function that outputs the first element of
  the probability vector:
  ```python
  def cost(x, y):
      return circuit(x, y)[0]
  ```
  ```pycon
  >>> jax.grad(cost, argnums=[0])(x, y)
  (DeviceArray(-0.2050439, dtype=float32),)
  ```

* A new quantum information module is added. It includes a function for computing the reduced density matrix functions
  for state vectors and density matrices.

  [(#2554)](https://github.com/PennyLaneAI/pennylane/pull/2554)
  [(#2569)](https://github.com/PennyLaneAI/pennylane/pull/2569)
  [(#2598)](https://github.com/PennyLaneAI/pennylane/pull/2598)
  [(#2617)](https://github.com/PennyLaneAI/pennylane/pull/2617)
  [(#2631)](https://github.com/PennyLaneAI/pennylane/pull/2631)
  [(#2640)](https://github.com/PennyLaneAI/pennylane/pull/2640)
  [(#2663)](https://github.com/PennyLaneAI/pennylane/pull/2663)
  [(#2684)](https://github.com/PennyLaneAI/pennylane/pull/2684)
  
  A `reduced_dm` function that can handle both state vectors and density matrix, to return a reduced density matrix:
  
  ```pycon
  >>> x = [1, 0, 1, 0] / np.sqrt(2)
  >>> reduced_dm(x, indices=[0])
  [[0.5+0.j 0.5+0.j]
   [0.5+0.j 0.5+0.j]]

  >>> reduced_dm(x, indices=[1])
  [[1.+0.j 0.+0.j]
   [0.+0.j 0.+0.j]]

  >>> y = [[0.5, 0, 0.0, 0.5], [0, 0, 0, 0], [0, 0, 0, 0], [0.5, 0, 0, 0.5]]
  >>> reduced_dm(y, indices=[0])
  [[0.5+0.j 0.0+0.j]
   [0.0+0.j 0.5+0.j]]

  >>> import tensorflow as tf
  >>> z = tf.Variable([[1, 0, 0, 0], [0, 0, 0, 0], [0, 0, 0, 0], [0, 0, 0, 0]], dtype=tf.complex128)
  >>> reduced_dm(z, indices=[1])
  tf.Tensor(
  [[1.+0.j 0.+0.j]
   [0.+0.j 0.+0.j]], shape=(2, 2), dtype=complex128)
  ```

  It also contains a `QNode` transform `qml.qinfo.reduced_dm`, that returns the density matrix from a `QNode`
  returning `qml.state`:
  ```python3
  dev = qml.device("default.qubit", wires=2)
  @qml.qnode(dev)
  def circuit(x):
      qml.IsingXX(x, wires=[0,1])
      return qml.state()
  ```
  ```pycon
  
  >>> qml.qinfo.reduced_dm(circuit, wires=[0])(np.pi/2)
  [[0.5+0.j 0.+0.j]
   [0.+0.j 0.5+0.j]]
  ```
  
  We add Von Neumann entropy capabilities, `qml.math.vn_entropy` that accepts both state vectors and density matrices
  for all interfaces (Numpy, Autograd, Torch, Tensorflow and Jax).

  ```pycon
  >>> x = [1, 0, 0, 1] / np.sqrt(2)
  >>> vn_entropy(x, indices=[0])
  0.6931472
  
  >>> y = [[1/2, 0, 0, 1/2], [0, 0, 0, 0], [0, 0, 0, 0], [1/2, 0, 0, 1/2]]
  >>> vn_entropy(x, indices=[0])
  0.6931472
  ```
  
  A Von Neumann measurement process `qml.vn_entropy` can be used as return in QNodes:

  ```python3
  dev = qml.device("default.qubit", wires=2)
  @qml.qnode(dev)
  def circuit_entropy(x):
      qml.IsingXX(x, wires=[0,1])
      return qml.vn_entropy(wires=[0], log_base=2)
  ```
  
  ```pycon
  >>> circuit_entropy(np.pi/2)
  1.0
  ```
  The quantum information module also now contains a QNode (returning states) transform for the Von Neumann entropy 
  `qml.qinfo.vn_entropy`:
  
  ```python3
  dev = qml.device("default.qubit", wires=2)
  @qml.qnode(dev)
  def circuit_entropy(x):
      qml.IsingXX(x, wires=[0,1])
      return qml.state()
  ```
  
  ```pycon
  >>> vn_entropy(circuit, indices=[0], base=2)(np.pi/2)
  1.0
  ```

  We add Von Neumann entropy capabilities, `qml.math.vn_entropy` that accepts both state vectors and density matrices
  for all interfaces (Numpy, Autograd, Torch, Tensorflow and Jax).

  ```pycon
  >>> x = [1, 0, 0, 1] / np.sqrt(2)
  >>> vn_entropy(x, indices=[0])
  0.6931472

  >>> y = [[1/2, 0, 0, 1/2], [0, 0, 0, 0], [0, 0, 0, 0], [1/2, 0, 0, 1/2]]
  >>> vn_entropy(x, indices=[0])
  0.6931472
  ```

  A Von Neumann measurement process `qml.vn_entropy` can be used as return in QNodes:

  ```python3
  dev = qml.device("default.qubit", wires=2)
  @qml.qnode(dev)
  def circuit_entropy(x):
      qml.IsingXX(x, wires=[0,1])
      return qml.vn_entropy(wires=[0], log_base=2)
  ```

  ```pycon
  >>> circuit_entropy(np.pi/2)
  1.0
  ```

  The quantum information module also now contains a QNode (returning states) transform for the Von Neumann entropy
  `qml.qinfo.vn_entropy`:

  ```python3
  dev = qml.device("default.qubit", wires=2)
  @qml.qnode(dev)
  def circuit_entropy(x):
      qml.IsingXX(x, wires=[0,1])
      return qml.state()
  ```

  ```pycon
  >>> vn_entropy(circuit, indices=[0], base=2)(np.pi/2)
  1.0
  ```

  Support for mutual information computation is also added. The `qml.math.mutual_info`
  function computes the mutual information from a state vector or a density matrix:
  ```pycon
  >>> x = np.array([1, 0, 0, 1]) / np.sqrt(2)
  >>> qml.math.mutual_info(x, indices0=[0], indices1=[1])
  1.3862943611198906
  >>>
  >>> y = np.array([[1/2, 0, 0, 1/2], [0, 0, 0, 0], [0, 0, 0, 0], [1/2, 0, 0, 1/2]])
  >>> qml.math.mutual_info(x, indices0=[0], indices1=[1])
  1.3862943611198906
  ```
  The `qml.mutual_info` measurement process can be returned from a QNode:
  ```python3
  dev = qml.device("default.qubit", wires=2)

  @qml.qnode(dev)
  def circuit(x):
      qml.IsingXX(x, wires=[0, 1])
      return qml.mutual_info(wires0=[0], wires1=[1])
  ```
  ```pycon
  >>> circuit(np.pi / 2)
  tensor(1.38629436, requires_grad=True)
  ```

  The `qml.qinfo.mutual_info` can be used to transform a QNode returning
  a state to a function that returns the mutual information:
  ```python3
  dev = qml.device("default.qubit", wires=2)

  @qml.qnode(dev)
  def circuit(x):
      qml.IsingXX(x, wires=[0, 1])
      return qml.state()
  ```

  ```pycon
  >>> mutual_info_circuit = qml.qinfo.mutual_info(circuit, wires0=[0], wires1=[1])
  >>> mutual_info_circuit(np.pi / 2)
  1.3862943611198906
  ```
  
  Support for the classical and quantum Fisher information matrices, `qml.qinfo.classical_fisher` and `qml.qinfo.quantum_fisher` is also added:

  These are typically employed in variational optimization schemes to tilt the gradient in a more favorable direction, see [2103.15191](https://arxiv.org/abs/2103.15191) and [1909.02108](https://arxiv.org/abs/1909.02108). Here is a very simple example of a Hamiltonian loss function:

  ```python3
  n_wires = 3

  dev = qml.device("default.qubit", wires=n_wires)

  @qml.qnode(dev)
  def circ(params):
      qml.RY(params[0], wires=1)
      qml.CNOT(wires=(1,0))
      qml.RY(params[1], wires=1)
      qml.RZ(params[2], wires=1)
      return qml.expval(1.*qml.PauliX(0) @ qml.PauliX(1) - 0.5 * qml.PauliZ(1))

  params = pnp.array([0.5, 1., 0.2], requires_grad=True)
  ```
  From this circuit we can directly obtain the gradient of the expectation value, as well as the classical fisher information matrix (cfim) and quantum fisher information matrix (qfim) of the variational state.
  ```pycon
  >>> grad = qml.grad(circ)(params)
  >>> cfim = qml.qinfo.classical_fisher(circ)(params)
  >>> qfim = qml.qinfo.quantum_fisher(circ)(params)
  ```
  From this we can compute the tilted (natural) gradients:
  ```pycon
  >>> c_grad = cfim @ grad
  >>> q_grad = qfim @ grad
  >>> print(f"Gradient: {grad} \n  c_grad: {c_grad} \n  q_grad: {q_grad}")
  Gradient: [ 0.59422561 -0.02615095 -0.05146226] 
    c_grad: [ 5.94225615e-01 -2.61509542e-02 -1.18674655e-18] 
    q_grad: [ 0.59422561 -0.02615095 -0.03989212]
  ```
  
  The support for calculating the fidelity between two arbitrary states is added as `qml.math.fidelity` for state 
  vectors and density matrices.
  
  ```pycon
  >>> state0 = [0, 1]
  >>> state1 = [[0, 0], [0, 1]]
  >>> qml.math.fidelity(state0, state1)
  1.0
  
  >>> state0 = [[0.5, 0.5], [0.5, 0.5]]
  >>> state1 = [[0.5, 0], [0, 0.5]]
  >>> qml.math.fidelity(state0, state1)
  0.4999999999999998
  ```
  The quantum information module now have a differentiable fidelity transform for QNodes.
  
  ```python
  dev = qml.device('default.qubit', wires=1)

  @qml.qnode(dev)
  def circuit_rx(x, y):
      qml.RX(x, wires=0)
      qml.RZ(y, wires=0)
      return qml.state()

  @qml.qnode(dev)
  def circuit_ry(y):
      qml.RY(y, wires=0)
      return qml.state()
  ```
  ```pycon
  >>> qml.qinfo.fidelity(circuit_rx, circuit_ry, wires0=[0], wires1=[0])((0.1, 0.3), (0.2))
  0.9905158135644924
  ```
  

* Operators have new attributes `ndim_params` and `batch_size`, and `QuantumTapes` have the new
  attribute `batch_size`.
  - `Operator.ndim_params` contains the expected number of dimensions per parameter of the operator,
  - `Operator.batch_size` contains the size of an additional parameter broadcasting axis, if present,
  - `QuantumTape.batch_size` contains the `batch_size` of its operations (see below).
  
* New `solarized_light` and `solarized_dark` styles available for drawing circuit diagram graphics. 
  [(#2662)](https://github.com/PennyLaneAI/pennylane/pull/2662)
  
* Support adding `Observable` objects to the integer `0`.
  [(#2603)](https://github.com/PennyLaneAI/pennylane/pull/2603)

  This allows us to directly sum a list of observables as follows:
  ```
  H = sum([qml.PauliX(i) for i in range(10)])
  ```

* Parameter broadcasting within operations and tapes was introduced.

  [(#2575)](https://github.com/PennyLaneAI/pennylane/pull/2575)
  [(#2590)](https://github.com/PennyLaneAI/pennylane/pull/2590)
  [(#2609)](https://github.com/PennyLaneAI/pennylane/pull/2609)

  Parameter broadcasting refers to passing parameters with a (single) leading additional
  dimension (compared to the expected parameter shape) to `Operator`'s.
  Introducing this concept involves multiple changes:

  1. New class attributes
    - `Operator.ndim_params` can be specified by developers to provide the expected number of dimensions for each parameter
      of an operator.
    - `Operator.batch_size` returns the size of an additional parameter-broadcasting axis,
      if present.
    - `QuantumTape.batch_size` returns the `batch_size` of its operations (see logic below).
    - `Device.capabilities()["supports_broadcasting"]` is a Boolean flag indicating whether a
      device natively is able to apply broadcasted operators.
  2. New functionalities
    - `Operator`s use their new `ndim_params` attribute to set their new attribute `batch_size`
      at instantiation. `batch_size=None` corresponds to unbroadcasted operators.
    - `QuantumTape`s automatically determine their new `batch_size` attribute from the
      `batch_size`s of their operations. For this, all `Operators` in the tape must have the same
      `batch_size` or `batch_size=None`. That is, mixing broadcasted and unbroadcasted `Operators`
      is allowed, but mixing broadcasted `Operators` with differing `batch_size` is not,
      similar to NumPy broadcasting.
    - A new tape `batch_transform` called `broadcast_expand` was added. It transforms a single
      tape with `batch_size!=None` (broadcasted) into multiple tapes with `batch_size=None`
      (unbroadcasted) each.
    - `Device`s natively can handle broadcasted `QuantumTape`s by using `broadcast_expand` if
      the new flag `capabilities()["supports_broadcasting"]` is set to `False` (the default).
  3. Feature support
    - Many parametrized operations now have the attribute `ndim_params` and
      allow arguments with a broadcasting dimension in their numerical representations.
      This includes all gates in `ops/qubit/parametric_ops` and `ops/qubit/matrix_ops`.
      The broadcasted dimension is the first dimension in representations.
      Note that the broadcasted parameter has to be passed as an `tensor` but not as a python
      `list` or `tuple` for most operations.

  **Example**

  Instantiating a rotation gate with a one-dimensional array leads to a broadcasted `Operation`:

  ```pycon
  >>> op = qml.RX(np.array([0.1, 0.2, 0.3], requires_grad=True), 0)
  >>> op.batch_size
  3
  ```

  It's matrix correspondingly is augmented by a leading dimension of size `batch_size`:

  ```pycon
  >>> np.round(op.matrix(), 4)
  tensor([[[0.9988+0.j    , 0.    -0.05j  ],
         [0.    -0.05j  , 0.9988+0.j    ]],
        [[0.995 +0.j    , 0.    -0.0998j],
         [0.    -0.0998j, 0.995 +0.j    ]],
        [[0.9888+0.j    , 0.    -0.1494j],
         [0.    -0.1494j, 0.9888+0.j    ]]], requires_grad=True)
  >>> op.matrix().shape
  (3, 2, 2)
  ```

  A tape with such an operation will detect the `batch_size` and inherit it:

  ```pycon
  >>> with qml.tape.QuantumTape() as tape:
  >>>     qml.apply(op)
  >>> tape.batch_size
  3
  ```

  A tape may contain broadcasted and unbroadcasted `Operation`s

  ```pycon
  >>> with qml.tape.QuantumTape() as tape:
  >>>     qml.apply(op)
  >>>     qml.RY(1.9, 0)
  >>> tape.batch_size
  3
  ```

  but not `Operation`s with differing (non-`None`) `batch_size`s:

  ```pycon
  >>> with qml.tape.QuantumTape() as tape:
  >>>     qml.apply(op)
  >>>     qml.RY(np.array([1.9, 2.4]), 0)
  ValueError: The batch sizes of the tape operations do not match, they include 3 and 2.
  ```

  When creating a valid broadcasted tape, we can expand it into unbroadcasted tapes with
  the new `broadcast_expand` transform, and execute the three tapes independently.

  ```pycon
  >>> with qml.tape.QuantumTape() as tape:
  >>>     qml.apply(op)
  >>>     qml.RY(1.9, 0)
  >>>     qml.apply(op)
  >>>     qml.expval(qml.PauliZ(0))
  >>> tapes, fn = qml.transforms.broadcast_expand(tape)
  >>> len(tapes)
  3
  >>> dev = qml.device("default.qubit", wires=1)
  >>> fn(qml.execute(tapes, dev, None))
  array([-0.33003414, -0.34999899, -0.38238817])
  ```

  However, devices will handle this automatically under the hood:

  ```pycon
  >>> qml.execute([tape], dev, None)[0]
  array([-0.33003414, -0.34999899, -0.38238817])
  ```

* Boolean mask indexing of the parameter-shift Hessian
  [(#2538)](https://github.com/PennyLaneAI/pennylane/pull/2538)

  The `argnum` keyword argument for `param_shift_hessian`
  is now allowed to be a twodimensional Boolean `array_like`.
  Only the indicated entries of the Hessian will then be computed.
  A particularly useful example is the computation of the diagonal
  of the Hessian:

  ```python
  dev = qml.device("default.qubit", wires=1)
  with qml.tape.QuantumTape() as tape:
      qml.RX(0.2, wires=0)
      qml.RY(-0.9, wires=0)
      qml.RX(1.1, wires=0)
      qml.expval(qml.PauliZ(0))

  argnum = qml.math.eye(3, dtype=bool)
  ```
  ```pycon
  >>> tapes, fn = qml.gradients.param_shift_hessian(tape, argnum=argnum)
  >>> fn(qml.execute(tapes, dev, None))
  array([[[-0.09928388,  0.        ,  0.        ],
        [ 0.        , -0.27633945,  0.        ],
        [ 0.        ,  0.        , -0.09928388]]])
  ```

* Speed up measuring of commuting Pauli operators
  [(#2425)](https://github.com/PennyLaneAI/pennylane/pull/2425)

  The code that checks for qubit wise commuting (QWC) got a performance boost that is noticable
  when many commuting paulis of the same type are measured.

* Added the `qml.ECR` operation to represent the echoed RZX(pi/2) gate.
  [(#2613)](https://github.com/PennyLaneAI/pennylane/pull/2613)

* Added new transform `qml.batch_partial` which behaves similarly to `functools.partial` but supports batching in the unevaluated parameters.
  [(#2585)](https://github.com/PennyLaneAI/pennylane/pull/2585)

  This is useful for executing a circuit with a batch dimension in some of its parameters:

  ```python
  dev = qml.device("default.qubit", wires=1)

  @qml.qnode(dev)
  def circuit(x, y):
     qml.RX(x, wires=0)
     qml.RY(y, wires=0)
     return qml.expval(qml.PauliZ(wires=0))
  ```
  ```pycon
  >>> batched_partial_circuit = qml.batch_partial(circuit, x=np.array(np.pi / 2))
  >>> y = np.array([0.2, 0.3, 0.4])
  >>> batched_partial_circuit(y=y)
  tensor([0.69301172, 0.67552491, 0.65128847], requires_grad=True)
  ```

* The `default.mixed` device now supports backpropagation with the Autograd, TensorFlow, and PyTorch (CPU) interfaces.
  [(#2615)](https://github.com/PennyLaneAI/pennylane/pull/2615)
  [(#2670)](https://github.com/PennyLaneAI/pennylane/pull/2670)
  [(#2680)](https://github.com/PennyLaneAI/pennylane/pull/2680)

  As a result, the default differentiation method for the device is now `"backprop"`. To continue using the old default `"parameter-shift"`, explicitly specify this differentiation method in the QNode.

  ```python
  dev = qml.device("default.mixed", wires=2)

  @qml.qnode(dev, interface="autograd", diff_method="backprop")
  def circuit(x):
      qml.RY(x, wires=0)
      qml.CNOT(wires=[0, 1])
      return qml.expval(qml.PauliZ(wires=1))
  ```
  ```pycon
  >>> x = np.array(0.5, requires_grad=True)
  >>> circuit(x)
  array(0.87758256)
  >>> qml.grad(circuit)(x)
  -0.479425538604203
  ```

**Operator Arithmetic:**

* The adjoint transform `adjoint` can now accept either a single instantiated operator or
  a quantum function. It returns an entity of the same type/ call signature as what it was given:
  [(#2222)](https://github.com/PennyLaneAI/pennylane/pull/2222)
  [(#2672)](https://github.com/PennyLaneAI/pennylane/pull/2672)

  ```pycon
  >>> qml.adjoint(qml.PauliX(0))
  Adjoint(PauliX)(wires=[0])
  >>> qml.adjoint(lambda x: qml.RX(x, wires=0))(1.23)
  Adjoint(RX)(1.23, wires=[0])
  ```

  The adjoint now wraps operators in a symbolic operator class `qml.ops.op_math.Adjoint`. This class
  should not be constructed directly; the `adjoint` constructor should always be used instead.  The
  class behaves just like any other Operator:

  ```pycon
  >>> op = qml.adjoint(qml.S(0))
  >>> qml.matrix(op)
  array([[1.-0.j, 0.-0.j],
        [0.-0.j, 0.-1.j]])
  >>> qml.eigvals(op)
  array([1.-0.j, 0.-1.j])
  ```

* The `ctrl` transform and `ControlledOperation` have been moved to the new `qml.ops.op_math`
  submodule.  The developer-facing `ControlledOperation` class is no longer imported top-level.
  [(#2656)](https://github.com/PennyLaneAI/pennylane/pull/2656)

* A new symbolic operator class `qml.ops.op_math.Pow` represents an operator raised to a power.
  [(#2621)](https://github.com/PennyLaneAI/pennylane/pull/2621)

  ```pycon
  >>> op = qml.ops.op_math.Pow(qml.PauliX(0), 0.5)
  >>> op.decomposition()
  [SX(wires=[0])]
  >>> qml.matrix(op)
  array([[0.5+0.5j, 0.5-0.5j],
       [0.5-0.5j, 0.5+0.5j]])
  ```

* The unused keyword argument `do_queue` for `Operation.adjoint` is now fully removed.
  [(#2583)](https://github.com/PennyLaneAI/pennylane/pull/2583)

* Several non-decomposable `Adjoint` ops are added to the device test suite.
  [(#2658)](https://github.com/PennyLaneAI/pennylane/pull/2658)

* The developer-facing `pow` method has been added to `Operator` with concrete implementations
  for many classes.
  [(#2225)](https://github.com/PennyLaneAI/pennylane/pull/2225)

<h3>Improvements</h3>

* IPython displays the `str` representation of a `Hamiltonian`, rather than the `repr`. This displays
  more information about the object.
  [(#2648)](https://github.com/PennyLaneAI/pennylane/pull/2648)

* The qchem openfermion-dependent tests are localized and collected in `tests.qchem.of_tests`. The
  new module `test_structure` is created to collect the tests of the `qchem.structure` module in
  one place and remove their dependency to openfermion.
  [(#2593)](https://github.com/PennyLaneAI/pennylane/pull/2593)

* Test classes are created in qchem test modules to group the integrals and matrices unittests.
  [(#2545)](https://github.com/PennyLaneAI/pennylane/pull/2545)

* Introduced an `operations_only` argument to the `tape.get_parameters` method.
  [(#2543)](https://github.com/PennyLaneAI/pennylane/pull/2543)

* The `gradients` module now uses faster subroutines and uniform
  formats of gradient rules.
  [(#2452)](https://github.com/XanaduAI/pennylane/pull/2452)

* Wires can be passed as the final argument to an `Operator`, instead of requiring
  the wires to be explicitly specified with keyword `wires`. This functionality already
  existed for `Observable`'s, but now extends to all `Operator`'s.
  [(#2432)](https://github.com/PennyLaneAI/pennylane/pull/2432)

  ```pycon
  >>> qml.S(0)
  S(wires=[0])
  >>> qml.CNOT((0,1))
  CNOT(wires=[0, 1])
  ```

* Instead of checking types, objects are processed in `QuantumTape`'s based on a new `_queue_category` property.
  This is a temporary fix that will disappear in the future.
  [(#2408)](https://github.com/PennyLaneAI/pennylane/pull/2408)

* The `qml.taper` function can now be used to consistently taper any additional observables such as dipole moment,
  particle number, and spin operators using the symmetries obtained from the Hamiltonian.
  [(#2510)](https://github.com/PennyLaneAI/pennylane/pull/2510)

* The `QNode` class now contains a new method `best_method_str` that returns the best differentiation
  method for a provided device and interface, in human-readable format.
  [(#2533)](https://github.com/PennyLaneAI/pennylane/pull/2533)


* Using `Operation.inv()` in a queuing environment no longer updates the queue's metadata, but merely updates
  the operation in place.
  [(#2596)](https://github.com/PennyLaneAI/pennylane/pull/2596)

* Sparse Hamiltonians representation has changed from COOrdinate (COO) to Compressed Sparse Row (CSR) format. The CSR representation is more performant for arithmetic operations and matrix vector products. This change decreases the `expval()` calculation time, for `qml.SparseHamiltonian`, specially for large workflows. Also, the CRS format consumes less memory for the `qml.SparseHamiltonian` storage.
[(#2561)](https://github.com/PennyLaneAI/pennylane/pull/2561)

* A new method `safe_update_info` is added to `qml.QueuingContext`. This method is substituted
  for `qml.QueuingContext.update_info` in a variety of places.
  [(#2612)](https://github.com/PennyLaneAI/pennylane/pull/2612)
  [(#2675)](https://github.com/PennyLaneAI/pennylane/pull/2675)

* `BasisEmbedding` can accept an int as argument instead of a list of bits (optionally).
  [(#2601)](https://github.com/PennyLaneAI/pennylane/pull/2601)

  Example:

  `qml.BasisEmbedding(4, wires = range(4))` is now equivalent to
  `qml.BasisEmbedding([0,1,0,0], wires = range(4))` (because `4=0b100`).

* Introduced a new `is_hermitian` property to determine if an operator can be used in a measurement process.
  [(#2629)](https://github.com/PennyLaneAI/pennylane/pull/2629)

* Added separate requirements_dev.txt for separation of concerns for code development and just using PennyLane.
  [(#2635)](https://github.com/PennyLaneAI/pennylane/pull/2635)

* Add `IsingXY` gate.
  [(#2649)](https://github.com/PennyLaneAI/pennylane/pull/2649)

* The performance of building sparse Hamiltonians has been improved by accumulating the sparse representation of coefficient-operator pairs in a temporary storage and by eliminating unnecessary `kron` operations on identity matrices.
  [(#2630)](https://github.com/PennyLaneAI/pennylane/pull/2630)

* Control values are now displayed distinctly in text and mpl drawings of circuits.
  [(#2668)](https://github.com/PennyLaneAI/pennylane/pull/2668)

* The `TorchLayer`'s `init_method` argument now accepts either a `torch.nn.init` function or a dictionary which should specify a `torch.nn.init`/`torch.Tensor` for each different weight.
  [(#2678)](https://github.com/PennyLaneAI/pennylane/pull/2678)

<h3>Breaking changes</h3>

* Weights with negative shapes will raise an error, weights with `size = 0` will result in creating empty Tensor objects now with `qml.TorchLayer`.
  [(#2678)](https://github.com/PennyLaneAI/pennylane/pull/2678)


* PennyLane does not support TensorFlow `2.1.~` anymore.
  [(#2683)](https://github.com/PennyLaneAI/pennylane/pull/2683)

* The `qml.queuing.Queue` class is now removed.
  [(#2599)](https://github.com/PennyLaneAI/pennylane/pull/2599)

* The `qml.utils.expand` function is now removed; `qml.operation.expand_matrix` should be used instead.
  [(#2654)](https://github.com/PennyLaneAI/pennylane/pull/2654)
  
* The module `qml.gradients.param_shift_hessian` has been renamed to
  `qml.gradients.parameter_shift_hessian` in order to distinguish it from the identically named
  function. Note that the `param_shift_hessian` function is unaffected by this change and can be
  invoked in the same manner as before via the `qml.gradients` module.
  [(#2528)](https://github.com/PennyLaneAI/pennylane/pull/2528)
* The properties `eigval` and `matrix` from the `Operator` class were replaced with the
  methods `eigval()` and `matrix(wire_order=None)`.
  [(#2498)](https://github.com/PennyLaneAI/pennylane/pull/2498)

* `Operator.decomposition()` is now an instance method, and no longer accepts parameters.
  [(#2498)](https://github.com/PennyLaneAI/pennylane/pull/2498)

* Adds tests, adds no-coverage directives, and removes inaccessible logic to improve code coverage.
  [(#2537)](https://github.com/PennyLaneAI/pennylane/pull/2537)

* The base classes `QubitDevice` and `DefaultQubit` now accept data-types for a statevector. This
  enables a derived class (device) in a plugin to choose correct data-types.
  [(#2448)](https://github.com/PennyLaneAI/pennylane/pull/2448)

  ```pycon
  >>> dev = qml.device("default.qubit", wires=4, r_dtype=np.float32, c_dtype=np.complex64)
  >>> dev.R_DTYPE
  <class 'numpy.float32'>
  >>> dev.C_DTYPE
  <class 'numpy.complex64'>
  ```

<h3>Bug fixes</h3>

* Fixed a bug where returning `qml.density_matrix` using the PyTorch interface would return a density matrix with wrong shape.
  [(#2643)](https://github.com/PennyLaneAI/pennylane/pull/2643)

* Fixed a bug to make `param_shift_hessian` work with QNodes in which gates marked
  as trainable do not have any impact on the QNode output.
  [(#2584)](https://github.com/PennyLaneAI/pennylane/pull/2584)

* `QNode`'s now can interpret variations on the interface name, like `"tensorflow"`
  or `"jax-jit"`, when requesting backpropagation.
  [(#2591)](https://github.com/PennyLaneAI/pennylane/pull/2591)

* Fixed a bug for `diff_method="adjoint"` where incorrect gradients were
  computed for QNodes with parametrized observables (e.g., `qml.Hermitian`).
  [(#2543)](https://github.com/PennyLaneAI/pennylane/pull/2543)

* Fixed a bug where `QNGOptimizer` did not work with operators
  whose generator was a Hamiltonian.
  [(#2524)](https://github.com/PennyLaneAI/pennylane/pull/2524)

* Fixes a bug with the decomposition of `qml.CommutingEvolution`.
  [(#2542)](https://github.com/PennyLaneAI/pennylane/pull/2542)

* Fixed a bug enabling PennyLane to work with the latest version of Autoray.
  [(#2549)](https://github.com/PennyLaneAI/pennylane/pull/2549)

<<<<<<< HEAD
<h3>Deprecations</h3>

* Deprecating ExpvalCost by adding a UserWarning.
  [(#2571)](https://github.com/PennyLaneAI/pennylane/pull/2571)

<h3>Bug fixes</h3>
=======
* Fixed a bug which caused different behaviour for `Hamiltonian @ Observable` and `Observable @ Hamiltonian`.
  [(#2570)](https://github.com/PennyLaneAI/pennylane/pull/2570)
>>>>>>> fa9f8585

* Fixes a bug in `DiagonalQubitUnitary._controlled` where an invalid operation was queued
  instead of the controlled version of the diagonal unitary.
  [(#2525)](https://github.com/PennyLaneAI/pennylane/pull/2525)

* Updated the gradients fix [(#2485)](https://github.com/PennyLaneAI/pennylane/pull/2485) to only apply to the `strawberryfields.gbs` device, since
  the original logic was breaking some devices. [(#2595)](https://github.com/PennyLaneAI/pennylane/pull/2595)

<h3>Deprecations</h3>

<h3>Documentation</h3>

* The centralized [Xanadu Sphinx Theme](https://github.com/XanaduAI/xanadu-sphinx-theme)
  is now used to style the Sphinx documentation.
  [(#2450)](https://github.com/PennyLaneAI/pennylane/pull/2450)

* Added reference to `qml.utils.sparse_hamiltonian` in `qml.SparseHamiltonian` to clarify
  how to construct sparse Hamiltonians in PennyLane.
  [(2572)](https://github.com/PennyLaneAI/pennylane/pull/2572)

* Added a new section in the [Gradients and Training](https://pennylane.readthedocs.io/en/stable/introduction/interfaces.html)
  page that summarizes the supported device configurations and provides justification. Also
  added [code examples](https://pennylane.readthedocs.io/en/stable/introduction/unsupported.html)
  for some selected configurations.
  [(#2540)](https://github.com/PennyLaneAI/pennylane/pull/2540)

* Added a note for the [Depolarization Channel](https://pennylane.readthedocs.io/en/stable/code/api/pennylane.DepolarizingChannel.html)
  that specifies how the channel behaves for the different values of depolarization probability `p`.
  [(#2669)](https://github.com/PennyLaneAI/pennylane/pull/2669)

<h3>Contributors</h3>

This release contains contributions from (in alphabetical order):

<<<<<<< HEAD
Guillermo Alonso-Linaje, Mikhail Andrenkov, Utkarsh Azad, Christian Gogolin, Edward Jiang, Korbinian Kottmann, Christina Lee,
Chae-Yeun Park, Maria Schuld
=======
Amintor Dusko, Ankit Khandelwal, Avani Bhardwaj, Chae-Yeun Park, Christian Gogolin, Christina Lee, David Wierichs,
Edward Jiang, Guillermo Alonso-Linaje, Jay Soni, Juan Miguel Arrazola, Katharine Hyatt, Korbinian Kottmann,
Maria Schuld, Mason Moreland, Mikhail Andrenkov, Romain Moyard, Qi Hu, Samuel Banning, Soran Jahangiri, Utkarsh Azad, Antal Száva,
WingCode
>>>>>>> fa9f8585
<|MERGE_RESOLUTION|>--- conflicted
+++ resolved
@@ -722,17 +722,8 @@
 * Fixed a bug enabling PennyLane to work with the latest version of Autoray.
   [(#2549)](https://github.com/PennyLaneAI/pennylane/pull/2549)
 
-<<<<<<< HEAD
-<h3>Deprecations</h3>
-
-* Deprecating ExpvalCost by adding a UserWarning.
-  [(#2571)](https://github.com/PennyLaneAI/pennylane/pull/2571)
-
-<h3>Bug fixes</h3>
-=======
 * Fixed a bug which caused different behaviour for `Hamiltonian @ Observable` and `Observable @ Hamiltonian`.
   [(#2570)](https://github.com/PennyLaneAI/pennylane/pull/2570)
->>>>>>> fa9f8585
 
 * Fixes a bug in `DiagonalQubitUnitary._controlled` where an invalid operation was queued
   instead of the controlled version of the diagonal unitary.
@@ -742,6 +733,9 @@
   the original logic was breaking some devices. [(#2595)](https://github.com/PennyLaneAI/pennylane/pull/2595)
 
 <h3>Deprecations</h3>
+
+* Deprecating ExpvalCost by adding a UserWarning.
+  [(#2571)](https://github.com/PennyLaneAI/pennylane/pull/2571)
 
 <h3>Documentation</h3>
 
@@ -767,12 +761,7 @@
 
 This release contains contributions from (in alphabetical order):
 
-<<<<<<< HEAD
-Guillermo Alonso-Linaje, Mikhail Andrenkov, Utkarsh Azad, Christian Gogolin, Edward Jiang, Korbinian Kottmann, Christina Lee,
-Chae-Yeun Park, Maria Schuld
-=======
 Amintor Dusko, Ankit Khandelwal, Avani Bhardwaj, Chae-Yeun Park, Christian Gogolin, Christina Lee, David Wierichs,
 Edward Jiang, Guillermo Alonso-Linaje, Jay Soni, Juan Miguel Arrazola, Katharine Hyatt, Korbinian Kottmann,
 Maria Schuld, Mason Moreland, Mikhail Andrenkov, Romain Moyard, Qi Hu, Samuel Banning, Soran Jahangiri, Utkarsh Azad, Antal Száva,
-WingCode
->>>>>>> fa9f8585
+WingCode