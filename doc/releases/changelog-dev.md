:orphan:

# Release 0.42.0-dev (development release)

<h3>New features since last release</h3>

<h4>State-of-the-art templates and decompositions 🐝</h4>

<<<<<<< HEAD
* A combine global phase pass has been added to the xDSL Python compiler integration.
  Note that current implementation updates the last global phase gate of each region 
  of code, which means global phase gates can not be moved across control flow regions.
  [(#7675)](https://github.com/PennyLaneAI/pennylane/pull/7675)
=======
* The decompositions of `SingleExcitation`, `SingleExcitationMinus` and `SingleExcitationPlus`
  have been reduced to fewer rotations and/or (CNOT|CZ|CY) gates. This leads to lower circuit cost
  when decomposing these gates, both when focusing on two-qubit gates or on non-Clifford gates.
  [(#7771)](https://github.com/PennyLaneAI/pennylane/pull/7771)
>>>>>>> c77096e8

* A new decomposition based on *unary iteration* has been added to :class:`qml.Select`.
  This decomposition reduces the :class:`T` count significantly, and uses :math:`c-1`
  auxiliary wires for a :class:`qml.Select` operation with :math:`c` control wires.
  Unary iteration leverages these auxiliary wires to store intermediate values for reuse
  among the different multi-controlled operators, avoiding unnecessary recomputation.
  Check out the documentation for a thorough explanation.
  [(#7623)](https://github.com/PennyLaneAI/pennylane/pull/7623)
  [(#7744)](https://github.com/PennyLaneAI/pennylane/pull/7744)

* A new template :class:`~.TemporaryAND` has been added. The  :class:`~.TemporaryAND` (a.k.a.  :class:`~.Elbow`)
  operation is a three-qubit gate equivalent to an ``AND``, or reversible :class:`~pennylane.Toffoli`, gate
  that leverages extra information about the target wire to enable more efficient circuit decompositions.
  The ``TemporaryAND`` assumes the target qubit to be initialized in ``|0〉``, while the ``Adjoint(TemporaryAND)`` assumes the target output to be ``|0〉``.
  For more details, see Fig. 4 in `arXiv:1805.03662 <https://arxiv.org/abs/1805.03662>`_.
  :class:`~.TemporaryAND` is useful for an efficient decomposition of the :class:`~.Select` template, for example. 
  [(#7472)](https://github.com/PennyLaneAI/pennylane/pull/7472)

  ```python
  dev = qml.device("default.qubit", shots=1)
  @qml.qnode(dev)
  def circuit():
      # |0000⟩
      qml.X(0) # |1000⟩
      qml.X(1) # |1100⟩
      # The target wire is in state |0>, so we can apply TemporaryAND
      qml.TemporaryAND([0,1,2]) # |1110⟩
      qml.CNOT([2,3]) # |1111⟩
      # The target wire will be in state |0> after adjoint(TemporaryAND) gate is applied, so we can apply adjoint(TemporaryAND)
      qml.adjoint(qml.TemporaryAND([0,1,2])) # |1101⟩
      return qml.sample(wires=[0,1,2,3])
  ```
  
  ```pycon
  >>> print(circuit())
  [1 1 0 1]
  ```

* A new template :class:`~.SemiAdder` has been added, allowing for quantum-quantum in-place addition.
  This operator performs the plain addition of two integers in the computational basis.
  [(#7494)](https://github.com/PennyLaneAI/pennylane/pull/7494)

  ```python
  x = 3
  y = 4

  wires = qml.registers({"x":3, "y":6, "work":5})

  dev = qml.device("default.qubit", shots=1)

  @qml.qnode(dev)
  def circuit():
      qml.BasisEmbedding(x, wires=wires["x"])
      qml.BasisEmbedding(y, wires=wires["y"])
      qml.SemiAdder(wires["x"], wires["y"], wires["work"])
      return qml.sample(wires=wires["y"])
  ```
  
  ```pycon
  >>> print(circuit())
  [0 0 0 1 1 1]
  ```

* A new template called :class:`~.SelectPauliRot` that applies a sequence of uniformly controlled rotations to a target qubit 
  is now available. This operator appears frequently in unitary decomposition and block encoding techniques. 
  [(#7206)](https://github.com/PennyLaneAI/pennylane/pull/7206)
  [(#7617)](https://github.com/PennyLaneAI/pennylane/pull/7617)

  ```python
  angles = np.array([1.0, 2.0, 3.0, 4.0])

  wires = qml.registers({"control": 2, "target": 1})
  dev = qml.device("default.qubit", wires=3)

  @qml.qnode(dev)
  def circuit():
      qml.SelectPauliRot(
        angles,
        control_wires=wires["control"],
        target_wire=wires["target"],
        rot_axis="Y")
      return qml.state()
  ```
  
  ```pycon
  >>> print(circuit())
  [0.87758256+0.j 0.47942554+0.j 0.        +0.j 0.        +0.j
   0.        +0.j 0.        +0.j 0.        +0.j 0.        +0.j]
  ```

<h4>QSVT & QSP angle solver for large polynomials 🕸️</h4>

* A new iterative angle solver for QSVT and QSP is available in the :func:`poly_to_angles <pennylane.poly_to_angles>` function,
  allowing angle computation for polynomials of large degrees (> 1000).
  Set `angle_solver="iterative"` in the :func:`poly_to_angles  <pennylane.poly_to_angles>` function
  (or from the :func:`qsvt <pennylane.qsvt>` function!) to use it.
  [(6694)](https://github.com/PennyLaneAI/pennylane/pull/6694)

<h4>Qualtran integration 🔗</h4>

* It's now possible to convert PennyLane operators to [Qualtran](https://qualtran.readthedocs.io/en/latest/) bloqs with the new :func:`qml.to_bloq <pennylane.to_bloq>` function. 
  [(#7197)](https://github.com/PennyLaneAI/pennylane/pull/7197)
  [(#7604)](https://github.com/PennyLaneAI/pennylane/pull/7604)
  [(#7536)](https://github.com/PennyLaneAI/pennylane/pull/7536)
  
  :func:`qml.to_bloq <pennylane.to_bloq>` translates PennyLane operators into equivalent [Qualtran bloqs](https://qualtran.readthedocs.io/en/latest/bloqs/index.html#bloqs-library). It requires one input and takes in two optional inputs:
  * ``circuit (QNode| Qfunc | Operation)``: a PennyLane ``QNode``, ``Qfunc``, or operator to be wrapped as a Qualtran Bloq.
  * ``map_ops (bool)``: Whether to map operations to a Qualtran Bloq. Operations are wrapped as a ``ToBloq`` when ``False``. Default is ``True``.
  * custom_mapping (dict): Dictionary to specify a mapping between a PennyLane operator and a Qualtran Bloq. A default mapping is used if not defined.
  The following example converts a PennyLane Operator into a Qualtran Bloq:

  ```python
  import pennylane as qml
  from qualtran.drawing import get_musical_score_data, draw_musical_score, show_bloq

  control_wires = [2, 3]
  estimation_wires = [4, 5, 6, 7, 8, 9]

  H = -0.4 * qml.Z(0) + 0.3 * qml.Z(1) + 0.4 * qml.Z(0) @ qml.Z(1)

  op = qml.QuantumPhaseEstimation(
      qml.Qubitization(H, control_wires), estimation_wires=estimation_wires
  )

  cbloq = qml.to_bloq(op).decompose_bloq()
  fig, ax = draw_musical_score(get_musical_score_data(cbloq))
  show_bloq(cbloq)
  ```

  Let's define a custom mapping instead.

  ```python
  from qualtran.bloqs.phase_estimation import LPResourceState
  from qualtran.bloqs.phase_estimation.text_book_qpe import TextbookQPE

  custom_map = {
    op: TextbookQPE(
        unitary=qml.to_bloq(qml.Qubitization(H, control_wires)), 
        ctrl_state_prep=LPResourceState(len(estimation_wires))
    )
  }

  cbloq = qml.to_bloq(op, map_ops=True, custom_mapping=custom_map).decompose_bloq()
  draw_musical_score(get_musical_score_data(cbloq))
  show_bloq(cbloq)
  ```

  Alternatively, rather than map directly to a Qualtran Bloq, we can preserve the original
  PennyLane decomposition by setting `map_ops` to False.

  ```python
  op_wrapped_as_bloq = qml.to_bloq(op, map_ops=False)
  cbloq = op_wrapped_as_bloq.decompose_bloq()
  draw_musical_score(get_musical_score_data(cbloq))
  show_bloq(cbloq)

  # We can also leverage Qualtran features to get resource counts and call graphs, among other things
  from qualtran.drawing import show_call_graph, show_counts_sigma  

  graph, sigma = qml.to_bloq(op, map_ops=True).call_graph()
  show_call_graph(graph)
  show_counts_sigma(sigma)
  ```

<h4>Resource-efficient Clifford-T decompositions 🍃</h4>

* A new decomposition method for :func:`~.clifford_t_decomposition` is now available with `method="rs"`
  (the [Ross-Selinger algorithm](https://arxiv.org/abs/1403.2975)) that produces orders of magnitude
  less gates than `method="sk"` (the Solovay-Kitaev algorithm) in many cases. It is directly accessible
  via :func:`~.ops.rs_decomposition` function.
  [(#7588)](https://github.com/PennyLaneAI/pennylane/pull/7588)
  [(#7641)](https://github.com/PennyLaneAI/pennylane/pull/7641)
  [(#7611)](https://github.com/PennyLaneAI/pennylane/pull/7611)
  [(#7711)](https://github.com/PennyLaneAI/pennylane/pull/7711)

  The Ross-Selinger algorithm can drastically outperform the Solovay-Kitaev algorithm in many cases.
  Consider this simple circuit:

  ```python
  @qml.qnode(qml.device("lightning.qubit", wires=2))
  def circuit(x, y):

      qml.RX(x, 0)
      qml.CNOT([0, 1])
      qml.RY(y, 0)

      return qml.expval(qml.Z(0))

  rs_circuit = qml.clifford_t_decomposition(circuit, method="rs")
  sk_circuit = qml.clifford_t_decomposition(circuit, method="sk")

  rs_specs = qml.specs(rs_circuit)(x, y)["resources"]
  sk_specs = qml.specs(sk_circuit)(x, y)["resources"]
  ```

  Decomposing with `method="rs"` instead of `method="sk"` gives a significant reduction in overall 
  gate counts, specifically the `qml.T` count:

  ```pycon
  >>> print(rs_specs.num_gates, sk_specs.num_gates)
  267 48637
  >>> print(rs_specs.gate_types['T'], sk_specs.gate_types['T'])
  104 8507
  ```

* Improved performance for `qml.clifford_t_decomposition` transform by introducing caching support and changed the
  default basis set of `qml.ops.sk_decomposition` to `(H, S, T)`, resulting in shorter decomposition sequences.
  [(#7454)](https://github.com/PennyLaneAI/pennylane/pull/7454)

<h4>OpenQASM 🤝 PennyLane</h4>

* A new function called :func:`qml.from_qasm3` has been added, which converts OpenQASM 3.0 circuits into quantum functions
  that can be subsequently loaded into QNodes and executed. 
  [(#7432)](https://github.com/PennyLaneAI/pennylane/pull/7432)
  [(#7486)](https://github.com/PennyLaneAI/pennylane/pull/7486)
  [(#7488)](https://github.com/PennyLaneAI/pennylane/pull/7488)
  [(#7593)](https://github.com/PennyLaneAI/pennylane/pull/7593)
  [(#7498)](https://github.com/PennyLaneAI/pennylane/pull/7498)
  [(#7543)](https://github.com/PennyLaneAI/pennylane/pull/7543)

  ```python
  import pennylane as qml

  dev = qml.device("default.qubit", wires=[0, 1])
  
  @qml.qnode(dev)
  def my_circuit():
      qml.from_qasm3("qubit q0; qubit q1; ry(0.2) q0; rx(1.0) q1; pow(2) @ x q0;", {'q0': 0, 'q1': 1})
      return qml.expval(qml.Z(0))
  ```

  ```pycon
  >>> print(qml.draw(my_circuit)())
  0: ──RY(0.20)──X²─┤  <Z>
  1: ──RX(1.00)─────┤  
  ```
  
  Some gates and operations in OpenQASM 3.0 programs are not currently supported. For more details, 
  please consult the documentation for :func:`qml.from_qasm3` and ensure that you have installed `openqasm3` and 
  `'openqasm3[parser]'` in your environment by following the [OpenQASM 3.0 installation instructions](https://pypi.org/project/openqasm3/).

* A new function called `qml.to_openqasm` has been added, which allows for converting PennyLane circuits to OpenQASM 2.0 programs.
  [(#7393)](https://github.com/PennyLaneAI/pennylane/pull/7393)

  Consider this simple circuit in PennyLane:
  ```python
  dev = qml.device("default.qubit", wires=2, shots=100)

  @qml.qnode(dev)
  def circuit(theta, phi):
      qml.RX(theta, wires=0)
      qml.CNOT(wires=[0,1])
      qml.RZ(phi, wires=1)
      return qml.sample()
  ```

  This can be easily converted to OpenQASM 2.0 with `qml.to_openqasm`:
  ```pycon
  >>> openqasm_circ = qml.to_openqasm(circuit)(1.2, 0.9)
  >>> print(openqasm_circ)
  OPENQASM 2.0;
  include "qelib1.inc";
  qreg q[2];
  creg c[2];
  rx(1.2) q[0];
  cx q[0],q[1];
  rz(0.9) q[1];
  measure q[0] -> c[0];
  measure q[1] -> c[1];
  ```

<h3>Improvements 🛠</h3>

<h4>Resource-efficient decompositions 🔎</h4>

* The :func:`~.transforms.decompose` transform now supports weighting gates in the target `gate_set`, allowing for 
  preferential treatment of certain gates in a target `gate_set` over others.
  [(#7389)](https://github.com/PennyLaneAI/pennylane/pull/7389)

  Gates specified in `gate_set` can be given a numerical weight associated with their effective cost to have in a circuit:
  
  * Gate weights that are greater than 1 indicate a *greater cost* (less preferred).
  * Gate weights that are less than 1 indicate a *lower cost* (more preferred).

  Consider the following toy example.

  ```python
  qml.decomposition.enable_graph()
  
  @partial(
    qml.transforms.decompose, gate_set={qml.Toffoli: 1.23, qml.RX: 4.56, qml.CZ: 0.01, qml.H: 420, qml.CRZ: 100}
  )
  @qml.qnode(qml.device("default.qubit"))
  def circuit():
      qml.CRX(0.1, wires=[0, 1])
      qml.Toffoli(wires=[0, 1, 2])
      return qml.expval(qml.Z(0))
  ```

  ```pycon
  >>> print(qml.draw(circuit)())

  0: ───────────╭●────────────╭●─╭●─┤  <Z>
  1: ──RX(0.05)─╰Z──RX(-0.05)─╰Z─├●─┤     
  2: ────────────────────────────╰X─┤     
  ```

  ```python
  qml.decomposition.enable_graph()

  @partial(
      qml.transforms.decompose, gate_set={qml.Toffoli: 1.23, qml.RX: 4.56, qml.CZ: 0.01, qml.H: 0.1, qml.CRZ: 0.1}
  )
  @qml.qnode(qml.device("default.qubit"))
  def circuit():
      qml.CRX(0.1, wires=[0, 1])
      qml.Toffoli(wires=[0, 1, 2])
      return qml.expval(qml.Z(0))
  ```

  ```pycon
  >>> print(qml.draw(circuit)())

  0: ────╭●───────────╭●─┤  <Z>
  1: ──H─╰RZ(0.10)──H─├●─┤     
  2: ─────────────────╰X─┤  
  ```

  Here, when the Hadamard and ``CRZ`` have relatively high weights, a decomposition involving them is considered *less* 
  efficient. When they have relatively low weights, a decomposition involving them is considered *more* efficient.

* Decomposition rules that can be accessed with the new graph-based decomposition system are
  implemented for the following operators:

  * :class:`~.QubitUnitary`
    [(#7211)](https://github.com/PennyLaneAI/pennylane/pull/7211)

  * :class:`~.ControlledQubitUnitary`
    [(#7371)](https://github.com/PennyLaneAI/pennylane/pull/7371)

  * :class:`~.DiagonalQubitUnitary`
    [(#7625)](https://github.com/PennyLaneAI/pennylane/pull/7625)

  * :class:`~.MultiControlledX`
    [(#7405)](https://github.com/PennyLaneAI/pennylane/pull/7405)

  * :class:`~pennylane.ops.Exp`. 
    [(#7489)](https://github.com/PennyLaneAI/pennylane/pull/7489)

    Specifically, the following decompositions have been added:
    * Suzuki-Trotter decomposition when the `num_steps` keyword argument is specified.
    * Decomposition to a :class:`~pennylane.PauliRot` when the base is a single-term Pauli word.

  * :class:`~.PCPhase`
    [(#7591)](https://github.com/PennyLaneAI/pennylane/pull/7591)

  * :class:`~.QuantumPhaseEstimation`
    [(#7637)](https://github.com/PennyLaneAI/pennylane/pull/7637)

  * :class:`~.BasisRotation`
    [(#7074)](https://github.com/PennyLaneAI/pennylane/pull/7074)

  * :class:`~.PhaseAdder`
    [(#7070)](https://github.com/PennyLaneAI/pennylane/pull/7070)

  * :class:`~.IntegerComparator`
    [(#7636)](https://github.com/PennyLaneAI/pennylane/pull/7636)

* A new decomposition rule that uses a single work wire for decomposing multi-controlled operators is added.
  [(#7383)](https://github.com/PennyLaneAI/pennylane/pull/7383)

* A :func:`~.decomposition.register_condition` decorator is added that allows users to bind a condition to a
  decomposition rule for when it is applicable. The condition should be a function that takes the
  resource parameters of an operator as arguments and returns `True` or `False` based on whether
  these parameters satisfy the condition for when this rule can be applied.
  [(#7439)](https://github.com/PennyLaneAI/pennylane/pull/7439)

  ```python
  import pennylane as qml
  from pennylane.math.decomposition import zyz_rotation_angles
  
  # The parameters must be consistent with ``qml.QubitUnitary.resource_keys``
  def _zyz_condition(num_wires):
    return num_wires == 1

  @qml.register_condition(_zyz_condition)
  @qml.register_resources({qml.RZ: 2, qml.RY: 1, qml.GlobalPhase: 1})
  def zyz_decomposition(U, wires, **__):
      # Assumes that U is a 2x2 unitary matrix
      phi, theta, omega, phase = zyz_rotation_angles(U, return_global_phase=True)
      qml.RZ(phi, wires=wires[0])
      qml.RY(theta, wires=wires[0])
      qml.RZ(omega, wires=wires[0])
      qml.GlobalPhase(-phase)
  
  # This decomposition will be ignored for `QubitUnitary` on more than one wire.
  qml.add_decomps(qml.QubitUnitary, zyz_decomposition)
  ```

* Symbolic operator types (e.g., `Adjoint`, `Controlled`, and `Pow`) can now be specified as strings
  in various parts of the new graph-based decomposition system, specifically:

  * The `gate_set` argument of the :func:`~.transforms.decompose` transform now supports adding symbolic
    operators in the target gate set.
    [(#7331)](https://github.com/PennyLaneAI/pennylane/pull/7331)

  ```python
  from functools import partial
  import pennylane as qml

  qml.decomposition.enable_graph()
  
  @partial(qml.transforms.decompose, gate_set={"T", "Adjoint(T)", "H", "CNOT"})
  @qml.qnode(qml.device("default.qubit"))
  def circuit():
      qml.Toffoli(wires=[0, 1, 2])
  ```
  ```pycon
  >>> print(qml.draw(circuit)())
  0: ───────────╭●───────────╭●────╭●──T──╭●─┤
  1: ────╭●─────│─────╭●─────│───T─╰X──T†─╰X─┤
  2: ──H─╰X──T†─╰X──T─╰X──T†─╰X──T──H────────┤
  ```

  * Symbolic operator types can now be given as strings to the `op_type` argument of :func:`~.decomposition.add_decomps`,
    or as keys of the dictionaries passed to the `alt_decomps` and `fixed_decomps` arguments of the
    :func:`~.transforms.decompose` transform, allowing custom decomposition rules to be defined and
    registered for symbolic operators.
    [(#7347)](https://github.com/PennyLaneAI/pennylane/pull/7347)
    [(#7352)](https://github.com/PennyLaneAI/pennylane/pull/7352)
    [(#7362)](https://github.com/PennyLaneAI/pennylane/pull/7362)
    [(#7499)](https://github.com/PennyLaneAI/pennylane/pull/7499)

  ```python
  @qml.register_resources({qml.RY: 1})
  def my_adjoint_ry(phi, wires, **_):
      qml.RY(-phi, wires=wires)

  @qml.register_resources({qml.RX: 1})
  def my_adjoint_rx(phi, wires, **__):
      qml.RX(-phi, wires)

  # Registers a decomposition rule for the adjoint of RY globally
  qml.add_decomps("Adjoint(RY)", my_adjoint_ry)

  @partial(
      qml.transforms.decompose,
      gate_set={"RX", "RY", "CNOT"},
      fixed_decomps={"Adjoint(RX)": my_adjoint_rx}
  )
  @qml.qnode(qml.device("default.qubit"))
  def circuit():
      qml.adjoint(qml.RX(0.5, wires=[0]))
      qml.CNOT(wires=[0, 1])
      qml.adjoint(qml.RY(0.5, wires=[1]))
      return qml.expval(qml.Z(0))
  ```
  ```pycon
  >>> print(qml.draw(circuit)())
  0: ──RX(-0.50)─╭●────────────┤  <Z>
  1: ────────────╰X──RY(-0.50)─┤
  ```

* A `work_wire_type` argument has been added to :func:`~pennylane.ctrl` and :class:`~pennylane.ControlledQubitUnitary`
  for more fine-grained control over the type of work wire used in their decompositions.
  [(#7612)](https://github.com/PennyLaneAI/pennylane/pull/7612)

* The :func:`~.transforms.decompose` transform now accepts a `stopping_condition` argument with 
  graph-based decomposition enabled, which must be a function that returns `True` if an operator 
  does not need to be decomposed (it meets the requirements as described in `stopping_condition`).
  See the documentation for more details.
  [(#7531)](https://github.com/PennyLaneAI/pennylane/pull/7531)

* Two-qubit `QubitUnitary` gates no longer decompose into fundamental rotation gates; it now 
  decomposes into single-qubit `QubitUnitary` gates. This allows the decomposition system to
  further decompose single-qubit unitary gates more flexibly using different rotations.
  [(#7211)](https://github.com/PennyLaneAI/pennylane/pull/7211)

* The `gate_set` argument of :func:`~.transforms.decompose` now accepts `"X"`, `"Y"`, `"Z"`, `"H"`, 
  `"I"` as aliases for `"PauliX"`, `"PauliY"`, `"PauliZ"`, `"Hadamard"`, and `"Identity"`. These 
  aliases are also recognized as part of symbolic operators. For example, `"Adjoint(H)"` is now 
  accepted as an alias for `"Adjoint(Hadamard)"`.
  [(#7331)](https://github.com/PennyLaneAI/pennylane/pull/7331)

<h4>Setting shots 🔁</h4>

* A new QNode transform called :func:`~.transforms.set_shots` has been added to set or update the number of shots to be performed, overriding shots specified in the device.
  [(#7337)](https://github.com/PennyLaneAI/pennylane/pull/7337)
  [(#7358)](https://github.com/PennyLaneAI/pennylane/pull/7358)
  [(#7500)](https://github.com/PennyLaneAI/pennylane/pull/7500)
  [(#7627)](https://github.com/PennyLaneAI/pennylane/pull/7627)

  The :func:`~.transforms.set_shots` transform can be used as a decorator:

  ```python
  @partial(qml.set_shots, shots=2)
  @qml.qnode(qml.device("default.qubit", wires=1))
  def circuit():
      qml.RX(1.23, wires=0)
      return qml.sample(qml.Z(0))
  ```

  ```pycon
  >>> circuit()
  array([1., -1.])
  ```
  
  Additionally, it can be used in-line to update a circuit's `shots`:

  ```pycon
  >>> new_circ = qml.set_shots(circuit, shots=(4, 10)) # shot vector
  >>> new_circ()
  (array([-1.,  1., -1.,  1.]), array([ 1.,  1.,  1., -1.,  1.,  1., -1., -1.,  1.,  1.]))
  ```

<h4>QChem</h4>

* The `qchem` module is upgraded with new functions to construct a vibrational Hamiltonian in 
  the Christiansen representation. 
  [(#7491)](https://github.com/PennyLaneAI/pennylane/pull/7491)
  [(#7596)](https://github.com/PennyLaneAI/pennylane/pull/7596)

  The new functions :func:`christiansen_hamiltonian` and :func:`qml.qchem.christiansen_bosonic` can
  be used to create the qubit and bosonic form of the Christiansen Hamiltonian, respectively. These
  functions need input parameters that can be easily obtained by using the
  :func:`christiansen_integrals` and :func:`vibrational_pes` functions. Similarly, a Christiansen
  dipole operator can be created by using the :func:`christiansen_dipole` and
  :func:`christiansen_integrals_dipole` functions.

  ```python
  import pennylane as qml
  import numpy as np

  symbols  = ['H', 'F']
  geometry = np.array([[0.0, 0.0, -0.40277116], [0.0, 0.0, 1.40277116]])
  mol = qml.qchem.Molecule(symbols, geometry)
  pes = qml.qchem.vibrational_pes(mol, optimize=False)
  ham = qml.qchem.vibrational.christiansen_hamiltonian(pes, n_states = 4)
  ```

  ```pycon
  >>> ham
  (
      0.08527499987546708 * I(0)
    + -0.0051774006335491545 * Z(0)
    + 0.0009697024705108074 * (X(0) @ X(1))
    + 0.0009697024705108074 * (Y(0) @ Y(1))
    + 0.0002321787923591865 * (X(0) @ X(2))
    + 0.0002321787923591865 * (Y(0) @ Y(2))
    + 0.0008190498635406456 * (X(0) @ X(3))
    + 0.0008190498635406456 * (Y(0) @ Y(3))
    + -0.015699890427524253 * Z(1)
    + 0.002790002362847834 * (X(1) @ X(2))
    + 0.002790002362847834 * (Y(1) @ Y(2))
    + 0.000687929225764568 * (X(1) @ X(3))
    + 0.000687929225764568 * (Y(1) @ Y(3))
    + -0.026572392417060237 * Z(2)
    + 0.005239546276220405 * (X(2) @ X(3))
    + 0.005239546276220405 * (Y(2) @ Y(3))
    + -0.037825316397333435 * Z(3)
  )
  ```  

<h4>Experimental FTQC module</h4>

* Add commutation rules for a Clifford gate set (`qml.H`, `qml.S`, `qml.CNOT`) to the `ftqc.pauli_tracker` module,
  accessible via the `commute_clifford_op` function.
  [(#7444)](https://github.com/PennyLaneAI/pennylane/pull/7444)

* Add offline byproduct correction support to the `ftqc` module.
  [(#7447)](https://github.com/PennyLaneAI/pennylane/pull/7447)

* The `ftqc` module `measure_arbitrary_basis`, `measure_x` and `measure_y` functions
  can now be captured when program capture is enabled.
  [(#7219)](https://github.com/PennyLaneAI/pennylane/pull/7219)
  [(#7368)](https://github.com/PennyLaneAI/pennylane/pull/7368)

* Add xz encoding related `pauli_to_xz`, `xz_to_pauli` and `pauli_prod` functions to the `ftqc` module.
  [(#7433)](https://github.com/PennyLaneAI/pennylane/pull/7433)

* The transform `convert_to_mbqc_formalism` is added to the `ftqc` module to convert a circuit already
  expressed in a limited, compatible gate-set into the MBQC formalism. Circuits can be converted to the 
  relevant gate-set with the `convert_to_mbqc_gateset` transform.
  [(#7355)](https://github.com/PennyLaneAI/pennylane/pull/7355)
  [(#7586)](https://github.com/PennyLaneAI/pennylane/pull/7586)

* The `RotXZX` operation is added to the `ftqc` module to support definition of a universal
  gate-set that can be translated to the MBQC formalism.
  [(#7271)](https://github.com/PennyLaneAI/pennylane/pull/7271)


<h4>Other improvements</h4>

* `qml.evolve` now errors out if the first argument is not a valid type.
  [(#7768)](https://github.com/PennyLaneAI/pennylane/pull/7768)

* `qml.PauliError` now accepts Pauli strings that include the identity operator.
  [(#7760)](https://github.com/PennyLaneAI/pennylane/pull/7760)

* Caching with finite shots now always warns about the lack of expected noise.
  [(#7644)](https://github.com/PennyLaneAI/pennylane/pull/7644)

* `cache` now defaults to `"auto"` with `qml.execute`, matching the behavior of `QNode` and reducing the 
  performance cost of using `qml.execute` for standard executions.
  [(#7644)](https://github.com/PennyLaneAI/pennylane/pull/7644)

* `qml.grad` and `qml.jacobian` can now handle inputs with dynamic shapes being captured into plxpr.
  [(#7544)](https://github.com/PennyLaneAI/pennylane/pull/7544/)

* Improved the drawing of `GlobalPhase`, `ctrl(GlobalPhase)`, `Identity` and `ctrl(Identity)` operations.
  The labels are grouped together like for other multi-qubit operations, and the drawing
  no longer depends on the wires of `GlobalPhase` or `Identity`. Control nodes of controlled global phases
  and identities no longer receive the operator label, which is in line with other controlled operations.
  [(#7457)](https://github.com/PennyLaneAI/pennylane/pull/7457)

* The decomposition of `qml.PCPhase` is now significantly more efficient for more than 2 qubits.
  [(#7166)](https://github.com/PennyLaneAI/pennylane/pull/7166)

* The decomposition of :class:`~.IntegerComparator` is now significantly more efficient.
  [(#7636)](https://github.com/PennyLaneAI/pennylane/pull/7636)

* :class:`~.QubitUnitary` now supports a decomposition that is compatible with an arbitrary number of qubits. 
  This represents a fundamental improvement over the previous implementation, which was limited to two-qubit systems.
  [(#7277)](https://github.com/PennyLaneAI/pennylane/pull/7277)

* Setting up the configuration of a workflow, including the determination of the best diff
  method, is now done *after* user transforms have been applied. This allows transforms to
  update the shots and change measurement processes with fewer issues.
  [(#7358)](https://github.com/PennyLaneAI/pennylane/pull/7358)

* The decomposition of `DiagonalQubitUnitary` has been updated to a recursive decomposition
  into a smaller `DiagonalQubitUnitary` and a `SelectPauliRot` operation. This is a known
  decomposition [Theorem 7 in Shende et al.](https://arxiv.org/abs/quant-ph/0406176)
  that contains fewer gates than the previous decomposition.
  [(#7370)](https://github.com/PennyLaneAI/pennylane/pull/7370)

* An xDSL `qml.compiler.python_compiler.transforms.MergeRotationsPass` pass for applying `merge_rotations` to an
  xDSL module has been added for the experimental xDSL Python compiler integration.
  [(#7364)](https://github.com/PennyLaneAI/pennylane/pull/7364)
  [(#7595)](https://github.com/PennyLaneAI/pennylane/pull/7595)
  [(#7664)](https://github.com/PennyLaneAI/pennylane/pull/7664)

* An xDSL `qml.compiler.python_compiler.transforms.IterativeCancelInversesPass` pass for applying `cancel_inverses`
  iteratively to an xDSL module has been added for the experimental xDSL Python compiler integration. This pass is
  optimized to cancel self-inverse operations iteratively to cancel nested self-inverse operations.
  [(#7364)](https://github.com/PennyLaneAI/pennylane/pull/7364)
  [(#7595)](https://github.com/PennyLaneAI/pennylane/pull/7595)
 
* An experimental integration for a Python compiler using [xDSL](https://xdsl.dev/index) has been introduced.
  This is similar to [Catalyst's MLIR dialects](https://docs.pennylane.ai/projects/catalyst/en/stable/dev/dialects.html#mlir-dialects-in-catalyst), 
  but it is coded in Python instead of C++.
  [(#7509)](https://github.com/PennyLaneAI/pennylane/pull/7509)
  [(#7357)](https://github.com/PennyLaneAI/pennylane/pull/7357)
  [(#7367)](https://github.com/PennyLaneAI/pennylane/pull/7367)
  [(#7462)](https://github.com/PennyLaneAI/pennylane/pull/7462)
  [(#7470)](https://github.com/PennyLaneAI/pennylane/pull/7470)
  [(#7510)](https://github.com/PennyLaneAI/pennylane/pull/7510)
  [(#7590)](https://github.com/PennyLaneAI/pennylane/pull/7590)
  [(#7706)](https://github.com/PennyLaneAI/pennylane/pull/7706)

* PennyLane supports `jax == 0.6.0` and `0.5.3`.
  [(#6919)](https://github.com/PennyLaneAI/pennylane/pull/6919)
  [(#7299)](https://github.com/PennyLaneAI/pennylane/pull/7299)

* The :func:`~.transforms.cancel_inverses` transform no longer changes the order of operations that don't have shared wires, providing a deterministic output.
  [(#7328)](https://github.com/PennyLaneAI/pennylane/pull/7328)

* Alias for Identity (`I`) is now accessible from `qml.ops`.
  [(#7200)](https://github.com/PennyLaneAI/pennylane/pull/7200)
  
* Adds a new `allocation` module containing `allocate` and `deallocate` instructions for requesting dynamic wires. This is currently
  experimental and not integrated.
  [(#7704)](https://github.com/PennyLaneAI/pennylane/pull/7704)
  [(#7710)](https://github.com/PennyLaneAI/pennylane/pull/7710)

* Computing the angles for uniformly controlled rotations, used in :class:`~.MottonenStatePreparation`
  and :class:`~.SelectPauliRot`, now takes much less computational effort and memory.
  [(#7377)](https://github.com/PennyLaneAI/pennylane/pull/7377)

* Classical shadows with mixed quantum states are now computed with a dedicated method that uses an
  iterative algorithm similar to the handling of shadows with state vectors. This makes shadows with density 
  matrices much more performant.
  [(#6748)](https://github.com/PennyLaneAI/pennylane/pull/6748)
  [(#7458)](https://github.com/PennyLaneAI/pennylane/pull/7458)

* Two new functions called :func:`~.math.convert_to_su2` and :func:`~.math.convert_to_su4` have been added to `qml.math`, which convert unitary matrices to SU(2) or SU(4), respectively, and optionally a global phase.
  [(#7211)](https://github.com/PennyLaneAI/pennylane/pull/7211)

* `Operator.num_wires` now defaults to `None` to indicate that the operator can be on
  any number of wires.
  [(#7312)](https://github.com/PennyLaneAI/pennylane/pull/7312)

* Shots can now be overridden for specific `qml.Snapshot` instances via a `shots` keyword argument.
  [(#7326)](https://github.com/PennyLaneAI/pennylane/pull/7326)

  ```python
  dev = qml.device("default.qubit", wires=2, shots=10)

  @qml.qnode(dev)
  def circuit():
      qml.Snapshot("sample", measurement=qml.sample(qml.X(0)), shots=5)
      return qml.sample(qml.X(0))
  ```

  ```pycon
  >>> qml.snapshots(circuit)()
  {'sample': array([-1., -1., -1., -1., -1.]),
   'execution_results': array([ 1., -1., -1., -1., -1.,  1., -1., -1.,  1., -1.])}
  ```

* PennyLane no longer validates that an operation has at least one wire, as having this check required the abstract
  interface to maintain a list of special implementations.
  [(#7327)](https://github.com/PennyLaneAI/pennylane/pull/7327)

* Two new device-developer transforms have been added to `devices.preprocess`: 
  :func:`~.devices.preprocess.measurements_from_counts` and :func:`~.devices.preprocess.measurements_from_samples`.
  These transforms modify the tape to instead contain a `counts` or `sample` measurement process, 
  deriving the original measurements from the raw counts/samples in post-processing. This allows 
  expanded measurement support for devices that only 
  support counts/samples at execution, like real hardware devices.
  [(#7317)](https://github.com/PennyLaneAI/pennylane/pull/7317)

* Sphinx version was updated to 8.1. Sphinx is upgraded to version 8.1 and uses Python 3.10. References to intersphinx (e.g. `<demos/>` or `<catalyst/>` are updated to remove the :doc: prefix that is incompatible with sphinx 8.1. 
  [(7212)](https://github.com/PennyLaneAI/pennylane/pull/7212)

* Migrated `setup.py` package build and install to `pyproject.toml`
  [(#7375)](https://github.com/PennyLaneAI/pennylane/pull/7375)

* Updated GitHub Actions workflows (`rtd.yml`, `readthedocs.yml`, and `docs.yml`) to use `ubuntu-24.04` runners.
 [(#7396)](https://github.com/PennyLaneAI/pennylane/pull/7396)

* Updated requirements and pyproject files to include the other package.  
  [(#7417)](https://github.com/PennyLaneAI/pennylane/pull/7417)

* Updated documentation check to remove duplicate docstring references. [(#7453)](https://github.com/PennyLaneAI/pennylane/pull/7453)

* Improved performance for `qml.clifford_t_decomposition` transform by introducing caching support and changed the
  default basis set of `qml.ops.sk_decomposition` to `(H, S, T)`, resulting in shorter decomposition sequences.
  [(#7454)](https://github.com/PennyLaneAI/pennylane/pull/7454)

* The decomposition of `qml.BasisState` with capture and the graph-based decomposition system enabled is more efficient. 
  Additionally, the resource params of `qml.BasisState` is simplified to the number of wires.
  [(#7722)](https://github.com/PennyLaneAI/pennylane/pull/7722)

<h3>Labs: a place for unified and rapid prototyping of research software 🧪</h3>

* The imports of dependencies introduced by ``labs`` functionalities have been modified such that
  these dependencies only have to be installed for the functions that use them, not to use
  ``labs`` functionalities in general. This decouples the various submodules, and even functions
  within the same submodule, from each other.
  [(#7650)](https://github.com/PennyLaneAI/pennylane/pull/7650)

* A new module :mod:`pennylane.labs.intermediate_reps <pennylane.labs.intermediate_reps>`
  provides functionality to compute intermediate representations for particular circuits.
  :func:`parity_matrix <pennylane.labs.intermediate_reps.parity_matrix>` computes
  the parity matrix intermediate representation for CNOT circuits.
  :func:`phase_polynomial <pennylane.labs.intermediate_reps.phase_polynomial>` computes
  the phase polynomial intermediate representation for {CNOT, RZ} circuits.
  These efficient intermediate representations are important
  for CNOT routing algorithms and other quantum compilation routines.
  [(#7229)](https://github.com/PennyLaneAI/pennylane/pull/7229)
  [(#7333)](https://github.com/PennyLaneAI/pennylane/pull/7333)
  [(#7629)](https://github.com/PennyLaneAI/pennylane/pull/7629)
  
* The `pennylane.labs.vibrational` module is upgraded to use features from the `concurrency` module
  to perform multiprocess and multithreaded execution of workloads. 
  [(#7401)](https://github.com/PennyLaneAI/pennylane/pull/7401)

* A `rowcol` function is now available in `pennylane.labs.intermediate_reps`.
  Given the parity matrix of a CNOT circuit and a qubit connectivity graph, it synthesizes a
  possible implementation of the parity matrix that respects the connectivity.
  [(#7394)](https://github.com/PennyLaneAI/pennylane/pull/7394)

* `pennylane.labs.QubitManager`, `pennylane.labs.AllocWires`, and `pennylane.labs.FreeWires` classes have been added to track and manage auxilliary qubits.
  [(#7404)](https://github.com/PennyLaneAI/pennylane/pull/7404)

* `pennylane.labs.map_to_resource_op` function has been added to map PennyLane Operations to their resource equivalents.
  [(#7434)](https://github.com/PennyLaneAI/pennylane/pull/7434)

* Added a `pennylane.labs.Resources` class to store and track the quantum resources from a circuit.
  [(#7406)](https://github.com/PennyLaneAI/pennylane/pull/7406)
  
* `pennylane.labs.CompressedResourceOp` class has been added to store information about the operator type and parameters.
  [(#7408)](https://github.com/PennyLaneAI/pennylane/pull/7408)

* Added the base `pennylane.labs.ResourceOperator` class which will be used to implement all quantum 
  operators for resource estimation.
  [(#7399)](https://github.com/PennyLaneAI/pennylane/pull/7399)

* Added the `pennylane.labs.estimate_resources` function which will be used to perform resource
  estimation on circuits, `pennylane.labs.ResourceOperator` and `pennylane.labs.Resources` objects.
  [(#7407)](https://github.com/PennyLaneAI/pennylane/pull/7407)

* Added the `pennylane.labs.ResourceOperator` templates which will be used to perform resource
  estimation for non-parametric single qubit gates.
  [(#7540)](https://github.com/PennyLaneAI/pennylane/pull/7540)

* Added the `pennylane.labs.ResourceOperator` templates which will be used to perform resource
  estimation for parametric single qubit gates.
  [(#7541)](https://github.com/PennyLaneAI/pennylane/pull/7541)

* Added the `pennylane.labs.ResourceOperator` templates which will be used to perform resource
  estimation for controlled gates.
  [(#7526)](https://github.com/PennyLaneAI/pennylane/pull/7526)

* Added the `pennylane.labs.ResourceOperator` templates which will be used to perform resource
  estimation for symbolic operators of gates.
  [(#7584)](https://github.com/PennyLaneAI/pennylane/pull/7584)

* Added the `pennylane.labs.ResourceOperator` templates which will be used to perform resource
  estimation for multi-qubit parametic gates.
  [(#7549)](https://github.com/PennyLaneAI/pennylane/pull/7549)

* Added the `pennylane.labs.resource_estimation.CompactHamiltonian` to unblock the need to pass full
  Hamiltonian
  Added `pennylane.labs.resource_estimation.ResourceTrotterCDF`, and `pennylane.labs.resource_estimation.ResourceTrotterTHC`
  templates which will be used to perform resource estimation for trotterization of CDF and THC Hamiltonians respectively.
  [(#7705)](https://github.com/PennyLaneAI/pennylane/pull/7705)

* Added the `pennylane.labs.ResourceQubitize` template which can be used to perform resource
  estimation for qubitization of THC Hamiltonian.
  [(#7730)](https://github.com/PennyLaneAI/pennylane/pull/7730)

* Added `pennylane.labs.resource_estimation.ResourceTrotterVibrational` and `pennylane.labs.resource_estimation.ResourceTrotterVibronic`
  templates which can be used to perform resource estimation for trotterization of vibrational and vibronic Hamiltonians respectively.
  [(#7720)](https://github.com/PennyLaneAI/pennylane/pull/7720)

* Added `pennylane.labs.ResourceOperator` templates for various algorithms required for 
  supporting compact hamiltonian development.
  [(#7725)](https://github.com/PennyLaneAI/pennylane/pull/7725)

* A new module :mod:`pennylane.labs.zxopt <pennylane.labs.zxopt>` provides access to the basic optimization
  passes from [pyzx](https://pyzx.readthedocs.io/en/latest/) for PennyLane circuits.
  
    * :func:`basic_optimization <pennylane.labs.zxopt.basic_optimization>` performs peephole optimizations on the circuit and is a useful subroutine for other optimization passes.
    * :func:`full_optimize <pennylane.labs.zxopt.full_optimize>` optimizes [(Clifford + T)](https://pennylane.ai/compilation/clifford-t-gate-set) circuits.
    * :func:`full_reduce <pennylane.labs.zxopt.full_reduce>` can optimize arbitrary PennyLane circuits and follows the pipeline described in the [the pyzx docs](https://pyzx.readthedocs.io/en/latest/simplify.html).
    * :func:`todd <pennylane.labs.zxopt.todd>` performs Third Order Duplicate and Destroy (`TODD <https://arxiv.org/abs/1712.01557>`__) via phase polynomials and reduces T gate counts.

  [(#7471)](https://github.com/PennyLaneAI/pennylane/pull/7471)

* New functionality is added to create and manipulate product formulas in the `trotter_error` module.
  [(#7224)](https://github.com/PennyLaneAI/pennylane/pull/7224)
 
    * :class:`ProductFormula <pennylane.labs.trotter_error.ProductFormula` allows users to create custom product formulas.
    * :func:`bch_expansion <pennylane.labs.trotter_error.bch_expansion` computes the Baker-Campbell-Hausdorff  expansion of a product formula.
    * :func:`effective_hamiltonian <pennylane.labs.trotter_error.effective_hamiltonian` computes the effective Hamiltonian of a product formula.

* Optimized the :func:`perturbation_error <pennylane.labs.trotter_error.perturbation_error>`
  module for better performance by using a task-based executor to parallelize the computationally heavy
  parts of the algorithm.
  [(#7681)](https://github.com/PennyLaneAI/pennylane/pull/7681)

* Fixed missing table descriptions for :class:`qml.FromBloq <pennylane.FromBloq>`,
  :func:`qml.qchem.two_particle <pennylane.qchem.two_particle>`,
  and :class:`qml.ParticleConservingU2 <pennylane.ParticleConservingU2>`.
  [(#7628)](https://github.com/PennyLaneAI/pennylane/pull/7628)

<h3>Breaking changes 💔</h3>

* Support for gradient keyword arguments as QNode keyword arguments has been removed. Instead please use the
  new `gradient_kwargs` keyword argument accordingly.
  [(#7648)](https://github.com/PennyLaneAI/pennylane/pull/7648)

* The default value of `cache` is now `"auto"` with `qml.execute`. Like `QNode`, `"auto"` only turns on caching
  when `max_diff > 1`.
  [(#7644)](https://github.com/PennyLaneAI/pennylane/pull/7644)

* A new decomposition for two-qubit unitaries was implemented in `two_qubit_decomposition`.
  It ensures the correctness of the decomposition in some edge cases but uses 3 CNOT gates
  even if 2 CNOTs would suffice theoretically.
  [(#7474)](https://github.com/PennyLaneAI/pennylane/pull/7474)

* The `return_type` property of `MeasurementProcess` has been removed. Please use `isinstance` for type checking instead.
  [(#7322)](https://github.com/PennyLaneAI/pennylane/pull/7322)

* The `KerasLayer` class in `qml.qnn.keras` has been removed because Keras 2 is no longer actively maintained.
  Please consider using a different machine learning framework, like `PyTorch <demos/tutorial_qnn_module_torch>`__ or `JAX <demos/tutorial_How_to_optimize_QML_model_using_JAX_and_Optax>`__.
  [(#7320)](https://github.com/PennyLaneAI/pennylane/pull/7320)

* The `qml.gradients.hamiltonian_grad` function has been removed because this gradient recipe is no
  longer required with the :doc:`new operator arithmetic system </news/new_opmath>`.
  [(#7302)](https://github.com/PennyLaneAI/pennylane/pull/7302)

* Accessing terms of a tensor product (e.g., `op = X(0) @ X(1)`) via `op.obs` has been removed.
  [(#7324)](https://github.com/PennyLaneAI/pennylane/pull/7324)

* The `mcm_method` keyword argument in `qml.execute` has been removed.
  [(#7301)](https://github.com/PennyLaneAI/pennylane/pull/7301)

* The `inner_transform` and `config` keyword arguments in `qml.execute` have been removed.
  [(#7300)](https://github.com/PennyLaneAI/pennylane/pull/7300)

* `Sum.ops`, `Sum.coeffs`, `Prod.ops` and `Prod.coeffs` have been removed.
  [(#7304)](https://github.com/PennyLaneAI/pennylane/pull/7304)

* Specifying `pipeline=None` with `qml.compile` has been removed.
  [(#7307)](https://github.com/PennyLaneAI/pennylane/pull/7307)

* The `control_wires` argument in `qml.ControlledQubitUnitary` has been removed.
  Furthermore, the `ControlledQubitUnitary` no longer accepts `QubitUnitary` objects as arguments as its `base`.
  [(#7305)](https://github.com/PennyLaneAI/pennylane/pull/7305)

* `qml.tape.TapeError` has been removed.
  [(#7205)](https://github.com/PennyLaneAI/pennylane/pull/7205)

<h3>Deprecations 👋</h3>

Here's a list of deprecations made this release. For a more detailed breakdown of deprecations and alternative code to use instead, Please consult the :doc:`deprecations and removals page </development/deprecations>`.

* Top-level access to `DeviceError`, `PennyLaneDeprecationWarning`, `QuantumFunctionError` and `ExperimentalWarning` have been deprecated and will be removed in v0.43. Please import them from the new `exceptions` module.
  [(#7292)](https://github.com/PennyLaneAI/pennylane/pull/7292)
  [(#7477)](https://github.com/PennyLaneAI/pennylane/pull/7477)
  [(#7508)](https://github.com/PennyLaneAI/pennylane/pull/7508)
  [(#7603)](https://github.com/PennyLaneAI/pennylane/pull/7603)

* `qml.operation.Observable` and the corresponding `Observable.compare` have been deprecated, as
  pennylane now depends on the more general `Operator` interface instead. The
  `Operator.is_hermitian` property can instead be used to check whether or not it is highly likely
  that the operator instance is Hermitian.
  [(#7316)](https://github.com/PennyLaneAI/pennylane/pull/7316)

* The boolean functions provided in `pennylane.operation` are deprecated. See the :doc:`deprecations page </development/deprecations>` 
  for equivalent code to use instead. These include `not_tape`, `has_gen`, `has_grad_method`, `has_multipar`,
  `has_nopar`, `has_unitary_gen`, `is_measurement`, `defines_diagonalizing_gates`, and `gen_is_multi_term_hamiltonian`.
  [(#7319)](https://github.com/PennyLaneAI/pennylane/pull/7319)

* `qml.operation.WiresEnum`, `qml.operation.AllWires`, and `qml.operation.AnyWires` are deprecated. To indicate that
  an operator can act on any number of wires, `Operator.num_wires = None` should be used instead. This is the default
  and does not need to be overwritten unless the operator developer wants to add wire number validation.
  [(#7313)](https://github.com/PennyLaneAI/pennylane/pull/7313)

* The :func:`qml.QNode.get_gradient_fn` method is now deprecated. Instead, use :func:`~.workflow.get_best_diff_method` to obtain the differentiation method.
  [(#7323)](https://github.com/PennyLaneAI/pennylane/pull/7323)

<h3>Internal changes ⚙️</h3>

* Move private code in the `TransformProgram` onto the `CotransformCache` class.
  [(#7750)](https://github.com/PennyLaneAI/pennylane/pull/7750)

* Improve type hinting in the `workflow` module.
  [(#7745)](https://github.com/PennyLaneAI/pennylane/pull/7745)

* Unpin `mitiq` in CI.
  [(#7742)](https://github.com/PennyLaneAI/pennylane/pull/7742)

* The `qml.measurements.Shots` class can now handle abstract numbers of shots.
  [(#7729)](https://github.com/PennyLaneAI/pennylane/pull/7729)

* Update `jax` and `tensorflow` dependencies for `doc` builds.
  [(#7667)](https://github.com/PennyLaneAI/pennylane/pull/7667)

* `Pennylane` has been renamed to `pennylane` in the `pyproject.toml` file 
  to match the expected binary distribution format naming conventions.
  [(#7689)](https://github.com/PennyLaneAI/pennylane/pull/7689)

* The `qml.compiler.python_compiler` submodule has been restructured.
  [(#7645)](https://github.com/PennyLaneAI/pennylane/pull/7645)

* Move program capture code closer to where it is used.
  [(#7608)](https://github.com/PennyLaneAI/pennylane/pull/7608)

* Tests using `OpenFermion` in `tests/qchem` do not fail with NumPy>=2.0.0 any more.
  [(#7626)](https://github.com/PennyLaneAI/pennylane/pull/7626)

* Move `givens_decomposition` and private helpers from `qchem` to `math` module.
  [(#7545)](https://github.com/PennyLaneAI/pennylane/pull/7545)

* Enforce module dependencies in `pennylane` using `tach`.
  [(#7185)](https://github.com/PennyLaneAI/pennylane/pull/7185)
  [(#7416)](https://github.com/PennyLaneAI/pennylane/pull/7416)
  [(#7418)](https://github.com/PennyLaneAI/pennylane/pull/7418)
  [(#7429)](https://github.com/PennyLaneAI/pennylane/pull/7429)
  [(#7430)](https://github.com/PennyLaneAI/pennylane/pull/7430)
  [(#7437)](https://github.com/PennyLaneAI/pennylane/pull/7437)
  [(#7504)](https://github.com/PennyLaneAI/pennylane/pull/7504)
  [(#7538)](https://github.com/PennyLaneAI/pennylane/pull/7538)
  [(#7542)](https://github.com/PennyLaneAI/pennylane/pull/7542)
  [(#7667)](https://github.com/PennyLaneAI/pennylane/pull/7667)
  [(#7743)](https://github.com/PennyLaneAI/pennylane/pull/7743)

* With program capture enabled, mcm method validation now happens on execution rather than setup.
  [(#7475)](https://github.com/PennyLaneAI/pennylane/pull/7475)

* Add `.git-blame-ignore-revs` file to the PennyLane repository. This file will allow specifying commits that should
  be ignored in the output of `git blame`. For example, this can be useful when a single commit includes bulk reformatting.
  [(#7507)](https://github.com/PennyLaneAI/pennylane/pull/7507)

* Add a `.gitattributes` file to standardize LF as the end-of-line character for the PennyLane
  repository.
  [(#7502)](https://github.com/PennyLaneAI/pennylane/pull/7502)

* `DefaultQubit` now implements `preprocess_transforms` and `setup_execution_config` instead of `preprocess`.
  [(#7468)](https://github.com/PennyLaneAI/pennylane/pull/7468)

* Fix subset of `pylint` errors in the `tests` folder.
  [(#7446)](https://github.com/PennyLaneAI/pennylane/pull/7446)

* Remove and reduce excessively expensive test cases in `tests/templates/test_subroutines/` that do not add value.
  [(#7436)](https://github.com/PennyLaneAI/pennylane/pull/7436)

* Stop using `pytest-timeout` in the PennyLane CI/CD pipeline.
  [(#7451)](https://github.com/PennyLaneAI/pennylane/pull/7451)

* A `RuntimeWarning` raised when using versions of JAX > 0.4.28 has been removed.
  [(#7398)](https://github.com/PennyLaneAI/pennylane/pull/7398)

* Wheel releases for PennyLane now follow the `PyPA binary-distribution format <https://packaging.python.org/en/latest/specifications/binary-distribution-format/>_` guidelines more closely.
  [(#7382)](https://github.com/PennyLaneAI/pennylane/pull/7382)

* `null.qubit` can now support an optional `track_resources` argument which allows it to record which gates are executed.
  [(#7226)](https://github.com/PennyLaneAI/pennylane/pull/7226)
  [(#7372)](https://github.com/PennyLaneAI/pennylane/pull/7372)
  [(#7392)](https://github.com/PennyLaneAI/pennylane/pull/7392)

* A new internal module, `qml.concurrency`, is added to support internal use of multiprocess and multithreaded execution of workloads. This also migrates the use of `concurrent.futures` in `default.qubit` to this new design.
  [(#7303)](https://github.com/PennyLaneAI/pennylane/pull/7303)

* Test suites in `tests/transforms/test_defer_measurement.py` use analytic mocker devices to test numeric results.
  [(#7329)](https://github.com/PennyLaneAI/pennylane/pull/7329)

* Add new `pennylane.exceptions` module for custom errors and warnings.
  [(#7205)](https://github.com/PennyLaneAI/pennylane/pull/7205)
  [(#7292)](https://github.com/PennyLaneAI/pennylane/pull/7292)

* Clean up `__init__.py` files in `math`, `ops`, `qaoa`, `tape` and `templates` to be explicit in what they import. 
  [(#7200)](https://github.com/PennyLaneAI/pennylane/pull/7200)
  
* The `Tracker` class has been moved into the `devices` module.
  [(#7281)](https://github.com/PennyLaneAI/pennylane/pull/7281)

* Moved functions that calculate rotation angles for unitary decompositions into an internal
  module `qml.math.decomposition`
  [(#7211)](https://github.com/PennyLaneAI/pennylane/pull/7211)

* Fixed a failing integration test for `qml.QDrift`  which multiplied the operators of the decomposition incorrectly to evolve the state.
  [(#7621)](https://github.com/PennyLaneAI/pennylane/pull/7621)

* The decomposition test in `assert_valid` no longer checks the matrix of the decomposition if the operator
  does not define a matrix representation.
  [(#7655)](https://github.com/PennyLaneAI/pennylane/pull/7655)

<h3>Documentation 📝</h3>

* The functions in `qml.qchem.vibrational` are updated to include additional information about the 
  theory and input arguments.
  [(#6918)](https://github.com/PennyLaneAI/pennylane/pull/6918)

* The usage examples for `qml.decomposition.DecompositionGraph` have been updated.
  [(#7692)](https://github.com/PennyLaneAI/pennylane/pull/7692)

* The entry in the :doc:`/news/program_capture_sharp_bits` has been updated to include
  additional supported lightning devices: `lightning.kokkos` and `lightning.gpu`.
  [(#7674)](https://github.com/PennyLaneAI/pennylane/pull/7674)

* Updated the circuit drawing for `qml.Select` to include two commonly used symbols for 
  Select-applying, or multiplexing, an operator. Added a similar drawing for `qml.SelectPauliRot`.
  [(#7464)](https://github.com/PennyLaneAI/pennylane/pull/7464)
  
* The entry in the :doc:`/news/program_capture_sharp_bits` page for transforms has been updated; non-native transforms being applied
  to QNodes wherein operators have dynamic wires can lead to incorrect results.
  [(#7426)](https://github.com/PennyLaneAI/pennylane/pull/7426)

* Fixed the wrong `theta` to `phi` in :class:`~pennylane.IsingXY`.
  [(#7427)](https://github.com/PennyLaneAI/pennylane/pull/7427)

* In the :doc:`/introduction/compiling_circuits` page, in the "Decomposition in stages" section,
  circuit drawings now render in a way that's easier to read.
  [(#7419)](https://github.com/PennyLaneAI/pennylane/pull/7419)

* The entry in the :doc:`/news/program_capture_sharp_bits` page for using program capture with Catalyst 
  has been updated. Instead of using ``qjit(experimental_capture=True)``, Catalyst is now compatible 
  with the global toggles ``qml.capture.enable()`` and ``qml.capture.disable()`` for enabling and
  disabling program capture.
  [(#7298)](https://github.com/PennyLaneAI/pennylane/pull/7298)

* The simulation technique table in the :doc:`/introduction/dynamic_quantum_circuits` page has been updated 
  to correct an error regarding analytic mode support for the ``tree-traversal`` method. 
  ``tree-traversal`` supports analytic mode.
  [(#7490)](https://github.com/PennyLaneAI/pennylane/pull/7490)

* Added a warning to the documentation for `qml.snapshots` and `qml.Snapshot`, clarifying that compilation transforms 
may move operations across a `Snapshot`.
  [(#7746)](https://github.com/PennyLaneAI/pennylane/pull/7746)

* In the :doc:`/development/guide/documentation` page, removed references to the outdated Sphinx and unsupported Python 3.8 version. 
  This helps ensure contributors follow current standards and avoid compatibility issues.
  [(#7479)](https://github.com/PennyLaneAI/pennylane/pull/7479)

<h3>Bug fixes 🐛</h3>

* Fixes `CircuitGraph.iterate_parametrized_layers`, and thus `metric_tensor`, when the same operation occurs multiple
  times in the circuit.
  [(#7757)](https://github.com/PennyLaneAI/pennylane/pull/7757)

* Fixes a bug with transforms that require the classical Jacobian applied to QNodes, where only
  some arguments are trainable and an intermediate transform does not preserve trainability information.
  [(#7345)](https://github.com/PennyLaneAI/pennylane/pull/7345)

* The `qml.ftqc.ParametricMidMeasureMP` class was unable to accept data from `jax.numpy.array` inputs
  when specifying the angle, due to the given hashing policy. The implementation was updated to ensure
  correct hashing behavior for `float`, `numpy.array`, and `jax.numpy.array` inputs.
  [(#7693)](https://github.com/PennyLaneAI/pennylane/pull/7693)

* A bug in `qml.draw_mpl` for circuits with work wires has been fixed. The previously
  inconsistent mapping for these wires has been resolved, ensuring accurate assignment during
  drawing.
  [(#7668)](https://github.com/PennyLaneAI/pennylane/pull/7668)

* A bug in `ops.op_math.Prod.simplify()` has been fixed that led to global phases being discarded
  in special cases. Concretely, this problem occurs when Pauli factors combine into the identity
  up to a global phase _and_ there is no Pauli representation of the product operator.
  [(#7671)](https://github.com/PennyLaneAI/pennylane/pull/7671)

* The behaviour of the `qml.FlipSign` operation has been fixed: passing an integer `m` as the wires argument is now
  interpreted as a single wire (i.e. `wires=[m]`). This is different from the previous interpretation of `wires=range(m)`.
  Also, the `qml.FlipSign.wires` attribute is now returning the correct `Wires` object as for all other operations in PennyLane.
  [(#7647)](https://github.com/PennyLaneAI/pennylane/pull/7647)

* `qml.equal` now works with `qml.PauliError`s.
  [(#7618)](https://github.com/PennyLaneAI/pennylane/pull/7618)

* The `qml.transforms.cancel_inverses` transform can be used with `jax.jit`.
  [(#7487)](https://github.com/PennyLaneAI/pennylane/pull/7487)

* `qml.StatePrep` does not validate the norm of statevectors any more, default to `False` during initialization.
  [(#7615)](https://github.com/PennyLaneAI/pennylane/pull/7615)

* `qml.PhaseShift` operation is now working correctly with a batch size of 1.
  [(#7622)](https://github.com/PennyLaneAI/pennylane/pull/7622)

* `qml.metric_tensor` can now be calculated with catalyst.
  [(#7528)](https://github.com/PennyLaneAI/pennylane/pull/7528)

* The mapping to standard wires (consecutive integers) of `qml.tape.QuantumScript` has been fixed
  to correctly consider work wires that are not used otherwise in the circuit.
  [(#7581)](https://github.com/PennyLaneAI/pennylane/pull/7581)

* Fixed a bug where certain transforms with a native program capture implementation give incorrect results when
  dynamic wires were present in the circuit. The affected transforms were:
  * :func:`~pennylane.transforms.cancel_inverses`
  * :func:`~pennylane.transforms.merge_rotations`
  * :func:`~pennylane.transforms.single_qubit_fusion`
  * :func:`~pennylane.transforms.merge_amplitude_embedding`
  [(#7426)](https://github.com/PennyLaneAI/pennylane/pull/7426)

* The `Operator.pow` method has been fixed to raise to the power of 2 the qutrit operators `~.TShift`, `~.TClock`, and `~.TAdd`.
  [(#7505)](https://github.com/PennyLaneAI/pennylane/pull/7505)

* The queuing behavior of the controlled of a controlled operation is fixed.
  [(#7532)](https://github.com/PennyLaneAI/pennylane/pull/7532)

* A new decomposition was implemented for two-qubit `QubitUnitary` operators in `two_qubit_decomposition`
  based on a type-AI Cartan decomposition. It fixes previously faulty edge cases for unitaries
  that require 2 or 3 CNOT gates. Now, 3 CNOTs are used for both cases, using one more
  CNOT than theoretically required in the former case.
  [(#7474)](https://github.com/PennyLaneAI/pennylane/pull/7474)

* The documentation of `qml.pulse.drive` has been updated and corrected.
  [(#7459)](https://github.com/PennyLaneAI/pennylane/pull/7459)

* Fixed a bug in `to_openfermion` where identity qubit-to-wires mapping was not obeyed.
  [(#7332)](https://github.com/PennyLaneAI/pennylane/pull/7332)

* Fixed a bug in the validation of :class:`~.SelectPauliRot` that prevents parameter broadcasting.
  [(#7377)](https://github.com/PennyLaneAI/pennylane/pull/7377)

* Usage of NumPy in `default.mixed` source code has been converted to `qml.math` to avoid
  unnecessary dependency on NumPy and to fix a bug that caused an error when using `default.mixed` with PyTorch and GPUs.
  [(#7384)](https://github.com/PennyLaneAI/pennylane/pull/7384)

* With program capture enabled (`qml.capture.enable()`), `QSVT` no treats abstract values as metadata.
  [(#7360)](https://github.com/PennyLaneAI/pennylane/pull/7360)

* A fix was made to `default.qubit` to allow for using `qml.Snapshot` with defer-measurements (`mcm_method="deferred"`).
  [(#7335)](https://github.com/PennyLaneAI/pennylane/pull/7335)

* Fixes the repr for empty `Prod` and `Sum` instances to better communicate the existence of an empty instance.
  [(#7346)](https://github.com/PennyLaneAI/pennylane/pull/7346)

* Fixes a bug where circuit execution fails with ``BlockEncode`` initialized with sparse matrices.
  [(#7285)](https://github.com/PennyLaneAI/pennylane/pull/7285)

* Adds an informative error if `qml.cond` is used with an abstract condition with
  jitting on `default.qubit` if capture is enabled.
  [(#7314)](https://github.com/PennyLaneAI/pennylane/pull/7314)

* Fixes a bug where using a ``StatePrep`` operation with `batch_size=1` did not work with ``default.mixed``.
  [(#7280)](https://github.com/PennyLaneAI/pennylane/pull/7280)

* Gradient transforms can now be used in conjunction with batch transforms with all interfaces.
  [(#7287)](https://github.com/PennyLaneAI/pennylane/pull/7287)

* Fixes a bug where the global phase was not being added in the ``QubitUnitary`` decomposition.  
  [(#7244)](https://github.com/PennyLaneAI/pennylane/pull/7244)
  [(#7270)](https://github.com/PennyLaneAI/pennylane/pull/7270)

* Using finite differences with program capture without x64 mode enabled now raises a warning.
  [(#7282)](https://github.com/PennyLaneAI/pennylane/pull/7282)

* When the `mcm_method` is specified to the `"device"`, the `defer_measurements` transform will 
  no longer be applied. Instead, the device will be responsible for all MCM handling.
  [(#7243)](https://github.com/PennyLaneAI/pennylane/pull/7243)

* Fixed coverage of `qml.liealg.CII` and `qml.liealg.AIII`.
  [(#7291)](https://github.com/PennyLaneAI/pennylane/pull/7291)

* Fixed a bug where the phase is used as the wire label for a `qml.GlobalPhase` when capture is enabled.
  [(#7211)](https://github.com/PennyLaneAI/pennylane/pull/7211)

* Fixed a bug that caused `CountsMP.process_counts` to return results in the computational basis, even if
  an observable was specified.
  [(#7342)](https://github.com/PennyLaneAI/pennylane/pull/7342)

* Fixed a bug that caused `SamplesMP.process_counts` used with an observable to return a list of eigenvalues 
  for each individual operation in the observable, instead of the overall result.
  [(#7342)](https://github.com/PennyLaneAI/pennylane/pull/7342)

* Fixed a bug where `two_qubit_decomposition` provides an incorrect decomposition for some special matrices.
  [(#7340)](https://github.com/PennyLaneAI/pennylane/pull/7340)

* Fixes a bug where the powers of `qml.ISWAP` and `qml.SISWAP` were decomposed incorrectly.
  [(#7361)](https://github.com/PennyLaneAI/pennylane/pull/7361)

* Returning `MeasurementValue`s from the `ftqc` module's parametric mid-circuit measurements
  (`measure_arbitrary_basis`, `measure_x` and `measure_y`) no longer raises an error in circuits 
  using `diagonalize_mcms`.
  [(#7387)](https://github.com/PennyLaneAI/pennylane/pull/7387)

* Fixes a bug where the :func:`~.transforms.single_qubit_fusion` transform produces a tape that is
  off from the original tape by a global phase.
  [(#7619)](https://github.com/PennyLaneAI/pennylane/pull/7619)

* Fixes a bug where an error is raised from the decomposition graph when the resource params of an operator contains lists.
  [(#7722)](https://github.com/PennyLaneAI/pennylane/pull/7722)

* Updated documentation for mid-circuit measurements using the Tree Traversal algorithm
  to reflect supported devices and usage in analytic simulations,
  in the :doc:`/introduction/dynamic_quantum_circuits` page.
  [(#7691)](https://github.com/PennyLaneAI/pennylane/pull/7691)

<h3>Contributors ✍️</h3>

This release contains contributions from (in alphabetical order):

Guillermo Alonso-Linaje,
Ali Asadi,
Utkarsh Azad,
Astral Cai,
Yushao Chen,
Diksha Dhawan,
Marcus Edwards,
Lillian Frederiksen,
Pietropaolo Frisoni,
Simone Gasperini,
Korbinian Kottmann,
Christina Lee,
Austin Huang,
Anton Naim Ibrahim,
William Maxwell
Luis Alfredo Nuñez Meneses
Oumarou Oumarou,
Lee J. O'Riordan,
Mudit Pandey,
Andrija Paurevic,
Justin Pickering,
Shuli Shu,
Jay Soni,
Kalman Szenes,
Marc Vandelle,
David Wierichs,
Jake Zaia<|MERGE_RESOLUTION|>--- conflicted
+++ resolved
@@ -6,17 +6,17 @@
 
 <h4>State-of-the-art templates and decompositions 🐝</h4>
 
-<<<<<<< HEAD
 * A combine global phase pass has been added to the xDSL Python compiler integration.
-  Note that current implementation updates the last global phase gate of each region 
-  of code, which means global phase gates can not be moved across control flow regions.
+  Note that current implementation can only combine all the global phase operations at
+  the last global phase operation in the same region. In other words, global phase operations inside a control flow region can't be combined with those in their parent 
+  region.
+
   [(#7675)](https://github.com/PennyLaneAI/pennylane/pull/7675)
-=======
+
 * The decompositions of `SingleExcitation`, `SingleExcitationMinus` and `SingleExcitationPlus`
   have been reduced to fewer rotations and/or (CNOT|CZ|CY) gates. This leads to lower circuit cost
   when decomposing these gates, both when focusing on two-qubit gates or on non-Clifford gates.
   [(#7771)](https://github.com/PennyLaneAI/pennylane/pull/7771)
->>>>>>> c77096e8
 
 * A new decomposition based on *unary iteration* has been added to :class:`qml.Select`.
   This decomposition reduces the :class:`T` count significantly, and uses :math:`c-1`
