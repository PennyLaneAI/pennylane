--- conflicted
+++ resolved
@@ -145,17 +145,15 @@
   This allows devices that inherit from `QubitDevice` to override and customize their definition of diagonalizing gates.
   [(#3938)](https://github.com/PennyLaneAI/pennylane/pull/3938)
 
-<<<<<<< HEAD
+* `retworkx` has been renamed to `rustworkx` to accomodate the change in name for the package.
+  [(#3975)](https://github.com/PennyLaneAI/pennylane/pull/3975)
+
+* `Sum`, `Prod`, and `SProd` operator data is now a flat list, instead of nested.
+  [(#3958)](https://github.com/PennyLaneAI/pennylane/pull/3958)
+
 * `qml.transforms.convert_to_numpy_parameters` is added to convert a circuit with interface-specific parameters to one
   with only numpy parameters. This transform is designed to replace `qml.tape.Unwrap`.
   [(#3899)](https://github.com/PennyLaneAI/pennylane/pull/3899)
-=======
-* `retworkx` has been renamed to `rustworkx` to accomodate the change in name for the package.
-  [(#3975)](https://github.com/PennyLaneAI/pennylane/pull/3975)
->>>>>>> b55a5e70
-
-* `Sum`, `Prod`, and `SProd` operator data is now a flat list, instead of nested.
-  [(#3958)](https://github.com/PennyLaneAI/pennylane/pull/3958)
 
 <h3>Breaking changes</h3>
 
