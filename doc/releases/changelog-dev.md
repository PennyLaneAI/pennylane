:orphan:

# Release 0.42.0-dev (development release)

<h3>New features since last release</h3>

* A new decomposition based on *unary iteration* has been added to :class:`qml.Select`.
  This decomposition reduces the :class:`T` count significantly, and uses :math:`c-1`
  auxiliary wires for a :class:`qml.Select` operation with :math:`c` control wires.
  Unary iteration leverages these auxiliary wires to store intermediate values for reuse
  among the different multi-controlled operators, avoiding unnecessary recomputation.
  Check out the documentation for a thorough explanation.
  [(#7623)](https://github.com/PennyLaneAI/pennylane/pull/7623)

* A new function called :func:`qml.from_qasm3` has been added, which converts OpenQASM 3.0 circuits into quantum functions
  that can be subsequently loaded into QNodes and executed. 
  [(#7432)](https://github.com/PennyLaneAI/pennylane/pull/7432)
  [(#7486)](https://github.com/PennyLaneAI/pennylane/pull/7486)
  [(#7488)](https://github.com/PennyLaneAI/pennylane/pull/7488)
  [(#7593)](https://github.com/PennyLaneAI/pennylane/pull/7593)

  ```python
  import pennylane as qml

  dev = qml.device("default.qubit", wires=[0, 1])
  
  @qml.qnode(dev)
  def my_circuit():
      qml.from_qasm3("qubit q0; qubit q1; ry(0.2) q0; rx(1.0) q1; pow(2) @ x q0;", {'q0': 0, 'q1': 1})
      return qml.expval(qml.Z(0))
  ```

  ```pycon
  >>> print(qml.draw(my_circuit)())
  0: ──RY(0.20)──X²─┤  <Z>
  1: ──RX(1.00)─────┤  
  ```
  
  Some gates and operations in OpenQASM 3.0 programs are not currently supported. For more details, 
  please consult the documentation for :func:`qml.from_qasm3` and ensure that you have installed `openqasm3` and 
  `'openqasm3[parser]'` in your environment by following the [OpenQASM 3.0 installation instructions](https://pypi.org/project/openqasm3/).

* A new QNode transform called :func:`~.transforms.set_shots` has been added to set or update the number of shots to be performed, overriding shots specified in the device.
  [(#7337)](https://github.com/PennyLaneAI/pennylane/pull/7337)
  [(#7358)](https://github.com/PennyLaneAI/pennylane/pull/7358)
  [(#7500)](https://github.com/PennyLaneAI/pennylane/pull/7500)

  The :func:`~.transforms.set_shots` transform can be used as a decorator:

  ```python
  @partial(qml.set_shots, shots=2)
  @qml.qnode(qml.device("default.qubit", wires=1))
  def circuit():
      qml.RX(1.23, wires=0)
      return qml.sample(qml.Z(0))
  ```

  ```pycon
  >>> circuit()
  array([1., -1.])
  ```
  
  Additionally, it can be used in-line to update a circuit's `shots`:

  ```pycon
  >>> new_circ = qml.set_shots(circuit, shots=(4, 10)) # shot vector
  >>> new_circ()
  (array([-1.,  1., -1.,  1.]), array([ 1.,  1.,  1., -1.,  1.,  1., -1., -1.,  1.,  1.]))
  ```

* A new function called `qml.to_openqasm` has been added, which allows for converting PennyLane circuits to OpenQASM 2.0 programs.
  [(#7393)](https://github.com/PennyLaneAI/pennylane/pull/7393)

  Consider this simple circuit in PennyLane:
  ```python
  dev = qml.device("default.qubit", wires=2, shots=100)

  @qml.qnode(dev)
  def circuit(theta, phi):
      qml.RX(theta, wires=0)
      qml.CNOT(wires=[0,1])
      qml.RZ(phi, wires=1)
      return qml.sample()
  ```

  This can be easily converted to OpenQASM 2.0 with `qml.to_openqasm`:
  ```pycon
  >>> openqasm_circ = qml.to_openqasm(circuit)(1.2, 0.9)
  >>> print(openqasm_circ)
  OPENQASM 2.0;
  include "qelib1.inc";
  qreg q[2];
  creg c[2];
  rx(1.2) q[0];
  cx q[0],q[1];
  rz(0.9) q[1];
  measure q[0] -> c[0];
  measure q[1] -> c[1];
  ```

* A new template called :class:`~.SelectPauliRot` that applies a sequence of uniformly controlled rotations to a target qubit 
  is now available. This operator appears frequently in unitary decomposition and block encoding techniques. 
  [(#7206)](https://github.com/PennyLaneAI/pennylane/pull/7206)
  [(#7617)](https://github.com/PennyLaneAI/pennylane/pull/7617)

  ```python
  angles = np.array([1.0, 2.0, 3.0, 4.0])

  wires = qml.registers({"control": 2, "target": 1})
  dev = qml.device("default.qubit", wires=3)

  @qml.qnode(dev)
  def circuit():
      qml.SelectPauliRot(
        angles,
        control_wires=wires["control"],
        target_wire=wires["target"],
        rot_axis="Y")
      return qml.state()
  ```
  
  ```pycon
  >>> print(circuit())
  [0.87758256+0.j 0.47942554+0.j 0.        +0.j 0.        +0.j
   0.        +0.j 0.        +0.j 0.        +0.j 0.        +0.j]
  ```

* The transform `convert_to_mbqc_gateset` is added to the `ftqc` module to convert arbitrary 
  circuits to a limited gate-set that can be translated to the MBQC formalism.
  [(#7271)](https://github.com/PennyLaneAI/pennylane/pull/7271)

* Classical shadows with mixed quantum states are now computed with a dedicated method that uses an
  iterative algorithm similar to the handling of shadows with state vectors. This makes shadows with density 
  matrices much more performant.
  [(#6748)](https://github.com/PennyLaneAI/pennylane/pull/6748)
  [(#7458)](https://github.com/PennyLaneAI/pennylane/pull/7458)

* The `RotXZX` operation is added to the `ftqc` module to support definition of a universal
  gate-set that can be translated to the MBQC formalism.
  [(#7271)](https://github.com/PennyLaneAI/pennylane/pull/7271)

* A new iterative angle solver for QSVT and QSP is available in the :func:`poly_to_angles <pennylane.poly_to_angles>` function,
  allowing angle computation for polynomials of large degrees (> 1000).
  Set `angle_solver="iterative"` in the :func:`poly_to_angles  <pennylane.poly_to_angles>` function
  (or from the :func:`qsvt <pennylane.qsvt>` function!) to use it.
  [(6694)](https://github.com/PennyLaneAI/pennylane/pull/6694)

* Two new functions called :func:`~.math.convert_to_su2` and :func:`~.math.convert_to_su4` have been added to `qml.math`, which convert unitary matrices to SU(2) or SU(4), respectively, and optionally a global phase.
  [(#7211)](https://github.com/PennyLaneAI/pennylane/pull/7211)


* A new template :class:`~.TemporaryAND` has been added. The  :class:`~.TemporaryAND` (a.k.a.  :class:`~.Elbow`)
  operation is a three-qubit gate equivalent to an ``AND``, or reversible :class:`~pennylane.Toffoli`, gate
  that leverages extra information about the target wire to enable more efficient circuit decompositions.
  The ``TemporaryAND`` assumes the target qubit to be initialized in ``|0〉``, while the ``Adjoint(TemporaryAND)`` assumes the target output to be ``|0〉``.
  For more details, see Fig. 4 in `arXiv:1805.03662 <https://arxiv.org/abs/1805.03662>`_.
  :class:`~.TemporaryAND` is useful for an efficient decomposition of the :class:`~.Select` template, for example. 
  [(#7472)](https://github.com/PennyLaneAI/pennylane/pull/7472)

  ```python
  dev = qml.device("default.qubit", shots=1)
  @qml.qnode(dev)
  def circuit():
      # |0000⟩
      qml.X(0) # |1000⟩
      qml.X(1) # |1100⟩
      # The target wire is in state |0>, so we can apply TemporaryAND
      qml.TemporaryAND([0,1,2]) # |1110⟩
      qml.CNOT([2,3]) # |1111⟩
      # The target wire will be in state |0> after adjoint(TemporaryAND) gate is applied, so we can apply adjoint(TemporaryAND)
      qml.adjoint(qml.TemporaryAND([0,1,2])) # |1101⟩
      return qml.sample(wires=[0,1,2,3])
  ```
  
  ```pycon
  >>> print(circuit())
  [1 1 0 1]
  ```

* The transform `convert_to_mbqc_formalism` is added to the `ftqc` module to convert a circuit already
  expressed in a limited, compatible gate-set into the MBQC formalism. Circuits can be converted to the 
  relevant gate-set with the `convert_to_mbqc_gateset` transform.
  [(#7355)](https://github.com/PennyLaneAI/pennylane/pull/7355)
  [(#7586)](https://github.com/PennyLaneAI/pennylane/pull/7586)


<h4>Resource-efficient Decompositions 🔎</h4>

* The :func:`~.transforms.decompose` transform now supports weighting gates in the target `gate_set`, allowing for 
  preferential treatment of certain gates in a target `gate_set` over others.
  [(#7389)](https://github.com/PennyLaneAI/pennylane/pull/7389)

  Gates specified in `gate_set` can be given a numerical weight associated with their effective cost to have in a circuit:
  
  * Gate weights that are greater than 1 indicate a *greater cost* (less preferred).
  * Gate weights that are less than 1 indicate a *lower cost* (more preferred).

  Consider the following toy example.

  ```python
  qml.decomposition.enable_graph()
  
  @partial(
    qml.transforms.decompose, gate_set={qml.Toffoli: 1.23, qml.RX: 4.56, qml.CZ: 0.01, qml.H: 420, qml.CRZ: 100}
  )
  @qml.qnode(qml.device("default.qubit"))
  def circuit():
      qml.CRX(0.1, wires=[0, 1])
      qml.Toffoli(wires=[0, 1, 2])
      return qml.expval(qml.Z(0))
  ```

  ```pycon
  >>> print(qml.draw(circuit)())

  0: ───────────╭●────────────╭●─╭●─┤  <Z>
  1: ──RX(0.05)─╰Z──RX(-0.05)─╰Z─├●─┤     
  2: ────────────────────────────╰X─┤     
  ```

  ```python
  qml.decomposition.enable_graph()

  @partial(
      qml.transforms.decompose, gate_set={qml.Toffoli: 1.23, qml.RX: 4.56, qml.CZ: 0.01, qml.H: 0.1, qml.CRZ: 0.1}
  )
  @qml.qnode(qml.device("default.qubit"))
  def circuit():
      qml.CRX(0.1, wires=[0, 1])
      qml.Toffoli(wires=[0, 1, 2])
      return qml.expval(qml.Z(0))
  ```

  ```pycon
  >>> print(qml.draw(circuit)())

  0: ────╭●───────────╭●─┤  <Z>
  1: ──H─╰RZ(0.10)──H─├●─┤     
  2: ─────────────────╰X─┤  
  ```

  Here, when the Hadamard and ``CRZ`` have relatively high weights, a decomposition involving them is considered *less* 
  efficient. When they have relatively low weights, a decomposition involving them is considered *more* efficient.

* Decomposition rules that can be accessed with the new graph-based decomposition system are
  implemented for the following operators:

  * :class:`~.QubitUnitary`
    [(#7211)](https://github.com/PennyLaneAI/pennylane/pull/7211)

  * :class:`~.ControlledQubitUnitary`
    [(#7371)](https://github.com/PennyLaneAI/pennylane/pull/7371)

  * :class:`~.DiagonalQubitUnitary`
    [(#7625)](https://github.com/PennyLaneAI/pennylane/pull/7625)

  * :class:`~.MultiControlledX`
    [(#7405)](https://github.com/PennyLaneAI/pennylane/pull/7405)

  * :class:`~pennylane.ops.Exp`. 
    [(#7489)](https://github.com/PennyLaneAI/pennylane/pull/7489)

    Specifically, the following decompositions have been added:
    * Suzuki-Trotter decomposition when the `num_steps` keyword argument is specified.
    * Decomposition to a :class:`~pennylane.PauliRot` when the base is a single-term Pauli word.

  * :class:`~.PCPhase`
    [(#7591)](https://github.com/PennyLaneAI/pennylane/pull/7591)

  * :class:`~.QuantumPhaseEstimation`
    [(#7637)](https://github.com/PennyLaneAI/pennylane/pull/7637)

  * :class:`~.BasisRotation`
    [(#7074)](https://github.com/PennyLaneAI/pennylane/pull/7074)
<<<<<<< HEAD
=======

  * :class:`~.PhaseAdder`
    [(#7070)](https://github.com/PennyLaneAI/pennylane/pull/7070)
>>>>>>> 9acf6c98

  * :class:`~.IntegerComparator`
    [(#7636)](https://github.com/PennyLaneAI/pennylane/pull/7636)

* A new decomposition rule that uses a single work wire for decomposing multi-controlled operators is added.
  [(#7383)](https://github.com/PennyLaneAI/pennylane/pull/7383)

* A :func:`~.decomposition.register_condition` decorator is added that allows users to bind a condition to a
  decomposition rule for when it is applicable. The condition should be a function that takes the
  resource parameters of an operator as arguments and returns `True` or `False` based on whether
  these parameters satisfy the condition for when this rule can be applied.
  [(#7439)](https://github.com/PennyLaneAI/pennylane/pull/7439)

  ```python
  import pennylane as qml
  from pennylane.math.decomposition import zyz_rotation_angles
  
  # The parameters must be consistent with ``qml.QubitUnitary.resource_keys``
  def _zyz_condition(num_wires):
    return num_wires == 1

  @qml.register_condition(_zyz_condition)
  @qml.register_resources({qml.RZ: 2, qml.RY: 1, qml.GlobalPhase: 1})
  def zyz_decomposition(U, wires, **__):
      # Assumes that U is a 2x2 unitary matrix
      phi, theta, omega, phase = zyz_rotation_angles(U, return_global_phase=True)
      qml.RZ(phi, wires=wires[0])
      qml.RY(theta, wires=wires[0])
      qml.RZ(omega, wires=wires[0])
      qml.GlobalPhase(-phase)
  
  # This decomposition will be ignored for `QubitUnitary` on more than one wire.
  qml.add_decomps(qml.QubitUnitary, zyz_decomposition)
  ```

* Symbolic operator types (e.g., `Adjoint`, `Controlled`, and `Pow`) can now be specified as strings
  in various parts of the new graph-based decomposition system, specifically:

  * The `gate_set` argument of the :func:`~.transforms.decompose` transform now supports adding symbolic
    operators in the target gate set.
    [(#7331)](https://github.com/PennyLaneAI/pennylane/pull/7331)

  ```python
  from functools import partial
  import pennylane as qml

  qml.decomposition.enable_graph()
  
  @partial(qml.transforms.decompose, gate_set={"T", "Adjoint(T)", "H", "CNOT"})
  @qml.qnode(qml.device("default.qubit"))
  def circuit():
      qml.Toffoli(wires=[0, 1, 2])
  ```
  ```pycon
  >>> print(qml.draw(circuit)())
  0: ───────────╭●───────────╭●────╭●──T──╭●─┤
  1: ────╭●─────│─────╭●─────│───T─╰X──T†─╰X─┤
  2: ──H─╰X──T†─╰X──T─╰X──T†─╰X──T──H────────┤
  ```

  * Symbolic operator types can now be given as strings to the `op_type` argument of :func:`~.decomposition.add_decomps`,
    or as keys of the dictionaries passed to the `alt_decomps` and `fixed_decomps` arguments of the
    :func:`~.transforms.decompose` transform, allowing custom decomposition rules to be defined and
    registered for symbolic operators.
    [(#7347)](https://github.com/PennyLaneAI/pennylane/pull/7347)
    [(#7352)](https://github.com/PennyLaneAI/pennylane/pull/7352)
    [(#7362)](https://github.com/PennyLaneAI/pennylane/pull/7362)
    [(#7499)](https://github.com/PennyLaneAI/pennylane/pull/7499)

  ```python
  @qml.register_resources({qml.RY: 1})
  def my_adjoint_ry(phi, wires, **_):
      qml.RY(-phi, wires=wires)

  @qml.register_resources({qml.RX: 1})
  def my_adjoint_rx(phi, wires, **__):
      qml.RX(-phi, wires)

  # Registers a decomposition rule for the adjoint of RY globally
  qml.add_decomps("Adjoint(RY)", my_adjoint_ry)

  @partial(
      qml.transforms.decompose,
      gate_set={"RX", "RY", "CNOT"},
      fixed_decomps={"Adjoint(RX)": my_adjoint_rx}
  )
  @qml.qnode(qml.device("default.qubit"))
  def circuit():
      qml.adjoint(qml.RX(0.5, wires=[0]))
      qml.CNOT(wires=[0, 1])
      qml.adjoint(qml.RY(0.5, wires=[1]))
      return qml.expval(qml.Z(0))
  ```
  ```pycon
  >>> print(qml.draw(circuit)())
  0: ──RX(-0.50)─╭●────────────┤  <Z>
  1: ────────────╰X──RY(-0.50)─┤
  ```

* A `work_wire_type` argument has been added to :func:`~pennylane.ctrl` and :class:`~pennylane.ControlledQubitUnitary`
  for more fine-grained control over the type of work wire used in their decompositions.
  [(#7612)](https://github.com/PennyLaneAI/pennylane/pull/7612)

* The :func:`~.transforms.decompose` transform now accepts a `stopping_condition` argument with 
  graph-based decomposition enabled, which must be a function that returns `True` if an operator 
  does not need to be decomposed (it meets the requirements as described in `stopping_condition`).
  See the documentation for more details.
  [(#7531)](https://github.com/PennyLaneAI/pennylane/pull/7531)

<h3>Improvements 🛠</h3>

* Caching with finite shots now always warns about the lack of expected noise.
  [(#7644)](https://github.com/PennyLaneAI/pennylane/pull/7644)

* `cache` now defaults to `"auto"` with `qml.execute`, matching the behavior of `QNode` and reducing the 
  performance cost of using `qml.execute` for standard executions.
  [(#7644)](https://github.com/PennyLaneAI/pennylane/pull/7644)

* `qml.grad` and `qml.jacobian` can now handle inputs with dynamic shapes being captured into plxpr.
  [(#7544)](https://github.com/PennyLaneAI/pennylane/pull/7544/)

* Improved the drawing of `GlobalPhase`, `ctrl(GlobalPhase)`, `Identity` and `ctrl(Identity)` operations.
  The labels are grouped together like for other multi-qubit operations, and the drawing
  no longer depends on the wires of `GlobalPhase` or `Identity`. Control nodes of controlled global phases
  and identities no longer receive the operator label, which is in line with other controlled operations.
  [(#7457)](https://github.com/PennyLaneAI/pennylane/pull/7457)

* The decomposition of `qml.PCPhase` is now significantly more efficient for more than 2 qubits.
  [(#7166)](https://github.com/PennyLaneAI/pennylane/pull/7166)

* The decomposition of :class:`~.IntegerComparator` is now significantly more efficient.
  [(#7636)](https://github.com/PennyLaneAI/pennylane/pull/7636)

* :class:`~.QubitUnitary` now supports a decomposition that is compatible with an arbitrary number of qubits. 
  This represents a fundamental improvement over the previous implementation, which was limited to two-qubit systems.
  [(#7277)](https://github.com/PennyLaneAI/pennylane/pull/7277)

* Setting up the configuration of a workflow, including the determination of the best diff
  method, is now done *after* user transforms have been applied. This allows transforms to
  update the shots and change measurement processes with fewer issues.
  [(#7358)](https://github.com/PennyLaneAI/pennylane/pull/7358)

* The decomposition of `DiagonalQubitUnitary` has been updated to a recursive decomposition
  into a smaller `DiagonalQubitUnitary` and a `SelectPauliRot` operation. This is a known
  decomposition [Theorem 7 in Shende et al.](https://arxiv.org/abs/quant-ph/0406176)
  that contains fewer gates than the previous decomposition.
  [(#7370)](https://github.com/PennyLaneAI/pennylane/pull/7370)

* An xDSL `qml.compiler.python_compiler.transforms.MergeRotationsPass` pass for applying `merge_rotations` to an
  xDSL module has been added for the experimental xDSL Python compiler integration.
  [(#7364)](https://github.com/PennyLaneAI/pennylane/pull/7364)
  [(#7595)](https://github.com/PennyLaneAI/pennylane/pull/7595)

* An xDSL `qml.compiler.python_compiler.transforms.IterativeCancelInversesPass` pass for applying `cancel_inverses`
  iteratively to an xDSL module has been added for the experimental xDSL Python compiler integration. This pass is
  optimized to cancel self-inverse operations iteratively to cancel nested self-inverse operations.
  [(#7364)](https://github.com/PennyLaneAI/pennylane/pull/7364)
  [(#7595)](https://github.com/PennyLaneAI/pennylane/pull/7595)
 
* An experimental integration for a Python compiler using [xDSL](https://xdsl.dev/index) has been introduced.
  This is similar to [Catalyst's MLIR dialects](https://docs.pennylane.ai/projects/catalyst/en/stable/dev/dialects.html#mlir-dialects-in-catalyst), 
  but it is coded in Python instead of C++.
  [(#7509)](https://github.com/PennyLaneAI/pennylane/pull/7509)
  [(#7357)](https://github.com/PennyLaneAI/pennylane/pull/7357)
  [(#7367)](https://github.com/PennyLaneAI/pennylane/pull/7367)
  [(#7462)](https://github.com/PennyLaneAI/pennylane/pull/7462)
  [(#7470)](https://github.com/PennyLaneAI/pennylane/pull/7470)
  [(#7510)](https://github.com/PennyLaneAI/pennylane/pull/7510)
  [(#7590)](https://github.com/PennyLaneAI/pennylane/pull/7590)

* PennyLane supports `JAX` version 0.6.0.
  [(#7299)](https://github.com/PennyLaneAI/pennylane/pull/7299)

* PennyLane supports `JAX` version 0.5.3.
  [(#6919)](https://github.com/PennyLaneAI/pennylane/pull/6919)

* Computing the angles for uniformly controlled rotations, used in :class:`~.MottonenStatePreparation`
  and :class:`~.SelectPauliRot`, now takes much less computational effort and memory.
  [(#7377)](https://github.com/PennyLaneAI/pennylane/pull/7377)

* The :func:`~.transforms.cancel_inverses` transform no longer changes the order of operations that don't have shared wires, providing a deterministic output.
  [(#7328)](https://github.com/PennyLaneAI/pennylane/pull/7328)

* Alias for Identity (`I`) is now accessible from `qml.ops`.
  [(#7200)](https://github.com/PennyLaneAI/pennylane/pull/7200)

* Add xz encoding related `pauli_to_xz`, `xz_to_pauli` and `pauli_prod` functions to the `ftqc` module.
  [(#7433)](https://github.com/PennyLaneAI/pennylane/pull/7433)

* Add commutation rules for a Clifford gate set (`qml.H`, `qml.S`, `qml.CNOT`) to the `ftqc.pauli_tracker` module,
  accessible via the `commute_clifford_op` function.
  [(#7444)](https://github.com/PennyLaneAI/pennylane/pull/7444)

* Add offline byproduct correction support to the `ftqc` module.
  [(#7447)](https://github.com/PennyLaneAI/pennylane/pull/7447)

* The `ftqc` module `measure_arbitrary_basis`, `measure_x` and `measure_y` functions
  can now be captured when program capture is enabled.
  [(#7219)](https://github.com/PennyLaneAI/pennylane/pull/7219)
  [(#7368)](https://github.com/PennyLaneAI/pennylane/pull/7368)

* `Operator.num_wires` now defaults to `None` to indicate that the operator can be on
  any number of wires.
  [(#7312)](https://github.com/PennyLaneAI/pennylane/pull/7312)

* Shots can now be overridden for specific `qml.Snapshot` instances via a `shots` keyword argument.
  [(#7326)](https://github.com/PennyLaneAI/pennylane/pull/7326)

  ```python
  dev = qml.device("default.qubit", wires=2, shots=10)

  @qml.qnode(dev)
  def circuit():
      qml.Snapshot("sample", measurement=qml.sample(qml.X(0)), shots=5)
      return qml.sample(qml.X(0))
  ```

  ```pycon
  >>> qml.snapshots(circuit)()
  {'sample': array([-1., -1., -1., -1., -1.]),
   'execution_results': array([ 1., -1., -1., -1., -1.,  1., -1., -1.,  1., -1.])}
  ```

* Two-qubit `QubitUnitary` gates no longer decompose into fundamental rotation gates; it now 
  decomposes into single-qubit `QubitUnitary` gates. This allows the decomposition system to
  further decompose single-qubit unitary gates more flexibly using different rotations.
  [(#7211)](https://github.com/PennyLaneAI/pennylane/pull/7211)

* The `gate_set` argument of :func:`~.transforms.decompose` now accepts `"X"`, `"Y"`, `"Z"`, `"H"`, 
  `"I"` as aliases for `"PauliX"`, `"PauliY"`, `"PauliZ"`, `"Hadamard"`, and `"Identity"`. These 
  aliases are also recognized as part of symbolic operators. For example, `"Adjoint(H)"` is now 
  accepted as an alias for `"Adjoint(Hadamard)"`.
  [(#7331)](https://github.com/PennyLaneAI/pennylane/pull/7331)

* PennyLane no longer validates that an operation has at least one wire, as having this check required the abstract
  interface to maintain a list of special implementations.
  [(#7327)](https://github.com/PennyLaneAI/pennylane/pull/7327)

* Two new device-developer transforms have been added to `devices.preprocess`: 
  :func:`~.devices.preprocess.measurements_from_counts` and :func:`~.devices.preprocess.measurements_from_samples`.
  These transforms modify the tape to instead contain a `counts` or `sample` measurement process, 
  deriving the original measurements from the raw counts/samples in post-processing. This allows 
  expanded measurement support for devices that only 
  support counts/samples at execution, like real hardware devices.
  [(#7317)](https://github.com/PennyLaneAI/pennylane/pull/7317)

* Sphinx version was updated to 8.1. Sphinx is upgraded to version 8.1 and uses Python 3.10. References to intersphinx (e.g. `<demos/>` or `<catalyst/>` are updated to remove the :doc: prefix that is incompatible with sphinx 8.1. 
  [(7212)](https://github.com/PennyLaneAI/pennylane/pull/7212)

* Migrated `setup.py` package build and install to `pyproject.toml`
  [(#7375)](https://github.com/PennyLaneAI/pennylane/pull/7375)

* Updated GitHub Actions workflows (`rtd.yml`, `readthedocs.yml`, and `docs.yml`) to use `ubuntu-24.04` runners.
 [(#7396)](https://github.com/PennyLaneAI/pennylane/pull/7396)

* Updated requirements and pyproject files to include the other package.  
  [(#7417)](https://github.com/PennyLaneAI/pennylane/pull/7417)

* Updated documentation check to remove duplicate docstring references. [(#7453)](https://github.com/PennyLaneAI/pennylane/pull/7453)

* Improved performance for `qml.clifford_t_decomposition` transform by introducing caching support and changed the
  default basis set of `qml.ops.sk_decomposition` to `(H, S, T)`, resulting in shorter decomposition sequences.
  [(#7454)](https://github.com/PennyLaneAI/pennylane/pull/7454)

<h3>Labs: a place for unified and rapid prototyping of research software 🧪</h3>

* The imports of dependencies introduced by ``labs`` functionalities have been modified such that
  these dependencies only have to be installed for the functions that use them, not to use
  ``labs`` functionalities in general. This decouples the various submodules, and even functions
  within the same submodule, from each other.
  [(#7650)](https://github.com/PennyLaneAI/pennylane/pull/7650)

* A new module :mod:`pennylane.labs.intermediate_reps <pennylane.labs.intermediate_reps>`
  provides functionality to compute intermediate representations for particular circuits.
  :func:`parity_matrix <pennylane.labs.intermediate_reps.parity_matrix>` computes
  the parity matrix intermediate representation for CNOT circuits.
  :func:`phase_polynomial <pennylane.labs.intermediate_reps.phase_polynomial>` computes
  the phase polynomial intermediate representation for {CNOT, RZ} circuits.
  These efficient intermediate representations are important
  for CNOT routing algorithms and other quantum compilation routines.
  [(#7229)](https://github.com/PennyLaneAI/pennylane/pull/7229)
  [(#7333)](https://github.com/PennyLaneAI/pennylane/pull/7333)
  [(#7629)](https://github.com/PennyLaneAI/pennylane/pull/7629)
  
* The `pennylane.labs.vibrational` module is upgraded to use features from the `concurrency` module
  to perform multiprocess and multithreaded execution of workloads. 
  [(#7401)](https://github.com/PennyLaneAI/pennylane/pull/7401)

* A `rowcol` function is now available in `pennylane.labs.intermediate_reps`.
  Given the parity matrix of a CNOT circuit and a qubit connectivity graph, it synthesizes a
  possible implementation of the parity matrix that respects the connectivity.
  [(#7394)](https://github.com/PennyLaneAI/pennylane/pull/7394)

* A new module :mod:`pennylane.labs.zxopt <pennylane.labs.zxopt>` provides access to the basic optimization
  passes from [pyzx](https://pyzx.readthedocs.io/en/latest/) for PennyLane circuits.
  
    * :func:`basic_optimization <pennylane.labs.zxopt.basic_optimization>` performs peephole optimizations on the circuit and is a useful subroutine for other optimization passes.
    * :func:`full_optimize <pennylane.labs.zxopt.full_optimize>` optimizes [(Clifford + T)](https://pennylane.ai/compilation/clifford-t-gate-set) circuits.
    * :func:`full_reduce <pennylane.labs.zxopt.full_reduce>` can optimize arbitrary PennyLane circuits and follows the pipeline described in the [the pyzx docs](https://pyzx.readthedocs.io/en/latest/simplify.html).
    * :func:`todd <pennylane.labs.zxopt.todd>` performs Third Order Duplicate and Destroy (`TODD <https://arxiv.org/abs/1712.01557>`__) via phase polynomials and reduces T gate counts.

  [(#7471)](https://github.com/PennyLaneAI/pennylane/pull/7471)

<h3>Breaking changes 💔</h3>

* Support for gradient keyword arguments as QNode keyword arguments has been removed. Instead please use the
  new `gradient_kwargs` keyword argument accordingly.
  [(#7648)](https://github.com/PennyLaneAI/pennylane/pull/7648)

* The default value of `cache` is now `"auto"` with `qml.execute`. Like `QNode`, `"auto"` only turns on caching
  when `max_diff > 1`.
  [(#7644)](https://github.com/PennyLaneAI/pennylane/pull/7644)

* A new decomposition for two-qubit unitaries was implemented in `two_qubit_decomposition`.
  It ensures the correctness of the decomposition in some edge cases but uses 3 CNOT gates
  even if 2 CNOTs would suffice theoretically.
  [(#7474)](https://github.com/PennyLaneAI/pennylane/pull/7474)

* The `return_type` property of `MeasurementProcess` has been removed. Please use `isinstance` for type checking instead.
  [(#7322)](https://github.com/PennyLaneAI/pennylane/pull/7322)

* The `KerasLayer` class in `qml.qnn.keras` has been removed because Keras 2 is no longer actively maintained.
  Please consider using a different machine learning framework, like `PyTorch <demos/tutorial_qnn_module_torch>`__ or `JAX <demos/tutorial_How_to_optimize_QML_model_using_JAX_and_Optax>`__.
  [(#7320)](https://github.com/PennyLaneAI/pennylane/pull/7320)

* The `qml.gradients.hamiltonian_grad` function has been removed because this gradient recipe is no
  longer required with the :doc:`new operator arithmetic system </news/new_opmath>`.
  [(#7302)](https://github.com/PennyLaneAI/pennylane/pull/7302)

* Accessing terms of a tensor product (e.g., `op = X(0) @ X(1)`) via `op.obs` has been removed.
  [(#7324)](https://github.com/PennyLaneAI/pennylane/pull/7324)

* The `mcm_method` keyword argument in `qml.execute` has been removed.
  [(#7301)](https://github.com/PennyLaneAI/pennylane/pull/7301)

* The `inner_transform` and `config` keyword arguments in `qml.execute` have been removed.
  [(#7300)](https://github.com/PennyLaneAI/pennylane/pull/7300)

* `Sum.ops`, `Sum.coeffs`, `Prod.ops` and `Prod.coeffs` have been removed.
  [(#7304)](https://github.com/PennyLaneAI/pennylane/pull/7304)

* Specifying `pipeline=None` with `qml.compile` has been removed.
  [(#7307)](https://github.com/PennyLaneAI/pennylane/pull/7307)

* The `control_wires` argument in `qml.ControlledQubitUnitary` has been removed.
  Furthermore, the `ControlledQubitUnitary` no longer accepts `QubitUnitary` objects as arguments as its `base`.
  [(#7305)](https://github.com/PennyLaneAI/pennylane/pull/7305)

* `qml.tape.TapeError` has been removed.
  [(#7205)](https://github.com/PennyLaneAI/pennylane/pull/7205)

<h3>Deprecations 👋</h3>

Here's a list of deprecations made this release. For a more detailed breakdown of deprecations and alternative code to use instead, Please consult the :doc:`deprecations and removals page </development/deprecations>`.

* Top-level access to `DeviceError`, `PennyLaneDeprecationWarning`, `QuantumFunctionError` and `ExperimentalWarning` have been deprecated and will be removed in v0.43. Please import them from the new `exceptions` module.
  [(#7292)](https://github.com/PennyLaneAI/pennylane/pull/7292)
  [(#7477)](https://github.com/PennyLaneAI/pennylane/pull/7477)
  [(#7508)](https://github.com/PennyLaneAI/pennylane/pull/7508)
  [(#7603)](https://github.com/PennyLaneAI/pennylane/pull/7603)

* `qml.operation.Observable` and the corresponding `Observable.compare` have been deprecated, as
  pennylane now depends on the more general `Operator` interface instead. The
  `Operator.is_hermitian` property can instead be used to check whether or not it is highly likely
  that the operator instance is Hermitian.
  [(#7316)](https://github.com/PennyLaneAI/pennylane/pull/7316)

* The boolean functions provided in `pennylane.operation` are deprecated. See the :doc:`deprecations page </development/deprecations>` 
  for equivalent code to use instead. These include `not_tape`, `has_gen`, `has_grad_method`, `has_multipar`,
  `has_nopar`, `has_unitary_gen`, `is_measurement`, `defines_diagonalizing_gates`, and `gen_is_multi_term_hamiltonian`.
  [(#7319)](https://github.com/PennyLaneAI/pennylane/pull/7319)

* `qml.operation.WiresEnum`, `qml.operation.AllWires`, and `qml.operation.AnyWires` are deprecated. To indicate that
  an operator can act on any number of wires, `Operator.num_wires = None` should be used instead. This is the default
  and does not need to be overwritten unless the operator developer wants to add wire number validation.
  [(#7313)](https://github.com/PennyLaneAI/pennylane/pull/7313)

* The :func:`qml.QNode.get_gradient_fn` method is now deprecated. Instead, use :func:`~.workflow.get_best_diff_method` to obtain the differentiation method.
  [(#7323)](https://github.com/PennyLaneAI/pennylane/pull/7323)

<h3>Internal changes ⚙️</h3>

* Adjust workflow helper function `construct_batch` to be consistent with `set_shots` and other user transforms, following similar logic as `execute`.
  [(#7461)](https://github.com/PennyLaneAI/pennylane/pull/7461)

* `Pennylane` has been renamed to `pennylane` in the `pyproject.toml` file 
  to match the expected binary distribution format naming conventions.
  [(#7689)](https://github.com/PennyLaneAI/pennylane/pull/7689)

* The `qml.compiler.python_compiler` submodule has been restructured.
  [(#7645)](https://github.com/PennyLaneAI/pennylane/pull/7645)

* Move program capture code closer to where it is used.
  [(#7608)][https://github.com/PennyLaneAI/pennylane/pull/7608]

* Tests using `OpenFermion` in `tests/qchem` do not fail with NumPy>=2.0.0 any more.
  [(#7626)](https://github.com/PennyLaneAI/pennylane/pull/7626)

* Move `givens_decomposition` and private helpers from `qchem` to `math` module.
  [(#7545)](https://github.com/PennyLaneAI/pennylane/pull/7545)

* Enforce module dependencies in `pennylane` using `tach`.
  [(#7185)](https://github.com/PennyLaneAI/pennylane/pull/7185)
  [(#7416)](https://github.com/PennyLaneAI/pennylane/pull/7416)
  [(#7418)](https://github.com/PennyLaneAI/pennylane/pull/7418)
  [(#7429)](https://github.com/PennyLaneAI/pennylane/pull/7429)
  [(#7430)](https://github.com/PennyLaneAI/pennylane/pull/7430)
  [(#7437)](https://github.com/PennyLaneAI/pennylane/pull/7437)
  [(#7504)](https://github.com/PennyLaneAI/pennylane/pull/7504)
  [(#7538)](https://github.com/PennyLaneAI/pennylane/pull/7538)
  [(#7542)](https://github.com/PennyLaneAI/pennylane/pull/7542)

* With program capture enabled, mcm method validation now happens on execution rather than setup.
  [(#7475)](https://github.com/PennyLaneAI/pennylane/pull/7475)

* Add `.git-blame-ignore-revs` file to the PennyLane repository. This file will allow specifying commits that should
  be ignored in the output of `git blame`. For example, this can be useful when a single commit includes bulk reformatting.
  [(#7507)](https://github.com/PennyLaneAI/pennylane/pull/7507)

* Add a `.gitattributes` file to standardize LF as the end-of-line character for the PennyLane
  repository.
  [(#7502)](https://github.com/PennyLaneAI/pennylane/pull/7502)

* `DefaultQubit` now implements `preprocess_transforms` and `setup_execution_config` instead of `preprocess`.
  [(#7468)](https://github.com/PennyLaneAI/pennylane/pull/7468)

* Fix subset of `pylint` errors in the `tests` folder.
  [(#7446)](https://github.com/PennyLaneAI/pennylane/pull/7446)

* Remove and reduce excessively expensive test cases in `tests/templates/test_subroutines/` that do not add value.
  [(#7436)](https://github.com/PennyLaneAI/pennylane/pull/7436)

* Stop using `pytest-timeout` in the PennyLane CI/CD pipeline.
  [(#7451)](https://github.com/PennyLaneAI/pennylane/pull/7451)

* A `RuntimeWarning` raised when using versions of JAX > 0.4.28 has been removed.
  [(#7398)](https://github.com/PennyLaneAI/pennylane/pull/7398)

* Wheel releases for PennyLane now follow the `PyPA binary-distribution format <https://packaging.python.org/en/latest/specifications/binary-distribution-format/>_` guidelines more closely.
  [(#7382)](https://github.com/PennyLaneAI/pennylane/pull/7382)

* `null.qubit` can now support an optional `track_resources` argument which allows it to record which gates are executed.
  [(#7226)](https://github.com/PennyLaneAI/pennylane/pull/7226)
  [(#7372)](https://github.com/PennyLaneAI/pennylane/pull/7372)
  [(#7392)](https://github.com/PennyLaneAI/pennylane/pull/7392)

* A new internal module, `qml.concurrency`, is added to support internal use of multiprocess and multithreaded execution of workloads. This also migrates the use of `concurrent.futures` in `default.qubit` to this new design.
  [(#7303)](https://github.com/PennyLaneAI/pennylane/pull/7303)

* Test suites in `tests/transforms/test_defer_measurement.py` use analytic mocker devices to test numeric results.
  [(#7329)](https://github.com/PennyLaneAI/pennylane/pull/7329)

* Add new `pennylane.exceptions` module for custom errors and warnings.
  [(#7205)](https://github.com/PennyLaneAI/pennylane/pull/7205)
  [(#7292)](https://github.com/PennyLaneAI/pennylane/pull/7292)

* Clean up `__init__.py` files in `math`, `ops`, `qaoa`, `tape` and `templates` to be explicit in what they import. 
  [(#7200)](https://github.com/PennyLaneAI/pennylane/pull/7200)
  
* The `Tracker` class has been moved into the `devices` module.
  [(#7281)](https://github.com/PennyLaneAI/pennylane/pull/7281)

* Moved functions that calculate rotation angles for unitary decompositions into an internal
  module `qml.math.decomposition`
  [(#7211)](https://github.com/PennyLaneAI/pennylane/pull/7211)

* Fixed a failing integration test for `qml.QDrift`  which multiplied the operators of the decomposition incorrectly to evolve the state.
  [(#7621)](https://github.com/PennyLaneAI/pennylane/pull/7621)

* The decomposition test in `assert_valid` no longer checks the matrix of the decomposition if the operator
  does not define a matrix representation.
  [(#7655)](https://github.com/PennyLaneAI/pennylane/pull/7655)

<h3>Documentation 📝</h3>

* The usage examples for `qml.decomposition.DecompositionGraph` have been updated.
  [(#7692)](https://github.com/PennyLaneAI/pennylane/pull/7692)

* The entry in the :doc:`/news/program_capture_sharp_bits` has been updated to include
  additional supported lightning devices: `lightning.kokkos` and `lightning.gpu`.
  [(#7674)](https://github.com/PennyLaneAI/pennylane/pull/7674)

* Updated the circuit drawing for `qml.Select` to include two commonly used symbols for 
  Select-applying, or multiplexing, an operator. Added a similar drawing for `qml.SelectPauliRot`.
  [(#7464)](https://github.com/PennyLaneAI/pennylane/pull/7464)
  
* The entry in the :doc:`/news/program_capture_sharp_bits` page for transforms has been updated; non-native transforms being applied
  to QNodes wherein operators have dynamic wires can lead to incorrect results.
  [(#7426)](https://github.com/PennyLaneAI/pennylane/pull/7426)

* Fixed the wrong `theta` to `phi` in :class:`~pennylane.IsingXY`.
  [(#7427)](https://github.com/PennyLaneAI/pennylane/pull/7427)

* In the :doc:`/introduction/compiling_circuits` page, in the "Decomposition in stages" section,
  circuit drawings now render in a way that's easier to read.
  [(#7419)](https://github.com/PennyLaneAI/pennylane/pull/7419)

* The entry in the :doc:`/news/program_capture_sharp_bits` page for using program capture with Catalyst 
  has been updated. Instead of using ``qjit(experimental_capture=True)``, Catalyst is now compatible 
  with the global toggles ``qml.capture.enable()`` and ``qml.capture.disable()`` for enabling and
  disabling program capture.
  [(#7298)](https://github.com/PennyLaneAI/pennylane/pull/7298)

<h3>Bug fixes 🐛</h3>

* A bug in `ops.op_math.Prod.simplify()` has been fixed that led to global phases being discarded
  in special cases. Concretely, this problem occurs when Pauli factors combine into the identity
  up to a global phase _and_ there is no Pauli representation of the product operator.
  [(#7671)](https://github.com/PennyLaneAI/pennylane/pull/7671)

* The behaviour of the `qml.FlipSign` operation has been fixed: passing an integer `m` as the wires argument is now
  interpreted as a single wire (i.e. `wires=[m]`). This is different from the previous interpretation of `wires=range(m)`.
  Also, the `qml.FlipSign.wires` attribute is now returning the correct `Wires` object as for all other operations in PennyLane.
  [(#7647)](https://github.com/PennyLaneAI/pennylane/pull/7647)

* `qml.equal` now works with `qml.PauliError`s.
  [(#7618)](https://github.com/PennyLaneAI/pennylane/pull/7618)

* The `qml.transforms.cancel_inverses` transform can be used with `jax.jit`.
  [(#7487)](https://github.com/PennyLaneAI/pennylane/pull/7487)

* `qml.StatePrep` does not validate the norm of statevectors any more, default to `False` during initialization.
  [(#7615)](https://github.com/PennyLaneAI/pennylane/pull/7615)

* `qml.PhaseShift` operation is now working correctly with a batch size of 1.
  [(#7622)](https://github.com/PennyLaneAI/pennylane/pull/7622)

* `qml.metric_tensor` can now be calculated with catalyst.
  [(#7528)](https://github.com/PennyLaneAI/pennylane/pull/7528)

* The mapping to standard wires (consecutive integers) of `qml.tape.QuantumScript` has been fixed
  to correctly consider work wires that are not used otherwise in the circuit.
  [(#7581)](https://github.com/PennyLaneAI/pennylane/pull/7581)

* Fixed a bug where certain transforms with a native program capture implementation give incorrect results when
  dynamic wires were present in the circuit. The affected transforms were:
  * :func:`~pennylane.transforms.cancel_inverses`
  * :func:`~pennylane.transforms.merge_rotations`
  * :func:`~pennylane.transforms.single_qubit_fusion`
  * :func:`~pennylane.transforms.merge_amplitude_embedding`
  [(#7426)](https://github.com/PennyLaneAI/pennylane/pull/7426)

* The `Operator.pow` method has been fixed to raise to the power of 2 the qutrit operators `~.TShift`, `~.TClock`, and `~.TAdd`.
  [(#7505)](https://github.com/PennyLaneAI/pennylane/pull/7505)

* The queuing behavior of the controlled of a controlled operation is fixed.
  [(#7532)](https://github.com/PennyLaneAI/pennylane/pull/7532)

* A new decomposition was implemented for two-qubit `QubitUnitary` operators in `two_qubit_decomposition`
  based on a type-AI Cartan decomposition. It fixes previously faulty edge cases for unitaries
  that require 2 or 3 CNOT gates. Now, 3 CNOTs are used for both cases, using one more
  CNOT than theoretically required in the former case.
  [(#7474)](https://github.com/PennyLaneAI/pennylane/pull/7474)

* The documentation of `qml.pulse.drive` has been updated and corrected.
  [(#7459)](https://github.com/PennyLaneAI/pennylane/pull/7459)

* Fixed a bug in `to_openfermion` where identity qubit-to-wires mapping was not obeyed.
  [(#7332)](https://github.com/PennyLaneAI/pennylane/pull/7332)

* Fixed a bug in the validation of :class:`~.SelectPauliRot` that prevents parameter broadcasting.
  [(#7377)](https://github.com/PennyLaneAI/pennylane/pull/7377)

* Usage of NumPy in `default.mixed` source code has been converted to `qml.math` to avoid
  unnecessary dependency on NumPy and to fix a bug that caused an error when using `default.mixed` with PyTorch and GPUs.
  [(#7384)](https://github.com/PennyLaneAI/pennylane/pull/7384)

* With program capture enabled (`qml.capture.enable()`), `QSVT` no treats abstract values as metadata.
  [(#7360)](https://github.com/PennyLaneAI/pennylane/pull/7360)

* A fix was made to `default.qubit` to allow for using `qml.Snapshot` with defer-measurements (`mcm_method="deferred"`).
  [(#7335)](https://github.com/PennyLaneAI/pennylane/pull/7335)

* Fixes the repr for empty `Prod` and `Sum` instances to better communicate the existence of an empty instance.
  [(#7346)](https://github.com/PennyLaneAI/pennylane/pull/7346)

* Fixes a bug where circuit execution fails with ``BlockEncode`` initialized with sparse matrices.
  [(#7285)](https://github.com/PennyLaneAI/pennylane/pull/7285)

* Adds an informative error if `qml.cond` is used with an abstract condition with
  jitting on `default.qubit` if capture is enabled.
  [(#7314)](https://github.com/PennyLaneAI/pennylane/pull/7314)

* Fixes a bug where using a ``StatePrep`` operation with `batch_size=1` did not work with ``default.mixed``.
  [(#7280)](https://github.com/PennyLaneAI/pennylane/pull/7280)

* Gradient transforms can now be used in conjunction with batch transforms with all interfaces.
  [(#7287)](https://github.com/PennyLaneAI/pennylane/pull/7287)

* Fixes a bug where the global phase was not being added in the ``QubitUnitary`` decomposition.  
  [(#7244)](https://github.com/PennyLaneAI/pennylane/pull/7244)
  [(#7270)](https://github.com/PennyLaneAI/pennylane/pull/7270)

* Using finite differences with program capture without x64 mode enabled now raises a warning.
  [(#7282)](https://github.com/PennyLaneAI/pennylane/pull/7282)

* When the `mcm_method` is specified to the `"device"`, the `defer_measurements` transform will 
  no longer be applied. Instead, the device will be responsible for all MCM handling.
  [(#7243)](https://github.com/PennyLaneAI/pennylane/pull/7243)

* Fixed coverage of `qml.liealg.CII` and `qml.liealg.AIII`.
  [(#7291)](https://github.com/PennyLaneAI/pennylane/pull/7291)

* Fixed a bug where the phase is used as the wire label for a `qml.GlobalPhase` when capture is enabled.
  [(#7211)](https://github.com/PennyLaneAI/pennylane/pull/7211)

* Fixed a bug that caused `CountsMP.process_counts` to return results in the computational basis, even if
  an observable was specified.
  [(#7342)](https://github.com/PennyLaneAI/pennylane/pull/7342)

* Fixed a bug that caused `SamplesMP.process_counts` used with an observable to return a list of eigenvalues 
  for each individual operation in the observable, instead of the overall result.
  [(#7342)](https://github.com/PennyLaneAI/pennylane/pull/7342)

* Fixed a bug where `two_qubit_decomposition` provides an incorrect decomposition for some special matrices.
  [(#7340)](https://github.com/PennyLaneAI/pennylane/pull/7340)

* Fixes a bug where the powers of `qml.ISWAP` and `qml.SISWAP` were decomposed incorrectly.
  [(#7361)](https://github.com/PennyLaneAI/pennylane/pull/7361)

* Returning `MeasurementValue`s from the `ftqc` module's parametric mid-circuit measurements
  (`measure_arbitrary_basis`, `measure_x` and `measure_y`) no longer raises an error in circuits 
  using `diagonalize_mcms`.
  [(#7387)](https://github.com/PennyLaneAI/pennylane/pull/7387)

* Fixes a bug where the :func:`~.transforms.single_qubit_fusion` transform produces a tape that is
  off from the original tape by a global phase.
  [(#7619)](https://github.com/PennyLaneAI/pennylane/pull/7619)

<h3>Contributors ✍️</h3>

This release contains contributions from (in alphabetical order):

Guillermo Alonso-Linaje,
Utkarsh Azad,
Astral Cai,
Yushao Chen,
Marcus Edwards,
Lillian Frederiksen,
Pietropaolo Frisoni,
Simone Gasperini,
Korbinian Kottmann,
Christina Lee,
Anton Naim Ibrahim,
Oumarou Oumarou,
Lee J. O'Riordan,
Mudit Pandey,
Andrija Paurevic,
Shuli Shu,
Kalman Szenes,
Marc Vandelle,
David Wierichs,
Jake Zaia<|MERGE_RESOLUTION|>--- conflicted
+++ resolved
@@ -272,12 +272,9 @@
 
   * :class:`~.BasisRotation`
     [(#7074)](https://github.com/PennyLaneAI/pennylane/pull/7074)
-<<<<<<< HEAD
-=======
 
   * :class:`~.PhaseAdder`
     [(#7070)](https://github.com/PennyLaneAI/pennylane/pull/7070)
->>>>>>> 9acf6c98
 
   * :class:`~.IntegerComparator`
     [(#7636)](https://github.com/PennyLaneAI/pennylane/pull/7636)
