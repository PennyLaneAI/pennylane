--- conflicted
+++ resolved
@@ -291,22 +291,15 @@
   depth greater than 0. The `__repr__` for `Controlled` show `control_wires` instead of `wires`.
   [(#3013)](https://github.com/PennyLaneAI/pennylane/pull/3013)
 
-<<<<<<< HEAD
-* Use `self.hash` instead of `self.matrix` to cache the eigendecomposition results in `Prod` and
-=======
 * Use `Operator.hash` instead of `Operator.matrix` to cache the eigendecomposition results in `Prod` and
->>>>>>> 74ba19e0
   `Sum` classes. When `Prod` and `Sum` operators have no overlapping wires, compute the eigenvalues
   and the diagonalising gates using the factors/summands instead of using the full matrix.
   [(#3022)](https://github.com/PennyLaneAI/pennylane/pull/3022)
 
-<<<<<<< HEAD
 * When computing the (sparse) matrix for `Prod` and `Sum` classes, move the matrix expansion using
   the `wire_order` to the end to avoid computing unnecessary sums and products of huge matrices.
   [(#3030)](https://github.com/PennyLaneAI/pennylane/pull/3030)
 
-=======
->>>>>>> 74ba19e0
 <h3>Breaking changes</h3>
 
 * Measuring an operator that might not be hermitian as an observable now raises a warning instead of an
