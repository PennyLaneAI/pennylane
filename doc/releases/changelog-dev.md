--- conflicted
+++ resolved
@@ -182,14 +182,12 @@
   have a batch dimension.
   [(#4353)](https://github.com/PennyLaneAI/pennylane/pull/4353)
 
-<<<<<<< HEAD
+* The `jordan_wigner` function is modified to work with Hamiltonians built with an active space.
+  [(#4372)](https://github.com/PennyLaneAI/pennylane/pull/4372)
+
 * When a `style` option is not provided, `qml.draw_mpl` uses the current style set from
   `qml.drawer.use_style` instead of `black_white`.
   [(#4357)](https://github.com/PennyLaneAI/pennylane/pull/4357)
-=======
-* The `jordan_wigner` function is modified to work with Hamiltonians built with an active space.
-  [(#4372)](https://github.com/PennyLaneAI/pennylane/pull/4372)
->>>>>>> 34688855
 
 <h3>Contributors ✍️</h3>
 
