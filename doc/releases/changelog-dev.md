--- conflicted
+++ resolved
@@ -397,15 +397,13 @@
 
 <h3>Bug fixes</h3>
 
-<<<<<<< HEAD
 * Pytest now ignores any `DeprecationWarning` raised within autograd's `numpy_wrapper` module.
   Other assorted minor test warnings are fixed.
   [(#2007)](https://github.com/PennyLaneAI/pennylane/pull/2007)
-=======
+
 * Fixes a bug where the QNode was not correctly diagonalizing qubit-wise
   commuting observables.
   [(#2097)](https://github.com/PennyLaneAI/pennylane/pull/2097)
->>>>>>> 56295e77
 
 * Fixes a bug in `gradient_transform` where the hybrid differentiation
   of circuits with a single parametrized gate failed and QNode argument
@@ -453,9 +451,5 @@
 
 This release contains contributions from (in alphabetical order):
 
-<<<<<<< HEAD
-Juan Miguel Arrazola, Ali Asadi, Esther Cruz, Christina Lee, Olivia Di Matteo, Diego Guala, Ankit Khandelwal,
-Korbinian Kottmann, Jay Soni, Antal Száva, David Wierichs, Shaoming Zhang
-=======
-Juan Miguel Arrazola, Ali Asadi, Esther Cruz, Olivia Di Matteo, Diego Guala, Josh Izaac, Ankit Khandelwal, Korbinian Kottmann, Jay Soni, Antal Száva, David Wierichs, Shaoming Zhang
->>>>>>> 56295e77
+Juan Miguel Arrazola, Ali Asadi, Esther Cruz, Christina Lee, Olivia Di Matteo, Diego Guala, Josh Izaac,
+Ankit Khandelwal, Korbinian Kottmann, Jay Soni, Antal Száva, David Wierichs, Shaoming Zhang
