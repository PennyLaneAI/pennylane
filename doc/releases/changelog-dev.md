# Release 0.44.0-dev (development release)

<h3>New features since last release</h3>

* A new decomposition has been added for the Controlled :class:`~.SemiAdder`,
  which is efficient and skips controlling all gates in its decomposition.
  [(#8423)](https://github.com/PennyLaneAI/pennylane/pull/8423)

* Added a :meth:`~pennylane.devices.DeviceCapabilities.gate_set` method to :class:`~pennylane.devices.DeviceCapabilities`
  that produces a set of gate names to be used as the target gate set in decompositions.
  [(#8522)](https://github.com/PennyLaneAI/pennylane/pull/8522)

<h4>Pauli product measurements</h4>

* Added a :func:`~pennylane.ops.pauli_measure` that takes a Pauli product measurement.
  [(#8461)](https://github.com/PennyLaneAI/pennylane/pull/8461)
  [(#8631)](https://github.com/PennyLaneAI/pennylane/pull/8631)
  [(#8623)](https://github.com/PennyLaneAI/pennylane/pull/8623)
  [(#8663)](https://github.com/PennyLaneAI/pennylane/pull/8663)

<h3>Improvements 🛠</h3>

* `Operator.decomposition` will fallback to the first entry in `qml.list_decomps` if the `Operator.compute_decomposition`
  method is not overridden.
  [(#8686)](https://github.com/PennyLaneAI/pennylane/pull/8686)

* A new :func:`~.marker` function allows for easy inspection at particular points in a transform program
  with :func:`~.specs` and :func:`~.drawer.draw` instead of having to increment ``level``
  by integer amounts when not using any Catalyst passes.
  [(#8684)](https://github.com/PennyLaneAI/pennylane/pull/8684)
  
  The :func:`~.marker` function works like a transform in PennyLane, and can be deployed as
  a decorator on top of QNodes:
  
  ```
  from functools import partial

  @partial(qml.marker, level="rotations-merged")
  @qml.transforms.merge_rotations
  @partial(qml.marker, level="my-level")
  @qml.transforms.cancel_inverses
  @partial(qml.transforms.decompose, gate_set={qml.RX})
  @qml.qnode(qml.device('lightning.qubit'))
  def circuit():
      qml.RX(0.2,0)
      qml.X(0)
      qml.X(0)
      qml.RX(0.2, 0)
      return qml.state()
  ```

  The string supplied to ``marker`` can then be used as an argument to ``level`` in ``draw``
  and ``specs``, showing the cumulative result of applying transforms up to the marker:

  ```pycon
  >>> print(qml.draw(circuit, level="my-level")())
  0: ──RX(0.20)──RX(3.14)──RX(3.14)──RX(0.20)─┤  State
  >>> print(qml.draw(circuit, level="rotations-merged")())
  0: ──RX(6.68)─┤  State
  ```

* Add the `PCPhaseOp` operation to the xDSL Quantum dialect.
  [(#8621)](https://github.com/PennyLaneAI/pennylane/pull/8621)

* `qml.for_loop` will now fall back to a standard Python `for` loop if capturing a condensed, structured loop fails
  with program capture enabled.
  [(#8615)](https://github.com/PennyLaneAI/pennylane/pull/8615)

* `qml.cond` will now use standard Python logic if all predicates have concrete values. A nested
  control flow primitive will no longer be captured as it is not needed.
  [(#8634)](https://github.com/PennyLaneAI/pennylane/pull/8634)

* The `~.BasisRotation` graph decomposition was re-written in a qjit friendly way with PennyLane control flow.
  [(#8560)](https://github.com/PennyLaneAI/pennylane/pull/8560)
  [(#8608)](https://github.com/PennyLaneAI/pennylane/pull/8608)
  [(#8620)](https://github.com/PennyLaneAI/pennylane/pull/8620)

* The new graph based decompositions system enabled via :func:`~.decomposition.enable_graph` now supports the following
  additional templates.
  [(#8520)](https://github.com/PennyLaneAI/pennylane/pull/8520)
  [(#8515)](https://github.com/PennyLaneAI/pennylane/pull/8515)
  [(#8516)](https://github.com/PennyLaneAI/pennylane/pull/8516)
  [(#8555)](https://github.com/PennyLaneAI/pennylane/pull/8555)
  [(#8558)](https://github.com/PennyLaneAI/pennylane/pull/8558)
  [(#8538)](https://github.com/PennyLaneAI/pennylane/pull/8538)  
  [(#8534)](https://github.com/PennyLaneAI/pennylane/pull/8534)
  [(#8582)](https://github.com/PennyLaneAI/pennylane/pull/8582)
  [(#8543)](https://github.com/PennyLaneAI/pennylane/pull/8543)
  [(#8554)](https://github.com/PennyLaneAI/pennylane/pull/8554)
  [(#8616)](https://github.com/PennyLaneAI/pennylane/pull/8616)
  [(#8602)](https://github.com/PennyLaneAI/pennylane/pull/8602)
  [(#8600)](https://github.com/PennyLaneAI/pennylane/pull/8600)
  [(#8601)](https://github.com/PennyLaneAI/pennylane/pull/8601)  
  [(#8595)](https://github.com/PennyLaneAI/pennylane/pull/8595)
  [(#8586)](https://github.com/PennyLaneAI/pennylane/pull/8586)
  [(#8614)](https://github.com/PennyLaneAI/pennylane/pull/8614)

  - :class:`~.QSVT`
  - :class:`~.AmplitudeEmbedding`
  - :class:`~.AllSinglesDoubles`
  - :class:`~.SimplifiedTwoDesign`
  - :class:`~.GateFabric`
  - :class:`~.AngleEmbedding`
  - :class:`~.IQPEmbedding`
  - :class:`~.kUpCCGSD`
  - :class:`~.QAOAEmbedding`
  - :class:`~.BasicEntanglerLayers`
  - :class:`~.HilbertSchmidt`
  - :class:`~.LocalHilbertSchmidt`
  - :class:`~.QuantumMonteCarlo`
  - :class:`~.ArbitraryUnitary`
  - :class:`~.ApproxTimeEvolution`
  - :class:`~.ParticleConservingU2`
  - :class:`~.ParticleConservingU1`
  - :class:`~.CommutingEvolution`

* A new `qml.compiler.python_compiler.utils` submodule has been added, containing general-purpose utilities for
  working with xDSL. This includes a function that extracts the concrete value of scalar, constant SSA values.
  [(#8514)](https://github.com/PennyLaneAI/pennylane/pull/8514)

* Added a keyword argument ``recursive`` to ``qml.transforms.cancel_inverses`` that enables
  recursive cancellation of nested pairs of mutually inverse gates. This makes the transform
  more powerful, because it can cancel larger blocks of inverse gates without having to scan
  the circuit from scratch. By default, the recursive cancellation is enabled (``recursive=True``).
  To obtain previous behaviour, disable it by setting ``recursive=False``.
  [(#8483)](https://github.com/PennyLaneAI/pennylane/pull/8483)

* `qml.grad` and `qml.jacobian` now lazily dispatch to catalyst and program
  capture, allowing for `qml.qjit(qml.grad(c))` and `qml.qjit(qml.jacobian(c))` to work.
  [(#8382)](https://github.com/PennyLaneAI/pennylane/pull/8382)

* Both the generic and transform-specific application behavior of a `qml.transforms.core.TransformDispatcher`
  can be overwritten with `TransformDispatcher.generic_register` and `my_transform.register`.
  [(#7797)](https://github.com/PennyLaneAI/pennylane/pull/7797)

* With capture enabled, measurements can now be performed on Operator instances passed as closure
  variables from outside the workflow scope.
  [(#8504)](https://github.com/PennyLaneAI/pennylane/pull/8504)

* Users can now estimate the resources for quantum circuits that contain or decompose into
  any of the following symbolic operators: :class:`~.ChangeOpBasis`, :class:`~.Prod`,
  :class:`~.Controlled`, :class:`~.ControlledOp`, :class:`~.Pow`, and :class:`~.Adjoint`.
  [(#8464)](https://github.com/PennyLaneAI/pennylane/pull/8464)

* Wires can be specified via `range` with program capture and autograph.
  [(#8500)](https://github.com/PennyLaneAI/pennylane/pull/8500)

* The :func:`~pennylane.transforms.decompose` transform no longer raises an error if both `gate_set` and
  `stopping_condition` are provided, or if `gate_set` is a dictionary, when the new graph-based decomposition
  system is disabled.
  [(#8532)](https://github.com/PennyLaneAI/pennylane/pull/8532)

* A new decomposition has been added to :class:`pennylane.Toffoli`. This decomposition uses one
  work wire and :class:`pennylane.TemporaryAND` operators to reduce the resources needed.
  [(#8549)](https://github.com/PennyLaneAI/pennylane/pull/8549)

* A decomposition has been added to the adjoint of :class:`pennylane.TemporaryAND`. This decomposition relies on mid-circuit measurments and does not require any T gates.
  [(#8633)](https://github.com/PennyLaneAI/pennylane/pull/8633)

* The graph-based decomposition system now supports decomposition rules that contains mid-circuit measurements.
  [(#8079)](https://github.com/PennyLaneAI/pennylane/pull/8079)

* New decomposition rules that decompose to :class:`~.PauliRot` are added for the following operators.
  [(#8700)](https://github.com/PennyLaneAI/pennylane/pull/8700)
<<<<<<< HEAD
  [(#8704)](https://github.com/PennyLaneAI/pennylane/pull/8704)
=======
>>>>>>> 9fec175c

  - :class:`~.CRX`, :class:`~.CRY`, :class:`~.CRZ`
  - :class:`~.ControlledPhaseShift`
  - :class:`~.IsingXX`, :class:`~.IsingYY`, :class:`~.IsingZZ`
  - :class:`~.PSWAP`
  - :class:`~.RX`, :class:`~.RY`, :class:`~.RZ`
  - :class:`~.SingleExcitation`, :class:`~.DoubleExcitation`
<<<<<<< HEAD
  - :class:`~.SWAP`, :class:`~.ISWAP`, :class:`~.SISWAP`
  - :class:`~.CY`, :class:`~.CZ`, :class:`~.CSWAP`, :class:`~.CNOT`, :class:`~.Toffoli`
=======
>>>>>>> 9fec175c

<h3>Breaking changes 💔</h3>

* `qml.transforms.map_wires` no longer supports plxpr transforms.
  [(#8683)](https://github.com/PennyLaneAI/pennylane/pull/8683)

* ``QuantumScript.to_openqasm`` has been removed. Please use ``qml.to_openqasm`` instead. This removes duplicated 
  functionality for converting a circuit to OpenQASM code.
  [(#8499)](https://github.com/PennyLaneAI/pennylane/pull/8499)

* Providing ``num_steps`` to :func:`pennylane.evolve`, :func:`pennylane.exp`, :class:`pennylane.ops.Evolution`,
  and :class:`pennylane.ops.Exp` has been disallowed. Instead, use :class:`~.TrotterProduct` for approximate
  methods, providing the ``n`` parameter to perform the Suzuki-Trotter product approximation of a Hamiltonian
  with the specified number of Trotter steps.
  [(#8474)](https://github.com/PennyLaneAI/pennylane/pull/8474)

  As a concrete example, consider the following case:

  .. code-block:: python

    coeffs = [0.5, -0.6]
    ops = [qml.X(0), qml.X(0) @ qml.Y(1)]
    H_flat = qml.dot(coeffs, ops)

  Instead of computing the Suzuki-Trotter product approximation as:

  ```pycon
  >>> qml.evolve(H_flat, num_steps=2).decomposition()
  [RX(0.5, wires=[0]),
  PauliRot(-0.6, XY, wires=[0, 1]),
  RX(0.5, wires=[0]),
  PauliRot(-0.6, XY, wires=[0, 1])]
  ```

  The same result can be obtained using :class:`~.TrotterProduct` as follows:

  ```pycon
  >>> decomp_ops = qml.adjoint(qml.TrotterProduct(H_flat, time=1.0, n=2)).decomposition()
  >>> [simp_op for op in decomp_ops for simp_op in map(qml.simplify, op.decomposition())]
  [RX(0.5, wires=[0]),
  PauliRot(-0.6, XY, wires=[0, 1]),
  RX(0.5, wires=[0]),
  PauliRot(-0.6, XY, wires=[0, 1])]
  ```

* The value ``None`` has been removed as a valid argument to the ``level`` parameter in the
  :func:`pennylane.workflow.get_transform_program`, :func:`pennylane.workflow.construct_batch`,
  :func:`pennylane.draw`, :func:`pennylane.draw_mpl`, and :func:`pennylane.specs` transforms.
  Please use ``level='device'`` instead to apply the transform at the device level.
  [(#8477)](https://github.com/PennyLaneAI/pennylane/pull/8477)

* Access to ``add_noise``, ``insert`` and noise mitigation transforms from the ``pennylane.transforms`` module is deprecated.
  Instead, these functions should be imported from the ``pennylane.noise`` module.
  [(#8477)](https://github.com/PennyLaneAI/pennylane/pull/8477)

* ``qml.qnn.cost.SquaredErrorLoss`` has been removed. Instead, this hybrid workflow can be accomplished
  with a function like ``loss = lambda *args: (circuit(*args) - target)**2``.
  [(#8477)](https://github.com/PennyLaneAI/pennylane/pull/8477)

* Some unnecessary methods of the ``qml.CircuitGraph`` class have been removed:
  [(#8477)](https://github.com/PennyLaneAI/pennylane/pull/8477)

  - ``print_contents`` in favor of ``print(obj)``
  - ``observables_in_order`` in favor of ``observables``
  - ``operations_in_order`` in favor of ``operations``
  - ``ancestors_in_order(obj)`` in favor of ``ancestors(obj, sort=True)``
  - ``descendants_in_order(obj)`` in favor of ``descendants(obj, sort=True)``

* ``pennylane.devices.DefaultExecutionConfig`` has been removed. Instead, use
  ``qml.devices.ExecutionConfig()`` to create a default execution configuration.
  [(#8470)](https://github.com/PennyLaneAI/pennylane/pull/8470)

* Specifying the ``work_wire_type`` argument in ``qml.ctrl`` and other controlled operators as ``"clean"`` or
  ``"dirty"`` is disallowed. Use ``"zeroed"`` to indicate that the work wires are initially in the :math:`|0\rangle`
  state, and ``"borrowed"`` to indicate that the work wires can be in any arbitrary state. In both cases, the
  work wires are assumed to be restored to their original state upon completing the decomposition.
  [(#8470)](https://github.com/PennyLaneAI/pennylane/pull/8470)

* `QuantumScript.shape` and `QuantumScript.numeric_type` are removed. The corresponding `MeasurementProcess`
  methods should be used instead.
  [(#8468)](https://github.com/PennyLaneAI/pennylane/pull/8468)

* `MeasurementProcess.expand` is removed.
  `qml.tape.QuantumScript(mp.obs.diagonalizing_gates(), [type(mp)(eigvals=mp.obs.eigvals(), wires=mp.obs.wires)])`
  can be used instead.
  [(#8468)](https://github.com/PennyLaneAI/pennylane/pull/8468)

* The `qml.QNode.add_transform` method is removed.
  Instead, please use `QNode.transform_program.push_back(transform_container=transform_container)`.
  [(#8468)](https://github.com/PennyLaneAI/pennylane/pull/8468)

<h3>Deprecations 👋</h3>

* The ``custom_decomps`` keyword argument to ``qml.device`` has been deprecated and will be removed 
  in 0.45. Instead, with ``qml.decomposition.enable_graph()``, new decomposition rules can be defined as 
  quantum functions with registered resources. See :mod:`pennylane.decomposition` for more details.

* `qml.measure`, `qml.measurements.MidMeasureMP`, `qml.measurements.MeasurementValue`,
  and `qml.measurements.get_mcm_predicates` are now located in `qml.ops.mid_measure`.
  `MidMeasureMP` is now renamed to `MidMeasure`.
  `qml.measurements.find_post_processed_mcms` is now `qml.devices.qubit.simulate._find_post_processed_mcms`,
  and is being made private, as it is an utility for tree-traversal.
  [(#8466)](https://github.com/PennyLaneAI/pennylane/pull/8466)

* The ``pennylane.operation.Operator.is_hermitian`` property has been deprecated and renamed
  to ``pennylane.operation.Operator.is_verified_hermitian`` as it better reflects the functionality of this property.
  The deprecated access through ``is_hermitian`` will be removed in PennyLane v0.45.
  Alternatively, consider using the ``pennylane.is_hermitian`` function instead as it provides a more reliable check for hermiticity.
  Please be aware that it comes with a higher computational cost.
  [(#8494)](https://github.com/PennyLaneAI/pennylane/pull/8494)

* Access to the follow functions and classes from the ``pennylane.resources`` module are deprecated. Instead, these functions must be imported from the ``pennylane.estimator`` module.
  [(#8484)](https://github.com/PennyLaneAI/pennylane/pull/8484)

  - ``qml.estimator.estimate_shots`` in favor of ``qml.resources.estimate_shots``
  - ``qml.estimator.estimate_error`` in favor of ``qml.resources.estimate_error``
  - ``qml.estimator.FirstQuantization`` in favor of ``qml.resources.FirstQuantization``
  - ``qml.estimator.DoubleFactorization`` in favor of ``qml.resources.DoubleFactorization``

* ``argnum`` has been renamed ``argnums`` for ``qml.grad``, ``qml.jacobian``, ``qml.jvp`` and ``qml.vjp``.
  [(#8496)](https://github.com/PennyLaneAI/pennylane/pull/8496)
  [(#8481)](https://github.com/PennyLaneAI/pennylane/pull/8481)

* The :func:`pennylane.devices.preprocess.mid_circuit_measurements` transform is deprecated. Instead,
  the device should determine which mcm method to use, and explicitly include :func:`~pennylane.transforms.dynamic_one_shot`
  or :func:`~pennylane.transforms.defer_measurements` in its preprocess transforms if necessary.
  [(#8467)](https://github.com/PennyLaneAI/pennylane/pull/8467)

* Passing a function to the ``gate_set`` argument in the :func:`~pennylane.transforms.decompose` transform
  is deprecated. The ``gate_set`` argument expects a static iterable of operator type and/or operator names,
  and the function should be passed to the ``stopping_condition`` argument instead.
  [(#8533)](https://github.com/PennyLaneAI/pennylane/pull/8533)

  The example below illustrates how you can provide a function as the ``stopping_condition`` in addition to providing a 
  ``gate_set``. The decomposition of each operator will then stop once it reaches the gates in the ``gate_set`` or the 
  ``stopping_condition`` is satisfied.

  ```python
  import pennylane as qml
  from functools import partial
  
  @partial(qml.transforms.decompose, gate_set={"H", "T", "CNOT"}, stopping_condition=lambda op: len(op.wires) <= 2)
  @qml.qnode(qml.device("default.qubit"))
  def circuit():
      qml.Hadamard(wires=[0])
      qml.Toffoli(wires=[0,1,2])
      return qml.expval(qml.Z(0))
  ```
  
  ```pycon
  >>> print(qml.draw(circuit)())
  0: ──H────────╭●───────────╭●────╭●──T──╭●─┤  <Z>
  1: ────╭●─────│─────╭●─────│───T─╰X──T†─╰X─┤
  2: ──H─╰X──T†─╰X──T─╰X──T†─╰X──T──H────────┤
  ```

<h3>Internal changes ⚙️</h3>

* Bump `autoray` package version to `0.8.2`.
  [(#8674)](https://github.com/PennyLaneAI/pennylane/pull/8674)
  
* Update the schedule of nightly TestPyPI uploads to occur at the end rather than the beginning of all week days.
  [(#8672)](https://github.com/PennyLaneAI/pennylane/pull/8672)

* Add workflow to bump Catalyst and Lightning versions in the RC branch, create a new release tag and draft release, tag the RC branch, and create a PR to merge the RC branch into master.
  [(#8352)](https://github.com/PennyLaneAI/pennylane/pull/8352)
  
* Added `MCM_METHOD` and `POSTSELECT_MODE` `StrEnum` objects to improve validation and handling of `MCMConfig` creation.
  [(#8596)](https://github.com/PennyLaneAI/pennylane/pull/8596)
  
* Updated various docstrings to be compatible with the new documentation testing approach.
  [(#8635)](https://github.com/PennyLaneAI/pennylane/pull/8635)
  
* In program capture, transforms now have a single transform primitive that have a `transform` param that stores
  the `TransformDispatcher`. Before, each transform had its own primitive stored on the 
  `TransformDispatcher._primitive` private property. It proved difficult to keep maintaining dispatch behaviour
  for every single transform.
  [(#8576)](https://github.com/PennyLaneAI/pennylane/pull/8576)
  [(#8639)](https://github.com/PennyLaneAI/pennylane/pull/8639)

* Updated documentation check workflow to run on pull requests on `v[0-9]+\.[0-9]+\.[0-9]+-docs` branches.
  [(#8590)](https://github.com/PennyLaneAI/pennylane/pull/8590)
  
* When program capture is enabled, there is no longer caching of the jaxpr on the QNode.
  [(#8629)](https://github.com/PennyLaneAI/pennylane/pull/8629)

* The `grad` and `jacobian` primitives now store the function under `fn`. There is also now a single `jacobian_p`
  primitive for use in program capture.
  [(#8357)](https://github.com/PennyLaneAI/pennylane/pull/8357)

* Fix all NumPy 1.X `DeprecationWarnings` in our source code.
  [(#8497)](https://github.com/PennyLaneAI/pennylane/pull/8497)

* Update versions for `pylint`, `isort` and `black` in `format.yml`
  [(#8506)](https://github.com/PennyLaneAI/pennylane/pull/8506)

* Reclassifies `registers` as a tertiary module for use with tach.
  [(#8513)](https://github.com/PennyLaneAI/pennylane/pull/8513)

* A new `split_non_commuting_pass` compiler pass has been added to the xDSL transforms. This pass
  splits quantum functions that measure observables on the same wires into multiple function executions,
  where each execution measures observables on different wires (using the "wires" grouping strategy).
  The original function is replaced with calls to these generated functions, and the results are combined
  appropriately.
  [(#8531)](https://github.com/PennyLaneAI/pennylane/pull/8531)

* The experimental xDSL implementation of `diagonalize_measurements` has been updated to fix a bug
  that included the wrong SSA value for final qubit insertion and deallocation at the end of the
  circuit. A clear error is now also raised when there are observables with overlapping wires.
  [(#8383)](https://github.com/PennyLaneAI/pennylane/pull/8383)

* Add an `outline_state_evolution_pass` pass to the MBQC xDSL transform, which moves all
  quantum gate operations to a private callable.
  [(#8367)](https://github.com/PennyLaneAI/pennylane/pull/8367)

* The experimental xDSL implementation of `measurements_from_samples_pass` has been updated to support `shots` defined by an `arith.constant` operation.
  [(#8460)](https://github.com/PennyLaneAI/pennylane/pull/8460)

* The :class:`~pennylane.devices.LegacyDeviceFacade` is slightly refactored to implement `setup_execution_config` and `preprocess_transforms`
  separately as opposed to implementing a single `preprocess` method. Additionally, the `mid_circuit_measurements` transform has been removed
  from the preprocess transform program. Instead, the best mcm method is chosen in `setup_execution_config`. By default, the ``_capabilities``
  dictionary is queried for the ``"supports_mid_measure"`` property. If the underlying device defines a TOML file, the ``supported_mcm_methods``
  field in the TOML file is used as the source of truth.
  [(#8469)](https://github.com/PennyLaneAI/pennylane/pull/8469)
  [(#8486)](https://github.com/PennyLaneAI/pennylane/pull/8486)
  [(#8495)](https://github.com/PennyLaneAI/pennylane/pull/8495)

* The various private functions of the :class:`~pennylane.estimator.FirstQuantization` class have
  been modified to avoid using `numpy.matrix` as this function is deprecated.
  [(#8523)](https://github.com/PennyLaneAI/pennylane/pull/8523)

* The `ftqc` module now includes dummy transforms for several Catalyst/MLIR passes (`to-ppr`, `commute-ppr`, `merge-ppr-ppm`,
  `decompose-clifford-ppr`, `decompose-non-clifford-ppr`, `ppr-to-ppm`, `ppr-to-mbqc` and `reduce-t-depth`), to allow them to
  be captured as primitives in PLxPR and mapped to the MLIR passes in Catalyst. This enables using the passes with the unified
  compiler and program capture.
  [(#8519)](https://github.com/PennyLaneAI/pennylane/pull/8519)
  [(#8544)](https://github.com/PennyLaneAI/pennylane/pull/8544)

* The decompositions for several templates have been updated to use
  :class:`~.ops.op_math.ChangeOpBasis`, which makes their decompositions more resource efficient
  by eliminating unnecessary controlled operations. The templates include :class:`~.PhaseAdder`,
  :class:`~.TemporaryAND`, :class:`~.QSVT`, and :class:`~.SelectPauliRot`.
  [(#8490)](https://github.com/PennyLaneAI/pennylane/pull/8490)
  [(#8577)](https://github.com/PennyLaneAI/pennylane/pull/8577)

* The constant to convert the length unit Bohr to Angstrom in ``qml.qchem`` is updated to use scipy
  constants.
  [(#8537)](https://github.com/PennyLaneAI/pennylane/pull/8537)

* Solovay-Kitaev decomposition using the :func:`~.clifford_t_decompostion` transform
  with ``method="sk"`` or directly via :func:`~.ops.sk_decomposition` now raises a more
  informative ``RuntimeError`` when used with JAX-JIT or :func:`~.qjit`.
  [(#8489)](https://github.com/PennyLaneAI/pennylane/pull/8489)

* Users can now apply xDSL passes without the need to pass the `pass_plugins` argument to the `qjit` decorator.
  [(#8572)](https://github.com/PennyLaneAI/pennylane/pull/8572)
  [(#8573)](https://github.com/PennyLaneAI/pennylane/pull/8573)

* The `is_xdsl_pass` function has been added to the `pennylane.compiler.python_compiler.pass_api` module.
  This function checks if a pass name corresponds to an xDSL implemented pass.
  [(#8572)](https://github.com/PennyLaneAI/pennylane/pull/8572)

* The :func:`~pennylane.compiler.python_compiler.Compiler.run` method now accepts a string as input,
  which is parsed and transformed with xDSL.
  [(#8587)](https://github.com/PennyLaneAI/pennylane/pull/8587)

* The :func:`~pennylane.compiler.python_compiler.transforms.convert_to_mbqc_formalism_pass` now 
  supports :class:`~xdsl.dialects.scf.IndexSwitchOp` in IR and ignores regions that have no body.
  [(#8632)](https://github.com/PennyLaneAI/pennylane/pull/8632)

* The `convert_to_mbqc_formalism` compilation pass now outlines the operations to represent a gate
  in the MBQC formalism into subroutines in order to reduce the IR size for large programs.
  [(#8619)](https://github.com/PennyLaneAI/pennylane/pull/8619)

* Added a `skip_decomp_matrix_check` argument to :func:`~pennylane.ops.functions.assert_valid` that
  allows the test to skip the matrix check part of testing a decomposition rule but still verify
  that the resource function is correct.
  [(#8687)](https://github.com/PennyLaneAI/pennylane/pull/8687)

<h3>Documentation 📝</h3>

* Added a "Unified Compiler Cookbook" RST file, along with tutorials, to ``qml.compiler.python_compiler`,
  which provides a quickstart guide for getting started with xDSL and its integration with PennyLane and
  Catalyst.
  [(#8571)](https://github.com/PennyLaneAI/pennylane/pull/8571)

* The documentation of ``qml.transforms.rz_phase_gradient`` has been updated with respect to the
  sign convention of phase gradient states, how it prepares the phase gradient state in the code
  example, and the verification of the code example result.

* The code example in the documentation for ``qml.decomposition.register_resources`` has been
  updated to adhere to renamed keyword arguments and default behaviour of ``max_work_wires``.
  [(#8536)](https://github.com/PennyLaneAI/pennylane/pull/8536)

* The docstring for ``qml.device`` has been updated to include a section on custom decompositions,
  and a warning about the removal of the ``custom_decomps`` kwarg in v0.45. Additionally, the page
  :doc:`Building a plugin <../development/plugins>` now includes instructions on using
  the :func:`~pennylane.devices.preprocess.decompose` transform for device-level decompositions.
  The documentation for :doc:`Compiling circuits <../introduction/compiling_circuits>` has also been
  updated with a warning message about ``custom_decomps`` future removal.
  [(#8492)](https://github.com/PennyLaneAI/pennylane/pull/8492)
  [(#8564)](https://github.com/PennyLaneAI/pennylane/pull/8564)

A warning message has been added to :doc:`Building a plugin <../development/plugins>`
  docstring for ``qml.device`` has been updated to include a section on custom decompositions,
  and a warning about the removal of the ``custom_decomps`` kwarg in v0.44. Additionally, the page
  :doc:`Building a plugin <../development/plugins>` now includes instructions on using
  the :func:`~pennylane.devices.preprocess.decompose` transform for device-level decompositions.
  [(#8492)](https://github.com/PennyLaneAI/pennylane/pull/8492)

* Improves documentation in the transforms module and adds documentation testing for it.
  [(#8557)](https://github.com/PennyLaneAI/pennylane/pull/8557)

<h3>Bug fixes 🐛</h3>

* The warnings-as-errors CI action was failing due to an incompatibility between `pytest-xdist` and `pytest-benchmark`. 
  Disabling the benchmark package allows the tests to be collected an executed. 
  [(#8699)](https://github.com/PennyLaneAI/pennylane/pull/8699)

* Adds an `expand_transform` to `param_shift_hessian` to pre-decompose
  operations till they are supported.
  [(#8698)](https://github.com/PennyLaneAI/pennylane/pull/8698)

* Fixes a bug in `default.mixed` device where certain diagonal operations were incorrectly
  reshaped during application when using broadcasting.
  [(#8593)](https://github.com/PennyLaneAI/pennylane/pull/8593)

* Add an exception to the warning for unsolved operators within the graph-based decomposition
  system if the unsolved operators are :class:`.allocation.Allocate` or :class:`.allocation.Deallocate`.
  [(#8553)](https://github.com/PennyLaneAI/pennylane/pull/8553)

* Fixes a bug in `clifford_t_decomposition` with `method="gridsynth"` and qjit, where using cached decomposition with the same parameter causes an error.
  [(#8535)](https://github.com/PennyLaneAI/pennylane/pull/8535)

* Fixes a bug in :class:`~.SemiAdder` where the results were incorrect when more ``work_wires`` than required were passed.
 [(#8423)](https://github.com/PennyLaneAI/pennylane/pull/8423)

* Fixes a bug in ``QubitUnitaryOp.__init__`` in the unified compiler module that prevented an
  instance from being constructed.
  [(#8456)](https://github.com/PennyLaneAI/pennylane/pull/8456)

* Fixes a bug where the deferred measurement method is used silently even if ``mcm_method="one-shot"`` is explicitly requested,
  when a device that extends the ``LegacyDevice`` does not declare support for mid-circuit measurements.
  [(#8486)](https://github.com/PennyLaneAI/pennylane/pull/8486)

* Fixes a bug where a `KeyError` is raised when querying the decomposition rule for an operator in the gate set from a :class:`~pennylane.decomposition.DecompGraphSolution`.
  [(#8526)](https://github.com/PennyLaneAI/pennylane/pull/8526)

* Fixes a bug where mid-circuit measurements were generating incomplete QASM.
  [(#8556)](https://github.com/PennyLaneAI/pennylane/pull/8556)

* Fixes a bug where `qml.specs` incorrectly computes the circuit depth when classically controlled operators are involved.
  [(#8668)](https://github.com/PennyLaneAI/pennylane/pull/8668)

* Fixes a bug where an error is raised when trying to decompose a nested composite operator with capture and the new graph system enabled.
  [(#8695)](https://github.com/PennyLaneAI/pennylane/pull/8695)

* Fixes a bug where :func:`~.change_op_basis` cannot be captured when the `uncompute_op` is left out.
  [(#8695)](https://github.com/PennyLaneAI/pennylane/pull/8695)

<h3>Contributors ✍️</h3>

This release contains contributions from (in alphabetical order):

Guillermo Alonso,
Utkarsh Azad,
Astral Cai,
Yushao Chen,
Marcus Edwards,
Lillian Frederiksen,
Sengthai Heng,
Soran Jahangiri,
Christina Lee,
Joseph Lee,
Lee J. O'Riordan,
Gabriela Sanchez Diaz,
Mudit Pandey,
Shuli Shu,
Jay Soni,
nate stemen,
David Wierichs,
Hongsheng Zheng,
Zinan Zhou<|MERGE_RESOLUTION|>--- conflicted
+++ resolved
@@ -162,10 +162,7 @@
 
 * New decomposition rules that decompose to :class:`~.PauliRot` are added for the following operators.
   [(#8700)](https://github.com/PennyLaneAI/pennylane/pull/8700)
-<<<<<<< HEAD
   [(#8704)](https://github.com/PennyLaneAI/pennylane/pull/8704)
-=======
->>>>>>> 9fec175c
 
   - :class:`~.CRX`, :class:`~.CRY`, :class:`~.CRZ`
   - :class:`~.ControlledPhaseShift`
@@ -173,11 +170,8 @@
   - :class:`~.PSWAP`
   - :class:`~.RX`, :class:`~.RY`, :class:`~.RZ`
   - :class:`~.SingleExcitation`, :class:`~.DoubleExcitation`
-<<<<<<< HEAD
   - :class:`~.SWAP`, :class:`~.ISWAP`, :class:`~.SISWAP`
   - :class:`~.CY`, :class:`~.CZ`, :class:`~.CSWAP`, :class:`~.CNOT`, :class:`~.Toffoli`
-=======
->>>>>>> 9fec175c
 
 <h3>Breaking changes 💔</h3>
 
