:orphan:

# Release 0.34.0-dev (development release)

<h3>New features since last release</h3>

* Approximate Quantum Fourier Transform (AQFT) is now available from `qml.AQFT`.
  [(#4656)](https://github.com/PennyLaneAI/pennylane/pull/4656)

<h3>Improvements 🛠</h3>

* Updates to some relevant Pytests to enable its use as a suite of benchmarks.
  [(#4703)](https://github.com/PennyLaneAI/pennylane/pull/4703)

* Added `__iadd__` method to PauliSentence, which enables inplace-addition using `+=`, we no longer need to perform a copy, leading to performance improvements.
[(#4662)](https://github.com/PennyLaneAI/pennylane/pull/4662) 

* `qml.ArbitraryUnitary` now supports batching.
  [(#4745)](https://github.com/PennyLaneAI/pennylane/pull/4745)

* `qml.draw` and `qml.draw_mpl` now render operator ids.
  [(#4749)](https://github.com/PennyLaneAI/pennylane/pull/4749)

<h3>Breaking changes 💔</h3>

* The `prep` keyword argument has been removed from `QuantumScript` and `QuantumTape`.
  `StatePrepBase` operations should be placed at the beginning of the `ops` list instead.
  [(#4756)](https://github.com/PennyLaneAI/pennylane/pull/4756)

* `qml.gradients.pulse_generator` has become `qml.gradients.pulse_odegen` to adhere to paper naming conventions.
  [(#4769)](https://github.com/PennyLaneAI/pennylane/pull/4769)

<h3>Deprecations 👋</h3>

* `QuantumScript.is_sampled` and `QuantumScript.all_sampled` are deprecated.
  Users should now validate these properties manually.
  [(#4773)](https://github.com/PennyLaneAI/pennylane/pull/4773)

<h3>Documentation 📝</h3>

* Documentation page for `qml.measurements` now links top-level accessible functions (e.g. `qml.expval`) 
  to their top-level pages (rather than their module-level pages, eg. `qml.measurements.expval`).
  [(#4750)](https://github.com/PennyLaneAI/pennylane/pull/4750)

<h3>Bug fixes 🐛</h3>

<<<<<<< HEAD
* `MottonenStatePreparation` now raises an error if decomposing a broadcasted state vector.
  [(#4767)](https://github.com/PennyLaneAI/pennylane/pull/4767)

* `BasisStatePreparation` now raises an error if decomposing a broadcasted state vector.
  [(#4767)](https://github.com/PennyLaneAI/pennylane/pull/4767)
=======
* Jax jit now works with shot vectors.
  [(#4772)](https://github.com/PennyLaneAI/pennylane/pull/4772/)
>>>>>>> e8ac0a1d

* Any `ScalarSymbolicOp`, like `Evolution`, now states that it has a matrix if the target
  is a `Hamiltonian`.
  [(#4768)](https://github.com/PennyLaneAI/pennylane/pull/4768)

<h3>Contributors ✍️</h3>

This release contains contributions from (in alphabetical order):

Amintor Dusko,
Lillian Frederiksen,
Ankit Khandelwal,
Christina Lee,
Anurav Modak,
Mudit Pandey,
Matthew Silverman,
David Wierichs,
Justin Woodring,<|MERGE_RESOLUTION|>--- conflicted
+++ resolved
@@ -44,16 +44,14 @@
 
 <h3>Bug fixes 🐛</h3>
 
-<<<<<<< HEAD
 * `MottonenStatePreparation` now raises an error if decomposing a broadcasted state vector.
   [(#4767)](https://github.com/PennyLaneAI/pennylane/pull/4767)
 
 * `BasisStatePreparation` now raises an error if decomposing a broadcasted state vector.
   [(#4767)](https://github.com/PennyLaneAI/pennylane/pull/4767)
-=======
+
 * Jax jit now works with shot vectors.
   [(#4772)](https://github.com/PennyLaneAI/pennylane/pull/4772/)
->>>>>>> e8ac0a1d
 
 * Any `ScalarSymbolicOp`, like `Evolution`, now states that it has a matrix if the target
   is a `Hamiltonian`.
