--- conflicted
+++ resolved
@@ -41,10 +41,9 @@
 * `AdaptiveOptimizer` is updated to use non-default user-defined qnode arguments.
   [(#3765)](https://github.com/PennyLaneAI/pennylane/pull/3765)
 
-<<<<<<< HEAD
 * Improve efficiency of matrix calculation when operator is symmetric over wires
    [(#3565)](https://github.com/PennyLaneAI/pennylane/pull/3565)
-=======
+
 * Use `TensorLike` type in `Operator` dunder methods.
   [(#3749)](https://github.com/PennyLaneAI/pennylane/pull/3749)
 
@@ -69,7 +68,6 @@
   and are selected automatically when they produce a better result. They can be accessed via
   `ops.op_math.ctrl_decomp_bisect`.
   [(#3851)](https://github.com/PennyLaneAI/pennylane/pull/3851)
->>>>>>> 7c8859ac
 
 <h3>Breaking changes</h3>
 
@@ -136,11 +134,8 @@
 Utkarsh Azad
 Lillian M. A. Frederiksen
 Soran Jahangiri
-<<<<<<< HEAD
+Christina Lee
 Xiaoran Li
-=======
-Christina Lee
->>>>>>> 7c8859ac
 Vincent Michaud-Rioux
 Albert Mitjans
 Romain Moyard
