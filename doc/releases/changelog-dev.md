:orphan:

# Release 0.43.0-dev (development release)

<h3>New features since last release</h3>

* Leveraging quantum just-in-time compilation to optimize parameterized hybrid workflows with the momentum
  quantum natural gradient optimizer is now possible with the new :class:`~.MomentumQNGOptimizerQJIT` optimizer.
  [(#7606)](https://github.com/PennyLaneAI/pennylane/pull/7606)

  Similar to the :class:`~.QNGOptimizerQJIT` optimizer, :class:`~.MomentumQNGOptimizerQJIT` offers a
  `qml.qjit`-compatible analogue to the existing :class:`~.MomentumQNGOptimizer` with an Optax-like interface:

  ```python
  import pennylane as qml
  import jax.numpy as jnp

  dev = qml.device("lightning.qubit", wires=2)

  @qml.qnode(dev)
  def circuit(params):
      qml.RX(params[0], wires=0)
      qml.RY(params[1], wires=1)
      return qml.expval(qml.Z(0) + qml.X(1))

  opt = qml.MomentumQNGOptimizerQJIT(stepsize=0.1, momentum=0.2)

  @qml.qjit
  def update_step_qjit(i, args):
      params, state = args
      return opt.step(circuit, params, state)

  @qml.qjit
  def optimization_qjit(params, iters):
      state = opt.init(params)
      args = (params, state)
      params, state = qml.for_loop(iters)(update_step_qjit)(args)
      return params
  ```

  ```pycon
  >>> params = jnp.array([0.1, 0.2])
  >>> iters = 1000
  >>> optimization_qjit(params=params, iters=iters)
  Array([ 3.14159265, -1.57079633], dtype=float64)
  ```

<h3>Improvements 🛠</h3>

<h4>OpenQASM-PennyLane interoperability</h4>

* The :func:`qml.from_qasm3` function can now convert OpenQASM 3.0 circuits that contain
  subroutines, constants, all remaining stdlib gates, qubit registers, and built-in mathematical functions.
  [(#7651)](https://github.com/PennyLaneAI/pennylane/pull/7651)
  [(#7653)](https://github.com/PennyLaneAI/pennylane/pull/7653)
  [(#7676)](https://github.com/PennyLaneAI/pennylane/pull/7676)
  [(#7679)](https://github.com/PennyLaneAI/pennylane/pull/7679)
  [(#7677)](https://github.com/PennyLaneAI/pennylane/pull/7677)
  [(#7767)](https://github.com/PennyLaneAI/pennylane/pull/7767)
  [(#7690)](https://github.com/PennyLaneAI/pennylane/pull/7690)

<h4>Other improvements</h4>

* The error message raised when using Python compiler transforms with :func:`pennylane.qjit` has been updated
  with suggested fixes.
  [(#7916)](https://github.com/PennyLaneAI/pennylane/pull/7916)

* A new `qml.transforms.resolve_dynamic_wires` transform can allocate concrete wire values for dynamic
  qubit allocation.
  [(#7678)](https://github.com/PennyLaneAI/pennylane/pull/7678)


* The :func:`qml.workflow.set_shots` transform can now be directly applied to a QNode without the need for `functools.partial`, providing a more user-friendly syntax and negating having to import the `functools` package.
  [(#7876)](https://github.com/PennyLaneAI/pennylane/pull/7876)

  ```python
  @qml.set_shots(shots=1000)
  @qml.qnode(dev)
  def circuit():
      qml.H(0)
      return qml.expval(qml.Z(0))
  ```

  ```pycon
  >>> circuit()
  0.002
  ```

* Added a `QuantumParser` class to the `qml.compiler.python_compiler` submodule that automatically loads relevant dialects.
  [(#7888)](https://github.com/PennyLaneAI/pennylane/pull/7888)

* Enforce various modules to follow modular architecture via `tach`.
  [(#7847)](https://github.com/PennyLaneAI/pennylane/pull/7847)

* A compilation pass written with xDSL called `qml.compiler.python_compiler.transforms.MeasurementsFromSamplesPass`
  has been added for the experimental xDSL Python compiler integration. This pass replaces all
  terminal measurements in a program with a single :func:`pennylane.sample` measurement, and adds
  postprocessing instructions to recover the original measurement.
  [(#7620)](https://github.com/PennyLaneAI/pennylane/pull/7620)

* A combine-global-phase pass has been added to the xDSL Python compiler integration.
  Note that the current implementation can only combine all the global phase operations at
  the last global phase operation in the same region. In other words, global phase operations inside a control flow region can't be combined with those in their parent
  region.
  [(#7675)](https://github.com/PennyLaneAI/pennylane/pull/7675)

* The `mbqc` xDSL dialect has been added to the Python compiler, which is used to represent
  measurement-based quantum-computing instructions in the xDSL framework.
  [(#7815)](https://github.com/PennyLaneAI/pennylane/pull/7815)

* The `AllocQubitOp` and `DeallocQubitOp` operations have been added to the `Quantum` dialect in the
  Python compiler.
  [(#7915)](https://github.com/PennyLaneAI/pennylane/pull/7915)

* The :func:`pennylane.ops.rs_decomposition` method now performs exact decomposition and returns
  complete global phase information when used for decomposing a phase gate to Clifford+T basis.
  [(#7793)](https://github.com/PennyLaneAI/pennylane/pull/7793)

* `default.qubit` will default to the tree-traversal MCM method when `mcm_method="device"`.
  [(#7885)](https://github.com/PennyLaneAI/pennylane/pull/7885)

<h3>Labs: a place for unified and rapid prototyping of research software 🧪</h3>

* Added state of the art resources for the `ResourceSelectPauliRot` template and the
  `ResourceQubitUnitary` templates.
  [(#7786)](https://github.com/PennyLaneAI/pennylane/pull/7786)

<h3>Breaking changes 💔</h3>

<<<<<<< HEAD
* The `qml.HilbertSchmidt` and `qml.LocalHilbertSchmidt` templates have been updated so that they accept a list of operations 
  instead of a `qml.tape.QuantumScript` of operations.
  [(#7933)](https://github.com/PennyLaneAI/pennylane/pull/7933)
=======
* `qml.operation.Observable` and the corresponding `Observable.compare` have been removed, as
  PennyLane now depends on the more general `Operator` interface instead. The
  `Operator.is_hermitian` property can instead be used to check whether or not it is highly likely
  that the operator instance is Hermitian.
>>>>>>> bb029e1b

* `qml.operation.WiresEnum`, `qml.operation.AllWires`, and `qml.operation.AnyWires` have been removed. Setting `Operator.num_wires = None` (the default)
  should instead indicate that the `Operator` does not need wire validation.
  [(#7911)](https://github.com/PennyLaneAI/pennylane/pull/7911)

* Removed `QNode.get_gradient_fn` method. Instead, use `qml.workflow.get_best_diff_method` to obtain the differentiation method.
  [(#7907)](https://github.com/PennyLaneAI/pennylane/pull/7907)

* Top-level access to ``DeviceError``, ``PennyLaneDeprecationWarning``, ``QuantumFunctionError`` and ``ExperimentalWarning`` has been removed. Please import these objects from the new ``pennylane.exceptions`` module.
  [(#7874)](https://github.com/PennyLaneAI/pennylane/pull/7874)

* `qml.cut_circuit_mc` no longer accepts a `shots` keyword argument. The shots should instead
  be set on the tape itself.
  [(#7882)](https://github.com/PennyLaneAI/pennylane/pull/7882)

<h3>Deprecations 👋</h3>

* The `QuantumScript.to_openqasm` method is deprecated and will be removed in version v0.44.
  Instead, the `qml.to_openqasm` function should be used.
  [(#7909)](https://github.com/PennyLaneAI/pennylane/pull/7909)

* The `level=None` argument in the :func:`pennylane.workflow.get_transform_program`, :func:`pennylane.workflow.construct_batch`, `qml.draw`, `qml.draw_mpl`, and `qml.specs` transforms is deprecated and will be removed in v0.43.
  Please use `level='device'` instead to apply the noise model at the device level.
  [(#7886)](https://github.com/PennyLaneAI/pennylane/pull/7886)

* `qml.qnn.cost.SquaredErrorLoss` is deprecated and will be removed in version v0.44. Instead, this hybrid workflow can be accomplished 
  with a function like `loss = lambda *args: (circuit(*args) - target)**2`.
  [(#7527)](https://github.com/PennyLaneAI/pennylane/pull/7527)
  
* Access to `add_noise`, `insert` and noise mitigation transforms from the `pennylane.transforms` module is deprecated.
  Instead, these functions should be imported from the `pennylane.noise` module.
  [(#7854)](https://github.com/PennyLaneAI/pennylane/pull/7854)

* The `qml.QNode.add_transform` method is deprecated and will be removed in v0.43.
  Instead, please use `QNode.transform_program.push_back(transform_container=transform_container)`.
  [(#7855)](https://github.com/PennyLaneAI/pennylane/pull/7855)

<h3>Internal changes ⚙️</h3>

* Refactored the codebase to adopt modern type hint syntax for Python 3.11+ language features.
  [(#7860)](https://github.com/PennyLaneAI/pennylane/pull/7860)

* Added a `run_filecheck_qjit` fixture that can be used to run FileCheck on integration tests for the
  `qml.compiler.python_compiler` submodule.
  [(#7888)](https://github.com/PennyLaneAI/pennylane/pull/7888)

* Added a `dialects` submodule to `qml.compiler.python_compiler` which now houses all the xDSL dialects we create.
  Additionally, the `MBQCDialect` and `QuantumDialect` dialects have been renamed to `MBQC` and `Quantum`.
  [(#7897)](https://github.com/PennyLaneAI/pennylane/pull/7897)

* Update minimum supported `pytest` version to `8.4.1`.
  [(#7853)](https://github.com/PennyLaneAI/pennylane/pull/7853)

* `DefaultQubitLegacy` (test suite only) no longer provides a customized classical shadow
  implementation
  [(#7895)](https://github.com/PennyLaneAI/pennylane/pull/7895)

* Make `pennylane.io` a tertiary module.
  [(#7877)](https://github.com/PennyLaneAI/pennylane/pull/7877)

* Seeded tests for the `split_to_single_terms` transformation.
  [(#7851)](https://github.com/PennyLaneAI/pennylane/pull/7851)

* Upgrade `rc_sync.yml` to work with latest `pyproject.toml` changes.
  [(#7808)](https://github.com/PennyLaneAI/pennylane/pull/7808)
  [(#7818)](https://github.com/PennyLaneAI/pennylane/pull/7818)

* `LinearCombination` instances can be created with `_primitive.impl` when
  capture is enabled and tracing is active.
  [(#7893)](https://github.com/PennyLaneAI/pennylane/pull/7893)

* The `TensorLike` type is now compatible with static type checkers.
  [(#7905)](https://github.com/PennyLaneAI/pennylane/pull/7905)

* Update xDSL supported version to `0.45`.
  [(#7923)](https://github.com/PennyLaneAI/pennylane/pull/7923)

<h3>Documentation 📝</h3>

* Updated the code example in the documentation for :func:`~.transforms.split_non_commuting`.
  [(#7892)](https://github.com/PennyLaneAI/pennylane/pull/7892)

<h3>Bug fixes 🐛</h3>

* Fixes issue related to :func:`~.transforms.to_zx` adding the support for
  `Toffoli` and `CCZ` gates conversion into their ZX-graph representation.
  [(#7899)](https://github.com/PennyLaneAI/pennylane/pull/7899)

* `get_best_diff_method` now correctly aligns with `execute` and `construct_batch` logic in workflows.
  [(#7898)](https://github.com/PennyLaneAI/pennylane/pull/7898)

* Resolve issues with AutoGraph transforming internal PennyLane library code due to incorrect
  module attribution of wrapper functions.
  [(#7889)](https://github.com/PennyLaneAI/pennylane/pull/7889)

* Calling `QNode.update` no longer acts as if `set_shots` has been applied.
  [(#7881)](https://github.com/PennyLaneAI/pennylane/pull/7881)

* Fixes attributes and types in the quantum dialect.
  This allows for types to be inferred correctly when parsing.
  [(#7825)](https://github.com/PennyLaneAI/pennylane/pull/7825)

<h3>Contributors ✍️</h3>

This release contains contributions from (in alphabetical order):

Utkarsh Azad,
Joey Carter,
Yushao Chen,
Marcus Edwards,
<<<<<<< HEAD
Pietropaolo Frisoni,
=======
Simone Gasperini,
>>>>>>> bb029e1b
David Ittah,
Erick Ochoa,
Mudit Pandey,
Andrija Paurevic,
Shuli Shu,
Jay Soni,
Jake Zaia<|MERGE_RESOLUTION|>--- conflicted
+++ resolved
@@ -127,16 +127,14 @@
 
 <h3>Breaking changes 💔</h3>
 
-<<<<<<< HEAD
-* The `qml.HilbertSchmidt` and `qml.LocalHilbertSchmidt` templates have been updated so that they accept a list of operations 
-  instead of a `qml.tape.QuantumScript` of operations.
-  [(#7933)](https://github.com/PennyLaneAI/pennylane/pull/7933)
-=======
 * `qml.operation.Observable` and the corresponding `Observable.compare` have been removed, as
   PennyLane now depends on the more general `Operator` interface instead. The
   `Operator.is_hermitian` property can instead be used to check whether or not it is highly likely
   that the operator instance is Hermitian.
->>>>>>> bb029e1b
+
+* The `qml.HilbertSchmidt` and `qml.LocalHilbertSchmidt` templates have been updated so that they accept a list of operations 
+  instead of a `qml.tape.QuantumScript` of operations.
+  [(#7933)](https://github.com/PennyLaneAI/pennylane/pull/7933)
 
 * `qml.operation.WiresEnum`, `qml.operation.AllWires`, and `qml.operation.AnyWires` have been removed. Setting `Operator.num_wires = None` (the default)
   should instead indicate that the `Operator` does not need wire validation.
@@ -247,11 +245,8 @@
 Joey Carter,
 Yushao Chen,
 Marcus Edwards,
-<<<<<<< HEAD
 Pietropaolo Frisoni,
-=======
 Simone Gasperini,
->>>>>>> bb029e1b
 David Ittah,
 Erick Ochoa,
 Mudit Pandey,
