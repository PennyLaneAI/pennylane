--- conflicted
+++ resolved
@@ -43,12 +43,9 @@
 * Support for adjoint differentiation has been added to the `DefaultQubit2` device.
   [(#4037)](https://github.com/PennyLaneAI/pennylane/pull/4037)
 
-<<<<<<< HEAD
-=======
 * Added a `dense` keyword to `ParametrizedEvolution` that allows forcing dense or sparse matrices.
   [(#4079)](https://github.com/PennyLaneAI/pennylane/pull/4079)
   [(#4095)](https://github.com/PennyLaneAI/pennylane/pull/4095)
->>>>>>> 1b6706bb
 
 <h3>Breaking changes 💔</h3>
 
