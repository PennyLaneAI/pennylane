:orphan:

# Release 0.41.0-dev (development release)

<h3>New features since last release</h3>

* `qml.defer_measurements` can now be used with program capture enabled. Programs transformed by
  `qml.defer_measurements` can be executed on `default.qubit`.
  [(#6838)](https://github.com/PennyLaneAI/pennylane/pull/6838)
  [(#6937)](https://github.com/PennyLaneAI/pennylane/pull/6937)

  Using `qml.defer_measurements` with program capture enables many new features, including:
  * Significantly richer variety of classical processing on mid-circuit measurement values.
  * Using mid-circuit measurement values as gate parameters.

  Functions such as the following can now be captured:

  ```python
  import jax.numpy as jnp

  qml.capture.enable()

  def f(x):
      m0 = qml.measure(0)
      m1 = qml.measure(0)
      a = jnp.sin(0.5 * jnp.pi * m0)
      phi = a - (m1 + 1) ** 4

      qml.s_prod(x, qml.RZ(phi, 0))

      return qml.expval(qml.Z(0))
  ```

* Added class `qml.capture.transforms.UnitaryToRotInterpreter` that decomposes `qml.QubitUnitary` operators 
  following the same API as `qml.transforms.unitary_to_rot` when experimental program capture is enabled.
  [(#6916)](https://github.com/PennyLaneAI/pennylane/pull/6916)
  [(#6977)](https://github.com/PennyLaneAI/pennylane/pull/6977)

* ``qml.lie_closure`` now accepts and outputs matrix inputs using the ``matrix`` keyword.
  Also added ``qml.pauli.trace_inner_product`` that can handle batches of dense matrices.
  [(#6811)](https://github.com/PennyLaneAI/pennylane/pull/6811)

<h3>Improvements 🛠</h3>

<<<<<<< HEAD
* Added a class `qml.capture.transforms.MergeAmplitudeEmbedding` that merges `qml.AmplitudeEmbedding` operators
  following the same API as `qml.transforms.merge_amplitude_embedding` when experimental program capture is enabled.
  [(#6925)](https://github.com/PennyLaneAI/pennylane/pull/6925)
  
=======
* `merge_rotations` now correctly simplifies merged `qml.Rot` operators whose angles yield the identity operator.
  [(#7011)](https://github.com/PennyLaneAI/pennylane/pull/7011)
  
* Bump `rng_salt` to `v0.40.0`.
  [(#6854)](https://github.com/PennyLaneAI/pennylane/pull/6854)

>>>>>>> 0593ea1f
* `qml.gradients.hadamard_grad` can now differentiate anything with a generator, and can accept circuits with non-commuting measurements.
[(#6928)](https://github.com/PennyLaneAI/pennylane/pull/6928)

* `Controlled` operators now have a full implementation of `sparse_matrix` that supports `wire_order` configuration.
  [(#6994)](https://github.com/PennyLaneAI/pennylane/pull/6994)

* The `qml.measurements.NullMeasurement` measurement process is added to allow for profiling problems
  without the overheads associated with performing measurements.
  [(#6989)](https://github.com/PennyLaneAI/pennylane/pull/6989)

* `pauli_rep` property is now accessible for `Adjoint` operator when there is a Pauli representation.
  [(#6871)](https://github.com/PennyLaneAI/pennylane/pull/6871)

* `qml.SWAP` now has sparse representation.
  [(#6965)](https://github.com/PennyLaneAI/pennylane/pull/6965)

* A `Lattice` class and a `generate_lattice` method is added to the `qml.ftqc` module. The `generate_lattice` method is to generate 1D, 2D, 3D grid graphs with the given geometric parameters.
  [(#6958)](https://github.com/PennyLaneAI/pennylane/pull/6958)

* `qml.QubitUnitary` now accepts sparse CSR matrices (from `scipy.sparse`). This allows efficient representation of large unitaries with mostly zero entries. Note that sparse unitaries are still in early development and may not support all features of their dense counterparts.
  [(#6889)](https://github.com/PennyLaneAI/pennylane/pull/6889)

  ```pycon
  >>> import numpy as np
  >>> import pennylane as qml
  >>> import scipy as sp
  >>> U_dense = np.eye(4)  # 2-wire identity
  >>> U_sparse = sp.sparse.csr_matrix(U_dense)
  >>> op = qml.QubitUnitary(U_sparse, wires=[0, 1])
  >>> print(op.matrix())
  <Compressed Sparse Row sparse matrix of dtype 'float64'
          with 4 stored elements and shape (4, 4)>
    Coords        Values
    (0, 0)        1.0
    (1, 1)        1.0
    (2, 2)        1.0
    (3, 3)        1.0
  >>> op.matrix().toarray()
  array([[1., 0., 0., 0.],
        [0., 1., 0., 0.],
        [0., 0., 1., 0.],
        [0., 0., 0., 1.]])
  ```

* Add a decomposition for multi-controlled global phases into a one-less-controlled phase shift.
  [(#6936)](https://github.com/PennyLaneAI/pennylane/pull/6936)
 
* `qml.StatePrep` now accepts sparse state vectors. Users can create `StatePrep` using `scipy.sparse.csr_matrix`. Note that non-zero `pad_with` is forbidden.
  [(#6863)](https://github.com/PennyLaneAI/pennylane/pull/6863)

  ```pycon
  >>> import scipy as sp
  >>> init_state = sp.sparse.csr_matrix([0, 0, 1, 0])
  >>> qsv_op = qml.StatePrep(init_state, wires=[1, 2])
  >>> wire_order = [0, 1, 2]
  >>> ket = qsv_op.state_vector(wire_order=wire_order)
  >>> print(ket)
  <Compressed Sparse Row sparse matrix of dtype 'float64'
         with 1 stored elements and shape (1, 8)>
    Coords        Values
    (0, 2)        1.0
  ```

* A `RuntimeWarning` is now raised by `qml.QNode` and `qml.execute` if executing JAX workflows and the installed version of JAX
  is greater than `0.4.28`.
  [(#6864)](https://github.com/PennyLaneAI/pennylane/pull/6864)

* Added the `qml.workflow.construct_execution_config(qnode)(*args,**kwargs)` helper function.
  Users can now construct the execution configuration from a particular `QNode` instance.
  [(#6901)](https://github.com/PennyLaneAI/pennylane/pull/6901)

  ```python
  @qml.qnode(qml.device("default.qubit", wires=1))
  def circuit(x):
      qml.RX(x, 0)
      return qml.expval(qml.Z(0))
  ```

  ```pycon
  >>> config = qml.workflow.construct_execution_config(circuit)(1)
  >>> pprint.pprint(config)
  ExecutionConfig(grad_on_execution=False,
                  use_device_gradient=True,
                  use_device_jacobian_product=False,
                  gradient_method='backprop',
                  gradient_keyword_arguments={},
                  device_options={'max_workers': None,
                                  'prng_key': None,
                                  'rng': Generator(PCG64) at 0x15F6BB680},
                  interface=<Interface.NUMPY: 'numpy'>,
                  derivative_order=1,
                  mcm_config=MCMConfig(mcm_method=None, postselect_mode=None),
                  convert_to_numpy=True)
  ```

* `QNode` objects now have an `update` method that allows for re-configuring settings like `diff_method`, `mcm_method`, and more. This allows for easier on-the-fly adjustments to workflows. Any arguments not specified will retain their original value.
  [(#6803)](https://github.com/PennyLaneAI/pennylane/pull/6803)

  After constructing a `QNode`,

  ```python
  import pennylane as qml

  @qml.qnode(device=qml.device("default.qubit"))
  def circuit():
    qml.H(0)
    qml.CNOT([0,1])
    return qml.probs()
  ```

  its settings can be modified with `update`, which returns a new `QNode` object. Here is an example
  of updating a QNode's `diff_method`:

  ```pycon
  >>> print(circuit.diff_method)
  best
  >>> new_circuit = circuit.update(diff_method="parameter-shift")
  >>> print(new_circuit.diff_method)
  'parameter-shift'
  ```

* Devices can now configure whether or not ML framework data is sent to them
  via an `ExecutionConfig.convert_to_numpy` parameter. End-to-end jitting on
  `default.qubit` is used if the user specified a `jax.random.PRNGKey` as a seed.
  [(#6899)](https://github.com/PennyLaneAI/pennylane/pull/6899)
  [(#6788)](https://github.com/PennyLaneAI/pennylane/pull/6788)
  [(#6869)](https://github.com/PennyLaneAI/pennylane/pull/6869)

* The coefficients of observables now have improved differentiability.
  [(#6598)](https://github.com/PennyLaneAI/pennylane/pull/6598)

* An empty basis set in `qml.compile` is now recognized as valid, resulting in decomposition of all operators that can be decomposed.
   [(#6821)](https://github.com/PennyLaneAI/pennylane/pull/6821)

* An informative error is raised when a `QNode` with `diff_method=None` is differentiated.
  [(#6770)](https://github.com/PennyLaneAI/pennylane/pull/6770)

* `qml.ops.sk_decomposition` has been improved to produce less gates for certain edge cases. This greatly impacts
  the performance of `qml.clifford_t_decomposition`, which should now give less extraneous `qml.T` gates.
  [(#6855)](https://github.com/PennyLaneAI/pennylane/pull/6855)

* `qml.gradients.finite_diff_jvp` has been added to compute the jvp of an arbitrary numeric
  function.
  [(#6853)](https://github.com/PennyLaneAI/pennylane/pull/6853)

* With program capture enabled, `QNode`'s can now be differentiated with `diff_method="finite-diff"`.
  [(#6853)](https://github.com/PennyLaneAI/pennylane/pull/6853)

* The requested `diff_method` is now validated when program capture is enabled.
  [(#6852)](https://github.com/PennyLaneAI/pennylane/pull/6852)

* The `qml.clifford_t_decomposition` has been improved to use less gates when decomposing `qml.PhaseShift`.
  [(#6842)](https://github.com/PennyLaneAI/pennylane/pull/6842)
 
* `qml.qchem.taper` now handles wire ordering for the tapered observables more robustly.
  [(#6954)](https://github.com/PennyLaneAI/pennylane/pull/6954)

* A `ParametrizedMidMeasure` class is added to represent a mid-circuit measurement in an arbitrary
  measurement basis in the XY, YZ or ZX plane. Subclasses `XMidMeasureMP` and `YMidMeasureMP` represent
  X-basis and Y-basis measurements. These classes are part of the experimental `ftqc` module.
  [(#6938)](https://github.com/PennyLaneAI/pennylane/pull/6938)
  [(#6953)](https://github.com/PennyLaneAI/pennylane/pull/6953)

* A `diagonalize_mcms` transform is added that diagonalizes any `ParametrizedMidMeasure`, for devices 
  that only natively support mid-circuit measurements in the computational basis.
  [(#6938)](https://github.com/PennyLaneAI/pennylane/pull/6938)

* Measurement functions `measure_x`, `measure_y` and `measure_arbitrary_basis` are added in the experimental `ftqc` module. These functions 
  apply a mid-circuit measurement and return a `MeasurementValue`. They are analogous to `qml.measure` for 
  the computational basis, but instead measure in the X-basis, Y-basis, or an arbitrary basis, respectively.
  Function `qml.ftqc.measure_z` is also added as an alias for `qml.measure`.
  [(#6953)](https://github.com/PennyLaneAI/pennylane/pull/6953)
  
* `null.qubit` can now execute jaxpr.
  [(#6924)](https://github.com/PennyLaneAI/pennylane/pull/6924)

<h4>Capturing and representing hybrid programs</h4>

* The `qml.transforms.single_qubit_fusion` quantum transform can now be applied with program capture enabled.
  [(#6945)](https://github.com/PennyLaneAI/pennylane/pull/6945)

* `qml.QNode` can now cache plxpr. When executing a `QNode` for the first time, its plxpr representation will
  be cached based on the abstract evaluation of the arguments. Later executions that have arguments with the
  same shapes and data types will be able to use this cached plxpr instead of capturing the program again.
  [(#6923)](https://github.com/PennyLaneAI/pennylane/pull/6923)

* `qml.QNode` now accepts a `static_argnums` argument. This argument can be used to indicate any arguments that
  should be considered static when capturing the quantum program.
  [(#6923)](https://github.com/PennyLaneAI/pennylane/pull/6923)

* A new, experimental `Operator` method called `compute_qfunc_decomposition` has been added to represent decompositions with structure (e.g., control flow). 
  This method is only used when capture is enabled with `qml.capture.enable()`.
  [(#6859)](https://github.com/PennyLaneAI/pennylane/pull/6859)
  [(#6881)](https://github.com/PennyLaneAI/pennylane/pull/6881)
  [(#7022)](https://github.com/PennyLaneAI/pennylane/pull/7022)

  * Autograph can now be used with custom operations defined outside of the pennylane namespace.
  [(#6931)](https://github.com/PennyLaneAI/pennylane/pull/6931)

  * Add a `qml.capture.pause()` context manager for pausing program capture in an error-safe way.
  [(#6911)](https://github.com/PennyLaneAI/pennylane/pull/6911)

* Python control flow (`if/else`, `for`, `while`) is now supported when program capture is enabled by setting 
  `autograph=True` at the QNode level. 
  [(#6837)](https://github.com/PennyLaneAI/pennylane/pull/6837)

  ```python
  qml.capture.enable()

  dev = qml.device("default.qubit", wires=[0, 1, 2])

  @qml.qnode(dev, autograph=True)
  def circuit(num_loops: int):
      for i in range(num_loops):
          if i % 2 == 0:
              qml.H(i)
          else:
              qml.RX(1,i)
      return qml.state()
  ```

  ```pycon
  >>> print(qml.draw(circuit)(num_loops=3))
  0: ──H────────┤  State
  1: ──RX(1.00)─┤  State
  2: ──H────────┤  State
  >>> circuit(3)
  Array([0.43879125+0.j        , 0.43879125+0.j        ,
         0.        -0.23971277j, 0.        -0.23971277j,
         0.43879125+0.j        , 0.43879125+0.j        ,
         0.        -0.23971277j, 0.        -0.23971277j], dtype=complex64)
  ```

* The higher order primitives in program capture can now accept inputs with abstract shapes.
  [(#6786)](https://github.com/PennyLaneAI/pennylane/pull/6786)

* The `PlxprInterpreter` classes can now handle creating dynamic arrays via `jnp.ones`, `jnp.zeros`,
  `jnp.arange`, and `jnp.full`.
  [#6865)](https://github.com/PennyLaneAI/pennylane/pull/6865)

* The qnode primitive now stores the `ExecutionConfig` instead of `qnode_kwargs`.
  [(#6991)](https://github.com/PennyLaneAI/pennylane/pull/6991)

* `Device.eval_jaxpr` now accepts an `execution_config` keyword argument.
  [(#6991)](https://github.com/PennyLaneAI/pennylane/pull/6991)

* The adjoint jvp of a jaxpr can be computed using default.qubit tooling.
  [(#6875)](https://github.com/PennyLaneAI/pennylane/pull/6875)

<h3>Labs: a place for unified and rapid prototyping of research software 🧪</h3>

* ``pennylane.labs.dla.lie_closure_dense`` is removed and integrated into ``qml.lie_closure`` using the new ``dense`` keyword.
  [(#6811)](https://github.com/PennyLaneAI/pennylane/pull/6811)

<h3>Breaking changes 💔</h3>

* `qml.gradients.gradient_transform.choose_trainable_params` has been renamed to `choose_trainable_param_indices`
  to better reflect what it actually does.
  [(#6928)](https://github.com/PennyLaneAI/pennylane/pull/6928)

* `MultiControlledX` no longer accepts strings as control values.
  [(#6835)](https://github.com/PennyLaneAI/pennylane/pull/6835)

* The input argument `control_wires` of `MultiControlledX` has been removed.
  [(#6832)](https://github.com/PennyLaneAI/pennylane/pull/6832)
  [(#6862)](https://github.com/PennyLaneAI/pennylane/pull/6862)

* `qml.execute` now has a collection of keyword-only arguments.
  [(#6598)](https://github.com/PennyLaneAI/pennylane/pull/6598)

* The ``decomp_depth`` argument in :func:`~pennylane.transforms.set_decomposition` has been removed.
  [(#6824)](https://github.com/PennyLaneAI/pennylane/pull/6824)

* The ``max_expansion`` argument in :func:`~pennylane.devices.preprocess.decompose` has been removed.
  [(#6824)](https://github.com/PennyLaneAI/pennylane/pull/6824)

* The ``tape`` and ``qtape`` properties of ``QNode`` have been removed.
  Instead, use the ``qml.workflow.construct_tape`` function.
  [(#6825)](https://github.com/PennyLaneAI/pennylane/pull/6825)

* The ``gradient_fn`` keyword argument to ``qml.execute`` has been removed. Instead, it has been replaced with ``diff_method``.
  [(#6830)](https://github.com/PennyLaneAI/pennylane/pull/6830)
  
* The ``QNode.get_best_method`` and ``QNode.best_method_str`` methods have been removed.
  Instead, use the ``qml.workflow.get_best_diff_method`` function.
  [(#6823)](https://github.com/PennyLaneAI/pennylane/pull/6823)

* The `output_dim` property of `qml.tape.QuantumScript` has been removed. Instead, use method `shape` of `QuantumScript` or `MeasurementProcess` to get the same information.
  [(#6829)](https://github.com/PennyLaneAI/pennylane/pull/6829)

* Removed method `qsvt_legacy` along with its private helper `_qsp_to_qsvt`
  [(#6827)](https://github.com/PennyLaneAI/pennylane/pull/6827)

<h3>Deprecations 👋</h3>

* Specifying `pipeline=None` with `qml.compile` is now deprecated. A sequence of
  transforms should always be specified.
  [(#7004)](https://github.com/PennyLaneAI/pennylane/pull/7004)

* The ``ControlledQubitUnitary`` will stop accepting `QubitUnitary` objects as arguments as its ``base``. Instead, use ``qml.ctrl`` to construct a controlled `QubitUnitary`.
  A folllow-on PR fixed accidental double-queuing when using `qml.ctrl` with `QubitUnitary`.
  [(#6840)](https://github.com/PennyLaneAI/pennylane/pull/6840)
  [(#6926)](https://github.com/PennyLaneAI/pennylane/pull/6926)

* The `control_wires` argument in `qml.ControlledQubitUnitary` has been deprecated.
  Instead, use the `wires` argument as the second positional argument.
  [(#6839)](https://github.com/PennyLaneAI/pennylane/pull/6839)

* The `mcm_method` keyword in `qml.execute` has been deprecated.
  Instead, use the ``mcm_method`` and ``postselect_mode`` arguments.
  [(#6807)](https://github.com/PennyLaneAI/pennylane/pull/6807)

* Specifying gradient keyword arguments as any additional keyword argument to the qnode is deprecated
  and will be removed in v0.42.  The gradient keyword arguments should be passed to the new
  keyword argument `gradient_kwargs` via an explicit dictionary. This change will improve qnode argument
  validation.
  [(#6828)](https://github.com/PennyLaneAI/pennylane/pull/6828)

* The `qml.gradients.hamiltonian_grad` function has been deprecated.
  This gradient recipe is not required with the new operator arithmetic system.
  [(#6849)](https://github.com/PennyLaneAI/pennylane/pull/6849)

* The ``inner_transform_program`` and ``config`` keyword arguments in ``qml.execute`` have been deprecated.
  If more detailed control over the execution is required, use ``qml.workflow.run`` with these arguments instead.
  [(#6822)](https://github.com/PennyLaneAI/pennylane/pull/6822)
  [(#6879)](https://github.com/PennyLaneAI/pennylane/pull/6879)

* The property `MeasurementProcess.return_type` has been deprecated.
  If observable type checking is needed, please use direct `isinstance`; if other text information is needed, please use class name, or another internal temporary private member `_shortname`.
  [(#6841)](https://github.com/PennyLaneAI/pennylane/pull/6841)
  [(#6906)](https://github.com/PennyLaneAI/pennylane/pull/6906)
  [(#6910)](https://github.com/PennyLaneAI/pennylane/pull/6910)

<h3>Internal changes ⚙️</h3>

* `qml.capture.run_autograph` is now idempotent.
  This means `run_autograph(fn) = run_autograph(run_autograph(fn))`.
  [(#7001)](https://github.com/PennyLaneAI/pennylane/pull/7001)

* Minor changes to `DQInterpreter` for speedups with program capture execution.
  [(#6984)](https://github.com/PennyLaneAI/pennylane/pull/6984)

* Globally silences `no-member` pylint issues from jax.
  [(#6987)](https://github.com/PennyLaneAI/pennylane/pull/6987)

* Fix `pylint=3.3.4` errors in source code.
  [(#6980)](https://github.com/PennyLaneAI/pennylane/pull/6980)
  [(#6988)](https://github.com/PennyLaneAI/pennylane/pull/6988)

* Remove `QNode.get_gradient_fn` from source code.
  [(#6898)](https://github.com/PennyLaneAI/pennylane/pull/6898)
  
* The source code has been updated use black 25.1.0.
  [(#6897)](https://github.com/PennyLaneAI/pennylane/pull/6897)

* Improved the `InterfaceEnum` object to prevent direct comparisons to `str` objects.
  [(#6877)](https://github.com/PennyLaneAI/pennylane/pull/6877)

* Added a `QmlPrimitive` class that inherits `jax.core.Primitive` to a new `qml.capture.custom_primitives` module.
  This class contains a `prim_type` property so that we can differentiate between different sets of PennyLane primitives.
  Consequently, `QmlPrimitive` is now used to define all PennyLane primitives.
  [(#6847)](https://github.com/PennyLaneAI/pennylane/pull/6847)

* The `RiemannianGradientOptimizer` has been updated to take advantage of newer features.
  [(#6882)](https://github.com/PennyLaneAI/pennylane/pull/6882)

* Use `keep_intermediate=True` flag to keep Catalyst's IR when testing.
  Also use a different way of testing to see if something was compiled.
  [(#6990)](https://github.com/PennyLaneAI/pennylane/pull/6990)

<h3>Documentation 📝</h3>

* The code example in the docstring for `qml.PauliSentence` now properly copy-pastes.
  [(#6949)](https://github.com/PennyLaneAI/pennylane/pull/6949)

* The docstrings for `qml.unary_mapping`, `qml.binary_mapping`, `qml.christiansen_mapping`,
  `qml.qchem.localize_normal_modes`, and `qml.qchem.VibrationalPES` have been updated to include better
  code examples.
  [(#6717)](https://github.com/PennyLaneAI/pennylane/pull/6717)

* The docstrings for `qml.qchem.localize_normal_modes` and `qml.qchem.VibrationalPES` have been updated to include
  examples that can be copied.
  [(#6834)](https://github.com/PennyLaneAI/pennylane/pull/6834)

* Fixed a typo in the code example for `qml.labs.dla.lie_closure_dense`.
  [(#6858)](https://github.com/PennyLaneAI/pennylane/pull/6858)

* The code example in the docstring for `qml.BasisRotation` was corrected by including `wire_order` in the 
  call to `qml.matrix`.
  [(#6891)](https://github.com/PennyLaneAI/pennylane/pull/6891)

* The docstring of `qml.noise.meas_eq` has been updated to make its functionality clearer.
  [(#6920)](https://github.com/PennyLaneAI/pennylane/pull/6920)

<h3>Bug fixes 🐛</h3>

* `qml.math.get_interface` now correctly extracts the `"scipy"` interface if provided a list/array
  of sparse matrices. 
  [(#7015)](https://github.com/PennyLaneAI/pennylane/pull/7015)

* `qml.ops.Controlled.has_sparse_matrix` now provides the correct information
  by checking if the target operator has a sparse or dense matrix defined.
  [(#7025)](https://github.com/PennyLaneAI/pennylane/pull/7025)

* `qml.capture.PlxprInterpreter` now flattens pytree arguments before evaluation.
  [(#6975)](https://github.com/PennyLaneAI/pennylane/pull/6975)

* `qml.GlobalPhase.sparse_matrix` now correctly returns a sparse matrix of the same shape as `matrix`.
  [(#6940)](https://github.com/PennyLaneAI/pennylane/pull/6940)

* `qml.expval` no longer silently casts to a real number when observable coefficients are imaginary.
  [(#6939)](https://github.com/PennyLaneAI/pennylane/pull/6939)

* Fixed `qml.wires.Wires` initialization to disallow `Wires` objects as wires labels.
  Now, `Wires` is idempotent, e.g. `Wires([Wires([0]), Wires([1])])==Wires([0, 1])`.
  [(#6933)](https://github.com/PennyLaneAI/pennylane/pull/6933)

* `qml.capture.PlxprInterpreter` now correctly handles propagation of constants when interpreting higher-order primitives
  [(#6913)](https://github.com/PennyLaneAI/pennylane/pull/6913)

* `qml.capture.PlxprInterpreter` now uses `Primitive.get_bind_params` to resolve primitive calling signatures before binding
  primitives.
  [(#6913)](https://github.com/PennyLaneAI/pennylane/pull/6913)

* The interface is now detected from the data in the circuit, not the arguments to the `QNode`. This allows
  interface data to be strictly passed as closure variables and still be detected.
  [(#6892)](https://github.com/PennyLaneAI/pennylane/pull/6892)

* `BasisState` now casts its input to integers.
  [(#6844)](https://github.com/PennyLaneAI/pennylane/pull/6844)

* The `workflow.contstruct_batch` and `workflow.construct_tape` functions now correctly reflect the `mcm_method`
  passed to the `QNode`, instead of assuming the method is always `deferred`.
  [(#6903)](https://github.com/PennyLaneAI/pennylane/pull/6903)

* The `poly_to_angles` function has been improved to correctly work with different interfaces and
  no longer manipulate the input angles tensor internally.
  [(#6979)](https://github.com/PennyLaneAI/pennylane/pull/6979)

* The `QROM` template is upgraded to decompose more efficiently when `work_wires` are not used.
  [#6967)](https://github.com/PennyLaneAI/pennylane/pull/6967)

<h3>Contributors ✍️</h3>

This release contains contributions from (in alphabetical order):

Guillermo Alonso,
Utkarsh Azad,
Henry Chang,
Yushao Chen,
Isaac De Vlugt,
Diksha Dhawan,
Lillian M.A. Frederiksen,
Pietropaolo Frisoni,
Marcus Gisslén,
Korbinian Kottmann,
Christina Lee,
Mudit Pandey,
Andrija Paurevic,
Shuli Shu,
David Wierichs<|MERGE_RESOLUTION|>--- conflicted
+++ resolved
@@ -42,19 +42,16 @@
 
 <h3>Improvements 🛠</h3>
 
-<<<<<<< HEAD
 * Added a class `qml.capture.transforms.MergeAmplitudeEmbedding` that merges `qml.AmplitudeEmbedding` operators
   following the same API as `qml.transforms.merge_amplitude_embedding` when experimental program capture is enabled.
   [(#6925)](https://github.com/PennyLaneAI/pennylane/pull/6925)
   
-=======
 * `merge_rotations` now correctly simplifies merged `qml.Rot` operators whose angles yield the identity operator.
   [(#7011)](https://github.com/PennyLaneAI/pennylane/pull/7011)
   
 * Bump `rng_salt` to `v0.40.0`.
   [(#6854)](https://github.com/PennyLaneAI/pennylane/pull/6854)
 
->>>>>>> 0593ea1f
 * `qml.gradients.hadamard_grad` can now differentiate anything with a generator, and can accept circuits with non-commuting measurements.
 [(#6928)](https://github.com/PennyLaneAI/pennylane/pull/6928)
 
