--- conflicted
+++ resolved
@@ -236,16 +236,14 @@
 * Fixed a bug where `qml.QueuingManager.stop_recording` did not clean up if yielded code raises an exception.
   [(#3182)](https://github.com/PennyLaneAI/pennylane/pull/3182)
 
-<<<<<<< HEAD
 * Returning `qml.sample()` or `qml.counts()` with other measurements of non-commuting observables
   now raises a QuantumFunctionError (e.g., `return qml.expval(PauliX(wires=0)), qml.sample()`
   now raises an error).
   [(#2924)](https://github.com/PennyLaneAI/pennylane/pull/2924)
-=======
+
 * Fixed a bug where `op.eigvals()` would return an incorrect result if the operator was a non-hermitian 
   composite operator.
   [(#3204)](https://github.com/PennyLaneAI/pennylane/pull/3204)
->>>>>>> f1e9e174
 
 <h3>Contributors</h3>
 
