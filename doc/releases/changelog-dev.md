--- conflicted
+++ resolved
@@ -56,11 +56,8 @@
 * ``pennylane.labs.dla.lie_closure_dense`` is removed and integrated into ``qml.lie_closure`` using the new ``dense`` keyword.
   [(#6811)](https://github.com/PennyLaneAI/pennylane/pull/6811)
 
-<<<<<<< HEAD
 * ``pennylane.labs.dla.structure_constants`` is removed and integrated into ``qml.structure_constants`` using the new ``dense`` keyword.
   [()]()
-=======
->>>>>>> 5bec7cd2
 
 <h3>Breaking changes 💔</h3>
 
