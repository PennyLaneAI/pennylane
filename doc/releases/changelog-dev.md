:orphan:

# Release 0.28.0-dev (development release)

<h3>New features since last release</h3>

* Support custom measurement processes:
  * `SampleMeasurement` and `StateMeasurement` classes have been added. They contain an abstract
    method to process samples/quantum state.
    [#3286](https://github.com/PennyLaneAI/pennylane/pull/3286)

  * Add `_VnEntropy` class.
    [#3326](https://github.com/PennyLaneAI/pennylane/pull/3326)

  * Add `_MutualInfo` class.
    [#3327](https://github.com/PennyLaneAI/pennylane/pull/3327)

* Functionality for fetching symbols and geometry of a compound from the PubChem Database using `qchem.mol_data`.
  [(#3289)](https://github.com/PennyLaneAI/pennylane/pull/3289)
 
  ```pycon
  >>> mol_data("BeH2")
  (['Be', 'H', 'H'],
  array([[ 4.79405604,  0.29290815,  0.        ],
         [ 3.77946   , -0.29290815,  0.        ],
         [ 5.80884105, -0.29290815,  0.        ]]))

  >>> mol_data(223, "CID")
  (['N', 'H', 'H', 'H', 'H'],
  array([[ 4.79404621,  0.        ,  0.        ],
         [ 5.80882913,  0.5858151 ,  0.        ],
         [ 3.77945225, -0.5858151 ,  0.        ],
         [ 4.20823111,  1.01459396,  0.        ],
         [ 5.3798613 , -1.01459396,  0.        ]]))
  ```

* New basis sets, `6-311g` and `CC-PVDZ`, are added to the qchem basis set repo.
  [#3279](https://github.com/PennyLaneAI/pennylane/pull/3279)


<h3>Improvements</h3>


* Improve performance of `Wires.all_wires`.
  [(#3302)](https://github.com/PennyLaneAI/pennylane/pull/3302)


* A representation has been added to the `Molecule` class.
  [#3364](https://github.com/PennyLaneAI/pennylane/pull/3364)

<h3>Breaking changes</h3>

<h3>Deprecations</h3>

Deprecations cycles are tracked at [doc/developement/deprecations.rst](https://docs.pennylane.ai/en/latest/development/deprecations.html).

* The following deprecated methods are removed:
  [(#3281)](https://github.com/PennyLaneAI/pennylane/pull/3281/)

  - `qml.tape.get_active_tape`: Use `qml.QueuingManager.active_context()`
  - `qml.transforms.qcut.remap_tape_wires`: Use `qml.map_wires`
  - `qml.tape.QuantumTape.inv()`: Use `qml.tape.QuantumTape.adjoint()`
  - `qml.tape.stop_recording()`: Use `qml.QueuingManager.stop_recording()`
  - `qml.tape.QuantumTape.stop_recording()`: Use `qml.QueuingManager.stop_recording()`
  - `qml.QueuingContext` is now `qml.QueuingManager`
  - `QueuingManager.safe_update_info` and `AnnotatedQueue.safe_update_info`: Use plain `update_info`

<h3>Documentation</h3>

* Added documentation on parameter broadcasting regarding both its usage and technical aspects
  [#34xx](https://github.com/PennyLaneAI/pennylane/pull/34xx)

  The [quickstart guide on circuits](https://docs.pennylane.ai/en/stable/introduction/circuits.html#parameter-broadcasting-in-qnodes)
  as well as the the documentation of
  [QNodes](https://docs.pennylane.ai/en/stable/code/api/pennylane.QNode.html) and
  [Operators](https://docs.pennylane.ai/en/stable/code/api/pennylane.operation.Operator.html)
  now contain introductions and details on parameter broadcasting. The QNode documentation
  mostly contains usage details, the Operator documentation is concerned with implementation
  details and a guide to support broadcasting in custom operators.

<h3>Bug fixes</h3>

* Small fix of `MeasurementProcess.map_wires`, where both the `self.obs` and `self._wires`
  attributes were modified.
  [#3292](https://github.com/PennyLaneAI/pennylane/pull/3292)

* An issue with `drain=False` in the adaptive optimizer is fixed. Before the fix, the operator pool
  needed to be re-constructed inside the optimization pool when `drain=False`. With the new fix, 
  this reconstruction is not needed.
  [#3361](https://github.com/PennyLaneAI/pennylane/pull/3361)

* If the device originally has no shots but finite shots are dynamically specified, Hamiltonian
  expansion now occurs.
  [(#3369)](https://github.com/PennyLaneAI/pennylane/pull/3369)


<h3>Contributors</h3>

This release contains contributions from (in alphabetical order):
<<<<<<< HEAD

David Wierichs
=======
Juan Miguel Arrazola
Utkarsh Azad
Pieter Eendebak
Soran Jahangiri
Christina Lee
Albert Mitjans Coma
>>>>>>> 87dfbade
<|MERGE_RESOLUTION|>--- conflicted
+++ resolved
@@ -68,7 +68,7 @@
 <h3>Documentation</h3>
 
 * Added documentation on parameter broadcasting regarding both its usage and technical aspects
-  [#34xx](https://github.com/PennyLaneAI/pennylane/pull/34xx)
+  [#3356](https://github.com/PennyLaneAI/pennylane/pull/3356)
 
   The [quickstart guide on circuits](https://docs.pennylane.ai/en/stable/introduction/circuits.html#parameter-broadcasting-in-qnodes)
   as well as the the documentation of
@@ -97,14 +97,11 @@
 <h3>Contributors</h3>
 
 This release contains contributions from (in alphabetical order):
-<<<<<<< HEAD
 
-David Wierichs
-=======
 Juan Miguel Arrazola
 Utkarsh Azad
 Pieter Eendebak
 Soran Jahangiri
 Christina Lee
 Albert Mitjans Coma
->>>>>>> 87dfbade
+David Wierichs
