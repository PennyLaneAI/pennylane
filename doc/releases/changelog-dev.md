--- conflicted
+++ resolved
@@ -4,21 +4,15 @@
 
 <h3>New features since last release</h3>
 
-<<<<<<< HEAD
-* `default.clifford` device enables efficient simulation of larger-scale Clifford circuits
-  defined in PennyLane using [stim](https://github.com/quantumlib/Stim).
-  [(#4936)](https://github.com/PennyLaneAI/pennylane/pull/4936)
-  [(#4954)](https://github.com/PennyLaneAI/pennylane/pull/4954)
-=======
 * A new `default.clifford` device enables efficient simulation of large-scale Clifford circuits
   defined in PennyLane through the use of [stim](https://github.com/quantumlib/Stim) as a backend.
   [(#4936)](https://github.com/PennyLaneAI/pennylane/pull/4936)
+  [(#4954)](https://github.com/PennyLaneAI/pennylane/pull/4954)
 
   Given a circuit with only Clifford gates, one can use this device to obtain the usual range
   of PennyLane [measurements](https://docs.pennylane.ai/en/stable/introduction/measurements.html)
   as well as the state represented in the Tableau form of
   [Aaronson & Gottesman (2004)](https://journals.aps.org/pra/abstract/10.1103/PhysRevA.70.052328):
->>>>>>> 5739882d
 
   ```python
   import pennylane as qml
@@ -32,22 +26,10 @@
       qml.ISWAP(wires=[0, 1])
       qml.Hadamard(wires=[0])
       return qml.state()
-<<<<<<< HEAD
-
-  tableau = circuit()
-  ```
-
-  Given a circuit with the Clifford gates, one can use this device obtaining the Tableau representation
-  as given in [Aaronson & Gottesman (2004)](https://journals.aps.org/pra/abstract/10.1103/PhysRevA.70.052328)
-
-  ```pycon
-  >>> tableau
-=======
   ```
 
   ```pycon
   >>> circuit()
->>>>>>> 5739882d
   array([[0, 1, 1, 0, 0],
          [1, 0, 1, 1, 1],
          [0, 0, 0, 1, 0],
