--- conflicted
+++ resolved
@@ -399,11 +399,8 @@
 Juan Miguel Arrazola
 Ikko Ashimine
 Utkarsh Azad
-<<<<<<< HEAD
 Miriam Beddig
-=======
 Cristian Boghiu
->>>>>>> 09bcd70b
 Astral Cai
 Lillian M. A. Frederiksen
 Soran Jahangiri
