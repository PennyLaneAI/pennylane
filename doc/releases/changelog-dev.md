--- conflicted
+++ resolved
@@ -104,9 +104,5 @@
 
 This release contains contributions from (in alphabetical order):
 
-<<<<<<< HEAD
 
-Olivia Di Matteo, Christina Lee, Maria Schuld, David Wierichs
-=======
-Olivia Di Matteo, Josh Izaac, Christina Lee, Maria Schuld, David Wierichs.
->>>>>>> f34bc373
+Olivia Di Matteo, Christina Lee, Maria Schuld, David Wierichs