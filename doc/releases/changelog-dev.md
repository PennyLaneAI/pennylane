:orphan:

# Release 0.28.0-dev (development release)

<h3>New features since last release</h3>

* New gradient transform `qml.gradients.spsa_grad` based on the idea of SPSA.
  [#3366](https://github.com/PennyLaneAI/pennylane/pull/3366)

  This new transform allows users to compute a single estimate of a quantum gradient
  using simultaneous perturbation of parameters and a stochastic approximation.
  Given some QNode `circuit` that takes, say, an argument `x`, the approximate
  gradient can be computed via

  ```pycon
  >>> dev = qml.device("default.qubit", wires=2)
  >>> x = pnp.array(0.4, requires_grad=True)
  >>> @qml.qnode(dev)
  ... def circuit(x):
  ...     qml.RX(x, 0)
  ...     qml.RX(x, 1)
  ...     return qml.expval(qml.PauliZ(0))
  >>> grad_fn = qml.gradients.spsa_grad(circuit, h=0.1, num_directions=1)
  >>> grad_fn(x)
  array(-0.38876964)
  ```

  The argument `num_directions` determines how many directions of simultaneous
  perturbation are used and therefore the number of circuit evaluations, up
  to a prefactor. See the
  [SPSA gradient transform documentation](https://docs.pennylane.ai/en/stable/code/api/pennylane.gradients.spsa_grad.html) for details.
  Note: The full SPSA optimization method is already available as `SPSAOptimizer`.

* Add the controlled CZ gate: CCZ.

  ```pycon
  >>> ccz = qml.CCZ(wires=[0, 1, 2])
  >>> matrix = ccz.compute_matrix()
  [[ 1  0  0  0  0  0  0  0]
   [ 0  1  0  0  0  0  0  0]
   [ 0  0  1  0  0  0  0  0]
   [ 0  0  0  1  0  0  0  0]
   [ 0  0  0  0  1  0  0  0]
   [ 0  0  0  0  0  1  0  0]
   [ 0  0  0  0  0  0  1  0]
   [ 0  0  0  0  0  0  0 -1]]
  ```

  [(#3408)](https://github.com/PennyLaneAI/pennylane/pull/3408)

* Add the controlled Hadamard gate.

  ```pycon
  >>> ch = qml.CH(wires=[0, 1])
  >>> matrix = ch.compute_matrix()
  [[ 1.          0.          0.          0.        ]
   [ 0.          1.          0.          0.        ]
   [ 0.          0.          0.70710678  0.70710678]
   [ 0.          0.          0.70710678 -0.70710678]]
  ```

  [(#3408)](https://github.com/PennyLaneAI/pennylane/pull/3408)

* Support custom measurement processes:
  * `SampleMeasurement`, `StateMeasurement` and `MeasurementTransform` classes have been added.
    They contain an abstract method to process samples/quantum state/quantum script.

  * Add `ExpectationMP`, `SampleMP`, `VarianceMP`, `ProbabilityMP`, `CountsMP`, `StateMP`,
    `VnEntropyMP`, `MutualInfoMP`, `ClassicalShadowMP` and `ShadowExpvalMP` classes.

  * Allow the execution of `SampleMeasurement`, `StateMeasurement` and `MeasurementTransform`
    measurement processes in `QubitDevice`.
    [(#3286)](https://github.com/PennyLaneAI/pennylane/pull/3286)
    [(#3388)](https://github.com/PennyLaneAI/pennylane/pull/3388)
    [(#3343)](https://github.com/PennyLaneAI/pennylane/pull/3343)
    [(#3288)](https://github.com/PennyLaneAI/pennylane/pull/3288)
    [(#3312)](https://github.com/PennyLaneAI/pennylane/pull/3312)
    [(#3287)](https://github.com/PennyLaneAI/pennylane/pull/3287)
    [(#3292)](https://github.com/PennyLaneAI/pennylane/pull/3292)
    [(#3287)](https://github.com/PennyLaneAI/pennylane/pull/3287)
    [(#3326)](https://github.com/PennyLaneAI/pennylane/pull/3326)
    [(#3327)](https://github.com/PennyLaneAI/pennylane/pull/3327)
    [(#3388)](https://github.com/PennyLaneAI/pennylane/pull/3388)
    [(#3388)](https://github.com/PennyLaneAI/pennylane/pull/3388)
    [(#3439)](https://github.com/PennyLaneAI/pennylane/pull/3439)
    [(#3466)](https://github.com/PennyLaneAI/pennylane/pull/3466)

* Functionality for fetching symbols and geometry of a compound from the PubChem Database using `qchem.mol_data`.
  [(#3289)](https://github.com/PennyLaneAI/pennylane/pull/3289)
  [(#3378)](https://github.com/PennyLaneAI/pennylane/pull/3378)

  ```pycon
  >>> mol_data("BeH2")
  (['Be', 'H', 'H'],
  array([[ 4.79405604,  0.29290815,  0.        ],
         [ 3.77946   , -0.29290815,  0.        ],
         [ 5.80884105, -0.29290815,  0.        ]]))

  >>> mol_data(223, "CID")
  (['N', 'H', 'H', 'H', 'H'],
  array([[ 4.79404621,  0.        ,  0.        ],
         [ 5.80882913,  0.5858151 ,  0.        ],
         [ 3.77945225, -0.5858151 ,  0.        ],
         [ 4.20823111,  1.01459396,  0.        ],
         [ 5.3798613 , -1.01459396,  0.        ]]))
  ```

* New basis sets, `6-311g` and `CC-PVDZ`, are added to the qchem basis set repo.
  [#3279](https://github.com/PennyLaneAI/pennylane/pull/3279)

* Added a `pauli_decompose()` which takes a hermitian matrix and decomposes it in the
  Pauli basis, returning it either as a `Hamiltonian` or `PauliSentence` instance.
  [(#3384)](https://github.com/PennyLaneAI/pennylane/pull/3384)

  ```pycon
  >>> mat = np.array([[1, 1], [1, -1]])
  >>> h = qml.pauli_decompose(mat)
  >>> print(h)
    (1.0) [X0]
  + (1.0) [Z0]
  >>> ps = qml.pauli_decompose(mat, pauli=True, wire_order=["a"])
  >>> print(ps)
  1.0 * X(a)
  + 1.0 * Z(a)
  ```

* New `pauli_sentence()` function which takes native `Operator` or `Hamiltonian`
  instances representing a linear combination of Pauli words and returns
  the equivalent `PauliSentence`.
  [(#3389)](https://github.com/PennyLaneAI/pennylane/pull/3389)

  ```pycon
  >>> op = 1.23 * qml.prod(qml.PauliX(wires=0), qml.PauliZ(wires=1))
  >>> op
  1.23*(PauliX(wires=[0]) @ PauliZ(wires=[1]))
  >>> h = qml.Hamiltonian([1.23], [qml.PauliX(wires=0) @ qml.PauliZ(wires=1)])
  >>> print(h)
    (1.23) [X0 Z1]
  >>> qml.pauli.pauli_sentence(op)
  1.23 * Z(1) @ X(0)
  >>> qml.pauli.pauli_sentence(h)
  1.23 * X(0) @ Z(1)
  ```

* Added two new methods `operation()`, `hamiltonian()` for both `PauliSentence` and `PauliWord` classes to generate an equivalent PennyLane
  `Operation` or `Hamiltonian` instance from a `PauliSentence` or `PauliWord` one.
  [(#3391)](https://github.com/PennyLaneAI/pennylane/pull/3391)

  ```pycon
  >>> pw = qml.pauli.PauliWord({0: 'X', 1: 'Y'})
  >>> print(pw.operation())
  PauliX(wires=[0]) @ PauliY(wires=[1])
  >>> print(pw.hamiltonian())
    (1) [X0 Y1]
  >>>
  >>> ps = qml.pauli.PauliSentence({pw: -1.23})
  >>> print(ps.operation())
  -1.23*(PauliX(wires=[0]) @ PauliY(wires=[1]))
  >>> print(ps.hamiltonian())
    (-1.23) [X0 Y1]
  ```

* Added a new gate operation `FermionicSWAP`, which implements the exchange of spin orbitals
  representing fermionic-modes while maintaining proper anti-symmetrization.
  [(#3380)](https://github.com/PennyLaneAI/pennylane/pull/3380)

  An example circuit that uses `FermionicSWAP` operation is:

  ```python
  dev = qml.device('default.qubit', wires=2)

  @qml.qnode(dev)
  def circuit(phi):
      qml.BasisState(np.array([0, 1]), wires=[0, 1])
      qml.FermionicSWAP(phi, wires=[0, 1])
      return qml.state()
  ```

  If we run this circuit, we will get the following output

  ```pycon
  >>> circuit(0.1)
  array([0.+0.j, 0.9975+0.04992j, 0.0025-0.04992j, 0.+0.j])
  ```

* New parametric qubit ops `qml.CPhaseShift00`, `qml.CPhaseShift01` and `qml.CPhaseShift10` which perform a phaseshift, similar to `qml.ControlledPhaseShift` but on different positions of the state vector.
  [(#2715)](https://github.com/PennyLaneAI/pennylane/pull/2715)

* Support for purity computation is added. The `qml.math.purity` function computes the purity from a state vector or a density matrix:

  [(#3290)](https://github.com/PennyLaneAI/pennylane/pull/3290)

  ```pycon
  >>> x = [1, 0, 0, 1] / np.sqrt(2)
  >>> qml.math.purity(x, [0, 1])
  1.0
  >>> qml.math.purity(x, [0])
  0.5

  >>> x = [[1 / 2, 0, 0, 0], [0, 0, 0, 0], [0, 0, 0, 0], [0, 0, 0, 1 / 2]]
  >>> qml.math.purity(x, [0, 1])
  0.5
  ```

  The `qml.qinfo.purity` can be used to transform a QNode returning a state to a function that returns the purity:

  ```python3
  dev = qml.device("default.mixed", wires=2)

  @qml.qnode(dev)
  def circuit(x):
    qml.IsingXX(x, wires=[0, 1])
    return qml.state()
  ```

  ```pycon
  >>> qml.qinfo.purity(circuit, wires=[0])(np.pi / 2)
  0.5
  >>> qml.qinfo.purity(circuit, wires=[0, 1])(np.pi / 2)
  1.0
  ```

  Taking the gradient is also supported:

  ```pycon
  >>> param = np.array(np.pi / 4, requires_grad=True)
  >>> qml.grad(qml.qinfo.purity(circuit, wires=[0]))(param)
  -0.5
  ```

<h3>Improvements</h3>

* The `qml.is_pauli_word` now supports instances of `Hamiltonian`.
  [(#3389)](https://github.com/PennyLaneAI/pennylane/pull/3389)

* Support calling `qml.probs()`, `qml.counts()` and `qml.sample()` with no arguments to measure all
  wires. Calling any measurement with an empty wire list will raise an error.
  [#3299](https://github.com/PennyLaneAI/pennylane/pull/3299)

* Made `gradients.finite_diff` more convenient to use with custom data type observables/devices.
  [(#3426)](https://github.com/PennyLaneAI/pennylane/pull/3426)

* The `qml.ISWAP` gate is now natively supported on `default.mixed`, improving on its efficiency.
  [(#3284)](https://github.com/PennyLaneAI/pennylane/pull/3284)

* Added more input validation to `hamiltonian_expand` such that Hamiltonian objects with no terms raise an error.
  [(#3339)](https://github.com/PennyLaneAI/pennylane/pull/3339)

* Continuous integration checks are now performed for Python 3.11 and Torch v1.13. Python 3.7 is dropped.
  [(#3276)](https://github.com/PennyLaneAI/pennylane/pull/3276)

* `qml.Tracker` now also logs results in `tracker.history` when tracking execution of a circuit.
   [(#3306)](https://github.com/PennyLaneAI/pennylane/pull/3306)

* Improve performance of `Wires.all_wires`.
  [(#3302)](https://github.com/PennyLaneAI/pennylane/pull/3302)

* A representation has been added to the `Molecule` class.
  [(#3364)](https://github.com/PennyLaneAI/pennylane/pull/3364)

* Add detail to the error message when the `insert` transform
  fails to diagonalize non-qubit-wise-commuting observables.
  [(#3381)](https://github.com/PennyLaneAI/pennylane/pull/3381)

* Extended the `qml.equal` function to `Hamiltonian` and `Tensor` objects.
  [(#3390)](https://github.com/PennyLaneAI/pennylane/pull/3390)

* Remove private `_wires` setter from the `Controlled.map_wires` method.
  [(#3405)](https://github.com/PennyLaneAI/pennylane/pull/3405)

* `QuantumTape._process_queue` has been moved to `qml.queuing.process_queue` to disentangle
  its functionality from the `QuantumTape` class.
  [(#3401)](https://github.com/PennyLaneAI/pennylane/pull/3401)

* Adds `qml.tape.make_qscript` for converting a quantum function into a quantum script.
  Replaces `qml.transforms.make_tape` with `make_qscript`.
  [(#3429)](https://github.com/PennyLaneAI/pennylane/pull/3429)

<<<<<<< HEAD
=======
* File `qcut.py` in `qml.transforms` reorganized into multiple files in `qml.transforms.qcut`
  [3413](https://github.com/PennyLaneAI/pennylane/pull/3413)

>>>>>>> de2a05dc
* Add a UserWarning when creating a `Tensor` object with overlapping wires,
  informing that this can in some cases lead to undefined behaviour.
  [(#3459)](https://github.com/PennyLaneAI/pennylane/pull/3459)

* Extended the `qml.equal` function to `Controlled` and `ControlledOp` objects.
  [(#3463)](https://github.com/PennyLaneAI/pennylane/pull/3463)

* Replace (almost) all instances of `with QuantumTape()` with `QuantumScript` construction.
  [(#3454)](https://github.com/PennyLaneAI/pennylane/pull/3454)

* Extended the `qml.equal` function to `Pow`, `SProd`, `Exp` and `Adjoint` objects.
  [(#3471)](https://github.com/PennyLaneAI/pennylane/pull/3471)

* Adds support for devices disregarding observable grouping indices in Hamiltonians through
  the optional `use_grouping` attribute.
  [(#3456)](https://github.com/PennyLaneAI/pennylane/pull/3456)

* Reduce usage of `MeasurementProcess.return_type`. Use `isinstance` checks instead.
  [(#3399)](https://github.com/PennyLaneAI/pennylane/pull/3399)

* Improved the performance of executing circuits under the `jax.vmap` transformation, which can now leverage the batch-execution capabilities of some devices. [(#3452)](https://github.com/PennyLaneAI/pennylane/pull/3452)
  

<h4>Return types project</h4>

* The autograd interface for the new return types now supports devices with shot vectors.
  [(#3374)](https://github.com/PennyLaneAI/pennylane/pull/3374)

  Example with a single measurement:

  ```python
  dev = qml.device("default.qubit", wires=1, shots=[1000, 2000, 3000])

  @qml.qnode(dev, diff_method="parameter-shift")
  def circuit(a):
      qml.RY(a, wires=0)
      qml.RX(0.2, wires=0)
      return qml.expval(qml.PauliZ(0))

  def cost(a):
      return qml.math.stack(circuit(a))
  ```

  ```pycon
  >>> qml.enable_return()
  >>> a = np.array(0.4)
  >>> circuit(a)
  (array(0.902), array(0.922), array(0.896))
  >>> cost(a)
  array([0.9       , 0.907     , 0.89733333])
  >>> qml.jacobian(cost)(a)
  array([-0.391     , -0.389     , -0.38433333])
  ```

  Example with multiple measurements:

  ```python
  dev = qml.device("default.qubit", wires=2, shots=[1000, 2000, 3000])

  @qml.qnode(dev, diff_method="parameter-shift")
  def circuit(a):
      qml.RY(a, wires=0)
      qml.RX(0.2, wires=0)
      qml.CNOT(wires=[0, 1])
      return qml.expval(qml.PauliZ(0)), qml.probs([0, 1])

  def cost(a):
      res = circuit(a)
      return qml.math.stack([qml.math.hstack(r) for r in res])
  ```

  ```pycon
  >>> circuit(a)
  ((array(0.904), array([0.952, 0.   , 0.   , 0.048])),
   (array(0.915), array([0.9575, 0.    , 0.    , 0.0425])),
   (array(0.902), array([0.951, 0.   , 0.   , 0.049])))
  >>> cost(a)
  array([[0.91      , 0.955     , 0.        , 0.        , 0.045     ],
         [0.895     , 0.9475    , 0.        , 0.        , 0.0525    ],
         [0.90666667, 0.95333333, 0.        , 0.        , 0.04666667]])
  >>> qml.jacobian(cost)(a)
  array([[-0.37      , -0.185     ,  0.        ,  0.        ,  0.185     ],
         [-0.409     , -0.2045    ,  0.        ,  0.        ,  0.2045    ],
         [-0.37133333, -0.18566667,  0.        ,  0.        ,  0.18566667]])
  ```

* The TensorFlow interface for the new return types now supports devices with shot vectors.
  [(#3400)](https://github.com/PennyLaneAI/pennylane/pull/3400)

  Example with a single measurement:

  ```python
  dev = qml.device("default.qubit", wires=1, shots=[1000, 2000, 3000])

  @qml.qnode(dev, diff_method="parameter-shift", interface="tf")
  def circuit(a):
      qml.RY(a, wires=0)
      qml.RX(0.2, wires=0)
      return qml.expval(qml.PauliZ(0))
  ```

  ```
  >>> qml.enable_return()
  >>> a = tf.Variable(0.4)
  >>> with tf.GradientTape() as tape:
  ...     res = circuit(a)
  ...     res = tf.stack(res)
  ...
  >>> res
  <tf.Tensor: shape=(3,), dtype=float64, numpy=array([0.902     , 0.904     , 0.89533333])>
  >>> tape.jacobian(res, a)
  <tf.Tensor: shape=(3,), dtype=float64, numpy=array([-0.365     , -0.3765    , -0.37533333])>
  ```

  Example with multiple measurements:

  ```python
  dev = qml.device("default.qubit", wires=2, shots=[1000, 2000, 3000])

  @qml.qnode(dev, diff_method="parameter-shift", interface="tf")
  def circuit(a):
      qml.RY(a, wires=0)
      qml.RX(0.2, wires=0)
      qml.CNOT(wires=[0, 1])
      return qml.expval(qml.PauliZ(0)), qml.probs([0, 1])
  ```

  ```
  >>> with tf.GradientTape() as tape:
  ...     res = circuit(a)
  ...     res = tf.stack([tf.experimental.numpy.hstack(r) for r in res])
  ...
  >>> res
  <tf.Tensor: shape=(3, 5), dtype=float64, numpy=
  array([[0.902, 0.951, 0.   , 0.   , 0.049],
         [0.898, 0.949, 0.   , 0.   , 0.051],
         [0.892, 0.946, 0.   , 0.   , 0.054]])>
  >>> tape.jacobian(res, a)
  <tf.Tensor: shape=(3, 5), dtype=float64, numpy=
  array([[-0.345     , -0.1725    ,  0.        ,  0.        ,  0.1725    ],
         [-0.383     , -0.1915    ,  0.        ,  0.        ,  0.1915    ],
         [-0.38466667, -0.19233333,  0.        ,  0.        ,  0.19233333]])>
  ```
* Thy PyTorch interface supports the new return system and users can use jacobian and hessian using custom differentiation
  methods (e.g., parameter-shift, finite difference or adjoint).
  [(#3416)](https://github.com/PennyLaneAI/pennylane/pull/3414)
  
  ```python
  dev = qml.device("default.qubit", wires=2)

  @qml.qnode(dev, diff_method="parameter-shift", interface="torch")
  def circuit(a, b):
      qml.RY(a, wires=0)
      qml.RX(b, wires=1)
      qml.CNOT(wires=[0, 1])>
      return qml.expval(qml.PauliZ(0)), qml.probs([0, 1])
  ```
  ```pycon
  >>> a = torch.tensor(0.1, requires_grad=True)
  >>> b = torch.tensor(0.2, requires_grad=True)
  >>> torch.autograd.functional.jacobian(circuit, (a, b))
  ((tensor(-0.0998), tensor(0.)), (tensor([-0.0494, -0.0005,  0.0005,  0.0494]), tensor([-0.0991,  0.0991,  0.0002, -0.0002])))
  ```

* The JAX-JIT interface now supports first-order gradient computation with the new return types system.
  [(#3235)](https://github.com/PennyLaneAI/pennylane/pull/3235)
  [(#3445)](https://github.com/PennyLaneAI/pennylane/pull/3445)

  ```python
  import pennylane as qml
  import jax
  from jax import numpy as jnp

  jax.config.update("jax_enable_x64", True)

  qml.enable_return()

<<<<<<< HEAD
* The JAX-JIT interface now supports gradient transforms and device gradient execution in `backward` mode with the new
  return types system.
  [(#3235)](https://github.com/PennyLaneAI/pennylane/pull/3235)
  [(#3445)](https://github.com/PennyLaneAI/pennylane/pull/3445)

  ```python
  import pennylane as qml
  import jax
  from jax import numpy as jnp

  jax.config.update("jax_enable_x64", True)

  qml.enable_return()

=======
>>>>>>> de2a05dc
  dev = qml.device("lightning.qubit", wires=2)

  @jax.jit
  @qml.qnode(dev, interface="jax-jit", diff_method="parameter-shift")
  def circuit(a, b):
      qml.RY(a, wires=0)
      qml.RX(b, wires=0)
      return qml.expval(qml.PauliZ(0)), qml.expval(qml.PauliZ(1))

  a, b = jnp.array(1.0), jnp.array(2.0)
  ```

  ```pycon
  >>> jax.jacobian(circuit, argnums=[0, 1])(a, b)
  ((DeviceArray(0.35017549, dtype=float64, weak_type=True),
  DeviceArray(-0.4912955, dtype=float64, weak_type=True)),
  (DeviceArray(5.55111512e-17, dtype=float64, weak_type=True),
  DeviceArray(0., dtype=float64, weak_type=True)))
  ```
<<<<<<< HEAD

=======
>>>>>>> de2a05dc
* Updated `qml.transforms.split_non_commuting` to support the new return types.
  [(#3414)](https://github.com/PennyLaneAI/pennylane/pull/3414)

* Updated `qml.transforms.mitigate_with_zne` to support the new return types.
  [(#3415)](https://github.com/PennyLaneAI/pennylane/pull/3415)

* Updated `qml.transforms.metric_tensor`, `qml.transforms.adjoint_metric_tensor`,
  `qml.qinfo.classical_fisher`, and `qml.qinfo.quantum_fisher` to support the new return types.
  [(#3449)](https://github.com/PennyLaneAI/pennylane/pull/3449)

* Updated `qml.transforms.batch_params` and `qml.transforms.batch_input` to support the new return types
  [(#3431)](https://github.com/PennyLaneAI/pennylane/pull/3431)

* Updated `qml.transforms.cut_circuit` and `qml.transforms.cut_circuit_mc` to
  support the new return types.
  [(#3346)](https://github.com/PennyLaneAI/pennylane/pull/3346)


<h3>Breaking changes</h3>

* The `log_base` attribute has been moved from `MeasurementProcess` to the new `VnEntropyMP` and
  `MutualInfoMP` classes, which inherit from `MeasurementProcess`.
  [(#3326)](https://github.com/PennyLaneAI/pennylane/pull/3326)

* Python 3.7 support is no longer maintained.
  [(#3276)](https://github.com/PennyLaneAI/pennylane/pull/3276)

* Removed `qml.utils.decompose_hamiltonian()`, please use `qml.pauli_decompose()` instead.
  [(#3384)](https://github.com/PennyLaneAI/pennylane/pull/3384)

* Instead of having an `OrderedDict` attribute called `_queue`, `AnnotatedQueue` now inherits from
  `OrderedDict` and encapsulates the queue. Consequentially, this also applies to the `QuantumTape`
  class which inherits from `AnnotatedQueue`.
  [(#3401)](https://github.com/PennyLaneAI/pennylane/pull/3401)

* Change class name `ShadowMeasurementProcess` to `ClassicalShadow`, to be consistent with the
  `qml.classical_shadow` function name.
  [(#3388)](https://github.com/PennyLaneAI/pennylane/pull/3388)

* The method `qml.Operation.get_parameter_shift` is removed. The `gradients` module should be used
  for general parameter-shift rules instead.
  [(#3419)](https://github.com/PennyLaneAI/pennylane/pull/3419)

* Changed the signature of the `QubitDevice.statistics` method from

  ```python
  def statistics(self, observables, shot_range=None, bin_size=None, circuit=None):
  ```

  to

  ```python
  def statistics(self, circuit: QuantumScript, shot_range=None, bin_size=None):
  ```

  [(#3421)](https://github.com/PennyLaneAI/pennylane/pull/3421)

* The `MeasurementProcess.return_type` argument has been removed from the `__init__` method. Now
  it is a property of the class.
  [(#3434)](https://github.com/PennyLaneAI/pennylane/pull/3434)

* The `MeasurementProcess` class is now an abstract class.
  [(#3434)](https://github.com/PennyLaneAI/pennylane/pull/3434)

<h3>Deprecations</h3>

Deprecations cycles are tracked at [doc/developement/deprecations.rst](https://docs.pennylane.ai/en/latest/development/deprecations.html).

* The following deprecated methods are removed:
  [(#3281)](https://github.com/PennyLaneAI/pennylane/pull/3281/)

  * `qml.tape.get_active_tape`: Use `qml.QueuingManager.active_context()`
  * `qml.transforms.qcut.remap_tape_wires`: Use `qml.map_wires`
  * `qml.tape.QuantumTape.inv()`: Use `qml.tape.QuantumTape.adjoint()`
  * `qml.tape.stop_recording()`: Use `qml.QueuingManager.stop_recording()`
  * `qml.tape.QuantumTape.stop_recording()`: Use `qml.QueuingManager.stop_recording()`
  * `qml.QueuingContext` is now `qml.QueuingManager`
  * `QueuingManager.safe_update_info` and `AnnotatedQueue.safe_update_info`: Use plain `update_info`

* `qml.transforms.measurement_grouping` has been deprecated. Use `qml.transforms.hamiltonian_expand` instead.
  [(#3417)](https://github.com/PennyLaneAI/pennylane/pull/3417)

* The `observables` argument in `QubitDevice.statistics` is deprecated. Please use `circuit`
  instead.
  [(#3433)](https://github.com/PennyLaneAI/pennylane/pull/3433)

* The `seed_recipes` argument in `qml.classical_shadow` and `qml.shadow_expval` is deprecated.
  A new argument `seed` has been added, which defaults to None and can contain an integer with the
  wanted seed.
  [(#3388)](https://github.com/PennyLaneAI/pennylane/pull/3388)

* `make_tape` is deprecated. Please use `qml.tape.make_qscript` instead.
  [(#3478)](https://github.com/PennyLaneAI/pennylane/pull/3478)

<h3>Documentation</h3>

* Corrects the return type statements of gradient and Hessian transforms, as well as a series
  of other functions that are a `batch_transform`.
  [(#3476)](https://github.com/PennyLaneAI/pennylane/pull/3476)

* Adds developer documentation for the queuing module.
  [(#3268)](https://github.com/PennyLaneAI/pennylane/pull/3268)

* Corrects more mentions for diagonalizing gates for all relevant operations. The docstrings for `compute_eigvals` used
  to say that the diagonalizing gates implemented $U$, the unitary such that $O = U \Sigma U^{\dagger}$, where $O$ is
  the original observable and $\Sigma$ a diagonal matrix. However, the diagonalizing gates actually implement
  $U^{\dagger}$, since $\langle \psi | O | \psi \rangle = \langle \psi | U \Sigma U^{\dagger} | \psi \rangle$, making
  $U^{\dagger} | \psi \rangle$ the actual state being measured in the $Z$-basis.
  [(#3409)](https://github.com/PennyLaneAI/pennylane/pull/3409)

<h3>Bug fixes</h3>

* Fixed a bug where `hamiltonian_expand` didn't preserve the type of the inputted results in its output.
  [(#3339)](https://github.com/PennyLaneAI/pennylane/pull/3339)

* Fixed a bug that made `gradients.param_shift` raise an error when used with unshifted terms only
  in a custom recipe, and when using any unshifted terms at all under the new return type system.
  [(#3177)](https://github.com/PennyLaneAI/pennylane/pull/3177)

* Original tape `_obs_sharing_wires` attribute is updated during its expansion.
  [(#3293)](https://github.com/PennyLaneAI/pennylane/pull/3293)

* Small fix of `MeasurementProcess.map_wires`, where both the `self.obs` and `self._wires`
  attributes were modified.
  [(#3292)](https://github.com/PennyLaneAI/pennylane/pull/3292)

* An issue with `drain=False` in the adaptive optimizer is fixed. Before the fix, the operator pool
  needed to be re-constructed inside the optimization pool when `drain=False`. With the new fix,
  this reconstruction is not needed.
  [(#3361)](https://github.com/PennyLaneAI/pennylane/pull/3361)

* If the device originally has no shots but finite shots are dynamically specified, Hamiltonian
  expansion now occurs.
  [(#3369)](https://github.com/PennyLaneAI/pennylane/pull/3369)

* `qml.matrix(op)` now fails if the operator truly has no matrix (eg. `Barrier`) to match `op.matrix()`
  [(#3386)](https://github.com/PennyLaneAI/pennylane/pull/3386)

* The `pad_with` argument in the `AmplitudeEmbedding` template is now compatible
  with all interfaces
  [(#3392)](https://github.com/PennyLaneAI/pennylane/pull/3392)

* Fixed a bug where a QNode returning `qml.sample` would produce incorrect results when
  run on a device defined with a shot vector.
  [(#3422)](https://github.com/PennyLaneAI/pennylane/pull/3422)

<h3>Contributors</h3>

This release contains contributions from (in alphabetical order):

Juan Miguel Arrazola
Utkarsh Azad
Astral Cai
Isaac De Vlugt
Pieter Eendebak
Lillian M. A. Frederiksen
Katharine Hyatt
Soran Jahangiri
Edward Jiang
Christina Lee
Albert Mitjans Coma
Romain Moyard
Matthew Silverman
Jay Soni
Antal Száva
David Wierichs
Moritz Willmann
Filippo Vicentini<|MERGE_RESOLUTION|>--- conflicted
+++ resolved
@@ -276,12 +276,9 @@
   Replaces `qml.transforms.make_tape` with `make_qscript`.
   [(#3429)](https://github.com/PennyLaneAI/pennylane/pull/3429)
 
-<<<<<<< HEAD
-=======
 * File `qcut.py` in `qml.transforms` reorganized into multiple files in `qml.transforms.qcut`
   [3413](https://github.com/PennyLaneAI/pennylane/pull/3413)
 
->>>>>>> de2a05dc
 * Add a UserWarning when creating a `Tensor` object with overlapping wires,
   informing that this can in some cases lead to undefined behaviour.
   [(#3459)](https://github.com/PennyLaneAI/pennylane/pull/3459)
@@ -459,23 +456,6 @@
 
   qml.enable_return()
 
-<<<<<<< HEAD
-* The JAX-JIT interface now supports gradient transforms and device gradient execution in `backward` mode with the new
-  return types system.
-  [(#3235)](https://github.com/PennyLaneAI/pennylane/pull/3235)
-  [(#3445)](https://github.com/PennyLaneAI/pennylane/pull/3445)
-
-  ```python
-  import pennylane as qml
-  import jax
-  from jax import numpy as jnp
-
-  jax.config.update("jax_enable_x64", True)
-
-  qml.enable_return()
-
-=======
->>>>>>> de2a05dc
   dev = qml.device("lightning.qubit", wires=2)
 
   @jax.jit
@@ -495,10 +475,7 @@
   (DeviceArray(5.55111512e-17, dtype=float64, weak_type=True),
   DeviceArray(0., dtype=float64, weak_type=True)))
   ```
-<<<<<<< HEAD
-
-=======
->>>>>>> de2a05dc
+
 * Updated `qml.transforms.split_non_commuting` to support the new return types.
   [(#3414)](https://github.com/PennyLaneAI/pennylane/pull/3414)
 
