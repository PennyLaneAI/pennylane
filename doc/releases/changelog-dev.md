--- conflicted
+++ resolved
@@ -182,14 +182,9 @@
 
 <h3>Breaking changes</h3>
 
-<<<<<<< HEAD
 * `Operator.inv()` and the `Operator.inverse` setter are removed. Please use `qml.adjoint` or `qml.pow` instead.
   [(#3618)](https://github.com/PennyLaneAI/pennylane/pull/3618)
 
-* The target wires of the unitary for `ControlledQubitUnitary` are no longer available via `op.hyperparameters["u_wires"]`. 
-=======
-* The target wires of the unitary for `ControlledQubitUnitary` are no longer available via `op.hyperparameters["u_wires"]`.
->>>>>>> dcbe3924
   Instead, they can be accesses via `op.base.wires` or `op.target_wires`.
   [(#3450)](https://github.com/PennyLaneAI/pennylane/pull/3450)
 
