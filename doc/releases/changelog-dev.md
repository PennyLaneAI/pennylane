:orphan:

# Release 0.25.0-dev (development release)

<h3>New features since last release</h3>

* `DefaultQubit` devices now natively support parameter broadcasting.
  [(#2627)](https://github.com/PennyLaneAI/pennylane/pull/2627)
  
  Instead of utilizing the `broadcast_expand` transform, `DefaultQubit`-based
  devices now are able to directly execute broadcasted circuits, providing
  a faster way of executing the same circuit at varied parameter positions.

  Given a standard `QNode`,

  ```python
  dev = qml.device("default.qubit", wires=2)

  @qml.qnode(dev)
  def circuit(x, y):
      qml.RX(x, wires=0)
      qml.RY(y, wires=0)
      return qml.expval(qml.PauliZ(0))
  ```

  we can call it with broadcasted parameters:

  ```pycon
  >>> x = np.array([0.4, 1.2, 0.6], requires_grad=True)
  >>> y = np.array([0.9, -0.7, 4.2], requires_grad=True)
  >>> circuit(x, y)
  tensor([ 0.5725407 ,  0.2771465 , -0.40462972], requires_grad=True)
  ```

  It's also possible to broadcast only some parameters:

  ```pycon
  >>> x = np.array([0.4, 1.2, 0.6], requires_grad=True)
  >>> y = np.array(0.23, requires_grad=True)
  >>> circuit(x, y)
  tensor([0.89680614, 0.35281557, 0.80360155], requires_grad=True)
  ```
  
* Added the new optimizer, `qml.SPSAOptimizer` that implements the simultaneous
  perturbation stochastic approximation method based on
  [An Overview of the Simultaneous Perturbation Method for Efficient Optimization](https://www.jhuapl.edu/SPSA/PDF-SPSA/Spall_An_Overview.PDF).
  [(#2661)](https://github.com/PennyLaneAI/pennylane/pull/2661)

  It is a suitable optimizer for cost functions whose evaluation may involve
  noise, as optimization with SPSA may significantly decrease the number of
  quantum executions for the entire optimization.

  ```pycon
  >>> dev = qml.device("default.qubit", wires=1)
  >>> def circuit(params):
  ...     qml.RX(params[0], wires=0)
  ...     qml.RY(params[1], wires=0)
  >>> coeffs = [1, 1]
  >>> obs = [qml.PauliX(0), qml.PauliZ(0)]
  >>> H = qml.Hamiltonian(coeffs, obs)
  >>> @qml.qnode(dev)
  ... def cost(params):
  ...     circuit(params)
  ...     return qml.expval(H)
  >>> params = np.random.normal(0, np.pi, (2), requires_grad=True)
  >>> print(params)
  [-5.92774911 -4.26420843]
  >>> print(cost(params))
  0.43866366253270167
  >>> max_iterations = 50
  >>> opt = qml.SPSAOptimizer(maxiter=max_iterations)
  >>> for _ in range(max_iterations):
  ...     params, energy = opt.step_and_cost(cost, params)
  >>> print(params)
  [-6.21193761 -2.99360548]
  >>> print(energy)
  -1.1258709813834058
  ```

* Differentiable zero-noise-extrapolation error mitigation via ``qml.transforms.mitigate_with_zne`` with ``qml.transforms.fold_global`` and ``qml.transforms.poly_extrapolate``.
  [(#2757)](https://github.com/PennyLaneAI/pennylane/pull/2757)

  When using a noisy or real device, you can now create a differentiable mitigated qnode that internally executes folded circuits that increase the noise and extrapolating with a polynomial fit back to zero noise. There will be an accompanying demo on this, see [(PennyLaneAI/qml/529)](https://github.com/PennyLaneAI/qml/pull/529).

  ```python
  # Describe noise
  noise_gate = qml.DepolarizingChannel
  noise_strength = 0.1

  # Load devices
  dev_ideal = qml.device("default.mixed", wires=n_wires)
  dev_noisy = qml.transforms.insert(noise_gate, noise_strength)(dev_ideal)

  scale_factors = [1, 2, 3]
  @mitigate_with_zne(
    scale_factors,
    qml.transforms.fold_global,
    qml.transforms.poly_extrapolate,
    extrapolate_kwargs={'order': 2}
  )
  @qml.qnode(dev_noisy)
  def qnode_mitigated(theta):
      qml.RY(theta, wires=0)
      return qml.expval(qml.PauliX(0))

  theta = np.array(0.5, requires_grad=True)
  grad = qml.grad(qnode_mitigated)
  >>> grad(theta)
  0.5712737447327619
  ```

* The quantum information module now supports computation of relative entropy.
  [(#2772)](https://github.com/PennyLaneAI/pennylane/pull/2772)

  It includes a function in `qml.math`:

  ```pycon
  >>> rho = np.array([[0.3, 0], [0, 0.7]])
  >>> sigma = np.array([[0.5, 0], [0, 0.5]])
  >>> qml.math.relative_entropy(rho, sigma)
  tensor(0.08228288, requires_grad=True)
  ```

  as well as a QNode transform:

  ```python
  dev = qml.device('default.qubit', wires=2)

  @qml.qnode(dev)
  def circuit(param):
      qml.RY(param, wires=0)
      qml.CNOT(wires=[0, 1])
      return qml.state()
  ```

  ```pycon
  >>> relative_entropy_circuit = qml.qinfo.relative_entropy(circuit, circuit, wires0=[0], wires1=[0])
  >>> x, y = np.array(0.4), np.array(0.6)
  >>> relative_entropy_circuit((x,), (y,))
  0.017750012490703237
  ```

* New PennyLane-inspired `sketch` and `sketch_dark` styles are now available for drawing circuit diagram graphics.
  [(#2709)](https://github.com/PennyLaneAI/pennylane/pull/2709)

* Added `QutritDevice` as an abstract base class for qutrit devices.
  ([#2781](https://github.com/PennyLaneAI/pennylane/pull/2781), [#2782](https://github.com/PennyLaneAI/pennylane/pull/2782))

* Added operation `qml.QutritUnitary` for applying user-specified unitary operations on qutrit devices.
  [(#2699)](https://github.com/PennyLaneAI/pennylane/pull/2699)


**Operator Arithmetic:**

* Adds the `Controlled` symbolic operator to represent a controlled version of any
  operation.
  [(#2634)](https://github.com/PennyLaneAI/pennylane/pull/2634)

* Adds a base class `qml.ops.op_math.SymbolicOp` for single-operator symbolic
  operators such as `Adjoint` and `Pow`.
  [(#2721)](https://github.com/PennyLaneAI/pennylane/pull/2721)

* A `Sum` symbolic class is added that allows users to represent the sum of operators.
  [(#2475)](https://github.com/PennyLaneAI/pennylane/pull/2475)

  The `Sum` class provides functionality like any other PennyLane operator. We can
  get the matrix, eigenvalues, terms, diagonalizing gates and more.

  ```pycon
  >>> summed_op = qml.op_sum(qml.PauliX(0), qml.PauliZ(0))
  >>> summed_op
  PauliX(wires=[0]) + PauliZ(wires=[0])
  >>> qml.matrix(summed_op)
  array([[ 1,  1],
         [ 1, -1]])
  >>> summed_op.terms()
  ([1.0, 1.0], (PauliX(wires=[0]), PauliZ(wires=[0])))
  ```

  The `summed_op` can also be used inside a `qnode` as an observable.
  If the circuit is parameterized, then we can also differentiate through the
  sum observable.

  ```python
  sum_op = Sum(qml.PauliX(0), qml.PauliZ(1))
  dev = qml.device("default.qubit", wires=2)

  @qml.qnode(dev, grad_method="best")
  def circuit(weights):
        qml.RX(weights[0], wires=0)
        qml.RY(weights[1], wires=1)
        qml.CNOT(wires=[0, 1])
        qml.RX(weights[2], wires=1)
        return qml.expval(sum_op)
  ```

  ```pycon
  >>> weights = qnp.array([0.1, 0.2, 0.3], requires_grad=True)
  >>> qml.grad(circuit)(weights)
  tensor([-0.09347337, -0.18884787, -0.28818254], requires_grad=True)
  ```

* Added `__add__` and `__pow__` dunder methods to the `qml.operation.Operator` class so that users can combine operators
  more naturally. [(#2807)](https://github.com/PennyLaneAI/pennylane/pull/2807)

  ```python
  >>> summed_op = qml.RX(phi=1.23, wires=0) + qml.RZ(phi=3.14, wires=0)
  >>> summed_op
  RX(1.23, wires=[0]) + RZ(3.14, wires=[0])
  >>> exp_op = qml.RZ(1.0, wires=0) ** 2
  >>> exp_op
  RZ**2(1.0, wires=[0])
  ```

* Added support for addition of operators and scalars. [(#2849)](https://github.com/PennyLaneAI/pennylane/pull/2849)

  ```pycon
  >>> sum_op = 5 + qml.PauliX(0)
  >>> sum_op.matrix()
  array([[5., 1.],
         [1., 5.]])
  ```

  Added `__neg__` and `__sub__` dunder methods to the `qml.operation.Operator` class so that users
  can negate and substract operators more naturally.

  ```pycon
  >>> -(-qml.PauliZ(0) + qml.PauliX(0)).matrix()
  array([[ 1, -1],
        [-1, -1]])
  ```

* A `SProd` symbolic class is added that allows users to represent the scalar product
of operators. [(#2622)](https://github.com/PennyLaneAI/pennylane/pull/2622)

  We can get the matrix, eigenvalues, terms, diagonalizing gates and more.

  ```pycon
  >>> sprod_op = qml.s_prod(2.0, qml.PauliX(0))
  >>> sprod_op
  2.0*(PauliX(wires=[0]))
  >>> sprod_op.matrix()
  array([[ 0., 2.],
         [ 2., 0.]])
  >>> sprod_op.terms()
  ([2.0], [PauliX(wires=[0])])
  ```

  The `sprod_op` can also be used inside a `qnode` as an observable.
  If the circuit is parameterized, then we can also differentiate through the observable.

  ```python
  dev = qml.device("default.qubit", wires=1)

  @qml.qnode(dev, grad_method="best")
  def circuit(scalar, theta):
        qml.RX(theta, wires=0)
        return qml.expval(qml.s_prod(scalar, qml.Hadamard(wires=0)))
  ```

  ```pycon
  >>> scalar, theta = (1.2, 3.4)
  >>> qml.grad(circuit, argnum=[0,1])(scalar, theta)
  (array(-0.68362956), array(0.21683382))
  ```

* New FlipSign operator that flips the sign for a given basic state. [(#2780)](https://github.com/PennyLaneAI/pennylane/pull/2780)

<h3>Improvements</h3>

<<<<<<< HEAD
* The efficiency of the Hartree-Fock workflow is improved by removing the repetitive basis set
  normalisation steps and modifying how the permutational symmetries are applied to avoid repetitive
  electron repulsion integral calculations.
  [(#2850)](https://github.com/PennyLaneAI/pennylane/pull/2850)
=======
* The coefficients of the non-differentiable molecular Hamiltonians generated with openfermion have
  `requires_grad = False` by default.
  [(#2865)](https://github.com/PennyLaneAI/pennylane/pull/2865)
>>>>>>> e450d498

* A small performance upgrade to the `compute_matrix` method
  of broadcastable parametric operations.
  [(#2726)](https://github.com/PennyLaneAI/pennylane/pull/2726)

* Jacobians are cached with the Autograd interface when using the
  parameter-shift rule.
  [(#2645)](https://github.com/PennyLaneAI/pennylane/pull/2645)

* Samples can be grouped into counts by passing the `counts=True` flag to `qml.sample`.
  [(#2686)](https://github.com/PennyLaneAI/pennylane/pull/2686)
  [(#2839)](https://github.com/PennyLaneAI/pennylane/pull/2839)

  Note that the change included creating a new `Counts` measurement type in `measurements.py`.

  `counts=True` can be set when obtaining raw samples in the computational basis:

  ```pycon
  >>> dev = qml.device("default.qubit", wires=2, shots=1000)
  >>>
  >>> @qml.qnode(dev)
  >>> def circuit():
  ...     qml.Hadamard(wires=0)
  ...     qml.CNOT(wires=[0, 1])
  ...     # passing the counts flag
  ...     return qml.sample(counts=True)
  >>> result = circuit()
  >>> print(result)
  {'00': 495, '11': 505}
  ```

  Counts can also be obtained when sampling the eigenstates of an observable:

  ```pycon
  >>> dev = qml.device("default.qubit", wires=2, shots=1000)
  >>>
  >>> @qml.qnode(dev)
  >>> def circuit():
  ...   qml.Hadamard(wires=0)
  ...   qml.CNOT(wires=[0, 1])
  ...   return qml.sample(qml.PauliZ(0), counts=True), qml.sample(qml.PauliZ(1), counts=True)
  >>> result = circuit()
  >>> print(result)
  ({-1: 470, 1: 530}, {-1: 470, 1: 530})
  ```

* The `qml.state` and `qml.density_matrix` measurements now support custom wire
  labels.
  [(#2779)](https://github.com/PennyLaneAI/pennylane/pull/2779)

* Add trivial behaviour logic to `qml.operation.expand_matrix`.
  [(#2785)](https://github.com/PennyLaneAI/pennylane/issues/2785)

* Adds a new function to compare operators. `qml.equal` can be used to compare equality of parametric operators taking
  into account their interfaces and trainability.
  [(#2651)](https://github.com/PennyLaneAI/pennylane/pull/2651)

* The `default.mixed` device now supports backpropagation with the `"jax"` interface.
  [(#2754)](https://github.com/PennyLaneAI/pennylane/pull/2754)

* Quantum channels such as `qml.BitFlip` now support abstract tensors. This allows
  their usage inside QNodes decorated by `tf.function`, `jax.jit`, or `jax.vmap`:

  ```python
  dev = qml.device("default.mixed", wires=1)

  @qml.qnode(dev, diff_method="backprop", interface="jax")
  def circuit(t):
      qml.PauliX(wires=0)
      qml.ThermalRelaxationError(0.1, t, 1.4, 0.1, wires=0)
      return qml.expval(qml.PauliZ(0))
  ```

  ```pycon
  >>> x = jnp.array([0.8, 1.0, 1.2])
  >>> jax.vmap(circuit)(x)
  DeviceArray([-0.78849435, -0.8287073 , -0.85608006], dtype=float32)
  ```

* Added an `are_pauli_words_qwc` function which checks if certain
  Pauli words are pairwise qubit-wise commuting. This new function improves performance when measuring hamiltonians
  with many commuting terms.
  [(#2789)](https://github.com/PennyLaneAI/pennylane/pull/2798)

* Adjoint differentiation now uses the adjoint symbolic wrapper instead of in-place inversion.
  [(#2855)](https://github.com/PennyLaneAI/pennylane/pull/2855)

<h3>Breaking changes</h3>

* The deprecated `qml.hf` module is removed. The `qml.hf` functionality is fully supported by
  `qml.qchem`.
  [(#2795)](https://github.com/PennyLaneAI/pennylane/pull/2795)

* PennyLane now depends on newer versions (>=2.7) of the `semantic_version` package,
  which provides an updated API that is incompatible which versions of the package prior to 2.7.
  If you run into issues relating to this package, please reinstall PennyLane.
  [(#2744)](https://github.com/PennyLaneAI/pennylane/pull/2744)
  [(#2767)](https://github.com/PennyLaneAI/pennylane/pull/2767)

<h3>Deprecations</h3>

<h3>Documentation</h3>

* Added a dedicated docstring for the `QubitDevice.sample` method.
  [(#2812)](https://github.com/PennyLaneAI/pennylane/pull/2812)

* Optimization examples of using JAXopt and Optax with the JAX interface have
  been added.
  [(#2769)](https://github.com/PennyLaneAI/pennylane/pull/2769)

<h3>Bug fixes</h3>

* Fixes a bug where the parameter-shift gradient breaks when using both
  custom `grad_recipe`s that contain unshifted terms and recipes that
  do not contains any unshifted terms.
  [(#2834)](https://github.com/PennyLaneAI/pennylane/pull/2834)

* Fixes mixed CPU-GPU data-locality issues for Torch interface.
  [(#2830)](https://github.com/PennyLaneAI/pennylane/pull/2830)

* Fixes a bug where the parameter-shift Hessian of circuits with untrainable
  parameters might be computed with respect to the wrong parameters or
  might raise an error.
  [(#2822)](https://github.com/PennyLaneAI/pennylane/pull/2822)

* Fixes a bug where the custom implementation of the `states_to_binary` device
  method was not used.
  [(#2809)](https://github.com/PennyLaneAI/pennylane/pull/2809)

* `qml.grouping.group_observables` now works when individual wire
  labels are iterable.
  [(#2752)](https://github.com/PennyLaneAI/pennylane/pull/2752)

* The adjoint of an adjoint has a correct `expand` result.
  [(#2766)](https://github.com/PennyLaneAI/pennylane/pull/2766)

* Fix the ability to return custom objects as the expectation value of a QNode with the Autograd interface.
  [(#2808)](https://github.com/PennyLaneAI/pennylane/pull/2808)

* The WireCut operator now raises an error when instantiating it with an empty list.
  [(#2826)](https://github.com/PennyLaneAI/pennylane/pull/2826)

* Allow hamiltonians with grouped observables to be measured on devices
  which were transformed using `qml.transform.insert()`.
  [(#2857)](https://github.com/PennyLaneAI/pennylane/pull/2857)

<h3>Contributors</h3>

This release contains contributions from (in alphabetical order):

Samuel Banning, Juan Miguel Arrazola, Utkarsh Azad, David Ittah, Soran Jahangiri, Edward Jiang,
Ankit Khandelwal, Christina Lee, Sergio Martínez-Losa, Albert Mitjans Coma, Ixchel Meza Chavez,
Romain Moyard, Lee James O'Riordan, Mudit Pandey, Bogdan Reznychenko, Jay Soni, Antal Száva,
David Wierichs, Moritz Willmann<|MERGE_RESOLUTION|>--- conflicted
+++ resolved
@@ -268,16 +268,14 @@
 
 <h3>Improvements</h3>
 
-<<<<<<< HEAD
 * The efficiency of the Hartree-Fock workflow is improved by removing the repetitive basis set
   normalisation steps and modifying how the permutational symmetries are applied to avoid repetitive
   electron repulsion integral calculations.
   [(#2850)](https://github.com/PennyLaneAI/pennylane/pull/2850)
-=======
+
 * The coefficients of the non-differentiable molecular Hamiltonians generated with openfermion have
   `requires_grad = False` by default.
   [(#2865)](https://github.com/PennyLaneAI/pennylane/pull/2865)
->>>>>>> e450d498
 
 * A small performance upgrade to the `compute_matrix` method
   of broadcastable parametric operations.
