--- conflicted
+++ resolved
@@ -45,9 +45,5 @@
 
 This release contains contributions from (in alphabetical order):
 
-<<<<<<< HEAD
-Lillian Frederiksen, Christina Lee
-=======
 Lillian Frederiksen,
-Christina Lee,
->>>>>>> 5fadf64f
+Christina Lee,