--- conflicted
+++ resolved
@@ -64,7 +64,6 @@
 * ``qml.load`` is deprecated. Instead, please use the functions outlined in the *Importing workflows* quickstart guide, such as ``qml.from_qiskit``.
   [(#5312)](https://github.com/PennyLaneAI/pennylane/pull/5312)
 
-<<<<<<< HEAD
 * ``qml.from_qasm_file`` is deprecated. Instead, please open the file and then load its content using ``qml.from_qasm``.
   [(#5331)](https://github.com/PennyLaneAI/pennylane/pull/5331)
 
@@ -73,8 +72,6 @@
   ...     circuit = qml.from_qasm(f.read())
   ```
 
-=======
->>>>>>> bcbe250c
 <h3>Documentation 📝</h3>
 
 <h3>Bug fixes 🐛</h3>
