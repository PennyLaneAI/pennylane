--- conflicted
+++ resolved
@@ -6,11 +6,8 @@
 
 <h3>Improvements 🛠</h3>
 
-<<<<<<< HEAD
 * Added support for the `wire_options` dictionary to customize wire line formatting in `qml.draw_mpl`circuit visualizations, allowing global and per-wire customization with options like `color`, `linestyle`, and `linewidth`.
 [(#6486)](https://github.com/PennyLaneAI/pennylane/pull/6486)
-=======
-<h4>Other Improvements</h4>
 
 * Added `qml.devices.qubit_mixed` module for mixed-state qubit device support. This module introduces:
   - A new API for mixed-state operations
@@ -23,7 +20,6 @@
       - Multi-controlled X gates
       - Grover operators
   [(#6379)](https://github.com/PennyLaneAI/pennylane/pull/6379)
->>>>>>> bee380f5
 
 <h3>Breaking changes 💔</h3>
 
