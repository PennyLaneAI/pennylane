:orphan:

# Release 0.41.0-dev (development release)

<h3>New features since last release</h3>

* `qml.defer_measurements` can now be used with program capture enabled. Programs transformed by
  `qml.defer_measurements` can be executed on `default.qubit`.
  [(#6838)](https://github.com/PennyLaneAI/pennylane/pull/6838)
  [(#6937)](https://github.com/PennyLaneAI/pennylane/pull/6937)

  Using `qml.defer_measurements` with program capture enables many new features, including:
  * Significantly richer variety of classical processing on mid-circuit measurement values.
  * Using mid-circuit measurement values as gate parameters.

  Functions such as the following can now be captured:

  ```python
  import jax.numpy as jnp

  qml.capture.enable()

  def f(x):
      m0 = qml.measure(0)
      m1 = qml.measure(0)
      a = jnp.sin(0.5 * jnp.pi * m0)
      phi = a - (m1 + 1) ** 4

      qml.s_prod(x, qml.RZ(phi, 0))

      return qml.expval(qml.Z(0))
  ```

* Added class `qml.capture.transforms.UnitaryToRotInterpreter` that decomposes `qml.QubitUnitary` operators 
  following the same API as `qml.transforms.unitary_to_rot` when experimental program capture is enabled.
  [(#6916)](https://github.com/PennyLaneAI/pennylane/pull/6916)
  [(#6977)](https://github.com/PennyLaneAI/pennylane/pull/6977)

* ``qml.lie_closure`` now accepts and outputs matrix inputs using the ``matrix`` keyword.
  Also added ``qml.pauli.trace_inner_product`` that can handle batches of dense matrices.
  [(#6811)](https://github.com/PennyLaneAI/pennylane/pull/6811)

<h3>Improvements 🛠</h3>

* `qml.gradients.hadamard_grad` can now differentiate anything with a generator, and can accept circuits with non-commuting measurements.
[(#6928)](https://github.com/PennyLaneAI/pennylane/pull/6928)

* `Controlled` operators now have a full implementation of `sparse_matrix` that supports `wire_order` configuration.
  [(#6994)](https://github.com/PennyLaneAI/pennylane/pull/6994)

* The `qml.measurements.NullMeasurement` measurement process is added to allow for profiling problems
  without the overheads associated with performing measurements.
  [(#6989)](https://github.com/PennyLaneAI/pennylane/pull/6989)

* `pauli_rep` property is now accessible for `Adjoint` operator when there is a Pauli representation.
  [(#6871)](https://github.com/PennyLaneAI/pennylane/pull/6871)

* `qml.SWAP` now has sparse representation.
  [(#6965)](https://github.com/PennyLaneAI/pennylane/pull/6965)

* `qml.QubitUnitary` now accepts sparse CSR matrices (from `scipy.sparse`). This allows efficient representation of large unitaries with mostly zero entries. Note that sparse unitaries are still in early development and may not support all features of their dense counterparts.
  [(#6889)](https://github.com/PennyLaneAI/pennylane/pull/6889)

  ```pycon
  >>> import numpy as np
  >>> import pennylane as qml
  >>> import scipy as sp
  >>> U_dense = np.eye(4)  # 2-wire identity
  >>> U_sparse = sp.sparse.csr_matrix(U_dense)
  >>> op = qml.QubitUnitary(U_sparse, wires=[0, 1])
  >>> print(op.matrix())
  <Compressed Sparse Row sparse matrix of dtype 'float64'
          with 4 stored elements and shape (4, 4)>
    Coords        Values
    (0, 0)        1.0
    (1, 1)        1.0
    (2, 2)        1.0
    (3, 3)        1.0
  >>> op.matrix().toarray()
  array([[1., 0., 0., 0.],
        [0., 1., 0., 0.],
        [0., 0., 1., 0.],
        [0., 0., 0., 1.]])
  ```

* Add a decomposition for multi-controlled global phases into a one-less-controlled phase shift.
  [(#6936)](https://github.com/PennyLaneAI/pennylane/pull/6936)
 
* `qml.StatePrep` now accepts sparse state vectors. Users can create `StatePrep` using `scipy.sparse.csr_matrix`. Note that non-zero `pad_with` is forbidden.
  [(#6863)](https://github.com/PennyLaneAI/pennylane/pull/6863)

  ```pycon
  >>> import scipy as sp
  >>> init_state = sp.sparse.csr_matrix([0, 0, 1, 0])
  >>> qsv_op = qml.StatePrep(init_state, wires=[1, 2])
  >>> wire_order = [0, 1, 2]
  >>> ket = qsv_op.state_vector(wire_order=wire_order)
  >>> print(ket)
  <Compressed Sparse Row sparse matrix of dtype 'float64'
         with 1 stored elements and shape (1, 8)>
    Coords        Values
    (0, 2)        1.0
  ```

* A `RuntimeWarning` is now raised by `qml.QNode` and `qml.execute` if executing JAX workflows and the installed version of JAX
  is greater than `0.4.28`.
  [(#6864)](https://github.com/PennyLaneAI/pennylane/pull/6864)

* Added the `qml.workflow.construct_execution_config(qnode)(*args,**kwargs)` helper function.
  Users can now construct the execution configuration from a particular `QNode` instance.
  [(#6901)](https://github.com/PennyLaneAI/pennylane/pull/6901)

  ```python
  @qml.qnode(qml.device("default.qubit", wires=1))
  def circuit(x):
      qml.RX(x, 0)
      return qml.expval(qml.Z(0))
  ```

  ```pycon
  >>> config = qml.workflow.construct_execution_config(circuit)(1)
  >>> pprint.pprint(config)
  ExecutionConfig(grad_on_execution=False,
                  use_device_gradient=True,
                  use_device_jacobian_product=False,
                  gradient_method='backprop',
                  gradient_keyword_arguments={},
                  device_options={'max_workers': None,
                                  'prng_key': None,
                                  'rng': Generator(PCG64) at 0x15F6BB680},
                  interface=<Interface.NUMPY: 'numpy'>,
                  derivative_order=1,
                  mcm_config=MCMConfig(mcm_method=None, postselect_mode=None),
                  convert_to_numpy=True)
  ```

* `QNode` objects now have an `update` method that allows for re-configuring settings like `diff_method`, `mcm_method`, and more. This allows for easier on-the-fly adjustments to workflows. Any arguments not specified will retain their original value.
  [(#6803)](https://github.com/PennyLaneAI/pennylane/pull/6803)

  After constructing a `QNode`,

  ```python
  import pennylane as qml

  @qml.qnode(device=qml.device("default.qubit"))
  def circuit():
    qml.H(0)
    qml.CNOT([0,1])
    return qml.probs()
  ```

  its settings can be modified with `update`, which returns a new `QNode` object. Here is an example
  of updating a QNode's `diff_method`:

  ```pycon
  >>> print(circuit.diff_method)
  best
  >>> new_circuit = circuit.update(diff_method="parameter-shift")
  >>> print(new_circuit.diff_method)
  'parameter-shift'
  ```

* Devices can now configure whether or not ML framework data is sent to them
  via an `ExecutionConfig.convert_to_numpy` parameter. End-to-end jitting on
  `default.qubit` is used if the user specified a `jax.random.PRNGKey` as a seed.
  [(#6899)](https://github.com/PennyLaneAI/pennylane/pull/6899)
  [(#6788)](https://github.com/PennyLaneAI/pennylane/pull/6788)
  [(#6869)](https://github.com/PennyLaneAI/pennylane/pull/6869)

* The coefficients of observables now have improved differentiability.
  [(#6598)](https://github.com/PennyLaneAI/pennylane/pull/6598)

* An empty basis set in `qml.compile` is now recognized as valid, resulting in decomposition of all operators that can be decomposed.
   [(#6821)](https://github.com/PennyLaneAI/pennylane/pull/6821)

* An informative error is raised when a `QNode` with `diff_method=None` is differentiated.
  [(#6770)](https://github.com/PennyLaneAI/pennylane/pull/6770)

* `qml.ops.sk_decomposition` has been improved to produce less gates for certain edge cases. This greatly impacts
  the performance of `qml.clifford_t_decomposition`, which should now give less extraneous `qml.T` gates.
  [(#6855)](https://github.com/PennyLaneAI/pennylane/pull/6855)

* `qml.gradients.finite_diff_jvp` has been added to compute the jvp of an arbitrary numeric
  function.
  [(#6853)](https://github.com/PennyLaneAI/pennylane/pull/6853)

* With program capture enabled, `QNode`'s can now be differentiated with `diff_method="finite-diff"`.
  [(#6853)](https://github.com/PennyLaneAI/pennylane/pull/6853)

* The requested `diff_method` is now validated when program capture is enabled.
  [(#6852)](https://github.com/PennyLaneAI/pennylane/pull/6852)

* The `qml.clifford_t_decomposition` has been improved to use less gates when decomposing `qml.PhaseShift`.
  [(#6842)](https://github.com/PennyLaneAI/pennylane/pull/6842)
 
* `qml.qchem.taper` now handles wire ordering for the tapered observables more robustly.
  [(#6954)](https://github.com/PennyLaneAI/pennylane/pull/6954)

* A `ParametrizedMidMeasure` class is added to represent a mid-circuit measurement in an arbitrary
  measurement basis in the XY, YZ or ZX plane. Subclasses `XMidMeasureMP` and `YMidMeasureMP` represent
  X-basis and Y-basis measurements. These classes are part of the experimental `ftqc` module.
  [(#6938)](https://github.com/PennyLaneAI/pennylane/pull/6938)
  [(#6953)](https://github.com/PennyLaneAI/pennylane/pull/6953)

* A `diagonalize_mcms` transform is added that diagonalizes any `ParametrizedMidMeasure`, for devices 
  that only natively support mid-circuit measurements in the computational basis.
  [(#6938)](https://github.com/PennyLaneAI/pennylane/pull/6938)

* Measurement functions `measure_x`, `measure_y` and `measure_arbitrary_basis` are added in the experimental `ftqc` module. These functions 
  apply a mid-circuit measurement and return a `MeasurementValue`. They are analogous to `qml.measure` for 
  the computational basis, but instead measure in the X-basis, Y-basis, or an arbitrary basis, respectively.
  Function `qml.ftqc.measure_z` is also added as an alias for `qml.measure`.
  [(#6953)](https://github.com/PennyLaneAI/pennylane/pull/6953)
  
* `null.qubit` can now execute jaxpr.
  [(#6924)](https://github.com/PennyLaneAI/pennylane/pull/6924)

<h4>Capturing and representing hybrid programs</h4>

* The `qml.transforms.single_qubit_fusion` quantum transform can now be applied with program capture enabled.
  [(#6945)](https://github.com/PennyLaneAI/pennylane/pull/6945)

* `qml.QNode` can now cache plxpr. When executing a `QNode` for the first time, its plxpr representation will
  be cached based on the abstract evaluation of the arguments. Later executions that have arguments with the
  same shapes and data types will be able to use this cached plxpr instead of capturing the program again.
  [(#6923)](https://github.com/PennyLaneAI/pennylane/pull/6923)

* `qml.QNode` now accepts a `static_argnums` argument. This argument can be used to indicate any arguments that
  should be considered static when capturing the quantum program.
  [(#6923)](https://github.com/PennyLaneAI/pennylane/pull/6923)

* A new, experimental `Operator` method called `compute_qfunc_decomposition` has been added to represent decompositions with structure (e.g., control flow). 
  This method is only used when capture is enabled with `qml.capture.enable()`.
  [(#6859)](https://github.com/PennyLaneAI/pennylane/pull/6859)
  [(#6881)](https://github.com/PennyLaneAI/pennylane/pull/6881)
  [(#7022)](https://github.com/PennyLaneAI/pennylane/pull/7022)

  * Autograph can now be used with custom operations defined outside of the pennylane namespace.
  [(#6931)](https://github.com/PennyLaneAI/pennylane/pull/6931)

  * Add a `qml.capture.pause()` context manager for pausing program capture in an error-safe way.
  [(#6911)](https://github.com/PennyLaneAI/pennylane/pull/6911)

* Python control flow (`if/else`, `for`, `while`) is now supported when program capture is enabled by setting 
  `autograph=True` at the QNode level. 
  [(#6837)](https://github.com/PennyLaneAI/pennylane/pull/6837)

  ```python
  qml.capture.enable()

  dev = qml.device("default.qubit", wires=[0, 1, 2])

  @qml.qnode(dev, autograph=True)
  def circuit(num_loops: int):
      for i in range(num_loops):
          if i % 2 == 0:
              qml.H(i)
          else:
              qml.RX(1,i)
      return qml.state()
  ```

  ```pycon
  >>> print(qml.draw(circuit)(num_loops=3))
  0: ──H────────┤  State
  1: ──RX(1.00)─┤  State
  2: ──H────────┤  State
  >>> circuit(3)
  Array([0.43879125+0.j        , 0.43879125+0.j        ,
         0.        -0.23971277j, 0.        -0.23971277j,
         0.43879125+0.j        , 0.43879125+0.j        ,
         0.        -0.23971277j, 0.        -0.23971277j], dtype=complex64)
  ```

* The higher order primitives in program capture can now accept inputs with abstract shapes.
  [(#6786)](https://github.com/PennyLaneAI/pennylane/pull/6786)

* The `PlxprInterpreter` classes can now handle creating dynamic arrays via `jnp.ones`, `jnp.zeros`,
  `jnp.arange`, and `jnp.full`.
  [#6865)](https://github.com/PennyLaneAI/pennylane/pull/6865)

* The qnode primitive now stores the `ExecutionConfig` instead of `qnode_kwargs`.
  [(#6991)](https://github.com/PennyLaneAI/pennylane/pull/6991)

* `Device.eval_jaxpr` now accepts an `execution_config` keyword argument.
  [(#6991)](https://github.com/PennyLaneAI/pennylane/pull/6991)

* The adjoint jvp of a jaxpr can be computed using default.qubit tooling.
  [(#6875)](https://github.com/PennyLaneAI/pennylane/pull/6875)

<h3>Labs: a place for unified and rapid prototyping of research software 🧪</h3>

* ``pennylane.labs.dla.lie_closure_dense`` is removed and integrated into ``qml.lie_closure`` using the new ``dense`` keyword.
  [(#6811)](https://github.com/PennyLaneAI/pennylane/pull/6811)

<h3>Breaking changes 💔</h3>

* `qml.gradients.gradient_transform.choose_trainable_params` has been renamed to `choose_trainable_param_indices`
  to better reflect what it actually does.
  [(#6928)](https://github.com/PennyLaneAI/pennylane/pull/6928)

* `MultiControlledX` no longer accepts strings as control values.
  [(#6835)](https://github.com/PennyLaneAI/pennylane/pull/6835)

* The input argument `control_wires` of `MultiControlledX` has been removed.
  [(#6832)](https://github.com/PennyLaneAI/pennylane/pull/6832)
  [(#6862)](https://github.com/PennyLaneAI/pennylane/pull/6862)

* `qml.execute` now has a collection of keyword-only arguments.
  [(#6598)](https://github.com/PennyLaneAI/pennylane/pull/6598)

* The ``decomp_depth`` argument in :func:`~pennylane.transforms.set_decomposition` has been removed.
  [(#6824)](https://github.com/PennyLaneAI/pennylane/pull/6824)

* The ``max_expansion`` argument in :func:`~pennylane.devices.preprocess.decompose` has been removed.
  [(#6824)](https://github.com/PennyLaneAI/pennylane/pull/6824)

* The ``tape`` and ``qtape`` properties of ``QNode`` have been removed.
  Instead, use the ``qml.workflow.construct_tape`` function.
  [(#6825)](https://github.com/PennyLaneAI/pennylane/pull/6825)

* The ``gradient_fn`` keyword argument to ``qml.execute`` has been removed. Instead, it has been replaced with ``diff_method``.
  [(#6830)](https://github.com/PennyLaneAI/pennylane/pull/6830)
  
* The ``QNode.get_best_method`` and ``QNode.best_method_str`` methods have been removed.
  Instead, use the ``qml.workflow.get_best_diff_method`` function.
  [(#6823)](https://github.com/PennyLaneAI/pennylane/pull/6823)

* The `output_dim` property of `qml.tape.QuantumScript` has been removed. Instead, use method `shape` of `QuantumScript` or `MeasurementProcess` to get the same information.
  [(#6829)](https://github.com/PennyLaneAI/pennylane/pull/6829)

* Removed method `qsvt_legacy` along with its private helper `_qsp_to_qsvt`
  [(#6827)](https://github.com/PennyLaneAI/pennylane/pull/6827)

<h3>Deprecations 👋</h3>

* Specifying `pipeline=None` with `qml.compile` is now deprecated. A sequence of
  transforms should always be specified.
  [(#7004)](https://github.com/PennyLaneAI/pennylane/pull/7004)

* The ``ControlledQubitUnitary`` will stop accepting `QubitUnitary` objects as arguments as its ``base``. Instead, use ``qml.ctrl`` to construct a controlled `QubitUnitary`.
  A folllow-on PR fixed accidental double-queuing when using `qml.ctrl` with `QubitUnitary`.
  [(#6840)](https://github.com/PennyLaneAI/pennylane/pull/6840)
  [(#6926)](https://github.com/PennyLaneAI/pennylane/pull/6926)

* The `control_wires` argument in `qml.ControlledQubitUnitary` has been deprecated.
  Instead, use the `wires` argument as the second positional argument.
  [(#6839)](https://github.com/PennyLaneAI/pennylane/pull/6839)

* The `mcm_method` keyword in `qml.execute` has been deprecated.
  Instead, use the ``mcm_method`` and ``postselect_mode`` arguments.
  [(#6807)](https://github.com/PennyLaneAI/pennylane/pull/6807)

* Specifying gradient keyword arguments as any additional keyword argument to the qnode is deprecated
  and will be removed in v0.42.  The gradient keyword arguments should be passed to the new
  keyword argument `gradient_kwargs` via an explicit dictionary. This change will improve qnode argument
  validation.
  [(#6828)](https://github.com/PennyLaneAI/pennylane/pull/6828)

* The `qml.gradients.hamiltonian_grad` function has been deprecated.
  This gradient recipe is not required with the new operator arithmetic system.
  [(#6849)](https://github.com/PennyLaneAI/pennylane/pull/6849)

* The ``inner_transform_program`` and ``config`` keyword arguments in ``qml.execute`` have been deprecated.
  If more detailed control over the execution is required, use ``qml.workflow.run`` with these arguments instead.
  [(#6822)](https://github.com/PennyLaneAI/pennylane/pull/6822)
  [(#6879)](https://github.com/PennyLaneAI/pennylane/pull/6879)

* The property `MeasurementProcess.return_type` has been deprecated.
  If observable type checking is needed, please use direct `isinstance`; if other text information is needed, please use class name, or another internal temporary private member `_shortname`.
  [(#6841)](https://github.com/PennyLaneAI/pennylane/pull/6841)
  [(#6906)](https://github.com/PennyLaneAI/pennylane/pull/6906)
  [(#6910)](https://github.com/PennyLaneAI/pennylane/pull/6910)

<h3>Internal changes ⚙️</h3>

* `qml.capture.run_autograph` is now idempotent.
  This means `run_autograph(fn) = run_autograph(run_autograph(fn))`.
  [(#7001)](https://github.com/PennyLaneAI/pennylane/pull/7001)

* Minor changes to `DQInterpreter` for speedups with program capture execution.
  [(#6984)](https://github.com/PennyLaneAI/pennylane/pull/6984)

* Globally silences `no-member` pylint issues from jax.
  [(#6987)](https://github.com/PennyLaneAI/pennylane/pull/6987)

* Fix `pylint=3.3.4` errors in source code.
  [(#6980)](https://github.com/PennyLaneAI/pennylane/pull/6980)
  [(#6988)](https://github.com/PennyLaneAI/pennylane/pull/6988)

* Remove `QNode.get_gradient_fn` from source code.
  [(#6898)](https://github.com/PennyLaneAI/pennylane/pull/6898)
  
* The source code has been updated use black 25.1.0.
  [(#6897)](https://github.com/PennyLaneAI/pennylane/pull/6897)

* Improved the `InterfaceEnum` object to prevent direct comparisons to `str` objects.
  [(#6877)](https://github.com/PennyLaneAI/pennylane/pull/6877)

* Added a `QmlPrimitive` class that inherits `jax.core.Primitive` to a new `qml.capture.custom_primitives` module.
  This class contains a `prim_type` property so that we can differentiate between different sets of PennyLane primitives.
  Consequently, `QmlPrimitive` is now used to define all PennyLane primitives.
  [(#6847)](https://github.com/PennyLaneAI/pennylane/pull/6847)

* The `RiemannianGradientOptimizer` has been updated to take advantage of newer features.
  [(#6882)](https://github.com/PennyLaneAI/pennylane/pull/6882)

* Use `keep_intermediate=True` flag to keep Catalyst's IR when testing.
  Also use a different way of testing to see if something was compiled.
  [(#6990)](https://github.com/PennyLaneAI/pennylane/pull/6990)

<h3>Documentation 📝</h3>

* The code example in the docstring for `qml.PauliSentence` now properly copy-pastes.
  [(#6949)](https://github.com/PennyLaneAI/pennylane/pull/6949)

* The docstrings for `qml.unary_mapping`, `qml.binary_mapping`, `qml.christiansen_mapping`,
  `qml.qchem.localize_normal_modes`, and `qml.qchem.VibrationalPES` have been updated to include better
  code examples.
  [(#6717)](https://github.com/PennyLaneAI/pennylane/pull/6717)

* The docstrings for `qml.qchem.localize_normal_modes` and `qml.qchem.VibrationalPES` have been updated to include
  examples that can be copied.
  [(#6834)](https://github.com/PennyLaneAI/pennylane/pull/6834)

* Fixed a typo in the code example for `qml.labs.dla.lie_closure_dense`.
  [(#6858)](https://github.com/PennyLaneAI/pennylane/pull/6858)

* The code example in the docstring for `qml.BasisRotation` was corrected by including `wire_order` in the 
  call to `qml.matrix`.
  [(#6891)](https://github.com/PennyLaneAI/pennylane/pull/6891)

* The docstring of `qml.noise.meas_eq` has been updated to make its functionality clearer.
  [(#6920)](https://github.com/PennyLaneAI/pennylane/pull/6920)

<h3>Bug fixes 🐛</h3>

<<<<<<< HEAD
* `qml.math.get_interface` now correctly extracts the `"scipy"` interface if provided a list/array
  of sparse matrices. 
  [(#7015)](https://github.com/PennyLaneAI/pennylane/pull/7015)
=======
* `qml.ops.Controlled.has_sparse_matrix` now provides the correct information
  by checking if the target operator has a sparse or dense matrix defined.
  [(#7025)](https://github.com/PennyLaneAI/pennylane/pull/7025)
>>>>>>> df713b82

* `qml.capture.PlxprInterpreter` now flattens pytree arguments before evaluation.
  [(#6975)](https://github.com/PennyLaneAI/pennylane/pull/6975)

* `qml.GlobalPhase.sparse_matrix` now correctly returns a sparse matrix of the same shape as `matrix`.
  [(#6940)](https://github.com/PennyLaneAI/pennylane/pull/6940)

* `qml.expval` no longer silently casts to a real number when observable coefficients are imaginary.
  [(#6939)](https://github.com/PennyLaneAI/pennylane/pull/6939)

* Fixed `qml.wires.Wires` initialization to disallow `Wires` objects as wires labels.
  Now, `Wires` is idempotent, e.g. `Wires([Wires([0]), Wires([1])])==Wires([0, 1])`.
  [(#6933)](https://github.com/PennyLaneAI/pennylane/pull/6933)

* `qml.capture.PlxprInterpreter` now correctly handles propagation of constants when interpreting higher-order primitives
  [(#6913)](https://github.com/PennyLaneAI/pennylane/pull/6913)

* `qml.capture.PlxprInterpreter` now uses `Primitive.get_bind_params` to resolve primitive calling signatures before binding
  primitives.
  [(#6913)](https://github.com/PennyLaneAI/pennylane/pull/6913)

* The interface is now detected from the data in the circuit, not the arguments to the `QNode`. This allows
  interface data to be strictly passed as closure variables and still be detected.
  [(#6892)](https://github.com/PennyLaneAI/pennylane/pull/6892)

* `BasisState` now casts its input to integers.
  [(#6844)](https://github.com/PennyLaneAI/pennylane/pull/6844)

* The `workflow.contstruct_batch` and `workflow.construct_tape` functions now correctly reflect the `mcm_method`
  passed to the `QNode`, instead of assuming the method is always `deferred`.
  [(#6903)](https://github.com/PennyLaneAI/pennylane/pull/6903)

* The `poly_to_angles` function has been improved to correctly work with different interfaces and
  no longer manipulate the input angles tensor internally.
  [(#6979)](https://github.com/PennyLaneAI/pennylane/pull/6979)

* The `QROM` template is upgraded to decompose more efficiently when `work_wires` are not used.
  [#6967)](https://github.com/PennyLaneAI/pennylane/pull/6967)

<h3>Contributors ✍️</h3>

This release contains contributions from (in alphabetical order):

Guillermo Alonso,
Utkarsh Azad,
Henry Chang,
Yushao Chen,
Isaac De Vlugt,
Diksha Dhawan,
Lillian M.A. Frederiksen,
Pietropaolo Frisoni,
Marcus Gisslén,
Korbinian Kottmann,
Christina Lee,
Mudit Pandey,
Andrija Paurevic,
David Wierichs<|MERGE_RESOLUTION|>--- conflicted
+++ resolved
@@ -435,15 +435,13 @@
 
 <h3>Bug fixes 🐛</h3>
 
-<<<<<<< HEAD
 * `qml.math.get_interface` now correctly extracts the `"scipy"` interface if provided a list/array
   of sparse matrices. 
   [(#7015)](https://github.com/PennyLaneAI/pennylane/pull/7015)
-=======
+
 * `qml.ops.Controlled.has_sparse_matrix` now provides the correct information
   by checking if the target operator has a sparse or dense matrix defined.
   [(#7025)](https://github.com/PennyLaneAI/pennylane/pull/7025)
->>>>>>> df713b82
 
 * `qml.capture.PlxprInterpreter` now flattens pytree arguments before evaluation.
   [(#6975)](https://github.com/PennyLaneAI/pennylane/pull/6975)
