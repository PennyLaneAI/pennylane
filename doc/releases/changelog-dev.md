:orphan:

# Release 0.36.0-dev (development release)

<h3>New features since last release</h3>

<<<<<<< HEAD
* Support for entanglement entropy computation is added. `qml.math.vn_entanglement_entropy` computes the von Neumann entanglement entropy from a density matrix, and a QNode transform `qml.qinfo.vn_entanglement_entropy` is also added.
  [(#5306)](https://github.com/PennyLaneAI/pennylane/pull/5306)

* Added a qml.capture module that will contain PennyLane's own capturing mechanism for hybrid
  quantum-classical programs.
  [(#5509)](https://github.com/PennyLaneAI/pennylane/pull/5509)
=======
<h4>Estimate errors in a quantum circuit 🧮</h4>
>>>>>>> f504341a

* Added `error` method to `QuantumPhaseEstimation` template.
  [(#5278)](https://github.com/PennyLaneAI/pennylane/pull/5278)

* Added new `SpectralNormError` class to the new error tracking functionality.
  [(#5154)](https://github.com/PennyLaneAI/pennylane/pull/5154)

* The `qml.TrotterProduct` operator now supports error estimation functionality. 
  [(#5384)](https://github.com/PennyLaneAI/pennylane/pull/5384)

  ```pycon
  >>> hamiltonian = qml.dot([1.0, 0.5, -0.25], [qml.X(0), qml.Y(0), qml.Z(0)])
  >>> op = qml.TrotterProduct(hamiltonian, time=0.01, order=2)
  >>> op.error(method="one-norm")
  SpectralNormError(8.039062500000003e-06)
  >>>
  >>> op.error(method="commutator")
  SpectralNormError(6.166666666666668e-06)
  ```

* `qml.specs` and `qml.Tracker` now return information about algorithmic errors for the qnode as well.
  [(#5464)](https://github.com/PennyLaneAI/pennylane/pull/5464)
  [(#5465)](https://github.com/PennyLaneAI/pennylane/pull/5465)


<h4>Access an extended arsenal of quantum algorithms 🏹</h4>

* The `FABLE` template is added for efficient block encoding of matrices. Users can now call FABLE to efficiently construct circuits according to a user-set approximation level. 
  [(#5107)](https://github.com/PennyLaneAI/pennylane/pull/5107)

* Create the `qml.Reflection` operator, useful for amplitude amplification and its variants.
  [(#5159)](https://github.com/PennyLaneAI/pennylane/pull/5159)

  ```python
  @qml.prod
  def generator(wires):
        qml.Hadamard(wires=wires)

  U = generator(wires=0)

  dev = qml.device('default.qubit')
  @qml.qnode(dev)
  def circuit():

        # Initialize to the state |1>
        qml.PauliX(wires=0)

        # Apply the reflection
        qml.Reflection(U)

        return qml.state()

  ```

  ```pycon
  >>> circuit()
  tensor([1.+6.123234e-17j, 0.-6.123234e-17j], requires_grad=True)
  ```
  
* The `qml.AmplitudeAmplification` operator is introduced, which is a high-level interface for amplitude amplification and its variants.
  [(#5160)](https://github.com/PennyLaneAI/pennylane/pull/5160)

  ```python
  @qml.prod
  def generator(wires):
      for wire in wires:
          qml.Hadamard(wires=wire)

  U = generator(wires=range(3))
  O = qml.FlipSign(2, wires=range(3))

  dev = qml.device("default.qubit")

  @qml.qnode(dev)
  def circuit():

      generator(wires=range(3))
      qml.AmplitudeAmplification(U, O, iters=5, fixed_point=True, work_wire=3)

      return qml.probs(wires=range(3))

  ```
  
  ```pycon
  >>> print(np.round(circuit(), 3))
  [0.013, 0.013, 0.91, 0.013, 0.013, 0.013, 0.013, 0.013]

  ```

<h4>Make use of more methods to map from molecules 🗺️</h4>

* Added new function `qml.bravyi_kitaev` to map fermionic Hamiltonians to qubit Hamiltonians.
  [(#5390)](https://github.com/PennyLaneAI/pennylane/pull/5390)

  ```python
  import pennylane as qml
  fermi_ham = qml.fermi.from_string('0+ 1-')

  qubit_ham = qml.bravyi_kitaev(fermi_ham, n=6)
  ```

  ```pycon
  >>> print(qubit_ham)
  -0.25j * Y(0.0) + (-0.25+0j) * X(0) @ Z(1.0) + (0.25+0j) * X(0.0) + 0.25j * Y(0) @ Z(1.0)
  ```

* The `qml.qchem.hf_state` function is upgraded to be compatible with the parity and Bravyi-Kitaev bases.
  [(#5472)](https://github.com/PennyLaneAI/pennylane/pull/5472)

<h4>Calculate dynamical Lie algebras 👾</h4>

* A new `qml.lie_closure` function to compute the Lie closure of a list of operators.
  [(#5161)](https://github.com/PennyLaneAI/pennylane/pull/5161)
  [(#5169)](https://github.com/PennyLaneAI/pennylane/pull/5169)

  The Lie closure, pronounced "Lee closure", is a way to compute the so-called dynamical Lie algebra (DLA) of a set of operators.
  For a list of operators `ops = [op1, op2, op3, ..]`, one computes all nested commutators between `ops` until no new operators are generated from commutation.
  All these operators together form the DLA, see e.g. section IIB of [arXiv:2308.01432](https://arxiv.org/abs/2308.01432).

  Take for example the following ops

  ```python
  ops = [X(0) @ X(1), Z(0), Z(1)]
  ```

  A first round of commutators between all elements yields the new operators `Y(0) @ X(1)` and `X(0) @ Y(1)` (omitting scalar prefactors).

  ```python
  >>> qml.commutator(X(0) @ X(1), Z(0))
  -2j * (X(1) @ Y(0))
  >>> qml.commutator(X(0) @ X(1), Z(1))
  -2j * (Y(1) @ X(0))
  ```

  A next round of commutators between all elements further yields the new operator `Y(0) @ Y(1)`.

  ```python
  >>> qml.commutator(X(0) @ Y(1), Z(0))
  -2j * (Y(1) @ Y(0))
  ```

  After that, no new operators emerge from taking nested commutators and we have the resulting DLA.
  This can now be done in short via `qml.lie_closure` as follows.

  ```python
  >>> ops = [X(0) @ X(1), Z(0), Z(1)]
  >>> dla = qml.lie_closure(ops)
  >>> print(dla)
  [1.0 * X(1) @ X(0),
   1.0 * Z(0),
   1.0 * Z(1),
   -1.0 * X(1) @ Y(0),
   -1.0 * Y(1) @ X(0),
   -1.0 * Y(1) @ Y(0)]
  ```

* We can compute the structure constants (the adjoint representation) of a dynamical Lie algebra.
  [(5406)](https://github.com/PennyLaneAI/pennylane/pull/5406)

  For example, we can compute the adjoint representation of the transverse field Ising model DLA.

  ```pycon
  >>> dla = [X(0) @ X(1), Z(0), Z(1), Y(0) @ X(1), X(0) @ Y(1), Y(0) @ Y(1)]
  >>> structure_const = qml.structure_constants(dla)
  >>> structure_constp.shape
  (6, 6, 6)
  ```

<h4>Simulate mixed-state qutrit systems 3️⃣</h4>

* Functions `measure_with_samples` and `sample_state` have been added to the new `qutrit_mixed` module found in
 `qml.devices`. These functions are used to sample device-compatible states, returning either the final measured state or value of an observable.
  [(#5082)](https://github.com/PennyLaneAI/pennylane/pull/5082)

* Fixed differentiability for Hamiltonian measurements in new `qutrit_mixed` module. 
  [(#5186)](https://github.com/PennyLaneAI/pennylane/pull/5186)

* Added `simulate` function to the new `qutrit_mixed` module in `qml.devices`. This allows for simulation of a 
  noisy qutrit circuit with measurement and sampling.
  [(#5213)](https://github.com/PennyLaneAI/pennylane/pull/5213)

 * Created the `DefaultQutritMixed` class, which inherits from `qml.devices.Device`, with an implementation 
  for `preprocess`.
  [(#5451)](https://github.com/PennyLaneAI/pennylane/pull/5451)

<h4>Work easily and efficiently with operators 🔧</h4>

<h3>Improvements 🛠</h3>

<h4>Community contributions 🥳</h4>

* Implemented the method `process_counts` in `ExpectationMP`, `VarianceMP`, `CountsMP`, and `SampleMP`
  [(#5256)](https://github.com/PennyLaneAI/pennylane/pull/5256)
  [(#5395)](https://github.com/PennyLaneAI/pennylane/pull/5395)

* Add type hints for unimplemented methods of the abstract class `Operator`.
  [(#5490)](https://github.com/PennyLaneAI/pennylane/pull/5490)

* Implement `Shots.bins()` method.
  [(#5476)](https://github.com/PennyLaneAI/pennylane/pull/5476)

<h4>Updated operators</h4>

* `qml.ops.Sum` now supports storing grouping information. Grouping type and method can be
  specified during construction using the `grouping_type` and `method` keyword arguments of
  `qml.dot`, `qml.sum`, or `qml.ops.Sum`. The grouping indices are stored in `Sum.grouping_indices`.
  [(#5179)](https://github.com/PennyLaneAI/pennylane/pull/5179)

  ```python
  import pennylane as qml

  a = qml.X(0)
  b = qml.prod(qml.X(0), qml.X(1))
  c = qml.Z(0)
  obs = [a, b, c]
  coeffs = [1.0, 2.0, 3.0]

  op = qml.dot(coeffs, obs, grouping_type="qwc")
  ```

  ```pycon
  >>> op.grouping_indices
  ((2,), (0, 1))
  ```

  Additionally, grouping type and method can be set or changed after construction using
  `Sum.compute_grouping()`:

  ```python
  import pennylane as qml

  a = qml.X(0)
  b = qml.prod(qml.X(0), qml.X(1))
  c = qml.Z(0)
  obs = [a, b, c]
  coeffs = [1.0, 2.0, 3.0]

  op = qml.dot(coeffs, obs)
  ```

  ```pycon
  >>> op.grouping_indices is None
  True
  >>> op.compute_grouping(grouping_type="qwc")
  >>> op.grouping_indices
  ((2,), (0, 1))
  ```

  Note that the grouping indices refer to the lists returned by `Sum.terms()`, not `Sum.operands`.

* Added new function `qml.operation.convert_to_legacy_H` to convert `Sum`, `SProd`, and `Prod` to `Hamiltonian` instances.
  [(#5309)](https://github.com/PennyLaneAI/pennylane/pull/5309)

* The `qml.is_commuting` function now accepts `Sum`, `SProd`, and `Prod` instances.
  [(#5351)](https://github.com/PennyLaneAI/pennylane/pull/5351)

* Operators can now be left multiplied `x * op` by numpy arrays.
  [(#5361)](https://github.com/PennyLaneAI/pennylane/pull/5361)

* A new class `qml.ops.LinearCombination` is introduced. In essence, this class is an updated equivalent of `qml.ops.Hamiltonian`
  but for usage with new operator arithmetic.
  [(#5216)](https://github.com/PennyLaneAI/pennylane/pull/5216)

* The generators in the source code return operators consistent with the global setting for
  `qml.operator.active_new_opmath()` wherever possible. `Sum`, `SProd` and `Prod` instances
  will be returned even after disabling the new operator arithmetic in cases where they offer
  additional functionality not available using legacy operators.
  [(#5253)](https://github.com/PennyLaneAI/pennylane/pull/5253)
  [(#5410)](https://github.com/PennyLaneAI/pennylane/pull/5410)
  [(#5411)](https://github.com/PennyLaneAI/pennylane/pull/5411)
  [(#5421)](https://github.com/PennyLaneAI/pennylane/pull/5421)

* `ApproxTimeEvolution` is now compatible with any operator that defines a `pauli_rep`.
  [(#5362)](https://github.com/PennyLaneAI/pennylane/pull/5362)

* `Hamiltonian.pauli_rep` is now defined if the hamiltonian is a linear combination of paulis.
  [(#5377)](https://github.com/PennyLaneAI/pennylane/pull/5377)

* `Prod.eigvals()` is now compatible with Qudit operators.
  [(#5400)](https://github.com/PennyLaneAI/pennylane/pull/5400)

* `qml.transforms.hamiltonian_expand` can now handle multi-term observables with a constant offset.
  [(#5414)](https://github.com/PennyLaneAI/pennylane/pull/5414)

* `taper_operation` method is compatible with new operator arithmetic.
  [(#5326)](https://github.com/PennyLaneAI/pennylane/pull/5326)

* Removed the warning that an observable might not be hermitian in `qnode` executions. This enables jit-compilation.
  [(#5506)](https://github.com/PennyLaneAI/pennylane/pull/5506)

* `qml.transforms.split_non_commuting` will now work with single-term operator arithmetic.
  [(#5314)](https://github.com/PennyLaneAI/pennylane/pull/5314)

* `LinearCombination` and `Sum` now accept `_grouping_indices` on initialization.
  [(#5524)](https://github.com/PennyLaneAI/pennylane/pull/5524)

<h4>Mid-circuit measurements and dynamic circuits</h4>

* The `QubitDevice` class and children classes support the `dynamic_one_shot` transform provided that they support `MidMeasureMP` operations natively.
  [(#5317)](https://github.com/PennyLaneAI/pennylane/pull/5317)

* The `dynamic_one_shot` transform is introduced enabling dynamic circuit execution on circuits with shots and devices that support `MidMeasureMP` operations natively.
  [(#5266)](https://github.com/PennyLaneAI/pennylane/pull/5266)

* Added a qml.capture module that will contain PennyLane's own capturing mechanism for hybrid
  quantum-classical programs.
  [(#5509)](https://github.com/PennyLaneAI/pennylane/pull/5509)

<h4>Performance and broadcasting</h4>

* Gradient transforms may now be applied to batched/broadcasted QNodes, as long as the
  broadcasting is in non-trainable parameters.
  [(#5452)](https://github.com/PennyLaneAI/pennylane/pull/5452)

* Improve the performance of computing the matrix of `qml.QFT`
  [(#5351)](https://github.com/PennyLaneAI/pennylane/pull/5351)

* `qml.transforms.broadcast_expand` now supports shot vectors when returning `qml.sample()`.
  [(#5473)](https://github.com/PennyLaneAI/pennylane/pull/5473)

* `LightningVJPs` is now compatible with Lightning devices using the new device API.
  [(#5469)](https://github.com/PennyLaneAI/pennylane/pull/5469)

<h4>Other improvements</h4>

* `qml.ops.Conditional` now stores the `data`, `num_params`, and `ndim_param` attributes of
  the operator it wraps.
  [(#5473)](https://github.com/PennyLaneAI/pennylane/pull/5473)

* The `molecular_hamiltonian` function calls `PySCF` directly when `method='pyscf'` is selected.
  [(#5118)](https://github.com/PennyLaneAI/pennylane/pull/5118)

* Upgraded `null.qubit` to the new device API. Also, added support for all measurements and various modes of differentiation.
  [(#5211)](https://github.com/PennyLaneAI/pennylane/pull/5211)

* Obtaining classical shadows using the `default.clifford` device is now compatible with
  [stim](https://github.com/quantumlib/Stim) `v1.13.0`.
  [(#5409)](https://github.com/PennyLaneAI/pennylane/pull/5409)

* `default.mixed` has improved support for sampling-based measurements with non-numpy interfaces.
  [(#5514)](https://github.com/PennyLaneAI/pennylane/pull/5514)

* Replaced `cache_execute` with an alternate implementation based on `@transform`.
  [(#5318)](https://github.com/PennyLaneAI/pennylane/pull/5318)

* The `QNode` now defers `diff_method` validation to the device under the new device api `qml.devices.Device`.
  [(#5176)](https://github.com/PennyLaneAI/pennylane/pull/5176)

* Extend the device test suite to cover gradient methods, templates and arithmetic observables.
  [(#5273)](https://github.com/PennyLaneAI/pennylane/pull/5273)
  [(#5518)](https://github.com/PennyLaneAI/pennylane/pull/5518)

* A clear error message is added in `KerasLayer` when using the newest version of TensorFlow with Keras 3 
  (which is not currently compatible with `KerasLayer`), linking to instructions to enable Keras 2.
  [(#5488)](https://github.com/PennyLaneAI/pennylane/pull/5488)

<h3>Breaking changes 💔</h3>

* State measurements preserve `dtype`.
  [(#5547)](https://github.com/PennyLaneAI/pennylane/pull/5547)

* Use `SampleMP`s in the `dynamic_one_shot` transform to get back the values of the mid-circuit measurements.
  [(#5486)](https://github.com/PennyLaneAI/pennylane/pull/5486)

* Operator dunder methods now combine like-operator arithmetic classes via `lazy=False`. This reduces the chance of `RecursionError` and makes nested
  operators easier to work with.
  [(#5478)](https://github.com/PennyLaneAI/pennylane/pull/5478)

* The private functions `_pauli_mult`, `_binary_matrix` and `_get_pauli_map` from the `pauli` module have been removed. The same functionality can be achieved using newer features in the ``pauli`` module.
  [(#5323)](https://github.com/PennyLaneAI/pennylane/pull/5323)
  
* `DefaultQubit` uses a pre-emptive key-splitting strategy to avoid reusing JAX PRNG keys throughout a single `execute` call. 
  [(#5515)](https://github.com/PennyLaneAI/pennylane/pull/5515)

* `qml.matrix()` called on the following will raise an error if `wire_order` is not specified:
  * tapes with more than one wire.
  * quantum functions.
  * Operator class where `num_wires` does not equal to 1
  * QNodes if the device does not have wires specified.
  * PauliWords and PauliSentences with more than one wire.
  [(#5328)](https://github.com/PennyLaneAI/pennylane/pull/5328)
  [(#5359)](https://github.com/PennyLaneAI/pennylane/pull/5359)

* `qml.pauli.pauli_mult` and `qml.pauli.pauli_mult_with_phase` are now removed. Instead, you  should use `qml.simplify(qml.prod(pauli_1, pauli_2))` to get the reduced operator.
  [(#5324)](https://github.com/PennyLaneAI/pennylane/pull/5324)

  ```pycon
  >>> op = qml.simplify(qml.prod(qml.PauliX(0), qml.PauliZ(0)))
  >>> op
  -1j*(PauliY(wires=[0]))
  >>> [phase], [base] = op.terms()
  >>> phase, base
  (-1j, PauliY(wires=[0]))
  ```

* `MeasurementProcess.name` and `MeasurementProcess.data` have been removed. Use `MeasurementProcess.obs.name` and `MeasurementProcess.obs.data` instead.
  [(#5321)](https://github.com/PennyLaneAI/pennylane/pull/5321)

* `Operator.validate_subspace(subspace)` has been removed. Instead, you should use `qml.ops.qutrit.validate_subspace(subspace)`.
  [(#5311)](https://github.com/PennyLaneAI/pennylane/pull/5311)

* The contents of `qml.interfaces` is moved inside `qml.workflow`. The old import path no longer exists.
  [(#5329)](https://github.com/PennyLaneAI/pennylane/pull/5329)

* `single_tape_transform`, `batch_transform`, `qfunc_transform`, `op_transform`, `gradient_transform`
  and `hessian_transform` are removed. Instead, switch to using the new `qml.transform` function. Please refer to
  `the transform docs <https://docs.pennylane.ai/en/stable/code/qml_transforms.html#custom-transforms>`_
  to see how this can be done.
  [(#5339)](https://github.com/PennyLaneAI/pennylane/pull/5339)

* Attempting to multiply `PauliWord` and `PauliSentence` with `*` will raise an error. Instead, use `@` to conform with the PennyLane convention.
  [(#5341)](https://github.com/PennyLaneAI/pennylane/pull/5341)

* When new operator arithmetic is enabled, `qml.Hamiltonian` is now an alias for `qml.ops.LinearCombination`.
  `Hamiltonian` will still be accessible as `qml.ops.Hamiltonian`.
  [(#5393)](https://github.com/PennyLaneAI/pennylane/pull/5393)

* Since `default.mixed` does not support snapshots with measurements, attempting to do so will result in a `DeviceError` instead of getting the density matrix.
  [(#5416)](https://github.com/PennyLaneAI/pennylane/pull/5416)

* `LinearCombination._obs_data` is removed. You can still use `LinearCombination.compare` to check mathematical equivalence between a `LinearCombination` and another operator.
  [(#5504)](https://github.com/PennyLaneAI/pennylane/pull/5504)

<h3>Deprecations 👋</h3>

* `qml.load` is deprecated. Instead, please use the functions outlined in the *Importing workflows* quickstart guide, such as `qml.from_qiskit`.
  [(#5312)](https://github.com/PennyLaneAI/pennylane/pull/5312)

* Specifying `control_values` with a bit string to `qml.MultiControlledX` is deprecated. Instead, use a list of booleans or 1s and 0s.
  [(#5352)](https://github.com/PennyLaneAI/pennylane/pull/5352)

* `qml.from_qasm_file` is deprecated. Instead, please open the file and then load its content using `qml.from_qasm`.
  [(#5331)](https://github.com/PennyLaneAI/pennylane/pull/5331)

  ```pycon
  >>> with open("test.qasm", "r") as f:
  ...     circuit = qml.from_qasm(f.read())
  ```

* Accessing `qml.ops.Hamiltonian` with new operator arithmetic is deprecated. Using `qml.Hamiltonian` with new operator arithmetic enabled now
  returns a `LinearCombination` instance. Some functionality may not work as expected. To continue using the `Hamiltonian` class, you can use
  `qml.operation.disable_new_opmath()` to disable the new operator arithmetic.
  [(#5393)](https://github.com/PennyLaneAI/pennylane/pull/5393)

<h3>Documentation 📝</h3>

* Adds a page explaining the shapes and nesting of result objects.
  [(#5418)](https://github.com/PennyLaneAI/pennylane/pull/5418)

* Removed some redundant documentation for the `evolve` function.
  [(#5347)](https://github.com/PennyLaneAI/pennylane/pull/5347)

* Updated the final example in the `compile` docstring to use transforms correctly.
  [(#5348)](https://github.com/PennyLaneAI/pennylane/pull/5348)

* A link to the demos for using `qml.SpecialUnitary` and `qml.QNGOptimizer` has been added to their respective docstrings.
  [(#5376)](https://github.com/PennyLaneAI/pennylane/pull/5376)

* A code example in the `qml.measure` docstring has been added that showcases returning mid-circuit measurement statistics from QNodes.
  [(#5441)](https://github.com/PennyLaneAI/pennylane/pull/5441)

* The computational basis convention used for `qml.measure` — 0 and 1 rather than ±1 — has been clarified in its docstring.
  [(#5474)](https://github.com/PennyLaneAI/pennylane/pull/5474)

<h3>Bug fixes 🐛</h3>

* `ApproxTimeEvolution`, `CommutingEvolution`, `QDrift`, and `TrotterProduct` 
  now de-queue their input observable.
  [(#5524)](https://github.com/PennyLaneAI/pennylane/pull/5524)

* (In)equality of `qml.HilbertSchmidt` instances is now reported correctly by `qml.equal`.
  [(#5538)](https://github.com/PennyLaneAI/pennylane/pull/5538)

* `qml.ParticleConservingU1` and `qml.ParticleConservingU2` no longer raise an error when the initial state is not specified but default to the all-zeros state.
  [(#5535)](https://github.com/PennyLaneAI/pennylane/pull/5535)

* `qml.counts` no longer returns negative samples when measuring 8 or more wires.
  [(#5544)](https://github.com/PennyLaneAI/pennylane/pull/5544)
  [(#5556)](https://github.com/PennyLaneAI/pennylane/pull/5556)

* The `dynamic_one_shot` transform now works with broadcasting.
  [(#5473)](https://github.com/PennyLaneAI/pennylane/pull/5473)

* Diagonalize the state around `ProbabilityMP` measurements in `statistics` when executing on a Lightning device.
  [(#5529)](https://github.com/PennyLaneAI/pennylane/pull/5529)

* `two_qubit_decomposition` no longer diverges at a special case of unitary matrix.
  [(#5448)](https://github.com/PennyLaneAI/pennylane/pull/5448)

* The `qml.QNSPSAOptimizer` now correctly handles optimization for legacy devices that do not follow the new API design.
  [(#5497)](https://github.com/PennyLaneAI/pennylane/pull/5497)

* Operators applied to all wires are now drawn correctly in a circuit with mid-circuit measurements.
  [(#5501)](https://github.com/PennyLaneAI/pennylane/pull/5501)

* Fix a bug where certain unary mid-circuit measurement expressions would raise an uncaught error.
  [(#5480)](https://github.com/PennyLaneAI/pennylane/pull/5480)

* The probabilities now sum to one using the `torch` interface with `default_dtype` set to `torch.float32`. 
  [(#5462)](https://github.com/PennyLaneAI/pennylane/pull/5462)

* Tensorflow can now handle devices with float32 results but float64 input parameters.
  [(#5446)](https://github.com/PennyLaneAI/pennylane/pull/5446)

* Fix a bug where the `argnum` kwarg of `qml.gradients.stoch_pulse_grad` references the wrong parameters in a tape,
  creating an inconsistency with other differentiation methods and preventing some use cases.
  [(#5458)](https://github.com/PennyLaneAI/pennylane/pull/5458)

* Avoid bounded value failures due to numerical noise with calls to `np.random.binomial`.
  [(#5447)](https://github.com/PennyLaneAI/pennylane/pull/5447)

* Using `@` with legacy Hamiltonian instances now properly de-queues the previously existing operations.
  [(#5454)](https://github.com/PennyLaneAI/pennylane/pull/5455)

* The `QNSPSAOptimizer` now properly handles differentiable parameters, resulting in being able to use it for more than one optimization step.
  [(#5439)](https://github.com/PennyLaneAI/pennylane/pull/5439)

* The `QNode` interface now resets if an error occurs during execution.
  [(#5449)](https://github.com/PennyLaneAI/pennylane/pull/5449)

* Fix failing tests due to changes with Lightning's adjoint diff pipeline.
  [(#5450)](https://github.com/PennyLaneAI/pennylane/pull/5450)

* Fix Torch tensor locality with autoray-registered coerce method.
  [(#5438)](https://github.com/PennyLaneAI/pennylane/pull/5438)

* `jax.jit` now works with `qml.sample` with a multi-wire observable.
  [(#5422)](https://github.com/PennyLaneAI/pennylane/pull/5422)

* `qml.qinfo.quantum_fisher` now works with non-`default.qubit` devices.
  [(#5423)](https://github.com/PennyLaneAI/pennylane/pull/5423)

* We no longer perform unwanted dtype promotion in the `pauli_rep` of `SProd` instances when using tensorflow.
  [(#5246)](https://github.com/PennyLaneAI/pennylane/pull/5246)

* Fixed `TestQubitIntegration.test_counts` in `tests/interfaces/test_jax_qnode.py` to always produce counts for all
  outcomes.
  [(#5336)](https://github.com/PennyLaneAI/pennylane/pull/5336)

* Fixed `PauliSentence.to_mat(wire_order)` to support identities with wires.
  [(#5407)](https://github.com/PennyLaneAI/pennylane/pull/5407)

* `CompositeOp.map_wires` now correctly maps the `overlapping_ops` property.
  [(#5430)](https://github.com/PennyLaneAI/pennylane/pull/5430)

* Update `DefaultQubit.supports_derivatives` to correctly handle circuits containing `MidMeasureMP` with adjoint
  differentiation.
  [(#5434)](https://github.com/PennyLaneAI/pennylane/pull/5434)

* `SampleMP`, `ExpectationMP`, `CountsMP`, `VarianceMP` constructed with ``eigvals`` can now properly process samples.
  [(#5463)](https://github.com/PennyLaneAI/pennylane/pull/5463)

* Fixes a bug in `hamiltonian_expand` that produces incorrect output dimensions when shot vectors are combined with parameter broadcasting.
  [(#5494)](https://github.com/PennyLaneAI/pennylane/pull/5494)

* Fixes a bug where `TorchLayer` does not work with shot vectors.
  [(#5492)](https://github.com/PennyLaneAI/pennylane/pull/5492)

* Fixes a bug where the output shape of a qnode returning a list containing a single measurement is incorrect when combined with shot vectors.
  [(#5492)](https://github.com/PennyLaneAI/pennylane/pull/5492)

* Fixes a bug in `qml.math.kron` that makes torch incompatible with numpy.
  [(#5540)](https://github.com/PennyLaneAI/pennylane/pull/5540)

* Fixes a bug in `_group_measurements` that fails to group measurements with commuting observables when they are operands of `Prod`.
  [(#5512)](https://github.com/PennyLaneAI/pennylane/issues/5512)

<h3>Contributors ✍️</h3>

This release contains contributions from (in alphabetical order):

Tarun Kumar Allamsetty,
Guillermo Alonso,
Mikhail Andrenkov,
Utkarsh Azad,
Gabriel Bottrill,
Astral Cai,
Diksha Dhawan,
Isaac De Vlugt,
Amintor Dusko,
Pietropaolo Frisoni,
Lillian M. A. Frederiksen,
Austin Huang,
Soran Jahangiri,
Korbinian Kottmann,
Christina Lee,
Vincent Michaud-Rioux,
Mudit Pandey,
Kenya Sakka,
Jay Soni,
Matthew Silverman,
David Wierichs.<|MERGE_RESOLUTION|>--- conflicted
+++ resolved
@@ -4,16 +4,14 @@
 
 <h3>New features since last release</h3>
 
-<<<<<<< HEAD
 * Support for entanglement entropy computation is added. `qml.math.vn_entanglement_entropy` computes the von Neumann entanglement entropy from a density matrix, and a QNode transform `qml.qinfo.vn_entanglement_entropy` is also added.
   [(#5306)](https://github.com/PennyLaneAI/pennylane/pull/5306)
 
 * Added a qml.capture module that will contain PennyLane's own capturing mechanism for hybrid
   quantum-classical programs.
   [(#5509)](https://github.com/PennyLaneAI/pennylane/pull/5509)
-=======
+
 <h4>Estimate errors in a quantum circuit 🧮</h4>
->>>>>>> f504341a
 
 * Added `error` method to `QuantumPhaseEstimation` template.
   [(#5278)](https://github.com/PennyLaneAI/pennylane/pull/5278)
