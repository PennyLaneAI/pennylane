:orphan:

# Release 0.44.0-dev (development release)

<h3>New features since last release</h3>

* Added a :meth:`~pennylane.devices.DeviceCapabilities.gate_set` method to :class:`~pennylane.devices.DeviceCapabilities`
  that produces a set of gate names to be used as the target gate set in decompositions.
  [(#8522)](https://github.com/PennyLaneAI/pennylane/pull/8522)

<h3>Improvements 🛠</h3>

* Added a keyword argument ``recursive`` to ``qml.transforms.cancel_inverses`` that enables
  recursive cancellation of nested pairs of mutually inverse gates. This makes the transform
  more powerful, because it can cancel larger blocks of inverse gates without having to scan
  the circuit from scratch. By default, the recursive cancellation is enabled (``recursive=True``).
  To obtain previous behaviour, disable it by setting ``recursive=False``.
  [(#8483)](https://github.com/PennyLaneAI/pennylane/pull/8483)

* The new graph based decompositions system enabled via :func:`~.decomposition.enable_graph` now supports the following
  additional templates.
  [(#8520)](https://github.com/PennyLaneAI/pennylane/pull/8520)
  [(#8515)](https://github.com/PennyLaneAI/pennylane/pull/8515)
  
  - :class:`~.QSVT`
  - :class:`~.AmplitudeEmbedding`

* `qml.grad` and `qml.jacobian` now lazily dispatch to catalyst and program
  capture, allowing for `qml.qjit(qml.grad(c))` and `qml.qjit(qml.jacobian(c))` to work.
  [(#8382)](https://github.com/PennyLaneAI/pennylane/pull/8382)

* Both the generic and transform-specific application behavior of a `qml.transforms.core.TransformDispatcher`
  can be overwritten with `TransformDispatcher.generic_register` and `my_transform.register`.
  [(#7797)](https://github.com/PennyLaneAI/pennylane/pull/7797)

* With capture enabled, measurements can now be performed on Operator instances passed as closure
  variables from outside the workflow scope.
  [(#8504)](https://github.com/PennyLaneAI/pennylane/pull/8504)

* Users can now estimate the resources for quantum circuits that contain or decompose into
  any of the following symbolic operators: :class:`~.ChangeOpBasis`, :class:`~.Prod`,
  :class:`~.Controlled`, :class:`~.ControlledOp`, :class:`~.Pow`, and :class:`~.Adjoint`.
  [(#8464)](https://github.com/PennyLaneAI/pennylane/pull/8464)

* Wires can be specified via `range` with program capture and autograph.

<h3>Breaking changes 💔</h3>

* Providing ``num_steps`` to :func:`pennylane.evolve`, :func:`pennylane.exp`, :class:`pennylane.ops.Evolution`,
  and :class:`pennylane.ops.Exp` has been disallowed. Instead, use :class:`~.TrotterProduct` for approximate
  methods, providing the ``n`` parameter to perform the Suzuki-Trotter product approximation of a Hamiltonian
  with the specified number of Trotter steps.
  [(#8474)](https://github.com/PennyLaneAI/pennylane/pull/8474)

  As a concrete example, consider the following case:

  .. code-block:: python

    coeffs = [0.5, -0.6]
    ops = [qml.X(0), qml.X(0) @ qml.Y(1)]
    H_flat = qml.dot(coeffs, ops)

  Instead of computing the Suzuki-Trotter product approximation as:

  ```pycon
  >>> qml.evolve(H_flat, num_steps=2).decomposition()
  [RX(0.5, wires=[0]),
  PauliRot(-0.6, XY, wires=[0, 1]),
  RX(0.5, wires=[0]),
  PauliRot(-0.6, XY, wires=[0, 1])]
  ```

  The same result can be obtained using :class:`~.TrotterProduct` as follows:

  ```pycon
  >>> decomp_ops = qml.adjoint(qml.TrotterProduct(H_flat, time=1.0, n=2)).decomposition()
  >>> [simp_op for op in decomp_ops for simp_op in map(qml.simplify, op.decomposition())]
  [RX(0.5, wires=[0]),
  PauliRot(-0.6, XY, wires=[0, 1]),
  RX(0.5, wires=[0]),
  PauliRot(-0.6, XY, wires=[0, 1])]
  ```

* The value ``None`` has been removed as a valid argument to the ``level`` parameter in the
  :func:`pennylane.workflow.get_transform_program`, :func:`pennylane.workflow.construct_batch`,
  :func:`pennylane.draw`, :func:`pennylane.draw_mpl`, and :func:`pennylane.specs` transforms.
  Please use ``level='device'`` instead to apply the transform at the device level.
  [(#8477)](https://github.com/PennyLaneAI/pennylane/pull/8477)

* Access to ``add_noise``, ``insert`` and noise mitigation transforms from the ``pennylane.transforms`` module is deprecated.
  Instead, these functions should be imported from the ``pennylane.noise`` module.
  [(#8477)](https://github.com/PennyLaneAI/pennylane/pull/8477)

* ``qml.qnn.cost.SquaredErrorLoss`` has been removed. Instead, this hybrid workflow can be accomplished
  with a function like ``loss = lambda *args: (circuit(*args) - target)**2``.
  [(#8477)](https://github.com/PennyLaneAI/pennylane/pull/8477)

* Some unnecessary methods of the ``qml.CircuitGraph`` class have been removed:
  [(#8477)](https://github.com/PennyLaneAI/pennylane/pull/8477)

  - ``print_contents`` in favor of ``print(obj)``
  - ``observables_in_order`` in favor of ``observables``
  - ``operations_in_order`` in favor of ``operations``
  - ``ancestors_in_order(obj)`` in favor of ``ancestors(obj, sort=True)``
  - ``descendants_in_order(obj)`` in favor of ``descendants(obj, sort=True)``

* ``pennylane.devices.DefaultExecutionConfig`` has been removed. Instead, use
  ``qml.devices.ExecutionConfig()`` to create a default execution configuration.
  [(#8470)](https://github.com/PennyLaneAI/pennylane/pull/8470)

* Specifying the ``work_wire_type`` argument in ``qml.ctrl`` and other controlled operators as ``"clean"`` or
  ``"dirty"`` is disallowed. Use ``"zeroed"`` to indicate that the work wires are initially in the :math:`|0\rangle`
  state, and ``"borrowed"`` to indicate that the work wires can be in any arbitrary state. In both cases, the
  work wires are assumed to be restored to their original state upon completing the decomposition.
  [(#8470)](https://github.com/PennyLaneAI/pennylane/pull/8470)

* `QuantumScript.shape` and `QuantumScript.numeric_type` are removed. The corresponding `MeasurementProcess`
  methods should be used instead.
  [(#8468)](https://github.com/PennyLaneAI/pennylane/pull/8468)

* `MeasurementProcess.expand` is removed.
  `qml.tape.QuantumScript(mp.obs.diagonalizing_gates(), [type(mp)(eigvals=mp.obs.eigvals(), wires=mp.obs.wires)])`
  can be used instead.
  [(#8468)](https://github.com/PennyLaneAI/pennylane/pull/8468)

* The `qml.QNode.add_transform` method is removed.
  Instead, please use `QNode.transform_program.push_back(transform_container=transform_container)`.
  [(#8468)](https://github.com/PennyLaneAI/pennylane/pull/8468)

<h3>Deprecations 👋</h3>

<<<<<<< HEAD
* `qml.measure`, `qml.measurements.MidMeasureMP`, `qml.measurements.MeasurementValue`,
  and `qml.measurements.get_mcm_predicates` are now located in `qml.ops.mid_measure`.
  `MidMeasureMP` is now renamed to `MidMeasure`.
  `qml.measurements.find_post_processed_mcms` is now `qml.devices.qubit.simulate._find_post_processed_mcms`,
  and is being made private, as it is an utility for tree-traversal.
  [(#8466)](https://github.com/PennyLaneAI/pennylane/pull/8466)
=======
* Access to the follow functions and classes from the ``pennylane.resources`` module are deprecated. Instead, these functions must be imported from the ``pennylane.estimator`` module.
  [(#8484)](https://github.com/PennyLaneAI/pennylane/pull/8484)
    
    - ``qml.estimator.estimate_shots`` in favor of ``qml.resources.estimate_shots``
    - ``qml.estimator.estimate_error`` in favor of ``qml.resources.estimate_error``
    - ``qml.estimator.FirstQuantization`` in favor of ``qml.resources.FirstQuantization``
    - ``qml.estimator.DoubleFactorization`` in favor of ``qml.resources.DoubleFactorization``

* ``argnum`` has been renamed ``argnums`` for ``qml.grad``, ``qml.jacobian``, ``qml.jvp`` and `qml.vjp``.
  [(#8496)](https://github.com/PennyLaneAI/pennylane/pull/8496)
  [(#8481)](https://github.com/PennyLaneAI/pennylane/pull/8481)

* The :func:`pennylane.devices.preprocess.mid_circuit_measurements` transform is deprecated. Instead,
  the device should determine which mcm method to use, and explicitly include :func:`~pennylane.transforms.dynamic_one_shot`
  or :func:`~pennylane.transforms.defer_measurements` in its preprocess transforms if necessary.
  [(#8467)](https://github.com/PennyLaneAI/pennylane/pull/8467)
>>>>>>> e0d08462

<h3>Internal changes ⚙️</h3>

* Reclassifies `registers` as a tertiary module for use with tach.
  [(#8513)](https://github.com/PennyLaneAI/pennylane/pull/8513)

* The experimental xDSL implementation of `diagonalize_measurements` has been updated to fix a bug
  that included the wrong SSA value for final qubit insertion and deallocation at the end of the
  circuit. A clear error is now also raised when there are observables with overlapping wires.
  [(#8383)](https://github.com/PennyLaneAI/pennylane/pull/8383)

* The experimental xDSL implementation of `measurements_from_samples_pass` has been updated to support `shots` defined by an `arith.constant` operation.
  [(#8460)](https://github.com/PennyLaneAI/pennylane/pull/8460)

* The :class:`~pennylane.devices.LegacyDeviceFacade` is slightly refactored to implement `setup_execution_config` and `preprocess_transforms`
  separately as opposed to implementing a single `preprocess` method. Additionally, the `mid_circuit_measurements` transform has been removed
  from the preprocess transform program. Instead, the best mcm method is chosen in `setup_execution_config`. By default, the ``_capabilities``
  dictionary is queried for the ``"supports_mid_measure"`` property. If the underlying device defines a TOML file, the ``supported_mcm_methods``
  field in the TOML file is used as the source of truth.
  [(#8469)](https://github.com/PennyLaneAI/pennylane/pull/8469)
  [(#8486)](https://github.com/PennyLaneAI/pennylane/pull/8486)
  [(#8495)](https://github.com/PennyLaneAI/pennylane/pull/8495)

* The various private functions of the :class:`~pennylane.estimator.FirstQuantization` class have 
  been modified to avoid using `numpy.matrix` as this function is deprecated.
  [(#8523)](https://github.com/PennyLaneAI/pennylane/pull/8523)

* The `ftqc` module now includes dummy transforms for several Catalyst/MLIR passes (`to-ppr`, `commute-ppr`, `merge-ppr-ppm`, `pprm-to-mbqc` 
  and `reduce-t-depth`), to allow them to be captured as primitives in PLxPR and mapped to the MLIR passes in Catalyst. This enables using the passes with the unified compiler and program capture.
  [(#8519)](https://github.com/PennyLaneAI/pennylane/pull/8519)

* The decompositions for several templates have been updated to use 
  :class:`~.ops.op_math.ChangeOpBasis`, which makes their decompositions more resource efficient
  by eliminating unnecessary controlled operations. The templates include :class:`~.PhaseAdder`, 
  :class:`~.TemporaryAND`, :class:`~.QSVT`, and :class:`~.SelectPauliRot`.
  [(#8490)](https://github.com/PennyLaneAI/pennylane/pull/8490)


<h3>Documentation 📝</h3>

<h3>Bug fixes 🐛</h3>

* Fixes a bug in ``QubitUnitaryOp.__init__`` in the unified compiler module that prevented an
  instance from being constructed.
  [(#8456)](https://github.com/PennyLaneAI/pennylane/pull/8456)

* Fixes a bug where the deferred measurement method is used silently even if ``mcm_method="one-shot"`` is explicitly requested,
  when a device that extends the ``LegacyDevice`` does not declare support for mid-circuit measurements.
  [(#8486)](https://github.com/PennyLaneAI/pennylane/pull/8486)

<h3>Contributors ✍️</h3>

This release contains contributions from (in alphabetical order):

Utkarsh Azad,
Astral Cai,
Marcus Edwards,
Lillian Frederiksen,
Christina Lee,
Shuli Shu,
Jay Soni,
David Wierichs,<|MERGE_RESOLUTION|>--- conflicted
+++ resolved
@@ -129,14 +129,12 @@
 
 <h3>Deprecations 👋</h3>
 
-<<<<<<< HEAD
 * `qml.measure`, `qml.measurements.MidMeasureMP`, `qml.measurements.MeasurementValue`,
   and `qml.measurements.get_mcm_predicates` are now located in `qml.ops.mid_measure`.
   `MidMeasureMP` is now renamed to `MidMeasure`.
   `qml.measurements.find_post_processed_mcms` is now `qml.devices.qubit.simulate._find_post_processed_mcms`,
   and is being made private, as it is an utility for tree-traversal.
   [(#8466)](https://github.com/PennyLaneAI/pennylane/pull/8466)
-=======
 * Access to the follow functions and classes from the ``pennylane.resources`` module are deprecated. Instead, these functions must be imported from the ``pennylane.estimator`` module.
   [(#8484)](https://github.com/PennyLaneAI/pennylane/pull/8484)
     
@@ -153,7 +151,6 @@
   the device should determine which mcm method to use, and explicitly include :func:`~pennylane.transforms.dynamic_one_shot`
   or :func:`~pennylane.transforms.defer_measurements` in its preprocess transforms if necessary.
   [(#8467)](https://github.com/PennyLaneAI/pennylane/pull/8467)
->>>>>>> e0d08462
 
 <h3>Internal changes ⚙️</h3>
 
