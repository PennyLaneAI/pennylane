:orphan:

# Release 0.42.0-dev (development release)

<h3>New features since last release</h3>

* A new function called `qml.to_openqasm` has been added, which allows for converting PennyLane circuits to OpenQASM 2.0 programs.
  [(#7393)](https://github.com/PennyLaneAI/pennylane/pull/7393)

  Consider this simple circuit in PennyLane:
  ```python
  dev = qml.device("default.qubit", wires=2, shots=100)

  @qml.qnode(dev)
  def circuit(theta, phi):
      qml.RX(theta, wires=0)
      qml.CNOT(wires=[0,1])
      qml.RZ(phi, wires=1)
      return qml.sample()
  ```

  This can be easily converted to OpenQASM 2.0 with `qml.to_openqasm`:
  ```pycon
  >>> openqasm_circ = qml.to_openqasm(circuit)(1.2, 0.9)
  >>> print(openqasm_circ)
  OPENQASM 2.0;
  include "qelib1.inc";
  qreg q[2];
  creg c[2];
  rx(1.2) q[0];
  cx q[0],q[1];
  rz(0.9) q[1];
  measure q[0] -> c[0];
  measure q[1] -> c[1];
  ```

* A new template called :class:`~.SelectPauliRot` that applies a sequence of uniformly controlled rotations to a target qubit 
  is now available. This operator appears frequently in unitary decomposition and block encoding techniques. 
  [(#7206)](https://github.com/PennyLaneAI/pennylane/pull/7206)

  ```python
  angles = np.array([1.0, 2.0, 3.0, 4.0])

  wires = qml.registers({"control": 2, "target": 1})
  dev = qml.device("default.qubit", wires=3)

  @qml.qnode(dev)
  def circuit():
      qml.SelectPauliRot(
        angles,
        control_wires=wires["control"],
        target_wire=wires["target"],
        rot_axis="Y")
      return qml.state()
  ```
  
  ```pycon
  >>> print(circuit())
  [0.87758256+0.j 0.47942554+0.j 0.        +0.j 0.        +0.j
   0.        +0.j 0.        +0.j 0.        +0.j 0.        +0.j]
  ```

* The transform `convert_to_mbqc_gateset` is added to the `ftqc` module to convert arbitrary 
  circuits to a limited gate-set that can be translated to the MBQC formalism.
  [(7271)](https://github.com/PennyLaneAI/pennylane/pull/7271)

* The `RotXZX` operation is added to the `ftqc` module to support definition of a universal
  gate-set that can be translated to the MBQC formalism.
  [(7271)](https://github.com/PennyLaneAI/pennylane/pull/7271)

* Two new functions called :func:`~.math.convert_to_su2` and :func:`~.math.convert_to_su4` have been added to `qml.math`, which convert unitary matrices to SU(2) or SU(4), respectively, and optionally a global phase.
  [(#7211)](https://github.com/PennyLaneAI/pennylane/pull/7211)

<h4>Resource-efficient Decompositions 🔎</h4>

* The decomposition of `qml.PCPhase` is now significantly more efficient for more than 2 qubits.
  [(#7166)](https://github.com/PennyLaneAI/pennylane/pull/7166)

* New decomposition rules comprising rotation gates and global phases have been added to `QubitUnitary` that 
  can be accessed with the new graph-based decomposition system. The most efficient set of rotations to 
  decompose into will be chosen based on the target gate set.
  [(#7211)](https://github.com/PennyLaneAI/pennylane/pull/7211)

  ```python
  from functools import partial
  import numpy as np
  import pennylane as qml
  
  qml.decomposition.enable_graph()
  
  U = np.array([[1, 1], [1, -1]]) / np.sqrt(2)
  
  @partial(qml.transforms.decompose, gate_set={"RX", "RY", "GlobalPhase"})
  @qml.qnode(qml.device("default.qubit"))
  def circuit():
      qml.QubitUnitary(np.array([[1, 1], [1, -1]]) / np.sqrt(2), wires=[0])
      return qml.expval(qml.PauliZ(0))
  ```
  ```pycon
  >>> print(qml.draw(circuit)())
  0: ──RX(0.00)──RY(1.57)──RX(3.14)──GlobalPhase(-1.57)─┤  <Z>
  ```

* Decomposition rules can be marked as not-applicable with :class:`~.decomposition.DecompositionNotApplicable`, allowing for flexibility when creating conditional decomposition 
  rules based on parameters that affects the rule's resources.
  [(#7211)](https://github.com/PennyLaneAI/pennylane/pull/7211)

  ```python
  import pennylane as qml
  from pennylane.decomposition import DecompositionNotApplicable
  from pennylane.math.decomposition import zyz_rotation_angles
  
  def _zyz_resource(num_wires):
      if num_wires != 1:
          # This decomposition is only applicable when num_wires is 1
          raise DecompositionNotApplicable
      return {qml.RZ: 2, qml.RY: 1, qml.GlobalPhase: 1}

  @qml.register_resources(_zyz_resource)
  def zyz_decomposition(U, wires, **__):
      phi, theta, omega, phase = zyz_rotation_angles(U, return_global_phase=True)
      qml.RZ(phi, wires=wires[0])
      qml.RY(theta, wires=wires[0])
      qml.RZ(omega, wires=wires[0])
      qml.GlobalPhase(-phase)
  
  qml.add_decomps(QubitUnitary, zyz_decomposition)
  ```
  
  This decomposition will be ignored for `QubitUnitary` on more than one wire.

* The :func:`~.transforms.decompose` transform now supports symbolic operators (e.g., `Adjoint` and `Controlled`) specified as strings in the `gate_set` argument
  when the new graph-based decomposition system is enabled.
  [(#7331)](https://github.com/PennyLaneAI/pennylane/pull/7331)

  ```python
  from functools import partial
  import pennylane as qml
  
  qml.decomposition.enable_graph()
   
  @partial(qml.transforms.decompose, gate_set={"T", "Adjoint(T)", "H", "CNOT"})
  @qml.qnode(qml.device("default.qubit"))
  def circuit():
      qml.Toffoli(wires=[0, 1, 2])
  ```
  ```pycon
  >>> print(qml.draw(circuit)())
  0: ───────────╭●───────────╭●────╭●──T──╭●─┤  
  1: ────╭●─────│─────╭●─────│───T─╰X──T†─╰X─┤  
  2: ──H─╰X──T†─╰X──T─╰X──T†─╰X──T──H────────┤
  ```

<h3>Improvements 🛠</h3>

* The decomposition of `DiagonalQubitUnitary` has been updated to a recursive decomposition
  into a smaller `DiagonalQubitUnitary` and a `SelectPauliRot` operation. This is a known
  decomposition [Theorem 7 in Shende et al.](https://arxiv.org/abs/quant-ph/0406176)
  that contains fewer gates than the previous decomposition.
  [(#7370)](https://github.com/PennyLaneAI/pennylane/pull/7370)
 
* An experimental integration for a Python compiler using [xDSL](https://xdsl.dev/index) has been introduced.
  This is similar to [Catalyst's MLIR dialects](https://docs.pennylane.ai/projects/catalyst/en/stable/dev/dialects.html#mlir-dialects-in-catalyst), 
  but it is coded in Python instead of C++.
  [(#7357)](https://github.com/PennyLaneAI/pennylane/pull/7357)
  [(#7367)](https://github.com/PennyLaneAI/pennylane/pull/7367)

* PennyLane supports `JAX` version 0.6.0.
  [(#7299)](https://github.com/PennyLaneAI/pennylane/pull/7299)

* PennyLane supports `JAX` version 0.5.3.
  [(#6919)](https://github.com/PennyLaneAI/pennylane/pull/6919)

* Computing the angles for uniformly controlled rotations, used in :class:`~.MottonenStatePreparation`
  and :class:`~.SelectPauliRot`, now takes much less computational effort and memory.
  [(#7377)](https://github.com/PennyLaneAI/pennylane/pull/7377)

* The :func:`~.transforms.cancel_inverses` transform no longer changes the order of operations that don't have shared wires, providing a deterministic output.
  [(#7328)](https://github.com/PennyLaneAI/pennylane/pull/7328)

* Alias for Identity (`I`) is now accessible from `qml.ops`.
  [(#7200)](https://github.com/PennyLaneAI/pennylane/pull/7200)

* The `ftqc` module `measure_arbitrary_basis`, `measure_x` and `measure_y` functions
  can now be captured when program capture is enabled.
  [(#7219)](https://github.com/PennyLaneAI/pennylane/pull/7219)
  [(#7368)](https://github.com/PennyLaneAI/pennylane/pull/7368)

* `Operator.num_wires` now defaults to `None` to indicate that the operator can be on
  any number of wires.
  [(#7312)](https://github.com/PennyLaneAI/pennylane/pull/7312)

* Shots can now be overridden for specific `qml.Snapshot` instances via a `shots` keyword argument.
  [(#7326)](https://github.com/PennyLaneAI/pennylane/pull/7326)

  ```python
  dev = qml.device("default.qubit", wires=2, shots=10)

  @qml.qnode(dev)
  def circuit():
      qml.Snapshot("sample", measurement=qml.sample(qml.X(0)), shots=5)
      return qml.sample(qml.X(0))
  ```

  ```pycon
  >>> qml.snapshots(circuit)()
  {'sample': array([-1., -1., -1., -1., -1.]),
   'execution_results': array([ 1., -1., -1., -1., -1.,  1., -1., -1.,  1., -1.])}
  ```

* Two-qubit `QubitUnitary` gates no longer decompose into fundamental rotation gates; it now 
  decomposes into single-qubit `QubitUnitary` gates. This allows the decomposition system to
  further decompose single-qubit unitary gates more flexibly using different rotations.
  [(#7211)](https://github.com/PennyLaneAI/pennylane/pull/7211)

* The `gate_set` argument of :func:`~.transforms.decompose` now accepts `"X"`, `"Y"`, `"Z"`, `"H"`, 
  `"I"` as aliases for `"PauliX"`, `"PauliY"`, `"PauliZ"`, `"Hadamard"`, and `"Identity"`. These 
  aliases are also recognized as part of symbolic operators. For example, `"Adjoint(H)"` is now 
  accepted as an alias for `"Adjoint(Hadamard)"`.
  [(#7331)](https://github.com/PennyLaneAI/pennylane/pull/7331)

* PennyLane no longer validates that an operation has at least one wire, as having this check required the abstract
  interface to maintain a list of special implementations.
  [(#7327)](https://github.com/PennyLaneAI/pennylane/pull/7327)

* Two new device-developer transforms have been added to `devices.preprocess`: 
  :func:`~.devices.preprocess.measurements_from_counts` and :func:`~.devices.preprocess.measurements_from_samples`.
  These transforms modify the tape to instead contain a `counts` or `sample` measurement process, 
  deriving the original measurements from the raw counts/samples in post-processing. This allows 
  expanded measurement support for devices that only 
  support counts/samples at execution, like real hardware devices.
  [(#7317)](https://github.com/PennyLaneAI/pennylane/pull/7317)

* Sphinx version was updated to 8.1. Sphinx is upgraded to version 8.1 and uses Python 3.10. References to intersphinx (e.g. `<demos/>` or `<catalyst/>` are updated to remove the :doc: prefix that is incompatible with sphinx 8.1. 
  [(7212)](https://github.com/PennyLaneAI/pennylane/pull/7212)

* Migrated `setup.py` package build and install to `pyproject.toml`
  [(#7375)](https://github.com/PennyLaneAI/pennylane/pull/7375)

* Updated GitHub Actions workflows (`rtd.yml`, `readthedocs.yml`, and `docs.yml`) to use `ubuntu-24.04` runners.
 [(#7396)](https://github.com/PennyLaneAI/pennylane/pull/7396)

* Updated requirements and pyproject files to include the other package.  
  [(#7417)](https://github.com/PennyLaneAI/pennylane/pull/7417)

<h3>Labs: a place for unified and rapid prototyping of research software 🧪</h3>


* A new module :mod:`pennylane.labs.intermediate_reps <pennylane.labs.intermediate_reps>`
  provides functionality to compute intermediate representations for particular circuits.
  :func:`parity_matrix <pennylane.labs.intermediate_reps.parity_matrix>` computes
  the parity matrix intermediate representation for CNOT circuits.
  :func:`phase_polynomial <pennylane.labs.intermediate_reps.phase_polynomial>` computes
  the phase polynomial intermediate representation for {CNOT, RZ} circuits.
  These efficient intermediate representations are important
  for CNOT routing algorithms and other quantum compilation routines.
  [(#7229)](https://github.com/PennyLaneAI/pennylane/pull/7229)
  [(#7333)](https://github.com/PennyLaneAI/pennylane/pull/7333)


<h3>Breaking changes 💔</h3>

* The `return_type` property of `MeasurementProcess` has been removed. Please use `isinstance` for type checking instead.
  [(#7322)](https://github.com/PennyLaneAI/pennylane/pull/7322)

* The `KerasLayer` class in `qml.qnn.keras` has been removed because Keras 2 is no longer actively maintained.
  Please consider using a different machine learning framework, like `PyTorch <demos/tutorial_qnn_module_torch>`__ or `JAX <demos/tutorial_How_to_optimize_QML_model_using_JAX_and_Optax>`__.
  [(#7320)](https://github.com/PennyLaneAI/pennylane/pull/7320)

* The `qml.gradients.hamiltonian_grad` function has been removed because this gradient recipe is no
  longer required with the :doc:`new operator arithmetic system </news/new_opmath>`.
  [(#7302)](https://github.com/PennyLaneAI/pennylane/pull/7302)

* Accessing terms of a tensor product (e.g., `op = X(0) @ X(1)`) via `op.obs` has been removed.
  [(#7324)](https://github.com/PennyLaneAI/pennylane/pull/7324)

* The `mcm_method` keyword argument in `qml.execute` has been removed.
  [(#7301)](https://github.com/PennyLaneAI/pennylane/pull/7301)

* The `inner_transform` and `config` keyword arguments in `qml.execute` have been removed.
  [(#7300)](https://github.com/PennyLaneAI/pennylane/pull/7300)

* `Sum.ops`, `Sum.coeffs`, `Prod.ops` and `Prod.coeffs` have been removed.
  [(#7304)](https://github.com/PennyLaneAI/pennylane/pull/7304)

* Specifying `pipeline=None` with `qml.compile` has been removed.
  [(#7307)](https://github.com/PennyLaneAI/pennylane/pull/7307)

* The `control_wires` argument in `qml.ControlledQubitUnitary` has been removed.
  Furthermore, the `ControlledQubitUnitary` no longer accepts `QubitUnitary` objects as arguments as its `base`.
  [(#7305)](https://github.com/PennyLaneAI/pennylane/pull/7305)

* `qml.tape.TapeError` has been removed.
  [(#7205)](https://github.com/PennyLaneAI/pennylane/pull/7205)

<h3>Deprecations 👋</h3>

Here's a list of deprecations made this release. For a more detailed breakdown of deprecations and alternative code to use instead, Please consult the :doc:`deprecations and removals page </development/deprecations>`.

* `qml.operation.Observable` and the corresponding `Observable.compare` have been deprecated, as
  pennylane now depends on the more general `Operator` interface instead. The
  `Operator.is_hermitian` property can instead be used to check whether or not it is highly likely
  that the operator instance is Hermitian.
  [(#7316)](https://github.com/PennyLaneAI/pennylane/pull/7316)

* The boolean functions provided in `pennylane.operation` are deprecated. See the :doc:`deprecations page </development/deprecations>` 
  for equivalent code to use instead. These include `not_tape`, `has_gen`, `has_grad_method`, `has_multipar`,
  `has_nopar`, `has_unitary_gen`, `is_measurement`, `defines_diagonalizing_gates`, and `gen_is_multi_term_hamiltonian`.
  [(#7319)](https://github.com/PennyLaneAI/pennylane/pull/7319)

* `qml.operation.WiresEnum`, `qml.operation.AllWires`, and `qml.operation.AnyWires` are deprecated. To indicate that
  an operator can act on any number of wires, `Operator.num_wires = None` should be used instead. This is the default
  and does not need to be overwritten unless the operator developer wants to add wire number validation.
  [(#7313)](https://github.com/PennyLaneAI/pennylane/pull/7313)

* The :func:`qml.QNode.get_gradient_fn` method is now deprecated. Instead, use :func:`~.workflow.get_best_diff_method` to obtain the differentiation method.
  [(#7323)](https://github.com/PennyLaneAI/pennylane/pull/7323)

<h3>Internal changes ⚙️</h3>

<<<<<<< HEAD
* Added `MCM_METHOD` and `POSTSELECT_MODE` `Enum` objects to improve MCM configuration validation and handling.
  [(#7161)](https://github.com/PennyLaneAI/pennylane/pull/7161)
=======
* Remove and reduce excessively expensive test cases in `tests/templates/test_subroutines/` that do not add value.
  [(#7436)](https://github.com/PennyLaneAI/pennylane/pull/7436)

* Stop using `pytest-timeout` in the PennyLane CI/CD pipeline.
  [(#7451)](https://github.com/PennyLaneAI/pennylane/pull/7451)

* Enforce subset of submodules in `templates` to be auxiliary layer modules.
  [(#7437)](https://github.com/PennyLaneAI/pennylane/pull/7437)

* Enforce `noise` module to be a tertiary layer module.
  [(#7430)](https://github.com/PennyLaneAI/pennylane/pull/7430)

* Enforce `qaoa` module to be a tertiary layer module.
  [(#7429)](https://github.com/PennyLaneAI/pennylane/pull/7429)

* Enforce `gradients` module to be an auxiliary layer module.
  [(#7416)](https://github.com/PennyLaneAI/pennylane/pull/7416)

* Enforce `optimize` module to be an auxiliary layer module.
  [(#7418)](https://github.com/PennyLaneAI/pennylane/pull/7418)
>>>>>>> 31332b1a

* A `RuntimeWarning` raised when using versions of JAX > 0.4.28 has been removed.
  [(#7398)](https://github.com/PennyLaneAI/pennylane/pull/7398)

* Wheel releases for PennyLane now follow the `PyPA binary-distribution format <https://packaging.python.org/en/latest/specifications/binary-distribution-format/>_` guidelines more closely.
  [(#7382)](https://github.com/PennyLaneAI/pennylane/pull/7382)

* `null.qubit` can now support an optional `track_resources` argument which allows it to record which gates are executed.
  [(#7226)](https://github.com/PennyLaneAI/pennylane/pull/7226)
  [(#7372)](https://github.com/PennyLaneAI/pennylane/pull/7372)
  [(#7392)](https://github.com/PennyLaneAI/pennylane/pull/7392)

* A new internal module, `qml.concurrency`, is added to support internal use of multiprocess and multithreaded execution of workloads. This also migrates the use of `concurrent.futures` in `default.qubit` to this new design.
  [(#7303)](https://github.com/PennyLaneAI/pennylane/pull/7303)

* Test suites in `tests/transforms/test_defer_measurement.py` use analytic mocker devices to test numeric results.
  [(#7329)](https://github.com/PennyLaneAI/pennylane/pull/7329)

* Introduce module dependency management using `tach`.
  [(#7185)](https://github.com/PennyLaneAI/pennylane/pull/7185)

* Add new `pennylane.exceptions` module for custom errors and warnings.
  [(#7205)](https://github.com/PennyLaneAI/pennylane/pull/7205)

* Clean up `__init__.py` files in `math`, `ops`, `qaoa`, `tape` and `templates` to be explicit in what they import. 
  [(#7200)](https://github.com/PennyLaneAI/pennylane/pull/7200)
  
* The `Tracker` class has been moved into the `devices` module.
  [(#7281)](https://github.com/PennyLaneAI/pennylane/pull/7281)

* Moved functions that calculate rotation angles for unitary decompositions into an internal
  module `qml.math.decomposition`
  [(#7211)](https://github.com/PennyLaneAI/pennylane/pull/7211)

<h3>Documentation 📝</h3>

* Fixed the wrong `theta` to `phi` in :class:`~pennylane.IsingXY`.
 [(#7427)](https://github.com/PennyLaneAI/pennylane/pull/7427)

* In the :doc:`/introduction/compiling_circuits` page, in the "Decomposition in stages" section,
  circuit drawings now render in a way that's easier to read.
  [(#7419)](https://github.com/PennyLaneAI/pennylane/pull/7419)

* The entry in the :doc:`/news/program_capture_sharp_bits` page for using program capture with Catalyst 
  has been updated. Instead of using ``qjit(experimental_capture=True)``, Catalyst is now compatible 
  with the global toggles ``qml.capture.enable()`` and ``qml.capture.disable()`` for enabling and
  disabling program capture.
  [(#7298)](https://github.com/PennyLaneAI/pennylane/pull/7298)

<h3>Bug fixes 🐛</h3>

* Fixed a bug in `to_openfermion` where identity qubit-to-wires mapping was not obeyed.
  [(#7332)](https://github.com/PennyLaneAI/pennylane/pull/7332)

* Fixed a bug in the validation of :class:`~.SelectPauliRot` that prevents parameter broadcasting.
  [(#7377)](https://github.com/PennyLaneAI/pennylane/pull/7377)

* Usage of NumPy in `default.mixed` source code has been converted to `qml.math` to avoid
  unnecessary dependency on NumPy and to fix a bug that caused an error when using `default.mixed` with PyTorch and GPUs.
  [(#7384)](https://github.com/PennyLaneAI/pennylane/pull/7384)

* With program capture enabled (`qml.capture.enable()`), `QSVT` no treats abstract values as metadata.
  [(#7360)](https://github.com/PennyLaneAI/pennylane/pull/7360)

* A fix was made to `default.qubit` to allow for using `qml.Snapshot` with defer-measurements (`mcm_method="deferred"`).
  [(#7335)](https://github.com/PennyLaneAI/pennylane/pull/7335)

* Fixes the repr for empty `Prod` and `Sum` instances to better communicate the existence of an empty instance.
  [(#7346)](https://github.com/PennyLaneAI/pennylane/pull/7346)

* Fixes a bug where circuit execution fails with ``BlockEncode`` initialized with sparse matrices.
  [(#7285)](https://github.com/PennyLaneAI/pennylane/pull/7285)

* Adds an informative error if `qml.cond` is used with an abstract condition with
  jitting on `default.qubit` if capture is enabled.
  [(#7314)](https://github.com/PennyLaneAI/pennylane/pull/7314)

* Fixes a bug where using a ``StatePrep`` operation with `batch_size=1` did not work with ``default.mixed``.
  [(#7280)](https://github.com/PennyLaneAI/pennylane/pull/7280)

* Gradient transforms can now be used in conjunction with batch transforms with all interfaces.
  [(#7287)](https://github.com/PennyLaneAI/pennylane/pull/7287)

* Fixes a bug where the global phase was not being added in the ``QubitUnitary`` decomposition.  
  [(#7244)](https://github.com/PennyLaneAI/pennylane/pull/7244)
  [(#7270)](https://github.com/PennyLaneAI/pennylane/pull/7270)

* Using finite differences with program capture without x64 mode enabled now raises a warning.
  [(#7282)](https://github.com/PennyLaneAI/pennylane/pull/7282)

* When the `mcm_method` is specified to the `"device"`, the `defer_measurements` transform will 
  no longer be applied. Instead, the device will be responsible for all MCM handling.
  [(#7243)](https://github.com/PennyLaneAI/pennylane/pull/7243)

* Fixed coverage of `qml.liealg.CII` and `qml.liealg.AIII`.
  [(#7291)](https://github.com/PennyLaneAI/pennylane/pull/7291)

* Fixed a bug where the phase is used as the wire label for a `qml.GlobalPhase` when capture is enabled.
  [(#7211)](https://github.com/PennyLaneAI/pennylane/pull/7211)

* Fixed a bug that caused `CountsMP.process_counts` to return results in the computational basis, even if
  an observable was specified.
  [(#7342)](https://github.com/PennyLaneAI/pennylane/pull/7342)

* Fixed a bug that caused `SamplesMP.process_counts` used with an observable to return a list of eigenvalues 
  for each individual operation in the observable, instead of the overall result.
  [(#7342)](https://github.com/PennyLaneAI/pennylane/pull/7342)

* Fixed a bug where `two_qubit_decomposition` provides an incorrect decomposition for some special matrices.
  [(#7340)](https://github.com/PennyLaneAI/pennylane/pull/7340)

* Fixes a bug where the powers of `qml.ISWAP` and `qml.SISWAP` were decomposed incorrectly.
  [(#7361)](https://github.com/PennyLaneAI/pennylane/pull/7361)

* Returning `MeasurementValue`s from the `ftqc` module's parametric mid-circuit measurements
  (`measure_arbitrary_basis`, `measure_x` and `measure_y`) no longer raises an error in circuits 
  using `diagonalize_mcms`.
  [(#7387)](https://github.com/PennyLaneAI/pennylane/pull/7387)

<h3>Contributors ✍️</h3>

This release contains contributions from (in alphabetical order):

Guillermo Alonso-Linaje,
Astral Cai,
Yushao Chen,
Lillian Frederiksen,
Pietropaolo Frisoni,
Simone Gasperini,
Korbinian Kottmann,
Christina Lee,
Anton Naim Ibrahim,
Lee J. O'Riordan,
Mudit Pandey,
Andrija Paurevic,
Kalman Szenes,
David Wierichs,
Jake Zaia<|MERGE_RESOLUTION|>--- conflicted
+++ resolved
@@ -318,10 +318,9 @@
 
 <h3>Internal changes ⚙️</h3>
 
-<<<<<<< HEAD
 * Added `MCM_METHOD` and `POSTSELECT_MODE` `Enum` objects to improve MCM configuration validation and handling.
   [(#7161)](https://github.com/PennyLaneAI/pennylane/pull/7161)
-=======
+
 * Remove and reduce excessively expensive test cases in `tests/templates/test_subroutines/` that do not add value.
   [(#7436)](https://github.com/PennyLaneAI/pennylane/pull/7436)
 
@@ -342,7 +341,6 @@
 
 * Enforce `optimize` module to be an auxiliary layer module.
   [(#7418)](https://github.com/PennyLaneAI/pennylane/pull/7418)
->>>>>>> 31332b1a
 
 * A `RuntimeWarning` raised when using versions of JAX > 0.4.28 has been removed.
   [(#7398)](https://github.com/PennyLaneAI/pennylane/pull/7398)
