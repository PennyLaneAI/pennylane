:orphan:

# Release 0.39.0-dev (development release)

<h3>New features since last release</h3>
 
<h3>Improvements 🛠</h3>

<h4>Capturing and representing hybrid programs</h4>

* Differentiation of hybrid programs via `qml.grad` can now be captured into plxpr.
  When evaluating a captured `qml.grad` instruction, it will dispatch to `jax.grad`,
  which differs from the Autograd implementation of `qml.grad` itself.
  [(#6120)](https://github.com/PennyLaneAI/pennylane/pull/6120)

<h3>Breaking changes 💔</h3>

<h3>Deprecations 👋</h3>

<h3>Documentation 📝</h3>

<h3>Bug fixes 🐛</h3>

* Fix Pytree serialization of operators with empty shot vectors:
  [(#6155)](https://github.com/PennyLaneAI/pennylane/pull/6155)

<h3>Contributors ✍️</h3>

This release contains contributions from (in alphabetical order):
<<<<<<< HEAD
David Wierichs,
=======

Jack Brown
>>>>>>> c34f2478
<|MERGE_RESOLUTION|>--- conflicted
+++ resolved
@@ -27,9 +27,5 @@
 <h3>Contributors ✍️</h3>
 
 This release contains contributions from (in alphabetical order):
-<<<<<<< HEAD
-David Wierichs,
-=======
-
-Jack Brown
->>>>>>> c34f2478
+Jack Brown,
+David Wierichs,