--- conflicted
+++ resolved
@@ -34,15 +34,12 @@
   0.002
   ```
 
-<<<<<<< HEAD
 * Added a `QuantumParser` class to the `qml.compiler.python_compiler` submodule that automatically loads relevant dialects.
   [(#7888)](https://github.com/PennyLaneAI/pennylane/pull/7888)
 
-=======
 * Enforce various modules to follow modular architecture via `tach`.
-  [(#7847)](https://github.com/PennyLaneAI/pennylane/pull/7847)
-  
->>>>>>> 6cd148c2
+  [(#7847)](https://github.com/PennyLaneAI/pennylane/pull/7847)  
+
 * Update minimum supported `pytest` version to `8.4.1`.
   [(#7853)](https://github.com/PennyLaneAI/pennylane/pull/7853)
 
