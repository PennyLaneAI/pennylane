:orphan:

# Release 0.44.0-dev (development release)

<h3>New features since last release</h3>

<h3>Improvements 🛠</h3>

* `qml.grad` and `qml.jacobian` now lazily dispatch to catalyst and program
  capture, allowing for `qml.qjit(qml.grad(c))` and `qml.qjit(qml.jacobian(c))` to work.
  [(#8382)](https://github.com/PennyLaneAI/pennylane/pull/8382)

* Both the generic and transform-specific application behavior of a `qml.transforms.core.TransformDispatcher`
  can be overwritten with `TransformDispatcher.generic_register` and `my_transform.register`.
  [(#7797)](https://github.com/PennyLaneAI/pennylane/pull/7797)

<h3>Breaking changes 💔</h3>

<<<<<<< HEAD
* ``pennylane.devices.DefaultExecutionConfig`` has been removed. Instead, use
  ``qml.devices.ExecutionConfig()`` to create a default execution configuration.
  [(#8470)](https://github.com/PennyLaneAI/pennylane/pull/8470)

* Specifying the ``work_wire_type`` argument in ``qml.ctrl`` and other controlled operators as ``"clean"`` or 
  ``"dirty"`` is disallowed. Use ``"zeroed"`` to indicate that the work wires are initially in the :math:`|0\rangle`
  state, and ``"borrowed"`` to indicate that the work wires can be in any arbitrary state. In both cases, the
  work wires are assumed to be restored to their original state upon completing the decomposition.
  [(#8470)](https://github.com/PennyLaneAI/pennylane/pull/8470)
=======
* `QuantumScript.shape` and `QuantumScript.numeric_type` are removed. The corresponding `MeasurementProcess`
  methods should be used instead.
  [(#8468)](https://github.com/PennyLaneAI/pennylane/pull/8468)

* `MeasurementProcess.expand` is removed. 
  `qml.tape.QuantumScript(mp.obs.diagonalizing_gates(), [type(mp)(eigvals=mp.obs.eigvals(), wires=mp.obs.wires)])`
  can be used instead.
  [(#8468)](https://github.com/PennyLaneAI/pennylane/pull/8468)

* The `qml.QNode.add_transform` method is removed.
  Instead, please use `QNode.transform_program.push_back(transform_container=transform_container)`.
  [(#8468)](https://github.com/PennyLaneAI/pennylane/pull/8468)
>>>>>>> 9f859d4e

<h3>Deprecations 👋</h3>

<h3>Internal changes ⚙️</h3>

* The experimental xDSL implementation of `diagonalize_measurements` has been updated to fix a bug
  that included the wrong SSA value for final qubit insertion and deallocation at the end of the circuit. A clear error is not also raised when there are observables with overlapping wires.
  [(#8383)](https://github.com/PennyLaneAI/pennylane/pull/8383)

<h3>Documentation 📝</h3>

<h3>Bug fixes 🐛</h3>

<h3>Contributors ✍️</h3>

This release contains contributions from (in alphabetical order):

Astral Cai,
Lillian Frederiksen,
Christina Lee,<|MERGE_RESOLUTION|>--- conflicted
+++ resolved
@@ -16,7 +16,6 @@
 
 <h3>Breaking changes 💔</h3>
 
-<<<<<<< HEAD
 * ``pennylane.devices.DefaultExecutionConfig`` has been removed. Instead, use
   ``qml.devices.ExecutionConfig()`` to create a default execution configuration.
   [(#8470)](https://github.com/PennyLaneAI/pennylane/pull/8470)
@@ -26,7 +25,7 @@
   state, and ``"borrowed"`` to indicate that the work wires can be in any arbitrary state. In both cases, the
   work wires are assumed to be restored to their original state upon completing the decomposition.
   [(#8470)](https://github.com/PennyLaneAI/pennylane/pull/8470)
-=======
+
 * `QuantumScript.shape` and `QuantumScript.numeric_type` are removed. The corresponding `MeasurementProcess`
   methods should be used instead.
   [(#8468)](https://github.com/PennyLaneAI/pennylane/pull/8468)
@@ -39,7 +38,6 @@
 * The `qml.QNode.add_transform` method is removed.
   Instead, please use `QNode.transform_program.push_back(transform_container=transform_container)`.
   [(#8468)](https://github.com/PennyLaneAI/pennylane/pull/8468)
->>>>>>> 9f859d4e
 
 <h3>Deprecations 👋</h3>
 
