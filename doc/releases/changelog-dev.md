--- conflicted
+++ resolved
@@ -170,7 +170,6 @@
   RZ**2(1.0, wires=[0])
   ```
 
-<<<<<<< HEAD
 * Add support for addition of operators and scalars. [(#2849)](https://github.com/PennyLaneAI/pennylane/pull/2849)
 
   ```pycon
@@ -178,7 +177,8 @@
   >>> sum_op.matrix()
   array([[5., 1.],
          [1., 5.]])
-=======
+  ```
+
 * A `SProd` symbolic class is added that allows users to represent the scalar product 
 of operators. [(#2622)](https://github.com/PennyLaneAI/pennylane/pull/2622)
 
@@ -211,7 +211,6 @@
   >>> scalar, theta = (1.2, 3.4)
   >>> qml.grad(circuit, argnum=[0,1])(scalar, theta)
   (array(-0.68362956), array(0.21683382))
->>>>>>> 618fd165
   ```
 
 * New FlipSign operator that flips the sign for a given basic state. [(#2780)](https://github.com/PennyLaneAI/pennylane/pull/2780)
