--- conflicted
+++ resolved
@@ -127,17 +127,16 @@
 * The construction of the pauli representation for the `Sum` class is now faster.
   [(#4142)](https://github.com/PennyLaneAI/pennylane/pull/4142)
 
-<<<<<<< HEAD
+* Updated the `gradients` module to use the new `Shots` object internally.
+  [(#4152)](https://github.com/PennyLaneAI/pennylane/pull/4152)
+
+* The new device interface in integrated with `qml.execute` for Jax.
+  [(#4137)](https://github.com/PennyLaneAI/pennylane/pull/4137)
+
 * `qml.CY` has been moved from `qml.ops.qubit.non_parametric_ops` to `qml.ops.op_math.controlled_ops`
   and now inherits from `qml.ops.op_math.ControlledOp`.
   [(#4116)](https://github.com/PennyLaneAI/pennylane/pull/4116/)
-=======
-* Updated the `gradients` module to use the new `Shots` object internally.
-  [(#4152)](https://github.com/PennyLaneAI/pennylane/pull/4152)
-
-* The new device interface in integrated with `qml.execute` for Jax.
-  [(#4137)](https://github.com/PennyLaneAI/pennylane/pull/4137)
->>>>>>> 2886e284
+
 
 <h3>Breaking changes 💔</h3>
 
