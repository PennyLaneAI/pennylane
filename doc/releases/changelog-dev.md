:orphan:

# Release 0.42.0-dev (development release)

<h3>New features since last release</h3>

* A new template called :class:`~.SelectPauliRot` that applies a sequence of uniformly controlled rotations to a target qubit 
  is now available. This operator appears frequently in unitary decomposition and block encoding techniques. 
  [(#7206)](https://github.com/PennyLaneAI/pennylane/pull/7206)

  ```python
  angles = np.array([1.0, 2.0, 3.0, 4.0])

  wires = qml.registers({"control": 2, "target": 1})
  dev = qml.device("default.qubit", wires=3)

  @qml.qnode(dev)
  def circuit():
      qml.SelectPauliRot(
        angles,
        control_wires=wires["control"],
        target_wire=wires["target"],
        rot_axis="Y")
      return qml.state()
  ```
  
  ```pycon
  >>> print(circuit())
  [0.87758256+0.j 0.47942554+0.j 0.        +0.j 0.        +0.j
   0.        +0.j 0.        +0.j 0.        +0.j 0.        +0.j]
  ```
<<<<<<< HEAD
  
=======

>>>>>>> 1b023b51
* The transform `convert_to_mbqc_gateset` is added to the `ftqc` module to convert arbitrary 
  circuits to a limited gate-set that can be translated to the MBQC formalism.
  [(7271)](https://github.com/PennyLaneAI/pennylane/pull/7271)

* The `RotXZX` operation is added to the `ftqc` module to support definition of a universal
  gate-set that can be translated to the MBQC formalism.
  [(7271)](https://github.com/PennyLaneAI/pennylane/pull/7271)

* Two new functions called :func:`~.math.convert_to_su2` and :func:`~.math.convert_to_su4` have been added to `qml.math`, which convert unitary matrices to SU(2) or SU(4), respectively, and optionally a global phase.
  [(#7211)](https://github.com/PennyLaneAI/pennylane/pull/7211)

<h4>Resource-efficient Decompositions 🔎</h4>

* New decomposition rules comprising rotation gates and global phases have been added to `QubitUnitary` that 
  can be accessed with the new graph-based decomposition system. The most efficient set of rotations to 
  decompose into will be chosen based on the target gate set.
  [(#7211)](https://github.com/PennyLaneAI/pennylane/pull/7211)

  ```python
  from functools import partial
  import numpy as np
  import pennylane as qml
  
  qml.decomposition.enable_graph()
  
  U = np.array([[1, 1], [1, -1]]) / np.sqrt(2)
  
  @partial(qml.transforms.decompose, gate_set={"RX", "RY", "GlobalPhase"})
  @qml.qnode(qml.device("default.qubit"))
  def circuit():
      qml.QubitUnitary(np.array([[1, 1], [1, -1]]) / np.sqrt(2), wires=[0])
      return qml.expval(qml.PauliZ(0))
  ```
  ```pycon
  >>> print(qml.draw(circuit)())
  0: ──RX(0.00)──RY(1.57)──RX(3.14)──GlobalPhase(-1.57)─┤  <Z>
  ```

* Decomposition rules can be marked as not-applicable with :class:`~.decomposition.DecompositionNotApplicable`, allowing for flexibility when creating conditional decomposition 
  rules based on parameters that affects the rule's resources.
  [(#7211)](https://github.com/PennyLaneAI/pennylane/pull/7211)

  ```python
  import pennylane as qml
  from pennylane.decomposition import DecompositionNotApplicable
  from pennylane.math.decomposition import zyz_rotation_angles
  
  def _zyz_resource(num_wires):
      if num_wires != 1:
          # This decomposition is only applicable when num_wires is 1
          raise DecompositionNotApplicable
      return {qml.RZ: 2, qml.RY: 1, qml.GlobalPhase: 1}

  @qml.register_resources(_zyz_resource)
  def zyz_decomposition(U, wires, **__):
      phi, theta, omega, phase = zyz_rotation_angles(U, return_global_phase=True)
      qml.RZ(phi, wires=wires[0])
      qml.RY(theta, wires=wires[0])
      qml.RZ(omega, wires=wires[0])
      qml.GlobalPhase(-phase)
  
  qml.add_decomps(QubitUnitary, zyz_decomposition)
  ```
  
  This decomposition will be ignored for `QubitUnitary` on more than one wire.

* The :func:`~.transforms.decompose` transform now supports symbolic operators (e.g., `Adjoint` and `Controlled`) specified as strings in the `gate_set` argument
  when the new graph-based decomposition system is enabled.
  [(#7331)](https://github.com/PennyLaneAI/pennylane/pull/7331)

  ```python
  from functools import partial
  import pennylane as qml
  
  qml.decomposition.enable_graph()
   
  @partial(qml.transforms.decompose, gate_set={"T", "Adjoint(T)", "H", "CNOT"})
  @qml.qnode(qml.device("default.qubit"))
  def circuit():
      qml.Toffoli(wires=[0, 1, 2])
  ```
  ```pycon
  >>> print(qml.draw(circuit)())
  0: ───────────╭●───────────╭●────╭●──T──╭●─┤  
  1: ────╭●─────│─────╭●─────│───T─╰X──T†─╰X─┤  
  2: ──H─╰X──T†─╰X──T─╰X──T†─╰X──T──H────────┤
  ```

<h3>Improvements 🛠</h3>

* A more resource efficient decomposition rule has been added to :class:`~.QubitUnitary` that works for 
  any number of qubits.
  [(#7277)](https://github.com/PennyLaneAI/pennylane/pull/7277)

* The :func:`~.transforms.cancel_inverses` transform no longer changes the order of operations that don't have shared wires, providing a deterministic output.
  [(#7328)](https://github.com/PennyLaneAI/pennylane/pull/7328)

* Alias for Identity (`I`) is now accessible from `qml.ops`.
  [(#7200)](https://github.com/PennyLaneAI/pennylane/pull/7200)

* The `ftqc` module `measure_arbitrary_basis`, `measure_x` and `measure_y` functions
  can now be captured when program capture is enabled.
  [(#7219)](https://github.com/PennyLaneAI/pennylane/pull/7219)
  [(#7368)](https://github.com/PennyLaneAI/pennylane/pull/7368)

* `Operator.num_wires` now defaults to `None` to indicate that the operator can be on
  any number of wires.
  [(#7312)](https://github.com/PennyLaneAI/pennylane/pull/7312)

* Shots can now be overridden for specific `qml.Snapshot` instances via a `shots` keyword argument.
  [(#7326)](https://github.com/PennyLaneAI/pennylane/pull/7326)

  ```python
  dev = qml.device("default.qubit", wires=2, shots=10)

  @qml.qnode(dev)
  def circuit():
      qml.Snapshot("sample", measurement=qml.sample(qml.X(0)), shots=5)
      return qml.sample(qml.X(0))
  ```

  ```pycon
  >>> qml.snapshots(circuit)()
  {'sample': array([-1., -1., -1., -1., -1.]),
   'execution_results': array([ 1., -1., -1., -1., -1.,  1., -1., -1.,  1., -1.])}
  ```

* Two-qubit `QubitUnitary` gates no longer decompose into fundamental rotation gates; it now 
  decomposes into single-qubit `QubitUnitary` gates. This allows the decomposition system to
  further decompose single-qubit unitary gates more flexibly using different rotations.
  [(#7211)](https://github.com/PennyLaneAI/pennylane/pull/7211)

* The `gate_set` argument of :func:`~.transforms.decompose` now accepts `"X"`, `"Y"`, `"Z"`, `"H"`, 
  `"I"` as aliases for `"PauliX"`, `"PauliY"`, `"PauliZ"`, `"Hadamard"`, and `"Identity"`. These 
  aliases are also recognized as part of symbolic operators. For example, `"Adjoint(H)"` is now 
  accepted as an alias for `"Adjoint(Hadamard)"`.
  [(#7331)](https://github.com/PennyLaneAI/pennylane/pull/7331)

* PennyLane no longer validates that an operation has at least one wire, as having this check required the abstract
  interface to maintain a list of special implementations.
  [(#7327)](https://github.com/PennyLaneAI/pennylane/pull/7327)

* Sphinx version was updated to 8.1. Sphinx is upgraded to version 8.1 and uses Python 3.10. References to intersphinx (e.g. `<demos/>` or `<catalyst/>` are updated to remove the :doc: prefix that is incompatible with sphinx 8.1. [(7212)](https://github.com/PennyLaneAI/pennylane/pull/7212)

<h3>Breaking changes 💔</h3>

* The `return_type` property of `MeasurementProcess` has been removed. Please use `isinstance` for type checking instead.
  [(#7322)](https://github.com/PennyLaneAI/pennylane/pull/7322)

* The `KerasLayer` class in `qml.qnn.keras` has been removed because Keras 2 is no longer actively maintained.
  Please consider using a different machine learning framework, like `PyTorch <demos/tutorial_qnn_module_torch>`__ or `JAX <demos/tutorial_How_to_optimize_QML_model_using_JAX_and_Optax>`__.
  [(#7320)](https://github.com/PennyLaneAI/pennylane/pull/7320)

* The `qml.gradients.hamiltonian_grad` function has been removed because this gradient recipe is no
  longer required with the :doc:`new operator arithmetic system </news/new_opmath>`.
  [(#7302)](https://github.com/PennyLaneAI/pennylane/pull/7302)

* Accessing terms of a tensor product (e.g., `op = X(0) @ X(1)`) via `op.obs` has been removed.
  [(#7324)](https://github.com/PennyLaneAI/pennylane/pull/7324)

* The `mcm_method` keyword argument in `qml.execute` has been removed.
  [(#7301)](https://github.com/PennyLaneAI/pennylane/pull/7301)

* The `inner_transform` and `config` keyword arguments in `qml.execute` have been removed.
  [(#7300)](https://github.com/PennyLaneAI/pennylane/pull/7300)

* `Sum.ops`, `Sum.coeffs`, `Prod.ops` and `Prod.coeffs` have been removed.
  [(#7304)](https://github.com/PennyLaneAI/pennylane/pull/7304)

* Specifying `pipeline=None` with `qml.compile` has been removed.
  [(#7307)](https://github.com/PennyLaneAI/pennylane/pull/7307)

* The `control_wires` argument in `qml.ControlledQubitUnitary` has been removed.
  Furthermore, the `ControlledQubitUnitary` no longer accepts `QubitUnitary` objects as arguments as its `base`.
  [(#7305)](https://github.com/PennyLaneAI/pennylane/pull/7305)

* `qml.tape.TapeError` has been removed.
  [(#7205)](https://github.com/PennyLaneAI/pennylane/pull/7205)

<h3>Deprecations 👋</h3>

* The boolean functions provided in `pennylane.operation` are deprecated. See the :doc:`deprecations page </development/deprecations>` 
  for equivalent code to use instead. These include `not_tape`, `has_gen`, `has_grad_method`, `has_multipar`,
  `has_nopar`, `has_unitary_gen`, `is_measurement`, `defines_diagonalizing_gates`, and `gen_is_multi_term_hamiltonian`.
  [(#7319)](https://github.com/PennyLaneAI/pennylane/pull/7319)

* `qml.operation.WiresEnum`, `qml.operation.AllWires`, and `qml.operation.AnyWires` are deprecated. To indicate that
  an operator can act on any number of wires, `Operator.num_wires = None` should be used instead. This is the default
  and does not need to be overwritten unless the operator developer wants to add wire number validation.
  [(#7313)](https://github.com/PennyLaneAI/pennylane/pull/7313)

* The :func:`qml.QNode.get_gradient_fn` method is now deprecated. Instead, use :func:`~.workflow.get_best_diff_method` to obtain the differentiation method.
  [(#7323)](https://github.com/PennyLaneAI/pennylane/pull/7323)

<h3>Internal changes ⚙️</h3>

* `null.qubit` can now support an optional `track_resources` argument which allows it to record which gates are executed.
  [(#7226)](https://github.com/PennyLaneAI/pennylane/pull/7226)

* A new internal module, `qml.concurrency`, is added to support internal use of multiprocess and multithreaded execution of workloads. This also migrates the use of `concurrent.futures` in `default.qubit` to this new design.
  [(#7303)](https://github.com/PennyLaneAI/pennylane/pull/7303)

* Test suites in `tests/transforms/test_defer_measurement.py` use analytic mocker devices to test numeric results.
  [(#7329)](https://github.com/PennyLaneAI/pennylane/pull/7329)

* Introduce module dependency management using `tach`.
  [(#7185)](https://github.com/PennyLaneAI/pennylane/pull/7185)

* Add new `pennylane.exceptions` module for custom errors and warnings.
  [(#7205)](https://github.com/PennyLaneAI/pennylane/pull/7205)

* Clean up `__init__.py` files in `math`, `ops`, `qaoa`, `tape` and `templates` to be explicit in what they import. 
  [(#7200)](https://github.com/PennyLaneAI/pennylane/pull/7200)
  
* The `Tracker` class has been moved into the `devices` module.
  [(#7281)](https://github.com/PennyLaneAI/pennylane/pull/7281)

* Moved functions that calculate rotation angles for unitary decompositions into an internal
  module `qml.math.decomposition`
  [(#7211)](https://github.com/PennyLaneAI/pennylane/pull/7211)

<h3>Documentation 📝</h3>

* The entry in the :doc:`/news/program_capture_sharp_bits` page for using program capture with Catalyst 
  has been updated. Instead of using ``qjit(experimental_capture=True)``, Catalyst is now compatible 
  with the global toggles ``qml.capture.enable()`` and ``qml.capture.disable()`` for enabling and
  disabling program capture.
  [(#7298)](https://github.com/PennyLaneAI/pennylane/pull/7298)

<h3>Bug fixes 🐛</h3>

* With program capture enabled (`qml.capture.enable()`), `QSVT` no treats abstract values as metadata.
  [(#7360)](https://github.com/PennyLaneAI/pennylane/pull/7360)

* A fix was made to `default.qubit` to allow for using `qml.Snapshot` with defer-measurements (`mcm_method="deferred"`).
  [(#7335)](https://github.com/PennyLaneAI/pennylane/pull/7335)

* Fixes the repr for empty `Prod` and `Sum` instances to better communicate the existence of an empty instance.
  [(#7346)](https://github.com/PennyLaneAI/pennylane/pull/7346)

* Fixes a bug where circuit execution fails with ``BlockEncode`` initialized with sparse matrices.
  [(#7285)](https://github.com/PennyLaneAI/pennylane/pull/7285)

* Adds an informative error if `qml.cond` is used with an abstract condition with
  jitting on `default.qubit` if capture is enabled.
  [(#7314)](https://github.com/PennyLaneAI/pennylane/pull/7314)

* Fixes a bug where using a ``StatePrep`` operation with `batch_size=1` did not work with ``default.mixed``.
  [(#7280)](https://github.com/PennyLaneAI/pennylane/pull/7280)

* Gradient transforms can now be used in conjunction with batch transforms with all interfaces.
  [(#7287)](https://github.com/PennyLaneAI/pennylane/pull/7287)

* Fixes a bug where the global phase was not being added in the ``QubitUnitary`` decomposition.  
  [(#7244)](https://github.com/PennyLaneAI/pennylane/pull/7244)
  [(#7270)](https://github.com/PennyLaneAI/pennylane/pull/7270)

* Using finite differences with program capture without x64 mode enabled now raises a warning.
  [(#7282)](https://github.com/PennyLaneAI/pennylane/pull/7282)

* When the `mcm_method` is specified to the `"device"`, the `defer_measurements` transform will 
  no longer be applied. Instead, the device will be responsible for all MCM handling.
  [(#7243)](https://github.com/PennyLaneAI/pennylane/pull/7243)

* Fixed coverage of `qml.liealg.CII` and `qml.liealg.AIII`.
  [(#7291)](https://github.com/PennyLaneAI/pennylane/pull/7291)

* Fixed a bug where the phase is used as the wire label for a `qml.GlobalPhase` when capture is enabled.
  [(#7211)](https://github.com/PennyLaneAI/pennylane/pull/7211)

* Fixed a bug that caused `CountsMP.process_counts` to return results in the computational basis, even if
  an observable was specified.
  [(#7342)](https://github.com/PennyLaneAI/pennylane/pull/7342)

* Fixed a bug that caused `SamplesMP.process_counts` used with an observable to return a list of eigenvalues 
  for each individual operation in the observable, instead of the overall result.
  [(#7342)](https://github.com/PennyLaneAI/pennylane/pull/7342)

* Fixed a bug where `two_qubit_decomposition` provides an incorrect decomposition for some special matrices.
  [(#7340)](https://github.com/PennyLaneAI/pennylane/pull/7340)

* Fixes a bug where the powers of `qml.ISWAP` and `qml.SISWAP` were decomposed incorrectly.
  [(#7361)](https://github.com/PennyLaneAI/pennylane/pull/7361)

<h3>Contributors ✍️</h3>

This release contains contributions from (in alphabetical order):

Guillermo Alonso-Linaje,
Astral Cai,
Yushao Chen,
Lillian Frederiksen,
Pietropaolo Frisoni,
Korbinian Kottmann,
Christina Lee,
Andrija Paurevic,
Lee J. O'Riordan,
Jake Zaia<|MERGE_RESOLUTION|>--- conflicted
+++ resolved
@@ -29,11 +29,7 @@
   [0.87758256+0.j 0.47942554+0.j 0.        +0.j 0.        +0.j
    0.        +0.j 0.        +0.j 0.        +0.j 0.        +0.j]
   ```
-<<<<<<< HEAD
-  
-=======
-
->>>>>>> 1b023b51
+
 * The transform `convert_to_mbqc_gateset` is added to the `ftqc` module to convert arbitrary 
   circuits to a limited gate-set that can be translated to the MBQC formalism.
   [(7271)](https://github.com/PennyLaneAI/pennylane/pull/7271)
