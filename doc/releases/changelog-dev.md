# Release 0.44.0-dev (development release)

<h3>New features since last release</h3>

* Quantum Automatic Differentiation implemented to allow automatic selection of optimal
  Hadamard gradient differentiation methods per [the paper](https://arxiv.org/pdf/2408.05406).
  [(#8640)](https://github.com/PennyLaneAI/pennylane/pull/8640)

* A new decomposition has been added for the Controlled :class:`~.SemiAdder`,
  which is efficient and skips controlling all gates in its decomposition.
  [(#8423)](https://github.com/PennyLaneAI/pennylane/pull/8423)

* Added a :meth:`~pennylane.devices.DeviceCapabilities.gate_set` method to :class:`~pennylane.devices.DeviceCapabilities`
  that produces a set of gate names to be used as the target gate set in decompositions.
  [(#8522)](https://github.com/PennyLaneAI/pennylane/pull/8522)

<h4>Pauli product measurements</h4>

* Added a :func:`~pennylane.ops.pauli_measure` that takes a Pauli product measurement.
  [(#8461)](https://github.com/PennyLaneAI/pennylane/pull/8461)
  [(#8631)](https://github.com/PennyLaneAI/pennylane/pull/8631)
  [(#8623)](https://github.com/PennyLaneAI/pennylane/pull/8623)
  [(#8663)](https://github.com/PennyLaneAI/pennylane/pull/8663)

<h3>Improvements 🛠</h3>

<<<<<<< HEAD
* Arithmetic dunder methods (`__add__`, `__mul__`, `__rmul__`) have been added to 
  :class:`~.transforms.core.TransformDispatcher`, :class:`~.transforms.core.TransformContainer`, 
  and :class:`~.transforms.core.TransformProgram` to enable intuitive composition of transform 
  programs using `+` and `*` operators.
  [(#8703)](https://github.com/PennyLaneAI/pennylane/pull/8703)
=======
* Quantum compilation passes in MLIR and XDSL can now be applied using the core PennyLane transform
  infrastructure, instead of using Catalyst-specific tools. This is made possible by a new argument in
  :func:`~pennylane.transform` and `~.TransformDispatcher` called ``pass_name``, which accepts a string
  corresponding to the name of the compilation pass.
  The ``pass_name`` argument ensures that the given compilation pass will be used when qjit'ing a
  workflow, where the pass is performed in MLIR or xDSL.
  [(#8539)](https://github.com/PennyLaneAI/pennylane/pull/8539)
>>>>>>> 54726c2a

* `Operator.decomposition` will fallback to the first entry in `qml.list_decomps` if the `Operator.compute_decomposition`
  method is not overridden.
  [(#8686)](https://github.com/PennyLaneAI/pennylane/pull/8686)

* A new :func:`~.marker` function allows for easy inspection at particular points in a transform program
  with :func:`~.specs` and :func:`~.drawer.draw` instead of having to increment ``level``
  by integer amounts when not using any Catalyst passes.
  [(#8684)](https://github.com/PennyLaneAI/pennylane/pull/8684)
  
  The :func:`~.marker` function works like a transform in PennyLane, and can be deployed as
  a decorator on top of QNodes:
  
  ```
  from functools import partial

  @partial(qml.marker, level="rotations-merged")
  @qml.transforms.merge_rotations
  @partial(qml.marker, level="my-level")
  @qml.transforms.cancel_inverses
  @partial(qml.transforms.decompose, gate_set={qml.RX})
  @qml.qnode(qml.device('lightning.qubit'))
  def circuit():
      qml.RX(0.2,0)
      qml.X(0)
      qml.X(0)
      qml.RX(0.2, 0)
      return qml.state()
  ```

  The string supplied to ``marker`` can then be used as an argument to ``level`` in ``draw``
  and ``specs``, showing the cumulative result of applying transforms up to the marker:

  ```pycon
  >>> print(qml.draw(circuit, level="my-level")())
  0: ──RX(0.20)──RX(3.14)──RX(3.14)──RX(0.20)─┤  State
  >>> print(qml.draw(circuit, level="rotations-merged")())
  0: ──RX(6.68)─┤  State
  ```

* Add the `PCPhaseOp` operation to the xDSL Quantum dialect.
  [(#8621)](https://github.com/PennyLaneAI/pennylane/pull/8621)

* `qml.for_loop` will now fall back to a standard Python `for` loop if capturing a condensed, structured loop fails
  with program capture enabled.
  [(#8615)](https://github.com/PennyLaneAI/pennylane/pull/8615)

* `qml.cond` will now use standard Python logic if all predicates have concrete values. A nested
  control flow primitive will no longer be captured as it is not needed.
  [(#8634)](https://github.com/PennyLaneAI/pennylane/pull/8634)

* The `~.BasisRotation` graph decomposition was re-written in a qjit friendly way with PennyLane control flow.
  [(#8560)](https://github.com/PennyLaneAI/pennylane/pull/8560)
  [(#8608)](https://github.com/PennyLaneAI/pennylane/pull/8608)
  [(#8620)](https://github.com/PennyLaneAI/pennylane/pull/8620)

* The new graph based decompositions system enabled via :func:`~.decomposition.enable_graph` now supports the following
  additional templates.
  [(#8520)](https://github.com/PennyLaneAI/pennylane/pull/8520)
  [(#8515)](https://github.com/PennyLaneAI/pennylane/pull/8515)
  [(#8516)](https://github.com/PennyLaneAI/pennylane/pull/8516)
  [(#8555)](https://github.com/PennyLaneAI/pennylane/pull/8555)
  [(#8558)](https://github.com/PennyLaneAI/pennylane/pull/8558)
  [(#8538)](https://github.com/PennyLaneAI/pennylane/pull/8538)  
  [(#8534)](https://github.com/PennyLaneAI/pennylane/pull/8534)
  [(#8582)](https://github.com/PennyLaneAI/pennylane/pull/8582)
  [(#8543)](https://github.com/PennyLaneAI/pennylane/pull/8543)
  [(#8554)](https://github.com/PennyLaneAI/pennylane/pull/8554)
  [(#8616)](https://github.com/PennyLaneAI/pennylane/pull/8616)
  [(#8602)](https://github.com/PennyLaneAI/pennylane/pull/8602)
  [(#8600)](https://github.com/PennyLaneAI/pennylane/pull/8600)
  [(#8601)](https://github.com/PennyLaneAI/pennylane/pull/8601)  
  [(#8595)](https://github.com/PennyLaneAI/pennylane/pull/8595)
  [(#8586)](https://github.com/PennyLaneAI/pennylane/pull/8586)
  [(#8614)](https://github.com/PennyLaneAI/pennylane/pull/8614)

  - :class:`~.QSVT`
  - :class:`~.AmplitudeEmbedding`
  - :class:`~.AllSinglesDoubles`
  - :class:`~.SimplifiedTwoDesign`
  - :class:`~.GateFabric`
  - :class:`~.AngleEmbedding`
  - :class:`~.IQPEmbedding`
  - :class:`~.kUpCCGSD`
  - :class:`~.QAOAEmbedding`
  - :class:`~.BasicEntanglerLayers`
  - :class:`~.HilbertSchmidt`
  - :class:`~.LocalHilbertSchmidt`
  - :class:`~.QuantumMonteCarlo`
  - :class:`~.ArbitraryUnitary`
  - :class:`~.ApproxTimeEvolution`
  - :class:`~.ParticleConservingU2`
  - :class:`~.ParticleConservingU1`
  - :class:`~.CommutingEvolution`

* A new `qml.compiler.python_compiler.utils` submodule has been added, containing general-purpose utilities for
  working with xDSL. This includes a function that extracts the concrete value of scalar, constant SSA values.
  [(#8514)](https://github.com/PennyLaneAI/pennylane/pull/8514)

* Added a keyword argument ``recursive`` to ``qml.transforms.cancel_inverses`` that enables
  recursive cancellation of nested pairs of mutually inverse gates. This makes the transform
  more powerful, because it can cancel larger blocks of inverse gates without having to scan
  the circuit from scratch. By default, the recursive cancellation is enabled (``recursive=True``).
  To obtain previous behaviour, disable it by setting ``recursive=False``.
  [(#8483)](https://github.com/PennyLaneAI/pennylane/pull/8483)

* `qml.grad` and `qml.jacobian` now lazily dispatch to catalyst and program
  capture, allowing for `qml.qjit(qml.grad(c))` and `qml.qjit(qml.jacobian(c))` to work.
  [(#8382)](https://github.com/PennyLaneAI/pennylane/pull/8382)

* Both the generic and transform-specific application behavior of a `qml.transforms.core.TransformDispatcher`
  can be overwritten with `TransformDispatcher.generic_register` and `my_transform.register`.
  [(#7797)](https://github.com/PennyLaneAI/pennylane/pull/7797)

* With capture enabled, measurements can now be performed on Operator instances passed as closure
  variables from outside the workflow scope.
  [(#8504)](https://github.com/PennyLaneAI/pennylane/pull/8504)

* Users can now estimate the resources for quantum circuits that contain or decompose into
  any of the following symbolic operators: :class:`~.ChangeOpBasis`, :class:`~.Prod`,
  :class:`~.Controlled`, :class:`~.ControlledOp`, :class:`~.Pow`, and :class:`~.Adjoint`.
  [(#8464)](https://github.com/PennyLaneAI/pennylane/pull/8464)

* Wires can be specified via `range` with program capture and autograph.
  [(#8500)](https://github.com/PennyLaneAI/pennylane/pull/8500)

* The :func:`~pennylane.transforms.decompose` transform no longer raises an error if both `gate_set` and
  `stopping_condition` are provided, or if `gate_set` is a dictionary, when the new graph-based decomposition
  system is disabled.
  [(#8532)](https://github.com/PennyLaneAI/pennylane/pull/8532)

* A new decomposition has been added to :class:`pennylane.Toffoli`. This decomposition uses one
  work wire and :class:`pennylane.TemporaryAND` operators to reduce the resources needed.
  [(#8549)](https://github.com/PennyLaneAI/pennylane/pull/8549)

* A decomposition has been added to the adjoint of :class:`pennylane.TemporaryAND`. This decomposition relies on mid-circuit measurments and does not require any T gates.
  [(#8633)](https://github.com/PennyLaneAI/pennylane/pull/8633)

* The graph-based decomposition system now supports decomposition rules that contains mid-circuit measurements.
  [(#8079)](https://github.com/PennyLaneAI/pennylane/pull/8079)

* The `~pennylane.estimator.compact_hamiltonian.CDFHamiltonian`, `~pennylane.estimator.compact_hamiltonian.THCHamiltonian`,
  `~pennylane.estimator.compact_hamiltonian.VibrationalHamiltonian`, and `~pennylane.estimator.compact_hamiltonian.VibronicHamiltonian`
  classes were modified to take the 1-norm of the Hamiltonian as an optional argument.
  [(#8697)](https://github.com/PennyLaneAI/pennylane/pull/8697)

* New decomposition rules that decompose to :class:`~.PauliRot` are added for the following operators.
  [(#8700)](https://github.com/PennyLaneAI/pennylane/pull/8700)
  [(#8704)](https://github.com/PennyLaneAI/pennylane/pull/8704)

  - :class:`~.CRX`, :class:`~.CRY`, :class:`~.CRZ`
  - :class:`~.ControlledPhaseShift`
  - :class:`~.IsingXX`, :class:`~.IsingYY`, :class:`~.IsingZZ`
  - :class:`~.PSWAP`
  - :class:`~.RX`, :class:`~.RY`, :class:`~.RZ`
  - :class:`~.SingleExcitation`, :class:`~.DoubleExcitation`
  - :class:`~.SWAP`, :class:`~.ISWAP`, :class:`~.SISWAP`
  - :class:`~.CY`, :class:`~.CZ`, :class:`~.CSWAP`, :class:`~.CNOT`, :class:`~.Toffoli`

<h3>Breaking changes 💔</h3>

* `qml.transforms.map_wires` no longer supports plxpr transforms.
  [(#8683)](https://github.com/PennyLaneAI/pennylane/pull/8683)

* ``QuantumScript.to_openqasm`` has been removed. Please use ``qml.to_openqasm`` instead. This removes duplicated 
  functionality for converting a circuit to OpenQASM code.
  [(#8499)](https://github.com/PennyLaneAI/pennylane/pull/8499)

* Providing ``num_steps`` to :func:`pennylane.evolve`, :func:`pennylane.exp`, :class:`pennylane.ops.Evolution`,
  and :class:`pennylane.ops.Exp` has been disallowed. Instead, use :class:`~.TrotterProduct` for approximate
  methods, providing the ``n`` parameter to perform the Suzuki-Trotter product approximation of a Hamiltonian
  with the specified number of Trotter steps.
  [(#8474)](https://github.com/PennyLaneAI/pennylane/pull/8474)

  As a concrete example, consider the following case:

  .. code-block:: python

    coeffs = [0.5, -0.6]
    ops = [qml.X(0), qml.X(0) @ qml.Y(1)]
    H_flat = qml.dot(coeffs, ops)

  Instead of computing the Suzuki-Trotter product approximation as:

  ```pycon
  >>> qml.evolve(H_flat, num_steps=2).decomposition()
  [RX(0.5, wires=[0]),
  PauliRot(-0.6, XY, wires=[0, 1]),
  RX(0.5, wires=[0]),
  PauliRot(-0.6, XY, wires=[0, 1])]
  ```

  The same result can be obtained using :class:`~.TrotterProduct` as follows:

  ```pycon
  >>> decomp_ops = qml.adjoint(qml.TrotterProduct(H_flat, time=1.0, n=2)).decomposition()
  >>> [simp_op for op in decomp_ops for simp_op in map(qml.simplify, op.decomposition())]
  [RX(0.5, wires=[0]),
  PauliRot(-0.6, XY, wires=[0, 1]),
  RX(0.5, wires=[0]),
  PauliRot(-0.6, XY, wires=[0, 1])]
  ```

* The value ``None`` has been removed as a valid argument to the ``level`` parameter in the
  :func:`pennylane.workflow.get_transform_program`, :func:`pennylane.workflow.construct_batch`,
  :func:`pennylane.draw`, :func:`pennylane.draw_mpl`, and :func:`pennylane.specs` transforms.
  Please use ``level='device'`` instead to apply the transform at the device level.
  [(#8477)](https://github.com/PennyLaneAI/pennylane/pull/8477)

* Access to ``add_noise``, ``insert`` and noise mitigation transforms from the ``pennylane.transforms`` module is deprecated.
  Instead, these functions should be imported from the ``pennylane.noise`` module.
  [(#8477)](https://github.com/PennyLaneAI/pennylane/pull/8477)

* ``qml.qnn.cost.SquaredErrorLoss`` has been removed. Instead, this hybrid workflow can be accomplished
  with a function like ``loss = lambda *args: (circuit(*args) - target)**2``.
  [(#8477)](https://github.com/PennyLaneAI/pennylane/pull/8477)

* Some unnecessary methods of the ``qml.CircuitGraph`` class have been removed:
  [(#8477)](https://github.com/PennyLaneAI/pennylane/pull/8477)

  - ``print_contents`` in favor of ``print(obj)``
  - ``observables_in_order`` in favor of ``observables``
  - ``operations_in_order`` in favor of ``operations``
  - ``ancestors_in_order(obj)`` in favor of ``ancestors(obj, sort=True)``
  - ``descendants_in_order(obj)`` in favor of ``descendants(obj, sort=True)``

* ``pennylane.devices.DefaultExecutionConfig`` has been removed. Instead, use
  ``qml.devices.ExecutionConfig()`` to create a default execution configuration.
  [(#8470)](https://github.com/PennyLaneAI/pennylane/pull/8470)

* Specifying the ``work_wire_type`` argument in ``qml.ctrl`` and other controlled operators as ``"clean"`` or
  ``"dirty"`` is disallowed. Use ``"zeroed"`` to indicate that the work wires are initially in the :math:`|0\rangle`
  state, and ``"borrowed"`` to indicate that the work wires can be in any arbitrary state. In both cases, the
  work wires are assumed to be restored to their original state upon completing the decomposition.
  [(#8470)](https://github.com/PennyLaneAI/pennylane/pull/8470)

* `QuantumScript.shape` and `QuantumScript.numeric_type` are removed. The corresponding `MeasurementProcess`
  methods should be used instead.
  [(#8468)](https://github.com/PennyLaneAI/pennylane/pull/8468)

* `MeasurementProcess.expand` is removed.
  `qml.tape.QuantumScript(mp.obs.diagonalizing_gates(), [type(mp)(eigvals=mp.obs.eigvals(), wires=mp.obs.wires)])`
  can be used instead.
  [(#8468)](https://github.com/PennyLaneAI/pennylane/pull/8468)

* The `qml.QNode.add_transform` method is removed.
  Instead, please use `QNode.transform_program.push_back(transform_container=transform_container)`.
  [(#8468)](https://github.com/PennyLaneAI/pennylane/pull/8468)

<h3>Deprecations 👋</h3>

* Maintenance support of NumPy<2.0 is deprecated as of v0.44 and will be completely dropped in v0.45.
  Future versions of PennyLane will only work with NumPy>=2.0.
  We recommend upgrading your version of NumPy to benefit from enhanced support and features.
  [(#8578)](https://github.com/PennyLaneAI/pennylane/pull/8578)
  [(#8497)](https://github.com/PennyLaneAI/pennylane/pull/8497)
  
* The ``custom_decomps`` keyword argument to ``qml.device`` has been deprecated and will be removed 
  in 0.45. Instead, with ``qml.decomposition.enable_graph()``, new decomposition rules can be defined as 
  quantum functions with registered resources. See :mod:`pennylane.decomposition` for more details.

* `qml.measure`, `qml.measurements.MidMeasureMP`, `qml.measurements.MeasurementValue`,
  and `qml.measurements.get_mcm_predicates` are now located in `qml.ops.mid_measure`.
  `MidMeasureMP` is now renamed to `MidMeasure`.
  `qml.measurements.find_post_processed_mcms` is now `qml.devices.qubit.simulate._find_post_processed_mcms`,
  and is being made private, as it is an utility for tree-traversal.
  [(#8466)](https://github.com/PennyLaneAI/pennylane/pull/8466)

* The ``pennylane.operation.Operator.is_hermitian`` property has been deprecated and renamed
  to ``pennylane.operation.Operator.is_verified_hermitian`` as it better reflects the functionality of this property.
  The deprecated access through ``is_hermitian`` will be removed in PennyLane v0.45.
  Alternatively, consider using the ``pennylane.is_hermitian`` function instead as it provides a more reliable check for hermiticity.
  Please be aware that it comes with a higher computational cost.
  [(#8494)](https://github.com/PennyLaneAI/pennylane/pull/8494)

* Access to the follow functions and classes from the ``pennylane.resources`` module are deprecated. Instead, these functions must be imported from the ``pennylane.estimator`` module.
  [(#8484)](https://github.com/PennyLaneAI/pennylane/pull/8484)

  - ``qml.estimator.estimate_shots`` in favor of ``qml.resources.estimate_shots``
  - ``qml.estimator.estimate_error`` in favor of ``qml.resources.estimate_error``
  - ``qml.estimator.FirstQuantization`` in favor of ``qml.resources.FirstQuantization``
  - ``qml.estimator.DoubleFactorization`` in favor of ``qml.resources.DoubleFactorization``

* ``argnum`` has been renamed ``argnums`` for ``qml.grad``, ``qml.jacobian``, ``qml.jvp`` and ``qml.vjp``.
  [(#8496)](https://github.com/PennyLaneAI/pennylane/pull/8496)
  [(#8481)](https://github.com/PennyLaneAI/pennylane/pull/8481)

* The :func:`pennylane.devices.preprocess.mid_circuit_measurements` transform is deprecated. Instead,
  the device should determine which mcm method to use, and explicitly include :func:`~pennylane.transforms.dynamic_one_shot`
  or :func:`~pennylane.transforms.defer_measurements` in its preprocess transforms if necessary.
  [(#8467)](https://github.com/PennyLaneAI/pennylane/pull/8467)

* Passing a function to the ``gate_set`` argument in the :func:`~pennylane.transforms.decompose` transform
  is deprecated. The ``gate_set`` argument expects a static iterable of operator type and/or operator names,
  and the function should be passed to the ``stopping_condition`` argument instead.
  [(#8533)](https://github.com/PennyLaneAI/pennylane/pull/8533)

  The example below illustrates how you can provide a function as the ``stopping_condition`` in addition to providing a 
  ``gate_set``. The decomposition of each operator will then stop once it reaches the gates in the ``gate_set`` or the 
  ``stopping_condition`` is satisfied.

  ```python
  import pennylane as qml
  from functools import partial
  
  @partial(qml.transforms.decompose, gate_set={"H", "T", "CNOT"}, stopping_condition=lambda op: len(op.wires) <= 2)
  @qml.qnode(qml.device("default.qubit"))
  def circuit():
      qml.Hadamard(wires=[0])
      qml.Toffoli(wires=[0,1,2])
      return qml.expval(qml.Z(0))
  ```
  
  ```pycon
  >>> print(qml.draw(circuit)())
  0: ──H────────╭●───────────╭●────╭●──T──╭●─┤  <Z>
  1: ────╭●─────│─────╭●─────│───T─╰X──T†─╰X─┤
  2: ──H─╰X──T†─╰X──T─╰X──T†─╰X──T──H────────┤
  ```

<h3>Internal changes ⚙️</h3>

* Bump `autoray` package version to `0.8.2`.
  [(#8674)](https://github.com/PennyLaneAI/pennylane/pull/8674)
  
* Update the schedule of nightly TestPyPI uploads to occur at the end rather than the beginning of all week days.
  [(#8672)](https://github.com/PennyLaneAI/pennylane/pull/8672)

* Add workflow to bump Catalyst and Lightning versions in the RC branch, create a new release tag and draft release, tag the RC branch, and create a PR to merge the RC branch into master.
  [(#8352)](https://github.com/PennyLaneAI/pennylane/pull/8352)
  
* Added `MCM_METHOD` and `POSTSELECT_MODE` `StrEnum` objects to improve validation and handling of `MCMConfig` creation.
  [(#8596)](https://github.com/PennyLaneAI/pennylane/pull/8596)
  
* Updated various docstrings to be compatible with the new documentation testing approach.
  [(#8635)](https://github.com/PennyLaneAI/pennylane/pull/8635)
  
* In program capture, transforms now have a single transform primitive that have a `transform` param that stores
  the `TransformDispatcher`. Before, each transform had its own primitive stored on the 
  `TransformDispatcher._primitive` private property. It proved difficult to keep maintaining dispatch behaviour
  for every single transform.
  [(#8576)](https://github.com/PennyLaneAI/pennylane/pull/8576)
  [(#8639)](https://github.com/PennyLaneAI/pennylane/pull/8639)

* Updated documentation check workflow to run on pull requests on `v[0-9]+\.[0-9]+\.[0-9]+-docs` branches.
  [(#8590)](https://github.com/PennyLaneAI/pennylane/pull/8590)
  
* When program capture is enabled, there is no longer caching of the jaxpr on the QNode.
  [(#8629)](https://github.com/PennyLaneAI/pennylane/pull/8629)

* The `grad` and `jacobian` primitives now store the function under `fn`. There is also now a single `jacobian_p`
  primitive for use in program capture.
  [(#8357)](https://github.com/PennyLaneAI/pennylane/pull/8357)

* Update versions for `pylint`, `isort` and `black` in `format.yml`
  [(#8506)](https://github.com/PennyLaneAI/pennylane/pull/8506)

* Reclassifies `registers` as a tertiary module for use with tach.
  [(#8513)](https://github.com/PennyLaneAI/pennylane/pull/8513)

* A new `split_non_commuting_pass` compiler pass has been added to the xDSL transforms. This pass
  splits quantum functions that measure observables on the same wires into multiple function executions,
  where each execution measures observables on different wires (using the "wires" grouping strategy).
  The original function is replaced with calls to these generated functions, and the results are combined
  appropriately.
  [(#8531)](https://github.com/PennyLaneAI/pennylane/pull/8531)

* The experimental xDSL implementation of `diagonalize_measurements` has been updated to fix a bug
  that included the wrong SSA value for final qubit insertion and deallocation at the end of the
  circuit. A clear error is now also raised when there are observables with overlapping wires.
  [(#8383)](https://github.com/PennyLaneAI/pennylane/pull/8383)

* Add an `outline_state_evolution_pass` pass to the MBQC xDSL transform, which moves all
  quantum gate operations to a private callable.
  [(#8367)](https://github.com/PennyLaneAI/pennylane/pull/8367)

* The experimental xDSL implementation of `measurements_from_samples_pass` has been updated to support `shots` defined by an `arith.constant` operation.
  [(#8460)](https://github.com/PennyLaneAI/pennylane/pull/8460)

* The :class:`~pennylane.devices.LegacyDeviceFacade` is slightly refactored to implement `setup_execution_config` and `preprocess_transforms`
  separately as opposed to implementing a single `preprocess` method. Additionally, the `mid_circuit_measurements` transform has been removed
  from the preprocess transform program. Instead, the best mcm method is chosen in `setup_execution_config`. By default, the ``_capabilities``
  dictionary is queried for the ``"supports_mid_measure"`` property. If the underlying device defines a TOML file, the ``supported_mcm_methods``
  field in the TOML file is used as the source of truth.
  [(#8469)](https://github.com/PennyLaneAI/pennylane/pull/8469)
  [(#8486)](https://github.com/PennyLaneAI/pennylane/pull/8486)
  [(#8495)](https://github.com/PennyLaneAI/pennylane/pull/8495)

* The various private functions of the :class:`~pennylane.estimator.FirstQuantization` class have
  been modified to avoid using `numpy.matrix` as this function is deprecated.
  [(#8523)](https://github.com/PennyLaneAI/pennylane/pull/8523)

* The `ftqc` module now includes dummy transforms for several Catalyst/MLIR passes (`to-ppr`, `commute-ppr`, `merge-ppr-ppm`,
  `decompose-clifford-ppr`, `decompose-non-clifford-ppr`, `ppr-to-ppm`, `ppr-to-mbqc` and `reduce-t-depth`), to allow them to
  be captured as primitives in PLxPR and mapped to the MLIR passes in Catalyst. This enables using the passes with the unified
  compiler and program capture.
  [(#8519)](https://github.com/PennyLaneAI/pennylane/pull/8519)
  [(#8544)](https://github.com/PennyLaneAI/pennylane/pull/8544)

* The decompositions for several templates have been updated to use
  :class:`~.ops.op_math.ChangeOpBasis`, which makes their decompositions more resource efficient
  by eliminating unnecessary controlled operations. The templates include :class:`~.PhaseAdder`,
  :class:`~.TemporaryAND`, :class:`~.QSVT`, and :class:`~.SelectPauliRot`.
  [(#8490)](https://github.com/PennyLaneAI/pennylane/pull/8490)
  [(#8577)](https://github.com/PennyLaneAI/pennylane/pull/8577)

* The constant to convert the length unit Bohr to Angstrom in ``qml.qchem`` is updated to use scipy
  constants.
  [(#8537)](https://github.com/PennyLaneAI/pennylane/pull/8537)

* Solovay-Kitaev decomposition using the :func:`~.clifford_t_decompostion` transform
  with ``method="sk"`` or directly via :func:`~.ops.sk_decomposition` now raises a more
  informative ``RuntimeError`` when used with JAX-JIT or :func:`~.qjit`.
  [(#8489)](https://github.com/PennyLaneAI/pennylane/pull/8489)

* Users can now apply xDSL passes without the need to pass the `pass_plugins` argument to the `qjit` decorator.
  [(#8572)](https://github.com/PennyLaneAI/pennylane/pull/8572)
  [(#8573)](https://github.com/PennyLaneAI/pennylane/pull/8573)

* The `is_xdsl_pass` function has been added to the `pennylane.compiler.python_compiler.pass_api` module.
  This function checks if a pass name corresponds to an xDSL implemented pass.
  [(#8572)](https://github.com/PennyLaneAI/pennylane/pull/8572)

* The :func:`~pennylane.compiler.python_compiler.Compiler.run` method now accepts a string as input,
  which is parsed and transformed with xDSL.
  [(#8587)](https://github.com/PennyLaneAI/pennylane/pull/8587)

* The :func:`~pennylane.compiler.python_compiler.transforms.convert_to_mbqc_formalism_pass` now 
  supports :class:`~xdsl.dialects.scf.IndexSwitchOp` in IR and ignores regions that have no body.
  [(#8632)](https://github.com/PennyLaneAI/pennylane/pull/8632)

* The `convert_to_mbqc_formalism` compilation pass now outlines the operations to represent a gate
  in the MBQC formalism into subroutines in order to reduce the IR size for large programs.
  [(#8619)](https://github.com/PennyLaneAI/pennylane/pull/8619)

* Added a `skip_decomp_matrix_check` argument to :func:`~pennylane.ops.functions.assert_valid` that
  allows the test to skip the matrix check part of testing a decomposition rule but still verify
  that the resource function is correct.
  [(#8687)](https://github.com/PennyLaneAI/pennylane/pull/8687)

<h3>Documentation 📝</h3>

* Added a "Unified Compiler Cookbook" RST file, along with tutorials, to ``qml.compiler.python_compiler`,
  which provides a quickstart guide for getting started with xDSL and its integration with PennyLane and
  Catalyst.
  [(#8571)](https://github.com/PennyLaneAI/pennylane/pull/8571)

* The documentation of ``qml.transforms.rz_phase_gradient`` has been updated with respect to the
  sign convention of phase gradient states, how it prepares the phase gradient state in the code
  example, and the verification of the code example result.

* The code example in the documentation for ``qml.decomposition.register_resources`` has been
  updated to adhere to renamed keyword arguments and default behaviour of ``max_work_wires``.
  [(#8536)](https://github.com/PennyLaneAI/pennylane/pull/8536)

* The docstring for ``qml.device`` has been updated to include a section on custom decompositions,
  and a warning about the removal of the ``custom_decomps`` kwarg in v0.45. Additionally, the page
  :doc:`Building a plugin <../development/plugins>` now includes instructions on using
  the :func:`~pennylane.devices.preprocess.decompose` transform for device-level decompositions.
  The documentation for :doc:`Compiling circuits <../introduction/compiling_circuits>` has also been
  updated with a warning message about ``custom_decomps`` future removal.
  [(#8492)](https://github.com/PennyLaneAI/pennylane/pull/8492)
  [(#8564)](https://github.com/PennyLaneAI/pennylane/pull/8564)

A warning message has been added to :doc:`Building a plugin <../development/plugins>`
  docstring for ``qml.device`` has been updated to include a section on custom decompositions,
  and a warning about the removal of the ``custom_decomps`` kwarg in v0.44. Additionally, the page
  :doc:`Building a plugin <../development/plugins>` now includes instructions on using
  the :func:`~pennylane.devices.preprocess.decompose` transform for device-level decompositions.
  [(#8492)](https://github.com/PennyLaneAI/pennylane/pull/8492)

* Improves documentation in the transforms module and adds documentation testing for it.
  [(#8557)](https://github.com/PennyLaneAI/pennylane/pull/8557)

<h3>Bug fixes 🐛</h3>

* Fixes a bug where in `resolve_work_wire_type` we incorrectly returned a value of `zeroed` if `both work_wires` 
  and `base_work_wires` were empty, causing an incorrect work wire type.
  [(#8718)](https://github.com/PennyLaneAI/pennylane/pull/8718)

* The warnings-as-errors CI action was failing due to an incompatibility between `pytest-xdist` and `pytest-benchmark`. 
  Disabling the benchmark package allows the tests to be collected an executed. 
  [(#8699)](https://github.com/PennyLaneAI/pennylane/pull/8699)

* Adds an `expand_transform` to `param_shift_hessian` to pre-decompose
  operations till they are supported.
  [(#8698)](https://github.com/PennyLaneAI/pennylane/pull/8698)

* Fixes a bug in `default.mixed` device where certain diagonal operations were incorrectly
  reshaped during application when using broadcasting.
  [(#8593)](https://github.com/PennyLaneAI/pennylane/pull/8593)

* Add an exception to the warning for unsolved operators within the graph-based decomposition
  system if the unsolved operators are :class:`.allocation.Allocate` or :class:`.allocation.Deallocate`.
  [(#8553)](https://github.com/PennyLaneAI/pennylane/pull/8553)

* Fixes a bug in `clifford_t_decomposition` with `method="gridsynth"` and qjit, where using cached decomposition with the same parameter causes an error.
  [(#8535)](https://github.com/PennyLaneAI/pennylane/pull/8535)

* Fixes a bug in :class:`~.SemiAdder` where the results were incorrect when more ``work_wires`` than required were passed.
 [(#8423)](https://github.com/PennyLaneAI/pennylane/pull/8423)

* Fixes a bug in ``QubitUnitaryOp.__init__`` in the unified compiler module that prevented an
  instance from being constructed.
  [(#8456)](https://github.com/PennyLaneAI/pennylane/pull/8456)

* Fixes a bug where the deferred measurement method is used silently even if ``mcm_method="one-shot"`` is explicitly requested,
  when a device that extends the ``LegacyDevice`` does not declare support for mid-circuit measurements.
  [(#8486)](https://github.com/PennyLaneAI/pennylane/pull/8486)

* Fixes a bug where a `KeyError` is raised when querying the decomposition rule for an operator in the gate set from a :class:`~pennylane.decomposition.DecompGraphSolution`.
  [(#8526)](https://github.com/PennyLaneAI/pennylane/pull/8526)

* Fixes a bug where mid-circuit measurements were generating incomplete QASM.
  [(#8556)](https://github.com/PennyLaneAI/pennylane/pull/8556)

* Fixes a bug where `qml.specs` incorrectly computes the circuit depth when classically controlled operators are involved.
  [(#8668)](https://github.com/PennyLaneAI/pennylane/pull/8668)

* Fixes a bug where an error is raised when trying to decompose a nested composite operator with capture and the new graph system enabled.
  [(#8695)](https://github.com/PennyLaneAI/pennylane/pull/8695)

* Fixes a bug where :func:`~.change_op_basis` cannot be captured when the `uncompute_op` is left out.
  [(#8695)](https://github.com/PennyLaneAI/pennylane/pull/8695)

<h3>Contributors ✍️</h3>

This release contains contributions from (in alphabetical order):

Guillermo Alonso,
Utkarsh Azad,
Astral Cai,
Yushao Chen,
Marcus Edwards,
Lillian Frederiksen,
Sengthai Heng,
Soran Jahangiri,
Christina Lee,
Joseph Lee,
Lee J. O'Riordan,
Gabriela Sanchez Diaz,
Mudit Pandey,
Shuli Shu,
Jay Soni,
nate stemen,
David Wierichs,
Hongsheng Zheng,
Zinan Zhou<|MERGE_RESOLUTION|>--- conflicted
+++ resolved
@@ -24,13 +24,12 @@
 
 <h3>Improvements 🛠</h3>
 
-<<<<<<< HEAD
 * Arithmetic dunder methods (`__add__`, `__mul__`, `__rmul__`) have been added to 
   :class:`~.transforms.core.TransformDispatcher`, :class:`~.transforms.core.TransformContainer`, 
   and :class:`~.transforms.core.TransformProgram` to enable intuitive composition of transform 
   programs using `+` and `*` operators.
   [(#8703)](https://github.com/PennyLaneAI/pennylane/pull/8703)
-=======
+
 * Quantum compilation passes in MLIR and XDSL can now be applied using the core PennyLane transform
   infrastructure, instead of using Catalyst-specific tools. This is made possible by a new argument in
   :func:`~pennylane.transform` and `~.TransformDispatcher` called ``pass_name``, which accepts a string
@@ -38,7 +37,6 @@
   The ``pass_name`` argument ensures that the given compilation pass will be used when qjit'ing a
   workflow, where the pass is performed in MLIR or xDSL.
   [(#8539)](https://github.com/PennyLaneAI/pennylane/pull/8539)
->>>>>>> 54726c2a
 
 * `Operator.decomposition` will fallback to the first entry in `qml.list_decomps` if the `Operator.compute_decomposition`
   method is not overridden.
