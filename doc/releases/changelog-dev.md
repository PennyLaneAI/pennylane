--- conflicted
+++ resolved
@@ -300,14 +300,12 @@
 * Replace (almost) all instances of `with QuantumTape()` with `QuantumScript` construction.
   [(#3454)](https://github.com/PennyLaneAI/pennylane/pull/3454)
 
-<<<<<<< HEAD
-* Add the optional argument lazy=True to functions qml.s_prod, qml.prod and qml.op_sum to allow simplification.
-  [(#3483)](https://github.com/PennyLaneAI/pennylane/pull/3483)
-=======
 * Adds support for devices disregarding observable grouping indices in Hamiltonians through
   the optional `use_grouping` attribute.
   [(#3456)](https://github.com/PennyLaneAI/pennylane/pull/3456)
->>>>>>> d4785373
+
+* Add the optional argument lazy=True to functions qml.s_prod, qml.prod and qml.op_sum to allow simplification.
+  [(#3483)](https://github.com/PennyLaneAI/pennylane/pull/3483)
 
 <h4>Return types project</h4>
 
@@ -583,6 +581,7 @@
 Christina Lee
 Albert Mitjans Coma
 Romain Moyard
+Kevin Shen
 Matthew Silverman
 Jay Soni
 Antal Száva
