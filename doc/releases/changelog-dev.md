--- conflicted
+++ resolved
@@ -36,15 +36,13 @@
 
 <h3>Improvements 🛠</h3>
 
-<<<<<<< HEAD
 * The `ResourcesUndefinedError` has been removed from the `adjoint`, `ctrl`, and `pow` resource
   decomposition methods of `ResourceOperator` to avoid using errors as control flow.
   [(#8598)](https://github.com/PennyLaneAI/pennylane/pull/8598)
-=======
+  
 * Added a new decomposition, `_decompose_2_cnots`, for the two-qubit decomposition for `QubitUnitary`.
   It supports the analytical decomposition a two-qubit unitary known to require exactly 2 CNOTs.
   [(#8666)](https://github.com/PennyLaneAI/pennylane/issues/8666)
->>>>>>> 55cc1c35
   
 * Arithmetic dunder methods (`__add__`, `__mul__`, `__rmul__`) have been added to 
   :class:`~.transforms.core.TransformDispatcher`, :class:`~.transforms.core.TransformContainer`, 
