# Release 0.44.0-dev (development release)

<h3>New features since last release</h3>

* Added a :meth:`~pennylane.devices.DeviceCapabilities.gate_set` method to :class:`~pennylane.devices.DeviceCapabilities`
  that produces a set of gate names to be used as the target gate set in decompositions.
  [(#8522)](https://github.com/PennyLaneAI/pennylane/pull/8522)

* Added a :func:`~pennylane.measurements.pauli_measure` that takes a Pauli product measurement.
  [(#8461)](https://github.com/PennyLaneAI/pennylane/pull/8461)

<h3>Improvements 🛠</h3>

* The new graph based decompositions system enabled via :func:`~.decomposition.enable_graph` now supports the following
  additional templates.
  [(#8520)](https://github.com/PennyLaneAI/pennylane/pull/8520)
  [(#8515)](https://github.com/PennyLaneAI/pennylane/pull/8515)
  [(#8516)](https://github.com/PennyLaneAI/pennylane/pull/8516)

  - :class:`~.QSVT`
  - :class:`~.AmplitudeEmbedding`
  - :class:`~.AllSinglesDoubles`

* A new `qml.compiler.python_compiler.utils` submodule has been added, containing general-purpose utilities for
  working with xDSL. This includes a function that extracts the concrete value of scalar, constant SSA values.
  [(#8514)](https://github.com/PennyLaneAI/pennylane/pull/8514)

* Added a keyword argument ``recursive`` to ``qml.transforms.cancel_inverses`` that enables
  recursive cancellation of nested pairs of mutually inverse gates. This makes the transform
  more powerful, because it can cancel larger blocks of inverse gates without having to scan
  the circuit from scratch. By default, the recursive cancellation is enabled (``recursive=True``).
  To obtain previous behaviour, disable it by setting ``recursive=False``.
  [(#8483)](https://github.com/PennyLaneAI/pennylane/pull/8483)

* `qml.grad` and `qml.jacobian` now lazily dispatch to catalyst and program
  capture, allowing for `qml.qjit(qml.grad(c))` and `qml.qjit(qml.jacobian(c))` to work.
  [(#8382)](https://github.com/PennyLaneAI/pennylane/pull/8382)

* Both the generic and transform-specific application behavior of a `qml.transforms.core.TransformDispatcher`
  can be overwritten with `TransformDispatcher.generic_register` and `my_transform.register`.
  [(#7797)](https://github.com/PennyLaneAI/pennylane/pull/7797)

* With capture enabled, measurements can now be performed on Operator instances passed as closure
  variables from outside the workflow scope.
  [(#8504)](https://github.com/PennyLaneAI/pennylane/pull/8504)

* Users can now estimate the resources for quantum circuits that contain or decompose into
  any of the following symbolic operators: :class:`~.ChangeOpBasis`, :class:`~.Prod`,
  :class:`~.Controlled`, :class:`~.ControlledOp`, :class:`~.Pow`, and :class:`~.Adjoint`.
  [(#8464)](https://github.com/PennyLaneAI/pennylane/pull/8464)

* Wires can be specified via `range` with program capture and autograph.

<h3>Breaking changes 💔</h3>

* Providing ``num_steps`` to :func:`pennylane.evolve`, :func:`pennylane.exp`, :class:`pennylane.ops.Evolution`,
  and :class:`pennylane.ops.Exp` has been disallowed. Instead, use :class:`~.TrotterProduct` for approximate
  methods, providing the ``n`` parameter to perform the Suzuki-Trotter product approximation of a Hamiltonian
  with the specified number of Trotter steps.
  [(#8474)](https://github.com/PennyLaneAI/pennylane/pull/8474)

  As a concrete example, consider the following case:

  .. code-block:: python

    coeffs = [0.5, -0.6]
    ops = [qml.X(0), qml.X(0) @ qml.Y(1)]
    H_flat = qml.dot(coeffs, ops)

  Instead of computing the Suzuki-Trotter product approximation as:

  ```pycon
  >>> qml.evolve(H_flat, num_steps=2).decomposition()
  [RX(0.5, wires=[0]),
  PauliRot(-0.6, XY, wires=[0, 1]),
  RX(0.5, wires=[0]),
  PauliRot(-0.6, XY, wires=[0, 1])]
  ```

  The same result can be obtained using :class:`~.TrotterProduct` as follows:

  ```pycon
  >>> decomp_ops = qml.adjoint(qml.TrotterProduct(H_flat, time=1.0, n=2)).decomposition()
  >>> [simp_op for op in decomp_ops for simp_op in map(qml.simplify, op.decomposition())]
  [RX(0.5, wires=[0]),
  PauliRot(-0.6, XY, wires=[0, 1]),
  RX(0.5, wires=[0]),
  PauliRot(-0.6, XY, wires=[0, 1])]
  ```

* The value ``None`` has been removed as a valid argument to the ``level`` parameter in the
  :func:`pennylane.workflow.get_transform_program`, :func:`pennylane.workflow.construct_batch`,
  :func:`pennylane.draw`, :func:`pennylane.draw_mpl`, and :func:`pennylane.specs` transforms.
  Please use ``level='device'`` instead to apply the transform at the device level.
  [(#8477)](https://github.com/PennyLaneAI/pennylane/pull/8477)

* Access to ``add_noise``, ``insert`` and noise mitigation transforms from the ``pennylane.transforms`` module is deprecated.
  Instead, these functions should be imported from the ``pennylane.noise`` module.
  [(#8477)](https://github.com/PennyLaneAI/pennylane/pull/8477)

* ``qml.qnn.cost.SquaredErrorLoss`` has been removed. Instead, this hybrid workflow can be accomplished
  with a function like ``loss = lambda *args: (circuit(*args) - target)**2``.
  [(#8477)](https://github.com/PennyLaneAI/pennylane/pull/8477)

* Some unnecessary methods of the ``qml.CircuitGraph`` class have been removed:
  [(#8477)](https://github.com/PennyLaneAI/pennylane/pull/8477)

  - ``print_contents`` in favor of ``print(obj)``
  - ``observables_in_order`` in favor of ``observables``
  - ``operations_in_order`` in favor of ``operations``
  - ``ancestors_in_order(obj)`` in favor of ``ancestors(obj, sort=True)``
  - ``descendants_in_order(obj)`` in favor of ``descendants(obj, sort=True)``

* ``pennylane.devices.DefaultExecutionConfig`` has been removed. Instead, use
  ``qml.devices.ExecutionConfig()`` to create a default execution configuration.
  [(#8470)](https://github.com/PennyLaneAI/pennylane/pull/8470)

* Specifying the ``work_wire_type`` argument in ``qml.ctrl`` and other controlled operators as ``"clean"`` or
  ``"dirty"`` is disallowed. Use ``"zeroed"`` to indicate that the work wires are initially in the :math:`|0\rangle`
  state, and ``"borrowed"`` to indicate that the work wires can be in any arbitrary state. In both cases, the
  work wires are assumed to be restored to their original state upon completing the decomposition.
  [(#8470)](https://github.com/PennyLaneAI/pennylane/pull/8470)

* `QuantumScript.shape` and `QuantumScript.numeric_type` are removed. The corresponding `MeasurementProcess`
  methods should be used instead.
  [(#8468)](https://github.com/PennyLaneAI/pennylane/pull/8468)

* `MeasurementProcess.expand` is removed.
  `qml.tape.QuantumScript(mp.obs.diagonalizing_gates(), [type(mp)(eigvals=mp.obs.eigvals(), wires=mp.obs.wires)])`
  can be used instead.
  [(#8468)](https://github.com/PennyLaneAI/pennylane/pull/8468)

* The `qml.QNode.add_transform` method is removed.
  Instead, please use `QNode.transform_program.push_back(transform_container=transform_container)`.
  [(#8468)](https://github.com/PennyLaneAI/pennylane/pull/8468)

<h3>Deprecations 👋</h3>

<<<<<<< HEAD
* `qml.measure`, `qml.measurements.MidMeasureMP`, `qml.measurements.MeasurementValue`,
  and `qml.measurements.get_mcm_predicates` are now located in `qml.ops.mid_measure`.
  `MidMeasureMP` is now renamed to `MidMeasure`.
  `qml.measurements.find_post_processed_mcms` is now `qml.devices.qubit.simulate._find_post_processed_mcms`,
  and is being made private, as it is an utility for tree-traversal.
  [(#8466)](https://github.com/PennyLaneAI/pennylane/pull/8466)
=======
* The ``pennylane.operation.Operator.is_hermitian`` property has been deprecated and renamed 
  to ``pennylane.operation.Operator.is_verified_hermitian`` as it better reflects the functionality of this property. 
  The deprecated access through ``is_hermitian`` will be removed in PennyLane v0.45. 
  Alternatively, consider using the ``pennylane.is_hermitian`` function instead as it provides a more reliable check for hermiticity. 
  Please be aware that it comes with a higher computational cost.
  [(#8494)](https://github.com/PennyLaneAI/pennylane/pull/8494)
  
>>>>>>> e613d41d
* Access to the follow functions and classes from the ``pennylane.resources`` module are deprecated. Instead, these functions must be imported from the ``pennylane.estimator`` module.
  [(#8484)](https://github.com/PennyLaneAI/pennylane/pull/8484)

    - ``qml.estimator.estimate_shots`` in favor of ``qml.resources.estimate_shots``
    - ``qml.estimator.estimate_error`` in favor of ``qml.resources.estimate_error``
    - ``qml.estimator.FirstQuantization`` in favor of ``qml.resources.FirstQuantization``
    - ``qml.estimator.DoubleFactorization`` in favor of ``qml.resources.DoubleFactorization``

* ``argnum`` has been renamed ``argnums`` for ``qml.grad``, ``qml.jacobian``, ``qml.jvp`` and ``qml.vjp``.
  [(#8496)](https://github.com/PennyLaneAI/pennylane/pull/8496)
  [(#8481)](https://github.com/PennyLaneAI/pennylane/pull/8481)

* The :func:`pennylane.devices.preprocess.mid_circuit_measurements` transform is deprecated. Instead,
  the device should determine which mcm method to use, and explicitly include :func:`~pennylane.transforms.dynamic_one_shot`
  or :func:`~pennylane.transforms.defer_measurements` in its preprocess transforms if necessary.
  [(#8467)](https://github.com/PennyLaneAI/pennylane/pull/8467)

<h3>Internal changes ⚙️</h3>

* Fix all NumPy 1.X `DeprecationWarnings` in our source code.
  [(#8497)](https://github.com/PennyLaneAI/pennylane/pull/8497)

* Update versions for `pylint`, `isort` and `black` in `format.yml`
  [(#8506)](https://github.com/PennyLaneAI/pennylane/pull/8506)

* Reclassifies `registers` as a tertiary module for use with tach.
  [(#8513)](https://github.com/PennyLaneAI/pennylane/pull/8513)

* A new `split_non_commuting_pass` compiler pass has been added to the xDSL transforms. This pass
  splits quantum functions that measure observables on the same wires into multiple function executions,
  where each execution measures observables on different wires (using the "wires" grouping strategy).
  The original function is replaced with calls to these generated functions, and the results are combined
  appropriately.
  [(#8531)](https://github.com/PennyLaneAI/pennylane/pull/8531)

* The experimental xDSL implementation of `diagonalize_measurements` has been updated to fix a bug
  that included the wrong SSA value for final qubit insertion and deallocation at the end of the
  circuit. A clear error is now also raised when there are observables with overlapping wires.
  [(#8383)](https://github.com/PennyLaneAI/pennylane/pull/8383)

* Add an `outline_state_evolution_pass` pass to the MBQC xDSL transform, which moves all
  quantum gate operations to a private callable.
  [(#8367)](https://github.com/PennyLaneAI/pennylane/pull/8367)

* The experimental xDSL implementation of `measurements_from_samples_pass` has been updated to support `shots` defined by an `arith.constant` operation.
  [(#8460)](https://github.com/PennyLaneAI/pennylane/pull/8460)

* The :class:`~pennylane.devices.LegacyDeviceFacade` is slightly refactored to implement `setup_execution_config` and `preprocess_transforms`
  separately as opposed to implementing a single `preprocess` method. Additionally, the `mid_circuit_measurements` transform has been removed
  from the preprocess transform program. Instead, the best mcm method is chosen in `setup_execution_config`. By default, the ``_capabilities``
  dictionary is queried for the ``"supports_mid_measure"`` property. If the underlying device defines a TOML file, the ``supported_mcm_methods``
  field in the TOML file is used as the source of truth.
  [(#8469)](https://github.com/PennyLaneAI/pennylane/pull/8469)
  [(#8486)](https://github.com/PennyLaneAI/pennylane/pull/8486)
  [(#8495)](https://github.com/PennyLaneAI/pennylane/pull/8495)

* The various private functions of the :class:`~pennylane.estimator.FirstQuantization` class have
  been modified to avoid using `numpy.matrix` as this function is deprecated.
  [(#8523)](https://github.com/PennyLaneAI/pennylane/pull/8523)

* The `ftqc` module now includes dummy transforms for several Catalyst/MLIR passes (`to-ppr`, `commute-ppr`, `merge-ppr-ppm`, `pprm-to-mbqc`
  and `reduce-t-depth`), to allow them to be captured as primitives in PLxPR and mapped to the MLIR passes in Catalyst. This enables using the passes with the unified compiler and program capture.
  [(#8519)](https://github.com/PennyLaneAI/pennylane/pull/8519)

* The decompositions for several templates have been updated to use
  :class:`~.ops.op_math.ChangeOpBasis`, which makes their decompositions more resource efficient
  by eliminating unnecessary controlled operations. The templates include :class:`~.PhaseAdder`,
  :class:`~.TemporaryAND`, :class:`~.QSVT`, and :class:`~.SelectPauliRot`.
  [(#8490)](https://github.com/PennyLaneAI/pennylane/pull/8490)


<h3>Documentation 📝</h3>

* The code example in the documentation for ``qml.decomposition.register_resources`` has been
  updated to adhere to renamed keyword arguments and default behaviour of ``max_work_wires``.

* The docstring for ``qml.device`` has been updated to include a section on custom decompositions,
  and a warning about the removal of the ``custom_decomps`` kwarg in v0.44. Additionally, the page
  :doc:`Building a plugin <../development/plugins>` now includes instructions on using
  the :func:`~pennylane.devices.preprocess.decompose` transform for device-level decompositions.
  [(#8492)](https://github.com/PennyLaneAI/pennylane/pull/8492)

<h3>Bug fixes 🐛</h3>

* Fixes a bug in ``QubitUnitaryOp.__init__`` in the unified compiler module that prevented an
  instance from being constructed.
  [(#8456)](https://github.com/PennyLaneAI/pennylane/pull/8456)

* Fixes a bug where the deferred measurement method is used silently even if ``mcm_method="one-shot"`` is explicitly requested,
  when a device that extends the ``LegacyDevice`` does not declare support for mid-circuit measurements.
  [(#8486)](https://github.com/PennyLaneAI/pennylane/pull/8486)

* Fixes a bug where a `KeyError` is raised when querying the decomposition rule for an operator in the gate set from a :class:`~pennylane.decomposition.DecompGraphSolution`.
  [(#8526)](https://github.com/PennyLaneAI/pennylane/pull/8526)

<h3>Contributors ✍️</h3>

This release contains contributions from (in alphabetical order):

Utkarsh Azad,
Astral Cai,
Marcus Edwards,
Lillian Frederiksen,
Christina Lee,
Gabriela Sanchez Diaz,
Mudit Pandey,
Shuli Shu,
Jay Soni,
David Wierichs,
Hongsheng Zheng<|MERGE_RESOLUTION|>--- conflicted
+++ resolved
@@ -136,14 +136,13 @@
 
 <h3>Deprecations 👋</h3>
 
-<<<<<<< HEAD
 * `qml.measure`, `qml.measurements.MidMeasureMP`, `qml.measurements.MeasurementValue`,
   and `qml.measurements.get_mcm_predicates` are now located in `qml.ops.mid_measure`.
   `MidMeasureMP` is now renamed to `MidMeasure`.
   `qml.measurements.find_post_processed_mcms` is now `qml.devices.qubit.simulate._find_post_processed_mcms`,
   and is being made private, as it is an utility for tree-traversal.
   [(#8466)](https://github.com/PennyLaneAI/pennylane/pull/8466)
-=======
+
 * The ``pennylane.operation.Operator.is_hermitian`` property has been deprecated and renamed 
   to ``pennylane.operation.Operator.is_verified_hermitian`` as it better reflects the functionality of this property. 
   The deprecated access through ``is_hermitian`` will be removed in PennyLane v0.45. 
@@ -151,7 +150,6 @@
   Please be aware that it comes with a higher computational cost.
   [(#8494)](https://github.com/PennyLaneAI/pennylane/pull/8494)
   
->>>>>>> e613d41d
 * Access to the follow functions and classes from the ``pennylane.resources`` module are deprecated. Instead, these functions must be imported from the ``pennylane.estimator`` module.
   [(#8484)](https://github.com/PennyLaneAI/pennylane/pull/8484)
 
