--- conflicted
+++ resolved
@@ -21,15 +21,11 @@
 
 * `SProd.terms` now flattens out the terms if the base is a multi-term observable.
   [(#5885)](https://github.com/PennyLaneAI/pennylane/pull/5885)
-<<<<<<< HEAD
   
 * New functionality has been added to natively support exponential extrapolation when using the `mitigate_with_zne`. This allows
   users to have more control over the error mitigation protocol without needing to add further dependencies.
   [(#5972)](https://github.com/PennyLaneAI/pennylane/pull/5972)
-  
-=======
 
->>>>>>> ddeb50cf
 <h3>Improvements 🛠</h3>
 
 * `StateMP.process_state` defines rules in `cast_to_complex` for complex casting, avoiding a superfluous state vector copy in Lightning simulations
