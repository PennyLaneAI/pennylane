--- conflicted
+++ resolved
@@ -249,7 +249,6 @@
   Users can more easily access the total number of terms (Pauli words) from the `PauliHamiltonian` object directly.
   [(#8761)](https://github.com/PennyLaneAI/pennylane/pull/8761)
 
-<<<<<<< HEAD
 * Users can now estimate the resources for the Generalized Quantum Signal Processing (GQSP)
   algorithm using :class:`estimator.GQSP <pennylane.estimator.templates.qsp.GQSP>` and
   :class:`estimator.GQSPTimeEvolution <pennylane.estimator.templates.qsp.GQSPTimeEvolution>`.
@@ -263,7 +262,7 @@
   operators: :class:`estimator.Reflection <pennylane.estimator.templates.subroutines.Reflection>` and
   :class:`estimator.Qubitization <pennylane.estimator.templates.subroutines.Qubitization>`.
   [(#8675)](https://github.com/PennyLaneAI/pennylane/pull/8675)
-=======
+
 * A new :func:`~pennylane.resource.algo_error` function has been added to compute algorithm-specific 
   errors from quantum circuits. This provides a dedicated entry point for retrieving error information 
   that was previously accessible through :func:`~pennylane.specs`. The function works with QNodes and 
@@ -294,7 +293,6 @@
   >>> qml.resource.algo_error(circuit)()
   {'SpectralNormError': SpectralNormError(0.01)}
   ```
->>>>>>> 3397c412
 
 <h4>Seamless resource tracking and circuit visualization for compiled programs </h4>
 
