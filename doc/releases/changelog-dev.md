:orphan:

# Release 0.39.0-dev (development release)

<h3>New features since last release</h3>

* Introduced `sample_probs` function for the `qml.devices.qubit` and `qml.devices.qutrit_mixed` modules:
  - This function takes probability distributions as input and returns sampled outcomes.
  - Simplifies the sampling process by separating it from other operations in the measurement chain.
  - Improves modularity: The same code can be easily adapted for other devices (e.g., a potential `default_mixed` device).
  - Enhances maintainability by isolating the sampling logic.
  [(#6354)](https://github.com/PennyLaneAI/pennylane/pull/6354)
  
* `qml.transforms.decompose` is added for stepping through decompositions to a target gate set. 
  [(#6334)](https://github.com/PennyLaneAI/pennylane/pull/6334)

* Added `process_density_matrix` implementations to 5 `StateMeasurement` subclasses:
  `ExpVal`, `Var`, `Purity`, `MutualInformation`, and `VnEntropy`.
  This enables `process_density_matrix` to be an abstract method in `StateMeasurement`,
  facilitating future support for mixed-state devices and expanded density matrix operations. Also, there is a quick fix for the `np.sqrt` call in the `ProbabilityMP` class to be replaced by `qml.math.sqrt`.
  [(#6330)](https://github.com/PennyLaneAI/pennylane/pull/6330)

* A new class `MomentumQNGOptimizer` is added. It inherits the basic `QNGOptimizer` class and requires one additional hyperparameter (the momentum coefficient) :math:`0 \leq \rho < 1`, the default value being :math:`\rho=0.9`. For :math:`\rho=0` Momentum-QNG reduces to the basic QNG.
  [(#6240)](https://github.com/PennyLaneAI/pennylane/pull/6240)
 
* Function is added for generating the spin Hamiltonian for the
  [Kitaev](https://arxiv.org/abs/cond-mat/0506438) model on a lattice.
  [(#6174)](https://github.com/PennyLaneAI/pennylane/pull/6174)

* Function is added for generating the spin Hamiltonians for custom lattices.
  [(#6226)](https://github.com/PennyLaneAI/pennylane/pull/6226)

* Functions are added for generating spin Hamiltonians for [Emery]
  (https://journals.aps.org/prl/abstract/10.1103/PhysRevLett.58.2794) and
  [Haldane](https://journals.aps.org/prl/pdf/10.1103/PhysRevLett.61.2015) models on a lattice.
  [(#6201)](https://github.com/PennyLaneAI/pennylane/pull/6201/)

* A new `qml.vn_entanglement_entropy` measurement process has been added which measures the
  Von Neumann entanglement entropy of a quantum state.
  [(#5911)](https://github.com/PennyLaneAI/pennylane/pull/5911)

* A `has_sparse_matrix` property is added to `Operator` to indicate whether a sparse matrix is defined.
  [(#6278)](https://github.com/PennyLaneAI/pennylane/pull/6278)
  [(#6310)](https://github.com/PennyLaneAI/pennylane/pull/6310)

<h3>Improvements 🛠</h3>

* Module-level sandboxing added to `qml.labs` via pre-commit hooks.
  [(#6369)](https://github.com/PennyLaneAI/pennylane/pull/6369)

* `qml.matrix` now works with empty objects (such as empty tapes, `QNode`s and quantum functions that do
  not call operations, single operators with empty decompositions).
  [(#6347)](https://github.com/PennyLaneAI/pennylane/pull/6347)
  
* PennyLane is now compatible with NumPy 2.0.
  [(#6061)](https://github.com/PennyLaneAI/pennylane/pull/6061)
  [(#6258)](https://github.com/PennyLaneAI/pennylane/pull/6258)
  [(#6342)](https://github.com/PennyLaneAI/pennylane/pull/6342)

* PennyLane is now compatible with Jax 0.4.28.
  [(#6255)](https://github.com/PennyLaneAI/pennylane/pull/6255)

* `qml.qchem.excitations` now optionally returns fermionic operators.
  [(#6171)](https://github.com/PennyLaneAI/pennylane/pull/6171)

* The `diagonalize_measurements` transform now uses a more efficient method of diagonalization
  when possible, based on the `pauli_rep` of the relevant observables.
  [(#6113)](https://github.com/PennyLaneAI/pennylane/pull/6113/)

* The `QuantumScript.copy` method now takes `operations`, `measurements`, `shots` and 
  `trainable_params` as keyword arguments. If any of these are passed when copying a 
  tape, the specified attributes will replace the copied attributes on the new tape.
  [(#6285)](https://github.com/PennyLaneAI/pennylane/pull/6285)
  [(#6363)](https://github.com/PennyLaneAI/pennylane/pull/6363)

* The `Hermitian` operator now has a `compute_sparse_matrix` implementation.
  [(#6225)](https://github.com/PennyLaneAI/pennylane/pull/6225)

* `qml.QutritBasisStatePreparation` is now JIT compatible.
  [(#6308)](https://github.com/PennyLaneAI/pennylane/pull/6308)

* `qml.AmplitudeAmplification` is now compatible with QJIT.
  [(#6306)](https://github.com/PennyLaneAI/pennylane/pull/6306)

* The quantum arithmetic templates are now QJIT compatible.
  [(#6307)](https://github.com/PennyLaneAI/pennylane/pull/6307)
  
* The `qml.Qubitization` template is now QJIT compatible.
  [(#6305)](https://github.com/PennyLaneAI/pennylane/pull/6305)

* When an observable is repeated on a tape, `tape.diagonalizing_gates` no longer returns the 
  diagonalizing gates for each instance of the observable. Instead, the diagonalizing gates of
  each observable on the tape are included just once.
  [(#6288)](https://github.com/PennyLaneAI/pennylane/pull/6288)

* The number of diagonalizing gates returned in `qml.specs` now follows the `level` keyword argument 
  regarding whether the diagonalizing gates are modified by device, instead of always counting 
  unprocessed diagonalizing gates.
  [(#6290)](https://github.com/PennyLaneAI/pennylane/pull/6290)

* A more sensible error message is raised from a `RecursionError` encountered when accessing properties and methods of a nested `CompositeOp` or `SProd`.
  [(#6375)](https://github.com/PennyLaneAI/pennylane/pull/6375)

<h4>Capturing and representing hybrid programs</h4>

* `qml.wires.Wires` now accepts JAX arrays as input. Furthermore, a `FutureWarning` is no longer raised in `JAX 0.4.30+`
  when providing JAX tracers as input to `qml.wires.Wires`.
  [(#6312)](https://github.com/PennyLaneAI/pennylane/pull/6312)

* Differentiation of hybrid programs via `qml.grad` and `qml.jacobian` can now be captured
  into plxpr. When evaluating a captured `qml.grad` (`qml.jacobian`) instruction, it will
  dispatch to `jax.grad` (`jax.jacobian`), which differs from the Autograd implementation
  without capture. Pytree inputs and outputs are supported.
  [(#6120)](https://github.com/PennyLaneAI/pennylane/pull/6120)
  [(#6127)](https://github.com/PennyLaneAI/pennylane/pull/6127)
  [(#6134)](https://github.com/PennyLaneAI/pennylane/pull/6134)

* Improve unit testing for capturing of nested control flows.
  [(#6111)](https://github.com/PennyLaneAI/pennylane/pull/6111)

* Some custom primitives for the capture project can now be imported via
  `from pennylane.capture.primitives import *`.
  [(#6129)](https://github.com/PennyLaneAI/pennylane/pull/6129)

* All higher order primitives now use `jax.core.Jaxpr` as metadata instead of sometimes
  using `jax.core.ClosedJaxpr` and sometimes using `jax.core.Jaxpr`.
  [(#6319)](https://github.com/PennyLaneAI/pennylane/pull/6319)

* `FermiWord` class now has a method to apply anti-commutator relations.
   [(#6196)](https://github.com/PennyLaneAI/pennylane/pull/6196)

* `FermiWord` and `FermiSentence` classes now have methods to compute adjoints.
  [(#6166)](https://github.com/PennyLaneAI/pennylane/pull/6166)

* The `SampleMP.process_samples` method is updated to support using JAX tracers
  for samples, allowing compatiblity with Catalyst workflows.
  [(#6211)](https://github.com/PennyLaneAI/pennylane/pull/6211)

* Improve `qml.Qubitization` decomposition.
  [(#6182)](https://github.com/PennyLaneAI/pennylane/pull/6182)

* The `__repr__` methods for `FermiWord` and `FermiSentence` now returns a
  unique representation of the object.
  [(#6167)](https://github.com/PennyLaneAI/pennylane/pull/6167)

* Predefined lattice shapes such as `lieb`, `cubic`, `bcc`, `fcc`, and `diamond`
  can now be generated.
  [(6237)](https://github.com/PennyLaneAI/pennylane/pull/6237)

* A `ReferenceQubit` is introduced for testing purposes and as a reference for future plugin development.
  [(#6181)](https://github.com/PennyLaneAI/pennylane/pull/6181)

* The `to_mat` methods for `FermiWord` and `FermiSentence` now optionally return
  a sparse matrix.
  [(#6173)](https://github.com/PennyLaneAI/pennylane/pull/6173)

<<<<<<< HEAD
* `mitigate_with_zne` now gives clearer error message when being used with circuits with channel noise.
  [(#6346)](https://github.com/PennyLaneAI/pennylane/pull/6346)
=======
* The `make_plxpr` function is added, to take a function and create a `Callable` that,
  when called, will return a PLxPR representation of the input function.
  [(#6326)](https://github.com/PennyLaneAI/pennylane/pull/6326)
>>>>>>> 0570b131

<h3>Breaking changes 💔</h3>

* `AllWires` validation in `QNode.construct` has been removed. 
  [(#6373)](https://github.com/PennyLaneAI/pennylane/pull/6373)

* The `simplify` argument in `qml.Hamiltonian` and `qml.ops.LinearCombination` has been removed.
  Instead, `qml.simplify()` can be called on the constructed operator.
  [(#6279)](https://github.com/PennyLaneAI/pennylane/pull/6279)

* The functions `qml.qinfo.classical_fisher` and `qml.qinfo.quantum_fisher` have been removed and migrated to the `qml.gradients`
  module. Therefore, `qml.gradients.classical_fisher` and `qml.gradients.quantum_fisher` should be used instead.
  [(#5911)](https://github.com/PennyLaneAI/pennylane/pull/5911)

* Remove support for Python 3.9.
  [(#6223)](https://github.com/PennyLaneAI/pennylane/pull/6223)

* `DefaultQubitTF`, `DefaultQubitTorch`, `DefaultQubitJax`, and `DefaultQubitAutograd` are removed.
  Please use `default.qubit` for all interfaces.
  [(#6207)](https://github.com/PennyLaneAI/pennylane/pull/6207)
  [(#6208)](https://github.com/PennyLaneAI/pennylane/pull/6208)
  [(#6209)](https://github.com/PennyLaneAI/pennylane/pull/6209)
  [(#6210)](https://github.com/PennyLaneAI/pennylane/pull/6210)

* `expand_fn`, `max_expansion`, `override_shots`, and `device_batch_transform` are removed from the
  signature of `qml.execute`.
  [(#6203)](https://github.com/PennyLaneAI/pennylane/pull/6203)

* `max_expansion` and `expansion_strategy` are removed from the `QNode`.
  [(#6203)](https://github.com/PennyLaneAI/pennylane/pull/6203)

* `expansion_strategy` is removed from `qml.draw`, `qml.draw_mpl`, and `qml.specs`. `max_expansion` is removed from `qml.specs`, as it had no impact on the output.
  [(#6203)](https://github.com/PennyLaneAI/pennylane/pull/6203)

* `qml.transforms.hamiltonian_expand` and `qml.transforms.sum_expand` are removed.
  Please use `qml.transforms.split_non_commuting` instead.
  [(#6204)](https://github.com/PennyLaneAI/pennylane/pull/6204)

* The `decomp_depth` keyword argument to `qml.device` is removed.
  [(#6234)](https://github.com/PennyLaneAI/pennylane/pull/6234)

* `Operator.expand` is now removed. Use `qml.tape.QuantumScript(op.deocomposition())` instead.
  [(#6227)](https://github.com/PennyLaneAI/pennylane/pull/6227)

<h3>Deprecations 👋</h3>

* Legacy operator arithmetic has been deprecated. This includes `qml.ops.Hamiltonian`, `qml.operation.Tensor`,
  `qml.operation.enable_new_opmath`, `qml.operation.disable_new_opmath`, and `qml.operation.convert_to_legacy_H`.
  Note that when new operator arithmetic is enabled, ``qml.Hamiltonian`` will continue to dispatch to
  `qml.ops.LinearCombination`; this behaviour is not deprecated. For more information, check out the
  [updated operator troubleshooting page](https://docs.pennylane.ai/en/stable/news/new_opmath.html).
  [(#6287)](https://github.com/PennyLaneAI/pennylane/pull/6287)
  [(#6365)](https://github.com/PennyLaneAI/pennylane/pull/6365)

* `qml.pauli.PauliSentence.hamiltonian` and `qml.pauli.PauliWord.hamiltonian` are deprecated. Instead, please use
  `qml.pauli.PauliSentence.operation` and `qml.pauli.PauliWord.operation` respectively.
  [(#6287)](https://github.com/PennyLaneAI/pennylane/pull/6287)

* `qml.pauli.simplify()` is deprecated. Instead, please use `qml.simplify(op)` or `op.simplify()`.
  [(#6287)](https://github.com/PennyLaneAI/pennylane/pull/6287)

* The `qml.BasisStatePreparation` template is deprecated.
  Instead, use `qml.BasisState`.
  [(#6021)](https://github.com/PennyLaneAI/pennylane/pull/6021)

* The `'ancilla'` argument for `qml.iterative_qpe` has been deprecated. Instead, use the `'aux_wire'` argument.
  [(#6277)](https://github.com/PennyLaneAI/pennylane/pull/6277)

* `qml.shadows.shadow_expval` has been deprecated. Instead, use the `qml.shadow_expval` measurement
  process.
  [(#6277)](https://github.com/PennyLaneAI/pennylane/pull/6277)

* `qml.broadcast` has been deprecated. Please use `for` loops instead.
  [(#6277)](https://github.com/PennyLaneAI/pennylane/pull/6277)

* The `qml.QubitStateVector` template is deprecated. Instead, use `qml.StatePrep`.
  [(#6172)](https://github.com/PennyLaneAI/pennylane/pull/6172)

* The `qml.qinfo` module has been deprecated. Please see the respective functions in the `qml.math` and
  `qml.measurements` modules instead.
  [(#5911)](https://github.com/PennyLaneAI/pennylane/pull/5911)

* `Device`, `QubitDevice`, and `QutritDevice` will no longer be accessible via top-level import in v0.40.
  They will still be accessible as `qml.devices.LegacyDevice`, `qml.devices.QubitDevice`, and `qml.devices.QutritDevice`
  respectively.
  [(#6238)](https://github.com/PennyLaneAI/pennylane/pull/6238/)

* `QNode.gradient_fn` is deprecated. Please use `QNode.diff_method` and `QNode.get_gradient_fn` instead.
  [(#6244)](https://github.com/PennyLaneAI/pennylane/pull/6244)

<h3>Documentation 📝</h3>

* Update `qml.Qubitization` documentation based on new decomposition.
  [(#6276)](https://github.com/PennyLaneAI/pennylane/pull/6276)

* Fixed examples in the documentation of a few optimizers.
  [(#6303)](https://github.com/PennyLaneAI/pennylane/pull/6303)
  [(#6315)](https://github.com/PennyLaneAI/pennylane/pull/6315)

* Corrected examples in the documentation of `qml.jacobian`.
  [(#6283)](https://github.com/PennyLaneAI/pennylane/pull/6283)
  [(#6315)](https://github.com/PennyLaneAI/pennylane/pull/6315)

* Fixed spelling in a number of places across the documentation.
  [(#6280)](https://github.com/PennyLaneAI/pennylane/pull/6280)

* Add `work_wires` parameter to `qml.MultiControlledX` docstring signature.
  [(#6271)](https://github.com/PennyLaneAI/pennylane/pull/6271)

* Removed ambiguity in error raised by the `PauliRot` class.
  [(#6298)](https://github.com/PennyLaneAI/pennylane/pull/6298)

* Renamed an incorrectly named test in `test_pow_ops.py`.
  [(#6388)](https://github.com/PennyLaneAI/pennylane/pull/6388)

<h3>Bug fixes 🐛</h3>

* `MeasurementValue` now raises an error when it is used as a boolean.
  [(#6386)](https://github.com/PennyLaneAI/pennylane/pull/6386)

* `default.qutrit` now returns integer samples.
  [(#6385)](https://github.com/PennyLaneAI/pennylane/pull/6385)

* `adjoint_metric_tensor` now works with circuits containing state preparation operations.
  [(#6358)](https://github.com/PennyLaneAI/pennylane/pull/6358)

* `quantum_fisher` now respects the classical Jacobian of QNodes.
  [(#6350)](https://github.com/PennyLaneAI/pennylane/pull/6350)

* `qml.map_wires` can now be applied to a batch of tapes.
  [(#6295)](https://github.com/PennyLaneAI/pennylane/pull/6295)

* Fix float-to-complex casting in various places across PennyLane.
 [(#6260)](https://github.com/PennyLaneAI/pennylane/pull/6260)
 [(#6268)](https://github.com/PennyLaneAI/pennylane/pull/6268)

* Fix a bug where zero-valued JVPs were calculated wrongly in the presence of shot vectors.
  [(#6219)](https://github.com/PennyLaneAI/pennylane/pull/6219)

* Fix `qml.PrepSelPrep` template to work with `torch`.
  [(#6191)](https://github.com/PennyLaneAI/pennylane/pull/6191)

* Now `qml.equal` compares correctly `qml.PrepSelPrep` operators.
  [(#6182)](https://github.com/PennyLaneAI/pennylane/pull/6182)

* The `qml.QSVT` template now orders the `projector` wires first and the `UA` wires second, which is the expected order of the decomposition.
  [(#6212)](https://github.com/PennyLaneAI/pennylane/pull/6212)

* The `qml.Qubitization` template now orders the `control` wires first and the `hamiltonian` wires second, which is the expected according to other templates.
  [(#6229)](https://github.com/PennyLaneAI/pennylane/pull/6229)

* The `qml.FABLE` template now returns the correct value when JIT is enabled.
  [(#6263)](https://github.com/PennyLaneAI/pennylane/pull/6263)

* Fixes a bug where a circuit using the `autograd` interface sometimes returns nested values that are not of the `autograd` interface.
  [(#6225)](https://github.com/PennyLaneAI/pennylane/pull/6225)

* Fixes a bug where a simple circuit with no parameters or only builtin/numpy arrays as parameters returns autograd tensors.
  [(#6225)](https://github.com/PennyLaneAI/pennylane/pull/6225)

* `qml.pauli.PauliVSpace` now uses a more stable SVD-based linear independence check to avoid running into `LinAlgError: Singular matrix`. This stabilizes the usage of `qml.lie_closure`. It also introduces normalization of the basis vector's internal representation `_M` to avoid exploding coefficients.
  [(#6232)](https://github.com/PennyLaneAI/pennylane/pull/6232)

* Fixes a bug where `csc_dot_product` is used during measurement for `Sum`/`Hamiltonian` that contains observables that does not define a sparse matrix.
  [(#6278)](https://github.com/PennyLaneAI/pennylane/pull/6278)
  [(#6310)](https://github.com/PennyLaneAI/pennylane/pull/6310)

* Fixes a bug where `None` was added to the wires in `qml.PhaseAdder`, `qml.Adder` and `qml.OutAdder`.
  [(#6360)](https://github.com/PennyLaneAI/pennylane/pull/6360)

* Fixes a test after updating to the nightly version of Catalyst.
  [(#6362)](https://github.com/PennyLaneAI/pennylane/pull/6362)

* Fixes a bug where `CommutingEvolution` with a trainable `Hamiltonian` cannot be differentiated using parameter shift.
  [(#6372)](https://github.com/PennyLaneAI/pennylane/pull/6372)

<h3>Contributors ✍️</h3>

This release contains contributions from (in alphabetical order):

Guillermo Alonso,
Utkarsh Azad,
Oleksandr Borysenko,
Astral Cai,
Isaac De Vlugt,
Diksha Dhawan,
Lillian M. A. Frederiksen,
Pietropaolo Frisoni,
Emiliano Godinez,
Austin Huang,
Korbinian Kottmann,
Christina Lee,
William Maxwell,
Erick Ochoa Lopez,
Lee J. O'Riordan,
Mudit Pandey,
Andrija Paurevic,
David Wierichs,<|MERGE_RESOLUTION|>--- conflicted
+++ resolved
@@ -154,14 +154,12 @@
   a sparse matrix.
   [(#6173)](https://github.com/PennyLaneAI/pennylane/pull/6173)
 
-<<<<<<< HEAD
 * `mitigate_with_zne` now gives clearer error message when being used with circuits with channel noise.
   [(#6346)](https://github.com/PennyLaneAI/pennylane/pull/6346)
-=======
+
 * The `make_plxpr` function is added, to take a function and create a `Callable` that,
   when called, will return a PLxPR representation of the input function.
   [(#6326)](https://github.com/PennyLaneAI/pennylane/pull/6326)
->>>>>>> 0570b131
 
 <h3>Breaking changes 💔</h3>
 
