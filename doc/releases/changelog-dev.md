:orphan:

# Release 0.39.0-dev (development release)

<h3>New features since last release</h3>

* Add `qml.workflow.construct_tape` as a method for users to construct single tapes from a `QNode`.
  [(#6419)](https://github.com/PennyLaneAI/pennylane/pull/6419)

<h4>Spin Hamiltonians 💞</h4>
 
* Function is added for generating the spin Hamiltonian for the
  [Kitaev](https://arxiv.org/abs/cond-mat/0506438) model on a lattice.
  [(#6174)](https://github.com/PennyLaneAI/pennylane/pull/6174)

* Function is added for generating the spin Hamiltonians for custom lattices.
  [(#6226)](https://github.com/PennyLaneAI/pennylane/pull/6226)

* Functions are added for generating spin Hamiltonians for [Emery]
  (https://journals.aps.org/prl/abstract/10.1103/PhysRevLett.58.2794) and
  [Haldane](https://journals.aps.org/prl/pdf/10.1103/PhysRevLett.61.2015) models on a lattice.
  [(#6201)](https://github.com/PennyLaneAI/pennylane/pull/6201/)

<h4>Calculating Polynomials 🔢</h4>

<h4>Readout Noise 📠</h4>

* Support for applying readout errors to a quantum circuit has been added via the ``NoiseModel`` class
  and ``add_noise`` transform. One can specify conditions on measurement processes for this purpose via
  ``qml.noise.meas_eq(mps)``.
  [(#6321)](https://github.com/PennyLaneAI/pennylane/pull/6321/)

<h4>User-friendly decompositions 📠</h4>

* `qml.transforms.decompose` is added for stepping through decompositions to a target gate set. 
  [(#6334)](https://github.com/PennyLaneAI/pennylane/pull/6334)

<h3>Improvements 🛠</h3>

<h4>Capturing and representing hybrid programs</h4>

* `qml.wires.Wires` now accepts JAX arrays as input. Furthermore, a `FutureWarning` is no longer raised in `JAX 0.4.30+`
  when providing JAX tracers as input to `qml.wires.Wires`.
  [(#6312)](https://github.com/PennyLaneAI/pennylane/pull/6312)

* Differentiation of hybrid programs via `qml.grad` and `qml.jacobian` can now be captured
  into plxpr. When evaluating a captured `qml.grad` (`qml.jacobian`) instruction, it will
  dispatch to `jax.grad` (`jax.jacobian`), which differs from the Autograd implementation
  without capture. Pytree inputs and outputs are supported.
  [(#6120)](https://github.com/PennyLaneAI/pennylane/pull/6120)
  [(#6127)](https://github.com/PennyLaneAI/pennylane/pull/6127)
  [(#6134)](https://github.com/PennyLaneAI/pennylane/pull/6134)

* Improve unit testing for capturing of nested control flows.
  [(#6111)](https://github.com/PennyLaneAI/pennylane/pull/6111)

* Some custom primitives for the capture project can now be imported via
  `from pennylane.capture.primitives import *`.
  [(#6129)](https://github.com/PennyLaneAI/pennylane/pull/6129)

* All higher order primitives now use `jax.core.Jaxpr` as metadata instead of sometimes
  using `jax.core.ClosedJaxpr` and sometimes using `jax.core.Jaxpr`.
  [(#6319)](https://github.com/PennyLaneAI/pennylane/pull/6319)

* `FermiWord` class now has a method to apply anti-commutator relations.
   [(#6196)](https://github.com/PennyLaneAI/pennylane/pull/6196)

* `FermiWord` and `FermiSentence` classes now have methods to compute adjoints.
  [(#6166)](https://github.com/PennyLaneAI/pennylane/pull/6166)

* The `SampleMP.process_samples` method is updated to support using JAX tracers
  for samples, allowing compatiblity with Catalyst workflows.
  [(#6211)](https://github.com/PennyLaneAI/pennylane/pull/6211)

* Improve `qml.Qubitization` decomposition.
  [(#6182)](https://github.com/PennyLaneAI/pennylane/pull/6182)

* The `__repr__` methods for `FermiWord` and `FermiSentence` now returns a
  unique representation of the object.
  [(#6167)](https://github.com/PennyLaneAI/pennylane/pull/6167)

* Predefined lattice shapes such as `lieb`, `cubic`, `bcc`, `fcc`, and `diamond`
  can now be generated.
  [(6237)](https://github.com/PennyLaneAI/pennylane/pull/6237)

* A `ReferenceQubit` is introduced for testing purposes and as a reference for future plugin development.
  [(#6181)](https://github.com/PennyLaneAI/pennylane/pull/6181)

* The `to_mat` methods for `FermiWord` and `FermiSentence` now optionally return
  a sparse matrix.
  [(#6173)](https://github.com/PennyLaneAI/pennylane/pull/6173)

* The `make_plxpr` function is added, to take a function and create a `Callable` that,
  when called, will return a PLxPR representation of the input function.
  [(#6326)](https://github.com/PennyLaneAI/pennylane/pull/6326)

<h4>Quantum information measurements</h4>

* Added `process_density_matrix` implementations to 5 `StateMeasurement` subclasses:
  `ExpVal`, `Var`, `Purity`, `MutualInformation`, and `VnEntropy`.
  This enables `process_density_matrix` to be an abstract method in `StateMeasurement`,
  facilitating future support for mixed-state devices and expanded density matrix operations. Also, there is a quick fix for the `np.sqrt` call in the `ProbabilityMP` class to be replaced by `qml.math.sqrt`.
  [(#6330)](https://github.com/PennyLaneAI/pennylane/pull/6330)

<h4>QJIT/JIT Compatibility</h4>

* All PL templates are now unit tested to ensure JIT compatibility.
  [(#6309)](https://github.com/PennyLaneAI/pennylane/pull/6309)

* The `qml.FABLE` template now returns the correct value when JIT is enabled.
  [(#6263)](https://github.com/PennyLaneAI/pennylane/pull/6263)

* `qml.QutritBasisStatePreparation` is now JIT compatible.
  [(#6308)](https://github.com/PennyLaneAI/pennylane/pull/6308)

* `qml.AmplitudeAmplification` is now compatible with QJIT.
  [(#6306)](https://github.com/PennyLaneAI/pennylane/pull/6306)

* The quantum arithmetic templates are now QJIT compatible.
  [(#6307)](https://github.com/PennyLaneAI/pennylane/pull/6307)
  
* The `qml.Qubitization` template is now QJIT compatible.
  [(#6305)](https://github.com/PennyLaneAI/pennylane/pull/6305)

<h4>Other Improvements</h4>

* Added `show_wire_labels` option to `draw` and `draw_mpl`, which hides wire labels when set to `False`.
  Defaults to `True`.
  [(#6410)](https://github.com/PennyLaneAI/pennylane/pull/6410)

* Introduced `sample_probs` function for the `qml.devices.qubit` and `qml.devices.qutrit_mixed` modules:
  - This function takes probability distributions as input and returns sampled outcomes.
  - Simplifies the sampling process by separating it from other operations in the measurement chain.
  - Improves modularity: The same code can be easily adapted for other devices (e.g., a potential `default_mixed` device).
  - Enhances maintainability by isolating the sampling logic.
  [(#6354)](https://github.com/PennyLaneAI/pennylane/pull/6354)

* RTD support for `qml.labs` added to API.
  [(#6397)](https://github.com/PennyLaneAI/pennylane/pull/6397)

* Module-level sandboxing added to `qml.labs` via pre-commit hooks.
  [(#6369)](https://github.com/PennyLaneAI/pennylane/pull/6369)

* A new class `MomentumQNGOptimizer` is added. It inherits the basic `QNGOptimizer` class and requires one additional hyperparameter (the momentum coefficient) :math:`0 \leq \rho < 1`, the default value being :math:`\rho=0.9`. For :math:`\rho=0` Momentum-QNG reduces to the basic QNG.
  [(#6240)](https://github.com/PennyLaneAI/pennylane/pull/6240)

* A `has_sparse_matrix` property is added to `Operator` to indicate whether a sparse matrix is defined.
  [(#6278)](https://github.com/PennyLaneAI/pennylane/pull/6278)
  [(#6310)](https://github.com/PennyLaneAI/pennylane/pull/6310)

* `qml.matrix` now works with empty objects (such as empty tapes, `QNode`s and quantum functions that do
  not call operations, single operators with empty decompositions).
  [(#6347)](https://github.com/PennyLaneAI/pennylane/pull/6347)
  
* PennyLane is now compatible with NumPy 2.0.
  [(#6061)](https://github.com/PennyLaneAI/pennylane/pull/6061)
  [(#6258)](https://github.com/PennyLaneAI/pennylane/pull/6258)
  [(#6342)](https://github.com/PennyLaneAI/pennylane/pull/6342)

* PennyLane is now compatible with Jax 0.4.28.
  [(#6255)](https://github.com/PennyLaneAI/pennylane/pull/6255)

* `qml.qchem.excitations` now optionally returns fermionic operators.
  [(#6171)](https://github.com/PennyLaneAI/pennylane/pull/6171)

* The `diagonalize_measurements` transform now uses a more efficient method of diagonalization
  when possible, based on the `pauli_rep` of the relevant observables.
  [(#6113)](https://github.com/PennyLaneAI/pennylane/pull/6113/)

* The `QuantumScript.copy` method now takes `operations`, `measurements`, `shots` and 
  `trainable_params` as keyword arguments. If any of these are passed when copying a 
  tape, the specified attributes will replace the copied attributes on the new tape.
  [(#6285)](https://github.com/PennyLaneAI/pennylane/pull/6285)
  [(#6363)](https://github.com/PennyLaneAI/pennylane/pull/6363)

* The `Hermitian` operator now has a `compute_sparse_matrix` implementation.
  [(#6225)](https://github.com/PennyLaneAI/pennylane/pull/6225)

* When an observable is repeated on a tape, `tape.diagonalizing_gates` no longer returns the 
  diagonalizing gates for each instance of the observable. Instead, the diagonalizing gates of
  each observable on the tape are included just once.
  [(#6288)](https://github.com/PennyLaneAI/pennylane/pull/6288)

* The number of diagonalizing gates returned in `qml.specs` now follows the `level` keyword argument 
  regarding whether the diagonalizing gates are modified by device, instead of always counting 
  unprocessed diagonalizing gates.
  [(#6290)](https://github.com/PennyLaneAI/pennylane/pull/6290)

* A more sensible error message is raised from a `RecursionError` encountered when accessing properties and methods of a nested `CompositeOp` or `SProd`.
  [(#6375)](https://github.com/PennyLaneAI/pennylane/pull/6375)

* Moved the calculation of `shift_len = len(shifts)` outside of a loop in the `QFT.compute_decomposition` static method, reducing redundant recalculations and improving performance.
  [(#6434)](https://github.com/PennyLaneAI/pennylane/pull/6434)

<h3>Breaking changes 💔</h3>

* `AllWires` validation in `QNode.construct` has been removed. 
  [(#6373)](https://github.com/PennyLaneAI/pennylane/pull/6373)

* The `simplify` argument in `qml.Hamiltonian` and `qml.ops.LinearCombination` has been removed.
  Instead, `qml.simplify()` can be called on the constructed operator.
  [(#6279)](https://github.com/PennyLaneAI/pennylane/pull/6279)

* The functions `qml.qinfo.classical_fisher` and `qml.qinfo.quantum_fisher` have been removed and migrated to the `qml.gradients`
  module. Therefore, `qml.gradients.classical_fisher` and `qml.gradients.quantum_fisher` should be used instead.
  [(#5911)](https://github.com/PennyLaneAI/pennylane/pull/5911)

* Remove support for Python 3.9.
  [(#6223)](https://github.com/PennyLaneAI/pennylane/pull/6223)

* `DefaultQubitTF`, `DefaultQubitTorch`, `DefaultQubitJax`, and `DefaultQubitAutograd` are removed.
  Please use `default.qubit` for all interfaces.
  [(#6207)](https://github.com/PennyLaneAI/pennylane/pull/6207)
  [(#6208)](https://github.com/PennyLaneAI/pennylane/pull/6208)
  [(#6209)](https://github.com/PennyLaneAI/pennylane/pull/6209)
  [(#6210)](https://github.com/PennyLaneAI/pennylane/pull/6210)

* `expand_fn`, `max_expansion`, `override_shots`, and `device_batch_transform` are removed from the
  signature of `qml.execute`.
  [(#6203)](https://github.com/PennyLaneAI/pennylane/pull/6203)

* `max_expansion` and `expansion_strategy` are removed from the `QNode`.
  [(#6203)](https://github.com/PennyLaneAI/pennylane/pull/6203)

* `expansion_strategy` is removed from `qml.draw`, `qml.draw_mpl`, and `qml.specs`. `max_expansion` is removed from `qml.specs`, as it had no impact on the output.
  [(#6203)](https://github.com/PennyLaneAI/pennylane/pull/6203)

* `qml.transforms.hamiltonian_expand` and `qml.transforms.sum_expand` are removed.
  Please use `qml.transforms.split_non_commuting` instead.
  [(#6204)](https://github.com/PennyLaneAI/pennylane/pull/6204)

* The `decomp_depth` keyword argument to `qml.device` is removed.
  [(#6234)](https://github.com/PennyLaneAI/pennylane/pull/6234)

* `Operator.expand` is now removed. Use `qml.tape.QuantumScript(op.deocomposition())` instead.
  [(#6227)](https://github.com/PennyLaneAI/pennylane/pull/6227)

* Native folding method `qml.transforms.fold_global` for `qml.transforms.mitiagte_with_zne`
  transform no longer expands the circuit automatically. Instead, the user should apply `qml.transforms.decompose` to
  decompose a circuit into a target gate set before applying `fold_global` or `mitigate_with_zne`.
  [(#6382)](https://github.com/PennyLaneAI/pennylane/pull/6382)

* The `LightningVJPs` class is removed as all lightning devices now follow the new device interface.
  [(#6420)](https://github.com/PennyLaneAI/pennylane/pull/6420)

<h3>Deprecations 👋</h3>

* The `expand_depth` and `max_expansion` arguments for `qml.transforms.compile` and
  `qml.transforms.decompositions.clifford_t_decomposition` respectively have been deprecated.
  [(#6404)](https://github.com/PennyLaneAI/pennylane/pull/6404)

* Legacy operator arithmetic has been deprecated. This includes `qml.ops.Hamiltonian`, `qml.operation.Tensor`,
  `qml.operation.enable_new_opmath`, `qml.operation.disable_new_opmath`, and `qml.operation.convert_to_legacy_H`.
  Note that when new operator arithmetic is enabled, ``qml.Hamiltonian`` will continue to dispatch to
  `qml.ops.LinearCombination`; this behaviour is not deprecated. For more information, check out the
  [updated operator troubleshooting page](https://docs.pennylane.ai/en/stable/news/new_opmath.html).
  [(#6287)](https://github.com/PennyLaneAI/pennylane/pull/6287)
  [(#6365)](https://github.com/PennyLaneAI/pennylane/pull/6365)

* `qml.pauli.PauliSentence.hamiltonian` and `qml.pauli.PauliWord.hamiltonian` are deprecated. Instead, please use
  `qml.pauli.PauliSentence.operation` and `qml.pauli.PauliWord.operation` respectively.
  [(#6287)](https://github.com/PennyLaneAI/pennylane/pull/6287)

* `qml.pauli.simplify()` is deprecated. Instead, please use `qml.simplify(op)` or `op.simplify()`.
  [(#6287)](https://github.com/PennyLaneAI/pennylane/pull/6287)

* The `qml.BasisStatePreparation` template is deprecated.
  Instead, use `qml.BasisState`.
  [(#6021)](https://github.com/PennyLaneAI/pennylane/pull/6021)

* The `'ancilla'` argument for `qml.iterative_qpe` has been deprecated. Instead, use the `'aux_wire'` argument.
  [(#6277)](https://github.com/PennyLaneAI/pennylane/pull/6277)

* `qml.shadows.shadow_expval` has been deprecated. Instead, use the `qml.shadow_expval` measurement
  process.
  [(#6277)](https://github.com/PennyLaneAI/pennylane/pull/6277)

* `qml.broadcast` has been deprecated. Please use `for` loops instead.
  [(#6277)](https://github.com/PennyLaneAI/pennylane/pull/6277)

* The `qml.QubitStateVector` template is deprecated. Instead, use `qml.StatePrep`.
  [(#6172)](https://github.com/PennyLaneAI/pennylane/pull/6172)

* The `qml.qinfo` module has been deprecated. Please see the respective functions in the `qml.math` and
  `qml.measurements` modules instead.
  [(#5911)](https://github.com/PennyLaneAI/pennylane/pull/5911)

* `Device`, `QubitDevice`, and `QutritDevice` will no longer be accessible via top-level import in v0.40.
  They will still be accessible as `qml.devices.LegacyDevice`, `qml.devices.QubitDevice`, and `qml.devices.QutritDevice`
  respectively.
  [(#6238)](https://github.com/PennyLaneAI/pennylane/pull/6238/)

* `QNode.gradient_fn` is deprecated. Please use `QNode.diff_method` and `QNode.get_gradient_fn` instead.
  [(#6244)](https://github.com/PennyLaneAI/pennylane/pull/6244)

<h3>Documentation 📝</h3>

* Updated `qml.spin` documentation.
  [(#6387)](https://github.com/PennyLaneAI/pennylane/pull/6387)

* Updated links to PennyLane.ai in the documentation to use the latest URL format, which excludes the `.html` prefix.
  [(#6412)](https://github.com/PennyLaneAI/pennylane/pull/6412)

* Update `qml.Qubitization` documentation based on new decomposition.
  [(#6276)](https://github.com/PennyLaneAI/pennylane/pull/6276)

* Fixed examples in the documentation of a few optimizers.
  [(#6303)](https://github.com/PennyLaneAI/pennylane/pull/6303)
  [(#6315)](https://github.com/PennyLaneAI/pennylane/pull/6315)

* Corrected examples in the documentation of `qml.jacobian`.
  [(#6283)](https://github.com/PennyLaneAI/pennylane/pull/6283)
  [(#6315)](https://github.com/PennyLaneAI/pennylane/pull/6315)

* Fixed spelling in a number of places across the documentation.
  [(#6280)](https://github.com/PennyLaneAI/pennylane/pull/6280)

* Add `work_wires` parameter to `qml.MultiControlledX` docstring signature.
  [(#6271)](https://github.com/PennyLaneAI/pennylane/pull/6271)

* Removed ambiguity in error raised by the `PauliRot` class.
  [(#6298)](https://github.com/PennyLaneAI/pennylane/pull/6298)

* Renamed an incorrectly named test in `test_pow_ops.py`.
  [(#6388)](https://github.com/PennyLaneAI/pennylane/pull/6388)

<h3>Bug fixes 🐛</h3>

* Patches the `math` module to function with autoray 0.7.0.
  [(#6429)](https://github.com/PennyLaneAI/pennylane/pull/6429)

* Fixes incorrect differentiation of `PrepSelPrep` when using `diff_method="parameter-shift"`. 
  [(#6423)](https://github.com/PennyLaneAI/pennylane/pull/6423)

* `default.tensor` can now handle mid circuit measurements via the deferred measurement principle.
  [(#6408)](https://github.com/PennyLaneAI/pennylane/pull/6408)

* The `validate_device_wires` transform now raises an error if abstract wires are provided.
  [(#6405)](https://github.com/PennyLaneAI/pennylane/pull/6405)

* Fixes `qml.math.expand_matrix` for qutrit and arbitrary qudit operators.
  [(#6398)](https://github.com/PennyLaneAI/pennylane/pull/6398/)

* `MeasurementValue` now raises an error when it is used as a boolean.
  [(#6386)](https://github.com/PennyLaneAI/pennylane/pull/6386)

* `default.qutrit` now returns integer samples.
  [(#6385)](https://github.com/PennyLaneAI/pennylane/pull/6385)

* `adjoint_metric_tensor` now works with circuits containing state preparation operations.
  [(#6358)](https://github.com/PennyLaneAI/pennylane/pull/6358)

* `quantum_fisher` now respects the classical Jacobian of QNodes.
  [(#6350)](https://github.com/PennyLaneAI/pennylane/pull/6350)

* `qml.map_wires` can now be applied to a batch of tapes.
  [(#6295)](https://github.com/PennyLaneAI/pennylane/pull/6295)

* Fix float-to-complex casting in various places across PennyLane.
 [(#6260)](https://github.com/PennyLaneAI/pennylane/pull/6260)
 [(#6268)](https://github.com/PennyLaneAI/pennylane/pull/6268)

* Fix a bug where zero-valued JVPs were calculated wrongly in the presence of shot vectors.
  [(#6219)](https://github.com/PennyLaneAI/pennylane/pull/6219)

* Fix `qml.PrepSelPrep` template to work with `torch`.
  [(#6191)](https://github.com/PennyLaneAI/pennylane/pull/6191)

* Now `qml.equal` compares correctly `qml.PrepSelPrep` operators.
  [(#6182)](https://github.com/PennyLaneAI/pennylane/pull/6182)

* The `qml.QSVT` template now orders the `projector` wires first and the `UA` wires second, which is the expected order of the decomposition.
  [(#6212)](https://github.com/PennyLaneAI/pennylane/pull/6212)

* The `qml.Qubitization` template now orders the `control` wires first and the `hamiltonian` wires second, which is the expected according to other templates.
  [(#6229)](https://github.com/PennyLaneAI/pennylane/pull/6229)

* Fixes a bug where a circuit using the `autograd` interface sometimes returns nested values that are not of the `autograd` interface.
  [(#6225)](https://github.com/PennyLaneAI/pennylane/pull/6225)

* Fixes a bug where a simple circuit with no parameters or only builtin/numpy arrays as parameters returns autograd tensors.
  [(#6225)](https://github.com/PennyLaneAI/pennylane/pull/6225)

* `qml.pauli.PauliVSpace` now uses a more stable SVD-based linear independence check to avoid running into `LinAlgError: Singular matrix`. This stabilizes the usage of `qml.lie_closure`. It also introduces normalization of the basis vector's internal representation `_M` to avoid exploding coefficients.
  [(#6232)](https://github.com/PennyLaneAI/pennylane/pull/6232)

* Fixes a bug where `csc_dot_product` is used during measurement for `Sum`/`Hamiltonian` that contains observables that does not define a sparse matrix.
  [(#6278)](https://github.com/PennyLaneAI/pennylane/pull/6278)
  [(#6310)](https://github.com/PennyLaneAI/pennylane/pull/6310)

* Fixes a bug where `None` was added to the wires in `qml.PhaseAdder`, `qml.Adder` and `qml.OutAdder`.
  [(#6360)](https://github.com/PennyLaneAI/pennylane/pull/6360)

* Fixes a test after updating to the nightly version of Catalyst.
  [(#6362)](https://github.com/PennyLaneAI/pennylane/pull/6362)

* Fixes a bug where `CommutingEvolution` with a trainable `Hamiltonian` cannot be differentiated using parameter shift.
  [(#6372)](https://github.com/PennyLaneAI/pennylane/pull/6372)

<h3>Contributors ✍️</h3>

This release contains contributions from (in alphabetical order):

Guillermo Alonso,
Utkarsh Azad,
Oleksandr Borysenko,
Astral Cai,
Isaac De Vlugt,
Diksha Dhawan,
Lillian M. A. Frederiksen,
Pietropaolo Frisoni,
Emiliano Godinez,
Austin Huang,
<<<<<<< HEAD
Soran Jahangiri,
=======
Jacob Kitchen,
>>>>>>> 50049a9e
Korbinian Kottmann,
Christina Lee,
William Maxwell,
Erick Ochoa Lopez,
Lee J. O'Riordan,
Mudit Pandey,
Andrija Paurevic,
Ashish Kanwar Singh,
David Wierichs,<|MERGE_RESOLUTION|>--- conflicted
+++ resolved
@@ -411,11 +411,8 @@
 Pietropaolo Frisoni,
 Emiliano Godinez,
 Austin Huang,
-<<<<<<< HEAD
 Soran Jahangiri,
-=======
 Jacob Kitchen,
->>>>>>> 50049a9e
 Korbinian Kottmann,
 Christina Lee,
 William Maxwell,
