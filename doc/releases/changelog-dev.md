:orphan:

# Release 0.44.0-dev (development release)

<h3>New features since last release</h3>

<h3>Improvements 🛠</h3>

* Added a keyword argument ``iterative`` to ``qml.transforms.cancel_inverses`` that enables
  iterative cancellation of nested pairs of mutually inverse gates. This makes the transform
  more powerful, because it can cancel larger blocks of inverse gates without having to scan
  the circuit from scratch. For backwards compatibility, the default is ``iterative=False``. Unless
  you run into performance issues, it is recommended to set ``iterative=True``.
  [(#8___)](https://github.com/PennyLaneAI/pennylane/pull/8___)

* `qml.grad` and `qml.jacobian` now lazily dispatch to catalyst and program
  capture, allowing for `qml.qjit(qml.grad(c))` and `qml.qjit(qml.jacobian(c))` to work.
  [(#8382)](https://github.com/PennyLaneAI/pennylane/pull/8382)

* Both the generic and transform-specific application behavior of a `qml.transforms.core.TransformDispatcher`
  can be overwritten with `TransformDispatcher.generic_register` and `my_transform.register`.
  [(#7797)](https://github.com/PennyLaneAI/pennylane/pull/7797)

<h3>Breaking changes 💔</h3>

* Providing ``num_steps`` to :func:`pennylane.evolve`, :func:`pennylane.exp`, :class:`pennylane.ops.Evolution`,
  and :class:`pennylane.ops.Exp` has been disallowed. Instead, use :class:`~.TrotterProduct` for approximate
  methods, providing the ``n`` parameter to perform the Suzuki-Trotter product approximation of a Hamiltonian
  with the specified number of Trotter steps.
  [(#8474)](https://github.com/PennyLaneAI/pennylane/pull/8474)

  As a concrete example, consider the following case:

  .. code-block:: python

    coeffs = [0.5, -0.6]
    ops = [qml.X(0), qml.X(0) @ qml.Y(1)]
    H_flat = qml.dot(coeffs, ops)

  Instead of computing the Suzuki-Trotter product approximation as:

  >>> qml.evolve(H_flat, num_steps=2).decomposition()
  [RX(0.5, wires=[0]),
  PauliRot(-0.6, XY, wires=[0, 1]),
  RX(0.5, wires=[0]),
  PauliRot(-0.6, XY, wires=[0, 1])]

  The same result can be obtained using :class:`~.TrotterProduct` as follows:

  >>> decomp_ops = qml.adjoint(qml.TrotterProduct(H_flat, time=1.0, n=2)).decomposition()
  >>> [simp_op for op in decomp_ops for simp_op in map(qml.simplify, op.decomposition())]
  [RX(0.5, wires=[0]),
  PauliRot(-0.6, XY, wires=[0, 1]),
  RX(0.5, wires=[0]),
  PauliRot(-0.6, XY, wires=[0, 1])]

* The value ``None`` has been removed as a valid argument to the ``level`` parameter in the
  :func:`pennylane.workflow.get_transform_program`, :func:`pennylane.workflow.construct_batch`,
  :func:`pennylane.draw`, :func:`pennylane.draw_mpl`, and :func:`pennylane.specs` transforms.
  Please use ``level='device'`` instead to apply the transform at the device level.
  [(#8477)](https://github.com/PennyLaneAI/pennylane/pull/8477)

* Access to ``add_noise``, ``insert`` and noise mitigation transforms from the ``pennylane.transforms`` module is deprecated.	
  Instead, these functions should be imported from the ``pennylane.noise`` module.
  [(#8477)](https://github.com/PennyLaneAI/pennylane/pull/8477)

* ``qml.qnn.cost.SquaredErrorLoss`` has been removed. Instead, this hybrid workflow can be accomplished 
  with a function like ``loss = lambda *args: (circuit(*args) - target)**2``.
  [(#8477)](https://github.com/PennyLaneAI/pennylane/pull/8477)

* Some unnecessary methods of the ``qml.CircuitGraph`` class have been removed:
  [(#8477)](https://github.com/PennyLaneAI/pennylane/pull/8477)

  - ``print_contents`` in favor of ``print(obj)``
  - ``observables_in_order`` in favor of ``observables``
  - ``operations_in_order`` in favor of ``operations``
  - ``ancestors_in_order(obj)`` in favor of ``ancestors(obj, sort=True)``
  - ``descendants_in_order(obj)`` in favor of ``descendants(obj, sort=True)``

* ``pennylane.devices.DefaultExecutionConfig`` has been removed. Instead, use
  ``qml.devices.ExecutionConfig()`` to create a default execution configuration.
  [(#8470)](https://github.com/PennyLaneAI/pennylane/pull/8470)

* Specifying the ``work_wire_type`` argument in ``qml.ctrl`` and other controlled operators as ``"clean"`` or
  ``"dirty"`` is disallowed. Use ``"zeroed"`` to indicate that the work wires are initially in the :math:`|0\rangle`
  state, and ``"borrowed"`` to indicate that the work wires can be in any arbitrary state. In both cases, the
  work wires are assumed to be restored to their original state upon completing the decomposition.
  [(#8470)](https://github.com/PennyLaneAI/pennylane/pull/8470)

* `QuantumScript.shape` and `QuantumScript.numeric_type` are removed. The corresponding `MeasurementProcess`
  methods should be used instead.
  [(#8468)](https://github.com/PennyLaneAI/pennylane/pull/8468)

* `MeasurementProcess.expand` is removed.
  `qml.tape.QuantumScript(mp.obs.diagonalizing_gates(), [type(mp)(eigvals=mp.obs.eigvals(), wires=mp.obs.wires)])`
  can be used instead.
  [(#8468)](https://github.com/PennyLaneAI/pennylane/pull/8468)

* The `qml.QNode.add_transform` method is removed.
  Instead, please use `QNode.transform_program.push_back(transform_container=transform_container)`.
  [(#8468)](https://github.com/PennyLaneAI/pennylane/pull/8468)

<h3>Deprecations 👋</h3>

* The :func:`pennylane.devices.preprocess.mid_circuit_measurements` transform is deprecated. Instead,
  the device should determine which mcm method to use, and explicitly include :func:`~pennylane.transforms.dynamic_one_shot`
  or :func:`~pennylane.transforms.defer_measurements` in its preprocess transforms if necessary. 
  [(#8467)](https://github.com/PennyLaneAI/pennylane/pull/8467)

<h3>Internal changes ⚙️</h3>

* The experimental xDSL implementation of `diagonalize_measurements` has been updated to fix a bug
  that included the wrong SSA value for final qubit insertion and deallocation at the end of the circuit. A clear error is not also raised when there are observables with overlapping wires.
  [(#8383)](https://github.com/PennyLaneAI/pennylane/pull/8383)

* The experimental xDSL implementation of `measurements_from_samples_pass` has been updated to support `shots` defined by an `arith.constant` operation.
  [(#8460)](https://github.com/PennyLaneAI/pennylane/pull/8460)

* The :class:`~pennylane.devices.LegacyDeviceFacade` is slightly refactored to implement `setup_execution_config` and `preprocess_transforms`
  separately as opposed to implementing a single `preprocess` method. Additionally, the `mid_circuit_measurements` transform has been removed
  from the preprocess transform program. Instead, the best mcm method is chosen in `setup_execution_config`. By default, the ``_capabilities``
  dictionary is queried for the ``"supports_mid_measure"`` property. If the underlying device defines a TOML file, the ``supported_mcm_methods``
  field in the TOML file is used as the source of truth.
  [(#8469)](https://github.com/PennyLaneAI/pennylane/pull/8469)
  [(#8486)](https://github.com/PennyLaneAI/pennylane/pull/8486)

<h3>Documentation 📝</h3>

<h3>Bug fixes 🐛</h3>

* Fixes a bug where the deferred measurement method is used silently even if ``mcm_method="one-shot"`` is explicitly requested, 
  when a device that extends the ``LegacyDevice`` does not declare support for mid-circuit measurements.
  [(#8486)](https://github.com/PennyLaneAI/pennylane/pull/8486)

<h3>Contributors ✍️</h3>

This release contains contributions from (in alphabetical order):

Astral Cai,
Lillian Frederiksen,
Christina Lee,
<<<<<<< HEAD
David Wierichs,
=======
Shuli Shu
>>>>>>> 3b7b9746
<|MERGE_RESOLUTION|>--- conflicted
+++ resolved
@@ -60,11 +60,11 @@
   Please use ``level='device'`` instead to apply the transform at the device level.
   [(#8477)](https://github.com/PennyLaneAI/pennylane/pull/8477)
 
-* Access to ``add_noise``, ``insert`` and noise mitigation transforms from the ``pennylane.transforms`` module is deprecated.	
+* Access to ``add_noise``, ``insert`` and noise mitigation transforms from the ``pennylane.transforms`` module is deprecated.
   Instead, these functions should be imported from the ``pennylane.noise`` module.
   [(#8477)](https://github.com/PennyLaneAI/pennylane/pull/8477)
 
-* ``qml.qnn.cost.SquaredErrorLoss`` has been removed. Instead, this hybrid workflow can be accomplished 
+* ``qml.qnn.cost.SquaredErrorLoss`` has been removed. Instead, this hybrid workflow can be accomplished
   with a function like ``loss = lambda *args: (circuit(*args) - target)**2``.
   [(#8477)](https://github.com/PennyLaneAI/pennylane/pull/8477)
 
@@ -104,7 +104,7 @@
 
 * The :func:`pennylane.devices.preprocess.mid_circuit_measurements` transform is deprecated. Instead,
   the device should determine which mcm method to use, and explicitly include :func:`~pennylane.transforms.dynamic_one_shot`
-  or :func:`~pennylane.transforms.defer_measurements` in its preprocess transforms if necessary. 
+  or :func:`~pennylane.transforms.defer_measurements` in its preprocess transforms if necessary.
   [(#8467)](https://github.com/PennyLaneAI/pennylane/pull/8467)
 
 <h3>Internal changes ⚙️</h3>
@@ -128,7 +128,7 @@
 
 <h3>Bug fixes 🐛</h3>
 
-* Fixes a bug where the deferred measurement method is used silently even if ``mcm_method="one-shot"`` is explicitly requested, 
+* Fixes a bug where the deferred measurement method is used silently even if ``mcm_method="one-shot"`` is explicitly requested,
   when a device that extends the ``LegacyDevice`` does not declare support for mid-circuit measurements.
   [(#8486)](https://github.com/PennyLaneAI/pennylane/pull/8486)
 
@@ -139,8 +139,5 @@
 Astral Cai,
 Lillian Frederiksen,
 Christina Lee,
-<<<<<<< HEAD
-David Wierichs,
-=======
-Shuli Shu
->>>>>>> 3b7b9746
+Shuli Shu,
+David Wierichs,