:orphan:

# Release 0.24.0-dev (development release)

<h3>New features since last release</h3>

* The JAX JIT interface now supports evaluating vector-valued QNodes
  enabling new types of workflows to utilize the power of just-in-time
  compilation for significant performance boosts.
  [(#2034)](https://github.com/PennyLaneAI/pennylane/pull/2034)

  Vector-valued QNodes include those with:
  * `qml.probs`;
  * `qml.state`;
  * `qml.sample` or
  * multiple `qml.expval` / `qml.var` measurements.

  Consider a QNode that returns basis-state probabilities:
  ```python
  dev = qml.device('default.qubit', wires=2)
  x = jnp.array(0.543)
  y = jnp.array(-0.654)

  @jax.jit
  @qml.qnode(dev, diff_method="parameter-shift", interface="jax")
  def circuit(x, y):
      qml.RX(x, wires=[0])
      qml.RY(y, wires=[1])
      qml.CNOT(wires=[0, 1])
      return qml.probs(wires=[1])
  ```
  The QNode can now be evaluated:
  ```pycon
  >>> circuit(x, y)
  DeviceArray([0.8397495 , 0.16025047], dtype=float32)
  ```
  Computing the jacobian of vector-valued QNodes is not supported with the JAX
  JIT interface. The output of vector-valued QNodes can, however, be used in
  the definition of scalar-valued cost functions whose gradients can be
  computed.

  For example, one can define a cost function that outputs the first element of
  the probability vector:
  ```python
  def cost(x, y):
      return circuit(x, y)[0]
  ```
  ```pycon
  >>> jax.grad(cost, argnums=[0])(x, y)
  (DeviceArray(-0.2050439, dtype=float32),)
  ```

* A new quantum information module is added. It includes a function for computing the reduced density matrix functions
  for state vectors and density matrices.

  [(#2554)](https://github.com/PennyLaneAI/pennylane/pull/2554)
  [(#2569)](https://github.com/PennyLaneAI/pennylane/pull/2569)
  [(#2598)](https://github.com/PennyLaneAI/pennylane/pull/2598)
  [(#2617)](https://github.com/PennyLaneAI/pennylane/pull/2617)
  [(#2631)](https://github.com/PennyLaneAI/pennylane/pull/2631)
  [(#2640)](https://github.com/PennyLaneAI/pennylane/pull/2640)
  [(#2663)](https://github.com/PennyLaneAI/pennylane/pull/2663)
  [(#2684)](https://github.com/PennyLaneAI/pennylane/pull/2684)
<<<<<<< HEAD
  [(#2688)](https://github.com/PennyLaneAI/pennylane/pull/2688)
  
=======

>>>>>>> d0cb3872
  A `reduced_dm` function that can handle both state vectors and density matrix, to return a reduced density matrix:

  ```pycon
  >>> x = [1, 0, 1, 0] / np.sqrt(2)
  >>> reduced_dm(x, indices=[0])
  [[0.5+0.j 0.5+0.j]
   [0.5+0.j 0.5+0.j]]

  >>> reduced_dm(x, indices=[1])
  [[1.+0.j 0.+0.j]
   [0.+0.j 0.+0.j]]

  >>> y = [[0.5, 0, 0.0, 0.5], [0, 0, 0, 0], [0, 0, 0, 0], [0.5, 0, 0, 0.5]]
  >>> reduced_dm(y, indices=[0])
  [[0.5+0.j 0.0+0.j]
   [0.0+0.j 0.5+0.j]]

  >>> import tensorflow as tf
  >>> z = tf.Variable([[1, 0, 0, 0], [0, 0, 0, 0], [0, 0, 0, 0], [0, 0, 0, 0]], dtype=tf.complex128)
  >>> reduced_dm(z, indices=[1])
  tf.Tensor(
  [[1.+0.j 0.+0.j]
   [0.+0.j 0.+0.j]], shape=(2, 2), dtype=complex128)
  ```

  It also contains a `QNode` transform `qml.qinfo.reduced_dm`, that returns the density matrix from a `QNode`
  returning `qml.state`:
  ```python3
  dev = qml.device("default.qubit", wires=2)
  @qml.qnode(dev)
  def circuit(x):
      qml.IsingXX(x, wires=[0,1])
      return qml.state()
  ```
  ```pycon

  >>> qml.qinfo.reduced_dm(circuit, wires=[0])(np.pi/2)
  [[0.5+0.j 0.+0.j]
   [0.+0.j 0.5+0.j]]
  ```

  We add Von Neumann entropy capabilities, `qml.math.vn_entropy` that accepts both state vectors and density matrices
  for all interfaces (Numpy, Autograd, Torch, Tensorflow and Jax).

  ```pycon
  >>> x = [1, 0, 0, 1] / np.sqrt(2)
  >>> vn_entropy(x, indices=[0])
  0.6931472

  >>> y = [[1/2, 0, 0, 1/2], [0, 0, 0, 0], [0, 0, 0, 0], [1/2, 0, 0, 1/2]]
  >>> vn_entropy(x, indices=[0])
  0.6931472
  ```

  A Von Neumann measurement process `qml.vn_entropy` can be used as return in QNodes:

  ```python3
  dev = qml.device("default.qubit", wires=2)
  @qml.qnode(dev)
  def circuit_entropy(x):
      qml.IsingXX(x, wires=[0,1])
      return qml.vn_entropy(wires=[0], log_base=2)
  ```

  ```pycon
  >>> circuit_entropy(np.pi/2)
  1.0
  ```
  The quantum information module also now contains a QNode (returning states) transform for the Von Neumann entropy
  `qml.qinfo.vn_entropy`:

  ```python3
  dev = qml.device("default.qubit", wires=2)
  @qml.qnode(dev)
  def circuit_entropy(x):
      qml.IsingXX(x, wires=[0,1])
      return qml.state()
  ```

  ```pycon
  >>> vn_entropy(circuit, indices=[0], base=2)(np.pi/2)
  1.0
  ```

  We add Von Neumann entropy capabilities, `qml.math.vn_entropy` that accepts both state vectors and density matrices
  for all interfaces (Numpy, Autograd, Torch, Tensorflow and Jax).

  ```pycon
  >>> x = [1, 0, 0, 1] / np.sqrt(2)
  >>> vn_entropy(x, indices=[0])
  0.6931472

  >>> y = [[1/2, 0, 0, 1/2], [0, 0, 0, 0], [0, 0, 0, 0], [1/2, 0, 0, 1/2]]
  >>> vn_entropy(x, indices=[0])
  0.6931472
  ```

  A Von Neumann measurement process `qml.vn_entropy` can be used as return in QNodes:

  ```python3
  dev = qml.device("default.qubit", wires=2)
  @qml.qnode(dev)
  def circuit_entropy(x):
      qml.IsingXX(x, wires=[0,1])
      return qml.vn_entropy(wires=[0], log_base=2)
  ```

  ```pycon
  >>> circuit_entropy(np.pi/2)
  1.0
  ```

  The quantum information module also now contains a QNode (returning states) transform for the Von Neumann entropy
  `qml.qinfo.vn_entropy`:

  ```python3
  dev = qml.device("default.qubit", wires=2)
  @qml.qnode(dev)
  def circuit_entropy(x):
      qml.IsingXX(x, wires=[0,1])
      return qml.state()
  ```

  ```pycon
  >>> vn_entropy(circuit, indices=[0], base=2)(np.pi/2)
  1.0
  ```

  Support for mutual information computation is also added. The `qml.math.mutual_info`
  function computes the mutual information from a state vector or a density matrix:
  ```pycon
  >>> x = np.array([1, 0, 0, 1]) / np.sqrt(2)
  >>> qml.math.mutual_info(x, indices0=[0], indices1=[1])
  1.3862943611198906
  >>>
  >>> y = np.array([[1/2, 0, 0, 1/2], [0, 0, 0, 0], [0, 0, 0, 0], [1/2, 0, 0, 1/2]])
  >>> qml.math.mutual_info(x, indices0=[0], indices1=[1])
  1.3862943611198906
  ```
  The `qml.mutual_info` measurement process can be returned from a QNode:
  ```python3
  dev = qml.device("default.qubit", wires=2)

  @qml.qnode(dev)
  def circuit(x):
      qml.IsingXX(x, wires=[0, 1])
      return qml.mutual_info(wires0=[0], wires1=[1])
  ```
  ```pycon
  >>> circuit(np.pi / 2)
  tensor(1.38629436, requires_grad=True)
  ```

  The `qml.qinfo.mutual_info` can be used to transform a QNode returning
  a state to a function that returns the mutual information:
  ```python3
  dev = qml.device("default.qubit", wires=2)

  @qml.qnode(dev)
  def circuit(x):
      qml.IsingXX(x, wires=[0, 1])
      return qml.state()
  ```

  ```pycon
  >>> mutual_info_circuit = qml.qinfo.mutual_info(circuit, wires0=[0], wires1=[1])
  >>> mutual_info_circuit(np.pi / 2)
  1.3862943611198906
  ```

  Support for the classical and quantum Fisher information matrices, `qml.qinfo.classical_fisher` and `qml.qinfo.quantum_fisher` is also added:

  These are typically employed in variational optimization schemes to tilt the gradient in a more favorable direction, see [2103.15191](https://arxiv.org/abs/2103.15191) and [1909.02108](https://arxiv.org/abs/1909.02108). Here is a very simple example of a Hamiltonian loss function:

  ```python3
  n_wires = 3

  dev = qml.device("default.qubit", wires=n_wires)

  @qml.qnode(dev)
  def circ(params):
      qml.RY(params[0], wires=1)
      qml.CNOT(wires=(1,0))
      qml.RY(params[1], wires=1)
      qml.RZ(params[2], wires=1)
      return qml.expval(1.*qml.PauliX(0) @ qml.PauliX(1) - 0.5 * qml.PauliZ(1))

  params = pnp.array([0.5, 1., 0.2], requires_grad=True)
  ```
  From this circuit we can directly obtain the gradient of the expectation value, as well as the classical fisher information matrix (cfim) and quantum fisher information matrix (qfim) of the variational state.
  ```pycon
  >>> grad = qml.grad(circ)(params)
  >>> cfim = qml.qinfo.classical_fisher(circ)(params)
  >>> qfim = qml.qinfo.quantum_fisher(circ)(params)
  ```
  From this we can compute the tilted (natural) gradients:
  ```pycon
  >>> c_grad = cfim @ grad
  >>> q_grad = qfim @ grad
  >>> print(f"Gradient: {grad} \n  c_grad: {c_grad} \n  q_grad: {q_grad}")
  Gradient: [ 0.59422561 -0.02615095 -0.05146226]
    c_grad: [ 5.94225615e-01 -2.61509542e-02 -1.18674655e-18]
    q_grad: [ 0.59422561 -0.02615095 -0.03989212]
  ```

  The support for calculating the fidelity between two arbitrary states is added as `qml.math.fidelity` for state
  vectors and density matrices.

  ```pycon
  >>> state0 = [0, 1]
  >>> state1 = [[0, 0], [0, 1]]
  >>> qml.math.fidelity(state0, state1)
  1.0

  >>> state0 = [[0.5, 0.5], [0.5, 0.5]]
  >>> state1 = [[0.5, 0], [0, 0.5]]
  >>> qml.math.fidelity(state0, state1)
  0.4999999999999998
  ```
  The quantum information module now have a differentiable fidelity transform for QNodes.

  ```python
  dev = qml.device('default.qubit', wires=1)

  @qml.qnode(dev)
  def circuit_rx(x, y):
      qml.RX(x, wires=0)
      qml.RZ(y, wires=0)
      return qml.state()

  @qml.qnode(dev)
  def circuit_ry(y):
      qml.RY(y, wires=0)
      return qml.state()
  ```
  ```pycon
  >>> qml.qinfo.fidelity(circuit_rx, circuit_ry, wires0=[0], wires1=[0])((0.1, 0.3), (0.2))
  0.9905158135644924
  ```


* Operators have new attributes `ndim_params` and `batch_size`, and `QuantumTapes` have the new
  attribute `batch_size`.
  - `Operator.ndim_params` contains the expected number of dimensions per parameter of the operator,
  - `Operator.batch_size` contains the size of an additional parameter broadcasting axis, if present,
  - `QuantumTape.batch_size` contains the `batch_size` of its operations (see below).

* New `solarized_light` and `solarized_dark` styles available for drawing circuit diagram graphics.
  [(#2662)](https://github.com/PennyLaneAI/pennylane/pull/2662)

* Support adding `Observable` objects to the integer `0`.
  [(#2603)](https://github.com/PennyLaneAI/pennylane/pull/2603)

  This allows us to directly sum a list of observables as follows:
  ```
  H = sum([qml.PauliX(i) for i in range(10)])
  ```

* Parameter broadcasting within operations and tapes was introduced.

  [(#2575)](https://github.com/PennyLaneAI/pennylane/pull/2575)
  [(#2590)](https://github.com/PennyLaneAI/pennylane/pull/2590)
  [(#2609)](https://github.com/PennyLaneAI/pennylane/pull/2609)

  Parameter broadcasting refers to passing parameters with a (single) leading additional
  dimension (compared to the expected parameter shape) to `Operator`'s.
  Introducing this concept involves multiple changes:

  1. New class attributes
    - `Operator.ndim_params` can be specified by developers to provide the expected number of dimensions for each parameter
      of an operator.
    - `Operator.batch_size` returns the size of an additional parameter-broadcasting axis,
      if present.
    - `QuantumTape.batch_size` returns the `batch_size` of its operations (see logic below).
    - `Device.capabilities()["supports_broadcasting"]` is a Boolean flag indicating whether a
      device natively is able to apply broadcasted operators.
  2. New functionalities
    - `Operator`s use their new `ndim_params` attribute to set their new attribute `batch_size`
      at instantiation. `batch_size=None` corresponds to unbroadcasted operators.
    - `QuantumTape`s automatically determine their new `batch_size` attribute from the
      `batch_size`s of their operations. For this, all `Operators` in the tape must have the same
      `batch_size` or `batch_size=None`. That is, mixing broadcasted and unbroadcasted `Operators`
      is allowed, but mixing broadcasted `Operators` with differing `batch_size` is not,
      similar to NumPy broadcasting.
    - A new tape `batch_transform` called `broadcast_expand` was added. It transforms a single
      tape with `batch_size!=None` (broadcasted) into multiple tapes with `batch_size=None`
      (unbroadcasted) each.
    - `Device`s natively can handle broadcasted `QuantumTape`s by using `broadcast_expand` if
      the new flag `capabilities()["supports_broadcasting"]` is set to `False` (the default).
  3. Feature support
    - Many parametrized operations now have the attribute `ndim_params` and
      allow arguments with a broadcasting dimension in their numerical representations.
      This includes all gates in `ops/qubit/parametric_ops` and `ops/qubit/matrix_ops`.
      The broadcasted dimension is the first dimension in representations.
      Note that the broadcasted parameter has to be passed as an `tensor` but not as a python
      `list` or `tuple` for most operations.

  **Example**

  Instantiating a rotation gate with a one-dimensional array leads to a broadcasted `Operation`:

  ```pycon
  >>> op = qml.RX(np.array([0.1, 0.2, 0.3], requires_grad=True), 0)
  >>> op.batch_size
  3
  ```

  It's matrix correspondingly is augmented by a leading dimension of size `batch_size`:

  ```pycon
  >>> np.round(op.matrix(), 4)
  tensor([[[0.9988+0.j    , 0.    -0.05j  ],
         [0.    -0.05j  , 0.9988+0.j    ]],
        [[0.995 +0.j    , 0.    -0.0998j],
         [0.    -0.0998j, 0.995 +0.j    ]],
        [[0.9888+0.j    , 0.    -0.1494j],
         [0.    -0.1494j, 0.9888+0.j    ]]], requires_grad=True)
  >>> op.matrix().shape
  (3, 2, 2)
  ```

  A tape with such an operation will detect the `batch_size` and inherit it:

  ```pycon
  >>> with qml.tape.QuantumTape() as tape:
  >>>     qml.apply(op)
  >>> tape.batch_size
  3
  ```

  A tape may contain broadcasted and unbroadcasted `Operation`s

  ```pycon
  >>> with qml.tape.QuantumTape() as tape:
  >>>     qml.apply(op)
  >>>     qml.RY(1.9, 0)
  >>> tape.batch_size
  3
  ```

  but not `Operation`s with differing (non-`None`) `batch_size`s:

  ```pycon
  >>> with qml.tape.QuantumTape() as tape:
  >>>     qml.apply(op)
  >>>     qml.RY(np.array([1.9, 2.4]), 0)
  ValueError: The batch sizes of the tape operations do not match, they include 3 and 2.
  ```

  When creating a valid broadcasted tape, we can expand it into unbroadcasted tapes with
  the new `broadcast_expand` transform, and execute the three tapes independently.

  ```pycon
  >>> with qml.tape.QuantumTape() as tape:
  >>>     qml.apply(op)
  >>>     qml.RY(1.9, 0)
  >>>     qml.apply(op)
  >>>     qml.expval(qml.PauliZ(0))
  >>> tapes, fn = qml.transforms.broadcast_expand(tape)
  >>> len(tapes)
  3
  >>> dev = qml.device("default.qubit", wires=1)
  >>> fn(qml.execute(tapes, dev, None))
  array([-0.33003414, -0.34999899, -0.38238817])
  ```

  However, devices will handle this automatically under the hood:

  ```pycon
  >>> qml.execute([tape], dev, None)[0]
  array([-0.33003414, -0.34999899, -0.38238817])
  ```

* Boolean mask indexing of the parameter-shift Hessian
  [(#2538)](https://github.com/PennyLaneAI/pennylane/pull/2538)

  The `argnum` keyword argument for `param_shift_hessian`
  is now allowed to be a twodimensional Boolean `array_like`.
  Only the indicated entries of the Hessian will then be computed.
  A particularly useful example is the computation of the diagonal
  of the Hessian:

  ```python
  dev = qml.device("default.qubit", wires=1)
  with qml.tape.QuantumTape() as tape:
      qml.RX(0.2, wires=0)
      qml.RY(-0.9, wires=0)
      qml.RX(1.1, wires=0)
      qml.expval(qml.PauliZ(0))

  argnum = qml.math.eye(3, dtype=bool)
  ```
  ```pycon
  >>> tapes, fn = qml.gradients.param_shift_hessian(tape, argnum=argnum)
  >>> fn(qml.execute(tapes, dev, None))
  array([[[-0.09928388,  0.        ,  0.        ],
        [ 0.        , -0.27633945,  0.        ],
        [ 0.        ,  0.        , -0.09928388]]])
  ```

* Speed up measuring of commuting Pauli operators
  [(#2425)](https://github.com/PennyLaneAI/pennylane/pull/2425)

  The code that checks for qubit wise commuting (QWC) got a performance boost that is noticable
  when many commuting paulis of the same type are measured.

* Added the `qml.ECR` operation to represent the echoed RZX(pi/2) gate.
  [(#2613)](https://github.com/PennyLaneAI/pennylane/pull/2613)

* Added new transform `qml.batch_partial` which behaves similarly to `functools.partial` but supports batching in the unevaluated parameters.
  [(#2585)](https://github.com/PennyLaneAI/pennylane/pull/2585)

  This is useful for executing a circuit with a batch dimension in some of its parameters:

  ```python
  dev = qml.device("default.qubit", wires=1)

  @qml.qnode(dev)
  def circuit(x, y):
     qml.RX(x, wires=0)
     qml.RY(y, wires=0)
     return qml.expval(qml.PauliZ(wires=0))
  ```
  ```pycon
  >>> batched_partial_circuit = qml.batch_partial(circuit, x=np.array(np.pi / 2))
  >>> y = np.array([0.2, 0.3, 0.4])
  >>> batched_partial_circuit(y=y)
  tensor([0.69301172, 0.67552491, 0.65128847], requires_grad=True)
  ```

* The `default.mixed` device now supports backpropagation with the Autograd, TensorFlow, and PyTorch (CPU) interfaces.
  [(#2615)](https://github.com/PennyLaneAI/pennylane/pull/2615)
  [(#2670)](https://github.com/PennyLaneAI/pennylane/pull/2670)
  [(#2680)](https://github.com/PennyLaneAI/pennylane/pull/2680)

  As a result, the default differentiation method for the device is now `"backprop"`. To continue using the old default `"parameter-shift"`, explicitly specify this differentiation method in the QNode.

  ```python
  dev = qml.device("default.mixed", wires=2)

  @qml.qnode(dev, interface="autograd", diff_method="backprop")
  def circuit(x):
      qml.RY(x, wires=0)
      qml.CNOT(wires=[0, 1])
      return qml.expval(qml.PauliZ(wires=1))
  ```
  ```pycon
  >>> x = np.array(0.5, requires_grad=True)
  >>> circuit(x)
  array(0.87758256)
  >>> qml.grad(circuit)(x)
  -0.479425538604203
  ```

**Operator Arithmetic:**

* The adjoint transform `adjoint` can now accept either a single instantiated operator or
  a quantum function. It returns an entity of the same type/ call signature as what it was given:
  [(#2222)](https://github.com/PennyLaneAI/pennylane/pull/2222)
  [(#2672)](https://github.com/PennyLaneAI/pennylane/pull/2672)

  ```pycon
  >>> qml.adjoint(qml.PauliX(0))
  Adjoint(PauliX)(wires=[0])
  >>> qml.adjoint(lambda x: qml.RX(x, wires=0))(1.23)
  Adjoint(RX)(1.23, wires=[0])
  ```

  The adjoint now wraps operators in a symbolic operator class `qml.ops.op_math.Adjoint`. This class
  should not be constructed directly; the `adjoint` constructor should always be used instead.  The
  class behaves just like any other Operator:

  ```pycon
  >>> op = qml.adjoint(qml.S(0))
  >>> qml.matrix(op)
  array([[1.-0.j, 0.-0.j],
        [0.-0.j, 0.-1.j]])
  >>> qml.eigvals(op)
  array([1.-0.j, 0.-1.j])
  ```

* The `ctrl` transform and `ControlledOperation` have been moved to the new `qml.ops.op_math`
  submodule.  The developer-facing `ControlledOperation` class is no longer imported top-level.
  [(#2656)](https://github.com/PennyLaneAI/pennylane/pull/2656)

* A new symbolic operator class `qml.ops.op_math.Pow` represents an operator raised to a power.
  [(#2621)](https://github.com/PennyLaneAI/pennylane/pull/2621)

  ```pycon
  >>> op = qml.ops.op_math.Pow(qml.PauliX(0), 0.5)
  >>> op.decomposition()
  [SX(wires=[0])]
  >>> qml.matrix(op)
  array([[0.5+0.5j, 0.5-0.5j],
       [0.5-0.5j, 0.5+0.5j]])
  ```

* The unused keyword argument `do_queue` for `Operation.adjoint` is now fully removed.
  [(#2583)](https://github.com/PennyLaneAI/pennylane/pull/2583)

* Several non-decomposable `Adjoint` ops are added to the device test suite.
  [(#2658)](https://github.com/PennyLaneAI/pennylane/pull/2658)

* The developer-facing `pow` method has been added to `Operator` with concrete implementations
  for many classes.
  [(#2225)](https://github.com/PennyLaneAI/pennylane/pull/2225)

<h3>Improvements</h3>

* IPython displays the `str` representation of a `Hamiltonian`, rather than the `repr`. This displays
  more information about the object.
  [(#2648)](https://github.com/PennyLaneAI/pennylane/pull/2648)

* The qchem openfermion-dependent tests are localized and collected in `tests.qchem.of_tests`. The
  new module `test_structure` is created to collect the tests of the `qchem.structure` module in
  one place and remove their dependency to openfermion.
  [(#2593)](https://github.com/PennyLaneAI/pennylane/pull/2593)

* Test classes are created in qchem test modules to group the integrals and matrices unittests.
  [(#2545)](https://github.com/PennyLaneAI/pennylane/pull/2545)

* Introduced an `operations_only` argument to the `tape.get_parameters` method.
  [(#2543)](https://github.com/PennyLaneAI/pennylane/pull/2543)

* The `gradients` module now uses faster subroutines and uniform
  formats of gradient rules.
  [(#2452)](https://github.com/XanaduAI/pennylane/pull/2452)

* Wires can be passed as the final argument to an `Operator`, instead of requiring
  the wires to be explicitly specified with keyword `wires`. This functionality already
  existed for `Observable`'s, but now extends to all `Operator`'s.
  [(#2432)](https://github.com/PennyLaneAI/pennylane/pull/2432)

  ```pycon
  >>> qml.S(0)
  S(wires=[0])
  >>> qml.CNOT((0,1))
  CNOT(wires=[0, 1])
  ```

* Instead of checking types, objects are processed in `QuantumTape`'s based on a new `_queue_category` property.
  This is a temporary fix that will disappear in the future.
  [(#2408)](https://github.com/PennyLaneAI/pennylane/pull/2408)

* The `qml.taper` function can now be used to consistently taper any additional observables such as dipole moment,
  particle number, and spin operators using the symmetries obtained from the Hamiltonian.
  [(#2510)](https://github.com/PennyLaneAI/pennylane/pull/2510)

* The `QNode` class now contains a new method `best_method_str` that returns the best differentiation
  method for a provided device and interface, in human-readable format.
  [(#2533)](https://github.com/PennyLaneAI/pennylane/pull/2533)


* Using `Operation.inv()` in a queuing environment no longer updates the queue's metadata, but merely updates
  the operation in place.
  [(#2596)](https://github.com/PennyLaneAI/pennylane/pull/2596)

* Sparse Hamiltonians representation has changed from COOrdinate (COO) to Compressed Sparse Row (CSR) format. The CSR representation is more performant for arithmetic operations and matrix vector products. This change decreases the `expval()` calculation time, for `qml.SparseHamiltonian`, specially for large workflows. Also, the CRS format consumes less memory for the `qml.SparseHamiltonian` storage.
[(#2561)](https://github.com/PennyLaneAI/pennylane/pull/2561)

* A new method `safe_update_info` is added to `qml.QueuingContext`. This method is substituted
  for `qml.QueuingContext.update_info` in a variety of places.
  [(#2612)](https://github.com/PennyLaneAI/pennylane/pull/2612)
  [(#2675)](https://github.com/PennyLaneAI/pennylane/pull/2675)

* `BasisEmbedding` can accept an int as argument instead of a list of bits (optionally).
  [(#2601)](https://github.com/PennyLaneAI/pennylane/pull/2601)

  Example:

  `qml.BasisEmbedding(4, wires = range(4))` is now equivalent to
  `qml.BasisEmbedding([0,1,0,0], wires = range(4))` (because `4=0b100`).

* Introduced a new `is_hermitian` property to determine if an operator can be used in a measurement process.
  [(#2629)](https://github.com/PennyLaneAI/pennylane/pull/2629)

* Added separate requirements_dev.txt for separation of concerns for code development and just using PennyLane.
  [(#2635)](https://github.com/PennyLaneAI/pennylane/pull/2635)

* Add `IsingXY` gate.
  [(#2649)](https://github.com/PennyLaneAI/pennylane/pull/2649)

* The performance of building sparse Hamiltonians has been improved by accumulating the sparse representation of coefficient-operator pairs in a temporary storage and by eliminating unnecessary `kron` operations on identity matrices.
  [(#2630)](https://github.com/PennyLaneAI/pennylane/pull/2630)

* Control values are now displayed distinctly in text and mpl drawings of circuits.
  [(#2668)](https://github.com/PennyLaneAI/pennylane/pull/2668)

* The `TorchLayer`'s `init_method` argument now accepts either a `torch.nn.init` function or a dictionary which should specify a `torch.nn.init`/`torch.Tensor` for each different weight.
  [(#2678)](https://github.com/PennyLaneAI/pennylane/pull/2678)

<h3>Breaking changes</h3>

* Weights with negative shapes will raise an error, weights with `size = 0` will result in creating empty Tensor objects now with `qml.TorchLayer`.
  [(#2678)](https://github.com/PennyLaneAI/pennylane/pull/2678)


* PennyLane does not support TensorFlow `2.1.~` anymore.
  [(#2683)](https://github.com/PennyLaneAI/pennylane/pull/2683)

* The `qml.queuing.Queue` class is now removed.
  [(#2599)](https://github.com/PennyLaneAI/pennylane/pull/2599)

* The `qml.utils.expand` function is now removed; `qml.operation.expand_matrix` should be used instead.
  [(#2654)](https://github.com/PennyLaneAI/pennylane/pull/2654)

* The module `qml.gradients.param_shift_hessian` has been renamed to
  `qml.gradients.parameter_shift_hessian` in order to distinguish it from the identically named
  function. Note that the `param_shift_hessian` function is unaffected by this change and can be
  invoked in the same manner as before via the `qml.gradients` module.
  [(#2528)](https://github.com/PennyLaneAI/pennylane/pull/2528)
* The properties `eigval` and `matrix` from the `Operator` class were replaced with the
  methods `eigval()` and `matrix(wire_order=None)`.
  [(#2498)](https://github.com/PennyLaneAI/pennylane/pull/2498)

* `Operator.decomposition()` is now an instance method, and no longer accepts parameters.
  [(#2498)](https://github.com/PennyLaneAI/pennylane/pull/2498)

* Adds tests, adds no-coverage directives, and removes inaccessible logic to improve code coverage.
  [(#2537)](https://github.com/PennyLaneAI/pennylane/pull/2537)

* The base classes `QubitDevice` and `DefaultQubit` now accept data-types for a statevector. This
  enables a derived class (device) in a plugin to choose correct data-types.
  [(#2448)](https://github.com/PennyLaneAI/pennylane/pull/2448)

  ```pycon
  >>> dev = qml.device("default.qubit", wires=4, r_dtype=np.float32, c_dtype=np.complex64)
  >>> dev.R_DTYPE
  <class 'numpy.float32'>
  >>> dev.C_DTYPE
  <class 'numpy.complex64'>
  ```

<h3>Bug fixes</h3>

* Fixed a bug where returning `qml.density_matrix` using the PyTorch interface would return a density matrix with wrong shape.
  [(#2643)](https://github.com/PennyLaneAI/pennylane/pull/2643)

* Fixed a bug to make `param_shift_hessian` work with QNodes in which gates marked
  as trainable do not have any impact on the QNode output.
  [(#2584)](https://github.com/PennyLaneAI/pennylane/pull/2584)

* `QNode`'s now can interpret variations on the interface name, like `"tensorflow"`
  or `"jax-jit"`, when requesting backpropagation.
  [(#2591)](https://github.com/PennyLaneAI/pennylane/pull/2591)

* Fixed a bug for `diff_method="adjoint"` where incorrect gradients were
  computed for QNodes with parametrized observables (e.g., `qml.Hermitian`).
  [(#2543)](https://github.com/PennyLaneAI/pennylane/pull/2543)

* Fixed a bug where `QNGOptimizer` did not work with operators
  whose generator was a Hamiltonian.
  [(#2524)](https://github.com/PennyLaneAI/pennylane/pull/2524)

* Fixes a bug with the decomposition of `qml.CommutingEvolution`.
  [(#2542)](https://github.com/PennyLaneAI/pennylane/pull/2542)

* Fixed a bug enabling PennyLane to work with the latest version of Autoray.
  [(#2549)](https://github.com/PennyLaneAI/pennylane/pull/2549)

* Fixed a bug which caused different behaviour for `Hamiltonian @ Observable` and `Observable @ Hamiltonian`.
  [(#2570)](https://github.com/PennyLaneAI/pennylane/pull/2570)

* Fixes a bug in `DiagonalQubitUnitary._controlled` where an invalid operation was queued
  instead of the controlled version of the diagonal unitary.
  [(#2525)](https://github.com/PennyLaneAI/pennylane/pull/2525)

* Updated the gradients fix [(#2485)](https://github.com/PennyLaneAI/pennylane/pull/2485) to only apply to the `strawberryfields.gbs` device, since
  the original logic was breaking some devices. [(#2595)](https://github.com/PennyLaneAI/pennylane/pull/2595)

* Fixed a bug in `qml.transforms.insert` where operations were not inserted after
  gates within a template.
  [(#2704)](https://github.com/PennyLaneAI/pennylane/pull/2704)

<h3>Deprecations</h3>

* Deprecating ExpvalCost by adding a UserWarning.
  [(#2571)](https://github.com/PennyLaneAI/pennylane/pull/2571)

<h3>Documentation</h3>

* The centralized [Xanadu Sphinx Theme](https://github.com/XanaduAI/xanadu-sphinx-theme)
  is now used to style the Sphinx documentation.
  [(#2450)](https://github.com/PennyLaneAI/pennylane/pull/2450)

* Added reference to `qml.utils.sparse_hamiltonian` in `qml.SparseHamiltonian` to clarify
  how to construct sparse Hamiltonians in PennyLane.
  [(2572)](https://github.com/PennyLaneAI/pennylane/pull/2572)

* Added a new section in the [Gradients and Training](https://pennylane.readthedocs.io/en/stable/introduction/interfaces.html)
  page that summarizes the supported device configurations and provides justification. Also
  added [code examples](https://pennylane.readthedocs.io/en/stable/introduction/unsupported.html)
  for some selected configurations.
  [(#2540)](https://github.com/PennyLaneAI/pennylane/pull/2540)

* Added a note for the [Depolarization Channel](https://pennylane.readthedocs.io/en/stable/code/api/pennylane.DepolarizingChannel.html)
  that specifies how the channel behaves for the different values of depolarization probability `p`.
  [(#2669)](https://github.com/PennyLaneAI/pennylane/pull/2669)

<h3>Contributors</h3>

This release contains contributions from (in alphabetical order):

Amintor Dusko, Ankit Khandelwal, Avani Bhardwaj, Chae-Yeun Park, Christian Gogolin, Christina Lee, David Wierichs,
Edward Jiang, Guillermo Alonso-Linaje, Jay Soni, Juan Miguel Arrazola, Katharine Hyatt, Korbinian Kottmann,
Maria Schuld, Mason Moreland, Mikhail Andrenkov, Romain Moyard, Qi Hu, Samuel Banning, Soran Jahangiri, Utkarsh Azad, Antal Száva,
WingCode,
Josh Izaac<|MERGE_RESOLUTION|>--- conflicted
+++ resolved
@@ -61,12 +61,8 @@
   [(#2640)](https://github.com/PennyLaneAI/pennylane/pull/2640)
   [(#2663)](https://github.com/PennyLaneAI/pennylane/pull/2663)
   [(#2684)](https://github.com/PennyLaneAI/pennylane/pull/2684)
-<<<<<<< HEAD
   [(#2688)](https://github.com/PennyLaneAI/pennylane/pull/2688)
   
-=======
-
->>>>>>> d0cb3872
   A `reduced_dm` function that can handle both state vectors and density matrix, to return a reduced density matrix:
 
   ```pycon
