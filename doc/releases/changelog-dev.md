:orphan:

# Release 0.40.0-dev (development release)

<h3>New features since last release</h3>

* Added new ``MPSPrep`` template to prepare quantum states in tensor simulators.
  [(#6431)](https://github.com/PennyLaneAI/pennylane/pull/6431)

* Two new methods: `setup_execution_config` and `preprocess_transforms` are added to the `Device`
  class. Device developers are encouraged to override these two methods separately instead of the
  `preprocess` method. For now, to avoid ambiguity, a device is allowed to override either these
  two methods or `preprocess`, but not both. In the long term, we will slowly phase out the use of
  `preprocess` in favour of these two methods for better separation of concerns.
  [(#6617)](https://github.com/PennyLaneAI/pennylane/pull/6617)

* Developers of plugin devices now have the option of providing a TOML-formatted configuration file
  to declare the capabilities of the device. See [Device Capabilities](https://docs.pennylane.ai/en/latest/development/plugins.html#device-capabilities) for details.

* An internal module `pennylane.devices.capabilities` is added that defines a new `DeviceCapabilites`
  data class, as well as functions that load and parse the TOML-formatted configuration files.
  [(#6407)](https://github.com/PennyLaneAI/pennylane/pull/6407)

  ```pycon
    >>> from pennylane.devices.capabilities import DeviceCapabilities
    >>> capabilities = DeviceCapabilities.from_toml_file("my_device.toml")
    >>> isinstance(capabilities, DeviceCapabilities)
    True
  ```

* Devices that extends `qml.devices.Device` now has an optional class attribute `capabilities`
  that is an instance of the `DeviceCapabilities` data class, constructed from the configuration
  file if it exists. Otherwise, it is set to `None`.
  [(#6433)](https://github.com/PennyLaneAI/pennylane/pull/6433)

  ```python
  from pennylane.devices import Device

  class MyDevice(Device):

      config_filepath = "path/to/config.toml"

      ...
  ```
  ```pycon
  >>> isinstance(MyDevice.capabilities, DeviceCapabilities)
  True
  ```

* Default implementations of `Device.setup_execution_config` and `Device.preprocess_transforms`
  are added to the device API for devices that provides a TOML configuration file and thus have
  a `capabilities` property.
  [(#6632)](https://github.com/PennyLaneAI/pennylane/pull/6632)
  [(#6653)](https://github.com/PennyLaneAI/pennylane/pull/6653)

* Support is added for `if`/`else` statements and `for` and `while` loops in circuits executed with `qml.capture.enabled`, via Autograph.
  Autograph conversion is now used by default in `make_plxpr`, but can be skipped with the keyword arg `autograph=False`.
  [(#6406)](https://github.com/PennyLaneAI/pennylane/pull/6406)
  [(#6413)](https://github.com/PennyLaneAI/pennylane/pull/6413)
  [(#6426)](https://github.com/PennyLaneAI/pennylane/pull/6426)
  [(#6645)](https://github.com/PennyLaneAI/pennylane/pull/6645)

* New `qml.GQSP` template has been added to perform Generalized Quantum Signal Processing (GQSP).
    The functionality `qml.poly_to_angles` has been also extended to support GQSP.
    [(#6565)](https://github.com/PennyLaneAI/pennylane/pull/6565)

* Added support to build a vibrational Hamiltonian in Taylor form.
  [(#6523)](https://github.com/PennyLaneAI/pennylane/pull/6523)

* Added `unary_mapping()` function to map `BoseWord` and `BoseSentence` to qubit operators, using unary mapping.
  [(#6576)](https://github.com/PennyLaneAI/pennylane/pull/6576)

* Added `binary_mapping()` function to map `BoseWord` and `BoseSentence` to qubit operators, using standard-binary mapping.
  [(#6564)](https://github.com/PennyLaneAI/pennylane/pull/6564)

* New functionality to calculate angles for QSP and QSVT has been added. This includes the function `qml.poly_to_angles`
  to obtain angles directly and the function `qml.transform_angles` to convert angles from one subroutine to another.
  [(#6483)](https://github.com/PennyLaneAI/pennylane/pull/6483)

* Added a function `qml.trotterize` to generalize the Suzuki-Trotter product to arbitrary quantum functions.
  [(#6627)](https://github.com/PennyLaneAI/pennylane/pull/6627)

  ```python
  def my_custom_first_order_expansion(time, theta, phi, wires, flip):
    "This is the first order expansion (U_1)."
    qml.RX(time*theta, wires[0])
    qml.RY(time*phi, wires[1])
    if flip:
        qml.CNOT(wires=wires[:2])

  @qml.qnode(qml.device("default.qubit"))
  def my_circuit(time, angles, num_trotter_steps):
      TrotterizedQfunc(
          time,
          *angles,
          qfunc=my_custom_first_order_expansion,
          n=num_trotter_steps,
          order=2,
          wires=['a', 'b'],
          flip=True,
      )
      return qml.state()
  ```
  ```pycon
  >>> time = 0.1
  >>> angles = (0.12, -3.45)
  >>> print(qml.draw(my_circuit, level=3)(time, angles, num_trotter_steps=1))
  a: ──RX(0.01)──╭●─╭●──RX(0.01)──┤  State
  b: ──RY(-0.17)─╰X─╰X──RY(-0.17)─┤  State
  ```

<h4>New `pennylane.labs.dla` module for handling (dynamical) Lie algebras (DLAs)</h4>

* Added a dense implementation of computing the Lie closure in a new function
  `lie_closure_dense` in `pennylane.labs.dla`.
  [(#6371)](https://github.com/PennyLaneAI/pennylane/pull/6371)
  [(#6695)](https://github.com/PennyLaneAI/pennylane/pull/6695)

* Added a dense implementation of computing the structure constants in a new function
  `structure_constants_dense` in `pennylane.labs.dla`.
  [(#6376)](https://github.com/PennyLaneAI/pennylane/pull/6376)

* Added utility functions for handling dense matrices and advanced functionality in the Lie theory context.
  [(#6563)](https://github.com/PennyLaneAI/pennylane/pull/6563)
  [(#6392)](https://github.com/PennyLaneAI/pennylane/pull/6392)
  [(#6396)](https://github.com/PennyLaneAI/pennylane/pull/6396)

* Added a ``cartan_decomp`` function along with two standard involutions ``even_odd_involution`` and ``concurrence_involution``.
  [(#6392)](https://github.com/PennyLaneAI/pennylane/pull/6392)

* Added a `recursive_cartan_decomp` function and all canonical Cartan involutions.
  [(#6396)](https://github.com/PennyLaneAI/pennylane/pull/6396)

* Added a `cartan_subalgebra` function to compute the (horizontal) Cartan subalgebra of a Cartan decomposition.
  [(#6403)](https://github.com/PennyLaneAI/pennylane/pull/6403)
  [(#6396)](https://github.com/PennyLaneAI/pennylane/pull/6396)


<h4>New API for Qubit Mixed</h4>

* Added `qml.devices.qubit_mixed` module for mixed-state qubit device support [(#6379)](https://github.com/PennyLaneAI/pennylane/pull/6379). This module introduces an `apply_operation` helper function that features:

  * Two density matrix contraction methods using `einsum` and `tensordot`

  * Optimized handling of special cases including: Diagonal operators, Identity operators, CX (controlled-X), Multi-controlled X gates, Grover operators

* Added submodule 'initialize_state' featuring a `create_initial_state` function for initializing a density matrix from `qml.StatePrep` operations or `qml.QubitDensityMatrix` operations.
  [(#6503)](https://github.com/PennyLaneAI/pennylane/pull/6503)
  
* Added support for constructing `BoseWord` and `BoseSentence`, similar to `FermiWord` and `FermiSentence`.
  [(#6518)](https://github.com/PennyLaneAI/pennylane/pull/6518)

* Added method `preprocess` to the `QubitMixed` device class to preprocess the quantum circuit before execution. Necessary non-intrusive interfaces changes to class init method were made along the way to the `QubitMixed` device class to support new API feature.
  [(#6601)](https://github.com/PennyLaneAI/pennylane/pull/6601)

* Added a second class `DefaultMixedNewAPI` to the `qml.devices.qubit_mixed` module, which is to be the replacement of legacy `DefaultMixed` which for now to hold the implementations of `preprocess` and `execute` methods.
  [(#6607)](https://github.com/PennyLaneAI/pennylane/pull/6607)

* Added submodule `devices.qubit_mixed.measure` as a necessary step for the new API, featuring a `measure` function for measuring qubits in mixed-state devices.
  [(#6637)](https://github.com/PennyLaneAI/pennylane/pull/6637)

* Added submodule `devices.qubit_mixed.simulate` as a necessary step for the new API,
featuring a `simulate` function for simulating mixed states in analytic mode.
  [(#6618)](https://github.com/PennyLaneAI/pennylane/pull/6618)

* Added submodule `devices.qubit_mixed.sampling` as a necessary step for the new API, featuring functions `sample_state`, `measure_with_samples` and `sample_probs` for sampling qubits in mixed-state devices.
  [(#6639)](https://github.com/PennyLaneAI/pennylane/pull/6639)

* Added support `qml.Snapshot` operation in `qml.devices.qubit_mixed.apply_operation`.
  [(#6659)](https://github.com/PennyLaneAI/pennylane/pull/6659)

* Implemented the finite-shot branch of `devices.qubit_mixed.simulate`. Now, the 
new device API of `default_mixed` should be able to take the stochastic arguments
such as `shots`, `rng` and `prng_key`.
[(#6665)](https://github.com/PennyLaneAI/pennylane/pull/6665)

* Added `christiansen_mapping()` function to map `BoseWord` and `BoseSentence` to qubit operators, using christiansen mapping.
  [(#6623)](https://github.com/PennyLaneAI/pennylane/pull/6623)

* The `qml.qchem.factorize` function now supports new methods for double factorization:
  Cholesky decomposition (`cholesky=True`) and compressed double factorization (`compressed=True`).
  [(#6573)](https://github.com/PennyLaneAI/pennylane/pull/6573)
  [(#6611)](https://github.com/PennyLaneAI/pennylane/pull/6611)

* Added `qml.qchem.symmetry_shift` function to perform the
  [block-invariant symmetry shift](https://arxiv.org/pdf/2304.13772) on the electronic integrals.
  [(#6574)](https://github.com/PennyLaneAI/pennylane/pull/6574)

* Added submodule for calculating vibrational Hamiltonians
  * Implemented helper functions for geometry optimization, harmonic analysis,
    and normal-mode localization.
    [(#6453)](https://github.com/PennyLaneAI/pennylane/pull/6453)
    [(#6666)](https://github.com/PennyLaneAI/pennylane/pull/6666)
  * Implemented helper functions for calculating one-mode PES, two-mode PES, and
    three-mode PES.
    [(#6616)](https://github.com/PennyLaneAI/pennylane/pull/6616)
    [(#6676)](https://github.com/PennyLaneAI/pennylane/pull/6676)
  * Implemented wrapper function for vibrational Hamiltonian calculation and dataclass
    for storing the data.
    [(#6652)](https://github.com/PennyLaneAI/pennylane/pull/6652)

<h3>Improvements 🛠</h3>

* Raises a comprehensive error when using `qml.fourier.qnode_spectrum` with standard numpy
  arguments and `interface="auto"`.
  [(#6622)](https://github.com/PennyLaneAI/pennylane/pull/6622)

* Added support for the `wire_options` dictionary to customize wire line formatting in `qml.draw_mpl` circuit
  visualizations, allowing global and per-wire customization with options like `color`, `linestyle`, and `linewidth`.
  [(#6486)](https://github.com/PennyLaneAI/pennylane/pull/6486)

* Added Pauli String representations for the gates X, Y, Z, S, T, SX, SWAP, ISWAP, ECR, SISWAP. Fixed a shape error in the matrix conversion of `PauliSentence`s with list or array input.
  [(#6562)](https://github.com/PennyLaneAI/pennylane/pull/6562)
  [(#6587)](https://github.com/PennyLaneAI/pennylane/pull/6587)
  
* `QNode` and `qml.execute` now forbid certain keyword arguments from being passed positionally.
  [(#6610)](https://github.com/PennyLaneAI/pennylane/pull/6610)

* Shortened the string representation for the `qml.S`, `qml.T`, and `qml.SX` operators.
  [(#6542)](https://github.com/PennyLaneAI/pennylane/pull/6542)

* Added JAX support for the differentiable Hartree-Fock workflow.
  [(#6096)](https://github.com/PennyLaneAI/pennylane/pull/6096)

* Added functions and dunder methods to add and multiply Resources objects in series and in parallel.
  [(#6567)](https://github.com/PennyLaneAI/pennylane/pull/6567)

* The `diagonalize_measurements` transform no longer raises an error for unknown observables. Instead,
  they are left undiagonalized, with the expectation that observable validation will catch any undiagonalized
  observables that are also unsupported by the device.
  [(#6653)](https://github.com/PennyLaneAI/pennylane/pull/6653)

<h4>Capturing and representing hybrid programs</h4>

* Functions and plxpr can now be natively transformed using the new `qml.capture.transforms.DecomposeInterpreter`
  when program capture is enabled. This class decomposes pennylane operators following the same API as
  `qml.transforms.decompose`.
  [(#6691)](https://github.com/PennyLaneAI/pennylane/pull/6691)

* Implemented a `MapWiresInterpreter` class that can be used as a quantum transform to map
  operator and measurement wires with capture enabled.
  [(#6697)](https://github.com/PennyLaneAI/pennylane/pull/6697)

* A `qml.tape.plxpr_to_tape` function can now convert plxpr to a tape.
  [(#6343)](https://github.com/PennyLaneAI/pennylane/pull/6343)

* Execution with capture enabled now follows a new execution pipeline and natively passes the
  captured jaxpr to the device. Since it no longer falls back to the old pipeline, execution
  only works with a reduced feature set.
  [(#6655)](https://github.com/PennyLaneAI/pennylane/pull/6655)
  [(#6596)](https://github.com/PennyLaneAI/pennylane/pull/6596)

* PennyLane transforms can now be captured as primitives with experimental program capture enabled.
  [(#6633)](https://github.com/PennyLaneAI/pennylane/pull/6633)

* `jax.vmap` can be captured with `qml.capture.make_plxpr` and is compatible with quantum circuits.
  [(#6349)](https://github.com/PennyLaneAI/pennylane/pull/6349)
  [(#6422)](https://github.com/PennyLaneAI/pennylane/pull/6422)
  [(#6668)](https://github.com/PennyLaneAI/pennylane/pull/6668)

* `qml.capture.PlxprInterpreter` base class has been added for easy transformation and execution of
  pennylane variant jaxpr.
  [(#6141)](https://github.com/PennyLaneAI/pennylane/pull/6141)

* A `DefaultQubitInterpreter` class has been added to provide plxpr execution using python based tools,
  and the `DefaultQubit.eval_jaxpr` method is now implemented.
  [(#6594)](https://github.com/PennyLaneAI/pennylane/pull/6594)
  [(#6328)](https://github.com/PennyLaneAI/pennylane/pull/6328)

* An optional method `eval_jaxpr` is added to the device API for native execution of plxpr programs.
  [(#6580)](https://github.com/PennyLaneAI/pennylane/pull/6580)

* `qml.capture.qnode_call` has been made private and moved to the `workflow` module.
  [(#6620)](https://github.com/PennyLaneAI/pennylane/pull/6620/)

* The `qml.qsvt` function has been improved to be more user-friendly. Old functionality is moved to `qml.qsvt_legacy`
  and it will be deprecated in release v0.40.
  [(#6520)](https://github.com/PennyLaneAI/pennylane/pull/6520/)
  [(#6693)](https://github.com/PennyLaneAI/pennylane/pull/6693)

<h4>Other Improvements</h4>

* Add developer focused `run` function to `qml.workflow` module.
  [(#6657)](https://github.com/PennyLaneAI/pennylane/pull/6657)

* Standardize supported interfaces to an internal `Enum` object. 
  [(#6643)](https://github.com/PennyLaneAI/pennylane/pull/6643)

* Moved all interface handling logic to `interface_utils.py` in the `qml.math` module.
  [(#6649)](https://github.com/PennyLaneAI/pennylane/pull/6649)

* Added PyTree support for measurements in a circuit. 
  [(#6378)](https://github.com/PennyLaneAI/pennylane/pull/6378)

  ```python
  import pennylane as qml

  @qml.qnode(qml.device("default.qubit"))
  def circuit():
      qml.Hadamard(0)
      qml.CNOT([0,1])
      return {"Probabilities": qml.probs(), "State": qml.state()}
  ```
  ```pycon
  >>> circuit()
  {'Probabilities': array([0.5, 0. , 0. , 0.5]), 'State': array([0.70710678+0.j, 0.        +0.j, 0.        +0.j, 0.70710678+0.j])}
  ```

* `_cache_transform` transform has been moved to its own file located
  at `qml.workflow._cache_transform.py`.
  [(#6624)](https://github.com/PennyLaneAI/pennylane/pull/6624)

* `qml.BasisRotation` template is now JIT compatible.
  [(#6019)](https://github.com/PennyLaneAI/pennylane/pull/6019)

* The Jaxpr primitives for `for_loop`, `while_loop` and `cond` now store slices instead of
  numbers of args.
  [(#6521)](https://github.com/PennyLaneAI/pennylane/pull/6521)

* Expand `ExecutionConfig.gradient_method` to store `TransformDispatcher` type.
  [(#6455)](https://github.com/PennyLaneAI/pennylane/pull/6455)

* Fix the string representation of `Resources` instances to match the attribute names.
  [(#6581)](https://github.com/PennyLaneAI/pennylane/pull/6581)

* Improved documentation for the `dynamic_one_shot` transform, and a warning is raised when a user-applied `dynamic_one_shot` transform is ignored in favour of the existing transform in a device's preprocessing transform program.
  [(#6701)](https://github.com/PennyLaneAI/pennylane/pull/6701)

<h3>Labs 🧪</h3>

* Added base class `Resources`, `CompressedResourceOp`, `ResourceOperator` for advanced resource estimation.
  [(#6428)](https://github.com/PennyLaneAI/pennylane/pull/6428)

* Added `get_resources()` functionality which allows users to extract resources from a quantum function, tape or
  resource operation. Additionally added some standard gatesets `DefaultGateSet` to track resources with respect to.
  [(#6500)](https://github.com/PennyLaneAI/pennylane/pull/6500)

* Added `ResourceOperator` classes for QFT and all operators in QFT's decomposition.
  [(#6447)](https://github.com/PennyLaneAI/pennylane/pull/6447)

* Added native `ResourceOperator` subclasses for each of the controlled operators.
  [(#6579)](https://github.com/PennyLaneAI/pennylane/pull/6579)

* Added native `ResourceOperator` subclasses for each of the multi qubit operators.
  [(#6538)](https://github.com/PennyLaneAI/pennylane/pull/6538)

* Added abstract `ResourceOperator` subclasses for Adjoint, Controlled, and Pow
  symbolic operation classes.
  [(#6592)](https://github.com/PennyLaneAI/pennylane/pull/6592)

<h3>Breaking changes 💔</h3>

* `qml.fourier.qnode_spectrum` no longer automatically converts pure numpy parameters to the
  Autograd framework. As the function uses automatic differentiation for validation, parameters
  from an autodiff framework have to be used.
  [(#6622)](https://github.com/PennyLaneAI/pennylane/pull/6622)

* `qml.math.jax_argnums_to_tape_trainable` is moved and made private to avoid a qnode dependency
  in the math module.
  [(#6609)](https://github.com/PennyLaneAI/pennylane/pull/6609)

* Gradient transforms are now applied after the user's transform program.
  [(#6590)](https://github.com/PennyLaneAI/pennylane/pull/6590)

* Legacy operator arithmetic has been removed. This includes `qml.ops.Hamiltonian`, `qml.operation.Tensor`,
  `qml.operation.enable_new_opmath`, `qml.operation.disable_new_opmath`, and `qml.operation.convert_to_legacy_H`.
  Note that `qml.Hamiltonian` will continue to dispatch to `qml.ops.LinearCombination`. For more information,
  check out the [updated operator troubleshooting page](https://docs.pennylane.ai/en/stable/news/new_opmath.html).
  [(#6548)](https://github.com/PennyLaneAI/pennylane/pull/6548)
  [(#6602)](https://github.com/PennyLaneAI/pennylane/pull/6602)
  [(#6589)](https://github.com/PennyLaneAI/pennylane/pull/6589)

* The developer-facing `qml.utils` module has been removed. Specifically, the
following 4 sets of functions have been either moved or removed[(#6588)](https://github.com/PennyLaneAI/pennylane/pull/6588):

  * `qml.utils._flatten`, `qml.utils.unflatten` has been moved and renamed to `qml.optimize.qng._flatten_np` and `qml.optimize.qng._unflatten_np` respectively.

  * `qml.utils._inv_dict` and `qml._get_default_args` have been removed.

  * `qml.utils.pauli_eigs` has been moved to `qml.pauli.utils`.

  * `qml.utils.expand_vector` has been moved to `qml.math.expand_vector`.

* The `qml.qinfo` module has been removed. Please see the respective functions in the `qml.math` and `qml.measurements`
  modules instead.
  [(#6584)](https://github.com/PennyLaneAI/pennylane/pull/6584)

* Top level access to `Device`, `QubitDevice`, and `QutritDevice` have been removed. Instead, they
  are available as `qml.devices.LegacyDevice`, `qml.devices.QubitDevice`, and `qml.devices.QutritDevice`
  respectively.
  [(#6537)](https://github.com/PennyLaneAI/pennylane/pull/6537)

* The `'ancilla'` argument for `qml.iterative_qpe` has been removed. Instead, use the `'aux_wire'` argument.
  [(#6532)](https://github.com/PennyLaneAI/pennylane/pull/6532)

* The `qml.BasisStatePreparation` template has been removed. Instead, use `qml.BasisState`.
  [(#6528)](https://github.com/PennyLaneAI/pennylane/pull/6528)

* The `qml.workflow.set_shots` helper function has been removed. We no longer interact with the legacy device interface in our code.
  Instead, shots should be specified on the tape, and the device should use these shots.
  [(#6534)](https://github.com/PennyLaneAI/pennylane/pull/6534)

* `QNode.gradient_fn` has been removed. Please use `QNode.diff_method` instead. `QNode.get_gradient_fn` can also be used to
  process the diff method.
  [(#6535)](https://github.com/PennyLaneAI/pennylane/pull/6535)

* The `qml.QubitStateVector` template has been removed. Instead, use `qml.StatePrep`.
  [(#6525)](https://github.com/PennyLaneAI/pennylane/pull/6525)

* `qml.broadcast` has been removed. Users should use `for` loops instead.
  [(#6527)](https://github.com/PennyLaneAI/pennylane/pull/6527)

* The `max_expansion` argument for `qml.transforms.clifford_t_decomposition` has been removed.
  [(#6571)](https://github.com/PennyLaneAI/pennylane/pull/6571)

* The `expand_depth` argument for `qml.compile` has been removed.
  [(#6531)](https://github.com/PennyLaneAI/pennylane/pull/6531)

* The `qml.shadows.shadow_expval` transform has been removed. Instead, please use the
  `qml.shadow_expval` measurement process.
  [(#6530)](https://github.com/PennyLaneAI/pennylane/pull/6530)
  [(#6561)](https://github.com/PennyLaneAI/pennylane/pull/6561)

<h3>Deprecations 👋</h3>

* The `tape` and `qtape` properties of `QNode` have been deprecated.
  Instead, use the `qml.workflow.construct_tape` function.
  [(#6583)](https://github.com/PennyLaneAI/pennylane/pull/6583)
  [(#6650)](https://github.com/PennyLaneAI/pennylane/pull/6650)

* The `max_expansion` argument in `qml.devices.preprocess.decompose` is deprecated and will be removed in v0.41.
  [(#6400)](https://github.com/PennyLaneAI/pennylane/pull/6400)

* The `decomp_depth` argument in `qml.transforms.set_decomposition` is deprecated and will be removed in v0.41.
  [(#6400)](https://github.com/PennyLaneAI/pennylane/pull/6400)

* The `output_dim` property of `qml.tape.QuantumScript` has been deprecated.
Instead, use method `shape` of `QuantumScript` or `MeasurementProcess` to get the
same information.
  [(#6577)](https://github.com/PennyLaneAI/pennylane/pull/6577)

* The `QNode.get_best_method` and `QNode.best_method_str` methods have been deprecated.
  Instead, use the `qml.workflow.get_best_diff_method` function.
  [(#6418)](https://github.com/PennyLaneAI/pennylane/pull/6418)

* The `qml.execute` `gradient_fn` keyword argument has been renamed `diff_method`,
  to better align with the termionology used by the `QNode`.
  `gradient_fn` will be removed in v0.41.
  [(#6549)](https://github.com/PennyLaneAI/pennylane/pull/6549)

<h3>Documentation 📝</h3>

* The docstrings for `qml.qchem.Molecule` and `qml.qchem.molecular_hamiltonian` have been updated to include a 
  note that says that they are not compatible with qjit or jit.  
  [(#6702)](https://github.com/PennyLaneAI/pennylane/pull/6702)

* Updated the documentation of `TrotterProduct` to include the impact of the operands in the
  Hamiltonian on the strucutre of the created circuit. Included an illustrative example on this.
  [(#6629)](https://github.com/PennyLaneAI/pennylane/pull/6629)

* Add reporting of test warnings as failures.
  [(#6217)](https://github.com/PennyLaneAI/pennylane/pull/6217)

* Add a warning message to Gradients and training documentation about ComplexWarnings.
  [(#6543)](https://github.com/PennyLaneAI/pennylane/pull/6543)

<<<<<<< HEAD
* Added `opengraph.png` asset and configured `opengraph` metadata image. Overrode the documentation landing page `meta-description`.
  [(#6696)](https://github.com/PennyLaneAI/pennylane/pull/6696)
=======
* Updated the documentation of `QSVT` to include examples for different block encodings.
  [(#6673)](https://github.com/PennyLaneAI/pennylane/pull/6673)
>>>>>>> 2bb567ab

<h3>Bug fixes 🐛</h3>

* The `Wires` object throws a `TypeError` if `wires=None`. 
  [(#6713)](https://github.com/PennyLaneAI/pennylane/pull/6713)

* The `qml.Hermitian` class no longer checks that the provided matrix is hermitian.
  The reason for this removal is to allow for faster execution and avoid incompatibilities with `jax.jit`.
  [(#6642)](https://github.com/PennyLaneAI/pennylane/pull/6642)

* Subclasses of `qml.ops.Controlled` no longer bind the primitives of their base operators when program capture
  is enabled.
  [(#6672)](https://github.com/PennyLaneAI/pennylane/pull/6672)

* The `qml.HilbertSchmidt` and `qml.LocalHilbertSchmidt` templates now apply the complex conjugate
  of the unitaries instead of the adjoint, providing the correct result.
  [(#6604)](https://github.com/PennyLaneAI/pennylane/pull/6604)

* `QNode` return behaviour is now consistent for lists and tuples.
  [(#6568)](https://github.com/PennyLaneAI/pennylane/pull/6568)

* `qml.QNode` now accepts arguments with types defined in libraries that are not necessarily
  in the list of supported interfaces, such as the `Graph` class defined in `networkx`.
  [(#6600)](https://github.com/PennyLaneAI/pennylane/pull/6600)

* `qml.math.get_deep_interface` now works properly for autograd arrays.
  [(#6557)](https://github.com/PennyLaneAI/pennylane/pull/6557)

* Fixed `Identity.__repr__` to return correct wires list.
  [(#6506)](https://github.com/PennyLaneAI/pennylane/pull/6506)

<h3>Contributors ✍️</h3>

This release contains contributions from (in alphabetical order):

Guillermo Alonso,
Shiwen An,
Utkarsh Azad,
Astral Cai,
Yushao Chen,
Diksha Dhawan,
Lasse Dierich,
Lillian Frederiksen,
Pietropaolo Frisoni,
Austin Huang,
Korbinian Kottmann,
Christina Lee,
Alan Martin,
William Maxwell,
Andrija Paurevic,
Justin Pickering,
Jay Soni,
David Wierichs,<|MERGE_RESOLUTION|>--- conflicted
+++ resolved
@@ -464,13 +464,11 @@
 * Add a warning message to Gradients and training documentation about ComplexWarnings.
   [(#6543)](https://github.com/PennyLaneAI/pennylane/pull/6543)
 
-<<<<<<< HEAD
 * Added `opengraph.png` asset and configured `opengraph` metadata image. Overrode the documentation landing page `meta-description`.
   [(#6696)](https://github.com/PennyLaneAI/pennylane/pull/6696)
-=======
+
 * Updated the documentation of `QSVT` to include examples for different block encodings.
   [(#6673)](https://github.com/PennyLaneAI/pennylane/pull/6673)
->>>>>>> 2bb567ab
 
 <h3>Bug fixes 🐛</h3>
 
