:orphan:

# Release 0.37.0-dev (development release)

<h3>New features since last release</h3>

* The `default.tensor` device is introduced to perform tensor network simulation of a quantum circuit.
  [(#5699)](https://github.com/PennyLaneAI/pennylane/pull/5699)

<h3>Improvements 🛠</h3>

* The wires for the `default.tensor` device are selected at runtime if they are not provided by user.
  [(#5744)](https://github.com/PennyLaneAI/pennylane/pull/5744)

* Added `packaging` in the required list of packages.
  [(#5769)](https://github.com/PennyLaneAI/pennylane/pull/5769).

* Logging now allows for an easier opt-in across the stack, and also extends control support to `catalyst`.
  [(#5528)](https://github.com/PennyLaneAI/pennylane/pull/5528).

* A number of templates have been updated to be valid pytrees and PennyLane operations.
  [(#5698)](https://github.com/PennyLaneAI/pennylane/pull/5698)

* `ctrl` now works with tuple-valued `control_values` when applied to any already controlled operation.
  [(#5725)](https://github.com/PennyLaneAI/pennylane/pull/5725)

* Add support for 3 new pytest markers: `unit`, `integration` and `system`.
  [(#5517)](https://github.com/PennyLaneAI/pennylane/pull/5517)

* The sorting order of parameter-shift terms is now guaranteed to resolve ties in the absolute value with the sign of the shifts.
  [(#5582)](https://github.com/PennyLaneAI/pennylane/pull/5582)

* `qml.transforms.split_non_commuting` can now handle circuits containing measurements of multi-term observables.
  [(#5729)](https://github.com/PennyLaneAI/pennylane/pull/5729)

<h4>Mid-circuit measurements and dynamic circuits</h4>

* The `dynamic_one_shot` transform uses a single auxiliary tape with a shot vector and `default.qubit` implements the loop over shots with `jax.vmap`.
  [(#5617)](https://github.com/PennyLaneAI/pennylane/pull/5617)
  
* The `dynamic_one_shot` transform can be compiled with `jax.jit`.
  [(#5557)](https://github.com/PennyLaneAI/pennylane/pull/5557)
  
* When using `defer_measurements` with postselecting mid-circuit measurements, operations
  that will never be active due to the postselected state are skipped in the transformed
  quantum circuit. In addition, postselected controls are skipped, as they are evaluated
  at transform time. This optimization feature can be turned off by setting `reduce_postselected=False`
  [(#5558)](https://github.com/PennyLaneAI/pennylane/pull/5558)

  Consider a simple circuit with three mid-circuit measurements, two of which are postselecting,
  and a single gate conditioned on those measurements:

  ```python
  @qml.qnode(qml.device("default.qubit"))
  def node(x):
      qml.RX(x, 0)
      qml.RX(x, 1)
      qml.RX(x, 2)
      mcm0 = qml.measure(0, postselect=0, reset=False)
      mcm1 = qml.measure(1, postselect=None, reset=True)
      mcm2 = qml.measure(2, postselect=1, reset=False)
      qml.cond(mcm0+mcm1+mcm2==1, qml.RX)(0.5, 3)
      return qml.expval(qml.Z(0) @ qml.Z(3))
  ```

  Without the new optimization, we obtain three gates, each controlled on the three measured
  qubits. They correspond to the combinations of controls that satisfy the condition
  `mcm0+mcm1+mcm2==1`:

  ```pycon
  >>> print(qml.draw(qml.defer_measurements(node, reduce_postselected=False))(0.6))
  0: ──RX(0.60)──|0⟩⟨0|─╭●─────────────────────────────────────────────┤ ╭<Z@Z>
  1: ──RX(0.60)─────────│──╭●─╭X───────────────────────────────────────┤ │
  2: ──RX(0.60)─────────│──│──│───|1⟩⟨1|─╭○────────╭○────────╭●────────┤ │
  3: ───────────────────│──│──│──────────├RX(0.50)─├RX(0.50)─├RX(0.50)─┤ ╰<Z@Z>
  4: ───────────────────╰X─│──│──────────├○────────├●────────├○────────┤
  5: ──────────────────────╰X─╰●─────────╰●────────╰○────────╰○────────┤
  ```

  If we do not explicitly deactivate the optimization, we obtain a much simpler circuit:

  ```pycon
  >>> print(qml.draw(qml.defer_measurements(node))(0.6))
  0: ──RX(0.60)──|0⟩⟨0|─╭●─────────────────┤ ╭<Z@Z>
  1: ──RX(0.60)─────────│──╭●─╭X───────────┤ │
  2: ──RX(0.60)─────────│──│──│───|1⟩⟨1|───┤ │
  3: ───────────────────│──│──│──╭RX(0.50)─┤ ╰<Z@Z>
  4: ───────────────────╰X─│──│──│─────────┤
  5: ──────────────────────╰X─╰●─╰○────────┤
  ```

  There is only one controlled gate with only one control wire.

* `qml.devices.LegacyDevice` is now an alias for `qml.Device`, so it is easier to distinguish it from
  `qml.devices.Device`, which follows the new device API.
  [(#5581)](https://github.com/PennyLaneAI/pennylane/pull/5581)

* The `dtype` for `eigvals` of `X`, `Y`, `Z` and `Hadamard` is changed from `int` to `float`, making them 
  consistent with the other observables. The `dtype` of the returned values when sampling these observables 
  (e.g. `qml.sample(X(0))`) is also changed to `float`. 
  [(#5607)](https://github.com/PennyLaneAI/pennylane/pull/5607)

* Sets up the framework for the development of an `assert_equal` function for testing operator comparison.
  [(#5634)](https://github.com/PennyLaneAI/pennylane/pull/5634)

* `qml.sample` can now be used on Boolean values representing mid-circuit measurement results in
  traced quantum functions. This feature is used with Catalyst to enable the pattern
  `m = measure(0); qml.sample(m)`.
  [(#5673)](https://github.com/PennyLaneAI/pennylane/pull/5673)

* PennyLane operators, measurements, and QNodes can now automatically be captured as instructions in JAXPR.
  [(#5564)](https://github.com/PennyLaneAI/pennylane/pull/5564)
  [(#5511)](https://github.com/PennyLaneAI/pennylane/pull/5511)
  [(#5708)](https://github.com/PennyLaneAI/pennylane/pull/5708)
  [(#5523)](https://github.com/PennyLaneAI/pennylane/pull/5523)

* The `decompose` transform has an `error` kwarg to specify the type of error that should be raised, 
  allowing error types to be more consistent with the context the `decompose` function is used in.
  [(#5669)](https://github.com/PennyLaneAI/pennylane/pull/5669)

* The `qml.pytrees` module now has `flatten` and `unflatten` methods for serializing pytrees.
  [(#5701)](https://github.com/PennyLaneAI/pennylane/pull/5701)

* Empty initialization of `PauliVSpace` is permitted.
  [(#5675)](https://github.com/PennyLaneAI/pennylane/pull/5675)

* `QuantumScript` properties are only calculated when needed, instead of on initialization. This decreases the classical overhead by >20%.
  `par_info`, `obs_sharing_wires`, and `obs_sharing_wires_id` are now public attributes.
  [(#5696)](https://github.com/PennyLaneAI/pennylane/pull/5696)

* The `qml.qchem.Molecule` object is now the central object used by all qchem functions.
  [(#5571)](https://github.com/PennyLaneAI/pennylane/pull/5571)

* The `qml.qchem.Molecule` class now supports Angstrom as a unit.
  [(#5694)](https://github.com/PennyLaneAI/pennylane/pull/5694)

* The `qml.qchem.Molecule` class now supports open-shell systems.
  [(#5655)](https://github.com/PennyLaneAI/pennylane/pull/5655)

* The `qml.qchem.molecular_hamiltonian` function now supports parity and Bravyi-Kitaev mappings.
  [(#5657)](https://github.com/PennyLaneAI/pennylane/pull/5657/)

* The qchem docs are updated with the new qchem improvements.
  [(#5758)](https://github.com/PennyLaneAI/pennylane/pull/5758/)
  [(#5638)](https://github.com/PennyLaneAI/pennylane/pull/5638/)

<h4>Community contributions 🥳</h4>

* Implemented kwargs (`check_interface`, `check_trainability`, `rtol` and `atol`) support in `qml.equal` for the operators `Pow`, `Adjoint`, `Exp`, and `SProd`.
  [(#5668)](https://github.com/PennyLaneAI/pennylane/issues/5668)
  
* ``qml.QutritDepolarizingChannel`` has been added, allowing for depolarizing noise to be simulated on the `default.qutrit.mixed` device.
  [(#5502)](https://github.com/PennyLaneAI/pennylane/pull/5502)

<<<<<<< HEAD
* It is now possible to build Hamiltonians in a parallel fashion. It would greatly speed up VQE, especially when optimizing for the coordinates 
  of a molecule [(#5792)](https://github.com/PennyLaneAI/pennylane/pull/5792)
 
=======
* `qml.QutritAmplitudeDamping` channel has been added, allowing for noise processes modelled by amplitude damping to be simulated on the `default.qutrit.mixed` device.
  [(#5503)](https://github.com/PennyLaneAI/pennylane/pull/5503)
  [(#5757)](https://github.com/PennyLaneAI/pennylane/pull/5757)

>>>>>>> 456e4744
<h3>Breaking changes 💔</h3>

* A custom decomposition can no longer be provided to `QDrift`. Instead, apply the operations in your custom
  operation directly with `qml.apply`.
  [(#5698)](https://github.com/PennyLaneAI/pennylane/pull/5698)

* Sampling observables composed of `X`, `Y`, `Z` and `Hadamard` now returns values of type `float` instead of `int`.
  [(#5607)](https://github.com/PennyLaneAI/pennylane/pull/5607)

* `qml.is_commuting` no longer accepts the `wire_map` argument, which does not bring any functionality.
  [(#5660)](https://github.com/PennyLaneAI/pennylane/pull/5660)

* `qml.from_qasm_file` has been removed. The user can open files and load their content using `qml.from_qasm`.
  [(#5659)](https://github.com/PennyLaneAI/pennylane/pull/5659)

* `qml.load` has been removed in favour of more specific functions, such as `qml.from_qiskit`, etc.
  [(#5654)](https://github.com/PennyLaneAI/pennylane/pull/5654)

* `qml.transforms.convert_to_numpy_parameters` is now a proper transform and its output signature has changed,
  returning a list of `QuantumTape`s and a post-processing function instead of simply the transformed circuit.
  [(#5693)](https://github.com/PennyLaneAI/pennylane/pull/5693)

* `Controlled.wires` does not include `self.work_wires` anymore. That can be accessed separately through `Controlled.work_wires`.
  Consequently, `Controlled.active_wires` has been removed in favour of the more common `Controlled.wires`.
  [(#5728)](https://github.com/PennyLaneAI/pennylane/pull/5728)

<h3>Deprecations 👋</h3>

* The `simplify` argument in `qml.Hamiltonian` and `qml.ops.LinearCombination` is deprecated. 
  Instead, `qml.simplify()` can be called on the constructed operator.
  [(#5677)](https://github.com/PennyLaneAI/pennylane/pull/5677)

* `qml.transforms.map_batch_transform` is deprecated, since a transform can be applied directly to a batch of tapes.
  [(#5676)](https://github.com/PennyLaneAI/pennylane/pull/5676)

<h3>Documentation 📝</h3>

* The documentation for the `default.tensor` device has been added.
  [(#5719)](https://github.com/PennyLaneAI/pennylane/pull/5719)

* A small typo was fixed in the docstring for `qml.sample`.
  [(#5685)](https://github.com/PennyLaneAI/pennylane/pull/5685)

<h3>Bug fixes 🐛</h3>

* Disable Docker builds on PR merge.
  [(#5777)](https://github.com/PennyLaneAI/pennylane/pull/5777)

* The validation of the adjoint method in `DefaultQubit` correctly handles device wires now.
  [(#5761)](https://github.com/PennyLaneAI/pennylane/pull/5761)

* `QuantumPhaseEstimation.map_wires` on longer modifies the original operation instance.
  [(#5698)](https://github.com/PennyLaneAI/pennylane/pull/5698)

* The decomposition of `AmplitudeAmplification` now correctly queues all operations.
  [(#5698)](https://github.com/PennyLaneAI/pennylane/pull/5698)

* Replaced `semantic_version` with `packaging.version.Version`, since the former cannot
  handle the metadata `.post` in the version string.
  [(#5754)](https://github.com/PennyLaneAI/pennylane/pull/5754)

* The `dynamic_one_shot` transform now has expanded support for the `jax` and `torch` interfaces.
  [(#5672)](https://github.com/PennyLaneAI/pennylane/pull/5672)

* The decomposition of `StronglyEntanglingLayers` is now compatible with broadcasting.
  [(#5716)](https://github.com/PennyLaneAI/pennylane/pull/5716)

* `qml.cond` can now be applied to `ControlledOp` operations when deferring measurements.
  [(#5725)](https://github.com/PennyLaneAI/pennylane/pull/5725)

* The legacy `Tensor` class can now handle a `Projector` with abstract tracer input.
  [(#5720)](https://github.com/PennyLaneAI/pennylane/pull/5720)

* Fixed a bug that raised an error regarding expected vs actual `dtype` when using `JAX-JIT` on a circuit that 
  returned samples of observables containing the `qml.Identity` operator.
  [(#5607)](https://github.com/PennyLaneAI/pennylane/pull/5607)

* The signature of `CaptureMeta` objects (like `Operator`) now match the signature of the `__init__` call.
  [(#5727)](https://github.com/PennyLaneAI/pennylane/pull/5727)

* Use vanilla NumPy arrays in `test_projector_expectation` to avoid differentiating `qml.Projector` with respect to the state attribute.
  [(#5683)](https://github.com/PennyLaneAI/pennylane/pull/5683)

* `qml.Projector` is now compatible with jax-jit.
  [(#5595)](https://github.com/PennyLaneAI/pennylane/pull/5595)

* Finite shot circuits with a `qml.probs` measurement, both with a `wires` or `op` argument, can now be compiled with `jax.jit`.
  [(#5619)](https://github.com/PennyLaneAI/pennylane/pull/5619)
  
* `param_shift`, `finite_diff`, `compile`, `insert`, `merge_rotations`, and `transpile` now
  all work with circuits with non-commuting measurements.
  [(#5424)](https://github.com/PennyLaneAI/pennylane/pull/5424)
  [(#5681)](https://github.com/PennyLaneAI/pennylane/pull/5681)

* A correction is added to `bravyi_kitaev` to call the correct function for a FermiSentence input.
  [(#5671)](https://github.com/PennyLaneAI/pennylane/pull/5671)

* Fixes a bug where `sum_expand` produces incorrect result dimensions when combining shot vectors, 
  multiple measurements, and parameter broadcasting.
  [(#5702)](https://github.com/PennyLaneAI/pennylane/pull/5702)

* Fixes a bug in `qml.math.dot` that raises an error when only one of the operands is a scalar.
  [(#5702)](https://github.com/PennyLaneAI/pennylane/pull/5702)

* `qml.matrix` is now compatible with qnodes compiled by catalyst.qjit.
  [(#5753)](https://github.com/PennyLaneAI/pennylane/pull/5753)

<h3>Contributors ✍️</h3>

This release contains contributions from (in alphabetical order):

Lillian M. A. Frederiksen,
Gabriel Bottrill,
Astral Cai,
Minh Triet Chau,
Ahmed Darwish,
Isaac De Vlugt,
Diksha Dhawan,
Pietropaolo Frisoni,
Emiliano Godinez,
David Ittah,
Soran Jahangiri,
Korbinian Kottmann,
Christina Lee,
Vincent Michaud-Rioux,
Lee James O'Riordan,
Mudit Pandey,
Kenya Sakka,
Haochen Paul Wang,
David Wierichs.<|MERGE_RESOLUTION|>--- conflicted
+++ resolved
@@ -152,16 +152,13 @@
 * ``qml.QutritDepolarizingChannel`` has been added, allowing for depolarizing noise to be simulated on the `default.qutrit.mixed` device.
   [(#5502)](https://github.com/PennyLaneAI/pennylane/pull/5502)
 
-<<<<<<< HEAD
-* It is now possible to build Hamiltonians in a parallel fashion. It would greatly speed up VQE, especially when optimizing for the coordinates 
-  of a molecule [(#5792)](https://github.com/PennyLaneAI/pennylane/pull/5792)
- 
-=======
 * `qml.QutritAmplitudeDamping` channel has been added, allowing for noise processes modelled by amplitude damping to be simulated on the `default.qutrit.mixed` device.
   [(#5503)](https://github.com/PennyLaneAI/pennylane/pull/5503)
   [(#5757)](https://github.com/PennyLaneAI/pennylane/pull/5757)
 
->>>>>>> 456e4744
+* It is now possible to build Hamiltonians in a parallel fashion. It would greatly speed up VQE, especially when optimizing for the coordinates 
+  of a molecule [(#5792)](https://github.com/PennyLaneAI/pennylane/pull/5792)
+
 <h3>Breaking changes 💔</h3>
 
 * A custom decomposition can no longer be provided to `QDrift`. Instead, apply the operations in your custom
