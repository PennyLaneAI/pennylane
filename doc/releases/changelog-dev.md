--- conflicted
+++ resolved
@@ -18,13 +18,11 @@
 * `qml.specs` is compatible with custom operations that have `depth` bigger than 1.
   [(#4033)](https://github.com/PennyLaneAI/pennylane/pull/4033)
 
-<<<<<<< HEAD
 * `qml.Tracker` when used with `null.qubit` devices, will track resources of the quantum circuit.
   [#(4045)](https://github.com/PennyLaneAI/pennylane/pull/4045)
-=======
+
 * `qml.prod` now accepts a single qfunc input for creating new `Prod` operators.
   [(#4011)](https://github.com/PennyLaneAI/pennylane/pull/4011)
->>>>>>> 85bbc0e0
 
 <h3>Breaking changes 💔</h3>
 
