:orphan:

# Release 0.23.0-dev (development release)

<h3>New features since last release</h3>

<<<<<<< HEAD
* Speed up measuring of commuting Pauli operators
  [(#2425)](https://github.com/PennyLaneAI/pennylane/pull/2425)

  The code that checks for qubit wise commuting (QWC) got a performance boost that is especially noticable
  when many commuting paulis are measured.

* Adds an optimization transform that matches pieces of user-provided identity templates in a circuit and replaces them with an equivalent component.
=======
* Added an optimization transform that matches pieces of user-provided identity templates in a circuit and replaces them with an equivalent component.
>>>>>>> c5c8ed7d
  [(#2032)](https://github.com/PennyLaneAI/pennylane/pull/2032)

  First let's consider the following circuit where we want to replace sequence of two ``pennylane.S`` gates with a
  ``pennylane.PauliZ`` gate.

  ```python
  def circuit():
      qml.S(wires=0)
      qml.PauliZ(wires=0)
      qml.S(wires=1)
      qml.CZ(wires=[0, 1])
      qml.S(wires=1)
      qml.S(wires=2)
      qml.CZ(wires=[1, 2])
      qml.S(wires=2)
      return qml.expval(qml.PauliX(wires=0))
  ```

  Therefore we use the following pattern that implements the identity:

  ```python
  with qml.tape.QuantumTape() as pattern:
      qml.S(wires=0)
      qml.S(wires=0)
      qml.PauliZ(wires=0)
  ```

  For optimizing the circuit given the given following template of CNOTs we apply the `pattern_matching`
  transform.

  ```pycon
  >>> dev = qml.device('default.qubit', wires=5)
  >>> qnode = qml.QNode(circuit, dev)
  >>> optimized_qfunc = qml.transforms.pattern_matching_optimization(pattern_tapes=[pattern])(circuit)
  >>> optimized_qnode = qml.QNode(optimized_qfunc, dev)

  >>> print(qml.draw(qnode)())
  0: ──S──Z─╭C──────────┤  <X>
  1: ──S────╰Z──S─╭C────┤
  2: ──S──────────╰Z──S─┤

  >>> print(qml.draw(optimized_qnode)())
  0: ──S⁻¹─╭C────┤  <X>
  1: ──Z───╰Z─╭C─┤
  2: ──Z──────╰Z─┤
  ```

  For more details on using pattern matching optimization you can check the corresponding documentation and also the
  following [paper](https://dl.acm.org/doi/full/10.1145/3498325).
  
* Added two new templates the `HilbertSchmidt` template and the `LocalHilbertSchmidt` template.
  [(#2364)](https://github.com/PennyLaneAI/pennylane/pull/2364)
  
  ```python
  with qml.tape.QuantumTape(do_queue=False) as u_tape:
      qml.Hadamard(wires=0)

  def v_function(params):
      qml.RZ(params[0], wires=1)
  
  @qml.qnode(dev)
  def hilbert_test(v_params, v_function, v_wires, u_tape):
      qml.HilbertSchmidt(v_params, v_function=v_function, v_wires=v_wires, u_tape=u_tape)
      return qml.probs(u_tape.wires + v_wires)

  def cost_hst(parameters, v_function, v_wires, u_tape):
      return (1 - hilbert_test(v_params=parameters, v_function=v_function, v_wires=v_wires, u_tape=u_tape)[0])
  
  cost = cost_hst(v_params=[0.1], v_function=v_function, v_wires=[1], u_tape=u_tape)
  ```

* Added a swap based transpiler transform.
  [(#2118)](https://github.com/PennyLaneAI/pennylane/pull/2118)

  The transpile function takes a quantum function and a coupling map as inputs and compiles the circuit to ensure that it can be
  executed on corresponding hardware. The transform can be used as a decorator in the following way:

  ```python
  dev = qml.device('default.qubit', wires=4)

  @qml.qnode(dev)
  @qml.transforms.transpile(coupling_map=[(0, 1), (1, 2), (2, 3)])
  def circuit(param):
      qml.CNOT(wires=[0, 1])
      qml.CNOT(wires=[0, 2])
      qml.CNOT(wires=[0, 3])
      qml.PhaseShift(param, wires=0)
      return qml.probs(wires=[0, 1, 2, 3])
  ```

* A differentiable quantum chemistry module is added to `qml.qchem`. The new module inherits a
  modified version of the differentiable Hartree-Fock solver from `qml.hf`, contains new functions
  for building a differentiable dipole moment observable and also contains modified functions for
  building spin and particle number observables independent of external libraries.

  - New functions are added for computing multipole moment molecular integrals
    [(#2166)](https://github.com/PennyLaneAI/pennylane/pull/2166)
  - New functions are added for building a differentiable dipole moment observable
    [(#2173)](https://github.com/PennyLaneAI/pennylane/pull/2173)
  - External dependencies are replaced with local functions for spin and particle number observables
    [(#2197)](https://github.com/PennyLaneAI/pennylane/pull/2197)
    [(#2362)](https://github.com/PennyLaneAI/pennylane/pull/2362)
  - New functions are added for building fermionic and qubit observables
    [(#2230)](https://github.com/PennyLaneAI/pennylane/pull/2230)
  - A new module is created for hosting openfermion to pennylane observable conversion functions
    [(#2199)](https://github.com/PennyLaneAI/pennylane/pull/2199)
    [(#2371)](https://github.com/PennyLaneAI/pennylane/pull/2371)
  - Expressive names are used for the Hartree-Fock solver functions
    [(#2272)](https://github.com/PennyLaneAI/pennylane/pull/2272)
  - These new additions are added to a feature branch
    [(#2164)](https://github.com/PennyLaneAI/pennylane/pull/2164)
  - The efficiency of computing molecular integrals and Hamiltonian is improved
    [(#2316)](https://github.com/PennyLaneAI/pennylane/pull/2316)
  - The qchem and new hf modules are merged
    [(#2385)](https://github.com/PennyLaneAI/pennylane/pull/2385)
  - The 6-31G basis set is added to the qchem basis set repo
    [(#2372)](https://github.com/PennyLaneAI/pennylane/pull/2372)
  - The dependency on openbabel is removed
    [(#2415)](https://github.com/PennyLaneAI/pennylane/pull/2415)
  - The tapering functions are added to qchem
    [(#2426)](https://github.com/PennyLaneAI/pennylane/pull/2426)
  - Differentiable and non-differentiable backends can be selected for building a Hamiltonian
    [(#2441)](https://github.com/PennyLaneAI/pennylane/pull/2441)
  - The quantum chemistry functionalities are unified
    [(#2420)](https://github.com/PennyLaneAI/pennylane/pull/2420)

* Adds a MERA template.
  [(#2418)](https://github.com/PennyLaneAI/pennylane/pull/2418)

  Quantum circuits with the shape
  of a multi-scale entanglement renormalization ansatz can now be easily implemented
  using the new `qml.MERA` template. This follows the style of previous 
  tensor network templates and is similar to
  [quantum convolutional neural networks](https://arxiv.org/abs/1810.03787).
  ```python
    import pennylane as qml
    import numpy as np

    def block(weights, wires):
        qml.CNOT(wires=[wires[0],wires[1]])
        qml.RY(weights[0], wires=wires[0])
        qml.RY(weights[1], wires=wires[1])

    n_wires = 4
    n_block_wires = 2
    n_params_block = 2
    n_blocks = qml.MERA.get_n_blocks(range(n_wires),n_block_wires)
    template_weights = [[0.1,-0.3]]*n_blocks

    dev= qml.device('default.qubit',wires=range(n_wires))
    @qml.qnode(dev)
    def circuit(template_weights):
        qml.MERA(range(n_wires),n_block_wires,block, n_params_block, template_weights)
        return qml.expval(qml.PauliZ(wires=1))
  ```
  It may be necessary to reorder the wires to see the MERA architecture clearly:
  ```pycon
   >>> print(qml.draw(circuit,expansion_strategy='device',wire_order=[2,0,1,3])(template_weights))

  2: ───────────────╭C──RY(0.10)──╭X──RY(-0.30)───────────────┤
  0: ─╭X──RY(-0.30)─│─────────────╰C──RY(0.10)──╭C──RY(0.10)──┤
  1: ─╰C──RY(0.10)──│─────────────╭X──RY(-0.30)─╰X──RY(-0.30)─┤  <Z>
  3: ───────────────╰X──RY(-0.30)─╰C──RY(0.10)────────────────┤
  ```

* <h4> Finite-shot circuit cutting ✂️</h4>

  * You can now run `N`-wire circuits containing sample-based measurements on
    devices with fewer than `N` wires by inserting `WireCut` operations into
    the circuit and decorating your QNode with `@qml.cut_circuit_mc`.
    With this, samples from the original circuit can be simulated using
    a Monte Carlo method,
    using fewer qubits at the expense of more device executions. Additionally,
    this transform
    can take an optional classical processing function as an argument
    and return an expectation value.
    [(#2313)](https://github.com/PennyLaneAI/pennylane/pull/2313)
    [(#2321)](https://github.com/PennyLaneAI/pennylane/pull/2321)
    [(#2332)](https://github.com/PennyLaneAI/pennylane/pull/2332)
    [(#2358)](https://github.com/PennyLaneAI/pennylane/pull/2358)
    [(#2382)](https://github.com/PennyLaneAI/pennylane/pull/2382)
    [(#2399)](https://github.com/PennyLaneAI/pennylane/pull/2399)
    [(#2407)](https://github.com/PennyLaneAI/pennylane/pull/2407)
    [(#2444)](https://github.com/PennyLaneAI/pennylane/pull/2444)

    The following `3`-qubit circuit contains a `WireCut` operation and a `sample`
    measurement. When decorated with `@qml.cut_circuit_mc`, we can cut the circuit
    into two `2`-qubit fragments:

    ```python

      dev = qml.device("default.qubit", wires=2, shots=1000)

      @qml.cut_circuit_mc
      @qml.qnode(dev)
      def circuit(x):
          qml.RX(0.89, wires=0)
          qml.RY(0.5, wires=1)
          qml.RX(1.3, wires=2)

          qml.CNOT(wires=[0, 1])
          qml.WireCut(wires=1)
          qml.CNOT(wires=[1, 2])

          qml.RX(x, wires=0)
          qml.RY(0.7, wires=1)
          qml.RX(2.3, wires=2)
          return qml.sample(wires=[0, 2])
    ```

    we can then execute the circuit as usual by calling the QNode:

    ```pycon
    >>> x = 0.3
    >>> circuit(x)
    tensor([[1, 1],
            [0, 1],
            [0, 1],
            ...,
            [0, 1],
            [0, 1],
            [0, 1]], requires_grad=True)
    ```

    Furthermore, the number of shots can be temporarily altered when calling
    the QNode:

    ```pycon
    >>> results = circuit(x, shots=123)
    >>> results.shape
    (123, 2)
    ```

    Using the Monte Carlo approach of [Peng et. al](https://arxiv.org/abs/1904.00102), the
    `cut_circuit_mc` transform also supports returning sample-based expectation values of
    observables that are diagonal in the computational basis, as shown below for a `ZZ` measurement
    on wires `0` and `2`:

    ```python
    dev = qml.device("default.qubit", wires=2, shots=10000)

    def observable(bitstring):
        return (-1) ** np.sum(bitstring)

    @qml.cut_circuit_mc(classical_processing_fn=observable)
    @qml.qnode(dev)
    def circuit(x):
        qml.RX(0.89, wires=0)
        qml.RY(0.5, wires=1)
        qml.RX(1.3, wires=2)

        qml.CNOT(wires=[0, 1])
        qml.WireCut(wires=1)
        qml.CNOT(wires=[1, 2])

        qml.RX(x, wires=0)
        qml.RY(0.7, wires=1)
        qml.RX(2.3, wires=2)
        return qml.sample(wires=[0, 2])
    ```

    We can now approximate the expectation value of the observable using

    ```pycon
    >>> circuit(x)
    tensor(-0.776, requires_grad=True)
    ```

  * An automatic graph partitioning method `qcut.kahypar_cut()` has been implemented for cutting
    arbitrary tape-converted graphs using the general purpose graph partitioning framework
    [KaHyPar](https://pypi.org/project/kahypar/) which needs to be installed separately.
    To integrate with the existing low-level manual cut pipeline, method `qcut.find_and_place_cuts()`,
    which uses `qcut.kahypar_cut()` as the default auto cutter, has been implemented.
    The automatic cutting feature is further integrated into the high-level interfaces
    `qcut.cut_circuit()` and `qcut.cut_circuit_mc()` for automatic execution of arbitrary
    circuits on smaller devices.
    [(#2330)](https://github.com/PennyLaneAI/pennylane/pull/2330)
    [(#2428)](https://github.com/PennyLaneAI/pennylane/pull/2428)

<h3>Improvements</h3>

* Added the `QuantumTape.shape` method and `QuantumTape.numeric_type`
  attribute to allow extracting information about the shape and numeric type of
  quantum tapes.
  [(#2044)](https://github.com/PennyLaneAI/pennylane/pull/2044)

* Defined a `MeasurementProcess.shape` method and a
  `MeasurementProcess.numeric_type` attribute.
  [(#2044)](https://github.com/PennyLaneAI/pennylane/pull/2044)

* The parameter-shift Hessian can now be computed for arbitrary
  operations that support the general parameter-shift rule for
  gradients, using `qml.gradients.param_shift_hessian`
  [(#2319)](https://github.com/XanaduAI/pennylane/pull/2319)

  Multiple ways to obtain the
  gradient recipe are supported, in the following order of preference:

  - A custom `grad_recipe`. It is iterated to obtain the shift rule for
    the second-order derivatives in the diagonal entries of the Hessian.

  - Custom `parameter_frequencies`. The second-order shift rule can
    directly be computed using them.

  - An operation's `generator`. Its eigenvalues will be used to obtain
    `parameter_frequencies`, if they are not given explicitly for an operation.

* Most compilation transforms, and relevant subroutines, have been updated to
  support just-in-time compilation with `jax.jit`.
  [(#1894)](https://github.com/PennyLaneAI/pennylane/pull/1894/)

* The `qml.specs` transform now accepts an `expansion_strategy` keyword argument.
  [(#2395)](https://github.com/PennyLaneAI/pennylane/pull/2395)

* `default.qubit` and `default.mixed` now skip over identity operators instead of performing matrix multiplication
  with the identity.
  [(#2356)](https://github.com/PennyLaneAI/pennylane/pull/2356)
  [(#2365)](https://github.com/PennyLaneAI/pennylane/pull/2365)

* `QuantumTape` objects are now iterable and accessing the
  operations and measurements of the underlying quantum circuit is more
  seamless.
  [(#2342)](https://github.com/PennyLaneAI/pennylane/pull/2342)

  ```python
  with qml.tape.QuantumTape() as tape:
      qml.RX(0.432, wires=0)
      qml.RY(0.543, wires=0)
      qml.CNOT(wires=[0, 'a'])
      qml.RX(0.133, wires='a')
      qml.expval(qml.PauliZ(wires=[0]))
  ```

  Given a `QuantumTape` object the underlying quantum circuit can be iterated
  over using a `for` loop:

  ```pycon
  >>> for op in tape:
  ...     print(op)
  RX(0.432, wires=[0])
  RY(0.543, wires=[0])
  CNOT(wires=[0, 'a'])
  RX(0.133, wires=['a'])
  expval(PauliZ(wires=[0]))
  ```

  Indexing into the circuit is also allowed via `tape[i]`:

  ```pycon
  >>> tape[0]
  RX(0.432, wires=[0])
  ```

  A tape object can also be converted to a sequence (e.g., to a `list`) of
  operations and measurements:

  ```pycon
  >>> list(tape)
  [RX(0.432, wires=[0]),
   RY(0.543, wires=[0]),
   CNOT(wires=[0, 'a']),
   RX(0.133, wires=['a']),
   expval(PauliZ(wires=[0]))]
  ```

* The function `qml.eigvals` is modified to use the efficient `scipy.sparse.linalg.eigsh`
  method for obtaining the eigenvalues of a `SparseHamiltonian`. This `scipy` method is called
  to compute :math:`k` eigenvalues of a sparse :math:`N \times N` matrix if `k` is smaller
  than :math:`N-1`. If a larger :math:`k` is requested, the dense matrix representation of
  the Hamiltonian is constructed and the regular `qml.math.linalg.eigvalsh` is applied.
  [(#2333)](https://github.com/PennyLaneAI/pennylane/pull/2333)

* The function `qml.ctrl` was given the optional argument `control_values=None`.
  If overridden, `control_values` takes an integer or a list of integers corresponding to
  the binary value that each control value should take. The same change is reflected in
  `ControlledOperation`. Control values of `0` are implemented by `qml.PauliX` applied
  before and after the controlled operation
  [(#2288)](https://github.com/PennyLaneAI/pennylane/pull/2288)

* Operators now have a `has_matrix` property denoting whether or not the operator defines a matrix.
  [(#2331)](https://github.com/PennyLaneAI/pennylane/pull/2331)

* Circuit cutting now performs expansion to search for wire cuts in contained operations or tapes.
  [(#2340)](https://github.com/PennyLaneAI/pennylane/pull/2340)

* The `qml.draw` and `qml.draw_mpl` transforms are now located in the `drawer` module. They can still be
  accessed via the top-level `qml` namespace.
  [(#2396)](https://github.com/PennyLaneAI/pennylane/pull/2396)

<h3>Deprecations</h3>

<h3>Breaking changes</h3>

* The caching ability of `QubitDevice` has been removed, using the caching on
  the QNode level is the recommended alternative going forward.
  [(#2443)](https://github.com/PennyLaneAI/pennylane/pull/2443)

  One way for replicating the removed `QubitDevice` caching behaviour is by
  creating a `cache` object (e.g., a dictionary) and passing it to the `QNode`:
  ```python
  n_wires = 4
  wires = range(n_wires)

  dev = qml.device('default.qubit', wires=n_wires)

  cache = {}

  @qml.qnode(dev, diff_method='parameter-shift', cache=cache)
  def expval_circuit(params):
      qml.templates.BasicEntanglerLayers(params, wires=wires, rotation=qml.RX)
      return qml.expval(qml.PauliZ(0) @ qml.PauliY(1) @ qml.PauliX(2) @ qml.PauliZ(3))

  shape = qml.templates.BasicEntanglerLayers.shape(5, n_wires)
  params = np.random.random(shape)
  ```
  ```pycon
  >>> expval_circuit(params)
  tensor(0.20598436, requires_grad=True)
  >>> dev.num_executions
  1
  >>> expval_circuit(params)
  tensor(0.20598436, requires_grad=True)
  >>> dev.num_executions
  1
  ```

* The `update_stepsize` method is being deleted from `GradientDescentOptimizer` and its child
  optimizers.  The `stepsize` property can be interacted with directly instead.
  [(#2370)](https://github.com/PennyLaneAI/pennylane/pull/2370)

* Most optimizers no longer flatten and unflatten arguments during computation. Due to this change, user
  provided gradient functions *must* return the same shape as `qml.grad`.
  [(#2381)](https://github.com/PennyLaneAI/pennylane/pull/2381)

* The old circuit text drawing infrastructure is being deleted.
  [(#2310)](https://github.com/PennyLaneAI/pennylane/pull/2310)

  - `qml.drawer.CircuitDrawer` is replaced by `qml.drawer.tape_text`.
  - `qml.drawer.CHARSETS` is deleted because we now assume everyone has access to unicode.
  - `Grid` and `qml.drawer.drawable_grid` are removed because the custom data class is replaced
      by list of sets of operators or measurements.
  - `RepresentationResolver` is replaced by the `Operator.label` method.
  - `qml.transforms.draw_old` is replaced by `qml.draw`.
  - `qml.CircuitGraph.greedy_layers` is deleted, as it is no longer needed by the circuit drawer and
      does not seem to have uses outside of that situation.
  - `qml.CircuitGraph.draw` has been deleted, as we draw tapes instead.

The tape method `qml.tape.QuantumTape.draw` now simply calls `qml.drawer.tape_text`.
In the new pathway, the `charset` keyword is deleted, the `max_length` keyword defaults to `100`, and
the `decimals` and `show_matrices` keywords are added. `qml.drawer.tape_text(tape)`

* The `ObservableReturnTypes` `Sample`, `Variance`, `Expectation`, `Probability`, `State`, and `MidMeasure`
  have been moved to `measurements` from `operation`.
  [(#2329)](https://github.com/PennyLaneAI/pennylane/pull/2329)

* The deprecated QNode, available via `qml.qnode_old.QNode`, has been removed. Please
  transition to using the standard `qml.QNode`.
  [(#2336)](https://github.com/PennyLaneAI/pennylane/pull/2336)
  [(#2337)](https://github.com/PennyLaneAI/pennylane/pull/2337)
  [(#2338)](https://github.com/PennyLaneAI/pennylane/pull/2338)

  In addition, several other components which powered the deprecated QNode have been removed:

  - The deprecated, non-batch compatible interfaces, have been removed.

  - The deprecated tape subclasses `QubitParamShiftTape`, `JacobianTape`, `CVParamShiftTape`, and
    `ReversibleTape` have been removed.

* The deprecated tape execution method `tape.execute(device)` has been removed. Please use
  `qml.execute([tape], device)` instead.
  [(#2339)](https://github.com/PennyLaneAI/pennylane/pull/2339)

<h3>Bug fixes</h3>

* Fixes a bug where `qml.DiagonalQubitUnitary` did not support `@jax.jit`
  and `@tf.function`.
  [(#2445)](https://github.com/PennyLaneAI/pennylane/pull/2445)

* Fixes a bug in the `qml.PauliRot` operation, where computing the generator was not taking into
  account the operation wires.
  [(#2442)](https://github.com/PennyLaneAI/pennylane/pull/2442)

* Fixes a bug with the padding capability of `AmplitudeEmbedding` where the
  inputs are on the GPU.
  [(#2431)](https://github.com/PennyLaneAI/pennylane/pull/2431)

* Fixes a bug by adding a comprehensible error message for calling `qml.probs`
  without passing wires or an observable.
  [(#2438)](https://github.com/PennyLaneAI/pennylane/pull/2438)

* Call `pip show` with the subprocess library to avoid outputting a common warning.
  [(#2422)](https://github.com/PennyLaneAI/pennylane/pull/2422)

* Fixes a bug where observables were not considered when determining the use of
  the `jax-jit` interface.
  [(#2427)](https://github.com/PennyLaneAI/pennylane/pull/2427)

* Fixes a bug where computing statistics for a relatively few number of shots
  (e.g., `shots=10`), an error arose due to indexing into an array using a
  `DeviceArray`.
  [(#2427)](https://github.com/PennyLaneAI/pennylane/pull/2427)

* PennyLane Lightning version in Docker container is pulled from latest wheel-builds.
  [(#2416)](https://github.com/PennyLaneAI/pennylane/pull/2416)

* Optimizers only consider a variable trainable if they have `requires_grad = True`.
  [(#2381)](https://github.com/PennyLaneAI/pennylane/pull/2381)

* Fixes a bug with `qml.expval`, `qml.var`, `qml.state` and
  `qml.probs` (when `qml.probs` is the only measurement) where the `dtype`
  specified on the device did not match the `dtype` of the QNode output.
  [(#2367)](https://github.com/PennyLaneAI/pennylane/pull/2367)

* Fixes cases with `qml.measure` where unexpected operations were added to the
  circuit.
  [(#2328)](https://github.com/PennyLaneAI/pennylane/pull/2328)

* Fixes a bug in which the `expval`/`var` of a `Tensor(Observable)` would depend on the order
  in which the observable is defined:
  ```python
  @qml.qnode(dev)
  def circ(op):
    qml.RX(0.12, wires=0)
    qml.RX(1.34, wires=1)
    qml.RX(3.67, wires=2)

    return qml.expval(op)

  op1 = qml.Identity(wires=0) @ qml.Identity(wires=1) @ qml.PauliZ(wires=2)
  op2 = qml.PauliZ(wires=2) @ qml.Identity(wires=0) @ qml.Identity(wires=1)
  ```

  ```
  >>> print(circ(op1), circ(op2))
  -0.8636111153905662 -0.8636111153905662
  ```
  [(#2276)](https://github.com/PennyLaneAI/pennylane/pull/2276)

* Fixes a bug where `qml.hf.transform_hf()` would fail due to missing wires in
  the qubit operator that is prepared for tapering the HF state.  
  [(#2441)](https://github.com/PennyLaneAI/pennylane/pull/2441)

<h3>Documentation</h3>

<h3>Contributors</h3>

This release contains contributions from (in alphabetical order):

<<<<<<< HEAD
Karim Alaa El-Din, Guillermo Alonso-Linaje, Juan Miguel Arrazola, Thomas Bromley, Alain Delgado,
Olivia Di Matteo, Christian Gogolin, Anthony Hayes, David Ittah, Josh Izaac, Soran Jahangiri, Christina Lee,
Romain Moyard, Zeyue Niu, Matthew Silverman, Jay Soni, Antal Száva, Maurice Weber, David Wierichs.
=======
Karim Alaa El-Din, Guillermo Alonso-Linaje, Juan Miguel Arrazola, Utkarsh Azad, Thomas Bromley, Alain Delgado,
Olivia Di Matteo, Anthony Hayes, David Ittah, Josh Izaac, Soran Jahangiri, Christina Lee, Romain Moyard, Zeyue Niu,
Matthew Silverman, Lee James O'Riordan, Jay Soni, Antal Száva, Maurice Weber, David Wierichs.
>>>>>>> c5c8ed7d
<|MERGE_RESOLUTION|>--- conflicted
+++ resolved
@@ -4,17 +4,13 @@
 
 <h3>New features since last release</h3>
 
-<<<<<<< HEAD
 * Speed up measuring of commuting Pauli operators
   [(#2425)](https://github.com/PennyLaneAI/pennylane/pull/2425)
 
   The code that checks for qubit wise commuting (QWC) got a performance boost that is especially noticable
   when many commuting paulis are measured.
 
-* Adds an optimization transform that matches pieces of user-provided identity templates in a circuit and replaces them with an equivalent component.
-=======
 * Added an optimization transform that matches pieces of user-provided identity templates in a circuit and replaces them with an equivalent component.
->>>>>>> c5c8ed7d
   [(#2032)](https://github.com/PennyLaneAI/pennylane/pull/2032)
 
   First let's consider the following circuit where we want to replace sequence of two ``pennylane.S`` gates with a
@@ -563,12 +559,6 @@
 
 This release contains contributions from (in alphabetical order):
 
-<<<<<<< HEAD
-Karim Alaa El-Din, Guillermo Alonso-Linaje, Juan Miguel Arrazola, Thomas Bromley, Alain Delgado,
-Olivia Di Matteo, Christian Gogolin, Anthony Hayes, David Ittah, Josh Izaac, Soran Jahangiri, Christina Lee,
-Romain Moyard, Zeyue Niu, Matthew Silverman, Jay Soni, Antal Száva, Maurice Weber, David Wierichs.
-=======
 Karim Alaa El-Din, Guillermo Alonso-Linaje, Juan Miguel Arrazola, Utkarsh Azad, Thomas Bromley, Alain Delgado,
-Olivia Di Matteo, Anthony Hayes, David Ittah, Josh Izaac, Soran Jahangiri, Christina Lee, Romain Moyard, Zeyue Niu,
-Matthew Silverman, Lee James O'Riordan, Jay Soni, Antal Száva, Maurice Weber, David Wierichs.
->>>>>>> c5c8ed7d
+Olivia Di Matteo, Christian Gogolin, Anthony Hayes, David Ittah, Josh Izaac, Soran Jahangiri, Christina Lee, 
+Romain Moyard, Zeyue Niu, Matthew Silverman, Lee James O'Riordan, Jay Soni, Antal Száva, Maurice Weber, David Wierichs.