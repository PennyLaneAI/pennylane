
# Release 0.43.0-dev (development release)

<h3>New features since last release</h3>

* Wires can now be dynamically allocated and deallocated in quantum functions with 
  :func:`~.allocate` and :func:`~.deallocate`. These features unlock many important applications 
  that rely on smart and efficient handling of wires, such as decompositions of gates that require 
  temporary auxiliary wires and logical patterns in subroutines that benefit from having dynamic 
  memory management.
  [(#7718)](https://github.com/PennyLaneAI/pennylane/pull/7718)

  The :func:`~.allocate` function can accept three arguments that dictate how dynamically allocated 
  wires are handled:

  * `num_wires`: the number of wires to dynamically allocate. 
  * `state = "zero"/"any"`: the initial state that the dynamically allocated wires are requested to 
    be in. Currently, supported values are `"zero"` (initialize in the all-zero state) or `"any"` 
    (any arbitrary state).
  * `restored = True/False`: a user-guarantee that the allocated wires will be restored to their 
    original state (`True`) or not (`False`) when those wires are deallocated. 

  The recommended way to safely allocate and deallocate memory is to use :func:`~.allocate` as a 
  context manager:

  ```python
<<<<<<< HEAD
  import pennylane as qml

  @qml.qnode(qml.device("default.qubit")) 
  def circuit():
      qml.H(0)
      qml.H(1)

      with qml.allocate(2, state="zero", restored=False) as new_wires:
          qml.H(new_wires[0])
          qml.H(new_wires[1])
          
      return qml.expval(qml.Z(0))
  ```

  ```pycon
  >>> print(qml.draw(circuit)())
              0: ──H───────────────────────┤  <Z>
              1: ──H───────────────────────┤
  <DynamicWire>: ─╭Allocate──H─╭Deallocate─┤
  <DynamicWire>: ─╰Allocate──H─╰Deallocate─┤
  ```
=======
  @qml.qnode(qml.device('default.qubit'))
  def c():
      with qml.allocate(1) as wires:
          qml.H(wires)
          qml.CNOT((wires[0], 0))
      return qml.probs(wires=0)
>>>>>>> 64c751f3

  As illustrated, using :func:`~.allocate` as a context manager ensures that allocation and safe
  deallocation are controlled within a localized scope. Equivalenty, :func:`~.allocate` can be used
  in-line along with :func:`~.deallocate` for manual handling: 

  ```python
  new_wires = qml.allocate(2, state="zero", restored=False)
  qml.H(new_wires[0])
  qml.H(new_wires[1])
  qml.deallocate(new_wires)
  ```

  For more complex dynamic allocation in circuits, PennyLane will resolve the dynamic allocation 
  calls in the most resource-efficient manner before sending the program to the device. Consider the
  following circuit, which contains two dynamic allocations within a `for` loop.

  ```python
  @qml.qnode(qml.device("default.qubit"), mcm_method="tree-traversal") 
  def circuit():
      qml.H(0)

      for i in range(2):
          with qml.allocate(1, state="zero", restored=True) as new_qubit1:
              with qml.allocate(1, state="any", restored=False) as new_qubit2:
                  m0 = qml.measure(new_qubit1[0], reset=True)
                  qml.cond(m0 == 1, qml.Z)(new_qubit2[0])
                  qml.CNOT((0, new_qubit2))

      return qml.expval(qml.Z(0))
  ```

  ```pycon
  >>> print(qml.draw(circuit)())
              0: ──H─────────────────────╭●───────────────────────╭●─────────────┤  <Z>
  <DynamicWire>: ──Allocate──┤↗│  │0⟩────│──────────Deallocate────│──────────────┤     
  <DynamicWire>: ──Allocate───║────────Z─╰X─────────Deallocate────│──────────────┤     
  <DynamicWire>: ─────────────║────────║──Allocate──┤↗│  │0⟩──────│───Deallocate─┤     
  <DynamicWire>: ─────────────║────────║──Allocate───║──────────Z─╰X──Deallocate─┤     
                              ╚════════╝             ╚══════════╝                      
  ```

  The user-level circuit drawing shows four separate allocations and deallocations (two per loop 
  iteration). However, the circuit that the device receives gets automatically compiled to only use 
  **two** additional wires (wires labelled `1` and `2` in the diagram below). The is due to the 
  fact that `new_qubit1` and `new_qubit2` can both be reused after they've been deallocated in 
  the first iteration of the `for` loop:

  ```
  >>> print(qml.draw(circuit, level="device")())
  0: ──H───────────╭●──────────────╭●─┤  <Z>
  1: ──┤↗│  │0⟩────│───┤↗│  │0⟩────│──┤     
  2: ───║────────Z─╰X───║────────Z─╰X─┤     
        ╚════════╝      ╚════════╝          
  ```

* A new :func:`~.ops.op_math.change_basis_op` function and :class:`~.ops.op_math.ChangeOpBasis` class were added,
  which allow a compute-uncompute pattern (U V U†) to be represented by a single operator.
  A corresponding decomposition rule has been added to support efficiently controlling the pattern,
  in which only the central (target) operator is controlled, and not U or U†.
  [(#8023)](https://github.com/PennyLaneAI/pennylane/pull/8023)
  [(#8070)](https://github.com/PennyLaneAI/pennylane/pull/8070)

* A new keyword argument ``partial`` has been added to :class:`qml.Select`. It allows for 
  simplifications in the decomposition of ``Select`` under the assumption that the state of the
  control wires has no overlap with computational basis states that are not used by ``Select``.
  [(#7658)](https://github.com/PennyLaneAI/pennylane/pull/7658)

* New ZX calculus-based transforms have been added to access circuit optimization
  passes implemented in [pyzx](https://pyzx.readthedocs.io/en/latest/):

  * :func:`~.transforms.zx.push_hadamards` to optimize a phase-polynomial + Hadamard circuit by pushing
    Hadamard gates as far as possible to one side to create fewer larger phase-polynomial blocks
    (see [pyzx.basic_optimization](https://pyzx.readthedocs.io/en/latest/api.html#pyzx.optimize.basic_optimization)).
    [(#8025)](https://github.com/PennyLaneAI/pennylane/pull/8025)

  * :func:`~.transforms.zx.todd` to optimize a Clifford + T circuit by using the Third Order Duplicate and Destroy (TODD) algorithm
    (see [pyzx.phase_block_optimize](https://pyzx.readthedocs.io/en/latest/api.html#pyzx.optimize.phase_block_optimize)).
    [(#8029)](https://github.com/PennyLaneAI/pennylane/pull/8029)

  * :func:`~.transforms.zx.optimize_t_count` to reduce the number of T gates in a Clifford + T circuit by applying
    a sequence of passes that combine ZX-based commutation and cancellation rules and the TODD algorithm
    (see [pyzx.full_optimize](https://pyzx.readthedocs.io/en/latest/api.html#pyzx.optimize.full_optimize)).
    [(#8088)](https://github.com/PennyLaneAI/pennylane/pull/8088)

  * :func:`~.transforms.zx.reduce_non_clifford` to reduce the number of non-Clifford gates by applying
    a combination of phase gadgetization strategies and Clifford gate simplification rules.
    (see [pyzx.full_reduce](https://pyzx.readthedocs.io/en/latest/api.html#pyzx.simplify.full_reduce)).
    [(#7747)](https://github.com/PennyLaneAI/pennylane/pull/7747)

* The `qml.specs` function now accepts a `compute_depth` keyword argument, which is set to `True` by default.
  This makes the expensive depth computation performed by `qml.specs` optional.
  [(#7998)](https://github.com/PennyLaneAI/pennylane/pull/7998)
  [(#8042)](https://github.com/PennyLaneAI/pennylane/pull/8042)

* New transforms called :func:`~.transforms.match_relative_phase_toffoli` and 
  :func:`~.transforms.match_controlled_iX_gate` have been added to implement passes that make use
  of equivalencies to compile certain patterns to efficient Clifford+T equivalents.
  [(#7748)](https://github.com/PennyLaneAI/pennylane/pull/7748)

* Leveraging quantum just-in-time compilation to optimize parameterized hybrid workflows with the momentum
  quantum natural gradient optimizer is now possible with the new :class:`~.MomentumQNGOptimizerQJIT` optimizer.
  [(#7606)](https://github.com/PennyLaneAI/pennylane/pull/7606)

  Similar to the :class:`~.QNGOptimizerQJIT` optimizer, :class:`~.MomentumQNGOptimizerQJIT` offers a
  `qml.qjit`-compatible analogue to the existing :class:`~.MomentumQNGOptimizer` with an Optax-like interface:

  ```python
  import pennylane as qml
  import jax.numpy as jnp

  dev = qml.device("lightning.qubit", wires=2)

  @qml.qnode(dev)
  def circuit(params):
      qml.RX(params[0], wires=0)
      qml.RY(params[1], wires=1)
      return qml.expval(qml.Z(0) + qml.X(1))

  opt = qml.MomentumQNGOptimizerQJIT(stepsize=0.1, momentum=0.2)

  @qml.qjit
  def update_step_qjit(i, args):
      params, state = args
      return opt.step(circuit, params, state)

  @qml.qjit
  def optimization_qjit(params, iters):
      state = opt.init(params)
      args = (params, state)
      params, state = qml.for_loop(iters)(update_step_qjit)(args)
      return params
  ```

  ```pycon
  >>> params = jnp.array([0.1, 0.2])
  >>> iters = 1000
  >>> optimization_qjit(params=params, iters=iters)
  Array([ 3.14159265, -1.57079633], dtype=float64)
  ```

* The :func:`~.transforms.decompose` transform is now able to decompose classically controlled operations.
  [(#8145)](https://github.com/PennyLaneAI/pennylane/pull/8145)

<h3>Improvements 🛠</h3>

* `allocate` and `deallocate` can now be accessed as `qml.allocate` and `qml.deallocate`.
  [(#8189)](https://github.com/PennyLaneAI/pennylane/pull/8198))

* `allocate` now takes `state: Literal["zero", "any"] = "zero"` instead of `require_zeros=True`.
  [(#8163)](https://github.com/PennyLaneAI/pennylane/pull/8163)

* A `DynamicRegister` can no longer be used as an individual wire itself, as this led to confusing results.
  [(#8151)](https://github.com/PennyLaneAI/pennylane/pull/8151)

* A new keyword argument called ``shot_dist`` has been added to the :func:`~.transforms.split_non_commuting` transform.
  This allows for more customization and efficiency when calculating expectation values across the non-commuting groups
  of observables that make up a ``Hamiltonian``/``LinearCombination``.
  [(#7988)](https://github.com/PennyLaneAI/pennylane/pull/7988)

  Given a QNode that returns a sample-based measurement (e.g., ``expval``) of a ``Hamiltonian``/``LinearCombination``
  with finite ``shots``, the current default behaviour of :func:`~.transforms.split_non_commuting` will perform ``shots``
  executions for each group of commuting terms. With the ``shot_dist`` argument, this behaviour can be changed:

  * ``"uniform"``: evenly distributes the number of ``shots`` across all groups of commuting terms
  * ``"weighted"``: distributes the number of ``shots`` according to weights proportional to the L1 norm of the coefficients in each group
  * ``"weighted_random"``: same as ``"weighted"``, but the numbers of ``shots`` are sampled from a multinomial distribution
  * or a user-defined function implementing a custom shot distribution strategy

  To show an example about how this works, let's start by defining a simple Hamiltonian:

  ```python
  import pennylane as qml

  ham = qml.Hamiltonian(
      coeffs=[10, 0.1, 20, 100, 0.2],
      observables=[
          qml.X(0) @ qml.Y(1),
          qml.Z(0) @ qml.Z(2),
          qml.Y(1),
          qml.X(1) @ qml.X(2),
          qml.Z(0) @ qml.Z(1) @ qml.Z(2)
      ]
  )
  ```

  This Hamiltonian can be split into 3 non-commuting groups of mutually commuting terms.
  With ``shot_dist = "weighted"``, for example, the number of shots will be divided
  according to the L1 norm of each group's coefficients:

  ```python
  from functools import partial
  from pennylane.transforms import split_non_commuting

  dev = qml.device("default.qubit")

  @partial(split_non_commuting, shot_dist="weighted")
  @qml.qnode(dev, shots=10000)
  def circuit():
      return qml.expval(ham)

  with qml.Tracker(dev) as tracker:
      circuit()
  ```

  ```pycon
  >>> print(tracker.history["shots"])
  [2303, 23, 7674]
  ```

* The number of `shots` can now be specified directly in QNodes as a standard keyword argument.
  [(#8073)](https://github.com/PennyLaneAI/pennylane/pull/8073)

  ```python
  @qml.qnode(qml.device("default.qubit"), shots=1000)
  def circuit():
      qml.H(0)
      return qml.expval(qml.Z(0))
  ```

  ```pycon
  >>> circuit.shots
  Shots(total=1000)
  >>> circuit()
  np.float64(-0.004)
  ```

  Setting the `shots` value in a QNode is equivalent to decorating with :func:`qml.workflow.set_shots`. Note, however, that decorating with :func:`qml.workflow.set_shots` overrides QNode `shots`:

  ```pycon
  >>> new_circ = qml.set_shots(circuit, shots=123)
  >>> new_circ.shots
  Shots(total=123)
  ```

* PennyLane `autograph` supports standard python for updating arrays like `array[i] += x` instead of jax `arr.at[i].add(x)`. 
  Users can now use this when designing quantum circuits with experimental program capture enabled.

  ```python
  import pennylane as qml
  import jax.numpy as jnp

  qml.capture.enable()

  @qml.qnode(qml.device("default.qubit", wires=3))
  def circuit(val):
    angles = jnp.zeros(3)
    angles[0:3] += val

    for i, angle in enumerate(angles):
        qml.RX(angle, i)

    return qml.expval(qml.Z(0)), qml.expval(qml.Z(1)), qml.expval(qml.Z(2))
  ```

  ```pycon
  >>> circuit(jnp.pi)
  (Array(-1, dtype=float32),
   Array(-1, dtype=float32),
   Array(-1, dtype=float32)) 
  ```

  [(#8076)](https://github.com/PennyLaneAI/pennylane/pull/8076)

* PennyLane `autograph` supports standard python for index assignment (`arr[i] = x`) instead of jax.numpy form (`arr = arr.at[i].set(x)`).
  Users can now use standard python assignment when designing circuits with experimental program capture enabled.

  ```python
  import pennylane as qml
  import jax.numpy as jnp

  qml.capture.enable()

  @qml.qnode(qml.device("default.qubit", wires=3))
  def circuit(val):
    angles = jnp.zeros(3)
    angles[1] = val / 2
    angles[2] = val

    for i, angle in enumerate(angles):
        qml.RX(angle, i)

    return qml.expval(qml.Z(0)), qml.expval(qml.Z(1)), qml.expval(qml.Z(2))
  ```

  ```pycon
  >>> circuit(jnp.pi)
  (Array(0.99999994, dtype=float32),
   Array(0., dtype=float32),
   Array(-0.99999994, dtype=float32)) 
  ```

  [(#8027)](https://github.com/PennyLaneAI/pennylane/pull/8027)

* Logical operations (`and`, `or` and `not`) are now supported with the `autograph` module. Users can
  now use these logical operations in control flow when designing quantum circuits with experimental
  program capture enabled.

  ```python
  import pennylane as qml

  qml.capture.enable()

  @qml.qnode(qml.device("default.qubit", wires=1))
  def circuit(param):
      if param >= 0 and param <= 1:
          qml.H(0)
      return qml.state()
  ```

  ```pycon
  >>> circuit(0.5)
  Array([0.70710677+0.j, 0.70710677+0.j], dtype=complex64)
  ```

  [(#8006)](https://github.com/PennyLaneAI/pennylane/pull/8006)

* The decomposition of :class:`~.BasisRotation` has been optimized to skip redundant phase shift gates
  with angle :math:`\pm \pi` for real-valued, i.e., orthogonal, rotation matrices. This uses the fact that
  no or single :class:`~.PhaseShift` gate is required in case the matrix has a determinant :math:`\pm 1`.
  [(#7765)](https://github.com/PennyLaneAI/pennylane/pull/7765)

* Changed how basis states are assigned internally in `qml.Superposition`, improving its
  decomposition slightly both regarding classical computing time and gate decomposition.
  [(#7880)](https://github.com/PennyLaneAI/pennylane/pull/7880)

* The printing and drawing of :class:`~.TemporaryAND`, also known as ``qml.Elbow``, and its adjoint
  have been improved to be more legible and consistent with how it's depicted in circuits in the literature.
  [(#8017)](https://github.com/PennyLaneAI/pennylane/pull/8017)

  ```python
  import pennylane as qml

  @qml.draw
  @qml.qnode(qml.device("lightning.qubit", wires=4))
  def node():
      qml.TemporaryAND([0, 1, 2], control_values=[1, 0])
      qml.CNOT([2, 3])
      qml.adjoint(qml.TemporaryAND([0, 1, 2], control_values=[1, 0]))
      return qml.expval(qml.Z(3))
  ```

  ```pycon
  print(node())
  0: ─╭●─────●╮─┤     
  1: ─├○─────○┤─┤     
  2: ─╰──╭●───╯─┤     
  3: ────╰X─────┤  <Z>
  ```

* Several templates now have decompositions that can be accessed within the graph-based
  decomposition system (:func:`~.decomposition.enable_graph`), allowing workflows
  that include these templates to be decomposed in a resource-efficient and performant
  manner.
  [(#7779)](https://github.com/PennyLaneAI/pennylane/pull/7779)
  [(#7908)](https://github.com/PennyLaneAI/pennylane/pull/7908)
  [(#7385)](https://github.com/PennyLaneAI/pennylane/pull/7385)
  [(#7941)](https://github.com/PennyLaneAI/pennylane/pull/7941)
  [(#7943)](https://github.com/PennyLaneAI/pennylane/pull/7943)
  [(#8075)](https://github.com/PennyLaneAI/pennylane/pull/8075)
  [(#8002)](https://github.com/PennyLaneAI/pennylane/pull/8002)
  
  The included templates are: :class:`~.Adder`, :class:`~.ControlledSequence`, :class:`~.ModExp`, :class:`~.MottonenStatePreparation`, 
  :class:`~.MPSPrep`, :class:`~.Multiplier`, :class:`~.OutAdder`, :class:`~.OutMultiplier`, :class:`~.OutPoly`, :class:`~.PrepSelPrep`,
  :class:`~.ops.Prod`, :class:`~.Reflection`, :class:`~.Select`, :class:`~.StatePrep`, :class:`~.TrotterProduct`, :class:`~.QROM`, 
  :class:`~.GroverOperator`, :class:`~.UCCSD`, :class:`~.StronglyEntanglingLayers`, :class:`~.GQSP`, :class:`~.FermionicSingleExcitation`, 
  :class:`~.FermionicDoubleExcitation`, :class:`~.QROM`, :class:`~.ArbitraryStatePreparation`, :class:`~.CosineWindow`, 
  :class:`~.AmplitudeAmplification`, :class:`~.Permute`, :class:`~.AQFT`, :class:`~.FlipSign`, :class:`~.FABLE`,
  :class:`~.Qubitization`, and :class:`~.Superposition`

* A new function called :func:`~.math.choi_matrix` is available, which computes the [Choi matrix](https://en.wikipedia.org/wiki/Choi%E2%80%93Jamio%C5%82kowski_isomorphism) of a quantum channel.
  This is a useful tool in quantum information science and to check circuit identities involving non-unitary operations.
  [(#7951)](https://github.com/PennyLaneAI/pennylane/pull/7951)

  ```pycon
  >>> import numpy as np
  >>> Ks = [np.sqrt(0.3) * qml.CNOT((0, 1)), np.sqrt(1-0.3) * qml.X(0)]
  >>> Ks = [qml.matrix(op, wire_order=range(2)) for op in Ks]
  >>> Lambda = qml.math.choi_matrix(Ks)
  >>> np.trace(Lambda), np.trace(Lambda @ Lambda)
  (np.float64(1.0), np.float64(0.58))
  ```

* A new device preprocess transform, `~.devices.preprocess.no_analytic`, is available for hardware devices and hardware-like simulators.
  It validates that all executions are shot-based.
  [(#8037)](https://github.com/PennyLaneAI/pennylane/pull/8037)

* With program capture, the `true_fn` can now be a subclass of `Operator` when no `false_fn` is provided.
  `qml.cond(condition, qml.X)(0)` is now valid code and will return nothing, even though `qml.X` is
  technically a callable that returns an `X` operator.
  [(#8060)](https://github.com/PennyLaneAI/pennylane/pull/8060)
  [(#8101)](https://github.com/PennyLaneAI/pennylane/pull/8101)

* With program capture, an error is now raised if the conditional predicate is not a scalar.
  [(#8066)](https://github.com/PennyLaneAI/pennylane/pull/8066)

* :func:`~.tape.plxpr_to_tape` now supports converting circuits containing dynamic wire allocation.
  [(#8179)](https://github.com/PennyLaneAI/pennylane/pull/8179)

<h4>OpenQASM-PennyLane interoperability</h4>

* The :func:`qml.from_qasm3` function can now convert OpenQASM 3.0 circuits that contain
  subroutines, constants, all remaining stdlib gates, qubit registers, and built-in mathematical functions.
  [(#7651)](https://github.com/PennyLaneAI/pennylane/pull/7651)
  [(#7653)](https://github.com/PennyLaneAI/pennylane/pull/7653)
  [(#7676)](https://github.com/PennyLaneAI/pennylane/pull/7676)
  [(#7679)](https://github.com/PennyLaneAI/pennylane/pull/7679)
  [(#7677)](https://github.com/PennyLaneAI/pennylane/pull/7677)
  [(#7767)](https://github.com/PennyLaneAI/pennylane/pull/7767)
  [(#7690)](https://github.com/PennyLaneAI/pennylane/pull/7690)

<h4>Other improvements</h4>

* The Python `Quantum` dialect now has more strict constraints for operands and results.
  [(#8083)](https://github.com/PennyLaneAI/pennylane/pull/8083)

* Program capture can now handle dynamic shots, shot vectors, and shots set with `qml.set_shots`.
  [(#7652)](https://github.com/PennyLaneAI/pennylane/pull/7652)

* Added a callback mechanism to the `qml.compiler.python_compiler` submodule to inspect the intermediate 
  representation of the program between multiple compilation passes.
  [(#7964)](https://github.com/PennyLaneAI/pennylane/pull/7964)

* The matrix factorization using :func:`~.math.decomposition.givens_decomposition` has
  been optimized to factor out the redundant sign in the diagonal phase matrix for the
  real-valued (orthogonal) rotation matrices. For example, in case the determinant of a matrix is
  :math:`-1`, only a single element of the phase matrix is required.
  [(#7765)](https://github.com/PennyLaneAI/pennylane/pull/7765)

* Added the `NumQubitsOp` operation to the `Quantum` dialect of the Python compiler.
[(#8063)](https://github.com/PennyLaneAI/pennylane/pull/8063)

* An error is no longer raised when non-integer wire labels are used in QNodes using `mcm_method="deferred"`.
  [(#7934)](https://github.com/PennyLaneAI/pennylane/pull/7934)
  

  ```python
  @qml.qnode(qml.device("default.qubit"), mcm_method="deferred")
  def circuit():
      m = qml.measure("a")
      qml.cond(m == 0, qml.X)("aux")
      return qml.expval(qml.Z("a"))
  ```

  ```pycon
  >>> print(qml.draw(circuit)())
    a: ──┤↗├────┤  <Z>
  aux: ───║───X─┤     
          ╚═══╝      
  ```

* PennyLane is now compatible with `quimb` 1.11.2 after a bug affecting `default.tensor` was fixed.
  [(#7931)](https://github.com/PennyLaneAI/pennylane/pull/7931)

* The error message raised when using Python compiler transforms with :func:`pennylane.qjit` has been updated
  with suggested fixes.
  [(#7916)](https://github.com/PennyLaneAI/pennylane/pull/7916)

* A new `qml.transforms.resolve_dynamic_wires` transform can allocate concrete wire values for dynamic
  qubit allocation.
  [(#7678)](https://github.com/PennyLaneAI/pennylane/pull/7678)

* The :func:`qml.workflow.set_shots` transform can now be directly applied to a QNode without the need for `functools.partial`, providing a more user-friendly syntax and negating having to import the `functools` package.
  [(#7876)](https://github.com/PennyLaneAI/pennylane/pull/7876)
  [(#7919)](https://github.com/PennyLaneAI/pennylane/pull/7919)

  ```python
  @qml.set_shots(shots=1000)  # or @qml.set_shots(1000)
  @qml.qnode(dev)
  def circuit():
      qml.H(0)
      return qml.expval(qml.Z(0))
  ```

  ```pycon
  >>> circuit()
  0.002
  ```

* Added a `QuantumParser` class to the `qml.compiler.python_compiler` submodule that automatically loads relevant dialects.
  [(#7888)](https://github.com/PennyLaneAI/pennylane/pull/7888)

* A compilation pass written with xDSL called `qml.compiler.python_compiler.transforms.ConvertToMBQCFormalismPass` has been added for the experimental xDSL Python compiler integration. This pass converts all gates in the MBQC gate set (`Hadamard`, `S`, `RZ`, `RotXZX` and `CNOT`) to the textbook MBQC formalism.
  [(#7870)](https://github.com/PennyLaneAI/pennylane/pull/7870)

* Enforce various modules to follow modular architecture via `tach`.
  [(#7847)](https://github.com/PennyLaneAI/pennylane/pull/7847)

* Users can now specify a relative threshold value for the permissible operator norm error (`epsilon`) that
  triggers rebuilding of the cache in the `qml.clifford_t_transform`, via new `cache_eps_rtol` keyword argument.
  [(#8056)](https://github.com/PennyLaneAI/pennylane/pull/8056)

* A compilation pass written with xDSL called `qml.compiler.python_compiler.transforms.MeasurementsFromSamplesPass`
  has been added for the experimental xDSL Python compiler integration. This pass replaces all
  terminal measurements in a program with a single :func:`pennylane.sample` measurement, and adds
  postprocessing instructions to recover the original measurement.
  [(#7620)](https://github.com/PennyLaneAI/pennylane/pull/7620)

* A combine-global-phase pass has been added to the xDSL Python compiler integration.
  Note that the current implementation can only combine all the global phase operations at
  the last global phase operation in the same region. In other words, global phase operations inside a control flow region can't be combined with those in their parent
  region.
  [(#7675)](https://github.com/PennyLaneAI/pennylane/pull/7675)

* The `mbqc` xDSL dialect has been added to the Python compiler, which is used to represent
  measurement-based quantum-computing instructions in the xDSL framework.
  [(#7815)](https://github.com/PennyLaneAI/pennylane/pull/7815)
  [(#8059)](https://github.com/PennyLaneAI/pennylane/pull/8059)

* The `AllocQubitOp` and `DeallocQubitOp` operations have been added to the `Quantum` dialect in the
  Python compiler.
  [(#7915)](https://github.com/PennyLaneAI/pennylane/pull/7915)

* The :func:`pennylane.ops.rs_decomposition` method now performs exact decomposition and returns
  complete global phase information when used for decomposing a phase gate to Clifford+T basis.
  [(#7793)](https://github.com/PennyLaneAI/pennylane/pull/7793)

* `default.qubit` will default to the tree-traversal MCM method when `mcm_method="device"`.
  [(#7885)](https://github.com/PennyLaneAI/pennylane/pull/7885)

* The :func:`~.clifford_t_decomposition` transform can now handle circuits with mid-circuit
  measurements including Catalyst's measurements operations. It also now handles `RZ` and `PhaseShift`
  operations where angles are odd multiples of `±pi/4` more efficiently while using `method="gridsynth"`.
  [(#7793)](https://github.com/PennyLaneAI/pennylane/pull/7793)
  [(#7942)](https://github.com/PennyLaneAI/pennylane/pull/7942)

* The default implementation of `Device.setup_execution_config` now choses `"device"` as the default mcm method if it is available as specified by the device TOML file.
  [(#7968)](https://github.com/PennyLaneAI/pennylane/pull/7968)

<h4>Resource-efficient decompositions 🔎</h4>

* With :func:`~.decomposition.enable_graph()`, dynamically allocated wires are now supported in decomposition rules. This provides a smoother overall experience when decomposing operators in a way that requires auxiliary/work wires.
  [(#7861)](https://github.com/PennyLaneAI/pennylane/pull/7861)

  * The :func:`~.transforms.decompose` transform now accepts a `num_available_work_wires` argument that allows the user to specify the number of work wires available for dynamic allocation.
  [(#7963)](https://github.com/PennyLaneAI/pennylane/pull/7963)
  [(#7980)](https://github.com/PennyLaneAI/pennylane/pull/7980)
  [(#8103)](https://github.com/PennyLaneAI/pennylane/pull/8103)

  * Decomposition rules added for the :class:`~.MultiControlledX` that dynamically allocate work wires if none was explicitly specified via the `work_wires` argument of the operator.
  [(#8024)](https://github.com/PennyLaneAI/pennylane/pull/8024)

* A :class:`~.decomposition.decomposition_graph.DecompGraphSolution` class is added to store the solution of a decomposition graph. An instance of this class is returned from the `solve` method of the :class:`~.decomposition.decomposition_graph.DecompositionGraph`.
  [(#8031)](https://github.com/PennyLaneAI/pennylane/pull/8031)

* With the graph-based decomposition system enabled (:func:`~.decomposition.enable_graph()`), if a decomposition cannot be found for an operator in the circuit, it no longer
  raises an error. Instead, a warning is raised, and `op.decomposition()` (the current default method for decomposing gates) is
  used as a fallback, while the rest of the circuit is still decomposed with
  the new graph-based system. Additionally, a special warning message is
  raised if the circuit contains a `GlobalPhase`, reminding the user that
  `GlobalPhase` is not assumed to have a decomposition under the new system.
  [(#8156)](https://github.com/PennyLaneAI/pennylane/pull/8156)
<h3>Labs: a place for unified and rapid prototyping of research software 🧪</h3>

* Added concurrency support for `effective_hamiltonian` in labs.
  [(#8081)](https://github.com/PennyLaneAI/pennylane/pull/8081)

* Fixed a queueing issue in `ResourceOperator` tests.
  [(#8204)](https://github.com/PennyLaneAI/pennylane/pull/8204)

* The module `qml.labs.zxopt` has been removed as its functionalities are now available in the
  submodule :mod:`~.transforms.zx`. The same functions are available, but their signature
  may have changed.
  - Instead of `qml.labs.zxopt.full_optimize`, use :func:`.transforms.zx.optimize_t_count`
  - Instead of `qml.labs.zxopt.full_reduce`, use :func:`.transforms.zx.reduce_non_clifford`
  - Instead of `qml.labs.zxopt.todd`, use :func:`.transforms.zx.todd`
  - Instead of `qml.labs.zxopt.basic_optimization`, use :func:`.transforms.zx.push_hadamards`
  [(#8177)](https://github.com/PennyLaneAI/pennylane/pull/8177)

* Added state of the art resources for the `ResourceSelectPauliRot` template and the
  `ResourceQubitUnitary` templates.
  [(#7786)](https://github.com/PennyLaneAI/pennylane/pull/7786)

* Added state of the art resources for the `ResourceSingleQubitCompare`, `ResourceTwoQubitCompare`,
  `ResourceIntegerComparator` and `ResourceRegisterComparator` templates.
  [(#7857)](https://github.com/PennyLaneAI/pennylane/pull/7857)

* Added state of the art resources for the `ResourceUniformStatePrep`,
  and `ResourceAliasSampling` templates.
  [(#7883)](https://github.com/PennyLaneAI/pennylane/pull/7883)

* Added state of the art resources for the `ResourceQFT` and `ResourceAQFT` templates.
  [(#7920)](https://github.com/PennyLaneAI/pennylane/pull/7920)

* Added an internal `dequeue()` method to the `ResourceOperator` class to simplify the 
  instantiation of resource operators which require resource operators as input.
  [(#7974)](https://github.com/PennyLaneAI/pennylane/pull/7974)

* The `catalyst` xDSL dialect has been added to the Python compiler, which contains data structures that support core compiler functionality.
  [(#7901)](https://github.com/PennyLaneAI/pennylane/pull/7901)

* New `SparseFragment` and `SparseState` classes have been created that allow to use sparse matrices for the Hamiltonian Fragments when estimating the Trotter error.
  [(#7971)](https://github.com/PennyLaneAI/pennylane/pull/7971)

* The `qec` xDSL dialect has been added to the Python compiler, which contains data structures that support quantum error correction functionality.
  [(#7985)](https://github.com/PennyLaneAI/pennylane/pull/7985)

* The `stablehlo` xDSL dialect has been added to the Python compiler, which extends the existing
  StableHLO dialect with missing upstream operations.
  [(#8036)](https://github.com/PennyLaneAI/pennylane/pull/8036)
  [(#8084)](https://github.com/PennyLaneAI/pennylane/pull/8084)
  [(#8113)](https://github.com/PennyLaneAI/pennylane/pull/8113)
  
* Added more templates with state of the art resource estimates. Users can now use the `ResourceQPE`,
  `ResourceControlledSequence`, and `ResourceIterativeQPE` templates with the resource estimation tool.
  [(#8053)](https://github.com/PennyLaneAI/pennylane/pull/8053)

* Added state of the art resources for the `ResourceTrotterProduct` template.
  [(#7910)](https://github.com/PennyLaneAI/pennylane/pull/7910)

* Updated the symbolic `ResourceOperators` to use hyperparameters from `config` dictionary.
  [(#8181)](https://github.com/PennyLaneAI/pennylane/pull/8181)

<h3>Breaking changes 💔</h3>

* `DefaultQubit.eval_jaxpr` does not use `self.shots` from device anymore; instead, it takes `shots` as a keyword argument,
  and the qnode primitive should process the `shots` and call `eval_jaxpr` accordingly.
  [(#8161)](https://github.com/PennyLaneAI/pennylane/pull/8161)

* The methods :meth:`~.pauli.PauliWord.operation` and :meth:`~.pauli.PauliSentence.operation`
  no longer queue any operators.
  [(#8136)](https://github.com/PennyLaneAI/pennylane/pull/8136)

* `qml.sample` no longer has singleton dimensions squeezed out for single shots or single wires. This cuts
  down on the complexity of post-processing due to having to handle single shot and single wire cases
  separately. The return shape will now *always* be `(shots, num_wires)`.
  [(#7944)](https://github.com/PennyLaneAI/pennylane/pull/7944)
  [(#8118)](https://github.com/PennyLaneAI/pennylane/pull/8118)

  For a simple qnode:

  ```pycon
  >>> @qml.qnode(qml.device('default.qubit'))
  ... def c():
  ...   return qml.sample(wires=0)
  ```

  Before the change, we had:
  
  ```pycon
  >>> qml.set_shots(c, shots=1)()
  0
  ```

  and now we have:

  ```pycon
  >>> qml.set_shots(c, shots=1)()
  array([[0]])
  ```

  Previous behavior can be recovered by squeezing the output:

  ```pycon
  >>> qml.math.squeeze(qml.set_shots(c, shots=1)())
  0
  ```

* `ExecutionConfig` and `MCMConfig` from `pennylane.devices` are now frozen dataclasses whose fields should be updated with `dataclass.replace`. 
  [(#7697)](https://github.com/PennyLaneAI/pennylane/pull/7697)
  [(#8046)](https://github.com/PennyLaneAI/pennylane/pull/8046)

* Functions involving an execution configuration will now default to `None` instead of `pennylane.devices.DefaultExecutionConfig` and have to be handled accordingly. 
  This prevents the potential mutation of a global object. 

  This means that functions like,
  ```python
  ...
    def some_func(..., execution_config = DefaultExecutionConfig):
      ...
  ...
  ```
  should be written as follows,
  ```python
  ...
    def some_func(..., execution_config: ExecutionConfig | None = None):
      if execution_config is None:
          execution_config = ExecutionConfig()
  ...
  ```

  [(#7697)](https://github.com/PennyLaneAI/pennylane/pull/7697)

* The `qml.HilbertSchmidt` and `qml.LocalHilbertSchmidt` templates have been updated and their UI has been remarkably simplified. 
  They now accept an operation or a list of operations as quantum unitaries.
  [(#7933)](https://github.com/PennyLaneAI/pennylane/pull/7933)

  In past versions of PennyLane, these templates required providing the `U` and `V` unitaries as a `qml.tape.QuantumTape` and a quantum function,
  respectively, along with separate parameters and wires.

  With this release, each template has been improved to accept one or more operators as  unitaries. 
  The wires and parameters of the approximate unitary `V` are inferred from the inputs, according to the order provided.

  ```python
  >>> U = qml.Hadamard(0)
  >>> V = qml.RZ(0.1, wires=1)
  >>> qml.HilbertSchmidt(V, U)
  HilbertSchmidt(0.1, wires=[0, 1])
  ```

* Remove support for Python 3.10 and adds support for 3.13.
  [(#7935)](https://github.com/PennyLaneAI/pennylane/pull/7935)

* Move custom exceptions into `exceptions.py` and add a documentation page for them in the internals.
  [(#7856)](https://github.com/PennyLaneAI/pennylane/pull/7856)

* The boolean functions provided in `qml.operation` are deprecated. See the
  :doc:`deprecations page </development/deprecations>` for equivalent code to use instead. These
  include `not_tape`, `has_gen`, `has_grad_method`, `has_multipar`, `has_nopar`, `has_unitary_gen`,
  `is_measurement`, `defines_diagonalizing_gates`, and `gen_is_multi_term_hamiltonian`.
  [(#7924)](https://github.com/PennyLaneAI/pennylane/pull/7924)

* Removed access for `lie_closure`, `structure_constants` and `center` via `qml.pauli`.
  Top level import and usage is advised. The functions now live in the `liealg` module.

  ```python
  import pennylane.liealg
  from pennylane.liealg import lie_closure, structure_constants, center
  ```

  [(#7928)](https://github.com/PennyLaneAI/pennylane/pull/7928)
  [(#7994)](https://github.com/PennyLaneAI/pennylane/pull/7994)

* `qml.operation.Observable` and the corresponding `Observable.compare` have been removed, as
  PennyLane now depends on the more general `Operator` interface instead. The
  `Operator.is_hermitian` property can instead be used to check whether or not it is highly likely
  that the operator instance is Hermitian.
  [(#7927)](https://github.com/PennyLaneAI/pennylane/pull/7927)

* `qml.operation.WiresEnum`, `qml.operation.AllWires`, and `qml.operation.AnyWires` have been removed. Setting `Operator.num_wires = None` (the default)
  should instead indicate that the `Operator` does not need wire validation.
  [(#7911)](https://github.com/PennyLaneAI/pennylane/pull/7911)

* Removed `QNode.get_gradient_fn` method. Instead, use `qml.workflow.get_best_diff_method` to obtain the differentiation method.
  [(#7907)](https://github.com/PennyLaneAI/pennylane/pull/7907)

* Top-level access to ``DeviceError``, ``PennyLaneDeprecationWarning``, ``QuantumFunctionError`` and ``ExperimentalWarning`` has been removed. Please import these objects from the new ``pennylane.exceptions`` module.
  [(#7874)](https://github.com/PennyLaneAI/pennylane/pull/7874)

* `qml.cut_circuit_mc` no longer accepts a `shots` keyword argument. The shots should instead
  be set on the tape itself.
  [(#7882)](https://github.com/PennyLaneAI/pennylane/pull/7882)

<h3>Deprecations 👋</h3>

* Setting shots on a device through the `shots=` kwarg, e.g. `qml.device("default.qubit", wires=2, shots=1000)`, is deprecated. Please use the `set_shots` transform on the `QNode` instead.

  ```python
  dev = qml.device("default.qubit", wires=2)

  @qml.set_shots(1000)
  @qml.qnode(dev)
  def circuit(x):
      qml.RX(x, wires=0)
      return qml.expval(qml.Z(0))
  ```

  [(#7979)](https://github.com/PennyLaneAI/pennylane/pull/7979)
  [(#8161)](https://github.com/PennyLaneAI/pennylane/pull/8161)

* Support for using TensorFlow with PennyLane has been deprecated and will be dropped in Pennylane v0.44.
  Future versions of PennyLane are not guaranteed to work with TensorFlow.
  Instead, we recommend using the :doc:`JAX </introduction/interfaces/jax>` or :doc:`PyTorch </introduction/interfaces/torch>` interface for
  machine learning applications to benefit from enhanced support and features. Please consult the following demos for
  more usage information: 
  [Turning quantum nodes into Torch Layers](https://pennylane.ai/qml/demos/tutorial_qnn_module_torch) and
  [How to optimize a QML model using JAX and Optax](https://pennylane.ai/qml/demos/tutorial_How_to_optimize_QML_model_using_JAX_and_Optax).
  [(#7989)](https://github.com/PennyLaneAI/pennylane/pull/7989)
  [(#8106)](https://github.com/PennyLaneAI/pennylane/pull/8106)

* `pennylane.devices.DefaultExecutionConfig` is deprecated and will be removed in v0.44.
  Instead, use `qml.devices.ExecutionConfig()` to create a default execution configuration.
  [(#7987)](https://github.com/PennyLaneAI/pennylane/pull/7987)

* Specifying the ``work_wire_type`` argument in ``qml.ctrl`` and other controlled operators as ``"clean"`` or 
  ``"dirty"`` is deprecated. Use ``"zeroed"`` to indicate that the work wires are initially in the :math:`|0\rangle`
  state, and ``"borrowed"`` to indicate that the work wires can be in any arbitrary state. In both cases, the
  work wires are restored to their original state upon completing the decomposition.
  [(#7993)](https://github.com/PennyLaneAI/pennylane/pull/7993)

* Providing `num_steps` to :func:`pennylane.evolve`, :func:`pennylane.exp`, :class:`pennylane.ops.Evolution`,
  and :class:`pennylane.ops.Exp` is deprecated and will be removed in a future release. Instead, use
  :class:`~.TrotterProduct` for approximate methods, providing the `n` parameter to perform the Suzuki-Trotter
  product approximation of a Hamiltonian with the specified number of Trotter steps.

  As a concrete example, consider the following case:

  ```python
  coeffs = [0.5, -0.6]
  ops = [qml.X(0), qml.X(0) @ qml.Y(1)]
  H_flat = qml.dot(coeffs, ops)
  ```

  Instead of computing the Suzuki-Trotter product approximation as:

  ```pycon
  >>> qml.evolve(H_flat, num_steps=2).decomposition()
  [RX(0.5, wires=[0]),
  PauliRot(-0.6, XY, wires=[0, 1]),
  RX(0.5, wires=[0]),
  PauliRot(-0.6, XY, wires=[0, 1])]
  ```

  The same result can be obtained using :class:`~.TrotterProduct` as follows:

  ```pycon
  >>> decomp_ops = qml.adjoint(qml.TrotterProduct(H_flat, time=1.0, n=2)).decomposition()
  >>> [simp_op for op in decomp_ops for simp_op in map(qml.simplify, op.decomposition())]
  [RX(0.5, wires=[0]),
  PauliRot(-0.6, XY, wires=[0, 1]),
  RX(0.5, wires=[0]),
  PauliRot(-0.6, XY, wires=[0, 1])]
  ```
  [(#7954)](https://github.com/PennyLaneAI/pennylane/pull/7954)
  [(#7977)](https://github.com/PennyLaneAI/pennylane/pull/7977)

* `MeasurementProcess.expand` is deprecated. The relevant method can be replaced with 
  `qml.tape.QuantumScript(mp.obs.diagonalizing_gates(), [type(mp)(eigvals=mp.obs.eigvals(), wires=mp.obs.wires)])`
  [(#7953)](https://github.com/PennyLaneAI/pennylane/pull/7953)

* `shots=` in `QNode` calls is deprecated and will be removed in v0.44.
  Instead, please use the `qml.workflow.set_shots` transform to set the number of shots for a QNode.
  [(#7906)](https://github.com/PennyLaneAI/pennylane/pull/7906)

* ``QuantumScript.shape`` and ``QuantumScript.numeric_type`` are deprecated and will be removed in version v0.44.
  Instead, the corresponding ``.shape`` or ``.numeric_type`` of the ``MeasurementProcess`` class should be used.
  [(#7950)](https://github.com/PennyLaneAI/pennylane/pull/7950)

* Some unnecessary methods of the `qml.CircuitGraph` class are deprecated and will be removed in version v0.44:
  [(#7904)](https://github.com/PennyLaneAI/pennylane/pull/7904)

    - `print_contents` in favor of `print(obj)`
    - `observables_in_order` in favor of `observables`
    - `operations_in_order` in favor of `operations`
    - `ancestors_in_order` in favor of `ancestors(obj, sort=True)`
    - `descendants_in_order` in favore of `descendants(obj, sort=True)`

* The `QuantumScript.to_openqasm` method is deprecated and will be removed in version v0.44.
  Instead, the `qml.to_openqasm` function should be used.
  [(#7909)](https://github.com/PennyLaneAI/pennylane/pull/7909)

* The `level=None` argument in the :func:`pennylane.workflow.get_transform_program`, :func:`pennylane.workflow.construct_batch`, `qml.draw`, `qml.draw_mpl`, and `qml.specs` transforms is deprecated and will be removed in v0.43.
  Please use `level='device'` instead to apply the noise model at the device level.
  [(#7886)](https://github.com/PennyLaneAI/pennylane/pull/7886)

* `qml.qnn.cost.SquaredErrorLoss` is deprecated and will be removed in version v0.44. Instead, this hybrid workflow can be accomplished
  with a function like `loss = lambda *args: (circuit(*args) - target)**2`.
  [(#7527)](https://github.com/PennyLaneAI/pennylane/pull/7527)

* Access to `add_noise`, `insert` and noise mitigation transforms from the `pennylane.transforms` module is deprecated.
  Instead, these functions should be imported from the `pennylane.noise` module.
  [(#7854)](https://github.com/PennyLaneAI/pennylane/pull/7854)

* The `qml.QNode.add_transform` method is deprecated and will be removed in v0.43.
  Instead, please use `QNode.transform_program.push_back(transform_container=transform_container)`.
  [(#7855)](https://github.com/PennyLaneAI/pennylane/pull/7855)

<h3>Internal changes ⚙️</h3>

* Update `pylint` to `3.3.8` in CI and `requirements-dev.txt`
  [(#8216)](https://github.com/PennyLaneAI/pennylane/pull/8216)

* Updated `CompressedResourceOp` class to track the number of wires an operator requires in labs.
  [(#8173)](https://github.com/PennyLaneAI/pennylane/pull/8173)

* Update links in `README.md`.
  [(#8165)](https://github.com/PennyLaneAI/pennylane/pull/8165)

* Update `autograph` guide to reflect new capabilities.
  [(#8132)](https://github.com/PennyLaneAI/pennylane/pull/8132)

* Start using `strict=True` to `zip` usage in source code.
  [(#8164)](https://github.com/PennyLaneAI/pennylane/pull/8164)
  [(#8182)](https://github.com/PennyLaneAI/pennylane/pull/8182)
  [(#8183)](https://github.com/PennyLaneAI/pennylane/pull/8183)

* Unpin `autoray` package in `pyproject.toml` by fixing source code that was broken by release.
  [(#8147)](https://github.com/PennyLaneAI/pennylane/pull/8147)
  [(#8159)](https://github.com/PennyLaneAI/pennylane/pull/8159)
  [(#8160)](https://github.com/PennyLaneAI/pennylane/pull/8160)

* A `diagonalize_mcms` option has been added to the `ftqc.decomposition.convert_to_mbqc_formalism` tape transform that, when set, arbitrary-basis mid-circuit measurements are mapped into corresponding diagonalizing gates and Z-basis mid-circuit measurements.  
  [(#8105)](https://github.com/PennyLaneAI/pennylane/pull/8105)

* The `autograph` keyword argument has been removed from the `QNode` constructor. 
  To enable autograph conversion, use the `qjit` decorator together with the `qml.capture.disable_autograph` context manager.
  [(#8104)](https://github.com/PennyLaneAI/pennylane/pull/8104)
  
* Add ability to disable autograph conversion using the newly added `qml.capture.disable_autograph` decorator or context manager.
  [(#8102)](https://github.com/PennyLaneAI/pennylane/pull/8102)

* Set `autoray` package upper-bound in `pyproject.toml` CI due to breaking changes in `v0.8.0`.
  [(#8110)](https://github.com/PennyLaneAI/pennylane/pull/8110)

* Add capability for roundtrip testing and module verification to the Python compiler `run_filecheck` and
`run_filecheck_qjit` fixtures.
  [(#8049)](https://github.com/PennyLaneAI/pennylane/pull/8049)

* Improve type hinting internally.
  [(#8086)](https://github.com/PennyLaneAI/pennylane/pull/8086)

* The `cond` primitive with program capture no longer stores missing false branches as `None`, instead storing them
  as jaxprs with no output.
  [(#8080)](https://github.com/PennyLaneAI/pennylane/pull/8080)

* Removed unnecessary execution tests along with accuracy validation in `tests/ops/functions/test_map_wires.py`.
  [(#8032)](https://github.com/PennyLaneAI/pennylane/pull/8032)

* Added a new `all-tests-passed` gatekeeper job to `interface-unit-tests.yml` to ensure all test
  jobs complete successfully before triggering downstream actions. This reduces the need to
  maintain a long list of required checks in GitHub settings. Also added the previously missing
  `capture-jax-tests` job to the list of required test jobs, ensuring this test suite is properly
  enforced in CI.
  [(#7996)](https://github.com/PennyLaneAI/pennylane/pull/7996)

* Equipped `DefaultQubitLegacy` (test suite only) with seeded sampling.
  This allows for reproducible sampling results of legacy classical shadow across CI.
  [(#7903)](https://github.com/PennyLaneAI/pennylane/pull/7903)

* Capture does not block `wires=0` anymore. This allows Catalyst to work with zero-wire devices.
  Note that `wires=None` is still illegal.
  [(#7978)](https://github.com/PennyLaneAI/pennylane/pull/7978)

* Improves readability of `dynamic_one_shot` postprocessing to allow further modification.
  [(#7962)](https://github.com/PennyLaneAI/pennylane/pull/7962)
  [(#8041)](https://github.com/PennyLaneAI/pennylane/pull/8041)

* Update PennyLane's top-level `__init__.py` file imports to improve Python language server support for finding
  PennyLane submodules.
  [(#7959)](https://github.com/PennyLaneAI/pennylane/pull/7959)

* Adds `measurements` as a "core" module in the tach specification.
  [(#7945)](https://github.com/PennyLaneAI/pennylane/pull/7945)

* Improves type hints in the `measurements` module.
  [(#7938)](https://github.com/PennyLaneAI/pennylane/pull/7938)

* Refactored the codebase to adopt modern type hint syntax for Python 3.11+ language features.
  [(#7860)](https://github.com/PennyLaneAI/pennylane/pull/7860)
  [(#7982)](https://github.com/PennyLaneAI/pennylane/pull/7982)

* Improve the pre-commit hook to add gitleaks.
  [(#7922)](https://github.com/PennyLaneAI/pennylane/pull/7922)

* Added a `run_filecheck_qjit` fixture that can be used to run FileCheck on integration tests for the
  `qml.compiler.python_compiler` submodule.
  [(#7888)](https://github.com/PennyLaneAI/pennylane/pull/7888)

* Added a `dialects` submodule to `qml.compiler.python_compiler` which now houses all the xDSL dialects we create.
  Additionally, the `MBQCDialect` and `QuantumDialect` dialects have been renamed to `MBQC` and `Quantum`.
  [(#7897)](https://github.com/PennyLaneAI/pennylane/pull/7897)

* Update minimum supported `pytest` version to `8.4.1`.
  [(#7853)](https://github.com/PennyLaneAI/pennylane/pull/7853)

* `DefaultQubitLegacy` (test suite only) no longer provides a customized classical shadow
  implementation
  [(#7895)](https://github.com/PennyLaneAI/pennylane/pull/7895)

* Make `pennylane.io` a tertiary module.
  [(#7877)](https://github.com/PennyLaneAI/pennylane/pull/7877)

* Seeded tests for the `split_to_single_terms` transformation.
  [(#7851)](https://github.com/PennyLaneAI/pennylane/pull/7851)

* Upgrade `rc_sync.yml` to work with latest `pyproject.toml` changes.
  [(#7808)](https://github.com/PennyLaneAI/pennylane/pull/7808)
  [(#7818)](https://github.com/PennyLaneAI/pennylane/pull/7818)

* `LinearCombination` instances can be created with `_primitive.impl` when
  capture is enabled and tracing is active.
  [(#7893)](https://github.com/PennyLaneAI/pennylane/pull/7893)

* The `TensorLike` type is now compatible with static type checkers.
  [(#7905)](https://github.com/PennyLaneAI/pennylane/pull/7905)

* Update xDSL supported version to `0.49`.
  [(#7923)](https://github.com/PennyLaneAI/pennylane/pull/7923)
  [(#7932)](https://github.com/PennyLaneAI/pennylane/pull/7932)
  [(#8120)](https://github.com/PennyLaneAI/pennylane/pull/8120)

* Update JAX version used in tests to `0.6.2`
  [(#7925)](https://github.com/PennyLaneAI/pennylane/pull/7925)

* The measurement-plane attribute of the Python compiler `mbqc` dialect now uses the "opaque syntax"
  format when printing in the generic IR format. This enables usage of this attribute when IR needs
  to be passed from the python compiler to Catalyst.
  [(#7957)](https://github.com/PennyLaneAI/pennylane/pull/7957)

* An `xdsl_extras` module has been added to the Python compiler to house additional utilities and
  functionality not available upstream in xDSL.
  [(#8067)](https://github.com/PennyLaneAI/pennylane/pull/8067)
  [(#8120)](https://github.com/PennyLaneAI/pennylane/pull/8120)

* Moved `allocation.DynamicWire` from the `allocation` to the `wires` module to avoid circular dependencies.
  [(#8179)](https://github.com/PennyLaneAI/pennylane/pull/8179)

* Two new xDSL passes have been added to the Python compiler: `decompose-graph-state`, which
  decomposes `mbqc.graph_state_prep` operations to their corresponding set of quantum operations for
  execution on state simulators, and `null-decompose-graph-state`, which replaces
  `mbqc.graph_state_prep` operations with single quantum-register allocation operations for
  execution on null devices.
  [(#8090)](https://github.com/PennyLaneAI/pennylane/pull/8090)

* :func:`.transforms.decompose` and :func:`.preprocess.decompose` now have a unified internal implementation.
  [(#8193)](https://github.com/PennyLaneAI/pennylane/pull/8193)

* Updated support for `pubchempy` used in the unit tests for `qml.qchem.mol_data` to `1.0.5`.
  [(#8224)](https://github.com/PennyLaneAI/pennylane/pull/8224)

<h3>Documentation 📝</h3>

* Rename `ancilla` to `auxiliary` in internal documentation.
  [(#8005)](https://github.com/PennyLaneAI/pennylane/pull/8005)

* Small typos in the docstring for `qml.noise.partial_wires` have been corrected.
  [(#8052)](https://github.com/PennyLaneAI/pennylane/pull/8052)

* The theoretical background section of :class:`~.BasisRotation` has been extended to explain
  the underlying Lie group/algebra homomorphism between the (dense) rotation matrix and the
  performed operations on the target qubits.
  [(#7765)](https://github.com/PennyLaneAI/pennylane/pull/7765)

* Updated the code examples in the documentation of :func:`~.specs`.
  [(#8003)](https://github.com/PennyLaneAI/pennylane/pull/8003)

* Clarifies the use case for `Operator.pow` and `Operator.adjoint`.
  [(#7999)](https://github.com/PennyLaneAI/pennylane/pull/7999)

* The docstring of the `is_hermitian` operator property has been updated to better describe its behaviour.
  [(#7946)](https://github.com/PennyLaneAI/pennylane/pull/7946)

* Improved the docstrings of all optimizers for consistency and legibility.
  [(#7891)](https://github.com/PennyLaneAI/pennylane/pull/7891)

* Updated the code example in the documentation for :func:`~.transforms.split_non_commuting`.
  [(#7892)](https://github.com/PennyLaneAI/pennylane/pull/7892)

* Fixed :math:`\LaTeX` rendering in the documentation for `qml.TrotterProduct` and `qml.trotterize`.
  [(#8014)](https://github.com/PennyLaneAI/pennylane/pull/8014)

* Updated description of `alpha` parameter in `ClassicalShadow.entropy`.
  Trimmed the outdated part of discussion regarding different choices of `alpha`.
  [(#8100)](https://github.com/PennyLaneAI/pennylane/pull/8100)

* The :doc:`Dynamic Quantum Circuits </introduction/dynamic_quantum_circuits>` page has been updated to include the latest device-dependent mid-circuit measurement method defaults.
  [(#8149)](https://github.com/PennyLaneAI/pennylane/pull/8149)

<h3>Bug fixes 🐛</h3>

* Pauli arithmetic can now handle abstract coefficients when participating in a jitted function.
  [(#8190)](https://github.com/PennyLaneAI/pennylane/pull/8190)

* Operators queued with :func:`pennylane.apply` no longer get dequeued by subsequent dequeuing operations
  (e.g. :func:`pennylane.adjoint`).
  [(#8078)](https://github.com/PennyLaneAI/pennylane/pull/8078)

* Fixed a bug in the decomposition rules of :class:`~.Select` with the new decomposition system
  that broke the decompositions if the target ``ops`` of the ``Select`` operator were parametrized.
  This enables the new decomposition system with ``Select`` of parametrized target ``ops``.
  [(#8186)](https://github.com/PennyLaneAI/pennylane/pull/8186)
  
* `Exp` and `Evolution` now have improved decompositions, allowing them to handle more situations
  more robustly. In particular, the generator is simplified prior to decomposition. Now more
  time evolution ops can be supported on devices that do not natively support them.
  [(#8133)](https://github.com/PennyLaneAI/pennylane/pull/8133)

* A scalar product of a norm one scalar and an operator now decomposes into a `GlobalPhase` and the operator.
  For example, `-1 * qml.X(0)` now decomposes into `[qml.GlobalPhase(-np.pi), qml.X(0)]`.
  [(#8133)](https://github.com/PennyLaneAI/pennylane/pull/8133)

* Fixes a bug that made the queueing behaviour of :meth:`~.pauli.PauliWord.operation` and
  :meth:`~.pauli.PauliSentence.operation` dependent on the global state of a program due to
  a caching issue.
  [(#8135)](https://github.com/PennyLaneAI/pennylane/pull/8135)

* A more informative error is raised when extremely deep circuits are attempted to be drawn.
  [(#8139)](https://github.com/PennyLaneAI/pennylane/pull/8139)

* An error is now raised if sequences of classically processed mid circuit measurements
  are used as input to :func:`pennylane.counts` or :func:`pennylane.probs`.
  [(#8109)](https://github.com/PennyLaneAI/pennylane/pull/8109)

* Simplifying operators raised to integer powers no longer causes recursion errors.
  [(#8044)](https://github.com/PennyLaneAI/pennylane/pull/8044)

* Fixes the GPU selection issue in `qml.math` with PyTorch when multiple GPUs are present.
  [(#8008)](https://github.com/PennyLaneAI/pennylane/pull/8008)

* The `~.for_loop` function with capture enabled can now handle over indexing
  into an empty array when `start == stop`.
  [(#8026)](https://github.com/PennyLaneAI/pennylane/pull/8026)

* Plxpr primitives now only return dynamically shaped arrays if their outputs
  actually have dynamic shapes.
  [(#8004)](https://github.com/PennyLaneAI/pennylane/pull/8004)

* Fixes an issue with tree-traversal and non-sequential wire orders.
  [(#7991)](https://github.com/PennyLaneAI/pennylane/pull/7991)

* Fixes a bug in :func:`~.matrix` where an operator's
  constituents were incorrectly queued if its decomposition was requested.
  [(#7975)](https://github.com/PennyLaneAI/pennylane/pull/7975)

* An error is now raised if an `end` statement is found in a measurement conditioned branch in a QASM string being imported into PennyLane.
  [(#7872)](https://github.com/PennyLaneAI/pennylane/pull/7872)

* Fixes issue related to :func:`~.transforms.to_zx` adding the support for
  `Toffoli` and `CCZ` gates conversion into their ZX-graph representation.
  [(#7899)](https://github.com/PennyLaneAI/pennylane/pull/7899)

* `get_best_diff_method` now correctly aligns with `execute` and `construct_batch` logic in workflows.
  [(#7898)](https://github.com/PennyLaneAI/pennylane/pull/7898)

* Resolve issues with AutoGraph transforming internal PennyLane library code due to incorrect
  module attribution of wrapper functions.
  [(#7889)](https://github.com/PennyLaneAI/pennylane/pull/7889)

* Calling `QNode.update` no longer acts as if `set_shots` has been applied.
  [(#7881)](https://github.com/PennyLaneAI/pennylane/pull/7881)

* Fixes attributes and types in the quantum dialect.
  This allows for types to be inferred correctly when parsing.
  [(#7825)](https://github.com/PennyLaneAI/pennylane/pull/7825)

* Fixes `SemiAdder` to work when inputs are defined with a single wire.
  [(#7940)](https://github.com/PennyLaneAI/pennylane/pull/7940)

* Fixes a bug where `qml.prod`, `qml.matrix`, and `qml.cond` applied on a quantum function does not dequeue operators passed as arguments to the function.
  [(#8094)](https://github.com/PennyLaneAI/pennylane/pull/8094)
  [(#8119)](https://github.com/PennyLaneAI/pennylane/pull/8119)
  [(#8078)](https://github.com/PennyLaneAI/pennylane/pull/8078)

* Fixes a bug where a copy of `ShadowExpvalMP` was incorrect for a multi-term composite observable.
  [(#8078)](https://github.com/PennyLaneAI/pennylane/pull/8078)

<h3>Contributors ✍️</h3>

This release contains contributions from (in alphabetical order):

Guillermo Alonso,
Ali Asadi,
Utkarsh Azad,
Astral Cai,
Joey Carter,
Yushao Chen,
Isaac De Vlugt,
Diksha Dhawan,
Marcus Edwards,
Lillian Frederiksen,
Pietropaolo Frisoni,
Simone Gasperini,
David Ittah,
Soran Jahangiri,
Korbinian Kottmann,
Mehrdad Malekmohammadi
Pablo Antonio Moreno Casares
Erick Ochoa,
Mudit Pandey,
Andrija Paurevic,
Alex Preciado,
Shuli Shu,
Jay Soni,
David Wierichs,
Jake Zaia<|MERGE_RESOLUTION|>--- conflicted
+++ resolved
@@ -24,7 +24,6 @@
   context manager:
 
   ```python
-<<<<<<< HEAD
   import pennylane as qml
 
   @qml.qnode(qml.device("default.qubit")) 
@@ -46,14 +45,6 @@
   <DynamicWire>: ─╭Allocate──H─╭Deallocate─┤
   <DynamicWire>: ─╰Allocate──H─╰Deallocate─┤
   ```
-=======
-  @qml.qnode(qml.device('default.qubit'))
-  def c():
-      with qml.allocate(1) as wires:
-          qml.H(wires)
-          qml.CNOT((wires[0], 0))
-      return qml.probs(wires=0)
->>>>>>> 64c751f3
 
   As illustrated, using :func:`~.allocate` as a context manager ensures that allocation and safe
   deallocation are controlled within a localized scope. Equivalenty, :func:`~.allocate` can be used
