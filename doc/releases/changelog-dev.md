:orphan:

# Release 0.32.0-dev (development release)

<h3>New features since last release</h3>

<h3>Improvements 🛠</h3>

<h3>Breaking changes 💔</h3>

<h3>Deprecations 👋</h3>

<h3>Documentation 📝</h3>

<h3>Bug fixes 🐛</h3>

<<<<<<< HEAD
* Fixes a bug where `stoch_pulse_grad` would ignore prefactors of rescaled Pauli words in the
  generating terms of a pulse Hamiltonian.
  [(4156)](https://github.com/PennyLaneAI/pennylane/pull/4156)
  
* Fixes a bug where the wire ordering of the `wires` argument to `qml.density_matrix`
  was not taken into account.
  [(#4072)](https://github.com/PennyLaneAI/pennylane/pull/4072)

* Removes a patch in `interfaces/autograd.py` that checks for the `strawberryfields.gbs` device.  That device
  is pinned to PennyLane <= v0.29.0, so that patch is no longer necessary.

* `qml.pauli.are_identical_pauli_words` now treats all identities as equal. Identity terms on Hamiltonians with non-standard
  wire orders are no longer eliminated.
  [(#4161)](https://github.com/PennyLaneAI/pennylane/pull/4161)

* `qml.pauli_sentence()` is now compatible with empty Hamiltonians `qml.Hamiltonian([], [])`.
  [(#4171)](https://github.com/PennyLaneAI/pennylane/pull/4171)

* Fixes a bug with Jax where executing multiple tapes with `gradient_fn="device"` would fail.
  [(#4190)](https://github.com/PennyLaneAI/pennylane/pull/4190)

* A more meaningful error message is raised when broadcasting with adjoint differentation on `DefaultQubit`.
  [(#4203)](https://github.com/PennyLaneAI/pennylane/pull/4203)

* Change the `sampler_seed` argument of `qml.gradients.spsa_grad` to `sampler_rng`. One can either provide
  an integer, which will be used to create a PRNG internally. Previously, this lead to the same direction
  being sampled, when `num_directions` is greater than 1. Alternatively, one can provide a NumPy PRNG,
  which allows reproducibly calling `spsa_grad` without getting the same results every time.
  [(4107)](https://github.com/PennyLaneAI/pennylane/issues/4107)

=======
>>>>>>> f1b9cdb5
<h3>Contributors ✍️</h3>

This release contains contributions from (in alphabetical order):<|MERGE_RESOLUTION|>--- conflicted
+++ resolved
@@ -14,39 +14,14 @@
 
 <h3>Bug fixes 🐛</h3>
 
-<<<<<<< HEAD
-* Fixes a bug where `stoch_pulse_grad` would ignore prefactors of rescaled Pauli words in the
-  generating terms of a pulse Hamiltonian.
-  [(4156)](https://github.com/PennyLaneAI/pennylane/pull/4156)
-  
-* Fixes a bug where the wire ordering of the `wires` argument to `qml.density_matrix`
-  was not taken into account.
-  [(#4072)](https://github.com/PennyLaneAI/pennylane/pull/4072)
-
-* Removes a patch in `interfaces/autograd.py` that checks for the `strawberryfields.gbs` device.  That device
-  is pinned to PennyLane <= v0.29.0, so that patch is no longer necessary.
-
-* `qml.pauli.are_identical_pauli_words` now treats all identities as equal. Identity terms on Hamiltonians with non-standard
-  wire orders are no longer eliminated.
-  [(#4161)](https://github.com/PennyLaneAI/pennylane/pull/4161)
-
-* `qml.pauli_sentence()` is now compatible with empty Hamiltonians `qml.Hamiltonian([], [])`.
-  [(#4171)](https://github.com/PennyLaneAI/pennylane/pull/4171)
-
-* Fixes a bug with Jax where executing multiple tapes with `gradient_fn="device"` would fail.
-  [(#4190)](https://github.com/PennyLaneAI/pennylane/pull/4190)
-
-* A more meaningful error message is raised when broadcasting with adjoint differentation on `DefaultQubit`.
-  [(#4203)](https://github.com/PennyLaneAI/pennylane/pull/4203)
-
 * Change the `sampler_seed` argument of `qml.gradients.spsa_grad` to `sampler_rng`. One can either provide
   an integer, which will be used to create a PRNG internally. Previously, this lead to the same direction
   being sampled, when `num_directions` is greater than 1. Alternatively, one can provide a NumPy PRNG,
   which allows reproducibly calling `spsa_grad` without getting the same results every time.
   [(4107)](https://github.com/PennyLaneAI/pennylane/issues/4107)
 
-=======
->>>>>>> f1b9cdb5
 <h3>Contributors ✍️</h3>
 
-This release contains contributions from (in alphabetical order):+This release contains contributions from (in alphabetical order):
+
+Frederik Wilde.