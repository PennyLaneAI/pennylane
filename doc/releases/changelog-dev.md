:orphan:

# Release 0.40.0-dev (development release)

<h3>New features since last release</h3>
  
* A `DeviceCapabilities` data class is defined to contain all capabilities of the device's execution interface (i.e. its implementation of `Device.execute`). A TOML file can be used to define the capabilities of a device, and it can be loaded into a `DeviceCapabilities` object.
  [(#6407)](https://github.com/PennyLaneAI/pennylane/pull/6407)

  ```pycon
  >>> from pennylane.devices.capabilities import load_toml_file, parse_toml_document, DeviceCapabilities
  >>> document = load_toml_file("my_device.toml")
  >>> capabilities = parse_toml_document(document)
  >>> isinstance(capabilities, DeviceCapabilities)
  True
  ```

* Added a dense implementation of computing the Lie closure in a new function
  `lie_closure_dense` in `pennylane.labs.dla`.
  [(#6371)](https://github.com/PennyLaneAI/pennylane/pull/6371)

<h4>New API for Qubit Mixed</h4>

* Added `qml.devices.qubit_mixed` module for mixed-state qubit device support [(#6379)](https://github.com/PennyLaneAI/pennylane/pull/6379). This module introduces an `apply_operation` helper function that features:

  * Two density matrix contraction methods using `einsum` and `tensordot`

  * Optimized handling of special cases including: Diagonal operators, Identity operators, CX (controlled-X), Multi-controlled X gates, Grover operators

* Added submodule 'initialize_state' featuring a `create_initial_state` function for initializing a density matrix from `qml.StatePrep` operations or `qml.QubitDensityMatrix` operations.
  [(#6503)](https://github.com/PennyLaneAI/pennylane/pull/6503)

<h3>Improvements 🛠</h3>

* Added support for the `wire_options` dictionary to customize wire line formatting in `qml.draw_mpl` circuit
  visualizations, allowing global and per-wire customization with options like `color`, `linestyle`, and `linewidth`.
  [(#6486)](https://github.com/PennyLaneAI/pennylane/pull/6486)

* Shortened the string representation for the `qml.S`, `qml.T`, and `qml.SX` operators.
  [(#6542)](https://github.com/PennyLaneAI/pennylane/pull/6542)

<h4>Capturing and representing hybrid programs</h4>

* `jax.vmap` can be captured with `qml.capture.make_plxpr` and is compatible with quantum circuits. 
  [(#6349)](https://github.com/PennyLaneAI/pennylane/pull/6349)
  [(#6422)](https://github.com/PennyLaneAI/pennylane/pull/6422)

* `qml.capture.PlxprInterpreter` base class has been added for easy transformation and execution of
  pennylane variant jaxpr.
  [(#6141)](https://github.com/PennyLaneAI/pennylane/pull/6141)

* An optional method `eval_jaxpr` is added to the device API for native execution of plxpr programs.
[(#6580)](https://github.com/PennyLaneAI/pennylane/pull/6580)

<h4>Other Improvements</h4>

* `qml.BasisRotation` template is now JIT compatible.
  [(#6019)](https://github.com/PennyLaneAI/pennylane/pull/6019)

* The Jaxpr primitives for `for_loop`, `while_loop` and `cond` now store slices instead of
  numbers of args.
  [(#6521)](https://github.com/PennyLaneAI/pennylane/pull/6521)

* Expand `ExecutionConfig.gradient_method` to store `TransformDispatcher` type.
  [(#6455)](https://github.com/PennyLaneAI/pennylane/pull/6455)

<h3>Labs 🧪</h3>

* Added base class `Resources`, `CompressedResourceOp`, `ResourceOperator` for advanced resource estimation.
  [(#6428)](https://github.com/PennyLaneAI/pennylane/pull/6428)

* Added `ResourceOperator` classes for QFT and all operators in QFT's decomposition.
  [(#6447)](https://github.com/PennyLaneAI/pennylane/pull/6447)

<h3>Breaking changes 💔</h3>

* Gradient transforms are now applied after the user's transform program.
  [(#6590)](https://github.com/PennyLaneAI/pennylane/pull/6590)

* Legacy operator arithmetic has been removed. This includes `qml.ops.Hamiltonian`, `qml.operation.Tensor`,
  `qml.operation.enable_new_opmath`, `qml.operation.disable_new_opmath`, and `qml.operation.convert_to_legacy_H`.
  Note that `qml.Hamiltonian` will continue to dispatch to `qml.ops.LinearCombination`. For more information, 
  check out the [updated operator troubleshooting page](https://docs.pennylane.ai/en/stable/news/new_opmath.html).
  [(#6548)](https://github.com/PennyLaneAI/pennylane/pull/6548)
  [(#6602)](https://github.com/PennyLaneAI/pennylane/pull/6602)

* The developer-facing `qml.utils` module has been removed. Specifically, the
following 4 sets of functions have been either moved or removed[(#6588)](https://github.com/PennyLaneAI/pennylane/pull/6588):

  * `qml.utils._flatten`, `qml.utils.unflatten` has been moved and renamed to `qml.optimize.qng._flatten_np` and `qml.optimize.qng._unflatten_np` respectively.

  * `qml.utils._inv_dict` and `qml._get_default_args` have been removed.

  * `qml.utils.pauli_eigs` has been moved to `qml.pauli.utils`.

  * `qml.utils.expand_vector` has been moved to `qml.math.expand_vector`.
  
* The `qml.qinfo` module has been removed. Please see the respective functions in the `qml.math` and `qml.measurements`
  modules instead.
  [(#6584)](https://github.com/PennyLaneAI/pennylane/pull/6584)

* Top level access to `Device`, `QubitDevice`, and `QutritDevice` have been removed. Instead, they
  are available as `qml.devices.LegacyDevice`, `qml.devices.QubitDevice`, and `qml.devices.QutritDevice`
  respectively.
  [(#6537)](https://github.com/PennyLaneAI/pennylane/pull/6537)

* The `'ancilla'` argument for `qml.iterative_qpe` has been removed. Instead, use the `'aux_wire'` argument.
  [(#6532)](https://github.com/PennyLaneAI/pennylane/pull/6532)

* The `qml.BasisStatePreparation` template has been removed. Instead, use `qml.BasisState`.
  [(#6528)](https://github.com/PennyLaneAI/pennylane/pull/6528)

* The `qml.workflow.set_shots` helper function has been removed. We no longer interact with the legacy device interface in our code.
  Instead, shots should be specified on the tape, and the device should use these shots.
  [(#6534)](https://github.com/PennyLaneAI/pennylane/pull/6534)

* `QNode.gradient_fn` has been removed. Please use `QNode.diff_method` instead. `QNode.get_gradient_fn` can also be used to
  process the diff method.
  [(#6535)](https://github.com/PennyLaneAI/pennylane/pull/6535)
 
* The `qml.QubitStateVector` template has been removed. Instead, use `qml.StatePrep`.
  [(#6525)](https://github.com/PennyLaneAI/pennylane/pull/6525)

* `qml.broadcast` has been removed. Users should use `for` loops instead.
  [(#6527)](https://github.com/PennyLaneAI/pennylane/pull/6527)

* The `max_expansion` argument for `qml.transforms.clifford_t_decomposition` has been removed.
  [(#6531)](https://github.com/PennyLaneAI/pennylane/pull/6531)
  [(#6571)](https://github.com/PennyLaneAI/pennylane/pull/6571)

* The `expand_depth` argument for `qml.compile` has been removed.
  [(#6531)](https://github.com/PennyLaneAI/pennylane/pull/6531)
  
* The `qml.shadows.shadow_expval` transform has been removed. Instead, please use the
  `qml.shadow_expval` measurement process.
  [(#6530)](https://github.com/PennyLaneAI/pennylane/pull/6530)
  [(#6561)](https://github.com/PennyLaneAI/pennylane/pull/6561)

<h3>Deprecations 👋</h3>

* The `tape` and `qtape` properties of `QNode` have been deprecated. 
  Instead, use the `qml.workflow.construct_tape` function.
  [(#6583)](https://github.com/PennyLaneAI/pennylane/pull/6583)

* The `max_expansion` argument in `qml.devices.preprocess.decompose` is deprecated and will be removed in v0.41.
  [(#6400)](https://github.com/PennyLaneAI/pennylane/pull/6400)

* The `decomp_depth` argument in `qml.transforms.set_decomposition` is deprecated and will be removed in v0.41.
  [(#6400)](https://github.com/PennyLaneAI/pennylane/pull/6400)

* The `output_dim` property of `qml.tape.QuantumScript` has been deprecated. 
Instead, use method `shape` of `QuantumScript` or `MeasurementProcess` to get the 
same information.
  [(#6577)](https://github.com/PennyLaneAI/pennylane/pull/6577)

* The `QNode.get_best_method` and `QNode.best_method_str` methods have been deprecated. 
  Instead, use the `qml.workflow.get_best_diff_method` function.
  [(#6418)](https://github.com/PennyLaneAI/pennylane/pull/6418)

* The `qml.execute` `gradient_fn` keyword argument has been renamed `diff_method`,
  to better align with the termionology used by the `QNode`.
  `gradient_fn` will be removed in v0.41.
  [(#6549)](https://github.com/PennyLaneAI/pennylane/pull/6549)

<h3>Documentation 📝</h3>

* Add reporting of test warnings as failures.
  [(#6217)](https://github.com/PennyLaneAI/pennylane/pull/6217)

* Add a warning message to Gradients and training documentation about ComplexWarnings.
  [(#6543)](https://github.com/PennyLaneAI/pennylane/pull/6543)

<h3>Bug fixes 🐛</h3>

<<<<<<< HEAD
* `QNode` return behaviour is now consistent for lists and tuples.
  [(#6568)](https://github.com/PennyLaneAI/pennylane/pull/6568)
=======
* `qml.QNode` now accepts arguments with types defined in libraries that are not necessarily 
  in the list of supported interfaces, such as the `Graph` class defined in `networkx`.
  [(#6600)](https://github.com/PennyLaneAI/pennylane/pull/6600)
>>>>>>> eb37a95b

* `qml.math.get_deep_interface` now works properly for autograd arrays.
  [(#6557)](https://github.com/PennyLaneAI/pennylane/pull/6557)

* Fixed `Identity.__repr__` to return correct wires list.
  [(#6506)](https://github.com/PennyLaneAI/pennylane/pull/6506)


<h3>Contributors ✍️</h3>

This release contains contributions from (in alphabetical order):

Shiwen An,
Astral Cai,
Yushao Chen,
Pietropaolo Frisoni,
Austin Huang,
Korbinian Kottmann,
Christina Lee,
William Maxwell,
Andrija Paurevic,
Justin Pickering,
Jay Soni,<|MERGE_RESOLUTION|>--- conflicted
+++ resolved
@@ -172,14 +172,12 @@
 
 <h3>Bug fixes 🐛</h3>
 
-<<<<<<< HEAD
 * `QNode` return behaviour is now consistent for lists and tuples.
   [(#6568)](https://github.com/PennyLaneAI/pennylane/pull/6568)
-=======
+
 * `qml.QNode` now accepts arguments with types defined in libraries that are not necessarily 
   in the list of supported interfaces, such as the `Graph` class defined in `networkx`.
   [(#6600)](https://github.com/PennyLaneAI/pennylane/pull/6600)
->>>>>>> eb37a95b
 
 * `qml.math.get_deep_interface` now works properly for autograd arrays.
   [(#6557)](https://github.com/PennyLaneAI/pennylane/pull/6557)
