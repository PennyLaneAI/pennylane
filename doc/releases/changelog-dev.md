:orphan:

# Release 0.38.0-dev (development release)

<h3>New features since last release</h3>

* A new method `process_density_matrix` has been added to the `ProbabilityMP` and `DensityMatrixMP`
  classes, allowing for more efficient handling of quantum density matrices, particularly with batch
  processing support. This method simplifies the calculation of probabilities from quantum states
  represented as density matrices.
  [(#5830)](https://github.com/PennyLaneAI/pennylane/pull/5830)

* Resolved the bug in `qml.ThermalRelaxationError` where there was a typo from `tq` to `tg`.
  [(#5988)](https://github.com/PennyLaneAI/pennylane/issues/5988)

* The `qml.PrepSelPrep` template is added. The template implements a block-encoding of a linear
  combination of unitaries.
  [(#5756)](https://github.com/PennyLaneAI/pennylane/pull/5756)
  [(#5987)](https://github.com/PennyLaneAI/pennylane/pull/5987)

* A new `qml.from_qiskit_noise` method now allows one to convert a Qiskit ``NoiseModel`` to a
  PennyLane ``NoiseModel`` via the Pennylane-Qiskit plugin.
  [(#5996)](https://github.com/PennyLaneAI/pennylane/pull/5996)

* A new function `qml.registers` has been added, enabling the creation of registers, which are implemented as a dictionary of `Wires` instances.
  [(#5957)](https://github.com/PennyLaneAI/pennylane/pull/5957)

* The `split_to_single_terms` transform is added. This transform splits expectation values of sums
  into multiple single-term measurements on a single tape, providing better support for simulators
  that can handle non-commuting observables but don't natively support multi-term observables.
  [(#5884)](https://github.com/PennyLaneAI/pennylane/pull/5884)

* `SProd.terms` now flattens out the terms if the base is a multi-term observable.
  [(#5885)](https://github.com/PennyLaneAI/pennylane/pull/5885)

* A new method `to_mat` has been added to the `FermiWord` and `FermiSentence` classes, which allows
  computing the matrix representation of these Fermi operators.
  [(#5920)](https://github.com/PennyLaneAI/pennylane/pull/5920)

* New functionality has been added to natively support exponential extrapolation when using the `mitigate_with_zne`. This allows
  users to have more control over the error mitigation protocol without needing to add further dependencies.
  [(#5972)](https://github.com/PennyLaneAI/pennylane/pull/5972)

<h3>Improvements 🛠</h3>

<<<<<<< HEAD
* `GlobalPhase` now supports parameter broadcasting.
  [(#5923)](https://github.com/PennyLaneAI/pennylane/pull/5923)
=======
* `qml.devices.LegacyDeviceFacade` has been added to map the legacy devices to the new
  device interface.
  [(#5927)](https://github.com/PennyLaneAI/pennylane/pull/5927)

* Added the `compute_sparse_matrix` method for `qml.ops.qubit.BasisStateProjector`.
  [(#5790)](https://github.com/PennyLaneAI/pennylane/pull/5790)
>>>>>>> 6e122aee

* `StateMP.process_state` defines rules in `cast_to_complex` for complex casting, avoiding a superfluous state vector copy in Lightning simulations
  [(#5995)](https://github.com/PennyLaneAI/pennylane/pull/5995)

* Port the fast `apply_operation` implementation of `PauliZ` to `PhaseShift`, `S` and `T`.
  [(#5876)](https://github.com/PennyLaneAI/pennylane/pull/5876)

* `qml.UCCSD` now accepts an additional optional argument, `n_repeats`, which defines the number of
  times the UCCSD template is repeated. This can improve the accuracy of the template by reducing
  the Trotter error but would result in deeper circuits.
  [(#5801)](https://github.com/PennyLaneAI/pennylane/pull/5801)

* `QuantumScript.hash` is now cached, leading to performance improvements.
  [(#5919)](https://github.com/PennyLaneAI/pennylane/pull/5919)

* Set operations are now supported by Wires.
  [(#5983)](https://github.com/PennyLaneAI/pennylane/pull/5983)

* `qml.dynamic_one_shot` now supports circuits using the `"tensorflow"` interface.
  [(#5973)](https://github.com/PennyLaneAI/pennylane/pull/5973)

* The representation for `Wires` has now changed to be more copy-paste friendly.
  [(#5958)](https://github.com/PennyLaneAI/pennylane/pull/5958)

* Observable validation for `default.qubit` is now based on execution mode (analytic vs. finite shots) and measurement type (sample measurement vs. state measurement).
  [(#5890)](https://github.com/PennyLaneAI/pennylane/pull/5890)

* Molecules and Hamiltonians can now be constructed for all the elements present in the periodic table.
  [(#5821)](https://github.com/PennyLaneAI/pennylane/pull/5821)

* `qml.for_loop` and `qml.while_loop` now fallback to standard Python control
  flow if `@qjit` is not present, allowing the same code to work with and without
  `@qjit` without any rewrites.
  [(#6014)](https://github.com/PennyLaneAI/pennylane/pull/6014)

  ```python
  dev = qml.device("lightning.qubit", wires=3)

  @qml.qnode(dev)
  def circuit(x, n):

      @qml.for_loop(0, n, 1)
      def init_state(i):
          qml.Hadamard(wires=i)

      init_state()

      @qml.for_loop(0, n, 1)
      def apply_operations(i, x):
          qml.RX(x, wires=i)

          @qml.for_loop(i + 1, n, 1)
          def inner(j):
              qml.CRY(x**2, [i, j])

          inner()
          return jnp.sin(x)

      apply_operations(x)
      return qml.probs()
  ```

  ```pycon
  >>> print(qml.draw(circuit)(0.5, 3))
  0: ──H──RX(0.50)─╭●────────╭●──────────────────────────────────────┤  Probs
  1: ──H───────────╰RY(0.25)─│──────────RX(0.48)─╭●──────────────────┤  Probs
  2: ──H─────────────────────╰RY(0.25)───────────╰RY(0.23)──RX(0.46)─┤  Probs
  >>> circuit(0.5, 3)
  array([0.125     , 0.125     , 0.09949758, 0.15050242, 0.07594666,
       0.11917543, 0.08942104, 0.21545687])
  >>> qml.qjit(circuit)(0.5, 3)
  Array([0.125     , 0.125     , 0.09949758, 0.15050242, 0.07594666,
       0.11917543, 0.08942104, 0.21545687], dtype=float64)
  ```

* The `qubit_observable` function is modified to return an ascending wire order for molecular 
  Hamiltonians.
  [(#5950)](https://github.com/PennyLaneAI/pennylane/pull/5950)

* The `CNOT` operator no longer decomposes to itself. Instead, it raises a `qml.DecompositionUndefinedError`.
  [(#6039)](https://github.com/PennyLaneAI/pennylane/pull/6039)

<h4>Community contributions 🥳</h4>

* `DefaultQutritMixed` readout error has been added using parameters `readout_relaxation_probs` and 
  `readout_misclassification_probs` on the `default.qutrit.mixed` device. These parameters add a `~.QutritAmplitudeDamping`  and a `~.TritFlip` channel, respectively,
  after measurement diagonalization. The amplitude damping error represents the potential for
  relaxation to occur during longer measurements. The trit flip error represents misclassification during readout.
  [(#5842)](https://github.com/PennyLaneAI/pennylane/pull/5842)

<h3>Breaking changes 💔</h3>

* `GlobalPhase` is considered non-differentiable with tape transforms.
  As a consequence, `qml.gradients.finite_diff` and `qml.gradients.spsa_grad` no longer
  support differentiation of `GlobalPhase` with state-based outputs.
  [(#5620)](https://github.com/PennyLaneAI/pennylane/pull/5620) 

* The `CircuitGraph.graph` rustworkx graph now stores indices into the circuit as the node labels,
  instead of the operator/ measurement itself.  This allows the same operator to occur multiple times in
  the circuit.
  [(#5907)](https://github.com/PennyLaneAI/pennylane/pull/5907)

* `queue_idx` attribute has been removed from the `Operator`, `CompositeOp`, and `SymbolicOp` classes.
  [(#6005)](https://github.com/PennyLaneAI/pennylane/pull/6005)

* `qml.from_qasm` no longer removes measurements from the QASM code. Use 
  `measurements=[]` to remove measurements from the original circuit.
  [(#5982)](https://github.com/PennyLaneAI/pennylane/pull/5982)

* `qml.transforms.map_batch_transform` has been removed, since transforms can be applied directly to a batch of tapes.
  See :func:`~.pennylane.transform` for more information.
  [(#5981)](https://github.com/PennyLaneAI/pennylane/pull/5981)

* `QuantumScript.interface` has been removed.
  [(#5980)](https://github.com/PennyLaneAI/pennylane/pull/5980)

<h3>Deprecations 👋</h3>

* The `decomp_depth` argument in `qml.device` has been deprecated.
  [(#6026)](https://github.com/PennyLaneAI/pennylane/pull/6026)

* The `max_expansion` argument in `qml.QNode` has been deprecated.
  [(#6026)](https://github.com/PennyLaneAI/pennylane/pull/6026)

* The `expansion_strategy` attribute in the `QNode` class is deprecated.
  [(#5989)](https://github.com/PennyLaneAI/pennylane/pull/5989)

* The `expansion_strategy` argument has been deprecated in all of `qml.draw`, `qml.draw_mpl`, and `qml.specs`.
  The `level` argument should be used instead.
  [(#5989)](https://github.com/PennyLaneAI/pennylane/pull/5989)

* `Operator.expand` has been deprecated. Users should simply use `qml.tape.QuantumScript(op.decomposition())`
  for equivalent behaviour.
  [(#5994)](https://github.com/PennyLaneAI/pennylane/pull/5994)

* `pennylane.transforms.sum_expand` and `pennylane.transforms.hamiltonian_expand` have been deprecated.
  Users should instead use `pennylane.transforms.split_non_commuting` for equivalent behaviour.
  [(#6003)](https://github.com/PennyLaneAI/pennylane/pull/6003)

* The `expand_fn` argument in `qml.execute` has been deprecated.
  Instead, please create a `qml.transforms.core.TransformProgram` with the desired preprocessing and pass it to the `transform_program` argument of `qml.execute`.
  [(#5984)](https://github.com/PennyLaneAI/pennylane/pull/5984)

* The `max_expansion` argument in `qml.execute` has been deprecated.
  Instead, please use `qml.devices.preprocess.decompose` with the desired expansion level, add it to a `TransformProgram` and pass it to the `transform_program` argument of `qml.execute`.
  [(#5984)](https://github.com/PennyLaneAI/pennylane/pull/5984)

* The `override_shots` argument in `qml.execute` is deprecated.
  Instead, please add the shots to the `QuantumTape`'s to be executed.
  [(#5984)](https://github.com/PennyLaneAI/pennylane/pull/5984)

* The `device_batch_transform` argument in `qml.execute` is deprecated.
  Instead, please create a `qml.transforms.core.TransformProgram` with the desired preprocessing and pass it to the `transform_program` argument of `qml.execute`.
  [(#5984)](https://github.com/PennyLaneAI/pennylane/pull/5984)

* `pennylane.qinfo.classical_fisher` and `pennylane.qinfo.quantum_fisher` have been deprecated.
  Instead, use `pennylane.gradients.classical_fisher` and `pennylane.gradients.quantum_fisher`.
  [(#5985)](https://github.com/PennyLaneAI/pennylane/pull/5985)

* The legacy devices `default.qubit.{autograd,torch,tf,jax,legacy}` are deprecated.
  Instead, use `default.qubit` as it now supports backpropagation through the several backends.
  [(#5997)](https://github.com/PennyLaneAI/pennylane/pull/5997)

* The logic for internally switching a device for a different backpropagation
  compatible device is now deprecated, as it was in place for the deprecated
  `default.qubit.legacy`.
  [(#6032)](https://github.com/PennyLaneAI/pennylane/pull/6032)

<h3>Documentation 📝</h3>

* Improves the docstring for `QuantumScript.expand` and `qml.tape.tape.expand_tape`.
  [(#5974)](https://github.com/PennyLaneAI/pennylane/pull/5974)

<h3>Bug fixes 🐛</h3>
* Fix `jax.grad` + `jax.jit` not working for `AmplitudeEmbedding`, `StatePrep` and `MottonenStatePreparation`.
  [(#5620)](https://github.com/PennyLaneAI/pennylane/pull/5620) 

* Fix a bug where the global phase returned by `one_qubit_decomposition` gained a broadcasting dimension.
  [(#5923)](https://github.com/PennyLaneAI/pennylane/pull/5923)

* Fixed a bug in `qml.SPSAOptimizer` that ignored keyword arguments in the objective function.
  [(#6027)](https://github.com/PennyLaneAI/pennylane/pull/6027)

* `dynamic_one_shot` was broken for old-API devices since `override_shots` was deprecated.
  [(#6024)](https://github.com/PennyLaneAI/pennylane/pull/6024)

* `CircuitGraph` can now handle circuits with the same operation instance occuring multiple times.
  [(#5907)](https://github.com/PennyLaneAI/pennylane/pull/5907)

* `qml.QSVT` is updated to store wire order correctly.
  [(#5959)](https://github.com/PennyLaneAI/pennylane/pull/5959)

* `qml.devices.qubit.measure_with_samples` now returns the correct result if the provided measurements
  contain sum of operators acting on the same wire.
  [(#5978)](https://github.com/PennyLaneAI/pennylane/pull/5978)

* `qml.AmplitudeEmbedding` has better support for features using low precision integer data types.
[(#5969)](https://github.com/PennyLaneAI/pennylane/pull/5969)

<<<<<<< HEAD
=======
* `qml.lie_closure` works with sums of Paulis.
  [(#6023)](https://github.com/PennyLaneAI/pennylane/pull/6023)


>>>>>>> 6e122aee
<h3>Contributors ✍️</h3>

This release contains contributions from (in alphabetical order):

Tarun Kumar Allamsetty,
Guillermo Alonso,
Utkarsh Azad,
Ahmed Darwish,
Astral Cai,
Yushao Chen,
Gabriel Bottrill,
Ahmed Darwish,
Lillian M. A. Frederiksen,
Pietropaolo Frisoni,
Emiliano Godinez,
Austin Huang,
Renke Huang,
Josh Izaac,
Soran Jahangiri,
Korbinian Kottmann,
Christina Lee,
William Maxwell,
Vincent Michaud-Rioux,
Anurav Modak,
Mudit Pandey,
Erik Schultheis,
nate stemen,
David Wierichs,<|MERGE_RESOLUTION|>--- conflicted
+++ resolved
@@ -43,17 +43,15 @@
 
 <h3>Improvements 🛠</h3>
 
-<<<<<<< HEAD
 * `GlobalPhase` now supports parameter broadcasting.
   [(#5923)](https://github.com/PennyLaneAI/pennylane/pull/5923)
-=======
+
 * `qml.devices.LegacyDeviceFacade` has been added to map the legacy devices to the new
   device interface.
   [(#5927)](https://github.com/PennyLaneAI/pennylane/pull/5927)
 
 * Added the `compute_sparse_matrix` method for `qml.ops.qubit.BasisStateProjector`.
   [(#5790)](https://github.com/PennyLaneAI/pennylane/pull/5790)
->>>>>>> 6e122aee
 
 * `StateMP.process_state` defines rules in `cast_to_complex` for complex casting, avoiding a superfluous state vector copy in Lightning simulations
   [(#5995)](https://github.com/PennyLaneAI/pennylane/pull/5995)
@@ -228,6 +226,7 @@
   [(#5974)](https://github.com/PennyLaneAI/pennylane/pull/5974)
 
 <h3>Bug fixes 🐛</h3>
+
 * Fix `jax.grad` + `jax.jit` not working for `AmplitudeEmbedding`, `StatePrep` and `MottonenStatePreparation`.
   [(#5620)](https://github.com/PennyLaneAI/pennylane/pull/5620) 
 
@@ -253,13 +252,10 @@
 * `qml.AmplitudeEmbedding` has better support for features using low precision integer data types.
 [(#5969)](https://github.com/PennyLaneAI/pennylane/pull/5969)
 
-<<<<<<< HEAD
-=======
 * `qml.lie_closure` works with sums of Paulis.
   [(#6023)](https://github.com/PennyLaneAI/pennylane/pull/6023)
 
 
->>>>>>> 6e122aee
 <h3>Contributors ✍️</h3>
 
 This release contains contributions from (in alphabetical order):
