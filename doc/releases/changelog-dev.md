:orphan:

# Release 0.43.0-dev (development release)

<h3>New features since last release</h3>

* Leveraging quantum just-in-time compilation to optimize parameterized hybrid workflows with the momentum
  quantum natural gradient optimizer is now possible with the new :class:`~.MomentumQNGOptimizerQJIT` optimizer.
  [(#7606)](https://github.com/PennyLaneAI/pennylane/pull/7606)

  Similar to the :class:`~.QNGOptimizerQJIT` optimizer, :class:`~.MomentumQNGOptimizerQJIT` offers a
  `qml.qjit`-compatible analogue to the existing :class:`~.MomentumQNGOptimizer` with an Optax-like interface:

  ```python
  import pennylane as qml
  import jax.numpy as jnp

  dev = qml.device("lightning.qubit", wires=2)

  @qml.qnode(dev)
  def circuit(params):
      qml.RX(params[0], wires=0)
      qml.RY(params[1], wires=1)
      return qml.expval(qml.Z(0) + qml.X(1))

  opt = qml.MomentumQNGOptimizerQJIT(stepsize=0.1, momentum=0.2)

  @qml.qjit
  def update_step_qjit(i, args):
      params, state = args
      return opt.step(circuit, params, state)

  @qml.qjit
  def optimization_qjit(params, iters):
      state = opt.init(params)
      args = (params, state)
      params, state = qml.for_loop(iters)(update_step_qjit)(args)
      return params
  ```

  ```pycon
  >>> params = jnp.array([0.1, 0.2])
  >>> iters = 1000
  >>> optimization_qjit(params=params, iters=iters)
  Array([ 3.14159265, -1.57079633], dtype=float64)
  ```

<h3>Improvements 🛠</h3>

* Several templates now have decompositions that can be accessed within the graph-based
  decomposition system (:func:`~.decomposition.enable_graph`), allowing workflows 
  that include these templates to be decomposed in a resource-efficient and performant
  manner.
  [(#7779)](https://github.com/PennyLaneAI/pennylane/pull/7779)
  
  The included templates are:

  * :class:`~.Adder`
    
  * :class:`~.ControlledSequence`
  
  * :class:`~.ModExp`

  * :class:`~.Multiplier`

  * :class:`~.OutAdder`

  * :class:`~.OutMultiplier`

  * :class:`~.OutPoly`

<h4>OpenQASM-PennyLane interoperability</h4>

* The :func:`qml.from_qasm3` function can now convert OpenQASM 3.0 circuits that contain
  subroutines, constants, all remaining stdlib gates, qubit registers, and built-in mathematical functions.
  [(#7651)](https://github.com/PennyLaneAI/pennylane/pull/7651)
  [(#7653)](https://github.com/PennyLaneAI/pennylane/pull/7653)
  [(#7676)](https://github.com/PennyLaneAI/pennylane/pull/7676)
  [(#7679)](https://github.com/PennyLaneAI/pennylane/pull/7679)
  [(#7677)](https://github.com/PennyLaneAI/pennylane/pull/7677)
  [(#7767)](https://github.com/PennyLaneAI/pennylane/pull/7767)
  [(#7690)](https://github.com/PennyLaneAI/pennylane/pull/7690)

<h4>Other improvements</h4>

* The error message raised when using Python compiler transforms with :func:`pennylane.qjit` has been updated
  with suggested fixes.
  [(#7916)](https://github.com/PennyLaneAI/pennylane/pull/7916)

* A new `qml.transforms.resolve_dynamic_wires` transform can allocate concrete wire values for dynamic
  qubit allocation.
  [(#7678)](https://github.com/PennyLaneAI/pennylane/pull/7678)


* The :func:`qml.workflow.set_shots` transform can now be directly applied to a QNode without the need for `functools.partial`, providing a more user-friendly syntax and negating having to import the `functools` package.
  [(#7876)](https://github.com/PennyLaneAI/pennylane/pull/7876)
  [(#7919)](https://github.com/PennyLaneAI/pennylane/pull/7919)

  ```python
  @qml.set_shots(shots=1000)  # or @qml.set_shots(1000)
  @qml.qnode(dev)
  def circuit():
      qml.H(0)
      return qml.expval(qml.Z(0))
  ```

  ```pycon
  >>> circuit()
  0.002
  ```

* Added a `QuantumParser` class to the `qml.compiler.python_compiler` submodule that automatically loads relevant dialects.
  [(#7888)](https://github.com/PennyLaneAI/pennylane/pull/7888)

* Enforce various modules to follow modular architecture via `tach`.
  [(#7847)](https://github.com/PennyLaneAI/pennylane/pull/7847)

* A compilation pass written with xDSL called `qml.compiler.python_compiler.transforms.MeasurementsFromSamplesPass`
  has been added for the experimental xDSL Python compiler integration. This pass replaces all
  terminal measurements in a program with a single :func:`pennylane.sample` measurement, and adds
  postprocessing instructions to recover the original measurement.
  [(#7620)](https://github.com/PennyLaneAI/pennylane/pull/7620)

* A combine-global-phase pass has been added to the xDSL Python compiler integration.
  Note that the current implementation can only combine all the global phase operations at
  the last global phase operation in the same region. In other words, global phase operations inside a control flow region can't be combined with those in their parent
  region.
  [(#7675)](https://github.com/PennyLaneAI/pennylane/pull/7675)

* The `mbqc` xDSL dialect has been added to the Python compiler, which is used to represent
  measurement-based quantum-computing instructions in the xDSL framework.
  [(#7815)](https://github.com/PennyLaneAI/pennylane/pull/7815)

* The `AllocQubitOp` and `DeallocQubitOp` operations have been added to the `Quantum` dialect in the
  Python compiler.
  [(#7915)](https://github.com/PennyLaneAI/pennylane/pull/7915)

* The :func:`pennylane.ops.rs_decomposition` method now performs exact decomposition and returns
  complete global phase information when used for decomposing a phase gate to Clifford+T basis.
  [(#7793)](https://github.com/PennyLaneAI/pennylane/pull/7793)

* `default.qubit` will default to the tree-traversal MCM method when `mcm_method="device"`.
  [(#7885)](https://github.com/PennyLaneAI/pennylane/pull/7885)

<h4>Resource-efficient decompositions 🔎</h4>

<<<<<<< HEAD
* With :func:`~.decomposition.enable_graph()`, dynamically allocated wires are now supported in decomposition rules. This provides a smoother experience overall when decomposing operators in a way that requires auxiliary/work wires.
=======
* With :func:`~.decomposition.enable_graph()`, dynamically allocated wires are now supported in decomposition rules. This provides a smoother overall experience when decomposing operators in a way that requires auxiliary/work wires.

>>>>>>> 7f3365c4
  [(#7861)](https://github.com/PennyLaneAI/pennylane/pull/7861)
<h3>Labs: a place for unified and rapid prototyping of research software 🧪</h3>

* Added state of the art resources for the `ResourceSelectPauliRot` template and the
  `ResourceQubitUnitary` templates.
  [(#7786)](https://github.com/PennyLaneAI/pennylane/pull/7786)

* Added state of the art resources for the `ResourceQFT` and `ResourceAQFT` templates.
  [(#7920)](https://github.com/PennyLaneAI/pennylane/pull/7920)

* The `catalyst` xDSL dialect has been added to the Python compiler, which contains data structures that support core compiler functionality.
  [(#7901)](https://github.com/PennyLaneAI/pennylane/pull/7901)

<h3>Breaking changes 💔</h3>

* Move custom exceptions into `exceptions.py` and add a documentation page for them in the internals.
  [(#7856)](https://github.com/PennyLaneAI/pennylane/pull/7856)

* The boolean functions provided in `qml.operation` are deprecated. See the 
  :doc:`deprecations page </development/deprecations>` for equivalent code to use instead. These 
  include `not_tape`, `has_gen`, `has_grad_method`, `has_multipar`, `has_nopar`, `has_unitary_gen`, 
  `is_measurement`, `defines_diagonalizing_gates`, and `gen_is_multi_term_hamiltonian`.
  [(#7924)](https://github.com/PennyLaneAI/pennylane/pull/7924)

* Removed access for `lie_closure`, `structure_constants` and `center` via `qml.pauli`.
  Top level import and usage is advised. The functions now live in the `liealg` module.

  ```python
  import pennylane.liealg
  from pennylane.liealg import lie_closure, structure_constants, center
  ```

  [(#7928)](https://github.com/PennyLaneAI/pennylane/pull/7928)

* `qml.operation.Observable` and the corresponding `Observable.compare` have been removed, as
  PennyLane now depends on the more general `Operator` interface instead. The
  `Operator.is_hermitian` property can instead be used to check whether or not it is highly likely
  that the operator instance is Hermitian.
  [(#7927)](https://github.com/PennyLaneAI/pennylane/pull/7927)

* `qml.operation.WiresEnum`, `qml.operation.AllWires`, and `qml.operation.AnyWires` have been removed. Setting `Operator.num_wires = None` (the default)
  should instead indicate that the `Operator` does not need wire validation.
  [(#7911)](https://github.com/PennyLaneAI/pennylane/pull/7911)

* Removed `QNode.get_gradient_fn` method. Instead, use `qml.workflow.get_best_diff_method` to obtain the differentiation method.
  [(#7907)](https://github.com/PennyLaneAI/pennylane/pull/7907)

* Top-level access to ``DeviceError``, ``PennyLaneDeprecationWarning``, ``QuantumFunctionError`` and ``ExperimentalWarning`` has been removed. Please import these objects from the new ``pennylane.exceptions`` module.
  [(#7874)](https://github.com/PennyLaneAI/pennylane/pull/7874)

* `qml.cut_circuit_mc` no longer accepts a `shots` keyword argument. The shots should instead
  be set on the tape itself.
  [(#7882)](https://github.com/PennyLaneAI/pennylane/pull/7882)

<h3>Deprecations 👋</h3>

* Providing `num_steps` to `qml.evolve` and `Evolution` is deprecated and will be removed in a future version.
  Instead, use :class:`~.TrotterProduct` for approximate methods, providing the `n` parameter to perform the
  Suzuki-Trotter product approximation of a Hamiltonian with the specified number of Trotter steps.

  As a concrete example, consider the following case:

  ```python
  coeffs = [0.5, -0.6]
  ops = [qml.X(0), qml.X(0) @ qml.Y(1)]
  H_flat = qml.dot(coeffs, ops)
  ```

  Instead of computing the Suzuki-Trotter product approximation as:

  ```pycon
  >>> qml.evolve(H_flat, num_steps=2).decomposition()
  [RX(0.5, wires=[0]),
  PauliRot(-0.6, XY, wires=[0, 1]),
  RX(0.5, wires=[0]),
  PauliRot(-0.6, XY, wires=[0, 1])]
  ```

  The same result can be obtained using :class:`~.TrotterProduct` as follows:

  ```pycon
  >>> decomp_ops = qml.adjoint(qml.TrotterProduct(H_flat, time=1.0, n=2)).decomposition()
  >>> [simp_op for op in decomp_ops for simp_op in map(qml.simplify, op.decomposition())]
  [RX(0.5, wires=[0]),
  PauliRot(-0.6, XY, wires=[0, 1]),
  RX(0.5, wires=[0]),
  PauliRot(-0.6, XY, wires=[0, 1])]
  ```
  [(#7954)](https://github.com/PennyLaneAI/pennylane/pull/7954)

* `MeasurementProcess.expand` is deprecated. The relevant method can be replaced with 
  `qml.tape.QuantumScript(mp.obs.diagonalizing_gates(), [type(mp)(eigvals=mp.obs.eigvals(), wires=mp.obs.wires)])`
  [(#7953)](https://github.com/PennyLaneAI/pennylane/pull/7953)

* `shots=` in `QNode` calls is deprecated and will be removed in v0.44.
  Instead, please use the `qml.workflow.set_shots` transform to set the number of shots for a QNode.
  [(#7906)](https://github.com/PennyLaneAI/pennylane/pull/7906)

* ``QuantumScript.shape`` and ``QuantumScript.numeric_type`` are deprecated and will be removed in version v0.44.
  Instead, the corresponding ``.shape`` or ``.numeric_type`` of the ``MeasurementProcess`` class should be used.
  [(#7950)](https://github.com/PennyLaneAI/pennylane/pull/7950)

* Some unnecessary methods of the `qml.CircuitGraph` class are deprecated and will be removed in version v0.44:
  [(#7904)](https://github.com/PennyLaneAI/pennylane/pull/7904)

    - `print_contents` in favor of `print(obj)`
    - `observables_in_order` in favor of `observables`
    - `operations_in_order` in favor of `operations`
    - `ancestors_in_order` in favor of `ancestors(obj, sort=True)`
    - `descendants_in_order` in favore of `descendants(obj, sort=True)`

* The `QuantumScript.to_openqasm` method is deprecated and will be removed in version v0.44.
  Instead, the `qml.to_openqasm` function should be used.
  [(#7909)](https://github.com/PennyLaneAI/pennylane/pull/7909)

* The `level=None` argument in the :func:`pennylane.workflow.get_transform_program`, :func:`pennylane.workflow.construct_batch`, `qml.draw`, `qml.draw_mpl`, and `qml.specs` transforms is deprecated and will be removed in v0.43.
  Please use `level='device'` instead to apply the noise model at the device level.
  [(#7886)](https://github.com/PennyLaneAI/pennylane/pull/7886)

* `qml.qnn.cost.SquaredErrorLoss` is deprecated and will be removed in version v0.44. Instead, this hybrid workflow can be accomplished 
  with a function like `loss = lambda *args: (circuit(*args) - target)**2`.
  [(#7527)](https://github.com/PennyLaneAI/pennylane/pull/7527)
  
* Access to `add_noise`, `insert` and noise mitigation transforms from the `pennylane.transforms` module is deprecated.
  Instead, these functions should be imported from the `pennylane.noise` module.
  [(#7854)](https://github.com/PennyLaneAI/pennylane/pull/7854)

* The `qml.QNode.add_transform` method is deprecated and will be removed in v0.43.
  Instead, please use `QNode.transform_program.push_back(transform_container=transform_container)`.
  [(#7855)](https://github.com/PennyLaneAI/pennylane/pull/7855)

<h3>Internal changes ⚙️</h3>

* Adds `measurements` as a "core" module in the tach specification.
 [(#7945)](https://github.com/PennyLaneAI/pennylane/pull/7945)

* Improves type hints in the `measurements` module.
  [(#7938)](https://github.com/PennyLaneAI/pennylane/pull/7938)

* Refactored the codebase to adopt modern type hint syntax for Python 3.11+ language features.
  [(#7860)](https://github.com/PennyLaneAI/pennylane/pull/7860)

* Improve the pre-commit hook to add gitleaks.
  [(#7922)](https://github.com/PennyLaneAI/pennylane/pull/7922)

* Added a `run_filecheck_qjit` fixture that can be used to run FileCheck on integration tests for the
  `qml.compiler.python_compiler` submodule.
  [(#7888)](https://github.com/PennyLaneAI/pennylane/pull/7888)

* Added a `dialects` submodule to `qml.compiler.python_compiler` which now houses all the xDSL dialects we create.
  Additionally, the `MBQCDialect` and `QuantumDialect` dialects have been renamed to `MBQC` and `Quantum`.
  [(#7897)](https://github.com/PennyLaneAI/pennylane/pull/7897)

* Update minimum supported `pytest` version to `8.4.1`.
  [(#7853)](https://github.com/PennyLaneAI/pennylane/pull/7853)

* `DefaultQubitLegacy` (test suite only) no longer provides a customized classical shadow
  implementation
  [(#7895)](https://github.com/PennyLaneAI/pennylane/pull/7895)

* Make `pennylane.io` a tertiary module.
  [(#7877)](https://github.com/PennyLaneAI/pennylane/pull/7877)

* Seeded tests for the `split_to_single_terms` transformation.
  [(#7851)](https://github.com/PennyLaneAI/pennylane/pull/7851)

* Upgrade `rc_sync.yml` to work with latest `pyproject.toml` changes.
  [(#7808)](https://github.com/PennyLaneAI/pennylane/pull/7808)
  [(#7818)](https://github.com/PennyLaneAI/pennylane/pull/7818)

* `LinearCombination` instances can be created with `_primitive.impl` when
  capture is enabled and tracing is active.
  [(#7893)](https://github.com/PennyLaneAI/pennylane/pull/7893)

* The `TensorLike` type is now compatible with static type checkers.
  [(#7905)](https://github.com/PennyLaneAI/pennylane/pull/7905)

* Update xDSL supported version to `0.46`.
  [(#7923)](https://github.com/PennyLaneAI/pennylane/pull/7923)
  [(#7932)](https://github.com/PennyLaneAI/pennylane/pull/7932)

* Update JAX version used in tests to `0.6.2`
  [(#7925)](https://github.com/PennyLaneAI/pennylane/pull/7925)

* The measurement-plane attribute of the Python compiler `mbqc` dialect now uses the "opaque syntax"
  format when printing in the generic IR format. This enables usage of this attribute when IR needs
  to be passed from the python compiler to Catalyst.
  [(#7957)](https://github.com/PennyLaneAI/pennylane/pull/7957)

<h3>Documentation 📝</h3>

* The docstring of the `is_hermitian` operator property has been updated to better describe its behaviour.
  [(#7946)](https://github.com/PennyLaneAI/pennylane/pull/7946)

* Improved the docstrings of all optimizers for consistency and legibility.
  [(#7891)](https://github.com/PennyLaneAI/pennylane/pull/7891)

* Updated the code example in the documentation for :func:`~.transforms.split_non_commuting`.
  [(#7892)](https://github.com/PennyLaneAI/pennylane/pull/7892)

<h3>Bug fixes 🐛</h3>

* An error is now raised if an `end` statement is found in a measurement conditioned branch in a QASM string being imported into PennyLane.
  [(#7872)](https://github.com/PennyLaneAI/pennylane/pull/7872)

* Fixes issue related to :func:`~.transforms.to_zx` adding the support for
  `Toffoli` and `CCZ` gates conversion into their ZX-graph representation.
  [(#7899)](https://github.com/PennyLaneAI/pennylane/pull/7899)

* `get_best_diff_method` now correctly aligns with `execute` and `construct_batch` logic in workflows.
  [(#7898)](https://github.com/PennyLaneAI/pennylane/pull/7898)

* Resolve issues with AutoGraph transforming internal PennyLane library code due to incorrect
  module attribution of wrapper functions.
  [(#7889)](https://github.com/PennyLaneAI/pennylane/pull/7889)

* Calling `QNode.update` no longer acts as if `set_shots` has been applied.
  [(#7881)](https://github.com/PennyLaneAI/pennylane/pull/7881)

* Fixes attributes and types in the quantum dialect.
  This allows for types to be inferred correctly when parsing.
  [(#7825)](https://github.com/PennyLaneAI/pennylane/pull/7825)

* Fixes `SemiAdder` to work when inputs are defined with a single wire.
  [(#7940)](https://github.com/PennyLaneAI/pennylane/pull/7940)

<h3>Contributors ✍️</h3>

This release contains contributions from (in alphabetical order):

Guillermo Alonso,
Utkarsh Azad,
Joey Carter,
Yushao Chen,
Marcus Edwards,
Simone Gasperini,
David Ittah,
Mehrdad Malekmohammadi
Erick Ochoa,
Mudit Pandey,
Andrija Paurevic,
Shuli Shu,
Jay Soni,
Jake Zaia<|MERGE_RESOLUTION|>--- conflicted
+++ resolved
@@ -144,13 +144,10 @@
 
 <h4>Resource-efficient decompositions 🔎</h4>
 
-<<<<<<< HEAD
-* With :func:`~.decomposition.enable_graph()`, dynamically allocated wires are now supported in decomposition rules. This provides a smoother experience overall when decomposing operators in a way that requires auxiliary/work wires.
-=======
 * With :func:`~.decomposition.enable_graph()`, dynamically allocated wires are now supported in decomposition rules. This provides a smoother overall experience when decomposing operators in a way that requires auxiliary/work wires.
-
->>>>>>> 7f3365c4
   [(#7861)](https://github.com/PennyLaneAI/pennylane/pull/7861)
+  [(#7963)](https://github.com/PennyLaneAI/pennylane/pull/7963)
+
 <h3>Labs: a place for unified and rapid prototyping of research software 🧪</h3>
 
 * Added state of the art resources for the `ResourceSelectPauliRot` template and the
