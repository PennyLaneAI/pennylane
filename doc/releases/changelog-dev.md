--- conflicted
+++ resolved
@@ -3,8 +3,6 @@
 
 <h3>New features since last release</h3>
 
-<<<<<<< HEAD
-=======
 * A new :func:`~.ops.op_math.change_basis_op` function and :class:`~.ops.op_math.ChangeOpBasis` class were added,
   which allow a compute-uncompute pattern (U V U†) to be represented by a single operator.
   A corresponding decomposition rule has been added to support efficiently controlling the pattern,
@@ -16,7 +14,6 @@
   simplifications in the decomposition of ``Select`` under the assumption that the state of the
   control wires has no overlap with computational basis states that are not used by ``Select``.
   [(#7658)](https://github.com/PennyLaneAI/pennylane/pull/7658)
->>>>>>> 10596bbc
 
 * New ZX calculus-based transforms have been added to access circuit optimization
   passes implemented in [pyzx](https://pyzx.readthedocs.io/en/latest/):
