:orphan:

# Release 0.38.0-dev (development release)

<h3>New features since last release</h3>

* Resolved the bug in `qml.ThermalRelaxationError` where there was a typo from `tq` to `tg`.
  [(#5988)](https://github.com/PennyLaneAI/pennylane/issues/5988)

* A new method `process_density_matrix` has been added to the `ProbabilityMP` and `DensityMatrixMP` classes, allowing for more efficient handling of quantum density matrices, particularly with batch processing support. This method simplifies the calculation of probabilities from quantum states represented as density matrices.
  [(#5830)](https://github.com/PennyLaneAI/pennylane/pull/5830)

* The `qml.PrepSelPrep` template is added. The template implements a block-encoding of a linear
  combination of unitaries.
  [(#5756)](https://github.com/PennyLaneAI/pennylane/pull/5756)
<<<<<<< HEAD

* A new function `qml.registers` has been added, enabling the creation of registers, which are implemented as a dictionary of `Wires` instances.
  [(#5957)](https://github.com/PennyLaneAI/pennylane/pull/5957)

* The `split_to_single_terms` transform is added. This transform splits expectation values of sums 
  into multiple single-term measurements on a single tape, providing better support for simulators 
=======
>>>>>>> db7b2813
  [(#5987)](https://github.com/PennyLaneAI/pennylane/pull/5987)

  that can handle non-commuting observables but don't natively support multi-term observables.
  [(#5884)](https://github.com/PennyLaneAI/pennylane/pull/5884)

* `SProd.terms` now flattens out the terms if the base is a multi-term observable.
  [(#5885)](https://github.com/PennyLaneAI/pennylane/pull/5885)

* A new method `to_mat` has been added to the `FermiWord` and `FermiSentence` classes, which allows
  computing the matrix representation of these Fermi operators.
  [(#5920)](https://github.com/PennyLaneAI/pennylane/pull/5920)

* New functionality has been added to natively support exponential extrapolation when using the `mitigate_with_zne`. This allows
  users to have more control over the error mitigation protocol without needing to add further dependencies.
  [(#5972)](https://github.com/PennyLaneAI/pennylane/pull/5972)

<h3>Improvements 🛠</h3>

* `StateMP.process_state` defines rules in `cast_to_complex` for complex casting, avoiding a superfluous state vector copy in Lightning simulations
  [(#5995)](https://github.com/PennyLaneAI/pennylane/pull/5995)

* Port the fast `apply_operation` implementation of `PauliZ` to `PhaseShift`, `S` and `T`.
  [(#5876)](https://github.com/PennyLaneAI/pennylane/pull/5876)

* `qml.UCCSD` now accepts an additional optional argument, `n_repeats`, which defines the number of
  times the UCCSD template is repeated. This can improve the accuracy of the template by reducing
  the Trotter error but would result in deeper circuits.
  [(#5801)](https://github.com/PennyLaneAI/pennylane/pull/5801)

* `QuantumScript.hash` is now cached, leading to performance improvements.
  [(#5919)](https://github.com/PennyLaneAI/pennylane/pull/5919)

* The representation for `Wires` has now changed to be more copy-paste friendly.
  [(#5958)](https://github.com/PennyLaneAI/pennylane/pull/5958)

* Observable validation for `default.qubit` is now based on execution mode (analytic vs. finite shots) and measurement type (sample measurement vs. state measurement).
  [(#5890)](https://github.com/PennyLaneAI/pennylane/pull/5890)

* Molecules and Hamiltonians can now be constructed for all the elements present in the periodic table.
  [(#5821)](https://github.com/PennyLaneAI/pennylane/pull/5821)

* The `qubit_observable` function is modified to return an ascending wire order for molecular 
  Hamiltonians.
  [(#5950)](https://github.com/PennyLaneAI/pennylane/pull/5950)

<h4>Community contributions 🥳</h4>

* `DefaultQutritMixed` readout error has been added using parameters `readout_relaxation_probs` and 
  `readout_misclassification_probs` on the `default.qutrit.mixed` device. These parameters add a `~.QutritAmplitudeDamping`  and a `~.TritFlip` channel, respectively,
  after measurement diagonalization. The amplitude damping error represents the potential for
  relaxation to occur during longer measurements. The trit flip error represents misclassification during readout.
  [(#5842)](https://github.com/PennyLaneAI/pennylane/pull/5842)

<h3>Breaking changes 💔</h3>

* The `CircuitGraph.graph` rustworkx graph now stores indices into the circuit as the node labels,
  instead of the operator/ measurement itself.  This allows the same operator to occur multiple times in
  the circuit.
  [(#5907)](https://github.com/PennyLaneAI/pennylane/pull/5907)

* `queue_idx` attribute has been removed from the `Operator`, `CompositeOp`, and `SymboliOp` classes.
  [(#6005)](https://github.com/PennyLaneAI/pennylane/pull/6005)

* `qml.from_qasm` no longer removes measurements from the QASM code. Use 
  `measurements=[]` to remove measurements from the original circuit.
  [(#5982)](https://github.com/PennyLaneAI/pennylane/pull/5982)

* `qml.transforms.map_batch_transform` has been removed, since transforms can be applied directly to a batch of tapes.
  See :func:`~.pennylane.transform` for more information.
  [(#5981)](https://github.com/PennyLaneAI/pennylane/pull/5981)

* `QuantumScript.interface` has been removed.
  [(#5980)](https://github.com/PennyLaneAI/pennylane/pull/5980)

<h3>Deprecations 👋</h3>

* The `decomp_depth` argument in `qml.device` has been deprecated.
  [(#6026)](https://github.com/PennyLaneAI/pennylane/pull/6026)

* The `max_expansion` argument in `qml.QNode` has been deprecated.
  [(#6026)](https://github.com/PennyLaneAI/pennylane/pull/6026)

* The `expansion_strategy` attribute in the `QNode` class is deprecated.
  [(#5989)](https://github.com/PennyLaneAI/pennylane/pull/5989)

* The `expansion_strategy` argument has been deprecated in all of `qml.draw`, `qml.draw_mpl`, and `qml.specs`.
  The `level` argument should be used instead.
  [(#5989)](https://github.com/PennyLaneAI/pennylane/pull/5989)

* `Operator.expand` has been deprecated. Users should simply use `qml.tape.QuantumScript(op.decomposition())`
  for equivalent behaviour.
  [(#5994)](https://github.com/PennyLaneAI/pennylane/pull/5994)

* `pennylane.transforms.sum_expand` and `pennylane.transforms.hamiltonian_expand` have been deprecated.
  Users should instead use `pennylane.transforms.split_non_commuting` for equivalent behaviour.
  [(#6003)](https://github.com/PennyLaneAI/pennylane/pull/6003)

* The `expand_fn` argument in `qml.execute` has been deprecated.
  Instead, please create a `qml.transforms.core.TransformProgram` with the desired preprocessing and pass it to the `transform_program` argument of `qml.execute`.
  [(#5984)](https://github.com/PennyLaneAI/pennylane/pull/5984)

* The `max_expansion` argument in `qml.execute` has been deprecated.
  Instead, please use `qml.devices.preprocess.decompose` with the desired expansion level, add it to a `TransformProgram` and pass it to the `transform_program` argument of `qml.execute`.
  [(#5984)](https://github.com/PennyLaneAI/pennylane/pull/5984)

* The `override_shots` argument in `qml.execute` is deprecated.
  Instead, please add the shots to the `QuantumTape`'s to be executed.
  [(#5984)](https://github.com/PennyLaneAI/pennylane/pull/5984)

* The `device_batch_transform` argument in `qml.execute` is deprecated.
  Instead, please create a `qml.transforms.core.TransformProgram` with the desired preprocessing and pass it to the `transform_program` argument of `qml.execute`.
  [(#5984)](https://github.com/PennyLaneAI/pennylane/pull/5984)

* `pennylane.qinfo.classical_fisher` and `pennylane.qinfo.quantum_fisher` have been deprecated.
  Instead, use `pennylane.gradients.classical_fisher` and `pennylane.gradients.quantum_fisher`.
  [(#5985)](https://github.com/PennyLaneAI/pennylane/pull/5985)

<h3>Documentation 📝</h3>

* Improves the docstring for `QuantumScript.expand` and `qml.tape.tape.expand_tape`.
  [(#5974)](https://github.com/PennyLaneAI/pennylane/pull/5974)

<h3>Bug fixes 🐛</h3>

* Fixed a bug in `qml.SPSAOptimizer` that ignored keyword arguments in the objective function.
  [(#6027)](https://github.com/PennyLaneAI/pennylane/pull/6027)

* `dynamic_one_shot` was broken for old-API devices since `override_shots` was deprecated.
  [(#6024)](https://github.com/PennyLaneAI/pennylane/pull/6024)

* `CircuitGraph` can now handle circuits with the same operation instance occuring multiple times.
  [(#5907)](https://github.com/PennyLaneAI/pennylane/pull/5907)

* `qml.QSVT` is updated to store wire order correctly.
  [(#5959)](https://github.com/PennyLaneAI/pennylane/pull/5959)

* `qml.devices.qubit.measure_with_samples` now returns the correct result if the provided measurements
  contain sum of operators acting on the same wire.
  [(#5978)](https://github.com/PennyLaneAI/pennylane/pull/5978)

* `qml.AmplitudeEmbedding` has better support for features using low precision integer data types.
[(#5969)](https://github.com/PennyLaneAI/pennylane/pull/5969)


<h3>Contributors ✍️</h3>

This release contains contributions from (in alphabetical order):
Guillermo Alonso,
Utkarsh Azad
Astral Cai,
Yushao Chen,
Gabriel Bottrill,
Ahmed Darwish,
Lillian M. A. Frederiksen,
Pietropaolo Frisoni,
Emiliano Godinez,
<<<<<<< HEAD
=======
Renke Huang,
Soran Jahangiri,
Christina Lee,
>>>>>>> db7b2813
Austin Huang,
Renke Huang,
Christina Lee,
William Maxwell,
Vincent Michaud-Rioux,
Mudit Pandey,
Erik Schultheis,
nate stemen.<|MERGE_RESOLUTION|>--- conflicted
+++ resolved
@@ -13,15 +13,12 @@
 * The `qml.PrepSelPrep` template is added. The template implements a block-encoding of a linear
   combination of unitaries.
   [(#5756)](https://github.com/PennyLaneAI/pennylane/pull/5756)
-<<<<<<< HEAD
 
 * A new function `qml.registers` has been added, enabling the creation of registers, which are implemented as a dictionary of `Wires` instances.
   [(#5957)](https://github.com/PennyLaneAI/pennylane/pull/5957)
 
 * The `split_to_single_terms` transform is added. This transform splits expectation values of sums 
   into multiple single-term measurements on a single tape, providing better support for simulators 
-=======
->>>>>>> db7b2813
   [(#5987)](https://github.com/PennyLaneAI/pennylane/pull/5987)
 
   that can handle non-commuting observables but don't natively support multi-term observables.
@@ -178,14 +175,9 @@
 Lillian M. A. Frederiksen,
 Pietropaolo Frisoni,
 Emiliano Godinez,
-<<<<<<< HEAD
-=======
+Austin Huang,
 Renke Huang,
 Soran Jahangiri,
-Christina Lee,
->>>>>>> db7b2813
-Austin Huang,
-Renke Huang,
 Christina Lee,
 William Maxwell,
 Vincent Michaud-Rioux,
