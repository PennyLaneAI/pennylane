:orphan:

# Release 0.21.0-dev (development release)

<h3>New features since last release</h3>

<h3>Improvements</h3>

* Interferometer is now a class with `shape` method.
  [(#1946)](https://github.com/PennyLaneAI/pennylane/pull/1946)

<h3>Breaking changes</h3>

<h3>Bug fixes</h3>

* Fixes a bug in `classical_jacobian` when used with Torch, where the
  Jacobian of the preprocessing was also computed for non-trainable
  parameters.
  [(#2020)](https://github.com/PennyLaneAI/pennylane/pull/2020)

* Fixes a bug in queueing of the `two_qubit_decomposition` method that
  originally led to circuits with >3 two-qubit unitaries failing when passed
  through the `unitary_to_rot` optimization transform.
  [(#2015)](https://github.com/PennyLaneAI/pennylane/pull/2015)

<h3>Documentation</h3>

* Extended the interfaces description page to explicitly mention device
  compatibility.
  [(#2031)](https://github.com/PennyLaneAI/pennylane/pull/2031)

<h3>Contributors</h3>

This release contains contributions from (in alphabetical order):

<<<<<<< HEAD
Olivia Di Matteo, Ankit Khandelwal, David Wierichs
=======
Olivia Di Matteo, Antal Száva, David Wierichs
>>>>>>> 13893035
<|MERGE_RESOLUTION|>--- conflicted
+++ resolved
@@ -33,8 +33,4 @@
 
 This release contains contributions from (in alphabetical order):
 
-<<<<<<< HEAD
-Olivia Di Matteo, Ankit Khandelwal, David Wierichs
-=======
-Olivia Di Matteo, Antal Száva, David Wierichs
->>>>>>> 13893035
+Olivia Di Matteo, Ankit Khandelwal, Antal Száva, David Wierichs