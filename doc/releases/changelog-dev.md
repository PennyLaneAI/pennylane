--- conflicted
+++ resolved
@@ -115,20 +115,15 @@
 
 <h3>Improvements</h3>
 
-<<<<<<< HEAD
-=======
 * The matrix passed to `qml.Hermitian` is validated when creating the observable if the input is not abstract.
   [(#3181)](https://github.com/PennyLaneAI/pennylane/pull/3181)
 
->>>>>>> f55c9215
 * Added a new `pennylane.tape.QuantumScript` class that contains all the non-queuing behavior of `QuantumTape`. Now `QuantumTape` inherits from `QuantumScript` as well
   as `AnnotatedQueue`.
   This is a developer-facing change, and users should not manipulate `QuantumScript` directly.  Instead, they
   should continue to rely on `QNode`s.
   [(#3097)](https://github.com/PennyLaneAI/pennylane/pull/3097)
 
-<<<<<<< HEAD
-=======
 * `qml.simplify`, `op_tranform`'s like `qml.matrix`, `batch_transform`, `hamiltonian_expand` and `split_non_commuting` now work with
   `QuantumScript` as well as `QuantumTape`.
   [(#3209)](https://github.com/PennyLaneAI/pennylane/pull/3209)
@@ -136,7 +131,6 @@
 * The UCCSD and kUpCCGSD template are modified to remove a redundant flipping of the initial state.
   [(#3148)](https://github.com/PennyLaneAI/pennylane/pull/3148)
 
->>>>>>> f55c9215
 * `Adjoint` now supports batching if the base operation supports batching.
   [(#3168)](https://github.com/PennyLaneAI/pennylane/pull/3168)
 
