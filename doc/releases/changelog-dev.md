:orphan:

# Release 0.40.0-dev (development release)

<h3>New features since last release</h3>

* A `DeviceCapabilities` data class is defined to contain all capabilities of the device's execution interface (i.e. its implementation of `Device.execute`). A TOML file can be used to define the capabilities of a device, and it can be loaded into a `DeviceCapabilities` object.
  [(#6407)](https://github.com/PennyLaneAI/pennylane/pull/6407)

  ```pycon
  >>> from pennylane.devices.capabilities import load_toml_file, parse_toml_document, DeviceCapabilities
  >>> document = load_toml_file("my_device.toml")
  >>> capabilities = parse_toml_document(document)
  >>> isinstance(capabilities, DeviceCapabilities)
  True
  ```

<h3>Improvements 🛠</h3>

<h4>Other Improvements</h4>

* Added `qml.devices.qubit_mixed` module for mixed-state qubit device support. This module introduces:
  - A new API for mixed-state operations
  - An `apply_operation` helper function featuring:
    - Two density matrix contraction methods using `einsum` and `tensordot`
    - Optimized handling of special cases including:
      - Diagonal operators
      - Identity operators 
      - CX (controlled-X)
      - Multi-controlled X gates
      - Grover operators
  [(#6379)](https://github.com/PennyLaneAI/pennylane/pull/6379)

* `qml.BasisRotation` template is now JIT compatible.
  [(#6019)](https://github.com/PennyLaneAI/pennylane/pull/6019)

* Expand `ExecutionConfig.gradient_method` to store `TransformDispatcher` type.
  [(#6455)](https://github.com/PennyLaneAI/pennylane/pull/6455)

<h3>Breaking changes 💔</h3>

* The `qml.BasisStatePreparation` template has been removed. Instead, use `qml.BasisState`.
  [(#6528)](https://github.com/PennyLaneAI/pennylane/pull/6528)

<h3>Deprecations 👋</h3>

<h3>Documentation 📝</h3>

<h3>Bug fixes 🐛</h3>

<h3>Contributors ✍️</h3>

This release contains contributions from (in alphabetical order):

<<<<<<< HEAD
Yushao Chen,
Andrija Paurevic,
=======
Astral Cai,
Andrija Paurevic
>>>>>>> 147fb99f
<|MERGE_RESOLUTION|>--- conflicted
+++ resolved
@@ -52,10 +52,6 @@
 
 This release contains contributions from (in alphabetical order):
 
-<<<<<<< HEAD
+Astral Cai,
 Yushao Chen,
-Andrija Paurevic,
-=======
-Astral Cai,
-Andrija Paurevic
->>>>>>> 147fb99f
+Andrija Paurevic