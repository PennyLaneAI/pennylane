:orphan:

# Release 0.30.0-dev (development release)

<h3>New features since last release</h3>

<h3>Improvements</h3>

<<<<<<< HEAD
* The `qchem.jordan_wigner` function is extended to support more fermionic operator orders.
  [(#3754)](https://github.com/PennyLaneAI/pennylane/pull/3754)
=======
* `AdaptiveOptimizer` is updated to use non-default user-defined qnode arguments.
  [(#3765)](https://github.com/PennyLaneAI/pennylane/pull/3765)
>>>>>>> c1d300ba

<h3>Breaking changes</h3>

<h3>Deprecations</h3>

<h3>Documentation</h3>

<h3>Bug fixes</h3>

<h3>Contributors</h3>

This release contains contributions from (in alphabetical order):

Utkarsh Azad
Soran Jahangiri
Jay Soni<|MERGE_RESOLUTION|>--- conflicted
+++ resolved
@@ -6,13 +6,11 @@
 
 <h3>Improvements</h3>
 
-<<<<<<< HEAD
 * The `qchem.jordan_wigner` function is extended to support more fermionic operator orders.
   [(#3754)](https://github.com/PennyLaneAI/pennylane/pull/3754)
-=======
+
 * `AdaptiveOptimizer` is updated to use non-default user-defined qnode arguments.
   [(#3765)](https://github.com/PennyLaneAI/pennylane/pull/3765)
->>>>>>> c1d300ba
 
 <h3>Breaking changes</h3>
 
