:orphan:

# Release 0.21.0-dev (development release)

<h3>New features since last release</h3>

<<<<<<< HEAD
* For subclasses of `Operator` where it is known before instantiation, the `num_params` is reverted back to being a 
   static property. This allows to programmatically know the number of parameters before an operator is 
   instantiated without changing the user interface.
=======
* Development of circuit cutting compiler has begun:
  A `WireCut` operator has been added for manual wire cut placement
  when constructing a QNode.
  [(#2093)](https://github.com/PennyLaneAI/pennylane/pull/2093)
>>>>>>> 7cb6965f

* The `RotosolveOptimizer` has been generalized to arbitrary frequency spectra
  in the cost function. Also note the changes in behaviour listed under *Breaking
  changes*.
  [(#2081)](https://github.com/PennyLaneAI/pennylane/pull/2081)

  Previously, the `RotsolveOptimizer` was available for cost functions with
  frequency spectra that only contained integers, and the maximal frequency
  (instead of the number of frequencies) determined the cost of the optimization.
  Now arbitrary frequencies are supported.

  Consider the QNode
  ```python
  dev = qml.device("default.qubit", wires=2)

  @qml.qnode(dev)
  def qnode(x, Y):
      qml.RX(2.5 * x, wires=0)
      qml.CNOT(wires=[0, 1])
      qml.RZ(0.3 * Y[0], wires=0)
      qml.CRY(1.1 * Y[1], wires=[1, 0])
      return qml.expval(qml.PauliX(0) @ qml.PauliZ(1))

  x = np.array(0.8, requires_grad=True)
  Y = np.array([-0.2, 1.5], requires_grad=True)
  ```

  Its frequency spectra can be easily obtained via `qml.fourier.qnode_spectrum`:
  ```pycon
  >>> spectra = qml.fourier.qnode_spectrum(qnode)(x, Y)
  >>> spectra
  {'x': {(): [-2.5, 0.0, 2.5]},
   'Y': {(0,): [-0.3, 0.0, 0.3], (1,): [-1.1, -0.55, 0.0, 0.55, 1.1]}}
  ```

  We may then initialize the `RotosolveOptimizer` and minimize the QNode cost function
  by providing this information about the frequency spectra. We also compare the cost at
  each step to the initial cost.
  ```pycon
  >>> cost_init = qnode(x, Y)
  >>> opt = qml.RotosolveOptimizer()
  >>> for _ in range(2):
  ...     x, Y = opt.step(qnode, x, Y, spectra=spectra)
  ...     print(f"New cost: {np.round(qnode(x, Y), 3)}; Initial cost: {np.round(cost_init, 3)}")
  New cost: 0.0; Initial cost: 0.706
  New cost: -1.0; Initial cost: 0.706
  ```

  The optimization with `RotosolveOptimizer` is performed in substeps. The minimal cost
  of these substeps can be retrieved by setting `full_output=True`.
  ```pycon
  >>> x = np.array(0.8, requires_grad=True)
  >>> Y = np.array([-0.2, 1.5], requires_grad=True)
  >>> opt = qml.RotosolveOptimizer()
  >>> for _ in range(2):
  ...     (x, Y), history = opt.step(qnode, x, Y, spectra=spectra, full_output=True)
  ...     print(f"New cost: {np.round(qnode(x, Y), 3)} reached via substeps {np.round(history, 3)}")
  New cost: 0.0 reached via substeps [-0.  0.  0.]
  New cost: -1.0 reached via substeps [-0.276 -0.276 -1.   ]
  ```
  However, note that these intermediate minimal values are evaluations of the
  *reconstructions* that Rotosolve creates and uses internally for the optimization,
  and not of the original objective function. For noisy cost functions, these intermediate
  evaluations may differ significantly from evaluations of the original cost function.

* A tensor network templates module has been added. Quantum circuits with the shape
  of a matrix product state tensor network can now be easily implemented.
  Motivation and theory can be found in [arXiv:1803.11537](https://arxiv.org/abs/1803.11537).
  [(#1871)](https://github.com/PennyLaneAI/pennylane/pull/1871)

  An example circuit that uses the `MPS` template is:
  ```python
  import pennylane as qml
  import numpy as np

  def block(weights, wires):
      qml.CNOT(wires=[wires[0],wires[1]])
      qml.RY(weights[0], wires=wires[0])
      qml.RY(weights[1], wires=wires[1])

  n_wires = 4
  n_block_wires = 2
  n_params_block = 2
  template_weights = [[0.1,-0.3],[0.4,0.2],[-0.15,0.5]]

  dev= qml.device('default.qubit',wires=range(n_wires))
  @qml.qnode(dev)
  def circuit(weights):
      qml.MPS(range(n_wires),n_block_wires,block, n_params_block, weights)
      return qml.expval(qml.PauliZ(wires=n_wires-1))
  ```

  The resulting circuit is:
  ```pycon
  >>> print(qml.draw(circuit,expansion_strategy='device')(template_weights))
  0: ──╭C──RY(0.1)───────────────────────────────┤
  1: ──╰X──RY(-0.3)──╭C──RY(0.4)─────────────────┤
  2: ────────────────╰X──RY(0.2)──╭C──RY(-0.15)──┤
  3: ─────────────────────────────╰X──RY(0.5)────┤ ⟨Z⟩
  ```
* Added a template for tree tensor networks (TTN).
  [(#2043)](https://github.com/PennyLaneAI/pennylane/pull/2043)
  An example circuit that uses the `TTN` template is:
  ```python
  import pennylane as qml
  import numpy as np

  def block(weights, wires):
      qml.CNOT(wires=[wires[0],wires[1]])
      qml.RY(weights[0], wires=wires[0])
      qml.RY(weights[1], wires=wires[1])

  n_wires = 4
  n_block_wires = 2
  n_params_block = 2
  n_blocks = qml.MPS.get_n_blocks(range(n_wires),n_block_wires)
  template_weights = [[0.1,-0.3]]*n_blocks

  dev= qml.device('default.qubit',wires=range(n_wires))
  @qml.qnode(dev)
  def circuit(template_weights):
      qml.TTN(range(n_wires), n_block_wires, block, n_params_block, template_weights)
      return qml.expval(qml.PauliZ(wires=n_wires-1))
  ```
  The resulting circuit is:
  ```pycon
  >>> print(qml.draw(circuit,expansion_strategy='device')(template_weights))
  0: ──╭C──RY(0.1)─────────────────┤
  1: ──╰X──RY(-0.3)──╭C──RY(0.1)───┤
  2: ──╭C──RY(0.1)───│─────────────┤
  3: ──╰X──RY(-0.3)──╰X──RY(-0.3)──┤ ⟨Z⟩
  ```

* Functions for tapering qubits based on molecular symmetries is added.
  [(#1966)](https://github.com/PennyLaneAI/pennylane/pull/1966)
  [(#1974)](https://github.com/PennyLaneAI/pennylane/pull/1974)
  [(#2041)](https://github.com/PennyLaneAI/pennylane/pull/2041)

  With this functionality, a molecular Hamiltonian can be transformed to a new Hamiltonian that acts
  on a reduced number of qubits.

  ```python
  symbols = ["H", "H"]
  geometry = np.array([[0.0, 0.0, -0.69440367], [0.0, 0.0, 0.69440367]])
  mol = qml.hf.Molecule(symbols, geometry)
  H = qml.hf.generate_hamiltonian(mol)(geometry)
  generators, paulix_ops = qml.hf.generate_symmetries(H, len(H.wires))
  paulix_sector = qml.hf.optimal_sector(H, generators, mol.n_electrons)
  H_tapered = qml.hf.transform_hamiltonian(H, generators, paulix_ops, paulix_sector)
  ```

  ```pycon
  >>> print(H_tapered)
    ((-0.321034397355719+0j)) [I0]
  + ((0.1809270275619743+0j)) [X0]
  + ((0.7959678503870796+0j)) [Z0]
  ```

* Added the adjoint method for the metric tensor.
  [(#1992)](https://github.com/PennyLaneAI/pennylane/pull/1992)

  This method, detailed in [Jones 2020](https://arxiv.org/abs/2011.02991),
  computes the metric tensor using four copies of the state vector and
  a number of operations that scales quadratically in the number of trainable
  parameters (see below for details).

  Note that as it makes use of state cloning, it is inherently classical
  and can only be used with statevector simulators and `shots=None`.

  It is particular useful for larger circuits for which backpropagation requires
  inconvenient or even unfeasible amounts of storage, but is slower.
  Furthermore, the adjoint method is only available for analytic computation, not
  for measurements simulation with `shots!=None`.

  ```python
  dev = qml.device("default.qubit", wires=3)

  @qml.qnode(dev)
  def circuit(x, y):
      qml.Rot(*x[0], wires=0)
      qml.Rot(*x[1], wires=1)
      qml.Rot(*x[2], wires=2)
      qml.CNOT(wires=[0, 1])
      qml.CNOT(wires=[1, 2])
      qml.CNOT(wires=[2, 0])
      qml.RY(y[0], wires=0)
      qml.RY(y[1], wires=1)
      qml.RY(y[0], wires=2)

  x = np.array([[0.2, 0.4, -0.1], [-2.1, 0.5, -0.2], [0.1, 0.7, -0.6]], requires_grad=False)
  y = np.array([1.3, 0.2], requires_grad=True)
  ```

  ```pycon
  >>> qml.adjoint_metric_tensor(circuit)(x, y)
  tensor([[ 0.25495723, -0.07086695],
          [-0.07086695,  0.24945606]], requires_grad=True)
  ```

  Computational cost

  The adjoint method uses :math:`2P^2+4P+1` gates and state cloning operations if the circuit
  is composed only of trainable gates, where :math:`P` is the number of trainable operations.
  If non-trainable gates are included, each of them is applied about :math:`n^2-n` times, where
  :math:`n` is the number of trainable operations that follow after the respective
  non-trainable operation in the circuit. This means that non-trainable gates later in the
  circuit are executed less often, making the adjoint method a bit cheaper if such gates
  appear later.
  The adjoint method requires memory for 4 independent state vectors, which corresponds roughly
  to storing a state vector of a system with 2 additional qubits.

* A new method `qml.gradients.param_shift_hessian` has been added to directly compute the Hessian
  (2nd order partial derivative matrix) of QNodes and QuantumTapes. The method generates
  parameter-shifted tapes which allow the Hessian to be computed analytically on hardware and
  software devices. Compared to using an auto-differentiation framework to compute the Hessian
  via parameter shifts, this method will use fewer device invocations and can be used to inspect
  the parameter-shifted "Hessian tapes" directly. The method remains fully differentiable on all
  supported PennyLane interfaces.

  Additionally, the parameter-shift Hessian comes with a new batch transform decorator
  `@qml.gradients.hessian_transform`, which can be used to create custom Hessian methods.
  [(#1884)](https://github.com/PennyLaneAI/pennylane/pull/1884)

  The following code demonstrates how to use the parameter-shift Hessian:

  ```python
  dev = qml.device("default.qubit", wires=2)

  @qml.qnode(dev)
  def circuit(x):
      qml.RX(x[0], wires=0)
      qml.RY(x[1], wires=0)
      return qml.expval(qml.PauliZ(0))

  x = np.array([0.1, 0.2], requires_grad=True)

  hessian = qml.gradients.param_shift_hessian(circuit)(x)
  ```
  ```pycon
  >>> hessian
  tensor([[-0.97517033,  0.01983384],
          [ 0.01983384, -0.97517033]], requires_grad=True)
  ```

<h3>Improvements</h3>

* The `RotosolveOptimizer` now raises an error if no trainable arguments are
  detected, instead of silently skipping update steps for all arguments.
  [(#2109)](https://github.com/PennyLaneAI/pennylane/pull/2109)

* The function `qml.math.safe_squeeze` is introduced and `gradient_transform` allows
  for QNode argument axes of size `1`.
  [(#2080)](https://github.com/PennyLaneAI/pennylane/pull/2080)

  `qml.math.safe_squeeze` wraps `qml.math.squeeze`, with slight modifications:

  - When provided the `axis` keyword argument, axes that do not have size `1` will be
    ignored, instead of raising an error.

  - The keyword argument `exclude_axis` allows to explicitly exclude axes from the
    squeezing.

* The `adjoint` transform now raises and error whenever the object it is applied to
  is not callable.
  [(#2060)](https://github.com/PennyLaneAI/pennylane/pull/2060)

  An example is a list of operations to which one might apply `qml.adjoint`:

  ```python
  dev = qml.device("default.qubit", wires=2)
  @qml.qnode(dev)
  def circuit_wrong(params):
      # Note the difference:                  v                         v
      qml.adjoint(qml.templates.AngleEmbedding(params, wires=dev.wires))
      return qml.state()

  @qml.qnode(dev)
  def circuit_correct(params):
      # Note the difference:                  v                         v
      qml.adjoint(qml.templates.AngleEmbedding)(params, wires=dev.wires)
      return qml.state()

  params = list(range(1, 3))
  ```

  The produced state is

  ```pycon
  >>> circuit_wrong(params)
  [ 0.47415988+0.j          0.        -0.73846026j  0.        -0.25903472j
   -0.40342268+0.j        ]
  ```

  but if we apply the `adjoint` correctly, we get

  ```pycon
  >>> circuit_correct(params)
  [ 0.47415988+0.j          0.         0.73846026j  0.         0.25903472j
   -0.40342268+0.j        ]
  ```

* A precision argument has been added to the tape's ``to_openqasm`` function
  to control the precision of parameters.
  [(#2071)](https://github.com/PennyLaneAI/pennylane/pull/2071)

* Insert transform now supports adding operation after or before certain specific gates.
  [(#1980)](https://github.com/PennyLaneAI/pennylane/pull/1980)

* Interferometer is now a class with `shape` method.
  [(#1946)](https://github.com/PennyLaneAI/pennylane/pull/1946)

* The `CircuitGraph`, used to represent circuits via directed acyclic graphs, now
  uses RetworkX for its internal representation. This results in significant speedup
  for algorithms that rely on a directed acyclic graph representation.
  [(#1791)](https://github.com/PennyLaneAI/pennylane/pull/1791)

* The QAOA module now accepts both NetworkX and RetworkX graphs as function inputs.
  [(#1791)](https://github.com/PennyLaneAI/pennylane/pull/1791)

* The Barrier and Identity operations now support the `adjoint` method.
  [(#2062)](https://github.com/PennyLaneAI/pennylane/pull/2062)
  [(#2063)](https://github.com/PennyLaneAI/pennylane/pull/2063)

* `qml.BasisStatePreparation` now supports the `batch_params` decorator.
  [(#2091)](https://github.com/PennyLaneAI/pennylane/pull/2091)

* Added a new `multi_dispatch` decorator that helps ease the definition of new functions
  inside PennyLane. The decorator is used throughout the math module, demonstrating use cases.
  [(#2082)](https://github.com/PennyLaneAI/pennylane/pull/2084)

  [(#2096)](https://github.com/PennyLaneAI/pennylane/pull/2096)

  We can decorate a function, indicating the arguments that are
  tensors handled by the interface:
<<<<<<< HEAD
 
=======

>>>>>>> 7cb6965f
  ```pycon
  >>> @qml.math.multi_dispatch(argnum=[0, 1])
  ... def some_function(tensor1, tensor2, option, like):
  ...     # the interface string is stored in ``like``.
  ...     ...
  ```

  Previously, this was done using the private utility function `_multi_dispatch`.

  ```pycon
  >>> def some_function(tensor1, tensor2, option):
  ...     interface = qml.math._multi_dispatch([tensor1, tensor2])
  ...     ...
  ```

* The `IsingZZ` gate was added to the `diagonal_in_z_basis` attribute. For this 
  an explicit `_eigvals` method was added.
  [(#2113)](https://github.com/PennyLaneAI/pennylane/pull/2113)
  
* The `IsingXX`, `IsingYY` and `IsingZZ` gates were added to 
  the `composable_rotations` attribute. 
  [(#2113)](https://github.com/PennyLaneAI/pennylane/pull/2113)

<h3>Breaking changes</h3>

* `qml.metric_tensor`, `qml.adjoint_metric_tensor` and `qml.transforms.classical_jacobian`
  now follow a different convention regarding their output shape when being used
  with the Autograd interface
  [(#2059)](https://github.com/PennyLaneAI/pennylane/pull/2059)

  See the previous entry for details. This breaking change immediately follows from
  the change in `qml.jacobian` whenever `hybrid=True` is used in the above methods.

* `qml.jacobian` now follows a different convention regarding its output shape.
  [(#2059)](https://github.com/PennyLaneAI/pennylane/pull/2059)

  Previously, `qml.jacobian` would attempt to stack the Jacobian for multiple
  QNode arguments, which succeeded whenever the arguments have the same shape.
  In this case, the stacked Jacobian would also be transposed, leading to the
  output shape `(*reverse_QNode_args_shape, *reverse_output_shape, num_QNode_args)`

  If no stacking and transposing occurs, the output shape instead is a `tuple`
  where each entry corresponds to one QNode argument and has the shape
  `(*output_shape, *QNode_arg_shape)`.

  This breaking change alters the behaviour in the first case and removes the attempt
  to stack and transpose, so that the output always has the shape of the second
  type.

  Note that the behaviour is unchanged --- that is, the Jacobian tuple is unpacked into
  a single Jacobian --- if `argnum=None` and there is only one QNode argument
  with respect to which the differentiation takes place, or if an integer
  is provided as `argnum`.

* The behaviour of `RotosolveOptimizer` has been changed regarding
  its keyword arguments.
  [(#2081)](https://github.com/PennyLaneAI/pennylane/pull/2081)

  The keyword arguments `optimizer` and `optimizer_kwargs` for the
  `RotosolveOptimizer` have been renamed to `substep_optimizer`
  and `substep_kwargs`, respectively. Furthermore they have been
  moved from `step` and `step_and_cost` to the initialization `__init__`.

  The keyword argument `num_freqs` has been renamed to `nums_frequency`
  and is expected to take a different shape now:
  Previously, it was expected to be an `int` or a list of entries, with
  each entry in turn being either an `int` or a `list` of `int` entries.
  Now the expected structure is a nested dictionary, matching the
  formatting expected by
  [qml.fourier.reconstruct](https://pennylane.readthedocs.io/en/stable/code/api/pennylane.fourier.reconstruct.html)
  This also matches the expected formatting of the new keyword arguments
  `spectra` and `shifts`.

  For more details, see the
  [RotosolveOptimizer documentation](https://pennylane.readthedocs.io/en/stable/code/api/pennylane.RotosolveOptimizer.html).

<h3>Bug fixes</h3>

* Pytest now ignores any `DeprecationWarning` raised within autograd's `numpy_wrapper` module.
  Other assorted minor test warnings are fixed.
  [(#2007)](https://github.com/PennyLaneAI/pennylane/pull/2007)

* Fixes a bug where the QNode was not correctly diagonalizing qubit-wise
  commuting observables.
  [(#2097)](https://github.com/PennyLaneAI/pennylane/pull/2097)

* Fixes a bug in `gradient_transform` where the hybrid differentiation
  of circuits with a single parametrized gate failed and QNode argument
  axes of size `1` where removed from the output gradient.
  [(#2080)](https://github.com/PennyLaneAI/pennylane/pull/2080)

* The available `diff_method` options for QNodes has been corrected in both the
  error messages and the documentation.
  [(#2078)](https://github.com/PennyLaneAI/pennylane/pull/2078)

* Fixes a bug in `DefaultQubit` where the second derivative of QNodes at
  positions corresponding to vanishing state vector amplitudes is wrong.
  [(#2057)](https://github.com/PennyLaneAI/pennylane/pull/2057)

* Fixes a bug where PennyLane didn't require v0.20.0 of PennyLane-Lightning,
  but raised an error with versions of Lightning earlier than v0.20.0 due to
  the new batch execution pipeline.
  [(#2033)](https://github.com/PennyLaneAI/pennylane/pull/2033)

* Fixes a bug in `classical_jacobian` when used with Torch, where the
  Jacobian of the preprocessing was also computed for non-trainable
  parameters.
  [(#2020)](https://github.com/PennyLaneAI/pennylane/pull/2020)

* Fixes a bug in queueing of the `two_qubit_decomposition` method that
  originally led to circuits with >3 two-qubit unitaries failing when passed
  through the `unitary_to_rot` optimization transform.
  [(#2015)](https://github.com/PennyLaneAI/pennylane/pull/2015)

* Fixes a bug which allows using `jax.jit` to be compatible with circuits
  which return `qml.probs` when the `default.qubit.jax` is provided with a custom shot
  vector.
  [(#2028)](https://github.com/PennyLaneAI/pennylane/pull/2028)

<h3>Documentation</h3>

* Fixes an error in the signs of equations in the `DoubleExcitation` page.
  [(#2072)](https://github.com/PennyLaneAI/pennylane/pull/2072)

* Extended the interfaces description page to explicitly mention device
  compatibility.
  [(#2031)](https://github.com/PennyLaneAI/pennylane/pull/2031)

<h3>Contributors</h3>

This release contains contributions from (in alphabetical order):

<<<<<<< HEAD
Juan Miguel Arrazola, Ali Asadi, Esther Cruz, Christina Lee, Olivia Di Matteo, Diego Guala, Josh Izaac,
Ankit Khandelwal, Korbinian Kottmann, Jay Soni, Antal Száva, David Wierichs, Shaoming Zhang
=======
Juan Miguel Arrazola, Ali Asadi, Esther Cruz, Christina Lee, Olivia Di Matteo, Diego Guala, Anthony Hayes, 
Edward Jiang, Josh Izaac, Ankit Khandelwal, Korbinian Kottmann, Jay Soni, Antal Száva, David Wierichs, Shaoming Zhang
>>>>>>> 7cb6965f
<|MERGE_RESOLUTION|>--- conflicted
+++ resolved
@@ -4,16 +4,15 @@
 
 <h3>New features since last release</h3>
 
-<<<<<<< HEAD
 * For subclasses of `Operator` where it is known before instantiation, the `num_params` is reverted back to being a 
    static property. This allows to programmatically know the number of parameters before an operator is 
    instantiated without changing the user interface.
-=======
+   [(#2099)](https://github.com/PennyLaneAI/pennylane/issues/2099)
+
 * Development of circuit cutting compiler has begun:
   A `WireCut` operator has been added for manual wire cut placement
   when constructing a QNode.
   [(#2093)](https://github.com/PennyLaneAI/pennylane/pull/2093)
->>>>>>> 7cb6965f
 
 * The `RotosolveOptimizer` has been generalized to arbitrary frequency spectra
   in the cost function. Also note the changes in behaviour listed under *Breaking
@@ -348,11 +347,7 @@
 
   We can decorate a function, indicating the arguments that are
   tensors handled by the interface:
-<<<<<<< HEAD
- 
-=======
-
->>>>>>> 7cb6965f
+
   ```pycon
   >>> @qml.math.multi_dispatch(argnum=[0, 1])
   ... def some_function(tensor1, tensor2, option, like):
@@ -485,10 +480,6 @@
 
 This release contains contributions from (in alphabetical order):
 
-<<<<<<< HEAD
-Juan Miguel Arrazola, Ali Asadi, Esther Cruz, Christina Lee, Olivia Di Matteo, Diego Guala, Josh Izaac,
-Ankit Khandelwal, Korbinian Kottmann, Jay Soni, Antal Száva, David Wierichs, Shaoming Zhang
-=======
-Juan Miguel Arrazola, Ali Asadi, Esther Cruz, Christina Lee, Olivia Di Matteo, Diego Guala, Anthony Hayes, 
-Edward Jiang, Josh Izaac, Ankit Khandelwal, Korbinian Kottmann, Jay Soni, Antal Száva, David Wierichs, Shaoming Zhang
->>>>>>> 7cb6965f
+Juan Miguel Arrazola, Ali Asadi, Esther Cruz, Christian Gogolin, Christina Lee, Olivia Di Matteo, Diego Guala,
+Anthony Hayes, Edward Jiang, Josh Izaac, Ankit Khandelwal, Korbinian Kottmann, Jay Soni, Antal Száva,
+David Wierichs, Shaoming Zhang