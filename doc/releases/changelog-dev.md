:orphan:

# Release 0.23.0-dev (development release)

<h3>New features since last release</h3>

* Adds an optimization transform that matches pieces of user-provided identity templates in a circuit and replaces them with an equivalent component.
  [(#2032)](https://github.com/PennyLaneAI/pennylane/pull/2032)
  
  First let's consider the following circuit where we want to replace sequence of two ``pennylane.S`` gates with a
  ``pennylane.PauliZ`` gate.
  
  ```python
  def circuit():
      qml.S(wires=0)
      qml.PauliZ(wires=0)
      qml.S(wires=1)
      qml.CZ(wires=[0, 1])
      qml.S(wires=1)
      qml.S(wires=2)
      qml.CZ(wires=[1, 2])
      qml.S(wires=2)
      return qml.expval(qml.PauliX(wires=0))
  ```

  Therefore we use the following pattern that implements the identity:

  ```python
  with qml.tape.QuantumTape() as pattern:
      qml.S(wires=0)
      qml.S(wires=0)
      qml.PauliZ(wires=0)
  ```

  For optimizing the circuit given the given following template of CNOTs we apply the `pattern_matching`
  transform.
  
  ```pycon
  >>> dev = qml.device('default.qubit', wires=5)
  >>> qnode = qml.QNode(circuit, dev)
  >>> optimized_qfunc = qml.transforms.pattern_matching_optimization(pattern_tapes=[pattern])(circuit)
  >>> optimized_qnode = qml.QNode(optimized_qfunc, dev)

  >>> print(qml.draw(qnode)())
  0: ──S──Z─╭C──────────┤  <X>
  1: ──S────╰Z──S─╭C────┤
  2: ──S──────────╰Z──S─┤

  >>> print(qml.draw(optimized_qnode)())
  0: ──S⁻¹─╭C────┤  <X>
  1: ──Z───╰Z─╭C─┤
  2: ──Z──────╰Z─┤
  ```

  For more details on using pattern matching optimization you can check the corresponding documentation and also the
  following [paper](https://dl.acm.org/doi/full/10.1145/3498325).

* Added a swap based transpiler transform.
  [(#2118)](https://github.com/PennyLaneAI/pennylane/pull/2118)

  The transpile function takes a quantum function and a coupling map as inputs and compiles the circuit to ensure that it can be 
  executed on corresponding hardware. The transform can be used as a decorator in the following way:

  ```python
  dev = qml.device('default.qubit', wires=4)
  
  @qml.qnode(dev)
  @qml.transforms.transpile(coupling_map=[(0, 1), (1, 2), (2, 3)])
  def circuit(param):
      qml.CNOT(wires=[0, 1])
      qml.CNOT(wires=[0, 2])
      qml.CNOT(wires=[0, 3])
      qml.PhaseShift(param, wires=0)
      return qml.probs(wires=[0, 1, 2, 3]) 
  ```

* A differentiable quantum chemistry module is added to `qml.qchem`. The new module inherits a 
  modified version of the differentiable Hartree-Fock solver from `qml.hf`, contains new functions
  for building a differentiable dipole moment observable and also contains modified functions for 
  building spin and particle number observables independent of external libraries.

  - New functions are added for computing multipole moment molecular integrals
    [(#2166)](https://github.com/PennyLaneAI/pennylane/pull/2166)
  - New functions are added for building a differentiable dipole moment observable
    [(#2173)](https://github.com/PennyLaneAI/pennylane/pull/2173)
  - External dependencies are replaced with local functions for spin and particle number observables
    [(#2197)](https://github.com/PennyLaneAI/pennylane/pull/2197)
    [(#2362)](https://github.com/PennyLaneAI/pennylane/pull/2362)
  - New functions are added for building fermionic and qubit observables
    [(#2230)](https://github.com/PennyLaneAI/pennylane/pull/2230)
  - A new module is created for hosting openfermion to pennylane observable conversion functions
    [(#2199)](https://github.com/PennyLaneAI/pennylane/pull/2199)
    [(#2371)](https://github.com/PennyLaneAI/pennylane/pull/2371)
  - Expressive names are used for the Hartree-Fock solver functions
    [(#2272)](https://github.com/PennyLaneAI/pennylane/pull/2272)
  - These new additions are added to a feature branch
    [(#2164)](https://github.com/PennyLaneAI/pennylane/pull/2164)
  - The efficiency of computing molecular integrals and Hamiltonian is improved
    [(#2316)](https://github.com/PennyLaneAI/pennylane/pull/2316)
  - The qchem and new hf modules are merged
    [(#2385)](https://github.com/PennyLaneAI/pennylane/pull/2385)
  - The 6-31G basis set is added to the qchem basis set repo
    [(#2372)](https://github.com/PennyLaneAI/pennylane/pull/2372)
  - The dependency on openbabel is removed
    [(#2415)](https://github.com/PennyLaneAI/pennylane/pull/2415)

* Development of a circuit-cutting compiler extension to circuits with sampling
  measurements has begun:

    - The existing `qcut.tape_to_graph()` method has been extended to convert a
    sample measurement without an observable specified to multiple single-qubit sample
    nodes.
    [(#2313)](https://github.com/PennyLaneAI/pennylane/pull/2313)
  - An automatic graph partitioning method `qcut.kahypar_cut()` has been implemented for cutting
    arbitrary tape-converted graphs using the general purpose graph partitioning framework
    [KaHyPar](https://pypi.org/project/kahypar/) which needs to be installed separately.
    To integrate with the existing manual cut pipeline, method `qcut.find_and_place_cuts()` and related
    utilities are implemented which uses `qcut.kahypar_cut()` as the default auto cutter.
    [(#2330)](https://github.com/PennyLaneAI/pennylane/pull/2330)

  - The existing `qcut.graph_to_tape()` method has been extended to convert
    graphs containing sample measurement nodes to tapes.
    [(#2321)](https://github.com/PennyLaneAI/pennylane/pull/2321)

  - A `qcut.expand_fragment_tapes_mc()` method has been added to expand fragment
    tapes to random configurations by replacing measure and prepare nodes with
    sampled Pauli measurements and state preparations.
    [(#2332)](https://github.com/PennyLaneAI/pennylane/pull/2332)

  - Postprocessing functions `qcut.qcut_processing_fn_sample()` and
    `qcut.qcut_processing_fn_mc()` have been added to return samples and expectation
    values, respectively, of recombined fragments using the Monte Carlo sampling
    approach.
    [(#2358)](https://github.com/PennyLaneAI/pennylane/pull/2358)

  - A user-facing transform for circuit cutting with sample measurements has
    been added. A `qnode` containing `WireCut` operations and `sample` measurements
    can be decorated with `@qml.cut_circuit_mc()` to perform this type of cutting.
    [(#2382)](https://github.com/PennyLaneAI/pennylane/pull/2382)

  - Add expansion to `qcut.cut_circuit_mc()` to search for wire cuts in
    contained operations or tapes.
    [(#2399)](https://github.com/PennyLaneAI/pennylane/pull/2399)

<h3>Improvements</h3>

* The parameter-shift Hessian can now be computed for arbitrary
  operations that support the general parameter-shift rule for
  gradients, using `qml.gradients.param_shift_hessian`
  [(#2319)](https://github.com/XanaduAI/pennylane/pull/2319)

  Multiple ways to obtain the
  gradient recipe are supported, in the following order of preference:

  - A custom `grad_recipe`. It is iterated to obtain the shift rule for
    the second-order derivatives in the diagonal entries of the Hessian.

  - Custom `parameter_frequencies`. The second-order shift rule can
    directly be computed using them.

  - An operation's `generator`. Its eigenvalues will be used to obtain
    `parameter_frequencies`, if they are not given explicitly for an operation.

* Most compilation transforms, and relevant subroutines, have been updated to
  support just-in-time compilation with `jax.jit`.
  [(#1894)](https://github.com/PennyLaneAI/pennylane/pull/1894/)

* The `qml.specs` transform now accepts an `expansion_strategy` keyword argument.
  [(#2395)](https://github.com/PennyLaneAI/pennylane/pull/2395)

* `default.qubit` and `default.mixed` now skip over identity operators instead of performing matrix multiplication
  with the identity.
  [(#2356)](https://github.com/PennyLaneAI/pennylane/pull/2356)
  [(#2365)](https://github.com/PennyLaneAI/pennylane/pull/2365)

* `QuantumTape` objects are now iterable and accessing the
  operations and measurements of the underlying quantum circuit is more
  seamless.
  [(#2342)](https://github.com/PennyLaneAI/pennylane/pull/2342)

  ```python
  with qml.tape.QuantumTape() as tape:
      qml.RX(0.432, wires=0)
      qml.RY(0.543, wires=0)
      qml.CNOT(wires=[0, 'a'])
      qml.RX(0.133, wires='a')
      qml.expval(qml.PauliZ(wires=[0]))
  ```

  Given a `QuantumTape` object the underlying quantum circuit can be iterated
  over using a `for` loop:

  ```pycon
  >>> for op in tape:
  ...     print(op)
  RX(0.432, wires=[0])
  RY(0.543, wires=[0])
  CNOT(wires=[0, 'a'])
  RX(0.133, wires=['a'])
  expval(PauliZ(wires=[0]))
  ```

  Indexing into the circuit is also allowed via `tape[i]`:

  ```pycon
  >>> tape[0]
  RX(0.432, wires=[0])
  ```

  A tape object can also be converted to a sequence (e.g., to a `list`) of
  operations and measurements:

  ```pycon
  >>> list(tape)
  [RX(0.432, wires=[0]),
   RY(0.543, wires=[0]),
   CNOT(wires=[0, 'a']),
   RX(0.133, wires=['a']),
   expval(PauliZ(wires=[0]))]
  ```

* The function `qml.eigvals` is modified to use the efficient `scipy.sparse.linalg.eigsh`
  method for obtaining the eigenvalues of a `SparseHamiltonian`. This `scipy` method is called 
  to compute :math:`k` eigenvalues of a sparse :math:`N \times N` matrix if `k` is smaller
  than :math:`N-1`. If a larger :math:`k` is requested, the dense matrix representation of 
  the Hamiltonian is constructed and the regular `qml.math.linalg.eigvalsh` is applied.
  [(#2333)](https://github.com/PennyLaneAI/pennylane/pull/2333)
  
* The function `qml.ctrl` was given the optional argument `control_values=None`.
  If overridden, `control_values` takes an integer or a list of integers corresponding to
  the binary value that each control value should take. The same change is reflected in
  `ControlledOperation`. Control values of `0` are implemented by `qml.PauliX` applied
  before and after the controlled operation
  [(#2288)](https://github.com/PennyLaneAI/pennylane/pull/2288)

* Operators now have a `has_matrix` property denoting whether or not the operator defines a matrix.
  [(#2331)](https://github.com/PennyLaneAI/pennylane/pull/2331)
  
* Circuit cutting now performs expansion to search for wire cuts in contained operations or tapes.
  [(#2340)](https://github.com/PennyLaneAI/pennylane/pull/2340)

* The `qml.draw` and `qml.draw_mpl` transforms are now located in the `drawer` module. They can still be
  accessed via the top-level `qml` namespace.
  [(#2396)](https://github.com/PennyLaneAI/pennylane/pull/2396)

<h3>Deprecations</h3>

<h3>Breaking changes</h3>

* The `update_stepsize` method is being deleted from `GradientDescentOptimizer` and its child
  optimizers.  The `stepsize` property can be interacted with directly instead.
  [(#2370)](https://github.com/PennyLaneAI/pennylane/pull/2370)

* Most optimizers no longer flatten and unflatten arguments during computation. Due to this change, user
  provided gradient functions *must* return the same shape as `qml.grad`.
  [(#2381)](https://github.com/PennyLaneAI/pennylane/pull/2381)

* The old circuit text drawing infrastructure is being deleted.
  [(#2310)](https://github.com/PennyLaneAI/pennylane/pull/2310)

  - `qml.drawer.CircuitDrawer` is replaced by `qml.drawer.tape_text`.
  - `qml.drawer.CHARSETS` is deleted because we now assume everyone has access to unicode.
  - `Grid` and `qml.drawer.drawable_grid` are removed because the custom data class is replaced
      by list of sets of operators or measurements.
  - `RepresentationResolver` is replaced by the `Operator.label` method.
  - `qml.transforms.draw_old` is replaced by `qml.draw`.
  - `qml.CircuitGraph.greedy_layers` is deleted, as it is no longer needed by the circuit drawer and
      does not seem to have uses outside of that situation.
  - `qml.CircuitGraph.draw` has been deleted, as we draw tapes instead.

The tape method `qml.tape.QuantumTape.draw` now simply calls `qml.drawer.tape_text`. 
In the new pathway, the `charset` keyword is deleted, the `max_length` keyword defaults to `100`, and
the `decimals` and `show_matrices` keywords are added. `qml.drawer.tape_text(tape)`

* The `ObservableReturnTypes` `Sample`, `Variance`, `Expectation`, `Probability`, `State`, and `MidMeasure`
  have been moved to `measurements` from `operation`.
  [(#2329)](https://github.com/PennyLaneAI/pennylane/pull/2329)

* The deprecated QNode, available via `qml.qnode_old.QNode`, has been removed. Please
  transition to using the standard `qml.QNode`.
  [(#2336)](https://github.com/PennyLaneAI/pennylane/pull/2336)
  [(#2337)](https://github.com/PennyLaneAI/pennylane/pull/2337)
  [(#2338)](https://github.com/PennyLaneAI/pennylane/pull/2338)

  In addition, several other components which powered the deprecated QNode have been removed:

  - The deprecated, non-batch compatible interfaces, have been removed.
  
  - The deprecated tape subclasses `QubitParamShiftTape`, `JacobianTape`, `CVParamShiftTape`, and
    `ReversibleTape` have been removed.

* The deprecated tape execution method `tape.execute(device)` has been removed. Please use
  `qml.execute([tape], device)` instead.
  [(#2339)](https://github.com/PennyLaneAI/pennylane/pull/2339)

<h3>Bug fixes</h3>

<<<<<<< HEAD
* Call `pip show` with the subprocess library to avoid outputting a common warning.
  [(#2422)](https://github.com/PennyLaneAI/pennylane/pull/2422)
=======
* Fixes a bug where observables were not considered when determining the use of
  the `jax-jit` interface.
  [(#2427)](https://github.com/PennyLaneAI/pennylane/pull/2427)

* Fixes a bug where computing statistics for a relatively few number of shots
  (e.g., `shots=10`), an error arose due to indexing into an array using a
  `DeviceArray`.
  [(#2427)](https://github.com/PennyLaneAI/pennylane/pull/2427)
>>>>>>> e8e6faab

* PennyLane Lightning version in Docker container is pulled from latest wheel-builds.
  [(#2416)](https://github.com/PennyLaneAI/pennylane/pull/2416)

* Optimizers only consider a variable trainable if they have `requires_grad = True`.
  [(#2381)](https://github.com/PennyLaneAI/pennylane/pull/2381)

* Fixes a bug with `qml.expval`, `qml.var`, `qml.state` and
  `qml.probs` (when `qml.probs` is the only measurement) where the `dtype`
  specified on the device did not match the `dtype` of the QNode output.
  [(#2367)](https://github.com/PennyLaneAI/pennylane/pull/2367)

* Fixes cases with `qml.measure` where unexpected operations were added to the
  circuit.
  [(#2328)](https://github.com/PennyLaneAI/pennylane/pull/2328)

* Fixes a bug in which the `expval`/`var` of a `Tensor(Observable)` would depend on the order 
  in which the observable is defined: 
  ```python
  @qml.qnode(dev)
  def circ(op):
    qml.RX(0.12, wires=0)
    qml.RX(1.34, wires=1)
    qml.RX(3.67, wires=2)
    
    return qml.expval(op)
  
  op1 = qml.Identity(wires=0) @ qml.Identity(wires=1) @ qml.PauliZ(wires=2)
  op2 = qml.PauliZ(wires=2) @ qml.Identity(wires=0) @ qml.Identity(wires=1)
  ```

  ```
  >>> print(circ(op1), circ(op2))
  -0.8636111153905662 -0.8636111153905662
  ```
  [(#2276)](https://github.com/PennyLaneAI/pennylane/pull/2276)

<h3>Documentation</h3>

<h3>Contributors</h3>

This release contains contributions from (in alphabetical order):

Karim Alaa El-Din, Guillermo Alonso-Linaje, Juan Miguel Arrazola, Thomas Bromley, Alain Delgado,

Olivia Di Matteo, Anthony Hayes, David Ittah, Josh Izaac, Soran Jahangiri, Christina Lee, Romain Moyard, Zeyue Niu,
Matthew Silverman, Jay Soni, Antal Száva, Maurice Weber, David Wierichs.<|MERGE_RESOLUTION|>--- conflicted
+++ resolved
@@ -295,10 +295,9 @@
 
 <h3>Bug fixes</h3>
 
-<<<<<<< HEAD
 * Call `pip show` with the subprocess library to avoid outputting a common warning.
   [(#2422)](https://github.com/PennyLaneAI/pennylane/pull/2422)
-=======
+
 * Fixes a bug where observables were not considered when determining the use of
   the `jax-jit` interface.
   [(#2427)](https://github.com/PennyLaneAI/pennylane/pull/2427)
@@ -307,7 +306,6 @@
   (e.g., `shots=10`), an error arose due to indexing into an array using a
   `DeviceArray`.
   [(#2427)](https://github.com/PennyLaneAI/pennylane/pull/2427)
->>>>>>> e8e6faab
 
 * PennyLane Lightning version in Docker container is pulled from latest wheel-builds.
   [(#2416)](https://github.com/PennyLaneAI/pennylane/pull/2416)
