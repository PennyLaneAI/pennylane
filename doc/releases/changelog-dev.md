--- conflicted
+++ resolved
@@ -320,7 +320,6 @@
 
 <h3>Deprecations 👋</h3>
 
-<<<<<<< HEAD
 * Support for using TensorFlow with PennyLane has been deprecated and will be dropped in Pennylane v0.44.
   Future versions of PennyLane are not guaranteed to work with TensorFlow.
   Instead, we recommend using the :doc:`jax </introduction/interfaces/jax>` or :doc:`torch </introduction/interfaces/torch>` interface for
@@ -329,11 +328,10 @@
   [Turning quantum nodes into Torch Layers](https://pennylane.ai/qml/demos/tutorial_qnn_module_torch) and 
   [How to optimize a QML model using JAX and Optax](https://pennylane.ai/qml/demos/tutorial_How_to_optimize_QML_model_using_JAX_and_Optax).
   [(#7989)](https://github.com/PennyLaneAI/pennylane/pull/7989)
-=======
+
 * `pennylane.devices.DefaultExecutionConfig` is deprecated and will be removed in v0.44.
   Instead, use `qml.devices.ExecutionConfig()` to create a default execution configuration.
   [(#7987)](https://github.com/PennyLaneAI/pennylane/pull/7987)
->>>>>>> e03512cd
 
 * Specifying the ``work_wire_type`` argument in ``qml.ctrl`` and other controlled operators as ``"clean"`` or 
   ``"dirty"`` is deprecated. Use ``"zeroed"`` to indicate that the work wires are initially in the :math:`|0\rangle`
