:orphan:

# Release 0.35.0-dev (development release)

<h3>New features since last release</h3>

* Adjoint device VJP's are now supported with `jax.jacobian`. `device_vjp=True` is
  is now strictly faster for jax.
  [(#4963)](https://github.com/PennyLaneAI/pennylane/pull/4963)

* New `qml.commutator` function that allows to compute commutators between
  `qml.operation.Operator`, `qml.pauli.PauliWord` and `qml.pauli.PauliSentence` instances.
  [(#5051)](https://github.com/PennyLaneAI/pennylane/pull/5051)

  Basic usage with PennyLane operators.

  ```pycon
  >>> qml.commutator(qml.PauliX(0), qml.PauliY(0))
  2j*(PauliZ(wires=[0]))
  ```

  We can return a `PauliSentence` instance by setting `pauli=True`.

  ```pycon
  >>> op1 = qml.PauliX(0) @ qml.PauliX(1)
  >>> op2 = qml.PauliY(0) + qml.PauliY(1)
  >>> qml.commutator(op1, op2, pauli=True)
  2j * X(1) @ Z(0)
  + 2j * Z(1) @ X(0)
  ```

  We can also input `PauliWord` and `PauliSentence` instances.

  ```pycon
  >>> op1 = PauliWord({0:"X", 1:"X"})
  >>> op2 = PauliWord({0:"Y"}) + PauliWord({1:"Y"})
  >>> qml.commutator(op1, op2, pauli=True)
  2j * Z(0) @ X(1)
  + 2j * X(0) @ Z(1)
  ```
<<<<<<< HEAD

  We can also compute commutators with Pauli operators natively with the `|` (or) operator.
  ```pycon
  >>> op1 = PauliWord({0:"X", 1:"X"})
  >>> op2 = PauliWord({0:"Y"}) + PauliWord({1:"Y"})
  >>> op1 | op2
  2j * Z(0) @ X(1)
  + 2j * X(0) @ Z(1)
  ```
  [(#5051)](https://github.com/PennyLaneAI/pennylane/pull/5051)
  [(#5052)](https://github.com/PennyLaneAI/pennylane/pull/5052)
=======
>>>>>>> dc6a3ab0

<h3>Improvements 🛠</h3>

* Improve the performance of circuit-cutting workloads with large numbers of generated tapes.
  [(#5005)](https://github.com/PennyLaneAI/pennylane/pull/5005)

* Update `tests/ops/functions/conftest.py` to ensure all operator types are tested for validity.
  [(#4978)](https://github.com/PennyLaneAI/pennylane/pull/4978)

* Upgrade Pauli arithmetic:
  You can now multiply `PauliWord` and `PauliSentence` instances by scalars, e.g. `0.5 * PauliWord({0:"X"})` or `0.5 * PauliSentence({PauliWord({0:"X"}): 1.})`.
  You can now intuitively add together 
  `PauliWord` and `PauliSentence` as well as scalars, which are treated implicitly as identities.
  For example `ps1 + pw1 + 1.` for some Pauli word `pw1 = PauliWord({0: "X", 1: "Y"})` and Pauli
  sentence `ps1 = PauliSentence({pw1: 3.})`.
  You can now subtract `PauliWord` and `PauliSentence` instances, as well as scalars, from each other. For example `ps1 - pw1 - 1`.
  Overall, you can now intuitively construct `PauliSentence` operators like `0.5 * pw1 - 1.5 * ps1 + 2`.
  [(#4989)](https://github.com/PennyLaneAI/pennylane/pull/4989)
  [(#5001)](https://github.com/PennyLaneAI/pennylane/pull/5001)
  [(#5003)](https://github.com/PennyLaneAI/pennylane/pull/5003)
  [(#5017)](https://github.com/PennyLaneAI/pennylane/pull/5017)

* Improve efficiency of matrix calculation when operator is symmetric over wires
   [(#3601)](https://github.com/PennyLaneAI/pennylane/pull/3601)

* A new `pennylane.workflow` module is added. This module now contains `qnode.py`, `execution.py`, `set_shots.py`, `jacobian_products.py`, and the submodule `interfaces`.
  [(#5023)](https://github.com/PennyLaneAI/pennylane/pull/5023)

* Composite operations (eg. those made with `qml.prod` and `qml.sum`) and `SProd` operations convert `Hamiltonian` and
  `Tensor` operands to `Sum` and `Prod` types, respectively. This helps avoid the mixing of
  incompatible operator types.
  [(#5031)](https://github.com/PennyLaneAI/pennylane/pull/5031)
  [(#5063)](https://github.com/PennyLaneAI/pennylane/pull/5063)

* Raise a more informative error when calling `adjoint_jacobian` with trainable state-prep operations.
  [(#5026)](https://github.com/PennyLaneAI/pennylane/pull/5026)

<h4>Community contributions 🥳</h4>

* The transform `split_non_commuting` now accepts measurements of type `probs`, `sample` and `counts` which accept both wires and observables. 
  [(#4972)](https://github.com/PennyLaneAI/pennylane/pull/4972)

<h3>Breaking changes 💔</h3>

* `gradient_analysis_and_validation` is now renamed to `find_and_validate_gradient_methods`. Instead of returning a list, it now returns a dictionary of gradient methods for each parameter index, and no longer mutates the tape.
  [(#5035)](https://github.com/PennyLaneAI/pennylane/pull/5035)

* Passing additional arguments to a transform that decorates a QNode must be done through the use
  of `functools.partial`.
  [(#5046)](https://github.com/PennyLaneAI/pennylane/pull/5046)

* `Observable.return_type` has been removed. Instead, you should inspect the type
  of the surrounding measurement process.
  [(#5044)](https://github.com/PennyLaneAI/pennylane/pull/5044)

* `ClassicalShadow.entropy()` no longer needs an `atol` keyword as a better
  method to estimate entropies from approximate density matrix reconstructions
  (with potentially negative eigenvalues) has been implemented.
  [(#5048)](https://github.com/PennyLaneAI/pennylane/pull/5048)

<h3>Deprecations 👋</h3>

* Matrix and tensor products between `PauliWord` and `PauliSentence` instances are done using the `@` operator, `*` will be used only for scalar multiplication.
  [(#4989)](https://github.com/PennyLaneAI/pennylane/pull/4989)

* `MeasurementProcess.name` and `MeasurementProcess.data` are now deprecated, as they contain dummy
  values that are no longer needed.
  [(#5047)](https://github.com/PennyLaneAI/pennylane/pull/5047)

* Calling `qml.matrix` without providing a `wire_order` on objects where the wire order could be
  ambiguous now raises a warning. In the future, the `wire_order` argument will be required in
  these cases.
  [(#5039)](https://github.com/PennyLaneAI/pennylane/pull/5039)

* `qml.pauli.pauli_mult` and `qml.pauli.pauli_mult_with_phase` are now deprecated. Instead, you
  should use `qml.simplify(qml.prod(pauli_1, pauli_2))` to get the reduced operator.
  [(#5057)](https://github.com/PennyLaneAI/pennylane/pull/5057)

* The private functions `_pauli_mult`, `_binary_matrix` and `_get_pauli_map` from the
  `pauli` module have been deprecated, as they are no longer used anywhere and the same
  functionality can be achieved using newer features in the `pauli` module.
  [(#5057)](https://github.com/PennyLaneAI/pennylane/pull/5057)

<h3>Documentation 📝</h3>

* The module documentation for `pennylane.tape` now explains the difference between `QuantumTape` and `QuantumScript`.
  [(#5065)](https://github.com/PennyLaneAI/pennylane/pull/5065)

* A typo in a code example in the `qml.transforms` API has been fixed.
  [(#5014)](https://github.com/PennyLaneAI/pennylane/pull/5014)

* Clarification for the definition of `argnum` added to gradient methods
  [(#5035)](https://github.com/PennyLaneAI/pennylane/pull/5035)

* A typo in the code example for `qml.qchem.dipole_of` has been fixed.
  [(#5036)](https://github.com/PennyLaneAI/pennylane/pull/5036) 

<h3>Bug fixes 🐛</h3>

* If `argnum` is provided to a gradient transform, only the parameters specified in `argnum` will have their gradient methods validated.
  [(#5035)](https://github.com/PennyLaneAI/pennylane/pull/5035)

* `StatePrep` operations expanded onto more wires are now compatible with backprop.
  [(#5028)](https://github.com/PennyLaneAI/pennylane/pull/5028)


<h3>Contributors ✍️</h3>

This release contains contributions from (in alphabetical order):

Abhishek Abhishek,
Astral Cai,
Pablo Antonio Moreno Casares,
Isaac De Vlugt,
Korbinian Kottmann,
Christina Lee,
Xiaoran Li,
Lee J. O'Riordan,
Mudit Pandey,
Matthew Silverman.<|MERGE_RESOLUTION|>--- conflicted
+++ resolved
@@ -11,6 +11,7 @@
 * New `qml.commutator` function that allows to compute commutators between
   `qml.operation.Operator`, `qml.pauli.PauliWord` and `qml.pauli.PauliSentence` instances.
   [(#5051)](https://github.com/PennyLaneAI/pennylane/pull/5051)
+  [(#5052)](https://github.com/PennyLaneAI/pennylane/pull/5052)
 
   Basic usage with PennyLane operators.
 
@@ -38,7 +39,6 @@
   2j * Z(0) @ X(1)
   + 2j * X(0) @ Z(1)
   ```
-<<<<<<< HEAD
 
   We can also compute commutators with Pauli operators natively with the `|` (or) operator.
   ```pycon
@@ -48,10 +48,7 @@
   2j * Z(0) @ X(1)
   + 2j * X(0) @ Z(1)
   ```
-  [(#5051)](https://github.com/PennyLaneAI/pennylane/pull/5051)
-  [(#5052)](https://github.com/PennyLaneAI/pennylane/pull/5052)
-=======
->>>>>>> dc6a3ab0
+
 
 <h3>Improvements 🛠</h3>
 
