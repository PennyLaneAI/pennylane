--- conflicted
+++ resolved
@@ -380,14 +380,12 @@
 
 <h4>Other improvements</h4>
 
-<<<<<<< HEAD
 * Calculating the dense, differentiable matrix for `PauliSentence` and operators with pauli sentences
   is now faster.
   [(#5578)](https://github.com/PennyLaneAI/pennylane/pull/5578)
-=======
+
 * `DefaultQubit` now uses the provided seed for sampling mid-circuit measurements with finite shots.
   [(#5337)](https://github.com/PennyLaneAI/pennylane/pull/5337)
->>>>>>> e82fab18
 
 * `qml.draw` and `qml.draw_mpl` will now attempt to sort the wires if no wire order
   is provided by the user or the device.
