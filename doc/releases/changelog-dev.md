:orphan:

# Release 0.20.0-dev (development release)

<h3>New features since last release</h3>

* `qml.math.scatter_element_add` now supports adding multiple values at
  multiple indices with a single function call, in all interfaces
  [(#1864)](https://github.com/PennyLaneAI/pennylane/pull/1864)

  For example, we may set five values of a three-dimensional tensor
  in the following way:

  ```pycon
  >>> X = tf.zeros((3, 2, 9), dtype=tf.float64)
  >>> indices = [(0, 0, 1, 2, 2), (0, 0, 0, 0, 1), (1, 3, 8, 6, 7)]
  >>> values = [0.1 * i for i in range(5)]
  >>> qml.math.scatter_element_add(X, indices, values)
  <tf.Tensor: shape=(3, 2, 9), dtype=float64, numpy=
  array([[[0., 1., 0., 2., 0., 0., 0., 0., 0.],
          [0., 0., 0., 0., 0., 0., 0., 0., 0.]],

         [[0., 0., 0., 0., 0., 0., 0., 0., 3.],
          [0., 0., 0., 0., 0., 0., 0., 0., 0.]],

         [[0., 0., 0., 0., 0., 0., 4., 0., 0.],
          [0., 0., 0., 0., 0., 0., 0., 5., 0.]]])>
  ```

* The `qml.fourier.reconstruct` function is added. It can be used to
  reconstruct QNodes outputting expectation values along a specified
  parameter dimension, with a minimal number of calls to the
  original QNode. The returned
  reconstruction is exact and purely classical, and can be evaluated
  without any quantum executions.
  [(#1864)](https://github.com/PennyLaneAI/pennylane/pull/1864)

  The reconstruction technique differs for functions with equidistant frequencies
  that are reconstructed using the function value at equidistant sampling points, and
  for functions with arbitrary frequencies reconstructed using arbitrary sampling points.

  As an example, consider the following QNode:

  ```python
  dev = qml.device("default.qubit", wires=2)

  @qml.qnode(dev)
  def circuit(x, Y, f=1.0):
      qml.RX(f * x, wires=0)
      qml.RY(Y[0], wires=0)
      qml.RY(Y[1], wires=1)
      qml.CNOT(wires=[0, 1])
      qml.RY(3 * Y[1], wires=1)
      return qml.expval(qml.PauliZ(0) @ qml.PauliZ(1))
  ```

  It has three variational parameters overall: A scalar input `x`
  and an array-valued input `Y` with two entries. Additionally, we can
  tune the dependence on `x` with the frequency `f`.
  We then can reconstruct the QNode output function with respect to `x` via

  ```pycon
  >>> x = 0.3
  >>> Y = np.array([0.1, -0.9])
  >>> rec = qml.fourier.reconstruct(circuit, ids="x", nums_frequency={"x": {0: 1}})(x, Y)
  >>> rec
  {'x': {0: <function pennylane.fourier.reconstruct._reconstruct_equ.<locals>._reconstruction(x)>}}
  ```

  As we can see, we get a nested dictionary in the format of the input `nums_frequency`
  with functions as values. These functions are simple float-to-float callables:

  ```pycon
  >>> univariate = rec["x"][0]
  >>> univariate(x)
  -0.880208251507
  ```

  For more details on usage, reconstruction cost and differentiability support, please see the
  [fourier.reconstruct docstring](https://pennylane.readthedocs.io/en/latest/code/api/pennylane.fourier.reconstruct.html).

* A thermal relaxation channel is added to the Noisy channels. The channel description can be
  found on the supplementary information of [Quantum classifier with tailored quantum kernels](https://arxiv.org/abs/1909.02611).
  [(#1766)](https://github.com/PennyLaneAI/pennylane/pull/1766)

* Added the identity observable to be an operator. Now we can explicitly call the identity
  operation on our quantum circuits for both qubit and CV devices.
  [(#1829)](https://github.com/PennyLaneAI/pennylane/pull/1829)

* Added density matrix initialization gate for mixed state simulation. [(#1686)](https://github.com/PennyLaneAI/pennylane/issues/1686)

<h3>Improvements</h3>


* The QNode has been re-written to support batch execution across the board,
  custom gradients, better decomposition strategies, and higher-order derivatives.
  [(#1807)](https://github.com/PennyLaneAI/pennylane/pull/1807)

  - Internally, if multiple circuits are generated for simultaneous execution, they
    will be packaged into a single job for execution on the device. This can lead to
    significant performance improvement when executing the QNode on remote
    quantum hardware or simulator devices with parallelization capabilities.

  - Custom gradient transforms can be specified as the differentiation method:

    ```python
    @qml.gradients.gradient_transform
    def my_gradient_transform(tape):
        ...
        return tapes, processing_fn

    @qml.qnode(dev, diff_method=my_gradient_transform)
    def circuit():
    ```

  - Arbitrary :math:`n`-th order derivatives are supported on hardware using gradient transforms
    such as the parameter-shift rule. To specify that an :math:`n`-th order derivative of a QNode
    will be computed, the `max_diff` argument should be set. By default, this is set to 1
    (first-order derivatives only). Increasing this value allows for higher order derivatives to be
    extracted, at the cost of additional (classical) computational overhead during the backwards
    pass.

  - When decomposing the circuit, the default decomposition strategy `expansion_strategy="gradient"`
    will prioritize decompositions that result in the smallest number of parametrized operations
    required to satisfy the differentiation method. While this may lead to a slight increase in
    classical processing, it significantly reduces the number of circuit evaluations needed to
    compute gradients of complicated unitaries.

    To return to the old behaviour, `expansion_strategy="device"` can be specified.

  Note that the old QNode remains accessible at `@qml.qnode_old.qnode`, however this will
  be removed in the next release.

* Tests do not loop over automatically imported and instantiated operations any more, 
  which was opaque and created unnecessarily many tests.
  [(#1895)](https://github.com/PennyLaneAI/pennylane/pull/1895)

* A `decompose()` method has been added to the `Operator` class such that we can
  obtain (and queue) decompositions directly from instances of operations.
  [(#1873)](https://github.com/PennyLaneAI/pennylane/pull/1873)

  ```pycon
  >>> op = qml.PhaseShift(0.3, wires=0)
  >>> op.decompose()
  [RZ(0.3, wires=[0])]
  ```

* ``qml.circuit_drawer.draw_mpl`` produces a matplotlib figure and axes given a tape.
  [(#1787)](https://github.com/PennyLaneAI/pennylane/pull/1787)

* AngleEmbedding now supports `batch_params` decorator. [(#1812)](https://github.com/PennyLaneAI/pennylane/pull/1812)

* CircuitDrawer now supports a `max_length` argument to help prevent text overflows when printing circuits to the CLI. [#1841](https://github.com/PennyLaneAI/pennylane/pull/1841)

<h3>Breaking changes</h3>

- The `mutable` keyword argument has been removed from the QNode.
  [(#1807)](https://github.com/PennyLaneAI/pennylane/pull/1807)

- The reversible QNode differentiation method has been removed.
  [(#1807)](https://github.com/PennyLaneAI/pennylane/pull/1807)

* `QuantumTape.trainable_params` now is a list instead of a set. This
  means that `tape.trainable_params` will return a list unlike before,
  but setting the `trainable_params` with a set works exactly as before.
  [(#1904)](https://github.com/PennyLaneAI/pennylane/pull/1904)

* The `num_params` attribute in the operator class is now dynamic. This makes it easier
  to define operator subclasses with a flexible number of parameters. 
  [(#1898)](https://github.com/PennyLaneAI/pennylane/pull/1898)

* The static method `decomposition()`, formerly in the `Operation` class, has
  been moved to the base `Operator` class.
  [(#1873)](https://github.com/PennyLaneAI/pennylane/pull/1873)

* `DiagonalOperation` is not a separate subclass any more.
  [(#1889)](https://github.com/PennyLaneAI/pennylane/pull/1889)

  Instead, devices can check for the diagonal
  property using attributes:

  ``` python
  from pennylane.ops.qubit.attributes import diagonal_in_z_basis

  if op in diagonal_in_z_basis:
      # do something
  ```

<h3>Deprecations</h3>

<h3>Bug fixes</h3>

* `qml.CSWAP` and `qml.CRot` now define `control_wires`, and `qml.SWAP`

* `QuantumTape.trainable_params` now is a list instead of a set, making
  it more stable in very rare edge cases.
  [(#1904)](https://github.com/PennyLaneAI/pennylane/pull/1904)

* `ExpvalCost` now returns corrects results shape when `optimize=True` with 
  shots batch.
  [(#1897)](https://github.com/PennyLaneAI/pennylane/pull/1897)

* `qml.circuit_drawer.MPLDrawer` was slightly modified to work with
  matplotlib version 3.5.
  [(#1899)](https://github.com/PennyLaneAI/pennylane/pull/1899)

* `qml.CSWAP` and `qml.CRot` now define `control_wires`, and `qml.SWAP`
  returns the default empty wires object.
  [(#1830)](https://github.com/PennyLaneAI/pennylane/pull/1830)

* The `requires_grad` attribute of `qml.numpy.tensor` objects is now
  preserved when pickling/unpickling the object.
  [(#1856)](https://github.com/PennyLaneAI/pennylane/pull/1856)

<h3>Documentation</h3>

<<<<<<< HEAD
* Added examples in documentation for some operations.
  [(#1902)](https://github.com/PennyLaneAI/pennylane/pull/1902)
=======
* Improves the Developer's Guide Testing document.
  [(#1896)](https://github.com/PennyLaneAI/pennylane/pull/1896)
>>>>>>> 0f70b83b

<h3>Contributors</h3>

This release contains contributions from (in alphabetical order):

<<<<<<< HEAD
Guillermo Alonso-Linaje, Olivia Di Matteo, Jalani Kanem, Ankit Khandelwal, Shumpei Kobayashi, Christina Lee,
Alejandro Montanez, Romain Moyard, Maria Schuld, Jay Soni
=======
Guillermo Alonso-Linaje, Benjamin Cordier, Olivia Di Matteo, Jalani Kanem, Shumpei Kobayashi, Christina Lee, Alejandro Montanez,
Romain Moyard, Maria Schuld, Jay Soni, David Wierichs
>>>>>>> 0f70b83b
<|MERGE_RESOLUTION|>--- conflicted
+++ resolved
@@ -214,22 +214,15 @@
 
 <h3>Documentation</h3>
 
-<<<<<<< HEAD
 * Added examples in documentation for some operations.
   [(#1902)](https://github.com/PennyLaneAI/pennylane/pull/1902)
-=======
+
 * Improves the Developer's Guide Testing document.
   [(#1896)](https://github.com/PennyLaneAI/pennylane/pull/1896)
->>>>>>> 0f70b83b
 
 <h3>Contributors</h3>
 
 This release contains contributions from (in alphabetical order):
 
-<<<<<<< HEAD
-Guillermo Alonso-Linaje, Olivia Di Matteo, Jalani Kanem, Ankit Khandelwal, Shumpei Kobayashi, Christina Lee,
-Alejandro Montanez, Romain Moyard, Maria Schuld, Jay Soni
-=======
-Guillermo Alonso-Linaje, Benjamin Cordier, Olivia Di Matteo, Jalani Kanem, Shumpei Kobayashi, Christina Lee, Alejandro Montanez,
-Romain Moyard, Maria Schuld, Jay Soni, David Wierichs
->>>>>>> 0f70b83b
+Guillermo Alonso-Linaje, Benjamin Cordier, Olivia Di Matteo, Jalani Kanem, Ankit Khandelwal, Shumpei Kobayashi,
+Christina Lee, Alejandro Montanez, Romain Moyard, Maria Schuld, Jay Soni, David Wierichs