:orphan:

# Release 0.38.0-dev (development release)

<h3>New features since last release</h3>

* A new method `process_density_matrix` has been added to the `ProbabilityMP` and `DensityMatrixMP` classes, allowing for more efficient handling of quantum density matrices, particularly with batch processing support. This method simplifies the calculation of probabilities from quantum states represented as density matrices.
  [(#5830)](https://github.com/PennyLaneAI/pennylane/pull/5830)

* The `qml.PrepSelPrep` template is added. The template implements a block-encoding of a linear 
  combination of unitaries.
  [(#5756)](https://github.com/PennyLaneAI/pennylane/pull/5756)

* The `split_to_single_terms` transform is added. This transform splits expectation values of sums 
  into multiple single-term measurements on a single tape, providing better support for simulators 
  that can handle non-commuting observables but don't natively support multi-term observables.
  [(#5884)](https://github.com/PennyLaneAI/pennylane/pull/5884)

* `SProd.terms` now flattens out the terms if the base is a multi-term observable.
  [(#5885)](https://github.com/PennyLaneAI/pennylane/pull/5885)
  
<h3>Improvements 🛠</h3>

* Port the fast `apply_operation` implementation of `PauliZ` to `PhaseShift`, `S` and `T`.
  [(#5876)](https://github.com/PennyLaneAI/pennylane/pull/5876)

* `qml.UCCSD` now accepts an additional optional argument, `n_repeats`, which defines the number of
  times the UCCSD template is repeated. This can improve the accuracy of the template by reducing
  the Trotter error but would result in deeper circuits.
  [(#5801)](https://github.com/PennyLaneAI/pennylane/pull/5801)

* `QuantumScript.hash` is now cached, leading to performance improvements.
  [(#5919)](https://github.com/PennyLaneAI/pennylane/pull/5919)

* The representation for `Wires` has now changed to be more copy-paste friendly.
  [(#5958)](https://github.com/PennyLaneAI/pennylane/pull/5958)
  
* Observable validation for `default.qubit` is now based on execution mode (analytic vs. finite shots) and measurement type (sample measurement vs. state measurement).
  [(#5890)](https://github.com/PennyLaneAI/pennylane/pull/5890)

<h3>Breaking changes 💔</h3>

* ``qml.transforms.map_batch_transform`` has been removed, since transforms can be applied directly to a batch of tapes.
  See :func:`~.pennylane.transform` for more information.
  [(#5981)](https://github.com/PennyLaneAI/pennylane/pull/5981)

* `QuantumScript.interface` has been removed.
  [(#5980)](https://github.com/PennyLaneAI/pennylane/pull/5980)

<h3>Deprecations 👋</h3>

<<<<<<< HEAD
* The ``expand_fn`` argument in ``qml.execute`` has been deprecated. 
  Instead, please create a ``qml.transforms.core.TransformProgram`` with the desired preprocessing and pass it to the ``transform_program`` argument.
  [(#5984)](https://github.com/PennyLaneAI/pennylane/pull/5984)

* The ``max_expansion`` argument in ``qml.execute`` has been deprecated. 
  Instead, please use ``qml.devices.preprocess.decompose`` with the desired expansion level, add it to a ``TransformProgram`` and pass it to the ``transform_program`` argument of ``qml.execute``.
  [(#5984)](https://github.com/PennyLaneAI/pennylane/pull/5984)

* The ``override_shots`` argument in ``qml.execute`` is deprecated. 
  Instead, please add the shots to the ``QuantumTape``'s to be executed.
  [(#5984)](https://github.com/PennyLaneAI/pennylane/pull/5984)
=======
* `pennylane.qinfo.classical_fisher` and `pennylane.qinfo.quantum_fisher` have been deprecated.
  Instead, use `pennylane.gradients.classical_fisher` and `pennylane.gradients.quantum_fisher`.
  [(#5985)](https://github.com/PennyLaneAI/pennylane/pull/5985)
>>>>>>> 48eef6c1

<h3>Documentation 📝</h3>

* Improves the docstring for `QuantumScript.expand` and `qml.tape.tape.expand_tape`.
  [(#5974)](https://github.com/PennyLaneAI/pennylane/pull/5974)

<h3>Bug fixes 🐛</h3>

* `qml.QSVT` is updated to store wire order correctly.
  [(#5959)](https://github.com/PennyLaneAI/pennylane/pull/5959)

* `qml.devices.qubit.measure_with_samples` now returns the correct result if the provided measurements
  contain sum of operators acting on the same wire.
  [(#5978)](https://github.com/PennyLaneAI/pennylane/pull/5978)

* `qml.AmplitudeEmbedding` has better support for features using low precision integer data types.
[(#5969)](https://github.com/PennyLaneAI/pennylane/pull/5969)

<h3>Contributors ✍️</h3>

This release contains contributions from (in alphabetical order):
Guillermo Alonso,
Ahmed Darwish,
Astral Cai,
Yushao Chen,
Lillian M. A. Frederiksen,
Pietropaolo Frisoni,
Emiliano Godinez,
Austin Huang,
Christina Lee,
William Maxwell,
Vincent Michaud-Rioux,
Mudit Pandey,
Erik Schultheis.<|MERGE_RESOLUTION|>--- conflicted
+++ resolved
@@ -49,7 +49,6 @@
 
 <h3>Deprecations 👋</h3>
 
-<<<<<<< HEAD
 * The ``expand_fn`` argument in ``qml.execute`` has been deprecated. 
   Instead, please create a ``qml.transforms.core.TransformProgram`` with the desired preprocessing and pass it to the ``transform_program`` argument.
   [(#5984)](https://github.com/PennyLaneAI/pennylane/pull/5984)
@@ -61,11 +60,10 @@
 * The ``override_shots`` argument in ``qml.execute`` is deprecated. 
   Instead, please add the shots to the ``QuantumTape``'s to be executed.
   [(#5984)](https://github.com/PennyLaneAI/pennylane/pull/5984)
-=======
+
 * `pennylane.qinfo.classical_fisher` and `pennylane.qinfo.quantum_fisher` have been deprecated.
   Instead, use `pennylane.gradients.classical_fisher` and `pennylane.gradients.quantum_fisher`.
   [(#5985)](https://github.com/PennyLaneAI/pennylane/pull/5985)
->>>>>>> 48eef6c1
 
 <h3>Documentation 📝</h3>
 
