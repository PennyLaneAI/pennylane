:orphan:

# Release 0.42.0-dev (development release)

<h3>New features since last release</h3>


* A new function :func:`~.from_qasm3` is provided that allows simple circuits composed of
  simple classical logic and gate applications to be converted into callables that may be loaded
  into a QNode and executed.
  [(#7432)](https://github.com/PennyLaneAI/pennylane/pull/7432)
  [(#7469)](https://github.com/PennyLaneAI/pennylane/pull/7469)


  ```python
  import pennylane as qml
  from pennylane import device, wires
  from pennylane.io import from_qasm3

  execute_qasm, wires = from_qasm3("qubit q0; qubit q1; ry(0.2) q0; rx(1.0) q1; pow(2) @ x q0;")
  dev = device("default.qubit", wires=[w for w in wires])
  
  @qml.qnode(dev)
<<<<<<< HEAD
  def my_circuit(y, p):
      execute_qasm, _ = from_qasm3(f"""
          qubit q0;
          qubit q1;
          float theta = 0.5;
          x q0;
          cx q0, q1;
          if (theta < 1) {{
            rx(theta) q0;
          }} else {{
            ry({y}) q0;
          }} 
          inv @ rx(theta) q0;
          pow({p}) @ x q0;
          ctrl @ x q1, q0;
          """
      )
=======
  def my_circuit():
>>>>>>> af25c3b4
      execute_qasm()
      return qml.expval(qml.Z(0))
  ```

  ```pycon
  >>> print(qml.draw(my_circuit)())
  0: ──RY(0.20)──X²─┤  <Z>
  1: ──RX(1.00)─────┤  
  ```

* A new QNode transform called :func:`~.transforms.set_shots` has been added to set or update the number of shots to be performed, overriding shots specified in the device.
  [(#7337)](https://github.com/PennyLaneAI/pennylane/pull/7337)

  The :func:`~.transforms.set_shots` transform can be used as a decorator:

  ```python
  @partial(qml.set_shots, shots=2)
  @qml.qnode(qml.device("default.qubit", wires=1))
  def circuit():
      qml.RX(1.23, wires=0)
      return qml.sample(qml.Z(0))
  ```

  ```pycon
  >>> circuit()
  array([1., -1.])
  ```
  
  Additionally, it can be used in-line to update a circuit's `shots`:

  ```pycon
  >>> new_circ = qml.set_shots(circuit, shots=(4, 10)) # shot vector
  >>> new_circ()
  (array([-1.,  1., -1.,  1.]), array([ 1.,  1.,  1., -1.,  1.,  1., -1., -1.,  1.,  1.]))
  ```

* A new function called `qml.to_openqasm` has been added, which allows for converting PennyLane circuits to OpenQASM 2.0 programs.
  [(#7393)](https://github.com/PennyLaneAI/pennylane/pull/7393)

  Consider this simple circuit in PennyLane:
  ```python
  dev = qml.device("default.qubit", wires=2, shots=100)

  @qml.qnode(dev)
  def circuit(theta, phi):
      qml.RX(theta, wires=0)
      qml.CNOT(wires=[0,1])
      qml.RZ(phi, wires=1)
      return qml.sample()
  ```

  This can be easily converted to OpenQASM 2.0 with `qml.to_openqasm`:
  ```pycon
  >>> openqasm_circ = qml.to_openqasm(circuit)(1.2, 0.9)
  >>> print(openqasm_circ)
  OPENQASM 2.0;
  include "qelib1.inc";
  qreg q[2];
  creg c[2];
  rx(1.2) q[0];
  cx q[0],q[1];
  rz(0.9) q[1];
  measure q[0] -> c[0];
  measure q[1] -> c[1];
  ```

* A new template called :class:`~.SelectPauliRot` that applies a sequence of uniformly controlled rotations to a target qubit 
  is now available. This operator appears frequently in unitary decomposition and block encoding techniques. 
  [(#7206)](https://github.com/PennyLaneAI/pennylane/pull/7206)

  ```python
  angles = np.array([1.0, 2.0, 3.0, 4.0])

  wires = qml.registers({"control": 2, "target": 1})
  dev = qml.device("default.qubit", wires=3)

  @qml.qnode(dev)
  def circuit():
      qml.SelectPauliRot(
        angles,
        control_wires=wires["control"],
        target_wire=wires["target"],
        rot_axis="Y")
      return qml.state()
  ```
  
  ```pycon
  >>> print(circuit())
  [0.87758256+0.j 0.47942554+0.j 0.        +0.j 0.        +0.j
   0.        +0.j 0.        +0.j 0.        +0.j 0.        +0.j]
  ```

* The transform `convert_to_mbqc_gateset` is added to the `ftqc` module to convert arbitrary 
  circuits to a limited gate-set that can be translated to the MBQC formalism.
  [(7271)](https://github.com/PennyLaneAI/pennylane/pull/7271)

* Classical shadows with mixed quantum states are now computed with a dedicated method that uses an
  iterative algorithm similar to the handling of shadows with state vectors. This makes shadows with density 
  matrices much more performant.
  [(#6748)](https://github.com/PennyLaneAI/pennylane/pull/6748)
  [(#7458)](https://github.com/PennyLaneAI/pennylane/pull/7458)

* The `RotXZX` operation is added to the `ftqc` module to support definition of a universal
  gate-set that can be translated to the MBQC formalism.
  [(7271)](https://github.com/PennyLaneAI/pennylane/pull/7271)

* Two new functions called :func:`~.math.convert_to_su2` and :func:`~.math.convert_to_su4` have been added to `qml.math`, which convert unitary matrices to SU(2) or SU(4), respectively, and optionally a global phase.
  [(#7211)](https://github.com/PennyLaneAI/pennylane/pull/7211)

<h4>Resource-efficient Decompositions 🔎</h4>

* The :func:`~.transforms.decompose` transform now supports weighting gates in the target `gate_set`, allowing for 
  preferential treatment of certain gates in a target `gate_set` over others.
  [(#7389)](https://github.com/PennyLaneAI/pennylane/pull/7389)

  Gates specified in `gate_set` can be given a numerical weight associated with their effective cost to have in a circuit:
  
  * Gate weights that are greater than 1 indicate a *greater cost* (less preferred).
  * Gate weights that are less than 1 indicate a *lower cost* (more preferred).

  Consider the following toy example.

  ```python
  qml.decomposition.enable_graph()
  
  @partial(
    qml.transforms.decompose, gate_set={qml.Toffoli: 1.23, qml.RX: 4.56, qml.CZ: 0.01, qml.H: 420, qml.CRZ: 100}
  )
  @qml.qnode(qml.device("default.qubit"))
  def circuit():
      qml.CRX(0.1, wires=[0, 1])
      qml.Toffoli(wires=[0, 1, 2])
      return qml.expval(qml.Z(0))
  ```

  ```pycon
  >>> print(qml.draw(circuit)())

  0: ───────────╭●────────────╭●─╭●─┤  <Z>
  1: ──RX(0.05)─╰Z──RX(-0.05)─╰Z─├●─┤     
  2: ────────────────────────────╰X─┤     
  ```

  ```python
  qml.decomposition.enable_graph()

  @partial(
      qml.transforms.decompose, gate_set={qml.Toffoli: 1.23, qml.RX: 4.56, qml.CZ: 0.01, qml.H: 0.1, qml.CRZ: 0.1}
  )
  @qml.qnode(qml.device("default.qubit"))
  def circuit():
      qml.CRX(0.1, wires=[0, 1])
      qml.Toffoli(wires=[0, 1, 2])
      return qml.expval(qml.Z(0))
  ```

  ```pycon
  >>> print(qml.draw(circuit)())

  0: ────╭●───────────╭●─┤  <Z>
  1: ──H─╰RZ(0.10)──H─├●─┤     
  2: ─────────────────╰X─┤  
  ```

  Here, when the Hadamard and ``CRZ`` have relatively high weights, a decomposition involving them is considered *less* 
  efficient. When they have relatively low weights, a decomposition involving them is considered *more* efficient.

* The decomposition of `qml.PCPhase` is now significantly more efficient for more than 2 qubits.
  [(#7166)](https://github.com/PennyLaneAI/pennylane/pull/7166)

* New decomposition rules comprising rotation gates and global phases have been added to `QubitUnitary` that 
  can be accessed with the new graph-based decomposition system. The most efficient set of rotations to 
  decompose into will be chosen based on the target gate set.
  [(#7211)](https://github.com/PennyLaneAI/pennylane/pull/7211)

  ```python
  from functools import partial
  import numpy as np
  import pennylane as qml
  
  qml.decomposition.enable_graph()
  
  U = np.array([[1, 1], [1, -1]]) / np.sqrt(2)
  
  @partial(qml.transforms.decompose, gate_set={"RX", "RY", "GlobalPhase"})
  @qml.qnode(qml.device("default.qubit"))
  def circuit():
      qml.QubitUnitary(np.array([[1, 1], [1, -1]]) / np.sqrt(2), wires=[0])
      return qml.expval(qml.PauliZ(0))
  ```
  ```pycon
  >>> print(qml.draw(circuit)())
  0: ──RX(0.00)──RY(1.57)──RX(3.14)──GlobalPhase(-1.57)─┤  <Z>
  ```

* A :func:`~.decomposition.register_condition` decorator is added that allows users to bind a condition to a
  decomposition rule for when it is applicable. The condition should be a function that takes the
  resource parameters of an operator as arguments and returns `True` or `False` based on whether
  these parameters satisfy the condition for when this rule can be applied.
  [(#7439)](https://github.com/PennyLaneAI/pennylane/pull/7439)

  ```python
  import pennylane as qml
  from pennylane.math.decomposition import zyz_rotation_angles
  
  # The parameters must be consistent with ``qml.QubitUnitary.resource_keys``
  def _zyz_condition(num_wires):
    return num_wires == 1

  @qml.register_condition(_zyz_condition)
  @qml.register_resources({qml.RZ: 2, qml.RY: 1, qml.GlobalPhase: 1})
  def zyz_decomposition(U, wires, **__):
      # Assumes that U is a 2x2 unitary matrix
      phi, theta, omega, phase = zyz_rotation_angles(U, return_global_phase=True)
      qml.RZ(phi, wires=wires[0])
      qml.RY(theta, wires=wires[0])
      qml.RZ(omega, wires=wires[0])
      qml.GlobalPhase(-phase)
  
  # This decomposition will be ignored for `QubitUnitary` on more than one wire.
  qml.add_decomps(qml.QubitUnitary, zyz_decomposition)
  ```

* Symbolic operator types (e.g., `Adjoint`, `Controlled`, and `Pow`) can now be specified as strings
  in various parts of the new graph-based decomposition system, specifically:

  * The `gate_set` argument of the :func:`~.transforms.decompose` transform now supports adding symbolic
    operators in the target gate set.
    [(#7331)](https://github.com/PennyLaneAI/pennylane/pull/7331)

  ```python
  from functools import partial
  import pennylane as qml

  qml.decomposition.enable_graph()
  
  @partial(qml.transforms.decompose, gate_set={"T", "Adjoint(T)", "H", "CNOT"})
  @qml.qnode(qml.device("default.qubit"))
  def circuit():
      qml.Toffoli(wires=[0, 1, 2])
  ```
  ```pycon
  >>> print(qml.draw(circuit)())
  0: ───────────╭●───────────╭●────╭●──T──╭●─┤
  1: ────╭●─────│─────╭●─────│───T─╰X──T†─╰X─┤
  2: ──H─╰X──T†─╰X──T─╰X──T†─╰X──T──H────────┤
  ```

  * Symbolic operator types can now be given as strings to the `op_type` argument of :func:`~.decomposition.add_decomps`,
    or as keys of the dictionaries passed to the `alt_decomps` and `fixed_decomps` arguments of the
    :func:`~.transforms.decompose` transform, allowing custom decomposition rules to be defined and
    registered for symbolic operators.
    [(#7347)](https://github.com/PennyLaneAI/pennylane/pull/7347)

    [(#7352)](https://github.com/PennyLaneAI/pennylane/pull/7352)

  ```python
  @qml.register_resources({qml.RY: 1})
  def my_adjoint_ry(phi, wires, **_):
      qml.RY(-phi, wires=wires)

  @qml.register_resources({qml.RX: 1})
  def my_adjoint_rx(phi, wires, **__):
      qml.RX(-phi, wires)

  # Registers a decomposition rule for the adjoint of RY globally
  qml.add_decomps("Adjoint(RY)", my_adjoint_ry)

  @partial(
      qml.transforms.decompose,
      gate_set={"RX", "RY", "CNOT"},
      fixed_decomps={"Adjoint(RX)": my_adjoint_rx}
  )
  @qml.qnode(qml.device("default.qubit"))
  def circuit():
      qml.adjoint(qml.RX(0.5, wires=[0]))
      qml.CNOT(wires=[0, 1])
      qml.adjoint(qml.RY(0.5, wires=[1]))
      return qml.expval(qml.Z(0))
  ```
  ```pycon
  >>> print(qml.draw(circuit)())
  0: ──RX(-0.50)─╭●────────────┤  <Z>
  1: ────────────╰X──RY(-0.50)─┤
  ```

<h3>Improvements 🛠</h3>

* The decomposition of `DiagonalQubitUnitary` has been updated to a recursive decomposition
  into a smaller `DiagonalQubitUnitary` and a `SelectPauliRot` operation. This is a known
  decomposition [Theorem 7 in Shende et al.](https://arxiv.org/abs/quant-ph/0406176)
  that contains fewer gates than the previous decomposition.
  [(#7370)](https://github.com/PennyLaneAI/pennylane/pull/7370)
 
* An experimental integration for a Python compiler using [xDSL](https://xdsl.dev/index) has been introduced.
  This is similar to [Catalyst's MLIR dialects](https://docs.pennylane.ai/projects/catalyst/en/stable/dev/dialects.html#mlir-dialects-in-catalyst), 
  but it is coded in Python instead of C++.
  [(#7357)](https://github.com/PennyLaneAI/pennylane/pull/7357)
  [(#7367)](https://github.com/PennyLaneAI/pennylane/pull/7367)

* PennyLane supports `JAX` version 0.6.0.
  [(#7299)](https://github.com/PennyLaneAI/pennylane/pull/7299)

* PennyLane supports `JAX` version 0.5.3.
  [(#6919)](https://github.com/PennyLaneAI/pennylane/pull/6919)

* Computing the angles for uniformly controlled rotations, used in :class:`~.MottonenStatePreparation`
  and :class:`~.SelectPauliRot`, now takes much less computational effort and memory.
  [(#7377)](https://github.com/PennyLaneAI/pennylane/pull/7377)

* The :func:`~.transforms.cancel_inverses` transform no longer changes the order of operations that don't have shared wires, providing a deterministic output.
  [(#7328)](https://github.com/PennyLaneAI/pennylane/pull/7328)

* Alias for Identity (`I`) is now accessible from `qml.ops`.
  [(#7200)](https://github.com/PennyLaneAI/pennylane/pull/7200)

* Add xz encoding related `pauli_to_xz`, `xz_to_pauli` and `pauli_prod` functions to the `ftqc` module.
  [(#7433)](https://github.com/PennyLaneAI/pennylane/pull/7433)

* The `ftqc` module `measure_arbitrary_basis`, `measure_x` and `measure_y` functions
  can now be captured when program capture is enabled.
  [(#7219)](https://github.com/PennyLaneAI/pennylane/pull/7219)
  [(#7368)](https://github.com/PennyLaneAI/pennylane/pull/7368)

* `Operator.num_wires` now defaults to `None` to indicate that the operator can be on
  any number of wires.
  [(#7312)](https://github.com/PennyLaneAI/pennylane/pull/7312)

* Shots can now be overridden for specific `qml.Snapshot` instances via a `shots` keyword argument.
  [(#7326)](https://github.com/PennyLaneAI/pennylane/pull/7326)

  ```python
  dev = qml.device("default.qubit", wires=2, shots=10)

  @qml.qnode(dev)
  def circuit():
      qml.Snapshot("sample", measurement=qml.sample(qml.X(0)), shots=5)
      return qml.sample(qml.X(0))
  ```

  ```pycon
  >>> qml.snapshots(circuit)()
  {'sample': array([-1., -1., -1., -1., -1.]),
   'execution_results': array([ 1., -1., -1., -1., -1.,  1., -1., -1.,  1., -1.])}
  ```

* Two-qubit `QubitUnitary` gates no longer decompose into fundamental rotation gates; it now 
  decomposes into single-qubit `QubitUnitary` gates. This allows the decomposition system to
  further decompose single-qubit unitary gates more flexibly using different rotations.
  [(#7211)](https://github.com/PennyLaneAI/pennylane/pull/7211)

* The `gate_set` argument of :func:`~.transforms.decompose` now accepts `"X"`, `"Y"`, `"Z"`, `"H"`, 
  `"I"` as aliases for `"PauliX"`, `"PauliY"`, `"PauliZ"`, `"Hadamard"`, and `"Identity"`. These 
  aliases are also recognized as part of symbolic operators. For example, `"Adjoint(H)"` is now 
  accepted as an alias for `"Adjoint(Hadamard)"`.
  [(#7331)](https://github.com/PennyLaneAI/pennylane/pull/7331)

* PennyLane no longer validates that an operation has at least one wire, as having this check required the abstract
  interface to maintain a list of special implementations.
  [(#7327)](https://github.com/PennyLaneAI/pennylane/pull/7327)

* Two new device-developer transforms have been added to `devices.preprocess`: 
  :func:`~.devices.preprocess.measurements_from_counts` and :func:`~.devices.preprocess.measurements_from_samples`.
  These transforms modify the tape to instead contain a `counts` or `sample` measurement process, 
  deriving the original measurements from the raw counts/samples in post-processing. This allows 
  expanded measurement support for devices that only 
  support counts/samples at execution, like real hardware devices.
  [(#7317)](https://github.com/PennyLaneAI/pennylane/pull/7317)

* Sphinx version was updated to 8.1. Sphinx is upgraded to version 8.1 and uses Python 3.10. References to intersphinx (e.g. `<demos/>` or `<catalyst/>` are updated to remove the :doc: prefix that is incompatible with sphinx 8.1. 
  [(7212)](https://github.com/PennyLaneAI/pennylane/pull/7212)

* Migrated `setup.py` package build and install to `pyproject.toml`
  [(#7375)](https://github.com/PennyLaneAI/pennylane/pull/7375)

* Updated GitHub Actions workflows (`rtd.yml`, `readthedocs.yml`, and `docs.yml`) to use `ubuntu-24.04` runners.
 [(#7396)](https://github.com/PennyLaneAI/pennylane/pull/7396)

* Updated requirements and pyproject files to include the other package.  
  [(#7417)](https://github.com/PennyLaneAI/pennylane/pull/7417)

<h3>Labs: a place for unified and rapid prototyping of research software 🧪</h3>


* A new module :mod:`pennylane.labs.intermediate_reps <pennylane.labs.intermediate_reps>`
  provides functionality to compute intermediate representations for particular circuits.
  :func:`parity_matrix <pennylane.labs.intermediate_reps.parity_matrix>` computes
  the parity matrix intermediate representation for CNOT circuits.
  :func:`phase_polynomial <pennylane.labs.intermediate_reps.phase_polynomial>` computes
  the phase polynomial intermediate representation for {CNOT, RZ} circuits.
  These efficient intermediate representations are important
  for CNOT routing algorithms and other quantum compilation routines.
  [(#7229)](https://github.com/PennyLaneAI/pennylane/pull/7229)
  [(#7333)](https://github.com/PennyLaneAI/pennylane/pull/7333)


<h3>Breaking changes 💔</h3>

* The `return_type` property of `MeasurementProcess` has been removed. Please use `isinstance` for type checking instead.
  [(#7322)](https://github.com/PennyLaneAI/pennylane/pull/7322)

* The `KerasLayer` class in `qml.qnn.keras` has been removed because Keras 2 is no longer actively maintained.
  Please consider using a different machine learning framework, like `PyTorch <demos/tutorial_qnn_module_torch>`__ or `JAX <demos/tutorial_How_to_optimize_QML_model_using_JAX_and_Optax>`__.
  [(#7320)](https://github.com/PennyLaneAI/pennylane/pull/7320)

* The `qml.gradients.hamiltonian_grad` function has been removed because this gradient recipe is no
  longer required with the :doc:`new operator arithmetic system </news/new_opmath>`.
  [(#7302)](https://github.com/PennyLaneAI/pennylane/pull/7302)

* Accessing terms of a tensor product (e.g., `op = X(0) @ X(1)`) via `op.obs` has been removed.
  [(#7324)](https://github.com/PennyLaneAI/pennylane/pull/7324)

* The `mcm_method` keyword argument in `qml.execute` has been removed.
  [(#7301)](https://github.com/PennyLaneAI/pennylane/pull/7301)

* The `inner_transform` and `config` keyword arguments in `qml.execute` have been removed.
  [(#7300)](https://github.com/PennyLaneAI/pennylane/pull/7300)

* `Sum.ops`, `Sum.coeffs`, `Prod.ops` and `Prod.coeffs` have been removed.
  [(#7304)](https://github.com/PennyLaneAI/pennylane/pull/7304)

* Specifying `pipeline=None` with `qml.compile` has been removed.
  [(#7307)](https://github.com/PennyLaneAI/pennylane/pull/7307)

* The `control_wires` argument in `qml.ControlledQubitUnitary` has been removed.
  Furthermore, the `ControlledQubitUnitary` no longer accepts `QubitUnitary` objects as arguments as its `base`.
  [(#7305)](https://github.com/PennyLaneAI/pennylane/pull/7305)

* `qml.tape.TapeError` has been removed.
  [(#7205)](https://github.com/PennyLaneAI/pennylane/pull/7205)

<h3>Deprecations 👋</h3>

Here's a list of deprecations made this release. For a more detailed breakdown of deprecations and alternative code to use instead, Please consult the :doc:`deprecations and removals page </development/deprecations>`.

* `qml.operation.Observable` and the corresponding `Observable.compare` have been deprecated, as
  pennylane now depends on the more general `Operator` interface instead. The
  `Operator.is_hermitian` property can instead be used to check whether or not it is highly likely
  that the operator instance is Hermitian.
  [(#7316)](https://github.com/PennyLaneAI/pennylane/pull/7316)

* The boolean functions provided in `pennylane.operation` are deprecated. See the :doc:`deprecations page </development/deprecations>` 
  for equivalent code to use instead. These include `not_tape`, `has_gen`, `has_grad_method`, `has_multipar`,
  `has_nopar`, `has_unitary_gen`, `is_measurement`, `defines_diagonalizing_gates`, and `gen_is_multi_term_hamiltonian`.
  [(#7319)](https://github.com/PennyLaneAI/pennylane/pull/7319)

* `qml.operation.WiresEnum`, `qml.operation.AllWires`, and `qml.operation.AnyWires` are deprecated. To indicate that
  an operator can act on any number of wires, `Operator.num_wires = None` should be used instead. This is the default
  and does not need to be overwritten unless the operator developer wants to add wire number validation.
  [(#7313)](https://github.com/PennyLaneAI/pennylane/pull/7313)

* The :func:`qml.QNode.get_gradient_fn` method is now deprecated. Instead, use :func:`~.workflow.get_best_diff_method` to obtain the differentiation method.
  [(#7323)](https://github.com/PennyLaneAI/pennylane/pull/7323)

<h3>Internal changes ⚙️</h3>

* Fix subset of `pylint` errors in the `tests` folder.
  [(#7446)](https://github.com/PennyLaneAI/pennylane/pull/7446)

* Remove and reduce excessively expensive test cases in `tests/templates/test_subroutines/` that do not add value.
  [(#7436)](https://github.com/PennyLaneAI/pennylane/pull/7436)

* Stop using `pytest-timeout` in the PennyLane CI/CD pipeline.
  [(#7451)](https://github.com/PennyLaneAI/pennylane/pull/7451)

* Enforce subset of submodules in `templates` to be auxiliary layer modules.
  [(#7437)](https://github.com/PennyLaneAI/pennylane/pull/7437)

* Enforce `noise` module to be a tertiary layer module.
  [(#7430)](https://github.com/PennyLaneAI/pennylane/pull/7430)

* Enforce `qaoa` module to be a tertiary layer module.
  [(#7429)](https://github.com/PennyLaneAI/pennylane/pull/7429)

* Enforce `gradients` module to be an auxiliary layer module.
  [(#7416)](https://github.com/PennyLaneAI/pennylane/pull/7416)

* Enforce `optimize` module to be an auxiliary layer module.
  [(#7418)](https://github.com/PennyLaneAI/pennylane/pull/7418)

* A `RuntimeWarning` raised when using versions of JAX > 0.4.28 has been removed.
  [(#7398)](https://github.com/PennyLaneAI/pennylane/pull/7398)

* Wheel releases for PennyLane now follow the `PyPA binary-distribution format <https://packaging.python.org/en/latest/specifications/binary-distribution-format/>_` guidelines more closely.
  [(#7382)](https://github.com/PennyLaneAI/pennylane/pull/7382)

* `null.qubit` can now support an optional `track_resources` argument which allows it to record which gates are executed.
  [(#7226)](https://github.com/PennyLaneAI/pennylane/pull/7226)
  [(#7372)](https://github.com/PennyLaneAI/pennylane/pull/7372)
  [(#7392)](https://github.com/PennyLaneAI/pennylane/pull/7392)

* A new internal module, `qml.concurrency`, is added to support internal use of multiprocess and multithreaded execution of workloads. This also migrates the use of `concurrent.futures` in `default.qubit` to this new design.
  [(#7303)](https://github.com/PennyLaneAI/pennylane/pull/7303)

* Test suites in `tests/transforms/test_defer_measurement.py` use analytic mocker devices to test numeric results.
  [(#7329)](https://github.com/PennyLaneAI/pennylane/pull/7329)

* Introduce module dependency management using `tach`.
  [(#7185)](https://github.com/PennyLaneAI/pennylane/pull/7185)

* Add new `pennylane.exceptions` module for custom errors and warnings.
  [(#7205)](https://github.com/PennyLaneAI/pennylane/pull/7205)

* Clean up `__init__.py` files in `math`, `ops`, `qaoa`, `tape` and `templates` to be explicit in what they import. 
  [(#7200)](https://github.com/PennyLaneAI/pennylane/pull/7200)
  
* The `Tracker` class has been moved into the `devices` module.
  [(#7281)](https://github.com/PennyLaneAI/pennylane/pull/7281)

* Moved functions that calculate rotation angles for unitary decompositions into an internal
  module `qml.math.decomposition`
  [(#7211)](https://github.com/PennyLaneAI/pennylane/pull/7211)

<h3>Documentation 📝</h3>

* Fixed the wrong `theta` to `phi` in :class:`~pennylane.IsingXY`.
 [(#7427)](https://github.com/PennyLaneAI/pennylane/pull/7427)

* In the :doc:`/introduction/compiling_circuits` page, in the "Decomposition in stages" section,
  circuit drawings now render in a way that's easier to read.
  [(#7419)](https://github.com/PennyLaneAI/pennylane/pull/7419)

* The entry in the :doc:`/news/program_capture_sharp_bits` page for using program capture with Catalyst 
  has been updated. Instead of using ``qjit(experimental_capture=True)``, Catalyst is now compatible 
  with the global toggles ``qml.capture.enable()`` and ``qml.capture.disable()`` for enabling and
  disabling program capture.
  [(#7298)](https://github.com/PennyLaneAI/pennylane/pull/7298)

<h3>Bug fixes 🐛</h3>

* The documentation of `qml.pulse.drive` has been updated and corrected.
  [(#7459)](https://github.com/PennyLaneAI/pennylane/pull/7459)

* Fixed a bug in `to_openfermion` where identity qubit-to-wires mapping was not obeyed.
  [(#7332)](https://github.com/PennyLaneAI/pennylane/pull/7332)

* Fixed a bug in the validation of :class:`~.SelectPauliRot` that prevents parameter broadcasting.
  [(#7377)](https://github.com/PennyLaneAI/pennylane/pull/7377)

* Usage of NumPy in `default.mixed` source code has been converted to `qml.math` to avoid
  unnecessary dependency on NumPy and to fix a bug that caused an error when using `default.mixed` with PyTorch and GPUs.
  [(#7384)](https://github.com/PennyLaneAI/pennylane/pull/7384)

* With program capture enabled (`qml.capture.enable()`), `QSVT` no treats abstract values as metadata.
  [(#7360)](https://github.com/PennyLaneAI/pennylane/pull/7360)

* A fix was made to `default.qubit` to allow for using `qml.Snapshot` with defer-measurements (`mcm_method="deferred"`).
  [(#7335)](https://github.com/PennyLaneAI/pennylane/pull/7335)

* Fixes the repr for empty `Prod` and `Sum` instances to better communicate the existence of an empty instance.
  [(#7346)](https://github.com/PennyLaneAI/pennylane/pull/7346)

* Fixes a bug where circuit execution fails with ``BlockEncode`` initialized with sparse matrices.
  [(#7285)](https://github.com/PennyLaneAI/pennylane/pull/7285)

* Adds an informative error if `qml.cond` is used with an abstract condition with
  jitting on `default.qubit` if capture is enabled.
  [(#7314)](https://github.com/PennyLaneAI/pennylane/pull/7314)

* Fixes a bug where using a ``StatePrep`` operation with `batch_size=1` did not work with ``default.mixed``.
  [(#7280)](https://github.com/PennyLaneAI/pennylane/pull/7280)

* Gradient transforms can now be used in conjunction with batch transforms with all interfaces.
  [(#7287)](https://github.com/PennyLaneAI/pennylane/pull/7287)

* Fixes a bug where the global phase was not being added in the ``QubitUnitary`` decomposition.  
  [(#7244)](https://github.com/PennyLaneAI/pennylane/pull/7244)
  [(#7270)](https://github.com/PennyLaneAI/pennylane/pull/7270)

* Using finite differences with program capture without x64 mode enabled now raises a warning.
  [(#7282)](https://github.com/PennyLaneAI/pennylane/pull/7282)

* When the `mcm_method` is specified to the `"device"`, the `defer_measurements` transform will 
  no longer be applied. Instead, the device will be responsible for all MCM handling.
  [(#7243)](https://github.com/PennyLaneAI/pennylane/pull/7243)

* Fixed coverage of `qml.liealg.CII` and `qml.liealg.AIII`.
  [(#7291)](https://github.com/PennyLaneAI/pennylane/pull/7291)

* Fixed a bug where the phase is used as the wire label for a `qml.GlobalPhase` when capture is enabled.
  [(#7211)](https://github.com/PennyLaneAI/pennylane/pull/7211)

* Fixed a bug that caused `CountsMP.process_counts` to return results in the computational basis, even if
  an observable was specified.
  [(#7342)](https://github.com/PennyLaneAI/pennylane/pull/7342)

* Fixed a bug that caused `SamplesMP.process_counts` used with an observable to return a list of eigenvalues 
  for each individual operation in the observable, instead of the overall result.
  [(#7342)](https://github.com/PennyLaneAI/pennylane/pull/7342)

* Fixed a bug where `two_qubit_decomposition` provides an incorrect decomposition for some special matrices.
  [(#7340)](https://github.com/PennyLaneAI/pennylane/pull/7340)

* Fixes a bug where the powers of `qml.ISWAP` and `qml.SISWAP` were decomposed incorrectly.
  [(#7361)](https://github.com/PennyLaneAI/pennylane/pull/7361)

* Returning `MeasurementValue`s from the `ftqc` module's parametric mid-circuit measurements
  (`measure_arbitrary_basis`, `measure_x` and `measure_y`) no longer raises an error in circuits 
  using `diagonalize_mcms`.
  [(#7387)](https://github.com/PennyLaneAI/pennylane/pull/7387)

<h3>Contributors ✍️</h3>

This release contains contributions from (in alphabetical order):

Guillermo Alonso-Linaje,
Astral Cai,
Yushao Chen,
Marcus Edwards,
Lillian Frederiksen,
Pietropaolo Frisoni,
Simone Gasperini,
Korbinian Kottmann,
Christina Lee,
Anton Naim Ibrahim,
Lee J. O'Riordan,
Mudit Pandey,
Andrija Paurevic,
Shuli Shu,
Kalman Szenes,
David Wierichs,
Jake Zaia<|MERGE_RESOLUTION|>--- conflicted
+++ resolved
@@ -17,31 +17,23 @@
   from pennylane import device, wires
   from pennylane.io import from_qasm3
 
-  execute_qasm, wires = from_qasm3("qubit q0; qubit q1; ry(0.2) q0; rx(1.0) q1; pow(2) @ x q0;")
+  execute_qasm, wires = from_qasm3(
+    """
+    qubit q0; 
+    qubit q1; 
+    float theta = 0.2;
+    if (theta < 1) {{
+        ry(theta) q0;
+    }} else {{ 
+        rz(1.0) q1;
+    }} 
+    rx(1.0) q1;
+    pow(2) @ x q0;
+    """)
   dev = device("default.qubit", wires=[w for w in wires])
   
   @qml.qnode(dev)
-<<<<<<< HEAD
-  def my_circuit(y, p):
-      execute_qasm, _ = from_qasm3(f"""
-          qubit q0;
-          qubit q1;
-          float theta = 0.5;
-          x q0;
-          cx q0, q1;
-          if (theta < 1) {{
-            rx(theta) q0;
-          }} else {{
-            ry({y}) q0;
-          }} 
-          inv @ rx(theta) q0;
-          pow({p}) @ x q0;
-          ctrl @ x q1, q0;
-          """
-      )
-=======
   def my_circuit():
->>>>>>> af25c3b4
       execute_qasm()
       return qml.expval(qml.Z(0))
   ```
