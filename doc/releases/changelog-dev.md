:orphan:

# Release 0.36.0-dev (development release)

<h3>New features since last release</h3>

* `qml.ops.Sum` now supports storing grouping information. Grouping type and method can be
  specified during construction using the `grouping_type` and `method` keyword arguments of
  `qml.dot`, `qml.sum`, or `qml.ops.Sum`. The grouping indices are stored in `Sum.grouping_indices`.
  [(#5179)](https://github.com/PennyLaneAI/pennylane/pull/5179)

  ```python
  import pennylane as qml

  a = qml.X(0)
  b = qml.prod(qml.X(0), qml.X(1))
  c = qml.Z(0)
  obs = [a, b, c]
  coeffs = [1.0, 2.0, 3.0]

  op = qml.dot(coeffs, obs, grouping_type="qwc")
  ```
  ```pycon
  >>> op.grouping_indices
  ((2,), (0, 1))
  ```

  Additionally, grouping type and method can be set or changed after construction using
  `Sum.compute_grouping()`:

  ```python
  import pennylane as qml

  a = qml.X(0)
  b = qml.prod(qml.X(0), qml.X(1))
  c = qml.Z(0)
  obs = [a, b, c]
  coeffs = [1.0, 2.0, 3.0]

  op = qml.dot(coeffs, obs)
  ```
  ```pycon
  >>> op.grouping_indices is None
  True
  >>> op.compute_grouping(grouping_type="qwc")
  >>> op.grouping_indices
  ((2,), (0, 1))
  ```

  Note that the grouping indices refer to the lists returned by `Sum.terms()`, not `Sum.operands`.

* Added new `SpectralNormError` class to the new error tracking functionality.
  [(#5154)](https://github.com/PennyLaneAI/pennylane/pull/5154)

* The `dynamic_one_shot` transform is introduced enabling dynamic circuit execution on circuits with shots and devices that support `MidMeasureMP` operations natively.
  [(#5266)](https://github.com/PennyLaneAI/pennylane/pull/5266)

* Added new function `qml.operation.convert_to_legacy_H` to convert `Sum`, `SProd`, and `Prod` to `Hamiltonian` instances.
  [(#5309)](https://github.com/PennyLaneAI/pennylane/pull/5309)

<h3>Improvements 🛠</h3>

* Create the `qml.Reflection` operator, useful for amplitude amplification and its variants.
  [(##5159)](https://github.com/PennyLaneAI/pennylane/pull/5159)

  ```python
  @qml.prod
  def generator(wires):
        qml.Hadamard(wires=wires)

  U = generator(wires=0)

  dev = qml.device('default.qubit')
  @qml.qnode(dev)
  def circuit():

        # Initialize to the state |1>
        qml.PauliX(wires=0)

        # Apply the reflection
        qml.Reflection(U)

        return qml.state()

  ```

  ```pycon
  >>> circuit()
  tensor([1.+6.123234e-17j, 0.-6.123234e-17j], requires_grad=True)
  ```

* The `molecular_hamiltonian` function calls `PySCF` directly when `method='pyscf'` is selected.
  [(#5118)](https://github.com/PennyLaneAI/pennylane/pull/5118)

* All generators in the source code (except those in the `qchem` module) no longer return
  `Hamiltonian` or `Tensor` instances. Wherever possible, these return `Sum`, `SProd`, and `Prod` instances.
  [(#5253)](https://github.com/PennyLaneAI/pennylane/pull/5253)

* Upgraded `null.qubit` to the new device API. Also, added support for all measurements and various modes of differentiation.
  [(#5211)](https://github.com/PennyLaneAI/pennylane/pull/5211)
  
<h4>Community contributions 🥳</h4>

* Functions `measure_with_samples` and `sample_state` have been added to the new `qutrit_mixed` module found in
 `qml.devices`. These functions are used to sample device-compatible states, returning either the final measured state or value of an observable.
  [(#5082)](https://github.com/PennyLaneAI/pennylane/pull/5082)

* The `QNode` now defers `diff_method` validation to the device under the new device api `qml.devices.Device`.
  [(#5176)](https://github.com/PennyLaneAI/pennylane/pull/5176)

* `taper_operation` method is compatible with new operator arithmetic.
  [(#5326)](https://github.com/PennyLaneAI/pennylane/pull/5326)

* `qml.transforms.split_non_commuting` will now work with single-term operator arithmetic.
  [(#5314)](https://github.com/PennyLaneAI/pennylane/pull/5314)

<h3>Breaking changes 💔</h3>

* The private functions ``_pauli_mult``, ``_binary_matrix`` and ``_get_pauli_map`` from the ``pauli`` module have been removed. The same functionality can be achieved using newer features in the ``pauli`` module.
  [(#5323)](https://github.com/PennyLaneAI/pennylane/pull/5323)

* `qml.matrix()` called on the following will raise an error if `wire_order` is not specified:
  * tapes with more than one wire.
  * quantum functions.
  * QNodes if the device does not have wires specified.
  * PauliWords and PauliSentences with more than one wire.
  [(#5328)](https://github.com/PennyLaneAI/pennylane/pull/5328)

* ``qml.pauli.pauli_mult`` and ``qml.pauli.pauli_mult_with_phase`` are now removed. Instead, you  should use ``qml.simplify(qml.prod(pauli_1, pauli_2))`` to get the reduced operator.
  [(#5324)](https://github.com/PennyLaneAI/pennylane/pull/5324)
  
  ```pycon
  >>> op = qml.simplify(qml.prod(qml.PauliX(0), qml.PauliZ(0)))
  >>> op
  -1j*(PauliY(wires=[0]))
  >>> [phase], [base] = op.terms()
  >>> phase, base
  (-1j, PauliY(wires=[0]))
  ```

* ``MeasurementProcess.name`` and ``MeasurementProcess.data`` have been removed. Use ``MeasurementProcess.obs.name`` and ``MeasurementProcess.obs.data`` instead.
  [(#5321)](https://github.com/PennyLaneAI/pennylane/pull/5321)

* `Operator.validate_subspace(subspace)` has been removed. Instead, you should use `qml.ops.qutrit.validate_subspace(subspace)`.
  [(#5311)](https://github.com/PennyLaneAI/pennylane/pull/5311)

* The contents of ``qml.interfaces`` is moved inside ``qml.workflow``. The old import path no longer exists.
  [(#5329)](https://github.com/PennyLaneAI/pennylane/pull/5329)

* Attempting to multiply ``PauliWord`` and ``PauliSentence`` with ``*`` will raise an error. Instead, use ``@`` to conform with the PennyLane convention.

<h3>Deprecations 👋</h3>

* ``qml.load`` is deprecated. Instead, please use the functions outlined in the *Importing workflows* quickstart guide, such as ``qml.from_qiskit``.
  [(#5312)](https://github.com/PennyLaneAI/pennylane/pull/5312)

* ``qml.from_qasm_file`` is deprecated. Instead, please open the file and then load its content using ``qml.from_qasm``.
  [(#5331)](https://github.com/PennyLaneAI/pennylane/pull/5331)

  ```pycon
  >>> with open("test.qasm", "r") as f:
  ...     circuit = qml.from_qasm(f.read())
  ```

<h3>Documentation 📝</h3>

* Updated the final example in the `compile` docstring to use transforms correctly.
  [(#5348)](https://github.com/PennyLaneAI/pennylane/pull/5348)

<h3>Bug fixes 🐛</h3>

* We no longer perform unwanted dtype promotion in the `pauli_rep` of `SProd` instances when using tensorflow.
  [(#5246)](https://github.com/PennyLaneAI/pennylane/pull/5246)

* Fixed `TestQubitIntegration.test_counts` in `tests/interfaces/test_jax_qnode.py` to always produce counts for all outcomes.
  [(#5336)](https://github.com/PennyLaneAI/pennylane/pull/5336)

<h3>Contributors ✍️</h3>

This release contains contributions from (in alphabetical order):

Guillermo Alonso,
<<<<<<< HEAD
Mikhail Andrenkov,
=======
Utkarsh Azad,
>>>>>>> 491d78e2
Gabriel Bottrill,
Astral Cai,
Amintor Dusko,
Pietropaolo Frisoni,
Soran Jahangiri,
Korbinian Kottmann,
Christina Lee,
Mudit Pandey,
Matthew Silverman.<|MERGE_RESOLUTION|>--- conflicted
+++ resolved
@@ -180,11 +180,8 @@
 This release contains contributions from (in alphabetical order):
 
 Guillermo Alonso,
-<<<<<<< HEAD
 Mikhail Andrenkov,
-=======
 Utkarsh Azad,
->>>>>>> 491d78e2
 Gabriel Bottrill,
 Astral Cai,
 Amintor Dusko,
