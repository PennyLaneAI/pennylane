--- conflicted
+++ resolved
@@ -131,12 +131,9 @@
   0.5712737447327619
   ```
 
-<<<<<<< HEAD
-=======
-<h4>Native support for parameter broadcasting for `DefaultQubit` devices 📡</h4>
-
-* `DefaultQubit` devices now natively support parameter broadcasting
-  and `qml.gradients.param_shift` allows to make use of broadcasting.
+<h4>More native support for parameter broadcasting with `DefaultQubit` devices 📡</h4>
+
+* `DefaultQubit` devices now natively support parameter broadcasting.
   [(#2627)](https://github.com/PennyLaneAI/pennylane/pull/2627)
   
   Instead of utilizing the `broadcast_expand` transform, `DefaultQubit`-based
@@ -169,11 +166,12 @@
   tensor([0.89680614, 0.35281557, 0.80360155], requires_grad=True)
   ```
   
-* The gradient transform `qml.gradients.param_shift` now accepts the new Boolean keyword
-  argument `broadcast`. If it is set to `True`, broadcasting is used to compute the derivative.
+* Parameter-shift gradients now allow for parameter broadcasting. 
   [(#2749)](https://github.com/PennyLaneAI/pennylane/pull/2749)
 
-  For example, for the circuit
+  The gradient transform `qml.gradients.param_shift` now accepts the new Boolean 
+  keyword argument `broadcast`. If it is set to `True`, broadcasting is used to 
+  compute the derivative:
 
   ```python
   dev = qml.device("default.qubit", wires=2)
@@ -185,8 +183,6 @@
       return qml.expval(qml.PauliZ(0) @ qml.PauliZ(1))
   ```
 
-  we may compute the derivative via
-
   ```pycon
   >>> x, y = np.array([0.4, 0.23], requires_grad=True)
   >>> qml.gradients.param_shift(circuit, broadcast=True)(x, y)
@@ -194,16 +190,49 @@
    tensor(0.00899816, requires_grad=True))
   ```
 
-  Note that `QuantumTapes`/`QNodes` with multiple return values and shot vectors are not supported
-  yet and the operations with trainable parameters are required to support broadcasting when using
-  `broadcast=True`. One way of checking the latter is the `Attribute` `supports_broadcasting`:
+  To illustrate the speedup, consider the following figure which shows, for a 
+  constant-depth circuit with Pauli rotations and controlled Pauli rotations, the 
+  time required to compute `qml.gradients.param_shift(circuit, broadcast=False)(params)`
+  ("No broadcasting") and `qml.gradients.param_shift(circuit, broadcast=True)(params)` 
+  ("Broadcasting") as a function of the number of qubits.
+
+  <img src="https://pennylane.readthedocs.io/en/latest/_images/default_qubit_native_broadcast_speedup.png" width=70%/>
+
+  For transparency, the base code used for this example is given below:
+
+  ```python
+  dev = qml.device("default.qubit", shots=None, wires=num_wires) 
+
+  def constant_depth_Pauli_rotations(param, wires):
+      [qml.Hadamard(w) for w in wires]
+      [qml.RX(p, w) for p, w in zip(param[0], wires)]
+      [qml.RY(p, w) for p, w in zip(param[1], wires)]
+      qml.broadcast(qml.CRX, wires=wires, pattern="ring", parameters=param[2])
+      [qml.RY(p, w) for p, w in zip(param[3], wires)]
+      [qml.RZ(p, w) for p, w in zip(param[4], wires)]
+      qml.broadcast(qml.CRX, wires=wires, pattern="ring", parameters=param[5])
+
+      return qml.probs(wires)
+
+  for num_wires in list(range(3, 13)):
+    dev = qml.device("default.qubit", wires=num_wires)
+    circuit = qml.QNode(constant_depth_Pauli_rotations, device=dev)
+    param = np.random.random(ansatz.shape_fn(num_wires))
+    
+    # time qml.gradients.param_shift(circuit, broadcast=False)(param) 
+    # time qml.gradients.param_shift(circuit, broadcast=True)(param)
+  ```
+
+  Note that `QNodes` with multiple return values and shot vectors are not supported
+  at this time and the Operators with trainable parameters are required to support 
+  broadcasting when using `broadcast=True`. One way of checking the latter is with 
+  `qml.ops.qubit.attributes.supports_broadcasting`:
 
   ```pycon
   >>> qml.RX in qml.ops.qubit.attributes.supports_broadcasting
   True
   ```
 
->>>>>>> 11714c5f
 <h4>The SPSA optimizer 🦾</h4>
 
 * The [simultaneous perturbation stochastic approximation (SPSA) optimizer](https://www.jhuapl.edu/SPSA/PDF-SPSA/Spall_An_Overview.PDF) 
@@ -250,13 +279,8 @@
   >>> relative_entropy_circuit((x,), (y,))
   0.017750012490703237
   ```
-<<<<<<< HEAD
 
   - Support in `qml.math` for flexible post-processing:
-=======
-  
-  - Relative entropy support in `qml.math` for flexible post-processing:
->>>>>>> 11714c5f
 
   ```pycon
   >>> rho = np.array([[0.3, 0], [0, 0.7]])
@@ -271,7 +295,7 @@
   drawing circuit diagram graphics.
   [(#2709)](https://github.com/PennyLaneAI/pennylane/pull/2709)
 
-<h4>Quality-of-life upgrades to Operator arithmetic 📈</h4>
+<h4>Quality-of-life upgrades to Operator arithmetic ➕➖✖️</h4>
 
 TODO
 
@@ -347,7 +371,6 @@
 
 * Added support for addition of operators and scalars. 
 
-
 * A `SProd` symbolic class is added that allows users to represent the scalar product
 of operators.
 
@@ -446,43 +469,7 @@
   DeviceArray([-0.78849435, -0.8287073 , -0.85608006], dtype=float32)
   ```
 
-<h3>Improvements</h3>
-
-* `DefaultQubit` devices now natively support parameter broadcasting.
-  [(#2627)](https://github.com/PennyLaneAI/pennylane/pull/2627)
-  
-  To illustrate the speedup, consider the following figure which shows, for a 
-  constant-depth circuit with Pauli rotations and controlled Pauli rotations, the 
-  time required to compute `qml.gradients.param_shift(circuit, broadcast=False)(params)`
-  ("No broadcasting") and `qml.gradients.param_shift(circuit, broadcast=True)(params)` 
-  ("Broadcasting") as a function of the number of qubits.
-
-  <img src="https://pennylane.readthedocs.io/en/latest/_images/default_qubit_native_broadcast_speedup.png" width=70%/>
-
-  For transparency, the base code used for this example is given below:
-
-  ```python
-  dev = qml.device("default.qubit", shots=None, wires=num_wires) 
-
-  def constant_depth_Pauli_rotations(param, wires):
-      [qml.Hadamard(w) for w in wires]
-      [qml.RX(p, w) for p, w in zip(param[0], wires)]
-      [qml.RY(p, w) for p, w in zip(param[1], wires)]
-      qml.broadcast(qml.CRX, wires=wires, pattern="ring", parameters=param[2])
-      [qml.RY(p, w) for p, w in zip(param[3], wires)]
-      [qml.RZ(p, w) for p, w in zip(param[4], wires)]
-      qml.broadcast(qml.CRX, wires=wires, pattern="ring", parameters=param[5])
-
-      return qml.probs(wires)
-
-  for num_wires in list(range(3, 13)):
-    dev = qml.device("default.qubit", wires=num_wires)
-    circuit = qml.QNode(constant_depth_Pauli_rotations, device=dev)
-    param = np.random.random(ansatz.shape_fn(num_wires))
-    
-    # time qml.gradients.param_shift(circuit, broadcast=False)(param) 
-    # time qml.gradients.param_shift(circuit, broadcast=True)(param)
-  ```
+<h3>Improvements 📈</h3>
 
 * The efficiency of the Hartree-Fock workflow has been improved by removing 
   repetitive steps.
@@ -536,11 +523,11 @@
   [(#2744)](https://github.com/PennyLaneAI/pennylane/pull/2744)
   [(#2767)](https://github.com/PennyLaneAI/pennylane/pull/2767)
 
-<h3>Deprecations</h3>
+<h3>Deprecations 👋</h3>
 
 🦗
 
-<h3>Documentation</h3>
+<h3>Documentation 📕</h3>
 
 * Added a dedicated docstring for the `QubitDevice.sample` method.
   [(#2812)](https://github.com/PennyLaneAI/pennylane/pull/2812)
