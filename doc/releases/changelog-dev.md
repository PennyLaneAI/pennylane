--- conflicted
+++ resolved
@@ -430,14 +430,12 @@
   of arrays with dynamic shapes.
   [(#7052)](https://github.com/PennyLaneAI/pennylane/pull/7052)
 
-<<<<<<< HEAD
 * `for_loor`, `while_loop`, `cond`, `adjoint`, `ctrl`, and the `QNode` can handle accepting dynamically
   shaped arrays with the abstract shape matching another argument.
   [(#7059)](https://github.com/PennyLaneAI/pennylane/pull/7059)
-=======
+
 * Adds a `qml.capture.register_custom_staging_rule` for handling higher order primitives
   that return new dynamicly shaped arrays.
->>>>>>> 2a2450a8
 
 <h3>Labs: a place for unified and rapid prototyping of research software 🧪</h3>
 
