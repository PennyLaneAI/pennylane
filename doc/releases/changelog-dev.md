--- conflicted
+++ resolved
@@ -52,11 +52,6 @@
   >>> print(energy)
   -1.1258709813834058
   ```
-<<<<<<< HEAD
-  
-* New PennyLane-inspired `sketch` and `sketch_dark` styles are now available for
-  drawing circuit diagram graphics. 
-=======
 
 * Differentiable zero-noise-extrapolation error mitigation via ``qml.transforms.mitigate_with_zne`` with ``qml.transforms.fold_global`` and ``qml.transforms.poly_extrapolate``.
   [(#2757)](https://github.com/PennyLaneAI/pennylane/pull/2757)
@@ -120,9 +115,9 @@
   >>> relative_entropy_circuit((x,), (y,))
   0.017750012490703237
   ```
-
-* New PennyLane-inspired `sketch` and `sketch_dark` styles are now available for drawing circuit diagram graphics.
->>>>>>> 75680248
+  
+* New PennyLane-inspired `sketch` and `sketch_dark` styles are now available for
+  drawing circuit diagram graphics. 
   [(#2709)](https://github.com/PennyLaneAI/pennylane/pull/2709)
 
 * Added `QutritDevice` as an abstract base class for qutrit devices.
@@ -192,10 +187,6 @@
 
 <h3>Improvements</h3>
 
-<<<<<<< HEAD
-* Adds a new function to compare operators. `qml.equal` can be used to compare equality of
-  parametric operators taking into account their interfaces and trainability.
-=======
 * Jacobians are cached with the Autograd interface when using the
   parameter-shift rule.
   [(#2645)](https://github.com/PennyLaneAI/pennylane/pull/2645)
@@ -240,10 +231,9 @@
 * The `qml.state` and `qml.density_matrix` measurements now support custom wire
   labels.
   [(#2779)](https://github.com/PennyLaneAI/pennylane/pull/2779)
-
-* Adds a new function to compare operators. `qml.equal` can be used to compare equality of parametric operators taking
-  into account their interfaces and trainability.
->>>>>>> 75680248
+  
+* Adds a new function to compare operators. `qml.equal` can be used to compare equality of
+  parametric operators taking into account their interfaces and trainability.
   [(#2651)](https://github.com/PennyLaneAI/pennylane/pull/2651)
 
 * The `default.mixed` device now supports backpropagation with the `"jax"` interface.
@@ -314,10 +304,6 @@
 
 This release contains contributions from (in alphabetical order):
 
-<<<<<<< HEAD
-Ankit Khandelwal, Ixchel Meza Chavez, David Wierichs, Moritz Willmann
-=======
 David Ittah, Edward Jiang, Ankit Khandelwal, Christina Lee, Sergio Martínez-Losa,
 Albert Mitjans Coma, Ixchel Meza Chavez, Romain Moyard, Lee James O'Riordan, Mudit Pandey,
-Bogdan Reznychenko, Jay Soni, Antal Száva, David Wierichs, Moritz Willmann
->>>>>>> 75680248
+Bogdan Reznychenko, Jay Soni, Antal Száva, David Wierichs, Moritz Willmann