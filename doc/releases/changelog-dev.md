:orphan:

# Release 0.28.0-dev (development release)

<h3>New features since last release</h3>

* New gradient transform `qml.gradients.spsa_grad` based on the idea of SPSA.
  [#3366](https://github.com/PennyLaneAI/pennylane/pull/3366)

  This new transform allows users to compute a single estimate of a quantum gradient
  using simultaneous perturbation of parameters and a stochastic approximation.
  Given some QNode `circuit` that takes, say, an argument `x`, the approximate
  gradient can be computed via
  ```pycon
  >>> dev = qml.device("default.qubit", wires=2)
  >>> x = pnp.array(0.4, requires_grad=True)
  >>> @qml.qnode(dev)
  ... def circuit(x):
  ...     qml.RX(x, 0)
  ...     qml.RX(x, 1)
  ...     return qml.expval(qml.PauliZ(0))
  >>> grad_fn = qml.gradients.spsa_grad(circuit, h=0.1, num_directions=1)
  >>> grad_fn(x)
  array(-0.38876964)
  ```
  The argument `num_directions` determines how many directions of simultaneous
  perturbation are used and therefore the number of circuit evaluations, up
  to a prefactor. See the
  [SPSA gradient transform documentation](https://docs.pennylane.ai/en/stable/code/api/pennylane.gradients.spsa_grad.html) for details.
  Note: The full SPSA optimization method is already available as `SPSAOptimizer`.

* Add the controlled CZ gate: CCZ.

  ```pycon
  >>> ccz = qml.CCZ(wires=[0, 1, 2])
  >>> matrix = ccz.compute_matrix()
  [[ 1  0  0  0  0  0  0  0]
   [ 0  1  0  0  0  0  0  0]
   [ 0  0  1  0  0  0  0  0]
   [ 0  0  0  1  0  0  0  0]
   [ 0  0  0  0  1  0  0  0]
   [ 0  0  0  0  0  1  0  0]
   [ 0  0  0  0  0  0  1  0]
   [ 0  0  0  0  0  0  0 -1]]
  ```

  [(#3408)](https://github.com/PennyLaneAI/pennylane/pull/3408)

* Add the controlled Hadamard gate.

  ```pycon
  >>> ch = qml.CH(wires=[0, 1])
  >>> matrix = ch.compute_matrix()
  [[ 1.          0.          0.          0.        ]
   [ 0.          1.          0.          0.        ]
   [ 0.          0.          0.70710678  0.70710678]
   [ 0.          0.          0.70710678 -0.70710678]]
  ```

  [(#3408)](https://github.com/PennyLaneAI/pennylane/pull/3408)

* Support custom measurement processes:
  * `SampleMeasurement`, `StateMeasurement` and `MeasurementTransform` classes have been added.
    They contain an abstract method to process samples/quantum state/quantum script.
    [(#3286)](https://github.com/PennyLaneAI/pennylane/pull/3286)
    [(#3388)](https://github.com/PennyLaneAI/pennylane/pull/3388)

  * Add `ExpectationMP` class.
    [(#3343)](https://github.com/PennyLaneAI/pennylane/pull/3343)

  * Add `SampleMP` class.
    [(#3288)](https://github.com/PennyLaneAI/pennylane/pull/3288)

  * Add `VarianceMP` class.
    [(#3312)](https://github.com/PennyLaneAI/pennylane/pull/3312)

  * Add `ProbabilityMP` class.
    [(#3287)](https://github.com/PennyLaneAI/pennylane/pull/3287)

  * Add `CountsMP` class.
    [(#3292)](https://github.com/PennyLaneAI/pennylane/pull/3292)

  * Add `StateMP` class.
    [(#3287)](https://github.com/PennyLaneAI/pennylane/pull/3287)

  * Add `VnEntropyMP` class.
    [(#3326)](https://github.com/PennyLaneAI/pennylane/pull/3326)

  * Add `MutualInfoMP` class.
    [(#3327)](https://github.com/PennyLaneAI/pennylane/pull/3327)

  * Add `ClassicalShadowMP` class.
    [(#3388)](https://github.com/PennyLaneAI/pennylane/pull/3388)

  * Add `ShadowExpvalMP` class.
    [(#3388)](https://github.com/PennyLaneAI/pennylane/pull/3388)

  * Allow the execution of `SampleMeasurement`, `StateMeasurement` and `MeasurementTransform`
    measurement processes in `QubitDevice`.
    [#3439](https://github.com/PennyLaneAI/pennylane/pull/3439)

* Functionality for fetching symbols and geometry of a compound from the PubChem Database using `qchem.mol_data`.
  [(#3289)](https://github.com/PennyLaneAI/pennylane/pull/3289)
  [(#3378)](https://github.com/PennyLaneAI/pennylane/pull/3378)

  ```pycon
  >>> mol_data("BeH2")
  (['Be', 'H', 'H'],
  array([[ 4.79405604,  0.29290815,  0.        ],
         [ 3.77946   , -0.29290815,  0.        ],
         [ 5.80884105, -0.29290815,  0.        ]]))

  >>> mol_data(223, "CID")
  (['N', 'H', 'H', 'H', 'H'],
  array([[ 4.79404621,  0.        ,  0.        ],
         [ 5.80882913,  0.5858151 ,  0.        ],
         [ 3.77945225, -0.5858151 ,  0.        ],
         [ 4.20823111,  1.01459396,  0.        ],
         [ 5.3798613 , -1.01459396,  0.        ]]))
  ```

* New basis sets, `6-311g` and `CC-PVDZ`, are added to the qchem basis set repo.
  [#3279](https://github.com/PennyLaneAI/pennylane/pull/3279)

* Added a `pauli_decompose()` which takes a hermitian matrix and decomposes it in the
  Pauli basis, returning it either as a `Hamiltonian` or `PauliSentence` instance.
  [(#3384)](https://github.com/PennyLaneAI/pennylane/pull/3384)

  ```pycon
  >>> mat = np.array([[1, 1], [1, -1]])
  >>> h = qml.pauli_decompose(mat)
  >>> print(h)
    (1.0) [X0]
  + (1.0) [Z0]
  >>> ps = qml.pauli_decompose(mat, pauli=True, wire_order=["a"])
  >>> print(ps)
  1.0 * X(a)
  + 1.0 * Z(a)
  ```

* New `pauli_sentence()` function which takes native `Operator` or `Hamiltonian`
  instances representing a linear combination of Pauli words and returns
  the equivalent `PauliSentence`.
  [(#3389)](https://github.com/PennyLaneAI/pennylane/pull/3389)

  ```pycon
  >>> op = 1.23 * qml.prod(qml.PauliX(wires=0), qml.PauliZ(wires=1))
  >>> op
  1.23*(PauliX(wires=[0]) @ PauliZ(wires=[1]))
  >>> h = qml.Hamiltonian([1.23], [qml.PauliX(wires=0) @ qml.PauliZ(wires=1)])
  >>> print(h)
    (1.23) [X0 Z1]
  >>> qml.pauli.pauli_sentence(op)
  1.23 * Z(1) @ X(0)
  >>> qml.pauli.pauli_sentence(h)
  1.23 * X(0) @ Z(1)
  ```

* Added two new methods `operation()`, `hamiltonian()` for both `PauliSentence` and `PauliWord` classes to generate an equivalent PennyLane
  `Operation` or `Hamiltonian` instance from a `PauliSentence` or `PauliWord` one.
  [(#3391)](https://github.com/PennyLaneAI/pennylane/pull/3391)

  ```pycon
  >>> pw = qml.pauli.PauliWord({0: 'X', 1: 'Y'})
  >>> print(pw.operation())
  PauliX(wires=[0]) @ PauliY(wires=[1])
  >>> print(pw.hamiltonian())
    (1) [X0 Y1]
  >>>
  >>> ps = qml.pauli.PauliSentence({pw: -1.23})
  >>> print(ps.operation())
  -1.23*(PauliX(wires=[0]) @ PauliY(wires=[1]))
  >>> print(ps.hamiltonian())
    (-1.23) [X0 Y1]
  ```

* Added a new gate operation `FermionicSWAP`, which implements the exchange of spin orbitals
  representing fermionic-modes while maintaining proper anti-symmetrization.
  [(#3380)](https://github.com/PennyLaneAI/pennylane/pull/3380)

  An example circuit that uses `FermionicSWAP` operation is:

  ```python
  dev = qml.device('default.qubit', wires=2)

  @qml.qnode(dev)
  def circuit(phi):
      qml.BasisState(np.array([0, 1]), wires=[0, 1])
      qml.FermionicSWAP(phi, wires=[0, 1])
      return qml.state()
  ```

  If we run this circuit, we will get the following output

  ```pycon
  >>> circuit(0.1)
  array([0.+0.j, 0.9975+0.04992j, 0.0025-0.04992j, 0.+0.j])
  ```

* New parametric qubit ops `qml.CPhaseShift00`, `qml.CPhaseShift01` and `qml.CPhaseShift10` which perform a phaseshift, similar to `qml.ControlledPhaseShift` but on different positions of the state vector.
  [(#2715)](https://github.com/PennyLaneAI/pennylane/pull/2715)

* Support for purity computation is added. The `qml.math.purity` function computes the purity from a state vector or a density matrix:

  [(#3290)](https://github.com/PennyLaneAI/pennylane/pull/3290)

  ```pycon
  >>> x = [1, 0, 0, 1] / np.sqrt(2)
  >>> qml.math.purity(x, [0, 1])
  1.0
  >>> qml.math.purity(x, [0])
  0.5

  >>> x = [[1 / 2, 0, 0, 0], [0, 0, 0, 0], [0, 0, 0, 0], [0, 0, 0, 1 / 2]]
  >>> qml.math.purity(x, [0, 1])
  0.5
  ```

  The `qml.qinfo.purity` can be used to transform a QNode returning a state to a function that returns the purity:

  ```python3
  dev = qml.device("default.mixed", wires=2)

  @qml.qnode(dev)
  def circuit(x):
    qml.IsingXX(x, wires=[0, 1])
    return qml.state()
  ```

  ```pycon
  >>> qml.qinfo.purity(circuit, wires=[0])(np.pi / 2)
  0.5
  >>> qml.qinfo.purity(circuit, wires=[0, 1])(np.pi / 2)
  1.0
  ```

  Taking the gradient is also supported:

  ```pycon
  >>> param = np.array(np.pi / 4, requires_grad=True)
  >>> qml.grad(qml.qinfo.purity(circuit, wires=[0]))(param)
  -0.5
  ```

<h3>Improvements</h3>

* The `qml.is_pauli_word` now supports instances of `Hamiltonian`.
  [(#3389)](https://github.com/PennyLaneAI/pennylane/pull/3389)

* Support calling `qml.probs()`, `qml.counts()` and `qml.sample()` with no arguments to measure all
  wires. Calling any measurement with an empty wire list will raise an error.
  [#3299](https://github.com/PennyLaneAI/pennylane/pull/3299)

* Made `gradients.finite_diff` more convenient to use with custom data type observables/devices.
  [(#3426)](https://github.com/PennyLaneAI/pennylane/pull/3426)

* The `qml.ISWAP` gate is now natively supported on `default.mixed`, improving on its efficiency.
  [(#3284)](https://github.com/PennyLaneAI/pennylane/pull/3284)

* Added more input validation to `hamiltonian_expand` such that Hamiltonian objects with no terms raise an error.
  [(#3339)](https://github.com/PennyLaneAI/pennylane/pull/3339)

* Continuous integration checks are now performed for Python 3.11 and Torch v1.13. Python 3.7 is dropped.
  [(#3276)](https://github.com/PennyLaneAI/pennylane/pull/3276)

* `qml.Tracker` now also logs results in `tracker.history` when tracking execution of a circuit.
   [(#3306)](https://github.com/PennyLaneAI/pennylane/pull/3306)

* Improve performance of `Wires.all_wires`.
  [(#3302)](https://github.com/PennyLaneAI/pennylane/pull/3302)

* A representation has been added to the `Molecule` class.
  [(#3364)](https://github.com/PennyLaneAI/pennylane/pull/3364)

* Add detail to the error message when the `insert` transform
  fails to diagonalize non-qubit-wise-commuting observables.
  [(#3381)](https://github.com/PennyLaneAI/pennylane/pull/3381)

* Extended the `qml.equal` function to `Hamiltonian` and `Tensor` objects.
  [(#3390)](https://github.com/PennyLaneAI/pennylane/pull/3390)

* Remove private `_wires` setter from the `Controlled.map_wires` method.
  [(#3405)](https://github.com/PennyLaneAI/pennylane/pull/3405)

* `QuantumTape._process_queue` has been moved to `qml.queuing.process_queue` to disentangle
  its functionality from the `QuantumTape` class.
  [(#3401)](https://github.com/PennyLaneAI/pennylane/pull/3401)

* Adds `qml.tape.make_qscript` for converting a quantum function into a quantum script.
  Replaces `qml.transforms.make_tape` with `make_qscript`.
  [(#3429)](https://github.com/PennyLaneAI/pennylane/pull/3429)

* Add a UserWarning when creating a `Tensor` object with overlapping wires,
  informing that this can in some cases lead to undefined behaviour.
  [(#3459)](https://github.com/PennyLaneAI/pennylane/pull/3459)

* Extended the `qml.equal` function to `Controlled` and `ControlledOp` objects.
  [(#3463)](https://github.com/PennyLaneAI/pennylane/pull/3463)

* Replace (almost) all instances of `with QuantumTape()` with `QuantumScript` construction.
  [(#3454)](https://github.com/PennyLaneAI/pennylane/pull/3454)

<<<<<<< HEAD
=======
* Adds support for devices disregarding observable grouping indices in Hamiltonians through
  the optional `use_grouping` attribute.
  [(#3456)](https://github.com/PennyLaneAI/pennylane/pull/3456)

>>>>>>> 45caa3f3
<h4>Return types project</h4>

* The autograd interface for the new return types now supports devices with shot vectors.
  [(#3374)](https://github.com/PennyLaneAI/pennylane/pull/3374)

  Example with a single measurement:

  ```python
  dev = qml.device("default.qubit", wires=1, shots=[1000, 2000, 3000])

  @qml.qnode(dev, diff_method="parameter-shift")
  def circuit(a):
      qml.RY(a, wires=0)
      qml.RX(0.2, wires=0)
      return qml.expval(qml.PauliZ(0))

  def cost(a):
      return qml.math.stack(circuit(a))
  ```

  ```pycon
  >>> qml.enable_return()
  >>> a = np.array(0.4)
  >>> circuit(a)
  (array(0.902), array(0.922), array(0.896))
  >>> cost(a)
  array([0.9       , 0.907     , 0.89733333])
  >>> qml.jacobian(cost)(a)
  array([-0.391     , -0.389     , -0.38433333])
  ```

  Example with multiple measurements:

  ```python
  dev = qml.device("default.qubit", wires=2, shots=[1000, 2000, 3000])

  @qml.qnode(dev, diff_method="parameter-shift")
  def circuit(a):
      qml.RY(a, wires=0)
      qml.RX(0.2, wires=0)
      qml.CNOT(wires=[0, 1])
      return qml.expval(qml.PauliZ(0)), qml.probs([0, 1])

  def cost(a):
      res = circuit(a)
      return qml.math.stack([qml.math.hstack(r) for r in res])
  ```

  ```pycon
  >>> circuit(a)
  ((array(0.904), array([0.952, 0.   , 0.   , 0.048])),
   (array(0.915), array([0.9575, 0.    , 0.    , 0.0425])),
   (array(0.902), array([0.951, 0.   , 0.   , 0.049])))
  >>> cost(a)
  array([[0.91      , 0.955     , 0.        , 0.        , 0.045     ],
         [0.895     , 0.9475    , 0.        , 0.        , 0.0525    ],
         [0.90666667, 0.95333333, 0.        , 0.        , 0.04666667]])
  >>> qml.jacobian(cost)(a)
  array([[-0.37      , -0.185     ,  0.        ,  0.        ,  0.185     ],
         [-0.409     , -0.2045    ,  0.        ,  0.        ,  0.2045    ],
         [-0.37133333, -0.18566667,  0.        ,  0.        ,  0.18566667]])
  ```

* The TensorFlow interface for the new return types now supports devices with shot vectors.
  [(#3400)](https://github.com/PennyLaneAI/pennylane/pull/3400)

  Example with a single measurement:

  ```python
  dev = qml.device("default.qubit", wires=1, shots=[1000, 2000, 3000])

  @qml.qnode(dev, diff_method="parameter-shift", interface="tf")
  def circuit(a):
      qml.RY(a, wires=0)
      qml.RX(0.2, wires=0)
      return qml.expval(qml.PauliZ(0))
  ```

  ```
  >>> qml.enable_return()
  >>> a = tf.Variable(0.4)
  >>> with tf.GradientTape() as tape:
  ...     res = circuit(a)
  ...     res = tf.stack(res)
  ...
  >>> res
  <tf.Tensor: shape=(3,), dtype=float64, numpy=array([0.902     , 0.904     , 0.89533333])>
  >>> tape.jacobian(res, a)
  <tf.Tensor: shape=(3,), dtype=float64, numpy=array([-0.365     , -0.3765    , -0.37533333])>
  ```

  Example with multiple measurements:

  ```python
  dev = qml.device("default.qubit", wires=2, shots=[1000, 2000, 3000])

  @qml.qnode(dev, diff_method="parameter-shift", interface="tf")
  def circuit(a):
      qml.RY(a, wires=0)
      qml.RX(0.2, wires=0)
      qml.CNOT(wires=[0, 1])
      return qml.expval(qml.PauliZ(0)), qml.probs([0, 1])
  ```

  ```
  >>> with tf.GradientTape() as tape:
  ...     res = circuit(a)
  ...     res = tf.stack([tf.experimental.numpy.hstack(r) for r in res])
  ...
  >>> res
  <tf.Tensor: shape=(3, 5), dtype=float64, numpy=
  array([[0.902, 0.951, 0.   , 0.   , 0.049],
         [0.898, 0.949, 0.   , 0.   , 0.051],
         [0.892, 0.946, 0.   , 0.   , 0.054]])>
  >>> tape.jacobian(res, a)
  <tf.Tensor: shape=(3, 5), dtype=float64, numpy=
  array([[-0.345     , -0.1725    ,  0.        ,  0.        ,  0.1725    ],
         [-0.383     , -0.1915    ,  0.        ,  0.        ,  0.1915    ],
         [-0.38466667, -0.19233333,  0.        ,  0.        ,  0.19233333]])>
  ```

* The JAX-JIT interface now supports gradient transforms and device gradient execution in `backward` mode with the new
  return types system.
  [(#3235)](https://github.com/PennyLaneAI/pennylane/pull/3235)

  ```python
  import pennylane as qml
  import jax
  from jax import numpy as jnp

  jax.config.update("jax_enable_x64", True)

  qml.enable_return()

  dev = qml.device("lightning.qubit", wires=2)

  @jax.jit
  @qml.qnode(dev, interface="jax-jit", diff_method="parameter-shift")
  def circuit(a, b):
      qml.RY(a, wires=0)
      qml.RX(b, wires=0)
      return qml.expval(qml.PauliZ(0)), qml.expval(qml.PauliZ(1))

  a, b = jnp.array(1.0), jnp.array(2.0)
  ```

  ```pycon
  >>> jax.jacobian(circuit, argnums=[0, 1])(a, b)
  ((DeviceArray(0.35017549, dtype=float64, weak_type=True),
  DeviceArray(-0.4912955, dtype=float64, weak_type=True)),
  (DeviceArray(5.55111512e-17, dtype=float64, weak_type=True),
  DeviceArray(0., dtype=float64, weak_type=True)))
  ```

* Updated `qml.transforms.split_non_commuting` to support the new return types.
  [(#3414)](https://github.com/PennyLaneAI/pennylane/pull/3414)

* Updated `qml.transforms.mitigate_with_zne` to support the new return types.
  [(#3415)](https://github.com/PennyLaneAI/pennylane/pull/3415)

* Updated `qml.transforms.metric_tensor`, `qml.transforms.adjoint_metric_tensor`,
  `qml.qinfo.classical_fisher`, and `qml.qinfo.quantum_fisher` to support the new return types.
  [(#3449)](https://github.com/PennyLaneAI/pennylane/pull/3449)

* File `qcut.py` in `qml.transforms` reorganized into multiple files in `qml.transforms.qcut`
  [3413](https://github.com/PennyLaneAI/pennylane/pull/3413)

<h3>Breaking changes</h3>

* The `log_base` attribute has been moved from `MeasurementProcess` to the new `VnEntropyMP` and
  `MutualInfoMP` classes, which inherit from `MeasurementProcess`.
  [(#3326)](https://github.com/PennyLaneAI/pennylane/pull/3326)

* Python 3.7 support is no longer maintained.
  [(#3276)](https://github.com/PennyLaneAI/pennylane/pull/3276)

* Removed `qml.utils.decompose_hamiltonian()`, please use `qml.pauli_decompose()` instead.
  [(#3384)](https://github.com/PennyLaneAI/pennylane/pull/3384)

* Instead of having an `OrderedDict` attribute called `_queue`, `AnnotatedQueue` now inherits from
  `OrderedDict` and encapsulates the queue. Consequentially, this also applies to the `QuantumTape`
  class which inherits from `AnnotatedQueue`.
  [(#3401)](https://github.com/PennyLaneAI/pennylane/pull/3401)

* Change class name `ShadowMeasurementProcess` to `ClassicalShadow`, to be consistent with the
  `qml.classical_shadow` function name.
  [(#3388)](https://github.com/PennyLaneAI/pennylane/pull/3388)

* The method `qml.Operation.get_parameter_shift` is removed. The `gradients` module should be used
  for general parameter-shift rules instead.
  [(#3419)](https://github.com/PennyLaneAI/pennylane/pull/3419)

* Changed the signature of the `QubitDevice.statistics` method from

  ```python
  def statistics(self, observables, shot_range=None, bin_size=None, circuit=None):
  ```

  to

  ```python
  def statistics(self, circuit: QuantumScript, shot_range=None, bin_size=None):
  ```

  [(#3421)](https://github.com/PennyLaneAI/pennylane/pull/3421)

* The `MeasurementProcess.return_type` argument has been removed from the `__init__` method. Now
  it is a property of the class.
  [(#3434)](https://github.com/PennyLaneAI/pennylane/pull/3434)

* The `MeasurementProcess` class is now an abstract class.
  [(#3434)](https://github.com/PennyLaneAI/pennylane/pull/3434)

<h3>Deprecations</h3>

Deprecations cycles are tracked at [doc/developement/deprecations.rst](https://docs.pennylane.ai/en/latest/development/deprecations.html).

* The following deprecated methods are removed:
  [(#3281)](https://github.com/PennyLaneAI/pennylane/pull/3281/)

  * `qml.tape.get_active_tape`: Use `qml.QueuingManager.active_context()`
  * `qml.transforms.qcut.remap_tape_wires`: Use `qml.map_wires`
  * `qml.tape.QuantumTape.inv()`: Use `qml.tape.QuantumTape.adjoint()`
  * `qml.tape.stop_recording()`: Use `qml.QueuingManager.stop_recording()`
  * `qml.tape.QuantumTape.stop_recording()`: Use `qml.QueuingManager.stop_recording()`
  * `qml.QueuingContext` is now `qml.QueuingManager`
  * `QueuingManager.safe_update_info` and `AnnotatedQueue.safe_update_info`: Use plain `update_info`

* `qml.transforms.measurement_grouping` has been deprecated. Use `qml.transforms.hamiltonian_expand` instead.
  [(#3417)](https://github.com/PennyLaneAI/pennylane/pull/3417)

* The `observables` argument in `QubitDevice.statistics` is deprecated. Please use `circuit`
  instead.
  [(#3433)](https://github.com/PennyLaneAI/pennylane/pull/3433)

* The `seed_recipes` argument in `qml.classical_shadow` and `qml.shadow_expval` is deprecated.
  A new argument `seed` has been added, which defaults to None and can contain an integer with the
  wanted seed.
  [(#3388)](https://github.com/PennyLaneAI/pennylane/pull/3388)

* `make_tape` is deprecated. Please use `qml.tape.make_qscript` instead.
  [(#3478)](https://github.com/PennyLaneAI/pennylane/pull/3478)

<h3>Documentation</h3>

* Adds developer documentation for the queuing module.
  [(#3268)](https://github.com/PennyLaneAI/pennylane/pull/3268)

* Corrects more mentions for diagonalizing gates for all relevant operations. The docstrings for `compute_eigvals` used
  to say that the diagonalizing gates implemented $U$, the unitary such that $O = U \Sigma U^{\dagger}$, where $O$ is
  the original observable and $\Sigma$ a diagonal matrix. However, the diagonalizing gates actually implement
  $U^{\dagger}$, since $\langle \psi | O | \psi \rangle = \langle \psi | U \Sigma U^{\dagger} | \psi \rangle$, making
  $U^{\dagger} | \psi \rangle$ the actual state being measured in the $Z$-basis.
  [(#3409)](https://github.com/PennyLaneAI/pennylane/pull/3409)

<h3>Bug fixes</h3>

* Fixed a bug where `hamiltonian_expand` didn't preserve the type of the inputted results in its output.
  [(#3339)](https://github.com/PennyLaneAI/pennylane/pull/3339)

* Fixed a bug that made `gradients.param_shift` raise an error when used with unshifted terms only
  in a custom recipe, and when using any unshifted terms at all under the new return type system.
  [(#3177)](https://github.com/PennyLaneAI/pennylane/pull/3177)

* Original tape `_obs_sharing_wires` attribute is updated during its expansion.
  [(#3293)](https://github.com/PennyLaneAI/pennylane/pull/3293)

* Small fix of `MeasurementProcess.map_wires`, where both the `self.obs` and `self._wires`
  attributes were modified.
  [(#3292)](https://github.com/PennyLaneAI/pennylane/pull/3292)

* An issue with `drain=False` in the adaptive optimizer is fixed. Before the fix, the operator pool
  needed to be re-constructed inside the optimization pool when `drain=False`. With the new fix,
  this reconstruction is not needed.
  [(#3361)](https://github.com/PennyLaneAI/pennylane/pull/3361)

* If the device originally has no shots but finite shots are dynamically specified, Hamiltonian
  expansion now occurs.
  [(#3369)](https://github.com/PennyLaneAI/pennylane/pull/3369)

* `qml.matrix(op)` now fails if the operator truly has no matrix (eg. `Barrier`) to match `op.matrix()`
  [(#3386)](https://github.com/PennyLaneAI/pennylane/pull/3386)

* The `pad_with` argument in the `AmplitudeEmbedding` template is now compatible
  with all interfaces
  [(#3392)](https://github.com/PennyLaneAI/pennylane/pull/3392)

* Fixed a bug where a QNode returning `qml.sample` would produce incorrect results when
  run on a device defined with a shot vector.
  [(#3422)](https://github.com/PennyLaneAI/pennylane/pull/3422)

<h3>Contributors</h3>

This release contains contributions from (in alphabetical order):

Juan Miguel Arrazola
Utkarsh Azad
Astral Cai
Isaac De Vlugt
Pieter Eendebak
Lillian M. A. Frederiksen
Katharine Hyatt
Soran Jahangiri
Edward Jiang
Christina Lee
Albert Mitjans Coma
Romain Moyard
Matthew Silverman
Jay Soni
Antal Száva
David Wierichs
Moritz Willmann<|MERGE_RESOLUTION|>--- conflicted
+++ resolved
@@ -300,13 +300,10 @@
 * Replace (almost) all instances of `with QuantumTape()` with `QuantumScript` construction.
   [(#3454)](https://github.com/PennyLaneAI/pennylane/pull/3454)
 
-<<<<<<< HEAD
-=======
 * Adds support for devices disregarding observable grouping indices in Hamiltonians through
   the optional `use_grouping` attribute.
   [(#3456)](https://github.com/PennyLaneAI/pennylane/pull/3456)
 
->>>>>>> 45caa3f3
 <h4>Return types project</h4>
 
 * The autograd interface for the new return types now supports devices with shot vectors.
