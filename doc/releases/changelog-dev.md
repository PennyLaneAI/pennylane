--- conflicted
+++ resolved
@@ -312,13 +312,11 @@
 
 <h3>Bug fixes 🐛</h3>
 
-<<<<<<< HEAD
 * Patches the `math` module to function with autoray 0.7.0.
   [(#6429)](https://github.com/PennyLaneAI/pennylane/pull/6429)
-=======
+
 * Fixes incorrect differentiation of `PrepSelPrep` when using `diff_method="parameter-shift"`. 
   [(#6423)](https://github.com/PennyLaneAI/pennylane/pull/6423)
->>>>>>> 9e1e08e2
 
 * `default.tensor` can now handle mid circuit measurements via the deferred measurement principle.
   [(#6408)](https://github.com/PennyLaneAI/pennylane/pull/6408)
