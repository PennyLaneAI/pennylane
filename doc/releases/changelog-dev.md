--- conflicted
+++ resolved
@@ -165,13 +165,10 @@
 * `qchem.qubit_observable()` will now return an arithmetic operator if `enable_new_opmath()` is active. 
   [(#4138)](https://github.com/PennyLaneAI/pennylane/pull/4138)
 
-<<<<<<< HEAD
-=======
 * `qml.drawer.drawable_layers.drawable_layers` and `qml.CircuitGraph` have been updated to not rely on `Operator`
   equality or hash to work correctly.
   [(#4143)](https://github.com/PennyLaneAI/pennylane/pull/4143)
 
->>>>>>> 64aa437a
 * Updated the `gradients` module to use the new `Shots` object internally.
   [(#4152)](https://github.com/PennyLaneAI/pennylane/pull/4152)
 
@@ -185,11 +182,9 @@
   and now inherits from `qml.ops.op_math.ControlledOp`.
   [(#4116)](https://github.com/PennyLaneAI/pennylane/pull/4116/)
 
-<<<<<<< HEAD
 * `qml.dipole_moment()` will now return an arithmetic operator if `enable_new_opmath()` is active.
   [(#4189)](https://github.com/PennyLaneAI/pennylane/pull/4189)
 
-=======
 * Added `qml.math.reduce_dm` and `qml.math.reduce_statevector` to produce reduced density matrices.
   Both functions have broadcasting support.
   [(#4173)](https://github.com/PennyLaneAI/pennylane/pull/4173)
@@ -245,7 +240,6 @@
 
 * Updated repr for ParametrizedHamiltonian.
 [(##4176)](https://github.com/PennyLaneAI/pennylane/pull/4176)
->>>>>>> 64aa437a
 
 <h3>Breaking changes 💔</h3>
 
