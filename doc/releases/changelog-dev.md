--- conflicted
+++ resolved
@@ -194,7 +194,6 @@
 
 <h3>Deprecations 👋</h3>
 
-<<<<<<< HEAD
 * Providing `num_steps` to `qml.evolve` and `Evolution` is deprecated and will be removed in a future version.
   Instead, use :class:`~.TrotterProduct` for approximate methods, providing the `n` parameter to perform the
   Suzuki-Trotter product approximation of a Hamiltonian with the specified number of Trotter steps.
@@ -228,11 +227,10 @@
   PauliRot(-0.6, XY, wires=[0, 1])]
   ```
   [(#7954)](https://github.com/PennyLaneAI/pennylane/pull/7954)
-=======
+
 * `MeasurementProcess.expand` is deprecated. The relevant method can be replaced with 
   `qml.tape.QuantumScript(mp.obs.diagonalizing_gates(), [type(mp)(eigvals=mp.obs.eigvals(), wires=mp.obs.wires)])`
   [(#7953)](https://github.com/PennyLaneAI/pennylane/pull/7953)
->>>>>>> 490b913f
 
 * `shots=` in `QNode` calls is deprecated and will be removed in v0.44.
   Instead, please use the `qml.workflow.set_shots` transform to set the number of shots for a QNode.
