--- conflicted
+++ resolved
@@ -164,12 +164,7 @@
 
 <h3>Breaking changes 💔</h3>
 
-<<<<<<< HEAD
-* The private functions ``_pauli_mult``, ``_binary_matrix`` and ``_get_pauli_map`` from the ``pauli`` module have been
-  removed. The same functionality can be achieved using newer features in the ``pauli`` module.
-=======
 * The private functions `_pauli_mult`, `_binary_matrix` and `_get_pauli_map` from the `pauli` module have been removed. The same functionality can be achieved using newer features in the ``pauli`` module.
->>>>>>> 78abf2b9
   [(#5323)](https://github.com/PennyLaneAI/pennylane/pull/5323)
 
 * `qml.matrix()` called on the following will raise an error if `wire_order` is not specified:
