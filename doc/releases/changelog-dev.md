--- conflicted
+++ resolved
@@ -128,13 +128,10 @@
 * The construction of the pauli representation for the `Sum` class is now faster.
   [(#4142)](https://github.com/PennyLaneAI/pennylane/pull/4142)
 
-<<<<<<< HEAD
-=======
 * `qml.drawer.drawable_layers.drawable_layers` and `qml.CircuitGraph` have been updated to not rely on `Operator`
   equality or hash to work correctly.
   [(#4143)](https://github.com/PennyLaneAI/pennylane/pull/4143)
 
->>>>>>> 233eec74
 * Updated the `gradients` module to use the new `Shots` object internally.
   [(#4152)](https://github.com/PennyLaneAI/pennylane/pull/4152)
 
@@ -199,17 +196,14 @@
   wire orders are no longer eliminated.
   [(#4161)](https://github.com/PennyLaneAI/pennylane/pull/4161)
 
-<<<<<<< HEAD
+* `qml.pauli_sentence()` is now compatible with empty Hamiltonians `qml.Hamiltonian([], [])`.
+  [(#4171)](https://github.com/PennyLaneAI/pennylane/pull/4171)
+
 * Change the `sampler_seed` argument of `qml.gradients.spsa_grad` to `sampler_rng`. One can either provide
   an integer, which will be used to create a PRNG internally. Previously, this lead to the same direction
   being sampled, when `num_directions` is greater than 1. Alternatively, one can provide a NumPy PRNG,
   which allows reproducibly calling `spsa_grad` without getting the same results every time.
   [(4107)](https://github.com/PennyLaneAI/pennylane/issues/4107)
-
-=======
->>>>>>> 233eec74
-* `qml.pauli_sentence()` is now compatible with empty Hamiltonians `qml.Hamiltonian([], [])`.
-  [(#4171)](https://github.com/PennyLaneAI/pennylane/pull/4171)
 
 <h3>Contributors ✍️</h3>
 
