--- conflicted
+++ resolved
@@ -278,14 +278,12 @@
 
 <h3>Bug fixes 🐛</h3>
 
-<<<<<<< HEAD
 * Fixed a bug in the validation of :class:`~.SelectPauliRot` that prevents parameter broadcasting.
   [(#7377)](https://github.com/PennyLaneAI/pennylane/pull/7377)
-=======
+
 * Usage of NumPy in `default.mixed` source code has been converted to `qml.math` to avoid
   unnecessary dependency on NumPy and to fix a bug that caused an error when using `default.mixed` with PyTorch and GPUs.
   [(#7384)](https://github.com/PennyLaneAI/pennylane/pull/7384)
->>>>>>> 9a968645
 
 * With program capture enabled (`qml.capture.enable()`), `QSVT` no treats abstract values as metadata.
   [(#7360)](https://github.com/PennyLaneAI/pennylane/pull/7360)
