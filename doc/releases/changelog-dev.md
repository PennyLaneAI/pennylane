--- conflicted
+++ resolved
@@ -43,7 +43,9 @@
 * New PennyLane-inspired `sketch` and `sketch_dark` styles are now available for drawing circuit diagram graphics.
   [(#2709)](https://github.com/PennyLaneAI/pennylane/pull/2709)
 
-<<<<<<< HEAD
+* Added operation `qml.QutritUnitary` for applying user-specified unitary operations on qutrit devices.
+  [(#2699)](https://github.com/PennyLaneAI/pennylane/pull/2699)  
+
 **Operator Arithmetic:**
 
 * A `Sum` symbolic class is added that allows users to represent the sum of operators.
@@ -87,12 +89,7 @@
   >>> qml.grad(circuit)(weights)
   tensor([-0.09347337, -0.18884787, -0.28818254], requires_grad=True)
   ```
-  
-=======
-* Added operation `qml.QutritUnitary` for applying user-specified unitary operations on qutrit devices.
-  [(#2699)](https://github.com/PennyLaneAI/pennylane/pull/2699)  
 
->>>>>>> 38ca383b
 <h3>Improvements</h3>
 
 * The `qml.state` and `qml.density_matrix` measurements now support custom wire
