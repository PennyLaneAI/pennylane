--- conflicted
+++ resolved
@@ -167,12 +167,11 @@
 * The `string_for_inverse` attribute is removed.
   [(#2021)](https://github.com/PennyLaneAI/pennylane/pull/2021)
 
-<<<<<<< HEAD
 * A `terms()` method and a `compute_terms` static method were added to `Operator`. 
   Currently, only the `Hamiltonian` class overwrites `compute_terms` to store 
   coefficients and operators. The `Hamiltonian.terms` property is thereby superseded  
   by `Hamiltonian.terms()`.
-=======
+
 * The generator property has been updated to an instance method,
   `Operation.generator()`. It now returns an instantiated operation,
   representing the generator of the instantiated operator.
@@ -197,7 +196,7 @@
   - By default, calling `op.generator()` does not take into account `op.inverse()`.
   - If the generator is a single Pauli word, it is convenient to have access to
     both the coefficient and the observable separately.
->>>>>>> 705c1ec8
+
 
 <h3>Contributors</h3>
 
