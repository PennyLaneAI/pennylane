:orphan:

# Release 0.42.0-dev (development release)

<h3>New features since last release</h3>

* A new function called `qml.to_openqasm` has been added, which allows for converting PennyLane circuits to OpenQASM 2.0 programs.
  [(#7393)](https://github.com/PennyLaneAI/pennylane/pull/7393)

  Consider this simple circuit in PennyLane:
  ```python
  dev = qml.device("default.qubit", wires=2, shots=100)

  @qml.qnode(dev)
  def circuit(theta, phi):
      qml.RX(theta, wires=0)
      qml.CNOT(wires=[0,1])
      qml.RZ(phi, wires=1)
      return qml.sample()
  ```

  This can be easily converted to OpenQASM 2.0 with `qml.to_openqasm`:
  ```pycon
  >>> openqasm_circ = qml.to_openqasm(circuit)(1.2, 0.9)
  >>> print(openqasm_circ)
  OPENQASM 2.0;
  include "qelib1.inc";
  qreg q[2];
  creg c[2];
  rx(1.2) q[0];
  cx q[0],q[1];
  rz(0.9) q[1];
  measure q[0] -> c[0];
  measure q[1] -> c[1];
  ```

* A new template called :class:`~.SelectPauliRot` that applies a sequence of uniformly controlled rotations to a target qubit 
  is now available. This operator appears frequently in unitary decomposition and block encoding techniques. 
  [(#7206)](https://github.com/PennyLaneAI/pennylane/pull/7206)

  ```python
  angles = np.array([1.0, 2.0, 3.0, 4.0])

  wires = qml.registers({"control": 2, "target": 1})
  dev = qml.device("default.qubit", wires=3)

  @qml.qnode(dev)
  def circuit():
      qml.SelectPauliRot(
        angles,
        control_wires=wires["control"],
        target_wire=wires["target"],
        rot_axis="Y")
      return qml.state()
  ```
  
  ```pycon
  >>> print(circuit())
  [0.87758256+0.j 0.47942554+0.j 0.        +0.j 0.        +0.j
   0.        +0.j 0.        +0.j 0.        +0.j 0.        +0.j]
  ```

* The transform `convert_to_mbqc_gateset` is added to the `ftqc` module to convert arbitrary 
  circuits to a limited gate-set that can be translated to the MBQC formalism.
  [(7271)](https://github.com/PennyLaneAI/pennylane/pull/7271)

* The `RotXZX` operation is added to the `ftqc` module to support definition of a universal
  gate-set that can be translated to the MBQC formalism.
  [(7271)](https://github.com/PennyLaneAI/pennylane/pull/7271)

* Two new functions called :func:`~.math.convert_to_su2` and :func:`~.math.convert_to_su4` have been added to `qml.math`, which convert unitary matrices to SU(2) or SU(4), respectively, and optionally a global phase.
  [(#7211)](https://github.com/PennyLaneAI/pennylane/pull/7211)

<h4>Resource-efficient Decompositions 🔎</h4>

* New decomposition rules comprising rotation gates and global phases have been added to `QubitUnitary` 
  and `ControlledQubitUnitary` that can be accessed with the new graph-based decomposition system. 
  The most efficient set of rotations to decompose into will be chosen based on the target gate set.
  [(#7211)](https://github.com/PennyLaneAI/pennylane/pull/7211)
  [(#7371)](https://github.com/PennyLaneAI/pennylane/pull/7371)
  ```python
  from functools import partial
  import numpy as np
  import pennylane as qml
  
  qml.decomposition.enable_graph()
  
  U = np.array([[1, 1], [1, -1]]) / np.sqrt(2)
  
  @partial(qml.transforms.decompose, gate_set={"RX", "RY", "GlobalPhase"})
  @qml.qnode(qml.device("default.qubit"))
  def circuit():
      qml.QubitUnitary(np.array([[1, 1], [1, -1]]) / np.sqrt(2), wires=[0])
      return qml.expval(qml.PauliZ(0))
  ```
  ```pycon
  >>> print(qml.draw(circuit)())
  0: ──RX(0.00)──RY(1.57)──RX(3.14)──GlobalPhase(-1.57)─┤  <Z>
  ```

* A :func:`~.decomposition.register_condition` decorator is added that allows users to bind a condition to a
  decomposition rule for when it is applicable. The condition should be a function that takes the
  resource parameters of an operator as arguments and returns `True` or `False` based on whether
  these parameters satisfy the condition for when this rule can be applied.

  ```python
  import pennylane as qml
  from pennylane.math.decomposition import zyz_rotation_angles
  
  # The parameters must be consistent with ``qml.QubitUnitary.resource_keys``
  def _zyz_condition(num_wires):
    return num_wires == 1

  @qml.register_condition(_zyz_condition)
  @qml.register_resources({qml.RZ: 2, qml.RY: 1, qml.GlobalPhase: 1})
  def zyz_decomposition(U, wires, **__):
      # Assumes that U is a 2x2 unitary matrix
      phi, theta, omega, phase = zyz_rotation_angles(U, return_global_phase=True)
      qml.RZ(phi, wires=wires[0])
      qml.RY(theta, wires=wires[0])
      qml.RZ(omega, wires=wires[0])
      qml.GlobalPhase(-phase)
  
  # This decomposition will be ignored for `QubitUnitary` on more than one wire.
  qml.add_decomps(qml.QubitUnitary, zyz_decomposition)
  ```

* Symbolic operator types (e.g., `Adjoint`, `Controlled`, and `Pow`) can now be specified as strings
  in various parts of the new graph-based decomposition system, specifically:
  * The `gate_set` argument of the :func:`~.transforms.decompose` transform now supports adding symbolic
    operators in the target gate set.
    [(#7331)](https://github.com/PennyLaneAI/pennylane/pull/7331)
    ```python
    from functools import partial
    import pennylane as qml
  
    qml.decomposition.enable_graph()
   
    @partial(qml.transforms.decompose, gate_set={"T", "Adjoint(T)", "H", "CNOT"})
    @qml.qnode(qml.device("default.qubit"))
    def circuit():
        qml.Toffoli(wires=[0, 1, 2])
    ```
    ```pycon
    >>> print(qml.draw(circuit)())
    0: ───────────╭●───────────╭●────╭●──T──╭●─┤
    1: ────╭●─────│─────╭●─────│───T─╰X──T†─╰X─┤
    2: ──H─╰X──T†─╰X──T─╰X──T†─╰X──T──H────────┤
    ```
  * Symbolic operator types can now be given as strings to the `op_type` argument of :func:`~.decomposition.add_decomps`,
    or as keys of the dictionaries passed to the `alt_decomps` and `fixed_decomps` arguments of the
    :func:`~.transforms.decompose` transform, allowing custom decomposition rules to be defined and
    registered for symbolic operators.
    [(#7347)](https://github.com/PennyLaneAI/pennylane/pull/7347)
    [(#7352)](https://github.com/PennyLaneAI/pennylane/pull/7352)
    [(#7362)](https://github.com/PennyLaneAI/pennylane/pull/7362)

    ```python
    @qml.register_resources({qml.RY: 1})
    def my_adjoint_ry(phi, wires, **_):
        qml.RY(-phi, wires=wires)

    @qml.register_resources({qml.RX: 1})
    def my_adjoint_rx(phi, wires, **__):
        qml.RX(-phi, wires)

    # Registers a decomposition rule for the adjoint of RY globally
    qml.add_decomps("Adjoint(RY)", my_adjoint_ry)

    @partial(
        qml.transforms.decompose,
        gate_set={"RX", "RY", "CNOT"},
        fixed_decomps={"Adjoint(RX)": my_adjoint_rx}
    )
    @qml.qnode(qml.device("default.qubit"))
    def circuit():
        qml.adjoint(qml.RX(0.5, wires=[0]))
        qml.CNOT(wires=[0, 1])
        qml.adjoint(qml.RY(0.5, wires=[1]))
        return qml.expval(qml.Z(0))
    ```
    ```pycon
    >>> print(qml.draw(circuit)())
    0: ──RX(-0.50)─╭●────────────┤  <Z>
    1: ────────────╰X──RY(-0.50)─┤
    ```

<h3>Improvements 🛠</h3>

<<<<<<< HEAD
* :class:`~.QubitUnitary` now supports a decomposition that is compatible with an arbitrary number of qubits. 
  This represents a fundamental improvement over the previous implementation, which was limited to two-qubit systems.
  [(#7277)](https://github.com/PennyLaneAI/pennylane/pull/7277)
=======
* The decomposition of `DiagonalQubitUnitary` has been updated to a recursive decomposition
  into a smaller `DiagonalQubitUnitary` and a `SelectPauliRot` operation. This is a known
  decomposition [Theorem 7 in Shende et al.](https://arxiv.org/abs/quant-ph/0406176)
  that contains fewer gates than the previous decomposition.
  [(#7370)](https://github.com/PennyLaneAI/pennylane/pull/7370)
>>>>>>> 3db0e215

* PennyLane supports `JAX` version 0.6.0.
  [(#7299)](https://github.com/PennyLaneAI/pennylane/pull/7299)

* PennyLane supports `JAX` version 0.5.3.
  [(#6919)](https://github.com/PennyLaneAI/pennylane/pull/6919)

* Computing the angles for uniformly controlled rotations, used in :class:`~.MottonenStatePreparation`
  and :class:`~.SelectPauliRot`, now takes much less computational effort and memory.
  [(#7377)](https://github.com/PennyLaneAI/pennylane/pull/7377)

* An experimental quantum dialect written in [xDSL](https://xdsl.dev/index) has been introduced.
  This is similar to [Catalyst's MLIR dialects](https://docs.pennylane.ai/projects/catalyst/en/stable/dev/dialects.html#mlir-dialects-in-catalyst), 
  but it is coded in Python instead of C++.
  [(#7357)](https://github.com/PennyLaneAI/pennylane/pull/7357)
  
* The :func:`~.transforms.cancel_inverses` transform no longer changes the order of operations that don't have shared wires, providing a deterministic output.
  [(#7328)](https://github.com/PennyLaneAI/pennylane/pull/7328)

* Alias for Identity (`I`) is now accessible from `qml.ops`.
  [(#7200)](https://github.com/PennyLaneAI/pennylane/pull/7200)

* The `ftqc` module `measure_arbitrary_basis`, `measure_x` and `measure_y` functions
  can now be captured when program capture is enabled.
  [(#7219)](https://github.com/PennyLaneAI/pennylane/pull/7219)
  [(#7368)](https://github.com/PennyLaneAI/pennylane/pull/7368)

* `Operator.num_wires` now defaults to `None` to indicate that the operator can be on
  any number of wires.
  [(#7312)](https://github.com/PennyLaneAI/pennylane/pull/7312)

* Shots can now be overridden for specific `qml.Snapshot` instances via a `shots` keyword argument.
  [(#7326)](https://github.com/PennyLaneAI/pennylane/pull/7326)

  ```python
  dev = qml.device("default.qubit", wires=2, shots=10)

  @qml.qnode(dev)
  def circuit():
      qml.Snapshot("sample", measurement=qml.sample(qml.X(0)), shots=5)
      return qml.sample(qml.X(0))
  ```

  ```pycon
  >>> qml.snapshots(circuit)()
  {'sample': array([-1., -1., -1., -1., -1.]),
   'execution_results': array([ 1., -1., -1., -1., -1.,  1., -1., -1.,  1., -1.])}
  ```

* Two-qubit `QubitUnitary` gates no longer decompose into fundamental rotation gates; it now 
  decomposes into single-qubit `QubitUnitary` gates. This allows the decomposition system to
  further decompose single-qubit unitary gates more flexibly using different rotations.
  [(#7211)](https://github.com/PennyLaneAI/pennylane/pull/7211)

* The `gate_set` argument of :func:`~.transforms.decompose` now accepts `"X"`, `"Y"`, `"Z"`, `"H"`, 
  `"I"` as aliases for `"PauliX"`, `"PauliY"`, `"PauliZ"`, `"Hadamard"`, and `"Identity"`. These 
  aliases are also recognized as part of symbolic operators. For example, `"Adjoint(H)"` is now 
  accepted as an alias for `"Adjoint(Hadamard)"`.
  [(#7331)](https://github.com/PennyLaneAI/pennylane/pull/7331)

* PennyLane no longer validates that an operation has at least one wire, as having this check required the abstract
  interface to maintain a list of special implementations.
  [(#7327)](https://github.com/PennyLaneAI/pennylane/pull/7327)

* Two new device-developer transforms have been added to `devices.preprocess`: 
  :func:`~.devices.preprocess.measurements_from_counts` and :func:`~.devices.preprocess.measurements_from_samples`.
  These transforms modify the tape to instead contain a `counts` or `sample` measurement process, 
  deriving the original measurements from the raw counts/samples in post-processing. This allows 
  expanded measurement support for devices that only 
  support counts/samples at execution, like real hardware devices.
  [(#7317)](https://github.com/PennyLaneAI/pennylane/pull/7317)

* Sphinx version was updated to 8.1. Sphinx is upgraded to version 8.1 and uses Python 3.10. References to intersphinx (e.g. `<demos/>` or `<catalyst/>` are updated to remove the :doc: prefix that is incompatible with sphinx 8.1. 
  [(7212)](https://github.com/PennyLaneAI/pennylane/pull/7212)

* Migrated `setup.py` package build and install to `pyproject.toml`
  [(#7375)](https://github.com/PennyLaneAI/pennylane/pull/7375)

* Updated GitHub Actions workflows (`rtd.yml`, `readthedocs.yml`, and `docs.yml`) to use `ubuntu-24.04` runners.
 [(#7396)](https://github.com/PennyLaneAI/pennylane/pull/7396)

* Updated requirements and pyproject files to include the other package.  
  [(#7417)](https://github.com/PennyLaneAI/pennylane/pull/7417)

<h3>Labs: a place for unified and rapid prototyping of research software 🧪</h3>


* A new module :mod:`pennylane.labs.intermediate_reps <pennylane.labs.intermediate_reps>`
  provides functionality to compute intermediate representations for particular circuits.
  :func:`parity_matrix <pennylane.labs.intermediate_reps.parity_matrix>` computes
  the parity matrix intermediate representation for CNOT circuits.
  :func:`phase_polynomial <pennylane.labs.intermediate_reps.phase_polynomial>` computes
  the phase polynomial intermediate representation for {CNOT, RZ} circuits.
  These efficient intermediate representations are important
  for CNOT routing algorithms and other quantum compilation routines.
  [(#7229)](https://github.com/PennyLaneAI/pennylane/pull/7229)
  [(#7333)](https://github.com/PennyLaneAI/pennylane/pull/7333)


<h3>Breaking changes 💔</h3>

* The `return_type` property of `MeasurementProcess` has been removed. Please use `isinstance` for type checking instead.
  [(#7322)](https://github.com/PennyLaneAI/pennylane/pull/7322)

* The `KerasLayer` class in `qml.qnn.keras` has been removed because Keras 2 is no longer actively maintained.
  Please consider using a different machine learning framework, like `PyTorch <demos/tutorial_qnn_module_torch>`__ or `JAX <demos/tutorial_How_to_optimize_QML_model_using_JAX_and_Optax>`__.
  [(#7320)](https://github.com/PennyLaneAI/pennylane/pull/7320)

* The `qml.gradients.hamiltonian_grad` function has been removed because this gradient recipe is no
  longer required with the :doc:`new operator arithmetic system </news/new_opmath>`.
  [(#7302)](https://github.com/PennyLaneAI/pennylane/pull/7302)

* Accessing terms of a tensor product (e.g., `op = X(0) @ X(1)`) via `op.obs` has been removed.
  [(#7324)](https://github.com/PennyLaneAI/pennylane/pull/7324)

* The `mcm_method` keyword argument in `qml.execute` has been removed.
  [(#7301)](https://github.com/PennyLaneAI/pennylane/pull/7301)

* The `inner_transform` and `config` keyword arguments in `qml.execute` have been removed.
  [(#7300)](https://github.com/PennyLaneAI/pennylane/pull/7300)

* `Sum.ops`, `Sum.coeffs`, `Prod.ops` and `Prod.coeffs` have been removed.
  [(#7304)](https://github.com/PennyLaneAI/pennylane/pull/7304)

* Specifying `pipeline=None` with `qml.compile` has been removed.
  [(#7307)](https://github.com/PennyLaneAI/pennylane/pull/7307)

* The `control_wires` argument in `qml.ControlledQubitUnitary` has been removed.
  Furthermore, the `ControlledQubitUnitary` no longer accepts `QubitUnitary` objects as arguments as its `base`.
  [(#7305)](https://github.com/PennyLaneAI/pennylane/pull/7305)

* `qml.tape.TapeError` has been removed.
  [(#7205)](https://github.com/PennyLaneAI/pennylane/pull/7205)

<h3>Deprecations 👋</h3>

Here's a list of deprecations made this release. For a more detailed breakdown of deprecations and alternative code to use instead, Please consult the :doc:`deprecations and removals page </development/deprecations>`.

* `qml.operation.Observable` and the corresponding `Observable.compare` have been deprecated, as
  pennylane now depends on the more general `Operator` interface instead. The
  `Operator.is_hermitian` property can instead be used to check whether or not it is highly likely
  that the operator instance is Hermitian.
  [(#7316)](https://github.com/PennyLaneAI/pennylane/pull/7316)

* The boolean functions provided in `pennylane.operation` are deprecated. See the :doc:`deprecations page </development/deprecations>` 
  for equivalent code to use instead. These include `not_tape`, `has_gen`, `has_grad_method`, `has_multipar`,
  `has_nopar`, `has_unitary_gen`, `is_measurement`, `defines_diagonalizing_gates`, and `gen_is_multi_term_hamiltonian`.
  [(#7319)](https://github.com/PennyLaneAI/pennylane/pull/7319)

* `qml.operation.WiresEnum`, `qml.operation.AllWires`, and `qml.operation.AnyWires` are deprecated. To indicate that
  an operator can act on any number of wires, `Operator.num_wires = None` should be used instead. This is the default
  and does not need to be overwritten unless the operator developer wants to add wire number validation.
  [(#7313)](https://github.com/PennyLaneAI/pennylane/pull/7313)

* The :func:`qml.QNode.get_gradient_fn` method is now deprecated. Instead, use :func:`~.workflow.get_best_diff_method` to obtain the differentiation method.
  [(#7323)](https://github.com/PennyLaneAI/pennylane/pull/7323)

<h3>Internal changes ⚙️</h3>

* Enforce `noise` module to be a tertiary layer module.
  [(#7430)](https://github.com/PennyLaneAI/pennylane/pull/7430)

* Enforce `qaoa` module to be a tertiary layer module.
  [(#7429)](https://github.com/PennyLaneAI/pennylane/pull/7429)

* Enforce `gradients` module to be an auxiliary layer module.
  [(#7416)](https://github.com/PennyLaneAI/pennylane/pull/7416)

* Enforce `optimize` module to be an auxiliary layer module.
  [(#7418)](https://github.com/PennyLaneAI/pennylane/pull/7418)

* A `RuntimeWarning` raised when using versions of JAX > 0.4.28 has been removed.
  [(#7398)](https://github.com/PennyLaneAI/pennylane/pull/7398)

* Wheel releases for PennyLane now follow the `PyPA binary-distribution format <https://packaging.python.org/en/latest/specifications/binary-distribution-format/>_` guidelines more closely.
  [(#7382)](https://github.com/PennyLaneAI/pennylane/pull/7382)

* `null.qubit` can now support an optional `track_resources` argument which allows it to record which gates are executed.
  [(#7226)](https://github.com/PennyLaneAI/pennylane/pull/7226)
  [(#7372)](https://github.com/PennyLaneAI/pennylane/pull/7372)
  [(#7392)](https://github.com/PennyLaneAI/pennylane/pull/7392)

* A new internal module, `qml.concurrency`, is added to support internal use of multiprocess and multithreaded execution of workloads. This also migrates the use of `concurrent.futures` in `default.qubit` to this new design.
  [(#7303)](https://github.com/PennyLaneAI/pennylane/pull/7303)

* Test suites in `tests/transforms/test_defer_measurement.py` use analytic mocker devices to test numeric results.
  [(#7329)](https://github.com/PennyLaneAI/pennylane/pull/7329)

* Introduce module dependency management using `tach`.
  [(#7185)](https://github.com/PennyLaneAI/pennylane/pull/7185)

* Add new `pennylane.exceptions` module for custom errors and warnings.
  [(#7205)](https://github.com/PennyLaneAI/pennylane/pull/7205)

* Clean up `__init__.py` files in `math`, `ops`, `qaoa`, `tape` and `templates` to be explicit in what they import. 
  [(#7200)](https://github.com/PennyLaneAI/pennylane/pull/7200)
  
* The `Tracker` class has been moved into the `devices` module.
  [(#7281)](https://github.com/PennyLaneAI/pennylane/pull/7281)

* Moved functions that calculate rotation angles for unitary decompositions into an internal
  module `qml.math.decomposition`
  [(#7211)](https://github.com/PennyLaneAI/pennylane/pull/7211)

<h3>Documentation 📝</h3>

* Fixed the wrong `theta` to `phi` in :class:`~pennylane.IsingXY`.
 [(#7427)](https://github.com/PennyLaneAI/pennylane/pull/7427)

* In the :doc:`/introduction/compiling_circuits` page, in the "Decomposition in stages" section,
  circuit drawings now render in a way that's easier to read.
  [(#7419)](https://github.com/PennyLaneAI/pennylane/pull/7419)

* The entry in the :doc:`/news/program_capture_sharp_bits` page for using program capture with Catalyst 
  has been updated. Instead of using ``qjit(experimental_capture=True)``, Catalyst is now compatible 
  with the global toggles ``qml.capture.enable()`` and ``qml.capture.disable()`` for enabling and
  disabling program capture.
  [(#7298)](https://github.com/PennyLaneAI/pennylane/pull/7298)

<h3>Bug fixes 🐛</h3>

* Fixed a bug in `to_openfermion` where identity qubit-to-wires mapping was not obeyed.
  [(#7332)](https://github.com/PennyLaneAI/pennylane/pull/7332)

* Fixed a bug in the validation of :class:`~.SelectPauliRot` that prevents parameter broadcasting.
  [(#7377)](https://github.com/PennyLaneAI/pennylane/pull/7377)

* Usage of NumPy in `default.mixed` source code has been converted to `qml.math` to avoid
  unnecessary dependency on NumPy and to fix a bug that caused an error when using `default.mixed` with PyTorch and GPUs.
  [(#7384)](https://github.com/PennyLaneAI/pennylane/pull/7384)

* With program capture enabled (`qml.capture.enable()`), `QSVT` no treats abstract values as metadata.
  [(#7360)](https://github.com/PennyLaneAI/pennylane/pull/7360)

* A fix was made to `default.qubit` to allow for using `qml.Snapshot` with defer-measurements (`mcm_method="deferred"`).
  [(#7335)](https://github.com/PennyLaneAI/pennylane/pull/7335)

* Fixes the repr for empty `Prod` and `Sum` instances to better communicate the existence of an empty instance.
  [(#7346)](https://github.com/PennyLaneAI/pennylane/pull/7346)

* Fixes a bug where circuit execution fails with ``BlockEncode`` initialized with sparse matrices.
  [(#7285)](https://github.com/PennyLaneAI/pennylane/pull/7285)

* Adds an informative error if `qml.cond` is used with an abstract condition with
  jitting on `default.qubit` if capture is enabled.
  [(#7314)](https://github.com/PennyLaneAI/pennylane/pull/7314)

* Fixes a bug where using a ``StatePrep`` operation with `batch_size=1` did not work with ``default.mixed``.
  [(#7280)](https://github.com/PennyLaneAI/pennylane/pull/7280)

* Gradient transforms can now be used in conjunction with batch transforms with all interfaces.
  [(#7287)](https://github.com/PennyLaneAI/pennylane/pull/7287)

* Fixes a bug where the global phase was not being added in the ``QubitUnitary`` decomposition.  
  [(#7244)](https://github.com/PennyLaneAI/pennylane/pull/7244)
  [(#7270)](https://github.com/PennyLaneAI/pennylane/pull/7270)

* Using finite differences with program capture without x64 mode enabled now raises a warning.
  [(#7282)](https://github.com/PennyLaneAI/pennylane/pull/7282)

* When the `mcm_method` is specified to the `"device"`, the `defer_measurements` transform will 
  no longer be applied. Instead, the device will be responsible for all MCM handling.
  [(#7243)](https://github.com/PennyLaneAI/pennylane/pull/7243)

* Fixed coverage of `qml.liealg.CII` and `qml.liealg.AIII`.
  [(#7291)](https://github.com/PennyLaneAI/pennylane/pull/7291)

* Fixed a bug where the phase is used as the wire label for a `qml.GlobalPhase` when capture is enabled.
  [(#7211)](https://github.com/PennyLaneAI/pennylane/pull/7211)

* Fixed a bug that caused `CountsMP.process_counts` to return results in the computational basis, even if
  an observable was specified.
  [(#7342)](https://github.com/PennyLaneAI/pennylane/pull/7342)

* Fixed a bug that caused `SamplesMP.process_counts` used with an observable to return a list of eigenvalues 
  for each individual operation in the observable, instead of the overall result.
  [(#7342)](https://github.com/PennyLaneAI/pennylane/pull/7342)

* Fixed a bug where `two_qubit_decomposition` provides an incorrect decomposition for some special matrices.
  [(#7340)](https://github.com/PennyLaneAI/pennylane/pull/7340)

* Fixes a bug where the powers of `qml.ISWAP` and `qml.SISWAP` were decomposed incorrectly.
  [(#7361)](https://github.com/PennyLaneAI/pennylane/pull/7361)

* Returning `MeasurementValue`s from the `ftqc` module's parametric mid-circuit measurements
  (`measure_arbitrary_basis`, `measure_x` and `measure_y`) no longer raises an error in circuits 
  using `diagonalize_mcms`.
  [(#7387)](https://github.com/PennyLaneAI/pennylane/pull/7387)

<h3>Contributors ✍️</h3>

This release contains contributions from (in alphabetical order):

Guillermo Alonso-Linaje,
Astral Cai,
Yushao Chen,
Lillian Frederiksen,
Pietropaolo Frisoni,
Simone Gasperini,
Korbinian Kottmann,
Christina Lee,
Anton Naim Ibrahim,
Lee J. O'Riordan,
Mudit Pandey,
Andrija Paurevic,
Kalman Szenes,
David Wierichs,
Jake Zaia<|MERGE_RESOLUTION|>--- conflicted
+++ resolved
@@ -187,17 +187,15 @@
 
 <h3>Improvements 🛠</h3>
 
-<<<<<<< HEAD
 * :class:`~.QubitUnitary` now supports a decomposition that is compatible with an arbitrary number of qubits. 
   This represents a fundamental improvement over the previous implementation, which was limited to two-qubit systems.
   [(#7277)](https://github.com/PennyLaneAI/pennylane/pull/7277)
-=======
+
 * The decomposition of `DiagonalQubitUnitary` has been updated to a recursive decomposition
   into a smaller `DiagonalQubitUnitary` and a `SelectPauliRot` operation. This is a known
   decomposition [Theorem 7 in Shende et al.](https://arxiv.org/abs/quant-ph/0406176)
   that contains fewer gates than the previous decomposition.
   [(#7370)](https://github.com/PennyLaneAI/pennylane/pull/7370)
->>>>>>> 3db0e215
 
 * PennyLane supports `JAX` version 0.6.0.
   [(#7299)](https://github.com/PennyLaneAI/pennylane/pull/7299)
