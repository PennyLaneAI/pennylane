--- conflicted
+++ resolved
@@ -202,19 +202,17 @@
 
 * Added a transform dispatcher.
   [(#4109)](https://github.com/PennyLaneAI/pennylane/pull/4109)
- 
+  
+* Added a transform program.
+  [(#4187)](https://github.com/PennyLaneAI/pennylane/pull/4187)
+
 * Added broadcasting support for `qml.qinfo.reduced_dm`, `qml.qinfo.purity`, `qml.qinfo.vn_entropy`,
   `qml.qinfo.mutual_info`, `qml.qinfo.fidelity`, `qml.qinfo.relative_entropy`, and `qml.qinfo.trace_distance`.
   [(#4234)](https://github.com/PennyLaneAI/pennylane/pull/4234)
 
-<<<<<<< HEAD
-* Added a transform program.
-  [(#4187)](https://github.com/PennyLaneAI/pennylane/pull/4187)
-=======
 * Fix unclear documentation and indicate variable-length argument lists of functions and methods in
   the respective docstrings.
   [(#4242)](https://github.com/PennyLaneAI/pennylane/pull/4242)
->>>>>>> 10419020
 
 <h4>Trace distance is now available in qml.qinfo 💥</h4>
 
