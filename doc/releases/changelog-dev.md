--- conflicted
+++ resolved
@@ -395,13 +395,8 @@
 Korbinian Kottmann,
 Christina Lee,
 Lee J. O'Riordan,
-<<<<<<< HEAD
-David Wierichs,
-Jake Zaia,
-=======
 Mudit Pandey,
 Andrija Paurevic,
 Kalman Szenes,
 David Wierichs,
-Jake Zaia
->>>>>>> fadcab61
+Jake Zaia