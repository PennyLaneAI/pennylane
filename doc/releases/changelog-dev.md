:orphan:

# Release 0.32.0-dev (development release)

<h3>New features since last release</h3>

* `DefaultQubit2` accepts a `max_workers` argument which controls multiprocessing. 
  A `ProcessPoolExecutor` executes tapes asynchronously
  using a pool of at most `max_workers` processes. If `max_workers` is `None`
  or not given, only the current process executes tapes. If you experience any
  issue, say using JAX, TensorFlow, Torch, try setting `max_workers` to `None`.
  [(#4319)](https://github.com/PennyLaneAI/pennylane/pull/4319)
  [(#4425)](https://github.com/PennyLaneAI/pennylane/pull/4425)

* Transform Programs are now integrated with the `QNode`.
  [(#4404)](https://github.com/PennyLaneAI/pennylane/pull/4404)

```
def null_postprocessing(results: qml.typing.ResultBatch) -> qml.typing.Result:
    return results[0]

@qml.transforms.core.transform
def scale_shots(tape: qml.tape.QuantumTape, shot_scaling) -> (Tuple[qml.tape.QuantumTape], Callable):
    new_shots = tape.shots.total_shots * shot_scaling
    new_tape = qml.tape.QuantumScript(tape.operations, tape.measurements, shots=new_shots)
    return (new_tape, ), null_postprocessing

dev = qml.devices.experimental.DefaultQubit2()

@partial(scale_shots, shot_scaling=2)
@qml.qnode(dev, interface=None)
def circuit():
    return qml.sample(wires=0)

```

>>> circuit(shots=1)
array([False, False])

* Functions are available to obtain a state vector from `PySCF` solver objects.
  [(#4427)](https://github.com/PennyLaneAI/pennylane/pull/4427)
  [(#4433)](https://github.com/PennyLaneAI/pennylane/pull/4433)

  The `qml.qchem.import_state` function can be used to import a `PySCF` solver object and return the
  corresponding state vector.

  ```pycon
  >>> from pyscf import gto, scf, ci
  >>> mol = gto.M(atom=[['H', (0, 0, 0)], ['H', (0,0,0.71)]], basis='sto6g')
  >>> myhf = scf.UHF(mol).run()
  >>> myci = ci.UCISD(myhf).run()
  >>> wf_cisd = qml.qchem.import_state(myci, tol=1e-1)
  >>> print(wf_cisd)
  [ 0.        +0.j  0.        +0.j  0.        +0.j  0.1066467 +0.j
    0.        +0.j  0.        +0.j  0.        +0.j  0.        +0.j
    0.        +0.j  0.        +0.j  0.        +0.j  0.        +0.j
   -0.99429698+0.j  0.        +0.j  0.        +0.j  0.        +0.j]
  ```

  The currently supported objects are RCISD, UCISD, RCCSD, and UCCSD which correspond to 
  restricted (R) and unrestricted (U) configuration interaction (CI )and coupled cluster (CC) 
  calculations with single and double (SD) excitations.

<h3>Improvements 🛠</h3>

* Transform Programs, `qml.transforms.core.TransformProgram`, can now be called on a batch of circuits
  and return a new batch of circuits and a single post processing function.
  [(#4364)](https://github.com/PennyLaneAI/pennylane/pull/4364)

* `HardwareHamiltonian`s can now be summed with `int` or `float`.
  A sequence of `HardwareHamiltonian`s can now be summed via the builtin `sum`.
  [(#4343)](https://github.com/PennyLaneAI/pennylane/pull/4343)

* All `Operator` objects now define `Operator._flatten` and `Operator._unflatten` methods that separate
  trainable from untrainable components. These methods will be used in serialization and pytree registration.
  Custom operations may need an update to ensure compatibility with new PennyLane features.
  [(#4314)](https://github.com/PennyLaneAI/pennylane/pull/4314)

* Treat auxiliary wires and device wires in the same way in `transforms.metric_tensor`
  as in `gradients.hadamard_grad`. Support all valid wire input formats for `aux_wire`.
  [(#4328)](https://github.com/PennyLaneAI/pennylane/pull/4328)

* `qml.equal` no longer raises errors when operators or measurements of different types are compared.
  Instead, it returns `False`.
  [(#4315)](https://github.com/PennyLaneAI/pennylane/pull/4315)

* The `qml.gradients` module no longer mutates operators in-place for any gradient transforms.
  Instead, operators that need to be mutated are copied with new parameters.
  [(#4220)](https://github.com/PennyLaneAI/pennylane/pull/4220)

* `PauliWord` sparse matrices are much faster, which directly improves `PauliSentence`.
  [(#4272)](https://github.com/PennyLaneAI/pennylane/pull/4272)

* Enable linting of all tests in CI and the pre-commit hook.
  [(#4335)](https://github.com/PennyLaneAI/pennylane/pull/4335)

* Added a function `qml.math.fidelity_statevector` that computes the fidelity between two state vectors.
  [(#4322)](https://github.com/PennyLaneAI/pennylane/pull/4322)

* The `qchem` module is upgraded to use the fermionic operators of the `fermi` module.
  [#4336](https://github.com/PennyLaneAI/pennylane/pull/4336)

* QNode transforms in `qml.qinfo` now support custom wire labels.
  [#4331](https://github.com/PennyLaneAI/pennylane/pull/4331)

* The `qchem` functions `primitive_norm` and `contracted_norm` are modified to be compatible with
  higher versions of scipy. The private function `_fac2` for computing double factorials is added. 
  [#4321](https://github.com/PennyLaneAI/pennylane/pull/4321)

* The default label for a `StatePrep` operator is now `|Ψ⟩`.
  [(#4340)](https://github.com/PennyLaneAI/pennylane/pull/4340)

* The experimental device interface is integrated with the `QNode` for jax, jax-jit, tensorflow and torch.
  [(#4323)](https://github.com/PennyLaneAI/pennylane/pull/4323)
  [(#4352)](https://github.com/PennyLaneAI/pennylane/pull/4352)
  [(#4392)](https://github.com/PennyLaneAI/pennylane/pull/4392)
  [(#4393)](https://github.com/PennyLaneAI/pennylane/pull/4393)

* `tape_expand` now uses `Operator.decomposition` instead of `Operator.expand` in order to make
  more performant choices.
  [(#4355)](https://github.com/PennyLaneAI/pennylane/pull/4355)

* The `QuantumScript` class now has a `bind_new_parameters` method that allows creation of
  new `QuantumScript` objects with the provided parameters.
  [(#4345)](https://github.com/PennyLaneAI/pennylane/pull/4345)

* `qml.ctrl(qml.PauliX)` returns a `CNOT`, `Toffoli` or `MultiControlledX` instead of a `Controlled(PauliX)`.
  [(#4339)](https://github.com/PennyLaneAI/pennylane/pull/4339)

* Added functions `adjoint_jvp` and `adjoint_vjp` to `qml.devices.qubit.adjoint_jacobian` that computes
  the JVP and VJP of a tape using the adjoint method.
  [(#4358)](https://github.com/PennyLaneAI/pennylane/pull/4358)

* Readability improvements and stylistic changes to `pennylane/interfaces/jax_jit_tuple.py`
  [(#4379)](https://github.com/PennyLaneAI/pennylane/pull/4379/)

* When given a callable, `qml.ctrl` now does its custom pre-processing on all queued operators from the callable.
  [(#4370)](https://github.com/PennyLaneAI/pennylane/pull/4370)

* `qml.interfaces.set_shots` accepts `Shots` object as well as `int`'s and tuples of `int`'s.
  [(#4388)](https://github.com/PennyLaneAI/pennylane/pull/4388)

* `pennylane.devices.experimental.Device` now accepts a shots keyword argument and has a `shots`
  property. This property is merely used to set defaults for a workflow, and does not directly
  influence the number of shots used in executions or derivatives.
  [(#4388)](https://github.com/PennyLaneAI/pennylane/pull/4388)

* PennyLane no longer directly relies on `Operator.__eq__`.
  [(#4398)](https://github.com/PennyLaneAI/pennylane/pull/4398)

* If no seed is specified on initialization with `DefaultQubit2`, the local random number generator will be
  seeded from on the NumPy's global random number generator.
  [(#4394)](https://github.com/PennyLaneAI/pennylane/pull/4394)

* The experimental `DefaultQubit2` device now supports computing VJPs and JVPs using the adjoint method.
  [(#4374)](https://github.com/PennyLaneAI/pennylane/pull/4374)

* Updated `Device.default_expand_fn()` to decompose `StatePrep` operations present in the middle of a provided circuit.
  [(#4437)](https://github.com/PennyLaneAI/pennylane/pull/4437)

* Updated `expand_fn()` for `DefaultQubit2` to decompose `StatePrep` operations present in the middle of a circuit.
  [(#4444)](https://github.com/PennyLaneAI/pennylane/pull/4444)

* `transmon_drive` is updated in accordance with [1904.06560](https://arxiv.org/abs/1904.06560). In particular, the functional form has been changed from $\Omega(t)(\cos(\omega_d t + \phi) X - \sin(\omega_d t + \phi) Y)$ to $\Omega(t) \sin(\omega_d t + \phi) Y$.
  [(#4418)](https://github.com/PennyLaneAI/pennylane/pull/4418/)

<h3>Breaking changes 💔</h3>

<<<<<<< HEAD
* Support for Python 3.8 is dropped.
  [(#4453)](https://github.com/PennyLaneAI/pennylane/pull/4453)
=======
* `MeasurementValue`'s signature has been updated to accept a list of `MidMeasureMP`'s rather than a list of
  their IDs.
  [(#4446)](https://github.com/PennyLaneAI/pennylane/pull/4446)
>>>>>>> e3e85aa8

* `Operator.expand` now uses the output of `Operator.decomposition` instead of what it queues.
  [(#4355)](https://github.com/PennyLaneAI/pennylane/pull/4355)

* The `do_queue` keyword argument in `qml.operation.Operator` has been removed. Instead of
  setting `do_queue=False`, use the `qml.QueuingManager.stop_recording()` context.
  [(#4317)](https://github.com/PennyLaneAI/pennylane/pull/4317)

* The `grouping_type` and `grouping_method` keyword arguments are removed from `qchem.molecular_hamiltonian`.

* `zyz_decomposition` and `xyx_decomposition` are removed. Use `one_qubit_decomposition` instead.

* `LieAlgebraOptimizer` has been removed. Use `RiemannianGradientOptimizer` instead.

* `Operation.base_name` has been removed.

* `QuantumScript.name` has been removed.

* `qml.math.reduced_dm` has been removed. Use `qml.math.reduce_dm` or `qml.math.reduce_statevector` instead.

* The ``qml.specs`` dictionary longer supports direct key access to certain keys. Instead
  these quantities can be accessed as fields of the new ``Resources`` object saved under
  ``specs_dict["resources"]``:

  - ``num_operations`` is no longer supported, use ``specs_dict["resources"].num_gates``
  - ``num_used_wires`` is no longer supported, use ``specs_dict["resources"].num_wires``
  - ``gate_types`` is no longer supported, use ``specs_dict["resources"].gate_types``
  - ``gate_sizes`` is no longer supported, use ``specs_dict["resources"].gate_sizes``
  - ``depth`` is no longer supported, use ``specs_dict["resources"].depth``

* `qml.math.purity`, `qml.math.vn_entropy`, `qml.math.mutual_info`, `qml.math.fidelity`,
  `qml.math.relative_entropy`, and `qml.math.max_entropy` no longer support state vectors as
  input.
  [(#4322)](https://github.com/PennyLaneAI/pennylane/pull/4322)

* The Pauli-X-term in `transmon_drive` has been removed in accordance with [1904.06560](https://arxiv.org/abs/1904.06560)
  [(#4418)](https://github.com/PennyLaneAI/pennylane/pull/4418/)

<h3>Deprecations 👋</h3>

* ``qml.qchem.jordan_wigner`` is deprecated, use ``qml.jordan_wigner`` instead. 
  List input to define the fermionic operator is also deprecated; the fermionic 
  operators in the ``qml.fermi`` module should be used instead.
  [(#4332)](https://github.com/PennyLaneAI/pennylane/pull/4332)

* The `qml.RandomLayers.compute_decomposition` keyword argument `ratio_imprimitive` will be changed to `ratio_imprim` to
  match the call signature of the operation.
  [(#4314)](https://github.com/PennyLaneAI/pennylane/pull/4314)

* The CV observables ``qml.X`` and ``qml.P`` have been deprecated. Use ``qml.QuadX`` 
  and ``qml.QuadP`` instead.
  [(#4330)](https://github.com/PennyLaneAI/pennylane/pull/4330)

* The method ``tape.unwrap()`` and corresponding ``UnwrapTape`` and ``Unwrap`` classes 
  are deprecated. Use ``convert_to_numpy_parameters`` instead.
  [(#4344)](https://github.com/PennyLaneAI/pennylane/pull/4344)

* `qml.enable_return` and `qml.disable_return` are deprecated. Please avoid calling
  `disable_return`, as the old return system is deprecated along with these switch functions.
  [(#4316)](https://github.com/PennyLaneAI/pennylane/pull/4316)

* The `mode` keyword argument in `QNode` is deprecated, as it was only used in the
  old return system (which is also deprecated). Please use `grad_on_execution` instead.
  [(#4316)](https://github.com/PennyLaneAI/pennylane/pull/4316)

* The `QuantumScript.set_parameters` method and the `QuantumScript.data` setter has
  been deprecated. Please use `QuantumScript.bind_new_parameters` instead.
  [(#4346)](https://github.com/PennyLaneAI/pennylane/pull/4346)

* `Operator.__eq__` and `Operator.__hash__` will now raise warnings to reflect upcoming
  changes to operator equality and hashing.
  [(#4144)](https://github.com/PennyLaneAI/pennylane/pull/4144)

<h3>Documentation 📝</h3>

* The `qml.pulse.transmon_interaction` and `qml.pulse.transmon_drive` documentation has been updated.
  [#4327](https://github.com/PennyLaneAI/pennylane/pull/4327)

* `qml.ApproxTimeEvolution.compute_decomposition()` now has a code example.
  [(#4354)](https://github.com/PennyLaneAI/pennylane/pull/4354)

* The documentation for `pennylane.devices.experimental.Device` is improved to clarify
  some aspects of its use.
  [(#4391)](https://github.com/PennyLaneAI/pennylane/pull/4391)

<h3>Bug fixes 🐛</h3>

* Allow sparse matrix calculation of `SProd`s containing a `Tensor`. When using
  `Tensor.sparse_matrix()`, it is recommended to use the `wire_order` keyword argument over `wires`. 
  [(#4424)](https://github.com/PennyLaneAI/pennylane/pull/4424)
  
* Replace `op.adjoint` with `qml.adjoint` in `QNSPSAOptimizer`.
  [(#4421)](https://github.com/PennyLaneAI/pennylane/pull/4421)

* Replace deprecated `jax.ad` by `jax.interpreters.ad`.
  [(#4403)](https://github.com/PennyLaneAI/pennylane/pull/4403)

* Stop `metric_tensor` from accidentally catching errors that stem from
  flawed wires assignments in the original circuit, leading to recursion errors.
  [(#4328)](https://github.com/PennyLaneAI/pennylane/pull/4328)

* Raise a warning if control indicators are hidden when calling `qml.draw_mpl`
  [(#4295)](https://github.com/PennyLaneAI/pennylane/pull/4295)

* `qml.qinfo.purity` now produces correct results with custom wire labels.
  [(#4331)](https://github.com/PennyLaneAI/pennylane/pull/4331)

* `default.qutrit` now supports all qutrit operations used with `qml.adjoint`.
  [(#4348)](https://github.com/PennyLaneAI/pennylane/pull/4348)

* The observable data of `qml.GellMann` now includes its index, allowing correct comparison
  between instances of `qml.GellMann`, as well as Hamiltonians and Tensors
  containing `qml.GellMann`.
  [(#4366)](https://github.com/PennyLaneAI/pennylane/pull/4366)

* `qml.transforms.merge_amplitude_embedding` now works correctly when the `AmplitudeEmbedding`s
  have a batch dimension.
  [(#4353)](https://github.com/PennyLaneAI/pennylane/pull/4353)

* The `jordan_wigner` function is modified to work with Hamiltonians built with an active space.
  [(#4372)](https://github.com/PennyLaneAI/pennylane/pull/4372)

* When a `style` option is not provided, `qml.draw_mpl` uses the current style set from
  `qml.drawer.use_style` instead of `black_white`.
  [(#4357)](https://github.com/PennyLaneAI/pennylane/pull/4357)

* `qml.devices.qubit.preprocess.validate_and_expand_adjoint` no longer sets the
  trainable parameters of the expanded tape.
  [(#4365)](https://github.com/PennyLaneAI/pennylane/pull/4365)

* `qml.default_expand_fn` now selectively expands operations or measurements allowing more 
  operations to be executed in circuits when measuring non-qwc Hamiltonians.
  [(#4401)](https://github.com/PennyLaneAI/pennylane/pull/4401)

* `qml.ControlledQubitUnitary` no longer reports `has_decomposition` as `True` when it does
  not really have a decomposition.
  [(#4407)](https://github.com/PennyLaneAI/pennylane/pull/4407)

* `qml.transforms.split_non_commuting` now correctly works on tapes containing both `expval`
  and `var` measurements.
  [(#4426)](https://github.com/PennyLaneAI/pennylane/pull/4426)

<h3>Contributors ✍️</h3>

This release contains contributions from (in alphabetical order):

Isaac De Vlugt,
Stepan Fomichev,
Lillian M. A. Frederiksen,
Soran Jahangiri,
Edward Jiang,
Korbinian Kottmann
Christina Lee,
Vincent Michaud-Rioux,
Romain Moyard,
Mudit Pandey,
Borja Requena,
Matthew Silverman,
Jay Soni,
David Wierichs,<|MERGE_RESOLUTION|>--- conflicted
+++ resolved
@@ -166,14 +166,12 @@
 
 <h3>Breaking changes 💔</h3>
 
-<<<<<<< HEAD
 * Support for Python 3.8 is dropped.
   [(#4453)](https://github.com/PennyLaneAI/pennylane/pull/4453)
-=======
+
 * `MeasurementValue`'s signature has been updated to accept a list of `MidMeasureMP`'s rather than a list of
   their IDs.
   [(#4446)](https://github.com/PennyLaneAI/pennylane/pull/4446)
->>>>>>> e3e85aa8
 
 * `Operator.expand` now uses the output of `Operator.decomposition` instead of what it queues.
   [(#4355)](https://github.com/PennyLaneAI/pennylane/pull/4355)
