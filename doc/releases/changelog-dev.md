--- conflicted
+++ resolved
@@ -134,10 +134,9 @@
 * Internal use of in-place inversion is eliminated in preparation for its deprecation.
   [(#2965)](https://github.com/PennyLaneAI/pennylane/pull/2965)
 
-<<<<<<< HEAD
 * `qml.is_commuting` is moved to `pennylane/ops/functions` from `pennylane/transforms/commutation_dag.py`.
   [(#2991)](https://github.com/PennyLaneAI/pennylane/pull/2991)
-=======
+
 * `qml.simplify` can now be used to simplify quantum functions, tapes and QNode objects.
   [(#2978)](https://github.com/PennyLaneAI/pennylane/pull/2978)
 
@@ -155,7 +154,6 @@
   >>> list(circuit.tape)
   [RZ(-1, wires=[0]) @ RY(-1, wires=[0]) @ RX(-1, wires=[0]), probs(wires=[0])]
   ```
->>>>>>> c8926224
 
 <h3>Breaking changes</h3>
 
