
# Release 0.43.0-dev (development release)

<h3>New features since last release</h3>

* A new keyword argument ``partial`` has been added to :class:`qml.Select`. It allows for 
  simplifications in the decomposition of ``Select`` under the assumption that the state of the
  control wires has no overlap with computational basis states that are not used by ``Select``.
  [(#7658)](https://github.com/PennyLaneAI/pennylane/pull/7658)

* New ZX calculus-based transforms have been added to access circuit optimization
  passes implemented in [pyzx](https://pyzx.readthedocs.io/en/latest/):

  * :func:`~.transforms.zx.push_hadamards` to optimize a phase-polynomial + Hadamard circuit by pushing
    Hadamard gates as far as possible to one side to create fewer larger phase-polynomial blocks
    (see [pyzx.basic_optimization](https://pyzx.readthedocs.io/en/latest/api.html#pyzx.optimize.basic_optimization)).
    [(#8025)](https://github.com/PennyLaneAI/pennylane/pull/8025)

  * :func:`~.transforms.zx.todd` to optimize a Clifford + T circuit by using the Third Order Duplicate and Destroy (TODD) algorithm
    (see [pyzx.phase_block_optimize](https://pyzx.readthedocs.io/en/latest/api.html#pyzx.optimize.phase_block_optimize)).
    [(#8029)](https://github.com/PennyLaneAI/pennylane/pull/8029)

  * :func:`~.transforms.zx.optimize_t_count` to reduce the number of T gates in a Clifford + T circuit by applying
    a sequence of passes that combine ZX-based commutation and cancellation rules and the TODD algorithm
    (see [pyzx.full_optimize](https://pyzx.readthedocs.io/en/latest/api.html#pyzx.optimize.full_optimize)).
    [(#8088)](https://github.com/PennyLaneAI/pennylane/pull/8088)

  * :func:`~.transforms.zx.reduce_non_clifford` to reduce the number of non-Clifford gates by applying
    a combination of phase gadgetization strategies and Clifford gate simplification rules.
    (see [pyzx.full_reduce](https://pyzx.readthedocs.io/en/latest/api.html#pyzx.simplify.full_reduce)).
    [(#7747)](https://github.com/PennyLaneAI/pennylane/pull/7747)

* The `qml.specs` function now accepts a `compute_depth` keyword argument, which is set to `True` by default.
  This makes the expensive depth computation performed by `qml.specs` optional.
  [(#7998)](https://github.com/PennyLaneAI/pennylane/pull/7998)
  [(#8042)](https://github.com/PennyLaneAI/pennylane/pull/8042)

* New transforms called :func:`~.transforms.match_relative_phase_toffoli` and 
  :func:`~.transforms.match_controlled_iX_gate` have been added to implement passes that make use
  of equivalencies to compile certain patterns to efficient Clifford+T equivalents.
  [(#7748)](https://github.com/PennyLaneAI/pennylane/pull/7748)

* Leveraging quantum just-in-time compilation to optimize parameterized hybrid workflows with the momentum
  quantum natural gradient optimizer is now possible with the new :class:`~.MomentumQNGOptimizerQJIT` optimizer.
  [(#7606)](https://github.com/PennyLaneAI/pennylane/pull/7606)

  Similar to the :class:`~.QNGOptimizerQJIT` optimizer, :class:`~.MomentumQNGOptimizerQJIT` offers a
  `qml.qjit`-compatible analogue to the existing :class:`~.MomentumQNGOptimizer` with an Optax-like interface:

  ```python
  import pennylane as qml
  import jax.numpy as jnp

  dev = qml.device("lightning.qubit", wires=2)

  @qml.qnode(dev)
  def circuit(params):
      qml.RX(params[0], wires=0)
      qml.RY(params[1], wires=1)
      return qml.expval(qml.Z(0) + qml.X(1))

  opt = qml.MomentumQNGOptimizerQJIT(stepsize=0.1, momentum=0.2)

  @qml.qjit
  def update_step_qjit(i, args):
      params, state = args
      return opt.step(circuit, params, state)

  @qml.qjit
  def optimization_qjit(params, iters):
      state = opt.init(params)
      args = (params, state)
      params, state = qml.for_loop(iters)(update_step_qjit)(args)
      return params
  ```

  ```pycon
  >>> params = jnp.array([0.1, 0.2])
  >>> iters = 1000
  >>> optimization_qjit(params=params, iters=iters)
  Array([ 3.14159265, -1.57079633], dtype=float64)
  ```

<h3>Improvements 🛠</h3>

* PennyLane `autograph` supports standard python for updating arrays like `array[i] += x` instead of jax `arr.at[i].add(x)`. 
  Users can now use this when designing quantum circuits with experimental program capture enabled.

  ```python
  import pennylane as qml
  import jax.numpy as jnp

  qml.capture.enable()

  @qml.qnode(qml.device("default.qubit", wires=3))
  def circuit(val):
    angles = jnp.zeros(3)
    angles[0:3] += val

    for i, angle in enumerate(angles):
        qml.RX(angle, i)

    return qml.expval(qml.Z(0)), qml.expval(qml.Z(1)), qml.expval(qml.Z(2))
  ```

  ```pycon
  >>> circuit(jnp.pi)
  (Array(-1, dtype=float32),
   Array(-1, dtype=float32),
   Array(-1, dtype=float32)) 
  ```

  [(#8076)](https://github.com/PennyLaneAI/pennylane/pull/8076)
  
* PennyLane `autograph` supports standard python for index assignment (`arr[i] = x`) instead of jax.numpy form (`arr = arr.at[i].set(x)`).
  Users can now use standard python assignment when designing circuits with experimental program capture enabled.

  ```python
  import pennylane as qml
  import jax.numpy as jnp

  qml.capture.enable()

  @qml.qnode(qml.device("default.qubit", wires=3))
  def circuit(val):
    angles = jnp.zeros(3)
    angles[1] = val / 2
    angles[2] = val

    for i, angle in enumerate(angles):
        qml.RX(angle, i)

    return qml.expval(qml.Z(0)), qml.expval(qml.Z(1)), qml.expval(qml.Z(2))
  ```

  ```pycon
  >>> circuit(jnp.pi)
  (Array(0.99999994, dtype=float32),
   Array(0., dtype=float32),
   Array(-0.99999994, dtype=float32)) 
  ```

  [(#8027)](https://github.com/PennyLaneAI/pennylane/pull/8027)

* Logical operations (`and`, `or` and `not`) are now supported with the `autograph` module. Users can
  now use these logical operations in control flow when designing quantum circuits with experimental
  program capture enabled.

  ```python
  import pennylane as qml

  qml.capture.enable()

  @qml.qnode(qml.device("default.qubit", wires=1))
  def circuit(param):
      if param >= 0 and param <= 1:
          qml.H(0)
      return qml.state()
  ```

  ```pycon
  >>> circuit(0.5)
  Array([0.70710677+0.j, 0.70710677+0.j], dtype=complex64)
  ```

  [(#8006)](https://github.com/PennyLaneAI/pennylane/pull/8006)

* The decomposition of :class:`~.BasisRotation` has been optimized to skip redundant phase shift gates
  with angle :math:`\pm \pi` for real-valued, i.e., orthogonal, rotation matrices. This uses the fact that
  no or single :class:`~.PhaseShift` gate is required in case the matrix has a determinant :math:`\pm 1`.
  [(#7765)](https://github.com/PennyLaneAI/pennylane/pull/7765)

* Changed how basis states are assigned internally in `qml.Superposition`, improving its
  decomposition slightly both regarding classical computing time and gate decomposition.
  [(#7880)](https://github.com/PennyLaneAI/pennylane/pull/7880)

* The printing and drawing of :class:`~.TemporaryAND`, also known as ``qml.Elbow``, and its adjoint
  have been improved to be more legible and consistent with how it's depicted in circuits in the literature.
  [(#8017)](https://github.com/PennyLaneAI/pennylane/pull/8017)

  ```python
  import pennylane as qml

  @qml.draw
  @qml.qnode(qml.device("lightning.qubit", wires=4))
  def node():
      qml.TemporaryAND([0, 1, 2], control_values=[1, 0])
      qml.CNOT([2, 3])
      qml.adjoint(qml.TemporaryAND([0, 1, 2], control_values=[1, 0]))
      return qml.expval(qml.Z(3))
  ```

  ```pycon
  print(node())
  0: ─╭●─────●╮─┤     
  1: ─├○─────○┤─┤     
  2: ─╰──╭●───╯─┤     
  3: ────╰X─────┤  <Z>
  ```

* Several templates now have decompositions that can be accessed within the graph-based
  decomposition system (:func:`~.decomposition.enable_graph`), allowing workflows
  that include these templates to be decomposed in a resource-efficient and performant
  manner.
  [(#7779)](https://github.com/PennyLaneAI/pennylane/pull/7779)
  [(#7908)](https://github.com/PennyLaneAI/pennylane/pull/7908)
  [(#7385)](https://github.com/PennyLaneAI/pennylane/pull/7385)
  [(#7941)](https://github.com/PennyLaneAI/pennylane/pull/7941)
  [(#7943)](https://github.com/PennyLaneAI/pennylane/pull/7943)
  [(#8075)](https://github.com/PennyLaneAI/pennylane/pull/8075)
  [(#8002)](https://github.com/PennyLaneAI/pennylane/pull/8002)
  
  The included templates are: :class:`~.Adder`, :class:`~.ControlledSequence`, :class:`~.ModExp`, :class:`~.MottonenStatePreparation`, 
  :class:`~.MPSPrep`, :class:`~.Multiplier`, :class:`~.OutAdder`, :class:`~.OutMultiplier`, :class:`~.OutPoly`, :class:`~.PrepSelPrep`,
  :class:`~.ops.Prod`, :class:`~.Reflection`, :class:`~.Select`, :class:`~.StatePrep`, :class:`~.TrotterProduct`, :class:`~.QROM`, 
  :class:`~.GroverOperator`, :class:`~.UCCSD`, :class:`~.StronglyEntanglingLayers`, :class:`~.GQSP`, :class:`~.FermionicSingleExcitation`, 
  :class:`~.FermionicDoubleExcitation`, :class:`~.QROM`, :class:`~.ArbitraryStatePreparation`, :class:`~.CosineWindow`, 
  :class:`~.AmplitudeAmplification`, :class:`~.Permute`, :class:`~.AQFT`, :class:`~.FlipSign`, :class:`~.FABLE`,
  :class:`~.Qubitization`, and :class:`~.Superposition`

* A new function called :func:`~.math.choi_matrix` is available, which computes the [Choi matrix](https://en.wikipedia.org/wiki/Choi%E2%80%93Jamio%C5%82kowski_isomorphism) of a quantum channel.
  This is a useful tool in quantum information science and to check circuit identities involving non-unitary operations.
  [(#7951)](https://github.com/PennyLaneAI/pennylane/pull/7951)

  ```pycon
  >>> import numpy as np
  >>> Ks = [np.sqrt(0.3) * qml.CNOT((0, 1)), np.sqrt(1-0.3) * qml.X(0)]
  >>> Ks = [qml.matrix(op, wire_order=range(2)) for op in Ks]
  >>> Lambda = qml.math.choi_matrix(Ks)
  >>> np.trace(Lambda), np.trace(Lambda @ Lambda)
  (np.float64(1.0), np.float64(0.58))
  ```

* A new device preprocess transform, `~.devices.preprocess.no_analytic`, is available for hardware devices and hardware-like simulators.
  It validates that all executions are shot-based.
  [(#8037)](https://github.com/PennyLaneAI/pennylane/pull/8037)

* With program capture, the `true_fn` can now be a subclass of `Operator` when no `false_fn` is provided.
  `qml.cond(condition, qml.X)(0)` is now valid code and will return nothing, even though `qml.X` is
  technically a callable that returns an `X` operator.
  [(#8060)](https://github.com/PennyLaneAI/pennylane/pull/8060)
  [(#8101)](https://github.com/PennyLaneAI/pennylane/pull/8101)

* With program capture, an error is now raised if the conditional predicate is not a scalar.
  [(#8066)](https://github.com/PennyLaneAI/pennylane/pull/8066)

<h4>OpenQASM-PennyLane interoperability</h4>

* The :func:`qml.from_qasm3` function can now convert OpenQASM 3.0 circuits that contain
  subroutines, constants, all remaining stdlib gates, qubit registers, and built-in mathematical functions.
  [(#7651)](https://github.com/PennyLaneAI/pennylane/pull/7651)
  [(#7653)](https://github.com/PennyLaneAI/pennylane/pull/7653)
  [(#7676)](https://github.com/PennyLaneAI/pennylane/pull/7676)
  [(#7679)](https://github.com/PennyLaneAI/pennylane/pull/7679)
  [(#7677)](https://github.com/PennyLaneAI/pennylane/pull/7677)
  [(#7767)](https://github.com/PennyLaneAI/pennylane/pull/7767)
  [(#7690)](https://github.com/PennyLaneAI/pennylane/pull/7690)

<h4>Other improvements</h4>

* Added a callback mechanism to the `qml.compiler.python_compiler` submodule to inspect the intermediate 
  representation of the program between multiple compilation passes.
  [(#7964)](https://github.com/PennyLaneAI/pennylane/pull/7964)

* The matrix factorization using :func:`~.math.decomposition.givens_decomposition` has
  been optimized to factor out the redundant sign in the diagonal phase matrix for the
  real-valued (orthogonal) rotation matrices. For example, in case the determinant of a matrix is
  :math:`-1`, only a single element of the phase matrix is required.
  [(#7765)](https://github.com/PennyLaneAI/pennylane/pull/7765)

* Added the `NumQubitsOp` operation to the `Quantum` dialect of the Python compiler.
[(#8063)](https://github.com/PennyLaneAI/pennylane/pull/8063)

* An error is no longer raised when non-integer wire labels are used in QNodes using `mcm_method="deferred"`.
  [(#7934)](https://github.com/PennyLaneAI/pennylane/pull/7934)
  

  ```python
  @qml.qnode(qml.device("default.qubit"), mcm_method="deferred")
  def circuit():
      m = qml.measure("a")
      qml.cond(m == 0, qml.X)("aux")
      return qml.expval(qml.Z("a"))
  ```

  ```pycon
  >>> print(qml.draw(circuit)())
    a: ──┤↗├────┤  <Z>
  aux: ───║───X─┤     
          ╚═══╝      
  ```

* PennyLane is now compatible with `quimb` 1.11.2 after a bug affecting `default.tensor` was fixed.
  [(#7931)](https://github.com/PennyLaneAI/pennylane/pull/7931)

* The error message raised when using Python compiler transforms with :func:`pennylane.qjit` has been updated
  with suggested fixes.
  [(#7916)](https://github.com/PennyLaneAI/pennylane/pull/7916)

* A new `qml.transforms.resolve_dynamic_wires` transform can allocate concrete wire values for dynamic
  qubit allocation.
  [(#7678)](https://github.com/PennyLaneAI/pennylane/pull/7678)

* The :func:`qml.workflow.set_shots` transform can now be directly applied to a QNode without the need for `functools.partial`, providing a more user-friendly syntax and negating having to import the `functools` package.
  [(#7876)](https://github.com/PennyLaneAI/pennylane/pull/7876)
  [(#7919)](https://github.com/PennyLaneAI/pennylane/pull/7919)

  ```python
  @qml.set_shots(shots=1000)  # or @qml.set_shots(1000)
  @qml.qnode(dev)
  def circuit():
      qml.H(0)
      return qml.expval(qml.Z(0))
  ```

  ```pycon
  >>> circuit()
  0.002
  ```

* Added a `QuantumParser` class to the `qml.compiler.python_compiler` submodule that automatically loads relevant dialects.
  [(#7888)](https://github.com/PennyLaneAI/pennylane/pull/7888)

* Enforce various modules to follow modular architecture via `tach`.
  [(#7847)](https://github.com/PennyLaneAI/pennylane/pull/7847)

* A compilation pass written with xDSL called `qml.compiler.python_compiler.transforms.MeasurementsFromSamplesPass`
  has been added for the experimental xDSL Python compiler integration. This pass replaces all
  terminal measurements in a program with a single :func:`pennylane.sample` measurement, and adds
  postprocessing instructions to recover the original measurement.
  [(#7620)](https://github.com/PennyLaneAI/pennylane/pull/7620)

* A combine-global-phase pass has been added to the xDSL Python compiler integration.
  Note that the current implementation can only combine all the global phase operations at
  the last global phase operation in the same region. In other words, global phase operations inside a control flow region can't be combined with those in their parent
  region.
  [(#7675)](https://github.com/PennyLaneAI/pennylane/pull/7675)

* The `mbqc` xDSL dialect has been added to the Python compiler, which is used to represent
  measurement-based quantum-computing instructions in the xDSL framework.
  [(#7815)](https://github.com/PennyLaneAI/pennylane/pull/7815)
  [(#8059)](https://github.com/PennyLaneAI/pennylane/pull/8059)

* The `AllocQubitOp` and `DeallocQubitOp` operations have been added to the `Quantum` dialect in the
  Python compiler.
  [(#7915)](https://github.com/PennyLaneAI/pennylane/pull/7915)

* The :func:`pennylane.ops.rs_decomposition` method now performs exact decomposition and returns
  complete global phase information when used for decomposing a phase gate to Clifford+T basis.
  [(#7793)](https://github.com/PennyLaneAI/pennylane/pull/7793)

* `default.qubit` will default to the tree-traversal MCM method when `mcm_method="device"`.
  [(#7885)](https://github.com/PennyLaneAI/pennylane/pull/7885)

* The :func:`~.clifford_t_decomposition` transform can now handle circuits with mid-circuit
  measurements including Catalyst's measurements operations. It also now handles `RZ` and `PhaseShift`
  operations where angles are odd multiples of `±pi/4` more efficiently while using `method="gridsynth"`.
  [(#7793)](https://github.com/PennyLaneAI/pennylane/pull/7793)
  [(#7942)](https://github.com/PennyLaneAI/pennylane/pull/7942)

* The default implementation of `Device.setup_execution_config` now choses `"device"` as the default mcm method if it is available as specified by the device TOML file.
  [(#7968)](https://github.com/PennyLaneAI/pennylane/pull/7968)

<h4>Resource-efficient decompositions 🔎</h4>

* With :func:`~.decomposition.enable_graph()`, dynamically allocated wires are now supported in decomposition rules. This provides a smoother overall experience when decomposing operators in a way that requires auxiliary/work wires.
  [(#7861)](https://github.com/PennyLaneAI/pennylane/pull/7861)
  [(#7963)](https://github.com/PennyLaneAI/pennylane/pull/7963)
  [(#7980)](https://github.com/PennyLaneAI/pennylane/pull/7980)

* A :class:`~.decomposition.decomposition_graph.DecompGraphSolution` class is added to store the solution of a decomposition graph. An instance of this class is returned from the `solve` method of the :class:`~.decomposition.decomposition_graph.DecompositionGraph`.
  [(#8031)](https://github.com/PennyLaneAI/pennylane/pull/8031)

<h3>Labs: a place for unified and rapid prototyping of research software 🧪</h3>

* Added state of the art resources for the `ResourceSelectPauliRot` template and the
  `ResourceQubitUnitary` templates.
  [(#7786)](https://github.com/PennyLaneAI/pennylane/pull/7786)

* Added state of the art resources for the `ResourceSingleQubitCompare`, `ResourceTwoQubitCompare`,
  `ResourceIntegerComparator` and `ResourceRegisterComparator` templates.
  [(#7857)](https://github.com/PennyLaneAI/pennylane/pull/7857)

* Added state of the art resources for the `ResourceUniformStatePrep`,
  and `ResourceAliasSampling` templates.
  [(#7883)](https://github.com/PennyLaneAI/pennylane/pull/7883)

* Added state of the art resources for the `ResourceQFT` and `ResourceAQFT` templates.
  [(#7920)](https://github.com/PennyLaneAI/pennylane/pull/7920)

* Added an internal `dequeue()` method to the `ResourceOperator` class to simplify the 
  instantiation of resource operators which require resource operators as input.
  [(#7974)](https://github.com/PennyLaneAI/pennylane/pull/7974)

* The `catalyst` xDSL dialect has been added to the Python compiler, which contains data structures that support core compiler functionality.
  [(#7901)](https://github.com/PennyLaneAI/pennylane/pull/7901)

* New `SparseFragment` and `SparseState` classes have been created that allow to use sparse matrices for the Hamiltonian Fragments when estimating the Trotter error.
  [(#7971)](https://github.com/PennyLaneAI/pennylane/pull/7971)

* The `qec` xDSL dialect has been added to the Python compiler, which contains data structures that support quantum error correction functionality.
  [(#7985)](https://github.com/PennyLaneAI/pennylane/pull/7985)

* The `stablehlo` xDSL dialect has been added to the Python compiler, which extends the existing
  StableHLO dialect with missing upstream operations.
  [(#8036)](https://github.com/PennyLaneAI/pennylane/pull/8036)
  [(#8084)](https://github.com/PennyLaneAI/pennylane/pull/8084)
  

<<<<<<< HEAD
=======
* Added more templates with state of the art resource estimates. Users can now use the `ResourceQPE`,
  `ResourceControlledSequence`, and `ResourceIterativeQPE` templates with the resource estimation tool.
  [(#8053)](https://github.com/PennyLaneAI/pennylane/pull/8053)

>>>>>>> 3dbec0c2
<h3>Breaking changes 💔</h3>

* `qml.sample` no longer has singleton dimensions squeezed out for single shots or single wires. This cuts
  down on the complexity of post-processing due to having to handle single shot and single wire cases
  separately. The return shape will now *always* be `(shots, num_wires)`.
  [(#7944)](https://github.com/PennyLaneAI/pennylane/pull/7944)
  [(#8118)](https://github.com/PennyLaneAI/pennylane/pull/8118)

  For a simple qnode:

  ```pycon
  >>> @qml.qnode(qml.device('default.qubit'))
  ... def c():
  ...   return qml.sample(wires=0)
  ```

  Before the change, we had:
  
  ```pycon
  >>> qml.set_shots(c, shots=1)()
  0
  ```

  and now we have:

  ```pycon
  >>> qml.set_shots(c, shots=1)()
  array([[0]])
  ```

  Previous behavior can be recovered by squeezing the output:

  ```pycon
  >>> qml.math.squeeze(qml.set_shots(c, shots=1)())
  0
  ```

* `ExecutionConfig` and `MCMConfig` from `pennylane.devices` are now frozen dataclasses whose fields should be updated with `dataclass.replace`. 
  [(#7697)](https://github.com/PennyLaneAI/pennylane/pull/7697)

* Functions involving an execution configuration will now default to `None` instead of `pennylane.devices.DefaultExecutionConfig` and have to be handled accordingly. 
  This prevents the potential mutation of a global object. 

  This means that functions like,
  ```python
  ...
    def some_func(..., execution_config = DefaultExecutionConfig):
      ...
  ...
  ```
  should be written as follows,
  ```python
  ...
    def some_func(..., execution_config: ExecutionConfig | None = None):
      if execution_config is None:
          execution_config = ExecutionConfig()
  ...
  ```

  [(#7697)](https://github.com/PennyLaneAI/pennylane/pull/7697)

* The `qml.HilbertSchmidt` and `qml.LocalHilbertSchmidt` templates have been updated and their UI has been remarkably simplified. 
  They now accept an operation or a list of operations as quantum unitaries.
  [(#7933)](https://github.com/PennyLaneAI/pennylane/pull/7933)

  In past versions of PennyLane, these templates required providing the `U` and `V` unitaries as a `qml.tape.QuantumTape` and a quantum function,
  respectively, along with separate parameters and wires.

  With this release, each template has been improved to accept one or more operators as  unitaries. 
  The wires and parameters of the approximate unitary `V` are inferred from the inputs, according to the order provided.

  ```python
  >>> U = qml.Hadamard(0)
  >>> V = qml.RZ(0.1, wires=1)
  >>> qml.HilbertSchmidt(V, U)
  HilbertSchmidt(0.1, wires=[0, 1])
  ```

* Remove support for Python 3.10 and adds support for 3.13.
  [(#7935)](https://github.com/PennyLaneAI/pennylane/pull/7935)

* Move custom exceptions into `exceptions.py` and add a documentation page for them in the internals.
  [(#7856)](https://github.com/PennyLaneAI/pennylane/pull/7856)

* The boolean functions provided in `qml.operation` are deprecated. See the
  :doc:`deprecations page </development/deprecations>` for equivalent code to use instead. These
  include `not_tape`, `has_gen`, `has_grad_method`, `has_multipar`, `has_nopar`, `has_unitary_gen`,
  `is_measurement`, `defines_diagonalizing_gates`, and `gen_is_multi_term_hamiltonian`.
  [(#7924)](https://github.com/PennyLaneAI/pennylane/pull/7924)

* Removed access for `lie_closure`, `structure_constants` and `center` via `qml.pauli`.
  Top level import and usage is advised. The functions now live in the `liealg` module.

  ```python
  import pennylane.liealg
  from pennylane.liealg import lie_closure, structure_constants, center
  ```

  [(#7928)](https://github.com/PennyLaneAI/pennylane/pull/7928)
  [(#7994)](https://github.com/PennyLaneAI/pennylane/pull/7994)

* `qml.operation.Observable` and the corresponding `Observable.compare` have been removed, as
  PennyLane now depends on the more general `Operator` interface instead. The
  `Operator.is_hermitian` property can instead be used to check whether or not it is highly likely
  that the operator instance is Hermitian.
  [(#7927)](https://github.com/PennyLaneAI/pennylane/pull/7927)

* `qml.operation.WiresEnum`, `qml.operation.AllWires`, and `qml.operation.AnyWires` have been removed. Setting `Operator.num_wires = None` (the default)
  should instead indicate that the `Operator` does not need wire validation.
  [(#7911)](https://github.com/PennyLaneAI/pennylane/pull/7911)

* Removed `QNode.get_gradient_fn` method. Instead, use `qml.workflow.get_best_diff_method` to obtain the differentiation method.
  [(#7907)](https://github.com/PennyLaneAI/pennylane/pull/7907)

* Top-level access to ``DeviceError``, ``PennyLaneDeprecationWarning``, ``QuantumFunctionError`` and ``ExperimentalWarning`` has been removed. Please import these objects from the new ``pennylane.exceptions`` module.
  [(#7874)](https://github.com/PennyLaneAI/pennylane/pull/7874)

* `qml.cut_circuit_mc` no longer accepts a `shots` keyword argument. The shots should instead
  be set on the tape itself.
  [(#7882)](https://github.com/PennyLaneAI/pennylane/pull/7882)

<h3>Deprecations 👋</h3>

* Setting shots on a device through the `shots=` kwarg, e.g. `qml.device("default.qubit", wires=2, shots=1000)`, is deprecated. Please use the `set_shots` transform on the `QNode` instead.

  ```python
  dev = qml.device("default.qubit", wires=2)

  @qml.set_shots(1000)
  @qml.qnode(dev)
  def circuit(x):
      qml.RX(x, wires=0)
      return qml.expval(qml.Z(0))
  ```

  [(#7979)](https://github.com/PennyLaneAI/pennylane/pull/7979)

* Support for using TensorFlow with PennyLane has been deprecated and will be dropped in Pennylane v0.44.
  Future versions of PennyLane are not guaranteed to work with TensorFlow.
  Instead, we recommend using the :doc:`JAX </introduction/interfaces/jax>` or :doc:`PyTorch </introduction/interfaces/torch>` interface for
  machine learning applications to benefit from enhanced support and features. Please consult the following demos for
  more usage information: 
  [Turning quantum nodes into Torch Layers](https://pennylane.ai/qml/demos/tutorial_qnn_module_torch) and
  [How to optimize a QML model using JAX and Optax](https://pennylane.ai/qml/demos/tutorial_How_to_optimize_QML_model_using_JAX_and_Optax).
  [(#7989)](https://github.com/PennyLaneAI/pennylane/pull/7989)
  [(#8106)](https://github.com/PennyLaneAI/pennylane/pull/8106)

* `pennylane.devices.DefaultExecutionConfig` is deprecated and will be removed in v0.44.
  Instead, use `qml.devices.ExecutionConfig()` to create a default execution configuration.
  [(#7987)](https://github.com/PennyLaneAI/pennylane/pull/7987)

* Specifying the ``work_wire_type`` argument in ``qml.ctrl`` and other controlled operators as ``"clean"`` or 
  ``"dirty"`` is deprecated. Use ``"zeroed"`` to indicate that the work wires are initially in the :math:`|0\rangle`
  state, and ``"borrowed"`` to indicate that the work wires can be in any arbitrary state. In both cases, the
  work wires are restored to their original state upon completing the decomposition.
  [(#7993)](https://github.com/PennyLaneAI/pennylane/pull/7993)

* Providing `num_steps` to :func:`pennylane.evolve`, :func:`pennylane.exp`, :class:`pennylane.ops.Evolution`,
  and :class:`pennylane.ops.Exp` is deprecated and will be removed in a future release. Instead, use
  :class:`~.TrotterProduct` for approximate methods, providing the `n` parameter to perform the Suzuki-Trotter
  product approximation of a Hamiltonian with the specified number of Trotter steps.

  As a concrete example, consider the following case:

  ```python
  coeffs = [0.5, -0.6]
  ops = [qml.X(0), qml.X(0) @ qml.Y(1)]
  H_flat = qml.dot(coeffs, ops)
  ```

  Instead of computing the Suzuki-Trotter product approximation as:

  ```pycon
  >>> qml.evolve(H_flat, num_steps=2).decomposition()
  [RX(0.5, wires=[0]),
  PauliRot(-0.6, XY, wires=[0, 1]),
  RX(0.5, wires=[0]),
  PauliRot(-0.6, XY, wires=[0, 1])]
  ```

  The same result can be obtained using :class:`~.TrotterProduct` as follows:

  ```pycon
  >>> decomp_ops = qml.adjoint(qml.TrotterProduct(H_flat, time=1.0, n=2)).decomposition()
  >>> [simp_op for op in decomp_ops for simp_op in map(qml.simplify, op.decomposition())]
  [RX(0.5, wires=[0]),
  PauliRot(-0.6, XY, wires=[0, 1]),
  RX(0.5, wires=[0]),
  PauliRot(-0.6, XY, wires=[0, 1])]
  ```
  [(#7954)](https://github.com/PennyLaneAI/pennylane/pull/7954)
  [(#7977)](https://github.com/PennyLaneAI/pennylane/pull/7977)

* `MeasurementProcess.expand` is deprecated. The relevant method can be replaced with 
  `qml.tape.QuantumScript(mp.obs.diagonalizing_gates(), [type(mp)(eigvals=mp.obs.eigvals(), wires=mp.obs.wires)])`
  [(#7953)](https://github.com/PennyLaneAI/pennylane/pull/7953)

* `shots=` in `QNode` calls is deprecated and will be removed in v0.44.
  Instead, please use the `qml.workflow.set_shots` transform to set the number of shots for a QNode.
  [(#7906)](https://github.com/PennyLaneAI/pennylane/pull/7906)

* ``QuantumScript.shape`` and ``QuantumScript.numeric_type`` are deprecated and will be removed in version v0.44.
  Instead, the corresponding ``.shape`` or ``.numeric_type`` of the ``MeasurementProcess`` class should be used.
  [(#7950)](https://github.com/PennyLaneAI/pennylane/pull/7950)

* Some unnecessary methods of the `qml.CircuitGraph` class are deprecated and will be removed in version v0.44:
  [(#7904)](https://github.com/PennyLaneAI/pennylane/pull/7904)

    - `print_contents` in favor of `print(obj)`
    - `observables_in_order` in favor of `observables`
    - `operations_in_order` in favor of `operations`
    - `ancestors_in_order` in favor of `ancestors(obj, sort=True)`
    - `descendants_in_order` in favore of `descendants(obj, sort=True)`

* The `QuantumScript.to_openqasm` method is deprecated and will be removed in version v0.44.
  Instead, the `qml.to_openqasm` function should be used.
  [(#7909)](https://github.com/PennyLaneAI/pennylane/pull/7909)

* The `level=None` argument in the :func:`pennylane.workflow.get_transform_program`, :func:`pennylane.workflow.construct_batch`, `qml.draw`, `qml.draw_mpl`, and `qml.specs` transforms is deprecated and will be removed in v0.43.
  Please use `level='device'` instead to apply the noise model at the device level.
  [(#7886)](https://github.com/PennyLaneAI/pennylane/pull/7886)

* `qml.qnn.cost.SquaredErrorLoss` is deprecated and will be removed in version v0.44. Instead, this hybrid workflow can be accomplished
  with a function like `loss = lambda *args: (circuit(*args) - target)**2`.
  [(#7527)](https://github.com/PennyLaneAI/pennylane/pull/7527)

* Access to `add_noise`, `insert` and noise mitigation transforms from the `pennylane.transforms` module is deprecated.
  Instead, these functions should be imported from the `pennylane.noise` module.
  [(#7854)](https://github.com/PennyLaneAI/pennylane/pull/7854)

* The `qml.QNode.add_transform` method is deprecated and will be removed in v0.43.
  Instead, please use `QNode.transform_program.push_back(transform_container=transform_container)`.
  [(#7855)](https://github.com/PennyLaneAI/pennylane/pull/7855)

<h3>Internal changes ⚙️</h3>

* Add ability to disable autograph conversion using the newly added `qml.capture.disable_autograph` decorator or context manager.
  [(#8102)](https://github.com/PennyLaneAI/pennylane/pull/8102)

* Set `autoray` package upper-bound in `pyproject.toml` CI due to breaking changes in `v0.8.0`.
  [(#8110)](https://github.com/PennyLaneAI/pennylane/pull/8110)

* Add capability for roundtrip testing and module verification to the Python compiler `run_filecheck` and
`run_filecheck_qjit` fixtures.
  [(#8049)](https://github.com/PennyLaneAI/pennylane/pull/8049)

* Improve type hinting internally.
  [(#8086)](https://github.com/PennyLaneAI/pennylane/pull/8086)

* The `cond` primitive with program capture no longer stores missing false branches as `None`, instead storing them
  as jaxprs with no output.
  [(#8080)](https://github.com/PennyLaneAI/pennylane/pull/8080)

* Removed unnecessary execution tests along with accuracy validation in `tests/ops/functions/test_map_wires.py`.
  [(#8032)](https://github.com/PennyLaneAI/pennylane/pull/8032)

* Added a new `all-tests-passed` gatekeeper job to `interface-unit-tests.yml` to ensure all test
  jobs complete successfully before triggering downstream actions. This reduces the need to
  maintain a long list of required checks in GitHub settings. Also added the previously missing
  `capture-jax-tests` job to the list of required test jobs, ensuring this test suite is properly
  enforced in CI.
  [(#7996)](https://github.com/PennyLaneAI/pennylane/pull/7996)

* Equipped `DefaultQubitLegacy` (test suite only) with seeded sampling.
  This allows for reproducible sampling results of legacy classical shadow across CI.
  [(#7903)](https://github.com/PennyLaneAI/pennylane/pull/7903)

* Capture does not block `wires=0` anymore. This allows Catalyst to work with zero-wire devices.
  Note that `wires=None` is still illegal.
  [(#7978)](https://github.com/PennyLaneAI/pennylane/pull/7978)

* Improves readability of `dynamic_one_shot` postprocessing to allow further modification.
  [(#7962)](https://github.com/PennyLaneAI/pennylane/pull/7962)
  [(#8041)](https://github.com/PennyLaneAI/pennylane/pull/8041)

* Update PennyLane's top-level `__init__.py` file imports to improve Python language server support for finding
  PennyLane submodules.
  [(#7959)](https://github.com/PennyLaneAI/pennylane/pull/7959)

* Adds `measurements` as a "core" module in the tach specification.
  [(#7945)](https://github.com/PennyLaneAI/pennylane/pull/7945)

* Improves type hints in the `measurements` module.
  [(#7938)](https://github.com/PennyLaneAI/pennylane/pull/7938)

* Refactored the codebase to adopt modern type hint syntax for Python 3.11+ language features.
  [(#7860)](https://github.com/PennyLaneAI/pennylane/pull/7860)
  [(#7982)](https://github.com/PennyLaneAI/pennylane/pull/7982)

* Improve the pre-commit hook to add gitleaks.
  [(#7922)](https://github.com/PennyLaneAI/pennylane/pull/7922)

* Added a `run_filecheck_qjit` fixture that can be used to run FileCheck on integration tests for the
  `qml.compiler.python_compiler` submodule.
  [(#7888)](https://github.com/PennyLaneAI/pennylane/pull/7888)

* Added a `dialects` submodule to `qml.compiler.python_compiler` which now houses all the xDSL dialects we create.
  Additionally, the `MBQCDialect` and `QuantumDialect` dialects have been renamed to `MBQC` and `Quantum`.
  [(#7897)](https://github.com/PennyLaneAI/pennylane/pull/7897)

* Update minimum supported `pytest` version to `8.4.1`.
  [(#7853)](https://github.com/PennyLaneAI/pennylane/pull/7853)

* `DefaultQubitLegacy` (test suite only) no longer provides a customized classical shadow
  implementation
  [(#7895)](https://github.com/PennyLaneAI/pennylane/pull/7895)

* Make `pennylane.io` a tertiary module.
  [(#7877)](https://github.com/PennyLaneAI/pennylane/pull/7877)

* Seeded tests for the `split_to_single_terms` transformation.
  [(#7851)](https://github.com/PennyLaneAI/pennylane/pull/7851)

* Upgrade `rc_sync.yml` to work with latest `pyproject.toml` changes.
  [(#7808)](https://github.com/PennyLaneAI/pennylane/pull/7808)
  [(#7818)](https://github.com/PennyLaneAI/pennylane/pull/7818)

* `LinearCombination` instances can be created with `_primitive.impl` when
  capture is enabled and tracing is active.
  [(#7893)](https://github.com/PennyLaneAI/pennylane/pull/7893)

* The `TensorLike` type is now compatible with static type checkers.
  [(#7905)](https://github.com/PennyLaneAI/pennylane/pull/7905)

* Update xDSL supported version to `0.46`.
  [(#7923)](https://github.com/PennyLaneAI/pennylane/pull/7923)
  [(#7932)](https://github.com/PennyLaneAI/pennylane/pull/7932)

* Update JAX version used in tests to `0.6.2`
  [(#7925)](https://github.com/PennyLaneAI/pennylane/pull/7925)

* The measurement-plane attribute of the Python compiler `mbqc` dialect now uses the "opaque syntax"
  format when printing in the generic IR format. This enables usage of this attribute when IR needs
  to be passed from the python compiler to Catalyst.
  [(#7957)](https://github.com/PennyLaneAI/pennylane/pull/7957)

* An `xdsl_extras` module has been added to the Python compiler to house additional utilities and
  functionality not available upstream in xDSL.
  [(#8067)](https://github.com/PennyLaneAI/pennylane/pull/8067)

<h3>Documentation 📝</h3>

* Rename `ancilla` to `auxiliary` in internal documentation.
  [(#8005)](https://github.com/PennyLaneAI/pennylane/pull/8005)

* Small typos in the docstring for `qml.noise.partial_wires` have been corrected.
  [(#8052)](https://github.com/PennyLaneAI/pennylane/pull/8052)

* The theoretical background section of :class:`~.BasisRotation` has been extended to explain
  the underlying Lie group/algebra homomorphism between the (dense) rotation matrix and the
  performed operations on the target qubits.
  [(#7765)](https://github.com/PennyLaneAI/pennylane/pull/7765)

* Updated the code examples in the documentation of :func:`~.specs`.
  [(#8003)](https://github.com/PennyLaneAI/pennylane/pull/8003)

* Clarifies the use case for `Operator.pow` and `Operator.adjoint`.
  [(#7999)](https://github.com/PennyLaneAI/pennylane/pull/7999)

* The docstring of the `is_hermitian` operator property has been updated to better describe its behaviour.
  [(#7946)](https://github.com/PennyLaneAI/pennylane/pull/7946)

* Improved the docstrings of all optimizers for consistency and legibility.
  [(#7891)](https://github.com/PennyLaneAI/pennylane/pull/7891)

* Updated the code example in the documentation for :func:`~.transforms.split_non_commuting`.
  [(#7892)](https://github.com/PennyLaneAI/pennylane/pull/7892)

* Fixed :math:`\LaTeX` rendering in the documentation for `qml.TrotterProduct` and `qml.trotterize`.
  [(#8014)](https://github.com/PennyLaneAI/pennylane/pull/8014)

* Updated description of `alpha` parameter in `ClassicalShadow.entropy`.
  Trimmed the outdated part of discussion regarding different choices of `alpha`.
  [(#8100)](https://github.com/PennyLaneAI/pennylane/pull/8100)

<h3>Bug fixes 🐛</h3>

* An error is now raised if sequences of classically processed mid circuit measurements
  are used as input to :func:`pennylane.counts` or :func:`pennylane.probs`.
  [(#8109)](https://github.com/PennyLaneAI/pennylane/pull/8109)

* Simplifying operators raised to integer powers no longer causes recursion errors.
  [(#8044)](https://github.com/PennyLaneAI/pennylane/pull/8044)

* Fixes the GPU selection issue in `qml.math` with PyTorch when multiple GPUs are present.
  [(#8008)](https://github.com/PennyLaneAI/pennylane/pull/8008)

* The `~.for_loop` function with capture enabled can now handle over indexing
  into an empty array when `start == stop`.
  [(#8026)](https://github.com/PennyLaneAI/pennylane/pull/8026)

* Plxpr primitives now only return dynamically shaped arrays if their outputs
  actually have dynamic shapes.
  [(#8004)](https://github.com/PennyLaneAI/pennylane/pull/8004)

* Fixes an issue with tree-traversal and non-sequential wire orders.
  [(#7991)](https://github.com/PennyLaneAI/pennylane/pull/7991)

* Fixes a bug in :func:`~.matrix` where an operator's
  constituents were incorrectly queued if its decomposition was requested.
  [(#7975)](https://github.com/PennyLaneAI/pennylane/pull/7975)

* An error is now raised if an `end` statement is found in a measurement conditioned branch in a QASM string being imported into PennyLane.
  [(#7872)](https://github.com/PennyLaneAI/pennylane/pull/7872)

* Fixes issue related to :func:`~.transforms.to_zx` adding the support for
  `Toffoli` and `CCZ` gates conversion into their ZX-graph representation.
  [(#7899)](https://github.com/PennyLaneAI/pennylane/pull/7899)

* `get_best_diff_method` now correctly aligns with `execute` and `construct_batch` logic in workflows.
  [(#7898)](https://github.com/PennyLaneAI/pennylane/pull/7898)

* Resolve issues with AutoGraph transforming internal PennyLane library code due to incorrect
  module attribution of wrapper functions.
  [(#7889)](https://github.com/PennyLaneAI/pennylane/pull/7889)

* Calling `QNode.update` no longer acts as if `set_shots` has been applied.
  [(#7881)](https://github.com/PennyLaneAI/pennylane/pull/7881)

* Fixes attributes and types in the quantum dialect.
  This allows for types to be inferred correctly when parsing.
  [(#7825)](https://github.com/PennyLaneAI/pennylane/pull/7825)

* Fixes `SemiAdder` to work when inputs are defined with a single wire.
  [(#7940)](https://github.com/PennyLaneAI/pennylane/pull/7940)

* Fixes a bug where `qml.prod` applied on a quantum function does not dequeue operators passed as arguments to the function.
  [(#8094)](https://github.com/PennyLaneAI/pennylane/pull/8094)

<h3>Contributors ✍️</h3>

This release contains contributions from (in alphabetical order):

Guillermo Alonso,
Ali Asadi,
Utkarsh Azad,
Joey Carter,
Yushao Chen,
Isaac De Vlugt,
Diksha Dhawan,
Marcus Edwards,
Lillian Frederiksen,
Pietropaolo Frisoni,
Simone Gasperini,
David Ittah,
Korbinian Kottmann,
Mehrdad Malekmohammadi
Pablo Antonio Moreno Casares
Erick Ochoa,
Mudit Pandey,
Andrija Paurevic,
Alex Preciado,
Shuli Shu,
Jay Soni,
David Wierichs,
Jake Zaia<|MERGE_RESOLUTION|>--- conflicted
+++ resolved
@@ -406,14 +406,10 @@
   [(#8036)](https://github.com/PennyLaneAI/pennylane/pull/8036)
   [(#8084)](https://github.com/PennyLaneAI/pennylane/pull/8084)
   
-
-<<<<<<< HEAD
-=======
 * Added more templates with state of the art resource estimates. Users can now use the `ResourceQPE`,
   `ResourceControlledSequence`, and `ResourceIterativeQPE` templates with the resource estimation tool.
   [(#8053)](https://github.com/PennyLaneAI/pennylane/pull/8053)
 
->>>>>>> 3dbec0c2
 <h3>Breaking changes 💔</h3>
 
 * `qml.sample` no longer has singleton dimensions squeezed out for single shots or single wires. This cuts
