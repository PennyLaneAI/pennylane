# Release 0.44.0-dev (development release)

<h3>New features since last release</h3>

* A new decomposition has been added for the Controlled :class:`~.SemiAdder`,
  which is efficient and skips controlling all gates in its decomposition.
  [(#8423)](https://github.com/PennyLaneAI/pennylane/pull/8423)

* Added a :meth:`~pennylane.devices.DeviceCapabilities.gate_set` method to :class:`~pennylane.devices.DeviceCapabilities`
  that produces a set of gate names to be used as the target gate set in decompositions.
  [(#8522)](https://github.com/PennyLaneAI/pennylane/pull/8522)

* Added a :func:`~pennylane.measurements.pauli_measure` that takes a Pauli product measurement.
  [(#8461)](https://github.com/PennyLaneAI/pennylane/pull/8461)

<h3>Improvements 🛠</h3>

* The new graph based decompositions system enabled via :func:`~.decomposition.enable_graph` now supports the following
  additional templates.
  [(#8520)](https://github.com/PennyLaneAI/pennylane/pull/8520)
  [(#8515)](https://github.com/PennyLaneAI/pennylane/pull/8515)
  [(#8516)](https://github.com/PennyLaneAI/pennylane/pull/8516)
<<<<<<< HEAD
  [(#8558)](https://github.com/PennyLaneAI/pennylane/pull/8558)
=======
  [(#8534)](https://github.com/PennyLaneAI/pennylane/pull/8534)
>>>>>>> ee6db4a9

  - :class:`~.QSVT`
  - :class:`~.AmplitudeEmbedding`
  - :class:`~.AllSinglesDoubles`
<<<<<<< HEAD
  - :class:`~.GateFabric`
=======
  - :class:`~.IQPEmbedding`
>>>>>>> ee6db4a9

* A new `qml.compiler.python_compiler.utils` submodule has been added, containing general-purpose utilities for
  working with xDSL. This includes a function that extracts the concrete value of scalar, constant SSA values.
  [(#8514)](https://github.com/PennyLaneAI/pennylane/pull/8514)

* Added a keyword argument ``recursive`` to ``qml.transforms.cancel_inverses`` that enables
  recursive cancellation of nested pairs of mutually inverse gates. This makes the transform
  more powerful, because it can cancel larger blocks of inverse gates without having to scan
  the circuit from scratch. By default, the recursive cancellation is enabled (``recursive=True``).
  To obtain previous behaviour, disable it by setting ``recursive=False``.
  [(#8483)](https://github.com/PennyLaneAI/pennylane/pull/8483)

* `qml.grad` and `qml.jacobian` now lazily dispatch to catalyst and program
  capture, allowing for `qml.qjit(qml.grad(c))` and `qml.qjit(qml.jacobian(c))` to work.
  [(#8382)](https://github.com/PennyLaneAI/pennylane/pull/8382)

* Both the generic and transform-specific application behavior of a `qml.transforms.core.TransformDispatcher`
  can be overwritten with `TransformDispatcher.generic_register` and `my_transform.register`.
  [(#7797)](https://github.com/PennyLaneAI/pennylane/pull/7797)

* With capture enabled, measurements can now be performed on Operator instances passed as closure
  variables from outside the workflow scope.
  [(#8504)](https://github.com/PennyLaneAI/pennylane/pull/8504)

* Users can now estimate the resources for quantum circuits that contain or decompose into
  any of the following symbolic operators: :class:`~.ChangeOpBasis`, :class:`~.Prod`,
  :class:`~.Controlled`, :class:`~.ControlledOp`, :class:`~.Pow`, and :class:`~.Adjoint`.
  [(#8464)](https://github.com/PennyLaneAI/pennylane/pull/8464)

* Wires can be specified via `range` with program capture and autograph.

* A new decomposition has been added to :class:`pennylane.Toffoli`. This decomposition uses one
  work wire and :class:`pennylane.TemporaryAND` operators to reduce the resources needed.
  [(#8549)](https://github.com/PennyLaneAI/pennylane/pull/8549)

<h3>Breaking changes 💔</h3>

* Providing ``num_steps`` to :func:`pennylane.evolve`, :func:`pennylane.exp`, :class:`pennylane.ops.Evolution`,
  and :class:`pennylane.ops.Exp` has been disallowed. Instead, use :class:`~.TrotterProduct` for approximate
  methods, providing the ``n`` parameter to perform the Suzuki-Trotter product approximation of a Hamiltonian
  with the specified number of Trotter steps.
  [(#8474)](https://github.com/PennyLaneAI/pennylane/pull/8474)

  As a concrete example, consider the following case:

  .. code-block:: python

    coeffs = [0.5, -0.6]
    ops = [qml.X(0), qml.X(0) @ qml.Y(1)]
    H_flat = qml.dot(coeffs, ops)

  Instead of computing the Suzuki-Trotter product approximation as:

  ```pycon
  >>> qml.evolve(H_flat, num_steps=2).decomposition()
  [RX(0.5, wires=[0]),
  PauliRot(-0.6, XY, wires=[0, 1]),
  RX(0.5, wires=[0]),
  PauliRot(-0.6, XY, wires=[0, 1])]
  ```

  The same result can be obtained using :class:`~.TrotterProduct` as follows:

  ```pycon
  >>> decomp_ops = qml.adjoint(qml.TrotterProduct(H_flat, time=1.0, n=2)).decomposition()
  >>> [simp_op for op in decomp_ops for simp_op in map(qml.simplify, op.decomposition())]
  [RX(0.5, wires=[0]),
  PauliRot(-0.6, XY, wires=[0, 1]),
  RX(0.5, wires=[0]),
  PauliRot(-0.6, XY, wires=[0, 1])]
  ```

* The value ``None`` has been removed as a valid argument to the ``level`` parameter in the
  :func:`pennylane.workflow.get_transform_program`, :func:`pennylane.workflow.construct_batch`,
  :func:`pennylane.draw`, :func:`pennylane.draw_mpl`, and :func:`pennylane.specs` transforms.
  Please use ``level='device'`` instead to apply the transform at the device level.
  [(#8477)](https://github.com/PennyLaneAI/pennylane/pull/8477)

* Access to ``add_noise``, ``insert`` and noise mitigation transforms from the ``pennylane.transforms`` module is deprecated.
  Instead, these functions should be imported from the ``pennylane.noise`` module.
  [(#8477)](https://github.com/PennyLaneAI/pennylane/pull/8477)

* ``qml.qnn.cost.SquaredErrorLoss`` has been removed. Instead, this hybrid workflow can be accomplished
  with a function like ``loss = lambda *args: (circuit(*args) - target)**2``.
  [(#8477)](https://github.com/PennyLaneAI/pennylane/pull/8477)

* Some unnecessary methods of the ``qml.CircuitGraph`` class have been removed:
  [(#8477)](https://github.com/PennyLaneAI/pennylane/pull/8477)

  - ``print_contents`` in favor of ``print(obj)``
  - ``observables_in_order`` in favor of ``observables``
  - ``operations_in_order`` in favor of ``operations``
  - ``ancestors_in_order(obj)`` in favor of ``ancestors(obj, sort=True)``
  - ``descendants_in_order(obj)`` in favor of ``descendants(obj, sort=True)``

* ``pennylane.devices.DefaultExecutionConfig`` has been removed. Instead, use
  ``qml.devices.ExecutionConfig()`` to create a default execution configuration.
  [(#8470)](https://github.com/PennyLaneAI/pennylane/pull/8470)

* Specifying the ``work_wire_type`` argument in ``qml.ctrl`` and other controlled operators as ``"clean"`` or
  ``"dirty"`` is disallowed. Use ``"zeroed"`` to indicate that the work wires are initially in the :math:`|0\rangle`
  state, and ``"borrowed"`` to indicate that the work wires can be in any arbitrary state. In both cases, the
  work wires are assumed to be restored to their original state upon completing the decomposition.
  [(#8470)](https://github.com/PennyLaneAI/pennylane/pull/8470)

* `QuantumScript.shape` and `QuantumScript.numeric_type` are removed. The corresponding `MeasurementProcess`
  methods should be used instead.
  [(#8468)](https://github.com/PennyLaneAI/pennylane/pull/8468)

* `MeasurementProcess.expand` is removed.
  `qml.tape.QuantumScript(mp.obs.diagonalizing_gates(), [type(mp)(eigvals=mp.obs.eigvals(), wires=mp.obs.wires)])`
  can be used instead.
  [(#8468)](https://github.com/PennyLaneAI/pennylane/pull/8468)

* The `qml.QNode.add_transform` method is removed.
  Instead, please use `QNode.transform_program.push_back(transform_container=transform_container)`.
  [(#8468)](https://github.com/PennyLaneAI/pennylane/pull/8468)

<h3>Deprecations 👋</h3>

* `qml.measure`, `qml.measurements.MidMeasureMP`, `qml.measurements.MeasurementValue`,
  and `qml.measurements.get_mcm_predicates` are now located in `qml.ops.mid_measure`.
  `MidMeasureMP` is now renamed to `MidMeasure`.
  `qml.measurements.find_post_processed_mcms` is now `qml.devices.qubit.simulate._find_post_processed_mcms`,
  and is being made private, as it is an utility for tree-traversal.
  [(#8466)](https://github.com/PennyLaneAI/pennylane/pull/8466)

* The ``pennylane.operation.Operator.is_hermitian`` property has been deprecated and renamed
  to ``pennylane.operation.Operator.is_verified_hermitian`` as it better reflects the functionality of this property.
  The deprecated access through ``is_hermitian`` will be removed in PennyLane v0.45.
  Alternatively, consider using the ``pennylane.is_hermitian`` function instead as it provides a more reliable check for hermiticity.
  Please be aware that it comes with a higher computational cost.
  [(#8494)](https://github.com/PennyLaneAI/pennylane/pull/8494)

* Access to the follow functions and classes from the ``pennylane.resources`` module are deprecated. Instead, these functions must be imported from the ``pennylane.estimator`` module.
  [(#8484)](https://github.com/PennyLaneAI/pennylane/pull/8484)

    - ``qml.estimator.estimate_shots`` in favor of ``qml.resources.estimate_shots``
    - ``qml.estimator.estimate_error`` in favor of ``qml.resources.estimate_error``
    - ``qml.estimator.FirstQuantization`` in favor of ``qml.resources.FirstQuantization``
    - ``qml.estimator.DoubleFactorization`` in favor of ``qml.resources.DoubleFactorization``

* ``argnum`` has been renamed ``argnums`` for ``qml.grad``, ``qml.jacobian``, ``qml.jvp`` and ``qml.vjp``.
  [(#8496)](https://github.com/PennyLaneAI/pennylane/pull/8496)
  [(#8481)](https://github.com/PennyLaneAI/pennylane/pull/8481)

* The :func:`pennylane.devices.preprocess.mid_circuit_measurements` transform is deprecated. Instead,
  the device should determine which mcm method to use, and explicitly include :func:`~pennylane.transforms.dynamic_one_shot`
  or :func:`~pennylane.transforms.defer_measurements` in its preprocess transforms if necessary.
  [(#8467)](https://github.com/PennyLaneAI/pennylane/pull/8467)

<h3>Internal changes ⚙️</h3>

* Fix all NumPy 1.X `DeprecationWarnings` in our source code.
  [(#8497)](https://github.com/PennyLaneAI/pennylane/pull/8497)

* Update versions for `pylint`, `isort` and `black` in `format.yml`
  [(#8506)](https://github.com/PennyLaneAI/pennylane/pull/8506)

* Reclassifies `registers` as a tertiary module for use with tach.
  [(#8513)](https://github.com/PennyLaneAI/pennylane/pull/8513)

* A new `split_non_commuting_pass` compiler pass has been added to the xDSL transforms. This pass
  splits quantum functions that measure observables on the same wires into multiple function executions,
  where each execution measures observables on different wires (using the "wires" grouping strategy).
  The original function is replaced with calls to these generated functions, and the results are combined
  appropriately.
  [(#8531)](https://github.com/PennyLaneAI/pennylane/pull/8531)

* The experimental xDSL implementation of `diagonalize_measurements` has been updated to fix a bug
  that included the wrong SSA value for final qubit insertion and deallocation at the end of the
  circuit. A clear error is now also raised when there are observables with overlapping wires.
  [(#8383)](https://github.com/PennyLaneAI/pennylane/pull/8383)

* Add an `outline_state_evolution_pass` pass to the MBQC xDSL transform, which moves all
  quantum gate operations to a private callable.
  [(#8367)](https://github.com/PennyLaneAI/pennylane/pull/8367)

* The experimental xDSL implementation of `measurements_from_samples_pass` has been updated to support `shots` defined by an `arith.constant` operation.
  [(#8460)](https://github.com/PennyLaneAI/pennylane/pull/8460)

* The :class:`~pennylane.devices.LegacyDeviceFacade` is slightly refactored to implement `setup_execution_config` and `preprocess_transforms`
  separately as opposed to implementing a single `preprocess` method. Additionally, the `mid_circuit_measurements` transform has been removed
  from the preprocess transform program. Instead, the best mcm method is chosen in `setup_execution_config`. By default, the ``_capabilities``
  dictionary is queried for the ``"supports_mid_measure"`` property. If the underlying device defines a TOML file, the ``supported_mcm_methods``
  field in the TOML file is used as the source of truth.
  [(#8469)](https://github.com/PennyLaneAI/pennylane/pull/8469)
  [(#8486)](https://github.com/PennyLaneAI/pennylane/pull/8486)
  [(#8495)](https://github.com/PennyLaneAI/pennylane/pull/8495)

* The various private functions of the :class:`~pennylane.estimator.FirstQuantization` class have
  been modified to avoid using `numpy.matrix` as this function is deprecated.
  [(#8523)](https://github.com/PennyLaneAI/pennylane/pull/8523)

* The `ftqc` module now includes dummy transforms for several Catalyst/MLIR passes (`to-ppr`, `commute-ppr`, `merge-ppr-ppm`, `pprm-to-mbqc`
  and `reduce-t-depth`), to allow them to be captured as primitives in PLxPR and mapped to the MLIR passes in Catalyst. This enables using the passes with the unified compiler and program capture.
  [(#8519)](https://github.com/PennyLaneAI/pennylane/pull/8519)

* The decompositions for several templates have been updated to use
  :class:`~.ops.op_math.ChangeOpBasis`, which makes their decompositions more resource efficient
  by eliminating unnecessary controlled operations. The templates include :class:`~.PhaseAdder`,
  :class:`~.TemporaryAND`, :class:`~.QSVT`, and :class:`~.SelectPauliRot`.
  [(#8490)](https://github.com/PennyLaneAI/pennylane/pull/8490)

* Solovay-Kitaev decomposition using the :func:`~.clifford_t_decompostion` transform
  with ``method="sk"`` or directly via :func:`~.ops.sk_decomposition` now raises a more
  informative ``RuntimeError`` when used with JAX-JIT or :func:`~.qjit`.
  [(#8489)](https://github.com/PennyLaneAI/pennylane/pull/8489)

<h3>Documentation 📝</h3>

* The documentation of ``qml.transforms.rz_phase_gradient`` has been updated with respect to the
  sign convention of phase gradient states, how it prepares the phase gradient state in the code
  example, and the verification of the code example result.

* The code example in the documentation for ``qml.decomposition.register_resources`` has been
  updated to adhere to renamed keyword arguments and default behaviour of ``max_work_wires``.
  [(#8536)](https://github.com/PennyLaneAI/pennylane/pull/8536)

* The docstring for ``qml.device`` has been updated to include a section on custom decompositions,
  and a warning about the removal of the ``custom_decomps`` kwarg in v0.44. Additionally, the page
  :doc:`Building a plugin <../development/plugins>` now includes instructions on using
  the :func:`~pennylane.devices.preprocess.decompose` transform for device-level decompositions.
  [(#8492)](https://github.com/PennyLaneAI/pennylane/pull/8492)

<h3>Bug fixes 🐛</h3>

* Fixes a bug in `clifford_t_decomposition` with `method="gridsynth"` and qjit, where using cached decomposition with the same parameter causes an error.
  [(#8535)](https://github.com/PennyLaneAI/pennylane/pull/8535)

* Fixes a bug in :class:`~.SemiAdder` where the results were incorrect when more ``work_wires`` than required were passed.
 [(#8423)](https://github.com/PennyLaneAI/pennylane/pull/8423)

* Fixes a bug in ``QubitUnitaryOp.__init__`` in the unified compiler module that prevented an
  instance from being constructed.
  [(#8456)](https://github.com/PennyLaneAI/pennylane/pull/8456)

* Fixes a bug where the deferred measurement method is used silently even if ``mcm_method="one-shot"`` is explicitly requested,
  when a device that extends the ``LegacyDevice`` does not declare support for mid-circuit measurements.
  [(#8486)](https://github.com/PennyLaneAI/pennylane/pull/8486)

* Fixes a bug where a `KeyError` is raised when querying the decomposition rule for an operator in the gate set from a :class:`~pennylane.decomposition.DecompGraphSolution`.
  [(#8526)](https://github.com/PennyLaneAI/pennylane/pull/8526)

<h3>Contributors ✍️</h3>

This release contains contributions from (in alphabetical order):


Guillermo Alonso,
Utkarsh Azad,
Astral Cai,
Marcus Edwards,
Lillian Frederiksen,
Christina Lee,
Joseph Lee,
Gabriela Sanchez Diaz,
Mudit Pandey,
Shuli Shu,
Jay Soni,
David Wierichs,
Hongsheng Zheng<|MERGE_RESOLUTION|>--- conflicted
+++ resolved
@@ -20,20 +20,14 @@
   [(#8520)](https://github.com/PennyLaneAI/pennylane/pull/8520)
   [(#8515)](https://github.com/PennyLaneAI/pennylane/pull/8515)
   [(#8516)](https://github.com/PennyLaneAI/pennylane/pull/8516)
-<<<<<<< HEAD
   [(#8558)](https://github.com/PennyLaneAI/pennylane/pull/8558)
-=======
   [(#8534)](https://github.com/PennyLaneAI/pennylane/pull/8534)
->>>>>>> ee6db4a9
 
   - :class:`~.QSVT`
   - :class:`~.AmplitudeEmbedding`
   - :class:`~.AllSinglesDoubles`
-<<<<<<< HEAD
   - :class:`~.GateFabric`
-=======
   - :class:`~.IQPEmbedding`
->>>>>>> ee6db4a9
 
 * A new `qml.compiler.python_compiler.utils` submodule has been added, containing general-purpose utilities for
   working with xDSL. This includes a function that extracts the concrete value of scalar, constant SSA values.
