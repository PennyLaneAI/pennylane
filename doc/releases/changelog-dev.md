:orphan:

# Release 0.28.0-dev (development release)

<h3>New features since last release</h3>

* Support custom measurement processes:
  * `SampleMeasurement` and `StateMeasurement` classes have been added. They contain an abstract
    method to process samples/quantum state.
    [#3286](https://github.com/PennyLaneAI/pennylane/pull/3286)

  * Add `_Sample` class.
    [#3288](https://github.com/PennyLaneAI/pennylane/pull/3288)

  * Add `_Counts` class.
    [#3292](https://github.com/PennyLaneAI/pennylane/pull/3292)

  * Add `_State` class.
    [#3287](https://github.com/PennyLaneAI/pennylane/pull/3287)

  * Add `_VnEntropy` class.
    [#3326](https://github.com/PennyLaneAI/pennylane/pull/3326)

  * Add `_MutualInfo` class.
    [#3327](https://github.com/PennyLaneAI/pennylane/pull/3327)

* Functionality for fetching symbols and geometry of a compound from the PubChem Database using `qchem.mol_data`.
  [(#3289)](https://github.com/PennyLaneAI/pennylane/pull/3289)
  [(#3378)](https://github.com/PennyLaneAI/pennylane/pull/3378)

  ```pycon
  >>> mol_data("BeH2")
  (['Be', 'H', 'H'],
  array([[ 4.79405604,  0.29290815,  0.        ],
         [ 3.77946   , -0.29290815,  0.        ],
         [ 5.80884105, -0.29290815,  0.        ]]))

  >>> mol_data(223, "CID")
  (['N', 'H', 'H', 'H', 'H'],
  array([[ 4.79404621,  0.        ,  0.        ],
         [ 5.80882913,  0.5858151 ,  0.        ],
         [ 3.77945225, -0.5858151 ,  0.        ],
         [ 4.20823111,  1.01459396,  0.        ],
         [ 5.3798613 , -1.01459396,  0.        ]]))
  ```

* New basis sets, `6-311g` and `CC-PVDZ`, are added to the qchem basis set repo.
  [#3279](https://github.com/PennyLaneAI/pennylane/pull/3279)

* Support for purity computation is added. The `qml.math.purity` function computes the purity from a state vector or a density matrix:

  [#3290](https://github.com/PennyLaneAI/pennylane/pull/3290)

  ```pycon
  >>> x = [1, 0, 0, 1] / np.sqrt(2)
  >>> qml.math.purity(x, [0, 1])
  1.0
  >>> qml.math.purity(x, [0])
  0.5
    
  >>> x = [[1 / 2, 0, 0, 0], [0, 0, 0, 0], [0, 0, 0, 0], [0, 0, 0, 1 / 2]]
  >>> qml.math.purity(x, [0, 1])
  0.5
  ```

  The `qml.qinfo.purity` can be used to transform a QNode returning a state to a function that returns the purity:

  ```python3
  dev = qml.device("default.mixed", wires=2)

  @qml.qnode(dev)
  def circuit(x):
    qml.IsingXX(x, wires=[0, 1])
    return qml.state()
  ```

  ```pycon
  >>> qml.qinfo.purity(circuit, wires=[0])(np.pi / 2)
  0.5
  >>> qml.qinfo.purity(circuit, wires=[0, 1])(np.pi / 2)
  1.0
  ```

  Taking the gradient is also supported:

  ```pycon
  >>> param = np.array(np.pi / 4, requires_grad=True)
  >>> qml.grad(qml.qinfo.purity(circuit, wires=[0]))(param)
  -0.5
  ```

<h3>Improvements</h3>

* Continuous integration checks are now performed for Python 3.11 and Torch v1.13. Python 3.7 is dropped.
  [(#3276)](https://github.com/PennyLaneAI/pennylane/pull/3276)

* `qml.Tracker` now also logs results in `tracker.history` when tracking execution of a circuit.
   [(#3306)](https://github.com/PennyLaneAI/pennylane/pull/3306)

* Improve performance of `Wires.all_wires`.
  [(#3302)](https://github.com/PennyLaneAI/pennylane/pull/3302)

* A representation has been added to the `Molecule` class.
  [(#3364)](https://github.com/PennyLaneAI/pennylane/pull/3364)

* Add detail to the error message when the `insert` transform
  fails to diagonalize non-qubit-wise-commuting observables.
  [(#3381)](https://github.com/PennyLaneAI/pennylane/pull/3381)

* Remove private `_wires` setter from the `Controlled.map_wires` method.
  [3405](https://github.com/PennyLaneAI/pennylane/pull/3405)

<h3>Breaking changes</h3>

* The `log_base` attribute has been moved from `MeasurementProcess` to the new `_VnEntropy` and
  `_MutualInfo` classes, which inherit from `MeasurementProcess`.
  [#3326](https://github.com/PennyLaneAI/pennylane/pull/3326)

* Python 3.7 support is no longer maintained.
  [(#3276)](https://github.com/PennyLaneAI/pennylane/pull/3276)

<h3>Deprecations</h3>

Deprecations cycles are tracked at [doc/developement/deprecations.rst](https://docs.pennylane.ai/en/latest/development/deprecations.html).

* The following deprecated methods are removed:
  [(#3281)](https://github.com/PennyLaneAI/pennylane/pull/3281/)

  * `qml.tape.get_active_tape`: Use `qml.QueuingManager.active_context()`
  * `qml.transforms.qcut.remap_tape_wires`: Use `qml.map_wires`
  * `qml.tape.QuantumTape.inv()`: Use `qml.tape.QuantumTape.adjoint()`
  * `qml.tape.stop_recording()`: Use `qml.QueuingManager.stop_recording()`
  * `qml.tape.QuantumTape.stop_recording()`: Use `qml.QueuingManager.stop_recording()`
  * `qml.QueuingContext` is now `qml.QueuingManager`
  * `QueuingManager.safe_update_info` and `AnnotatedQueue.safe_update_info`: Use plain `update_info`

<h3>Documentation</h3>

* Corrects more mentions for diagonalizing gates for all relevant operations. The docstrings for `compute_eigvals` used
  to say that the diagonalizing gates implemented $U$, the unitary such that $O = U \Sigma U^{\dagger}$, where $O$ is
  the original observable and $\Sigma$ a diagonal matrix. However, the diagonalizing gates actually implement
  $U^{\dagger}$, since $\langle \psi | O | \psi \rangle = \langle \psi | U \Sigma U^{\dagger} | \psi \rangle$, making
  $U^{\dagger} | \psi \rangle$ the actual state being measured in the $Z$-basis.
  [(#3409)](https://github.com/PennyLaneAI/pennylane/pull/3409)

<h3>Bug fixes</h3>

* Fixed a bug that made `gradients.param_shift` raise an error when used with unshifted terms only
  in a custom recipe, and when using any unshifted terms at all under the new return type system.
  [(#3177)](https://github.com/PennyLaneAI/pennylane/pull/3177)

* Original tape `_obs_sharing_wires` attribute is updated during its expansion.
  [#3293](https://github.com/PennyLaneAI/pennylane/pull/3293)
  
* Small fix of `MeasurementProcess.map_wires`, where both the `self.obs` and `self._wires`
  attributes were modified.
  [#3292](https://github.com/PennyLaneAI/pennylane/pull/3292)

* An issue with `drain=False` in the adaptive optimizer is fixed. Before the fix, the operator pool
  needed to be re-constructed inside the optimization pool when `drain=False`. With the new fix,
  this reconstruction is not needed.
  [#3361](https://github.com/PennyLaneAI/pennylane/pull/3361)

* If the device originally has no shots but finite shots are dynamically specified, Hamiltonian
  expansion now occurs.
  [(#3369)](https://github.com/PennyLaneAI/pennylane/pull/3369)

* `qml.matrix(op)` now fails if the operator truly has no matrix (eg. `Barrier`) to match `op.matrix()`
  [(#3386)](https://github.com/PennyLaneAI/pennylane/pull/3386)

* The `pad_with` argument in the `AmplitudeEmbedding` template is now compatible
  with all interfaces
  [(#3392)](https://github.com/PennyLaneAI/pennylane/pull/3392)

<h3>Contributors</h3>

This release contains contributions from (in alphabetical order):

Juan Miguel Arrazola
Utkarsh Azad
Astral Cai
Pieter Eendebak
Lillian M. A. Frederiksen
Soran Jahangiri
Edward Jiang
Christina Lee
Albert Mitjans Coma
Romain Moyard
<<<<<<< HEAD
Matthew Silverman
=======
David Wierichs
Antal Száva
>>>>>>> a3397bb3
<|MERGE_RESOLUTION|>--- conflicted
+++ resolved
@@ -186,9 +186,6 @@
 Christina Lee
 Albert Mitjans Coma
 Romain Moyard
-<<<<<<< HEAD
 Matthew Silverman
-=======
-David Wierichs
 Antal Száva
->>>>>>> a3397bb3
+David Wierichs