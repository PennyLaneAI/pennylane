:orphan:

# Release 0.43.0-dev (development release)

<h3>New features since last release</h3>

<h3>Improvements 🛠</h3>

* Decomposition rules that can be accessed with the new graph-based decomposition system are
  implemented. The following decompositions have been added:

    * :class:`~.Adder`
      [(#7779)](https://github.com/PennyLaneAI/pennylane/pull/7779)
<<<<<<< HEAD
    
    * :class:`~.ControlledSequence`
      [(#7787)](https://github.com/PennyLaneAI/pennylane/pull/7787)
  
    * :class:`~.OutAdder`
      [(#7780)](https://github.com/PennyLaneAI/pennylane/pull/7780)

    * :class:`~.OutMultiplier`
      [(#7781)](https://github.com/PennyLaneAI/pennylane/pull/7781)

    * :class:`~.OutPoly`
      [(#7822)](https://github.com/PennyLaneAI/pennylane/pull/7822)

    * :class:`~.Multiplier`
      [(#7834)](https://github.com/PennyLaneAI/pennylane/pull/7834)
    
    * :class:`~.ModExp`
      [(#7836)](https://github.com/PennyLaneAI/pennylane/pull/7836)
=======

* A compilation pass written with xDSL called `qml.compiler.python_compiler.transforms.MeasurementsFromSamplesPass`
  has been added for the experimental xDSL Python compiler integration. This pass replaces all
  terminal measurements in a program with a single :func:`pennylane.sample` measurement, and adds
  postprocessing instructions to recover the original measurement.
  [(#7620)](https://github.com/PennyLaneAI/pennylane/pull/7620)

* A combine-global-phase pass has been added to the xDSL Python compiler integration.
  Note that the current implementation can only combine all the global phase operations at
  the last global phase operation in the same region. In other words, global phase operations inside a control flow region can't be combined with those in their parent 
  region.
  [(#7675)](https://github.com/PennyLaneAI/pennylane/pull/7675)

* The `mbqc` xDSL dialect has been added to the Python compiler, which is used to represent
  measurement-based quantum-computing instructions in the xDSL framework.
  [(#7815)](https://github.com/PennyLaneAI/pennylane/pull/7815)


<h3>Labs: a place for unified and rapid prototyping of research software 🧪</h3>

* Added state of the art resources for the `ResourceSelectPauliRot` template and the
  `ResourceQubitUnitary` templates.
  [(#7786)](https://github.com/PennyLaneAI/pennylane/pull/7786)
>>>>>>> 7ebf44a4

<h3>Breaking changes 💔</h3>

<h3>Deprecations 👋</h3>

<h3>Internal changes ⚙️</h3>

* Seeded tests for the `split_to_single_terms` transformation.
  [(#7851)](https://github.com/PennyLaneAI/pennylane/pull/7851)

* Upgrade `rc_sync.yml` to work with latest `pyproject.toml` changes.
  [(#7808)](https://github.com/PennyLaneAI/pennylane/pull/7808)
  [(#7818)](https://github.com/PennyLaneAI/pennylane/pull/7818)

<h3>Documentation 📝</h3>

<h3>Bug fixes 🐛</h3>

* Fixes attributes and types in the quantum dialect.
  This allows for types to be inferred correctly when parsing.
  [(#7825)](https://github.com/PennyLaneAI/pennylane/pull/7825)

<h3>Contributors ✍️</h3>

This release contains contributions from (in alphabetical order):

Erick Ochoa,
Joey Carter,
Marcus Edwards,
Andrija Paurevic,
Jay Soni,<|MERGE_RESOLUTION|>--- conflicted
+++ resolved
@@ -11,7 +11,6 @@
 
     * :class:`~.Adder`
       [(#7779)](https://github.com/PennyLaneAI/pennylane/pull/7779)
-<<<<<<< HEAD
     
     * :class:`~.ControlledSequence`
       [(#7787)](https://github.com/PennyLaneAI/pennylane/pull/7787)
@@ -30,7 +29,6 @@
     
     * :class:`~.ModExp`
       [(#7836)](https://github.com/PennyLaneAI/pennylane/pull/7836)
-=======
 
 * A compilation pass written with xDSL called `qml.compiler.python_compiler.transforms.MeasurementsFromSamplesPass`
   has been added for the experimental xDSL Python compiler integration. This pass replaces all
@@ -54,7 +52,6 @@
 * Added state of the art resources for the `ResourceSelectPauliRot` template and the
   `ResourceQubitUnitary` templates.
   [(#7786)](https://github.com/PennyLaneAI/pennylane/pull/7786)
->>>>>>> 7ebf44a4
 
 <h3>Breaking changes 💔</h3>
 
