:orphan:

# Release 0.35.0-dev (development release)

<h3>New features since last release</h3>

<h4>Easy to import circuits 💾</h4>

* An error message provides clearer instructions for installing PennyLane-Qiskit if the `qml.from_qiskit` 
  function fails because the Qiskit converter is missing.
  [(#5218)](https://github.com/PennyLaneAI/pennylane/pull/5218)

<h4>Native mid-circuit measurements on default qubit 💡</h4>

* When operating in finite-shots mode, the `default.qubit` device now performs mid-circuit
  measurements in a similar way to quantum hardware. For each shot, when a mid-circuit measurement
  is encountered, the device evaluates the probability of projecting onto `|0>` or `|1>` and
  makes a random choice to collapse the circuit state.
  [(#5088)](https://github.com/PennyLaneAI/pennylane/pull/5088)

  This approach works well when there are a lot of mid-circuit measurements and the number of shots
  is not too high:

  ```python
  import pennylane as qml

  dev = qml.device("default.qubit", shots=10)

  @qml.qnode(dev)
  def f():
      for i in range(1967):
          qml.Hadamard(0)
          qml.measure(0)
      return qml.sample(qml.PauliX(0))
  ```
  ```pycon
  >>> f()
  tensor([-1, -1, -1,  1,  1, -1,  1, -1,  1, -1], requires_grad=True)
  ```

  Previously, mid-circuit measurements would be automatically replaced with an additional qubit
  using the `@qml.defer_measurements` transform, so the above circuit would have required thousands
  of qubits to simulate.

* The `default.qubit` device now supports mid-circuit measurements without using the deferred measurement
  principle when using finite shots. The native execution mode comprises all features supported with `qml.defer_measurements`, including
  classical control, collecting statistics, and post-selection. This PR notably introduces support for
  post-selection, measurement value lists, and composite measurements.
  [(#5120)](https://github.com/PennyLaneAI/pennylane/pull/5120)

<h4>Work easily and efficiently with operators 🔧</h4>

* Over the past few releases, PennyLane's approach to operator arithmetic has been overhauled.
  New classes such as `Sum` and `Prod` have been added in the
  [op_math](https://docs.pennylane.ai/en/stable/code/qml_ops_op_math.html) module, providing
  an extensive range of manipulations and ways to combine PennyLane operators. The updated operator
  arithmetic functionality can be activated using `qml.operation.enable_new_opmath()` and will
  become the default approach in the next release.

  The following updates have been made in this version of PennyLane:

  * You can now easily access Pauli operators via `I`, `X`, `Y`, and `Z`:
    [(#5116)](https://github.com/PennyLaneAI/pennylane/pull/5116)

    ```pycon
    >>> from pennylane import I, X, Y, Z
    >>> X(0)
    X(0)
    ```

  * PennyLane will try to automatically work with a Pauli representation of operators when
    available. The Pauli representation can be optionally accessed via `op.pauli_rep`:
    [(#4989)](https://github.com/PennyLaneAI/pennylane/pull/4989)
    [(#5001)](https://github.com/PennyLaneAI/pennylane/pull/5001)
    [(#5003)](https://github.com/PennyLaneAI/pennylane/pull/5003)
    [(#5017)](https://github.com/PennyLaneAI/pennylane/pull/5017)
    [(#5027)](https://github.com/PennyLaneAI/pennylane/pull/5027)
  
    ```pycon
    >>> op = X(0) + Y(0)
    >>> type(op.pauli_rep)
    pennylane.pauli.pauli_arithmetic.PauliSentence
    ```
    
    The `PauliWord` and `PauliSentence` objects in the
    [pauli](https://docs.pennylane.ai/en/stable/code/qml_pauli.html#classes) module provide an
    efficient representation and can be combined using basic arithmetic like addition, products, and
    scalar multiplication. These objects do not need to be directly handled in most workflows
    since manipulation will happen automatically in the background.

  * Extensive improvements have been made to the string representations of PennyLane operators,
    making them shorter and possible to copy as valid PennyLane code:
    [(#5116)](https://github.com/PennyLaneAI/pennylane/pull/5116)
    [(#5138)](https://github.com/PennyLaneAI/pennylane/pull/5138)

    ```
    >>> 0.5 * X(0)
    0.5 * X(0)
    >>> 0.5 * (X(0) + Y(1))
    0.5 * (X(0) + Y(1))
    ```
    
    Sums with many terms are broken up into multiple lines, but can still be copied back as valid
    code:

    ```
    >>> 0.5 * (X(0) @ X(1)) + 0.7 * (X(1) @ X(2)) + 0.8 * (X(2) @ X(3))
    (
        0.5 * (X(0) @ X(1))
      + 0.7 * (X(1) @ X(2))
      + 0.8 * (X(2) @ X(3))
    )
    ```
  
  * The `Sum` and `Prod` classes have been updated to reach feature parity with `Hamiltonian`
    and `Tensor`, respectively. This includes support for grouping via the `pauli` module:
    [(#5070)](https://github.com/PennyLaneAI/pennylane/pull/5070)
    [(#5132)](https://github.com/PennyLaneAI/pennylane/pull/5132)
    [(#5133)](https://github.com/PennyLaneAI/pennylane/pull/5133)
    
    ```pycon
    >>> obs = [X(0) @ Y(1), Z(0), Y(0) @ Z(1), Y(1)]
    >>> qml.pauli.group_observables(obs)
    [[Y(0) @ Z(1)], [X(0) @ Y(1), Y(1)], [Z(0)]]
    ```

  * A new `qml.commutator` function is now available that allows you to compute commutators between
    operators:
    [(#5051)](https://github.com/PennyLaneAI/pennylane/pull/5051)
    [(#5052)](https://github.com/PennyLaneAI/pennylane/pull/5052)

    ```pycon
    >>> qml.commutator(X(0), Y(0))
    2j * Z(0)
    ```

<h4>New Clifford device 🦾</h4>

* A new `default.clifford` device enables efficient simulation of large-scale Clifford circuits
  defined in PennyLane through the use of [stim](https://github.com/quantumlib/Stim) as a backend.
  [(#4936)](https://github.com/PennyLaneAI/pennylane/pull/4936)
  [(#4954)](https://github.com/PennyLaneAI/pennylane/pull/4954)
  [(#5144)](https://github.com/PennyLaneAI/pennylane/pull/5144)

  Given a circuit with only Clifford gates, one can use this device to obtain the usual range
  of PennyLane [measurements](https://docs.pennylane.ai/en/stable/introduction/measurements.html)
  as well as the state represented in the Tableau form of
  [Aaronson & Gottesman (2004)](https://journals.aps.org/pra/abstract/10.1103/PhysRevA.70.052328):

  ```python
  import pennylane as qml

  dev = qml.device("default.clifford", tableau=True)
  @qml.qnode(dev)
  def circuit():
      qml.CNOT(wires=[0, 1])
      qml.PauliX(wires=[1])
      qml.ISWAP(wires=[0, 1])
      qml.Hadamard(wires=[0])
      return qml.state()
  ```

  ```pycon
  >>> circuit()
  array([[0, 1, 1, 0, 0],
        [1, 0, 1, 1, 1],
        [0, 0, 0, 1, 0],
        [1, 0, 0, 1, 1]])
  ```
<<<<<<< HEAD

* A function called `apply_operation` has been added to the new `qutrit_mixed` module found in `qml.devices` that applies operations to device-compatible states.
  [(#5032)](https://github.com/PennyLaneAI/pennylane/pull/5032)

* Added new error tracking and propagation functionality.
  [(#5115)](https://github.com/PennyLaneAI/pennylane/pull/5115)
  [(#5121)](https://github.com/PennyLaneAI/pennylane/pull/5121)

* Added new SpectralNormError class to the new error tracking functionality.
  [(#5154)](https://github.com/PennyLaneAI/pennylane/pull/5154)

=======
  
  The `default.clifford` device also supports the `PauliError`, `DepolarizingChannel`, `BitFlip` and
  `PhaseFlip`
  [noise channels](https://docs.pennylane.ai/en/latest/introduction/operations.html#noisy-channels)
  when operating in finite-shot mode.
>>>>>>> f7bba2b8

<h3>Improvements 🛠</h3>

<h4>Faster gradients with VJPs and other performance improvements</h4>

* Adjoint device VJP's are now supported with `jax.jacobian`. `device_vjp=True` is
  now strictly faster for jax.
  [(#4963)](https://github.com/PennyLaneAI/pennylane/pull/4963)

* `device_vjp` can now be used with normal Tensorflow. Support has not yet been added
  for `tf.Function` and Tensorflow Autograph.
  [(#4676)](https://github.com/PennyLaneAI/pennylane/pull/4676)

* PennyLane can now use lightning provided VJPs by selecting `device_vjp=True` on the QNode.
  [(#4914)](https://github.com/PennyLaneAI/pennylane/pull/4914)

* Remove queuing (`AnnotatedQueue`) from `qml.cut_circuit` and `qml.cut_circuit_mc` to improve performance
  for large workflows.
  [(#5108)](https://github.com/PennyLaneAI/pennylane/pull/5108)

* Improve the performance of circuit-cutting workloads with large numbers of generated tapes.
  [(#5005)](https://github.com/PennyLaneAI/pennylane/pull/5005)

<h4>Community contributions 🥳</h4>

* `parity_transform` is added for parity mapping of a fermionic Hamiltonian.
  [(#4928)](https://github.com/PennyLaneAI/pennylane/pull/4928)
  It is now possible to transform a fermionic Hamiltonian to a qubit Hamiltonian with parity mapping.

  ```python
  import pennylane as qml
  fermi_ham = qml.fermi.FermiWord({(0, 0) : '+', (1, 1) : '-'})

  qubit_ham = qml.fermi.parity_transform(fermi_ham, n=6)
  ```

  ```pycon
  >>> print(qubit_ham)
  (-0.25j*(PauliY(wires=[0]))) + ((-0.25+0j)*(PauliX(wires=[0]) @ PauliZ(wires=[1]))) +
  ((0.25+0j)*(PauliX(wires=[0]))) + (0.25j*(PauliY(wires=[0]) @ PauliZ(wires=[1])))
  ```

* The transform `split_non_commuting` now accepts measurements of type `probs`, `sample` and `counts` which accept both wires and observables.
  [(#4972)](https://github.com/PennyLaneAI/pennylane/pull/4972)

* Improve efficiency of matrix calculation when operator is symmetric over wires
  [(#3601)](https://github.com/PennyLaneAI/pennylane/pull/3601)

* The module `pennylane/math/quantum.py` has now support for the min-entropy.
  [(#3959)](https://github.com/PennyLaneAI/pennylane/pull/3959/)

* A function called `apply_operation` has been added to the new `qutrit_mixed` module found in `qml.devices` that applies operations to device-compatible states.
  [(#5032)](https://github.com/PennyLaneAI/pennylane/pull/5032)

* A function called `measure` has been added to the new `qutrit_mixed` module found in `qml.devices` that measures device-compatible states for a collection of measurement processes.
  [(#5049)](https://github.com/PennyLaneAI/pennylane/pull/5049)

* A function called `apply_operation` has been added to the new `qutrit_mixed` module found in `qml.devices` that applies operations to device-compatible states.
  [(#5032)](https://github.com/PennyLaneAI/pennylane/pull/5032)

<h4>Other operator arithmetic improvements</h4>

* The following capabilities have been added for Pauli arithmetic:
  [(#4989)](https://github.com/PennyLaneAI/pennylane/pull/4989)
  [(#5001)](https://github.com/PennyLaneAI/pennylane/pull/5001)
  [(#5003)](https://github.com/PennyLaneAI/pennylane/pull/5003)
  [(#5017)](https://github.com/PennyLaneAI/pennylane/pull/5017)
  [(#5027)](https://github.com/PennyLaneAI/pennylane/pull/5027)
  [(#5018)](https://github.com/PennyLaneAI/pennylane/pull/5018)

  * You can now multiply `PauliWord` and `PauliSentence` instances by scalars, e.g.
    `0.5 * PauliWord({0:"X"})` or `0.5 * PauliSentence({PauliWord({0:"X"}): 1.})`.
  
  * You can now intuitively add together
    `PauliWord` and `PauliSentence` as well as scalars, which are treated implicitly as identities.
    For example, `ps1 + pw1 + 1.` for some Pauli word `pw1 = PauliWord({0: "X", 1: "Y"})` and Pauli
    sentence `ps1 = PauliSentence({pw1: 3.})`.
  
  * You can now subtract `PauliWord` and `PauliSentence` instances, as well as scalars, from each
    other. For example `ps1 - pw1 - 1`.

  * You can now also use `qml.dot` with `PauliWord`, `PauliSentence` and operators, e.g.
    `qml.dot([0.5, -1.5, 2], [pw1, ps1, id_word])` with `id_word = PauliWord({})`.

  * `qml.matrix` now accepts `PauliWord` and `PauliSentence` instances,
    `qml.matrix(PauliWord({0:"X"}))`.

  * It is possible to compute commutators with Pauli operators natively with the
    `PauliSentence.commutator` method.

    ```pycon
    >>> op1 = PauliWord({0: "X", 1: "X"})
    >>> op2 = PauliWord({0: "Y"}) + PauliWord({1: "Y"})
    >>> op1.commutator(op2)
    2j * Z(0) @ X(1)
    + 2j * X(0) @ Z(1)
    ```

* Composite operations (e.g., those made with `qml.prod` and `qml.sum`) and `SProd` operations
  convert `Hamiltonian` and `Tensor` operands to `Sum` and `Prod` types, respectively. This helps
  avoid the mixing of incompatible operator types.
  [(#5031)](https://github.com/PennyLaneAI/pennylane/pull/5031)
  [(#5063)](https://github.com/PennyLaneAI/pennylane/pull/5063)

* `qml.Identity()` can be initialized without wires. Measuring it is currently not possible though.
  [(#5106)](https://github.com/PennyLaneAI/pennylane/pull/5106)

* `qml.dot` now returns a `Sum` class even when all the coefficients match.
  [(#5143)](https://github.com/PennyLaneAI/pennylane/pull/5143)

* `qml.pauli.group_observables` now supports grouping `Prod` and `SProd` operators.
  [(#5070)](https://github.com/PennyLaneAI/pennylane/pull/5070)

* Cuts down on performance bottlenecks in converting a `PauliSentence` to a `Sum`.
  [(#5141)](https://github.com/PennyLaneAI/pennylane/pull/5141)
  [(#5150)](https://github.com/PennyLaneAI/pennylane/pull/5150)

* Upgrade the `Prod.terms()` method to return a tuple `(coeffs, ops)` consisting of coefficients and
  pure product operators.
  [(#5132)](https://github.com/PennyLaneAI/pennylane/pull/5132)

  ```python
  >>> qml.operation.enable_new_opmath()
  >>> op = X(0) @ (0.5 * X(1) + X(2))
  >>> op.terms()
  ([0.5, 1.0],
   [X(1) @ X(0),
    X(2) @ X(0)])
  ```

* Upgrade the `Sum.terms()` method to return a tuple `(coeffs, ops)` consisting of coefficients and
  pure product operators.
  [(#5133)](https://github.com/PennyLaneAI/pennylane/pull/5133)

  ```python
  >>> qml.operation.enable_new_opmath()
  >>> op = 0.5 * X(0) + 0.7 * X(1) + 1.5 * Y(0) @ Y(1)
  >>> op.terms()
  ([0.5, 0.7, 1.5],
   [X(0), X(1), Y(1) @ Y(0)])
  ```

<h4>Other improvements</h4>

* Faster `qml.probs` measurements due to an optimization in `_samples_to_counts`.
  [(#5145)](https://github.com/PennyLaneAI/pennylane/pull/5145)

* Ensure the `BlockEncode` operator is JIT-compatible with JAX.
  [(#5110)](https://github.com/PennyLaneAI/pennylane/pull/5110)

* The `qml.qsvt` function uses `qml.GlobalPhase` instead of `qml.exp` to define global phase.
  [(#5105)](https://github.com/PennyLaneAI/pennylane/pull/5105)

* Update `tests/ops/functions/conftest.py` to ensure all operator types are tested for validity.
  [(#4978)](https://github.com/PennyLaneAI/pennylane/pull/4978)

* A new `pennylane.workflow` module is added. This module now contains `qnode.py`, `execution.py`, `set_shots.py`, `jacobian_products.py`, and the submodule `interfaces`.
  [(#5023)](https://github.com/PennyLaneAI/pennylane/pull/5023)

* Raise a more informative error when calling `adjoint_jacobian` with trainable state-prep operations.
  [(#5026)](https://github.com/PennyLaneAI/pennylane/pull/5026)

* Adds `qml.workflow.get_transform_program` and `qml.workflow.construct_batch` to inspect the transform program and batch of tapes
  at different stages.
  [(#5084)](https://github.com/PennyLaneAI/pennylane/pull/5084)

* All custom controlled operations such as `CRX`, `CZ`, `CNOT`, `ControlledPhaseShift` now inherit from `ControlledOp`, giving them additional properties such as `control_wire` and `control_values`. Calling `qml.ctrl` on `RX`, `RY`, `RZ`, `Rot`, and `PhaseShift` with a single control wire will return gates of types `CRX`, `CRY`, etc. as opposed to a general `Controlled` operator.
  [(#5069)](https://github.com/PennyLaneAI/pennylane/pull/5069)
  [(#5199)](https://github.com/PennyLaneAI/pennylane/pull/5199)

* CI will now fail if coverage data fails to upload to codecov. Previously, it would silently pass
  and the codecov check itself would never execute.
  [(#5101)](https://github.com/PennyLaneAI/pennylane/pull/5101)

* `qml.ctrl` called on operators with custom controlled versions will return instances
  of the custom class, and it will also flatten nested controlled operators to a single
  multi-controlled operation. For `PauliX`, `CNOT`, `Toffoli`, and `MultiControlledX`,
  calling `qml.ctrl` will always resolve to the best option in `CNOT`, `Toffoli`, or
  `MultiControlledX` depending on the number of control wires and control values.
  [(#5125)](https://github.com/PennyLaneAI/pennylane/pull/5125/)

* Remove the unwanted warning filter from tests, and ensure that no PennyLaneDeprecationWarnings
  are being raised unexpectedly.
  [(#5122)](https://github.com/PennyLaneAI/pennylane/pull/5122)

* Users can specify a list of PennyLane `measurements` they would want as terminal measurements
  when converting a `QuantumCircuit` using `qml.from_qiskit`.
  [(#5168)](https://github.com/PennyLaneAI/pennylane/pull/5168)

* Added new error tracking and propagation functionality. 
  [(#5115)](https://github.com/PennyLaneAI/pennylane/pull/5115)
  [(#5121)](https://github.com/PennyLaneAI/pennylane/pull/5121)

* Replacing `map_batch_transform` in the source code with the method `_batch_transform` 
  implemented in `TransformDispatcher`.
  [(#5212)](https://github.com/PennyLaneAI/pennylane/pull/5212)

* `TransformDispatcher` can now dispatch onto a batch of tapes, so that it is easier to compose transforms
  when working in the tape paradigm.
  [(#5163)](https://github.com/PennyLaneAI/pennylane/pull/5163)

<h3>Breaking changes 💔</h3>

* The entry point convention registering compilers with PennyLane has changed.
  [(#5140)](https://github.com/PennyLaneAI/pennylane/pull/5140)

  To allow for packages to register multiple compilers with PennyLane,
  the `entry_points` convention under the designated group name
  `pennylane.compilers` has been modified.

  Previously, compilers would register `qjit` (JIT decorator),
  `ops` (compiler-specific operations), and `context` (for tracing and
  program capture).

  Now, compilers must register `compiler_name.qjit`, `compiler_name.ops`,
  and `compiler_name.context`, where `compiler_name` is replaced
  by the name of the provided compiler.

  For more information, please see the
  [documentation on adding compilers](https://docs.pennylane.ai/en/stable/code/qml_compiler.html#adding-a-compiler).

* Make PennyLane code compatible with the latest version of `black`.
  [(#5112)](https://github.com/PennyLaneAI/pennylane/pull/5112)
  [(#5119)](https://github.com/PennyLaneAI/pennylane/pull/5119)

* `gradient_analysis_and_validation` is now renamed to `find_and_validate_gradient_methods`. Instead of returning a list, it now returns a dictionary of gradient methods for each parameter index, and no longer mutates the tape.
  [(#5035)](https://github.com/PennyLaneAI/pennylane/pull/5035)

* Passing additional arguments to a transform that decorates a QNode must be done through the use
  of `functools.partial`.
  [(#5046)](https://github.com/PennyLaneAI/pennylane/pull/5046)

* Multiplying two `PauliWord` instances no longer returns a tuple `(new_word, coeff)`
  but instead `PauliSentence({new_word: coeff})`. The old behavior is still available
  with the private method `PauliWord._matmul(other)` for faster processing.
  [(#5045)](https://github.com/PennyLaneAI/pennylane/pull/5054)

* `Observable.return_type` has been removed. Instead, you should inspect the type
  of the surrounding measurement process.
  [(#5044)](https://github.com/PennyLaneAI/pennylane/pull/5044)

* `ClassicalShadow.entropy()` no longer needs an `atol` keyword as a better
  method to estimate entropies from approximate density matrix reconstructions
  (with potentially negative eigenvalues) has been implemented.
  [(#5048)](https://github.com/PennyLaneAI/pennylane/pull/5048)

<<<<<<< HEAD
* Controlled operators with a custom controlled version decomposes like how their
  controlled counterpart decomposes, as opposed to decomposing into their controlled version.
=======
* Controlled operators with a custom controlled version decomposes like how their controlled
  counterpart decomposes, as opposed to decomposing into their controlled version.
>>>>>>> f7bba2b8
  [(#5069)](https://github.com/PennyLaneAI/pennylane/pull/5069)
  [(#5125)](https://github.com/PennyLaneAI/pennylane/pull/5125/)

  For example:

  ```pycon
  >>> qml.ctrl(qml.RX(0.123, wires=1), control=0).decomposition()
  [
    RZ(1.5707963267948966, wires=[1]),
    RY(0.0615, wires=[1]),
    CNOT(wires=[0, 1]),
    RY(-0.0615, wires=[1]),
    CNOT(wires=[0, 1]),
    RZ(-1.5707963267948966, wires=[1])
  ]
  ```

* `QuantumScript.is_sampled` and `QuantumScript.all_sampled` have been removed. Users should now
  validate these properties manually.
  [(#5072)](https://github.com/PennyLaneAI/pennylane/pull/5072)

* `qml.transforms.one_qubit_decomposition` and `qml.transforms.two_qubit_decomposition` are removed. Instead,
  you should use `qml.ops.one_qubit_decomposition` and `qml.ops.two_qubit_decomposition`.
  [(#5091)](https://github.com/PennyLaneAI/pennylane/pull/5091)

* `qml.ExpvalCost` has been removed. Users should use `qml.expval()` moving forward.
  [(#5097)](https://github.com/PennyLaneAI/pennylane/pull/5097)

<h3>Deprecations 👋</h3>

* `Operator.validate_subspace(subspace)` has been relocated to the `qml.ops.qutrit.parametric_ops`
  module and will be removed from the Operator class in an upcoming release.
  [(#5067)](https://github.com/PennyLaneAI/pennylane/pull/5067)

* Matrix and tensor products between `PauliWord` and `PauliSentence` instances are done using
  the `@` operator, `*` will be used only for scalar multiplication. Note also the breaking
  change that the product of two `PauliWord` instances now returns a `PauliSentence` instead
  of a tuple `(new_word, coeff)`.
  [(#4989)](https://github.com/PennyLaneAI/pennylane/pull/4989)
  [(#5054)](https://github.com/PennyLaneAI/pennylane/pull/5054)

* `MeasurementProcess.name` and `MeasurementProcess.data` are now deprecated, as they contain dummy
  values that are no longer needed.
  [(#5047)](https://github.com/PennyLaneAI/pennylane/pull/5047)
  [(#5071)](https://github.com/PennyLaneAI/pennylane/pull/5071)
  [(#5076)](https://github.com/PennyLaneAI/pennylane/pull/5076)
  [(#5122)](https://github.com/PennyLaneAI/pennylane/pull/5122)

* Calling `qml.matrix` without providing a `wire_order` on objects where the wire order could be
  ambiguous now raises a warning. In the future, the `wire_order` argument will be required in
  these cases.
  [(#5039)](https://github.com/PennyLaneAI/pennylane/pull/5039)

* `qml.pauli.pauli_mult` and `qml.pauli.pauli_mult_with_phase` are now deprecated. Instead, you
  should use `qml.simplify(qml.prod(pauli_1, pauli_2))` to get the reduced operator.
  [(#5057)](https://github.com/PennyLaneAI/pennylane/pull/5057)

* The private functions `_pauli_mult`, `_binary_matrix` and `_get_pauli_map` from the
  `pauli` module have been deprecated, as they are no longer used anywhere and the same
  functionality can be achieved using newer features in the `pauli` module.
  [(#5057)](https://github.com/PennyLaneAI/pennylane/pull/5057)

<h3>Documentation 📝</h3>

* The module documentation for `pennylane.tape` now explains the difference between `QuantumTape` and `QuantumScript`.
  [(#5065)](https://github.com/PennyLaneAI/pennylane/pull/5065)

* A typo in a code example in the `qml.transforms` API has been fixed.
  [(#5014)](https://github.com/PennyLaneAI/pennylane/pull/5014)

* Documentation `qml.data` has been updated and now mentions a way to access the same dataset simultaneously from multiple environments.
  [(#5029)](https://github.com/PennyLaneAI/pennylane/pull/5029)

* Clarification for the definition of `argnum` added to gradient methods
  [(#5035)](https://github.com/PennyLaneAI/pennylane/pull/5035)

* A typo in the code example for `qml.qchem.dipole_of` has been fixed.
  [(#5036)](https://github.com/PennyLaneAI/pennylane/pull/5036)

* Added a development guide on deprecations and removals.
  [(#5083)](https://github.com/PennyLaneAI/pennylane/pull/5083)

* A note about the eigenspectrum of second-quantized Hamiltonians added to `qml.eigvals`.
  [(#5095)](https://github.com/PennyLaneAI/pennylane/pull/5095)

* A warning about two mathematically equivalent Hamiltonians undergoing different time evolutions was added to `qml.TrotterProduct` and `qml.ApproxTimeEvolution`.
  [(#5137)](https://github.com/PennyLaneAI/pennylane/pull/5137)

* Added a reference to the paper that provides the image of the `qml.QAOAEmbedding` template. [(#5130)](https://github.com/PennyLaneAI/pennylane/pull/5130)

<h3>Bug fixes 🐛</h3>

* `ctrl_decomp_zyz` is now differentiable.
  [(#5198)](https://github.com/PennyLaneAI/pennylane/pull/5198)

* `qml.ops.Pow.matrix()` is now differentiable with TensorFlow with integer exponents.
  [(#5178)](https://github.com/PennyLaneAI/pennylane/pull/5178)

* The `qml.MottonenStatePreparation` template is updated to include a global phase operation.
  [(#5166)](https://github.com/PennyLaneAI/pennylane/pull/5166)

* Fixes a queuing bug when using `qml.prod` with a qfunc that queues a single operator.
  [(#5170)](https://github.com/PennyLaneAI/pennylane/pull/5170)

* The `qml.TrotterProduct` template is updated to accept `SProd` as input Hamiltonian.
  [(#5073)](https://github.com/PennyLaneAI/pennylane/pull/5073)

* Fixed a bug where caching together with JIT compilation and broadcasted tapes yielded wrong results
  `Operator.hash` now depends on the memory location, `id`, of a Jax tracer instead of its string representation.
  [(#3917)](https://github.com/PennyLaneAI/pennylane/pull/3917)

* `qml.transforms.undo_swaps` can now work with operators with hyperparameters or nesting.
  [(#5081)](https://github.com/PennyLaneAI/pennylane/pull/5081)

* `qml.transforms.split_non_commuting` will now pass the original shots along.
  [(#5081)](https://github.com/PennyLaneAI/pennylane/pull/5081)

* If `argnum` is provided to a gradient transform, only the parameters specified in `argnum` will have their gradient methods validated.
  [(#5035)](https://github.com/PennyLaneAI/pennylane/pull/5035)

* `StatePrep` operations expanded onto more wires are now compatible with backprop.
  [(#5028)](https://github.com/PennyLaneAI/pennylane/pull/5028)

* `qml.equal` works well with `qml.Sum` operators when wire labels are a mix of integers and strings.
  [(#5037)](https://github.com/PennyLaneAI/pennylane/pull/5037)

* The return value of `Controlled.generator` now contains a projector that projects onto the correct subspace based on the control value specified.
  [(#5068)](https://github.com/PennyLaneAI/pennylane/pull/5068)

* `CosineWindow` no longer raises an unexpected error when used on a subset of wires at the beginning of a circuit.
  [(#5080)](https://github.com/PennyLaneAI/pennylane/pull/5080)

* Ensure `tf.function` works with `TensorSpec(shape=None)` by skipping batch size computation.
  [(#5089)](https://github.com/PennyLaneAI/pennylane/pull/5089)

* `PauliSentence.wires` no longer imposes a false order.
  [(#5041)](https://github.com/PennyLaneAI/pennylane/pull/5041)

* `qml.qchem.import_state` now applies the chemist-to-physicist
  sign convention when initializing a PennyLane state vector from
  classically pre-computed wavefunctions. That is, it interleaves
  spin-up/spin-down operators for the same spatial orbital index,
  as standard in PennyLane (instead of commuting all spin-up
  operators to the left, as is standard in quantum chemistry).
  [(#5114)](https://github.com/PennyLaneAI/pennylane/pull/5114)

* Multi-wire controlled `CNOT` and `PhaseShift` can now be decomposed correctly.
  [(#5125)](https://github.com/PennyLaneAI/pennylane/pull/5125/)
  [(#5148)](https://github.com/PennyLaneAI/pennylane/pull/5148)

* `draw_mpl` no longer raises an error when drawing a circuit containing an adjoint of a controlled operation.
  [(#5149)](https://github.com/PennyLaneAI/pennylane/pull/5149)

* `default.mixed` no longer throws `ValueError` when applying a state vector that is not of type `complex128` when used with tensorflow.
  [(#5155)](https://github.com/PennyLaneAI/pennylane/pull/5155)

* `ctrl_decomp_zyz` no longer raises a `TypeError` if the rotation parameters are of type `torch.Tensor`
  [(#5183)](https://github.com/PennyLaneAI/pennylane/pull/5183)

* Comparing `Prod` and `Sum` objects now works regardless of nested structure with `qml.equal` if the
  operators have a valid `pauli_rep` property.
  [(#5177)](https://github.com/PennyLaneAI/pennylane/pull/5177)

* Controlled `GlobalPhase` with non-zero control wire no longer throws an error.
  [(#5194)](https://github.com/PennyLaneAI/pennylane/pull/5194)

* A `QNode` transformed with `mitigate_with_zne` now accepts batch parameters.
  [(#5195)](https://github.com/PennyLaneAI/pennylane/pull/5195)

* The matrix of an empty `PauliSentence` instance is now correct (all-zeros).
  Further, matrices of empty `PauliWord` and `PauliSentence` instances can be turned to matrices now.
  [(#5188)](https://github.com/PennyLaneAI/pennylane/pull/5188)

* `PauliSentence.__matmul__` can handle `PauliWord` instances now.
  [(#5208)](https://github.com/PennyLaneAI/pennylane/pull/5208)

* Make `CompositeOp.eigendecomposition` jit-compatible.
  [(#5207)](https://github.com/PennyLaneAI/pennylane/pull/5207)

* `QubitDensityMatrix` now works with jax-jit on the `default.mixed` device.
  [(#5203)](https://github.com/PennyLaneAI/pennylane/pull/5203)

<h3>Contributors ✍️</h3>

This release contains contributions from (in alphabetical order):

Abhishek Abhishek,
Utkarsh Azad,
Gabriel Bottrill,
Thomas Bromley,
Astral Cai,
Skylar Chan,
Isaac De Vlugt,
Diksha Dhawan,
Amintor Dusko
Lillian Frederiksen,
Pietropaolo Frisoni,
Eugenio Gigante,
Diego Guala,
David Ittah,
Soran Jahangiri,
Jacky Jiang,
Korbinian Kottmann,
Christina Lee,
Xiaoran Li,
Vincent Michaud-Rioux,
Romain Moyard,
Pablo Antonio Moreno Casares,
Erick Ochoa Lopez,
Lee J. O'Riordan,
Mudit Pandey,
Alex Preciado,
Matthew Silverman,
Jay Soni.<|MERGE_RESOLUTION|>--- conflicted
+++ resolved
@@ -167,25 +167,22 @@
         [0, 0, 0, 1, 0],
         [1, 0, 0, 1, 1]])
   ```
-<<<<<<< HEAD
-
-* A function called `apply_operation` has been added to the new `qutrit_mixed` module found in `qml.devices` that applies operations to device-compatible states.
-  [(#5032)](https://github.com/PennyLaneAI/pennylane/pull/5032)
-
-* Added new error tracking and propagation functionality.
-  [(#5115)](https://github.com/PennyLaneAI/pennylane/pull/5115)
-  [(#5121)](https://github.com/PennyLaneAI/pennylane/pull/5121)
-
-* Added new SpectralNormError class to the new error tracking functionality.
-  [(#5154)](https://github.com/PennyLaneAI/pennylane/pull/5154)
-
-=======
   
   The `default.clifford` device also supports the `PauliError`, `DepolarizingChannel`, `BitFlip` and
   `PhaseFlip`
   [noise channels](https://docs.pennylane.ai/en/latest/introduction/operations.html#noisy-channels)
   when operating in finite-shot mode.
->>>>>>> f7bba2b8
+
+* A function called `apply_operation` has been added to the new `qutrit_mixed` module found in `qml.devices` that applies operations to device-compatible states.
+  [(#5032)](https://github.com/PennyLaneAI/pennylane/pull/5032)
+
+* Added new error tracking and propagation functionality.
+  [(#5115)](https://github.com/PennyLaneAI/pennylane/pull/5115)
+  [(#5121)](https://github.com/PennyLaneAI/pennylane/pull/5121)
+
+* Added new SpectralNormError class to the new error tracking functionality.
+  [(#5154)](https://github.com/PennyLaneAI/pennylane/pull/5154)
+
 
 <h3>Improvements 🛠</h3>
 
@@ -432,13 +429,8 @@
   (with potentially negative eigenvalues) has been implemented.
   [(#5048)](https://github.com/PennyLaneAI/pennylane/pull/5048)
 
-<<<<<<< HEAD
-* Controlled operators with a custom controlled version decomposes like how their
-  controlled counterpart decomposes, as opposed to decomposing into their controlled version.
-=======
 * Controlled operators with a custom controlled version decomposes like how their controlled
   counterpart decomposes, as opposed to decomposing into their controlled version.
->>>>>>> f7bba2b8
   [(#5069)](https://github.com/PennyLaneAI/pennylane/pull/5069)
   [(#5125)](https://github.com/PennyLaneAI/pennylane/pull/5125/)
 
