:orphan:

 # Release 0.29.0-dev (development release)

 <h3>New features since last release</h3>

* The JAX-JIT interface now supports higher-order gradient computation with the new return types system.
  [(#3498)](https://github.com/PennyLaneAI/pennylane/pull/3498)

  ```python
  import pennylane as qml
  import jax
  from jax import numpy as jnp
  
  jax.config.update("jax_enable_x64", True)
  
  qml.enable_return()
  
  dev = qml.device("lightning.qubit", wires=2)
  
  @jax.jit
  @qml.qnode(dev, interface="jax-jit", diff_method="parameter-shift", max_diff=2)
  def circuit(a, b):
      qml.RY(a, wires=0)
      qml.RX(b, wires=1)
      return qml.expval(qml.PauliZ(0)), qml.expval(qml.PauliZ(1))
  
  a, b = jnp.array(1.0), jnp.array(2.0)
  ```

  ```pycon
  >>> jax.hessian(circuit, argnums=[0, 1])(a, b)
  (((DeviceArray(-0.54030231, dtype=float64, weak_type=True),
     DeviceArray(1.76002563e-17, dtype=float64, weak_type=True)),
    (DeviceArray(1.76002563e-17, dtype=float64, weak_type=True),
     DeviceArray(1.11578284e-34, dtype=float64, weak_type=True))),
   ((DeviceArray(2.77555756e-17, dtype=float64, weak_type=True),
     DeviceArray(-4.54411427e-17, dtype=float64, weak_type=True)),
    (DeviceArray(-1.76855671e-17, dtype=float64, weak_type=True),
     DeviceArray(0.41614684, dtype=float64, weak_type=True))))
  ```

 <h3>Improvements</h3>
* The `qml.generator` function now checks if the generator is hermitian, rather than whether it is a subclass of 
  `Observable`, allowing it to return valid generators from `SymbolicOp` and `CompositeOp` classes.
 [(#3485)](https://github.com/PennyLaneAI/pennylane/pull/3485)

 <h3>Breaking changes</h3>

 <h3>Deprecations</h3>

 <h3>Documentation</h3>

 <h3>Bug fixes</h3>

 <h3>Contributors</h3>

<<<<<<< HEAD
This release contains contributions from (in alphabetical order):

Antal Száva
=======
 This release contains contributions from (in alphabetical order):
 
Lillian M. A. Frederiksen
>>>>>>> 65440be0
<|MERGE_RESOLUTION|>--- conflicted
+++ resolved
@@ -55,12 +55,7 @@
 
  <h3>Contributors</h3>
 
-<<<<<<< HEAD
-This release contains contributions from (in alphabetical order):
-
-Antal Száva
-=======
  This release contains contributions from (in alphabetical order):
  
 Lillian M. A. Frederiksen
->>>>>>> 65440be0
+Antal Száva