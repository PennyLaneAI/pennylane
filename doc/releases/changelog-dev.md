:orphan:

# Release 0.44.0-dev (development release)

<h3>New features since last release</h3>

* Added a :meth:`~pennylane.devices.DeviceCapabilities.gate_set` method to :class:`~pennylane.devices.DeviceCapabilities`
  that produces a set of gate names to be used as the target gate set in decompositions.
  [(#8522)](https://github.com/PennyLaneAI/pennylane/pull/8522)

<h3>Improvements 🛠</h3>

* Added a keyword argument ``recursive`` to ``qml.transforms.cancel_inverses`` that enables
  recursive cancellation of nested pairs of mutually inverse gates. This makes the transform
  more powerful, because it can cancel larger blocks of inverse gates without having to scan
  the circuit from scratch. By default, the recursive cancellation is enabled (``recursive=True``).
  To obtain previous behaviour, disable it by setting ``recursive=False``.
  [(#8483)](https://github.com/PennyLaneAI/pennylane/pull/8483)

* The new graph based decompositions system enabled via :func:`~.decomposition.enable_graph` now supports the following
  additional templates.
  [(#8520)](https://github.com/PennyLaneAI/pennylane/pull/8520)
  [(#8515)](https://github.com/PennyLaneAI/pennylane/pull/8515)
  
  - :class:`~.QSVT`
  - :class:`~.AmplitudeEmbedding`

* `qml.grad` and `qml.jacobian` now lazily dispatch to catalyst and program
  capture, allowing for `qml.qjit(qml.grad(c))` and `qml.qjit(qml.jacobian(c))` to work.
  [(#8382)](https://github.com/PennyLaneAI/pennylane/pull/8382)

* Both the generic and transform-specific application behavior of a `qml.transforms.core.TransformDispatcher`
  can be overwritten with `TransformDispatcher.generic_register` and `my_transform.register`.
  [(#7797)](https://github.com/PennyLaneAI/pennylane/pull/7797)

* With capture enabled, measurements can now be performed on Operator instances passed as closure
  variables from outside the workflow scope.
  [(#8504)](https://github.com/PennyLaneAI/pennylane/pull/8504)

* Users can now estimate the resources for quantum circuits that contain or decompose into
  any of the following symbolic operators: :class:`~.ChangeOpBasis`, :class:`~.Prod`,
  :class:`~.Controlled`, :class:`~.ControlledOp`, :class:`~.Pow`, and :class:`~.Adjoint`.
  [(#8464)](https://github.com/PennyLaneAI/pennylane/pull/8464)

* Wires can be specified via `range` with program capture and autograph.

<h3>Breaking changes 💔</h3>

* Providing ``num_steps`` to :func:`pennylane.evolve`, :func:`pennylane.exp`, :class:`pennylane.ops.Evolution`,
  and :class:`pennylane.ops.Exp` has been disallowed. Instead, use :class:`~.TrotterProduct` for approximate
  methods, providing the ``n`` parameter to perform the Suzuki-Trotter product approximation of a Hamiltonian
  with the specified number of Trotter steps.
  [(#8474)](https://github.com/PennyLaneAI/pennylane/pull/8474)

  As a concrete example, consider the following case:

  .. code-block:: python

    coeffs = [0.5, -0.6]
    ops = [qml.X(0), qml.X(0) @ qml.Y(1)]
    H_flat = qml.dot(coeffs, ops)

  Instead of computing the Suzuki-Trotter product approximation as:

  ```pycon
  >>> qml.evolve(H_flat, num_steps=2).decomposition()
  [RX(0.5, wires=[0]),
  PauliRot(-0.6, XY, wires=[0, 1]),
  RX(0.5, wires=[0]),
  PauliRot(-0.6, XY, wires=[0, 1])]
  ```

  The same result can be obtained using :class:`~.TrotterProduct` as follows:

  ```pycon
  >>> decomp_ops = qml.adjoint(qml.TrotterProduct(H_flat, time=1.0, n=2)).decomposition()
  >>> [simp_op for op in decomp_ops for simp_op in map(qml.simplify, op.decomposition())]
  [RX(0.5, wires=[0]),
  PauliRot(-0.6, XY, wires=[0, 1]),
  RX(0.5, wires=[0]),
  PauliRot(-0.6, XY, wires=[0, 1])]
  ```

* The value ``None`` has been removed as a valid argument to the ``level`` parameter in the
  :func:`pennylane.workflow.get_transform_program`, :func:`pennylane.workflow.construct_batch`,
  :func:`pennylane.draw`, :func:`pennylane.draw_mpl`, and :func:`pennylane.specs` transforms.
  Please use ``level='device'`` instead to apply the transform at the device level.
  [(#8477)](https://github.com/PennyLaneAI/pennylane/pull/8477)

* Access to ``add_noise``, ``insert`` and noise mitigation transforms from the ``pennylane.transforms`` module is deprecated.
  Instead, these functions should be imported from the ``pennylane.noise`` module.
  [(#8477)](https://github.com/PennyLaneAI/pennylane/pull/8477)

* ``qml.qnn.cost.SquaredErrorLoss`` has been removed. Instead, this hybrid workflow can be accomplished
  with a function like ``loss = lambda *args: (circuit(*args) - target)**2``.
  [(#8477)](https://github.com/PennyLaneAI/pennylane/pull/8477)

* Some unnecessary methods of the ``qml.CircuitGraph`` class have been removed:
  [(#8477)](https://github.com/PennyLaneAI/pennylane/pull/8477)

  - ``print_contents`` in favor of ``print(obj)``
  - ``observables_in_order`` in favor of ``observables``
  - ``operations_in_order`` in favor of ``operations``
  - ``ancestors_in_order(obj)`` in favor of ``ancestors(obj, sort=True)``
  - ``descendants_in_order(obj)`` in favor of ``descendants(obj, sort=True)``

* ``pennylane.devices.DefaultExecutionConfig`` has been removed. Instead, use
  ``qml.devices.ExecutionConfig()`` to create a default execution configuration.
  [(#8470)](https://github.com/PennyLaneAI/pennylane/pull/8470)

* Specifying the ``work_wire_type`` argument in ``qml.ctrl`` and other controlled operators as ``"clean"`` or
  ``"dirty"`` is disallowed. Use ``"zeroed"`` to indicate that the work wires are initially in the :math:`|0\rangle`
  state, and ``"borrowed"`` to indicate that the work wires can be in any arbitrary state. In both cases, the
  work wires are assumed to be restored to their original state upon completing the decomposition.
  [(#8470)](https://github.com/PennyLaneAI/pennylane/pull/8470)

* `QuantumScript.shape` and `QuantumScript.numeric_type` are removed. The corresponding `MeasurementProcess`
  methods should be used instead.
  [(#8468)](https://github.com/PennyLaneAI/pennylane/pull/8468)

* `MeasurementProcess.expand` is removed.
  `qml.tape.QuantumScript(mp.obs.diagonalizing_gates(), [type(mp)(eigvals=mp.obs.eigvals(), wires=mp.obs.wires)])`
  can be used instead.
  [(#8468)](https://github.com/PennyLaneAI/pennylane/pull/8468)

* The `qml.QNode.add_transform` method is removed.
  Instead, please use `QNode.transform_program.push_back(transform_container=transform_container)`.
  [(#8468)](https://github.com/PennyLaneAI/pennylane/pull/8468)

<h3>Deprecations 👋</h3>

* Access to the follow functions and classes from the ``pennylane.resources`` module are deprecated. Instead, these functions must be imported from the ``pennylane.estimator`` module.
  [(#8484)](https://github.com/PennyLaneAI/pennylane/pull/8484)
    
    - ``qml.estimator.estimate_shots`` in favor of ``qml.resources.estimate_shots``
    - ``qml.estimator.estimate_error`` in favor of ``qml.resources.estimate_error``
    - ``qml.estimator.FirstQuantization`` in favor of ``qml.resources.FirstQuantization``
    - ``qml.estimator.DoubleFactorization`` in favor of ``qml.resources.DoubleFactorization``

* ``argnum`` has been renamed ``argnums`` for ``qml.grad``, ``qml.jacobian``, ``qml.jvp`` and `qml.vjp``.
  [(#8496)](https://github.com/PennyLaneAI/pennylane/pull/8496)
  [(#8481)](https://github.com/PennyLaneAI/pennylane/pull/8481)

* The :func:`pennylane.devices.preprocess.mid_circuit_measurements` transform is deprecated. Instead,
  the device should determine which mcm method to use, and explicitly include :func:`~pennylane.transforms.dynamic_one_shot`
  or :func:`~pennylane.transforms.defer_measurements` in its preprocess transforms if necessary.
  [(#8467)](https://github.com/PennyLaneAI/pennylane/pull/8467)

<h3>Internal changes ⚙️</h3>

* Reclassifies `registers` as a tertiary module for use with tach.
  [(#8513)](https://github.com/PennyLaneAI/pennylane/pull/8513)

* The experimental xDSL implementation of `diagonalize_measurements` has been updated to fix a bug
  that included the wrong SSA value for final qubit insertion and deallocation at the end of the
  circuit. A clear error is now also raised when there are observables with overlapping wires.
  [(#8383)](https://github.com/PennyLaneAI/pennylane/pull/8383)

* The experimental xDSL implementation of `measurements_from_samples_pass` has been updated to support `shots` defined by an `arith.constant` operation.
  [(#8460)](https://github.com/PennyLaneAI/pennylane/pull/8460)

* The :class:`~pennylane.devices.LegacyDeviceFacade` is slightly refactored to implement `setup_execution_config` and `preprocess_transforms`
  separately as opposed to implementing a single `preprocess` method. Additionally, the `mid_circuit_measurements` transform has been removed
  from the preprocess transform program. Instead, the best mcm method is chosen in `setup_execution_config`. By default, the ``_capabilities``
  dictionary is queried for the ``"supports_mid_measure"`` property. If the underlying device defines a TOML file, the ``supported_mcm_methods``
  field in the TOML file is used as the source of truth.
  [(#8469)](https://github.com/PennyLaneAI/pennylane/pull/8469)
  [(#8486)](https://github.com/PennyLaneAI/pennylane/pull/8486)
  [(#8495)](https://github.com/PennyLaneAI/pennylane/pull/8495)

<<<<<<< HEAD
* The various private functions of the :class:`~pennylane.estimator.FirstQuantization` class have 
been modified to avoid using `numpy.matrix` as this function is deprecated.
  [(#8523)](https://github.com/PennyLaneAI/pennylane/pull/8523)
=======
* The `ftqc` module now includes dummy transforms for several Catalyst/MLIR passes (`to-ppr`, `commute-ppr`, `merge-ppr-ppm`, `pprm-to-mbqc` 
  and `reduce-t-depth`), to allow them to be captured as primitives in PLxPR and mapped to the MLIR passes in Catalyst. This enables using the passes with the unified compiler and program capture.
  [(#8519)](https://github.com/PennyLaneAI/pennylane/pull/8519)

* The decompositions for several templates have been updated to use 
  :class:`~.ops.op_math.ChangeOpBasis`, which makes their decompositions more resource efficient
  by eliminating unnecessary controlled operations. The templates include :class:`~.PhaseAdder`, 
  :class:`~.TemporaryAND`, :class:`~.QSVT`, and :class:`~.SelectPauliRot`.
  [(#8490)](https://github.com/PennyLaneAI/pennylane/pull/8490)
>>>>>>> aac5ac81

<h3>Documentation 📝</h3>

<h3>Bug fixes 🐛</h3>

* Fixes a bug in ``QubitUnitaryOp.__init__`` in the unified compiler module that prevented an
  instance from being constructed.
  [(#8456)](https://github.com/PennyLaneAI/pennylane/pull/8456)

* Fixes a bug where the deferred measurement method is used silently even if ``mcm_method="one-shot"`` is explicitly requested,
  when a device that extends the ``LegacyDevice`` does not declare support for mid-circuit measurements.
  [(#8486)](https://github.com/PennyLaneAI/pennylane/pull/8486)

<h3>Contributors ✍️</h3>

This release contains contributions from (in alphabetical order):

Utkarsh Azad,
Astral Cai,
Marcus Edwards,
Lillian Frederiksen,
Christina Lee,
Shuli Shu,
Jay Soni,
David Wierichs,<|MERGE_RESOLUTION|>--- conflicted
+++ resolved
@@ -168,11 +168,10 @@
   [(#8486)](https://github.com/PennyLaneAI/pennylane/pull/8486)
   [(#8495)](https://github.com/PennyLaneAI/pennylane/pull/8495)
 
-<<<<<<< HEAD
 * The various private functions of the :class:`~pennylane.estimator.FirstQuantization` class have 
-been modified to avoid using `numpy.matrix` as this function is deprecated.
+  been modified to avoid using `numpy.matrix` as this function is deprecated.
   [(#8523)](https://github.com/PennyLaneAI/pennylane/pull/8523)
-=======
+
 * The `ftqc` module now includes dummy transforms for several Catalyst/MLIR passes (`to-ppr`, `commute-ppr`, `merge-ppr-ppm`, `pprm-to-mbqc` 
   and `reduce-t-depth`), to allow them to be captured as primitives in PLxPR and mapped to the MLIR passes in Catalyst. This enables using the passes with the unified compiler and program capture.
   [(#8519)](https://github.com/PennyLaneAI/pennylane/pull/8519)
@@ -182,7 +181,7 @@
   by eliminating unnecessary controlled operations. The templates include :class:`~.PhaseAdder`, 
   :class:`~.TemporaryAND`, :class:`~.QSVT`, and :class:`~.SelectPauliRot`.
   [(#8490)](https://github.com/PennyLaneAI/pennylane/pull/8490)
->>>>>>> aac5ac81
+
 
 <h3>Documentation 📝</h3>
 
