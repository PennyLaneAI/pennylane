--- conflicted
+++ resolved
@@ -26,21 +26,6 @@
 
 <h3>Contributors</h3>
 
-<<<<<<< HEAD
 This release contains contributions from (in alphabetical order):
 
-Guillermo Alonso-Linaje,
-Juan Miguel Arrazola,
-Albert Mitjans Coma,
-Utkarsh Azad,
-Diego Guala,
-Soran Jahangiri,
-Christina Lee,
-Mudit Pandey,
-Jay Soni,
-Antal Száva,
-David Wierichs,
-Moritz Willmann,
-=======
-This release contains contributions from (in alphabetical order):
->>>>>>> 3144cced
+Moritz Willmann,