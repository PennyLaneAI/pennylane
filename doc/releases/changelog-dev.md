:orphan:

# Release 0.41.0-dev (development release)

<h3>New features since last release</h3>

* `qml.defer_measurements` can now be used with program capture enabled. Programs transformed by
  `qml.defer_measurements` can be executed on `default.qubit`.
  [(#6838)](https://github.com/PennyLaneAI/pennylane/pull/6838)
  [(#6937)](https://github.com/PennyLaneAI/pennylane/pull/6937)

  Using `qml.defer_measurements` with program capture enables many new features, including:
  * Significantly richer variety of classical processing on mid-circuit measurement values.
  * Using mid-circuit measurement values as gate parameters.

  Functions such as the following can now be captured:

  ```python
  import jax.numpy as jnp

  qml.capture.enable()

  def f(x):
      m0 = qml.measure(0)
      m1 = qml.measure(0)
      a = jnp.sin(0.5 * jnp.pi * m0)
      phi = a - (m1 + 1) ** 4

      qml.s_prod(x, qml.RZ(phi, 0))

      return qml.expval(qml.Z(0))
  ```

* Added class `qml.capture.transforms.UnitaryToRotInterpreter` that decomposes `qml.QubitUnitary` operators 
  following the same API as `qml.transforms.unitary_to_rot` when experimental program capture is enabled.
  [(#6916)](https://github.com/PennyLaneAI/pennylane/pull/6916)

<h3>Improvements 🛠</h3>

* `pauli_rep` property is now accessible for `Adjoint` operator when there is a Pauli representation.
  [(#6871)](https://github.com/PennyLaneAI/pennylane/pull/6871)

* `qml.SWAP` now has sparse representation.
  [(#6965)](https://github.com/PennyLaneAI/pennylane/pull/6965)

* `qml.QubitUnitary` now accepts sparse CSR matrices (from `scipy.sparse`). This allows efficient representation of large unitaries with mostly zero entries. Note that sparse unitaries are still in early development and may not support all features of their dense counterparts.
  [(#6889)](https://github.com/PennyLaneAI/pennylane/pull/6889)

  ```pycon
  >>> import numpy as np
  >>> import pennylane as qml
  >>> import scipy as sp
  >>> U_dense = np.eye(4)  # 2-wire identity
  >>> U_sparse = sp.sparse.csr_matrix(U_dense)
  >>> op = qml.QubitUnitary(U_sparse, wires=[0, 1])
  >>> print(op.matrix())
  <Compressed Sparse Row sparse matrix of dtype 'float64'
          with 4 stored elements and shape (4, 4)>
    Coords        Values
    (0, 0)        1.0
    (1, 1)        1.0
    (2, 2)        1.0
    (3, 3)        1.0
  >>> op.matrix().toarray()
  array([[1., 0., 0., 0.],
        [0., 1., 0., 0.],
        [0., 0., 1., 0.],
        [0., 0., 0., 1.]])
  ```

* Add a decomposition for multi-controlled global phases into a one-less-controlled phase shift.
  [(#6936)](https://github.com/PennyLaneAI/pennylane/pull/6936)
 
* `qml.StatePrep` now accepts sparse state vectors. Users can create `StatePrep` using `scipy.sparse.csr_matrix`. Note that non-zero `pad_with` is forbidden.
  [(#6863)](https://github.com/PennyLaneAI/pennylane/pull/6863)

  ```pycon
  >>> import scipy as sp
  >>> init_state = sp.sparse.csr_matrix([0, 0, 1, 0])
  >>> qsv_op = qml.StatePrep(init_state, wires=[1, 2])
  >>> wire_order = [0, 1, 2]
  >>> ket = qsv_op.state_vector(wire_order=wire_order)
  >>> print(ket)
  <Compressed Sparse Row sparse matrix of dtype 'float64'
         with 1 stored elements and shape (1, 8)>
    Coords        Values
    (0, 2)        1.0
  ```

* A `RuntimeWarning` is now raised by `qml.QNode` and `qml.execute` if executing JAX workflows and the installed version of JAX
  is greater than `0.4.28`.
  [(#6864)](https://github.com/PennyLaneAI/pennylane/pull/6864)

* Added the `qml.workflow.construct_execution_config(qnode)(*args,**kwargs)` helper function.
  Users can now construct the execution configuration from a particular `QNode` instance.
  [(#6901)](https://github.com/PennyLaneAI/pennylane/pull/6901)

  ```python
  @qml.qnode(qml.device("default.qubit", wires=1))
  def circuit(x):
      qml.RX(x, 0)
      return qml.expval(qml.Z(0))
  ```

  ```pycon
  >>> config = qml.workflow.construct_execution_config(circuit)(1)
  >>> pprint.pprint(config)
  ExecutionConfig(grad_on_execution=False,
                  use_device_gradient=True,
                  use_device_jacobian_product=False,
                  gradient_method='backprop',
                  gradient_keyword_arguments={},
                  device_options={'max_workers': None,
                                  'prng_key': None,
                                  'rng': Generator(PCG64) at 0x15F6BB680},
                  interface=<Interface.NUMPY: 'numpy'>,
                  derivative_order=1,
                  mcm_config=MCMConfig(mcm_method=None, postselect_mode=None),
                  convert_to_numpy=True)
  ```

* `QNode` objects now have an `update` method that allows for re-configuring settings like `diff_method`, `mcm_method`, and more. This allows for easier on-the-fly adjustments to workflows. Any arguments not specified will retain their original value.
  [(#6803)](https://github.com/PennyLaneAI/pennylane/pull/6803)

  After constructing a `QNode`,

  ```python
  import pennylane as qml

  @qml.qnode(device=qml.device("default.qubit"))
  def circuit():
    qml.H(0)
    qml.CNOT([0,1])
    return qml.probs()
  ```

  its settings can be modified with `update`, which returns a new `QNode` object. Here is an example
  of updating a QNode's `diff_method`:

  ```pycon
  >>> print(circuit.diff_method)
  best
  >>> new_circuit = circuit.update(diff_method="parameter-shift")
  >>> print(new_circuit.diff_method)
  'parameter-shift'
  ```

* Devices can now configure whether or not ML framework data is sent to them
  via an `ExecutionConfig.convert_to_numpy` parameter. End-to-end jitting on
  `default.qubit` is used if the user specified a `jax.random.PRNGKey` as a seed.
  [(#6899)](https://github.com/PennyLaneAI/pennylane/pull/6899)
  [(#6788)](https://github.com/PennyLaneAI/pennylane/pull/6788)
  [(#6869)](https://github.com/PennyLaneAI/pennylane/pull/6869)

* The coefficients of observables now have improved differentiability.
  [(#6598)](https://github.com/PennyLaneAI/pennylane/pull/6598)

* An empty basis set in `qml.compile` is now recognized as valid, resulting in decomposition of all operators that can be decomposed.
   [(#6821)](https://github.com/PennyLaneAI/pennylane/pull/6821)

* An informative error is raised when a `QNode` with `diff_method=None` is differentiated.
  [(#6770)](https://github.com/PennyLaneAI/pennylane/pull/6770)

* `qml.ops.sk_decomposition` has been improved to produce less gates for certain edge cases. This greatly impacts
  the performance of `qml.clifford_t_decomposition`, which should now give less extraneous `qml.T` gates.
  [(#6855)](https://github.com/PennyLaneAI/pennylane/pull/6855)

* `qml.gradients.finite_diff_jvp` has been added to compute the jvp of an arbitrary numeric
  function.
  [(#6853)](https://github.com/PennyLaneAI/pennylane/pull/6853)

* With program capture enabled, `QNode`'s can now be differentiated with `diff_method="finite-diff"`.
  [(#6853)](https://github.com/PennyLaneAI/pennylane/pull/6853)

* The requested `diff_method` is now validated when program capture is enabled.
  [(#6852)](https://github.com/PennyLaneAI/pennylane/pull/6852)

* The `qml.clifford_t_decomposition` has been improved to use less gates when decomposing `qml.PhaseShift`.
  [(#6842)](https://github.com/PennyLaneAI/pennylane/pull/6842)

* A `ParametrizedMidMeasure` class is added to represent a mid-circuit measurement in an arbitrary
  measurement basis in the XY, YZ or ZX plane. 
  [(#6938)](https://github.com/PennyLaneAI/pennylane/pull/6938)

* A `diagonalize_mcms` transform is added that diagonalizes any `ParametrizedMidMeasure`, for devices 
  that only natively support mid-circuit measurements in the computational basis.
  [(#6938)](https://github.com/PennyLaneAI/pennylane/pull/6938)
  
* `null.qubit` can now execute jaxpr.
  [(#6924)](https://github.com/PennyLaneAI/pennylane/pull/6924)

<h4>Capturing and representing hybrid programs</h4>

* `qml.QNode` can now cache plxpr. When executing a `QNode` for the first time, its plxpr representation will
  be cached based on the abstract evaluation of the arguments. Later executions that have arguments with the
  same shapes and data types will be able to use this cached plxpr instead of capturing the program again.
  [(#6923)](https://github.com/PennyLaneAI/pennylane/pull/6923)

* `qml.QNode` now accepts a `static_argnums` argument. This argument can be used to indicate any arguments that
  should be considered static when capturing the quantum program.
  [(#6923)](https://github.com/PennyLaneAI/pennylane/pull/6923)

* Implemented a `compute_plxpr_decomposition` method in the `qml.operation.Operator` class to apply dynamic decompositions
  with program capture enabled.
  [(#6859)](https://github.com/PennyLaneAI/pennylane/pull/6859)

  * Autograph can now be used with custom operations defined outside of the pennylane namespace.
  [(#6931)](https://github.com/PennyLaneAI/pennylane/pull/6931)

  * Add a `qml.capture.pause()` context manager for pausing program capture in an error-safe way.
  [(#6911)](https://github.com/PennyLaneAI/pennylane/pull/6911)

* Python control flow (`if/else`, `for`, `while`) is now supported when program capture is enabled by setting 
  `autograph=True` at the QNode level. 
  [(#6837)](https://github.com/PennyLaneAI/pennylane/pull/6837)

  ```python
  qml.capture.enable()

  dev = qml.device("default.qubit", wires=[0, 1, 2])

  @qml.qnode(dev, autograph=True)
  def circuit(num_loops: int):
      for i in range(num_loops):
          if i % 2 == 0:
              qml.H(i)
          else:
              qml.RX(1,i)
      return qml.state()
  ```

  ```pycon
  >>> print(qml.draw(circuit)(num_loops=3))
  0: ──H────────┤  State
  1: ──RX(1.00)─┤  State
  2: ──H────────┤  State
  >>> circuit(3)
  Array([0.43879125+0.j        , 0.43879125+0.j        ,
         0.        -0.23971277j, 0.        -0.23971277j,
         0.43879125+0.j        , 0.43879125+0.j        ,
         0.        -0.23971277j, 0.        -0.23971277j], dtype=complex64)
  ```

* The higher order primitives in program capture can now accept inputs with abstract shapes.
  [(#6786)](https://github.com/PennyLaneAI/pennylane/pull/6786)

* The `PlxprInterpreter` classes can now handle creating dynamic arrays via `jnp.ones`, `jnp.zeros`,
  `jnp.arange`, and `jnp.full`.
  [#6865)](https://github.com/PennyLaneAI/pennylane/pull/6865)

<<<<<<< HEAD
* The qnode primitive now stores the `ExecutionConfig` instead `qnode_kwargs`.
  [(#6991)](https://github.com/PennyLaneAI/pennylane/pull/6991)

* `Device.eval_jaxpr` now accepts an `execution_config` keyword argument.
  [(#6991)](https://github.com/PennyLaneAI/pennylane/pull/6991)
=======
* The adjoint jvp of a jaxpr can be computed using default.qubit tooling.
  [(#6875)](https://github.com/PennyLaneAI/pennylane/pull/6875)
>>>>>>> 769ab99c

<h3>Breaking changes 💔</h3>

* `MultiControlledX` no longer accepts strings as control values.
  [(#6835)](https://github.com/PennyLaneAI/pennylane/pull/6835)

* The input argument `control_wires` of `MultiControlledX` has been removed.
  [(#6832)](https://github.com/PennyLaneAI/pennylane/pull/6832)
  [(#6862)](https://github.com/PennyLaneAI/pennylane/pull/6862)

* `qml.execute` now has a collection of keyword-only arguments.
  [(#6598)](https://github.com/PennyLaneAI/pennylane/pull/6598)

* The ``decomp_depth`` argument in :func:`~pennylane.transforms.set_decomposition` has been removed.
  [(#6824)](https://github.com/PennyLaneAI/pennylane/pull/6824)

* The ``max_expansion`` argument in :func:`~pennylane.devices.preprocess.decompose` has been removed.
  [(#6824)](https://github.com/PennyLaneAI/pennylane/pull/6824)

* The ``tape`` and ``qtape`` properties of ``QNode`` have been removed.
  Instead, use the ``qml.workflow.construct_tape`` function.
  [(#6825)](https://github.com/PennyLaneAI/pennylane/pull/6825)

* The ``gradient_fn`` keyword argument to ``qml.execute`` has been removed. Instead, it has been replaced with ``diff_method``.
  [(#6830)](https://github.com/PennyLaneAI/pennylane/pull/6830)
  
* The ``QNode.get_best_method`` and ``QNode.best_method_str`` methods have been removed.
  Instead, use the ``qml.workflow.get_best_diff_method`` function.
  [(#6823)](https://github.com/PennyLaneAI/pennylane/pull/6823)

* The `output_dim` property of `qml.tape.QuantumScript` has been removed. Instead, use method `shape` of `QuantumScript` or `MeasurementProcess` to get the same information.
  [(#6829)](https://github.com/PennyLaneAI/pennylane/pull/6829)

* Removed method `qsvt_legacy` along with its private helper `_qsp_to_qsvt`
  [(#6827)](https://github.com/PennyLaneAI/pennylane/pull/6827)

<h3>Deprecations 👋</h3>

* The ``ControlledQubitUnitary`` will stop accepting `QubitUnitary` objects as arguments as its ``base``. Instead, use ``qml.ctrl`` to construct a controlled `QubitUnitary`.
  A folllow-on PR fixed accidental double-queuing when using `qml.ctrl` with `QubitUnitary`.
  [(#6840)](https://github.com/PennyLaneAI/pennylane/pull/6840)
  [(#6926)](https://github.com/PennyLaneAI/pennylane/pull/6926)

* The `control_wires` argument in `qml.ControlledQubitUnitary` has been deprecated.
  Instead, use the `wires` argument as the second positional argument.
  [(#6839)](https://github.com/PennyLaneAI/pennylane/pull/6839)

* The `mcm_method` keyword in `qml.execute` has been deprecated.
  Instead, use the ``mcm_method`` and ``postselect_mode`` arguments.
  [(#6807)](https://github.com/PennyLaneAI/pennylane/pull/6807)

* Specifying gradient keyword arguments as any additional keyword argument to the qnode is deprecated
  and will be removed in v0.42.  The gradient keyword arguments should be passed to the new
  keyword argument `gradient_kwargs` via an explicit dictionary. This change will improve qnode argument
  validation.
  [(#6828)](https://github.com/PennyLaneAI/pennylane/pull/6828)

* The `qml.gradients.hamiltonian_grad` function has been deprecated.
  This gradient recipe is not required with the new operator arithmetic system.
  [(#6849)](https://github.com/PennyLaneAI/pennylane/pull/6849)

* The ``inner_transform_program`` and ``config`` keyword arguments in ``qml.execute`` have been deprecated.
  If more detailed control over the execution is required, use ``qml.workflow.run`` with these arguments instead.
  [(#6822)](https://github.com/PennyLaneAI/pennylane/pull/6822)
  [(#6879)](https://github.com/PennyLaneAI/pennylane/pull/6879)

* The property `MeasurementProcess.return_type` has been deprecated.
  If observable type checking is needed, please use direct `isinstance`; if other text information is needed, please use class name, or another internal temporary private member `_shortname`.
  [(#6841)](https://github.com/PennyLaneAI/pennylane/pull/6841)
  [(#6906)](https://github.com/PennyLaneAI/pennylane/pull/6906)
  [(#6910)](https://github.com/PennyLaneAI/pennylane/pull/6910)

<h3>Internal changes ⚙️</h3>

* Minor changes to `DQInterpreter` for speedups with program capture execution.
  [(#6984)](https://github.com/PennyLaneAI/pennylane/pull/6984)

* Globally silences `no-member` pylint issues from jax.
  [(#6987)](https://github.com/PennyLaneAI/pennylane/pull/6987)

* Fix `pylint=3.3.4` errors in source code.
  [(#6980)](https://github.com/PennyLaneAI/pennylane/pull/6980)
  [(#6988)](https://github.com/PennyLaneAI/pennylane/pull/6988)

* Remove `QNode.get_gradient_fn` from source code.
  [(#6898)](https://github.com/PennyLaneAI/pennylane/pull/6898)
  
* The source code has been updated use black 25.1.0.
  [(#6897)](https://github.com/PennyLaneAI/pennylane/pull/6897)

* Improved the `InterfaceEnum` object to prevent direct comparisons to `str` objects.
  [(#6877)](https://github.com/PennyLaneAI/pennylane/pull/6877)

* Added a `QmlPrimitive` class that inherits `jax.core.Primitive` to a new `qml.capture.custom_primitives` module.
  This class contains a `prim_type` property so that we can differentiate between different sets of PennyLane primitives.
  Consequently, `QmlPrimitive` is now used to define all PennyLane primitives.
  [(#6847)](https://github.com/PennyLaneAI/pennylane/pull/6847)

* The `RiemannianGradientOptimizer` has been updated to take advantage of newer features.
  [(#6882)](https://github.com/PennyLaneAI/pennylane/pull/6882)

* Use `keep_intermediate=True` flag to keep Catalyst's IR when testing.
  Also use a different way of testing to see if something was compiled.
  [(#6990)](https://github.com/PennyLaneAI/pennylane/pull/6990)

<h3>Documentation 📝</h3>

* The code example in the docstring for `qml.PauliSentence` now properly copy-pastes.
  [(#6949)](https://github.com/PennyLaneAI/pennylane/pull/6949)

* The docstrings for `qml.unary_mapping`, `qml.binary_mapping`, `qml.christiansen_mapping`,
  `qml.qchem.localize_normal_modes`, and `qml.qchem.VibrationalPES` have been updated to include better
  code examples.
  [(#6717)](https://github.com/PennyLaneAI/pennylane/pull/6717)

* The docstrings for `qml.qchem.localize_normal_modes` and `qml.qchem.VibrationalPES` have been updated to include
  examples that can be copied.
  [(#6834)](https://github.com/PennyLaneAI/pennylane/pull/6834)

* Fixed a typo in the code example for `qml.labs.dla.lie_closure_dense`.
  [(#6858)](https://github.com/PennyLaneAI/pennylane/pull/6858)

* The code example in the docstring for `qml.BasisRotation` was corrected by including `wire_order` in the 
  call to `qml.matrix`.
  [(#6891)](https://github.com/PennyLaneAI/pennylane/pull/6891)

* The docstring of `qml.noise.meas_eq` has been updated to make its functionality clearer.
  [(#6920)](https://github.com/PennyLaneAI/pennylane/pull/6920)

<h3>Bug fixes 🐛</h3>

* `qml.capture.PlxprInterpreter` now flattens pytree arguments before evaluation.
  [(#6975)](https://github.com/PennyLaneAI/pennylane/pull/6975)

* `qml.GlobalPhase.sparse_matrix` now correctly returns a sparse matrix of the same shape as `matrix`.
  [(#6940)](https://github.com/PennyLaneAI/pennylane/pull/6940)

* `qml.expval` no longer silently casts to a real number when observable coefficients are imaginary.
  [(#6939)](https://github.com/PennyLaneAI/pennylane/pull/6939)

* Fixed `qml.wires.Wires` initialization to disallow `Wires` objects as wires labels.
  Now, `Wires` is idempotent, e.g. `Wires([Wires([0]), Wires([1])])==Wires([0, 1])`.
  [(#6933)](https://github.com/PennyLaneAI/pennylane/pull/6933)

* `qml.capture.PlxprInterpreter` now correctly handles propagation of constants when interpreting higher-order primitives
  [(#6913)](https://github.com/PennyLaneAI/pennylane/pull/6913)

* `qml.capture.PlxprInterpreter` now uses `Primitive.get_bind_params` to resolve primitive calling signatures before binding
  primitives.
  [(#6913)](https://github.com/PennyLaneAI/pennylane/pull/6913)

* The interface is now detected from the data in the circuit, not the arguments to the `QNode`. This allows
  interface data to be strictly passed as closure variables and still be detected.
  [(#6892)](https://github.com/PennyLaneAI/pennylane/pull/6892)

* `BasisState` now casts its input to integers.
  [(#6844)](https://github.com/PennyLaneAI/pennylane/pull/6844)

* The `workflow.contstruct_batch` and `workflow.construct_tape` functions now correctly reflect the `mcm_method`
  passed to the `QNode`, instead of assuming the method is always `deferred`.
  [(#6903)](https://github.com/PennyLaneAI/pennylane/pull/6903)

<h3>Contributors ✍️</h3>

This release contains contributions from (in alphabetical order):

Utkarsh Azad,
Henry Chang,
Yushao Chen,
Isaac De Vlugt,
Diksha Dhawan,
Lillian M.A. Frederiksen,
Pietropaolo Frisoni,
Marcus Gisslén,
Christina Lee,
Mudit Pandey,
Andrija Paurevic,
David Wierichs<|MERGE_RESOLUTION|>--- conflicted
+++ resolved
@@ -248,16 +248,14 @@
   `jnp.arange`, and `jnp.full`.
   [#6865)](https://github.com/PennyLaneAI/pennylane/pull/6865)
 
-<<<<<<< HEAD
 * The qnode primitive now stores the `ExecutionConfig` instead `qnode_kwargs`.
   [(#6991)](https://github.com/PennyLaneAI/pennylane/pull/6991)
 
 * `Device.eval_jaxpr` now accepts an `execution_config` keyword argument.
   [(#6991)](https://github.com/PennyLaneAI/pennylane/pull/6991)
-=======
+
 * The adjoint jvp of a jaxpr can be computed using default.qubit tooling.
   [(#6875)](https://github.com/PennyLaneAI/pennylane/pull/6875)
->>>>>>> 769ab99c
 
 <h3>Breaking changes 💔</h3>
 
