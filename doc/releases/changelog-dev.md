--- conflicted
+++ resolved
@@ -75,8 +75,4 @@
 
 This release contains contributions from (in alphabetical order):
 
-<<<<<<< HEAD
-Guillermo Alonso-Linaje, David Ittah, Ankit Khandelwal, Ixchel Meza Chavez, Moritz Willmann
-=======
-David Ittah, Edward Jiang, Ankit Khandelwal, Ixchel Meza Chavez, Moritz Willmann
->>>>>>> 2ffd0a5b
+Guillermo Alonso-Linaje, David Ittah, Edward Jiang, Ankit Khandelwal, Ixchel Meza Chavez, Moritz Willmann
