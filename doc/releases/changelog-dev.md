--- conflicted
+++ resolved
@@ -138,9 +138,6 @@
 
 This release contains contributions from (in alphabetical order):
 
-<<<<<<< HEAD
-David Ittah, Edward Jiang, Ankit Khandelwal, Christina Lee, Ixchel Meza Chavez, Bogdan Reznychenko,
-=======
-David Ittah, Edward Jiang, Ankit Khandelwal, Christina Lee, Ixchel Meza Chavez, Mudit Pandey,
->>>>>>> 17f9d3ad
+
+David Ittah, Edward Jiang, Ankit Khandelwal, Christina Lee, Ixchel Meza Chavez, Bogdan Reznychenko, Mudit Pandey,
 Antal Száva, Moritz Willmann