--- conflicted
+++ resolved
@@ -396,7 +396,6 @@
 
 <h3>Bug fixes</h3>
 
-<<<<<<< HEAD
 * Fixes a bug where the classical preprocessing Jacobian
   computed by `qml.transforms.classical_jacobian` with JAX
   returned a reduced submatrix of the Jacobian.
@@ -405,10 +404,9 @@
 * Fixes a bug where the operations are not accessed in the correct order
   in `qml.fourier.qnode_spectrum`, leading to wrong outputs.
   [(#1935)](https://github.com/PennyLaneAI/pennylane/pull/1935)
-=======
+
 * Fixes several Pylint errors.
   [(#1951)](https://github.com/PennyLaneAI/pennylane/pull/1951)
->>>>>>> c5d275eb
 
 * Fixes a bug where the device test suite wasn't testing certain operations.
   [(#1943)](https://github.com/PennyLaneAI/pennylane/pull/1943)
