--- conflicted
+++ resolved
@@ -91,14 +91,12 @@
 
 <h3>Improvements 🛠</h3>
 
-<<<<<<< HEAD
 * The `qml.qsvt` function uses `qml.GlobalPhase` instead of `qml.exp` to define global phase.
   [(#5105)](https://github.com/PennyLaneAI/pennylane/pull/5105)
-=======
+
 * Remove queuing (`AnnotatedQueue`) from `qml.cut_circuit` and `qml.cut_circuit_mc` to improve performance 
   for large workflows.
   [(#5108)](https://github.com/PennyLaneAI/pennylane/pull/5108)
->>>>>>> bfd03527
 
 * `device_vjp` can now be used with normal Tensorflow. Support has not yet been added
   for `tf.Function` and Tensorflow Autograph.
@@ -321,12 +319,9 @@
 Gabriel Bottrill,
 Astral Cai,
 Isaac De Vlugt,
-<<<<<<< HEAD
-Soran Jahangiri,
-=======
 Diksha Dhawan,
 Diego Guala,
->>>>>>> bfd03527
+Soran Jahangiri,
 Korbinian Kottmann,
 Christina Lee,
 Xiaoran Li,
