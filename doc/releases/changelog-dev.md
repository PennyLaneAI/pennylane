--- conflicted
+++ resolved
@@ -206,44 +206,17 @@
     tensor(-0.776, requires_grad=True)
     ```
 
-  - An automatic graph partitioning method `qcut.kahypar_cut()` has been implemented for cutting
+  * An automatic graph partitioning method `qcut.kahypar_cut()` has been implemented for cutting
     arbitrary tape-converted graphs using the general purpose graph partitioning framework
     [KaHyPar](https://pypi.org/project/kahypar/) which needs to be installed separately.
-    To integrate with the existing manual cut pipeline, method `qcut.find_and_place_cuts()` and related
-    utilities are implemented which uses `qcut.kahypar_cut()` as the default auto cutter.
+    To integrate with the existing low-level manual cut pipeline, method `qcut.find_and_place_cuts()`,
+    which uses `qcut.kahypar_cut()` as the default auto cutter, are implemented.
+    The automatic cutting feature is further integrated into the high-level interfaces
+    `qcut.cut_circuit()` and `qcut.cut_circuit_mc()` for simple fool-proof execution of arbitrary
+    circuits on smaller devices.
     [(#2330)](https://github.com/PennyLaneAI/pennylane/pull/2330)
-
-<<<<<<< HEAD
-  - The existing `qcut.graph_to_tape()` method has been extended to convert
-    graphs containing sample measurement nodes to tapes.
-    [(#2321)](https://github.com/PennyLaneAI/pennylane/pull/2321)
-
-  - A `qcut.expand_fragment_tapes_mc()` method has been added to expand fragment
-    tapes to random configurations by replacing measure and prepare nodes with
-    sampled Pauli measurements and state preparations.
-    [(#2332)](https://github.com/PennyLaneAI/pennylane/pull/2332)
-
-  - Postprocessing functions `qcut.qcut_processing_fn_sample()` and
-    `qcut.qcut_processing_fn_mc()` have been added to return samples and expectation
-    values, respectively, of recombined fragments using the Monte Carlo sampling
-    approach.
-    [(#2358)](https://github.com/PennyLaneAI/pennylane/pull/2358)
-
-  - A user-facing transform for circuit cutting with sample measurements has
-    been added. A `qnode` containing `WireCut` operations and `sample` measurements
-    can be decorated with `@qml.cut_circuit_mc()` to perform this type of cutting.
-    [(#2382)](https://github.com/PennyLaneAI/pennylane/pull/2382)
-
-  - Add expansion to `qcut.cut_circuit_mc()` to search for wire cuts in
-    contained operations or tapes.
-    [(#2399)](https://github.com/PennyLaneAI/pennylane/pull/2399)
-
-  - Integrate automatic cutting with `qcut.CutStrategy` into `qcut.cut_circuit()`
-    and `qcut.cut_circuit_mc()`.
     [(#2428)](https://github.com/PennyLaneAI/pennylane/pull/2428)
 
-=======
->>>>>>> 0b055a57
 <h3>Improvements</h3>
 
 * The parameter-shift Hessian can now be computed for arbitrary
