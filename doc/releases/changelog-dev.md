--- conflicted
+++ resolved
@@ -29,17 +29,14 @@
 
 * Added submodule 'initialize_state' featuring a `create_initial_state` function for initializing a density matrix from `qml.StatePrep` operations or `qml.QubitDensityMatrix` operations.
   [(#6503)](https://github.com/PennyLaneAI/pennylane/pull/6503)
-
-<<<<<<< HEAD
+  
 * Added support for constructing BoseWords and BoseSentences, similar to FermiWords and FermiSentences.
   [(#6518)](https://github.com/PennyLaneAI/pennylane/pull/6518)
 
 * Added a function to normal order BoseWords, which rearranges the creation and annihilation operators such that all creation operators are to the left of all annihilation operators.
   [(#6518)](https://github.com/PennyLaneAI/pennylane/pull/6518)
-=======
 * Added a second class `DefaultMixedNewAPI` to the `qml.devices.qubit_mixed` module, which is to be the replacement of legacy `DefaultMixed` which for now to hold the implementations of `preprocess` and `execute` methods.
   [(#6607)](https://github.com/PennyLaneAI/pennylane/pull/6507)
->>>>>>> 76f9d7cf
 
 <h3>Improvements 🛠</h3>
 
