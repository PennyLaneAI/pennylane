:orphan:

# Release 0.20.0-dev (development release)

<h3>New features since last release</h3>

* The `metric_tensor` transform can now be used to compute the full
  tensor, beyond the block diagonal approximation. 
  [(#1725)](https://github.com/PennyLaneAI/pennylane/pull/1725)

  This is performed using Hadamard tests, and requires an additional wire 
  on the device to execute the circuits produced by the transform, 
  as compared to the number of wires required by the original circuit.
  The transform defaults to computing the full tensor, which can
  be controlled by the `approx` keyword argument.
  See the 
  [qml.metric_tensor docstring](https://pennylane.readthedocs.io/en/latest/code/api/pennylane.transforms.metric_tensor.html).
  for more information and usage details.

* A thermal relaxation channel is added to the Noisy channels. The channel description can be 
  found on the supplementary information of [Quantum classifier with tailored quantum kernels](https://arxiv.org/abs/1909.02611).
  [(#1766)](https://github.com/PennyLaneAI/pennylane/pull/1766)

<h3>Improvements</h3>

* AngleEmbedding now supports `batch_params` decorator. [(#1812)](https://github.com/PennyLaneAI/pennylane/pull/1812)

<h3>Breaking changes</h3>

<h3>Deprecations</h3>

<h3>Bug fixes</h3>

* `qml.CSWAP` and `qml.CRot` now define `control_wires`, and `qml.SWAP` 
  returns the default empty wires object.
  [(#1830)](https://github.com/PennyLaneAI/pennylane/pull/1830)

* The `requires_grad` attribute of `qml.numpy.tensor` objects is now
  preserved when pickling/unpickling the object.
  [(#1856)](https://github.com/PennyLaneAI/pennylane/pull/1856)

<h3>Documentation</h3>

<h3>Contributors</h3>

This release contains contributions from (in alphabetical order): 

<<<<<<< HEAD
Christina Lee, Alejandro Montanez, David Wierichs
=======
Jalani Kanem, Christina Lee, Guillermo Alonso-Linaje, Alejandro Montanez
>>>>>>> 95dfeda9
<|MERGE_RESOLUTION|>--- conflicted
+++ resolved
@@ -45,8 +45,4 @@
 
 This release contains contributions from (in alphabetical order): 
 
-<<<<<<< HEAD
-Christina Lee, Alejandro Montanez, David Wierichs
-=======
-Jalani Kanem, Christina Lee, Guillermo Alonso-Linaje, Alejandro Montanez
->>>>>>> 95dfeda9
+Jalani Kanem, Christina Lee, Guillermo Alonso-Linaje, Alejandro Montanez, David Wierichs
