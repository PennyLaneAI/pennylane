--- conflicted
+++ resolved
@@ -3,13 +3,13 @@
 
 <h3>New features since last release</h3>
 
-* The `qml.sample` function can now receive an optional `dtype` parameter 
+* The `qml.sample` function can now receive an optional `dtype` parameter
   which sets the type and precision of the samples returned by this measurement process.
   [(#8189)](https://github.com/PennyLaneAI/pennylane/pull/8189)
-  
+
 * The Resource estimation toolkit was upgraded and has migrated from
   :mod:`~.labs` to PennyLane as the :mod:`~.estimator` module.
-  
+
   * The `qml.estimator.WireResourceManager`, `qml.estimator.Allocate`, and `qml.estimator.Deallocate`
     classes were added to track auxiliary wires for resource estimation.
     [(#8203)](https://github.com/PennyLaneAI/pennylane/pull/8203)
@@ -125,17 +125,15 @@
 
 <h3>Improvements 🛠</h3>
 
-<<<<<<< HEAD
 * Various decompositions of :class:`~.MultiControlledX` now utilize :class:`~.TemporaryAND` in
   place of :class:`~.Toffoli` gates, leading to cheaper decompositions.
   [(#8172)](https://github.com/PennyLaneAI/pennylane/pull/8172)
-  
-=======
+
 * The `QNode` primitive in the experimental program capture now captures the unprocessed `ExecutionConfig`, instead of
   one processed by the device.
   [(#8258)](https://github.com/PennyLaneAI/pennylane/pull/8258)
 
-* The function :func:`qml.clifford_t_decomposition` with `method="gridsynth"` are now compatible 
+* The function :func:`qml.clifford_t_decomposition` with `method="gridsynth"` are now compatible
   with quantum just-in-time compilation via the `@qml.qjit` decorator.
   [(#7711)](https://github.com/PennyLaneAI/pennylane/pull/7711)
 
@@ -148,7 +146,6 @@
   with program capture.
   [(#8229)](https://github.com/PennyLaneAI/pennylane/pull/8229)
 
->>>>>>> 17e337f9
 * `allocate` and `deallocate` can now be accessed as `qml.allocate` and `qml.deallocate`.
   [(#8198)](https://github.com/PennyLaneAI/pennylane/pull/8198)
 
@@ -416,7 +413,7 @@
 
 <h4>Other improvements</h4>
 
-* Two new `draw` and `generate_mlir_graph` functions have been introduced in the `qml.compiler.python_compiler.visualization` module 
+* Two new `draw` and `generate_mlir_graph` functions have been introduced in the `qml.compiler.python_compiler.visualization` module
   to visualize circuits with the new unified compiler framework when xDSL and/or Catalyst compilation passes are applied.
   [(#8040)](https://github.com/PennyLaneAI/pennylane/pull/8040)
   [(#8091)](https://github.com/PennyLaneAI/pennylane/pull/8091)
@@ -602,10 +599,10 @@
 * Added a new `ResourceConfig` class that helps track the configuration for errors, precisions and custom decompositions for the resource estimation pipeline.
   [(#8195)](https://github.com/PennyLaneAI/pennylane/pull/8195)
 
-* Renamed `estimate_resources` to `estimate` for concision. 
+* Renamed `estimate_resources` to `estimate` for concision.
   [(#8232)](https://github.com/PennyLaneAI/pennylane/pull/8232)
 
-* Added an internal `dequeue()` method to the `ResourceOperator` class to simplify the 
+* Added an internal `dequeue()` method to the `ResourceOperator` class to simplify the
   instantiation of resource operators which require resource operators as input.
   [(#7974)](https://github.com/PennyLaneAI/pennylane/pull/7974)
 
@@ -623,7 +620,7 @@
   [(#8036)](https://github.com/PennyLaneAI/pennylane/pull/8036)
   [(#8084)](https://github.com/PennyLaneAI/pennylane/pull/8084)
   [(#8113)](https://github.com/PennyLaneAI/pennylane/pull/8113)
-  
+
 * Added more templates with state of the art resource estimates. Users can now use the `ResourceQPE`,
   `ResourceControlledSequence`, and `ResourceIterativeQPE` templates with the resource estimation tool.
   [(#8053)](https://github.com/PennyLaneAI/pennylane/pull/8053)
@@ -656,9 +653,9 @@
 
   [(#8223)](https://github.com/PennyLaneAI/pennylane/pull/8223)
 
-* :class:`~.PrepSelPrep` has been made more reliable by deriving the attributes ``coeffs`` and ``ops`` from the property ``lcu`` instead of storing 
+* :class:`~.PrepSelPrep` has been made more reliable by deriving the attributes ``coeffs`` and ``ops`` from the property ``lcu`` instead of storing
   them independently. In addition, it is now is more consistent with other PennyLane operators, dequeuing its
-  input ``lcu``. 
+  input ``lcu``.
   [(#8169)](https://github.com/PennyLaneAI/pennylane/pull/8169)
 
 * `MidMeasureMP` now inherits from `Operator` instead of `MeasurementProcess`.
@@ -947,7 +944,7 @@
   [(#8159)](https://github.com/PennyLaneAI/pennylane/pull/8159)
   [(#8160)](https://github.com/PennyLaneAI/pennylane/pull/8160)
 
-* A `diagonalize_mcms` option has been added to the `ftqc.decomposition.convert_to_mbqc_formalism` tape transform that, when set, arbitrary-basis mid-circuit measurements are mapped into corresponding diagonalizing gates and Z-basis mid-circuit measurements.  
+* A `diagonalize_mcms` option has been added to the `ftqc.decomposition.convert_to_mbqc_formalism` tape transform that, when set, arbitrary-basis mid-circuit measurements are mapped into corresponding diagonalizing gates and Z-basis mid-circuit measurements.
   [(#8105)](https://github.com/PennyLaneAI/pennylane/pull/8105)
 
 * The `autograph` keyword argument has been removed from the `QNode` constructor.
@@ -1084,7 +1081,7 @@
 
 * Add nightly RC builds script to `.github/workflows`.
   [(#8148)](https://github.com/PennyLaneAI/pennylane/pull/8148)
-  
+
 <h3>Documentation 📝</h3>
 
 * The "Simplifying Operators" section in the :doc:`Compiling circuits </introduction/compiling_circuits>` page was pushed further down the page to show more relevant sections first.
@@ -1123,7 +1120,7 @@
   Trimmed the outdated part of discussion regarding different choices of `alpha`.
   [(#8100)](https://github.com/PennyLaneAI/pennylane/pull/8100)
 
-* A warning was added to the :doc:`interfaces documentation </introduction/interfaces>` under the Pytorch section saying that all Pytorch floating-point inputs are promoted 
+* A warning was added to the :doc:`interfaces documentation </introduction/interfaces>` under the Pytorch section saying that all Pytorch floating-point inputs are promoted
   to `torch.float64`.
   [(#8124)](https://github.com/PennyLaneAI/pennylane/pull/8124)
 
@@ -1132,7 +1129,7 @@
 
 <h3>Bug fixes 🐛</h3>
 
-* Parameter batching now works for Z-basis gates when executing with `default.mixed`. 
+* Parameter batching now works for Z-basis gates when executing with `default.mixed`.
   [(#8251)](https://github.com/PennyLaneAI/pennylane/pull/8251)
 
 * `qml.ctrl(qml.Barrier(), control_wires)` now just returns the original Barrier operation, but placed
@@ -1153,7 +1150,7 @@
   that broke the decompositions if the target ``ops`` of the ``Select`` operator were parametrized.
   This enables the new decomposition system with ``Select`` of parametrized target ``ops``.
   [(#8186)](https://github.com/PennyLaneAI/pennylane/pull/8186)
-  
+
 * `Exp` and `Evolution` now have improved decompositions, allowing them to handle more situations
   more robustly. In particular, the generator is simplified prior to decomposition. Now more
   time evolution ops can be supported on devices that do not natively support them.
