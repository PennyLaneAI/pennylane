:orphan:

# Release 0.28.0-dev (development release)

<h3>New features since last release</h3>

* New gradient transform `qml.gradients.spsa` based on the idea of SPSA.
  [#3366](https://github.com/PennyLaneAI/pennylane/pull/3366)

  This new transform allows to compute a single estimate of a quantum gradient
  using simultaneous perturbation of parameters and a stochastic approximation.
  Given some QNode `circuit` that takes, say, an argument `x`, the approximate
  gradient can be computed via

  >>> grad_fn = qml.gradients.spsa(circuit, h=0.1, num_samples=1
  >>> grad = grad_fn(x)

  The argument `num_samples` determines how many directions of simultaneous
  perturbation are used and therefore the number of circuit evaluations, up
  to a prefactor. See the
  [spsa gradient transform documentation](
  https://docs.pennylane.ai/en/stable/code/api/pennylane.gradients.spsa.html
  ) for details.
  Note: The full SPSA optimization method already is available as `SPSAOptimizer`.

* Support custom measurement processes:
  - `SampleMeasurement` and `StateMeasurement` classes have been added. They contain an abstract
    method to process samples/quantum state.
    [#3286](https://github.com/PennyLaneAI/pennylane/pull/3286)

<<<<<<< HEAD
  - Add `_Sample` class.
    [#3288](https://github.com/PennyLaneAI/pennylane/pull/3288)

  - Add `_Counts` class.
=======
  * Add `_Expectation` class.
    [#3343](https://github.com/PennyLaneAI/pennylane/pull/3343)

  * Add `_Sample` class.
    [#3288](https://github.com/PennyLaneAI/pennylane/pull/3288)

  * Add `_Probs` class.
    [#3287](https://github.com/PennyLaneAI/pennylane/pull/3287)

  * Add `_Counts` class.
>>>>>>> 0fe04b8e
    [#3292](https://github.com/PennyLaneAI/pennylane/pull/3292)

  - Add `_State` class.
    [#3287](https://github.com/PennyLaneAI/pennylane/pull/3287)

  - Add `_VnEntropy` class.
    [#3326](https://github.com/PennyLaneAI/pennylane/pull/3326)

  - Add `_MutualInfo` class.
    [#3327](https://github.com/PennyLaneAI/pennylane/pull/3327)

* Functionality for fetching symbols and geometry of a compound from the PubChem Database using `qchem.mol_data`.
  [(#3289)](https://github.com/PennyLaneAI/pennylane/pull/3289)
  [(#3378)](https://github.com/PennyLaneAI/pennylane/pull/3378)

  ```pycon
  >>> mol_data("BeH2")
  (['Be', 'H', 'H'],
  array([[ 4.79405604,  0.29290815,  0.        ],
         [ 3.77946   , -0.29290815,  0.        ],
         [ 5.80884105, -0.29290815,  0.        ]]))

  >>> mol_data(223, "CID")
  (['N', 'H', 'H', 'H', 'H'],
  array([[ 4.79404621,  0.        ,  0.        ],
         [ 5.80882913,  0.5858151 ,  0.        ],
         [ 3.77945225, -0.5858151 ,  0.        ],
         [ 4.20823111,  1.01459396,  0.        ],
         [ 5.3798613 , -1.01459396,  0.        ]]))
  ```

* New basis sets, `6-311g` and `CC-PVDZ`, are added to the qchem basis set repo.
  [#3279](https://github.com/PennyLaneAI/pennylane/pull/3279)
  
* New parametric qubit ops `qml.CPhaseShift00`, `qml.CPhaseShift01` and `qml.CPhaseShift10` which perform a phaseshift, similar to `qml.ControlledPhaseShift` but on different positions of the state vector.
  [(#2715)](https://github.com/PennyLaneAI/pennylane/pull/2715)
  
* Support for purity computation is added. The `qml.math.purity` function computes the purity from a state vector or a density matrix:

  [#3290](https://github.com/PennyLaneAI/pennylane/pull/3290)

  ```pycon
  >>> x = [1, 0, 0, 1] / np.sqrt(2)
  >>> qml.math.purity(x, [0, 1])
  1.0
  >>> qml.math.purity(x, [0])
  0.5
    
  >>> x = [[1 / 2, 0, 0, 0], [0, 0, 0, 0], [0, 0, 0, 0], [0, 0, 0, 1 / 2]]
  >>> qml.math.purity(x, [0, 1])
  0.5
  ```

  The `qml.qinfo.purity` can be used to transform a QNode returning a state to a function that returns the purity:

  ```python3
  dev = qml.device("default.mixed", wires=2)

  @qml.qnode(dev)
  def circuit(x):
    qml.IsingXX(x, wires=[0, 1])
    return qml.state()
  ```

  ```pycon
  >>> qml.qinfo.purity(circuit, wires=[0])(np.pi / 2)
  0.5
  >>> qml.qinfo.purity(circuit, wires=[0, 1])(np.pi / 2)
  1.0
  ```

  Taking the gradient is also supported:

  ```pycon
  >>> param = np.array(np.pi / 4, requires_grad=True)
  >>> qml.grad(qml.qinfo.purity(circuit, wires=[0]))(param)
  -0.5
  ```

<h3>Improvements</h3>

* Continuous integration checks are now performed for Python 3.11 and Torch v1.13. Python 3.7 is dropped.
  [(#3276)](https://github.com/PennyLaneAI/pennylane/pull/3276)

* `qml.Tracker` now also logs results in `tracker.history` when tracking execution of a circuit.
   [(#3306)](https://github.com/PennyLaneAI/pennylane/pull/3306)

* Improve performance of `Wires.all_wires`.
  [(#3302)](https://github.com/PennyLaneAI/pennylane/pull/3302)

* A representation has been added to the `Molecule` class.
  [(#3364)](https://github.com/PennyLaneAI/pennylane/pull/3364)

* Add detail to the error message when the `insert` transform
  fails to diagonalize non-qubit-wise-commuting observables.
  [(#3381)](https://github.com/PennyLaneAI/pennylane/pull/3381)

* Remove private `_wires` setter from the `Controlled.map_wires` method.
  [3405](https://github.com/PennyLaneAI/pennylane/pull/3405)
  
* `QuantumTape._process_queue` has been moved to `qml.queuing.process_queue` to disentangle
  its functionality from the `QuantumTape` class.
  [(#3401)](https://github.com/PennyLaneAI/pennylane/pull/3401)

<h4>Return types project</h4>

* The autograd interface now supports devices with shot vectors.
  [#3374](https://github.com/PennyLaneAI/pennylane/pull/3374)

  Example with a single measurement:
  ```python
  dev = qml.device("default.qubit", wires=1, shots=[1000, 2000, 3000])

  @qml.qnode(dev, diff_method="parameter-shift")
  def circuit(a):
      qml.RY(a, wires=0)
      qml.RX(0.2, wires=0)
      return qml.expval(qml.PauliZ(0))

  def cost(a):
      return qml.math.stack(circuit(a))
  ```
  ```
  >>> qml.enable_return()
  >>> a = np.array(0.4)
  >>> circuit(a)
  (array(0.902), array(0.922), array(0.896))
  >>> cost(a)
  array([0.9       , 0.907     , 0.89733333])
  >>> qml.jacobian(cost)(a)
  array([-0.391     , -0.389     , -0.38433333])
  ```
  Example with multiple measurements:
  ```python
  dev = qml.device("default.qubit", wires=2, shots=[1000, 2000, 3000])

  @qml.qnode(dev, diff_method="parameter-shift")
  def circuit(a):
      qml.RY(a, wires=0)
      qml.RX(0.2, wires=0)
      qml.CNOT(wires=[0, 1])
      return qml.expval(qml.PauliZ(0)), qml.probs([0, 1])

  def cost(a):
      res = circuit(a)
      return qml.math.stack([qml.math.hstack(r) for r in res])
  ```
  ```
  >>> circuit(a)
  ((array(0.904), array([0.952, 0.   , 0.   , 0.048])),
   (array(0.915), array([0.9575, 0.    , 0.    , 0.0425])),
   (array(0.902), array([0.951, 0.   , 0.   , 0.049])))
  >>> cost(a)
  array([[0.91      , 0.955     , 0.        , 0.        , 0.045     ],
         [0.895     , 0.9475    , 0.        , 0.        , 0.0525    ],
         [0.90666667, 0.95333333, 0.        , 0.        , 0.04666667]])
  >>> qml.jacobian(cost)(a)
  array([[-0.37      , -0.185     ,  0.        ,  0.        ,  0.185     ],
         [-0.409     , -0.2045    ,  0.        ,  0.        ,  0.2045    ],
         [-0.37133333, -0.18566667,  0.        ,  0.        ,  0.18566667]])
  ```

<h3>Breaking changes</h3>

* The `log_base` attribute has been moved from `MeasurementProcess` to the new `_VnEntropy` and
  `_MutualInfo` classes, which inherit from `MeasurementProcess`.
  [#3326](https://github.com/PennyLaneAI/pennylane/pull/3326)

* Python 3.7 support is no longer maintained.
  [(#3276)](https://github.com/PennyLaneAI/pennylane/pull/3276)

* Instead of having an `OrderedDict` attribute called `_queue`, `AnnotatedQueue` now inherits from
  `OrderedDict` and encapsulates the queue. Consequentially, this also applies to the `QuantumTape`
  class which inherits from `AnnotatedQueue`.
  [(#3401)](https://github.com/PennyLaneAI/pennylane/pull/3401)

<h3>Deprecations</h3>

Deprecations cycles are tracked at [doc/developement/deprecations.rst](https://docs.pennylane.ai/en/latest/development/deprecations.html).

* The following deprecated methods are removed:
  [(#3281)](https://github.com/PennyLaneAI/pennylane/pull/3281/)

  * `qml.tape.get_active_tape`: Use `qml.QueuingManager.active_context()`
  * `qml.transforms.qcut.remap_tape_wires`: Use `qml.map_wires`
  * `qml.tape.QuantumTape.inv()`: Use `qml.tape.QuantumTape.adjoint()`
  * `qml.tape.stop_recording()`: Use `qml.QueuingManager.stop_recording()`
  * `qml.tape.QuantumTape.stop_recording()`: Use `qml.QueuingManager.stop_recording()`
  * `qml.QueuingContext` is now `qml.QueuingManager`
  * `QueuingManager.safe_update_info` and `AnnotatedQueue.safe_update_info`: Use plain `update_info`

<h3>Documentation</h3>

* Corrects more mentions for diagonalizing gates for all relevant operations. The docstrings for `compute_eigvals` used
  to say that the diagonalizing gates implemented $U$, the unitary such that $O = U \Sigma U^{\dagger}$, where $O$ is
  the original observable and $\Sigma$ a diagonal matrix. However, the diagonalizing gates actually implement
  $U^{\dagger}$, since $\langle \psi | O | \psi \rangle = \langle \psi | U \Sigma U^{\dagger} | \psi \rangle$, making
  $U^{\dagger} | \psi \rangle$ the actual state being measured in the $Z$-basis.
  [(#3409)](https://github.com/PennyLaneAI/pennylane/pull/3409)

<h3>Bug fixes</h3>

* Fixed a bug that made `gradients.param_shift` raise an error when used with unshifted terms only
  in a custom recipe, and when using any unshifted terms at all under the new return type system.
  [(#3177)](https://github.com/PennyLaneAI/pennylane/pull/3177)

* Original tape `_obs_sharing_wires` attribute is updated during its expansion.
  [#3293](https://github.com/PennyLaneAI/pennylane/pull/3293)

* Small fix of `MeasurementProcess.map_wires`, where both the `self.obs` and `self._wires`
  attributes were modified.
  [#3292](https://github.com/PennyLaneAI/pennylane/pull/3292)

* An issue with `drain=False` in the adaptive optimizer is fixed. Before the fix, the operator pool
  needed to be re-constructed inside the optimization pool when `drain=False`. With the new fix,
  this reconstruction is not needed.
  [#3361](https://github.com/PennyLaneAI/pennylane/pull/3361)

* If the device originally has no shots but finite shots are dynamically specified, Hamiltonian
  expansion now occurs.
  [(#3369)](https://github.com/PennyLaneAI/pennylane/pull/3369)

* `qml.matrix(op)` now fails if the operator truly has no matrix (eg. `Barrier`) to match `op.matrix()`
  [(#3386)](https://github.com/PennyLaneAI/pennylane/pull/3386)

* The `pad_with` argument in the `AmplitudeEmbedding` template is now compatible
  with all interfaces
  [(#3392)](https://github.com/PennyLaneAI/pennylane/pull/3392)

<h3>Contributors</h3>

This release contains contributions from (in alphabetical order):

Juan Miguel Arrazola
Utkarsh Azad
Astral Cai
Pieter Eendebak
Lillian M. A. Frederiksen
Soran Jahangiri
Edward Jiang
Christina Lee
Albert Mitjans Coma
Romain Moyard
Matthew Silverman
Antal Száva
David Wierichs
Moritz Willmann<|MERGE_RESOLUTION|>--- conflicted
+++ resolved
@@ -28,12 +28,6 @@
     method to process samples/quantum state.
     [#3286](https://github.com/PennyLaneAI/pennylane/pull/3286)
 
-<<<<<<< HEAD
-  - Add `_Sample` class.
-    [#3288](https://github.com/PennyLaneAI/pennylane/pull/3288)
-
-  - Add `_Counts` class.
-=======
   * Add `_Expectation` class.
     [#3343](https://github.com/PennyLaneAI/pennylane/pull/3343)
 
@@ -44,7 +38,6 @@
     [#3287](https://github.com/PennyLaneAI/pennylane/pull/3287)
 
   * Add `_Counts` class.
->>>>>>> 0fe04b8e
     [#3292](https://github.com/PennyLaneAI/pennylane/pull/3292)
 
   - Add `_State` class.
