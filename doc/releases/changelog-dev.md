--- conflicted
+++ resolved
@@ -6,17 +6,14 @@
 
 <h3>Improvements 🛠</h3>
 
-<<<<<<< HEAD
 * The sorting order of parameter-shift terms is now guaranteed to resolve ties in the absolute value with the sign of the shifts.
   [(#5582)](https://github.com/PennyLaneAI/pennylane/pull/5582)
 
-=======
 <h4>Mid-circuit measurements and dynamic circuits</h4>
 
 * The `dynamic_one_shot` transform can be compiled with `jax.jit`.
   [(#5557)](https://github.com/PennyLaneAI/pennylane/pull/5557)
   
->>>>>>> 9f7e8ba8
 * When using `defer_measurements` with postselecting mid-circuit measurements, operations
   that will never be active due to the postselected state are skipped in the transformed
   quantum circuit. In addition, postselected controls are skipped, as they are evaluated
