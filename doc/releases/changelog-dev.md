--- conflicted
+++ resolved
@@ -60,15 +60,13 @@
   `qml.devices.Device`, which follows the new device API.
   [(#5581)](https://github.com/PennyLaneAI/pennylane/pull/5581)
 
-<<<<<<< HEAD
 * The `dtype` for `eigvals` of `X`, `Y`, `Z` and `Hadamard` are changed from `int` to `float`, making them 
   consistent with the other observables. The `dtype` of the returned values when sampling these observables 
   (e.g. `qml.sample(X(0))`) is also changed to `float`. 
   [(#5607)](https://github.com/PennyLaneAI/pennylane/pull/5607)
-=======
+
 * Sets up the framework for the development of an `assert_equal` function for testing operator comparison.
   [(#5634)](https://github.com/PennyLaneAI/pennylane/pull/5634)
->>>>>>> 756dc620
 
 <h3>Breaking changes 💔</h3>
 
@@ -88,11 +86,7 @@
 <h3>Contributors ✍️</h3>
 
 This release contains contributions from (in alphabetical order):
-<<<<<<< HEAD
 Lillian M. A. Frederiksen,
-=======
-
->>>>>>> 756dc620
 Pietropaolo Frisoni,
 Christina Lee,
 David Wierichs.