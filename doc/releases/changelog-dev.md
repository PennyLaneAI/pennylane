:orphan:

# Release 0.25.0-dev (development release)

<h3>New features since last release</h3>

* Added the new optimizer, `qml.SPSAOptimizer` that implements the simultaneous
  perturbation stochastic approximation method based on
  [An Overview of the Simultaneous Perturbation Method for Efficient Optimization](https://www.jhuapl.edu/SPSA/PDF-SPSA/Spall_An_Overview.PDF).
  [(#2661)](https://github.com/PennyLaneAI/pennylane/pull/2661)

  It is a suitable optimizer for cost functions whose evaluation may involve
  noise, as optimization with SPSA may significantly decrease the number of
  quantum executions for the entire optimization.

  ```pycon
  >>> dev = qml.device("default.qubit", wires=1)
  >>> def circuit(params):
  ...     qml.RX(params[0], wires=0)
  ...     qml.RY(params[1], wires=0)
  >>> coeffs = [1, 1]
  >>> obs = [qml.PauliX(0), qml.PauliZ(0)]
  >>> H = qml.Hamiltonian(coeffs, obs)
  >>> @qml.qnode(dev)
  ... def cost(params):
  ...     circuit(params)
  ...     return qml.expval(H)
  >>> params = np.random.normal(0, np.pi, (2), requires_grad=True)
  >>> print(params)
  [-5.92774911 -4.26420843]
  >>> print(cost(params))
  0.43866366253270167
  >>> max_iterations = 50
  >>> opt = qml.SPSAOptimizer(maxiter=max_iterations)
  >>> for _ in range(max_iterations):
  ...     params, energy = opt.step_and_cost(cost, params)
  >>> print(params)
  [-6.21193761 -2.99360548]
  >>> print(energy)
  -1.1258709813834058
  ```
  
* New PennyLane-inspired `sketch` and `sketch_dark` styles are now available for drawing circuit diagram graphics. 
  [(#2709)](https://github.com/PennyLaneAI/pennylane/pull/2709)

**Operator Arithmetic:**

* Adds a base class `qml.ops.op_math.SymbolicOp` for single-operator symbolic
  operators such as `Adjoint` and `Pow`.
  [(#2721)](https://github.com/PennyLaneAI/pennylane/pull/2721)

<h3>Improvements</h3>

* Adds a new function to compare operators. `qml.equal` can be used to compare equality of parametric operators taking into account their interfaces and trainability.
  [(#2651)](https://github.com/PennyLaneAI/pennylane/pull/2651)

<h3>Breaking changes</h3>

* PennyLane now depends on newer versions (>=2.7) of the `semantic_version` package,
  which provides an updated API that is incompatible which versions of the package prior to 2.7.
  If you run into issues relating to this package, please reinstall PennyLane.
  [(#2744)](https://github.com/PennyLaneAI/pennylane/pull/2744)
  [(#2767)](https://github.com/PennyLaneAI/pennylane/pull/2767)

<h3>Deprecations</h3>

<h3>Documentation</h3>

<h3>Bug fixes</h3>

* The adjoint of an adjoint has a correct `expand` result.
  [(#2766)](https://github.com/PennyLaneAI/pennylane/pull/2766)

<h3>Contributors</h3>

This release contains contributions from (in alphabetical order):

<<<<<<< HEAD
Ankit Khandelwal, Christina Lee, Ixchel Meza Chavez, Moritz Willmann
=======
David Ittah, Ankit Khandelwal, Ixchel Meza Chavez, Moritz Willmann
>>>>>>> 6106bb7e
<|MERGE_RESOLUTION|>--- conflicted
+++ resolved
@@ -75,8 +75,4 @@
 
 This release contains contributions from (in alphabetical order):
 
-<<<<<<< HEAD
-Ankit Khandelwal, Christina Lee, Ixchel Meza Chavez, Moritz Willmann
-=======
-David Ittah, Ankit Khandelwal, Ixchel Meza Chavez, Moritz Willmann
->>>>>>> 6106bb7e
+David Ittah, Ankit Khandelwal, Christina Lee, Ixchel Meza Chavez, Moritz Willmann