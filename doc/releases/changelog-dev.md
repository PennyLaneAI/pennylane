
# Release 0.43.0-dev (development release)

<h3>New features since last release</h3>

* A new :func:`~.ops.op_math.change_basis_op` function and :class:`~.ops.op_math.ChangeOpBasis` class were added,
  which allow a compute-uncompute pattern (U V U†) to be represented by a single operator.
  [(#8023)](https://github.com/PennyLaneAI/pennylane/pull/8023)

* A new keyword argument ``partial`` has been added to :class:`qml.Select`. It allows for 
  simplifications in the decomposition of ``Select`` under the assumption that the state of the
  control wires has no overlap with computational basis states that are not used by ``Select``.
  [(#7658)](https://github.com/PennyLaneAI/pennylane/pull/7658)

* New ZX calculus-based transforms have been added to access circuit optimization
  passes implemented in [pyzx](https://pyzx.readthedocs.io/en/latest/):

  * :func:`~.transforms.zx.push_hadamards` to optimize a phase-polynomial + Hadamard circuit by pushing
    Hadamard gates as far as possible to one side to create fewer larger phase-polynomial blocks
    (see [pyzx.basic_optimization](https://pyzx.readthedocs.io/en/latest/api.html#pyzx.optimize.basic_optimization)).
    [(#8025)](https://github.com/PennyLaneAI/pennylane/pull/8025)

  * :func:`~.transforms.zx.todd` to optimize a Clifford + T circuit by using the Third Order Duplicate and Destroy (TODD) algorithm
    (see [pyzx.phase_block_optimize](https://pyzx.readthedocs.io/en/latest/api.html#pyzx.optimize.phase_block_optimize)).
    [(#8029)](https://github.com/PennyLaneAI/pennylane/pull/8029)

  * :func:`~.transforms.zx.optimize_t_count` to reduce the number of T gates in a Clifford + T circuit by applying
    a sequence of passes that combine ZX-based commutation and cancellation rules and the TODD algorithm
    (see [pyzx.full_optimize](https://pyzx.readthedocs.io/en/latest/api.html#pyzx.optimize.full_optimize)).
    [(#8088)](https://github.com/PennyLaneAI/pennylane/pull/8088)

  * :func:`~.transforms.zx.reduce_non_clifford` to reduce the number of non-Clifford gates by applying
    a combination of phase gadgetization strategies and Clifford gate simplification rules.
    (see [pyzx.full_reduce](https://pyzx.readthedocs.io/en/latest/api.html#pyzx.simplify.full_reduce)).
    [(#7747)](https://github.com/PennyLaneAI/pennylane/pull/7747)

* The `qml.specs` function now accepts a `compute_depth` keyword argument, which is set to `True` by default.
  This makes the expensive depth computation performed by `qml.specs` optional.
  [(#7998)](https://github.com/PennyLaneAI/pennylane/pull/7998)
  [(#8042)](https://github.com/PennyLaneAI/pennylane/pull/8042)

* New transforms called :func:`~.transforms.match_relative_phase_toffoli` and 
  :func:`~.transforms.match_controlled_iX_gate` have been added to implement passes that make use
  of equivalencies to compile certain patterns to efficient Clifford+T equivalents.
  [(#7748)](https://github.com/PennyLaneAI/pennylane/pull/7748)

* Leveraging quantum just-in-time compilation to optimize parameterized hybrid workflows with the momentum
  quantum natural gradient optimizer is now possible with the new :class:`~.MomentumQNGOptimizerQJIT` optimizer.
  [(#7606)](https://github.com/PennyLaneAI/pennylane/pull/7606)

  Similar to the :class:`~.QNGOptimizerQJIT` optimizer, :class:`~.MomentumQNGOptimizerQJIT` offers a
  `qml.qjit`-compatible analogue to the existing :class:`~.MomentumQNGOptimizer` with an Optax-like interface:

  ```python
  import pennylane as qml
  import jax.numpy as jnp

  dev = qml.device("lightning.qubit", wires=2)

  @qml.qnode(dev)
  def circuit(params):
      qml.RX(params[0], wires=0)
      qml.RY(params[1], wires=1)
      return qml.expval(qml.Z(0) + qml.X(1))

  opt = qml.MomentumQNGOptimizerQJIT(stepsize=0.1, momentum=0.2)

  @qml.qjit
  def update_step_qjit(i, args):
      params, state = args
      return opt.step(circuit, params, state)

  @qml.qjit
  def optimization_qjit(params, iters):
      state = opt.init(params)
      args = (params, state)
      params, state = qml.for_loop(iters)(update_step_qjit)(args)
      return params
  ```

  ```pycon
  >>> params = jnp.array([0.1, 0.2])
  >>> iters = 1000
  >>> optimization_qjit(params=params, iters=iters)
  Array([ 3.14159265, -1.57079633], dtype=float64)
  ```

<h3>Improvements 🛠</h3>

<<<<<<< HEAD
* The function :func:`qml.clifford_t_decomposition` with `method="gridsynth"` are now compatible 
  with quantum just-in-time compilation via the `@qml.qjit` decorator.
  [(#7711)](https://github.com/PennyLaneAI/pennylane/pull/7711)
=======
* A new keyword argument called ``shot_dist`` has been added to the :func:`~.transforms.split_non_commuting` transform.
  This allows for more customization and efficiency when calculating expectation values across the non-commuting groups
  of observables that make up a ``Hamiltonian``/``LinearCombination``.
  [(#7988)](https://github.com/PennyLaneAI/pennylane/pull/7988)

  Given a QNode that returns a sample-based measurement (e.g., ``expval``) of a ``Hamiltonian``/``LinearCombination``
  with finite ``shots``, the current default behaviour of :func:`~.transforms.split_non_commuting` will perform ``shots``
  executions for each group of commuting terms. With the ``shot_dist`` argument, this behaviour can be changed:

  * ``"uniform"``: evenly distributes the number of ``shots`` across all groups of commuting terms
  * ``"weighted"``: distributes the number of ``shots`` according to weights proportional to the L1 norm of the coefficients in each group
  * ``"weighted_random"``: same as ``"weighted"``, but the numbers of ``shots`` are sampled from a multinomial distribution
  * or a user-defined function implementing a custom shot distribution strategy

  To show an example about how this works, let's start by defining a simple Hamiltonian:

  ```python
  import pennylane as qml

  ham = qml.Hamiltonian(
      coeffs=[10, 0.1, 20, 100, 0.2],
      observables=[
          qml.X(0) @ qml.Y(1),
          qml.Z(0) @ qml.Z(2),
          qml.Y(1),
          qml.X(1) @ qml.X(2),
          qml.Z(0) @ qml.Z(1) @ qml.Z(2)
      ]
  )
  ```

  This Hamiltonian can be split into 3 non-commuting groups of mutually commuting terms.
  With ``shot_dist = "weighted"``, for example, the number of shots will be divided
  according to the L1 norm of each group's coefficients:

  ```python
  from functools import partial
  from pennylane.transforms import split_non_commuting

  dev = qml.device("default.qubit")

  @partial(split_non_commuting, shot_dist="weighted")
  @qml.qnode(dev, shots=10000)
  def circuit():
      return qml.expval(ham)

  with qml.Tracker(dev) as tracker:
      circuit()
  ```

  ```pycon
  >>> print(tracker.history["shots"])
  [2303, 23, 7674]
  ```
>>>>>>> 2e42d23c

* The number of `shots` can now be specified directly in QNodes as a standard keyword argument.
  [(#8073)](https://github.com/PennyLaneAI/pennylane/pull/8073)

  ```python
  @qml.qnode(qml.device("default.qubit"), shots=1000)
  def circuit():
      qml.H(0)
      return qml.expval(qml.Z(0))
  ```

  ```pycon
  >>> circuit.shots
  Shots(total=1000)
  >>> circuit()
  np.float64(-0.004)
  ```

  Setting the `shots` value in a QNode is equivalent to decorating with :func:`qml.workflow.set_shots`. Note, however, that decorating with :func:`qml.workflow.set_shots` overrides QNode `shots`:

  ```pycon
  >>> new_circ = qml.set_shots(circuit, shots=123)
  >>> new_circ.shots
  Shots(total=123)
  ```

* PennyLane `autograph` supports standard python for updating arrays like `array[i] += x` instead of jax `arr.at[i].add(x)`. 
  Users can now use this when designing quantum circuits with experimental program capture enabled.

  ```python
  import pennylane as qml
  import jax.numpy as jnp

  qml.capture.enable()

  @qml.qnode(qml.device("default.qubit", wires=3))
  def circuit(val):
    angles = jnp.zeros(3)
    angles[0:3] += val

    for i, angle in enumerate(angles):
        qml.RX(angle, i)

    return qml.expval(qml.Z(0)), qml.expval(qml.Z(1)), qml.expval(qml.Z(2))
  ```

  ```pycon
  >>> circuit(jnp.pi)
  (Array(-1, dtype=float32),
   Array(-1, dtype=float32),
   Array(-1, dtype=float32)) 
  ```

  [(#8076)](https://github.com/PennyLaneAI/pennylane/pull/8076)

* PennyLane `autograph` supports standard python for index assignment (`arr[i] = x`) instead of jax.numpy form (`arr = arr.at[i].set(x)`).
  Users can now use standard python assignment when designing circuits with experimental program capture enabled.

  ```python
  import pennylane as qml
  import jax.numpy as jnp

  qml.capture.enable()

  @qml.qnode(qml.device("default.qubit", wires=3))
  def circuit(val):
    angles = jnp.zeros(3)
    angles[1] = val / 2
    angles[2] = val

    for i, angle in enumerate(angles):
        qml.RX(angle, i)

    return qml.expval(qml.Z(0)), qml.expval(qml.Z(1)), qml.expval(qml.Z(2))
  ```

  ```pycon
  >>> circuit(jnp.pi)
  (Array(0.99999994, dtype=float32),
   Array(0., dtype=float32),
   Array(-0.99999994, dtype=float32)) 
  ```

  [(#8027)](https://github.com/PennyLaneAI/pennylane/pull/8027)

* Logical operations (`and`, `or` and `not`) are now supported with the `autograph` module. Users can
  now use these logical operations in control flow when designing quantum circuits with experimental
  program capture enabled.

  ```python
  import pennylane as qml

  qml.capture.enable()

  @qml.qnode(qml.device("default.qubit", wires=1))
  def circuit(param):
      if param >= 0 and param <= 1:
          qml.H(0)
      return qml.state()
  ```

  ```pycon
  >>> circuit(0.5)
  Array([0.70710677+0.j, 0.70710677+0.j], dtype=complex64)
  ```

  [(#8006)](https://github.com/PennyLaneAI/pennylane/pull/8006)

* The decomposition of :class:`~.BasisRotation` has been optimized to skip redundant phase shift gates
  with angle :math:`\pm \pi` for real-valued, i.e., orthogonal, rotation matrices. This uses the fact that
  no or single :class:`~.PhaseShift` gate is required in case the matrix has a determinant :math:`\pm 1`.
  [(#7765)](https://github.com/PennyLaneAI/pennylane/pull/7765)

* Changed how basis states are assigned internally in `qml.Superposition`, improving its
  decomposition slightly both regarding classical computing time and gate decomposition.
  [(#7880)](https://github.com/PennyLaneAI/pennylane/pull/7880)

* The printing and drawing of :class:`~.TemporaryAND`, also known as ``qml.Elbow``, and its adjoint
  have been improved to be more legible and consistent with how it's depicted in circuits in the literature.
  [(#8017)](https://github.com/PennyLaneAI/pennylane/pull/8017)

  ```python
  import pennylane as qml

  @qml.draw
  @qml.qnode(qml.device("lightning.qubit", wires=4))
  def node():
      qml.TemporaryAND([0, 1, 2], control_values=[1, 0])
      qml.CNOT([2, 3])
      qml.adjoint(qml.TemporaryAND([0, 1, 2], control_values=[1, 0]))
      return qml.expval(qml.Z(3))
  ```

  ```pycon
  print(node())
  0: ─╭●─────●╮─┤     
  1: ─├○─────○┤─┤     
  2: ─╰──╭●───╯─┤     
  3: ────╰X─────┤  <Z>
  ```

* Several templates now have decompositions that can be accessed within the graph-based
  decomposition system (:func:`~.decomposition.enable_graph`), allowing workflows
  that include these templates to be decomposed in a resource-efficient and performant
  manner.
  [(#7779)](https://github.com/PennyLaneAI/pennylane/pull/7779)
  [(#7908)](https://github.com/PennyLaneAI/pennylane/pull/7908)
  [(#7385)](https://github.com/PennyLaneAI/pennylane/pull/7385)
  [(#7941)](https://github.com/PennyLaneAI/pennylane/pull/7941)
  [(#7943)](https://github.com/PennyLaneAI/pennylane/pull/7943)
  [(#8075)](https://github.com/PennyLaneAI/pennylane/pull/8075)
  [(#8002)](https://github.com/PennyLaneAI/pennylane/pull/8002)
  
  The included templates are: :class:`~.Adder`, :class:`~.ControlledSequence`, :class:`~.ModExp`, :class:`~.MottonenStatePreparation`, 
  :class:`~.MPSPrep`, :class:`~.Multiplier`, :class:`~.OutAdder`, :class:`~.OutMultiplier`, :class:`~.OutPoly`, :class:`~.PrepSelPrep`,
  :class:`~.ops.Prod`, :class:`~.Reflection`, :class:`~.Select`, :class:`~.StatePrep`, :class:`~.TrotterProduct`, :class:`~.QROM`, 
  :class:`~.GroverOperator`, :class:`~.UCCSD`, :class:`~.StronglyEntanglingLayers`, :class:`~.GQSP`, :class:`~.FermionicSingleExcitation`, 
  :class:`~.FermionicDoubleExcitation`, :class:`~.QROM`, :class:`~.ArbitraryStatePreparation`, :class:`~.CosineWindow`, 
  :class:`~.AmplitudeAmplification`, :class:`~.Permute`, :class:`~.AQFT`, :class:`~.FlipSign`, :class:`~.FABLE`,
  :class:`~.Qubitization`, and :class:`~.Superposition`

* A new function called :func:`~.math.choi_matrix` is available, which computes the [Choi matrix](https://en.wikipedia.org/wiki/Choi%E2%80%93Jamio%C5%82kowski_isomorphism) of a quantum channel.
  This is a useful tool in quantum information science and to check circuit identities involving non-unitary operations.
  [(#7951)](https://github.com/PennyLaneAI/pennylane/pull/7951)

  ```pycon
  >>> import numpy as np
  >>> Ks = [np.sqrt(0.3) * qml.CNOT((0, 1)), np.sqrt(1-0.3) * qml.X(0)]
  >>> Ks = [qml.matrix(op, wire_order=range(2)) for op in Ks]
  >>> Lambda = qml.math.choi_matrix(Ks)
  >>> np.trace(Lambda), np.trace(Lambda @ Lambda)
  (np.float64(1.0), np.float64(0.58))
  ```

* A new device preprocess transform, `~.devices.preprocess.no_analytic`, is available for hardware devices and hardware-like simulators.
  It validates that all executions are shot-based.
  [(#8037)](https://github.com/PennyLaneAI/pennylane/pull/8037)

* With program capture, the `true_fn` can now be a subclass of `Operator` when no `false_fn` is provided.
  `qml.cond(condition, qml.X)(0)` is now valid code and will return nothing, even though `qml.X` is
  technically a callable that returns an `X` operator.
  [(#8060)](https://github.com/PennyLaneAI/pennylane/pull/8060)
  [(#8101)](https://github.com/PennyLaneAI/pennylane/pull/8101)

* With program capture, an error is now raised if the conditional predicate is not a scalar.
  [(#8066)](https://github.com/PennyLaneAI/pennylane/pull/8066)

<h4>OpenQASM-PennyLane interoperability</h4>

* The :func:`qml.from_qasm3` function can now convert OpenQASM 3.0 circuits that contain
  subroutines, constants, all remaining stdlib gates, qubit registers, and built-in mathematical functions.
  [(#7651)](https://github.com/PennyLaneAI/pennylane/pull/7651)
  [(#7653)](https://github.com/PennyLaneAI/pennylane/pull/7653)
  [(#7676)](https://github.com/PennyLaneAI/pennylane/pull/7676)
  [(#7679)](https://github.com/PennyLaneAI/pennylane/pull/7679)
  [(#7677)](https://github.com/PennyLaneAI/pennylane/pull/7677)
  [(#7767)](https://github.com/PennyLaneAI/pennylane/pull/7767)
  [(#7690)](https://github.com/PennyLaneAI/pennylane/pull/7690)

<h4>Other improvements</h4>

* Program capture can now handle dynamic shots, shot vectors, and shots set with `qml.set_shots`.
  [(#7652)](https://github.com/PennyLaneAI/pennylane/pull/7652)

* Added a callback mechanism to the `qml.compiler.python_compiler` submodule to inspect the intermediate 
  representation of the program between multiple compilation passes.
  [(#7964)](https://github.com/PennyLaneAI/pennylane/pull/7964)

* The matrix factorization using :func:`~.math.decomposition.givens_decomposition` has
  been optimized to factor out the redundant sign in the diagonal phase matrix for the
  real-valued (orthogonal) rotation matrices. For example, in case the determinant of a matrix is
  :math:`-1`, only a single element of the phase matrix is required.
  [(#7765)](https://github.com/PennyLaneAI/pennylane/pull/7765)

* Added the `NumQubitsOp` operation to the `Quantum` dialect of the Python compiler.
[(#8063)](https://github.com/PennyLaneAI/pennylane/pull/8063)

* An error is no longer raised when non-integer wire labels are used in QNodes using `mcm_method="deferred"`.
  [(#7934)](https://github.com/PennyLaneAI/pennylane/pull/7934)
  

  ```python
  @qml.qnode(qml.device("default.qubit"), mcm_method="deferred")
  def circuit():
      m = qml.measure("a")
      qml.cond(m == 0, qml.X)("aux")
      return qml.expval(qml.Z("a"))
  ```

  ```pycon
  >>> print(qml.draw(circuit)())
    a: ──┤↗├────┤  <Z>
  aux: ───║───X─┤     
          ╚═══╝      
  ```

* PennyLane is now compatible with `quimb` 1.11.2 after a bug affecting `default.tensor` was fixed.
  [(#7931)](https://github.com/PennyLaneAI/pennylane/pull/7931)

* The error message raised when using Python compiler transforms with :func:`pennylane.qjit` has been updated
  with suggested fixes.
  [(#7916)](https://github.com/PennyLaneAI/pennylane/pull/7916)

* A new `qml.transforms.resolve_dynamic_wires` transform can allocate concrete wire values for dynamic
  qubit allocation.
  [(#7678)](https://github.com/PennyLaneAI/pennylane/pull/7678)

* The :func:`qml.workflow.set_shots` transform can now be directly applied to a QNode without the need for `functools.partial`, providing a more user-friendly syntax and negating having to import the `functools` package.
  [(#7876)](https://github.com/PennyLaneAI/pennylane/pull/7876)
  [(#7919)](https://github.com/PennyLaneAI/pennylane/pull/7919)

  ```python
  @qml.set_shots(shots=1000)  # or @qml.set_shots(1000)
  @qml.qnode(dev)
  def circuit():
      qml.H(0)
      return qml.expval(qml.Z(0))
  ```

  ```pycon
  >>> circuit()
  0.002
  ```

* Added a `QuantumParser` class to the `qml.compiler.python_compiler` submodule that automatically loads relevant dialects.
  [(#7888)](https://github.com/PennyLaneAI/pennylane/pull/7888)

* Enforce various modules to follow modular architecture via `tach`.
  [(#7847)](https://github.com/PennyLaneAI/pennylane/pull/7847)

* A compilation pass written with xDSL called `qml.compiler.python_compiler.transforms.MeasurementsFromSamplesPass`
  has been added for the experimental xDSL Python compiler integration. This pass replaces all
  terminal measurements in a program with a single :func:`pennylane.sample` measurement, and adds
  postprocessing instructions to recover the original measurement.
  [(#7620)](https://github.com/PennyLaneAI/pennylane/pull/7620)

* A combine-global-phase pass has been added to the xDSL Python compiler integration.
  Note that the current implementation can only combine all the global phase operations at
  the last global phase operation in the same region. In other words, global phase operations inside a control flow region can't be combined with those in their parent
  region.
  [(#7675)](https://github.com/PennyLaneAI/pennylane/pull/7675)

* The `mbqc` xDSL dialect has been added to the Python compiler, which is used to represent
  measurement-based quantum-computing instructions in the xDSL framework.
  [(#7815)](https://github.com/PennyLaneAI/pennylane/pull/7815)
  [(#8059)](https://github.com/PennyLaneAI/pennylane/pull/8059)

* The `AllocQubitOp` and `DeallocQubitOp` operations have been added to the `Quantum` dialect in the
  Python compiler.
  [(#7915)](https://github.com/PennyLaneAI/pennylane/pull/7915)

* The :func:`pennylane.ops.rs_decomposition` method now performs exact decomposition and returns
  complete global phase information when used for decomposing a phase gate to Clifford+T basis.
  [(#7793)](https://github.com/PennyLaneAI/pennylane/pull/7793)

* `default.qubit` will default to the tree-traversal MCM method when `mcm_method="device"`.
  [(#7885)](https://github.com/PennyLaneAI/pennylane/pull/7885)

* The :func:`~.clifford_t_decomposition` transform can now handle circuits with mid-circuit
  measurements including Catalyst's measurements operations. It also now handles `RZ` and `PhaseShift`
  operations where angles are odd multiples of `±pi/4` more efficiently while using `method="gridsynth"`.
  [(#7793)](https://github.com/PennyLaneAI/pennylane/pull/7793)
  [(#7942)](https://github.com/PennyLaneAI/pennylane/pull/7942)

* The default implementation of `Device.setup_execution_config` now choses `"device"` as the default mcm method if it is available as specified by the device TOML file.
  [(#7968)](https://github.com/PennyLaneAI/pennylane/pull/7968)

<h4>Resource-efficient decompositions 🔎</h4>

* With :func:`~.decomposition.enable_graph()`, dynamically allocated wires are now supported in decomposition rules. This provides a smoother overall experience when decomposing operators in a way that requires auxiliary/work wires.
  [(#7861)](https://github.com/PennyLaneAI/pennylane/pull/7861)

  * The :func:`~.transforms.decompose` transform now accepts a `num_available_work_wires` argument that allows the user to specify the number of work wires available for dynamic allocation.
  [(#7963)](https://github.com/PennyLaneAI/pennylane/pull/7963)
  [(#7980)](https://github.com/PennyLaneAI/pennylane/pull/7980)

  * Decomposition rules added for the :class:`~.MultiControlledX` that dynamically allocate work wires if none was explicitly specified via the `work_wires` argument of the operator.
  [(#8024)](https://github.com/PennyLaneAI/pennylane/pull/8024)

* A :class:`~.decomposition.decomposition_graph.DecompGraphSolution` class is added to store the solution of a decomposition graph. An instance of this class is returned from the `solve` method of the :class:`~.decomposition.decomposition_graph.DecompositionGraph`.
  [(#8031)](https://github.com/PennyLaneAI/pennylane/pull/8031)

<h3>Labs: a place for unified and rapid prototyping of research software 🧪</h3>

* Added state of the art resources for the `ResourceSelectPauliRot` template and the
  `ResourceQubitUnitary` templates.
  [(#7786)](https://github.com/PennyLaneAI/pennylane/pull/7786)

* Added state of the art resources for the `ResourceSingleQubitCompare`, `ResourceTwoQubitCompare`,
  `ResourceIntegerComparator` and `ResourceRegisterComparator` templates.
  [(#7857)](https://github.com/PennyLaneAI/pennylane/pull/7857)

* Added state of the art resources for the `ResourceUniformStatePrep`,
  and `ResourceAliasSampling` templates.
  [(#7883)](https://github.com/PennyLaneAI/pennylane/pull/7883)

* Added state of the art resources for the `ResourceQFT` and `ResourceAQFT` templates.
  [(#7920)](https://github.com/PennyLaneAI/pennylane/pull/7920)

* Added an internal `dequeue()` method to the `ResourceOperator` class to simplify the 
  instantiation of resource operators which require resource operators as input.
  [(#7974)](https://github.com/PennyLaneAI/pennylane/pull/7974)

* The `catalyst` xDSL dialect has been added to the Python compiler, which contains data structures that support core compiler functionality.
  [(#7901)](https://github.com/PennyLaneAI/pennylane/pull/7901)

* New `SparseFragment` and `SparseState` classes have been created that allow to use sparse matrices for the Hamiltonian Fragments when estimating the Trotter error.
  [(#7971)](https://github.com/PennyLaneAI/pennylane/pull/7971)

* The `qec` xDSL dialect has been added to the Python compiler, which contains data structures that support quantum error correction functionality.
  [(#7985)](https://github.com/PennyLaneAI/pennylane/pull/7985)

* The `stablehlo` xDSL dialect has been added to the Python compiler, which extends the existing
  StableHLO dialect with missing upstream operations.
  [(#8036)](https://github.com/PennyLaneAI/pennylane/pull/8036)

* Added more templates with state of the art resource estimates. Users can now use the `ResourceQPE`,
  `ResourceControlledSequence`, and `ResourceIterativeQPE` templates with the resource estimation tool.
  [(#8053)](https://github.com/PennyLaneAI/pennylane/pull/8053)

* Added state of the art resources for the `ResourceTrotterProduct` template.
  [(#7910)](https://github.com/PennyLaneAI/pennylane/pull/7910)

<h3>Breaking changes 💔</h3>

* The methods :meth:`~.pauli.PauliWord.operation` and :meth:`~.pauli.PauliSentence.operation`
  no longer queue any operators.
  [(#8136)](https://github.com/PennyLaneAI/pennylane/pull/8136)

* `qml.sample` no longer has singleton dimensions squeezed out for single shots or single wires. This cuts
  down on the complexity of post-processing due to having to handle single shot and single wire cases
  separately. The return shape will now *always* be `(shots, num_wires)`.
  [(#7944)](https://github.com/PennyLaneAI/pennylane/pull/7944)
  [(#8118)](https://github.com/PennyLaneAI/pennylane/pull/8118)

  For a simple qnode:

  ```pycon
  >>> @qml.qnode(qml.device('default.qubit'))
  ... def c():
  ...   return qml.sample(wires=0)
  ```

  Before the change, we had:
  
  ```pycon
  >>> qml.set_shots(c, shots=1)()
  0
  ```

  and now we have:

  ```pycon
  >>> qml.set_shots(c, shots=1)()
  array([[0]])
  ```

  Previous behavior can be recovered by squeezing the output:

  ```pycon
  >>> qml.math.squeeze(qml.set_shots(c, shots=1)())
  0
  ```

* `ExecutionConfig` and `MCMConfig` from `pennylane.devices` are now frozen dataclasses whose fields should be updated with `dataclass.replace`. 
  [(#7697)](https://github.com/PennyLaneAI/pennylane/pull/7697)

* Functions involving an execution configuration will now default to `None` instead of `pennylane.devices.DefaultExecutionConfig` and have to be handled accordingly. 
  This prevents the potential mutation of a global object. 

  This means that functions like,
  ```python
  ...
    def some_func(..., execution_config = DefaultExecutionConfig):
      ...
  ...
  ```
  should be written as follows,
  ```python
  ...
    def some_func(..., execution_config: ExecutionConfig | None = None):
      if execution_config is None:
          execution_config = ExecutionConfig()
  ...
  ```

  [(#7697)](https://github.com/PennyLaneAI/pennylane/pull/7697)

* The `qml.HilbertSchmidt` and `qml.LocalHilbertSchmidt` templates have been updated and their UI has been remarkably simplified. 
  They now accept an operation or a list of operations as quantum unitaries.
  [(#7933)](https://github.com/PennyLaneAI/pennylane/pull/7933)

  In past versions of PennyLane, these templates required providing the `U` and `V` unitaries as a `qml.tape.QuantumTape` and a quantum function,
  respectively, along with separate parameters and wires.

  With this release, each template has been improved to accept one or more operators as  unitaries. 
  The wires and parameters of the approximate unitary `V` are inferred from the inputs, according to the order provided.

  ```python
  >>> U = qml.Hadamard(0)
  >>> V = qml.RZ(0.1, wires=1)
  >>> qml.HilbertSchmidt(V, U)
  HilbertSchmidt(0.1, wires=[0, 1])
  ```

* Remove support for Python 3.10 and adds support for 3.13.
  [(#7935)](https://github.com/PennyLaneAI/pennylane/pull/7935)

* Move custom exceptions into `exceptions.py` and add a documentation page for them in the internals.
  [(#7856)](https://github.com/PennyLaneAI/pennylane/pull/7856)

* The boolean functions provided in `qml.operation` are deprecated. See the
  :doc:`deprecations page </development/deprecations>` for equivalent code to use instead. These
  include `not_tape`, `has_gen`, `has_grad_method`, `has_multipar`, `has_nopar`, `has_unitary_gen`,
  `is_measurement`, `defines_diagonalizing_gates`, and `gen_is_multi_term_hamiltonian`.
  [(#7924)](https://github.com/PennyLaneAI/pennylane/pull/7924)

* Removed access for `lie_closure`, `structure_constants` and `center` via `qml.pauli`.
  Top level import and usage is advised. The functions now live in the `liealg` module.

  ```python
  import pennylane.liealg
  from pennylane.liealg import lie_closure, structure_constants, center
  ```

  [(#7928)](https://github.com/PennyLaneAI/pennylane/pull/7928)
  [(#7994)](https://github.com/PennyLaneAI/pennylane/pull/7994)

* `qml.operation.Observable` and the corresponding `Observable.compare` have been removed, as
  PennyLane now depends on the more general `Operator` interface instead. The
  `Operator.is_hermitian` property can instead be used to check whether or not it is highly likely
  that the operator instance is Hermitian.
  [(#7927)](https://github.com/PennyLaneAI/pennylane/pull/7927)

* `qml.operation.WiresEnum`, `qml.operation.AllWires`, and `qml.operation.AnyWires` have been removed. Setting `Operator.num_wires = None` (the default)
  should instead indicate that the `Operator` does not need wire validation.
  [(#7911)](https://github.com/PennyLaneAI/pennylane/pull/7911)

* Removed `QNode.get_gradient_fn` method. Instead, use `qml.workflow.get_best_diff_method` to obtain the differentiation method.
  [(#7907)](https://github.com/PennyLaneAI/pennylane/pull/7907)

* Top-level access to ``DeviceError``, ``PennyLaneDeprecationWarning``, ``QuantumFunctionError`` and ``ExperimentalWarning`` has been removed. Please import these objects from the new ``pennylane.exceptions`` module.
  [(#7874)](https://github.com/PennyLaneAI/pennylane/pull/7874)

* `qml.cut_circuit_mc` no longer accepts a `shots` keyword argument. The shots should instead
  be set on the tape itself.
  [(#7882)](https://github.com/PennyLaneAI/pennylane/pull/7882)

<h3>Deprecations 👋</h3>

* Setting shots on a device through the `shots=` kwarg, e.g. `qml.device("default.qubit", wires=2, shots=1000)`, is deprecated. Please use the `set_shots` transform on the `QNode` instead.

  ```python
  dev = qml.device("default.qubit", wires=2)

  @qml.set_shots(1000)
  @qml.qnode(dev)
  def circuit(x):
      qml.RX(x, wires=0)
      return qml.expval(qml.Z(0))
  ```

  [(#7979)](https://github.com/PennyLaneAI/pennylane/pull/7979)

* Support for using TensorFlow with PennyLane has been deprecated and will be dropped in Pennylane v0.44.
  Future versions of PennyLane are not guaranteed to work with TensorFlow.
  Instead, we recommend using the :doc:`JAX </introduction/interfaces/jax>` or :doc:`PyTorch </introduction/interfaces/torch>` interface for
  machine learning applications to benefit from enhanced support and features. Please consult the following demos for
  more usage information: 
  [Turning quantum nodes into Torch Layers](https://pennylane.ai/qml/demos/tutorial_qnn_module_torch) and
  [How to optimize a QML model using JAX and Optax](https://pennylane.ai/qml/demos/tutorial_How_to_optimize_QML_model_using_JAX_and_Optax).
  [(#7989)](https://github.com/PennyLaneAI/pennylane/pull/7989)
  [(#8106)](https://github.com/PennyLaneAI/pennylane/pull/8106)

* `pennylane.devices.DefaultExecutionConfig` is deprecated and will be removed in v0.44.
  Instead, use `qml.devices.ExecutionConfig()` to create a default execution configuration.
  [(#7987)](https://github.com/PennyLaneAI/pennylane/pull/7987)

* Specifying the ``work_wire_type`` argument in ``qml.ctrl`` and other controlled operators as ``"clean"`` or 
  ``"dirty"`` is deprecated. Use ``"zeroed"`` to indicate that the work wires are initially in the :math:`|0\rangle`
  state, and ``"borrowed"`` to indicate that the work wires can be in any arbitrary state. In both cases, the
  work wires are restored to their original state upon completing the decomposition.
  [(#7993)](https://github.com/PennyLaneAI/pennylane/pull/7993)

* Providing `num_steps` to :func:`pennylane.evolve`, :func:`pennylane.exp`, :class:`pennylane.ops.Evolution`,
  and :class:`pennylane.ops.Exp` is deprecated and will be removed in a future release. Instead, use
  :class:`~.TrotterProduct` for approximate methods, providing the `n` parameter to perform the Suzuki-Trotter
  product approximation of a Hamiltonian with the specified number of Trotter steps.

  As a concrete example, consider the following case:

  ```python
  coeffs = [0.5, -0.6]
  ops = [qml.X(0), qml.X(0) @ qml.Y(1)]
  H_flat = qml.dot(coeffs, ops)
  ```

  Instead of computing the Suzuki-Trotter product approximation as:

  ```pycon
  >>> qml.evolve(H_flat, num_steps=2).decomposition()
  [RX(0.5, wires=[0]),
  PauliRot(-0.6, XY, wires=[0, 1]),
  RX(0.5, wires=[0]),
  PauliRot(-0.6, XY, wires=[0, 1])]
  ```

  The same result can be obtained using :class:`~.TrotterProduct` as follows:

  ```pycon
  >>> decomp_ops = qml.adjoint(qml.TrotterProduct(H_flat, time=1.0, n=2)).decomposition()
  >>> [simp_op for op in decomp_ops for simp_op in map(qml.simplify, op.decomposition())]
  [RX(0.5, wires=[0]),
  PauliRot(-0.6, XY, wires=[0, 1]),
  RX(0.5, wires=[0]),
  PauliRot(-0.6, XY, wires=[0, 1])]
  ```
  [(#7954)](https://github.com/PennyLaneAI/pennylane/pull/7954)
  [(#7977)](https://github.com/PennyLaneAI/pennylane/pull/7977)

* `MeasurementProcess.expand` is deprecated. The relevant method can be replaced with 
  `qml.tape.QuantumScript(mp.obs.diagonalizing_gates(), [type(mp)(eigvals=mp.obs.eigvals(), wires=mp.obs.wires)])`
  [(#7953)](https://github.com/PennyLaneAI/pennylane/pull/7953)

* `shots=` in `QNode` calls is deprecated and will be removed in v0.44.
  Instead, please use the `qml.workflow.set_shots` transform to set the number of shots for a QNode.
  [(#7906)](https://github.com/PennyLaneAI/pennylane/pull/7906)

* ``QuantumScript.shape`` and ``QuantumScript.numeric_type`` are deprecated and will be removed in version v0.44.
  Instead, the corresponding ``.shape`` or ``.numeric_type`` of the ``MeasurementProcess`` class should be used.
  [(#7950)](https://github.com/PennyLaneAI/pennylane/pull/7950)

* Some unnecessary methods of the `qml.CircuitGraph` class are deprecated and will be removed in version v0.44:
  [(#7904)](https://github.com/PennyLaneAI/pennylane/pull/7904)

    - `print_contents` in favor of `print(obj)`
    - `observables_in_order` in favor of `observables`
    - `operations_in_order` in favor of `operations`
    - `ancestors_in_order` in favor of `ancestors(obj, sort=True)`
    - `descendants_in_order` in favore of `descendants(obj, sort=True)`

* The `QuantumScript.to_openqasm` method is deprecated and will be removed in version v0.44.
  Instead, the `qml.to_openqasm` function should be used.
  [(#7909)](https://github.com/PennyLaneAI/pennylane/pull/7909)

* The `level=None` argument in the :func:`pennylane.workflow.get_transform_program`, :func:`pennylane.workflow.construct_batch`, `qml.draw`, `qml.draw_mpl`, and `qml.specs` transforms is deprecated and will be removed in v0.43.
  Please use `level='device'` instead to apply the noise model at the device level.
  [(#7886)](https://github.com/PennyLaneAI/pennylane/pull/7886)

* `qml.qnn.cost.SquaredErrorLoss` is deprecated and will be removed in version v0.44. Instead, this hybrid workflow can be accomplished
  with a function like `loss = lambda *args: (circuit(*args) - target)**2`.
  [(#7527)](https://github.com/PennyLaneAI/pennylane/pull/7527)

* Access to `add_noise`, `insert` and noise mitigation transforms from the `pennylane.transforms` module is deprecated.
  Instead, these functions should be imported from the `pennylane.noise` module.
  [(#7854)](https://github.com/PennyLaneAI/pennylane/pull/7854)

* The `qml.QNode.add_transform` method is deprecated and will be removed in v0.43.
  Instead, please use `QNode.transform_program.push_back(transform_container=transform_container)`.
  [(#7855)](https://github.com/PennyLaneAI/pennylane/pull/7855)

<h3>Internal changes ⚙️</h3>

* Add ability to disable autograph conversion using the newly added `qml.capture.disable_autograph` decorator or context manager.
  [(#8102)](https://github.com/PennyLaneAI/pennylane/pull/8102)

* Set `autoray` package upper-bound in `pyproject.toml` CI due to breaking changes in `v0.8.0`.
  [(#8110)](https://github.com/PennyLaneAI/pennylane/pull/8110)

* Add capability for roundtrip testing and module verification to the Python compiler `run_filecheck` and
`run_filecheck_qjit` fixtures.
  [(#8049)](https://github.com/PennyLaneAI/pennylane/pull/8049)

* Improve type hinting internally.
  [(#8086)](https://github.com/PennyLaneAI/pennylane/pull/8086)

* The `cond` primitive with program capture no longer stores missing false branches as `None`, instead storing them
  as jaxprs with no output.
  [(#8080)](https://github.com/PennyLaneAI/pennylane/pull/8080)

* Removed unnecessary execution tests along with accuracy validation in `tests/ops/functions/test_map_wires.py`.
  [(#8032)](https://github.com/PennyLaneAI/pennylane/pull/8032)

* Added a new `all-tests-passed` gatekeeper job to `interface-unit-tests.yml` to ensure all test
  jobs complete successfully before triggering downstream actions. This reduces the need to
  maintain a long list of required checks in GitHub settings. Also added the previously missing
  `capture-jax-tests` job to the list of required test jobs, ensuring this test suite is properly
  enforced in CI.
  [(#7996)](https://github.com/PennyLaneAI/pennylane/pull/7996)

* Equipped `DefaultQubitLegacy` (test suite only) with seeded sampling.
  This allows for reproducible sampling results of legacy classical shadow across CI.
  [(#7903)](https://github.com/PennyLaneAI/pennylane/pull/7903)

* Capture does not block `wires=0` anymore. This allows Catalyst to work with zero-wire devices.
  Note that `wires=None` is still illegal.
  [(#7978)](https://github.com/PennyLaneAI/pennylane/pull/7978)

* Improves readability of `dynamic_one_shot` postprocessing to allow further modification.
  [(#7962)](https://github.com/PennyLaneAI/pennylane/pull/7962)
  [(#8041)](https://github.com/PennyLaneAI/pennylane/pull/8041)

* Update PennyLane's top-level `__init__.py` file imports to improve Python language server support for finding
  PennyLane submodules.
  [(#7959)](https://github.com/PennyLaneAI/pennylane/pull/7959)

* Adds `measurements` as a "core" module in the tach specification.
  [(#7945)](https://github.com/PennyLaneAI/pennylane/pull/7945)

* Improves type hints in the `measurements` module.
  [(#7938)](https://github.com/PennyLaneAI/pennylane/pull/7938)

* Refactored the codebase to adopt modern type hint syntax for Python 3.11+ language features.
  [(#7860)](https://github.com/PennyLaneAI/pennylane/pull/7860)
  [(#7982)](https://github.com/PennyLaneAI/pennylane/pull/7982)

* Improve the pre-commit hook to add gitleaks.
  [(#7922)](https://github.com/PennyLaneAI/pennylane/pull/7922)

* Added a `run_filecheck_qjit` fixture that can be used to run FileCheck on integration tests for the
  `qml.compiler.python_compiler` submodule.
  [(#7888)](https://github.com/PennyLaneAI/pennylane/pull/7888)

* Added a `dialects` submodule to `qml.compiler.python_compiler` which now houses all the xDSL dialects we create.
  Additionally, the `MBQCDialect` and `QuantumDialect` dialects have been renamed to `MBQC` and `Quantum`.
  [(#7897)](https://github.com/PennyLaneAI/pennylane/pull/7897)

* Update minimum supported `pytest` version to `8.4.1`.
  [(#7853)](https://github.com/PennyLaneAI/pennylane/pull/7853)

* `DefaultQubitLegacy` (test suite only) no longer provides a customized classical shadow
  implementation
  [(#7895)](https://github.com/PennyLaneAI/pennylane/pull/7895)

* Make `pennylane.io` a tertiary module.
  [(#7877)](https://github.com/PennyLaneAI/pennylane/pull/7877)

* Seeded tests for the `split_to_single_terms` transformation.
  [(#7851)](https://github.com/PennyLaneAI/pennylane/pull/7851)

* Upgrade `rc_sync.yml` to work with latest `pyproject.toml` changes.
  [(#7808)](https://github.com/PennyLaneAI/pennylane/pull/7808)
  [(#7818)](https://github.com/PennyLaneAI/pennylane/pull/7818)

* `LinearCombination` instances can be created with `_primitive.impl` when
  capture is enabled and tracing is active.
  [(#7893)](https://github.com/PennyLaneAI/pennylane/pull/7893)

* The `TensorLike` type is now compatible with static type checkers.
  [(#7905)](https://github.com/PennyLaneAI/pennylane/pull/7905)

* Update xDSL supported version to `0.49`.
  [(#7923)](https://github.com/PennyLaneAI/pennylane/pull/7923)
  [(#7932)](https://github.com/PennyLaneAI/pennylane/pull/7932)
  [(#8120)](https://github.com/PennyLaneAI/pennylane/pull/8120)

* Update JAX version used in tests to `0.6.2`
  [(#7925)](https://github.com/PennyLaneAI/pennylane/pull/7925)

* The measurement-plane attribute of the Python compiler `mbqc` dialect now uses the "opaque syntax"
  format when printing in the generic IR format. This enables usage of this attribute when IR needs
  to be passed from the python compiler to Catalyst.
  [(#7957)](https://github.com/PennyLaneAI/pennylane/pull/7957)

* An `xdsl_extras` module has been added to the Python compiler to house additional utilities and
  functionality not available upstream in xDSL.
  [(#8067)](https://github.com/PennyLaneAI/pennylane/pull/8067)
  [(#8120)](https://github.com/PennyLaneAI/pennylane/pull/8120)

<h3>Documentation 📝</h3>

* Rename `ancilla` to `auxiliary` in internal documentation.
  [(#8005)](https://github.com/PennyLaneAI/pennylane/pull/8005)

* Small typos in the docstring for `qml.noise.partial_wires` have been corrected.
  [(#8052)](https://github.com/PennyLaneAI/pennylane/pull/8052)

* The theoretical background section of :class:`~.BasisRotation` has been extended to explain
  the underlying Lie group/algebra homomorphism between the (dense) rotation matrix and the
  performed operations on the target qubits.
  [(#7765)](https://github.com/PennyLaneAI/pennylane/pull/7765)

* Updated the code examples in the documentation of :func:`~.specs`.
  [(#8003)](https://github.com/PennyLaneAI/pennylane/pull/8003)

* Clarifies the use case for `Operator.pow` and `Operator.adjoint`.
  [(#7999)](https://github.com/PennyLaneAI/pennylane/pull/7999)

* The docstring of the `is_hermitian` operator property has been updated to better describe its behaviour.
  [(#7946)](https://github.com/PennyLaneAI/pennylane/pull/7946)

* Improved the docstrings of all optimizers for consistency and legibility.
  [(#7891)](https://github.com/PennyLaneAI/pennylane/pull/7891)

* Updated the code example in the documentation for :func:`~.transforms.split_non_commuting`.
  [(#7892)](https://github.com/PennyLaneAI/pennylane/pull/7892)

* Fixed :math:`\LaTeX` rendering in the documentation for `qml.TrotterProduct` and `qml.trotterize`.
  [(#8014)](https://github.com/PennyLaneAI/pennylane/pull/8014)

* Updated description of `alpha` parameter in `ClassicalShadow.entropy`.
  Trimmed the outdated part of discussion regarding different choices of `alpha`.
  [(#8100)](https://github.com/PennyLaneAI/pennylane/pull/8100)

<h3>Bug fixes 🐛</h3>

* Fixes a bug that made the queueing behaviour of :meth:`~.pauli.PauliWord.operation` and
  :meth:`~.pauli.PauliSentence.operation` dependent on the global state of a program due to
  a caching issue.
  [(#8135)](https://github.com/PennyLaneAI/pennylane/pull/8135)

* A more informative error is raised when extremely deep circuits are attempted to be drawn.
  [(#8139)](https://github.com/PennyLaneAI/pennylane/pull/8139)

* An error is now raised if sequences of classically processed mid circuit measurements
  are used as input to :func:`pennylane.counts` or :func:`pennylane.probs`.
  [(#8109)](https://github.com/PennyLaneAI/pennylane/pull/8109)

* Simplifying operators raised to integer powers no longer causes recursion errors.
  [(#8044)](https://github.com/PennyLaneAI/pennylane/pull/8044)

* Fixes the GPU selection issue in `qml.math` with PyTorch when multiple GPUs are present.
  [(#8008)](https://github.com/PennyLaneAI/pennylane/pull/8008)

* The `~.for_loop` function with capture enabled can now handle over indexing
  into an empty array when `start == stop`.
  [(#8026)](https://github.com/PennyLaneAI/pennylane/pull/8026)

* Plxpr primitives now only return dynamically shaped arrays if their outputs
  actually have dynamic shapes.
  [(#8004)](https://github.com/PennyLaneAI/pennylane/pull/8004)

* Fixes an issue with tree-traversal and non-sequential wire orders.
  [(#7991)](https://github.com/PennyLaneAI/pennylane/pull/7991)

* Fixes a bug in :func:`~.matrix` where an operator's
  constituents were incorrectly queued if its decomposition was requested.
  [(#7975)](https://github.com/PennyLaneAI/pennylane/pull/7975)

* An error is now raised if an `end` statement is found in a measurement conditioned branch in a QASM string being imported into PennyLane.
  [(#7872)](https://github.com/PennyLaneAI/pennylane/pull/7872)

* Fixes issue related to :func:`~.transforms.to_zx` adding the support for
  `Toffoli` and `CCZ` gates conversion into their ZX-graph representation.
  [(#7899)](https://github.com/PennyLaneAI/pennylane/pull/7899)

* `get_best_diff_method` now correctly aligns with `execute` and `construct_batch` logic in workflows.
  [(#7898)](https://github.com/PennyLaneAI/pennylane/pull/7898)

* Resolve issues with AutoGraph transforming internal PennyLane library code due to incorrect
  module attribution of wrapper functions.
  [(#7889)](https://github.com/PennyLaneAI/pennylane/pull/7889)

* Calling `QNode.update` no longer acts as if `set_shots` has been applied.
  [(#7881)](https://github.com/PennyLaneAI/pennylane/pull/7881)

* Fixes attributes and types in the quantum dialect.
  This allows for types to be inferred correctly when parsing.
  [(#7825)](https://github.com/PennyLaneAI/pennylane/pull/7825)

* Fixes `SemiAdder` to work when inputs are defined with a single wire.
  [(#7940)](https://github.com/PennyLaneAI/pennylane/pull/7940)

* Fixes a bug where `qml.prod`, `qml.matrix`, and `qml.cond` applied on a quantum function does not dequeue operators passed as arguments to the function.
  [(#8094)](https://github.com/PennyLaneAI/pennylane/pull/8094)
  [(#8119)](https://github.com/PennyLaneAI/pennylane/pull/8119)

<h3>Contributors ✍️</h3>

This release contains contributions from (in alphabetical order):

Guillermo Alonso,
Ali Asadi,
Utkarsh Azad,
Joey Carter,
Yushao Chen,
Isaac De Vlugt,
Diksha Dhawan,
Marcus Edwards,
Lillian Frederiksen,
Pietropaolo Frisoni,
Simone Gasperini,
David Ittah,
Korbinian Kottmann,
Mehrdad Malekmohammadi
Pablo Antonio Moreno Casares
Erick Ochoa,
Mudit Pandey,
Andrija Paurevic,
Alex Preciado,
Shuli Shu,
Jay Soni,
David Wierichs,
Jake Zaia<|MERGE_RESOLUTION|>--- conflicted
+++ resolved
@@ -87,11 +87,11 @@
 
 <h3>Improvements 🛠</h3>
 
-<<<<<<< HEAD
+
 * The function :func:`qml.clifford_t_decomposition` with `method="gridsynth"` are now compatible 
   with quantum just-in-time compilation via the `@qml.qjit` decorator.
   [(#7711)](https://github.com/PennyLaneAI/pennylane/pull/7711)
-=======
+
 * A new keyword argument called ``shot_dist`` has been added to the :func:`~.transforms.split_non_commuting` transform.
   This allows for more customization and efficiency when calculating expectation values across the non-commuting groups
   of observables that make up a ``Hamiltonian``/``LinearCombination``.
@@ -146,7 +146,6 @@
   >>> print(tracker.history["shots"])
   [2303, 23, 7674]
   ```
->>>>>>> 2e42d23c
 
 * The number of `shots` can now be specified directly in QNodes as a standard keyword argument.
   [(#8073)](https://github.com/PennyLaneAI/pennylane/pull/8073)
