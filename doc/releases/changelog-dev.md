--- conflicted
+++ resolved
@@ -292,13 +292,11 @@
 
 <h3>Bug fixes 🐛</h3>
 
-<<<<<<< HEAD
 * Fixes incorrect differentiation of `PrepSelPrep` when using `diff_method="parameter-shift"`. 
   [(#6423)](https://github.com/PennyLaneAI/pennylane/pull/6423)
-=======
+
 * `default.tensor` can now handle mid circuit measurements via the deferred measurement principle.
   [(#6408)](https://github.com/PennyLaneAI/pennylane/pull/6408)
->>>>>>> 71c54548
 
 * The `validate_device_wires` transform now raises an error if abstract wires are provided.
   [(#6405)](https://github.com/PennyLaneAI/pennylane/pull/6405)
