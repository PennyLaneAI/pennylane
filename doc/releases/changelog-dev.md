--- conflicted
+++ resolved
@@ -91,15 +91,6 @@
   [(#6607)](https://github.com/PennyLaneAI/pennylane/pull/6607)
 
 * Added submodule `devices.qubit_mixed.measure` as a necessary step for the new API, featuring a `measure` function for measuring qubits in mixed-state devices.
-<<<<<<< HEAD
-  [(#6637)](https://github.com/PennyLaneAI/pennylane/pull/6507)
-
-* Added `christiansen_mapping()` function to map `BoseWord` and `BoseSentence` to qubit operators, using christiansen mapping.
-  [(#6623)](https://github.com/PennyLaneAI/pennylane/pull/6623)
-
-* `qml.qchem.factorize` method now supports performing double factorization based on Cholesky
-  decomposition and can be used with `cholesky=True`.
-=======
   [(#6637)](https://github.com/PennyLaneAI/pennylane/pull/6637)
 
 * Support is added for `if`/`else` statements and `while` loops in circuits executed with `qml.capture.enabled`, via `autograph`.
@@ -111,7 +102,6 @@
 
 * The `qml.qchem.factorize` function now supports new methods for double factorization:
   Cholesky decomposition (`cholesky=True`) and compressed double factorization (`compressed=True`).
->>>>>>> 743590fb
   [(#6573)](https://github.com/PennyLaneAI/pennylane/pull/6573)
   [(#6611)](https://github.com/PennyLaneAI/pennylane/pull/6611)
 
