:orphan:

# Release 0.41.0-dev (development release)

<h3>New features since last release</h3>

<h3>Improvements 🛠</h3>

* The coefficients of observables now have improved differentiability.
  [(#6598)](https://github.com/PennyLaneAI/pennylane/pull/6598)

<h3>Breaking changes 💔</h3>

<<<<<<< HEAD
* The ``gradient_fn`` keyword argument to ``qml.execute`` has been removed. Instead, it has been replaced with ``diff_method``.
  [(#6830)](https://github.com/PennyLaneAI/pennylane/pull/6830)
  
=======
* The ``QNode.get_best_method`` and ``QNode.best_method_str`` methods have been removed. 
  Instead, use the ``qml.workflow.get_best_diff_method`` function. 
  [(#6823)](https://github.com/PennyLaneAI/pennylane/pull/6823)

* The `output_dim` property of `qml.tape.QuantumScript` has been removed. Instead, use method `shape` of `QuantumScript` or `MeasurementProcess` to get the same information.
  [(#6829)](https://github.com/PennyLaneAI/pennylane/pull/6829)

* Removed method `qsvt_legacy` along with its private helper `_qsp_to_qsvt`
  [(#6827)](https://github.com/PennyLaneAI/pennylane/pull/6827)

>>>>>>> 75c16715
<h3>Deprecations 👋</h3>

<h3>Documentation 📝</h3>

* Updated documentation for vibrational Hamiltonians
  [(#6717)](https://github.com/PennyLaneAI/pennylane/pull/6717)

<h3>Bug fixes 🐛</h3>

<h3>Contributors ✍️</h3>

This release contains contributions from (in alphabetical order):

Yushao Chen,
Diksha Dhawan,
Christina Lee,<|MERGE_RESOLUTION|>--- conflicted
+++ resolved
@@ -11,11 +11,9 @@
 
 <h3>Breaking changes 💔</h3>
 
-<<<<<<< HEAD
 * The ``gradient_fn`` keyword argument to ``qml.execute`` has been removed. Instead, it has been replaced with ``diff_method``.
   [(#6830)](https://github.com/PennyLaneAI/pennylane/pull/6830)
   
-=======
 * The ``QNode.get_best_method`` and ``QNode.best_method_str`` methods have been removed. 
   Instead, use the ``qml.workflow.get_best_diff_method`` function. 
   [(#6823)](https://github.com/PennyLaneAI/pennylane/pull/6823)
@@ -26,7 +24,6 @@
 * Removed method `qsvt_legacy` along with its private helper `_qsp_to_qsvt`
   [(#6827)](https://github.com/PennyLaneAI/pennylane/pull/6827)
 
->>>>>>> 75c16715
 <h3>Deprecations 👋</h3>
 
 <h3>Documentation 📝</h3>
