:orphan:

# Release 0.42.0-dev (development release)

<h3>New features since last release</h3>

* A new function called :func:`qml.from_qasm3` has been added, which converts OpenQASM 3.0 circuits into quantum functions
  that can be subsequently loaded into QNodes and executed. 
  [(#7432)](https://github.com/PennyLaneAI/pennylane/pull/7432)
  [(#7486)](https://github.com/PennyLaneAI/pennylane/pull/7486)
  [(#7488)](https://github.com/PennyLaneAI/pennylane/pull/7488)
  [(#7593)](https://github.com/PennyLaneAI/pennylane/pull/7593)

  ```python
  import pennylane as qml

  dev = qml.device("default.qubit", wires=[0, 1])
  
  @qml.qnode(dev)
  def my_circuit():
      qml.from_qasm3("qubit q0; qubit q1; ry(0.2) q0; rx(1.0) q1; pow(2) @ x q0;", {'q0': 0, 'q1': 1})
      return qml.expval(qml.Z(0))
  ```

  ```pycon
  >>> print(qml.draw(my_circuit)())
  0: ──RY(0.20)──X²─┤  <Z>
  1: ──RX(1.00)─────┤  
  ```
  
  Some gates and operations in OpenQASM 3.0 programs are not currently supported. For more details, 
  please consult the documentation for :func:`qml.from_qasm3` and ensure that you have installed `openqasm3` and 
  `'openqasm3[parser]'` in your environment by following the [OpenQASM 3.0 installation instructions](https://pypi.org/project/openqasm3/).

* A new QNode transform called :func:`~.transforms.set_shots` has been added to set or update the number of shots to be performed, overriding shots specified in the device.
  [(#7337)](https://github.com/PennyLaneAI/pennylane/pull/7337)
  [(#7358)](https://github.com/PennyLaneAI/pennylane/pull/7358)
  [(#7500)](https://github.com/PennyLaneAI/pennylane/pull/7500)

  The :func:`~.transforms.set_shots` transform can be used as a decorator:

  ```python
  @partial(qml.set_shots, shots=2)
  @qml.qnode(qml.device("default.qubit", wires=1))
  def circuit():
      qml.RX(1.23, wires=0)
      return qml.sample(qml.Z(0))
  ```

  ```pycon
  >>> circuit()
  array([1., -1.])
  ```
  
  Additionally, it can be used in-line to update a circuit's `shots`:

  ```pycon
  >>> new_circ = qml.set_shots(circuit, shots=(4, 10)) # shot vector
  >>> new_circ()
  (array([-1.,  1., -1.,  1.]), array([ 1.,  1.,  1., -1.,  1.,  1., -1., -1.,  1.,  1.]))
  ```

* A new function called `qml.to_openqasm` has been added, which allows for converting PennyLane circuits to OpenQASM 2.0 programs.
  [(#7393)](https://github.com/PennyLaneAI/pennylane/pull/7393)

  Consider this simple circuit in PennyLane:
  ```python
  dev = qml.device("default.qubit", wires=2, shots=100)

  @qml.qnode(dev)
  def circuit(theta, phi):
      qml.RX(theta, wires=0)
      qml.CNOT(wires=[0,1])
      qml.RZ(phi, wires=1)
      return qml.sample()
  ```

  This can be easily converted to OpenQASM 2.0 with `qml.to_openqasm`:
  ```pycon
  >>> openqasm_circ = qml.to_openqasm(circuit)(1.2, 0.9)
  >>> print(openqasm_circ)
  OPENQASM 2.0;
  include "qelib1.inc";
  qreg q[2];
  creg c[2];
  rx(1.2) q[0];
  cx q[0],q[1];
  rz(0.9) q[1];
  measure q[0] -> c[0];
  measure q[1] -> c[1];
  ```

* A new template called :class:`~.SelectPauliRot` that applies a sequence of uniformly controlled rotations to a target qubit 
  is now available. This operator appears frequently in unitary decomposition and block encoding techniques. 
  [(#7206)](https://github.com/PennyLaneAI/pennylane/pull/7206)
  [(#7617)](https://github.com/PennyLaneAI/pennylane/pull/7617)

  ```python
  angles = np.array([1.0, 2.0, 3.0, 4.0])

  wires = qml.registers({"control": 2, "target": 1})
  dev = qml.device("default.qubit", wires=3)

  @qml.qnode(dev)
  def circuit():
      qml.SelectPauliRot(
        angles,
        control_wires=wires["control"],
        target_wire=wires["target"],
        rot_axis="Y")
      return qml.state()
  ```
  
  ```pycon
  >>> print(circuit())
  [0.87758256+0.j 0.47942554+0.j 0.        +0.j 0.        +0.j
   0.        +0.j 0.        +0.j 0.        +0.j 0.        +0.j]
  ```

* The transform `convert_to_mbqc_gateset` is added to the `ftqc` module to convert arbitrary 
  circuits to a limited gate-set that can be translated to the MBQC formalism.
  [(#7271)](https://github.com/PennyLaneAI/pennylane/pull/7271)

* Classical shadows with mixed quantum states are now computed with a dedicated method that uses an
  iterative algorithm similar to the handling of shadows with state vectors. This makes shadows with density 
  matrices much more performant.
  [(#6748)](https://github.com/PennyLaneAI/pennylane/pull/6748)
  [(#7458)](https://github.com/PennyLaneAI/pennylane/pull/7458)

* The `RotXZX` operation is added to the `ftqc` module to support definition of a universal
  gate-set that can be translated to the MBQC formalism.
  [(#7271)](https://github.com/PennyLaneAI/pennylane/pull/7271)

* A new iterative angle solver for QSVT and QSP is available in the :func:`poly_to_angles <pennylane.poly_to_angles>` function,
  allowing angle computation for polynomials of large degrees (> 1000).
  Set `angle_solver="iterative"` in the :func:`poly_to_angles  <pennylane.poly_to_angles>` function
  (or from the :func:`qsvt <pennylane.qsvt>` function!) to use it.
  [(6694)](https://github.com/PennyLaneAI/pennylane/pull/6694)

* Two new functions called :func:`~.math.convert_to_su2` and :func:`~.math.convert_to_su4` have been added to `qml.math`, which convert unitary matrices to SU(2) or SU(4), respectively, and optionally a global phase.
  [(#7211)](https://github.com/PennyLaneAI/pennylane/pull/7211)

* A new template :class:`~.TemporaryAND` has been added. The  :class:`~.TemporaryAND` (a.k.a.  :class:`~.Elbow`)
  operation is a three-qubit gate equivalent to an ``AND``, or reversible :class:`~pennylane.Toffoli`, gate
  that leverages extra information about the target wire to enable more efficient circuit decompositions.
  The ``TemporaryAND`` assumes the target qubit to be initialized in ``|0〉``, while the ``Adjoint(TemporaryAND)`` assumes the target output to be ``|0〉``.
  For more details, see Fig. 4 in `arXiv:1805.03662 <https://arxiv.org/abs/1805.03662>`_.
  :class:`~.TemporaryAND` is useful for an efficient decomposition of the :class:`~.Select` template, for example. 
  [(#7472)](https://github.com/PennyLaneAI/pennylane/pull/7472)

  ```python
  dev = qml.device("default.qubit", shots=1)
  @qml.qnode(dev)
  def circuit():
      # |0000⟩
      qml.X(0) # |1000⟩
      qml.X(1) # |1100⟩
      # The target wire is in state |0>, so we can apply TemporaryAND
      qml.TemporaryAND([0,1,2]) # |1110⟩
      qml.CNOT([2,3]) # |1111⟩
      # The target wire will be in state |0> after adjoint(TemporaryAND) gate is applied, so we can apply adjoint(TemporaryAND)
      qml.adjoint(qml.TemporaryAND([0,1,2])) # |1101⟩
      return qml.sample(wires=[0,1,2,3])
  ```
  
  ```pycon
  >>> print(circuit())
  [1 1 0 1]
  ```

* The transform `convert_to_mbqc_formalism` is added to the `ftqc` module to convert a circuit already
  expressed in a limited, compatible gate-set into the MBQC formalism. Circuits can be converted to the 
  relevant gate-set with the `convert_to_mbqc_gateset` transform.
  [(#7355)](https://github.com/PennyLaneAI/pennylane/pull/7355)
  [(#7586)](https://github.com/PennyLaneAI/pennylane/pull/7586)


<h4>Resource-efficient Decompositions 🔎</h4>

* The :func:`~.transforms.decompose` transform now supports weighting gates in the target `gate_set`, allowing for 
  preferential treatment of certain gates in a target `gate_set` over others.
  [(#7389)](https://github.com/PennyLaneAI/pennylane/pull/7389)

  Gates specified in `gate_set` can be given a numerical weight associated with their effective cost to have in a circuit:
  
  * Gate weights that are greater than 1 indicate a *greater cost* (less preferred).
  * Gate weights that are less than 1 indicate a *lower cost* (more preferred).

  Consider the following toy example.

  ```python
  qml.decomposition.enable_graph()
  
  @partial(
    qml.transforms.decompose, gate_set={qml.Toffoli: 1.23, qml.RX: 4.56, qml.CZ: 0.01, qml.H: 420, qml.CRZ: 100}
  )
  @qml.qnode(qml.device("default.qubit"))
  def circuit():
      qml.CRX(0.1, wires=[0, 1])
      qml.Toffoli(wires=[0, 1, 2])
      return qml.expval(qml.Z(0))
  ```

  ```pycon
  >>> print(qml.draw(circuit)())

  0: ───────────╭●────────────╭●─╭●─┤  <Z>
  1: ──RX(0.05)─╰Z──RX(-0.05)─╰Z─├●─┤     
  2: ────────────────────────────╰X─┤     
  ```

  ```python
  qml.decomposition.enable_graph()

  @partial(
      qml.transforms.decompose, gate_set={qml.Toffoli: 1.23, qml.RX: 4.56, qml.CZ: 0.01, qml.H: 0.1, qml.CRZ: 0.1}
  )
  @qml.qnode(qml.device("default.qubit"))
  def circuit():
      qml.CRX(0.1, wires=[0, 1])
      qml.Toffoli(wires=[0, 1, 2])
      return qml.expval(qml.Z(0))
  ```

  ```pycon
  >>> print(qml.draw(circuit)())

  0: ────╭●───────────╭●─┤  <Z>
  1: ──H─╰RZ(0.10)──H─├●─┤     
  2: ─────────────────╰X─┤  
  ```

  Here, when the Hadamard and ``CRZ`` have relatively high weights, a decomposition involving them is considered *less* 
  efficient. When they have relatively low weights, a decomposition involving them is considered *more* efficient.

* Decomposition rules that can be accessed with the new graph-based decomposition system are
  implemented for the following operators:

  * :class:`~.QubitUnitary`
    [(#7211)](https://github.com/PennyLaneAI/pennylane/pull/7211)

  * :class:`~.ControlledQubitUnitary`
    [(#7371)](https://github.com/PennyLaneAI/pennylane/pull/7371)

  * :class:`~.DiagonalQubitUnitary`
    [(#7625)](https://github.com/PennyLaneAI/pennylane/pull/7625)

  * :class:`~.MultiControlledX`
    [(#7405)](https://github.com/PennyLaneAI/pennylane/pull/7405)

  * :class:`~pennylane.ops.Exp`. 
    [(#7489)](https://github.com/PennyLaneAI/pennylane/pull/7489)

    Specifically, the following decompositions have been added:
    * Suzuki-Trotter decomposition when the `num_steps` keyword argument is specified.
    * Decomposition to a :class:`~pennylane.PauliRot` when the base is a single-term Pauli word.

  * :class:`~.PCPhase`
    [(#7591)](https://github.com/PennyLaneAI/pennylane/pull/7591)

  * :class:`~.IntegerComparator`
    [(#7636)](https://github.com/PennyLaneAI/pennylane/pull/7636)

* A new decomposition rule that uses a single work wire for decomposing multi-controlled operators is added.
  [(#7383)](https://github.com/PennyLaneAI/pennylane/pull/7383)

* A :func:`~.decomposition.register_condition` decorator is added that allows users to bind a condition to a
  decomposition rule for when it is applicable. The condition should be a function that takes the
  resource parameters of an operator as arguments and returns `True` or `False` based on whether
  these parameters satisfy the condition for when this rule can be applied.
  [(#7439)](https://github.com/PennyLaneAI/pennylane/pull/7439)

  ```python
  import pennylane as qml
  from pennylane.math.decomposition import zyz_rotation_angles
  
  # The parameters must be consistent with ``qml.QubitUnitary.resource_keys``
  def _zyz_condition(num_wires):
    return num_wires == 1

  @qml.register_condition(_zyz_condition)
  @qml.register_resources({qml.RZ: 2, qml.RY: 1, qml.GlobalPhase: 1})
  def zyz_decomposition(U, wires, **__):
      # Assumes that U is a 2x2 unitary matrix
      phi, theta, omega, phase = zyz_rotation_angles(U, return_global_phase=True)
      qml.RZ(phi, wires=wires[0])
      qml.RY(theta, wires=wires[0])
      qml.RZ(omega, wires=wires[0])
      qml.GlobalPhase(-phase)
  
  # This decomposition will be ignored for `QubitUnitary` on more than one wire.
  qml.add_decomps(qml.QubitUnitary, zyz_decomposition)
  ```

* Symbolic operator types (e.g., `Adjoint`, `Controlled`, and `Pow`) can now be specified as strings
  in various parts of the new graph-based decomposition system, specifically:

  * The `gate_set` argument of the :func:`~.transforms.decompose` transform now supports adding symbolic
    operators in the target gate set.
    [(#7331)](https://github.com/PennyLaneAI/pennylane/pull/7331)

  ```python
  from functools import partial
  import pennylane as qml

  qml.decomposition.enable_graph()
  
  @partial(qml.transforms.decompose, gate_set={"T", "Adjoint(T)", "H", "CNOT"})
  @qml.qnode(qml.device("default.qubit"))
  def circuit():
      qml.Toffoli(wires=[0, 1, 2])
  ```
  ```pycon
  >>> print(qml.draw(circuit)())
  0: ───────────╭●───────────╭●────╭●──T──╭●─┤
  1: ────╭●─────│─────╭●─────│───T─╰X──T†─╰X─┤
  2: ──H─╰X──T†─╰X──T─╰X──T†─╰X──T──H────────┤
  ```

  * Symbolic operator types can now be given as strings to the `op_type` argument of :func:`~.decomposition.add_decomps`,
    or as keys of the dictionaries passed to the `alt_decomps` and `fixed_decomps` arguments of the
    :func:`~.transforms.decompose` transform, allowing custom decomposition rules to be defined and
    registered for symbolic operators.
    [(#7347)](https://github.com/PennyLaneAI/pennylane/pull/7347)
    [(#7352)](https://github.com/PennyLaneAI/pennylane/pull/7352)
    [(#7362)](https://github.com/PennyLaneAI/pennylane/pull/7362)
    [(#7499)](https://github.com/PennyLaneAI/pennylane/pull/7499)

  ```python
  @qml.register_resources({qml.RY: 1})
  def my_adjoint_ry(phi, wires, **_):
      qml.RY(-phi, wires=wires)

  @qml.register_resources({qml.RX: 1})
  def my_adjoint_rx(phi, wires, **__):
      qml.RX(-phi, wires)

  # Registers a decomposition rule for the adjoint of RY globally
  qml.add_decomps("Adjoint(RY)", my_adjoint_ry)

  @partial(
      qml.transforms.decompose,
      gate_set={"RX", "RY", "CNOT"},
      fixed_decomps={"Adjoint(RX)": my_adjoint_rx}
  )
  @qml.qnode(qml.device("default.qubit"))
  def circuit():
      qml.adjoint(qml.RX(0.5, wires=[0]))
      qml.CNOT(wires=[0, 1])
      qml.adjoint(qml.RY(0.5, wires=[1]))
      return qml.expval(qml.Z(0))
  ```
  ```pycon
  >>> print(qml.draw(circuit)())
  0: ──RX(-0.50)─╭●────────────┤  <Z>
  1: ────────────╰X──RY(-0.50)─┤
  ```

* A `work_wire_type` argument has been added to :func:`~pennylane.ctrl` and :class:`~pennylane.ControlledQubitUnitary`
  for more fine-grained control over the type of work wire used in their decompositions.
  [(#7612)](https://github.com/PennyLaneAI/pennylane/pull/7612)

* The :func:`~.transforms.decompose` transform now accepts a `stopping_condition` argument with 
  graph-based decomposition enabled, which must be a function that returns `True` if an operator 
  does not need to be decomposed (it meets the requirements as described in `stopping_condition`).
  See the documentation for more details.
  [(#7531)](https://github.com/PennyLaneAI/pennylane/pull/7531)

<h3>Improvements 🛠</h3>

* Caching with finite shots now always warns about the lack of expected noise.
  [(#7644)](https://github.com/PennyLaneAI/pennylane/pull/7644)

* `cache` now defaults to `"auto"` with `qml.execute`, matching the behavior of `QNode` and reducing the 
  performance cost of using `qml.execute` for standard executions.
  [(#7644)](https://github.com/PennyLaneAI/pennylane/pull/7644)

* `qml.grad` and `qml.jacobian` can now handle inputs with dynamic shapes being captured into plxpr.
  [(#7544)](https://github.com/PennyLaneAI/pennylane/pull/7544/)

* Improved the drawing of `GlobalPhase`, `ctrl(GlobalPhase)`, `Identity` and `ctrl(Identity)` operations.
  The labels are grouped together like for other multi-qubit operations, and the drawing
  no longer depends on the wires of `GlobalPhase` or `Identity`. Control nodes of controlled global phases
  and identities no longer receive the operator label, which is in line with other controlled operations.
  [(#7457)](https://github.com/PennyLaneAI/pennylane/pull/7457)

* The decomposition of `qml.PCPhase` is now significantly more efficient for more than 2 qubits.
  [(#7166)](https://github.com/PennyLaneAI/pennylane/pull/7166)

* The decomposition of :class:`~.IntegerComparator` is now significantly more efficient.
  [(#7636)](https://github.com/PennyLaneAI/pennylane/pull/7636)

* :class:`~.QubitUnitary` now supports a decomposition that is compatible with an arbitrary number of qubits. 
  This represents a fundamental improvement over the previous implementation, which was limited to two-qubit systems.
  [(#7277)](https://github.com/PennyLaneAI/pennylane/pull/7277)

* Setting up the configuration of a workflow, including the determination of the best diff
  method, is now done *after* user transforms have been applied. This allows transforms to
  update the shots and change measurement processes with fewer issues.
  [(#7358)](https://github.com/PennyLaneAI/pennylane/pull/7358)

* The decomposition of `DiagonalQubitUnitary` has been updated to a recursive decomposition
  into a smaller `DiagonalQubitUnitary` and a `SelectPauliRot` operation. This is a known
  decomposition [Theorem 7 in Shende et al.](https://arxiv.org/abs/quant-ph/0406176)
  that contains fewer gates than the previous decomposition.
  [(#7370)](https://github.com/PennyLaneAI/pennylane/pull/7370)

* An xDSL `qml.compiler.python_compiler.transforms.MergeRotationsPass` pass for applying `merge_rotations` to an
  xDSL module has been added for the experimental xDSL Python compiler integration.
  [(#7364)](https://github.com/PennyLaneAI/pennylane/pull/7364)
  [(#7595)](https://github.com/PennyLaneAI/pennylane/pull/7595)

* An xDSL `qml.compiler.python_compiler.transforms.IterativeCancelInversesPass` pass for applying `cancel_inverses`
  iteratively to an xDSL module has been added for the experimental xDSL Python compiler integration. This pass is
  optimized to cancel self-inverse operations iteratively to cancel nested self-inverse operations.
  [(#7364)](https://github.com/PennyLaneAI/pennylane/pull/7364)
  [(#7595)](https://github.com/PennyLaneAI/pennylane/pull/7595)
 
* An experimental integration for a Python compiler using [xDSL](https://xdsl.dev/index) has been introduced.
  This is similar to [Catalyst's MLIR dialects](https://docs.pennylane.ai/projects/catalyst/en/stable/dev/dialects.html#mlir-dialects-in-catalyst), 
  but it is coded in Python instead of C++.
  [(#7509)](https://github.com/PennyLaneAI/pennylane/pull/7509)
  [(#7357)](https://github.com/PennyLaneAI/pennylane/pull/7357)
  [(#7367)](https://github.com/PennyLaneAI/pennylane/pull/7367)
  [(#7462)](https://github.com/PennyLaneAI/pennylane/pull/7462)
  [(#7470)](https://github.com/PennyLaneAI/pennylane/pull/7470)
  [(#7510)](https://github.com/PennyLaneAI/pennylane/pull/7510)
  [(#7590)](https://github.com/PennyLaneAI/pennylane/pull/7590)

* PennyLane supports `JAX` version 0.6.0.
  [(#7299)](https://github.com/PennyLaneAI/pennylane/pull/7299)

* PennyLane supports `JAX` version 0.5.3.
  [(#6919)](https://github.com/PennyLaneAI/pennylane/pull/6919)

* Computing the angles for uniformly controlled rotations, used in :class:`~.MottonenStatePreparation`
  and :class:`~.SelectPauliRot`, now takes much less computational effort and memory.
  [(#7377)](https://github.com/PennyLaneAI/pennylane/pull/7377)

* The :func:`~.transforms.cancel_inverses` transform no longer changes the order of operations that don't have shared wires, providing a deterministic output.
  [(#7328)](https://github.com/PennyLaneAI/pennylane/pull/7328)

* Alias for Identity (`I`) is now accessible from `qml.ops`.
  [(#7200)](https://github.com/PennyLaneAI/pennylane/pull/7200)

* Add xz encoding related `pauli_to_xz`, `xz_to_pauli` and `pauli_prod` functions to the `ftqc` module.
  [(#7433)](https://github.com/PennyLaneAI/pennylane/pull/7433)

* Add commutation rules for a Clifford gate set (`qml.H`, `qml.S`, `qml.CNOT`) to the `ftqc.pauli_tracker` module,
  accessible via the `commute_clifford_op` function.
  [(#7444)](https://github.com/PennyLaneAI/pennylane/pull/7444)

* Add offline byproduct correction support to the `ftqc` module.
  [(#7447)](https://github.com/PennyLaneAI/pennylane/pull/7447)

* The `ftqc` module `measure_arbitrary_basis`, `measure_x` and `measure_y` functions
  can now be captured when program capture is enabled.
  [(#7219)](https://github.com/PennyLaneAI/pennylane/pull/7219)
  [(#7368)](https://github.com/PennyLaneAI/pennylane/pull/7368)

* `Operator.num_wires` now defaults to `None` to indicate that the operator can be on
  any number of wires.
  [(#7312)](https://github.com/PennyLaneAI/pennylane/pull/7312)

* Shots can now be overridden for specific `qml.Snapshot` instances via a `shots` keyword argument.
  [(#7326)](https://github.com/PennyLaneAI/pennylane/pull/7326)

  ```python
  dev = qml.device("default.qubit", wires=2, shots=10)

  @qml.qnode(dev)
  def circuit():
      qml.Snapshot("sample", measurement=qml.sample(qml.X(0)), shots=5)
      return qml.sample(qml.X(0))
  ```

  ```pycon
  >>> qml.snapshots(circuit)()
  {'sample': array([-1., -1., -1., -1., -1.]),
   'execution_results': array([ 1., -1., -1., -1., -1.,  1., -1., -1.,  1., -1.])}
  ```

* Two-qubit `QubitUnitary` gates no longer decompose into fundamental rotation gates; it now 
  decomposes into single-qubit `QubitUnitary` gates. This allows the decomposition system to
  further decompose single-qubit unitary gates more flexibly using different rotations.
  [(#7211)](https://github.com/PennyLaneAI/pennylane/pull/7211)

* The `gate_set` argument of :func:`~.transforms.decompose` now accepts `"X"`, `"Y"`, `"Z"`, `"H"`, 
  `"I"` as aliases for `"PauliX"`, `"PauliY"`, `"PauliZ"`, `"Hadamard"`, and `"Identity"`. These 
  aliases are also recognized as part of symbolic operators. For example, `"Adjoint(H)"` is now 
  accepted as an alias for `"Adjoint(Hadamard)"`.
  [(#7331)](https://github.com/PennyLaneAI/pennylane/pull/7331)

* PennyLane no longer validates that an operation has at least one wire, as having this check required the abstract
  interface to maintain a list of special implementations.
  [(#7327)](https://github.com/PennyLaneAI/pennylane/pull/7327)

* Two new device-developer transforms have been added to `devices.preprocess`: 
  :func:`~.devices.preprocess.measurements_from_counts` and :func:`~.devices.preprocess.measurements_from_samples`.
  These transforms modify the tape to instead contain a `counts` or `sample` measurement process, 
  deriving the original measurements from the raw counts/samples in post-processing. This allows 
  expanded measurement support for devices that only 
  support counts/samples at execution, like real hardware devices.
  [(#7317)](https://github.com/PennyLaneAI/pennylane/pull/7317)

* Sphinx version was updated to 8.1. Sphinx is upgraded to version 8.1 and uses Python 3.10. References to intersphinx (e.g. `<demos/>` or `<catalyst/>` are updated to remove the :doc: prefix that is incompatible with sphinx 8.1. 
  [(7212)](https://github.com/PennyLaneAI/pennylane/pull/7212)

* Migrated `setup.py` package build and install to `pyproject.toml`
  [(#7375)](https://github.com/PennyLaneAI/pennylane/pull/7375)

* Updated GitHub Actions workflows (`rtd.yml`, `readthedocs.yml`, and `docs.yml`) to use `ubuntu-24.04` runners.
 [(#7396)](https://github.com/PennyLaneAI/pennylane/pull/7396)

* Updated requirements and pyproject files to include the other package.  
  [(#7417)](https://github.com/PennyLaneAI/pennylane/pull/7417)

* Updated documentation check to remove duplicate docstring references. [(#7453)](https://github.com/PennyLaneAI/pennylane/pull/7453)

* Improved performance for `qml.clifford_t_decomposition` transform by introducing caching support and changed the
  default basis set of `qml.ops.sk_decomposition` to `(H, S, T)`, resulting in shorter decomposition sequences.
  [(#7454)](https://github.com/PennyLaneAI/pennylane/pull/7454)

<h3>Labs: a place for unified and rapid prototyping of research software 🧪</h3>

* The imports of dependencies introduced by ``labs`` functionalities have been modified such that
  these dependencies only have to be installed for the functions that use them, not to use
  ``labs`` functionalities in general. This decouples the various submodules, and even functions
  within the same submodule, from each other.
  [(#7xxx)](https://github.com/PennyLaneAI/pennylane/pull/7xxx)

* A new module :mod:`pennylane.labs.intermediate_reps <pennylane.labs.intermediate_reps>`
  provides functionality to compute intermediate representations for particular circuits.
  :func:`parity_matrix <pennylane.labs.intermediate_reps.parity_matrix>` computes
  the parity matrix intermediate representation for CNOT circuits.
  :func:`phase_polynomial <pennylane.labs.intermediate_reps.phase_polynomial>` computes
  the phase polynomial intermediate representation for {CNOT, RZ} circuits.
  These efficient intermediate representations are important
  for CNOT routing algorithms and other quantum compilation routines.
  [(#7229)](https://github.com/PennyLaneAI/pennylane/pull/7229)
  [(#7333)](https://github.com/PennyLaneAI/pennylane/pull/7333)
  [(#7629)](https://github.com/PennyLaneAI/pennylane/pull/7629)
  
* The `pennylane.labs.vibrational` module is upgraded to use features from the `concurrency` module
  to perform multiprocess and multithreaded execution of workloads. 
  [(#7401)](https://github.com/PennyLaneAI/pennylane/pull/7401)

* A `rowcol` function is now available in `pennylane.labs.intermediate_reps`.
  Given the parity matrix of a CNOT circuit and a qubit connectivity graph, it synthesizes a
  possible implementation of the parity matrix that respects the connectivity.
  [(#7394)](https://github.com/PennyLaneAI/pennylane/pull/7394)

* A new module :mod:`pennylane.labs.zxopt <pennylane.labs.zxopt>` provides access to the basic optimization
  passes from [pyzx](https://pyzx.readthedocs.io/en/latest/) for PennyLane circuits.
  
    * :func:`basic_optimization <pennylane.labs.zxopt.basic_optimization>` performs peephole optimizations on the circuit and is a useful subroutine for other optimization passes.
    * :func:`full_optimize <pennylane.labs.zxopt.full_optimize>` optimizes [(Clifford + T)](https://pennylane.ai/compilation/clifford-t-gate-set) circuits.
    * :func:`full_reduce <pennylane.labs.zxopt.full_reduce>` can optimize arbitrary PennyLane circuits and follows the pipeline described in the [the pyzx docs](https://pyzx.readthedocs.io/en/latest/simplify.html).
    * :func:`todd <pennylane.labs.zxopt.todd>` performs Third Order Duplicate and Destroy (`TODD <https://arxiv.org/abs/1712.01557>`__) via phase polynomials and reduces T gate counts.

  [(#7471)](https://github.com/PennyLaneAI/pennylane/pull/7471)

<h3>Breaking changes 💔</h3>

<<<<<<< HEAD
* Support for gradient keyword arguments as QNode keyword arguments has been removed. Instead please use the
  new `gradient_kwargs` keyword argument accordingly.
  [(#7648)](https://github.com/PennyLaneAI/pennylane/pull/7648)
=======
* The default value of `cache` is now `"auto"` with `qml.execute`. Like `QNode`, `"auto"` only turns on caching
  when `max_diff > 1`.
  [(#7644)](https://github.com/PennyLaneAI/pennylane/pull/7644)
>>>>>>> 3fbee206

* A new decomposition for two-qubit unitaries was implemented in `two_qubit_decomposition`.
  It ensures the correctness of the decomposition in some edge cases but uses 3 CNOT gates
  even if 2 CNOTs would suffice theoretically.
  [(#7474)](https://github.com/PennyLaneAI/pennylane/pull/7474)

* The `return_type` property of `MeasurementProcess` has been removed. Please use `isinstance` for type checking instead.
  [(#7322)](https://github.com/PennyLaneAI/pennylane/pull/7322)

* The `KerasLayer` class in `qml.qnn.keras` has been removed because Keras 2 is no longer actively maintained.
  Please consider using a different machine learning framework, like `PyTorch <demos/tutorial_qnn_module_torch>`__ or `JAX <demos/tutorial_How_to_optimize_QML_model_using_JAX_and_Optax>`__.
  [(#7320)](https://github.com/PennyLaneAI/pennylane/pull/7320)

* The `qml.gradients.hamiltonian_grad` function has been removed because this gradient recipe is no
  longer required with the :doc:`new operator arithmetic system </news/new_opmath>`.
  [(#7302)](https://github.com/PennyLaneAI/pennylane/pull/7302)

* Accessing terms of a tensor product (e.g., `op = X(0) @ X(1)`) via `op.obs` has been removed.
  [(#7324)](https://github.com/PennyLaneAI/pennylane/pull/7324)

* The `mcm_method` keyword argument in `qml.execute` has been removed.
  [(#7301)](https://github.com/PennyLaneAI/pennylane/pull/7301)

* The `inner_transform` and `config` keyword arguments in `qml.execute` have been removed.
  [(#7300)](https://github.com/PennyLaneAI/pennylane/pull/7300)

* `Sum.ops`, `Sum.coeffs`, `Prod.ops` and `Prod.coeffs` have been removed.
  [(#7304)](https://github.com/PennyLaneAI/pennylane/pull/7304)

* Specifying `pipeline=None` with `qml.compile` has been removed.
  [(#7307)](https://github.com/PennyLaneAI/pennylane/pull/7307)

* The `control_wires` argument in `qml.ControlledQubitUnitary` has been removed.
  Furthermore, the `ControlledQubitUnitary` no longer accepts `QubitUnitary` objects as arguments as its `base`.
  [(#7305)](https://github.com/PennyLaneAI/pennylane/pull/7305)

* `qml.tape.TapeError` has been removed.
  [(#7205)](https://github.com/PennyLaneAI/pennylane/pull/7205)

<h3>Deprecations 👋</h3>

Here's a list of deprecations made this release. For a more detailed breakdown of deprecations and alternative code to use instead, Please consult the :doc:`deprecations and removals page </development/deprecations>`.

* Top-level access to `DeviceError`, `PennyLaneDeprecationWarning`, `QuantumFunctionError` and `ExperimentalWarning` have been deprecated and will be removed in v0.43. Please import them from the new `exceptions` module.
  [(#7292)](https://github.com/PennyLaneAI/pennylane/pull/7292)
  [(#7477)](https://github.com/PennyLaneAI/pennylane/pull/7477)
  [(#7508)](https://github.com/PennyLaneAI/pennylane/pull/7508)
  [(#7603)](https://github.com/PennyLaneAI/pennylane/pull/7603)

* `qml.operation.Observable` and the corresponding `Observable.compare` have been deprecated, as
  pennylane now depends on the more general `Operator` interface instead. The
  `Operator.is_hermitian` property can instead be used to check whether or not it is highly likely
  that the operator instance is Hermitian.
  [(#7316)](https://github.com/PennyLaneAI/pennylane/pull/7316)

* The boolean functions provided in `pennylane.operation` are deprecated. See the :doc:`deprecations page </development/deprecations>` 
  for equivalent code to use instead. These include `not_tape`, `has_gen`, `has_grad_method`, `has_multipar`,
  `has_nopar`, `has_unitary_gen`, `is_measurement`, `defines_diagonalizing_gates`, and `gen_is_multi_term_hamiltonian`.
  [(#7319)](https://github.com/PennyLaneAI/pennylane/pull/7319)

* `qml.operation.WiresEnum`, `qml.operation.AllWires`, and `qml.operation.AnyWires` are deprecated. To indicate that
  an operator can act on any number of wires, `Operator.num_wires = None` should be used instead. This is the default
  and does not need to be overwritten unless the operator developer wants to add wire number validation.
  [(#7313)](https://github.com/PennyLaneAI/pennylane/pull/7313)

* The :func:`qml.QNode.get_gradient_fn` method is now deprecated. Instead, use :func:`~.workflow.get_best_diff_method` to obtain the differentiation method.
  [(#7323)](https://github.com/PennyLaneAI/pennylane/pull/7323)

<h3>Internal changes ⚙️</h3>

* Move program capture code closer to where it is used.
  [(#7608)][https://github.com/PennyLaneAI/pennylane/pull/7608]

* Tests using `OpenFermion` in `tests/qchem` do not fail with NumPy>=2.0.0 any more.
  [(#7626)](https://github.com/PennyLaneAI/pennylane/pull/7626)

* Move `givens_decomposition` and private helpers from `qchem` to `math` module.
  [(#7545)](https://github.com/PennyLaneAI/pennylane/pull/7545)

* Enforce module dependencies in `pennylane` using `tach`.
  [(#7185)](https://github.com/PennyLaneAI/pennylane/pull/7185)
  [(#7416)](https://github.com/PennyLaneAI/pennylane/pull/7416)
  [(#7418)](https://github.com/PennyLaneAI/pennylane/pull/7418)
  [(#7429)](https://github.com/PennyLaneAI/pennylane/pull/7429)
  [(#7430)](https://github.com/PennyLaneAI/pennylane/pull/7430)
  [(#7437)](https://github.com/PennyLaneAI/pennylane/pull/7437)
  [(#7504)](https://github.com/PennyLaneAI/pennylane/pull/7504)
  [(#7538)](https://github.com/PennyLaneAI/pennylane/pull/7538)
  [(#7542)](https://github.com/PennyLaneAI/pennylane/pull/7542)

* With program capture enabled, mcm method validation now happens on execution rather than setup.
  [(#7475)](https://github.com/PennyLaneAI/pennylane/pull/7475)

* Add `.git-blame-ignore-revs` file to the PennyLane repository. This file will allow specifying commits that should
  be ignored in the output of `git blame`. For example, this can be useful when a single commit includes bulk reformatting.
  [(#7507)](https://github.com/PennyLaneAI/pennylane/pull/7507)

* Add a `.gitattributes` file to standardize LF as the end-of-line character for the PennyLane
  repository.
  [(#7502)](https://github.com/PennyLaneAI/pennylane/pull/7502)

* `DefaultQubit` now implements `preprocess_transforms` and `setup_execution_config` instead of `preprocess`.
  [(#7468)](https://github.com/PennyLaneAI/pennylane/pull/7468)

* Fix subset of `pylint` errors in the `tests` folder.
  [(#7446)](https://github.com/PennyLaneAI/pennylane/pull/7446)

* Remove and reduce excessively expensive test cases in `tests/templates/test_subroutines/` that do not add value.
  [(#7436)](https://github.com/PennyLaneAI/pennylane/pull/7436)

* Stop using `pytest-timeout` in the PennyLane CI/CD pipeline.
  [(#7451)](https://github.com/PennyLaneAI/pennylane/pull/7451)

* A `RuntimeWarning` raised when using versions of JAX > 0.4.28 has been removed.
  [(#7398)](https://github.com/PennyLaneAI/pennylane/pull/7398)

* Wheel releases for PennyLane now follow the `PyPA binary-distribution format <https://packaging.python.org/en/latest/specifications/binary-distribution-format/>_` guidelines more closely.
  [(#7382)](https://github.com/PennyLaneAI/pennylane/pull/7382)

* `null.qubit` can now support an optional `track_resources` argument which allows it to record which gates are executed.
  [(#7226)](https://github.com/PennyLaneAI/pennylane/pull/7226)
  [(#7372)](https://github.com/PennyLaneAI/pennylane/pull/7372)
  [(#7392)](https://github.com/PennyLaneAI/pennylane/pull/7392)

* A new internal module, `qml.concurrency`, is added to support internal use of multiprocess and multithreaded execution of workloads. This also migrates the use of `concurrent.futures` in `default.qubit` to this new design.
  [(#7303)](https://github.com/PennyLaneAI/pennylane/pull/7303)

* Test suites in `tests/transforms/test_defer_measurement.py` use analytic mocker devices to test numeric results.
  [(#7329)](https://github.com/PennyLaneAI/pennylane/pull/7329)

* Add new `pennylane.exceptions` module for custom errors and warnings.
  [(#7205)](https://github.com/PennyLaneAI/pennylane/pull/7205)
  [(#7292)](https://github.com/PennyLaneAI/pennylane/pull/7292)

* Clean up `__init__.py` files in `math`, `ops`, `qaoa`, `tape` and `templates` to be explicit in what they import. 
  [(#7200)](https://github.com/PennyLaneAI/pennylane/pull/7200)
  
* The `Tracker` class has been moved into the `devices` module.
  [(#7281)](https://github.com/PennyLaneAI/pennylane/pull/7281)

* Moved functions that calculate rotation angles for unitary decompositions into an internal
  module `qml.math.decomposition`
  [(#7211)](https://github.com/PennyLaneAI/pennylane/pull/7211)

* Fixed a failing integration test for `qml.QDrift`  which multiplied the operators of the decomposition incorrectly to evolve the state.
  [(#7621)](https://github.com/PennyLaneAI/pennylane/pull/7621)

* The decomposition test in `assert_valid` no longer checks the matrix of the decomposition if the operator
  does not define a matrix representation.
  [(#7655)](https://github.com/PennyLaneAI/pennylane/pull/7655)

<h3>Documentation 📝</h3>

* Updated the circuit drawing for `qml.Select` to include two commonly used symbols for 
  Select-applying, or multiplexing, an operator. Added a similar drawing for `qml.SelectPauliRot`.
  [(#7464)](https://github.com/PennyLaneAI/pennylane/pull/7464)
  
* The entry in the :doc:`/news/program_capture_sharp_bits` page for transforms has been updated; non-native transforms being applied
  to QNodes wherein operators have dynamic wires can lead to incorrect results.
  [(#7426)](https://github.com/PennyLaneAI/pennylane/pull/7426)

* Fixed the wrong `theta` to `phi` in :class:`~pennylane.IsingXY`.
  [(#7427)](https://github.com/PennyLaneAI/pennylane/pull/7427)

* In the :doc:`/introduction/compiling_circuits` page, in the "Decomposition in stages" section,
  circuit drawings now render in a way that's easier to read.
  [(#7419)](https://github.com/PennyLaneAI/pennylane/pull/7419)

* The entry in the :doc:`/news/program_capture_sharp_bits` page for using program capture with Catalyst 
  has been updated. Instead of using ``qjit(experimental_capture=True)``, Catalyst is now compatible 
  with the global toggles ``qml.capture.enable()`` and ``qml.capture.disable()`` for enabling and
  disabling program capture.
  [(#7298)](https://github.com/PennyLaneAI/pennylane/pull/7298)

<h3>Bug fixes 🐛</h3>

* The behaviour of the `qml.FlipSign` operation has been fixed: passing an integer `m` as the wires argument is now
  interpreted as a single wire (i.e. `wires=[m]`). This is different from the previous interpretation of `wires=range(m)`.
  Also, the `qml.FlipSign.wires` attribute is now returning the correct `Wires` object as for all other operations in PennyLane.
  [(#7647)](https://github.com/PennyLaneAI/pennylane/pull/7647)

* `qml.equal` now works with `qml.PauliError`s.
  [(#7618)](https://github.com/PennyLaneAI/pennylane/pull/7618)

* The `qml.transforms.cancel_inverses` transform can be used with `jax.jit`.
  [(#7487)](https://github.com/PennyLaneAI/pennylane/pull/7487)

* `qml.StatePrep` does not validate the norm of statevectors any more, default to `False` during initialization.
  [(#7615)](https://github.com/PennyLaneAI/pennylane/pull/7615)

* `qml.PhaseShift` operation is now working correctly with a batch size of 1.
  [(#7622)](https://github.com/PennyLaneAI/pennylane/pull/7622)

* `qml.metric_tensor` can now be calculated with catalyst.
  [(#7528)](https://github.com/PennyLaneAI/pennylane/pull/7528)

* The mapping to standard wires (consecutive integers) of `qml.tape.QuantumScript` has been fixed
  to correctly consider work wires that are not used otherwise in the circuit.
  [(#7581)](https://github.com/PennyLaneAI/pennylane/pull/7581)

* Fixed a bug where certain transforms with a native program capture implementation give incorrect results when
  dynamic wires were present in the circuit. The affected transforms were:
  * :func:`~pennylane.transforms.cancel_inverses`
  * :func:`~pennylane.transforms.merge_rotations`
  * :func:`~pennylane.transforms.single_qubit_fusion`
  * :func:`~pennylane.transforms.merge_amplitude_embedding`
  [(#7426)](https://github.com/PennyLaneAI/pennylane/pull/7426)

* The `Operator.pow` method has been fixed to raise to the power of 2 the qutrit operators `~.TShift`, `~.TClock`, and `~.TAdd`.
  [(#7505)](https://github.com/PennyLaneAI/pennylane/pull/7505)

* The queuing behavior of the controlled of a controlled operation is fixed.
  [(#7532)](https://github.com/PennyLaneAI/pennylane/pull/7532)

* A new decomposition was implemented for two-qubit `QubitUnitary` operators in `two_qubit_decomposition`
  based on a type-AI Cartan decomposition. It fixes previously faulty edge cases for unitaries
  that require 2 or 3 CNOT gates. Now, 3 CNOTs are used for both cases, using one more
  CNOT than theoretically required in the former case.
  [(#7474)](https://github.com/PennyLaneAI/pennylane/pull/7474)

* The documentation of `qml.pulse.drive` has been updated and corrected.
  [(#7459)](https://github.com/PennyLaneAI/pennylane/pull/7459)

* Fixed a bug in `to_openfermion` where identity qubit-to-wires mapping was not obeyed.
  [(#7332)](https://github.com/PennyLaneAI/pennylane/pull/7332)

* Fixed a bug in the validation of :class:`~.SelectPauliRot` that prevents parameter broadcasting.
  [(#7377)](https://github.com/PennyLaneAI/pennylane/pull/7377)

* Usage of NumPy in `default.mixed` source code has been converted to `qml.math` to avoid
  unnecessary dependency on NumPy and to fix a bug that caused an error when using `default.mixed` with PyTorch and GPUs.
  [(#7384)](https://github.com/PennyLaneAI/pennylane/pull/7384)

* With program capture enabled (`qml.capture.enable()`), `QSVT` no treats abstract values as metadata.
  [(#7360)](https://github.com/PennyLaneAI/pennylane/pull/7360)

* A fix was made to `default.qubit` to allow for using `qml.Snapshot` with defer-measurements (`mcm_method="deferred"`).
  [(#7335)](https://github.com/PennyLaneAI/pennylane/pull/7335)

* Fixes the repr for empty `Prod` and `Sum` instances to better communicate the existence of an empty instance.
  [(#7346)](https://github.com/PennyLaneAI/pennylane/pull/7346)

* Fixes a bug where circuit execution fails with ``BlockEncode`` initialized with sparse matrices.
  [(#7285)](https://github.com/PennyLaneAI/pennylane/pull/7285)

* Adds an informative error if `qml.cond` is used with an abstract condition with
  jitting on `default.qubit` if capture is enabled.
  [(#7314)](https://github.com/PennyLaneAI/pennylane/pull/7314)

* Fixes a bug where using a ``StatePrep`` operation with `batch_size=1` did not work with ``default.mixed``.
  [(#7280)](https://github.com/PennyLaneAI/pennylane/pull/7280)

* Gradient transforms can now be used in conjunction with batch transforms with all interfaces.
  [(#7287)](https://github.com/PennyLaneAI/pennylane/pull/7287)

* Fixes a bug where the global phase was not being added in the ``QubitUnitary`` decomposition.  
  [(#7244)](https://github.com/PennyLaneAI/pennylane/pull/7244)
  [(#7270)](https://github.com/PennyLaneAI/pennylane/pull/7270)

* Using finite differences with program capture without x64 mode enabled now raises a warning.
  [(#7282)](https://github.com/PennyLaneAI/pennylane/pull/7282)

* When the `mcm_method` is specified to the `"device"`, the `defer_measurements` transform will 
  no longer be applied. Instead, the device will be responsible for all MCM handling.
  [(#7243)](https://github.com/PennyLaneAI/pennylane/pull/7243)

* Fixed coverage of `qml.liealg.CII` and `qml.liealg.AIII`.
  [(#7291)](https://github.com/PennyLaneAI/pennylane/pull/7291)

* Fixed a bug where the phase is used as the wire label for a `qml.GlobalPhase` when capture is enabled.
  [(#7211)](https://github.com/PennyLaneAI/pennylane/pull/7211)

* Fixed a bug that caused `CountsMP.process_counts` to return results in the computational basis, even if
  an observable was specified.
  [(#7342)](https://github.com/PennyLaneAI/pennylane/pull/7342)

* Fixed a bug that caused `SamplesMP.process_counts` used with an observable to return a list of eigenvalues 
  for each individual operation in the observable, instead of the overall result.
  [(#7342)](https://github.com/PennyLaneAI/pennylane/pull/7342)

* Fixed a bug where `two_qubit_decomposition` provides an incorrect decomposition for some special matrices.
  [(#7340)](https://github.com/PennyLaneAI/pennylane/pull/7340)

* Fixes a bug where the powers of `qml.ISWAP` and `qml.SISWAP` were decomposed incorrectly.
  [(#7361)](https://github.com/PennyLaneAI/pennylane/pull/7361)

* Returning `MeasurementValue`s from the `ftqc` module's parametric mid-circuit measurements
  (`measure_arbitrary_basis`, `measure_x` and `measure_y`) no longer raises an error in circuits 
  using `diagonalize_mcms`.
  [(#7387)](https://github.com/PennyLaneAI/pennylane/pull/7387)

* Fixes a bug where the :func:`~.transforms.single_qubit_fusion` transform produces a tape that is
  off from the original tape by a global phase.
  [(#7619)](https://github.com/PennyLaneAI/pennylane/pull/7619)

<h3>Contributors ✍️</h3>

This release contains contributions from (in alphabetical order):

Guillermo Alonso-Linaje,
Utkarsh Azad,
Astral Cai,
Yushao Chen,
Marcus Edwards,
Lillian Frederiksen,
Pietropaolo Frisoni,
Simone Gasperini,
Korbinian Kottmann,
Christina Lee,
Anton Naim Ibrahim,
Oumarou Oumarou,
Lee J. O'Riordan,
Mudit Pandey,
Andrija Paurevic,
Shuli Shu,
Kalman Szenes,
Marc Vandelle,
David Wierichs,
Jake Zaia<|MERGE_RESOLUTION|>--- conflicted
+++ resolved
@@ -562,15 +562,13 @@
 
 <h3>Breaking changes 💔</h3>
 
-<<<<<<< HEAD
 * Support for gradient keyword arguments as QNode keyword arguments has been removed. Instead please use the
   new `gradient_kwargs` keyword argument accordingly.
   [(#7648)](https://github.com/PennyLaneAI/pennylane/pull/7648)
-=======
+
 * The default value of `cache` is now `"auto"` with `qml.execute`. Like `QNode`, `"auto"` only turns on caching
   when `max_diff > 1`.
   [(#7644)](https://github.com/PennyLaneAI/pennylane/pull/7644)
->>>>>>> 3fbee206
 
 * A new decomposition for two-qubit unitaries was implemented in `two_qubit_decomposition`.
   It ensures the correctness of the decomposition in some edge cases but uses 3 CNOT gates
