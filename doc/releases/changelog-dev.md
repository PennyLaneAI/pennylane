--- conflicted
+++ resolved
@@ -6,10 +6,9 @@
 
 <h3>Improvements 🛠</h3>
 
-<<<<<<< HEAD
 * Converted current tests that used `default.mixed` to use other equivalent devices in-place.
   [(#6684)](https://github.com/PennyLaneAI/pennylane/pull/6684)
-=======
+
 * The higher order primitives in program capture can now accept inputs with abstract shapes.
   [(#6786)](https://github.com/PennyLaneAI/pennylane/pull/6786)
 
@@ -64,7 +63,6 @@
 
 * The requested `diff_method` is now validated when program capture is enabled.
   [(#6852)](https://github.com/PennyLaneAI/pennylane/pull/6852)
->>>>>>> ca9a5478
 
 <h3>Breaking changes 💔</h3>
 
@@ -170,9 +168,7 @@
 This release contains contributions from (in alphabetical order):
 
 Yushao Chen,
-<<<<<<< HEAD
 Diksha Dhawan,
-=======
 Isaac De Vlugt,
 Diksha Dhawan,
 Lillian M.A. Frederiksen,
@@ -180,5 +176,4 @@
 Marcus Gisslén,
 Christina Lee,
 Mudit Pandey,
-Andrija Paurevic
->>>>>>> ca9a5478
+Andrija Paurevic