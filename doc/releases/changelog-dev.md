--- conflicted
+++ resolved
@@ -63,7 +63,6 @@
 
 <h3>Improvements 🛠</h3>
 
-<<<<<<< HEAD
 * `Projector` now accepts a state vector representation, which enables the creation of projectors
   in any basis.
   [(#4192)](https://github.com/PennyLaneAI/pennylane/pull/4192)
@@ -83,11 +82,10 @@
   >>> circuit(plusplus_state)
   0.25
   ```
-=======
+
 * The pulse differentiation methods, `pulse_generator` and `stoch_pulse_grad` now raise an error when they
   are applied to a `QNode` directly. Instead, use differentiation via a JAX entry point (`jax.grad`, `jax.jacobian`, ...).
   [(4241)](https://github.com/PennyLaneAI/pennylane/pull/4241)
->>>>>>> 3bf2964e
 
 * `pulse.ParametrizedEvolution` now raises an error if the number of input parameters does not match the number
   of parametrized coefficients in the `ParametrizedHamiltonian` that generates it. An exception is made for
