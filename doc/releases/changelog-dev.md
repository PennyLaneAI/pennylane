--- conflicted
+++ resolved
@@ -176,11 +176,10 @@
   circuit. A clear error is now also raised when there are observables with overlapping wires.
   [(#8383)](https://github.com/PennyLaneAI/pennylane/pull/8383)
 
-<<<<<<< HEAD
 * A compilation pass for `convert_to_mbqc_gateset_pass` has been added to the experimental `ftqc` module. It wraps the more general 
   decomposition pass, with the MBQC target gateset and custom decomposition to reach `RotXZX`.
   [(#8462)](https://github.com/PennyLaneAI/pennylane/pull/8462)
-=======
+
 * Add an `outline_state_evolution_pass` pass to the MBQC xDSL transform, which moves all 
   quantum gate operations to a private callable.
   [(#8367)](https://github.com/PennyLaneAI/pennylane/pull/8367)
@@ -210,7 +209,6 @@
   by eliminating unnecessary controlled operations. The templates include :class:`~.PhaseAdder`,
   :class:`~.TemporaryAND`, :class:`~.QSVT`, and :class:`~.SelectPauliRot`.
   [(#8490)](https://github.com/PennyLaneAI/pennylane/pull/8490)
->>>>>>> b566462b
 
 
 <h3>Documentation 📝</h3>
