:orphan:

# Release 0.40.0-dev (development release)

<h3>New features since last release</h3>
  
* A `DeviceCapabilities` data class is defined to contain all capabilities of the device's execution interface (i.e. its implementation of `Device.execute`). A TOML file can be used to define the capabilities of a device, and it can be loaded into a `DeviceCapabilities` object.
  [(#6407)](https://github.com/PennyLaneAI/pennylane/pull/6407)

  ```pycon
  >>> from pennylane.devices.capabilities import load_toml_file, parse_toml_document, DeviceCapabilities
  >>> document = load_toml_file("my_device.toml")
  >>> capabilities = parse_toml_document(document)
  >>> isinstance(capabilities, DeviceCapabilities)
  True
  ```
  
* Added new ``MPSPrep`` template to prepare quantum states in tensor simulators.
  [(#6431)](https://github.com/PennyLaneAI/pennylane/pull/6431)

<h4>New API for Qubit Mixed</h4>

* Added `qml.devices.qubit_mixed` module for mixed-state qubit device support [(#6379)](https://github.com/PennyLaneAI/pennylane/pull/6379). This module introduces an `apply_operation` helper function that features:


  * Two density matrix contraction methods using `einsum` and `tensordot`

  * Optimized handling of special cases including: Diagonal operators, Identity operators, CX (controlled-X), Multi-controlled X gates, Grover operators

* Added submodule 'initialize_state' featuring a `create_initial_state` function for initializing a density matrix from `qml.StatePrep` operations or `qml.QubitDensityMatrix` operations.
  [(#6503)](https://github.com/PennyLaneAI/pennylane/pull/6503) 

<h3>Improvements 🛠</h3>

* Added support for the `wire_options` dictionary to customize wire line formatting in `qml.draw_mpl` circuit
  visualizations, allowing global and per-wire customization with options like `color`, `linestyle`, and `linewidth`.
  [(#6486)](https://github.com/PennyLaneAI/pennylane/pull/6486)

* Shortened the string representation for the `qml.S`, `qml.T`, and `qml.SX` operators.
  [(#6542)](https://github.com/PennyLaneAI/pennylane/pull/6542)

<h4>Capturing and representing hybrid programs</h4>

* `jax.vmap` can be captured with `qml.capture.make_plxpr` and is compatible with quantum circuits. 
  [(#6349)](https://github.com/PennyLaneAI/pennylane/pull/6349)

* `qml.capture.PlxprInterpreter` base class has been added for easy transformation and execution of
  pennylane variant jaxpr.
  [(#6141)](https://github.com/PennyLaneAI/pennylane/pull/6141)

<h4>Other Improvements</h4>

* `qml.BasisRotation` template is now JIT compatible.
  [(#6019)](https://github.com/PennyLaneAI/pennylane/pull/6019)

* The Jaxpr primitives for `for_loop`, `while_loop` and `cond` now store slices instead of
  numbers of args.
  [(#6521)](https://github.com/PennyLaneAI/pennylane/pull/6521)

* Expand `ExecutionConfig.gradient_method` to store `TransformDispatcher` type.
  [(#6455)](https://github.com/PennyLaneAI/pennylane/pull/6455)

<h3>Breaking changes 💔</h3>

* The `'ancilla'` argument for `qml.iterative_qpe` has been removed. Instead, use the `'aux_wire'` argument.
  [(#6532)](https://github.com/PennyLaneAI/pennylane/pull/6532)

* The `qml.BasisStatePreparation` template has been removed. Instead, use `qml.BasisState`.
  [(#6528)](https://github.com/PennyLaneAI/pennylane/pull/6528)

* The `qml.workflow.set_shots` helper function has been removed. We no longer interact with the legacy device interface in our code.
  Instead, shots should be specified on the tape, and the device should use these shots.
  [(#6534)](https://github.com/PennyLaneAI/pennylane/pull/6534)

* `QNode.gradient_fn` has been removed. Please use `QNode.diff_method` instead. `QNode.get_gradient_fn` can also be used to
  process the diff method.
  [(#6535)](https://github.com/PennyLaneAI/pennylane/pull/6535)
 
* `qml.broadcast` has been removed. Users should use `for` loops instead.
  [(#6527)](https://github.com/PennyLaneAI/pennylane/pull/6527)

* The `max_expansion` argument for `qml.transforms.clifford_t_decomposition` has been removed.
  [(#6531)](https://github.com/PennyLaneAI/pennylane/pull/6531)

* The `expand_depth` argument for `qml.compile` has been removed.
  [(#6531)](https://github.com/PennyLaneAI/pennylane/pull/6531)

* The `qml.shadows.shadow_expval` transform has been removed. Instead, please use the
  `qml.shadow_expval` measurement process.
  [(#6530)](https://github.com/PennyLaneAI/pennylane/pull/6530)
  [(#6561)](https://github.com/PennyLaneAI/pennylane/pull/6561)

<h3>Deprecations 👋</h3>

* The `QNode.get_best_method` and `QNode.best_method_str` methods have been deprecated. 
  Instead, use the `qml.workflow.get_best_diff_method` function.
  [(#6418)](https://github.com/PennyLaneAI/pennylane/pull/6418)

* The `qml.execute` `gradient_fn` keyword argument has been renamed `diff_method`,
  to better align with the termionology used by the `QNode`.
  `gradient_fn` will be removed in v0.41.
  [(#6549)](https://github.com/PennyLaneAI/pennylane/pull/6549)

<h3>Documentation 📝</h3>
* Add reporting of test warnings as failures.
  [(#6217)](https://github.com/PennyLaneAI/pennylane/pull/6217)

* Add a warning message to Gradients and training documentation about ComplexWarnings
  [(#6543)](https://github.com/PennyLaneAI/pennylane/pull/6543)

<h3>Bug fixes 🐛</h3>

* `qml.math.get_deep_interface` now works properly for autograd arrays.
  [(#6557)](https://github.com/PennyLaneAI/pennylane/pull/6557)

* Fixed `Identity.__repr__` to return correct wires list.
  [(#6506)](https://github.com/PennyLaneAI/pennylane/pull/6506)


<h3>Contributors ✍️</h3>

This release contains contributions from (in alphabetical order):

<<<<<<< HEAD
Guillermo Alonso
=======
>>>>>>> d2c69b47
Shiwen An,
Astral Cai,
Yushao Chen,
Pietropaolo Frisoni,
Austin Huang,
Christina Lee,
Andrija Paurevic,
Justin Pickering<|MERGE_RESOLUTION|>--- conflicted
+++ resolved
@@ -121,10 +121,7 @@
 
 This release contains contributions from (in alphabetical order):
 
-<<<<<<< HEAD
-Guillermo Alonso
-=======
->>>>>>> d2c69b47
+Guillermo Alonso,
 Shiwen An,
 Astral Cai,
 Yushao Chen,
