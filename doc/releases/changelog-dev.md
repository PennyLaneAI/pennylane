:orphan:

# Release 0.41.0-dev (development release)

<h3>New features since last release</h3>

* `qml.defer_measurements` can now be used with program capture enabled.
  [(#6838)](https://github.com/PennyLaneAI/pennylane/pull/6838)

  Using `qml.defer_measurements` with program capture enables many new features, including:
  * Significantly richer variety of classical processing on mid-circuit measurement values.
  * Using mid-circuit measurement values as gate parameters.

  Functions such as the following can now be captured:

  ```python
  import jax.numpy as jnp

  qml.capture.enable()

  def f(x):
      m0 = qml.measure(0)
      m1 = qml.measure(0)
      a = jnp.sin(0.5 * jnp.pi * m0)
      phi = a - (m1 + 1) ** 4

      qml.s_prod(x, qml.RZ(phi, 0))

      return qml.expval(qml.Z(0))
  ```

<h3>Improvements 🛠</h3>

* Added class `qml.capture.transforms.UnitaryToRotInterpreter` that decomposes `qml.QubitUnitary` operators 
  following the same API as `qml.transforms.unitary_to_rot` when experimental program capture is enabled.
  [(#6916)](https://github.com/PennyLaneAI/pennylane/pull/6916)

<<<<<<< HEAD
=======
<h3>Improvements 🛠</h3>

* `qml.QubitUnitary` now accepts sparse CSR matrices (from `scipy.sparse`). This allows efficient representation of large unitaries with mostly zero entries. Note that sparse unitaries are still in early development and may not support all features of their dense counterparts.
  [(#6889)](https://github.com/PennyLaneAI/pennylane/pull/6889)

  ```pycon
  >>> import numpy as np
  >>> import pennylane as qml
  >>> import scipy as sp
  >>> U_dense = np.eye(4)  # 2-wire identity
  >>> U_sparse = sp.sparse.csr_matrix(U_dense)
  >>> op = qml.QubitUnitary(U_sparse, wires=[0, 1])
  >>> print(op.matrix())
  <Compressed Sparse Row sparse matrix of dtype 'float64'
          with 4 stored elements and shape (4, 4)>
    Coords        Values
    (0, 0)        1.0
    (1, 1)        1.0
    (2, 2)        1.0
    (3, 3)        1.0
  >>> op.matrix().toarray()
  array([[1., 0., 0., 0.],
        [0., 1., 0., 0.],
        [0., 0., 1., 0.],
        [0., 0., 0., 1.]])
  ```

>>>>>>> 95736c03
* Add a decomposition for multi-controlled global phases into a one-less-controlled phase shift.
  [(#6936)](https://github.com/PennyLaneAI/pennylane/pull/6936)
 
* `qml.StatePrep` now accepts sparse state vectors. Users can create `StatePrep` using `scipy.sparse.csr_matrix`. Note that non-zero `pad_with` is forbidden.
  [(#6863)](https://github.com/PennyLaneAI/pennylane/pull/6863)

  ```pycon
  >>> import scipy as sp
  >>> init_state = sp.sparse.csr_matrix([0, 0, 1, 0])
  >>> qsv_op = qml.StatePrep(init_state, wires=[1, 2])
  >>> wire_order = [0, 1, 2]
  >>> ket = qsv_op.state_vector(wire_order=wire_order)
  >>> print(ket)
  <Compressed Sparse Row sparse matrix of dtype 'float64'
         with 1 stored elements and shape (1, 8)>
    Coords        Values
    (0, 2)        1.0
  ```

* A `RuntimeWarning` is now raised by `qml.QNode` and `qml.execute` if executing JAX workflows and the installed version of JAX
  is greater than `0.4.28`.
  [(#6864)](https://github.com/PennyLaneAI/pennylane/pull/6864)

* Added the `qml.workflow.construct_execution_config(qnode)(*args,**kwargs)` helper function.
  Users can now construct the execution configuration from a particular `QNode` instance.
  [(#6901)](https://github.com/PennyLaneAI/pennylane/pull/6901)

  ```python
  @qml.qnode(qml.device("default.qubit", wires=1))
  def circuit(x):
      qml.RX(x, 0)
      return qml.expval(qml.Z(0))
  ```

  ```pycon
  >>> config = qml.workflow.construct_execution_config(circuit)(1)
  >>> pprint.pprint(config)
  ExecutionConfig(grad_on_execution=False,
                  use_device_gradient=True,
                  use_device_jacobian_product=False,
                  gradient_method='backprop',
                  gradient_keyword_arguments={},
                  device_options={'max_workers': None,
                                  'prng_key': None,
                                  'rng': Generator(PCG64) at 0x15F6BB680},
                  interface=<Interface.NUMPY: 'numpy'>,
                  derivative_order=1,
                  mcm_config=MCMConfig(mcm_method=None, postselect_mode=None),
                  convert_to_numpy=True)
  ```

* `QNode` objects now have an `update` method that allows for re-configuring settings like `diff_method`, `mcm_method`, and more. This allows for easier on-the-fly adjustments to workflows. Any arguments not specified will retain their original value.
  [(#6803)](https://github.com/PennyLaneAI/pennylane/pull/6803)

  After constructing a `QNode`,

  ```python
  import pennylane as qml

  @qml.qnode(device=qml.device("default.qubit"))
  def circuit():
    qml.H(0)
    qml.CNOT([0,1])
    return qml.probs()
  ```

  its settings can be modified with `update`, which returns a new `QNode` object. Here is an example
  of updating a QNode's `diff_method`:

  ```pycon
  >>> print(circuit.diff_method)
  best
  >>> new_circuit = circuit.update(diff_method="parameter-shift")
  >>> print(new_circuit.diff_method)
  'parameter-shift'
  ```

* Devices can now configure whether or not ML framework data is sent to them
  via an `ExecutionConfig.convert_to_numpy` parameter. End-to-end jitting on
  `default.qubit` is used if the user specified a `jax.random.PRNGKey` as a seed.
  [(#6899)](https://github.com/PennyLaneAI/pennylane/pull/6899)
  [(#6788)](https://github.com/PennyLaneAI/pennylane/pull/6788)
  [(#6869)](https://github.com/PennyLaneAI/pennylane/pull/6869)

* The coefficients of observables now have improved differentiability.
  [(#6598)](https://github.com/PennyLaneAI/pennylane/pull/6598)

* An empty basis set in `qml.compile` is now recognized as valid, resulting in decomposition of all operators that can be decomposed.
   [(#6821)](https://github.com/PennyLaneAI/pennylane/pull/6821)

* An informative error is raised when a `QNode` with `diff_method=None` is differentiated.
  [(#6770)](https://github.com/PennyLaneAI/pennylane/pull/6770)

* `qml.ops.sk_decomposition` has been improved to produce less gates for certain edge cases. This greatly impacts
  the performance of `qml.clifford_t_decomposition`, which should now give less extraneous `qml.T` gates.
  [(#6855)](https://github.com/PennyLaneAI/pennylane/pull/6855)

* `qml.gradients.finite_diff_jvp` has been added to compute the jvp of an arbitrary numeric
  function.
  [(#6853)](https://github.com/PennyLaneAI/pennylane/pull/6853)

* With program capture enabled, `QNode`'s can now be differentiated with `diff_method="finite-diff"`.
  [(#6853)](https://github.com/PennyLaneAI/pennylane/pull/6853)

* The requested `diff_method` is now validated when program capture is enabled.
  [(#6852)](https://github.com/PennyLaneAI/pennylane/pull/6852)

* The `qml.clifford_t_decomposition` has been improved to use less gates when decomposing `qml.PhaseShift`.
  [(#6842)](https://github.com/PennyLaneAI/pennylane/pull/6842)

* `null.qubit` can now execute jaxpr.
  [(#6924)](https://github.com/PennyLaneAI/pennylane/pull/6924)

<h4>Capturing and representing hybrid programs</h4>

* Implemented a `compute_plxpr_decomposition` method in the `qml.operation.Operator` class to apply dynamic decompositions
  with program capture enabled.
  [(#6859)](https://github.com/PennyLaneAI/pennylane/pull/6859)

  * Autograph can now be used with custom operations defined outside of the pennylane namespace.
  [(#6931)](https://github.com/PennyLaneAI/pennylane/pull/6931)

  * Add a `qml.capture.pause()` context manager for pausing program capture in an error-safe way.
  [(#6911)](https://github.com/PennyLaneAI/pennylane/pull/6911)

* Python control flow (`if/else`, `for`, `while`) is now supported when program capture is enabled by setting 
  `autograph=True` at the QNode level. 
  [(#6837)](https://github.com/PennyLaneAI/pennylane/pull/6837)

  ```python
  qml.capture.enable()

  dev = qml.device("default.qubit", wires=[0, 1, 2])

  @qml.qnode(dev, autograph=True)
  def circuit(num_loops: int):
      for i in range(num_loops):
          if i % 2 == 0:
              qml.H(i)
          else:
              qml.RX(1,i)
      return qml.state()
  ```

  ```pycon
  >>> print(qml.draw(circuit)(num_loops=3))
  0: ──H────────┤  State
  1: ──RX(1.00)─┤  State
  2: ──H────────┤  State
  >>> circuit(3)
  Array([0.43879125+0.j        , 0.43879125+0.j        ,
         0.        -0.23971277j, 0.        -0.23971277j,
         0.43879125+0.j        , 0.43879125+0.j        ,
         0.        -0.23971277j, 0.        -0.23971277j], dtype=complex64)
  ```

* The higher order primitives in program capture can now accept inputs with abstract shapes.
  [(#6786)](https://github.com/PennyLaneAI/pennylane/pull/6786)

* The `PlxprInterpreter` classes can now handle creating dynamic arrays via `jnp.ones`, `jnp.zeros`,
  `jnp.arange`, and `jnp.full`.
  [#6865)](https://github.com/PennyLaneAI/pennylane/pull/6865)

<h3>Breaking changes 💔</h3>

* `MultiControlledX` no longer accepts strings as control values.
  [(#6835)](https://github.com/PennyLaneAI/pennylane/pull/6835)

* The input argument `control_wires` of `MultiControlledX` has been removed.
  [(#6832)](https://github.com/PennyLaneAI/pennylane/pull/6832)
  [(#6862)](https://github.com/PennyLaneAI/pennylane/pull/6862)

* `qml.execute` now has a collection of keyword-only arguments.
  [(#6598)](https://github.com/PennyLaneAI/pennylane/pull/6598)

* The ``decomp_depth`` argument in :func:`~pennylane.transforms.set_decomposition` has been removed.
  [(#6824)](https://github.com/PennyLaneAI/pennylane/pull/6824)

* The ``max_expansion`` argument in :func:`~pennylane.devices.preprocess.decompose` has been removed.
  [(#6824)](https://github.com/PennyLaneAI/pennylane/pull/6824)

* The ``tape`` and ``qtape`` properties of ``QNode`` have been removed.
  Instead, use the ``qml.workflow.construct_tape`` function.
  [(#6825)](https://github.com/PennyLaneAI/pennylane/pull/6825)

* The ``gradient_fn`` keyword argument to ``qml.execute`` has been removed. Instead, it has been replaced with ``diff_method``.
  [(#6830)](https://github.com/PennyLaneAI/pennylane/pull/6830)
  
* The ``QNode.get_best_method`` and ``QNode.best_method_str`` methods have been removed.
  Instead, use the ``qml.workflow.get_best_diff_method`` function.
  [(#6823)](https://github.com/PennyLaneAI/pennylane/pull/6823)

* The `output_dim` property of `qml.tape.QuantumScript` has been removed. Instead, use method `shape` of `QuantumScript` or `MeasurementProcess` to get the same information.
  [(#6829)](https://github.com/PennyLaneAI/pennylane/pull/6829)

* Removed method `qsvt_legacy` along with its private helper `_qsp_to_qsvt`
  [(#6827)](https://github.com/PennyLaneAI/pennylane/pull/6827)

<h3>Deprecations 👋</h3>

* The ``ControlledQubitUnitary`` will stop accepting `QubitUnitary` objects as arguments as its ``base``. Instead, use ``qml.ctrl`` to construct a controlled `QubitUnitary`.
  A folllow-on PR fixed accidental double-queuing when using `qml.ctrl` with `QubitUnitary`.
  [(#6840)](https://github.com/PennyLaneAI/pennylane/pull/6840)
  [(#6926)](https://github.com/PennyLaneAI/pennylane/pull/6926)

* The `control_wires` argument in `qml.ControlledQubitUnitary` has been deprecated.
  Instead, use the `wires` argument as the second positional argument.
  [(#6839)](https://github.com/PennyLaneAI/pennylane/pull/6839)

* The `mcm_method` keyword in `qml.execute` has been deprecated.
  Instead, use the ``mcm_method`` and ``postselect_mode`` arguments.
  [(#6807)](https://github.com/PennyLaneAI/pennylane/pull/6807)

* Specifying gradient keyword arguments as any additional keyword argument to the qnode is deprecated
  and will be removed in v0.42.  The gradient keyword arguments should be passed to the new
  keyword argument `gradient_kwargs` via an explicit dictionary. This change will improve qnode argument
  validation.
  [(#6828)](https://github.com/PennyLaneAI/pennylane/pull/6828)

* The `qml.gradients.hamiltonian_grad` function has been deprecated.
  This gradient recipe is not required with the new operator arithmetic system.
  [(#6849)](https://github.com/PennyLaneAI/pennylane/pull/6849)

* The ``inner_transform_program`` and ``config`` keyword arguments in ``qml.execute`` have been deprecated.
  If more detailed control over the execution is required, use ``qml.workflow.run`` with these arguments instead.
  [(#6822)](https://github.com/PennyLaneAI/pennylane/pull/6822)
  [(#6879)](https://github.com/PennyLaneAI/pennylane/pull/6879)

* The property `MeasurementProcess.return_type` has been deprecated.
  If observable type checking is needed, please use direct `isinstance`; if other text information is needed, please use class name, or another internal temporary private member `_shortname`.
  [(#6841)](https://github.com/PennyLaneAI/pennylane/pull/6841)
  [(#6906)](https://github.com/PennyLaneAI/pennylane/pull/6906)
  [(#6910)](https://github.com/PennyLaneAI/pennylane/pull/6910)

<h3>Internal changes ⚙️</h3>

* Remove `QNode.get_gradient_fn` from source code.
  [(#6898)](https://github.com/PennyLaneAI/pennylane/pull/6898)
  
* The source code has been updated use black 25.1.0.
  [(#6897)](https://github.com/PennyLaneAI/pennylane/pull/6897)

* Improved the `InterfaceEnum` object to prevent direct comparisons to `str` objects.
  [(#6877)](https://github.com/PennyLaneAI/pennylane/pull/6877)

* Added a `QmlPrimitive` class that inherits `jax.core.Primitive` to a new `qml.capture.custom_primitives` module.
  This class contains a `prim_type` property so that we can differentiate between different sets of PennyLane primitives.
  Consequently, `QmlPrimitive` is now used to define all PennyLane primitives.
  [(#6847)](https://github.com/PennyLaneAI/pennylane/pull/6847)

* The `RiemannianGradientOptimizer` has been updated to take advantage of newer features.
  [(#6882)](https://github.com/PennyLaneAI/pennylane/pull/6882)

<h3>Documentation 📝</h3>

* The docstrings for `qml.unary_mapping`, `qml.binary_mapping`, `qml.christiansen_mapping`,
  `qml.qchem.localize_normal_modes`, and `qml.qchem.VibrationalPES` have been updated to include better
  code examples.
  [(#6717)](https://github.com/PennyLaneAI/pennylane/pull/6717)

* The docstrings for `qml.qchem.localize_normal_modes` and `qml.qchem.VibrationalPES` have been updated to include
  examples that can be copied.
  [(#6834)](https://github.com/PennyLaneAI/pennylane/pull/6834)

* Fixed a typo in the code example for `qml.labs.dla.lie_closure_dense`.
  [(#6858)](https://github.com/PennyLaneAI/pennylane/pull/6858)

* The code example in the docstring for `qml.BasisRotation` was corrected by including `wire_order` in the 
  call to `qml.matrix`.
  [(#6891)](https://github.com/PennyLaneAI/pennylane/pull/6891)

* The docstring of `qml.noise.meas_eq` has been updated to make its functionality clearer.
  [(#6920)](https://github.com/PennyLaneAI/pennylane/pull/6920)

<h3>Bug fixes 🐛</h3>

* `qml.GlobalPhase.sparse_matrix` now correctly returns a sparse matrix of the same shape as `matrix`.
  [(#6940)](https://github.com/PennyLaneAI/pennylane/pull/6940)

* `qml.expval` no longer silently casts to a real number when observable coefficients are imaginary.
  [(#6939)](https://github.com/PennyLaneAI/pennylane/pull/6939)

* Fixed `qml.wires.Wires` initialization to disallow `Wires` objects as wires labels.
  Now, `Wires` is idempotent, e.g. `Wires([Wires([0]), Wires([1])])==Wires([0, 1])`.
  [(#6933)](https://github.com/PennyLaneAI/pennylane/pull/6933)

* `qml.capture.PlxprInterpreter` now correctly handles propagation of constants when interpreting higher-order primitives
  [(#6913)](https://github.com/PennyLaneAI/pennylane/pull/6913)

* `qml.capture.PlxprInterpreter` now uses `Primitive.get_bind_params` to resolve primitive calling signatures before binding
  primitives.
  [(#6913)](https://github.com/PennyLaneAI/pennylane/pull/6913)

* The interface is now detected from the data in the circuit, not the arguments to the `QNode`. This allows
  interface data to be strictly passed as closure variables and still be detected.
  [(#6892)](https://github.com/PennyLaneAI/pennylane/pull/6892)

* `BasisState` now casts its input to integers.
  [(#6844)](https://github.com/PennyLaneAI/pennylane/pull/6844)

* The `workflow.contstruct_batch` and `workflow.construct_tape` functions now correctly reflect the `mcm_method`
  passed to the `QNode`, instead of assuming the method is always `deferred`.
  [(#6903)](https://github.com/PennyLaneAI/pennylane/pull/6903)

<h3>Contributors ✍️</h3>

This release contains contributions from (in alphabetical order):

Utkarsh Azad,
Yushao Chen,
Isaac De Vlugt,
Diksha Dhawan,
Lillian M.A. Frederiksen,
Pietropaolo Frisoni,
Marcus Gisslén,
Christina Lee,
Mudit Pandey,
Andrija Paurevic,
David Wierichs<|MERGE_RESOLUTION|>--- conflicted
+++ resolved
@@ -34,10 +34,6 @@
 * Added class `qml.capture.transforms.UnitaryToRotInterpreter` that decomposes `qml.QubitUnitary` operators 
   following the same API as `qml.transforms.unitary_to_rot` when experimental program capture is enabled.
   [(#6916)](https://github.com/PennyLaneAI/pennylane/pull/6916)
-
-<<<<<<< HEAD
-=======
-<h3>Improvements 🛠</h3>
 
 * `qml.QubitUnitary` now accepts sparse CSR matrices (from `scipy.sparse`). This allows efficient representation of large unitaries with mostly zero entries. Note that sparse unitaries are still in early development and may not support all features of their dense counterparts.
   [(#6889)](https://github.com/PennyLaneAI/pennylane/pull/6889)
@@ -64,7 +60,6 @@
         [0., 0., 0., 1.]])
   ```
 
->>>>>>> 95736c03
 * Add a decomposition for multi-controlled global phases into a one-less-controlled phase shift.
   [(#6936)](https://github.com/PennyLaneAI/pennylane/pull/6936)
  
