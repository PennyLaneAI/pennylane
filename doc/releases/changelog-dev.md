--- conflicted
+++ resolved
@@ -6,16 +6,14 @@
 
 <h3>Improvements 🛠</h3>
 
-<<<<<<< HEAD
 * Finite shot and parameter-shift executions on `default.qubit` can now
   be natively jitted end-to-end, leading to performance improvements.
   Devices can now configure whether or not ML framework data is sent to them
   via an `ExecutionConfig.convert_to_numpy` parameter.
   [(#6788)](https://github.com/PennyLaneAI/pennylane/pull/6788)
-=======
+
 * The coefficients of observables now have improved differentiability.
   [(#6598)](https://github.com/PennyLaneAI/pennylane/pull/6598)
->>>>>>> 75c16715
 
 <h3>Breaking changes 💔</h3>
 
