
# Release 0.43.0-dev (development release)

<h3>New features since last release</h3>

* The `qml.specs` function now accepts a `compute_depth` keyword argument, which is set to `True` by default.
  This makes the expensive depth computation performed by `qml.specs` optional.
  [(#7998)](https://github.com/PennyLaneAI/pennylane/pull/7998)

* New transforms called :func:`~.transforms.match_relative_phase_toffoli` and 
  :func:`~.transforms.match_controlled_iX_gate` have been added to implement passes that make use
  of equivalencies to compile certain patterns to efficient Clifford+T equivalents.
  [(#7748)](https://github.com/PennyLaneAI/pennylane/pull/7748)

* Leveraging quantum just-in-time compilation to optimize parameterized hybrid workflows with the momentum
  quantum natural gradient optimizer is now possible with the new :class:`~.MomentumQNGOptimizerQJIT` optimizer.
  [(#7606)](https://github.com/PennyLaneAI/pennylane/pull/7606)

  Similar to the :class:`~.QNGOptimizerQJIT` optimizer, :class:`~.MomentumQNGOptimizerQJIT` offers a
  `qml.qjit`-compatible analogue to the existing :class:`~.MomentumQNGOptimizer` with an Optax-like interface:

  ```python
  import pennylane as qml
  import jax.numpy as jnp

  dev = qml.device("lightning.qubit", wires=2)

  @qml.qnode(dev)
  def circuit(params):
      qml.RX(params[0], wires=0)
      qml.RY(params[1], wires=1)
      return qml.expval(qml.Z(0) + qml.X(1))

  opt = qml.MomentumQNGOptimizerQJIT(stepsize=0.1, momentum=0.2)

  @qml.qjit
  def update_step_qjit(i, args):
      params, state = args
      return opt.step(circuit, params, state)

  @qml.qjit
  def optimization_qjit(params, iters):
      state = opt.init(params)
      args = (params, state)
      params, state = qml.for_loop(iters)(update_step_qjit)(args)
      return params
  ```

  ```pycon
  >>> params = jnp.array([0.1, 0.2])
  >>> iters = 1000
  >>> optimization_qjit(params=params, iters=iters)
  Array([ 3.14159265, -1.57079633], dtype=float64)
  ```

<h3>Improvements 🛠</h3>

* Several templates now have decompositions that can be accessed within the graph-based
  decomposition system (:func:`~.decomposition.enable_graph`), allowing workflows
  that include these templates to be decomposed in a resource-efficient and performant
  manner.
  [(#7779)](https://github.com/PennyLaneAI/pennylane/pull/7779)
  [(#7908)](https://github.com/PennyLaneAI/pennylane/pull/7908)
  [(#7385)](https://github.com/PennyLaneAI/pennylane/pull/7385)
  [(#7941)](https://github.com/PennyLaneAI/pennylane/pull/7941)
  
  The included templates are:

  * :class:`~.Adder`

  * :class:`~.ControlledSequence`

  * :class:`~.ModExp`

  * :class:`~.MottonenStatePreparation`

  * :class:`~.MPSPrep`

  * :class:`~.Multiplier`

  * :class:`~.OutAdder`

  * :class:`~.OutMultiplier`

  * :class:`~.OutPoly`

  * :class:`~.PrepSelPrep`

  * :class:`~.ops.Prod`

  * :class:`~.Reflection`

  * :class:`~.Select`

  * :class:`~.StatePrep`

  * :class:`~.TrotterProduct`

  * :class:`~.QROM`

* A new function called :func:`~.math.choi_matrix` is available, which computes the [Choi matrix](https://en.wikipedia.org/wiki/Choi%E2%80%93Jamio%C5%82kowski_isomorphism) of a quantum channel.
  This is a useful tool in quantum information science and to check circuit identities involving non-unitary operations.
  [(#7951)](https://github.com/PennyLaneAI/pennylane/pull/7951)

  ```pycon
  >>> import numpy as np
  >>> Ks = [np.sqrt(0.3) * qml.CNOT((0, 1)), np.sqrt(1-0.3) * qml.X(0)]
  >>> Ks = [qml.matrix(op, wire_order=range(2)) for op in Ks]
  >>> Lambda = qml.math.choi_matrix(Ks)
  >>> np.trace(Lambda), np.trace(Lambda @ Lambda)
  (np.float64(1.0), np.float64(0.58))
  ```

<h4>OpenQASM-PennyLane interoperability</h4>

* The :func:`qml.from_qasm3` function can now convert OpenQASM 3.0 circuits that contain
  subroutines, constants, all remaining stdlib gates, qubit registers, and built-in mathematical functions.
  [(#7651)](https://github.com/PennyLaneAI/pennylane/pull/7651)
  [(#7653)](https://github.com/PennyLaneAI/pennylane/pull/7653)
  [(#7676)](https://github.com/PennyLaneAI/pennylane/pull/7676)
  [(#7679)](https://github.com/PennyLaneAI/pennylane/pull/7679)
  [(#7677)](https://github.com/PennyLaneAI/pennylane/pull/7677)
  [(#7767)](https://github.com/PennyLaneAI/pennylane/pull/7767)
  [(#7690)](https://github.com/PennyLaneAI/pennylane/pull/7690)

<h4>Other improvements</h4>

* PennyLane is now compatible with `quimb` 1.11.2 after a bug affecting `default.tensor` was fixed.
  [(#7931)](https://github.com/PennyLaneAI/pennylane/pull/7931)

* The error message raised when using Python compiler transforms with :func:`pennylane.qjit` has been updated
  with suggested fixes.
  [(#7916)](https://github.com/PennyLaneAI/pennylane/pull/7916)

* A new `qml.transforms.resolve_dynamic_wires` transform can allocate concrete wire values for dynamic
  qubit allocation.
  [(#7678)](https://github.com/PennyLaneAI/pennylane/pull/7678)

* The :func:`qml.workflow.set_shots` transform can now be directly applied to a QNode without the need for `functools.partial`, providing a more user-friendly syntax and negating having to import the `functools` package.
  [(#7876)](https://github.com/PennyLaneAI/pennylane/pull/7876)
  [(#7919)](https://github.com/PennyLaneAI/pennylane/pull/7919)

  ```python
  @qml.set_shots(shots=1000)  # or @qml.set_shots(1000)
  @qml.qnode(dev)
  def circuit():
      qml.H(0)
      return qml.expval(qml.Z(0))
  ```

  ```pycon
  >>> circuit()
  0.002
  ```

* Added a `QuantumParser` class to the `qml.compiler.python_compiler` submodule that automatically loads relevant dialects.
  [(#7888)](https://github.com/PennyLaneAI/pennylane/pull/7888)

* Enforce various modules to follow modular architecture via `tach`.
  [(#7847)](https://github.com/PennyLaneAI/pennylane/pull/7847)

* A compilation pass written with xDSL called `qml.compiler.python_compiler.transforms.MeasurementsFromSamplesPass`
  has been added for the experimental xDSL Python compiler integration. This pass replaces all
  terminal measurements in a program with a single :func:`pennylane.sample` measurement, and adds
  postprocessing instructions to recover the original measurement.
  [(#7620)](https://github.com/PennyLaneAI/pennylane/pull/7620)

* A combine-global-phase pass has been added to the xDSL Python compiler integration.
  Note that the current implementation can only combine all the global phase operations at
  the last global phase operation in the same region. In other words, global phase operations inside a control flow region can't be combined with those in their parent
  region.
  [(#7675)](https://github.com/PennyLaneAI/pennylane/pull/7675)

* The `mbqc` xDSL dialect has been added to the Python compiler, which is used to represent
  measurement-based quantum-computing instructions in the xDSL framework.
  [(#7815)](https://github.com/PennyLaneAI/pennylane/pull/7815)

* The `AllocQubitOp` and `DeallocQubitOp` operations have been added to the `Quantum` dialect in the
  Python compiler.
  [(#7915)](https://github.com/PennyLaneAI/pennylane/pull/7915)

* The :func:`pennylane.ops.rs_decomposition` method now performs exact decomposition and returns
  complete global phase information when used for decomposing a phase gate to Clifford+T basis.
  [(#7793)](https://github.com/PennyLaneAI/pennylane/pull/7793)

* `default.qubit` will default to the tree-traversal MCM method when `mcm_method="device"`.
  [(#7885)](https://github.com/PennyLaneAI/pennylane/pull/7885)

* The :func:`~.clifford_t_decomposition` transform can now handle circuits with mid-circuit
  measurements including Catalyst's measurements operations. It also now handles `RZ` and `PhaseShift`
  operations where angles are odd multiples of `±pi/4` more efficiently while using `method="gridsynth"`.
  [(#7793)](https://github.com/PennyLaneAI/pennylane/pull/7793)
  [(#7942)](https://github.com/PennyLaneAI/pennylane/pull/7942)

* The default implementation of `Device.setup_execution_config` now choses `"device"` as the default mcm method if it is available as specified by the device TOML file.
  [(#7968)](https://github.com/PennyLaneAI/pennylane/pull/7968)

<h4>Resource-efficient decompositions 🔎</h4>

* With :func:`~.decomposition.enable_graph()`, dynamically allocated wires are now supported in decomposition rules. This provides a smoother overall experience when decomposing operators in a way that requires auxiliary/work wires.

  [(#7861)](https://github.com/PennyLaneAI/pennylane/pull/7861)
<h3>Labs: a place for unified and rapid prototyping of research software 🧪</h3>

* Added state of the art resources for the `ResourceSelectPauliRot` template and the
  `ResourceQubitUnitary` templates.
  [(#7786)](https://github.com/PennyLaneAI/pennylane/pull/7786)

* Added state of the art resources for the `ResourceSingleQubitCompare`, `ResourceTwoQubitCompare`,
  `ResourceIntegerComparator` and `ResourceRegisterComparator` templates.
  [(#7857)](https://github.com/PennyLaneAI/pennylane/pull/7857)

* Added state of the art resources for the `ResourceUniformStatePrep`,
  and `ResourceAliasSampling` templates.
  [(#7883)](https://github.com/PennyLaneAI/pennylane/pull/7883)

* Added state of the art resources for the `ResourceQFT` and `ResourceAQFT` templates.
  [(#7920)](https://github.com/PennyLaneAI/pennylane/pull/7920)

* Added an internal `dequeue()` method to the `ResourceOperator` class to simplify the 
  instantiation of resource operators which require resource operators as input.
  [(#7974)](https://github.com/PennyLaneAI/pennylane/pull/7974)

* The `catalyst` xDSL dialect has been added to the Python compiler, which contains data structures that support core compiler functionality.
  [(#7901)](https://github.com/PennyLaneAI/pennylane/pull/7901)

<h3>Breaking changes 💔</h3>

<<<<<<< HEAD
* `qml.sample` no longer has singleton dimensions squeezed out for single shots or single wires. This cuts
  down on the complexity of post-processing due to having to handle single shot and single wire cases
  separately. The return shape will now *always* be `(shots, num_wires)`.
  [(#7944)](https://github.com/PennyLaneAI/pennylane/pull/7944)

  For a simple qnode:

  ```pycon
  >>> @qml.qnode(qml.device('default.qubit'))
  ... def c():
  ...   return qml.sample(wires=0)
  ```

  Before the change, we had:
  
  ```pycon
  >>> qml.set_shots(c, shots=1)()
  0
  ```

  and now we have:

  ```pycon
  >>> qml.set_shots(c, shots=1)()
  array([[0]])
  ```

  Previous behavior can be recovered by squeezing the output:

  ```pycon
  >>> qml.math.squeeze(qml.set_shots(c, shots=1)())
  0
  ```

=======
* `ExecutionConfig` and `MCMConfig` from `pennylane.devices` are now frozen dataclasses whose fields should be updated with `dataclass.replace`. 
  [(#7697)](https://github.com/PennyLaneAI/pennylane/pull/7697)

* Functions involving an execution configuration will now default to `None` instead of `pennylane.devices.DefaultExecutionConfig` and have to be handled accordingly. 
  This prevents the potential mutation of a global object. 

  This means that functions like,
  ```python
  ...
    def some_func(..., execution_config = DefaultExecutionConfig):
      ...
  ...
  ```
  should be written as follows,
  ```python
  ...
    def some_func(..., execution_config: ExecutionConfig | None = None):
      if execution_config is None:
          execution_config = ExecutionConfig()
  ...
  ```

  [(#7697)](https://github.com/PennyLaneAI/pennylane/pull/7697)

* The `qml.HilbertSchmidt` and `qml.LocalHilbertSchmidt` templates have been updated and their UI has been remarkably simplified. 
  They now accept an operation or a list of operations as quantum unitaries.
  [(#7933)](https://github.com/PennyLaneAI/pennylane/pull/7933)

  In past versions of PennyLane, these templates required providing the `U` and `V` unitaries as a `qml.tape.QuantumTape` and a quantum function,
  respectively, along with separate parameters and wires.

  With this release, each template has been improved to accept one or more operators as  unitaries. 
  The wires and parameters of the approximate unitary `V` are inferred from the inputs, according to the order provided.

  ```python
  >>> U = qml.Hadamard(0)
  >>> V = qml.RZ(0.1, wires=1)
  >>> qml.HilbertSchmidt(V, U)
  HilbertSchmidt(0.1, wires=[0, 1])
  ```

* Remove support for Python 3.10 and adds support for 3.13.
  [(#7935)](https://github.com/PennyLaneAI/pennylane/pull/7935)

>>>>>>> 10e419e0
* Move custom exceptions into `exceptions.py` and add a documentation page for them in the internals.
  [(#7856)](https://github.com/PennyLaneAI/pennylane/pull/7856)

* The boolean functions provided in `qml.operation` are deprecated. See the
  :doc:`deprecations page </development/deprecations>` for equivalent code to use instead. These
  include `not_tape`, `has_gen`, `has_grad_method`, `has_multipar`, `has_nopar`, `has_unitary_gen`,
  `is_measurement`, `defines_diagonalizing_gates`, and `gen_is_multi_term_hamiltonian`.
  [(#7924)](https://github.com/PennyLaneAI/pennylane/pull/7924)

* Removed access for `lie_closure`, `structure_constants` and `center` via `qml.pauli`.
  Top level import and usage is advised. The functions now live in the `liealg` module.

  ```python
  import pennylane.liealg
  from pennylane.liealg import lie_closure, structure_constants, center
  ```

  [(#7928)](https://github.com/PennyLaneAI/pennylane/pull/7928)
  [(#7994)](https://github.com/PennyLaneAI/pennylane/pull/7994)

* `qml.operation.Observable` and the corresponding `Observable.compare` have been removed, as
  PennyLane now depends on the more general `Operator` interface instead. The
  `Operator.is_hermitian` property can instead be used to check whether or not it is highly likely
  that the operator instance is Hermitian.
  [(#7927)](https://github.com/PennyLaneAI/pennylane/pull/7927)

* `qml.operation.WiresEnum`, `qml.operation.AllWires`, and `qml.operation.AnyWires` have been removed. Setting `Operator.num_wires = None` (the default)
  should instead indicate that the `Operator` does not need wire validation.
  [(#7911)](https://github.com/PennyLaneAI/pennylane/pull/7911)

* Removed `QNode.get_gradient_fn` method. Instead, use `qml.workflow.get_best_diff_method` to obtain the differentiation method.
  [(#7907)](https://github.com/PennyLaneAI/pennylane/pull/7907)

* Top-level access to ``DeviceError``, ``PennyLaneDeprecationWarning``, ``QuantumFunctionError`` and ``ExperimentalWarning`` has been removed. Please import these objects from the new ``pennylane.exceptions`` module.
  [(#7874)](https://github.com/PennyLaneAI/pennylane/pull/7874)

* `qml.cut_circuit_mc` no longer accepts a `shots` keyword argument. The shots should instead
  be set on the tape itself.
  [(#7882)](https://github.com/PennyLaneAI/pennylane/pull/7882)

<h3>Deprecations 👋</h3>

* Specifying the ``work_wire_type`` argument in ``qml.ctrl`` and other controlled operators as ``"clean"`` or 
  ``"dirty"`` is deprecated. Use ``"zeroed"`` to indicate that the work wires are initially in the :math:`|0\rangle`
  state, and ``"borrowed"`` to indicate that the work wires can be in any arbitrary state. In both cases, the
  work wires are restored to their original state upon completing the decomposition.
  [(#7993)](https://github.com/PennyLaneAI/pennylane/pull/7993)

* Providing `num_steps` to :func:`pennylane.evolve`, :func:`pennylane.exp`, :class:`pennylane.ops.Evolution`,
  and :class:`pennylane.ops.Exp` is deprecated and will be removed in a future release. Instead, use
  :class:`~.TrotterProduct` for approximate methods, providing the `n` parameter to perform the Suzuki-Trotter
  product approximation of a Hamiltonian with the specified number of Trotter steps.

  As a concrete example, consider the following case:

  ```python
  coeffs = [0.5, -0.6]
  ops = [qml.X(0), qml.X(0) @ qml.Y(1)]
  H_flat = qml.dot(coeffs, ops)
  ```

  Instead of computing the Suzuki-Trotter product approximation as:

  ```pycon
  >>> qml.evolve(H_flat, num_steps=2).decomposition()
  [RX(0.5, wires=[0]),
  PauliRot(-0.6, XY, wires=[0, 1]),
  RX(0.5, wires=[0]),
  PauliRot(-0.6, XY, wires=[0, 1])]
  ```

  The same result can be obtained using :class:`~.TrotterProduct` as follows:

  ```pycon
  >>> decomp_ops = qml.adjoint(qml.TrotterProduct(H_flat, time=1.0, n=2)).decomposition()
  >>> [simp_op for op in decomp_ops for simp_op in map(qml.simplify, op.decomposition())]
  [RX(0.5, wires=[0]),
  PauliRot(-0.6, XY, wires=[0, 1]),
  RX(0.5, wires=[0]),
  PauliRot(-0.6, XY, wires=[0, 1])]
  ```
  [(#7954)](https://github.com/PennyLaneAI/pennylane/pull/7954)
  [(#7977)](https://github.com/PennyLaneAI/pennylane/pull/7977)

* `MeasurementProcess.expand` is deprecated. The relevant method can be replaced with 
  `qml.tape.QuantumScript(mp.obs.diagonalizing_gates(), [type(mp)(eigvals=mp.obs.eigvals(), wires=mp.obs.wires)])`
  [(#7953)](https://github.com/PennyLaneAI/pennylane/pull/7953)

* `shots=` in `QNode` calls is deprecated and will be removed in v0.44.
  Instead, please use the `qml.workflow.set_shots` transform to set the number of shots for a QNode.
  [(#7906)](https://github.com/PennyLaneAI/pennylane/pull/7906)

* ``QuantumScript.shape`` and ``QuantumScript.numeric_type`` are deprecated and will be removed in version v0.44.
  Instead, the corresponding ``.shape`` or ``.numeric_type`` of the ``MeasurementProcess`` class should be used.
  [(#7950)](https://github.com/PennyLaneAI/pennylane/pull/7950)

* Some unnecessary methods of the `qml.CircuitGraph` class are deprecated and will be removed in version v0.44:
  [(#7904)](https://github.com/PennyLaneAI/pennylane/pull/7904)

    - `print_contents` in favor of `print(obj)`
    - `observables_in_order` in favor of `observables`
    - `operations_in_order` in favor of `operations`
    - `ancestors_in_order` in favor of `ancestors(obj, sort=True)`
    - `descendants_in_order` in favore of `descendants(obj, sort=True)`

* The `QuantumScript.to_openqasm` method is deprecated and will be removed in version v0.44.
  Instead, the `qml.to_openqasm` function should be used.
  [(#7909)](https://github.com/PennyLaneAI/pennylane/pull/7909)

* The `level=None` argument in the :func:`pennylane.workflow.get_transform_program`, :func:`pennylane.workflow.construct_batch`, `qml.draw`, `qml.draw_mpl`, and `qml.specs` transforms is deprecated and will be removed in v0.43.
  Please use `level='device'` instead to apply the noise model at the device level.
  [(#7886)](https://github.com/PennyLaneAI/pennylane/pull/7886)

* `qml.qnn.cost.SquaredErrorLoss` is deprecated and will be removed in version v0.44. Instead, this hybrid workflow can be accomplished
  with a function like `loss = lambda *args: (circuit(*args) - target)**2`.
  [(#7527)](https://github.com/PennyLaneAI/pennylane/pull/7527)

* Access to `add_noise`, `insert` and noise mitigation transforms from the `pennylane.transforms` module is deprecated.
  Instead, these functions should be imported from the `pennylane.noise` module.
  [(#7854)](https://github.com/PennyLaneAI/pennylane/pull/7854)

* The `qml.QNode.add_transform` method is deprecated and will be removed in v0.43.
  Instead, please use `QNode.transform_program.push_back(transform_container=transform_container)`.
  [(#7855)](https://github.com/PennyLaneAI/pennylane/pull/7855)

<h3>Internal changes ⚙️</h3>

* Removed unnecessary execution tests along with accuracy validation in `tests/ops/functions/test_map_wires.py`.
  [(#8032)](https://github.com/PennyLaneAI/pennylane/pull/8032)

* Added a new `all-tests-passed` gatekeeper job to `interface-unit-tests.yml` to ensure all test
  jobs complete successfully before triggering downstream actions. This reduces the need to
  maintain a long list of required checks in GitHub settings. Also added the previously missing
  `capture-jax-tests` job to the list of required test jobs, ensuring this test suite is properly
  enforced in CI.
  [(#7996)](https://github.com/PennyLaneAI/pennylane/pull/7996)

* Equipped `DefaultQubitLegacy` (test suite only) with seeded sampling.
  This allows for reproducible sampling results of legacy classical shadow across CI.
  [(#7903)](https://github.com/PennyLaneAI/pennylane/pull/7903)

* Capture does not block `wires=0` anymore. This allows Catalyst to work with zero-wire devices.
  Note that `wires=None` is still illegal.
  [(#7978)](https://github.com/PennyLaneAI/pennylane/pull/7978)

* Improves readability of `dynamic_one_shot` postprocessing to allow further modification.
  [(#7962)](https://github.com/PennyLaneAI/pennylane/pull/7962)

* Update PennyLane's top-level `__init__.py` file imports to improve Python language server support for finding
  PennyLane submodules.
  [(#7959)](https://github.com/PennyLaneAI/pennylane/pull/7959)

* Adds `measurements` as a "core" module in the tach specification.
  [(#7945)](https://github.com/PennyLaneAI/pennylane/pull/7945)

* Improves type hints in the `measurements` module.
  [(#7938)](https://github.com/PennyLaneAI/pennylane/pull/7938)

* Refactored the codebase to adopt modern type hint syntax for Python 3.11+ language features.
  [(#7860)](https://github.com/PennyLaneAI/pennylane/pull/7860)
  [(#7982)](https://github.com/PennyLaneAI/pennylane/pull/7982)

* Improve the pre-commit hook to add gitleaks.
  [(#7922)](https://github.com/PennyLaneAI/pennylane/pull/7922)

* Added a `run_filecheck_qjit` fixture that can be used to run FileCheck on integration tests for the
  `qml.compiler.python_compiler` submodule.
  [(#7888)](https://github.com/PennyLaneAI/pennylane/pull/7888)

* Added a `dialects` submodule to `qml.compiler.python_compiler` which now houses all the xDSL dialects we create.
  Additionally, the `MBQCDialect` and `QuantumDialect` dialects have been renamed to `MBQC` and `Quantum`.
  [(#7897)](https://github.com/PennyLaneAI/pennylane/pull/7897)

* Update minimum supported `pytest` version to `8.4.1`.
  [(#7853)](https://github.com/PennyLaneAI/pennylane/pull/7853)

* `DefaultQubitLegacy` (test suite only) no longer provides a customized classical shadow
  implementation
  [(#7895)](https://github.com/PennyLaneAI/pennylane/pull/7895)

* Make `pennylane.io` a tertiary module.
  [(#7877)](https://github.com/PennyLaneAI/pennylane/pull/7877)

* Seeded tests for the `split_to_single_terms` transformation.
  [(#7851)](https://github.com/PennyLaneAI/pennylane/pull/7851)

* Upgrade `rc_sync.yml` to work with latest `pyproject.toml` changes.
  [(#7808)](https://github.com/PennyLaneAI/pennylane/pull/7808)
  [(#7818)](https://github.com/PennyLaneAI/pennylane/pull/7818)

* `LinearCombination` instances can be created with `_primitive.impl` when
  capture is enabled and tracing is active.
  [(#7893)](https://github.com/PennyLaneAI/pennylane/pull/7893)

* The `TensorLike` type is now compatible with static type checkers.
  [(#7905)](https://github.com/PennyLaneAI/pennylane/pull/7905)

* Update xDSL supported version to `0.46`.
  [(#7923)](https://github.com/PennyLaneAI/pennylane/pull/7923)
  [(#7932)](https://github.com/PennyLaneAI/pennylane/pull/7932)

* Update JAX version used in tests to `0.6.2`
  [(#7925)](https://github.com/PennyLaneAI/pennylane/pull/7925)

* The measurement-plane attribute of the Python compiler `mbqc` dialect now uses the "opaque syntax"
  format when printing in the generic IR format. This enables usage of this attribute when IR needs
  to be passed from the python compiler to Catalyst.
  [(#7957)](https://github.com/PennyLaneAI/pennylane/pull/7957)

<h3>Documentation 📝</h3>

* Updated the code examples in the documentation of :func:`~.specs`.
  [(#8003)](https://github.com/PennyLaneAI/pennylane/pull/8003)

* Clarifies the use case for `Operator.pow` and `Operator.adjoint`.
  [(#7999)](https://github.com/PennyLaneAI/pennylane/pull/7999)

* The docstring of the `is_hermitian` operator property has been updated to better describe its behaviour.
  [(#7946)](https://github.com/PennyLaneAI/pennylane/pull/7946)

* Improved the docstrings of all optimizers for consistency and legibility.
  [(#7891)](https://github.com/PennyLaneAI/pennylane/pull/7891)

* Updated the code example in the documentation for :func:`~.transforms.split_non_commuting`.
  [(#7892)](https://github.com/PennyLaneAI/pennylane/pull/7892)

* Fixed :math:`\LaTeX` rendering in the documentation for `qml.TrotterProduct` and `qml.trotterize`.
  [(#8014)](https://github.com/PennyLaneAI/pennylane/pull/8014)

<h3>Bug fixes 🐛</h3>

* Plxpr primitives now only return dynamically shaped arrays if their outputs
  actually have dynamic shapes.
  [(#8004)](https://github.com/PennyLaneAI/pennylane/pull/8004)

* Fixes an issue with tree-traversal and non-sequential wire orders.
  [(#7991)](https://github.com/PennyLaneAI/pennylane/pull/7991)

* Fixes a bug in :func:`~.matrix` where an operator's
  constituents were incorrectly queued if its decomposition was requested.
  [(#7975)](https://github.com/PennyLaneAI/pennylane/pull/7975)

* An error is now raised if an `end` statement is found in a measurement conditioned branch in a QASM string being imported into PennyLane.
  [(#7872)](https://github.com/PennyLaneAI/pennylane/pull/7872)

* Fixes issue related to :func:`~.transforms.to_zx` adding the support for
  `Toffoli` and `CCZ` gates conversion into their ZX-graph representation.
  [(#7899)](https://github.com/PennyLaneAI/pennylane/pull/7899)

* `get_best_diff_method` now correctly aligns with `execute` and `construct_batch` logic in workflows.
  [(#7898)](https://github.com/PennyLaneAI/pennylane/pull/7898)

* Resolve issues with AutoGraph transforming internal PennyLane library code due to incorrect
  module attribution of wrapper functions.
  [(#7889)](https://github.com/PennyLaneAI/pennylane/pull/7889)

* Calling `QNode.update` no longer acts as if `set_shots` has been applied.
  [(#7881)](https://github.com/PennyLaneAI/pennylane/pull/7881)

* Fixes attributes and types in the quantum dialect.
  This allows for types to be inferred correctly when parsing.
  [(#7825)](https://github.com/PennyLaneAI/pennylane/pull/7825)

* Fixes `SemiAdder` to work when inputs are defined with a single wire.
  [(#7940)](https://github.com/PennyLaneAI/pennylane/pull/7940)

<h3>Contributors ✍️</h3>

This release contains contributions from (in alphabetical order):

Guillermo Alonso,
Utkarsh Azad,
Joey Carter,
Yushao Chen,
Diksha Dhawan,
Marcus Edwards,
Pietropaolo Frisoni,
Simone Gasperini,
David Ittah,
Korbinian Kottmann,
Mehrdad Malekmohammadi
Erick Ochoa,
Mudit Pandey,
Andrija Paurevic,
Alex Preciado,
Shuli Shu,
Jay Soni,
David Wierichs,
Jake Zaia<|MERGE_RESOLUTION|>--- conflicted
+++ resolved
@@ -226,7 +226,6 @@
 
 <h3>Breaking changes 💔</h3>
 
-<<<<<<< HEAD
 * `qml.sample` no longer has singleton dimensions squeezed out for single shots or single wires. This cuts
   down on the complexity of post-processing due to having to handle single shot and single wire cases
   separately. The return shape will now *always* be `(shots, num_wires)`.
@@ -261,7 +260,6 @@
   0
   ```
 
-=======
 * `ExecutionConfig` and `MCMConfig` from `pennylane.devices` are now frozen dataclasses whose fields should be updated with `dataclass.replace`. 
   [(#7697)](https://github.com/PennyLaneAI/pennylane/pull/7697)
 
@@ -306,7 +304,6 @@
 * Remove support for Python 3.10 and adds support for 3.13.
   [(#7935)](https://github.com/PennyLaneAI/pennylane/pull/7935)
 
->>>>>>> 10e419e0
 * Move custom exceptions into `exceptions.py` and add a documentation page for them in the internals.
   [(#7856)](https://github.com/PennyLaneAI/pennylane/pull/7856)
 
