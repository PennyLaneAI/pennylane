
# Release 0.43.0-dev (development release)

<h3>New features since last release</h3>

* The Resource estimation toolkit was upgraded and has migrated from
  :mod:`~.labs` to PennyLane as the :mod:`~.estimator` module.
  
  * The `qml.estimator.WireResourceManager`, `qml.estimator.Allocate`, and `qml.estimator.Deallocate`
    classes were added to track auxiliary wires for resource estimation.
    [(#8203)](https://github.com/PennyLaneAI/pennylane/pull/8203)
  * The :class:`~.estimator.Resources` class was added as a container class for resources.
    [(#8205)](https://github.com/PennyLaneAI/pennylane/pull/8205)

* Dynamic wire allocation with `qml.allocation.allocate` can now be executed on `default.qubit`.
  [(#7718)](https://github.com/PennyLaneAI/pennylane/pull/7718)

  ```python
  @qml.qnode(qml.device('default.qubit'))
  def c():
      with qml.allocate(1) as wires:
          qml.H(wires)
          qml.CNOT((wires[0], 0))
      return qml.probs(wires=0)

  c()
  ```
  ```
  array([0.5, 0.5])
  ```

* A new :func:`~.ops.op_math.change_basis_op` function and :class:`~.ops.op_math.ChangeOpBasis` class were added,
  which allow a compute-uncompute pattern (U V U†) to be represented by a single operator.
  A corresponding decomposition rule has been added to support efficiently controlling the pattern,
  in which only the central (target) operator is controlled, and not U or U†.
  [(#8023)](https://github.com/PennyLaneAI/pennylane/pull/8023)
  [(#8070)](https://github.com/PennyLaneAI/pennylane/pull/8070)

<<<<<<< HEAD
  The decompositions for many templates have also been updated to use this pattern, including 
  :class:`~.Adder` :class:`~.Multiplier`, :class:`~.OutAdder`, :class:`~.OutMultiplier`, :class:`~.PrepSelPrep`.
  [(#8207)](https://github.com/PennyLaneAI/pennylane/pull/8207)

* A new keyword argument ``partial`` has been added to :class:`qml.Select`. It allows for 
=======
* A new keyword argument ``partial`` has been added to :class:`qml.Select`. It allows for
>>>>>>> cf129404
  simplifications in the decomposition of ``Select`` under the assumption that the state of the
  control wires has no overlap with computational basis states that are not used by ``Select``.
  [(#7658)](https://github.com/PennyLaneAI/pennylane/pull/7658)

* New ZX calculus-based transforms have been added to access circuit optimization
  passes implemented in [pyzx](https://pyzx.readthedocs.io/en/latest/):

  * :func:`~.transforms.zx.push_hadamards` to optimize a phase-polynomial + Hadamard circuit by pushing
    Hadamard gates as far as possible to one side to create fewer larger phase-polynomial blocks
    (see [pyzx.basic_optimization](https://pyzx.readthedocs.io/en/latest/api.html#pyzx.optimize.basic_optimization)).
    [(#8025)](https://github.com/PennyLaneAI/pennylane/pull/8025)

  * :func:`~.transforms.zx.todd` to optimize a Clifford + T circuit by using the Third Order Duplicate and Destroy (TODD) algorithm
    (see [pyzx.phase_block_optimize](https://pyzx.readthedocs.io/en/latest/api.html#pyzx.optimize.phase_block_optimize)).
    [(#8029)](https://github.com/PennyLaneAI/pennylane/pull/8029)

  * :func:`~.transforms.zx.optimize_t_count` to reduce the number of T gates in a Clifford + T circuit by applying
    a sequence of passes that combine ZX-based commutation and cancellation rules and the TODD algorithm
    (see [pyzx.full_optimize](https://pyzx.readthedocs.io/en/latest/api.html#pyzx.optimize.full_optimize)).
    [(#8088)](https://github.com/PennyLaneAI/pennylane/pull/8088)

  * :func:`~.transforms.zx.reduce_non_clifford` to reduce the number of non-Clifford gates by applying
    a combination of phase gadgetization strategies and Clifford gate simplification rules.
    (see [pyzx.full_reduce](https://pyzx.readthedocs.io/en/latest/api.html#pyzx.simplify.full_reduce)).
    [(#7747)](https://github.com/PennyLaneAI/pennylane/pull/7747)

* The `qml.specs` function now accepts a `compute_depth` keyword argument, which is set to `True` by default.
  This makes the expensive depth computation performed by `qml.specs` optional.
  [(#7998)](https://github.com/PennyLaneAI/pennylane/pull/7998)
  [(#8042)](https://github.com/PennyLaneAI/pennylane/pull/8042)

* New transforms called :func:`~.transforms.match_relative_phase_toffoli` and
  :func:`~.transforms.match_controlled_iX_gate` have been added to implement passes that make use
  of equivalencies to compile certain patterns to efficient Clifford+T equivalents.
  [(#7748)](https://github.com/PennyLaneAI/pennylane/pull/7748)

* Leveraging quantum just-in-time compilation to optimize parameterized hybrid workflows with the momentum
  quantum natural gradient optimizer is now possible with the new :class:`~.MomentumQNGOptimizerQJIT` optimizer.
  [(#7606)](https://github.com/PennyLaneAI/pennylane/pull/7606)

  Similar to the :class:`~.QNGOptimizerQJIT` optimizer, :class:`~.MomentumQNGOptimizerQJIT` offers a
  `qml.qjit`-compatible analogue to the existing :class:`~.MomentumQNGOptimizer` with an Optax-like interface:

  ```python
  import pennylane as qml
  import jax.numpy as jnp

  dev = qml.device("lightning.qubit", wires=2)

  @qml.qnode(dev)
  def circuit(params):
      qml.RX(params[0], wires=0)
      qml.RY(params[1], wires=1)
      return qml.expval(qml.Z(0) + qml.X(1))

  opt = qml.MomentumQNGOptimizerQJIT(stepsize=0.1, momentum=0.2)

  @qml.qjit
  def update_step_qjit(i, args):
      params, state = args
      return opt.step(circuit, params, state)

  @qml.qjit
  def optimization_qjit(params, iters):
      state = opt.init(params)
      args = (params, state)
      params, state = qml.for_loop(iters)(update_step_qjit)(args)
      return params
  ```

  ```pycon
  >>> params = jnp.array([0.1, 0.2])
  >>> iters = 1000
  >>> optimization_qjit(params=params, iters=iters)
  Array([ 3.14159265, -1.57079633], dtype=float64)
  ```

* The :func:`~.transforms.decompose` transform is now able to decompose classically controlled operations.
  [(#8145)](https://github.com/PennyLaneAI/pennylane/pull/8145)

<h3>Improvements 🛠</h3>

* The function :func:`qml.clifford_t_decomposition` with `method="gridsynth"` are now compatible 
  with quantum just-in-time compilation via the `@qml.qjit` decorator.
  [(#7711)](https://github.com/PennyLaneAI/pennylane/pull/7711)

* The documentation of `qml.probs` and `qml.Hermitian` has been updated with a warning
  to guard users from an incompatibility that currently exists between the two.
  Furthermore, a warning is raised if a user attempts to use `qml.probs` with a Hermitian observable.
  [(#8235)](https://github.com/PennyLaneAI/pennylane/pull/8235)

* `qml.counts` can now be captured with program capture into plxpr. It still cannot be interpreted or executed
  with program capture.
  [(#8229)](https://github.com/PennyLaneAI/pennylane/pull/8229)

* `allocate` and `deallocate` can now be accessed as `qml.allocate` and `qml.deallocate`.
  [(#8189)](https://github.com/PennyLaneAI/pennylane/pull/8198)

* `allocate` now takes `state: Literal["zero", "any"] = "zero"` instead of `require_zeros=True`.
  [(#8163)](https://github.com/PennyLaneAI/pennylane/pull/8163)

* A `DynamicRegister` can no longer be used as an individual wire itself, as this led to confusing results.
  [(#8151)](https://github.com/PennyLaneAI/pennylane/pull/8151)

* A new keyword argument called ``shot_dist`` has been added to the :func:`~.transforms.split_non_commuting` transform.
  This allows for more customization and efficiency when calculating expectation values across the non-commuting groups
  of observables that make up a ``Hamiltonian``/``LinearCombination``.
  [(#7988)](https://github.com/PennyLaneAI/pennylane/pull/7988)

  Given a QNode that returns a sample-based measurement (e.g., ``expval``) of a ``Hamiltonian``/``LinearCombination``
  with finite ``shots``, the current default behaviour of :func:`~.transforms.split_non_commuting` will perform ``shots``
  executions for each group of commuting terms. With the ``shot_dist`` argument, this behaviour can be changed:

  * ``"uniform"``: evenly distributes the number of ``shots`` across all groups of commuting terms
  * ``"weighted"``: distributes the number of ``shots`` according to weights proportional to the L1 norm of the coefficients in each group
  * ``"weighted_random"``: same as ``"weighted"``, but the numbers of ``shots`` are sampled from a multinomial distribution
  * or a user-defined function implementing a custom shot distribution strategy

  To show an example about how this works, let's start by defining a simple Hamiltonian:

  ```python
  import pennylane as qml

  ham = qml.Hamiltonian(
      coeffs=[10, 0.1, 20, 100, 0.2],
      observables=[
          qml.X(0) @ qml.Y(1),
          qml.Z(0) @ qml.Z(2),
          qml.Y(1),
          qml.X(1) @ qml.X(2),
          qml.Z(0) @ qml.Z(1) @ qml.Z(2)
      ]
  )
  ```

  This Hamiltonian can be split into 3 non-commuting groups of mutually commuting terms.
  With ``shot_dist = "weighted"``, for example, the number of shots will be divided
  according to the L1 norm of each group's coefficients:

  ```python
  from functools import partial
  from pennylane.transforms import split_non_commuting

  dev = qml.device("default.qubit")

  @partial(split_non_commuting, shot_dist="weighted")
  @qml.qnode(dev, shots=10000)
  def circuit():
      return qml.expval(ham)

  with qml.Tracker(dev) as tracker:
      circuit()
  ```

  ```pycon
  >>> print(tracker.history["shots"])
  [2303, 23, 7674]
  ```

* The number of `shots` can now be specified directly in QNodes as a standard keyword argument.
  [(#8073)](https://github.com/PennyLaneAI/pennylane/pull/8073)

  ```python
  @qml.qnode(qml.device("default.qubit"), shots=1000)
  def circuit():
      qml.H(0)
      return qml.expval(qml.Z(0))
  ```

  ```pycon
  >>> circuit.shots
  Shots(total=1000)
  >>> circuit()
  np.float64(-0.004)
  ```

  Setting the `shots` value in a QNode is equivalent to decorating with :func:`qml.workflow.set_shots`. Note, however, that decorating with :func:`qml.workflow.set_shots` overrides QNode `shots`:

  ```pycon
  >>> new_circ = qml.set_shots(circuit, shots=123)
  >>> new_circ.shots
  Shots(total=123)
  ```

* PennyLane `autograph` supports standard python for updating arrays like `array[i] += x` instead of jax `arr.at[i].add(x)`.
  Users can now use this when designing quantum circuits with experimental program capture enabled.

  ```python
  import pennylane as qml
  import jax.numpy as jnp

  qml.capture.enable()

  @qml.qnode(qml.device("default.qubit", wires=3))
  def circuit(val):
    angles = jnp.zeros(3)
    angles[0:3] += val

    for i, angle in enumerate(angles):
        qml.RX(angle, i)

    return qml.expval(qml.Z(0)), qml.expval(qml.Z(1)), qml.expval(qml.Z(2))
  ```

  ```pycon
  >>> circuit(jnp.pi)
  (Array(-1, dtype=float32),
   Array(-1, dtype=float32),
   Array(-1, dtype=float32))
  ```

  [(#8076)](https://github.com/PennyLaneAI/pennylane/pull/8076)

* PennyLane `autograph` supports standard python for index assignment (`arr[i] = x`) instead of jax.numpy form (`arr = arr.at[i].set(x)`).
  Users can now use standard python assignment when designing circuits with experimental program capture enabled.

  ```python
  import pennylane as qml
  import jax.numpy as jnp

  qml.capture.enable()

  @qml.qnode(qml.device("default.qubit", wires=3))
  def circuit(val):
    angles = jnp.zeros(3)
    angles[1] = val / 2
    angles[2] = val

    for i, angle in enumerate(angles):
        qml.RX(angle, i)

    return qml.expval(qml.Z(0)), qml.expval(qml.Z(1)), qml.expval(qml.Z(2))
  ```

  ```pycon
  >>> circuit(jnp.pi)
  (Array(0.99999994, dtype=float32),
   Array(0., dtype=float32),
   Array(-0.99999994, dtype=float32))
  ```

  [(#8027)](https://github.com/PennyLaneAI/pennylane/pull/8027)

* Logical operations (`and`, `or` and `not`) are now supported with the `autograph` module. Users can
  now use these logical operations in control flow when designing quantum circuits with experimental
  program capture enabled.

  ```python
  import pennylane as qml

  qml.capture.enable()

  @qml.qnode(qml.device("default.qubit", wires=1))
  def circuit(param):
      if param >= 0 and param <= 1:
          qml.H(0)
      return qml.state()
  ```

  ```pycon
  >>> circuit(0.5)
  Array([0.70710677+0.j, 0.70710677+0.j], dtype=complex64)
  ```

  [(#8006)](https://github.com/PennyLaneAI/pennylane/pull/8006)

* The decomposition of :class:`~.BasisRotation` has been optimized to skip redundant phase shift gates
  with angle :math:`\pm \pi` for real-valued, i.e., orthogonal, rotation matrices. This uses the fact that
  no or single :class:`~.PhaseShift` gate is required in case the matrix has a determinant :math:`\pm 1`.
  [(#7765)](https://github.com/PennyLaneAI/pennylane/pull/7765)

* Changed how basis states are assigned internally in `qml.Superposition`, improving its
  decomposition slightly both regarding classical computing time and gate decomposition.
  [(#7880)](https://github.com/PennyLaneAI/pennylane/pull/7880)

* The printing and drawing of :class:`~.TemporaryAND`, also known as ``qml.Elbow``, and its adjoint
  have been improved to be more legible and consistent with how it's depicted in circuits in the literature.
  [(#8017)](https://github.com/PennyLaneAI/pennylane/pull/8017)

  ```python
  import pennylane as qml

  @qml.draw
  @qml.qnode(qml.device("lightning.qubit", wires=4))
  def node():
      qml.TemporaryAND([0, 1, 2], control_values=[1, 0])
      qml.CNOT([2, 3])
      qml.adjoint(qml.TemporaryAND([0, 1, 2], control_values=[1, 0]))
      return qml.expval(qml.Z(3))
  ```

  ```pycon
  print(node())
  0: ─╭●─────●╮─┤
  1: ─├○─────○┤─┤
  2: ─╰──╭●───╯─┤
  3: ────╰X─────┤  <Z>
  ```

* Several templates now have decompositions that can be accessed within the graph-based
  decomposition system (:func:`~.decomposition.enable_graph`), allowing workflows
  that include these templates to be decomposed in a resource-efficient and performant
  manner.
  [(#7779)](https://github.com/PennyLaneAI/pennylane/pull/7779)
  [(#7908)](https://github.com/PennyLaneAI/pennylane/pull/7908)
  [(#7385)](https://github.com/PennyLaneAI/pennylane/pull/7385)
  [(#7941)](https://github.com/PennyLaneAI/pennylane/pull/7941)
  [(#7943)](https://github.com/PennyLaneAI/pennylane/pull/7943)
  [(#8075)](https://github.com/PennyLaneAI/pennylane/pull/8075)
  [(#8002)](https://github.com/PennyLaneAI/pennylane/pull/8002)

  The included templates are: :class:`~.Adder`, :class:`~.ControlledSequence`, :class:`~.ModExp`, :class:`~.MottonenStatePreparation`,
  :class:`~.MPSPrep`, :class:`~.Multiplier`, :class:`~.OutAdder`, :class:`~.OutMultiplier`, :class:`~.OutPoly`, :class:`~.PrepSelPrep`,
  :class:`~.ops.Prod`, :class:`~.Reflection`, :class:`~.Select`, :class:`~.StatePrep`, :class:`~.TrotterProduct`, :class:`~.QROM`,
  :class:`~.GroverOperator`, :class:`~.UCCSD`, :class:`~.StronglyEntanglingLayers`, :class:`~.GQSP`, :class:`~.FermionicSingleExcitation`,
  :class:`~.FermionicDoubleExcitation`, :class:`~.QROM`, :class:`~.ArbitraryStatePreparation`, :class:`~.CosineWindow`,
  :class:`~.AmplitudeAmplification`, :class:`~.Permute`, :class:`~.AQFT`, :class:`~.FlipSign`, :class:`~.FABLE`,
  :class:`~.Qubitization`, and :class:`~.Superposition`

* A new function called :func:`~.math.choi_matrix` is available, which computes the [Choi matrix](https://en.wikipedia.org/wiki/Choi%E2%80%93Jamio%C5%82kowski_isomorphism) of a quantum channel.
  This is a useful tool in quantum information science and to check circuit identities involving non-unitary operations.
  [(#7951)](https://github.com/PennyLaneAI/pennylane/pull/7951)

  ```pycon
  >>> import numpy as np
  >>> Ks = [np.sqrt(0.3) * qml.CNOT((0, 1)), np.sqrt(1-0.3) * qml.X(0)]
  >>> Ks = [qml.matrix(op, wire_order=range(2)) for op in Ks]
  >>> Lambda = qml.math.choi_matrix(Ks)
  >>> np.trace(Lambda), np.trace(Lambda @ Lambda)
  (np.float64(1.0), np.float64(0.58))
  ```

* A new device preprocess transform, `~.devices.preprocess.no_analytic`, is available for hardware devices and hardware-like simulators.
  It validates that all executions are shot-based.
  [(#8037)](https://github.com/PennyLaneAI/pennylane/pull/8037)

* With program capture, the `true_fn` can now be a subclass of `Operator` when no `false_fn` is provided.
  `qml.cond(condition, qml.X)(0)` is now valid code and will return nothing, even though `qml.X` is
  technically a callable that returns an `X` operator.
  [(#8060)](https://github.com/PennyLaneAI/pennylane/pull/8060)
  [(#8101)](https://github.com/PennyLaneAI/pennylane/pull/8101)

* With program capture, an error is now raised if the conditional predicate is not a scalar.
  [(#8066)](https://github.com/PennyLaneAI/pennylane/pull/8066)

* :func:`~.tape.plxpr_to_tape` now supports converting circuits containing dynamic wire allocation.
  [(#8179)](https://github.com/PennyLaneAI/pennylane/pull/8179)

<h4>OpenQASM-PennyLane interoperability</h4>

* The :func:`qml.from_qasm3` function can now convert OpenQASM 3.0 circuits that contain
  subroutines, constants, all remaining stdlib gates, qubit registers, and built-in mathematical functions.
  [(#7651)](https://github.com/PennyLaneAI/pennylane/pull/7651)
  [(#7653)](https://github.com/PennyLaneAI/pennylane/pull/7653)
  [(#7676)](https://github.com/PennyLaneAI/pennylane/pull/7676)
  [(#7679)](https://github.com/PennyLaneAI/pennylane/pull/7679)
  [(#7677)](https://github.com/PennyLaneAI/pennylane/pull/7677)
  [(#7767)](https://github.com/PennyLaneAI/pennylane/pull/7767)
  [(#7690)](https://github.com/PennyLaneAI/pennylane/pull/7690)

<h4>Other improvements</h4>

* A `draw` function has been introduced in the `qml.compiler.python_compiler.visualization` module to visualize circuits
  with the new unified compiler framework when xDSL and/or Catalyst compilation passes are applied.
  [(#8040)](https://github.com/PennyLaneAI/pennylane/pull/8040)

* The Python `Quantum` dialect now has more strict constraints for operands and results.
  [(#8083)](https://github.com/PennyLaneAI/pennylane/pull/8083)

* Program capture can now handle dynamic shots, shot vectors, and shots set with `qml.set_shots`.
  [(#7652)](https://github.com/PennyLaneAI/pennylane/pull/7652)

* Added a callback mechanism to the `qml.compiler.python_compiler` submodule to inspect the intermediate
  representation of the program between multiple compilation passes.
  [(#7964)](https://github.com/PennyLaneAI/pennylane/pull/7964)

* The matrix factorization using :func:`~.math.decomposition.givens_decomposition` has
  been optimized to factor out the redundant sign in the diagonal phase matrix for the
  real-valued (orthogonal) rotation matrices. For example, in case the determinant of a matrix is
  :math:`-1`, only a single element of the phase matrix is required.
  [(#7765)](https://github.com/PennyLaneAI/pennylane/pull/7765)

* Added the `NumQubitsOp` operation to the `Quantum` dialect of the Python compiler.
[(#8063)](https://github.com/PennyLaneAI/pennylane/pull/8063)

* An error is no longer raised when non-integer wire labels are used in QNodes using `mcm_method="deferred"`.
  [(#7934)](https://github.com/PennyLaneAI/pennylane/pull/7934)


  ```python
  @qml.qnode(qml.device("default.qubit"), mcm_method="deferred")
  def circuit():
      m = qml.measure("a")
      qml.cond(m == 0, qml.X)("aux")
      return qml.expval(qml.Z("a"))
  ```

  ```pycon
  >>> print(qml.draw(circuit)())
    a: ──┤↗├────┤  <Z>
  aux: ───║───X─┤
          ╚═══╝
  ```

* PennyLane is now compatible with `quimb` 1.11.2 after a bug affecting `default.tensor` was fixed.
  [(#7931)](https://github.com/PennyLaneAI/pennylane/pull/7931)

* The error message raised when using Python compiler transforms with :func:`pennylane.qjit` has been updated
  with suggested fixes.
  [(#7916)](https://github.com/PennyLaneAI/pennylane/pull/7916)

* A new `qml.transforms.resolve_dynamic_wires` transform can allocate concrete wire values for dynamic
  qubit allocation.
  [(#7678)](https://github.com/PennyLaneAI/pennylane/pull/7678)
  [(#8184)](https://github.com/PennyLaneAI/pennylane/pull/8184)

* The :func:`qml.workflow.set_shots` transform can now be directly applied to a QNode without the need for `functools.partial`, providing a more user-friendly syntax and negating having to import the `functools` package.
  [(#7876)](https://github.com/PennyLaneAI/pennylane/pull/7876)
  [(#7919)](https://github.com/PennyLaneAI/pennylane/pull/7919)

  ```python
  @qml.set_shots(shots=1000)  # or @qml.set_shots(1000)
  @qml.qnode(dev)
  def circuit():
      qml.H(0)
      return qml.expval(qml.Z(0))
  ```

  ```pycon
  >>> circuit()
  0.002
  ```

* Added a `QuantumParser` class to the `qml.compiler.python_compiler` submodule that automatically loads relevant dialects.
  [(#7888)](https://github.com/PennyLaneAI/pennylane/pull/7888)

* A compilation pass written with xDSL called `qml.compiler.python_compiler.transforms.ConvertToMBQCFormalismPass` has been added for the experimental xDSL Python compiler integration. This pass converts all gates in the MBQC gate set (`Hadamard`, `S`, `RZ`, `RotXZX` and `CNOT`) to the textbook MBQC formalism.
  [(#7870)](https://github.com/PennyLaneAI/pennylane/pull/7870)

* Enforce various modules to follow modular architecture via `tach`.
  [(#7847)](https://github.com/PennyLaneAI/pennylane/pull/7847)

* Users can now specify a relative threshold value for the permissible operator norm error (`epsilon`) that
  triggers rebuilding of the cache in the `qml.clifford_t_transform`, via new `cache_eps_rtol` keyword argument.
  [(#8056)](https://github.com/PennyLaneAI/pennylane/pull/8056)

* A compilation pass written with xDSL called `qml.compiler.python_compiler.transforms.MeasurementsFromSamplesPass`
  has been added for the experimental xDSL Python compiler integration. This pass replaces all
  terminal measurements in a program with a single :func:`pennylane.sample` measurement, and adds
  postprocessing instructions to recover the original measurement.
  [(#7620)](https://github.com/PennyLaneAI/pennylane/pull/7620)

* A combine-global-phase pass has been added to the xDSL Python compiler integration.
  Note that the current implementation can only combine all the global phase operations at
  the last global phase operation in the same region. In other words, global phase operations inside a control flow region can't be combined with those in their parent
  region.
  [(#7675)](https://github.com/PennyLaneAI/pennylane/pull/7675)

* The `mbqc` xDSL dialect has been added to the Python compiler, which is used to represent
  measurement-based quantum-computing instructions in the xDSL framework.
  [(#7815)](https://github.com/PennyLaneAI/pennylane/pull/7815)
  [(#8059)](https://github.com/PennyLaneAI/pennylane/pull/8059)

* The `AllocQubitOp` and `DeallocQubitOp` operations have been added to the `Quantum` dialect in the
  Python compiler.
  [(#7915)](https://github.com/PennyLaneAI/pennylane/pull/7915)

* The :func:`pennylane.ops.rs_decomposition` method now performs exact decomposition and returns
  complete global phase information when used for decomposing a phase gate to Clifford+T basis.
  [(#7793)](https://github.com/PennyLaneAI/pennylane/pull/7793)

* `default.qubit` will default to the tree-traversal MCM method when `mcm_method="device"`.
  [(#7885)](https://github.com/PennyLaneAI/pennylane/pull/7885)

* The :func:`~.clifford_t_decomposition` transform can now handle circuits with mid-circuit
  measurements including Catalyst's measurements operations. It also now handles `RZ` and `PhaseShift`
  operations where angles are odd multiples of `±pi/4` more efficiently while using `method="gridsynth"`.
  [(#7793)](https://github.com/PennyLaneAI/pennylane/pull/7793)
  [(#7942)](https://github.com/PennyLaneAI/pennylane/pull/7942)

* The default implementation of `Device.setup_execution_config` now choses `"device"` as the default mcm method if it is available as specified by the device TOML file.
  [(#7968)](https://github.com/PennyLaneAI/pennylane/pull/7968)

<h4>Resource-efficient decompositions 🔎</h4>

* With :func:`~.decomposition.enable_graph()`, dynamically allocated wires are now supported in decomposition rules. This provides a smoother overall experience when decomposing operators in a way that requires auxiliary/work wires.
  [(#7861)](https://github.com/PennyLaneAI/pennylane/pull/7861)
  [(#8228)](https://github.com/PennyLaneAI/pennylane/pull/8228)

  * The :func:`~.transforms.decompose` transform now accepts a `num_available_work_wires` argument that allows the user to specify the number of work wires available for dynamic allocation.
  [(#7963)](https://github.com/PennyLaneAI/pennylane/pull/7963)
  [(#7980)](https://github.com/PennyLaneAI/pennylane/pull/7980)
  [(#8103)](https://github.com/PennyLaneAI/pennylane/pull/8103)

  * Decomposition rules added for the :class:`~.MultiControlledX` that dynamically allocate work wires if none was explicitly specified via the `work_wires` argument of the operator.
  [(#8024)](https://github.com/PennyLaneAI/pennylane/pull/8024)

* A :class:`~.decomposition.decomposition_graph.DecompGraphSolution` class is added to store the solution of a decomposition graph. An instance of this class is returned from the `solve` method of the :class:`~.decomposition.decomposition_graph.DecompositionGraph`.
  [(#8031)](https://github.com/PennyLaneAI/pennylane/pull/8031)

* With the graph-based decomposition system enabled (:func:`~.decomposition.enable_graph()`), if a decomposition cannot be found for an operator in the circuit, it no longer
  raises an error. Instead, a warning is raised, and `op.decomposition()` (the current default method for decomposing gates) is
  used as a fallback, while the rest of the circuit is still decomposed with
  the new graph-based system. Additionally, a special warning message is
  raised if the circuit contains a `GlobalPhase`, reminding the user that
  `GlobalPhase` is not assumed to have a decomposition under the new system.
  [(#8156)](https://github.com/PennyLaneAI/pennylane/pull/8156)
<h3>Labs: a place for unified and rapid prototyping of research software 🧪</h3>

* Added concurrency support for `effective_hamiltonian` in labs.
  [(#8081)](https://github.com/PennyLaneAI/pennylane/pull/8081)

* Fixed a queueing issue in `ResourceOperator` tests.
  [(#8204)](https://github.com/PennyLaneAI/pennylane/pull/8204)

* The module `qml.labs.zxopt` has been removed as its functionalities are now available in the
  submodule :mod:`~.transforms.zx`. The same functions are available, but their signature
  may have changed.
  - Instead of `qml.labs.zxopt.full_optimize`, use :func:`.transforms.zx.optimize_t_count`
  - Instead of `qml.labs.zxopt.full_reduce`, use :func:`.transforms.zx.reduce_non_clifford`
  - Instead of `qml.labs.zxopt.todd`, use :func:`.transforms.zx.todd`
  - Instead of `qml.labs.zxopt.basic_optimization`, use :func:`.transforms.zx.push_hadamards`
  [(#8177)](https://github.com/PennyLaneAI/pennylane/pull/8177)

* Added state of the art resources for the `ResourceSelectPauliRot` template and the
  `ResourceQubitUnitary` templates.
  [(#7786)](https://github.com/PennyLaneAI/pennylane/pull/7786)

* Added state of the art resources for the `ResourceSingleQubitCompare`, `ResourceTwoQubitCompare`,
  `ResourceIntegerComparator` and `ResourceRegisterComparator` templates.
  [(#7857)](https://github.com/PennyLaneAI/pennylane/pull/7857)

* Added state of the art resources for the `ResourceUniformStatePrep`,
  and `ResourceAliasSampling` templates.
  [(#7883)](https://github.com/PennyLaneAI/pennylane/pull/7883)

* Added state of the art resources for the `ResourceQFT` and `ResourceAQFT` templates.
  [(#7920)](https://github.com/PennyLaneAI/pennylane/pull/7920)

* Added a new `ResourceConfig` class that helps track the configuration for errors, precisions and custom decompositions for the resource estimation pipeline.
  [(#8195)](https://github.com/PennyLaneAI/pennylane/pull/8195)

* Added an internal `dequeue()` method to the `ResourceOperator` class to simplify the 
  instantiation of resource operators which require resource operators as input.
  [(#7974)](https://github.com/PennyLaneAI/pennylane/pull/7974)

* The `catalyst` xDSL dialect has been added to the Python compiler, which contains data structures that support core compiler functionality.
  [(#7901)](https://github.com/PennyLaneAI/pennylane/pull/7901)

* New `SparseFragment` and `SparseState` classes have been created that allow to use sparse matrices for the Hamiltonian Fragments when estimating the Trotter error.
  [(#7971)](https://github.com/PennyLaneAI/pennylane/pull/7971)

* The `qec` xDSL dialect has been added to the Python compiler, which contains data structures that support quantum error correction functionality.
  [(#7985)](https://github.com/PennyLaneAI/pennylane/pull/7985)

* The `stablehlo` xDSL dialect has been added to the Python compiler, which extends the existing
  StableHLO dialect with missing upstream operations.
  [(#8036)](https://github.com/PennyLaneAI/pennylane/pull/8036)
  [(#8084)](https://github.com/PennyLaneAI/pennylane/pull/8084)
  [(#8113)](https://github.com/PennyLaneAI/pennylane/pull/8113)
  
* Added more templates with state of the art resource estimates. Users can now use the `ResourceQPE`,
  `ResourceControlledSequence`, and `ResourceIterativeQPE` templates with the resource estimation tool.
  [(#8053)](https://github.com/PennyLaneAI/pennylane/pull/8053)

* Added state of the art resources for the `ResourceTrotterProduct` template.
  [(#7910)](https://github.com/PennyLaneAI/pennylane/pull/7910)

* Updated the symbolic `ResourceOperators` to use hyperparameters from `config` dictionary.
  [(#8181)](https://github.com/PennyLaneAI/pennylane/pull/8181)

<h3>Breaking changes 💔</h3>

* Remove `get_canonical_interface_name` in favour of overriding `Enum._missing_` in `Interface`.
  If you would like to get the canonical interface you can simply use the `Enum` like,

  ```pycon
  >>> from pennylane.math.interface_utils import Interface
  >>> Interface("torch")
  Interface.TORCH
  >>> Interface("jax-jit")
  Interface.JAX_JIT
  ```

  [(#8223)](https://github.com/PennyLaneAI/pennylane/pull/8223)

* :class:`~.PrepSelPrep` has been made more reliable by deriving the attributes ``coeffs`` and ``ops`` from the property ``lcu`` instead of storing 
  them independently. In addition, it is now is more consistent with other PennyLane operators, dequeuing its
  input ``lcu``. 
  [(#8169)](https://github.com/PennyLaneAI/pennylane/pull/8169)

* `MidMeasureMP` now inherits from `Operator` instead of `MeasurementProcess`.
  [(#8166)](https://github.com/PennyLaneAI/pennylane/pull/8166)

* `DefaultQubit.eval_jaxpr` does not use `self.shots` from device anymore; instead, it takes `shots` as a keyword argument,
  and the qnode primitive should process the `shots` and call `eval_jaxpr` accordingly.
  [(#8161)](https://github.com/PennyLaneAI/pennylane/pull/8161)

* The methods :meth:`~.pauli.PauliWord.operation` and :meth:`~.pauli.PauliSentence.operation`
  no longer queue any operators.
  [(#8136)](https://github.com/PennyLaneAI/pennylane/pull/8136)

* `qml.sample` no longer has singleton dimensions squeezed out for single shots or single wires. This cuts
  down on the complexity of post-processing due to having to handle single shot and single wire cases
  separately. The return shape will now *always* be `(shots, num_wires)`.
  [(#7944)](https://github.com/PennyLaneAI/pennylane/pull/7944)
  [(#8118)](https://github.com/PennyLaneAI/pennylane/pull/8118)

  For a simple qnode:

  ```pycon
  >>> @qml.qnode(qml.device('default.qubit'))
  ... def c():
  ...   return qml.sample(wires=0)
  ```

  Before the change, we had:

  ```pycon
  >>> qml.set_shots(c, shots=1)()
  0
  ```

  and now we have:

  ```pycon
  >>> qml.set_shots(c, shots=1)()
  array([[0]])
  ```

  Previous behavior can be recovered by squeezing the output:

  ```pycon
  >>> qml.math.squeeze(qml.set_shots(c, shots=1)())
  0
  ```

* `ExecutionConfig` and `MCMConfig` from `pennylane.devices` are now frozen dataclasses whose fields should be updated with `dataclass.replace`.
  [(#7697)](https://github.com/PennyLaneAI/pennylane/pull/7697)
  [(#8046)](https://github.com/PennyLaneAI/pennylane/pull/8046)

* Functions involving an execution configuration will now default to `None` instead of `pennylane.devices.DefaultExecutionConfig` and have to be handled accordingly.
  This prevents the potential mutation of a global object.

  This means that functions like,
  ```python
  ...
    def some_func(..., execution_config = DefaultExecutionConfig):
      ...
  ...
  ```
  should be written as follows,
  ```python
  ...
    def some_func(..., execution_config: ExecutionConfig | None = None):
      if execution_config is None:
          execution_config = ExecutionConfig()
  ...
  ```

  [(#7697)](https://github.com/PennyLaneAI/pennylane/pull/7697)

* The `qml.HilbertSchmidt` and `qml.LocalHilbertSchmidt` templates have been updated and their UI has been remarkably simplified.
  They now accept an operation or a list of operations as quantum unitaries.
  [(#7933)](https://github.com/PennyLaneAI/pennylane/pull/7933)

  In past versions of PennyLane, these templates required providing the `U` and `V` unitaries as a `qml.tape.QuantumTape` and a quantum function,
  respectively, along with separate parameters and wires.

  With this release, each template has been improved to accept one or more operators as  unitaries.
  The wires and parameters of the approximate unitary `V` are inferred from the inputs, according to the order provided.

  ```python
  >>> U = qml.Hadamard(0)
  >>> V = qml.RZ(0.1, wires=1)
  >>> qml.HilbertSchmidt(V, U)
  HilbertSchmidt(0.1, wires=[0, 1])
  ```

* Remove support for Python 3.10 and adds support for 3.13.
  [(#7935)](https://github.com/PennyLaneAI/pennylane/pull/7935)

* Move custom exceptions into `exceptions.py` and add a documentation page for them in the internals.
  [(#7856)](https://github.com/PennyLaneAI/pennylane/pull/7856)

* The boolean functions provided in `qml.operation` are deprecated. See the
  :doc:`deprecations page </development/deprecations>` for equivalent code to use instead. These
  include `not_tape`, `has_gen`, `has_grad_method`, `has_multipar`, `has_nopar`, `has_unitary_gen`,
  `is_measurement`, `defines_diagonalizing_gates`, and `gen_is_multi_term_hamiltonian`.
  [(#7924)](https://github.com/PennyLaneAI/pennylane/pull/7924)

* Removed access for `lie_closure`, `structure_constants` and `center` via `qml.pauli`.
  Top level import and usage is advised. The functions now live in the `liealg` module.

  ```python
  import pennylane.liealg
  from pennylane.liealg import lie_closure, structure_constants, center
  ```

  [(#7928)](https://github.com/PennyLaneAI/pennylane/pull/7928)
  [(#7994)](https://github.com/PennyLaneAI/pennylane/pull/7994)

* `qml.operation.Observable` and the corresponding `Observable.compare` have been removed, as
  PennyLane now depends on the more general `Operator` interface instead. The
  `Operator.is_hermitian` property can instead be used to check whether or not it is highly likely
  that the operator instance is Hermitian.
  [(#7927)](https://github.com/PennyLaneAI/pennylane/pull/7927)

* `qml.operation.WiresEnum`, `qml.operation.AllWires`, and `qml.operation.AnyWires` have been removed. Setting `Operator.num_wires = None` (the default)
  should instead indicate that the `Operator` does not need wire validation.
  [(#7911)](https://github.com/PennyLaneAI/pennylane/pull/7911)

* Removed `QNode.get_gradient_fn` method. Instead, use `qml.workflow.get_best_diff_method` to obtain the differentiation method.
  [(#7907)](https://github.com/PennyLaneAI/pennylane/pull/7907)

* Top-level access to ``DeviceError``, ``PennyLaneDeprecationWarning``, ``QuantumFunctionError`` and ``ExperimentalWarning`` has been removed. Please import these objects from the new ``pennylane.exceptions`` module.
  [(#7874)](https://github.com/PennyLaneAI/pennylane/pull/7874)

* `qml.cut_circuit_mc` no longer accepts a `shots` keyword argument. The shots should instead
  be set on the tape itself.
  [(#7882)](https://github.com/PennyLaneAI/pennylane/pull/7882)

<h3>Deprecations 👋</h3>

* Setting shots on a device through the `shots=` kwarg, e.g. `qml.device("default.qubit", wires=2, shots=1000)`, is deprecated. Please use the `set_shots` transform on the `QNode` instead.

  ```python
  dev = qml.device("default.qubit", wires=2)

  @qml.set_shots(1000)
  @qml.qnode(dev)
  def circuit(x):
      qml.RX(x, wires=0)
      return qml.expval(qml.Z(0))
  ```

  [(#7979)](https://github.com/PennyLaneAI/pennylane/pull/7979)
  [(#8161)](https://github.com/PennyLaneAI/pennylane/pull/8161)

* Support for using TensorFlow with PennyLane has been deprecated and will be dropped in Pennylane v0.44.
  Future versions of PennyLane are not guaranteed to work with TensorFlow.
  Instead, we recommend using the :doc:`JAX </introduction/interfaces/jax>` or :doc:`PyTorch </introduction/interfaces/torch>` interface for
  machine learning applications to benefit from enhanced support and features. Please consult the following demos for
  more usage information:
  [Turning quantum nodes into Torch Layers](https://pennylane.ai/qml/demos/tutorial_qnn_module_torch) and
  [How to optimize a QML model using JAX and Optax](https://pennylane.ai/qml/demos/tutorial_How_to_optimize_QML_model_using_JAX_and_Optax).
  [(#7989)](https://github.com/PennyLaneAI/pennylane/pull/7989)
  [(#8106)](https://github.com/PennyLaneAI/pennylane/pull/8106)

* `pennylane.devices.DefaultExecutionConfig` is deprecated and will be removed in v0.44.
  Instead, use `qml.devices.ExecutionConfig()` to create a default execution configuration.
  [(#7987)](https://github.com/PennyLaneAI/pennylane/pull/7987)

* Specifying the ``work_wire_type`` argument in ``qml.ctrl`` and other controlled operators as ``"clean"`` or
  ``"dirty"`` is deprecated. Use ``"zeroed"`` to indicate that the work wires are initially in the :math:`|0\rangle`
  state, and ``"borrowed"`` to indicate that the work wires can be in any arbitrary state. In both cases, the
  work wires are restored to their original state upon completing the decomposition.
  [(#7993)](https://github.com/PennyLaneAI/pennylane/pull/7993)

* Providing `num_steps` to :func:`pennylane.evolve`, :func:`pennylane.exp`, :class:`pennylane.ops.Evolution`,
  and :class:`pennylane.ops.Exp` is deprecated and will be removed in a future release. Instead, use
  :class:`~.TrotterProduct` for approximate methods, providing the `n` parameter to perform the Suzuki-Trotter
  product approximation of a Hamiltonian with the specified number of Trotter steps.

  As a concrete example, consider the following case:

  ```python
  coeffs = [0.5, -0.6]
  ops = [qml.X(0), qml.X(0) @ qml.Y(1)]
  H_flat = qml.dot(coeffs, ops)
  ```

  Instead of computing the Suzuki-Trotter product approximation as:

  ```pycon
  >>> qml.evolve(H_flat, num_steps=2).decomposition()
  [RX(0.5, wires=[0]),
  PauliRot(-0.6, XY, wires=[0, 1]),
  RX(0.5, wires=[0]),
  PauliRot(-0.6, XY, wires=[0, 1])]
  ```

  The same result can be obtained using :class:`~.TrotterProduct` as follows:

  ```pycon
  >>> decomp_ops = qml.adjoint(qml.TrotterProduct(H_flat, time=1.0, n=2)).decomposition()
  >>> [simp_op for op in decomp_ops for simp_op in map(qml.simplify, op.decomposition())]
  [RX(0.5, wires=[0]),
  PauliRot(-0.6, XY, wires=[0, 1]),
  RX(0.5, wires=[0]),
  PauliRot(-0.6, XY, wires=[0, 1])]
  ```
  [(#7954)](https://github.com/PennyLaneAI/pennylane/pull/7954)
  [(#7977)](https://github.com/PennyLaneAI/pennylane/pull/7977)

* `MeasurementProcess.expand` is deprecated. The relevant method can be replaced with
  `qml.tape.QuantumScript(mp.obs.diagonalizing_gates(), [type(mp)(eigvals=mp.obs.eigvals(), wires=mp.obs.wires)])`
  [(#7953)](https://github.com/PennyLaneAI/pennylane/pull/7953)

* `shots=` in `QNode` calls is deprecated and will be removed in v0.44.
  Instead, please use the `qml.workflow.set_shots` transform to set the number of shots for a QNode.
  [(#7906)](https://github.com/PennyLaneAI/pennylane/pull/7906)

* ``QuantumScript.shape`` and ``QuantumScript.numeric_type`` are deprecated and will be removed in version v0.44.
  Instead, the corresponding ``.shape`` or ``.numeric_type`` of the ``MeasurementProcess`` class should be used.
  [(#7950)](https://github.com/PennyLaneAI/pennylane/pull/7950)

* Some unnecessary methods of the `qml.CircuitGraph` class are deprecated and will be removed in version v0.44:
  [(#7904)](https://github.com/PennyLaneAI/pennylane/pull/7904)

    - `print_contents` in favor of `print(obj)`
    - `observables_in_order` in favor of `observables`
    - `operations_in_order` in favor of `operations`
    - `ancestors_in_order` in favor of `ancestors(obj, sort=True)`
    - `descendants_in_order` in favore of `descendants(obj, sort=True)`

* The `QuantumScript.to_openqasm` method is deprecated and will be removed in version v0.44.
  Instead, the `qml.to_openqasm` function should be used.
  [(#7909)](https://github.com/PennyLaneAI/pennylane/pull/7909)

* The `level=None` argument in the :func:`pennylane.workflow.get_transform_program`, :func:`pennylane.workflow.construct_batch`, `qml.draw`, `qml.draw_mpl`, and `qml.specs` transforms is deprecated and will be removed in v0.43.
  Please use `level='device'` instead to apply the noise model at the device level.
  [(#7886)](https://github.com/PennyLaneAI/pennylane/pull/7886)

* `qml.qnn.cost.SquaredErrorLoss` is deprecated and will be removed in version v0.44. Instead, this hybrid workflow can be accomplished
  with a function like `loss = lambda *args: (circuit(*args) - target)**2`.
  [(#7527)](https://github.com/PennyLaneAI/pennylane/pull/7527)

* Access to `add_noise`, `insert` and noise mitigation transforms from the `pennylane.transforms` module is deprecated.
  Instead, these functions should be imported from the `pennylane.noise` module.
  [(#7854)](https://github.com/PennyLaneAI/pennylane/pull/7854)

* The `qml.QNode.add_transform` method is deprecated and will be removed in v0.43.
  Instead, please use `QNode.transform_program.push_back(transform_container=transform_container)`.
  [(#7855)](https://github.com/PennyLaneAI/pennylane/pull/7855)

<h3>Internal changes ⚙️</h3>

* `qml.devices.preprocess.decompose` now works in graph decomposition mode
  when a gateset is provided. `default.qubit` and `null.qubit` can now use
  graph decomposition mode.
  [(#8225)](https://github.com/PennyLaneAI/pennylane/pull/8225)

* `DefaultQubit` now determines the `mcm_method` in `Device.setup_execution_config`,
  making it easier to tell which mcm method will be used. This also allows `defer_measurements` and `dynamic_one_shot` to be applied at different
  locations in the preprocessing program.
  [(#8184)](https://github.com/PennyLaneAI/pennylane/pull/8184)

* Remove usage of the `pytest.mark.capture` marker from tests in the `tests/python_compiler` directory.
  [(#8234)](https://github.com/PennyLaneAI/pennylane/pull/8234)

* Update `pylint` to `3.3.8` in CI and `requirements-dev.txt`
  [(#8216)](https://github.com/PennyLaneAI/pennylane/pull/8216)

* Updated `CompressedResourceOp` class to track the number of wires an operator requires in labs.
  [(#8173)](https://github.com/PennyLaneAI/pennylane/pull/8173)

* Update links in `README.md`.
  [(#8165)](https://github.com/PennyLaneAI/pennylane/pull/8165)

* Update `autograph` guide to reflect new capabilities.
  [(#8132)](https://github.com/PennyLaneAI/pennylane/pull/8132)

* Start using `strict=True` to `zip` usage in source code.
  [(#8164)](https://github.com/PennyLaneAI/pennylane/pull/8164)
  [(#8182)](https://github.com/PennyLaneAI/pennylane/pull/8182)
  [(#8183)](https://github.com/PennyLaneAI/pennylane/pull/8183)

* Unpin `autoray` package in `pyproject.toml` by fixing source code that was broken by release.
  [(#8147)](https://github.com/PennyLaneAI/pennylane/pull/8147)
  [(#8159)](https://github.com/PennyLaneAI/pennylane/pull/8159)
  [(#8160)](https://github.com/PennyLaneAI/pennylane/pull/8160)

* A `diagonalize_mcms` option has been added to the `ftqc.decomposition.convert_to_mbqc_formalism` tape transform that, when set, arbitrary-basis mid-circuit measurements are mapped into corresponding diagonalizing gates and Z-basis mid-circuit measurements.  
  [(#8105)](https://github.com/PennyLaneAI/pennylane/pull/8105)

* The `autograph` keyword argument has been removed from the `QNode` constructor.
  To enable autograph conversion, use the `qjit` decorator together with the `qml.capture.disable_autograph` context manager.
  [(#8104)](https://github.com/PennyLaneAI/pennylane/pull/8104)

* Add ability to disable autograph conversion using the newly added `qml.capture.disable_autograph` decorator or context manager.
  [(#8102)](https://github.com/PennyLaneAI/pennylane/pull/8102)

* Set `autoray` package upper-bound in `pyproject.toml` CI due to breaking changes in `v0.8.0`.
  [(#8110)](https://github.com/PennyLaneAI/pennylane/pull/8110)

* Add capability for roundtrip testing and module verification to the Python compiler `run_filecheck` and
`run_filecheck_qjit` fixtures.
  [(#8049)](https://github.com/PennyLaneAI/pennylane/pull/8049)

* Improve type hinting internally.
  [(#8086)](https://github.com/PennyLaneAI/pennylane/pull/8086)

* The `cond` primitive with program capture no longer stores missing false branches as `None`, instead storing them
  as jaxprs with no output.
  [(#8080)](https://github.com/PennyLaneAI/pennylane/pull/8080)

* Removed unnecessary execution tests along with accuracy validation in `tests/ops/functions/test_map_wires.py`.
  [(#8032)](https://github.com/PennyLaneAI/pennylane/pull/8032)

* Added a new `all-tests-passed` gatekeeper job to `interface-unit-tests.yml` to ensure all test
  jobs complete successfully before triggering downstream actions. This reduces the need to
  maintain a long list of required checks in GitHub settings. Also added the previously missing
  `capture-jax-tests` job to the list of required test jobs, ensuring this test suite is properly
  enforced in CI.
  [(#7996)](https://github.com/PennyLaneAI/pennylane/pull/7996)

* Equipped `DefaultQubitLegacy` (test suite only) with seeded sampling.
  This allows for reproducible sampling results of legacy classical shadow across CI.
  [(#7903)](https://github.com/PennyLaneAI/pennylane/pull/7903)

* Capture does not block `wires=0` anymore. This allows Catalyst to work with zero-wire devices.
  Note that `wires=None` is still illegal.
  [(#7978)](https://github.com/PennyLaneAI/pennylane/pull/7978)

* Improves readability of `dynamic_one_shot` postprocessing to allow further modification.
  [(#7962)](https://github.com/PennyLaneAI/pennylane/pull/7962)
  [(#8041)](https://github.com/PennyLaneAI/pennylane/pull/8041)

* Update PennyLane's top-level `__init__.py` file imports to improve Python language server support for finding
  PennyLane submodules.
  [(#7959)](https://github.com/PennyLaneAI/pennylane/pull/7959)

* Adds `measurements` as a "core" module in the tach specification.
  [(#7945)](https://github.com/PennyLaneAI/pennylane/pull/7945)

* Improves type hints in the `measurements` module.
  [(#7938)](https://github.com/PennyLaneAI/pennylane/pull/7938)

* Refactored the codebase to adopt modern type hint syntax for Python 3.11+ language features.
  [(#7860)](https://github.com/PennyLaneAI/pennylane/pull/7860)
  [(#7982)](https://github.com/PennyLaneAI/pennylane/pull/7982)

* Improve the pre-commit hook to add gitleaks.
  [(#7922)](https://github.com/PennyLaneAI/pennylane/pull/7922)

* Added a `run_filecheck_qjit` fixture that can be used to run FileCheck on integration tests for the
  `qml.compiler.python_compiler` submodule.
  [(#7888)](https://github.com/PennyLaneAI/pennylane/pull/7888)

* Added a `dialects` submodule to `qml.compiler.python_compiler` which now houses all the xDSL dialects we create.
  Additionally, the `MBQCDialect` and `QuantumDialect` dialects have been renamed to `MBQC` and `Quantum`.
  [(#7897)](https://github.com/PennyLaneAI/pennylane/pull/7897)

* Update minimum supported `pytest` version to `8.4.1`.
  [(#7853)](https://github.com/PennyLaneAI/pennylane/pull/7853)

* `DefaultQubitLegacy` (test suite only) no longer provides a customized classical shadow
  implementation
  [(#7895)](https://github.com/PennyLaneAI/pennylane/pull/7895)

* Make `pennylane.io` a tertiary module.
  [(#7877)](https://github.com/PennyLaneAI/pennylane/pull/7877)

* Seeded tests for the `split_to_single_terms` transformation.
  [(#7851)](https://github.com/PennyLaneAI/pennylane/pull/7851)

* Upgrade `rc_sync.yml` to work with latest `pyproject.toml` changes.
  [(#7808)](https://github.com/PennyLaneAI/pennylane/pull/7808)
  [(#7818)](https://github.com/PennyLaneAI/pennylane/pull/7818)

* `LinearCombination` instances can be created with `_primitive.impl` when
  capture is enabled and tracing is active.
  [(#7893)](https://github.com/PennyLaneAI/pennylane/pull/7893)

* The `TensorLike` type is now compatible with static type checkers.
  [(#7905)](https://github.com/PennyLaneAI/pennylane/pull/7905)

* Update xDSL supported version to `0.49`.
  [(#7923)](https://github.com/PennyLaneAI/pennylane/pull/7923)
  [(#7932)](https://github.com/PennyLaneAI/pennylane/pull/7932)
  [(#8120)](https://github.com/PennyLaneAI/pennylane/pull/8120)

* Update JAX version used in tests to `0.6.2`
  [(#7925)](https://github.com/PennyLaneAI/pennylane/pull/7925)

* The measurement-plane attribute of the Python compiler `mbqc` dialect now uses the "opaque syntax"
  format when printing in the generic IR format. This enables usage of this attribute when IR needs
  to be passed from the python compiler to Catalyst.
  [(#7957)](https://github.com/PennyLaneAI/pennylane/pull/7957)

* An `xdsl_extras` module has been added to the Python compiler to house additional utilities and
  functionality not available upstream in xDSL.
  [(#8067)](https://github.com/PennyLaneAI/pennylane/pull/8067)
  [(#8120)](https://github.com/PennyLaneAI/pennylane/pull/8120)

* Moved `allocation.DynamicWire` from the `allocation` to the `wires` module to avoid circular dependencies.
  [(#8179)](https://github.com/PennyLaneAI/pennylane/pull/8179)

* Two new xDSL passes have been added to the Python compiler: `decompose-graph-state`, which
  decomposes `mbqc.graph_state_prep` operations to their corresponding set of quantum operations for
  execution on state simulators, and `null-decompose-graph-state`, which replaces
  `mbqc.graph_state_prep` operations with single quantum-register allocation operations for
  execution on null devices.
  [(#8090)](https://github.com/PennyLaneAI/pennylane/pull/8090)

* The `mbqc.graph_state_prep` operation is integrated into the `convert_to_mbqc_formalism` pass.
  [(#8153)](https://github.com/PennyLaneAI/pennylane/pull/8153)

* :func:`.transforms.decompose` and :func:`.preprocess.decompose` now have a unified internal implementation.
  [(#8193)](https://github.com/PennyLaneAI/pennylane/pull/8193)

* Add a `mbqc` submodule to the `python_compiler` module for common utils of MBQC workflows.
  [(#8219)](https://github.com/PennyLaneAI/pennylane/pull/8219)

* Updated support for `pubchempy` used in the unit tests for `qml.qchem.mol_data` to `1.0.5`.
  [(#8224)](https://github.com/PennyLaneAI/pennylane/pull/8224)

<h3>Documentation 📝</h3>

* The "Simplifying Operators" section in the :doc:`Compiling circuits </introduction/compiling_circuits>` page was pushed further down the page to show more relevant sections first.
  [(#8233)](https://github.com/PennyLaneAI/pennylane/pull/8233)

* Rename `ancilla` to `auxiliary` in internal documentation.
  [(#8005)](https://github.com/PennyLaneAI/pennylane/pull/8005)

* Small typos in the docstring for `qml.noise.partial_wires` have been corrected.
  [(#8052)](https://github.com/PennyLaneAI/pennylane/pull/8052)

* The theoretical background section of :class:`~.BasisRotation` has been extended to explain
  the underlying Lie group/algebra homomorphism between the (dense) rotation matrix and the
  performed operations on the target qubits.
  [(#7765)](https://github.com/PennyLaneAI/pennylane/pull/7765)

* Updated the code examples in the documentation of :func:`~.specs`.
  [(#8003)](https://github.com/PennyLaneAI/pennylane/pull/8003)

* Clarifies the use case for `Operator.pow` and `Operator.adjoint`.
  [(#7999)](https://github.com/PennyLaneAI/pennylane/pull/7999)

* The docstring of the `is_hermitian` operator property has been updated to better describe its behaviour.
  [(#7946)](https://github.com/PennyLaneAI/pennylane/pull/7946)

* Improved the docstrings of all optimizers for consistency and legibility.
  [(#7891)](https://github.com/PennyLaneAI/pennylane/pull/7891)

* Updated the code example in the documentation for :func:`~.transforms.split_non_commuting`.
  [(#7892)](https://github.com/PennyLaneAI/pennylane/pull/7892)

* Fixed :math:`\LaTeX` rendering in the documentation for `qml.TrotterProduct` and `qml.trotterize`.
  [(#8014)](https://github.com/PennyLaneAI/pennylane/pull/8014)

* Updated description of `alpha` parameter in `ClassicalShadow.entropy`.
  Trimmed the outdated part of discussion regarding different choices of `alpha`.
  [(#8100)](https://github.com/PennyLaneAI/pennylane/pull/8100)

* A warning was added to the :doc:`interfaces documentation </introduction/interfaces>` under the Pytorch section saying that all Pytorch floating-point inputs are promoted 
  to `torch.float64`.
  [(#8124)](https://github.com/PennyLaneAI/pennylane/pull/8124)

* The :doc:`Dynamic Quantum Circuits </introduction/dynamic_quantum_circuits>` page has been updated to include the latest device-dependent mid-circuit measurement method defaults.
  [(#8149)](https://github.com/PennyLaneAI/pennylane/pull/8149)

<h3>Bug fixes 🐛</h3>

* `qml.ctrl(qml.Barrier(), control_wires)` now just returns the original Barrier operation, but placed
  in the circuit with the `ctrl` happens.
  [(#8238)](https://github.com/PennyLaneAI/pennylane/pull/8238)

* JIT compilation of :class:`~pennylane.MottonenStatePrep` can now accept statically defined state-vector arrays.
  [(#8222)](https://github.com/PennyLaneAI/pennylane/pull/8222)

* Pauli arithmetic can now handle abstract coefficients when participating in a jitted function.
  [(#8190)](https://github.com/PennyLaneAI/pennylane/pull/8190)

* Operators queued with :func:`pennylane.apply` no longer get dequeued by subsequent dequeuing operations
  (e.g. :func:`pennylane.adjoint`).
  [(#8078)](https://github.com/PennyLaneAI/pennylane/pull/8078)

* Fixed a bug in the decomposition rules of :class:`~.Select` with the new decomposition system
  that broke the decompositions if the target ``ops`` of the ``Select`` operator were parametrized.
  This enables the new decomposition system with ``Select`` of parametrized target ``ops``.
  [(#8186)](https://github.com/PennyLaneAI/pennylane/pull/8186)
  
* `Exp` and `Evolution` now have improved decompositions, allowing them to handle more situations
  more robustly. In particular, the generator is simplified prior to decomposition. Now more
  time evolution ops can be supported on devices that do not natively support them.
  [(#8133)](https://github.com/PennyLaneAI/pennylane/pull/8133)

* A scalar product of a norm one scalar and an operator now decomposes into a `GlobalPhase` and the operator.
  For example, `-1 * qml.X(0)` now decomposes into `[qml.GlobalPhase(-np.pi), qml.X(0)]`.
  [(#8133)](https://github.com/PennyLaneAI/pennylane/pull/8133)

* Fixes a bug that made the queueing behaviour of :meth:`~.pauli.PauliWord.operation` and
  :meth:`~.pauli.PauliSentence.operation` dependent on the global state of a program due to
  a caching issue.
  [(#8135)](https://github.com/PennyLaneAI/pennylane/pull/8135)

* A more informative error is raised when extremely deep circuits are attempted to be drawn.
  [(#8139)](https://github.com/PennyLaneAI/pennylane/pull/8139)

* An error is now raised if sequences of classically processed mid circuit measurements
  are used as input to :func:`pennylane.counts` or :func:`pennylane.probs`.
  [(#8109)](https://github.com/PennyLaneAI/pennylane/pull/8109)

* Simplifying operators raised to integer powers no longer causes recursion errors.
  [(#8044)](https://github.com/PennyLaneAI/pennylane/pull/8044)

* Fixes the GPU selection issue in `qml.math` with PyTorch when multiple GPUs are present.
  [(#8008)](https://github.com/PennyLaneAI/pennylane/pull/8008)

* The `~.for_loop` function with capture enabled can now handle over indexing
  into an empty array when `start == stop`.
  [(#8026)](https://github.com/PennyLaneAI/pennylane/pull/8026)

* Plxpr primitives now only return dynamically shaped arrays if their outputs
  actually have dynamic shapes.
  [(#8004)](https://github.com/PennyLaneAI/pennylane/pull/8004)

* Fixes an issue with tree-traversal and non-sequential wire orders.
  [(#7991)](https://github.com/PennyLaneAI/pennylane/pull/7991)

* Fixes a bug in :func:`~.matrix` where an operator's
  constituents were incorrectly queued if its decomposition was requested.
  [(#7975)](https://github.com/PennyLaneAI/pennylane/pull/7975)

* An error is now raised if an `end` statement is found in a measurement conditioned branch in a QASM string being imported into PennyLane.
  [(#7872)](https://github.com/PennyLaneAI/pennylane/pull/7872)

* Fixes issue related to :func:`~.transforms.to_zx` adding the support for
  `Toffoli` and `CCZ` gates conversion into their ZX-graph representation.
  [(#7899)](https://github.com/PennyLaneAI/pennylane/pull/7899)

* `get_best_diff_method` now correctly aligns with `execute` and `construct_batch` logic in workflows.
  [(#7898)](https://github.com/PennyLaneAI/pennylane/pull/7898)

* Resolve issues with AutoGraph transforming internal PennyLane library code due to incorrect
  module attribution of wrapper functions.
  [(#7889)](https://github.com/PennyLaneAI/pennylane/pull/7889)

* Calling `QNode.update` no longer acts as if `set_shots` has been applied.
  [(#7881)](https://github.com/PennyLaneAI/pennylane/pull/7881)

* Fixes attributes and types in the quantum dialect.
  This allows for types to be inferred correctly when parsing.
  [(#7825)](https://github.com/PennyLaneAI/pennylane/pull/7825)

* Fixes `SemiAdder` to work when inputs are defined with a single wire.
  [(#7940)](https://github.com/PennyLaneAI/pennylane/pull/7940)

* Fixes a bug where `qml.prod`, `qml.matrix`, and `qml.cond` applied on a quantum function does not dequeue operators passed as arguments to the function.
  [(#8094)](https://github.com/PennyLaneAI/pennylane/pull/8094)
  [(#8119)](https://github.com/PennyLaneAI/pennylane/pull/8119)
  [(#8078)](https://github.com/PennyLaneAI/pennylane/pull/8078)

* Fixes a bug where a copy of `ShadowExpvalMP` was incorrect for a multi-term composite observable.
  [(#8078)](https://github.com/PennyLaneAI/pennylane/pull/8078)

<h3>Contributors ✍️</h3>

This release contains contributions from (in alphabetical order):

Guillermo Alonso,
Ali Asadi,
Utkarsh Azad,
Astral Cai,
Joey Carter,
Yushao Chen,
Isaac De Vlugt,
Diksha Dhawan,
Marcus Edwards,
Lillian Frederiksen,
Pietropaolo Frisoni,
Simone Gasperini,
Austin Huang,
David Ittah,
Soran Jahangiri,
Korbinian Kottmann,
Mehrdad Malekmohammadi
Pablo Antonio Moreno Casares
Erick Ochoa,
Lee James O'Riordan,
Mudit Pandey,
Andrija Paurevic,
Justin Pickering,
Alex Preciado,
Shuli Shu,
Jay Soni,
David Wierichs,
Jake Zaia<|MERGE_RESOLUTION|>--- conflicted
+++ resolved
@@ -36,15 +36,11 @@
   [(#8023)](https://github.com/PennyLaneAI/pennylane/pull/8023)
   [(#8070)](https://github.com/PennyLaneAI/pennylane/pull/8070)
 
-<<<<<<< HEAD
   The decompositions for many templates have also been updated to use this pattern, including 
   :class:`~.Adder` :class:`~.Multiplier`, :class:`~.OutAdder`, :class:`~.OutMultiplier`, :class:`~.PrepSelPrep`.
   [(#8207)](https://github.com/PennyLaneAI/pennylane/pull/8207)
 
 * A new keyword argument ``partial`` has been added to :class:`qml.Select`. It allows for 
-=======
-* A new keyword argument ``partial`` has been added to :class:`qml.Select`. It allows for
->>>>>>> cf129404
   simplifications in the decomposition of ``Select`` under the assumption that the state of the
   control wires has no overlap with computational basis states that are not used by ``Select``.
   [(#7658)](https://github.com/PennyLaneAI/pennylane/pull/7658)
