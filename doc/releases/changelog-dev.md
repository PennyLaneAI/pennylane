:orphan:

# Release 0.25.0-dev (development release)

<h3>New features since last release</h3>

* `DefaultQubit` devices now natively support parameter broadcasting.
  [(#2627)](https://github.com/PennyLaneAI/pennylane/pull/2627)
  
  Instead of utilizing the `broadcast_expand` transform, `DefaultQubit`-based
  devices now are able to directly execute broadcasted circuits, providing
  a faster way of executing the same circuit at varied parameter positions.

  Given a standard `QNode`,

  ```python
  dev = qml.device("default.qubit", wires=2)

  @qml.qnode(dev)
  def circuit(x, y):
      qml.RX(x, wires=0)
      qml.RY(y, wires=0)
      return qml.expval(qml.PauliZ(0))
  ```

  we can call it with broadcasted parameters:

  ```pycon
  >>> x = np.array([0.4, 1.2, 0.6], requires_grad=True)
  >>> y = np.array([0.9, -0.7, 4.2], requires_grad=True)
  >>> circuit(x, y)
  tensor([ 0.5725407 ,  0.2771465 , -0.40462972], requires_grad=True)
  ```

  It's also possible to broadcast only some parameters:

  ```pycon
  >>> x = np.array([0.4, 1.2, 0.6], requires_grad=True)
  >>> y = np.array(0.23, requires_grad=True)
  >>> circuit(x, y)
  tensor([0.89680614, 0.35281557, 0.80360155], requires_grad=True)
  ```
  
* Added the new optimizer, `qml.SPSAOptimizer` that implements the simultaneous
  perturbation stochastic approximation method based on
  [An Overview of the Simultaneous Perturbation Method for Efficient Optimization](https://www.jhuapl.edu/SPSA/PDF-SPSA/Spall_An_Overview.PDF).
  [(#2661)](https://github.com/PennyLaneAI/pennylane/pull/2661)

  It is a suitable optimizer for cost functions whose evaluation may involve
  noise, as optimization with SPSA may significantly decrease the number of
  quantum executions for the entire optimization.

  ```pycon
  >>> dev = qml.device("default.qubit", wires=1)
  >>> def circuit(params):
  ...     qml.RX(params[0], wires=0)
  ...     qml.RY(params[1], wires=0)
  >>> coeffs = [1, 1]
  >>> obs = [qml.PauliX(0), qml.PauliZ(0)]
  >>> H = qml.Hamiltonian(coeffs, obs)
  >>> @qml.qnode(dev)
  ... def cost(params):
  ...     circuit(params)
  ...     return qml.expval(H)
  >>> params = np.random.normal(0, np.pi, (2), requires_grad=True)
  >>> print(params)
  [-5.92774911 -4.26420843]
  >>> print(cost(params))
  0.43866366253270167
  >>> max_iterations = 50
  >>> opt = qml.SPSAOptimizer(maxiter=max_iterations)
  >>> for _ in range(max_iterations):
  ...     params, energy = opt.step_and_cost(cost, params)
  >>> print(params)
  [-6.21193761 -2.99360548]
  >>> print(energy)
  -1.1258709813834058
  ```

* Differentiable zero-noise-extrapolation error mitigation via ``qml.transforms.mitigate_with_zne`` with ``qml.transforms.fold_global`` and ``qml.transforms.poly_extrapolate``.
  [(#2757)](https://github.com/PennyLaneAI/pennylane/pull/2757)

  When using a noisy or real device, you can now create a differentiable mitigated qnode that internally executes folded circuits that increase the noise and extrapolating with a polynomial fit back to zero noise. There will be an accompanying demo on this, see [(PennyLaneAI/qml/529)](https://github.com/PennyLaneAI/qml/pull/529).

  ```python
  # Describe noise
  noise_gate = qml.DepolarizingChannel
  noise_strength = 0.1

  # Load devices
  dev_ideal = qml.device("default.mixed", wires=n_wires)
  dev_noisy = qml.transforms.insert(noise_gate, noise_strength)(dev_ideal)

  scale_factors = [1, 2, 3]
  @mitigate_with_zne(
    scale_factors,
    qml.transforms.fold_global,
    qml.transforms.poly_extrapolate,
    extrapolate_kwargs={'order': 2}
  )
  @qml.qnode(dev_noisy)
  def qnode_mitigated(theta):
      qml.RY(theta, wires=0)
      return qml.expval(qml.PauliX(0))

  theta = np.array(0.5, requires_grad=True)
  grad = qml.grad(qnode_mitigated)
  >>> grad(theta)
  0.5712737447327619
  ```

* The quantum information module now supports computation of relative entropy.
  [(#2772)](https://github.com/PennyLaneAI/pennylane/pull/2772)

  It includes a function in `qml.math`:

  ```pycon
  >>> rho = np.array([[0.3, 0], [0, 0.7]])
  >>> sigma = np.array([[0.5, 0], [0, 0.5]])
  >>> qml.math.relative_entropy(rho, sigma)
  tensor(0.08228288, requires_grad=True)
  ```

  as well as a QNode transform:

  ```python
  dev = qml.device('default.qubit', wires=2)

  @qml.qnode(dev)
  def circuit(param):
      qml.RY(param, wires=0)
      qml.CNOT(wires=[0, 1])
      return qml.state()
  ```

  ```pycon
  >>> relative_entropy_circuit = qml.qinfo.relative_entropy(circuit, circuit, wires0=[0], wires1=[0])
  >>> x, y = np.array(0.4), np.array(0.6)
  >>> relative_entropy_circuit((x,), (y,))
  0.017750012490703237
  ```

* New PennyLane-inspired `sketch` and `sketch_dark` styles are now available for drawing circuit diagram graphics.
  [(#2709)](https://github.com/PennyLaneAI/pennylane/pull/2709)

* Added `QutritDevice` as an abstract base class for qutrit devices.
  ([#2781](https://github.com/PennyLaneAI/pennylane/pull/2781), [#2782](https://github.com/PennyLaneAI/pennylane/pull/2782))

* Added operation `qml.QutritUnitary` for applying user-specified unitary operations on qutrit devices.
  [(#2699)](https://github.com/PennyLaneAI/pennylane/pull/2699)


**Operator Arithmetic:**

* Adds the `Controlled` symbolic operator to represent a controlled version of any
  operation.
  [(#2634)](https://github.com/PennyLaneAI/pennylane/pull/2634)

* Adds a base class `qml.ops.op_math.SymbolicOp` for single-operator symbolic
  operators such as `Adjoint` and `Pow`.
  [(#2721)](https://github.com/PennyLaneAI/pennylane/pull/2721)

* A `Sum` symbolic class is added that allows users to represent the sum of operators.
  [(#2475)](https://github.com/PennyLaneAI/pennylane/pull/2475)

  The `Sum` class provides functionality like any other PennyLane operator. We can
  get the matrix, eigenvalues, terms, diagonalizing gates and more.

  ```pycon
  >>> summed_op = qml.op_sum(qml.PauliX(0), qml.PauliZ(0))
  >>> summed_op
  PauliX(wires=[0]) + PauliZ(wires=[0])
  >>> qml.matrix(summed_op)
  array([[ 1,  1],
         [ 1, -1]])
  >>> summed_op.terms()
  ([1.0, 1.0], (PauliX(wires=[0]), PauliZ(wires=[0])))
  ```

  The `summed_op` can also be used inside a `qnode` as an observable.
  If the circuit is parameterized, then we can also differentiate through the
  sum observable.

  ```python
  sum_op = Sum(qml.PauliX(0), qml.PauliZ(1))
  dev = qml.device("default.qubit", wires=2)

  @qml.qnode(dev, grad_method="best")
  def circuit(weights):
        qml.RX(weights[0], wires=0)
        qml.RY(weights[1], wires=1)
        qml.CNOT(wires=[0, 1])
        qml.RX(weights[2], wires=1)
        return qml.expval(sum_op)
  ```

  ```pycon
  >>> weights = qnp.array([0.1, 0.2, 0.3], requires_grad=True)
  >>> qml.grad(circuit)(weights)
  tensor([-0.09347337, -0.18884787, -0.28818254], requires_grad=True)
  ```

* Added `__add__` and `__pow__` dunder methods to the `qml.operation.Operator` class so that users can combine operators
  more naturally. [(#2807)](https://github.com/PennyLaneAI/pennylane/pull/2807)

  ```pycon
  >>> sum_op = qml.RX(phi=1.23, wires=0) + qml.RZ(phi=3.14, wires=0)
  >>> sum_op
  RX(1.23, wires=[0]) + RZ(3.14, wires=[0])
  >>> exp_op = qml.RZ(1.0, wires=0) ** 2
  >>> exp_op
  RZ**2(1.0, wires=[0])
  ```

<<<<<<< HEAD
=======
* Added support for addition of operators and scalars. [(#2849)](https://github.com/PennyLaneAI/pennylane/pull/2849)

  ```pycon
  >>> sum_op = 5 + qml.PauliX(0)
  >>> sum_op.matrix()
  array([[5., 1.],
         [1., 5.]])
  ```

  Added `__neg__` and `__sub__` dunder methods to the `qml.operation.Operator` class so that users
  can negate and substract operators more naturally.

  ```pycon
  >>> -(-qml.PauliZ(0) + qml.PauliX(0)).matrix()
  array([[ 1, -1],
        [-1, -1]])
  ```

>>>>>>> 07cc9a47
* A `SProd` symbolic class is added that allows users to represent the scalar product
of operators. [(#2622)](https://github.com/PennyLaneAI/pennylane/pull/2622)

  We can get the matrix, eigenvalues, terms, diagonalizing gates and more.

  ```pycon
  >>> sprod_op = qml.s_prod(2.0, qml.PauliX(0))
  >>> sprod_op
  2.0*(PauliX(wires=[0]))
  >>> sprod_op.matrix()
  array([[ 0., 2.],
         [ 2., 0.]])
  >>> sprod_op.terms()
  ([2.0], [PauliX(wires=[0])])
  ```

  The `sprod_op` can also be used inside a `qnode` as an observable.
  If the circuit is parameterized, then we can also differentiate through the observable.

  ```python
  dev = qml.device("default.qubit", wires=1)

  @qml.qnode(dev, grad_method="best")
  def circuit(scalar, theta):
        qml.RX(theta, wires=0)
        return qml.expval(qml.s_prod(scalar, qml.Hadamard(wires=0)))
  ```

  ```pycon
  >>> scalar, theta = (1.2, 3.4)
  >>> qml.grad(circuit, argnum=[0,1])(scalar, theta)
  (array(-0.68362956), array(0.21683382))
  ```

* Added `arithmetic_depth` property and `simplify` method to the `Operator`, `Sum`, `Adjoint`
and `SProd` operators so that users can reduce the depth of nested operators.

```pycon
>>> sum_op = qml.ops.Sum(qml.RX(phi=1.23, wires=0), qml.ops.Sum(qml.RZ(phi=3.14, wires=0), qml.PauliX(0)))
>>> sum_op.arithmetic_depth
2
>>> simplified_op = sum_op.simplify()
>>> simplified_op.arithmetic_depth
1
```

* New FlipSign operator that flips the sign for a given basic state. [(#2780)](https://github.com/PennyLaneAI/pennylane/pull/2780)

<h3>Improvements</h3>

* A small performance upgrade to the `compute_matrix` method
  of broadcastable parametric operations.
  [(#2726)](https://github.com/PennyLaneAI/pennylane/pull/2726)

* Jacobians are cached with the Autograd interface when using the
  parameter-shift rule.
  [(#2645)](https://github.com/PennyLaneAI/pennylane/pull/2645)

* Samples can be grouped into counts by passing the `counts=True` flag to `qml.sample`.
  [(#2686)](https://github.com/PennyLaneAI/pennylane/pull/2686)
  [(#2839)](https://github.com/PennyLaneAI/pennylane/pull/2839)

  Note that the change included creating a new `Counts` measurement type in `measurements.py`.

  `counts=True` can be set when obtaining raw samples in the computational basis:

  ```pycon
  >>> dev = qml.device("default.qubit", wires=2, shots=1000)
  >>>
  >>> @qml.qnode(dev)
  >>> def circuit():
  ...     qml.Hadamard(wires=0)
  ...     qml.CNOT(wires=[0, 1])
  ...     # passing the counts flag
  ...     return qml.sample(counts=True)
  >>> result = circuit()
  >>> print(result)
  {'00': 495, '11': 505}
  ```

  Counts can also be obtained when sampling the eigenstates of an observable:

  ```pycon
  >>> dev = qml.device("default.qubit", wires=2, shots=1000)
  >>>
  >>> @qml.qnode(dev)
  >>> def circuit():
  ...   qml.Hadamard(wires=0)
  ...   qml.CNOT(wires=[0, 1])
  ...   return qml.sample(qml.PauliZ(0), counts=True), qml.sample(qml.PauliZ(1), counts=True)
  >>> result = circuit()
  >>> print(result)
  ({-1: 470, 1: 530}, {-1: 470, 1: 530})
  ```

* The `qml.state` and `qml.density_matrix` measurements now support custom wire
  labels.
  [(#2779)](https://github.com/PennyLaneAI/pennylane/pull/2779)

* Add trivial behaviour logic to `qml.operation.expand_matrix`.
  [(#2785)](https://github.com/PennyLaneAI/pennylane/issues/2785)

* Adds a new function to compare operators. `qml.equal` can be used to compare equality of parametric operators taking
  into account their interfaces and trainability.
  [(#2651)](https://github.com/PennyLaneAI/pennylane/pull/2651)

* The `default.mixed` device now supports backpropagation with the `"jax"` interface.
  [(#2754)](https://github.com/PennyLaneAI/pennylane/pull/2754)

* Quantum channels such as `qml.BitFlip` now support abstract tensors. This allows
  their usage inside QNodes decorated by `tf.function`, `jax.jit`, or `jax.vmap`:

  ```python
  dev = qml.device("default.mixed", wires=1)

  @qml.qnode(dev, diff_method="backprop", interface="jax")
  def circuit(t):
      qml.PauliX(wires=0)
      qml.ThermalRelaxationError(0.1, t, 1.4, 0.1, wires=0)
      return qml.expval(qml.PauliZ(0))
  ```

  ```pycon
  >>> x = jnp.array([0.8, 1.0, 1.2])
  >>> jax.vmap(circuit)(x)
  DeviceArray([-0.78849435, -0.8287073 , -0.85608006], dtype=float32)
  ```

* Added an `are_pauli_words_qwc` function which checks if certain
  Pauli words are pairwise qubit-wise commuting. This new function improves performance when measuring hamiltonians
  with many commuting terms.
  [(#2789)](https://github.com/PennyLaneAI/pennylane/pull/2798)

* Adjoint differentiation now uses the adjoint symbolic wrapper instead of in-place inversion.
  [(#2855)](https://github.com/PennyLaneAI/pennylane/pull/2855)

<h3>Breaking changes</h3>

* The deprecated `qml.hf` module is removed. The `qml.hf` functionality is fully supported by
  `qml.qchem`.
  [(#2795)](https://github.com/PennyLaneAI/pennylane/pull/2795)

* PennyLane now depends on newer versions (>=2.7) of the `semantic_version` package,
  which provides an updated API that is incompatible which versions of the package prior to 2.7.
  If you run into issues relating to this package, please reinstall PennyLane.
  [(#2744)](https://github.com/PennyLaneAI/pennylane/pull/2744)
  [(#2767)](https://github.com/PennyLaneAI/pennylane/pull/2767)

<h3>Deprecations</h3>

<h3>Documentation</h3>

* Added a dedicated docstring for the `QubitDevice.sample` method.
  [(#2812)](https://github.com/PennyLaneAI/pennylane/pull/2812)

* Optimization examples of using JAXopt and Optax with the JAX interface have
  been added.
  [(#2769)](https://github.com/PennyLaneAI/pennylane/pull/2769)

<h3>Bug fixes</h3>

* Fixes a bug where the parameter-shift gradient breaks when using both
  custom `grad_recipe`s that contain unshifted terms and recipes that
  do not contains any unshifted terms.
  [(#2834)](https://github.com/PennyLaneAI/pennylane/pull/2834)

* Fixes mixed CPU-GPU data-locality issues for Torch interface.
  [(#2830)](https://github.com/PennyLaneAI/pennylane/pull/2830)

* Fixes a bug where the parameter-shift Hessian of circuits with untrainable
  parameters might be computed with respect to the wrong parameters or
  might raise an error.
  [(#2822)](https://github.com/PennyLaneAI/pennylane/pull/2822)

* Fixes a bug where the custom implementation of the `states_to_binary` device
  method was not used.
  [(#2809)](https://github.com/PennyLaneAI/pennylane/pull/2809)

* `qml.grouping.group_observables` now works when individual wire
  labels are iterable.
  [(#2752)](https://github.com/PennyLaneAI/pennylane/pull/2752)

* The adjoint of an adjoint has a correct `expand` result.
  [(#2766)](https://github.com/PennyLaneAI/pennylane/pull/2766)

* Fix the ability to return custom objects as the expectation value of a QNode with the Autograd interface.
  [(#2808)](https://github.com/PennyLaneAI/pennylane/pull/2808)

* The WireCut operator now raises an error when instantiating it with an empty list.
  [(#2826)](https://github.com/PennyLaneAI/pennylane/pull/2826)

* Allow hamiltonians with grouped observables to be measured on devices
  which were transformed using `qml.transform.insert()`.
  [(#2857)](https://github.com/PennyLaneAI/pennylane/pull/2857)

<h3>Contributors</h3>

This release contains contributions from (in alphabetical order):

Samuel Banning, Juan Miguel Arrazola, David Ittah, Soran Jahangiri, Edward Jiang, Ankit Khandelwal, Christina Lee,
Sergio Martínez-Losa, Albert Mitjans Coma, Ixchel Meza Chavez, Romain Moyard, Lee James O'Riordan,
Mudit Pandey, Bogdan Reznychenko, Jay Soni, Antal Száva, David Wierichs, Moritz Willmann<|MERGE_RESOLUTION|>--- conflicted
+++ resolved
@@ -212,8 +212,6 @@
   RZ**2(1.0, wires=[0])
   ```
 
-<<<<<<< HEAD
-=======
 * Added support for addition of operators and scalars. [(#2849)](https://github.com/PennyLaneAI/pennylane/pull/2849)
 
   ```pycon
@@ -232,7 +230,6 @@
         [-1, -1]])
   ```
 
->>>>>>> 07cc9a47
 * A `SProd` symbolic class is added that allows users to represent the scalar product
 of operators. [(#2622)](https://github.com/PennyLaneAI/pennylane/pull/2622)
 
