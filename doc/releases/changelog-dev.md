:orphan:

# Release 0.20.0-dev (development release)

<h3>New features since last release</h3>

* It is now possible to use TensorFlow's [AutoGraph
  mode](https://www.tensorflow.org/guide/function) with QNodes on all devices and with arbitrary
  differentiation methods. Previously, AutoGraph mode only support `diff_method="backprop"`. This
  will result in significantly more performant model execution, at the cost of a more expensive
  initial compilation. [(#1866)](https://github.com/PennyLaneAI/pennylane/pull/1886)

  Use AutoGraph to convert your QNodes or cost functions into TensorFlow
  graphs by decorating them with `@tf.function`:

  ```python
  dev = qml.device("lightning.qubit", wires=2)

  @qml.beta.qnode(dev, diff_method="adjoint", interface="tf", max_diff=1)
  def circuit(x):
      qml.RX(x[0], wires=0)
      qml.RY(x[1], wires=1)
      return qml.expval(qml.PauliZ(0) @ qml.PauliZ(1)), qml.expval(qml.PauliZ(0))

  @tf.function
  def cost(x):
      return tf.reduce_sum(circuit(x))

  x = tf.Variable([0.5, 0.7], dtype=tf.float64)

  with tf.GradientTape() as tape:
      loss = cost(x)

  grad = tape.gradient(loss, x)
  ```

  The initial execution may take slightly longer than when executing the circuit in
  eager mode; this is because TensorFlow is tracing the function to create the graph.
  Subsequent executions will be much more performant.

  Note that using AutoGraph with backprop-enabled devices, such as `default.qubit`,
  will yield the best performance.

  For more details, please see the [TensorFlow AutoGraph
  documentation](https://www.tensorflow.org/guide/function).

* `qml.math.scatter_element_add` now supports adding multiple values at
  multiple indices with a single function call, in all interfaces
  [(#1864)](https://github.com/PennyLaneAI/pennylane/pull/1864)

  For example, we may set five values of a three-dimensional tensor
  in the following way:

  ```pycon
  >>> X = tf.zeros((3, 2, 9), dtype=tf.float64)
  >>> indices = [(0, 0, 1, 2, 2), (0, 0, 0, 0, 1), (1, 3, 8, 6, 7)]
  >>> values = [0.1 * i for i in range(5)]
  >>> qml.math.scatter_element_add(X, indices, values)
  <tf.Tensor: shape=(3, 2, 9), dtype=float64, numpy=
  array([[[0., 1., 0., 2., 0., 0., 0., 0., 0.],
          [0., 0., 0., 0., 0., 0., 0., 0., 0.]],

         [[0., 0., 0., 0., 0., 0., 0., 0., 3.],
          [0., 0., 0., 0., 0., 0., 0., 0., 0.]],

         [[0., 0., 0., 0., 0., 0., 4., 0., 0.],
          [0., 0., 0., 0., 0., 0., 0., 5., 0.]]])>
  ```

* The `qml.fourier.reconstruct` function is added. It can be used to
  reconstruct QNodes outputting expectation values along a specified
  parameter dimension, with a minimal number of calls to the
  original QNode. The returned
  reconstruction is exact and purely classical, and can be evaluated
  without any quantum executions.
  [(#1864)](https://github.com/PennyLaneAI/pennylane/pull/1864)

  The reconstruction technique differs for functions with equidistant frequencies
  that are reconstructed using the function value at equidistant sampling points, and
  for functions with arbitrary frequencies reconstructed using arbitrary sampling points.

  As an example, consider the following QNode:

  ```python
  dev = qml.device("default.qubit", wires=2)

  @qml.qnode(dev)
  def circuit(x, Y, f=1.0):
      qml.RX(f * x, wires=0)
      qml.RY(Y[0], wires=0)
      qml.RY(Y[1], wires=1)
      qml.CNOT(wires=[0, 1])
      qml.RY(3 * Y[1], wires=1)
      return qml.expval(qml.PauliZ(0) @ qml.PauliZ(1))
  ```

  It has three variational parameters overall: A scalar input `x`
  and an array-valued input `Y` with two entries. Additionally, we can
  tune the dependence on `x` with the frequency `f`.
  We then can reconstruct the QNode output function with respect to `x` via

  ```pycon
  >>> x = 0.3
  >>> Y = np.array([0.1, -0.9])
  >>> rec = qml.fourier.reconstruct(circuit, ids="x", nums_frequency={"x": {0: 1}})(x, Y)
  >>> rec
  {'x': {0: <function pennylane.fourier.reconstruct._reconstruct_equ.<locals>._reconstruction(x)>}}
  ```

  As we can see, we get a nested dictionary in the format of the input `nums_frequency`
  with functions as values. These functions are simple float-to-float callables:

  ```pycon
  >>> univariate = rec["x"][0]
  >>> univariate(x)
  -0.880208251507
  ```

  For more details on usage, reconstruction cost and differentiability support, please see the
  [fourier.reconstruct docstring](https://pennylane.readthedocs.io/en/latest/code/api/pennylane.fourier.reconstruct.html).

* A thermal relaxation channel is added to the Noisy channels. The channel description can be
  found on the supplementary information of [Quantum classifier with tailored quantum kernels](https://arxiv.org/abs/1909.02611).
  [(#1766)](https://github.com/PennyLaneAI/pennylane/pull/1766)

* Added the identity observable to be an operator. Now we can explicitly call the identity
  operation on our quantum circuits for both qubit and CV devices.
  [(#1829)](https://github.com/PennyLaneAI/pennylane/pull/1829)

* Added density matrix initialization gate for mixed state simulation. [(#1686)](https://github.com/PennyLaneAI/pennylane/issues/1686)

<h3>Improvements</h3>


* The QNode has been re-written to support batch execution across the board,
  custom gradients, better decomposition strategies, and higher-order derivatives.
  [(#1807)](https://github.com/PennyLaneAI/pennylane/pull/1807)

  - Internally, if multiple circuits are generated for simultaneous execution, they
    will be packaged into a single job for execution on the device. This can lead to
    significant performance improvement when executing the QNode on remote
    quantum hardware or simulator devices with parallelization capabilities.

  - Custom gradient transforms can be specified as the differentiation method:

    ```python
    @qml.gradients.gradient_transform
    def my_gradient_transform(tape):
        ...
        return tapes, processing_fn

    @qml.qnode(dev, diff_method=my_gradient_transform)
    def circuit():
    ```

  - Arbitrary :math:`n`-th order derivatives are supported on hardware using gradient transforms
    such as the parameter-shift rule. To specify that an :math:`n`-th order derivative of a QNode
    will be computed, the `max_diff` argument should be set. By default, this is set to 1
    (first-order derivatives only). Increasing this value allows for higher order derivatives to be
    extracted, at the cost of additional (classical) computational overhead during the backwards
    pass.

  - When decomposing the circuit, the default decomposition strategy `expansion_strategy="gradient"`
    will prioritize decompositions that result in the smallest number of parametrized operations
    required to satisfy the differentiation method. While this may lead to a slight increase in
    classical processing, it significantly reduces the number of circuit evaluations needed to
    compute gradients of complicated unitaries.

    To return to the old behaviour, `expansion_strategy="device"` can be specified.

  Note that the old QNode remains accessible at `@qml.qnode_old.qnode`, however this will
  be removed in the next release.

* Tests do not loop over automatically imported and instantiated operations any more, 
  which was opaque and created unnecessarily many tests.
  [(#1895)](https://github.com/PennyLaneAI/pennylane/pull/1895)

* A `decompose()` method has been added to the `Operator` class such that we can
  obtain (and queue) decompositions directly from instances of operations.
  [(#1873)](https://github.com/PennyLaneAI/pennylane/pull/1873)

  ```pycon
  >>> op = qml.PhaseShift(0.3, wires=0)
  >>> op.decompose()
  [RZ(0.3, wires=[0])]
  ```

* ``qml.circuit_drawer.draw_mpl`` produces a matplotlib figure and axes given a tape.
  [(#1787)](https://github.com/PennyLaneAI/pennylane/pull/1787)

* AngleEmbedding now supports `batch_params` decorator. [(#1812)](https://github.com/PennyLaneAI/pennylane/pull/1812)

* MottonenStatePreparation now supports `batch_params` decorator. [(#1893)](https://github.com/PennyLaneAI/pennylane/pull/1893)

* CircuitDrawer now supports a `max_length` argument to help prevent text overflows when printing circuits to the CLI. [#1841](https://github.com/PennyLaneAI/pennylane/pull/1841)

<h3>Breaking changes</h3>

* The `par_domain` attribute in the operator class has been removed. 
  [(#1907)](https://github.com/PennyLaneAI/pennylane/pull/1907)

- The `mutable` keyword argument has been removed from the QNode.
  [(#1807)](https://github.com/PennyLaneAI/pennylane/pull/1807)

- The reversible QNode differentiation method has been removed.
  [(#1807)](https://github.com/PennyLaneAI/pennylane/pull/1807)

* `QuantumTape.trainable_params` now is a list instead of a set. This
  means that `tape.trainable_params` will return a list unlike before,
  but setting the `trainable_params` with a set works exactly as before.
  [(#1904)](https://github.com/PennyLaneAI/pennylane/pull/1904)

* The `num_params` attribute in the operator class is now dynamic. This makes it easier
  to define operator subclasses with a flexible number of parameters. 
  [(#1898)](https://github.com/PennyLaneAI/pennylane/pull/1898)

* The static method `decomposition()`, formerly in the `Operation` class, has
  been moved to the base `Operator` class.
  [(#1873)](https://github.com/PennyLaneAI/pennylane/pull/1873)

* `DiagonalOperation` is not a separate subclass any more.
  [(#1889)](https://github.com/PennyLaneAI/pennylane/pull/1889)

  Instead, devices can check for the diagonal
  property using attributes:

  ``` python
  from pennylane.ops.qubit.attributes import diagonal_in_z_basis

  if op in diagonal_in_z_basis:
      # do something
  ```

<h3>Deprecations</h3>

<h3>Bug fixes</h3>

* `qml.CSWAP` and `qml.CRot` now define `control_wires`, and `qml.SWAP`

* `QuantumTape.trainable_params` now is a list instead of a set, making
  it more stable in very rare edge cases.
  [(#1904)](https://github.com/PennyLaneAI/pennylane/pull/1904)

* `ExpvalCost` now returns corrects results shape when `optimize=True` with 
  shots batch.
  [(#1897)](https://github.com/PennyLaneAI/pennylane/pull/1897)

* `qml.circuit_drawer.MPLDrawer` was slightly modified to work with
  matplotlib version 3.5.
  [(#1899)](https://github.com/PennyLaneAI/pennylane/pull/1899)

* `qml.CSWAP` and `qml.CRot` now define `control_wires`, and `qml.SWAP`
  returns the default empty wires object.
  [(#1830)](https://github.com/PennyLaneAI/pennylane/pull/1830)

* The `requires_grad` attribute of `qml.numpy.tensor` objects is now
  preserved when pickling/unpickling the object.
  [(#1856)](https://github.com/PennyLaneAI/pennylane/pull/1856)

<h3>Documentation</h3>

* Added examples in documentation for some operations.
  [(#1902)](https://github.com/PennyLaneAI/pennylane/pull/1902)

* Improves the Developer's Guide Testing document.
  [(#1896)](https://github.com/PennyLaneAI/pennylane/pull/1896)

* Add documentation example for AngleEmbedding and BasisEmbedding.
  [(#1910)](https://github.com/PennyLaneAI/pennylane/pull/1910)
  [(#1908)](https://github.com/PennyLaneAI/pennylane/pull/1908)

<h3>Contributors</h3>

This release contains contributions from (in alphabetical order):

<<<<<<< HEAD
Guillermo Alonso-Linaje, Benjamin Cordier, Olivia Di Matteo, David Ittah, Jalani Kanem, Ankit Khandelwal, Shumpei Kobayashi,
Christina Lee, Alejandro Montanez, Romain Moyard, Maria Schuld, Jay Soni, David Wierichs
=======
Guillermo Alonso-Linaje, Benjamin Cordier, Olivia Di Matteo, Josh Izaac,
Jalani Kanem, Ankit Khandelwal, Shumpei Kobayashi, Christina Lee, Alejandro Montanez,
Romain Moyard, Maria Schuld, Jay Soni, David Wierichs
>>>>>>> 8b313e47
<|MERGE_RESOLUTION|>--- conflicted
+++ resolved
@@ -273,11 +273,6 @@
 
 This release contains contributions from (in alphabetical order):
 
-<<<<<<< HEAD
-Guillermo Alonso-Linaje, Benjamin Cordier, Olivia Di Matteo, David Ittah, Jalani Kanem, Ankit Khandelwal, Shumpei Kobayashi,
-Christina Lee, Alejandro Montanez, Romain Moyard, Maria Schuld, Jay Soni, David Wierichs
-=======
-Guillermo Alonso-Linaje, Benjamin Cordier, Olivia Di Matteo, Josh Izaac,
+Guillermo Alonso-Linaje, Benjamin Cordier, Olivia Di Matteo, David Ittah, Josh Izaac,
 Jalani Kanem, Ankit Khandelwal, Shumpei Kobayashi, Christina Lee, Alejandro Montanez,
-Romain Moyard, Maria Schuld, Jay Soni, David Wierichs
->>>>>>> 8b313e47
+Romain Moyard, Maria Schuld, Jay Soni, David Wierichs