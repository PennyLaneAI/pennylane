--- conflicted
+++ resolved
@@ -228,14 +228,14 @@
   [(#4465)](https://github.com/PennyLaneAI/pennylane/pull/4465/)
   [(#4478)](https://github.com/PennyLaneAI/pennylane/pull/4478/)
 
-<<<<<<< HEAD
-* The label for `ParametrizedEvolution` can display parameters even when they are array-like. The 
-  number of decimal places used when displaying the parameters can be set by the kwarg `decimals`.
+* The label for `ParametrizedEvolution` can display parameters with the requested format as set by the 
+  kwarg `decimals`. Array-like parameters are displayed in the same format as matrices and stored in the 
+  cache.
   [(#4151)](https://github.com/PennyLaneAI/pennylane/pull/4151)
-=======
+
 * CI now runs tests with Tensorflow 2.13.0
   [(#4472)](https://github.com/PennyLaneAI/pennylane/pull/4472)
->>>>>>> bd701b79
+
 
 <h3>Breaking changes 💔</h3>
 
