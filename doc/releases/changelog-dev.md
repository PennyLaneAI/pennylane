:orphan:

# Release 0.42.0-dev (development release)

<h3>New features since last release</h3>

* A new QNode transform called :func:`~.transforms.set_shots` has been added to set or update the number of shots to be performed, overriding shots specified in the device.
  [(#7337)](https://github.com/PennyLaneAI/pennylane/pull/7337)
<<<<<<< HEAD
  [(#7358)](https://github.com/PennyLaneAI/pennylane/pull/7358)
=======
>>>>>>> 1d105d38

  The :func:`~.transforms.set_shots` transform can be used as a decorator:

  ```python
  @partial(qml.set_shots, shots=2)
  @qml.qnode(qml.device("default.qubit", wires=1))
  def circuit():
      qml.RX(1.23, wires=0)
      return qml.sample(qml.Z(0))
  ```

  ```pycon
  >>> circuit()
  array([1., -1.])
  ```
  
  Additionally, it can be used in-line to update a circuit's `shots`:

  ```pycon
  >>> new_circ = qml.set_shots(circuit, shots=(4, 10)) # shot vector
  >>> new_circ()
  (array([-1.,  1., -1.,  1.]), array([ 1.,  1.,  1., -1.,  1.,  1., -1., -1.,  1.,  1.]))
  ```

* A new function called `qml.to_openqasm` has been added, which allows for converting PennyLane circuits to OpenQASM 2.0 programs.
  [(#7393)](https://github.com/PennyLaneAI/pennylane/pull/7393)

  Consider this simple circuit in PennyLane:
  ```python
  dev = qml.device("default.qubit", wires=2, shots=100)

  @qml.qnode(dev)
  def circuit(theta, phi):
      qml.RX(theta, wires=0)
      qml.CNOT(wires=[0,1])
      qml.RZ(phi, wires=1)
      return qml.sample()
  ```

  This can be easily converted to OpenQASM 2.0 with `qml.to_openqasm`:
  ```pycon
  >>> openqasm_circ = qml.to_openqasm(circuit)(1.2, 0.9)
  >>> print(openqasm_circ)
  OPENQASM 2.0;
  include "qelib1.inc";
  qreg q[2];
  creg c[2];
  rx(1.2) q[0];
  cx q[0],q[1];
  rz(0.9) q[1];
  measure q[0] -> c[0];
  measure q[1] -> c[1];
  ```

* A new template called :class:`~.SelectPauliRot` that applies a sequence of uniformly controlled rotations to a target qubit 
  is now available. This operator appears frequently in unitary decomposition and block encoding techniques. 
  [(#7206)](https://github.com/PennyLaneAI/pennylane/pull/7206)

  ```python
  angles = np.array([1.0, 2.0, 3.0, 4.0])

  wires = qml.registers({"control": 2, "target": 1})
  dev = qml.device("default.qubit", wires=3)

  @qml.qnode(dev)
  def circuit():
      qml.SelectPauliRot(
        angles,
        control_wires=wires["control"],
        target_wire=wires["target"],
        rot_axis="Y")
      return qml.state()
  ```
  
  ```pycon
  >>> print(circuit())
  [0.87758256+0.j 0.47942554+0.j 0.        +0.j 0.        +0.j
   0.        +0.j 0.        +0.j 0.        +0.j 0.        +0.j]
  ```

* The transform `convert_to_mbqc_gateset` is added to the `ftqc` module to convert arbitrary 
  circuits to a limited gate-set that can be translated to the MBQC formalism.
  [(7271)](https://github.com/PennyLaneAI/pennylane/pull/7271)

* The `RotXZX` operation is added to the `ftqc` module to support definition of a universal
  gate-set that can be translated to the MBQC formalism.
  [(7271)](https://github.com/PennyLaneAI/pennylane/pull/7271)

* Two new functions called :func:`~.math.convert_to_su2` and :func:`~.math.convert_to_su4` have been added to `qml.math`, which convert unitary matrices to SU(2) or SU(4), respectively, and optionally a global phase.
  [(#7211)](https://github.com/PennyLaneAI/pennylane/pull/7211)

<h4>Resource-efficient Decompositions 🔎</h4>

* The :func:`~.transforms.decompose` transform now supports weighting gates in the target `gate_set`, allowing for 
  preferential treatment of certain gates in a target `gate_set` over others.
  [(#7389)](https://github.com/PennyLaneAI/pennylane/pull/7389)

  Gates specified in `gate_set` can be given a numerical weight associated with their effective cost to have in a circuit:
  
  * Gate weights that are greater than 1 indicate a *greater cost* (less preferred).
  * Gate weights that are less than 1 indicate a *lower cost* (more preferred).

  Consider the following toy example.

  ```python
  qml.decomposition.enable_graph()
  
  @partial(
    qml.transforms.decompose, gate_set={qml.Toffoli: 1.23, qml.RX: 4.56, qml.CZ: 0.01, qml.H: 420, qml.CRZ: 100}
  )
  @qml.qnode(qml.device("default.qubit"))
  def circuit():
      qml.CRX(0.1, wires=[0, 1])
      qml.Toffoli(wires=[0, 1, 2])
      return qml.expval(qml.Z(0))
  ```

  ```pycon
  >>> print(qml.draw(circuit)())

  0: ───────────╭●────────────╭●─╭●─┤  <Z>
  1: ──RX(0.05)─╰Z──RX(-0.05)─╰Z─├●─┤     
  2: ────────────────────────────╰X─┤     
  ```

  ```python
  qml.decomposition.enable_graph()

  @partial(
      qml.transforms.decompose, gate_set={qml.Toffoli: 1.23, qml.RX: 4.56, qml.CZ: 0.01, qml.H: 0.1, qml.CRZ: 0.1}
  )
  @qml.qnode(qml.device("default.qubit"))
  def circuit():
      qml.CRX(0.1, wires=[0, 1])
      qml.Toffoli(wires=[0, 1, 2])
      return qml.expval(qml.Z(0))
  ```

  ```pycon
  >>> print(qml.draw(circuit)())

  0: ────╭●───────────╭●─┤  <Z>
  1: ──H─╰RZ(0.10)──H─├●─┤     
  2: ─────────────────╰X─┤  
  ```

  Here, when the Hadamard and ``CRZ`` have relatively high weights, a decomposition involving them is considered *less* 
  efficient. When they have relatively low weights, a decomposition involving them is considered *more* efficient.

* The decomposition of `qml.PCPhase` is now significantly more efficient for more than 2 qubits.
  [(#7166)](https://github.com/PennyLaneAI/pennylane/pull/7166)

* New decomposition rules comprising rotation gates and global phases have been added to `QubitUnitary` that 
  can be accessed with the new graph-based decomposition system. The most efficient set of rotations to 
  decompose into will be chosen based on the target gate set.
  [(#7211)](https://github.com/PennyLaneAI/pennylane/pull/7211)

  ```python
  from functools import partial
  import numpy as np
  import pennylane as qml
  
  qml.decomposition.enable_graph()
  
  U = np.array([[1, 1], [1, -1]]) / np.sqrt(2)
  
  @partial(qml.transforms.decompose, gate_set={"RX", "RY", "GlobalPhase"})
  @qml.qnode(qml.device("default.qubit"))
  def circuit():
      qml.QubitUnitary(np.array([[1, 1], [1, -1]]) / np.sqrt(2), wires=[0])
      return qml.expval(qml.PauliZ(0))
  ```
  ```pycon
  >>> print(qml.draw(circuit)())
  0: ──RX(0.00)──RY(1.57)──RX(3.14)──GlobalPhase(-1.57)─┤  <Z>
  ```

* A :func:`~.decomposition.register_condition` decorator is added that allows users to bind a condition to a
  decomposition rule for when it is applicable. The condition should be a function that takes the
  resource parameters of an operator as arguments and returns `True` or `False` based on whether
  these parameters satisfy the condition for when this rule can be applied.
  [(#7439)](https://github.com/PennyLaneAI/pennylane/pull/7439)

  ```python
  import pennylane as qml
  from pennylane.math.decomposition import zyz_rotation_angles
  
  # The parameters must be consistent with ``qml.QubitUnitary.resource_keys``
  def _zyz_condition(num_wires):
    return num_wires == 1

  @qml.register_condition(_zyz_condition)
  @qml.register_resources({qml.RZ: 2, qml.RY: 1, qml.GlobalPhase: 1})
  def zyz_decomposition(U, wires, **__):
      # Assumes that U is a 2x2 unitary matrix
      phi, theta, omega, phase = zyz_rotation_angles(U, return_global_phase=True)
      qml.RZ(phi, wires=wires[0])
      qml.RY(theta, wires=wires[0])
      qml.RZ(omega, wires=wires[0])
      qml.GlobalPhase(-phase)
  
  # This decomposition will be ignored for `QubitUnitary` on more than one wire.
  qml.add_decomps(qml.QubitUnitary, zyz_decomposition)
  ```

* Symbolic operator types (e.g., `Adjoint`, `Controlled`, and `Pow`) can now be specified as strings
  in various parts of the new graph-based decomposition system, specifically:
  * The `gate_set` argument of the :func:`~.transforms.decompose` transform now supports adding symbolic
    operators in the target gate set.
    [(#7331)](https://github.com/PennyLaneAI/pennylane/pull/7331)
    ```python
    from functools import partial
    import pennylane as qml
  
    qml.decomposition.enable_graph()
   
    @partial(qml.transforms.decompose, gate_set={"T", "Adjoint(T)", "H", "CNOT"})
    @qml.qnode(qml.device("default.qubit"))
    def circuit():
        qml.Toffoli(wires=[0, 1, 2])
    ```
    ```pycon
    >>> print(qml.draw(circuit)())
    0: ───────────╭●───────────╭●────╭●──T──╭●─┤
    1: ────╭●─────│─────╭●─────│───T─╰X──T†─╰X─┤
    2: ──H─╰X──T†─╰X──T─╰X──T†─╰X──T──H────────┤
    ```
  * Symbolic operator types can now be given as strings to the `op_type` argument of :func:`~.decomposition.add_decomps`,
    or as keys of the dictionaries passed to the `alt_decomps` and `fixed_decomps` arguments of the
    :func:`~.transforms.decompose` transform, allowing custom decomposition rules to be defined and
    registered for symbolic operators.
    [(#7347)](https://github.com/PennyLaneAI/pennylane/pull/7347)

    [(#7352)](https://github.com/PennyLaneAI/pennylane/pull/7352)

    ```python
    @qml.register_resources({qml.RY: 1})
    def my_adjoint_ry(phi, wires, **_):
        qml.RY(-phi, wires=wires)

    @qml.register_resources({qml.RX: 1})
    def my_adjoint_rx(phi, wires, **__):
        qml.RX(-phi, wires)

    # Registers a decomposition rule for the adjoint of RY globally
    qml.add_decomps("Adjoint(RY)", my_adjoint_ry)

    @partial(
        qml.transforms.decompose,
        gate_set={"RX", "RY", "CNOT"},
        fixed_decomps={"Adjoint(RX)": my_adjoint_rx}
    )
    @qml.qnode(qml.device("default.qubit"))
    def circuit():
        qml.adjoint(qml.RX(0.5, wires=[0]))
        qml.CNOT(wires=[0, 1])
        qml.adjoint(qml.RY(0.5, wires=[1]))
        return qml.expval(qml.Z(0))
    ```
    ```pycon
    >>> print(qml.draw(circuit)())
    0: ──RX(-0.50)─╭●────────────┤  <Z>
    1: ────────────╰X──RY(-0.50)─┤
    ```

<h3>Improvements 🛠</h3>

* Setting up the configuration of a workflow, including the determination of the best diff
  method, is now done *after* user transforms have been applied. This allows transforms to
  update the shots and change measurement processes with fewer issues.
  [(#7358)](https://github.com/PennyLaneAI/pennylane/pull/7358)

* The decomposition of `DiagonalQubitUnitary` has been updated to a recursive decomposition
  into a smaller `DiagonalQubitUnitary` and a `SelectPauliRot` operation. This is a known
  decomposition [Theorem 7 in Shende et al.](https://arxiv.org/abs/quant-ph/0406176)
  that contains fewer gates than the previous decomposition.
  [(#7370)](https://github.com/PennyLaneAI/pennylane/pull/7370)

* An experimental integration for a Python compiler using [xDSL](https://xdsl.dev/index) has been introduced.
  This is similar to [Catalyst's MLIR dialects](https://docs.pennylane.ai/projects/catalyst/en/stable/dev/dialects.html#mlir-dialects-in-catalyst), 
  but it is coded in Python instead of C++.
  [(#7357)](https://github.com/PennyLaneAI/pennylane/pull/7357)
  [(#7367)](https://github.com/PennyLaneAI/pennylane/pull/7367)

* PennyLane supports `JAX` version 0.6.0.
  [(#7299)](https://github.com/PennyLaneAI/pennylane/pull/7299)

* PennyLane supports `JAX` version 0.5.3.
  [(#6919)](https://github.com/PennyLaneAI/pennylane/pull/6919)

* Computing the angles for uniformly controlled rotations, used in :class:`~.MottonenStatePreparation`
  and :class:`~.SelectPauliRot`, now takes much less computational effort and memory.
  [(#7377)](https://github.com/PennyLaneAI/pennylane/pull/7377)

* The :func:`~.transforms.cancel_inverses` transform no longer changes the order of operations that don't have shared wires, providing a deterministic output.
  [(#7328)](https://github.com/PennyLaneAI/pennylane/pull/7328)

* Alias for Identity (`I`) is now accessible from `qml.ops`.
  [(#7200)](https://github.com/PennyLaneAI/pennylane/pull/7200)

* The `ftqc` module `measure_arbitrary_basis`, `measure_x` and `measure_y` functions
  can now be captured when program capture is enabled.
  [(#7219)](https://github.com/PennyLaneAI/pennylane/pull/7219)
  [(#7368)](https://github.com/PennyLaneAI/pennylane/pull/7368)

* `Operator.num_wires` now defaults to `None` to indicate that the operator can be on
  any number of wires.
  [(#7312)](https://github.com/PennyLaneAI/pennylane/pull/7312)

* Shots can now be overridden for specific `qml.Snapshot` instances via a `shots` keyword argument.
  [(#7326)](https://github.com/PennyLaneAI/pennylane/pull/7326)

  ```python
  dev = qml.device("default.qubit", wires=2, shots=10)

  @qml.qnode(dev)
  def circuit():
      qml.Snapshot("sample", measurement=qml.sample(qml.X(0)), shots=5)
      return qml.sample(qml.X(0))
  ```

  ```pycon
  >>> qml.snapshots(circuit)()
  {'sample': array([-1., -1., -1., -1., -1.]),
   'execution_results': array([ 1., -1., -1., -1., -1.,  1., -1., -1.,  1., -1.])}
  ```

* Two-qubit `QubitUnitary` gates no longer decompose into fundamental rotation gates; it now 
  decomposes into single-qubit `QubitUnitary` gates. This allows the decomposition system to
  further decompose single-qubit unitary gates more flexibly using different rotations.
  [(#7211)](https://github.com/PennyLaneAI/pennylane/pull/7211)

* The `gate_set` argument of :func:`~.transforms.decompose` now accepts `"X"`, `"Y"`, `"Z"`, `"H"`, 
  `"I"` as aliases for `"PauliX"`, `"PauliY"`, `"PauliZ"`, `"Hadamard"`, and `"Identity"`. These 
  aliases are also recognized as part of symbolic operators. For example, `"Adjoint(H)"` is now 
  accepted as an alias for `"Adjoint(Hadamard)"`.
  [(#7331)](https://github.com/PennyLaneAI/pennylane/pull/7331)

* PennyLane no longer validates that an operation has at least one wire, as having this check required the abstract
  interface to maintain a list of special implementations.
  [(#7327)](https://github.com/PennyLaneAI/pennylane/pull/7327)

* Two new device-developer transforms have been added to `devices.preprocess`: 
  :func:`~.devices.preprocess.measurements_from_counts` and :func:`~.devices.preprocess.measurements_from_samples`.
  These transforms modify the tape to instead contain a `counts` or `sample` measurement process, 
  deriving the original measurements from the raw counts/samples in post-processing. This allows 
  expanded measurement support for devices that only 
  support counts/samples at execution, like real hardware devices.
  [(#7317)](https://github.com/PennyLaneAI/pennylane/pull/7317)

* Sphinx version was updated to 8.1. Sphinx is upgraded to version 8.1 and uses Python 3.10. References to intersphinx (e.g. `<demos/>` or `<catalyst/>` are updated to remove the :doc: prefix that is incompatible with sphinx 8.1. 
  [(7212)](https://github.com/PennyLaneAI/pennylane/pull/7212)

* Migrated `setup.py` package build and install to `pyproject.toml`
  [(#7375)](https://github.com/PennyLaneAI/pennylane/pull/7375)

* Updated GitHub Actions workflows (`rtd.yml`, `readthedocs.yml`, and `docs.yml`) to use `ubuntu-24.04` runners.
 [(#7396)](https://github.com/PennyLaneAI/pennylane/pull/7396)

* Updated requirements and pyproject files to include the other package.  
  [(#7417)](https://github.com/PennyLaneAI/pennylane/pull/7417)

<h3>Labs: a place for unified and rapid prototyping of research software 🧪</h3>


* A new module :mod:`pennylane.labs.intermediate_reps <pennylane.labs.intermediate_reps>`
  provides functionality to compute intermediate representations for particular circuits.
  :func:`parity_matrix <pennylane.labs.intermediate_reps.parity_matrix>` computes
  the parity matrix intermediate representation for CNOT circuits.
  :func:`phase_polynomial <pennylane.labs.intermediate_reps.phase_polynomial>` computes
  the phase polynomial intermediate representation for {CNOT, RZ} circuits.
  These efficient intermediate representations are important
  for CNOT routing algorithms and other quantum compilation routines.
  [(#7229)](https://github.com/PennyLaneAI/pennylane/pull/7229)
  [(#7333)](https://github.com/PennyLaneAI/pennylane/pull/7333)


<h3>Breaking changes 💔</h3>

* The `return_type` property of `MeasurementProcess` has been removed. Please use `isinstance` for type checking instead.
  [(#7322)](https://github.com/PennyLaneAI/pennylane/pull/7322)

* The `KerasLayer` class in `qml.qnn.keras` has been removed because Keras 2 is no longer actively maintained.
  Please consider using a different machine learning framework, like `PyTorch <demos/tutorial_qnn_module_torch>`__ or `JAX <demos/tutorial_How_to_optimize_QML_model_using_JAX_and_Optax>`__.
  [(#7320)](https://github.com/PennyLaneAI/pennylane/pull/7320)

* The `qml.gradients.hamiltonian_grad` function has been removed because this gradient recipe is no
  longer required with the :doc:`new operator arithmetic system </news/new_opmath>`.
  [(#7302)](https://github.com/PennyLaneAI/pennylane/pull/7302)

* Accessing terms of a tensor product (e.g., `op = X(0) @ X(1)`) via `op.obs` has been removed.
  [(#7324)](https://github.com/PennyLaneAI/pennylane/pull/7324)

* The `mcm_method` keyword argument in `qml.execute` has been removed.
  [(#7301)](https://github.com/PennyLaneAI/pennylane/pull/7301)

* The `inner_transform` and `config` keyword arguments in `qml.execute` have been removed.
  [(#7300)](https://github.com/PennyLaneAI/pennylane/pull/7300)

* `Sum.ops`, `Sum.coeffs`, `Prod.ops` and `Prod.coeffs` have been removed.
  [(#7304)](https://github.com/PennyLaneAI/pennylane/pull/7304)

* Specifying `pipeline=None` with `qml.compile` has been removed.
  [(#7307)](https://github.com/PennyLaneAI/pennylane/pull/7307)

* The `control_wires` argument in `qml.ControlledQubitUnitary` has been removed.
  Furthermore, the `ControlledQubitUnitary` no longer accepts `QubitUnitary` objects as arguments as its `base`.
  [(#7305)](https://github.com/PennyLaneAI/pennylane/pull/7305)

* `qml.tape.TapeError` has been removed.
  [(#7205)](https://github.com/PennyLaneAI/pennylane/pull/7205)

<h3>Deprecations 👋</h3>

Here's a list of deprecations made this release. For a more detailed breakdown of deprecations and alternative code to use instead, Please consult the :doc:`deprecations and removals page </development/deprecations>`.

* `qml.operation.Observable` and the corresponding `Observable.compare` have been deprecated, as
  pennylane now depends on the more general `Operator` interface instead. The
  `Operator.is_hermitian` property can instead be used to check whether or not it is highly likely
  that the operator instance is Hermitian.
  [(#7316)](https://github.com/PennyLaneAI/pennylane/pull/7316)

* The boolean functions provided in `pennylane.operation` are deprecated. See the :doc:`deprecations page </development/deprecations>` 
  for equivalent code to use instead. These include `not_tape`, `has_gen`, `has_grad_method`, `has_multipar`,
  `has_nopar`, `has_unitary_gen`, `is_measurement`, `defines_diagonalizing_gates`, and `gen_is_multi_term_hamiltonian`.
  [(#7319)](https://github.com/PennyLaneAI/pennylane/pull/7319)

* `qml.operation.WiresEnum`, `qml.operation.AllWires`, and `qml.operation.AnyWires` are deprecated. To indicate that
  an operator can act on any number of wires, `Operator.num_wires = None` should be used instead. This is the default
  and does not need to be overwritten unless the operator developer wants to add wire number validation.
  [(#7313)](https://github.com/PennyLaneAI/pennylane/pull/7313)

* The :func:`qml.QNode.get_gradient_fn` method is now deprecated. Instead, use :func:`~.workflow.get_best_diff_method` to obtain the differentiation method.
  [(#7323)](https://github.com/PennyLaneAI/pennylane/pull/7323)

<h3>Internal changes ⚙️</h3>

* Fix subset of `pylint` errors in the `tests` folder.
  [(#7446)](https://github.com/PennyLaneAI/pennylane/pull/7446)

* Remove and reduce excessively expensive test cases in `tests/templates/test_subroutines/` that do not add value.
  [(#7436)](https://github.com/PennyLaneAI/pennylane/pull/7436)

* Stop using `pytest-timeout` in the PennyLane CI/CD pipeline.
  [(#7451)](https://github.com/PennyLaneAI/pennylane/pull/7451)

* Enforce subset of submodules in `templates` to be auxiliary layer modules.
  [(#7437)](https://github.com/PennyLaneAI/pennylane/pull/7437)

* Enforce `noise` module to be a tertiary layer module.
  [(#7430)](https://github.com/PennyLaneAI/pennylane/pull/7430)

* Enforce `qaoa` module to be a tertiary layer module.
  [(#7429)](https://github.com/PennyLaneAI/pennylane/pull/7429)

* Enforce `gradients` module to be an auxiliary layer module.
  [(#7416)](https://github.com/PennyLaneAI/pennylane/pull/7416)

* Enforce `optimize` module to be an auxiliary layer module.
  [(#7418)](https://github.com/PennyLaneAI/pennylane/pull/7418)

* A `RuntimeWarning` raised when using versions of JAX > 0.4.28 has been removed.
  [(#7398)](https://github.com/PennyLaneAI/pennylane/pull/7398)

* Wheel releases for PennyLane now follow the `PyPA binary-distribution format <https://packaging.python.org/en/latest/specifications/binary-distribution-format/>_` guidelines more closely.
  [(#7382)](https://github.com/PennyLaneAI/pennylane/pull/7382)

* `null.qubit` can now support an optional `track_resources` argument which allows it to record which gates are executed.
  [(#7226)](https://github.com/PennyLaneAI/pennylane/pull/7226)
  [(#7372)](https://github.com/PennyLaneAI/pennylane/pull/7372)
  [(#7392)](https://github.com/PennyLaneAI/pennylane/pull/7392)

* A new internal module, `qml.concurrency`, is added to support internal use of multiprocess and multithreaded execution of workloads. This also migrates the use of `concurrent.futures` in `default.qubit` to this new design.
  [(#7303)](https://github.com/PennyLaneAI/pennylane/pull/7303)

* Test suites in `tests/transforms/test_defer_measurement.py` use analytic mocker devices to test numeric results.
  [(#7329)](https://github.com/PennyLaneAI/pennylane/pull/7329)

* Introduce module dependency management using `tach`.
  [(#7185)](https://github.com/PennyLaneAI/pennylane/pull/7185)

* Add new `pennylane.exceptions` module for custom errors and warnings.
  [(#7205)](https://github.com/PennyLaneAI/pennylane/pull/7205)

* Clean up `__init__.py` files in `math`, `ops`, `qaoa`, `tape` and `templates` to be explicit in what they import. 
  [(#7200)](https://github.com/PennyLaneAI/pennylane/pull/7200)
  
* The `Tracker` class has been moved into the `devices` module.
  [(#7281)](https://github.com/PennyLaneAI/pennylane/pull/7281)

* Moved functions that calculate rotation angles for unitary decompositions into an internal
  module `qml.math.decomposition`
  [(#7211)](https://github.com/PennyLaneAI/pennylane/pull/7211)

<h3>Documentation 📝</h3>

* Fixed the wrong `theta` to `phi` in :class:`~pennylane.IsingXY`.
 [(#7427)](https://github.com/PennyLaneAI/pennylane/pull/7427)

* In the :doc:`/introduction/compiling_circuits` page, in the "Decomposition in stages" section,
  circuit drawings now render in a way that's easier to read.
  [(#7419)](https://github.com/PennyLaneAI/pennylane/pull/7419)

* The entry in the :doc:`/news/program_capture_sharp_bits` page for using program capture with Catalyst 
  has been updated. Instead of using ``qjit(experimental_capture=True)``, Catalyst is now compatible 
  with the global toggles ``qml.capture.enable()`` and ``qml.capture.disable()`` for enabling and
  disabling program capture.
  [(#7298)](https://github.com/PennyLaneAI/pennylane/pull/7298)

<h3>Bug fixes 🐛</h3>

* The documentation of `qml.pulse.drive` has been updated and corrected.
  [(#7459)](https://github.com/PennyLaneAI/pennylane/pull/7459)

* Fixed a bug in `to_openfermion` where identity qubit-to-wires mapping was not obeyed.
  [(#7332)](https://github.com/PennyLaneAI/pennylane/pull/7332)

* Fixed a bug in the validation of :class:`~.SelectPauliRot` that prevents parameter broadcasting.
  [(#7377)](https://github.com/PennyLaneAI/pennylane/pull/7377)

* Usage of NumPy in `default.mixed` source code has been converted to `qml.math` to avoid
  unnecessary dependency on NumPy and to fix a bug that caused an error when using `default.mixed` with PyTorch and GPUs.
  [(#7384)](https://github.com/PennyLaneAI/pennylane/pull/7384)

* With program capture enabled (`qml.capture.enable()`), `QSVT` no treats abstract values as metadata.
  [(#7360)](https://github.com/PennyLaneAI/pennylane/pull/7360)

* A fix was made to `default.qubit` to allow for using `qml.Snapshot` with defer-measurements (`mcm_method="deferred"`).
  [(#7335)](https://github.com/PennyLaneAI/pennylane/pull/7335)

* Fixes the repr for empty `Prod` and `Sum` instances to better communicate the existence of an empty instance.
  [(#7346)](https://github.com/PennyLaneAI/pennylane/pull/7346)

* Fixes a bug where circuit execution fails with ``BlockEncode`` initialized with sparse matrices.
  [(#7285)](https://github.com/PennyLaneAI/pennylane/pull/7285)

* Adds an informative error if `qml.cond` is used with an abstract condition with
  jitting on `default.qubit` if capture is enabled.
  [(#7314)](https://github.com/PennyLaneAI/pennylane/pull/7314)

* Fixes a bug where using a ``StatePrep`` operation with `batch_size=1` did not work with ``default.mixed``.
  [(#7280)](https://github.com/PennyLaneAI/pennylane/pull/7280)

* Gradient transforms can now be used in conjunction with batch transforms with all interfaces.
  [(#7287)](https://github.com/PennyLaneAI/pennylane/pull/7287)

* Fixes a bug where the global phase was not being added in the ``QubitUnitary`` decomposition.  
  [(#7244)](https://github.com/PennyLaneAI/pennylane/pull/7244)
  [(#7270)](https://github.com/PennyLaneAI/pennylane/pull/7270)

* Using finite differences with program capture without x64 mode enabled now raises a warning.
  [(#7282)](https://github.com/PennyLaneAI/pennylane/pull/7282)

* When the `mcm_method` is specified to the `"device"`, the `defer_measurements` transform will 
  no longer be applied. Instead, the device will be responsible for all MCM handling.
  [(#7243)](https://github.com/PennyLaneAI/pennylane/pull/7243)

* Fixed coverage of `qml.liealg.CII` and `qml.liealg.AIII`.
  [(#7291)](https://github.com/PennyLaneAI/pennylane/pull/7291)

* Fixed a bug where the phase is used as the wire label for a `qml.GlobalPhase` when capture is enabled.
  [(#7211)](https://github.com/PennyLaneAI/pennylane/pull/7211)

* Fixed a bug that caused `CountsMP.process_counts` to return results in the computational basis, even if
  an observable was specified.
  [(#7342)](https://github.com/PennyLaneAI/pennylane/pull/7342)

* Fixed a bug that caused `SamplesMP.process_counts` used with an observable to return a list of eigenvalues 
  for each individual operation in the observable, instead of the overall result.
  [(#7342)](https://github.com/PennyLaneAI/pennylane/pull/7342)

* Fixed a bug where `two_qubit_decomposition` provides an incorrect decomposition for some special matrices.
  [(#7340)](https://github.com/PennyLaneAI/pennylane/pull/7340)

* Fixes a bug where the powers of `qml.ISWAP` and `qml.SISWAP` were decomposed incorrectly.
  [(#7361)](https://github.com/PennyLaneAI/pennylane/pull/7361)

* Returning `MeasurementValue`s from the `ftqc` module's parametric mid-circuit measurements
  (`measure_arbitrary_basis`, `measure_x` and `measure_y`) no longer raises an error in circuits 
  using `diagonalize_mcms`.
  [(#7387)](https://github.com/PennyLaneAI/pennylane/pull/7387)

<h3>Contributors ✍️</h3>

This release contains contributions from (in alphabetical order):

Guillermo Alonso-Linaje,
Astral Cai,
Yushao Chen,
Marcus Edwards,
Lillian Frederiksen,
Pietropaolo Frisoni,
Simone Gasperini,
Korbinian Kottmann,
Christina Lee,
Anton Naim Ibrahim,
Lee J. O'Riordan,
Mudit Pandey,
Andrija Paurevic,
Kalman Szenes,
David Wierichs,
Jake Zaia<|MERGE_RESOLUTION|>--- conflicted
+++ resolved
@@ -6,10 +6,7 @@
 
 * A new QNode transform called :func:`~.transforms.set_shots` has been added to set or update the number of shots to be performed, overriding shots specified in the device.
   [(#7337)](https://github.com/PennyLaneAI/pennylane/pull/7337)
-<<<<<<< HEAD
   [(#7358)](https://github.com/PennyLaneAI/pennylane/pull/7358)
-=======
->>>>>>> 1d105d38
 
   The :func:`~.transforms.set_shots` transform can be used as a decorator:
 
