--- conflicted
+++ resolved
@@ -195,9 +195,6 @@
 
 This release contains contributions from (in alphabetical order):
 
-<<<<<<< HEAD
-Frederik Wilde.
-=======
 Isaac De Vlugt,
 Lillian M. A. Frederiksen,
 Soran Jahangiri,
@@ -208,4 +205,4 @@
 Borja Requena,
 Matthew Silverman,
 David Wierichs,
->>>>>>> 34688855
+Frederik Wilde