
# Release 0.43.0-dev (development release)

<h3>New features since last release</h3>

* The `qml.sample` function can now receive an optional `dtype` parameter 
  which sets the type and precision of the samples returned by this measurement process.
  [(#8189)](https://github.com/PennyLaneAI/pennylane/pull/8189)
  [(#8271)](https://github.com/PennyLaneAI/pennylane/pull/8271)
  
* The Resource estimation toolkit was upgraded and has migrated from
  :mod:`~.labs` to PennyLane as the :mod:`~.estimator` module.

  * The `qml.estimator.WireResourceManager`, `qml.estimator.Allocate`, and `qml.estimator.Deallocate`
    classes were added to track auxiliary wires for resource estimation.
    [(#8203)](https://github.com/PennyLaneAI/pennylane/pull/8203)
  * The `qml.estimator.ResourceOperator`, `qml.estimator.CompressedResourceOp`, and `qml.estimator.GateCount` classes
    were added as base classes to represent quantum operators.
    [(#8227)](https://github.com/PennyLaneAI/pennylane/pull/8227)
  * The :class:`~.estimator.Resources` class was added as a container class for resources.
    [(#8205)](https://github.com/PennyLaneAI/pennylane/pull/8205)
  * The test files were renamed to avoid the dual definition error with labs module.
    [(#8261)](https://github.com/PennyLaneAI/pennylane/pull/8261)
  * Added a new `ResourceConfig` class to store the configuration used for resource estimation, including operator precisions and custom decompositions.
    [(#8259)](https://github.com/PennyLaneAI/pennylane/pull/8259)

* Dynamic wire allocation with `qml.allocation.allocate` can now be executed on `default.qubit`.
  [(#7718)](https://github.com/PennyLaneAI/pennylane/pull/7718)

  ```python
  @qml.qnode(qml.device('default.qubit'))
  def c():
      with qml.allocate(1) as wires:
          qml.H(wires)
          qml.CNOT((wires[0], 0))
      return qml.probs(wires=0)

  c()
  ```
  ```
  array([0.5, 0.5])
  ```

* A new :func:`~.ops.op_math.change_basis_op` function and :class:`~.ops.op_math.ChangeOpBasis` class were added,
  which allow a compute-uncompute pattern (U V U†) to be represented by a single operator.
  A corresponding decomposition rule has been added to support efficiently controlling the pattern,
  in which only the central (target) operator is controlled, and not U or U†.
  [(#8023)](https://github.com/PennyLaneAI/pennylane/pull/8023)
  [(#8070)](https://github.com/PennyLaneAI/pennylane/pull/8070)

* A new keyword argument ``partial`` has been added to :class:`qml.Select`. It allows for
  simplifications in the decomposition of ``Select`` under the assumption that the state of the
  control wires has no overlap with computational basis states that are not used by ``Select``.
  [(#7658)](https://github.com/PennyLaneAI/pennylane/pull/7658)

* New ZX calculus-based transforms have been added to access circuit optimization
  passes implemented in [pyzx](https://pyzx.readthedocs.io/en/latest/):

  * :func:`~.transforms.zx.push_hadamards` to optimize a phase-polynomial + Hadamard circuit by pushing
    Hadamard gates as far as possible to one side to create fewer larger phase-polynomial blocks
    (see [pyzx.basic_optimization](https://pyzx.readthedocs.io/en/latest/api.html#pyzx.optimize.basic_optimization)).
    [(#8025)](https://github.com/PennyLaneAI/pennylane/pull/8025)

  * :func:`~.transforms.zx.todd` to optimize a Clifford + T circuit by using the Third Order Duplicate and Destroy (TODD) algorithm
    (see [pyzx.phase_block_optimize](https://pyzx.readthedocs.io/en/latest/api.html#pyzx.optimize.phase_block_optimize)).
    [(#8029)](https://github.com/PennyLaneAI/pennylane/pull/8029)

  * :func:`~.transforms.zx.optimize_t_count` to reduce the number of T gates in a Clifford + T circuit by applying
    a sequence of passes that combine ZX-based commutation and cancellation rules and the TODD algorithm
    (see [pyzx.full_optimize](https://pyzx.readthedocs.io/en/latest/api.html#pyzx.optimize.full_optimize)).
    [(#8088)](https://github.com/PennyLaneAI/pennylane/pull/8088)

  * :func:`~.transforms.zx.reduce_non_clifford` to reduce the number of non-Clifford gates by applying
    a combination of phase gadgetization strategies and Clifford gate simplification rules.
    (see [pyzx.full_reduce](https://pyzx.readthedocs.io/en/latest/api.html#pyzx.simplify.full_reduce)).
    [(#7747)](https://github.com/PennyLaneAI/pennylane/pull/7747)

  As an example, consider the following circuit:

  ```python
  import pennylane as qml

  dev = qml.device("default.qubit")

  @qml.qnode(dev)
  def circuit():
      qml.T(0)
      qml.CNOT([0, 1])
      qml.S(0)
      qml.T(0)
      qml.T(1)
      qml.CNOT([0, 2])
      qml.T(1)
      return qml.state()
  ```

  ```pycon
  >>> print(qml.draw(circuit)())
  0: ──T─╭●──S──T─╭●────┤  State
  1: ────╰X──T────│───T─┤  State
  2: ─────────────╰X────┤  State
  ```

  We can apply the holistic :func:`~.transforms.zx.optimize_t_count` compilation pass to
  reduce the number of ``T`` gates. In this case, all ``T`` gates can be removed!

  ```pycon
  >>> print(qml.draw(qml.transforms.zx.optimize_t_count(circuit))())
  0: ──Z─╭●────╭●─┤  State
  1: ────╰X──S─│──┤  State
  2: ──────────╰X─┤  State
  ```

  The documentation was updated to include its own section on ZX calculus-based passes.
  [(#8201)](https://github.com/PennyLaneAI/pennylane/pull/8201)

* The `qml.specs` function now accepts a `compute_depth` keyword argument, which is set to `True` by default.
  This makes the expensive depth computation performed by `qml.specs` optional.
  [(#7998)](https://github.com/PennyLaneAI/pennylane/pull/7998)
  [(#8042)](https://github.com/PennyLaneAI/pennylane/pull/8042)

* New transforms called :func:`~.transforms.match_relative_phase_toffoli` and
  :func:`~.transforms.match_controlled_iX_gate` have been added to implement passes that make use
  of equivalencies to compile certain patterns to efficient Clifford+T equivalents.
  [(#7748)](https://github.com/PennyLaneAI/pennylane/pull/7748)

* Leveraging quantum just-in-time compilation to optimize parameterized hybrid workflows with the momentum
  quantum natural gradient optimizer is now possible with the new :class:`~.MomentumQNGOptimizerQJIT` optimizer.
  [(#7606)](https://github.com/PennyLaneAI/pennylane/pull/7606)

  Similar to the :class:`~.QNGOptimizerQJIT` optimizer, :class:`~.MomentumQNGOptimizerQJIT` offers a
  `qml.qjit`-compatible analogue to the existing :class:`~.MomentumQNGOptimizer` with an Optax-like interface:

  ```python
  import pennylane as qml
  import jax.numpy as jnp

  dev = qml.device("lightning.qubit", wires=2)

  @qml.qnode(dev)
  def circuit(params):
      qml.RX(params[0], wires=0)
      qml.RY(params[1], wires=1)
      return qml.expval(qml.Z(0) + qml.X(1))

  opt = qml.MomentumQNGOptimizerQJIT(stepsize=0.1, momentum=0.2)

  @qml.qjit
  def update_step_qjit(i, args):
      params, state = args
      return opt.step(circuit, params, state)

  @qml.qjit
  def optimization_qjit(params, iters):
      state = opt.init(params)
      args = (params, state)
      params, state = qml.for_loop(iters)(update_step_qjit)(args)
      return params
  ```

  ```pycon
  >>> params = jnp.array([0.1, 0.2])
  >>> iters = 1000
  >>> optimization_qjit(params=params, iters=iters)
  Array([ 3.14159265, -1.57079633], dtype=float64)
  ```

* The :func:`~.transforms.decompose` transform is now able to decompose classically controlled operations.
  [(#8145)](https://github.com/PennyLaneAI/pennylane/pull/8145)

<h3>Improvements 🛠</h3>

<<<<<<< HEAD
* The function :func:`qml.clifford_t_decomposition` with `method="gridsynth"` are now compatible
=======
* `qml.to_openqasm` now supports mid circuit measurements and conditionals of unprocessed measurement values.
  [(#8210)](https://github.com/PennyLaneAI/pennylane/pull/8210)

* The `QNode` primitive in the experimental program capture now captures the unprocessed `ExecutionConfig`, instead of
  one processed by the device.
  [(#8258)](https://github.com/PennyLaneAI/pennylane/pull/8258)

* The function :func:`qml.clifford_t_decomposition` with `method="gridsynth"` are now compatible 
>>>>>>> b5613cbf
  with quantum just-in-time compilation via the `@qml.qjit` decorator.
  [(#7711)](https://github.com/PennyLaneAI/pennylane/pull/7711)

* The documentation of `qml.probs` and `qml.Hermitian` has been updated with a warning
  to guard users from an incompatibility that currently exists between the two.
  Furthermore, a warning is raised if a user attempts to use `qml.probs` with a Hermitian observable.
  [(#8235)](https://github.com/PennyLaneAI/pennylane/pull/8235)

* `qml.counts` can now be captured with program capture into plxpr. It still cannot be interpreted or executed
  with program capture.
  [(#8229)](https://github.com/PennyLaneAI/pennylane/pull/8229)

* `allocate` and `deallocate` can now be accessed as `qml.allocate` and `qml.deallocate`.
  [(#8198)](https://github.com/PennyLaneAI/pennylane/pull/8198)

* `allocate` now takes `state: Literal["zero", "any"] = "zero"` instead of `require_zeros=True`.
  [(#8163)](https://github.com/PennyLaneAI/pennylane/pull/8163)

* A `DynamicRegister` can no longer be used as an individual wire itself, as this led to confusing results.
  [(#8151)](https://github.com/PennyLaneAI/pennylane/pull/8151)

* A new keyword argument called ``shot_dist`` has been added to the :func:`~.transforms.split_non_commuting` transform.
  This allows for more customization and efficiency when calculating expectation values across the non-commuting groups
  of observables that make up a ``Hamiltonian``/``LinearCombination``.
  [(#7988)](https://github.com/PennyLaneAI/pennylane/pull/7988)

  Given a QNode that returns a sample-based measurement (e.g., ``expval``) of a ``Hamiltonian``/``LinearCombination``
  with finite ``shots``, the current default behaviour of :func:`~.transforms.split_non_commuting` will perform ``shots``
  executions for each group of commuting terms. With the ``shot_dist`` argument, this behaviour can be changed:

  * ``"uniform"``: evenly distributes the number of ``shots`` across all groups of commuting terms
  * ``"weighted"``: distributes the number of ``shots`` according to weights proportional to the L1 norm of the coefficients in each group
  * ``"weighted_random"``: same as ``"weighted"``, but the numbers of ``shots`` are sampled from a multinomial distribution
  * or a user-defined function implementing a custom shot distribution strategy

  To show an example about how this works, let's start by defining a simple Hamiltonian:

  ```python
  import pennylane as qml

  ham = qml.Hamiltonian(
      coeffs=[10, 0.1, 20, 100, 0.2],
      observables=[
          qml.X(0) @ qml.Y(1),
          qml.Z(0) @ qml.Z(2),
          qml.Y(1),
          qml.X(1) @ qml.X(2),
          qml.Z(0) @ qml.Z(1) @ qml.Z(2)
      ]
  )
  ```

  This Hamiltonian can be split into 3 non-commuting groups of mutually commuting terms.
  With ``shot_dist = "weighted"``, for example, the number of shots will be divided
  according to the L1 norm of each group's coefficients:

  ```python
  from functools import partial
  from pennylane.transforms import split_non_commuting

  dev = qml.device("default.qubit")

  @partial(split_non_commuting, shot_dist="weighted")
  @qml.qnode(dev, shots=10000)
  def circuit():
      return qml.expval(ham)

  with qml.Tracker(dev) as tracker:
      circuit()
  ```

  ```pycon
  >>> print(tracker.history["shots"])
  [2303, 23, 7674]
  ```

* The number of `shots` can now be specified directly in QNodes as a standard keyword argument.
  [(#8073)](https://github.com/PennyLaneAI/pennylane/pull/8073)

  ```python
  @qml.qnode(qml.device("default.qubit"), shots=1000)
  def circuit():
      qml.H(0)
      return qml.expval(qml.Z(0))
  ```

  ```pycon
  >>> circuit.shots
  Shots(total=1000)
  >>> circuit()
  np.float64(-0.004)
  ```

  Setting the `shots` value in a QNode is equivalent to decorating with :func:`qml.workflow.set_shots`. Note, however, that decorating with :func:`qml.workflow.set_shots` overrides QNode `shots`:

  ```pycon
  >>> new_circ = qml.set_shots(circuit, shots=123)
  >>> new_circ.shots
  Shots(total=123)
  ```

* PennyLane `autograph` supports standard python for updating arrays like `array[i] += x` instead of jax `arr.at[i].add(x)`.
  Users can now use this when designing quantum circuits with experimental program capture enabled.

  ```python
  import pennylane as qml
  import jax.numpy as jnp

  qml.capture.enable()

  @qml.qnode(qml.device("default.qubit", wires=3))
  def circuit(val):
    angles = jnp.zeros(3)
    angles[0:3] += val

    for i, angle in enumerate(angles):
        qml.RX(angle, i)

    return qml.expval(qml.Z(0)), qml.expval(qml.Z(1)), qml.expval(qml.Z(2))
  ```

  ```pycon
  >>> circuit(jnp.pi)
  (Array(-1, dtype=float32),
   Array(-1, dtype=float32),
   Array(-1, dtype=float32))
  ```

  [(#8076)](https://github.com/PennyLaneAI/pennylane/pull/8076)

* PennyLane `autograph` supports standard python for index assignment (`arr[i] = x`) instead of jax.numpy form (`arr = arr.at[i].set(x)`).
  Users can now use standard python assignment when designing circuits with experimental program capture enabled.

  ```python
  import pennylane as qml
  import jax.numpy as jnp

  qml.capture.enable()

  @qml.qnode(qml.device("default.qubit", wires=3))
  def circuit(val):
    angles = jnp.zeros(3)
    angles[1] = val / 2
    angles[2] = val

    for i, angle in enumerate(angles):
        qml.RX(angle, i)

    return qml.expval(qml.Z(0)), qml.expval(qml.Z(1)), qml.expval(qml.Z(2))
  ```

  ```pycon
  >>> circuit(jnp.pi)
  (Array(0.99999994, dtype=float32),
   Array(0., dtype=float32),
   Array(-0.99999994, dtype=float32))
  ```

  [(#8027)](https://github.com/PennyLaneAI/pennylane/pull/8027)

* Logical operations (`and`, `or` and `not`) are now supported with the `autograph` module. Users can
  now use these logical operations in control flow when designing quantum circuits with experimental
  program capture enabled.

  ```python
  import pennylane as qml

  qml.capture.enable()

  @qml.qnode(qml.device("default.qubit", wires=1))
  def circuit(param):
      if param >= 0 and param <= 1:
          qml.H(0)
      return qml.state()
  ```

  ```pycon
  >>> circuit(0.5)
  Array([0.70710677+0.j, 0.70710677+0.j], dtype=complex64)
  ```

  [(#8006)](https://github.com/PennyLaneAI/pennylane/pull/8006)

* The decomposition of :class:`~.BasisRotation` has been optimized to skip redundant phase shift gates
  with angle :math:`\pm \pi` for real-valued, i.e., orthogonal, rotation matrices. This uses the fact that
  no or single :class:`~.PhaseShift` gate is required in case the matrix has a determinant :math:`\pm 1`.
  [(#7765)](https://github.com/PennyLaneAI/pennylane/pull/7765)

* Changed how basis states are assigned internally in `qml.Superposition`, improving its
  decomposition slightly both regarding classical computing time and gate decomposition.
  [(#7880)](https://github.com/PennyLaneAI/pennylane/pull/7880)

* The printing and drawing of :class:`~.TemporaryAND`, also known as ``qml.Elbow``, and its adjoint
  have been improved to be more legible and consistent with how it's depicted in circuits in the literature.
  [(#8017)](https://github.com/PennyLaneAI/pennylane/pull/8017)

  ```python
  import pennylane as qml

  @qml.draw
  @qml.qnode(qml.device("lightning.qubit", wires=4))
  def node():
      qml.TemporaryAND([0, 1, 2], control_values=[1, 0])
      qml.CNOT([2, 3])
      qml.adjoint(qml.TemporaryAND([0, 1, 2], control_values=[1, 0]))
      return qml.expval(qml.Z(3))
  ```

  ```pycon
  print(node())
  0: ─╭●─────●╮─┤
  1: ─├○─────○┤─┤
  2: ─╰──╭●───╯─┤
  3: ────╰X─────┤  <Z>
  ```

* Several templates now have decompositions that can be accessed within the graph-based
  decomposition system (:func:`~.decomposition.enable_graph`), allowing workflows
  that include these templates to be decomposed in a resource-efficient and performant
  manner.
  [(#7779)](https://github.com/PennyLaneAI/pennylane/pull/7779)
  [(#7908)](https://github.com/PennyLaneAI/pennylane/pull/7908)
  [(#7385)](https://github.com/PennyLaneAI/pennylane/pull/7385)
  [(#7941)](https://github.com/PennyLaneAI/pennylane/pull/7941)
  [(#7943)](https://github.com/PennyLaneAI/pennylane/pull/7943)
  [(#8075)](https://github.com/PennyLaneAI/pennylane/pull/8075)
  [(#8002)](https://github.com/PennyLaneAI/pennylane/pull/8002)

  The included templates are: :class:`~.Adder`, :class:`~.ControlledSequence`, :class:`~.ModExp`, :class:`~.MottonenStatePreparation`,
  :class:`~.MPSPrep`, :class:`~.Multiplier`, :class:`~.OutAdder`, :class:`~.OutMultiplier`, :class:`~.OutPoly`, :class:`~.PrepSelPrep`,
  :class:`~.ops.Prod`, :class:`~.Reflection`, :class:`~.Select`, :class:`~.StatePrep`, :class:`~.TrotterProduct`, :class:`~.QROM`,
  :class:`~.GroverOperator`, :class:`~.UCCSD`, :class:`~.StronglyEntanglingLayers`, :class:`~.GQSP`, :class:`~.FermionicSingleExcitation`,
  :class:`~.FermionicDoubleExcitation`, :class:`~.QROM`, :class:`~.ArbitraryStatePreparation`, :class:`~.CosineWindow`,
  :class:`~.AmplitudeAmplification`, :class:`~.Permute`, :class:`~.AQFT`, :class:`~.FlipSign`, :class:`~.FABLE`,
  :class:`~.Qubitization`, and :class:`~.Superposition`

* A new function called :func:`~.math.choi_matrix` is available, which computes the [Choi matrix](https://en.wikipedia.org/wiki/Choi%E2%80%93Jamio%C5%82kowski_isomorphism) of a quantum channel.
  This is a useful tool in quantum information science and to check circuit identities involving non-unitary operations.
  [(#7951)](https://github.com/PennyLaneAI/pennylane/pull/7951)

  ```pycon
  >>> import numpy as np
  >>> Ks = [np.sqrt(0.3) * qml.CNOT((0, 1)), np.sqrt(1-0.3) * qml.X(0)]
  >>> Ks = [qml.matrix(op, wire_order=range(2)) for op in Ks]
  >>> Lambda = qml.math.choi_matrix(Ks)
  >>> np.trace(Lambda), np.trace(Lambda @ Lambda)
  (np.float64(1.0), np.float64(0.58))
  ```

* A new device preprocess transform, `~.devices.preprocess.no_analytic`, is available for hardware devices and hardware-like simulators.
  It validates that all executions are shot-based.
  [(#8037)](https://github.com/PennyLaneAI/pennylane/pull/8037)

* With program capture, the `true_fn` can now be a subclass of `Operator` when no `false_fn` is provided.
  `qml.cond(condition, qml.X)(0)` is now valid code and will return nothing, even though `qml.X` is
  technically a callable that returns an `X` operator.
  [(#8060)](https://github.com/PennyLaneAI/pennylane/pull/8060)
  [(#8101)](https://github.com/PennyLaneAI/pennylane/pull/8101)

* With program capture, an error is now raised if the conditional predicate is not a scalar.
  [(#8066)](https://github.com/PennyLaneAI/pennylane/pull/8066)

* :func:`~.tape.plxpr_to_tape` now supports converting circuits containing dynamic wire allocation.
  [(#8179)](https://github.com/PennyLaneAI/pennylane/pull/8179)

<h4>OpenQASM-PennyLane interoperability</h4>

* The :func:`qml.from_qasm3` function can now convert OpenQASM 3.0 circuits that contain
  subroutines, constants, all remaining stdlib gates, qubit registers, and built-in mathematical functions.
  [(#7651)](https://github.com/PennyLaneAI/pennylane/pull/7651)
  [(#7653)](https://github.com/PennyLaneAI/pennylane/pull/7653)
  [(#7676)](https://github.com/PennyLaneAI/pennylane/pull/7676)
  [(#7679)](https://github.com/PennyLaneAI/pennylane/pull/7679)
  [(#7677)](https://github.com/PennyLaneAI/pennylane/pull/7677)
  [(#7767)](https://github.com/PennyLaneAI/pennylane/pull/7767)
  [(#7690)](https://github.com/PennyLaneAI/pennylane/pull/7690)

<h4>Other improvements</h4>

* Two new `draw` and `generate_mlir_graph` functions have been introduced in the `qml.compiler.python_compiler.visualization` module 
  to visualize circuits with the new unified compiler framework when xDSL and/or Catalyst compilation passes are applied.
  [(#8040)](https://github.com/PennyLaneAI/pennylane/pull/8040)
  [(#8091)](https://github.com/PennyLaneAI/pennylane/pull/8091)

* The Python `Quantum` dialect now has more strict constraints for operands and results.
  [(#8083)](https://github.com/PennyLaneAI/pennylane/pull/8083)

* Program capture can now handle dynamic shots, shot vectors, and shots set with `qml.set_shots`.
  [(#7652)](https://github.com/PennyLaneAI/pennylane/pull/7652)

* Added a callback mechanism to the `qml.compiler.python_compiler` submodule to inspect the intermediate
  representation of the program between multiple compilation passes.
  [(#7964)](https://github.com/PennyLaneAI/pennylane/pull/7964)

* The matrix factorization using :func:`~.math.decomposition.givens_decomposition` has
  been optimized to factor out the redundant sign in the diagonal phase matrix for the
  real-valued (orthogonal) rotation matrices. For example, in case the determinant of a matrix is
  :math:`-1`, only a single element of the phase matrix is required.
  [(#7765)](https://github.com/PennyLaneAI/pennylane/pull/7765)

* Added the `NumQubitsOp` operation to the `Quantum` dialect of the Python compiler.
[(#8063)](https://github.com/PennyLaneAI/pennylane/pull/8063)

* An error is no longer raised when non-integer wire labels are used in QNodes using `mcm_method="deferred"`.
  [(#7934)](https://github.com/PennyLaneAI/pennylane/pull/7934)


  ```python
  @qml.qnode(qml.device("default.qubit"), mcm_method="deferred")
  def circuit():
      m = qml.measure("a")
      qml.cond(m == 0, qml.X)("aux")
      return qml.expval(qml.Z("a"))
  ```

  ```pycon
  >>> print(qml.draw(circuit)())
    a: ──┤↗├────┤  <Z>
  aux: ───║───X─┤
          ╚═══╝
  ```

* PennyLane is now compatible with `quimb` 1.11.2 after a bug affecting `default.tensor` was fixed.
  [(#7931)](https://github.com/PennyLaneAI/pennylane/pull/7931)

* The error message raised when using Python compiler transforms with :func:`pennylane.qjit` has been updated
  with suggested fixes.
  [(#7916)](https://github.com/PennyLaneAI/pennylane/pull/7916)

* A new `qml.transforms.resolve_dynamic_wires` transform can allocate concrete wire values for dynamic
  qubit allocation.
  [(#7678)](https://github.com/PennyLaneAI/pennylane/pull/7678)
  [(#8184)](https://github.com/PennyLaneAI/pennylane/pull/8184)

* The :func:`qml.workflow.set_shots` transform can now be directly applied to a QNode without the need for `functools.partial`, providing a more user-friendly syntax and negating having to import the `functools` package.
  [(#7876)](https://github.com/PennyLaneAI/pennylane/pull/7876)
  [(#7919)](https://github.com/PennyLaneAI/pennylane/pull/7919)

  ```python
  @qml.set_shots(shots=1000)  # or @qml.set_shots(1000)
  @qml.qnode(dev)
  def circuit():
      qml.H(0)
      return qml.expval(qml.Z(0))
  ```

  ```pycon
  >>> circuit()
  0.002
  ```

* Added a `QuantumParser` class to the `qml.compiler.python_compiler` submodule that automatically loads relevant dialects.
  [(#7888)](https://github.com/PennyLaneAI/pennylane/pull/7888)

* A compilation pass written with xDSL called `qml.compiler.python_compiler.transforms.ConvertToMBQCFormalismPass` has been added for the experimental xDSL Python compiler integration. This pass converts all gates in the MBQC gate set (`Hadamard`, `S`, `RZ`, `RotXZX` and `CNOT`) to the textbook MBQC formalism.
  [(#7870)](https://github.com/PennyLaneAI/pennylane/pull/7870)
  [(#8254)](https://github.com/PennyLaneAI/pennylane/pull/8254)

* Enforce various modules to follow modular architecture via `tach`.
  [(#7847)](https://github.com/PennyLaneAI/pennylane/pull/7847)

* Users can now specify a relative threshold value for the permissible operator norm error (`epsilon`) that
  triggers rebuilding of the cache in the `qml.clifford_t_transform`, via new `cache_eps_rtol` keyword argument.
  [(#8056)](https://github.com/PennyLaneAI/pennylane/pull/8056)

* A compilation pass written with xDSL called `qml.compiler.python_compiler.transforms.MeasurementsFromSamplesPass`
  has been added for the experimental xDSL Python compiler integration. This pass replaces all
  terminal measurements in a program with a single :func:`pennylane.sample` measurement, and adds
  postprocessing instructions to recover the original measurement.
  [(#7620)](https://github.com/PennyLaneAI/pennylane/pull/7620)

* A combine-global-phase pass has been added to the xDSL Python compiler integration.
  Note that the current implementation can only combine all the global phase operations at
  the last global phase operation in the same region. In other words, global phase operations inside a control flow region can't be combined with those in their parent
  region.
  [(#7675)](https://github.com/PennyLaneAI/pennylane/pull/7675)

* The `mbqc` xDSL dialect has been added to the Python compiler, which is used to represent
  measurement-based quantum-computing instructions in the xDSL framework.
  [(#7815)](https://github.com/PennyLaneAI/pennylane/pull/7815)
  [(#8059)](https://github.com/PennyLaneAI/pennylane/pull/8059)

* The `AllocQubitOp` and `DeallocQubitOp` operations have been added to the `Quantum` dialect in the
  Python compiler.
  [(#7915)](https://github.com/PennyLaneAI/pennylane/pull/7915)

* The :func:`pennylane.ops.rs_decomposition` method now performs exact decomposition and returns
  complete global phase information when used for decomposing a phase gate to Clifford+T basis.
  [(#7793)](https://github.com/PennyLaneAI/pennylane/pull/7793)

* `default.qubit` will default to the tree-traversal MCM method when `mcm_method="device"`.
  [(#7885)](https://github.com/PennyLaneAI/pennylane/pull/7885)

* The :func:`~.clifford_t_decomposition` transform can now handle circuits with mid-circuit
  measurements including Catalyst's measurements operations. It also now handles `RZ` and `PhaseShift`
  operations where angles are odd multiples of `±pi/4` more efficiently while using `method="gridsynth"`.
  [(#7793)](https://github.com/PennyLaneAI/pennylane/pull/7793)
  [(#7942)](https://github.com/PennyLaneAI/pennylane/pull/7942)

* The default implementation of `Device.setup_execution_config` now choses `"device"` as the default mcm method if it is available as specified by the device TOML file.
  [(#7968)](https://github.com/PennyLaneAI/pennylane/pull/7968)

<h4>Resource-efficient decompositions 🔎</h4>

* With :func:`~.decomposition.enable_graph()`, dynamically allocated wires are now supported in decomposition rules. This provides a smoother overall experience when decomposing operators in a way that requires auxiliary/work wires.
  [(#7861)](https://github.com/PennyLaneAI/pennylane/pull/7861)
  [(#8228)](https://github.com/PennyLaneAI/pennylane/pull/8228)

  * The :func:`~.transforms.decompose` transform now accepts a `max_work_wires` argument that allows the user to specify the number of work wires available for dynamic allocation.
  [(#7963)](https://github.com/PennyLaneAI/pennylane/pull/7963)
  [(#7980)](https://github.com/PennyLaneAI/pennylane/pull/7980)
  [(#8103)](https://github.com/PennyLaneAI/pennylane/pull/8103)
  [(#8236)](https://github.com/PennyLaneAI/pennylane/pull/8236)

  * Decomposition rules added for the :class:`~.MultiControlledX` that dynamically allocate work wires if none was explicitly specified via the `work_wires` argument of the operator.
  [(#8024)](https://github.com/PennyLaneAI/pennylane/pull/8024)

* A :class:`~.decomposition.decomposition_graph.DecompGraphSolution` class is added to store the solution of a decomposition graph. An instance of this class is returned from the `solve` method of the :class:`~.decomposition.decomposition_graph.DecompositionGraph`.
  [(#8031)](https://github.com/PennyLaneAI/pennylane/pull/8031)

* With the graph-based decomposition system enabled (:func:`~.decomposition.enable_graph()`), if a decomposition cannot be found for an operator in the circuit, it no longer
  raises an error. Instead, a warning is raised, and `op.decomposition()` (the current default method for decomposing gates) is
  used as a fallback, while the rest of the circuit is still decomposed with
  the new graph-based system. Additionally, a special warning message is
  raised if the circuit contains a `GlobalPhase`, reminding the user that
  `GlobalPhase` is not assumed to have a decomposition under the new system.
  [(#8156)](https://github.com/PennyLaneAI/pennylane/pull/8156)
<h3>Labs: a place for unified and rapid prototyping of research software 🧪</h3>

* Renamed several labs test file names to prevent conflict with names in PennyLane tests.
  [(#8264)](https://github.com/PennyLaneAI/pennylane/pull/8264)

* Added concurrency support for `effective_hamiltonian` in labs.
  [(#8081)](https://github.com/PennyLaneAI/pennylane/pull/8081)

* Fixed a queueing issue in `ResourceOperator` tests.
  [(#8204)](https://github.com/PennyLaneAI/pennylane/pull/8204)

* The module `qml.labs.zxopt` has been removed as its functionalities are now available in the
  submodule :mod:`~.transforms.zx`. The same functions are available, but their signature
  may have changed.
  - Instead of `qml.labs.zxopt.full_optimize`, use :func:`.transforms.zx.optimize_t_count`
  - Instead of `qml.labs.zxopt.full_reduce`, use :func:`.transforms.zx.reduce_non_clifford`
  - Instead of `qml.labs.zxopt.todd`, use :func:`.transforms.zx.todd`
  - Instead of `qml.labs.zxopt.basic_optimization`, use :func:`.transforms.zx.push_hadamards`
  [(#8177)](https://github.com/PennyLaneAI/pennylane/pull/8177)

* Added state of the art resources for the `ResourceSelectPauliRot` template and the
  `ResourceQubitUnitary` templates.
  [(#7786)](https://github.com/PennyLaneAI/pennylane/pull/7786)

* Added state of the art resources for the `ResourceSingleQubitCompare`, `ResourceTwoQubitCompare`,
  `ResourceIntegerComparator` and `ResourceRegisterComparator` templates.
  [(#7857)](https://github.com/PennyLaneAI/pennylane/pull/7857)

* Added state of the art resources for the `ResourceUniformStatePrep`,
  and `ResourceAliasSampling` templates.
  [(#7883)](https://github.com/PennyLaneAI/pennylane/pull/7883)

* Added state of the art resources for the `ResourceQFT` and `ResourceAQFT` templates.
  [(#7920)](https://github.com/PennyLaneAI/pennylane/pull/7920)

* Added a new `ResourceConfig` class that helps track the configuration for errors, precisions and custom decompositions for the resource estimation pipeline.
  [(#8195)](https://github.com/PennyLaneAI/pennylane/pull/8195)

<<<<<<< HEAD
* Added an internal `dequeue()` method to the `ResourceOperator` class to simplify the
=======
* Renamed `estimate_resources` to `estimate` for concision. 
  [(#8232)](https://github.com/PennyLaneAI/pennylane/pull/8232)

* Added an internal `dequeue()` method to the `ResourceOperator` class to simplify the 
>>>>>>> b5613cbf
  instantiation of resource operators which require resource operators as input.
  [(#7974)](https://github.com/PennyLaneAI/pennylane/pull/7974)

* The `catalyst` xDSL dialect has been added to the Python compiler, which contains data structures that support core compiler functionality.
  [(#7901)](https://github.com/PennyLaneAI/pennylane/pull/7901)

* New `SparseFragment` and `SparseState` classes have been created that allow to use sparse matrices for the Hamiltonian Fragments when estimating the Trotter error.
  [(#7971)](https://github.com/PennyLaneAI/pennylane/pull/7971)

* The `qec` xDSL dialect has been added to the Python compiler, which contains data structures that support quantum error correction functionality.
  [(#7985)](https://github.com/PennyLaneAI/pennylane/pull/7985)

* The `stablehlo` xDSL dialect has been added to the Python compiler, which extends the existing
  StableHLO dialect with missing upstream operations.
  [(#8036)](https://github.com/PennyLaneAI/pennylane/pull/8036)
  [(#8084)](https://github.com/PennyLaneAI/pennylane/pull/8084)
  [(#8113)](https://github.com/PennyLaneAI/pennylane/pull/8113)

* Added more templates with state of the art resource estimates. Users can now use the `ResourceQPE`,
  `ResourceControlledSequence`, and `ResourceIterativeQPE` templates with the resource estimation tool.
  [(#8053)](https://github.com/PennyLaneAI/pennylane/pull/8053)

* Added `__eq__` method to `ResourceOperator` to make comparison checks more intuitive.
  [(#8155)](https://github.com/PennyLaneAI/pennylane/pull/8155)

* Added a mapper function `map_to_resource_ops` that maps PennyLane operators to ResourceOperator equivalents.
  [(#8146)](https://github.com/PennyLaneAI/pennylane/pull/8146)
  [(#8162)](https://github.com/PennyLaneAI/pennylane/pull/8162)

* Added state of the art resources for the `ResourceTrotterProduct` template.
  [(#7910)](https://github.com/PennyLaneAI/pennylane/pull/7910)

* Updated the symbolic `ResourceOperators` to use hyperparameters from `config` dictionary.
  [(#8181)](https://github.com/PennyLaneAI/pennylane/pull/8181)

<h3>Breaking changes 💔</h3>

* Remove `get_canonical_interface_name` in favour of overriding `Enum._missing_` in `Interface`.
  If you would like to get the canonical interface you can simply use the `Enum` like,

  ```pycon
  >>> from pennylane.math.interface_utils import Interface
  >>> Interface("torch")
  Interface.TORCH
  >>> Interface("jax-jit")
  Interface.JAX_JIT
  ```

  [(#8223)](https://github.com/PennyLaneAI/pennylane/pull/8223)

* :class:`~.PrepSelPrep` has been made more reliable by deriving the attributes ``coeffs`` and ``ops`` from the property ``lcu`` instead of storing
  them independently. In addition, it is now is more consistent with other PennyLane operators, dequeuing its
  input ``lcu``.
  [(#8169)](https://github.com/PennyLaneAI/pennylane/pull/8169)

* `MidMeasureMP` now inherits from `Operator` instead of `MeasurementProcess`.
  [(#8166)](https://github.com/PennyLaneAI/pennylane/pull/8166)

* `DefaultQubit.eval_jaxpr` does not use `self.shots` from device anymore; instead, it takes `shots` as a keyword argument,
  and the qnode primitive should process the `shots` and call `eval_jaxpr` accordingly.
  [(#8161)](https://github.com/PennyLaneAI/pennylane/pull/8161)

* The methods :meth:`~.pauli.PauliWord.operation` and :meth:`~.pauli.PauliSentence.operation`
  no longer queue any operators.
  [(#8136)](https://github.com/PennyLaneAI/pennylane/pull/8136)

* `qml.sample` no longer has singleton dimensions squeezed out for single shots or single wires. This cuts
  down on the complexity of post-processing due to having to handle single shot and single wire cases
  separately. The return shape will now *always* be `(shots, num_wires)`.
  [(#7944)](https://github.com/PennyLaneAI/pennylane/pull/7944)
  [(#8118)](https://github.com/PennyLaneAI/pennylane/pull/8118)

  For a simple qnode:

  ```pycon
  >>> @qml.qnode(qml.device('default.qubit'))
  ... def c():
  ...   return qml.sample(wires=0)
  ```

  Before the change, we had:

  ```pycon
  >>> qml.set_shots(c, shots=1)()
  0
  ```

  and now we have:

  ```pycon
  >>> qml.set_shots(c, shots=1)()
  array([[0]])
  ```

  Previous behavior can be recovered by squeezing the output:

  ```pycon
  >>> qml.math.squeeze(qml.set_shots(c, shots=1)())
  0
  ```

* `ExecutionConfig` and `MCMConfig` from `pennylane.devices` are now frozen dataclasses whose fields should be updated with `dataclass.replace`.
  [(#7697)](https://github.com/PennyLaneAI/pennylane/pull/7697)
  [(#8046)](https://github.com/PennyLaneAI/pennylane/pull/8046)

* Functions involving an execution configuration will now default to `None` instead of `pennylane.devices.DefaultExecutionConfig` and have to be handled accordingly.
  This prevents the potential mutation of a global object.

  This means that functions like,
  ```python
  ...
    def some_func(..., execution_config = DefaultExecutionConfig):
      ...
  ...
  ```
  should be written as follows,
  ```python
  ...
    def some_func(..., execution_config: ExecutionConfig | None = None):
      if execution_config is None:
          execution_config = ExecutionConfig()
  ...
  ```

  [(#7697)](https://github.com/PennyLaneAI/pennylane/pull/7697)

* The `qml.HilbertSchmidt` and `qml.LocalHilbertSchmidt` templates have been updated and their UI has been remarkably simplified.
  They now accept an operation or a list of operations as quantum unitaries.
  [(#7933)](https://github.com/PennyLaneAI/pennylane/pull/7933)

  In past versions of PennyLane, these templates required providing the `U` and `V` unitaries as a `qml.tape.QuantumTape` and a quantum function,
  respectively, along with separate parameters and wires.

  With this release, each template has been improved to accept one or more operators as  unitaries.
  The wires and parameters of the approximate unitary `V` are inferred from the inputs, according to the order provided.

  ```python
  >>> U = qml.Hadamard(0)
  >>> V = qml.RZ(0.1, wires=1)
  >>> qml.HilbertSchmidt(V, U)
  HilbertSchmidt(0.1, wires=[0, 1])
  ```

* Remove support for Python 3.10 and adds support for 3.13.
  [(#7935)](https://github.com/PennyLaneAI/pennylane/pull/7935)

* Move custom exceptions into `exceptions.py` and add a documentation page for them in the internals.
  [(#7856)](https://github.com/PennyLaneAI/pennylane/pull/7856)

* The boolean functions provided in `qml.operation` are deprecated. See the
  :doc:`deprecations page </development/deprecations>` for equivalent code to use instead. These
  include `not_tape`, `has_gen`, `has_grad_method`, `has_multipar`, `has_nopar`, `has_unitary_gen`,
  `is_measurement`, `defines_diagonalizing_gates`, and `gen_is_multi_term_hamiltonian`.
  [(#7924)](https://github.com/PennyLaneAI/pennylane/pull/7924)

* Removed access for `lie_closure`, `structure_constants` and `center` via `qml.pauli`.
  Top level import and usage is advised. The functions now live in the `liealg` module.

  ```python
  import pennylane.liealg
  from pennylane.liealg import lie_closure, structure_constants, center
  ```

  [(#7928)](https://github.com/PennyLaneAI/pennylane/pull/7928)
  [(#7994)](https://github.com/PennyLaneAI/pennylane/pull/7994)

* `qml.operation.Observable` and the corresponding `Observable.compare` have been removed, as
  PennyLane now depends on the more general `Operator` interface instead. The
  `Operator.is_hermitian` property can instead be used to check whether or not it is highly likely
  that the operator instance is Hermitian.
  [(#7927)](https://github.com/PennyLaneAI/pennylane/pull/7927)

* `qml.operation.WiresEnum`, `qml.operation.AllWires`, and `qml.operation.AnyWires` have been removed. Setting `Operator.num_wires = None` (the default)
  should instead indicate that the `Operator` does not need wire validation.
  [(#7911)](https://github.com/PennyLaneAI/pennylane/pull/7911)

* Removed `QNode.get_gradient_fn` method. Instead, use `qml.workflow.get_best_diff_method` to obtain the differentiation method.
  [(#7907)](https://github.com/PennyLaneAI/pennylane/pull/7907)

* Top-level access to ``DeviceError``, ``PennyLaneDeprecationWarning``, ``QuantumFunctionError`` and ``ExperimentalWarning`` has been removed. Please import these objects from the new ``pennylane.exceptions`` module.
  [(#7874)](https://github.com/PennyLaneAI/pennylane/pull/7874)

* `qml.cut_circuit_mc` no longer accepts a `shots` keyword argument. The shots should instead
  be set on the tape itself.
  [(#7882)](https://github.com/PennyLaneAI/pennylane/pull/7882)

<h3>Deprecations 👋</h3>

* Setting shots on a device through the `shots=` kwarg, e.g. `qml.device("default.qubit", wires=2, shots=1000)`, is deprecated. Please use the `set_shots` transform on the `QNode` instead.

  ```python
  dev = qml.device("default.qubit", wires=2)

  @qml.set_shots(1000)
  @qml.qnode(dev)
  def circuit(x):
      qml.RX(x, wires=0)
      return qml.expval(qml.Z(0))
  ```

  [(#7979)](https://github.com/PennyLaneAI/pennylane/pull/7979)
  [(#8161)](https://github.com/PennyLaneAI/pennylane/pull/8161)

* Support for using TensorFlow with PennyLane has been deprecated and will be dropped in Pennylane v0.44.
  Future versions of PennyLane are not guaranteed to work with TensorFlow.
  Instead, we recommend using the :doc:`JAX </introduction/interfaces/jax>` or :doc:`PyTorch </introduction/interfaces/torch>` interface for
  machine learning applications to benefit from enhanced support and features. Please consult the following demos for
  more usage information:
  [Turning quantum nodes into Torch Layers](https://pennylane.ai/qml/demos/tutorial_qnn_module_torch) and
  [How to optimize a QML model using JAX and Optax](https://pennylane.ai/qml/demos/tutorial_How_to_optimize_QML_model_using_JAX_and_Optax).
  [(#7989)](https://github.com/PennyLaneAI/pennylane/pull/7989)
  [(#8106)](https://github.com/PennyLaneAI/pennylane/pull/8106)

* `pennylane.devices.DefaultExecutionConfig` is deprecated and will be removed in v0.44.
  Instead, use `qml.devices.ExecutionConfig()` to create a default execution configuration.
  [(#7987)](https://github.com/PennyLaneAI/pennylane/pull/7987)

* Specifying the ``work_wire_type`` argument in ``qml.ctrl`` and other controlled operators as ``"clean"`` or
  ``"dirty"`` is deprecated. Use ``"zeroed"`` to indicate that the work wires are initially in the :math:`|0\rangle`
  state, and ``"borrowed"`` to indicate that the work wires can be in any arbitrary state. In both cases, the
  work wires are restored to their original state upon completing the decomposition.
  [(#7993)](https://github.com/PennyLaneAI/pennylane/pull/7993)

* Providing `num_steps` to :func:`pennylane.evolve`, :func:`pennylane.exp`, :class:`pennylane.ops.Evolution`,
  and :class:`pennylane.ops.Exp` is deprecated and will be removed in a future release. Instead, use
  :class:`~.TrotterProduct` for approximate methods, providing the `n` parameter to perform the Suzuki-Trotter
  product approximation of a Hamiltonian with the specified number of Trotter steps.

  As a concrete example, consider the following case:

  ```python
  coeffs = [0.5, -0.6]
  ops = [qml.X(0), qml.X(0) @ qml.Y(1)]
  H_flat = qml.dot(coeffs, ops)
  ```

  Instead of computing the Suzuki-Trotter product approximation as:

  ```pycon
  >>> qml.evolve(H_flat, num_steps=2).decomposition()
  [RX(0.5, wires=[0]),
  PauliRot(-0.6, XY, wires=[0, 1]),
  RX(0.5, wires=[0]),
  PauliRot(-0.6, XY, wires=[0, 1])]
  ```

  The same result can be obtained using :class:`~.TrotterProduct` as follows:

  ```pycon
  >>> decomp_ops = qml.adjoint(qml.TrotterProduct(H_flat, time=1.0, n=2)).decomposition()
  >>> [simp_op for op in decomp_ops for simp_op in map(qml.simplify, op.decomposition())]
  [RX(0.5, wires=[0]),
  PauliRot(-0.6, XY, wires=[0, 1]),
  RX(0.5, wires=[0]),
  PauliRot(-0.6, XY, wires=[0, 1])]
  ```
  [(#7954)](https://github.com/PennyLaneAI/pennylane/pull/7954)
  [(#7977)](https://github.com/PennyLaneAI/pennylane/pull/7977)

* `MeasurementProcess.expand` is deprecated. The relevant method can be replaced with
  `qml.tape.QuantumScript(mp.obs.diagonalizing_gates(), [type(mp)(eigvals=mp.obs.eigvals(), wires=mp.obs.wires)])`
  [(#7953)](https://github.com/PennyLaneAI/pennylane/pull/7953)

* `shots=` in `QNode` calls is deprecated and will be removed in v0.44.
  Instead, please use the `qml.workflow.set_shots` transform to set the number of shots for a QNode.
  [(#7906)](https://github.com/PennyLaneAI/pennylane/pull/7906)

* ``QuantumScript.shape`` and ``QuantumScript.numeric_type`` are deprecated and will be removed in version v0.44.
  Instead, the corresponding ``.shape`` or ``.numeric_type`` of the ``MeasurementProcess`` class should be used.
  [(#7950)](https://github.com/PennyLaneAI/pennylane/pull/7950)

* Some unnecessary methods of the `qml.CircuitGraph` class are deprecated and will be removed in version v0.44:
  [(#7904)](https://github.com/PennyLaneAI/pennylane/pull/7904)

    - `print_contents` in favor of `print(obj)`
    - `observables_in_order` in favor of `observables`
    - `operations_in_order` in favor of `operations`
    - `ancestors_in_order` in favor of `ancestors(obj, sort=True)`
    - `descendants_in_order` in favore of `descendants(obj, sort=True)`

* The `QuantumScript.to_openqasm` method is deprecated and will be removed in version v0.44.
  Instead, the `qml.to_openqasm` function should be used.
  [(#7909)](https://github.com/PennyLaneAI/pennylane/pull/7909)

* The `level=None` argument in the :func:`pennylane.workflow.get_transform_program`, :func:`pennylane.workflow.construct_batch`, `qml.draw`, `qml.draw_mpl`, and `qml.specs` transforms is deprecated and will be removed in v0.43.
  Please use `level='device'` instead to apply the noise model at the device level.
  [(#7886)](https://github.com/PennyLaneAI/pennylane/pull/7886)

* `qml.qnn.cost.SquaredErrorLoss` is deprecated and will be removed in version v0.44. Instead, this hybrid workflow can be accomplished
  with a function like `loss = lambda *args: (circuit(*args) - target)**2`.
  [(#7527)](https://github.com/PennyLaneAI/pennylane/pull/7527)

* Access to `add_noise`, `insert` and noise mitigation transforms from the `pennylane.transforms` module is deprecated.
  Instead, these functions should be imported from the `pennylane.noise` module.
  [(#7854)](https://github.com/PennyLaneAI/pennylane/pull/7854)

* The `qml.QNode.add_transform` method is deprecated and will be removed in v0.44.
  Instead, please use `QNode.transform_program.push_back(transform_container=transform_container)`.
  [(#7855)](https://github.com/PennyLaneAI/pennylane/pull/7855)
  [(#8266)](https://github.com/PennyLaneAI/pennylane/pull/8266)

<h3>Internal changes ⚙️</h3>

* Remove legacy interface names from tests (e.g. `interface="jax-python"` or `interface="pytorch"`)
  [(#8249)](https://github.com/PennyLaneAI/pennylane/pull/8249)

* `qml.devices.preprocess.decompose` now works in graph decomposition mode
  when a gateset is provided. `default.qubit` and `null.qubit` can now use
  graph decomposition mode.
  [(#8225)](https://github.com/PennyLaneAI/pennylane/pull/8225)

* `DefaultQubit` now determines the `mcm_method` in `Device.setup_execution_config`,
  making it easier to tell which mcm method will be used. This also allows `defer_measurements` and `dynamic_one_shot` to be applied at different
  locations in the preprocessing program.
  [(#8184)](https://github.com/PennyLaneAI/pennylane/pull/8184)

* Remove usage of the `pytest.mark.capture` marker from tests in the `tests/python_compiler` directory.
  [(#8234)](https://github.com/PennyLaneAI/pennylane/pull/8234)

* Update `pylint` to `3.3.8` in CI and `requirements-dev.txt`
  [(#8216)](https://github.com/PennyLaneAI/pennylane/pull/8216)

* Updated `CompressedResourceOp` class to track the number of wires an operator requires in labs.
  [(#8173)](https://github.com/PennyLaneAI/pennylane/pull/8173)

* Update links in `README.md`.
  [(#8165)](https://github.com/PennyLaneAI/pennylane/pull/8165)

* Update `autograph` guide to reflect new capabilities.
  [(#8132)](https://github.com/PennyLaneAI/pennylane/pull/8132)

* Start using `strict=True` to `zip` usage in source code.
  [(#8164)](https://github.com/PennyLaneAI/pennylane/pull/8164)
  [(#8182)](https://github.com/PennyLaneAI/pennylane/pull/8182)
  [(#8183)](https://github.com/PennyLaneAI/pennylane/pull/8183)

* Unpin `autoray` package in `pyproject.toml` by fixing source code that was broken by release.
  [(#8147)](https://github.com/PennyLaneAI/pennylane/pull/8147)
  [(#8159)](https://github.com/PennyLaneAI/pennylane/pull/8159)
  [(#8160)](https://github.com/PennyLaneAI/pennylane/pull/8160)

* A `diagonalize_mcms` option has been added to the `ftqc.decomposition.convert_to_mbqc_formalism` tape transform that, when set, arbitrary-basis mid-circuit measurements are mapped into corresponding diagonalizing gates and Z-basis mid-circuit measurements.
  [(#8105)](https://github.com/PennyLaneAI/pennylane/pull/8105)

* The `autograph` keyword argument has been removed from the `QNode` constructor.
  To enable autograph conversion, use the `qjit` decorator together with the `qml.capture.disable_autograph` context manager.
  [(#8104)](https://github.com/PennyLaneAI/pennylane/pull/8104)

* Add ability to disable autograph conversion using the newly added `qml.capture.disable_autograph` decorator or context manager.
  [(#8102)](https://github.com/PennyLaneAI/pennylane/pull/8102)

* Set `autoray` package upper-bound in `pyproject.toml` CI due to breaking changes in `v0.8.0`.
  [(#8110)](https://github.com/PennyLaneAI/pennylane/pull/8110)

* Add capability for roundtrip testing and module verification to the Python compiler `run_filecheck` and
`run_filecheck_qjit` fixtures.
  [(#8049)](https://github.com/PennyLaneAI/pennylane/pull/8049)

* Improve type hinting internally.
  [(#8086)](https://github.com/PennyLaneAI/pennylane/pull/8086)

* The `cond` primitive with program capture no longer stores missing false branches as `None`, instead storing them
  as jaxprs with no output.
  [(#8080)](https://github.com/PennyLaneAI/pennylane/pull/8080)

* Removed unnecessary execution tests along with accuracy validation in `tests/ops/functions/test_map_wires.py`.
  [(#8032)](https://github.com/PennyLaneAI/pennylane/pull/8032)

* Added a new `all-tests-passed` gatekeeper job to `interface-unit-tests.yml` to ensure all test
  jobs complete successfully before triggering downstream actions. This reduces the need to
  maintain a long list of required checks in GitHub settings. Also added the previously missing
  `capture-jax-tests` job to the list of required test jobs, ensuring this test suite is properly
  enforced in CI.
  [(#7996)](https://github.com/PennyLaneAI/pennylane/pull/7996)

* Equipped `DefaultQubitLegacy` (test suite only) with seeded sampling.
  This allows for reproducible sampling results of legacy classical shadow across CI.
  [(#7903)](https://github.com/PennyLaneAI/pennylane/pull/7903)

* Capture does not block `wires=0` anymore. This allows Catalyst to work with zero-wire devices.
  Note that `wires=None` is still illegal.
  [(#7978)](https://github.com/PennyLaneAI/pennylane/pull/7978)

* Improves readability of `dynamic_one_shot` postprocessing to allow further modification.
  [(#7962)](https://github.com/PennyLaneAI/pennylane/pull/7962)
  [(#8041)](https://github.com/PennyLaneAI/pennylane/pull/8041)

* Update PennyLane's top-level `__init__.py` file imports to improve Python language server support for finding
  PennyLane submodules.
  [(#7959)](https://github.com/PennyLaneAI/pennylane/pull/7959)

* Adds `measurements` as a "core" module in the tach specification.
  [(#7945)](https://github.com/PennyLaneAI/pennylane/pull/7945)

* Improves type hints in the `measurements` module.
  [(#7938)](https://github.com/PennyLaneAI/pennylane/pull/7938)

* Refactored the codebase to adopt modern type hint syntax for Python 3.11+ language features.
  [(#7860)](https://github.com/PennyLaneAI/pennylane/pull/7860)
  [(#7982)](https://github.com/PennyLaneAI/pennylane/pull/7982)

* Improve the pre-commit hook to add gitleaks.
  [(#7922)](https://github.com/PennyLaneAI/pennylane/pull/7922)

* Added a `run_filecheck_qjit` fixture that can be used to run FileCheck on integration tests for the
  `qml.compiler.python_compiler` submodule.
  [(#7888)](https://github.com/PennyLaneAI/pennylane/pull/7888)

* Added a `dialects` submodule to `qml.compiler.python_compiler` which now houses all the xDSL dialects we create.
  Additionally, the `MBQCDialect` and `QuantumDialect` dialects have been renamed to `MBQC` and `Quantum`.
  [(#7897)](https://github.com/PennyLaneAI/pennylane/pull/7897)

* Update minimum supported `pytest` version to `8.4.1`.
  [(#7853)](https://github.com/PennyLaneAI/pennylane/pull/7853)

* `DefaultQubitLegacy` (test suite only) no longer provides a customized classical shadow
  implementation
  [(#7895)](https://github.com/PennyLaneAI/pennylane/pull/7895)

* Make `pennylane.io` a tertiary module.
  [(#7877)](https://github.com/PennyLaneAI/pennylane/pull/7877)

* Seeded tests for the `split_to_single_terms` transformation.
  [(#7851)](https://github.com/PennyLaneAI/pennylane/pull/7851)

* Upgrade `rc_sync.yml` to work with latest `pyproject.toml` changes.
  [(#7808)](https://github.com/PennyLaneAI/pennylane/pull/7808)
  [(#7818)](https://github.com/PennyLaneAI/pennylane/pull/7818)

* `LinearCombination` instances can be created with `_primitive.impl` when
  capture is enabled and tracing is active.
  [(#7893)](https://github.com/PennyLaneAI/pennylane/pull/7893)

* The `TensorLike` type is now compatible with static type checkers.
  [(#7905)](https://github.com/PennyLaneAI/pennylane/pull/7905)

* Update xDSL supported version to `0.49`.
  [(#7923)](https://github.com/PennyLaneAI/pennylane/pull/7923)
  [(#7932)](https://github.com/PennyLaneAI/pennylane/pull/7932)
  [(#8120)](https://github.com/PennyLaneAI/pennylane/pull/8120)

* Update JAX version used in tests to `0.6.2`
  [(#7925)](https://github.com/PennyLaneAI/pennylane/pull/7925)

* The measurement-plane attribute of the Python compiler `mbqc` dialect now uses the "opaque syntax"
  format when printing in the generic IR format. This enables usage of this attribute when IR needs
  to be passed from the python compiler to Catalyst.
  [(#7957)](https://github.com/PennyLaneAI/pennylane/pull/7957)

* An `xdsl_extras` module has been added to the Python compiler to house additional utilities and
  functionality not available upstream in xDSL.
  [(#8067)](https://github.com/PennyLaneAI/pennylane/pull/8067)
  [(#8120)](https://github.com/PennyLaneAI/pennylane/pull/8120)

* Moved `allocation.DynamicWire` from the `allocation` to the `wires` module to avoid circular dependencies.
  [(#8179)](https://github.com/PennyLaneAI/pennylane/pull/8179)

* Two new xDSL passes have been added to the Python compiler: `decompose-graph-state`, which
  decomposes `mbqc.graph_state_prep` operations to their corresponding set of quantum operations for
  execution on state simulators, and `null-decompose-graph-state`, which replaces
  `mbqc.graph_state_prep` operations with single quantum-register allocation operations for
  execution on null devices.
  [(#8090)](https://github.com/PennyLaneAI/pennylane/pull/8090)

* The `mbqc.graph_state_prep` operation is integrated into the `convert_to_mbqc_formalism` pass.
  [(#8153)](https://github.com/PennyLaneAI/pennylane/pull/8153)

* :func:`.transforms.decompose` and :func:`.preprocess.decompose` now have a unified internal implementation.
  [(#8193)](https://github.com/PennyLaneAI/pennylane/pull/8193)

* Add a `mbqc` submodule to the `python_compiler` module for common utils of MBQC workflows.
  [(#8219)](https://github.com/PennyLaneAI/pennylane/pull/8219)

* Updated support for `pubchempy` used in the unit tests for `qml.qchem.mol_data` to `1.0.5`.
  [(#8224)](https://github.com/PennyLaneAI/pennylane/pull/8224)

* Add nightly RC builds script to `.github/workflows`.
  [(#8148)](https://github.com/PennyLaneAI/pennylane/pull/8148)
  
<h3>Documentation 📝</h3>

* The "Simplifying Operators" section in the :doc:`Compiling circuits </introduction/compiling_circuits>` page was pushed further down the page to show more relevant sections first.
  [(#8233)](https://github.com/PennyLaneAI/pennylane/pull/8233)

* Rename `ancilla` to `auxiliary` in internal documentation.
  [(#8005)](https://github.com/PennyLaneAI/pennylane/pull/8005)

* Small typos in the docstring for `qml.noise.partial_wires` have been corrected.
  [(#8052)](https://github.com/PennyLaneAI/pennylane/pull/8052)

* The theoretical background section of :class:`~.BasisRotation` has been extended to explain
  the underlying Lie group/algebra homomorphism between the (dense) rotation matrix and the
  performed operations on the target qubits.
  [(#7765)](https://github.com/PennyLaneAI/pennylane/pull/7765)

* Updated the code examples in the documentation of :func:`~.specs`.
  [(#8003)](https://github.com/PennyLaneAI/pennylane/pull/8003)

* Clarifies the use case for `Operator.pow` and `Operator.adjoint`.
  [(#7999)](https://github.com/PennyLaneAI/pennylane/pull/7999)

* The docstring of the `is_hermitian` operator property has been updated to better describe its behaviour.
  [(#7946)](https://github.com/PennyLaneAI/pennylane/pull/7946)

* Improved the docstrings of all optimizers for consistency and legibility.
  [(#7891)](https://github.com/PennyLaneAI/pennylane/pull/7891)

* Updated the code example in the documentation for :func:`~.transforms.split_non_commuting`.
  [(#7892)](https://github.com/PennyLaneAI/pennylane/pull/7892)

* Fixed :math:`\LaTeX` rendering in the documentation for `qml.TrotterProduct` and `qml.trotterize`.
  [(#8014)](https://github.com/PennyLaneAI/pennylane/pull/8014)

* Updated description of `alpha` parameter in `ClassicalShadow.entropy`.
  Trimmed the outdated part of discussion regarding different choices of `alpha`.
  [(#8100)](https://github.com/PennyLaneAI/pennylane/pull/8100)

* A warning was added to the :doc:`interfaces documentation </introduction/interfaces>` under the Pytorch section saying that all Pytorch floating-point inputs are promoted
  to `torch.float64`.
  [(#8124)](https://github.com/PennyLaneAI/pennylane/pull/8124)

* The :doc:`Dynamic Quantum Circuits </introduction/dynamic_quantum_circuits>` page has been updated to include the latest device-dependent mid-circuit measurement method defaults.
  [(#8149)](https://github.com/PennyLaneAI/pennylane/pull/8149)

<h3>Bug fixes 🐛</h3>

* Autograph will now be correctly applied to the wrapped functions of :func:`~pennylane.adjoint`
  and :func:`~pennylane.ctrl`.
  [(#8215)](https://github.com/PennyLaneAI/pennylane/pull/8215)

* Parameter batching now works for Z-basis gates when executing with `default.mixed`. 
  [(#8251)](https://github.com/PennyLaneAI/pennylane/pull/8251)

* `qml.ctrl(qml.Barrier(), control_wires)` now just returns the original Barrier operation, but placed
  in the circuit with the `ctrl` happens.
  [(#8238)](https://github.com/PennyLaneAI/pennylane/pull/8238)

* JIT compilation of :class:`~pennylane.MottonenStatePrep` can now accept statically defined state-vector arrays.
  [(#8222)](https://github.com/PennyLaneAI/pennylane/pull/8222)

* Pauli arithmetic can now handle abstract coefficients when participating in a jitted function.
  [(#8190)](https://github.com/PennyLaneAI/pennylane/pull/8190)

* Operators queued with :func:`pennylane.apply` no longer get dequeued by subsequent dequeuing operations
  (e.g. :func:`pennylane.adjoint`).
  [(#8078)](https://github.com/PennyLaneAI/pennylane/pull/8078)

* Fixed a bug in the decomposition rules of :class:`~.Select` with the new decomposition system
  that broke the decompositions if the target ``ops`` of the ``Select`` operator were parametrized.
  This enables the new decomposition system with ``Select`` of parametrized target ``ops``.
  [(#8186)](https://github.com/PennyLaneAI/pennylane/pull/8186)

* `Exp` and `Evolution` now have improved decompositions, allowing them to handle more situations
  more robustly. In particular, the generator is simplified prior to decomposition. Now more
  time evolution ops can be supported on devices that do not natively support them.
  [(#8133)](https://github.com/PennyLaneAI/pennylane/pull/8133)

* A scalar product of a norm one scalar and an operator now decomposes into a `GlobalPhase` and the operator.
  For example, `-1 * qml.X(0)` now decomposes into `[qml.GlobalPhase(-np.pi), qml.X(0)]`.
  [(#8133)](https://github.com/PennyLaneAI/pennylane/pull/8133)

* Fixes a bug that made the queueing behaviour of :meth:`~.pauli.PauliWord.operation` and
  :meth:`~.pauli.PauliSentence.operation` dependent on the global state of a program due to
  a caching issue.
  [(#8135)](https://github.com/PennyLaneAI/pennylane/pull/8135)

* A more informative error is raised when extremely deep circuits are attempted to be drawn.
  [(#8139)](https://github.com/PennyLaneAI/pennylane/pull/8139)

* An error is now raised if sequences of classically processed mid circuit measurements
  are used as input to :func:`pennylane.counts` or :func:`pennylane.probs`.
  [(#8109)](https://github.com/PennyLaneAI/pennylane/pull/8109)

* Simplifying operators raised to integer powers no longer causes recursion errors.
  [(#8044)](https://github.com/PennyLaneAI/pennylane/pull/8044)

* Fixes the GPU selection issue in `qml.math` with PyTorch when multiple GPUs are present.
  [(#8008)](https://github.com/PennyLaneAI/pennylane/pull/8008)

* The `~.for_loop` function with capture enabled can now handle over indexing
  into an empty array when `start == stop`.
  [(#8026)](https://github.com/PennyLaneAI/pennylane/pull/8026)

* Plxpr primitives now only return dynamically shaped arrays if their outputs
  actually have dynamic shapes.
  [(#8004)](https://github.com/PennyLaneAI/pennylane/pull/8004)

* Fixes an issue with tree-traversal and non-sequential wire orders.
  [(#7991)](https://github.com/PennyLaneAI/pennylane/pull/7991)

* Fixes a bug in :func:`~.matrix` where an operator's
  constituents were incorrectly queued if its decomposition was requested.
  [(#7975)](https://github.com/PennyLaneAI/pennylane/pull/7975)

* An error is now raised if an `end` statement is found in a measurement conditioned branch in a QASM string being imported into PennyLane.
  [(#7872)](https://github.com/PennyLaneAI/pennylane/pull/7872)

* Fixes issue related to :func:`~.transforms.to_zx` adding the support for
  `Toffoli` and `CCZ` gates conversion into their ZX-graph representation.
  [(#7899)](https://github.com/PennyLaneAI/pennylane/pull/7899)

* `get_best_diff_method` now correctly aligns with `execute` and `construct_batch` logic in workflows.
  [(#7898)](https://github.com/PennyLaneAI/pennylane/pull/7898)

* Resolve issues with AutoGraph transforming internal PennyLane library code due to incorrect
  module attribution of wrapper functions.
  [(#7889)](https://github.com/PennyLaneAI/pennylane/pull/7889)

* Calling `QNode.update` no longer acts as if `set_shots` has been applied.
  [(#7881)](https://github.com/PennyLaneAI/pennylane/pull/7881)

* Fixes attributes and types in the quantum dialect.
  This allows for types to be inferred correctly when parsing.
  [(#7825)](https://github.com/PennyLaneAI/pennylane/pull/7825)

* Fixes `SemiAdder` to work when inputs are defined with a single wire.
  [(#7940)](https://github.com/PennyLaneAI/pennylane/pull/7940)

* Fixes a bug where `qml.prod`, `qml.matrix`, and `qml.cond` applied on a quantum function does not dequeue operators passed as arguments to the function.
  [(#8094)](https://github.com/PennyLaneAI/pennylane/pull/8094)
  [(#8119)](https://github.com/PennyLaneAI/pennylane/pull/8119)
  [(#8078)](https://github.com/PennyLaneAI/pennylane/pull/8078)

* Fixes a bug where a copy of `ShadowExpvalMP` was incorrect for a multi-term composite observable.
  [(#8078)](https://github.com/PennyLaneAI/pennylane/pull/8078)

<h3>Contributors ✍️</h3>

This release contains contributions from (in alphabetical order):

Runor Agbaire
Guillermo Alonso,
Ali Asadi,
Utkarsh Azad,
Astral Cai,
Joey Carter,
Yushao Chen,
Isaac De Vlugt,
Diksha Dhawan,
Marcus Edwards,
Lillian Frederiksen,
Pietropaolo Frisoni,
Simone Gasperini,
Austin Huang,
David Ittah,
Soran Jahangiri,
Korbinian Kottmann,
Mehrdad Malekmohammadi
Pablo Antonio Moreno Casares
Erick Ochoa,
Lee James O'Riordan,
Mudit Pandey,
Andrija Paurevic,
Justin Pickering,
Alex Preciado,
Shuli Shu,
Jay Soni,
David Wierichs,
Jake Zaia<|MERGE_RESOLUTION|>--- conflicted
+++ resolved
@@ -170,9 +170,6 @@
 
 <h3>Improvements 🛠</h3>
 
-<<<<<<< HEAD
-* The function :func:`qml.clifford_t_decomposition` with `method="gridsynth"` are now compatible
-=======
 * `qml.to_openqasm` now supports mid circuit measurements and conditionals of unprocessed measurement values.
   [(#8210)](https://github.com/PennyLaneAI/pennylane/pull/8210)
 
@@ -180,8 +177,7 @@
   one processed by the device.
   [(#8258)](https://github.com/PennyLaneAI/pennylane/pull/8258)
 
-* The function :func:`qml.clifford_t_decomposition` with `method="gridsynth"` are now compatible 
->>>>>>> b5613cbf
+* The function :func:`qml.clifford_t_decomposition` with `method="gridsynth"` are now compatible
   with quantum just-in-time compilation via the `@qml.qjit` decorator.
   [(#7711)](https://github.com/PennyLaneAI/pennylane/pull/7711)
 
@@ -647,14 +643,10 @@
 * Added a new `ResourceConfig` class that helps track the configuration for errors, precisions and custom decompositions for the resource estimation pipeline.
   [(#8195)](https://github.com/PennyLaneAI/pennylane/pull/8195)
 
-<<<<<<< HEAD
-* Added an internal `dequeue()` method to the `ResourceOperator` class to simplify the
-=======
 * Renamed `estimate_resources` to `estimate` for concision. 
   [(#8232)](https://github.com/PennyLaneAI/pennylane/pull/8232)
 
-* Added an internal `dequeue()` method to the `ResourceOperator` class to simplify the 
->>>>>>> b5613cbf
+* Added an internal `dequeue()` method to the `ResourceOperator` class to simplify the
   instantiation of resource operators which require resource operators as input.
   [(#7974)](https://github.com/PennyLaneAI/pennylane/pull/7974)
 
