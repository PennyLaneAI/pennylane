:orphan:

# Release 0.19.0-dev (development release)

<h3>New features since last release</h3>

* The `qml.fourier.advanced_spectrum` function extends the former `qml.fourier.spectrum` function
  and takes classical processing of QNode arguments into account.
  The frequencies are computed per (requested) QNode argument instead
  of per gate `id`. The gate `id`s are ignored.
  [(#1681)](https://github.com/PennyLaneAI/pennylane/pull/1681)

  Consider the following example, which uses non-trainable inputs `x`, `y` and `z`
  as well as trainable parameters `w` as arguments to the QNode.

  ```python
  import pennylane as qml
  import numpy as np

  n_qubits = 3
  dev = qml.device("default.qubit", wires=n_qubits)

  @qml.qnode(dev)
  def circuit(x, y, z, w):
      for i in range(n_qubits):
          qml.RX(0.5*x[i], wires=i)
          qml.Rot(w[0,i,0], w[0,i,1], w[0,i,2], wires=i)
          qml.RY(2.3*y[i], wires=i)
          qml.Rot(w[1,i,0], w[1,i,1], w[1,i,2], wires=i)
          qml.RX(z, wires=i)
      return qml.expval(qml.PauliZ(wires=0))

  x = np.array([1., 2., 3.])
  y = np.array([0.1, 0.3, 0.5])
  z = -1.8
  w = np.random.random((2, n_qubits, 3))
  ```

  This circuit looks as follows:

  ```pycon
  >>> print(qml.draw(circuit)(x, y, z, w))
  0: ──RX(0.5)──Rot(0.598, 0.949, 0.346)───RY(0.23)──Rot(0.693, 0.0738, 0.246)──RX(-1.8)──┤ ⟨Z⟩
  1: ──RX(1)────Rot(0.0711, 0.701, 0.445)──RY(0.69)──Rot(0.32, 0.0482, 0.437)───RX(-1.8)──┤
  2: ──RX(1.5)──Rot(0.401, 0.0795, 0.731)──RY(1.15)──Rot(0.756, 0.38, 0.38)─────RX(-1.8)──┤
  ```

  Applying the `qml.fourier.advanced_spectrum` function to the circuit for the non-trainable
  parameters, we obtain:

  ```pycon
<<<<<<< HEAD
  >>> spec = spectrum(circuit, encoding_args={"x", "y", "z"})(x, y, z, w)
  >>> for inp, freqs in spec.items():
  ...     print(f"{inp}: {freqs}")
=======
  >>> spec = advanced_spectrum(circuit, encoding_args={"x", "y", "z"})(x, y, z, w)
  >>> for inp, freqs in res.items():
  >>>     print(f"{inp}: {freqs}")
>>>>>>> 36e55228
  "x": {(0,): [-0.5, 0.0, 0.5], (1,): [-0.5, 0.0, 0.5], (2,): [-0.5, 0.0, 0.5]}
  "y": {(0,): [-2.3, 0.0, 2.3], (1,): [-2.3, 0.0, 2.3], (2,): [-2.3, 0.0, 2.3]}
  "z": {(): [-3.0, -2.0, -1.0, 0.0, 1.0, 2.0, 3.0]}
  ```

  We can see that all three parameters in the QNode arguments ``x`` and ``y``
  contribute the spectrum of a Pauli rotation ``[-1.0, 0.0, 1.0]``, rescaled with the
  prefactor of the respective parameter in the circuit.
  The three ``RX`` rotations controlled by ``z`` accumulate the spectrum to have a more
  complex frequency spectrum.

  For details on how to control for which parameters the spectrum is computed and other
  usage details, please see the
  [fourier.advanced_spectrum docstring](https://pennylane.readthedocs.io/en/latest/code/api/pennylane.fourier.advanced_spectrum.html).

* There is a new utility function `qml.math.is_independent` that checks whether
  a callable is independent of its arguments.
  [(#1700)](https://github.com/PennyLaneAI/pennylane/pull/1700)

  **Warning**

  This function is experimental and might behave differently than expected.
  Also, it might be subject to change.

  **Disclaimer**

  Note that the test relies on both numerical and analytical checks, except
  when using the PyTorch interface which only performs a numerical check.
  It is known that there are edge cases on which this test will yield wrong
  results, in particular non-smooth functions may be problematic.
  For details, please refer to the 
  [is_indpendent docstring](https://pennylane.readthedocs.io/en/latest/code/api/pennylane.math.is_independent.html).

* Support for differentiable execution of batches of circuits has been
  extended to the JAX interface for scalar functions, via the beta
  `pennylane.interfaces.batch` module.
  [(#1634)](https://github.com/PennyLaneAI/pennylane/pull/1634)

  For example using the `execute` function from the `pennylane.interfaces.batch` module:

  ```python
  from pennylane.interfaces.batch import execute

  def cost_fn(x):
      with qml.tape.JacobianTape() as tape1:
          qml.RX(x[0], wires=[0])
          qml.RY(x[1], wires=[1])
          qml.CNOT(wires=[0, 1])
          qml.var(qml.PauliZ(0) @ qml.PauliX(1))

      with qml.tape.JacobianTape() as tape2:
          qml.RX(x[0], wires=0)
          qml.RY(x[0], wires=1)
          qml.CNOT(wires=[0, 1])
          qml.probs(wires=1)

      result = execute(
        [tape1, tape2], dev,
        gradient_fn=qml.gradients.param_shift,
        interface="autograd"
      )
      return (result[0] + result[1][0, 0])[0]

  res = jax.grad(cost_fn)(params)
  ```

* The unitary matrix corresponding to a quantum circuit can now be created using the new
  `get_unitary_matrix()` transform.
  [(#1609)](https://github.com/PennyLaneAI/pennylane/pull/1609)

* Arbitrary two-qubit unitaries can now be decomposed into elementary gates. This
  functionality has been incorporated into the `qml.transforms.unitary_to_rot` transform, and is
  available separately as `qml.transforms.two_qubit_decomposition`.
  [(#1552)](https://github.com/PennyLaneAI/pennylane/pull/1552)

  As an example, consider the following randomly-generated matrix and circuit that uses it:

  ```python
  U = np.array([
      [-0.03053706-0.03662692j,  0.01313778+0.38162226j, 0.4101526 -0.81893687j, -0.03864617+0.10743148j],
      [-0.17171136-0.24851809j,  0.06046239+0.1929145j, -0.04813084-0.01748555j, -0.29544883-0.88202604j],
      [ 0.39634931-0.78959795j, -0.25521689-0.17045233j, -0.1391033 -0.09670952j, -0.25043606+0.18393466j],
      [ 0.29599198-0.19573188j,  0.55605806+0.64025769j, 0.06140516+0.35499559j,  0.02674726+0.1563311j ]
  ])

  dev = qml.device('default.qubit', wires=2)

  @qml.qnode(dev)
  @qml.transforms.unitary_to_rot
  def circuit(x, y):
      qml.RX(x, wires=0)
      qml.QubitUnitary(U, wires=[0, 1])
      qml.RY(y, wires=0)
      return qml.expval(qml.PauliZ(wires=0))
  ```

  If we run the circuit, we can see the new decomposition:

  ```pycon
  >>> circuit(0.3, 0.4)
  tensor(-0.70520073, requires_grad=True)
  >>> print(qml.draw(circuit)(0.3, 0.4))
  0: ──RX(0.3)─────────────────Rot(-3.5, 0.242, 0.86)──╭X──RZ(0.176)───╭C─────────────╭X──Rot(5.56, 0.321, -2.09)───RY(0.4)──┤ ⟨Z⟩
  1: ──Rot(-1.64, 2.69, 1.58)──────────────────────────╰C──RY(-0.883)──╰X──RY(-1.47)──╰C──Rot(-1.46, 0.337, 0.587)───────────┤
  ```

* The transform for the Jacobian of the classical preprocessing within a QNode,
  `qml.transforms.classical_jacobian`, now takes a keyword argument `argnum` to specify
  the QNode argument indices with respect to which the Jacobian is computed.
  [(#1645)](https://github.com/PennyLaneAI/pennylane/pull/1645)

  An example for the usage of ``argnum`` is

  ```python
  @qml.qnode(dev)
  def circuit(x, y, z):
      qml.RX(qml.math.sin(x), wires=0)
      qml.CNOT(wires=[0, 1])
      qml.RY(y ** 2, wires=1)
      qml.RZ(1 / z, wires=1)
      return qml.expval(qml.PauliZ(0))

  jac_fn = qml.transforms.classical_jacobian(circuit, argnum=[1, 2])
  ```

  The Jacobian can then be computed at specified parameters.

  ```pycon
  >>> x, y, z = np.array([0.1, -2.5, 0.71])
  >>> jac_fn(x, y, z)
  (array([-0., -5., -0.]), array([-0.        , -0.        , -1.98373339]))
  ```

  The returned arrays are the derivatives of the three parametrized gates in the circuit
  with respect to `y` and `z` respectively.

  There also are explicit tests for `classical_jacobian` now, which previously was tested
  implicitly via its use in the `metric_tensor` transform.

  For more usage details, please see the
  [classical Jacobian docstring](https://pennylane.readthedocs.io/en/latest/code/api/pennylane.transforms.classical_jacobian.html).

* Added a new operation `OrbitalRotation`, which implements the spin-adapted spatial orbital rotation gate.
  [(#1665)](https://github.com/PennyLaneAI/pennylane/pull/1665)

  An example circuit that uses `OrbitalRotation` operation is:

  ```python
  dev = qml.device('default.qubit', wires=4)
  @qml.qnode(dev)
  def circuit(phi):
      qml.BasisState(np.array([1, 1, 0, 0]), wires=[0, 1, 2, 3])
      qml.OrbitalRotation(phi, wires=[0, 1, 2, 3])
      return qml.state()
  ```

  If we run this circuit, we will get the following output

  ```pycon
  >>> circuit(0.1)
  array([ 0.        +0.j,  0.        +0.j,  0.        +0.j,
          0.00249792+0.j,  0.        +0.j,  0.        +0.j,
          -0.04991671+0.j,  0.        +0.j,  0.        +0.j,
          -0.04991671+0.j,  0.        +0.j,  0.        +0.j,
          0.99750208+0.j,  0.        +0.j,  0.        +0.j,
          0.        +0.j])
  ```

* A new, experimental QNode has been added, that adds support for batch execution of circuits,
  custom quantum gradient support, and arbitrary order derivatives. This QNode is available via
  `qml.beta.QNode`, and `@qml.beta.qnode`.
  [(#1642)](https://github.com/PennyLaneAI/pennylane/pull/1642)
  [(#1646)](https://github.com/PennyLaneAI/pennylane/pull/1646)
  [(#1651)](https://github.com/PennyLaneAI/pennylane/pull/1651)

  It differs from the standard QNode in several ways:

  - Custom gradient transforms can be specified as the differentiation method:

    ```python
    @qml.gradients.gradient_transform
    def my_gradient_transform(tape):
        ...
        return tapes, processing_fn

    @qml.beta.qnode(dev, diff_method=my_gradient_transform)
    def circuit():
    ```

  - Arbitrary :math:`n`-th order derivatives are supported on hardware using
    gradient transforms such as the parameter-shift rule. To specify that an :math:`n`-th
    order derivative of a QNode will be computed, the `max_diff` argument should be set.
    By default, this is set to 1 (first-order derivatives only).

  - Internally, if multiple circuits are generated for execution simultaneously, they
    will be packaged into a single job for execution on the device. This can lead to
    significant performance improvement when executing the QNode on remote
    quantum hardware.

  - When decomposing the circuit, the default decomposition strategy will prioritize
    decompositions that result in the smallest number of parametrized operations
    required to satisfy the differentiation method. Additional decompositions required
    to satisfy the native gate set of the quantum device will be performed later, by the
    device at execution time. While this may lead to a slight increase in classical processing,
    it significantly reduces the number of circuit evaluations needed to compute
    gradients of complex unitaries.

  In an upcoming release, this QNode will replace the existing one. If you come across any bugs
  while using this QNode, please let us know via a [bug
  report](https://github.com/PennyLaneAI/pennylane/issues/new?assignees=&labels=bug+%3Abug%3A&template=bug_report.yml&title=%5BBUG%5D)
  on our GitHub bug tracker.

  Currently, this beta QNode does not support the following features:

  - Non-mutability via the `mutable` keyword argument
  - Viewing specifications with `qml.specs`
  - The `reversible` QNode differentiation method
  - The ability to specify a `dtype` when using PyTorch and TensorFlow.

  It is also not tested with the `qml.qnn` module.

* Two new methods were added to the Device API, allowing PennyLane devices
  increased control over circuit decompositions.
  [(#1651)](https://github.com/PennyLaneAI/pennylane/pull/1651)

  - `Device.expand_fn(tape) -> tape`: expands a tape such that it is supported by the device. By
    default, performs the standard device-specific gate set decomposition done in the default
    QNode. Devices may overwrite this method in order to define their own decomposition logic.

    Note that the numerical result after applying this method should remain unchanged; PennyLane
    will assume that the expanded tape returns exactly the same value as the original tape when
    executed.

  - `Device.batch_transform(tape) -> (tapes, processing_fn)`: preprocesses the tape in the case
    where the device needs to generate multiple circuits to execute from the input circuit. The
    requirement of a post-processing function makes this distinct to the `expand_fn` method above.
    
    By default, this method applies the transform

    .. math:: \left\langle \sum_i c_i h_i\right\rangle -> \sum_i c_i \left\langle h_i \right\rangle

    if `expval(H)` is present on devices that do not natively support Hamiltonians with
    non-commuting terms.


<h3>Improvements</h3>

* The tests for qubit operations are split into multiple files.
  [(#1661)](https://github.com/PennyLaneAI/pennylane/pull/1661)

* The `qml.metric_tensor` transform has been improved with regards to
  both function and performance.
  [(#1638)](https://github.com/PennyLaneAI/pennylane/pull/1638)

  - If the underlying device supports batch execution of circuits, the quantum circuits required to
    compute the metric tensor elements will be automatically submitted as a batched job. This can
    lead to significant performance improvements for devices with a non-trivial job submission
    overhead.

  - Previously, the transform would only return the metric tensor with respect to gate arguments,
    and ignore any classical processing inside the QNode, even very trivial classical processing
    such as parameter permutation. The metric tensor now takes into account classical processing,
    and returns the metric tensor with respect to QNode arguments, not simply gate arguments:

    ```pycon
    >>> @qml.qnode(dev)
    ... def circuit(x):
    ...     qml.Hadamard(wires=1)
    ...     qml.RX(x[0], wires=0)
    ...     qml.CNOT(wires=[0, 1])
    ...     qml.RY(x[1] ** 2, wires=1)
    ...     qml.RY(x[1], wires=0)
    ...     return qml.expval(qml.PauliZ(0))
    >>> x = np.array([0.1, 0.2], requires_grad=True)
    >>> qml.metric_tensor(circuit)(x)
    array([[0.25      , 0.        ],
           [0.        , 0.28750832]])
    ```

    To revert to the previous behaviour of returning the metric tensor with respect to gate
    arguments, `qml.metric_tensor(qnode, hybrid=False)` can be passed.

    ```pycon
    >>> qml.metric_tensor(circuit, hybrid=False)(x)
    array([[0.25      , 0.        , 0.        ],
           [0.        , 0.25      , 0.        ],
           [0.        , 0.        , 0.24750832]])
    ```

* ``qml.circuit_drawer.CircuitDrawer`` can accept a string for the ``charset`` keyword, instead of a ``CharSet`` object.
  [(#1640)](https://github.com/PennyLaneAI/pennylane/pull/1640)

* Operations can now have gradient recipes that depend on the state of the operation.
  [(#1674)](https://github.com/PennyLaneAI/pennylane/pull/1674)

  For example, this allows for gradient recipes that are parameter dependent:

  ```python
  class RX(qml.RX):

      @property
      def grad_recipe(self):
          # The gradient is given by [f(2x) - f(0)] / (2 sin(x)), by subsituting
          # shift = x into the two term parameter-shift rule.
          x = self.data[0]
          c = 0.5 / np.sin(x)
          return ([[c, 0.0, 2 * x], [-c, 0.0, 0.0]],)
  ```

* Shots can now be passed as a runtime argument to transforms that execute circuits in batches, similarly
  to QNodes.
  [(#1707)](https://github.com/PennyLaneAI/pennylane/pull/1707)
  
  An example of such a transform are the gradient transforms in the
  `qml.gradients` module. As a result, we can now call gradient transforms
  (such as `qml.gradients.param_shift`) and set the number of shots at runtime.

  ```pycon
  >>> dev = qml.device("default.qubit", wires=1, shots=1000)
  >>> @qml.beta.qnode(dev)
  ... def circuit(x):
  ...     qml.RX(x, wires=0)
  ...     return qml.expval(qml.PauliZ(0))
  >>> grad_fn = qml.gradients.param_shift(circuit)
  >>> grad_fn(0.564, shots=[(1, 10)]).T
  array([[-1., -1., -1., -1., -1.,  0., -1.,  0., -1.,  0.]])
  >>> grad_fn(0.1233, shots=None)
  array([[-0.53457096]])
  ```

* Specific QNode execution options are now re-used by batch transforms
  to execute transformed QNodes.
  [(#1708)](https://github.com/PennyLaneAI/pennylane/pull/1708)

<h3>Breaking changes</h3>

- The updated version of `qml.fourier.spectrum`
  behaves differently in three ways:
  [(#1681)](https://github.com/PennyLaneAI/pennylane/pull/1681)

  - It takes different arguments,
  - the returned dictionary has a different structure, and
  - as classical preprocessing is taken into account, the returned frequency spectra differ.

- The `QNode.metric_tensor` method has been deprecated, and will be removed in an upcoming release.
  Please use the `qml.metric_tensor` transform instead.
  [(#1638)](https://github.com/PennyLaneAI/pennylane/pull/1638)

- The utility function `qml.math.requires_grad` now returns `True` when using Autograd
  if and only if the `requires_grad=True` attribute is set on the NumPy array. Previously,
  this function would return `True` for *all* NumPy arrays and Python floats, unless
  `requires_grad=False` was explicitly set.
  [(#1638)](https://github.com/PennyLaneAI/pennylane/pull/1638)

<h3>Deprecations</h3>

* The `qml.fourier.spectrum` function has been renamed to `qml.fourier.simple_spectrum`,
  in order to clearly separate the new `advanced_spectrum` function from this one.
  `qml.fourier.spectrum` is now an alias for `simple_spectrum` but is flagged for
  deprecation and will be removed soon.
  [(#1681)](https://github.com/PennyLaneAI/pennylane/pull/1681)

* The `init` module, which contains functions to generate random parameter tensors for 
  templates, is flagged for deprecation and will be removed in the next release cycle. 
  Instead, the templates' `shape` method can be used to get the desired shape of the tensor, 
  which can then be generated manually.
  [(#1689)](https://github.com/PennyLaneAI/pennylane/pull/1689)

<h3>Bug fixes</h3>

* Fix a bug where it was not possible to use `jax.jit` on a `QNode` when using `QubitStateVector`.
  [(#1683)](https://github.com/PennyLaneAI/pennylane/pull/1683)

* The device suite tests can now execute successfully if no shots configuration variable is given.
  [(#1641)](https://github.com/PennyLaneAI/pennylane/pull/1641)

* Fixes a bug where the `qml.gradients.param_shift` transform would raise an error while attempting
  to compute the variance of a QNode with ragged output.
  [(#1646)](https://github.com/PennyLaneAI/pennylane/pull/1646)

* Fixes a bug in `default.mixed`, to ensure that returned probabilities are always non-negative.
  [(#1680)](https://github.com/PennyLaneAI/pennylane/pull/1680)

* Fixes a bug where gradient transforms would fail to apply to QNodes
  containing classical processing.
  [(#1699)](https://github.com/PennyLaneAI/pennylane/pull/1699)

<h3>Documentation</h3>

* Adds a link to https://pennylane.ai/qml/demonstrations.html in the navbar.
  [(#1624)](https://github.com/PennyLaneAI/pennylane/pull/1624)

<h3>Contributors</h3>

This release contains contributions from (in alphabetical order):


Utkarsh Azad, Olivia Di Matteo, Andrew Gardhouse, Josh Izaac, Christina Lee, Romain Moyard,
Maria Schuld, Ingrid Strandberg, Antal Száva, David Wierichs.<|MERGE_RESOLUTION|>--- conflicted
+++ resolved
@@ -49,15 +49,9 @@
   parameters, we obtain:
 
   ```pycon
-<<<<<<< HEAD
   >>> spec = spectrum(circuit, encoding_args={"x", "y", "z"})(x, y, z, w)
   >>> for inp, freqs in spec.items():
   ...     print(f"{inp}: {freqs}")
-=======
-  >>> spec = advanced_spectrum(circuit, encoding_args={"x", "y", "z"})(x, y, z, w)
-  >>> for inp, freqs in res.items():
-  >>>     print(f"{inp}: {freqs}")
->>>>>>> 36e55228
   "x": {(0,): [-0.5, 0.0, 0.5], (1,): [-0.5, 0.0, 0.5], (2,): [-0.5, 0.0, 0.5]}
   "y": {(0,): [-2.3, 0.0, 2.3], (1,): [-2.3, 0.0, 2.3], (2,): [-2.3, 0.0, 2.3]}
   "z": {(): [-3.0, -2.0, -1.0, 0.0, 1.0, 2.0, 3.0]}
