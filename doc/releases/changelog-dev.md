:orphan:

# Release 0.27.0-dev (development release)

<h3>New features since last release</h3>

* `qml.qchem.taper_operation` tapers any gate operation according to the `Z2`
  symmetries of the Hamiltonian. 
  [(#3002)](https://github.com/PennyLaneAI/pennylane/pull/3002)

  ```pycon
    >>> symbols = ['He', 'H']
    >>> geometry =  np.array([[0.0, 0.0, 0.0], [0.0, 0.0, 1.4589]])
    >>> mol = qchem.Molecule(symbols, geometry, charge=1)
    >>> H, n_qubits = qchem.molecular_hamiltonian(symbols, geometry)
    >>> generators = qchem.symmetry_generators(H)
    >>> paulixops = qchem.paulix_ops(generators, n_qubits)
    >>> paulix_sector = qchem.optimal_sector(H, generators, mol.n_electrons)
    >>> qchem.taper_operation(qml.SingleExcitation(3.14159, wires=[0, 2]),
                                generators, paulixops, paulix_sector, wire_order=H.wires)
    [PauliRot(-3.14159+0.j, 'RY', wires=[0])]
    ```

  When used within a QNode, this method applies the tapered operation directly:

  ```pycon
    >>> dev = qml.device('default.qubit', wires=[0, 1])
    >>> @qml.qnode(dev)
    ... def circuit(params):
    ...     qchem.taper_operation(qml.DoubleExcitation(params[0], wires=[0, 1, 2, 3]),
    ...                             generators, paulixops, paulix_sector, H.wires)
    ...     return qml.expval(qml.PauliZ(0)@qml.PauliZ(1))
    >>> drawer = qml.draw(circuit, show_all_wires=True)
    >>> print(drawer(params=[3.14159]))
        0: ─╭RXY(1.570796+0.00j)─╭RYX(1.570796+0.00j)─┤ ╭<Z@Z>
        1: ─╰RXY(1.570796+0.00j)─╰RYX(1.570796+0.00j)─┤ ╰<Z@Z>
  ```

<h3>Improvements</h3>

* Structural improvements are made to `QueuingContext` and `AnnotatedQueue`. None of these changes should 
  influence PennyLane behaviour outside of the `queueing.py` module.
  [(#2794)](https://github.com/PennyLaneAI/pennylane/pull/2794)

   - `QueuingContext` should now be the global communication point for putting queuable objects into the active queue.
   - `QueuingContext` is no longer an abstract base class.
   - `AnnotatedQueue` and its children no longer inherit from `QueuingContext`.
   - `QueuingContext` is no longer a context manager.
   -  Recording queues should start and stop recording via the `QueuingContext.add_active_queue` and 
     `QueueingContext.remove_active_queue` class methods instead of directly manipulating the `_active_contexts` property.
   - `AnnotatedQueue` and its children no longer provide global information about actively recording queues. This information
      is now only available through `QueuingContext`.
   - `AnnotatedQueue` and its children no longer have the private `_append`, `_remove`, `_update_info`, `_safe_update_info`,
      and `_get_info` methods. The public analogues should be used instead.
   
* Modified the representation of `WireCut` by using `qml.draw_mpl`.[(#3067)](https://github.com/PennyLaneAI/pennylane/pull/3067)

<h3>Breaking changes</h3>

<h3>Deprecations</h3>

<h3>Documentation</h3>

<h3>Bug fixes</h3>

<h3>Contributors</h3>

This release contains contributions from (in alphabetical order):

<<<<<<< HEAD
Guillermo Alonso-Linaje, Christina Lee
=======
Juan Miguel Arrazola,
Utkarsh Azad,
Soran Jahangiri,
Christina Lee,
Jay Soni,
>>>>>>> b9d27ff7
<|MERGE_RESOLUTION|>--- conflicted
+++ resolved
@@ -67,12 +67,9 @@
 
 This release contains contributions from (in alphabetical order):
 
-<<<<<<< HEAD
-Guillermo Alonso-Linaje, Christina Lee
-=======
+Guillermo Alonso-Linaje,
 Juan Miguel Arrazola,
 Utkarsh Azad,
 Soran Jahangiri,
 Christina Lee,
-Jay Soni,
->>>>>>> b9d27ff7
+Jay Soni,