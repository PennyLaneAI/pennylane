# Release 0.44.0-dev (development release)

<h3>New features since last release</h3>

<h4>Bucket-Brigade QRAM </h4>

* Bucket Brigade QRAM is implemented as a template :class:`~.BBQRAM` to allow for selection of bitstrings in 
  superposition.
  [(#8670)](https://github.com/PennyLaneAI/pennylane/pull/8670)

<h4>Quantum Automatic Differentiation </h4>

* Quantum Automatic Differentiation implemented to allow automatic selection of optimal
  Hadamard gradient differentiation methods per [the paper](https://arxiv.org/pdf/2408.05406).
  [(#8640)](https://github.com/PennyLaneAI/pennylane/pull/8640)

<h4>Instantaneous Quantum Polynomial Circuits </h4>

* A new template for building an Instantaneous Quantum Polynomial (`~.IQP`) circuit has been added along with a 
  lightweight version (based on the :class:`~.estimator.resource_operator.ResourceOperator` class) to rapidly 
  estimate its resources. This unlocks easily estimating the resources of the IQP circuit introduced in the 
  `Train on classical, deploy on quantum <https://arxiv.org/abs/2503.02934>`_ work for generative quantum machine 
  learning.
  [(#8748)](https://github.com/PennyLaneAI/pennylane/pull/8748)

<h4>Pauli-based computation </h4>

* Users can now perform rapid Clifford+T decomposition with :func:`pennylane.qjit` using the new 
  :func:`~pennylane.transforms.gridsynth` compilation pass.
  This pass discretizes ``RZ`` and ``PhaseShift`` gates to either the Clifford+T basis or to the PPR basis.
  [(#8609)](https://github.com/PennyLaneAI/pennylane/pull/8609)
  [(#8764)](https://github.com/PennyLaneAI/pennylane/pull/8764)

* Writing circuits in terms of `Pauli product measurements <https://pennylane.ai/compilation/pauli-product-measurement>`_
  (PPMs) in PennyLane is now possible with the new :func:`~.pauli_measure` function.
  Using this function in tandem with :class:`~.PauliRot` to represent Pauli product rotations (PPRs) unlocks surface-code fault-tolerant quantum computing research spurred from `A Game of Surface Codes <http://arxiv.org/abs/1808.02892>`_.
  [(#8461)](https://github.com/PennyLaneAI/pennylane/pull/8461)
  [(#8631)](https://github.com/PennyLaneAI/pennylane/pull/8631)
  [(#8623)](https://github.com/PennyLaneAI/pennylane/pull/8623)
  [(#8663)](https://github.com/PennyLaneAI/pennylane/pull/8663)
  [(#8692)](https://github.com/PennyLaneAI/pennylane/pull/8692)

  The new :func:`~.pauli_measure` function is currently only for analysis on the ``null.qubit`` device, which allows for resource tracking with :func:`~.specs` and circuit inspection with :func:`~.drawer.draw`.

  In the following example, a measurement of the ``XY`` Pauli product on wires ``0`` and ``2`` is performed
  using :func:`~.pauli_measure`, followed by application of a :class:`~.PauliX` gate conditional on
  the outcome of the PPM:

  ```python
  import pennylane as qml

  dev = qml.device("null.qubit", wires=3)

  @qml.qnode(dev)
  def circuit():
      qml.Hadamard(0)
      qml.Hadamard(2)
      qml.PauliRot(np.pi / 4, pauli_word="XYZ", wires=[0, 1, 2])
      ppm = qml.pauli_measure(pauli_word="XY", wires=[0, 2])
      qml.cond(ppm, qml.X)(wires=1)
      return qml.expval(qml.Z(0))
  ```

  ```pycon
  >>> print(qml.draw(circuit)())
  0: ──H─╭RXYZ(0.79)─╭┤↗X├────┤  <Z>
  1: ────├RXYZ(0.79)─│──────X─┤
  2: ──H─╰RXYZ(0.79)─╰┤↗Y├──║─┤
                       ╚════╝
  ```

  By appliying the :func:`~.specs` function to the circuit above, you can easily determine its resource information.
  In this case, in addition to other gates, we can see that the circuit includes one PPR and one PPM operation (represented
  by the :class:`~.PauliRot` and :class:`~.ops.mid_measure.pauli_measure.PauliMeasure` gate types):

  ```pycon
  >>> print(qml.specs(circuit)()['resources'])
  Total qubit allocations: 3
  Total gates: 5
  Circuit depth: 4

  Gate types:
    Hadamard: 2
    PauliRot: 1
    PauliMeasure: 1
    Conditional(PauliX): 1

  Measurements:
    expval(PauliZ): 1
  ```

* Catalyst compilation passes designed for Pauli-based computation are now available in PennyLane, 
  providing accessibility for logical compilation research by directly integrating with 
  :func:`~.pauli_measure` and :class:`~.PauliRot` operations. This includes 
  :func:`pennylane.transforms.to_ppr`, :func:`pennylane.transforms.commute_ppr`, 
  :func:`pennylane.transforms.ppr_to_ppm`, 
  :func:`pennylane.transforms.merge_ppr_ppm`, :func:`pennylane.transforms.ppm_compilation`, 
  :func:`pennylane.transforms.reduce_t_depth`, 
  [(#8762)](https://github.com/PennyLaneAI/pennylane/pull/8762)

* New decomposition rules that decompose to :class:`~.PauliRot` are added for the following operators.
  [(#8700)](https://github.com/PennyLaneAI/pennylane/pull/8700)
  [(#8704)](https://github.com/PennyLaneAI/pennylane/pull/8704)

  - :class:`~.CRX`, :class:`~.CRY`, :class:`~.CRZ`
  - :class:`~.ControlledPhaseShift`
  - :class:`~.IsingXX`, :class:`~.IsingYY`, :class:`~.IsingZZ`
  - :class:`~.PSWAP`
  - :class:`~.RX`, :class:`~.RY`, :class:`~.RZ`
  - :class:`~.SingleExcitation`, :class:`~.DoubleExcitation`
  - :class:`~.SWAP`, :class:`~.ISWAP`, :class:`~.SISWAP`
  - :class:`~.CY`, :class:`~.CZ`, :class:`~.CSWAP`, :class:`~.CNOT`, :class:`~.Toffoli`

<h4>Compile Pipeline and Transforms </h4>

* Added a custom solver to :func:`~.transforms.intermediate_reps.rowcol` for linear systems
  over :math:`\mathbb{Z}_2` based on Gauss-Jordan elimination. This removes the need to install
  the ``galois`` package for this single function and provides a minor performance improvement.
  [(#8771)](https://github.com/PennyLaneAI/pennylane/pull/8771)

* Added decompositions of the ``RX``, ``RY`` and ``RZ`` rotations into one of the other two, as well
  as basis changing Clifford gates, to the graph-based decomposition system.
  [(#8569)](https://github.com/PennyLaneAI/pennylane/pull/8569)

* Arithmetic dunder methods (`__add__`, `__mul__`, `__rmul__`) have been added to
  :class:`~.transforms.core.TransformDispatcher`, :class:`~.transforms.core.TransformContainer`,
  and :class:`~.CompilePipeline` (previously known as the `TransformProgram`) to enable intuitive composition of transform programs using `+` and `*` operators.
  [(#8703)](https://github.com/PennyLaneAI/pennylane/pull/8703)

* `TransformProgram` now has a new method `remove` to remove all bound transforms that match the input.
  [(#8751)](https://github.com/PennyLaneAI/pennylane/pull/8751)

* In the past, calling a transform with only arguments or keyword but no tapes would raise an error.
  Now, two transforms can be concatenated naturally as

  ```python
  decompose(gate_set=gate_set) + merge_rotations(1e-6)
  ```

  [(#8730)](https://github.com/PennyLaneAI/pennylane/pull/8730)

* The `TransformProgram` has been renamed to :class:`~pennylane.transforms.core.CompilePipeline`, and uses of
  the term "transform program" has been updated to "compile pipeline" across the codebase. The class is still
  accessible as `TransformProgram` from `pennylane.transforms.core`, but the module `pennylane.transforms.core.transform_program`
  has been renamed to `pennylane.transforms.core.compile_pipeline`, and the old name is no longer available.
  [(#8735)](https://github.com/PennyLaneAI/pennylane/pull/8735)

* The :class:`~pennylane.transforms.core.CompilePipeline` (previously known as `TransformProgram`)
  is available at the top level namespace as `qml.CompilePipeline`.
  [(#8735)](https://github.com/PennyLaneAI/pennylane/pull/8735)

* Now `CompilePipeline` can dispatch to anything individual transforms can dispatch onto, including
  QNodes.
  [(#8731)](https://github.com/PennyLaneAI/pennylane/pull/8731)

<<<<<<< HEAD
* :class:`~.transforms.core.TransformContainer` has been renamed to :class:`~.transforms.core.BoundTransform`.
  The old name is still available in the same location.
  [(#8753)](https://github.com/PennyLaneAI/pennylane/pull/8753)

=======
>>>>>>> 7137e0fc
* The :class:`~.CompilePipeline` (previously known as the `TransformProgram`) can now be constructed
  more flexibility with a variable number of arguments that are of types `TransformDispatcher`,
  `TransformContainer`, or other `CompilePipeline`s.
  [(#8750)](https://github.com/PennyLaneAI/pennylane/pull/8750)

<<<<<<< HEAD
* `qml.compile` takes :class:`~.CompilePipeline` as input.

<h3>Improvements 🛠</h3>

* Added `Resources.total_wires` and `Resources.total_gates` properties to the 
  ``qml.estimator.Resources`` class. Users can more easily access these quantities from the `Resources` object directly.
  [(#8761)](https://github.com/PennyLaneAI/pennylane/pull/8761)

* Added `PauliHamiltonian.num_terms` property to the ``qml.estimator.PauliHamiltonian`` class.
  Users can more easily access the total number of terms (Pauli words) from the `PauliHamiltonian` object directly.
  [(#8761)](https://github.com/PennyLaneAI/pennylane/pull/8761)

* Improved the resource decomposition for the :class:`~pennylane.estimator.QROM` class. The cost has
  been reduced in cases when users specify `restored = True` and `sel_swap_depth = 1`.
  [(#8761)](https://github.com/PennyLaneAI/pennylane/pull/8761)

* Improved :mod:`estimator <pennylane.estimator>`'s
  resource decomposition of `PauliRot` to match the optimal resources
  for certain special cases of Pauli strings (e.g. for `XX` and `YY` type Pauli strings).
  [(#8562)](https://github.com/PennyLaneAI/pennylane/pull/8562)

* Added a new decomposition, `_decompose_2_cnots`, for the two-qubit decomposition for `QubitUnitary`.
  It supports the analytical decomposition a two-qubit unitary known to require exactly 2 CNOTs.
  [(#8666)](https://github.com/PennyLaneAI/pennylane/issues/8666)

=======
>>>>>>> 7137e0fc
* Quantum compilation passes in MLIR and XDSL can now be applied using the core PennyLane transform
  infrastructure, instead of using Catalyst-specific tools. This is made possible by a new argument in
  :func:`~pennylane.transform` and `~.TransformDispatcher` called ``pass_name``, which accepts a string
  corresponding to the name of the compilation pass.
  The ``pass_name`` argument ensures that the given compilation pass will be used when qjit'ing a
  workflow, where the pass is performed in MLIR or xDSL.
  [(#8539)](https://github.com/PennyLaneAI/pennylane/pull/8539)

<h4>Analyzing your algorithms quickly and easily with resource estimation</h4>

* Users can now set precisions for a larger variety of `ResourceOperator`s in
  :mod:`estimator <pennylane.estimator>` using
  :meth:`ResourceConfig.set_precision <pennylane.estimator.resource_config.ResourceConfig.set_precision>`
  thanks to the addition of the `resource_key` keyword argument.
  [(#8561)](https://github.com/PennyLaneAI/pennylane/pull/8561)

* Users can now estimate the resources of Trotterization for Pauli Hamiltonians, using the new
  :class:`estimator.PauliHamiltonian <pennylane.estimator.compact_hamiltonian.PauliHamiltonian>`
  resource Hamiltonian class and the new
  :class:`estimator.TrotterPauli <pennylane.estimator.templates.TrotterPauli>`
  resource operator.
  [(#8546)](https://github.com/PennyLaneAI/pennylane/pull/8546)

* Added `PauliHamiltonian.num_terms` property to the ``qml.estimator.PauliHamiltonian`` class.
  Users can more easily access the total number of terms (Pauli words) from the `PauliHamiltonian` object directly.
  [(#8761)](https://github.com/PennyLaneAI/pennylane/pull/8761)

<h4>Seamless resource tracking and circuit visualization for compiled programs </h4>

* A new :func:`~.marker` function allows for easy inspection at particular points in a transform program
  with :func:`~.specs` and :func:`~.drawer.draw` instead of having to increment ``level``
  by integer amounts when not using any Catalyst passes.
  [(#8684)](https://github.com/PennyLaneAI/pennylane/pull/8684)

  The :func:`~.marker` function works like a transform in PennyLane, and can be deployed as
  a decorator on top of QNodes:

  ```
  @qml.marker(level="rotations-merged")
  @qml.transforms.merge_rotations
  @qml.marker(level="my-level")
  @qml.transforms.cancel_inverses
  @qml.transforms.decompose(gate_set={qml.RX})
  @qml.qnode(qml.device('lightning.qubit'))
  def circuit():
      qml.RX(0.2,0)
      qml.X(0)
      qml.X(0)
      qml.RX(0.2, 0)
      return qml.state()
  ```

  The string supplied to ``marker`` can then be used as an argument to ``level`` in ``draw``
  and ``specs``, showing the cumulative result of applying transforms up to the marker:

  ```pycon
  >>> print(qml.draw(circuit, level="my-level")())
  0: ──RX(0.20)──RX(3.14)──RX(3.14)──RX(0.20)─┤  State
  >>> print(qml.draw(circuit, level="rotations-merged")())
  0: ──RX(6.68)─┤  State
  ```

<h3>Improvements 🛠</h3>

<h4>Resource estimation</h4>

* Added `Resources.total_wires` and `Resources.total_gates` properties to the 
  ``qml.estimator.Resources`` class. Users can more easily access these quantities from the `Resources` object directly.
  [(#8761)](https://github.com/PennyLaneAI/pennylane/pull/8761)

* Improved the resource decomposition for the :class:`~pennylane.estimator.QROM` class. The cost has
  been reduced in cases when users specify `restored = True` and `sel_swap_depth = 1`.
  [(#8761)](https://github.com/PennyLaneAI/pennylane/pull/8761)

* Improved :mod:`estimator <pennylane.estimator>`'s
  resource decomposition of `PauliRot` to match the optimal resources
  for certain special cases of Pauli strings (e.g. for `XX` and `YY` type Pauli strings).
  [(#8562)](https://github.com/PennyLaneAI/pennylane/pull/8562)

* Users can now estimate the resources for quantum circuits that contain or decompose into
  any of the following symbolic operators: :class:`~.ChangeOpBasis`, :class:`~.Prod`,
  :class:`~.Controlled`, :class:`~.ControlledOp`, :class:`~.Pow`, and :class:`~.Adjoint`.
  [(#8464)](https://github.com/PennyLaneAI/pennylane/pull/8464)

<h4>Decompositions</h4>

* A new decomposition has been added for the Controlled :class:`~.SemiAdder`,
  which is efficient and skips controlling all gates in its decomposition.
  [(#8423)](https://github.com/PennyLaneAI/pennylane/pull/8423)

* Added a :meth:`~pennylane.devices.DeviceCapabilities.gate_set` method to :class:`~pennylane.devices.DeviceCapabilities`
  that produces a set of gate names to be used as the target gate set in decompositions.
  [(#8522)](https://github.com/PennyLaneAI/pennylane/pull/8522)

* The :func:`~pennylane.transforms.decompose` transform now accepts a `minimize_work_wires` argument. With
  the new graph-based decomposition system activated via :func:`~pennylane.decomposition.enable_graph`,
  and `minimize_work_wires` set to `True`, the decomposition system will select decomposition rules that
  minimizes the maximum number of simultaneously allocated work wires.
  [(#8729)](https://github.com/PennyLaneAI/pennylane/pull/8729)
  [(#8734)](https://github.com/PennyLaneAI/pennylane/pull/8734)

* Added a new decomposition, `_decompose_2_cnots`, for the two-qubit decomposition for `QubitUnitary`.
  It supports the analytical decomposition a two-qubit unitary known to require exactly 2 CNOTs.
  [(#8666)](https://github.com/PennyLaneAI/pennylane/issues/8666)

* `Operator.decomposition` will fallback to the first entry in `qml.list_decomps` if the `Operator.compute_decomposition`
  method is not overridden.
  [(#8686)](https://github.com/PennyLaneAI/pennylane/pull/8686)

* The `~.BasisRotation` graph decomposition was re-written in a qjit friendly way with PennyLane control flow.
  [(#8560)](https://github.com/PennyLaneAI/pennylane/pull/8560)
  [(#8608)](https://github.com/PennyLaneAI/pennylane/pull/8608)
  [(#8620)](https://github.com/PennyLaneAI/pennylane/pull/8620)

* The new graph based decompositions system enabled via :func:`~.decomposition.enable_graph` now supports the following
  additional templates.
  [(#8520)](https://github.com/PennyLaneAI/pennylane/pull/8520)
  [(#8515)](https://github.com/PennyLaneAI/pennylane/pull/8515)
  [(#8516)](https://github.com/PennyLaneAI/pennylane/pull/8516)
  [(#8555)](https://github.com/PennyLaneAI/pennylane/pull/8555)
  [(#8558)](https://github.com/PennyLaneAI/pennylane/pull/8558)
  [(#8538)](https://github.com/PennyLaneAI/pennylane/pull/8538)
  [(#8534)](https://github.com/PennyLaneAI/pennylane/pull/8534)
  [(#8582)](https://github.com/PennyLaneAI/pennylane/pull/8582)
  [(#8543)](https://github.com/PennyLaneAI/pennylane/pull/8543)
  [(#8554)](https://github.com/PennyLaneAI/pennylane/pull/8554)
  [(#8616)](https://github.com/PennyLaneAI/pennylane/pull/8616)
  [(#8602)](https://github.com/PennyLaneAI/pennylane/pull/8602)
  [(#8600)](https://github.com/PennyLaneAI/pennylane/pull/8600)
  [(#8601)](https://github.com/PennyLaneAI/pennylane/pull/8601)
  [(#8595)](https://github.com/PennyLaneAI/pennylane/pull/8595)
  [(#8586)](https://github.com/PennyLaneAI/pennylane/pull/8586)
  [(#8614)](https://github.com/PennyLaneAI/pennylane/pull/8614)

  - :class:`~.QSVT`
  - :class:`~.AmplitudeEmbedding`
  - :class:`~.AllSinglesDoubles`
  - :class:`~.SimplifiedTwoDesign`
  - :class:`~.GateFabric`
  - :class:`~.AngleEmbedding`
  - :class:`~.IQPEmbedding`
  - :class:`~.kUpCCGSD`
  - :class:`~.QAOAEmbedding`
  - :class:`~.BasicEntanglerLayers`
  - :class:`~.HilbertSchmidt`
  - :class:`~.LocalHilbertSchmidt`
  - :class:`~.QuantumMonteCarlo`
  - :class:`~.ArbitraryUnitary`
  - :class:`~.ApproxTimeEvolution`
  - :class:`~.ParticleConservingU2`
  - :class:`~.ParticleConservingU1`
  - :class:`~.CommutingEvolution`

* A new decomposition has been added to :class:`pennylane.Toffoli`. This decomposition uses one
  work wire and :class:`pennylane.TemporaryAND` operators to reduce the resources needed.
  [(#8549)](https://github.com/PennyLaneAI/pennylane/pull/8549)

* The :func:`~pennylane.pauli_decompose` now supports decomposing scipy's sparse matrices,
  allowing for efficient decomposition of large matrices that cannot fit in memory when written as
  dense arrays.
  [(#8612)](https://github.com/PennyLaneAI/pennylane/pull/8612)
  
* A decomposition has been added to the adjoint of :class:`pennylane.TemporaryAND`. This decomposition relies on mid-circuit measurments and does not require any T gates.
  [(#8633)](https://github.com/PennyLaneAI/pennylane/pull/8633)

* The graph-based decomposition system now supports decomposition rules that contains mid-circuit measurements.
  [(#8079)](https://github.com/PennyLaneAI/pennylane/pull/8079)

* The decompositions for several templates have been updated to use
  :class:`~.ops.op_math.ChangeOpBasis`, which makes their decompositions more resource efficient
  by eliminating unnecessary controlled operations. The templates include :class:`~.PhaseAdder`,
  :class:`~.TemporaryAND`, :class:`~.QSVT`, and :class:`~.SelectPauliRot`.
  [(#8490)](https://github.com/PennyLaneAI/pennylane/pull/8490)
  [(#8577)](https://github.com/PennyLaneAI/pennylane/pull/8577)
  [(#8721)](https://github.com/PennyLaneAI/pennylane/issues/8721)

<h4>Other improvements</h4>

* The constant to convert the length unit Bohr to Angstrom in ``qml.qchem`` is updated to use scipy
  constants.
  [(#8537)](https://github.com/PennyLaneAI/pennylane/pull/8537)

* `@partial` is not needed anymore for using transforms as decorators with arguments.
  Now, the following two usages are equivalent:

  ```python
  @partial(qml.transforms.decompose, gate_set={qml.RX, qml.CNOT})
  @qml.qnode(qml.device('default.qubit', wires=2))
  def circuit():
      qml.Hadamard(wires=0)
      qml.CZ(wires=[0,1])
      return qml.expval(qml.Z(0))
  ```

  ```python
  @qml.transforms.decompose(gate_set={qml.RX, qml.CNOT})
  @qml.qnode(qml.device('default.qubit', wires=2))
  def circuit():
      qml.Hadamard(wires=0)
      qml.CZ(wires=[0,1])
      return qml.expval(qml.Z(0))
  ```

  [(#8730)](https://github.com/PennyLaneAI/pennylane/pull/8730)
  [(#8754)](https://github.com/PennyLaneAI/pennylane/pull/8754)

* :class:`~.transforms.core.TransformContainer` has been renamed to :class:`~.transforms.core.BoundTransform`.
  The old name is still available in the same location.
  [(#8753)](https://github.com/PennyLaneAI/pennylane/pull/8753)

* `qml.for_loop` will now fall back to a standard Python `for` loop if capturing a condensed, structured loop fails
  with program capture enabled.
  [(#8615)](https://github.com/PennyLaneAI/pennylane/pull/8615)

* `qml.cond` will now use standard Python logic if all predicates have concrete values. A nested
  control flow primitive will no longer be captured as it is not needed.
  [(#8634)](https://github.com/PennyLaneAI/pennylane/pull/8634)

* Added a keyword argument ``recursive`` to ``qml.transforms.cancel_inverses`` that enables
  recursive cancellation of nested pairs of mutually inverse gates. This makes the transform
  more powerful, because it can cancel larger blocks of inverse gates without having to scan
  the circuit from scratch. By default, the recursive cancellation is enabled (``recursive=True``).
  To obtain previous behaviour, disable it by setting ``recursive=False``.
  [(#8483)](https://github.com/PennyLaneAI/pennylane/pull/8483)

* `qml.grad` and `qml.jacobian` now lazily dispatch to catalyst and program
  capture, allowing for `qml.qjit(qml.grad(c))` and `qml.qjit(qml.jacobian(c))` to work.
  [(#8382)](https://github.com/PennyLaneAI/pennylane/pull/8382)

* Both the generic and transform-specific application behavior of a `qml.transforms.core.TransformDispatcher`
  can be overwritten with `TransformDispatcher.generic_register` and `my_transform.register`.
  [(#7797)](https://github.com/PennyLaneAI/pennylane/pull/7797)

* With capture enabled, measurements can now be performed on Operator instances passed as closure
  variables from outside the workflow scope.
  [(#8504)](https://github.com/PennyLaneAI/pennylane/pull/8504)

* Wires can be specified via `range` with program capture and autograph.
  [(#8500)](https://github.com/PennyLaneAI/pennylane/pull/8500)

* The :func:`~pennylane.transforms.decompose` transform no longer raises an error if both `gate_set` and
  `stopping_condition` are provided, or if `gate_set` is a dictionary, when the new graph-based decomposition
  system is disabled.
  [(#8532)](https://github.com/PennyLaneAI/pennylane/pull/8532)

* The `~pennylane.estimator.compact_hamiltonian.CDFHamiltonian`, `~pennylane.estimator.compact_hamiltonian.THCHamiltonian`,
  `~pennylane.estimator.compact_hamiltonian.VibrationalHamiltonian`, and `~pennylane.estimator.compact_hamiltonian.VibronicHamiltonian`
  classes were modified to take the 1-norm of the Hamiltonian as an optional argument.
  [(#8697)](https://github.com/PennyLaneAI/pennylane/pull/8697)

<h3>Labs: a place for unified and rapid prototyping of research software 🧪</h3>

* A new transform :func:`~.transforms.select_pauli_rot_phase_gradient` has been added. It allows 
  implementing arbitrary :class:`~.SelectPauliRot` rotations with a phase gradient resource state and 
  semi-in-place addition (:class:`~.SemiAdder`).
  [(#8738)](https://github.com/PennyLaneAI/pennylane/pull/8738)

<h3>Breaking changes 💔</h3>

* The output format of `qml.specs` has been restructured into a dataclass to streamline the outputs.
  Some legacy information has been removed from the new output format.
  [(#8713)](https://github.com/PennyLaneAI/pennylane/pull/8713)

* The unified compiler, implemented in the `qml.compiler.python_compiler` submodule, has been removed from PennyLane.
  It has been migrated to Catalyst, available as `catalyst.python_interface`.
  [(#8662)](https://github.com/PennyLaneAI/pennylane/pull/8662)

* `qml.transforms.map_wires` no longer supports plxpr transforms.
  [(#8683)](https://github.com/PennyLaneAI/pennylane/pull/8683)

* ``QuantumScript.to_openqasm`` has been removed. Please use ``qml.to_openqasm`` instead. This removes duplicated
  functionality for converting a circuit to OpenQASM code.
  [(#8499)](https://github.com/PennyLaneAI/pennylane/pull/8499)

* Providing ``num_steps`` to :func:`pennylane.evolve`, :func:`pennylane.exp`, :class:`pennylane.ops.Evolution`,
  and :class:`pennylane.ops.Exp` has been disallowed. Instead, use :class:`~.TrotterProduct` for approximate
  methods, providing the ``n`` parameter to perform the Suzuki-Trotter product approximation of a Hamiltonian
  with the specified number of Trotter steps.
  [(#8474)](https://github.com/PennyLaneAI/pennylane/pull/8474)

  As a concrete example, consider the following case:

  .. code-block:: python

    coeffs = [0.5, -0.6]
    ops = [qml.X(0), qml.X(0) @ qml.Y(1)]
    H_flat = qml.dot(coeffs, ops)

  Instead of computing the Suzuki-Trotter product approximation as:

  ```pycon
  >>> qml.evolve(H_flat, num_steps=2).decomposition()
  [RX(0.5, wires=[0]),
  PauliRot(-0.6, XY, wires=[0, 1]),
  RX(0.5, wires=[0]),
  PauliRot(-0.6, XY, wires=[0, 1])]
  ```

  The same result can be obtained using :class:`~.TrotterProduct` as follows:

  ```pycon
  >>> decomp_ops = qml.adjoint(qml.TrotterProduct(H_flat, time=1.0, n=2)).decomposition()
  >>> [simp_op for op in decomp_ops for simp_op in map(qml.simplify, op.decomposition())]
  [RX(0.5, wires=[0]),
  PauliRot(-0.6, XY, wires=[0, 1]),
  RX(0.5, wires=[0]),
  PauliRot(-0.6, XY, wires=[0, 1])]
  ```

* The value ``None`` has been removed as a valid argument to the ``level`` parameter in the
  :func:`pennylane.workflow.get_transform_program`, :func:`pennylane.workflow.construct_batch`,
  :func:`pennylane.draw`, :func:`pennylane.draw_mpl`, and :func:`pennylane.specs` transforms.
  Please use ``level='device'`` instead to apply the transform at the device level.
  [(#8477)](https://github.com/PennyLaneAI/pennylane/pull/8477)

* Access to ``add_noise``, ``insert`` and noise mitigation transforms from the ``pennylane.transforms`` module is deprecated.
  Instead, these functions should be imported from the ``pennylane.noise`` module.
  [(#8477)](https://github.com/PennyLaneAI/pennylane/pull/8477)

* ``qml.qnn.cost.SquaredErrorLoss`` has been removed. Instead, this hybrid workflow can be accomplished
  with a function like ``loss = lambda *args: (circuit(*args) - target)**2``.
  [(#8477)](https://github.com/PennyLaneAI/pennylane/pull/8477)

* Some unnecessary methods of the ``qml.CircuitGraph`` class have been removed:
  [(#8477)](https://github.com/PennyLaneAI/pennylane/pull/8477)

  - ``print_contents`` in favor of ``print(obj)``
  - ``observables_in_order`` in favor of ``observables``
  - ``operations_in_order`` in favor of ``operations``
  - ``ancestors_in_order(obj)`` in favor of ``ancestors(obj, sort=True)``
  - ``descendants_in_order(obj)`` in favor of ``descendants(obj, sort=True)``

* ``pennylane.devices.DefaultExecutionConfig`` has been removed. Instead, use
  ``qml.devices.ExecutionConfig()`` to create a default execution configuration.
  [(#8470)](https://github.com/PennyLaneAI/pennylane/pull/8470)

* Specifying the ``work_wire_type`` argument in ``qml.ctrl`` and other controlled operators as ``"clean"`` or
  ``"dirty"`` is disallowed. Use ``"zeroed"`` to indicate that the work wires are initially in the :math:`|0\rangle`
  state, and ``"borrowed"`` to indicate that the work wires can be in any arbitrary state. In both cases, the
  work wires are assumed to be restored to their original state upon completing the decomposition.
  [(#8470)](https://github.com/PennyLaneAI/pennylane/pull/8470)

* `QuantumScript.shape` and `QuantumScript.numeric_type` are removed. The corresponding `MeasurementProcess`
  methods should be used instead.
  [(#8468)](https://github.com/PennyLaneAI/pennylane/pull/8468)

* `MeasurementProcess.expand` is removed.
  `qml.tape.QuantumScript(mp.obs.diagonalizing_gates(), [type(mp)(eigvals=mp.obs.eigvals(), wires=mp.obs.wires)])`
  can be used instead.
  [(#8468)](https://github.com/PennyLaneAI/pennylane/pull/8468)

* The `qml.QNode.add_transform` method is removed.
  Instead, please use `QNode.transform_program.push_back(transform_container=transform_container)`.
  [(#8468)](https://github.com/PennyLaneAI/pennylane/pull/8468)

* The `TransformProgram` has been renamed to :class:`~pennylane.transforms.core.CompilePipeline`, and uses of
  the term "transform program" has been updated to "compile pipeline" across the codebase. The class is still
  accessible as `TransformProgram` from `pennylane.transforms.core`, but the module `pennylane.transforms.core.transform_program`
  has been renamed to `pennylane.transforms.core.compile_pipeline`, and the old name is no longer available.
  [(#8735)](https://github.com/PennyLaneAI/pennylane/pull/8735)

* The ``max_work_wires`` argument of the :func:`~pennylane.transforms.decompose` transform has been renamed to ``num_work_wires``.
  [(#8769)](https://github.com/PennyLaneAI/pennylane/pull/8769)

* ``argnum`` has been renamed ``argnums`` for ``qml.grad``, ``qml.jacobian``, ``qml.jvp`` and ``qml.vjp``.
  [(#8496)](https://github.com/PennyLaneAI/pennylane/pull/8496)
  [(#8481)](https://github.com/PennyLaneAI/pennylane/pull/8481)

* `qml.cond`, the `QNode`, transforms, `qml.grad`, and `qml.jacobian` no longer treat all keyword arguments as static
  arguments. They are instead treated as dynamic, numerical inputs, matching the behaviour of Jax and Catalyst.
  [(#8290)](https://github.com/PennyLaneAI/pennylane/pull/8290)

* `qml.cond` will also accept a partial of an operator type as the true function without a false function
  when capture is enabled.
  [(#8776)](https://github.com/PennyLaneAI/pennylane/pull/8776)
  
<h3>Deprecations 👋</h3>

* Maintenance support of NumPy<2.0 is deprecated as of v0.44 and will be completely dropped in v0.45.
  Future versions of PennyLane will only work with NumPy>=2.0.
  We recommend upgrading your version of NumPy to benefit from enhanced support and features.
  [(#8578)](https://github.com/PennyLaneAI/pennylane/pull/8578)
  [(#8497)](https://github.com/PennyLaneAI/pennylane/pull/8497)

* The ``custom_decomps`` keyword argument to ``qml.device`` has been deprecated and will be removed
  in 0.45. Instead, with ``qml.decomposition.enable_graph()``, new decomposition rules can be defined as
  quantum functions with registered resources. See :mod:`pennylane.decomposition` for more details.

* `qml.measure`, `qml.measurements.MidMeasureMP`, `qml.measurements.MeasurementValue`,
  and `qml.measurements.get_mcm_predicates` are now located in `qml.ops.mid_measure`.
  `MidMeasureMP` is now renamed to `MidMeasure`.
  `qml.measurements.find_post_processed_mcms` is now `qml.devices.qubit.simulate._find_post_processed_mcms`,
  and is being made private, as it is an utility for tree-traversal.
  [(#8466)](https://github.com/PennyLaneAI/pennylane/pull/8466)

* The ``pennylane.operation.Operator.is_hermitian`` property has been deprecated and renamed
  to ``pennylane.operation.Operator.is_verified_hermitian`` as it better reflects the functionality of this property.
  The deprecated access through ``is_hermitian`` will be removed in PennyLane v0.45.
  Alternatively, consider using the ``pennylane.is_hermitian`` function instead as it provides a more reliable check for hermiticity.
  Please be aware that it comes with a higher computational cost.
  [(#8494)](https://github.com/PennyLaneAI/pennylane/pull/8494)

* Access to the follow functions and classes from the ``pennylane.resources`` module are deprecated. Instead, these functions must be imported from the ``pennylane.estimator`` module.
  [(#8484)](https://github.com/PennyLaneAI/pennylane/pull/8484)

  - ``qml.estimator.estimate_shots`` in favor of ``qml.resources.estimate_shots``
  - ``qml.estimator.estimate_error`` in favor of ``qml.resources.estimate_error``
  - ``qml.estimator.FirstQuantization`` in favor of ``qml.resources.FirstQuantization``
  - ``qml.estimator.DoubleFactorization`` in favor of ``qml.resources.DoubleFactorization``

* The :func:`pennylane.devices.preprocess.mid_circuit_measurements` transform is deprecated. Instead,
  the device should determine which mcm method to use, and explicitly include :func:`~pennylane.transforms.dynamic_one_shot`
  or :func:`~pennylane.transforms.defer_measurements` in its preprocess transforms if necessary.
  [(#8467)](https://github.com/PennyLaneAI/pennylane/pull/8467)

* Passing a function to the ``gate_set`` argument in the :func:`~pennylane.transforms.decompose` transform
  is deprecated. The ``gate_set`` argument expects a static iterable of operator type and/or operator names,
  and the function should be passed to the ``stopping_condition`` argument instead.
  [(#8533)](https://github.com/PennyLaneAI/pennylane/pull/8533)

  The example below illustrates how you can provide a function as the ``stopping_condition`` in addition to providing a
  ``gate_set``. The decomposition of each operator will then stop once it reaches the gates in the ``gate_set`` or the
  ``stopping_condition`` is satisfied.

  ```python
  import pennylane as qml

  @qml.transforms.decompose(gate_set={"H", "T", "CNOT"}, stopping_condition=lambda op: len(op.wires) <= 2)
  @qml.qnode(qml.device("default.qubit"))
  def circuit():
      qml.Hadamard(wires=[0])
      qml.Toffoli(wires=[0,1,2])
      return qml.expval(qml.Z(0))
  ```

  ```pycon
  >>> print(qml.draw(circuit)())
  0: ──H────────╭●───────────╭●────╭●──T──╭●─┤  <Z>
  1: ────╭●─────│─────╭●─────│───T─╰X──T†─╰X─┤
  2: ──H─╰X──T†─╰X──T─╰X──T†─╰X──T──H────────┤
  ```

<h3>Internal changes ⚙️</h3>

* Updated `pyproject.toml` with project dependencies to replace the requirements files. Updated workflows to use installations from `pyproject.toml`.
  [(8702)](https://github.com/PennyLaneAI/pennylane/pull/8702)

* `qml.cond`, the `QNode`, transforms, `qml.grad`, and `qml.jacobian` no longer treat all keyword arguments as static
  arguments. They are instead treated as dynamic, numerical inputs, matching the behaviour of Jax and Catalyst.
  [(#8290)](https://github.com/PennyLaneAI/pennylane/pull/8290)

* To adjust to the Python 3.14, some error messages expectations have been updated in tests; `get_type_str` added a special branch to handle `Union`.
  The import of networkx is softened to not occur on import of pennylane to work around a bug in Python 3.14.1.
  [(#8568)](https://github.com/PennyLaneAI/pennylane/pull/8568)
  [(#8737)](https://github.com/PennyLaneAI/pennylane/pull/8737)

* Bump `jax` version to `0.7.1` for `capture` module.
  [(#8715)](https://github.com/PennyLaneAI/pennylane/pull/8715)

* Bump `jax` version to `0.7.0` for `capture` module.
  [(#8701)](https://github.com/PennyLaneAI/pennylane/pull/8701)

* Improve error handling when using PennyLane's experimental program capture functionality with an incompatible JAX version.
  [(#8723)](https://github.com/PennyLaneAI/pennylane/pull/8723)

* Bump `autoray` package version to `0.8.2`.
  [(#8674)](https://github.com/PennyLaneAI/pennylane/pull/8674)

* Update the schedule of nightly TestPyPI uploads to occur at the end rather than the beginning of all week days.
  [(#8672)](https://github.com/PennyLaneAI/pennylane/pull/8672)

* Add workflow to bump Catalyst and Lightning versions in the RC branch, create a new release tag and draft release, tag the RC branch, and create a PR to merge the RC branch into master.
  [(#8352)](https://github.com/PennyLaneAI/pennylane/pull/8352)

* Added `MCM_METHOD` and `POSTSELECT_MODE` `StrEnum` objects to improve validation and handling of `MCMConfig` creation.
  [(#8596)](https://github.com/PennyLaneAI/pennylane/pull/8596)

* Updated various docstrings to be compatible with the new documentation testing approach.
  [(#8635)](https://github.com/PennyLaneAI/pennylane/pull/8635)

* In program capture, transforms now have a single transform primitive that have a `transform` param that stores
  the `TransformDispatcher`. Before, each transform had its own primitive stored on the
  `TransformDispatcher._primitive` private property. It proved difficult to keep maintaining dispatch behaviour
  for every single transform.
  [(#8576)](https://github.com/PennyLaneAI/pennylane/pull/8576)
  [(#8639)](https://github.com/PennyLaneAI/pennylane/pull/8639)

* Updated documentation check workflow to run on pull requests on `v[0-9]+\.[0-9]+\.[0-9]+-docs` branches.
  [(#8590)](https://github.com/PennyLaneAI/pennylane/pull/8590)

* When program capture is enabled, there is no longer caching of the jaxpr on the QNode.
  [(#8629)](https://github.com/PennyLaneAI/pennylane/pull/8629)

* The `grad` and `jacobian` primitives now store the function under `fn`. There is also now a single `jacobian_p`
  primitive for use in program capture.
  [(#8357)](https://github.com/PennyLaneAI/pennylane/pull/8357)

* Update versions for `pylint`, `isort` and `black` in `format.yml`
  [(#8506)](https://github.com/PennyLaneAI/pennylane/pull/8506)

* Reclassifies `registers` as a tertiary module for use with tach.
  [(#8513)](https://github.com/PennyLaneAI/pennylane/pull/8513)

* The :class:`~pennylane.devices.LegacyDeviceFacade` is slightly refactored to implement `setup_execution_config` and `preprocess_transforms`
  separately as opposed to implementing a single `preprocess` method. Additionally, the `mid_circuit_measurements` transform has been removed
  from the preprocess transform program. Instead, the best mcm method is chosen in `setup_execution_config`. By default, the ``_capabilities``
  dictionary is queried for the ``"supports_mid_measure"`` property. If the underlying device defines a TOML file, the ``supported_mcm_methods``
  field in the TOML file is used as the source of truth.
  [(#8469)](https://github.com/PennyLaneAI/pennylane/pull/8469)
  [(#8486)](https://github.com/PennyLaneAI/pennylane/pull/8486)
  [(#8495)](https://github.com/PennyLaneAI/pennylane/pull/8495)

* The various private functions of the :class:`~pennylane.estimator.FirstQuantization` class have
  been modified to avoid using `numpy.matrix` as this function is deprecated.
  [(#8523)](https://github.com/PennyLaneAI/pennylane/pull/8523)

* The `ftqc` module now includes dummy transforms for several Catalyst/MLIR passes (`to-ppr`, `commute-ppr`, `merge-ppr-ppm`,
  `decompose-clifford-ppr`, `decompose-non-clifford-ppr`, `ppr-to-ppm`, `ppr-to-mbqc` and `reduce-t-depth`), to allow them to
  be captured as primitives in PLxPR and mapped to the MLIR passes in Catalyst. This enables using the passes with the unified
  compiler and program capture.
  [(#8519)](https://github.com/PennyLaneAI/pennylane/pull/8519)
  [(#8544)](https://github.com/PennyLaneAI/pennylane/pull/8544)

* Solovay-Kitaev decomposition using the :func:`~.clifford_t_decompostion` transform
  with ``method="sk"`` or directly via :func:`~.ops.sk_decomposition` now raises a more
  informative ``RuntimeError`` when used with JAX-JIT or :func:`~.qjit`.
  [(#8489)](https://github.com/PennyLaneAI/pennylane/pull/8489)

* Added a `skip_decomp_matrix_check` argument to :func:`~pennylane.ops.functions.assert_valid` that
  allows the test to skip the matrix check part of testing a decomposition rule but still verify
  that the resource function is correct.
  [(#8687)](https://github.com/PennyLaneAI/pennylane/pull/8687)

* Disabled autograph for the PauliRot decomposition rule as it should not be used with autograph. 
  [(#8765)](https://github.com/PennyLaneAI/pennylane/pull/8765)

<h3>Documentation 📝</h3>

* A note clarifying that the factors of a ``~.ChangeOpBasis`` are iterated in reverse order has been
  added to the documentation of ``~.ChangeOpBasis``.
  [(#8757)](https://github.com/PennyLaneAI/pennylane/pull/8757)

* The documentation of ``qml.transforms.rz_phase_gradient`` has been updated with respect to the
  sign convention of phase gradient states, how it prepares the phase gradient state in the code
  example, and the verification of the code example result.

* The code example in the documentation for ``qml.decomposition.register_resources`` has been
  updated to adhere to renamed keyword arguments and default behaviour of ``num_work_wires``.
  [(#8536)](https://github.com/PennyLaneAI/pennylane/pull/8536)

* The docstring for ``qml.device`` has been updated to include a section on custom decompositions,
  and a warning about the removal of the ``custom_decomps`` kwarg in v0.45. Additionally, the page
  :doc:`Building a plugin <../development/plugins>` now includes instructions on using
  the :func:`~pennylane.devices.preprocess.decompose` transform for device-level decompositions.
  The documentation for :doc:`Compiling circuits <../introduction/compiling_circuits>` has also been
  updated with a warning message about ``custom_decomps`` future removal.
  [(#8492)](https://github.com/PennyLaneAI/pennylane/pull/8492)
  [(#8564)](https://github.com/PennyLaneAI/pennylane/pull/8564)

A warning message has been added to :doc:`Building a plugin <../development/plugins>`
  docstring for ``qml.device`` has been updated to include a section on custom decompositions,
  and a warning about the removal of the ``custom_decomps`` kwarg in v0.44. Additionally, the page
  :doc:`Building a plugin <../development/plugins>` now includes instructions on using
  the :func:`~pennylane.devices.preprocess.decompose` transform for device-level decompositions.
  [(#8492)](https://github.com/PennyLaneAI/pennylane/pull/8492)

* Improves documentation in the transforms module and adds documentation testing for it.
  [(#8557)](https://github.com/PennyLaneAI/pennylane/pull/8557)

* The :class:`~.GeneralizedAmplitudeDamping` error channel method has been
  updated to match the literature convention for the definition of the Kraus matrices.
  [(#8707)](https://github.com/PennyLaneAI/pennylane/pull/8707)

<h3>Bug fixes 🐛</h3>

* Use a fixed floating number tolerance from `np.finfo` in `_apply_uniform_rotation_dagger`
  to avoid numerical stability issues on some platforms.
  [(#8780)](https://github.com/PennyLaneAI/pennylane/pull/8780)

* Handles floating point errors in the norm of the state when applying
  mid circuit measurements.
  [(#8741)](https://github.com/PennyLaneAI/pennylane/pull/8741)

* Update `interface-unit-tests.yml` to use its input parameter `pytest_additional_args` when running pytest.
  [(#8705)](https://github.com/PennyLaneAI/pennylane/pull/8705)

* Fixes a bug where in `resolve_work_wire_type` we incorrectly returned a value of `zeroed` if `both work_wires`
  and `base_work_wires` were empty, causing an incorrect work wire type.
  [(#8718)](https://github.com/PennyLaneAI/pennylane/pull/8718)

* The warnings-as-errors CI action was failing due to an incompatibility between `pytest-xdist` and `pytest-benchmark`.
  Disabling the benchmark package allows the tests to be collected an executed.
  [(#8699)](https://github.com/PennyLaneAI/pennylane/pull/8699)

* Adds an `expand_transform` to `param_shift_hessian` to pre-decompose
  operations till they are supported.
  [(#8698)](https://github.com/PennyLaneAI/pennylane/pull/8698)

* Fixes a bug in `default.mixed` device where certain diagonal operations were incorrectly
  reshaped during application when using broadcasting.
  [(#8593)](https://github.com/PennyLaneAI/pennylane/pull/8593)

* Add an exception to the warning for unsolved operators within the graph-based decomposition
  system if the unsolved operators are :class:`.allocation.Allocate` or :class:`.allocation.Deallocate`.
  [(#8553)](https://github.com/PennyLaneAI/pennylane/pull/8553)

* Fixes a bug in `clifford_t_decomposition` with `method="gridsynth"` and qjit, where using cached decomposition with the same parameter causes an error.
  [(#8535)](https://github.com/PennyLaneAI/pennylane/pull/8535)

* Fixes a bug in :class:`~.SemiAdder` where the results were incorrect when more ``work_wires`` than required were passed.
 [(#8423)](https://github.com/PennyLaneAI/pennylane/pull/8423)

* Fixes a bug where the deferred measurement method is used silently even if ``mcm_method="one-shot"`` is explicitly requested,
  when a device that extends the ``LegacyDevice`` does not declare support for mid-circuit measurements.
  [(#8486)](https://github.com/PennyLaneAI/pennylane/pull/8486)

* Fixes a bug where a `KeyError` is raised when querying the decomposition rule for an operator in the gate set from a :class:`~pennylane.decomposition.DecompGraphSolution`.
  [(#8526)](https://github.com/PennyLaneAI/pennylane/pull/8526)

* Fixes a bug where mid-circuit measurements were generating incomplete QASM.
  [(#8556)](https://github.com/PennyLaneAI/pennylane/pull/8556)

* Fixes a bug where `qml.specs` incorrectly computes the circuit depth when classically controlled operators are involved.
  [(#8668)](https://github.com/PennyLaneAI/pennylane/pull/8668)

* Fixes a bug where an error is raised when trying to decompose a nested composite operator with capture and the new graph system enabled.
  [(#8695)](https://github.com/PennyLaneAI/pennylane/pull/8695)

* Fixes a bug where :func:`~.change_op_basis` cannot be captured when the `uncompute_op` is left out.
  [(#8695)](https://github.com/PennyLaneAI/pennylane/pull/8695)

* Fixes a bug in :func:`~qml.ops.rs_decomposition` where correct solution candidates were being rejected
  due to some incorrect GCD computations.
  [(#8625)](https://github.com/PennyLaneAI/pennylane/pull/8625)

* Fixes a bug where decomposition rules are sometimes incorrectly disregarded by the `DecompositionGraph` when a higher level
  decomposition rule uses dynamically allocated work wires.
  [(#8725)](https://github.com/PennyLaneAI/pennylane/pull/8725)

* Fixes a bug where :class:`~.ops.ChangeOpBasis` is not correctly reconstructed using `qml.pytrees.unflatten(*qml.pytrees.flatten(op))`
  [(#8721)](https://github.com/PennyLaneAI/pennylane/issues/8721)

* Fixes a bug where :class:`~.estimator.SelectTHC`, `~.estimator.QubitizeTHC`, `~.estimator.PrepTHC` are not accounting for auxiliary
  wires correctly.
  [(#8719)](https://github.com/PennyLaneAI/pennylane/pull/8719)

<h3>Contributors ✍️</h3>

This release contains contributions from (in alphabetical order):

Runor Agbaire,
Guillermo Alonso,
Utkarsh Azad,
Astral Cai,
Yushao Chen,
Diksha Dhawan,
Marcus Edwards,
Lillian Frederiksen,
Sengthai Heng,
Soran Jahangiri,
Jeffrey Kam,
Jacob Kitchen,
Christina Lee,
Joseph Lee,
Lee J. O'Riordan,
Gabriela Sanchez Diaz,
Mudit Pandey,
Shuli Shu,
Jay Soni,
nate stemen,
Theodoros Trochatos,
David Wierichs,
Hongsheng Zheng,
Zinan Zhou<|MERGE_RESOLUTION|>--- conflicted
+++ resolved
@@ -153,46 +153,11 @@
   QNodes.
   [(#8731)](https://github.com/PennyLaneAI/pennylane/pull/8731)
 
-<<<<<<< HEAD
-* :class:`~.transforms.core.TransformContainer` has been renamed to :class:`~.transforms.core.BoundTransform`.
-  The old name is still available in the same location.
-  [(#8753)](https://github.com/PennyLaneAI/pennylane/pull/8753)
-
-=======
->>>>>>> 7137e0fc
 * The :class:`~.CompilePipeline` (previously known as the `TransformProgram`) can now be constructed
   more flexibility with a variable number of arguments that are of types `TransformDispatcher`,
   `TransformContainer`, or other `CompilePipeline`s.
   [(#8750)](https://github.com/PennyLaneAI/pennylane/pull/8750)
 
-<<<<<<< HEAD
-* `qml.compile` takes :class:`~.CompilePipeline` as input.
-
-<h3>Improvements 🛠</h3>
-
-* Added `Resources.total_wires` and `Resources.total_gates` properties to the 
-  ``qml.estimator.Resources`` class. Users can more easily access these quantities from the `Resources` object directly.
-  [(#8761)](https://github.com/PennyLaneAI/pennylane/pull/8761)
-
-* Added `PauliHamiltonian.num_terms` property to the ``qml.estimator.PauliHamiltonian`` class.
-  Users can more easily access the total number of terms (Pauli words) from the `PauliHamiltonian` object directly.
-  [(#8761)](https://github.com/PennyLaneAI/pennylane/pull/8761)
-
-* Improved the resource decomposition for the :class:`~pennylane.estimator.QROM` class. The cost has
-  been reduced in cases when users specify `restored = True` and `sel_swap_depth = 1`.
-  [(#8761)](https://github.com/PennyLaneAI/pennylane/pull/8761)
-
-* Improved :mod:`estimator <pennylane.estimator>`'s
-  resource decomposition of `PauliRot` to match the optimal resources
-  for certain special cases of Pauli strings (e.g. for `XX` and `YY` type Pauli strings).
-  [(#8562)](https://github.com/PennyLaneAI/pennylane/pull/8562)
-
-* Added a new decomposition, `_decompose_2_cnots`, for the two-qubit decomposition for `QubitUnitary`.
-  It supports the analytical decomposition a two-qubit unitary known to require exactly 2 CNOTs.
-  [(#8666)](https://github.com/PennyLaneAI/pennylane/issues/8666)
-
-=======
->>>>>>> 7137e0fc
 * Quantum compilation passes in MLIR and XDSL can now be applied using the core PennyLane transform
   infrastructure, instead of using Catalyst-specific tools. This is made possible by a new argument in
   :func:`~pennylane.transform` and `~.TransformDispatcher` called ``pass_name``, which accepts a string
