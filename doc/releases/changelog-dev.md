--- conflicted
+++ resolved
@@ -248,6 +248,9 @@
   `jnp.arange`, and `jnp.full`.
   [#6865)](https://github.com/PennyLaneAI/pennylane/pull/6865)
 
+* The adjoint jvp of a jaxpr can be computed using default.qubit tooling.
+  [(#6875)](https://github.com/PennyLaneAI/pennylane/pull/6875)
+
 <h3>Breaking changes 💔</h3>
 
 * `MultiControlledX` no longer accepts strings as control values.
@@ -321,16 +324,11 @@
 
 <h3>Internal changes ⚙️</h3>
 
-<<<<<<< HEAD
-* The adjoint jvp of a jaxpr can be computed using default.qubit tooling.
-  [(#6875)](https://github.com/PennyLaneAI/pennylane/pull/6875)
-=======
 * Minor changes to `DQInterpreter` for speedups with program capture execution.
   [(#6984)](https://github.com/PennyLaneAI/pennylane/pull/6984)
 
 * Globally silences `no-member` pylint issues from jax.
   [(#6987)](https://github.com/PennyLaneAI/pennylane/pull/6987)
->>>>>>> 91f51b5d
 
 * Fix certain `pylint` errors in source code.
   [(#6980)](https://github.com/PennyLaneAI/pennylane/pull/6980)
