--- conflicted
+++ resolved
@@ -435,22 +435,19 @@
   Instead, please use `QNode.transform_program.push_back(transform_container=transform_container)`.
   [(#8468)](https://github.com/PennyLaneAI/pennylane/pull/8468)
 
-<<<<<<< HEAD
-<h3>Labs: a place for unified and rapid prototyping of research software 🧪</h3>
-
-* A new transform :func:`~.transforms.select_pauli_rot_phase_gradient` has been added. It allows 
-  implementing arbitrary :class:`~.SelectPauliRot` rotations with a phase gradient resource state and 
-  semi-in-place addition (:class:`~.SemiAdder`).
-  [(#8738)](https://github.com/PennyLaneAI/pennylane/pull/8738)
-
-=======
 * The `TransformProgram` has been renamed to :class:`~pennylane.transforms.core.CompilePipeline`, and uses of
   the term "transform program" has been updated to "compile pipeline" across the codebase. The class is still
   accessible as `TransformProgram` from `pennylane.transforms.core`, but the module `pennylane.transforms.core.transform_program`
   has been renamed to `pennylane.transforms.core.compile_pipeline`, and the old name is no longer available.
   [(#8735)](https://github.com/PennyLaneAI/pennylane/pull/8735)
->>>>>>> 664f131f
-
+
+<h3>Labs: a place for unified and rapid prototyping of research software 🧪</h3>
+
+* A new transform :func:`~.transforms.select_pauli_rot_phase_gradient` has been added. It allows 
+  implementing arbitrary :class:`~.SelectPauliRot` rotations with a phase gradient resource state and 
+  semi-in-place addition (:class:`~.SemiAdder`).
+  [(#8738)](https://github.com/PennyLaneAI/pennylane/pull/8738)
+  
 <h3>Deprecations 👋</h3>
 
 * Maintenance support of NumPy<2.0 is deprecated as of v0.44 and will be completely dropped in v0.45.
