--- conflicted
+++ resolved
@@ -76,7 +76,6 @@
   (with potentially negative eigenvalues) has been implemented.
   [(#5048)](https://github.com/PennyLaneAI/pennylane/pull/5048)
 
-<<<<<<< HEAD
 * The decomposition of an operator created with calling `qml.ctrl` on a parametric operator (specifically `RX`, `RY`, `RZ`, `Rot`, `PhaseShift`) with a single control wire will now be the full decomposition instead of a single controlled gate. For example:
   ```
   >>> qml.ctrl(qml.RX(0.123, wires=1), control=0).decomposition()
@@ -95,11 +94,10 @@
   ]
   ```
   [(#5069)](https://github.com/PennyLaneAI/pennylane/pull/5069)
-=======
+
 * `QuantumScript.is_sampled` and `QuantumScript.all_sampled` have been removed. Users should now
   validate these properties manually.
   [(#5072)](https://github.com/PennyLaneAI/pennylane/pull/5072)
->>>>>>> 89ba4234
 
 <h3>Deprecations 👋</h3>
 
