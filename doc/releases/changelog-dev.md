# Release 0.44.0-dev (development release)

<h3>New features since last release</h3>

* A new decomposition has been added for the Controlled :class:`~.SemiAdder`,
  which is efficient and skips controlling all gates in its decomposition.
  [(#8423)](https://github.com/PennyLaneAI/pennylane/pull/8423)

* Added a :meth:`~pennylane.devices.DeviceCapabilities.gate_set` method to :class:`~pennylane.devices.DeviceCapabilities`
  that produces a set of gate names to be used as the target gate set in decompositions.
  [(#8522)](https://github.com/PennyLaneAI/pennylane/pull/8522)

* Added a :func:`~pennylane.measurements.pauli_measure` that takes a Pauli product measurement.
  [(#8461)](https://github.com/PennyLaneAI/pennylane/pull/8461)

<h3>Improvements 🛠</h3>

* The new graph based decompositions system enabled via :func:`~.decomposition.enable_graph` now supports the following
  additional templates.
  [(#8520)](https://github.com/PennyLaneAI/pennylane/pull/8520)
  [(#8515)](https://github.com/PennyLaneAI/pennylane/pull/8515)
  [(#8516)](https://github.com/PennyLaneAI/pennylane/pull/8516)
  [(#8538)](https://github.com/PennyLaneAI/pennylane/pull/8538)  
  [(#8534)](https://github.com/PennyLaneAI/pennylane/pull/8534)

  - :class:`~.QSVT`
  - :class:`~.AmplitudeEmbedding`
  - :class:`~.AllSinglesDoubles`
  - :class:`~.AngleEmbedding`
  - :class:`~.IQPEmbedding`

* A new `qml.compiler.python_compiler.utils` submodule has been added, containing general-purpose utilities for
  working with xDSL. This includes a function that extracts the concrete value of scalar, constant SSA values.
  [(#8514)](https://github.com/PennyLaneAI/pennylane/pull/8514)

* Added a keyword argument ``recursive`` to ``qml.transforms.cancel_inverses`` that enables
  recursive cancellation of nested pairs of mutually inverse gates. This makes the transform
  more powerful, because it can cancel larger blocks of inverse gates without having to scan
  the circuit from scratch. By default, the recursive cancellation is enabled (``recursive=True``).
  To obtain previous behaviour, disable it by setting ``recursive=False``.
  [(#8483)](https://github.com/PennyLaneAI/pennylane/pull/8483)

* `qml.grad` and `qml.jacobian` now lazily dispatch to catalyst and program
  capture, allowing for `qml.qjit(qml.grad(c))` and `qml.qjit(qml.jacobian(c))` to work.
  [(#8382)](https://github.com/PennyLaneAI/pennylane/pull/8382)

* Both the generic and transform-specific application behavior of a `qml.transforms.core.TransformDispatcher`
  can be overwritten with `TransformDispatcher.generic_register` and `my_transform.register`.
  [(#7797)](https://github.com/PennyLaneAI/pennylane/pull/7797)

* With capture enabled, measurements can now be performed on Operator instances passed as closure
  variables from outside the workflow scope.
  [(#8504)](https://github.com/PennyLaneAI/pennylane/pull/8504)

* Users can now estimate the resources for quantum circuits that contain or decompose into
  any of the following symbolic operators: :class:`~.ChangeOpBasis`, :class:`~.Prod`,
  :class:`~.Controlled`, :class:`~.ControlledOp`, :class:`~.Pow`, and :class:`~.Adjoint`.
  [(#8464)](https://github.com/PennyLaneAI/pennylane/pull/8464)

* Wires can be specified via `range` with program capture and autograph.
  [(#8500)](https://github.com/PennyLaneAI/pennylane/pull/8500)

* The :func:`~pennylane.transforms.decompose` transform no longer raises an error if both `gate_set` and
  `stopping_condition` are provided, or if `gate_set` is a dictionary, when the new graph-based decomposition
  system is disabled.
  [(#8532)](https://github.com/PennyLaneAI/pennylane/pull/8532)
<<<<<<< HEAD
=======

* A new decomposition has been added to :class:`pennylane.Toffoli`. This decomposition uses one
  work wire and :class:`pennylane.TemporaryAND` operators to reduce the resources needed.
  [(#8549)](https://github.com/PennyLaneAI/pennylane/pull/8549)
>>>>>>> 3560f0a9

<h3>Breaking changes 💔</h3>

* Providing ``num_steps`` to :func:`pennylane.evolve`, :func:`pennylane.exp`, :class:`pennylane.ops.Evolution`,
  and :class:`pennylane.ops.Exp` has been disallowed. Instead, use :class:`~.TrotterProduct` for approximate
  methods, providing the ``n`` parameter to perform the Suzuki-Trotter product approximation of a Hamiltonian
  with the specified number of Trotter steps.
  [(#8474)](https://github.com/PennyLaneAI/pennylane/pull/8474)

  As a concrete example, consider the following case:

  .. code-block:: python

    coeffs = [0.5, -0.6]
    ops = [qml.X(0), qml.X(0) @ qml.Y(1)]
    H_flat = qml.dot(coeffs, ops)

  Instead of computing the Suzuki-Trotter product approximation as:

  ```pycon
  >>> qml.evolve(H_flat, num_steps=2).decomposition()
  [RX(0.5, wires=[0]),
  PauliRot(-0.6, XY, wires=[0, 1]),
  RX(0.5, wires=[0]),
  PauliRot(-0.6, XY, wires=[0, 1])]
  ```

  The same result can be obtained using :class:`~.TrotterProduct` as follows:

  ```pycon
  >>> decomp_ops = qml.adjoint(qml.TrotterProduct(H_flat, time=1.0, n=2)).decomposition()
  >>> [simp_op for op in decomp_ops for simp_op in map(qml.simplify, op.decomposition())]
  [RX(0.5, wires=[0]),
  PauliRot(-0.6, XY, wires=[0, 1]),
  RX(0.5, wires=[0]),
  PauliRot(-0.6, XY, wires=[0, 1])]
  ```

* The value ``None`` has been removed as a valid argument to the ``level`` parameter in the
  :func:`pennylane.workflow.get_transform_program`, :func:`pennylane.workflow.construct_batch`,
  :func:`pennylane.draw`, :func:`pennylane.draw_mpl`, and :func:`pennylane.specs` transforms.
  Please use ``level='device'`` instead to apply the transform at the device level.
  [(#8477)](https://github.com/PennyLaneAI/pennylane/pull/8477)

* Access to ``add_noise``, ``insert`` and noise mitigation transforms from the ``pennylane.transforms`` module is deprecated.
  Instead, these functions should be imported from the ``pennylane.noise`` module.
  [(#8477)](https://github.com/PennyLaneAI/pennylane/pull/8477)

* ``qml.qnn.cost.SquaredErrorLoss`` has been removed. Instead, this hybrid workflow can be accomplished
  with a function like ``loss = lambda *args: (circuit(*args) - target)**2``.
  [(#8477)](https://github.com/PennyLaneAI/pennylane/pull/8477)

* Some unnecessary methods of the ``qml.CircuitGraph`` class have been removed:
  [(#8477)](https://github.com/PennyLaneAI/pennylane/pull/8477)

  - ``print_contents`` in favor of ``print(obj)``
  - ``observables_in_order`` in favor of ``observables``
  - ``operations_in_order`` in favor of ``operations``
  - ``ancestors_in_order(obj)`` in favor of ``ancestors(obj, sort=True)``
  - ``descendants_in_order(obj)`` in favor of ``descendants(obj, sort=True)``

* ``pennylane.devices.DefaultExecutionConfig`` has been removed. Instead, use
  ``qml.devices.ExecutionConfig()`` to create a default execution configuration.
  [(#8470)](https://github.com/PennyLaneAI/pennylane/pull/8470)

* Specifying the ``work_wire_type`` argument in ``qml.ctrl`` and other controlled operators as ``"clean"`` or
  ``"dirty"`` is disallowed. Use ``"zeroed"`` to indicate that the work wires are initially in the :math:`|0\rangle`
  state, and ``"borrowed"`` to indicate that the work wires can be in any arbitrary state. In both cases, the
  work wires are assumed to be restored to their original state upon completing the decomposition.
  [(#8470)](https://github.com/PennyLaneAI/pennylane/pull/8470)

* `QuantumScript.shape` and `QuantumScript.numeric_type` are removed. The corresponding `MeasurementProcess`
  methods should be used instead.
  [(#8468)](https://github.com/PennyLaneAI/pennylane/pull/8468)

* `MeasurementProcess.expand` is removed.
  `qml.tape.QuantumScript(mp.obs.diagonalizing_gates(), [type(mp)(eigvals=mp.obs.eigvals(), wires=mp.obs.wires)])`
  can be used instead.
  [(#8468)](https://github.com/PennyLaneAI/pennylane/pull/8468)

* The `qml.QNode.add_transform` method is removed.
  Instead, please use `QNode.transform_program.push_back(transform_container=transform_container)`.
  [(#8468)](https://github.com/PennyLaneAI/pennylane/pull/8468)

<h3>Deprecations 👋</h3>

* `qml.measure`, `qml.measurements.MidMeasureMP`, `qml.measurements.MeasurementValue`,
  and `qml.measurements.get_mcm_predicates` are now located in `qml.ops.mid_measure`.
  `MidMeasureMP` is now renamed to `MidMeasure`.
  `qml.measurements.find_post_processed_mcms` is now `qml.devices.qubit.simulate._find_post_processed_mcms`,
  and is being made private, as it is an utility for tree-traversal.
  [(#8466)](https://github.com/PennyLaneAI/pennylane/pull/8466)

* The ``pennylane.operation.Operator.is_hermitian`` property has been deprecated and renamed
  to ``pennylane.operation.Operator.is_verified_hermitian`` as it better reflects the functionality of this property.
  The deprecated access through ``is_hermitian`` will be removed in PennyLane v0.45.
  Alternatively, consider using the ``pennylane.is_hermitian`` function instead as it provides a more reliable check for hermiticity.
  Please be aware that it comes with a higher computational cost.
  [(#8494)](https://github.com/PennyLaneAI/pennylane/pull/8494)

* Access to the follow functions and classes from the ``pennylane.resources`` module are deprecated. Instead, these functions must be imported from the ``pennylane.estimator`` module.
  [(#8484)](https://github.com/PennyLaneAI/pennylane/pull/8484)

    - ``qml.estimator.estimate_shots`` in favor of ``qml.resources.estimate_shots``
    - ``qml.estimator.estimate_error`` in favor of ``qml.resources.estimate_error``
    - ``qml.estimator.FirstQuantization`` in favor of ``qml.resources.FirstQuantization``
    - ``qml.estimator.DoubleFactorization`` in favor of ``qml.resources.DoubleFactorization``

* ``argnum`` has been renamed ``argnums`` for ``qml.grad``, ``qml.jacobian``, ``qml.jvp`` and ``qml.vjp``.
  [(#8496)](https://github.com/PennyLaneAI/pennylane/pull/8496)
  [(#8481)](https://github.com/PennyLaneAI/pennylane/pull/8481)

* The :func:`pennylane.devices.preprocess.mid_circuit_measurements` transform is deprecated. Instead,
  the device should determine which mcm method to use, and explicitly include :func:`~pennylane.transforms.dynamic_one_shot`
  or :func:`~pennylane.transforms.defer_measurements` in its preprocess transforms if necessary.
  [(#8467)](https://github.com/PennyLaneAI/pennylane/pull/8467)

* Passing a function to the ``gate_set`` argument in the :func:`~pennylane.transforms.decompose` transform
  is deprecated. The ``gate_set`` argument expects a static iterable of operator type and/or operator names,
  and the function should be passed to the ``stopping_condition`` argument instead.
  [(#8533)](https://github.com/PennyLaneAI/pennylane/pull/8533)

<h3>Internal changes ⚙️</h3>

* The `grad` and `jacobian` primitives now store the function under `fn`. There is also now a single `jacobian_p`
  primitive for use in program capture.
  [(#8357)](https://github.com/PennyLaneAI/pennylane/pull/8357)

* Fix all NumPy 1.X `DeprecationWarnings` in our source code.
  [(#8497)](https://github.com/PennyLaneAI/pennylane/pull/8497)

* Update versions for `pylint`, `isort` and `black` in `format.yml`
  [(#8506)](https://github.com/PennyLaneAI/pennylane/pull/8506)

* Reclassifies `registers` as a tertiary module for use with tach.
  [(#8513)](https://github.com/PennyLaneAI/pennylane/pull/8513)

* A new `split_non_commuting_pass` compiler pass has been added to the xDSL transforms. This pass
  splits quantum functions that measure observables on the same wires into multiple function executions,
  where each execution measures observables on different wires (using the "wires" grouping strategy).
  The original function is replaced with calls to these generated functions, and the results are combined
  appropriately.
  [(#8531)](https://github.com/PennyLaneAI/pennylane/pull/8531)

* The experimental xDSL implementation of `diagonalize_measurements` has been updated to fix a bug
  that included the wrong SSA value for final qubit insertion and deallocation at the end of the
  circuit. A clear error is now also raised when there are observables with overlapping wires.
  [(#8383)](https://github.com/PennyLaneAI/pennylane/pull/8383)

* Add an `outline_state_evolution_pass` pass to the MBQC xDSL transform, which moves all
  quantum gate operations to a private callable.
  [(#8367)](https://github.com/PennyLaneAI/pennylane/pull/8367)

* The experimental xDSL implementation of `measurements_from_samples_pass` has been updated to support `shots` defined by an `arith.constant` operation.
  [(#8460)](https://github.com/PennyLaneAI/pennylane/pull/8460)

* The :class:`~pennylane.devices.LegacyDeviceFacade` is slightly refactored to implement `setup_execution_config` and `preprocess_transforms`
  separately as opposed to implementing a single `preprocess` method. Additionally, the `mid_circuit_measurements` transform has been removed
  from the preprocess transform program. Instead, the best mcm method is chosen in `setup_execution_config`. By default, the ``_capabilities``
  dictionary is queried for the ``"supports_mid_measure"`` property. If the underlying device defines a TOML file, the ``supported_mcm_methods``
  field in the TOML file is used as the source of truth.
  [(#8469)](https://github.com/PennyLaneAI/pennylane/pull/8469)
  [(#8486)](https://github.com/PennyLaneAI/pennylane/pull/8486)
  [(#8495)](https://github.com/PennyLaneAI/pennylane/pull/8495)

* The various private functions of the :class:`~pennylane.estimator.FirstQuantization` class have
  been modified to avoid using `numpy.matrix` as this function is deprecated.
  [(#8523)](https://github.com/PennyLaneAI/pennylane/pull/8523)

* The `ftqc` module now includes dummy transforms for several Catalyst/MLIR passes (`to-ppr`, `commute-ppr`, `merge-ppr-ppm`, `pprm-to-mbqc`
  and `reduce-t-depth`), to allow them to be captured as primitives in PLxPR and mapped to the MLIR passes in Catalyst. This enables using the passes with the unified compiler and program capture.
  [(#8519)](https://github.com/PennyLaneAI/pennylane/pull/8519)

* The decompositions for several templates have been updated to use
  :class:`~.ops.op_math.ChangeOpBasis`, which makes their decompositions more resource efficient
  by eliminating unnecessary controlled operations. The templates include :class:`~.PhaseAdder`,
  :class:`~.TemporaryAND`, :class:`~.QSVT`, and :class:`~.SelectPauliRot`.
  [(#8490)](https://github.com/PennyLaneAI/pennylane/pull/8490)

* Solovay-Kitaev decomposition using the :func:`~.clifford_t_decompostion` transform
  with ``method="sk"`` or directly via :func:`~.ops.sk_decomposition` now raises a more
  informative ``RuntimeError`` when used with JAX-JIT or :func:`~.qjit`.
  [(#8489)](https://github.com/PennyLaneAI/pennylane/pull/8489)

<h3>Documentation 📝</h3>

* The documentation of ``qml.transforms.rz_phase_gradient`` has been updated with respect to the
  sign convention of phase gradient states, how it prepares the phase gradient state in the code
  example, and the verification of the code example result.

* The code example in the documentation for ``qml.decomposition.register_resources`` has been
  updated to adhere to renamed keyword arguments and default behaviour of ``max_work_wires``.
  [(#8536)](https://github.com/PennyLaneAI/pennylane/pull/8536)

* The docstring for ``qml.device`` has been updated to include a section on custom decompositions,
  and a warning about the removal of the ``custom_decomps`` kwarg in v0.44. Additionally, the page
  :doc:`Building a plugin <../development/plugins>` now includes instructions on using
  the :func:`~pennylane.devices.preprocess.decompose` transform for device-level decompositions.
  [(#8492)](https://github.com/PennyLaneAI/pennylane/pull/8492)

* Improves documentation in the transforms module and adds documentation testing for it.
  [(#8557)](https://github.com/PennyLaneAI/pennylane/pull/8557)

<h3>Bug fixes 🐛</h3>

* Add an exception to the warning for unsolved operators within the graph-based decomposition
  system if the unsolved operators are :class:`.allocation.Allocate` or :class:`.allocation.Deallocate`.
  [(#8553)](https://github.com/PennyLaneAI/pennylane/pull/8553)

* Fixes a bug in `clifford_t_decomposition` with `method="gridsynth"` and qjit, where using cached decomposition with the same parameter causes an error.
  [(#8535)](https://github.com/PennyLaneAI/pennylane/pull/8535)

* Fixes a bug in :class:`~.SemiAdder` where the results were incorrect when more ``work_wires`` than required were passed.
 [(#8423)](https://github.com/PennyLaneAI/pennylane/pull/8423)

* Fixes a bug in ``QubitUnitaryOp.__init__`` in the unified compiler module that prevented an
  instance from being constructed.
  [(#8456)](https://github.com/PennyLaneAI/pennylane/pull/8456)

* Fixes a bug where the deferred measurement method is used silently even if ``mcm_method="one-shot"`` is explicitly requested,
  when a device that extends the ``LegacyDevice`` does not declare support for mid-circuit measurements.
  [(#8486)](https://github.com/PennyLaneAI/pennylane/pull/8486)

* Fixes a bug where a `KeyError` is raised when querying the decomposition rule for an operator in the gate set from a :class:`~pennylane.decomposition.DecompGraphSolution`.
  [(#8526)](https://github.com/PennyLaneAI/pennylane/pull/8526)

<h3>Contributors ✍️</h3>

This release contains contributions from (in alphabetical order):


Guillermo Alonso,
Utkarsh Azad,
Astral Cai,
Marcus Edwards,
Lillian Frederiksen,
Christina Lee,
Joseph Lee,
Gabriela Sanchez Diaz,
Mudit Pandey,
Shuli Shu,
Jay Soni,
David Wierichs,
Hongsheng Zheng<|MERGE_RESOLUTION|>--- conflicted
+++ resolved
@@ -64,13 +64,10 @@
   `stopping_condition` are provided, or if `gate_set` is a dictionary, when the new graph-based decomposition
   system is disabled.
   [(#8532)](https://github.com/PennyLaneAI/pennylane/pull/8532)
-<<<<<<< HEAD
-=======
 
 * A new decomposition has been added to :class:`pennylane.Toffoli`. This decomposition uses one
   work wire and :class:`pennylane.TemporaryAND` operators to reduce the resources needed.
   [(#8549)](https://github.com/PennyLaneAI/pennylane/pull/8549)
->>>>>>> 3560f0a9
 
 <h3>Breaking changes 💔</h3>
 
