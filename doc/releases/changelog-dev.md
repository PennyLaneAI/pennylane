:orphan:

# Release 0.42.0-dev (development release)

<h3>New features since last release</h3>

* A new template called :class:`~.SelectPauliRot` that applies a sequence of uniformly controlled rotations to a target qubit 
  is now available. This operator appears frequently in unitary decomposition and block encoding techniques. 
  [(#7206)](https://github.com/PennyLaneAI/pennylane/pull/7206)

  ```python
  angles = np.array([1.0, 2.0, 3.0, 4.0])

  wires = qml.registers({"control": 2, "target": 1})
  dev = qml.device("default.qubit", wires=3)

  @qml.qnode(dev)
  def circuit():
      qml.SelectPauliRot(
        angles,
        control_wires=wires["control"],
        target_wire=wires["target"],
        rot_axis="Y")
      return qml.state()
  ```
  
  ```pycon
  >>> print(circuit())
  [0.87758256+0.j 0.47942554+0.j 0.        +0.j 0.        +0.j
   0.        +0.j 0.        +0.j 0.        +0.j 0.        +0.j]
  ```

* The transform `convert_to_mbqc_gateset` is added to the `ftqc` module to convert arbitrary 
  circuits to a limited gate-set that can be translated to the MBQC formalism.
  [(7271)](https://github.com/PennyLaneAI/pennylane/pull/7271)

* The `RotXZX` operation is added to the `ftqc` module to support definition of a universal
  gate-set that can be translated to the MBQC formalism.
  [(7271)](https://github.com/PennyLaneAI/pennylane/pull/7271)

* Two new functions called :func:`~.math.convert_to_su2` and :func:`~.math.convert_to_su4` have been added to `qml.math`, which convert unitary matrices to SU(2) or SU(4), respectively, and optionally a global phase.
  [(#7211)](https://github.com/PennyLaneAI/pennylane/pull/7211)

<h4>Resource-efficient Decompositions 🔎</h4>

* New decomposition rules comprising rotation gates and global phases have been added to `QubitUnitary` that 
  can be accessed with the new graph-based decomposition system. The most efficient set of rotations to 
  decompose into will be chosen based on the target gate set.
  [(#7211)](https://github.com/PennyLaneAI/pennylane/pull/7211)

  ```python
  from functools import partial
  import numpy as np
  import pennylane as qml
  
  qml.decomposition.enable_graph()
  
  U = np.array([[1, 1], [1, -1]]) / np.sqrt(2)
  
  @partial(qml.transforms.decompose, gate_set={"RX", "RY", "GlobalPhase"})
  @qml.qnode(qml.device("default.qubit"))
  def circuit():
      qml.QubitUnitary(np.array([[1, 1], [1, -1]]) / np.sqrt(2), wires=[0])
      return qml.expval(qml.PauliZ(0))
  ```
  ```pycon
  >>> print(qml.draw(circuit)())
  0: ──RX(0.00)──RY(1.57)──RX(3.14)──GlobalPhase(-1.57)─┤  <Z>
  ```

* Decomposition rules can be marked as not-applicable with :class:`~.decomposition.DecompositionNotApplicable`, allowing for flexibility when creating conditional decomposition 
  rules based on parameters that affects the rule's resources.
  [(#7211)](https://github.com/PennyLaneAI/pennylane/pull/7211)

  ```python
  import pennylane as qml
  from pennylane.decomposition import DecompositionNotApplicable
  from pennylane.math.decomposition import zyz_rotation_angles
  
  def _zyz_resource(num_wires):
      if num_wires != 1:
          # This decomposition is only applicable when num_wires is 1
          raise DecompositionNotApplicable
      return {qml.RZ: 2, qml.RY: 1, qml.GlobalPhase: 1}

  @qml.register_resources(_zyz_resource)
  def zyz_decomposition(U, wires, **__):
      phi, theta, omega, phase = zyz_rotation_angles(U, return_global_phase=True)
      qml.RZ(phi, wires=wires[0])
      qml.RY(theta, wires=wires[0])
      qml.RZ(omega, wires=wires[0])
      qml.GlobalPhase(-phase)
  
  qml.add_decomps(QubitUnitary, zyz_decomposition)
  ```
  
  This decomposition will be ignored for `QubitUnitary` on more than one wire.

* The :func:`~.transforms.decompose` transform now supports symbolic operators (e.g., `Adjoint` and `Controlled`) specified as strings in the `gate_set` argument
  when the new graph-based decomposition system is enabled.
  [(#7331)](https://github.com/PennyLaneAI/pennylane/pull/7331)

  ```python
  from functools import partial
  import pennylane as qml
  
  qml.decomposition.enable_graph()
   
  @partial(qml.transforms.decompose, gate_set={"T", "Adjoint(T)", "H", "CNOT"})
  @qml.qnode(qml.device("default.qubit"))
  def circuit():
      qml.Toffoli(wires=[0, 1, 2])
  ```
  ```pycon
  >>> print(qml.draw(circuit)())
  0: ───────────╭●───────────╭●────╭●──T──╭●─┤  
  1: ────╭●─────│─────╭●─────│───T─╰X──T†─╰X─┤  
  2: ──H─╰X──T†─╰X──T─╰X──T†─╰X──T──H────────┤
  ```

<h3>Improvements 🛠</h3>

<<<<<<< HEAD
* The decomposition of `DiagonalQubitUnitary` has been improved to contain fewer gates.
  [(#7370)](https://github.com/PennyLaneAI/pennylane/pull/7370)
=======
* PennyLane supports `JAX` version 0.5.3.
  [(#6919)](https://github.com/PennyLaneAI/pennylane/pull/6919)
>>>>>>> 9fb09960

* Computing the angles for uniformly controlled rotations, used in :class:`~.MottonenStatePreparation`
  and :class:`~.SelectPauliRot`, now takes much less computational effort and memory.
  [(#7377)](https://github.com/PennyLaneAI/pennylane/pull/7377)

* An experimental quantum dialect written in [xDSL](https://xdsl.dev/index) has been introduced.
  This is similar to [Catalyst's MLIR dialects](https://docs.pennylane.ai/projects/catalyst/en/stable/dev/dialects.html#mlir-dialects-in-catalyst), 
  but it is coded in Python instead of C++.
  [(#7357)](https://github.com/PennyLaneAI/pennylane/pull/7357)
  
* The :func:`~.transforms.cancel_inverses` transform no longer changes the order of operations that don't have shared wires, providing a deterministic output.
  [(#7328)](https://github.com/PennyLaneAI/pennylane/pull/7328)

* Alias for Identity (`I`) is now accessible from `qml.ops`.
  [(#7200)](https://github.com/PennyLaneAI/pennylane/pull/7200)

* The `ftqc` module `measure_arbitrary_basis`, `measure_x` and `measure_y` functions
  can now be captured when program capture is enabled.
  [(#7219)](https://github.com/PennyLaneAI/pennylane/pull/7219)
  [(#7368)](https://github.com/PennyLaneAI/pennylane/pull/7368)

* `Operator.num_wires` now defaults to `None` to indicate that the operator can be on
  any number of wires.
  [(#7312)](https://github.com/PennyLaneAI/pennylane/pull/7312)

* Shots can now be overridden for specific `qml.Snapshot` instances via a `shots` keyword argument.
  [(#7326)](https://github.com/PennyLaneAI/pennylane/pull/7326)

  ```python
  dev = qml.device("default.qubit", wires=2, shots=10)

  @qml.qnode(dev)
  def circuit():
      qml.Snapshot("sample", measurement=qml.sample(qml.X(0)), shots=5)
      return qml.sample(qml.X(0))
  ```

  ```pycon
  >>> qml.snapshots(circuit)()
  {'sample': array([-1., -1., -1., -1., -1.]),
   'execution_results': array([ 1., -1., -1., -1., -1.,  1., -1., -1.,  1., -1.])}
  ```

* Two-qubit `QubitUnitary` gates no longer decompose into fundamental rotation gates; it now 
  decomposes into single-qubit `QubitUnitary` gates. This allows the decomposition system to
  further decompose single-qubit unitary gates more flexibly using different rotations.
  [(#7211)](https://github.com/PennyLaneAI/pennylane/pull/7211)

* The `gate_set` argument of :func:`~.transforms.decompose` now accepts `"X"`, `"Y"`, `"Z"`, `"H"`, 
  `"I"` as aliases for `"PauliX"`, `"PauliY"`, `"PauliZ"`, `"Hadamard"`, and `"Identity"`. These 
  aliases are also recognized as part of symbolic operators. For example, `"Adjoint(H)"` is now 
  accepted as an alias for `"Adjoint(Hadamard)"`.
  [(#7331)](https://github.com/PennyLaneAI/pennylane/pull/7331)

* PennyLane no longer validates that an operation has at least one wire, as having this check required the abstract
  interface to maintain a list of special implementations.
  [(#7327)](https://github.com/PennyLaneAI/pennylane/pull/7327)

* Sphinx version was updated to 8.1. Sphinx is upgraded to version 8.1 and uses Python 3.10. References to intersphinx (e.g. `<demos/>` or `<catalyst/>` are updated to remove the :doc: prefix that is incompatible with sphinx 8.1. 
  [(7212)](https://github.com/PennyLaneAI/pennylane/pull/7212)

* Updated GitHub Actions workflows (`rtd.yml`, `readthedocs.yml`, and `docs.yml`) to use `ubuntu-24.04` runners.
 [(#7396)](https://github.com/PennyLaneAI/pennylane/pull/7396)

<h3>Breaking changes 💔</h3>

* The `return_type` property of `MeasurementProcess` has been removed. Please use `isinstance` for type checking instead.
  [(#7322)](https://github.com/PennyLaneAI/pennylane/pull/7322)

* The `KerasLayer` class in `qml.qnn.keras` has been removed because Keras 2 is no longer actively maintained.
  Please consider using a different machine learning framework, like `PyTorch <demos/tutorial_qnn_module_torch>`__ or `JAX <demos/tutorial_How_to_optimize_QML_model_using_JAX_and_Optax>`__.
  [(#7320)](https://github.com/PennyLaneAI/pennylane/pull/7320)

* The `qml.gradients.hamiltonian_grad` function has been removed because this gradient recipe is no
  longer required with the :doc:`new operator arithmetic system </news/new_opmath>`.
  [(#7302)](https://github.com/PennyLaneAI/pennylane/pull/7302)

* Accessing terms of a tensor product (e.g., `op = X(0) @ X(1)`) via `op.obs` has been removed.
  [(#7324)](https://github.com/PennyLaneAI/pennylane/pull/7324)

* The `mcm_method` keyword argument in `qml.execute` has been removed.
  [(#7301)](https://github.com/PennyLaneAI/pennylane/pull/7301)

* The `inner_transform` and `config` keyword arguments in `qml.execute` have been removed.
  [(#7300)](https://github.com/PennyLaneAI/pennylane/pull/7300)

* `Sum.ops`, `Sum.coeffs`, `Prod.ops` and `Prod.coeffs` have been removed.
  [(#7304)](https://github.com/PennyLaneAI/pennylane/pull/7304)

* Specifying `pipeline=None` with `qml.compile` has been removed.
  [(#7307)](https://github.com/PennyLaneAI/pennylane/pull/7307)

* The `control_wires` argument in `qml.ControlledQubitUnitary` has been removed.
  Furthermore, the `ControlledQubitUnitary` no longer accepts `QubitUnitary` objects as arguments as its `base`.
  [(#7305)](https://github.com/PennyLaneAI/pennylane/pull/7305)

* `qml.tape.TapeError` has been removed.
  [(#7205)](https://github.com/PennyLaneAI/pennylane/pull/7205)

<h3>Deprecations 👋</h3>

Here's a list of deprecations made this release. For a more detailed breakdown of deprecations and alternative code to use instead, Please consult the :doc:`deprecations and removals page </development/deprecations>`.

* `qml.operation.Observable` and the corresponding `Observable.compare` have been deprecated, as
  pennylane now depends on the more general `Operator` interface instead. The
  `Operator.is_hermitian` property can instead be used to check whether or not it is highly likely
  that the operator instance is Hermitian.
  [(#7316)](https://github.com/PennyLaneAI/pennylane/pull/7316)

* The boolean functions provided in `pennylane.operation` are deprecated. See the :doc:`deprecations page </development/deprecations>` 
  for equivalent code to use instead. These include `not_tape`, `has_gen`, `has_grad_method`, `has_multipar`,
  `has_nopar`, `has_unitary_gen`, `is_measurement`, `defines_diagonalizing_gates`, and `gen_is_multi_term_hamiltonian`.
  [(#7319)](https://github.com/PennyLaneAI/pennylane/pull/7319)

* `qml.operation.WiresEnum`, `qml.operation.AllWires`, and `qml.operation.AnyWires` are deprecated. To indicate that
  an operator can act on any number of wires, `Operator.num_wires = None` should be used instead. This is the default
  and does not need to be overwritten unless the operator developer wants to add wire number validation.
  [(#7313)](https://github.com/PennyLaneAI/pennylane/pull/7313)

* The :func:`qml.QNode.get_gradient_fn` method is now deprecated. Instead, use :func:`~.workflow.get_best_diff_method` to obtain the differentiation method.
  [(#7323)](https://github.com/PennyLaneAI/pennylane/pull/7323)

<h3>Internal changes ⚙️</h3>

* Wheel releases for PennyLane now follow the `PyPA binary-distribution format <https://packaging.python.org/en/latest/specifications/binary-distribution-format/>_` guidelines more closely.
  [(#7382)](https://github.com/PennyLaneAI/pennylane/pull/7382)

* `null.qubit` can now support an optional `track_resources` argument which allows it to record which gates are executed.
  [(#7226)](https://github.com/PennyLaneAI/pennylane/pull/7226)
  [(#7372)](https://github.com/PennyLaneAI/pennylane/pull/7372)

* A new internal module, `qml.concurrency`, is added to support internal use of multiprocess and multithreaded execution of workloads. This also migrates the use of `concurrent.futures` in `default.qubit` to this new design.
  [(#7303)](https://github.com/PennyLaneAI/pennylane/pull/7303)

* Test suites in `tests/transforms/test_defer_measurement.py` use analytic mocker devices to test numeric results.
  [(#7329)](https://github.com/PennyLaneAI/pennylane/pull/7329)

* Introduce module dependency management using `tach`.
  [(#7185)](https://github.com/PennyLaneAI/pennylane/pull/7185)

* Add new `pennylane.exceptions` module for custom errors and warnings.
  [(#7205)](https://github.com/PennyLaneAI/pennylane/pull/7205)

* Clean up `__init__.py` files in `math`, `ops`, `qaoa`, `tape` and `templates` to be explicit in what they import. 
  [(#7200)](https://github.com/PennyLaneAI/pennylane/pull/7200)
  
* The `Tracker` class has been moved into the `devices` module.
  [(#7281)](https://github.com/PennyLaneAI/pennylane/pull/7281)

* Moved functions that calculate rotation angles for unitary decompositions into an internal
  module `qml.math.decomposition`
  [(#7211)](https://github.com/PennyLaneAI/pennylane/pull/7211)

<h3>Documentation 📝</h3>

* The entry in the :doc:`/news/program_capture_sharp_bits` page for using program capture with Catalyst 
  has been updated. Instead of using ``qjit(experimental_capture=True)``, Catalyst is now compatible 
  with the global toggles ``qml.capture.enable()`` and ``qml.capture.disable()`` for enabling and
  disabling program capture.
  [(#7298)](https://github.com/PennyLaneAI/pennylane/pull/7298)

<h3>Bug fixes 🐛</h3>

* Fixed a bug in `to_openfermion` where identity qubit-to-wires mapping was not obeyed.
  [(#7332)](https://github.com/PennyLaneAI/pennylane/pull/7332)

* Fixed a bug in the validation of :class:`~.SelectPauliRot` that prevents parameter broadcasting.
  [(#7377)](https://github.com/PennyLaneAI/pennylane/pull/7377)

* Usage of NumPy in `default.mixed` source code has been converted to `qml.math` to avoid
  unnecessary dependency on NumPy and to fix a bug that caused an error when using `default.mixed` with PyTorch and GPUs.
  [(#7384)](https://github.com/PennyLaneAI/pennylane/pull/7384)

* With program capture enabled (`qml.capture.enable()`), `QSVT` no treats abstract values as metadata.
  [(#7360)](https://github.com/PennyLaneAI/pennylane/pull/7360)

* A fix was made to `default.qubit` to allow for using `qml.Snapshot` with defer-measurements (`mcm_method="deferred"`).
  [(#7335)](https://github.com/PennyLaneAI/pennylane/pull/7335)

* Fixes the repr for empty `Prod` and `Sum` instances to better communicate the existence of an empty instance.
  [(#7346)](https://github.com/PennyLaneAI/pennylane/pull/7346)

* Fixes a bug where circuit execution fails with ``BlockEncode`` initialized with sparse matrices.
  [(#7285)](https://github.com/PennyLaneAI/pennylane/pull/7285)

* Adds an informative error if `qml.cond` is used with an abstract condition with
  jitting on `default.qubit` if capture is enabled.
  [(#7314)](https://github.com/PennyLaneAI/pennylane/pull/7314)

* Fixes a bug where using a ``StatePrep`` operation with `batch_size=1` did not work with ``default.mixed``.
  [(#7280)](https://github.com/PennyLaneAI/pennylane/pull/7280)

* Gradient transforms can now be used in conjunction with batch transforms with all interfaces.
  [(#7287)](https://github.com/PennyLaneAI/pennylane/pull/7287)

* Fixes a bug where the global phase was not being added in the ``QubitUnitary`` decomposition.  
  [(#7244)](https://github.com/PennyLaneAI/pennylane/pull/7244)
  [(#7270)](https://github.com/PennyLaneAI/pennylane/pull/7270)

* Using finite differences with program capture without x64 mode enabled now raises a warning.
  [(#7282)](https://github.com/PennyLaneAI/pennylane/pull/7282)

* When the `mcm_method` is specified to the `"device"`, the `defer_measurements` transform will 
  no longer be applied. Instead, the device will be responsible for all MCM handling.
  [(#7243)](https://github.com/PennyLaneAI/pennylane/pull/7243)

* Fixed coverage of `qml.liealg.CII` and `qml.liealg.AIII`.
  [(#7291)](https://github.com/PennyLaneAI/pennylane/pull/7291)

* Fixed a bug where the phase is used as the wire label for a `qml.GlobalPhase` when capture is enabled.
  [(#7211)](https://github.com/PennyLaneAI/pennylane/pull/7211)

* Fixed a bug that caused `CountsMP.process_counts` to return results in the computational basis, even if
  an observable was specified.
  [(#7342)](https://github.com/PennyLaneAI/pennylane/pull/7342)

* Fixed a bug that caused `SamplesMP.process_counts` used with an observable to return a list of eigenvalues 
  for each individual operation in the observable, instead of the overall result.
  [(#7342)](https://github.com/PennyLaneAI/pennylane/pull/7342)

* Fixed a bug where `two_qubit_decomposition` provides an incorrect decomposition for some special matrices.
  [(#7340)](https://github.com/PennyLaneAI/pennylane/pull/7340)

* Fixes a bug where the powers of `qml.ISWAP` and `qml.SISWAP` were decomposed incorrectly.
  [(#7361)](https://github.com/PennyLaneAI/pennylane/pull/7361)

* Returning `MeasurementValue`s from the `ftqc` module's parametric mid-circuit measurements
  (`measure_arbitrary_basis`, `measure_x` and `measure_y`) no longer raises an error in circuits 
  using `diagonalize_mcms`.
  [(#7387)](https://github.com/PennyLaneAI/pennylane/pull/7387)

<h3>Contributors ✍️</h3>

This release contains contributions from (in alphabetical order):

Guillermo Alonso-Linaje,
Astral Cai,
Yushao Chen,
Lillian Frederiksen,
Pietropaolo Frisoni,
Korbinian Kottmann,
Christina Lee,
Lee J. O'Riordan,
Mudit Pandey,
Andrija Paurevic,
Kalman Szenes,
David Wierichs,
Jake Zaia<|MERGE_RESOLUTION|>--- conflicted
+++ resolved
@@ -120,13 +120,11 @@
 
 <h3>Improvements 🛠</h3>
 
-<<<<<<< HEAD
 * The decomposition of `DiagonalQubitUnitary` has been improved to contain fewer gates.
   [(#7370)](https://github.com/PennyLaneAI/pennylane/pull/7370)
-=======
+
 * PennyLane supports `JAX` version 0.5.3.
   [(#6919)](https://github.com/PennyLaneAI/pennylane/pull/6919)
->>>>>>> 9fb09960
 
 * Computing the angles for uniformly controlled rotations, used in :class:`~.MottonenStatePreparation`
   and :class:`~.SelectPauliRot`, now takes much less computational effort and memory.
