--- conflicted
+++ resolved
@@ -849,12 +849,11 @@
 
 <h3>Internal changes ⚙️</h3>
 
-<<<<<<< HEAD
 * `qml.devices.preprocess.decompose` now works in graph decomposition mode
   when a gateset is provided. `default.qubit` and `null.qubit` can now use
   graph decomposition mode.
   [(#8225)](https://github.com/PennyLaneAI/pennylane/pull/8225)
-=======
+
 * `DefaultQubit` now determines the `mcm_method` in `Device.setup_execution_config`,
   making it easier to tell which mcm method will be used. This also allows `defer_measurements` and `dynamic_one_shot` to be applied at different
   locations in the preprocessing program.
@@ -862,7 +861,6 @@
 
 * Remove usage of the `pytest.mark.capture` marker from tests in the `tests/python_compiler` directory.
   [(#8234)](https://github.com/PennyLaneAI/pennylane/pull/8234)
->>>>>>> 9a6dd668
 
 * Update `pylint` to `3.3.8` in CI and `requirements-dev.txt`
   [(#8216)](https://github.com/PennyLaneAI/pennylane/pull/8216)
