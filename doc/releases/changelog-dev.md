
# Release 0.43.0-dev (development release)

<h3>New features since last release</h3>

* A new keyword argument ``partial`` has been added to :class:`qml.Select`. It allows for 
  simplifications in the decomposition of ``Select`` under the assumption that the state of the
  control wires has no overlap with computational basis states that are not used by ``Select``.
  [(#7658)](https://github.com/PennyLaneAI/pennylane/pull/7658)

* New ZX calculus-based transforms have been added to access circuit optimization
  passes implemented in [pyzx](https://pyzx.readthedocs.io/en/latest/):

  * :func:`~.transforms.zx.push_hadamards` to optimize a phase-polynomial + Hadamard circuit by pushing
    Hadamard gates as far as possible to one side to create fewer larger phase-polynomial blocks
    (see [pyzx.basic_optimization](https://pyzx.readthedocs.io/en/latest/api.html#pyzx.optimize.basic_optimization)).
    [(#8025)](https://github.com/PennyLaneAI/pennylane/pull/8025)

  * :func:`~.transforms.zx.todd` to optimize a Clifford + T circuit using the Third Order Duplicate and Destroy (TODD) algorithm
    (see [pyzx.phase_block_optimize](https://pyzx.readthedocs.io/en/latest/api.html#pyzx.optimize.phase_block_optimize)).
    [(#8029)](https://github.com/PennyLaneAI/pennylane/pull/8029)

  * :func:`~.transforms.zx.reduce_non_clifford` to reduce the number of non-Clifford gates by applying
    a combination of phase gadgetization strategies and Clifford gate simplification rules.
    (see [pyzx.full_reduce](https://pyzx.readthedocs.io/en/latest/api.html#pyzx.simplify.full_reduce)).
    [(#7747)](https://github.com/PennyLaneAI/pennylane/pull/7747)

* The `qml.specs` function now accepts a `compute_depth` keyword argument, which is set to `True` by default.
  This makes the expensive depth computation performed by `qml.specs` optional.
  [(#7998)](https://github.com/PennyLaneAI/pennylane/pull/7998)
  [(#8042)](https://github.com/PennyLaneAI/pennylane/pull/8042)

* New transforms called :func:`~.transforms.match_relative_phase_toffoli` and 
  :func:`~.transforms.match_controlled_iX_gate` have been added to implement passes that make use
  of equivalencies to compile certain patterns to efficient Clifford+T equivalents.
  [(#7748)](https://github.com/PennyLaneAI/pennylane/pull/7748)

* Leveraging quantum just-in-time compilation to optimize parameterized hybrid workflows with the momentum
  quantum natural gradient optimizer is now possible with the new :class:`~.MomentumQNGOptimizerQJIT` optimizer.
  [(#7606)](https://github.com/PennyLaneAI/pennylane/pull/7606)

  Similar to the :class:`~.QNGOptimizerQJIT` optimizer, :class:`~.MomentumQNGOptimizerQJIT` offers a
  `qml.qjit`-compatible analogue to the existing :class:`~.MomentumQNGOptimizer` with an Optax-like interface:

  ```python
  import pennylane as qml
  import jax.numpy as jnp

  dev = qml.device("lightning.qubit", wires=2)

  @qml.qnode(dev)
  def circuit(params):
      qml.RX(params[0], wires=0)
      qml.RY(params[1], wires=1)
      return qml.expval(qml.Z(0) + qml.X(1))

  opt = qml.MomentumQNGOptimizerQJIT(stepsize=0.1, momentum=0.2)

  @qml.qjit
  def update_step_qjit(i, args):
      params, state = args
      return opt.step(circuit, params, state)

  @qml.qjit
  def optimization_qjit(params, iters):
      state = opt.init(params)
      args = (params, state)
      params, state = qml.for_loop(iters)(update_step_qjit)(args)
      return params
  ```

  ```pycon
  >>> params = jnp.array([0.1, 0.2])
  >>> iters = 1000
  >>> optimization_qjit(params=params, iters=iters)
  Array([ 3.14159265, -1.57079633], dtype=float64)
  ```

<h3>Improvements 🛠</h3>

<<<<<<< HEAD
* PennyLane `autograph` supports standard python for index assignment (`arr[i] = x`) instead of jax.numpy form (`arr = arr.at[i].set(x)`).
  Users can now use standard python assignment when designing circuits with experimental program capture enabled.

  ```python
  import pennylane as qml
  import jax.numpy as jnp

  qml.capture.enable()

  @qml.qnode(qml.device("default.qubit", wires=3))
  def circuit(val):
    angles = jnp.zeros(3)
    angles[1] = val / 2
    angles[2] = val

    for i, angle in enumerate(angles):
        qml.RX(angle, i)

    return qml.expval(qml.Z(0)), qml.expval(qml.Z(1)), qml.expval(qml.Z(2))
  ```

  ```pycon
  >>> circuit(jnp.pi)
  (Array(0.99999994, dtype=float32),
   Array(0., dtype=float32),
   Array(-0.99999994, dtype=float32)) 
  ```

  [(#8027)](https://github.com/PennyLaneAI/pennylane/pull/8027)
=======
* Logical operations (`and`, `or` and `not`) are now supported with the `autograph` module. Users can
  now use these logical operations in control flow when designing quantum circuits with experimental
  program capture enabled.

  ```python
  import pennylane as qml

  qml.capture.enable()

  @qml.qnode(qml.device("default.qubit", wires=1))
  def circuit(param):
      if param >= 0 and param <= 1:
          qml.H(0)
      return qml.state()
  ```

  ```pycon
  >>> circuit(0.5)
  Array([0.70710677+0.j, 0.70710677+0.j], dtype=complex64)
  ```

  [(#8006)](https://github.com/PennyLaneAI/pennylane/pull/8006)
>>>>>>> bd77b0e2

* The decomposition of :class:`~.BasisRotation` has been optimized to skip redundant phase shift gates
  with angle :math:`\pm \pi` for real-valued, i.e., orthogonal, rotation matrices. This uses the fact that
  no or single :class:`~.PhaseShift` gate is required in case the matrix has a determinant :math:`\pm 1`.
  [(#7765)](https://github.com/PennyLaneAI/pennylane/pull/7765)

* Changed how basis states are assigned internally in `qml.Superposition`, improving its
  decomposition slightly both regarding classical computing time and gate decomposition.
  [(#7880)](https://github.com/PennyLaneAI/pennylane/pull/7880)

* The printing and drawing of :class:`~.TemporaryAND`, also known as ``qml.Elbow``, and its adjoint
  have been improved to be more legible and consistent with how it's depicted in circuits in the literature.
  [(#8017)](https://github.com/PennyLaneAI/pennylane/pull/8017)

  ```python
  import pennylane as qml

  @qml.draw
  @qml.qnode(qml.device("lightning.qubit", wires=4))
  def node():
      qml.TemporaryAND([0, 1, 2], control_values=[1, 0])
      qml.CNOT([2, 3])
      qml.adjoint(qml.TemporaryAND([0, 1, 2], control_values=[1, 0]))
      return qml.expval(qml.Z(3))
  ```

  ```pycon
  print(node())
  0: ─╭●─────●╮─┤     
  1: ─├○─────○┤─┤     
  2: ─╰──╭●───╯─┤     
  3: ────╰X─────┤  <Z>
  ```

* Several templates now have decompositions that can be accessed within the graph-based
  decomposition system (:func:`~.decomposition.enable_graph`), allowing workflows
  that include these templates to be decomposed in a resource-efficient and performant
  manner.
  [(#7779)](https://github.com/PennyLaneAI/pennylane/pull/7779)
  [(#7908)](https://github.com/PennyLaneAI/pennylane/pull/7908)
  [(#7385)](https://github.com/PennyLaneAI/pennylane/pull/7385)
  [(#7941)](https://github.com/PennyLaneAI/pennylane/pull/7941)
  [(#7943)](https://github.com/PennyLaneAI/pennylane/pull/7943)
  [(#8002)](https://github.com/PennyLaneAI/pennylane/pull/8002)
  
  The included templates are: :class:`~.Adder`, :class:`~.ControlledSequence`, :class:`~.ModExp`, :class:`~.MottonenStatePreparation`, 
  :class:`~.MPSPrep`, :class:`~.Multiplier`, :class:`~.OutAdder`, :class:`~.OutMultiplier`, :class:`~.OutPoly`, :class:`~.PrepSelPrep`,
  :class:`~.ops.Prod`, :class:`~.Reflection`, :class:`~.Select`, :class:`~.StatePrep`, :class:`~.TrotterProduct`, :class:`~.QROM`, 
  :class:`~.GroverOperator`, :class:`~.UCCSD`, :class:`~.StronglyEntanglingLayers`, :class:`~.GQSP`, :class:`~.FermionicSingleExcitation`, 
  :class:`~.FermionicDoubleExcitation`, :class:`~.QROM`, :class:`~.Qubitization`, and :class:`~.Superposition`

* A new function called :func:`~.math.choi_matrix` is available, which computes the [Choi matrix](https://en.wikipedia.org/wiki/Choi%E2%80%93Jamio%C5%82kowski_isomorphism) of a quantum channel.
  This is a useful tool in quantum information science and to check circuit identities involving non-unitary operations.
  [(#7951)](https://github.com/PennyLaneAI/pennylane/pull/7951)

  ```pycon
  >>> import numpy as np
  >>> Ks = [np.sqrt(0.3) * qml.CNOT((0, 1)), np.sqrt(1-0.3) * qml.X(0)]
  >>> Ks = [qml.matrix(op, wire_order=range(2)) for op in Ks]
  >>> Lambda = qml.math.choi_matrix(Ks)
  >>> np.trace(Lambda), np.trace(Lambda @ Lambda)
  (np.float64(1.0), np.float64(0.58))
  ```

* A new device preprocess transform, `~.devices.preprocess.no_analytic`, is available for hardware devices and hardware-like simulators.
  It validates that all executions are shot-based.
  [(#8037)](https://github.com/PennyLaneAI/pennylane/pull/8037)

* With program capture, the `true_fn` can now be a subclass of `Operator` when no `false_fn` is provided.
  `qml.cond(condition, qml.X)(0)` is now valid code and will return nothing, even though `qml.X` is
  technically a callable that returns an `X` operator.
  [(#8060)](https://github.com/PennyLaneAI/pennylane/pull/8060)
  [(#8101)](https://github.com/PennyLaneAI/pennylane/pull/8101)

* With program capture, an error is now raised if the conditional predicate is not a scalar.
  [(#8066)](https://github.com/PennyLaneAI/pennylane/pull/8066)

<h4>OpenQASM-PennyLane interoperability</h4>

* The :func:`qml.from_qasm3` function can now convert OpenQASM 3.0 circuits that contain
  subroutines, constants, all remaining stdlib gates, qubit registers, and built-in mathematical functions.
  [(#7651)](https://github.com/PennyLaneAI/pennylane/pull/7651)
  [(#7653)](https://github.com/PennyLaneAI/pennylane/pull/7653)
  [(#7676)](https://github.com/PennyLaneAI/pennylane/pull/7676)
  [(#7679)](https://github.com/PennyLaneAI/pennylane/pull/7679)
  [(#7677)](https://github.com/PennyLaneAI/pennylane/pull/7677)
  [(#7767)](https://github.com/PennyLaneAI/pennylane/pull/7767)
  [(#7690)](https://github.com/PennyLaneAI/pennylane/pull/7690)

<h4>Other improvements</h4>

* Added a callback mechanism to the `qml.compiler.python_compiler` submodule to inspect the intermediate 
  representation of the program between multiple compilation passes.
  [(#7964)](https://github.com/PennyLaneAI/pennylane/pull/7964)

* The matrix factorization using :func:`~.math.decomposition.givens_decomposition` has
  been optimized to factor out the redundant sign in the diagonal phase matrix for the
  real-valued (orthogonal) rotation matrices. For example, in case the determinant of a matrix is
  :math:`-1`, only a single element of the phase matrix is required.
  [(#7765)](https://github.com/PennyLaneAI/pennylane/pull/7765)

* Added the `NumQubitsOp` operation to the `Quantum` dialect of the Python compiler.
[(#8063)](https://github.com/PennyLaneAI/pennylane/pull/8063)

* An error is no longer raised when non-integer wire labels are used in QNodes using `mcm_method="deferred"`.
  [(#7934)](https://github.com/PennyLaneAI/pennylane/pull/7934)
  

  ```python
  @qml.qnode(qml.device("default.qubit"), mcm_method="deferred")
  def circuit():
      m = qml.measure("a")
      qml.cond(m == 0, qml.X)("aux")
      return qml.expval(qml.Z("a"))
  ```

  ```pycon
  >>> print(qml.draw(circuit)())
    a: ──┤↗├────┤  <Z>
  aux: ───║───X─┤     
          ╚═══╝      
  ```

* PennyLane is now compatible with `quimb` 1.11.2 after a bug affecting `default.tensor` was fixed.
  [(#7931)](https://github.com/PennyLaneAI/pennylane/pull/7931)

* The error message raised when using Python compiler transforms with :func:`pennylane.qjit` has been updated
  with suggested fixes.
  [(#7916)](https://github.com/PennyLaneAI/pennylane/pull/7916)

* A new `qml.transforms.resolve_dynamic_wires` transform can allocate concrete wire values for dynamic
  qubit allocation.
  [(#7678)](https://github.com/PennyLaneAI/pennylane/pull/7678)

* The :func:`qml.workflow.set_shots` transform can now be directly applied to a QNode without the need for `functools.partial`, providing a more user-friendly syntax and negating having to import the `functools` package.
  [(#7876)](https://github.com/PennyLaneAI/pennylane/pull/7876)
  [(#7919)](https://github.com/PennyLaneAI/pennylane/pull/7919)

  ```python
  @qml.set_shots(shots=1000)  # or @qml.set_shots(1000)
  @qml.qnode(dev)
  def circuit():
      qml.H(0)
      return qml.expval(qml.Z(0))
  ```

  ```pycon
  >>> circuit()
  0.002
  ```

* Added a `QuantumParser` class to the `qml.compiler.python_compiler` submodule that automatically loads relevant dialects.
  [(#7888)](https://github.com/PennyLaneAI/pennylane/pull/7888)

* Enforce various modules to follow modular architecture via `tach`.
  [(#7847)](https://github.com/PennyLaneAI/pennylane/pull/7847)

* A compilation pass written with xDSL called `qml.compiler.python_compiler.transforms.MeasurementsFromSamplesPass`
  has been added for the experimental xDSL Python compiler integration. This pass replaces all
  terminal measurements in a program with a single :func:`pennylane.sample` measurement, and adds
  postprocessing instructions to recover the original measurement.
  [(#7620)](https://github.com/PennyLaneAI/pennylane/pull/7620)

* A combine-global-phase pass has been added to the xDSL Python compiler integration.
  Note that the current implementation can only combine all the global phase operations at
  the last global phase operation in the same region. In other words, global phase operations inside a control flow region can't be combined with those in their parent
  region.
  [(#7675)](https://github.com/PennyLaneAI/pennylane/pull/7675)

* The `mbqc` xDSL dialect has been added to the Python compiler, which is used to represent
  measurement-based quantum-computing instructions in the xDSL framework.
  [(#7815)](https://github.com/PennyLaneAI/pennylane/pull/7815)
  [(#8059)](https://github.com/PennyLaneAI/pennylane/pull/8059)

* The `AllocQubitOp` and `DeallocQubitOp` operations have been added to the `Quantum` dialect in the
  Python compiler.
  [(#7915)](https://github.com/PennyLaneAI/pennylane/pull/7915)

* The :func:`pennylane.ops.rs_decomposition` method now performs exact decomposition and returns
  complete global phase information when used for decomposing a phase gate to Clifford+T basis.
  [(#7793)](https://github.com/PennyLaneAI/pennylane/pull/7793)

* `default.qubit` will default to the tree-traversal MCM method when `mcm_method="device"`.
  [(#7885)](https://github.com/PennyLaneAI/pennylane/pull/7885)

* The :func:`~.clifford_t_decomposition` transform can now handle circuits with mid-circuit
  measurements including Catalyst's measurements operations. It also now handles `RZ` and `PhaseShift`
  operations where angles are odd multiples of `±pi/4` more efficiently while using `method="gridsynth"`.
  [(#7793)](https://github.com/PennyLaneAI/pennylane/pull/7793)
  [(#7942)](https://github.com/PennyLaneAI/pennylane/pull/7942)

* The default implementation of `Device.setup_execution_config` now choses `"device"` as the default mcm method if it is available as specified by the device TOML file.
  [(#7968)](https://github.com/PennyLaneAI/pennylane/pull/7968)

<h4>Resource-efficient decompositions 🔎</h4>

* With :func:`~.decomposition.enable_graph()`, dynamically allocated wires are now supported in decomposition rules. This provides a smoother overall experience when decomposing operators in a way that requires auxiliary/work wires.
  [(#7861)](https://github.com/PennyLaneAI/pennylane/pull/7861)
  [(#7963)](https://github.com/PennyLaneAI/pennylane/pull/7963)
  [(#7980)](https://github.com/PennyLaneAI/pennylane/pull/7980)

* A :class:`~.decomposition.decomposition_graph.DecompGraphSolution` class is added to store the solution of a decomposition graph. An instance of this class is returned from the `solve` method of the :class:`~.decomposition.decomposition_graph.DecompositionGraph`.
  [(#8031)](https://github.com/PennyLaneAI/pennylane/pull/8031)

<h3>Labs: a place for unified and rapid prototyping of research software 🧪</h3>

* Added state of the art resources for the `ResourceSelectPauliRot` template and the
  `ResourceQubitUnitary` templates.
  [(#7786)](https://github.com/PennyLaneAI/pennylane/pull/7786)

* Added state of the art resources for the `ResourceSingleQubitCompare`, `ResourceTwoQubitCompare`,
  `ResourceIntegerComparator` and `ResourceRegisterComparator` templates.
  [(#7857)](https://github.com/PennyLaneAI/pennylane/pull/7857)

* Added state of the art resources for the `ResourceUniformStatePrep`,
  and `ResourceAliasSampling` templates.
  [(#7883)](https://github.com/PennyLaneAI/pennylane/pull/7883)

* Added state of the art resources for the `ResourceQFT` and `ResourceAQFT` templates.
  [(#7920)](https://github.com/PennyLaneAI/pennylane/pull/7920)

* Added an internal `dequeue()` method to the `ResourceOperator` class to simplify the 
  instantiation of resource operators which require resource operators as input.
  [(#7974)](https://github.com/PennyLaneAI/pennylane/pull/7974)

* The `catalyst` xDSL dialect has been added to the Python compiler, which contains data structures that support core compiler functionality.
  [(#7901)](https://github.com/PennyLaneAI/pennylane/pull/7901)

* New `SparseFragment` and `SparseState` classes have been created that allow to use sparse matrices for the Hamiltonian Fragments when estimating the Trotter error.
  [(#7971)](https://github.com/PennyLaneAI/pennylane/pull/7971)

* The `qec` xDSL dialect has been added to the Python compiler, which contains data structures that support quantum error correction functionality.
  [(#7985)](https://github.com/PennyLaneAI/pennylane/pull/7985)

* Added more templates with state of the art resource estimates. Users can now use the `ResourceQPE`,
  `ResourceControlledSequence`, and `ResourceIterativeQPE` templates with the resource estimation tool.
  [(#8053)](https://github.com/PennyLaneAI/pennylane/pull/8053)

<h3>Breaking changes 💔</h3>

* `qml.sample` no longer has singleton dimensions squeezed out for single shots or single wires. This cuts
  down on the complexity of post-processing due to having to handle single shot and single wire cases
  separately. The return shape will now *always* be `(shots, num_wires)`.
  [(#7944)](https://github.com/PennyLaneAI/pennylane/pull/7944)

  For a simple qnode:

  ```pycon
  >>> @qml.qnode(qml.device('default.qubit'))
  ... def c():
  ...   return qml.sample(wires=0)
  ```

  Before the change, we had:
  
  ```pycon
  >>> qml.set_shots(c, shots=1)()
  0
  ```

  and now we have:

  ```pycon
  >>> qml.set_shots(c, shots=1)()
  array([[0]])
  ```

  Previous behavior can be recovered by squeezing the output:

  ```pycon
  >>> qml.math.squeeze(qml.set_shots(c, shots=1)())
  0
  ```

* `ExecutionConfig` and `MCMConfig` from `pennylane.devices` are now frozen dataclasses whose fields should be updated with `dataclass.replace`. 
  [(#7697)](https://github.com/PennyLaneAI/pennylane/pull/7697)

* Functions involving an execution configuration will now default to `None` instead of `pennylane.devices.DefaultExecutionConfig` and have to be handled accordingly. 
  This prevents the potential mutation of a global object. 

  This means that functions like,
  ```python
  ...
    def some_func(..., execution_config = DefaultExecutionConfig):
      ...
  ...
  ```
  should be written as follows,
  ```python
  ...
    def some_func(..., execution_config: ExecutionConfig | None = None):
      if execution_config is None:
          execution_config = ExecutionConfig()
  ...
  ```

  [(#7697)](https://github.com/PennyLaneAI/pennylane/pull/7697)

* The `qml.HilbertSchmidt` and `qml.LocalHilbertSchmidt` templates have been updated and their UI has been remarkably simplified. 
  They now accept an operation or a list of operations as quantum unitaries.
  [(#7933)](https://github.com/PennyLaneAI/pennylane/pull/7933)

  In past versions of PennyLane, these templates required providing the `U` and `V` unitaries as a `qml.tape.QuantumTape` and a quantum function,
  respectively, along with separate parameters and wires.

  With this release, each template has been improved to accept one or more operators as  unitaries. 
  The wires and parameters of the approximate unitary `V` are inferred from the inputs, according to the order provided.

  ```python
  >>> U = qml.Hadamard(0)
  >>> V = qml.RZ(0.1, wires=1)
  >>> qml.HilbertSchmidt(V, U)
  HilbertSchmidt(0.1, wires=[0, 1])
  ```

* Remove support for Python 3.10 and adds support for 3.13.
  [(#7935)](https://github.com/PennyLaneAI/pennylane/pull/7935)

* Move custom exceptions into `exceptions.py` and add a documentation page for them in the internals.
  [(#7856)](https://github.com/PennyLaneAI/pennylane/pull/7856)

* The boolean functions provided in `qml.operation` are deprecated. See the
  :doc:`deprecations page </development/deprecations>` for equivalent code to use instead. These
  include `not_tape`, `has_gen`, `has_grad_method`, `has_multipar`, `has_nopar`, `has_unitary_gen`,
  `is_measurement`, `defines_diagonalizing_gates`, and `gen_is_multi_term_hamiltonian`.
  [(#7924)](https://github.com/PennyLaneAI/pennylane/pull/7924)

* Removed access for `lie_closure`, `structure_constants` and `center` via `qml.pauli`.
  Top level import and usage is advised. The functions now live in the `liealg` module.

  ```python
  import pennylane.liealg
  from pennylane.liealg import lie_closure, structure_constants, center
  ```

  [(#7928)](https://github.com/PennyLaneAI/pennylane/pull/7928)
  [(#7994)](https://github.com/PennyLaneAI/pennylane/pull/7994)

* `qml.operation.Observable` and the corresponding `Observable.compare` have been removed, as
  PennyLane now depends on the more general `Operator` interface instead. The
  `Operator.is_hermitian` property can instead be used to check whether or not it is highly likely
  that the operator instance is Hermitian.
  [(#7927)](https://github.com/PennyLaneAI/pennylane/pull/7927)

* `qml.operation.WiresEnum`, `qml.operation.AllWires`, and `qml.operation.AnyWires` have been removed. Setting `Operator.num_wires = None` (the default)
  should instead indicate that the `Operator` does not need wire validation.
  [(#7911)](https://github.com/PennyLaneAI/pennylane/pull/7911)

* Removed `QNode.get_gradient_fn` method. Instead, use `qml.workflow.get_best_diff_method` to obtain the differentiation method.
  [(#7907)](https://github.com/PennyLaneAI/pennylane/pull/7907)

* Top-level access to ``DeviceError``, ``PennyLaneDeprecationWarning``, ``QuantumFunctionError`` and ``ExperimentalWarning`` has been removed. Please import these objects from the new ``pennylane.exceptions`` module.
  [(#7874)](https://github.com/PennyLaneAI/pennylane/pull/7874)

* `qml.cut_circuit_mc` no longer accepts a `shots` keyword argument. The shots should instead
  be set on the tape itself.
  [(#7882)](https://github.com/PennyLaneAI/pennylane/pull/7882)

<h3>Deprecations 👋</h3>

* Setting shots on a device through the `shots=` kwarg, e.g. `qml.device("default.qubit", wires=2, shots=1000)`, is deprecated. Please use the `set_shots` transform on the `QNode` instead.

  ```python
  dev = qml.device("default.qubit", wires=2)

  @qml.set_shots(1000)
  @qml.qnode(dev)
  def circuit(x):
      qml.RX(x, wires=0)
      return qml.expval(qml.Z(0))
  ```

  [(#7979)](https://github.com/PennyLaneAI/pennylane/pull/7979)

* Support for using TensorFlow with PennyLane has been deprecated and will be dropped in Pennylane v0.44.
  Future versions of PennyLane are not guaranteed to work with TensorFlow.
  Instead, we recommend using the :doc:`JAX </introduction/interfaces/jax>` or :doc:`PyTorch </introduction/interfaces/torch>` interface for
  machine learning applications to benefit from enhanced support and features. Please consult the following demos for
  more usage information: 
  [Turning quantum nodes into Torch Layers](https://pennylane.ai/qml/demos/tutorial_qnn_module_torch) and
  [How to optimize a QML model using JAX and Optax](https://pennylane.ai/qml/demos/tutorial_How_to_optimize_QML_model_using_JAX_and_Optax).
  [(#7989)](https://github.com/PennyLaneAI/pennylane/pull/7989)

* `pennylane.devices.DefaultExecutionConfig` is deprecated and will be removed in v0.44.
  Instead, use `qml.devices.ExecutionConfig()` to create a default execution configuration.
  [(#7987)](https://github.com/PennyLaneAI/pennylane/pull/7987)

* Specifying the ``work_wire_type`` argument in ``qml.ctrl`` and other controlled operators as ``"clean"`` or 
  ``"dirty"`` is deprecated. Use ``"zeroed"`` to indicate that the work wires are initially in the :math:`|0\rangle`
  state, and ``"borrowed"`` to indicate that the work wires can be in any arbitrary state. In both cases, the
  work wires are restored to their original state upon completing the decomposition.
  [(#7993)](https://github.com/PennyLaneAI/pennylane/pull/7993)

* Providing `num_steps` to :func:`pennylane.evolve`, :func:`pennylane.exp`, :class:`pennylane.ops.Evolution`,
  and :class:`pennylane.ops.Exp` is deprecated and will be removed in a future release. Instead, use
  :class:`~.TrotterProduct` for approximate methods, providing the `n` parameter to perform the Suzuki-Trotter
  product approximation of a Hamiltonian with the specified number of Trotter steps.

  As a concrete example, consider the following case:

  ```python
  coeffs = [0.5, -0.6]
  ops = [qml.X(0), qml.X(0) @ qml.Y(1)]
  H_flat = qml.dot(coeffs, ops)
  ```

  Instead of computing the Suzuki-Trotter product approximation as:

  ```pycon
  >>> qml.evolve(H_flat, num_steps=2).decomposition()
  [RX(0.5, wires=[0]),
  PauliRot(-0.6, XY, wires=[0, 1]),
  RX(0.5, wires=[0]),
  PauliRot(-0.6, XY, wires=[0, 1])]
  ```

  The same result can be obtained using :class:`~.TrotterProduct` as follows:

  ```pycon
  >>> decomp_ops = qml.adjoint(qml.TrotterProduct(H_flat, time=1.0, n=2)).decomposition()
  >>> [simp_op for op in decomp_ops for simp_op in map(qml.simplify, op.decomposition())]
  [RX(0.5, wires=[0]),
  PauliRot(-0.6, XY, wires=[0, 1]),
  RX(0.5, wires=[0]),
  PauliRot(-0.6, XY, wires=[0, 1])]
  ```
  [(#7954)](https://github.com/PennyLaneAI/pennylane/pull/7954)
  [(#7977)](https://github.com/PennyLaneAI/pennylane/pull/7977)

* `MeasurementProcess.expand` is deprecated. The relevant method can be replaced with 
  `qml.tape.QuantumScript(mp.obs.diagonalizing_gates(), [type(mp)(eigvals=mp.obs.eigvals(), wires=mp.obs.wires)])`
  [(#7953)](https://github.com/PennyLaneAI/pennylane/pull/7953)

* `shots=` in `QNode` calls is deprecated and will be removed in v0.44.
  Instead, please use the `qml.workflow.set_shots` transform to set the number of shots for a QNode.
  [(#7906)](https://github.com/PennyLaneAI/pennylane/pull/7906)

* ``QuantumScript.shape`` and ``QuantumScript.numeric_type`` are deprecated and will be removed in version v0.44.
  Instead, the corresponding ``.shape`` or ``.numeric_type`` of the ``MeasurementProcess`` class should be used.
  [(#7950)](https://github.com/PennyLaneAI/pennylane/pull/7950)

* Some unnecessary methods of the `qml.CircuitGraph` class are deprecated and will be removed in version v0.44:
  [(#7904)](https://github.com/PennyLaneAI/pennylane/pull/7904)

    - `print_contents` in favor of `print(obj)`
    - `observables_in_order` in favor of `observables`
    - `operations_in_order` in favor of `operations`
    - `ancestors_in_order` in favor of `ancestors(obj, sort=True)`
    - `descendants_in_order` in favore of `descendants(obj, sort=True)`

* The `QuantumScript.to_openqasm` method is deprecated and will be removed in version v0.44.
  Instead, the `qml.to_openqasm` function should be used.
  [(#7909)](https://github.com/PennyLaneAI/pennylane/pull/7909)

* The `level=None` argument in the :func:`pennylane.workflow.get_transform_program`, :func:`pennylane.workflow.construct_batch`, `qml.draw`, `qml.draw_mpl`, and `qml.specs` transforms is deprecated and will be removed in v0.43.
  Please use `level='device'` instead to apply the noise model at the device level.
  [(#7886)](https://github.com/PennyLaneAI/pennylane/pull/7886)

* `qml.qnn.cost.SquaredErrorLoss` is deprecated and will be removed in version v0.44. Instead, this hybrid workflow can be accomplished
  with a function like `loss = lambda *args: (circuit(*args) - target)**2`.
  [(#7527)](https://github.com/PennyLaneAI/pennylane/pull/7527)

* Access to `add_noise`, `insert` and noise mitigation transforms from the `pennylane.transforms` module is deprecated.
  Instead, these functions should be imported from the `pennylane.noise` module.
  [(#7854)](https://github.com/PennyLaneAI/pennylane/pull/7854)

* The `qml.QNode.add_transform` method is deprecated and will be removed in v0.43.
  Instead, please use `QNode.transform_program.push_back(transform_container=transform_container)`.
  [(#7855)](https://github.com/PennyLaneAI/pennylane/pull/7855)

<h3>Internal changes ⚙️</h3>

* Add capability for roundtrip testing and module verification to the Python compiler `run_filecheck` and
`run_filecheck_qjit` fixtures.
  [(#8049)](https://github.com/PennyLaneAI/pennylane/pull/8049)

* Improve type hinting internally.
  [(#8086)](https://github.com/PennyLaneAI/pennylane/pull/8086)

* The `cond` primitive with program capture no longer stores missing false branches as `None`, instead storing them
  as jaxprs with no output.
  [(#8080)](https://github.com/PennyLaneAI/pennylane/pull/8080)

* Removed unnecessary execution tests along with accuracy validation in `tests/ops/functions/test_map_wires.py`.
  [(#8032)](https://github.com/PennyLaneAI/pennylane/pull/8032)

* Added a new `all-tests-passed` gatekeeper job to `interface-unit-tests.yml` to ensure all test
  jobs complete successfully before triggering downstream actions. This reduces the need to
  maintain a long list of required checks in GitHub settings. Also added the previously missing
  `capture-jax-tests` job to the list of required test jobs, ensuring this test suite is properly
  enforced in CI.
  [(#7996)](https://github.com/PennyLaneAI/pennylane/pull/7996)

* Equipped `DefaultQubitLegacy` (test suite only) with seeded sampling.
  This allows for reproducible sampling results of legacy classical shadow across CI.
  [(#7903)](https://github.com/PennyLaneAI/pennylane/pull/7903)

* Capture does not block `wires=0` anymore. This allows Catalyst to work with zero-wire devices.
  Note that `wires=None` is still illegal.
  [(#7978)](https://github.com/PennyLaneAI/pennylane/pull/7978)

* Improves readability of `dynamic_one_shot` postprocessing to allow further modification.
  [(#7962)](https://github.com/PennyLaneAI/pennylane/pull/7962)
  [(#8041)](https://github.com/PennyLaneAI/pennylane/pull/8041)

* Update PennyLane's top-level `__init__.py` file imports to improve Python language server support for finding
  PennyLane submodules.
  [(#7959)](https://github.com/PennyLaneAI/pennylane/pull/7959)

* Adds `measurements` as a "core" module in the tach specification.
  [(#7945)](https://github.com/PennyLaneAI/pennylane/pull/7945)

* Improves type hints in the `measurements` module.
  [(#7938)](https://github.com/PennyLaneAI/pennylane/pull/7938)

* Refactored the codebase to adopt modern type hint syntax for Python 3.11+ language features.
  [(#7860)](https://github.com/PennyLaneAI/pennylane/pull/7860)
  [(#7982)](https://github.com/PennyLaneAI/pennylane/pull/7982)

* Improve the pre-commit hook to add gitleaks.
  [(#7922)](https://github.com/PennyLaneAI/pennylane/pull/7922)

* Added a `run_filecheck_qjit` fixture that can be used to run FileCheck on integration tests for the
  `qml.compiler.python_compiler` submodule.
  [(#7888)](https://github.com/PennyLaneAI/pennylane/pull/7888)

* Added a `dialects` submodule to `qml.compiler.python_compiler` which now houses all the xDSL dialects we create.
  Additionally, the `MBQCDialect` and `QuantumDialect` dialects have been renamed to `MBQC` and `Quantum`.
  [(#7897)](https://github.com/PennyLaneAI/pennylane/pull/7897)

* Update minimum supported `pytest` version to `8.4.1`.
  [(#7853)](https://github.com/PennyLaneAI/pennylane/pull/7853)

* `DefaultQubitLegacy` (test suite only) no longer provides a customized classical shadow
  implementation
  [(#7895)](https://github.com/PennyLaneAI/pennylane/pull/7895)

* Make `pennylane.io` a tertiary module.
  [(#7877)](https://github.com/PennyLaneAI/pennylane/pull/7877)

* Seeded tests for the `split_to_single_terms` transformation.
  [(#7851)](https://github.com/PennyLaneAI/pennylane/pull/7851)

* Upgrade `rc_sync.yml` to work with latest `pyproject.toml` changes.
  [(#7808)](https://github.com/PennyLaneAI/pennylane/pull/7808)
  [(#7818)](https://github.com/PennyLaneAI/pennylane/pull/7818)

* `LinearCombination` instances can be created with `_primitive.impl` when
  capture is enabled and tracing is active.
  [(#7893)](https://github.com/PennyLaneAI/pennylane/pull/7893)

* The `TensorLike` type is now compatible with static type checkers.
  [(#7905)](https://github.com/PennyLaneAI/pennylane/pull/7905)

* Update xDSL supported version to `0.46`.
  [(#7923)](https://github.com/PennyLaneAI/pennylane/pull/7923)
  [(#7932)](https://github.com/PennyLaneAI/pennylane/pull/7932)

* Update JAX version used in tests to `0.6.2`
  [(#7925)](https://github.com/PennyLaneAI/pennylane/pull/7925)

* The measurement-plane attribute of the Python compiler `mbqc` dialect now uses the "opaque syntax"
  format when printing in the generic IR format. This enables usage of this attribute when IR needs
  to be passed from the python compiler to Catalyst.
  [(#7957)](https://github.com/PennyLaneAI/pennylane/pull/7957)

* An `xdsl_extras` module has been added to the Python compiler to house additional utilities and
  functionality not available upstream in xDSL.
  [(#8067)](https://github.com/PennyLaneAI/pennylane/pull/8067)

<h3>Documentation 📝</h3>

* Rename `ancilla` to `auxiliary` in internal documentation.
  [(#8005)](https://github.com/PennyLaneAI/pennylane/pull/8005)

* Small typos in the docstring for `qml.noise.partial_wires` have been corrected.
  [(#8052)](https://github.com/PennyLaneAI/pennylane/pull/8052)

* The theoretical background section of :class:`~.BasisRotation` has been extended to explain
  the underlying Lie group/algebra homomorphism between the (dense) rotation matrix and the
  performed operations on the target qubits.
  [(#7765)](https://github.com/PennyLaneAI/pennylane/pull/7765)

* Updated the code examples in the documentation of :func:`~.specs`.
  [(#8003)](https://github.com/PennyLaneAI/pennylane/pull/8003)

* Clarifies the use case for `Operator.pow` and `Operator.adjoint`.
  [(#7999)](https://github.com/PennyLaneAI/pennylane/pull/7999)

* The docstring of the `is_hermitian` operator property has been updated to better describe its behaviour.
  [(#7946)](https://github.com/PennyLaneAI/pennylane/pull/7946)

* Improved the docstrings of all optimizers for consistency and legibility.
  [(#7891)](https://github.com/PennyLaneAI/pennylane/pull/7891)

* Updated the code example in the documentation for :func:`~.transforms.split_non_commuting`.
  [(#7892)](https://github.com/PennyLaneAI/pennylane/pull/7892)

* Fixed :math:`\LaTeX` rendering in the documentation for `qml.TrotterProduct` and `qml.trotterize`.
  [(#8014)](https://github.com/PennyLaneAI/pennylane/pull/8014)

* Updated description of `alpha` parameter in `ClassicalShadow.entropy`.
  Trimmed the outdated part of discussion regarding different choices of `alpha`.
  [(#8100)](https://github.com/PennyLaneAI/pennylane/pull/8100)

<h3>Bug fixes 🐛</h3>

* Simplifying operators raised to integer powers no longer causes recursion errors.
  [(#8044)](https://github.com/PennyLaneAI/pennylane/pull/8044)

* Fixes the GPU selection issue in `qml.math` with PyTorch when multiple GPUs are present.
  [(#8008)](https://github.com/PennyLaneAI/pennylane/pull/8008)

* The `~.for_loop` function with capture enabled can now handle over indexing
  into an empty array when `start == stop`.
  [(#8026)](https://github.com/PennyLaneAI/pennylane/pull/8026)

* Plxpr primitives now only return dynamically shaped arrays if their outputs
  actually have dynamic shapes.
  [(#8004)](https://github.com/PennyLaneAI/pennylane/pull/8004)

* Fixes an issue with tree-traversal and non-sequential wire orders.
  [(#7991)](https://github.com/PennyLaneAI/pennylane/pull/7991)

* Fixes a bug in :func:`~.matrix` where an operator's
  constituents were incorrectly queued if its decomposition was requested.
  [(#7975)](https://github.com/PennyLaneAI/pennylane/pull/7975)

* An error is now raised if an `end` statement is found in a measurement conditioned branch in a QASM string being imported into PennyLane.
  [(#7872)](https://github.com/PennyLaneAI/pennylane/pull/7872)

* Fixes issue related to :func:`~.transforms.to_zx` adding the support for
  `Toffoli` and `CCZ` gates conversion into their ZX-graph representation.
  [(#7899)](https://github.com/PennyLaneAI/pennylane/pull/7899)

* `get_best_diff_method` now correctly aligns with `execute` and `construct_batch` logic in workflows.
  [(#7898)](https://github.com/PennyLaneAI/pennylane/pull/7898)

* Resolve issues with AutoGraph transforming internal PennyLane library code due to incorrect
  module attribution of wrapper functions.
  [(#7889)](https://github.com/PennyLaneAI/pennylane/pull/7889)

* Calling `QNode.update` no longer acts as if `set_shots` has been applied.
  [(#7881)](https://github.com/PennyLaneAI/pennylane/pull/7881)

* Fixes attributes and types in the quantum dialect.
  This allows for types to be inferred correctly when parsing.
  [(#7825)](https://github.com/PennyLaneAI/pennylane/pull/7825)

* Fixes `SemiAdder` to work when inputs are defined with a single wire.
  [(#7940)](https://github.com/PennyLaneAI/pennylane/pull/7940)

<h3>Contributors ✍️</h3>

This release contains contributions from (in alphabetical order):

Guillermo Alonso,
Ali Asadi,
Utkarsh Azad,
Joey Carter,
Yushao Chen,
Isaac De Vlugt,
Diksha Dhawan,
Marcus Edwards,
Lillian Frederiksen,
Pietropaolo Frisoni,
Simone Gasperini,
David Ittah,
Korbinian Kottmann,
Mehrdad Malekmohammadi
Pablo Antonio Moreno Casares
Erick Ochoa,
Mudit Pandey,
Andrija Paurevic,
Alex Preciado,
Shuli Shu,
Jay Soni,
David Wierichs,
Jake Zaia<|MERGE_RESOLUTION|>--- conflicted
+++ resolved
@@ -78,7 +78,6 @@
 
 <h3>Improvements 🛠</h3>
 
-<<<<<<< HEAD
 * PennyLane `autograph` supports standard python for index assignment (`arr[i] = x`) instead of jax.numpy form (`arr = arr.at[i].set(x)`).
   Users can now use standard python assignment when designing circuits with experimental program capture enabled.
 
@@ -108,7 +107,7 @@
   ```
 
   [(#8027)](https://github.com/PennyLaneAI/pennylane/pull/8027)
-=======
+
 * Logical operations (`and`, `or` and `not`) are now supported with the `autograph` module. Users can
   now use these logical operations in control flow when designing quantum circuits with experimental
   program capture enabled.
@@ -131,7 +130,6 @@
   ```
 
   [(#8006)](https://github.com/PennyLaneAI/pennylane/pull/8006)
->>>>>>> bd77b0e2
 
 * The decomposition of :class:`~.BasisRotation` has been optimized to skip redundant phase shift gates
   with angle :math:`\pm \pi` for real-valued, i.e., orthogonal, rotation matrices. This uses the fact that
