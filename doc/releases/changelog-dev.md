# Release 0.44.0-dev (development release)

<h3>New features since last release</h3>

* A new decomposition has been added for the Controlled :class:`~.SemiAdder`,
  which is efficient and skips controlling all gates in its decomposition.
  [(#8423)](https://github.com/PennyLaneAI/pennylane/pull/8423)

* Added a :meth:`~pennylane.devices.DeviceCapabilities.gate_set` method to :class:`~pennylane.devices.DeviceCapabilities`
  that produces a set of gate names to be used as the target gate set in decompositions.
  [(#8522)](https://github.com/PennyLaneAI/pennylane/pull/8522)

* Added a :func:`~pennylane.measurements.pauli_measure` that takes a Pauli product measurement.
  [(#8461)](https://github.com/PennyLaneAI/pennylane/pull/8461)
  [(#8631)](https://github.com/PennyLaneAI/pennylane/pull/8631)

* Added the Python Compiler pass to compute Mid-Circuit Measurements using the Tree-Traversal algorithm.
  [(#8545)](https://github.com/PennyLaneAI/pennylane/pull/8545)

<h3>Improvements 🛠</h3>

* Add the `PCPhaseOp` operation to the xDSL Quantum dialect.
  [(#8621)](https://github.com/PennyLaneAI/pennylane/pull/8621)

* `qml.for_loop` will now fall back to a standard Python `for` loop if capturing a condensed, structured loop fails
  with program capture enabled.
  [(#8615)](https://github.com/PennyLaneAI/pennylane/pull/8615)

* The `~.BasisRotation` graph decomposition was re-written in a qjit friendly way with PennyLane control flow.
  [(#8560)](https://github.com/PennyLaneAI/pennylane/pull/8560)
  [(#8608)](https://github.com/PennyLaneAI/pennylane/pull/8608)
  [(#8620)](https://github.com/PennyLaneAI/pennylane/pull/8620)

* The new graph based decompositions system enabled via :func:`~.decomposition.enable_graph` now supports the following
  additional templates.
  [(#8520)](https://github.com/PennyLaneAI/pennylane/pull/8520)
  [(#8515)](https://github.com/PennyLaneAI/pennylane/pull/8515)
  [(#8516)](https://github.com/PennyLaneAI/pennylane/pull/8516)
  [(#8555)](https://github.com/PennyLaneAI/pennylane/pull/8555)
  [(#8558)](https://github.com/PennyLaneAI/pennylane/pull/8558)
  [(#8538)](https://github.com/PennyLaneAI/pennylane/pull/8538)
  [(#8534)](https://github.com/PennyLaneAI/pennylane/pull/8534)
  [(#8582)](https://github.com/PennyLaneAI/pennylane/pull/8582)
  [(#8543)](https://github.com/PennyLaneAI/pennylane/pull/8543)
  [(#8554)](https://github.com/PennyLaneAI/pennylane/pull/8554)
<<<<<<< HEAD
=======
  [(#8595)](https://github.com/PennyLaneAI/pennylane/pull/8595)
  [(#8586)](https://github.com/PennyLaneAI/pennylane/pull/8586)
>>>>>>> f8eb808c

  - :class:`~.QSVT`
  - :class:`~.AmplitudeEmbedding`
  - :class:`~.AllSinglesDoubles`
  - :class:`~.SimplifiedTwoDesign`
  - :class:`~.GateFabric`
  - :class:`~.AngleEmbedding`
  - :class:`~.IQPEmbedding`
  - :class:`~.kUpCCGSD`
  - :class:`~.QAOAEmbedding`
  - :class:`~.BasicEntanglerLayers`
  - :class:`~.ParticleConservingU2`
  - :class:`~.ParticleConservingU1`

* A new `qml.compiler.python_compiler.utils` submodule has been added, containing general-purpose utilities for
  working with xDSL. This includes a function that extracts the concrete value of scalar, constant SSA values.
  [(#8514)](https://github.com/PennyLaneAI/pennylane/pull/8514)

* Added a keyword argument ``recursive`` to ``qml.transforms.cancel_inverses`` that enables
  recursive cancellation of nested pairs of mutually inverse gates. This makes the transform
  more powerful, because it can cancel larger blocks of inverse gates without having to scan
  the circuit from scratch. By default, the recursive cancellation is enabled (``recursive=True``).
  To obtain previous behaviour, disable it by setting ``recursive=False``.
  [(#8483)](https://github.com/PennyLaneAI/pennylane/pull/8483)

* `qml.grad` and `qml.jacobian` now lazily dispatch to catalyst and program
  capture, allowing for `qml.qjit(qml.grad(c))` and `qml.qjit(qml.jacobian(c))` to work.
  [(#8382)](https://github.com/PennyLaneAI/pennylane/pull/8382)

* Both the generic and transform-specific application behavior of a `qml.transforms.core.TransformDispatcher`
  can be overwritten with `TransformDispatcher.generic_register` and `my_transform.register`.
  [(#7797)](https://github.com/PennyLaneAI/pennylane/pull/7797)

* With capture enabled, measurements can now be performed on Operator instances passed as closure
  variables from outside the workflow scope.
  [(#8504)](https://github.com/PennyLaneAI/pennylane/pull/8504)

* Users can now estimate the resources for quantum circuits that contain or decompose into
  any of the following symbolic operators: :class:`~.ChangeOpBasis`, :class:`~.Prod`,
  :class:`~.Controlled`, :class:`~.ControlledOp`, :class:`~.Pow`, and :class:`~.Adjoint`.
  [(#8464)](https://github.com/PennyLaneAI/pennylane/pull/8464)

* Wires can be specified via `range` with program capture and autograph.
  [(#8500)](https://github.com/PennyLaneAI/pennylane/pull/8500)

* The :func:`~pennylane.transforms.decompose` transform no longer raises an error if both `gate_set` and
  `stopping_condition` are provided, or if `gate_set` is a dictionary, when the new graph-based decomposition
  system is disabled.
  [(#8532)](https://github.com/PennyLaneAI/pennylane/pull/8532)

* A new decomposition has been added to :class:`pennylane.Toffoli`. This decomposition uses one
  work wire and :class:`pennylane.TemporaryAND` operators to reduce the resources needed.
  [(#8549)](https://github.com/PennyLaneAI/pennylane/pull/8549)

<h3>Breaking changes 💔</h3>

* Providing ``num_steps`` to :func:`pennylane.evolve`, :func:`pennylane.exp`, :class:`pennylane.ops.Evolution`,
  and :class:`pennylane.ops.Exp` has been disallowed. Instead, use :class:`~.TrotterProduct` for approximate
  methods, providing the ``n`` parameter to perform the Suzuki-Trotter product approximation of a Hamiltonian
  with the specified number of Trotter steps.
  [(#8474)](https://github.com/PennyLaneAI/pennylane/pull/8474)

  As a concrete example, consider the following case:

  .. code-block:: python

    coeffs = [0.5, -0.6]
    ops = [qml.X(0), qml.X(0) @ qml.Y(1)]
    H_flat = qml.dot(coeffs, ops)

  Instead of computing the Suzuki-Trotter product approximation as:

  ```pycon
  >>> qml.evolve(H_flat, num_steps=2).decomposition()
  [RX(0.5, wires=[0]),
  PauliRot(-0.6, XY, wires=[0, 1]),
  RX(0.5, wires=[0]),
  PauliRot(-0.6, XY, wires=[0, 1])]
  ```

  The same result can be obtained using :class:`~.TrotterProduct` as follows:

  ```pycon
  >>> decomp_ops = qml.adjoint(qml.TrotterProduct(H_flat, time=1.0, n=2)).decomposition()
  >>> [simp_op for op in decomp_ops for simp_op in map(qml.simplify, op.decomposition())]
  [RX(0.5, wires=[0]),
  PauliRot(-0.6, XY, wires=[0, 1]),
  RX(0.5, wires=[0]),
  PauliRot(-0.6, XY, wires=[0, 1])]
  ```

* The value ``None`` has been removed as a valid argument to the ``level`` parameter in the
  :func:`pennylane.workflow.get_transform_program`, :func:`pennylane.workflow.construct_batch`,
  :func:`pennylane.draw`, :func:`pennylane.draw_mpl`, and :func:`pennylane.specs` transforms.
  Please use ``level='device'`` instead to apply the transform at the device level.
  [(#8477)](https://github.com/PennyLaneAI/pennylane/pull/8477)

* Access to ``add_noise``, ``insert`` and noise mitigation transforms from the ``pennylane.transforms`` module is deprecated.
  Instead, these functions should be imported from the ``pennylane.noise`` module.
  [(#8477)](https://github.com/PennyLaneAI/pennylane/pull/8477)

* ``qml.qnn.cost.SquaredErrorLoss`` has been removed. Instead, this hybrid workflow can be accomplished
  with a function like ``loss = lambda *args: (circuit(*args) - target)**2``.
  [(#8477)](https://github.com/PennyLaneAI/pennylane/pull/8477)

* Some unnecessary methods of the ``qml.CircuitGraph`` class have been removed:
  [(#8477)](https://github.com/PennyLaneAI/pennylane/pull/8477)

  - ``print_contents`` in favor of ``print(obj)``
  - ``observables_in_order`` in favor of ``observables``
  - ``operations_in_order`` in favor of ``operations``
  - ``ancestors_in_order(obj)`` in favor of ``ancestors(obj, sort=True)``
  - ``descendants_in_order(obj)`` in favor of ``descendants(obj, sort=True)``

* ``pennylane.devices.DefaultExecutionConfig`` has been removed. Instead, use
  ``qml.devices.ExecutionConfig()`` to create a default execution configuration.
  [(#8470)](https://github.com/PennyLaneAI/pennylane/pull/8470)

* Specifying the ``work_wire_type`` argument in ``qml.ctrl`` and other controlled operators as ``"clean"`` or
  ``"dirty"`` is disallowed. Use ``"zeroed"`` to indicate that the work wires are initially in the :math:`|0\rangle`
  state, and ``"borrowed"`` to indicate that the work wires can be in any arbitrary state. In both cases, the
  work wires are assumed to be restored to their original state upon completing the decomposition.
  [(#8470)](https://github.com/PennyLaneAI/pennylane/pull/8470)

* `QuantumScript.shape` and `QuantumScript.numeric_type` are removed. The corresponding `MeasurementProcess`
  methods should be used instead.
  [(#8468)](https://github.com/PennyLaneAI/pennylane/pull/8468)

* `MeasurementProcess.expand` is removed.
  `qml.tape.QuantumScript(mp.obs.diagonalizing_gates(), [type(mp)(eigvals=mp.obs.eigvals(), wires=mp.obs.wires)])`
  can be used instead.
  [(#8468)](https://github.com/PennyLaneAI/pennylane/pull/8468)

* The `qml.QNode.add_transform` method is removed.
  Instead, please use `QNode.transform_program.push_back(transform_container=transform_container)`.
  [(#8468)](https://github.com/PennyLaneAI/pennylane/pull/8468)

<h3>Deprecations 👋</h3>

* `qml.measure`, `qml.measurements.MidMeasureMP`, `qml.measurements.MeasurementValue`,
  and `qml.measurements.get_mcm_predicates` are now located in `qml.ops.mid_measure`.
  `MidMeasureMP` is now renamed to `MidMeasure`.
  `qml.measurements.find_post_processed_mcms` is now `qml.devices.qubit.simulate._find_post_processed_mcms`,
  and is being made private, as it is an utility for tree-traversal.
  [(#8466)](https://github.com/PennyLaneAI/pennylane/pull/8466)

* The ``pennylane.operation.Operator.is_hermitian`` property has been deprecated and renamed
  to ``pennylane.operation.Operator.is_verified_hermitian`` as it better reflects the functionality of this property.
  The deprecated access through ``is_hermitian`` will be removed in PennyLane v0.45.
  Alternatively, consider using the ``pennylane.is_hermitian`` function instead as it provides a more reliable check for hermiticity.
  Please be aware that it comes with a higher computational cost.
  [(#8494)](https://github.com/PennyLaneAI/pennylane/pull/8494)

* Access to the follow functions and classes from the ``pennylane.resources`` module are deprecated. Instead, these functions must be imported from the ``pennylane.estimator`` module.
  [(#8484)](https://github.com/PennyLaneAI/pennylane/pull/8484)

    - ``qml.estimator.estimate_shots`` in favor of ``qml.resources.estimate_shots``
    - ``qml.estimator.estimate_error`` in favor of ``qml.resources.estimate_error``
    - ``qml.estimator.FirstQuantization`` in favor of ``qml.resources.FirstQuantization``
    - ``qml.estimator.DoubleFactorization`` in favor of ``qml.resources.DoubleFactorization``

* ``argnum`` has been renamed ``argnums`` for ``qml.grad``, ``qml.jacobian``, ``qml.jvp`` and ``qml.vjp``.
  [(#8496)](https://github.com/PennyLaneAI/pennylane/pull/8496)
  [(#8481)](https://github.com/PennyLaneAI/pennylane/pull/8481)

* The :func:`pennylane.devices.preprocess.mid_circuit_measurements` transform is deprecated. Instead,
  the device should determine which mcm method to use, and explicitly include :func:`~pennylane.transforms.dynamic_one_shot`
  or :func:`~pennylane.transforms.defer_measurements` in its preprocess transforms if necessary.
  [(#8467)](https://github.com/PennyLaneAI/pennylane/pull/8467)

* Passing a function to the ``gate_set`` argument in the :func:`~pennylane.transforms.decompose` transform
  is deprecated. The ``gate_set`` argument expects a static iterable of operator type and/or operator names,
  and the function should be passed to the ``stopping_condition`` argument instead.
  [(#8533)](https://github.com/PennyLaneAI/pennylane/pull/8533)

  The example below illustrates how you can provide a function as the ``stopping_condition`` in addition to providing a 
  ``gate_set``. The decomposition of each operator will then stop once it reaches the gates in the ``gate_set`` or the 
  ``stopping_condition`` is satisfied.

  ```python
  import pennylane as qml
  from functools import partial
  
  @partial(qml.transforms.decompose, gate_set={"H", "T", "CNOT"}, stopping_condition=lambda op: len(op.wires) <= 2)
  @qml.qnode(qml.device("default.qubit"))
  def circuit():
      qml.Hadamard(wires=[0])
      qml.Toffoli(wires=[0,1,2])
      return qml.expval(qml.Z(0))
  ```
  
  ```pycon
  >>> print(qml.draw(circuit)())
  0: ──H────────╭●───────────╭●────╭●──T──╭●─┤  <Z>
  1: ────╭●─────│─────╭●─────│───T─╰X──T†─╰X─┤
  2: ──H─╰X──T†─╰X──T─╰X──T†─╰X──T──H────────┤
  ```

<h3>Internal changes ⚙️</h3>

* In program capture, transforms now have a single transform primitive that have a `transform` param that stores
  the `TransformDispatcher`. Before, each transform had its own primitive stored on the 
  `TransformDispatcher._primitive` private property. It proved difficult to keep maintaining dispatch behaviour
  for every single transform.
  [(#8576)](https://github.com/PennyLaneAI/pennylane/pull/8576)
  [(#8639)](https://github.com/PennyLaneAI/pennylane/pull/8639)

* Updated documentation check workflow to run on pull requests on `v[0-9]+\.[0-9]+\.[0-9]+-docs` branches.
  [(#8590)](https://github.com/PennyLaneAI/pennylane/pull/8590)

* When program capture is enabled, there is no longer caching of the jaxpr on the QNode.
  [(#8629)](https://github.com/PennyLaneAI/pennylane/pull/8629)

* The `grad` and `jacobian` primitives now store the function under `fn`. There is also now a single `jacobian_p`
  primitive for use in program capture.
  [(#8357)](https://github.com/PennyLaneAI/pennylane/pull/8357)

* Fix all NumPy 1.X `DeprecationWarnings` in our source code.
  [(#8497)](https://github.com/PennyLaneAI/pennylane/pull/8497)

* Update versions for `pylint`, `isort` and `black` in `format.yml`
  [(#8506)](https://github.com/PennyLaneAI/pennylane/pull/8506)

* Reclassifies `registers` as a tertiary module for use with tach.
  [(#8513)](https://github.com/PennyLaneAI/pennylane/pull/8513)

* A new `split_non_commuting_pass` compiler pass has been added to the xDSL transforms. This pass
  splits quantum functions that measure observables on the same wires into multiple function executions,
  where each execution measures observables on different wires (using the "wires" grouping strategy).
  The original function is replaced with calls to these generated functions, and the results are combined
  appropriately.
  [(#8531)](https://github.com/PennyLaneAI/pennylane/pull/8531)

* The experimental xDSL implementation of `diagonalize_measurements` has been updated to fix a bug
  that included the wrong SSA value for final qubit insertion and deallocation at the end of the
  circuit. A clear error is now also raised when there are observables with overlapping wires.
  [(#8383)](https://github.com/PennyLaneAI/pennylane/pull/8383)

* Add an `outline_state_evolution_pass` pass to the MBQC xDSL transform, which moves all
  quantum gate operations to a private callable.
  [(#8367)](https://github.com/PennyLaneAI/pennylane/pull/8367)

* The experimental xDSL implementation of `measurements_from_samples_pass` has been updated to support `shots` defined by an `arith.constant` operation.
  [(#8460)](https://github.com/PennyLaneAI/pennylane/pull/8460)

* The :class:`~pennylane.devices.LegacyDeviceFacade` is slightly refactored to implement `setup_execution_config` and `preprocess_transforms`
  separately as opposed to implementing a single `preprocess` method. Additionally, the `mid_circuit_measurements` transform has been removed
  from the preprocess transform program. Instead, the best mcm method is chosen in `setup_execution_config`. By default, the ``_capabilities``
  dictionary is queried for the ``"supports_mid_measure"`` property. If the underlying device defines a TOML file, the ``supported_mcm_methods``
  field in the TOML file is used as the source of truth.
  [(#8469)](https://github.com/PennyLaneAI/pennylane/pull/8469)
  [(#8486)](https://github.com/PennyLaneAI/pennylane/pull/8486)
  [(#8495)](https://github.com/PennyLaneAI/pennylane/pull/8495)

* The various private functions of the :class:`~pennylane.estimator.FirstQuantization` class have
  been modified to avoid using `numpy.matrix` as this function is deprecated.
  [(#8523)](https://github.com/PennyLaneAI/pennylane/pull/8523)

* The `ftqc` module now includes dummy transforms for several Catalyst/MLIR passes (`to-ppr`, `commute-ppr`, `merge-ppr-ppm`,
  `decompose-clifford-ppr`, `decompose-non-clifford-ppr`, `ppr-to-ppm`, `ppr-to-mbqc` and `reduce-t-depth`), to allow them to
  be captured as primitives in PLxPR and mapped to the MLIR passes in Catalyst. This enables using the passes with the unified
  compiler and program capture.
  [(#8519)](https://github.com/PennyLaneAI/pennylane/pull/8519)
  [(#8544)](https://github.com/PennyLaneAI/pennylane/pull/8544)

* The decompositions for several templates have been updated to use
  :class:`~.ops.op_math.ChangeOpBasis`, which makes their decompositions more resource efficient
  by eliminating unnecessary controlled operations. The templates include :class:`~.PhaseAdder`,
  :class:`~.TemporaryAND`, :class:`~.QSVT`, and :class:`~.SelectPauliRot`.
  [(#8490)](https://github.com/PennyLaneAI/pennylane/pull/8490)
  [(#8577)](https://github.com/PennyLaneAI/pennylane/pull/8577)

* The constant to convert the length unit Bohr to Angstrom in ``qml.qchem`` is updated to use scipy
  constants.
  [(#8537)](https://github.com/PennyLaneAI/pennylane/pull/8537)

* Solovay-Kitaev decomposition using the :func:`~.clifford_t_decompostion` transform
  with ``method="sk"`` or directly via :func:`~.ops.sk_decomposition` now raises a more
  informative ``RuntimeError`` when used with JAX-JIT or :func:`~.qjit`.
  [(#8489)](https://github.com/PennyLaneAI/pennylane/pull/8489)

* The `is_xdsl_pass` function has been added to the `pennylane.compiler.python_compiler.pass_api` module.
  This function checks if a pass name corresponds to an xDSL implemented pass.
  [(#8572)](https://github.com/PennyLaneAI/pennylane/pull/8572)

* The :func:`~pennylane.compiler.python_compiler.Compiler.run` method now accepts a string as input,
  which is parsed and transformed with xDSL.
  [(#8587)](https://github.com/PennyLaneAI/pennylane/pull/8587)

* The `convert_to_mbqc_formalism` compilation pass now outlines the operations to represent a gate
  in the MBQC formalism into subroutines in order to reduce the IR size for large programs.
  [(#8619)](https://github.com/PennyLaneAI/pennylane/pull/8619)


<h3>Documentation 📝</h3>

* Added a "Unified Compiler Cookbook" RST file, along with tutorials, to ``qml.compiler.python_compiler`,
  which provides a quickstart guide for getting started with xDSL and its integration with PennyLane and
  Catalyst.
  [(#8571)](https://github.com/PennyLaneAI/pennylane/pull/8571)

* The documentation of ``qml.transforms.rz_phase_gradient`` has been updated with respect to the
  sign convention of phase gradient states, how it prepares the phase gradient state in the code
  example, and the verification of the code example result.

* The code example in the documentation for ``qml.decomposition.register_resources`` has been
  updated to adhere to renamed keyword arguments and default behaviour of ``max_work_wires``.
  [(#8536)](https://github.com/PennyLaneAI/pennylane/pull/8536)

* The docstring for ``qml.device`` has been updated to include a section on custom decompositions,
  and a warning about the removal of the ``custom_decomps`` kwarg in v0.45. Additionally, the page
  :doc:`Building a plugin <../development/plugins>` now includes instructions on using
  the :func:`~pennylane.devices.preprocess.decompose` transform for device-level decompositions.
  The documentation for :doc:`Compiling circuits <../introduction/compiling_circuits>` has also been
  updated with a warning message about ``custom_decomps`` future removal.
  [(#8492)](https://github.com/PennyLaneAI/pennylane/pull/8492)
  [(#8564)](https://github.com/PennyLaneAI/pennylane/pull/8564)

A warning message has been added to :doc:`Building a plugin <../development/plugins>`
  docstring for ``qml.device`` has been updated to include a section on custom decompositions,
  and a warning about the removal of the ``custom_decomps`` kwarg in v0.44. Additionally, the page
  :doc:`Building a plugin <../development/plugins>` now includes instructions on using
  the :func:`~pennylane.devices.preprocess.decompose` transform for device-level decompositions.
  [(#8492)](https://github.com/PennyLaneAI/pennylane/pull/8492)

* Improves documentation in the transforms module and adds documentation testing for it.
  [(#8557)](https://github.com/PennyLaneAI/pennylane/pull/8557)

<h3>Bug fixes 🐛</h3>

* Fixes a bug in `default.mixed` device where certain diagonal operations were incorrectly
  reshaped during application when using broadcasting.
  [(#8593)](https://github.com/PennyLaneAI/pennylane/pull/8593)

* Add an exception to the warning for unsolved operators within the graph-based decomposition
  system if the unsolved operators are :class:`.allocation.Allocate` or :class:`.allocation.Deallocate`.
  [(#8553)](https://github.com/PennyLaneAI/pennylane/pull/8553)

* Fixes a bug in `clifford_t_decomposition` with `method="gridsynth"` and qjit, where using cached decomposition with the same parameter causes an error.
  [(#8535)](https://github.com/PennyLaneAI/pennylane/pull/8535)

* Fixes a bug in :class:`~.SemiAdder` where the results were incorrect when more ``work_wires`` than required were passed.
 [(#8423)](https://github.com/PennyLaneAI/pennylane/pull/8423)

* Fixes a bug in ``QubitUnitaryOp.__init__`` in the unified compiler module that prevented an
  instance from being constructed.
  [(#8456)](https://github.com/PennyLaneAI/pennylane/pull/8456)

* Fixes a bug where the deferred measurement method is used silently even if ``mcm_method="one-shot"`` is explicitly requested,
  when a device that extends the ``LegacyDevice`` does not declare support for mid-circuit measurements.
  [(#8486)](https://github.com/PennyLaneAI/pennylane/pull/8486)

* Fixes a bug where a `KeyError` is raised when querying the decomposition rule for an operator in the gate set from a :class:`~pennylane.decomposition.DecompGraphSolution`.
  [(#8526)](https://github.com/PennyLaneAI/pennylane/pull/8526)

* Fixes a bug where mid-circuit measurements were generating incomplete QASM.
  [(#8556)](https://github.com/PennyLaneAI/pennylane/pull/8556)

<h3>Contributors ✍️</h3>

This release contains contributions from (in alphabetical order):


Guillermo Alonso,
Utkarsh Azad,
Astral Cai,
Yushao Chen,
Marcus Edwards,
Lillian Frederiksen,
Soran Jahangiri,
Christina Lee,
Joseph Lee,
Luis Alfredo Nuñez Meneses,
Gabriela Sanchez Diaz,
Mudit Pandey,
Shuli Shu,
Jay Soni,
nate stemen,
David Wierichs,
Hongsheng Zheng<|MERGE_RESOLUTION|>--- conflicted
+++ resolved
@@ -17,10 +17,14 @@
 * Added the Python Compiler pass to compute Mid-Circuit Measurements using the Tree-Traversal algorithm.
   [(#8545)](https://github.com/PennyLaneAI/pennylane/pull/8545)
 
+* Added the Python Compiler pass to compute Mid-Circuit Measurements using the Tree-Traversal algorithm.
+  [(#8545)](https://github.com/PennyLaneAI/pennylane/pull/8545)
+
 <h3>Improvements 🛠</h3>
 
 * Add the `PCPhaseOp` operation to the xDSL Quantum dialect.
   [(#8621)](https://github.com/PennyLaneAI/pennylane/pull/8621)
+* Added the Python Compiler pass to compute Mid-Circuit Measurements using the Tree-Traversal algorithm.
 
 * `qml.for_loop` will now fall back to a standard Python `for` loop if capturing a condensed, structured loop fails
   with program capture enabled.
@@ -43,11 +47,8 @@
   [(#8582)](https://github.com/PennyLaneAI/pennylane/pull/8582)
   [(#8543)](https://github.com/PennyLaneAI/pennylane/pull/8543)
   [(#8554)](https://github.com/PennyLaneAI/pennylane/pull/8554)
-<<<<<<< HEAD
-=======
   [(#8595)](https://github.com/PennyLaneAI/pennylane/pull/8595)
   [(#8586)](https://github.com/PennyLaneAI/pennylane/pull/8586)
->>>>>>> f8eb808c
 
   - :class:`~.QSVT`
   - :class:`~.AmplitudeEmbedding`
@@ -223,14 +224,14 @@
   and the function should be passed to the ``stopping_condition`` argument instead.
   [(#8533)](https://github.com/PennyLaneAI/pennylane/pull/8533)
 
-  The example below illustrates how you can provide a function as the ``stopping_condition`` in addition to providing a 
-  ``gate_set``. The decomposition of each operator will then stop once it reaches the gates in the ``gate_set`` or the 
+  The example below illustrates how you can provide a function as the ``stopping_condition`` in addition to providing a
+  ``gate_set``. The decomposition of each operator will then stop once it reaches the gates in the ``gate_set`` or the
   ``stopping_condition`` is satisfied.
 
   ```python
   import pennylane as qml
   from functools import partial
-  
+
   @partial(qml.transforms.decompose, gate_set={"H", "T", "CNOT"}, stopping_condition=lambda op: len(op.wires) <= 2)
   @qml.qnode(qml.device("default.qubit"))
   def circuit():
@@ -238,7 +239,7 @@
       qml.Toffoli(wires=[0,1,2])
       return qml.expval(qml.Z(0))
   ```
-  
+
   ```pycon
   >>> print(qml.draw(circuit)())
   0: ──H────────╭●───────────╭●────╭●──T──╭●─┤  <Z>
@@ -249,7 +250,7 @@
 <h3>Internal changes ⚙️</h3>
 
 * In program capture, transforms now have a single transform primitive that have a `transform` param that stores
-  the `TransformDispatcher`. Before, each transform had its own primitive stored on the 
+  the `TransformDispatcher`. Before, each transform had its own primitive stored on the
   `TransformDispatcher._primitive` private property. It proved difficult to keep maintaining dispatch behaviour
   for every single transform.
   [(#8576)](https://github.com/PennyLaneAI/pennylane/pull/8576)
