--- conflicted
+++ resolved
@@ -5,10 +5,10 @@
 <h3>New features since last release</h3>
  
 <h3>Improvements 🛠</h3>
-<<<<<<< HEAD
+
 * `qml.qchem.excitations` now optionally returns fermionic operators.
    [(#6171)](https://github.com/PennyLaneAI/pennylane/pull/6171)
-=======
+
 * The `diagonalize_measurements` transform now uses a more efficient method of diagonalization 
   when possible, based on the `pauli_rep` of the relevant observables.
   [#6113](https://github.com/PennyLaneAI/pennylane/pull/6113/)
@@ -19,7 +19,6 @@
   When evaluating a captured `qml.grad` instruction, it will dispatch to `jax.grad`,
   which differs from the Autograd implementation of `qml.grad` itself.
   [(#6120)](https://github.com/PennyLaneAI/pennylane/pull/6120)
->>>>>>> c04e00e1
 
 * Improve unit testing for capturing of nested control flows.
   [(#6111)](https://github.com/PennyLaneAI/pennylane/pull/6111)
