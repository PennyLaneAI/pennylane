:orphan:

# Release 0.39.0-dev (development release)

<h3>New features since last release</h3>
 
<h3>Improvements 🛠</h3>

* `qml.qchem.excitations` now optionally returns fermionic operators.
   [(#6171)](https://github.com/PennyLaneAI/pennylane/pull/6171)

* The `diagonalize_measurements` transform now uses a more efficient method of diagonalization 
  when possible, based on the `pauli_rep` of the relevant observables.
  [#6113](https://github.com/PennyLaneAI/pennylane/pull/6113/)

<h4>Capturing and representing hybrid programs</h4>

* Differentiation of hybrid programs via `qml.grad` can now be captured into plxpr.
  When evaluating a captured `qml.grad` instruction, it will dispatch to `jax.grad`,
  which differs from the Autograd implementation of `qml.grad` itself.
  [(#6120)](https://github.com/PennyLaneAI/pennylane/pull/6120)

<h4>Capturing and representing hybrid programs</h4>

* Differentiation of hybrid programs via `qml.grad` and `qml.jacobian` can now be captured
  into plxpr. When evaluating a captured `qml.grad` (`qml.jacobian`) instruction, it will
  dispatch to `jax.grad` (`jax.jacobian`), which differs from the Autograd implementation
  without capture. Pytree inputs and outputs are supported.
  [(#6120)](https://github.com/PennyLaneAI/pennylane/pull/6120)
  [(#6127)](https://github.com/PennyLaneAI/pennylane/pull/6127)
  [(#6134)](https://github.com/PennyLaneAI/pennylane/pull/6134)

* Improve unit testing for capturing of nested control flows.
  [(#6111)](https://github.com/PennyLaneAI/pennylane/pull/6111)

* Some custom primitives for the capture project can now be imported via
  `from pennylane.capture.primitives import *`.
  [(#6129)](https://github.com/PennyLaneAI/pennylane/pull/6129)

* `FermiWord` and `FermiSentence` classes now have methods to compute adjoints.
  [(#6166)](https://github.com/PennyLaneAI/pennylane/pull/6166)

* The `SampleMP.process_samples` method is updated to support using JAX tracers
  for samples, allowing compatiblity with Catalyst workflows.
  [(#6211)](https://github.com/PennyLaneAI/pennylane/pull/6211)

* Improve `qml.Qubitization` decomposition.
  [(#6182)](https://github.com/PennyLaneAI/pennylane/pull/6182)

* The `__repr__` methods for `FermiWord` and `FermiSentence` now returns a
  unique representation of the object.
  [(#6167)](https://github.com/PennyLaneAI/pennylane/pull/6167)

* The `to_mat` methods for `FermiWord` and `FermiSentence` now optionally return
  a sparse matrix.
  [(#6173)](https://github.com/PennyLaneAI/pennylane/pull/6173)

<h3>Breaking changes 💔</h3>

* Remove support for Python 3.9.
  [(#6223)](https://github.com/PennyLaneAI/pennylane/pull/6223)

* `DefaultQubitTF`, `DefaultQubitTorch`, `DefaultQubitJax`, and `DefaultQubitAutograd` are removed.
  Please use `default.qubit` for all interfaces.
  [(#6207)](https://github.com/PennyLaneAI/pennylane/pull/6207)
  [(#6208)](https://github.com/PennyLaneAI/pennylane/pull/6208)
  [(#6209)](https://github.com/PennyLaneAI/pennylane/pull/6209)
  [(#6210)](https://github.com/PennyLaneAI/pennylane/pull/6210)

* `expand_fn`, `max_expansion`, `override_shots`, and `device_batch_transform` are removed from the
  signature of `qml.execute`.
  [(#6203)](https://github.com/PennyLaneAI/pennylane/pull/6203)

* `max_expansion` and `expansion_strategy` are removed from the `QNode`.
  [(#6203)](https://github.com/PennyLaneAI/pennylane/pull/6203)

* `expansion_strategy` is removed from `qml.draw`, `qml.draw_mpl`, and `qml.specs`. `max_expansion` is removed from `qml.specs`, as it had no impact on the output.
  [(#6203)](https://github.com/PennyLaneAI/pennylane/pull/6203)

* `qml.transforms.hamiltonian_expand` and `qml.transforms.sum_expand` are removed.
  Please use `qml.transforms.split_non_commuting` instead.
  [(#6204)](https://github.com/PennyLaneAI/pennylane/pull/6204)

* `Operator.expand` is now removed. Use `qml.tape.QuantumScript(op.deocomposition())` instead.
  [(#6227)](https://github.com/PennyLaneAI/pennylane/pull/6227)


<h3>Deprecations 👋</h3>

* `Device`, `QubitDevice`, and `QutritDevice` will no longer be accessible via top-level import in v0.40.
  They will still be accessible as `qml.devices.LegacyDevice`, `qml.devices.QubitDevice`, and `qml.devices.QutritDevice`
  respectively.
  [(#6238)](https://github.com/PennyLaneAI/pennylane/pull/6238/)

* `QNode.gradient_fn` is deprecated. Please use `QNode.diff_method` and `QNode.get_gradient_fn` instead.
  [(#6244)](https://github.com/PennyLaneAI/pennylane/pull/6244)

<h3>Documentation 📝</h3>

<h3>Bug fixes 🐛</h3>

* Fix a bug where zero-valued JVPs were calculated wrongly in the presence of shot vectors.
  [(#6219)](https://github.com/PennyLaneAI/pennylane/pull/6219)

* Fix `qml.PrepSelPrep` template to work with `torch`:
  [(#6191)](https://github.com/PennyLaneAI/pennylane/pull/6191)

* Now `qml.equal` compares correctly `qml.PrepSelPrep` operators.
  [(#6182)](https://github.com/PennyLaneAI/pennylane/pull/6182)

* The ``qml.QSVT`` template now orders the ``projector`` wires first and the ``UA`` wires second, which is the expected order of the decomposition.
  [(#6212)](https://github.com/PennyLaneAI/pennylane/pull/6212)
  
* The ``qml.Qubitization`` template now orders the ``control`` wires first and the ``hamiltonian`` wires second, which is the expected according to other templates.
  [(#6229)](https://github.com/PennyLaneAI/pennylane/pull/6229)

* The ``qml.FABLE`` template now returns the correct value when JIT is enabled.
  [(#6263)](https://github.com/PennyLaneAI/pennylane/pull/6263)

* ``qml.lie_closure`` now uses a more stable SVD based linear independence check to avoid running into `LinAlgError: Singular matrix`. Also introduces normalization of basis vectors to avoid exploding coefficients.
  [(#6232)](https://github.com/PennyLaneAI/pennylane/pull/6232)

* <h3>Contributors ✍️</h3>

This release contains contributions from (in alphabetical order):

<<<<<<< HEAD
Guillermo Alonso
Utkarsh Azad
Korbinian Kottmann
Christina Lee
William Maxwell
=======
Guillermo Alonso,
Utkarsh Azad,
Lillian M. A. Frederiksen,
Christina Lee,
William Maxwell,
Lee J. O'Riordan,
David Wierichs,
>>>>>>> 79fc6d3d
<|MERGE_RESOLUTION|>--- conflicted
+++ resolved
@@ -117,25 +117,18 @@
 * The ``qml.FABLE`` template now returns the correct value when JIT is enabled.
   [(#6263)](https://github.com/PennyLaneAI/pennylane/pull/6263)
 
-* ``qml.lie_closure`` now uses a more stable SVD based linear independence check to avoid running into `LinAlgError: Singular matrix`. Also introduces normalization of basis vectors to avoid exploding coefficients.
+* ``qml.pauli.PauliVSpace`` now uses a more stable SVD based linear independence check to avoid running into `LinAlgError: Singular matrix`. This stabilizes the usage of ``qml.lie_closure``. Also introduces normalization of the internal representation ``_M`` of the basis vectors to avoid exploding coefficients.
   [(#6232)](https://github.com/PennyLaneAI/pennylane/pull/6232)
 
 * <h3>Contributors ✍️</h3>
 
 This release contains contributions from (in alphabetical order):
 
-<<<<<<< HEAD
-Guillermo Alonso
-Utkarsh Azad
-Korbinian Kottmann
-Christina Lee
-William Maxwell
-=======
 Guillermo Alonso,
 Utkarsh Azad,
 Lillian M. A. Frederiksen,
+Korbinian Kottmann,
 Christina Lee,
 William Maxwell,
 Lee J. O'Riordan,
-David Wierichs,
->>>>>>> 79fc6d3d
+David Wierichs,