--- conflicted
+++ resolved
@@ -3,6 +3,10 @@
 # Release 0.31.0-dev (development release)
 
 <h3>New features since last release</h3>
+
+* Added the `TRX` qutrit rotation operator, which allows applying a Pauli X rotation on a
+  given subspace.
+  [(#2845)](https://github.com/PennyLaneAI/pennylane/pull/2845)
 
 <h3>Improvements 🛠</h3>
 
@@ -60,6 +64,9 @@
   `use_device_gradient`, and `grad_on_execution`.
   [(#4102)](https://github.com/PennyLaneAI/pennylane/pull/4102)
 
+* Updated `pennylane/qnode.py` to support parameter-shift differentiation on qutrit devices.
+  ([#2845])(https://github.com/PennyLaneAI/pennylane/pull/2845)
+
 
 <h3>Breaking changes 💔</h3>
 
@@ -69,17 +76,8 @@
   [(#4007)](https://github.com/PennyLaneAI/pennylane/pull/4007)
   [(#4102)](https://github.com/PennyLaneAI/pennylane/pull/4102)
 
-<<<<<<< HEAD
-* Updated `pennylane/qnode.py` to support parameter-shift differentiation on qutrit devices.
-  ([#2845](https://github.com/PennyLaneAI/pennylane/pull/2845))
-
-* Added `max_distance` keyword argument to `qml.pulse.rydberg_interaction` to allow removal of negligible contributions
-  from atoms beyond `max_distance`from each other.
-  [(#3889)](https://github.com/PennyLaneAI/pennylane/pull/3889)
-=======
 * Gradient transforms with Jax do not support `argnum` anymore,  `argnums` needs to be used.
   [(#4076)](https://github.com/PennyLaneAI/pennylane/pull/4076)
->>>>>>> 5fd4aeef
 
 * `pennylane.collections`, `pennylane.op_sum`, and `pennylane.utils.sparse_hamiltonian` are removed.
 
