:orphan:

# Release 0.28.0-dev (development release)

<h3>New features since last release</h3>

* Support custom measurement processes:
  * `SampleMeasurement` and `StateMeasurement` classes have been added. They contain an abstract
    method to process samples/quantum state.
    [#3286](https://github.com/PennyLaneAI/pennylane/pull/3286)

  * Add `_Expectation` class.
    [#3343](https://github.com/PennyLaneAI/pennylane/pull/3343)

  * Add `_Sample` class.
    [#3288](https://github.com/PennyLaneAI/pennylane/pull/3288)

  * Add `_Probs` class.
    [#3287](https://github.com/PennyLaneAI/pennylane/pull/3287)

  * Add `_Counts` class.
    [#3292](https://github.com/PennyLaneAI/pennylane/pull/3292)

  * Add `_State` class.
    [#3287](https://github.com/PennyLaneAI/pennylane/pull/3287)

  * Add `_VnEntropy` class.
    [#3326](https://github.com/PennyLaneAI/pennylane/pull/3326)

  * Add `_MutualInfo` class.
    [#3327](https://github.com/PennyLaneAI/pennylane/pull/3327)

* Functionality for fetching symbols and geometry of a compound from the PubChem Database using `qchem.mol_data`.
  [(#3289)](https://github.com/PennyLaneAI/pennylane/pull/3289)
  [(#3378)](https://github.com/PennyLaneAI/pennylane/pull/3378)

  ```pycon
  >>> mol_data("BeH2")
  (['Be', 'H', 'H'],
  array([[ 4.79405604,  0.29290815,  0.        ],
         [ 3.77946   , -0.29290815,  0.        ],
         [ 5.80884105, -0.29290815,  0.        ]]))

  >>> mol_data(223, "CID")
  (['N', 'H', 'H', 'H', 'H'],
  array([[ 4.79404621,  0.        ,  0.        ],
         [ 5.80882913,  0.5858151 ,  0.        ],
         [ 3.77945225, -0.5858151 ,  0.        ],
         [ 4.20823111,  1.01459396,  0.        ],
         [ 5.3798613 , -1.01459396,  0.        ]]))
  ```

* New basis sets, `6-311g` and `CC-PVDZ`, are added to the qchem basis set repo.
  [#3279](https://github.com/PennyLaneAI/pennylane/pull/3279)
  
* New parametric qubit ops `qml.CPhaseShift00`, `qml.CPhaseShift01` and `qml.CPhaseShift10` which perform a phaseshift, similar to `qml.ControlledPhaseShift` but on different positions of the state vector.
  [(#2715)](https://github.com/PennyLaneAI/pennylane/pull/2715)
  
* Support for purity computation is added. The `qml.math.purity` function computes the purity from a state vector or a density matrix:

  [#3290](https://github.com/PennyLaneAI/pennylane/pull/3290)

  ```pycon
  >>> x = [1, 0, 0, 1] / np.sqrt(2)
  >>> qml.math.purity(x, [0, 1])
  1.0
  >>> qml.math.purity(x, [0])
  0.5
    
  >>> x = [[1 / 2, 0, 0, 0], [0, 0, 0, 0], [0, 0, 0, 0], [0, 0, 0, 1 / 2]]
  >>> qml.math.purity(x, [0, 1])
  0.5
  ```

  The `qml.qinfo.purity` can be used to transform a QNode returning a state to a function that returns the purity:

  ```python3
  dev = qml.device("default.mixed", wires=2)

  @qml.qnode(dev)
  def circuit(x):
    qml.IsingXX(x, wires=[0, 1])
    return qml.state()
  ```

  ```pycon
  >>> qml.qinfo.purity(circuit, wires=[0])(np.pi / 2)
  0.5
  >>> qml.qinfo.purity(circuit, wires=[0, 1])(np.pi / 2)
  1.0
  ```

  Taking the gradient is also supported:

  ```pycon
  >>> param = np.array(np.pi / 4, requires_grad=True)
  >>> qml.grad(qml.qinfo.purity(circuit, wires=[0]))(param)
  -0.5
  ```

<h3>Improvements</h3>

* The `coefficients` function and the `visualize` submodule of the `qml.fourier` module
  now allow assigning different degrees for different parameters of the input function.
  [#3005](https://github.com/PennyLaneAI/pennylane/pull/3005)

  The arguments `degree` and `filter_threshold` to `qml.fourier.coefficients` previously were
  expected to be integers, and now can be a sequences of integers with one integer per function
  parameter (i.e. `len(degree)==n_inputs`), resulting in a returned array with shape
  `(2*degrees[0]+1,..., 2*degrees[-1]+1)`.
  The functions in `qml.fourier.visualize` accordingly accept such arrays of coefficients.

* Continuous integration checks are now performed for Python 3.11 and Torch v1.13. Python 3.7 is dropped.
  [(#3276)](https://github.com/PennyLaneAI/pennylane/pull/3276)

* `qml.Tracker` now also logs results in `tracker.history` when tracking execution of a circuit.
   [(#3306)](https://github.com/PennyLaneAI/pennylane/pull/3306)

* Improve performance of `Wires.all_wires`.
  [(#3302)](https://github.com/PennyLaneAI/pennylane/pull/3302)

* A representation has been added to the `Molecule` class.
  [(#3364)](https://github.com/PennyLaneAI/pennylane/pull/3364)

* Add detail to the error message when the `insert` transform
  fails to diagonalize non-qubit-wise-commuting observables.
  [(#3381)](https://github.com/PennyLaneAI/pennylane/pull/3381)

* Remove private `_wires` setter from the `Controlled.map_wires` method.
  [3405](https://github.com/PennyLaneAI/pennylane/pull/3405)
  
* `QuantumTape._process_queue` has been moved to `qml.queuing.process_queue` to disentangle
  its functionality from the `QuantumTape` class.
  [(#3401)](https://github.com/PennyLaneAI/pennylane/pull/3401)

<h4>Return types project</h4>

* The autograd interface now supports devices with shot vectors.
  [#3374](https://github.com/PennyLaneAI/pennylane/pull/3374)

  Example with a single measurement:
  ```python
  dev = qml.device("default.qubit", wires=1, shots=[1000, 2000, 3000])

  @qml.qnode(dev, diff_method="parameter-shift")
  def circuit(a):
      qml.RY(a, wires=0)
      qml.RX(0.2, wires=0)
      return qml.expval(qml.PauliZ(0))

  def cost(a):
      return qml.math.stack(circuit(a))
  ```
  ```
  >>> qml.enable_return()
  >>> a = np.array(0.4)
  >>> circuit(a)
  (array(0.902), array(0.922), array(0.896))
  >>> cost(a)
  array([0.9       , 0.907     , 0.89733333])
  >>> qml.jacobian(cost)(a)
  array([-0.391     , -0.389     , -0.38433333])
  ```
  Example with multiple measurements:
  ```python
  dev = qml.device("default.qubit", wires=2, shots=[1000, 2000, 3000])

  @qml.qnode(dev, diff_method="parameter-shift")
  def circuit(a):
      qml.RY(a, wires=0)
      qml.RX(0.2, wires=0)
      qml.CNOT(wires=[0, 1])
      return qml.expval(qml.PauliZ(0)), qml.probs([0, 1])

  def cost(a):
      res = circuit(a)
      return qml.math.stack([qml.math.hstack(r) for r in res])
  ```
  ```
  >>> circuit(a)
  ((array(0.904), array([0.952, 0.   , 0.   , 0.048])),
   (array(0.915), array([0.9575, 0.    , 0.    , 0.0425])),
   (array(0.902), array([0.951, 0.   , 0.   , 0.049])))
  >>> cost(a)
  array([[0.91      , 0.955     , 0.        , 0.        , 0.045     ],
         [0.895     , 0.9475    , 0.        , 0.        , 0.0525    ],
         [0.90666667, 0.95333333, 0.        , 0.        , 0.04666667]])
  >>> qml.jacobian(cost)(a)
  array([[-0.37      , -0.185     ,  0.        ,  0.        ,  0.185     ],
         [-0.409     , -0.2045    ,  0.        ,  0.        ,  0.2045    ],
         [-0.37133333, -0.18566667,  0.        ,  0.        ,  0.18566667]])
  ```

<h3>Breaking changes</h3>

* The `log_base` attribute has been moved from `MeasurementProcess` to the new `_VnEntropy` and
  `_MutualInfo` classes, which inherit from `MeasurementProcess`.
  [#3326](https://github.com/PennyLaneAI/pennylane/pull/3326)

* Python 3.7 support is no longer maintained.
  [(#3276)](https://github.com/PennyLaneAI/pennylane/pull/3276)

* Instead of having an `OrderedDict` attribute called `_queue`, `AnnotatedQueue` now inherits from
  `OrderedDict` and encapsulates the queue. Consequentially, this also applies to the `QuantumTape`
  class which inherits from `AnnotatedQueue`.
  [(#3401)](https://github.com/PennyLaneAI/pennylane/pull/3401)

<h3>Deprecations</h3>

Deprecations cycles are tracked at [doc/developement/deprecations.rst](https://docs.pennylane.ai/en/latest/development/deprecations.html).

* The following deprecated methods are removed:
  [(#3281)](https://github.com/PennyLaneAI/pennylane/pull/3281/)

  * `qml.tape.get_active_tape`: Use `qml.QueuingManager.active_context()`
  * `qml.transforms.qcut.remap_tape_wires`: Use `qml.map_wires`
  * `qml.tape.QuantumTape.inv()`: Use `qml.tape.QuantumTape.adjoint()`
  * `qml.tape.stop_recording()`: Use `qml.QueuingManager.stop_recording()`
  * `qml.tape.QuantumTape.stop_recording()`: Use `qml.QueuingManager.stop_recording()`
  * `qml.QueuingContext` is now `qml.QueuingManager`
  * `QueuingManager.safe_update_info` and `AnnotatedQueue.safe_update_info`: Use plain `update_info`

<h3>Documentation</h3>

* Corrects more mentions for diagonalizing gates for all relevant operations. The docstrings for `compute_eigvals` used
  to say that the diagonalizing gates implemented $U$, the unitary such that $O = U \Sigma U^{\dagger}$, where $O$ is
  the original observable and $\Sigma$ a diagonal matrix. However, the diagonalizing gates actually implement
  $U^{\dagger}$, since $\langle \psi | O | \psi \rangle = \langle \psi | U \Sigma U^{\dagger} | \psi \rangle$, making
  $U^{\dagger} | \psi \rangle$ the actual state being measured in the $Z$-basis.
  [(#3409)](https://github.com/PennyLaneAI/pennylane/pull/3409)

<h3>Bug fixes</h3>

* Fixed a bug that made `gradients.param_shift` raise an error when used with unshifted terms only
  in a custom recipe, and when using any unshifted terms at all under the new return type system.
  [(#3177)](https://github.com/PennyLaneAI/pennylane/pull/3177)

* Original tape `_obs_sharing_wires` attribute is updated during its expansion.
  [#3293](https://github.com/PennyLaneAI/pennylane/pull/3293)

* Small fix of `MeasurementProcess.map_wires`, where both the `self.obs` and `self._wires`
  attributes were modified.
  [#3292](https://github.com/PennyLaneAI/pennylane/pull/3292)

* An issue with `drain=False` in the adaptive optimizer is fixed. Before the fix, the operator pool
  needed to be re-constructed inside the optimization pool when `drain=False`. With the new fix,
  this reconstruction is not needed.
  [#3361](https://github.com/PennyLaneAI/pennylane/pull/3361)

* If the device originally has no shots but finite shots are dynamically specified, Hamiltonian
  expansion now occurs.
  [(#3369)](https://github.com/PennyLaneAI/pennylane/pull/3369)

* `qml.matrix(op)` now fails if the operator truly has no matrix (eg. `Barrier`) to match `op.matrix()`
  [(#3386)](https://github.com/PennyLaneAI/pennylane/pull/3386)

* The `pad_with` argument in the `AmplitudeEmbedding` template is now compatible
  with all interfaces
  [(#3392)](https://github.com/PennyLaneAI/pennylane/pull/3392)

<h3>Contributors</h3>

This release contains contributions from (in alphabetical order):

Juan Miguel Arrazola
Utkarsh Azad
Astral Cai
Pieter Eendebak
Lillian M. A. Frederiksen
Soran Jahangiri
Edward Jiang
Christina Lee
Albert Mitjans Coma
Romain Moyard
<<<<<<< HEAD
Antal Száva
David Wierichs
=======
Matthew Silverman
Antal Száva
David Wierichs
Moritz Willmann
>>>>>>> 0fe04b8e
<|MERGE_RESOLUTION|>--- conflicted
+++ resolved
@@ -272,12 +272,7 @@
 Christina Lee
 Albert Mitjans Coma
 Romain Moyard
-<<<<<<< HEAD
-Antal Száva
-David Wierichs
-=======
 Matthew Silverman
 Antal Száva
 David Wierichs
-Moritz Willmann
->>>>>>> 0fe04b8e
+Moritz Willmann