:orphan:

# Release 0.37.0-dev (development release)

<h3>New features since last release</h3>

* The `default.tensor` device is introduced to perform tensor network simulation of a quantum circuit.
  [(#5699)](https://github.com/PennyLaneAI/pennylane/pull/5699)

<h3>Improvements 🛠</h3>

* `ctrl` now works with tuple-valued `control_values` when applied to any already controlled operation.
  [(#5725)](https://github.com/PennyLaneAI/pennylane/pull/5725)

* Add support for 3 new pytest markers: `unit`, `integration` and `system`.
  [(#5517)](https://github.com/PennyLaneAI/pennylane/pull/5517)

* The sorting order of parameter-shift terms is now guaranteed to resolve ties in the absolute value with the sign of the shifts.
  [(#5582)](https://github.com/PennyLaneAI/pennylane/pull/5582)

<h4>Mid-circuit measurements and dynamic circuits</h4>

* The `dynamic_one_shot` transform uses a single auxiliary tape with a shot vector and `default.qubit` implements the loop over shots with `jax.vmap`.
  [(#5617)](https://github.com/PennyLaneAI/pennylane/pull/5617)
  
* The `dynamic_one_shot` transform can be compiled with `jax.jit`.
  [(#5557)](https://github.com/PennyLaneAI/pennylane/pull/5557)
  
* When using `defer_measurements` with postselecting mid-circuit measurements, operations
  that will never be active due to the postselected state are skipped in the transformed
  quantum circuit. In addition, postselected controls are skipped, as they are evaluated
  at transform time. This optimization feature can be turned off by setting `reduce_postselected=False`
  [(#5558)](https://github.com/PennyLaneAI/pennylane/pull/5558)

  Consider a simple circuit with three mid-circuit measurements, two of which are postselecting,
  and a single gate conditioned on those measurements:

  ```python
  @qml.qnode(qml.device("default.qubit"))
  def node(x):
      qml.RX(x, 0)
      qml.RX(x, 1)
      qml.RX(x, 2)
      mcm0 = qml.measure(0, postselect=0, reset=False)
      mcm1 = qml.measure(1, postselect=None, reset=True)
      mcm2 = qml.measure(2, postselect=1, reset=False)
      qml.cond(mcm0+mcm1+mcm2==1, qml.RX)(0.5, 3)
      return qml.expval(qml.Z(0) @ qml.Z(3))
  ```

  Without the new optimization, we obtain three gates, each controlled on the three measured
  qubits. They correspond to the combinations of controls that satisfy the condition
  `mcm0+mcm1+mcm2==1`:

  ```pycon
  >>> print(qml.draw(qml.defer_measurements(node, reduce_postselected=False))(0.6))
  0: ──RX(0.60)──|0⟩⟨0|─╭●─────────────────────────────────────────────┤ ╭<Z@Z>
  1: ──RX(0.60)─────────│──╭●─╭X───────────────────────────────────────┤ │
  2: ──RX(0.60)─────────│──│──│───|1⟩⟨1|─╭○────────╭○────────╭●────────┤ │
  3: ───────────────────│──│──│──────────├RX(0.50)─├RX(0.50)─├RX(0.50)─┤ ╰<Z@Z>
  4: ───────────────────╰X─│──│──────────├○────────├●────────├○────────┤
  5: ──────────────────────╰X─╰●─────────╰●────────╰○────────╰○────────┤
  ```

  If we do not explicitly deactivate the optimization, we obtain a much simpler circuit:

  ```pycon
  >>> print(qml.draw(qml.defer_measurements(node))(0.6))
  0: ──RX(0.60)──|0⟩⟨0|─╭●─────────────────┤ ╭<Z@Z>
  1: ──RX(0.60)─────────│──╭●─╭X───────────┤ │
  2: ──RX(0.60)─────────│──│──│───|1⟩⟨1|───┤ │
  3: ───────────────────│──│──│──╭RX(0.50)─┤ ╰<Z@Z>
  4: ───────────────────╰X─│──│──│─────────┤
  5: ──────────────────────╰X─╰●─╰○────────┤
  ```

  There is only one controlled gate with only one control wire.

* `qml.devices.LegacyDevice` is now an alias for `qml.Device`, so it is easier to distinguish it from
  `qml.devices.Device`, which follows the new device API.
  [(#5581)](https://github.com/PennyLaneAI/pennylane/pull/5581)

* The `dtype` for `eigvals` of `X`, `Y`, `Z` and `Hadamard` is changed from `int` to `float`, making them 
  consistent with the other observables. The `dtype` of the returned values when sampling these observables 
  (e.g. `qml.sample(X(0))`) is also changed to `float`. 
  [(#5607)](https://github.com/PennyLaneAI/pennylane/pull/5607)

* Sets up the framework for the development of an `assert_equal` function for testing operator comparison.
  [(#5634)](https://github.com/PennyLaneAI/pennylane/pull/5634)

<<<<<<< HEAD
* `qml.sample` can now be used on Boolean values representing mid-circuit measurement results in
  traced quantum functions. This feature is used with Catalyst to enable the pattern
  `m = measure(0); qml.sample(m)`.
  [(#5673)](https://github.com/PennyLaneAI/pennylane/pull/5673)
=======
* PennyLane operators can now automatically be captured as instructions in JAXPR. See the experimental
  `capture` module for more information.
  [(#5511)](https://github.com/PennyLaneAI/pennylane/pull/5511)
>>>>>>> 9c9f650d

* The `decompose` transform has an `error` kwarg to specify the type of error that should be raised, 
  allowing error types to be more consistent with the context the `decompose` function is used in.
  [(#5669)](https://github.com/PennyLaneAI/pennylane/pull/5669)

* The `qml.pytrees` module now has `flatten` and `unflatten` methods for serializing pytrees.
  [(#5701)](https://github.com/PennyLaneAI/pennylane/pull/5701)

* Empty initialization of `PauliVSpace` is permitted.
  [(#5675)](https://github.com/PennyLaneAI/pennylane/pull/5675)

* `QuantumScript` properties are only calculated when needed, instead of on initialization. This decreases the classical overhead by >20%.
  `par_info`, `obs_sharing_wires`, and `obs_sharing_wires_id` are now public attributes.
  [(#5696)](https://github.com/PennyLaneAI/pennylane/pull/5696)

<h4>Community contributions 🥳</h4>

* Implemented kwargs (`check_interface`, `check_trainability`, `rtol` and `atol`) support in `qml.equal` for the operators `Pow`, `Adjoint`, `Exp`, and `SProd`.
  [(#5668)](https://github.com/PennyLaneAI/pennylane/issues/5668)
  
* ``qml.QutritDepolarizingChannel`` has been added, allowing for depolarizing noise to be simulated on the `default.qutrit.mixed` device.
  [(#5502)](https://github.com/PennyLaneAI/pennylane/pull/5502)

<h3>Breaking changes 💔</h3>

* Sampling observables composed of `X`, `Y`, `Z` and `Hadamard` now returns values of type `float` instead of `int`.
  [(#5607)](https://github.com/PennyLaneAI/pennylane/pull/5607)

* `qml.is_commuting` no longer accepts the `wire_map` argument, which does not bring any functionality.
  [(#5660)](https://github.com/PennyLaneAI/pennylane/pull/5660)

* `qml.from_qasm_file` has been removed. The user can open files and load their content using `qml.from_qasm`.
  [(#5659)](https://github.com/PennyLaneAI/pennylane/pull/5659)

* `qml.load` has been removed in favour of more specific functions, such as `qml.from_qiskit`, etc.
  [(#5654)](https://github.com/PennyLaneAI/pennylane/pull/5654)

* `qml.transforms.convert_to_numpy_parameters` is now a proper transform and its output signature has changed,
  returning a list of `QuantumTape`s and a post-processing function instead of simply the transformed circuit.
  [(#5693)](https://github.com/PennyLaneAI/pennylane/pull/5693)

* `qml.QutritAmplitudeDamping` channel has been added, allowing for noise processes modelled by amplitude damping to be simulated on the `default.qutrit.mixed` device.
  [(#5503)](https://github.com/PennyLaneAI/pennylane/pull/5503)

<h3>Deprecations 👋</h3>

* The `simplify` argument in `qml.Hamiltonian` and `qml.ops.LinearCombination` is deprecated. 
  Instead, `qml.simplify()` can be called on the constructed operator.
  [(#5677)](https://github.com/PennyLaneAI/pennylane/pull/5677)

* `qml.transforms.map_batch_transform` is deprecated, since a transform can be applied directly to a batch of tapes.
  [(#5676)](https://github.com/PennyLaneAI/pennylane/pull/5676)

<h3>Documentation 📝</h3>

* A small typo was fixed in the docstring for `qml.sample`.
  [(#5685)](https://github.com/PennyLaneAI/pennylane/pull/5685)

<h3>Bug fixes 🐛</h3>

* The decomposition of `StronglyEntanglingLayers` is now compatible with broadcasting.
  [(#5716)](https://github.com/PennyLaneAI/pennylane/pull/5716)

* `qml.cond` can now be applied to `ControlledOp` operations when deferring measurements.
  [(#5725)](https://github.com/PennyLaneAI/pennylane/pull/5725)

* The legacy `Tensor` class can now handle a `Projector` with abstract tracer input.
  [(#5720)](https://github.com/PennyLaneAI/pennylane/pull/5720)

* Fixed a bug that raised an error regarding expected vs actual `dtype` when using `JAX-JIT` on a circuit that 
  returned samples of observables containing the `qml.Identity` operator.
  [(#5607)](https://github.com/PennyLaneAI/pennylane/pull/5607)

* The signature of `CaptureMeta` objects (like `Operator`) now match the signature of the `__init__` call.
  [(#5727)](https://github.com/PennyLaneAI/pennylane/pull/5727)

* Use vanilla NumPy arrays in `test_projector_expectation` to avoid differentiating `qml.Projector` with respect to the state attribute.
  [(#5683)](https://github.com/PennyLaneAI/pennylane/pull/5683)

* `qml.Projector` is now compatible with jax-jit.
  [(#5595)](https://github.com/PennyLaneAI/pennylane/pull/5595)

* Finite shot circuits with a `qml.probs` measurement, both with a `wires` or `op` argument, can now be compiled with `jax.jit`.
  [(#5619)](https://github.com/PennyLaneAI/pennylane/pull/5619)
  
* `param_shift`, `finite_diff`, `compile`, `insert`, `merge_rotations`, and `transpile` now
  all work with circuits with non-commuting measurements.
  [(#5424)](https://github.com/PennyLaneAI/pennylane/pull/5424)
  [(#5681)](https://github.com/PennyLaneAI/pennylane/pull/5681)

* A correction is added to `bravyi_kitaev` to call the correct function for a FermiSentence input.
  [(#5671)](https://github.com/PennyLaneAI/pennylane/pull/5671)

* Fixes a bug where `sum_expand` produces incorrect result dimensions when combining shot vectors, 
  multiple measurements, and parameter broadcasting.
  [(#5702)](https://github.com/PennyLaneAI/pennylane/pull/5702)

* Fixes a bug in `qml.math.dot` that raises an error when only one of the operands is a scalar.
  [(#5702)](https://github.com/PennyLaneAI/pennylane/pull/5702)

<h3>Contributors ✍️</h3>

This release contains contributions from (in alphabetical order):

Lillian M. A. Frederiksen,
Gabriel Bottrill,
Astral Cai,
Ahmed Darwish,
Isaac De Vlugt,
Pietropaolo Frisoni,
<<<<<<< HEAD
David Ittah,
=======
Emiliano Godinez,
>>>>>>> 9c9f650d
Soran Jahangiri,
Korbinian Kottmann,
Christina Lee,
Vincent Michaud-Rioux,
Lee James O'Riordan,
Kenya Sakka,
David Wierichs.<|MERGE_RESOLUTION|>--- conflicted
+++ resolved
@@ -88,16 +88,14 @@
 * Sets up the framework for the development of an `assert_equal` function for testing operator comparison.
   [(#5634)](https://github.com/PennyLaneAI/pennylane/pull/5634)
 
-<<<<<<< HEAD
 * `qml.sample` can now be used on Boolean values representing mid-circuit measurement results in
   traced quantum functions. This feature is used with Catalyst to enable the pattern
   `m = measure(0); qml.sample(m)`.
   [(#5673)](https://github.com/PennyLaneAI/pennylane/pull/5673)
-=======
+
 * PennyLane operators can now automatically be captured as instructions in JAXPR. See the experimental
   `capture` module for more information.
   [(#5511)](https://github.com/PennyLaneAI/pennylane/pull/5511)
->>>>>>> 9c9f650d
 
 * The `decompose` transform has an `error` kwarg to specify the type of error that should be raised, 
   allowing error types to be more consistent with the context the `decompose` function is used in.
@@ -208,11 +206,8 @@
 Ahmed Darwish,
 Isaac De Vlugt,
 Pietropaolo Frisoni,
-<<<<<<< HEAD
+Emiliano Godinez,
 David Ittah,
-=======
-Emiliano Godinez,
->>>>>>> 9c9f650d
 Soran Jahangiri,
 Korbinian Kottmann,
 Christina Lee,
