--- conflicted
+++ resolved
@@ -53,16 +53,8 @@
   - The qutrit shift operator, `qml.TShift`, and the ternary clock operator, `qml.TClock`, as defined in this paper by [Yeh et al. (2022)](https://arxiv.org/abs/2204.00552),
   which are the qutrit analogs of the Pauli X and Pauli Z operations, respectively.
 
-<<<<<<< HEAD
+
   - Custom unitary operations via `qml.QutritUnitary`.
-=======
-* Added the `qml.TAdd` and `qml.TSWAP` qutrit operations which are the ternary analogs of the CNOT and SWAP operations respectively.
-  ([#2843](https://github.com/PennyLaneAI/pennylane/pull/2843))
-
-* Added the private `_prod_sort` function that sorts a list of operators by their respective wires
-  taking into account their commutativity property.
-  [(#2995)](https://github.com/PennyLaneAI/pennylane/pull/2995)
->>>>>>> 866b0c9f
 
   - `qml.state` and `qml.probs` measurements.
 
@@ -112,6 +104,9 @@
     ```
   
     We will continue to add more and more support for qutrits in future releases!
+    
+* Added the `qml.TAdd` and `qml.TSWAP` qutrit operations which are the ternary analogs of the CNOT and SWAP operations respectively.
+  ([#2843](https://github.com/PennyLaneAI/pennylane/pull/2843))
 
 <h4>Classical shadows 👤</h4>
 
