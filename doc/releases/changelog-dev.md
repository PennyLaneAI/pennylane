--- conflicted
+++ resolved
@@ -89,19 +89,8 @@
 * Added `christiansen_mapping()` function to map `BoseWord` and `BoseSentence` to qubit operators, using christiansen mapping.
   [(#6623)](https://github.com/PennyLaneAI/pennylane/pull/6623)
 
-<<<<<<< HEAD
-* `qml.qchem.factorize` method now supports performing double factorization based on Cholesky
-  decomposition and can be used with `cholesky=True`.
-=======
-* Added `unary_mapping()` function to map `BoseWord` and `BoseSentence` to qubit operators, using unary mapping.
-  [(#6576)](https://github.com/PennyLaneAI/pennylane/pull/6576)
-
-* Added `binary_mapping()` function to map `BoseWord` and `BoseSentence` to qubit operators, using standard-binary mapping.
-  [(#6564)](https://github.com/PennyLaneAI/pennylane/pull/6564)
-
 * The `qml.qchem.factorize` function now supports new methods for double factorization:
   Cholesky decomposition (`cholesky=True`) and compressed double factorization (`compressed=True`).
->>>>>>> 8ad0ab96
   [(#6573)](https://github.com/PennyLaneAI/pennylane/pull/6573)
   [(#6611)](https://github.com/PennyLaneAI/pennylane/pull/6611)
 
