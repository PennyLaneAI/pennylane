:orphan:

# Release 0.36.0-dev (development release)

<h3>New features since last release</h3>

<<<<<<< HEAD
* The `FABLE` template is added for efficient block encoding of matrices. Users can now call FABLE to efficiently construct circuits according to a user-set approximation level. 
[(#5107)](https://github.com/PennyLaneAI/pennylane/pull/5107)
=======
* The `QubitDevice` class and children classes support the `dynamic_one_shot` transform provided that they support `MidMeasureMP` operations natively.
  [(#5317)](https://github.com/PennyLaneAI/pennylane/pull/5317)

* `qml.ops.Sum` now supports storing grouping information. Grouping type and method can be
  specified during construction using the `grouping_type` and `method` keyword arguments of
  `qml.dot`, `qml.sum`, or `qml.ops.Sum`. The grouping indices are stored in `Sum.grouping_indices`.
  [(#5179)](https://github.com/PennyLaneAI/pennylane/pull/5179)

  ```python
  import pennylane as qml

  a = qml.X(0)
  b = qml.prod(qml.X(0), qml.X(1))
  c = qml.Z(0)
  obs = [a, b, c]
  coeffs = [1.0, 2.0, 3.0]

  op = qml.dot(coeffs, obs, grouping_type="qwc")
  ```
  ```pycon
  >>> op.grouping_indices
  ((2,), (0, 1))
  ```

  Additionally, grouping type and method can be set or changed after construction using
  `Sum.compute_grouping()`:

  ```python
  import pennylane as qml

  a = qml.X(0)
  b = qml.prod(qml.X(0), qml.X(1))
  c = qml.Z(0)
  obs = [a, b, c]
  coeffs = [1.0, 2.0, 3.0]

  op = qml.dot(coeffs, obs)
  ```
  ```pycon
  >>> op.grouping_indices is None
  True
  >>> op.compute_grouping(grouping_type="qwc")
  >>> op.grouping_indices
  ((2,), (0, 1))
  ```

  Note that the grouping indices refer to the lists returned by `Sum.terms()`, not `Sum.operands`.

* Added new `SpectralNormError` class to the new error tracking functionality.
  [(#5154)](https://github.com/PennyLaneAI/pennylane/pull/5154)

* Added `error` method to `QuantumPhaseEstimation` template.
  [(#5278)](https://github.com/PennyLaneAI/pennylane/pull/5278)

* The `dynamic_one_shot` transform is introduced enabling dynamic circuit execution on circuits with shots and devices that support `MidMeasureMP` operations natively.
  [(#5266)](https://github.com/PennyLaneAI/pennylane/pull/5266)

* Added new function `qml.operation.convert_to_legacy_H` to convert `Sum`, `SProd`, and `Prod` to `Hamiltonian` instances.
  [(#5309)](https://github.com/PennyLaneAI/pennylane/pull/5309)
>>>>>>> 1a2895d2

<h3>Improvements 🛠</h3>

* The `qml.is_commuting` function now accepts `Sum`, `SProd`, and `Prod` instances.
  [(#5351)](https://github.com/PennyLaneAI/pennylane/pull/5351)

* Operators can now be left multiplied `x * op` by numpy arrays.
  [(#5361)](https://github.com/PennyLaneAI/pennylane/pull/5361)

* Create the `qml.Reflection` operator, useful for amplitude amplification and its variants.
  [(#5159)](https://github.com/PennyLaneAI/pennylane/pull/5159)

  ```python
  @qml.prod
  def generator(wires):
        qml.Hadamard(wires=wires)

  U = generator(wires=0)

  dev = qml.device('default.qubit')
  @qml.qnode(dev)
  def circuit():

        # Initialize to the state |1>
        qml.PauliX(wires=0)

        # Apply the reflection
        qml.Reflection(U)

        return qml.state()

  ```

  ```pycon
  >>> circuit()
  tensor([1.+6.123234e-17j, 0.-6.123234e-17j], requires_grad=True)
  ```
  
* The `qml.AmplitudeAmplification` operator is introduced, which is a high-level interface for amplitude amplification and its variants.
  [(#5160)](https://github.com/PennyLaneAI/pennylane/pull/5160)

  ```python
  @qml.prod
  def generator(wires):
      for wire in wires:
          qml.Hadamard(wires=wire)

  U = generator(wires=range(3))
  O = qml.FlipSign(2, wires=range(3))

  dev = qml.device("default.qubit")

  @qml.qnode(dev)
  def circuit():

      generator(wires=range(3))
      qml.AmplitudeAmplification(U, O, iters=5, fixed_point=True, work_wire=3)

      return qml.probs(wires=range(3))

  ```
  
  ```pycon
  >>> print(np.round(circuit(), 3))
  [0.013, 0.013, 0.91, 0.013, 0.013, 0.013, 0.013, 0.013]

  ```

* A new class `qml.ops.LinearCombination` is introduced. In essence, this class is an updated equivalent of `qml.ops.Hamiltonian`
  but for usage with new operator arithmetic.
  [(#5216)](https://github.com/PennyLaneAI/pennylane/pull/5216)

* The `qml.TrotterProduct` operator now supports error estimation functionality. 
  [(#5384)](https://github.com/PennyLaneAI/pennylane/pull/5384)

  ```pycon
  >>> hamiltonian = qml.dot([1.0, 0.5, -0.25], [qml.X(0), qml.Y(0), qml.Z(0)])
  >>> op = qml.TrotterProduct(hamiltonian, time=0.01, order=2)
  >>> op.error(method="one-norm")
  SpectralNormError(8.039062500000003e-06)
  >>>
  >>> op.error(method="commutator")
  SpectralNormError(6.166666666666668e-06)
  ```

<h3>Improvements 🛠</h3>

* The `qml.is_commuting` function now accepts `Sum`, `SProd`, and `Prod` instances.
  [(#5351)](https://github.com/PennyLaneAI/pennylane/pull/5351)

* Operators can now be left multiplied `x * op` by numpy arrays.
  [(#5361)](https://github.com/PennyLaneAI/pennylane/pull/5361)

* The `molecular_hamiltonian` function calls `PySCF` directly when `method='pyscf'` is selected.
  [(#5118)](https://github.com/PennyLaneAI/pennylane/pull/5118)

* The generators in the source code return operators consistent with the global setting for 
  `qml.operator.active_new_opmath()` wherever possible. `Sum`, `SProd` and `Prod` instances 
  will be returned even after disabling the new operator arithmetic in cases where they offer 
  additional functionality not available using legacy operators.
  [(#5253)](https://github.com/PennyLaneAI/pennylane/pull/5253)
  [(#5410)](https://github.com/PennyLaneAI/pennylane/pull/5410)
  [(#5411)](https://github.com/PennyLaneAI/pennylane/pull/5411) 
  [(#5421)](https://github.com/PennyLaneAI/pennylane/pull/5421)

* Upgraded `null.qubit` to the new device API. Also, added support for all measurements and various modes of differentiation.
  [(#5211)](https://github.com/PennyLaneAI/pennylane/pull/5211)
  
* `ApproxTimeEvolution` is now compatible with any operator that defines a `pauli_rep`.
  [(#5362)](https://github.com/PennyLaneAI/pennylane/pull/5362)

* `Hamiltonian.pauli_rep` is now defined if the hamiltonian is a linear combination of paulis.
  [(#5377)](https://github.com/PennyLaneAI/pennylane/pull/5377)

* `Prod.eigvals()` is now compatible with Qudit operators.
  [(#5400)](https://github.com/PennyLaneAI/pennylane/pull/5400)

* Obtaining classical shadows using the `default.clifford` device is now compatible with
  [stim](https://github.com/quantumlib/Stim) `v1.13.0`.
  [(#5409)](https://github.com/PennyLaneAI/pennylane/pull/5409)

<h4>Community contributions 🥳</h4>

* Functions `measure_with_samples` and `sample_state` have been added to the new `qutrit_mixed` module found in
 `qml.devices`. These functions are used to sample device-compatible states, returning either the final measured state or value of an observable.
  [(#5082)](https://github.com/PennyLaneAI/pennylane/pull/5082)

* Replaced `cache_execute` with an alternate implementation based on `@transform`.
  [(#5318)](https://github.com/PennyLaneAI/pennylane/pull/5318)

* The `QNode` now defers `diff_method` validation to the device under the new device api `qml.devices.Device`.
  [(#5176)](https://github.com/PennyLaneAI/pennylane/pull/5176)

* `taper_operation` method is compatible with new operator arithmetic.
  [(#5326)](https://github.com/PennyLaneAI/pennylane/pull/5326)

* `qml.transforms.split_non_commuting` will now work with single-term operator arithmetic.
  [(#5314)](https://github.com/PennyLaneAI/pennylane/pull/5314)

* Implemented the method `process_counts` in `ExpectationMP`, `VarianceMP`, `CountsMP`, and `SampleMP`
  [(#5256)](https://github.com/PennyLaneAI/pennylane/pull/5256)
  [(#5395)](https://github.com/PennyLaneAI/pennylane/pull/5395)

<h3>Breaking changes 💔</h3>

* The private functions `_pauli_mult`, `_binary_matrix` and `_get_pauli_map` from the `pauli` module have been removed. The same functionality can be achieved using newer features in the ``pauli`` module.
  [(#5323)](https://github.com/PennyLaneAI/pennylane/pull/5323)

* `qml.matrix()` called on the following will raise an error if `wire_order` is not specified:
  * tapes with more than one wire.
  * quantum functions.
  * Operator class where `num_wires` does not equal to 1
  * QNodes if the device does not have wires specified.
  * PauliWords and PauliSentences with more than one wire.
  [(#5328)](https://github.com/PennyLaneAI/pennylane/pull/5328)
  [(#5359)](https://github.com/PennyLaneAI/pennylane/pull/5359)

* `qml.pauli.pauli_mult` and `qml.pauli.pauli_mult_with_phase` are now removed. Instead, you  should use `qml.simplify(qml.prod(pauli_1, pauli_2))` to get the reduced operator.
  [(#5324)](https://github.com/PennyLaneAI/pennylane/pull/5324)
  
  ```pycon
  >>> op = qml.simplify(qml.prod(qml.PauliX(0), qml.PauliZ(0)))
  >>> op
  -1j*(PauliY(wires=[0]))
  >>> [phase], [base] = op.terms()
  >>> phase, base
  (-1j, PauliY(wires=[0]))
  ```

* `MeasurementProcess.name` and `MeasurementProcess.data` have been removed. Use `MeasurementProcess.obs.name` and `MeasurementProcess.obs.data` instead.
  [(#5321)](https://github.com/PennyLaneAI/pennylane/pull/5321)

* `Operator.validate_subspace(subspace)` has been removed. Instead, you should use `qml.ops.qutrit.validate_subspace(subspace)`.
  [(#5311)](https://github.com/PennyLaneAI/pennylane/pull/5311)

* The contents of `qml.interfaces` is moved inside `qml.workflow`. The old import path no longer exists.
  [(#5329)](https://github.com/PennyLaneAI/pennylane/pull/5329)

* `single_tape_transform`, `batch_transform`, `qfunc_transform`, `op_transform`, `gradient_transform`
  and `hessian_transform` are removed. Instead, switch to using the new `qml.transform` function. Please refer to
  `the transform docs <https://docs.pennylane.ai/en/stable/code/qml_transforms.html#custom-transforms>`_
  to see how this can be done.
  [(#5339)](https://github.com/PennyLaneAI/pennylane/pull/5339)

* Attempting to multiply `PauliWord` and `PauliSentence` with `*` will raise an error. Instead, use `@` to conform with the PennyLane convention.
  [(#5341)](https://github.com/PennyLaneAI/pennylane/pull/5341)

* When new operator arithmetic is enabled, `qml.Hamiltonian` is now an alias for `qml.ops.LinearCombination`.
  `Hamiltonian` will still be accessible as `qml.ops.Hamiltonian`.
  [(#5393)](https://github.com/PennyLaneAI/pennylane/pull/5393)

* Since `default.mixed` does not support snapshots with measurements, attempting to do so will result in a `DeviceError` instead of getting the density matrix.
  [(#5416)](https://github.com/PennyLaneAI/pennylane/pull/5416)

<h3>Deprecations 👋</h3>

* `qml.load` is deprecated. Instead, please use the functions outlined in the *Importing workflows* quickstart guide, such as `qml.from_qiskit`.
  [(#5312)](https://github.com/PennyLaneAI/pennylane/pull/5312)

* Specifying `control_values` with a bit string to `qml.MultiControlledX` is deprecated. Instead, use a list of booleans or 1s and 0s.
  [(#5352)](https://github.com/PennyLaneAI/pennylane/pull/5352)

* `qml.from_qasm_file` is deprecated. Instead, please open the file and then load its content using `qml.from_qasm`.
  [(#5331)](https://github.com/PennyLaneAI/pennylane/pull/5331)

  ```pycon
  >>> with open("test.qasm", "r") as f:
  ...     circuit = qml.from_qasm(f.read())
  ```

* Accessing `qml.ops.Hamiltonian` with new operator arithmetic is deprecated. Using `qml.Hamiltonian` with new operator arithmetic enabled now
  returns a `LinearCombination` instance. Some functionality may not work as expected. To continue using the `Hamiltonian` class, you can use
  `qml.operation.disable_new_opmath()` to disable the new operator arithmetic.
  [(#5393)](https://github.com/PennyLaneAI/pennylane/pull/5393)

<h3>Documentation 📝</h3>

* Removed some redundant documentation for the `evolve` function.
  [(#5347)](https://github.com/PennyLaneAI/pennylane/pull/5347)

* Updated the final example in the `compile` docstring to use transforms correctly.
  [(#5348)](https://github.com/PennyLaneAI/pennylane/pull/5348)

* A link to the demos for using `qml.SpecialUnitary` and `qml.QNGOptimizer` has been added to their respective docstrings.
  [(#5376)](https://github.com/PennyLaneAI/pennylane/pull/5376)

<h3>Bug fixes 🐛</h3>

* Using `@` with legacy Hamiltonian instances now properly de-queues the previously existing operations.
  [(#5454)](https://github.com/PennyLaneAI/pennylane/pull/5455)

* The `QNSPSAOptimizer` now properly handles differentiable parameters, resulting in being able to use it for more than one optimization step.
  [(#5439)](https://github.com/PennyLaneAI/pennylane/pull/5439)

* The `QNode` interface now resets if an error occurs during execution.
  [(#5449)](https://github.com/PennyLaneAI/pennylane/pull/5449)

* Fix failing tests due to changes with Lightning's adjoint diff pipeline.
  [(#5450)](https://github.com/PennyLaneAI/pennylane/pull/5450)

* Fix Torch tensor locality with autoray-registered coerce method.
  [(#5438)](https://github.com/PennyLaneAI/pennylane/pull/5438)

* `jax.jit` now works with `qml.sample` with a multi-wire observable.
  [(#5422)](https://github.com/PennyLaneAI/pennylane/pull/5422)

* `qml.qinfo.quantum_fisher` now works with non-`default.qubit` devices.
  [(#5423)](https://github.com/PennyLaneAI/pennylane/pull/5423)

* We no longer perform unwanted dtype promotion in the `pauli_rep` of `SProd` instances when using tensorflow.
  [(#5246)](https://github.com/PennyLaneAI/pennylane/pull/5246)

* Fixed `TestQubitIntegration.test_counts` in `tests/interfaces/test_jax_qnode.py` to always produce counts for all
  outcomes.
  [(#5336)](https://github.com/PennyLaneAI/pennylane/pull/5336)

* Fixed `PauliSentence.to_mat(wire_order)` to support identities with wires.
  [(#5407)](https://github.com/PennyLaneAI/pennylane/pull/5407)

* `CompositeOp.map_wires` now correctly maps the `overlapping_ops` property.
  [(#5430)](https://github.com/PennyLaneAI/pennylane/pull/5430)

* Update `DefaultQubit.supports_derivatives` to correctly handle circuits containing `MidMeasureMP` with adjoint
  differentiation.
  [(#5434)](https://github.com/PennyLaneAI/pennylane/pull/5434)

<h3>Contributors ✍️</h3>

This release contains contributions from (in alphabetical order):

<<<<<<< HEAD
Austin Huang,
Korbinian Kottmann
=======
Tarun Kumar Allamsetty,
Guillermo Alonso,
Mikhail Andrenkov,
Utkarsh Azad,
Gabriel Bottrill,
Astral Cai,
Isaac De Vlugt,
Amintor Dusko,
Pietropaolo Frisoni,
Soran Jahangiri,
Korbinian Kottmann,
Christina Lee,
Vincent Michaud-Rioux,
Mudit Pandey,
Jay Soni,
Matthew Silverman.
>>>>>>> 1a2895d2
<|MERGE_RESOLUTION|>--- conflicted
+++ resolved
@@ -4,10 +4,9 @@
 
 <h3>New features since last release</h3>
 
-<<<<<<< HEAD
 * The `FABLE` template is added for efficient block encoding of matrices. Users can now call FABLE to efficiently construct circuits according to a user-set approximation level. 
 [(#5107)](https://github.com/PennyLaneAI/pennylane/pull/5107)
-=======
+
 * The `QubitDevice` class and children classes support the `dynamic_one_shot` transform provided that they support `MidMeasureMP` operations natively.
   [(#5317)](https://github.com/PennyLaneAI/pennylane/pull/5317)
 
@@ -67,7 +66,6 @@
 
 * Added new function `qml.operation.convert_to_legacy_H` to convert `Sum`, `SProd`, and `Prod` to `Hamiltonian` instances.
   [(#5309)](https://github.com/PennyLaneAI/pennylane/pull/5309)
->>>>>>> 1a2895d2
 
 <h3>Improvements 🛠</h3>
 
@@ -338,10 +336,6 @@
 
 This release contains contributions from (in alphabetical order):
 
-<<<<<<< HEAD
-Austin Huang,
-Korbinian Kottmann
-=======
 Tarun Kumar Allamsetty,
 Guillermo Alonso,
 Mikhail Andrenkov,
@@ -351,11 +345,11 @@
 Isaac De Vlugt,
 Amintor Dusko,
 Pietropaolo Frisoni,
+Austin Huang,
 Soran Jahangiri,
 Korbinian Kottmann,
 Christina Lee,
 Vincent Michaud-Rioux,
 Mudit Pandey,
 Jay Soni,
-Matthew Silverman.
->>>>>>> 1a2895d2
+Matthew Silverman.