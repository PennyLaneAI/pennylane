:orphan:

# Release 0.36.0-dev (development release)

<h3>New features since last release</h3>

<h4>Estimate errors in a quantum circuit 🧮</h4>

* Added `error` method to `QuantumPhaseEstimation` template.
  [(#5278)](https://github.com/PennyLaneAI/pennylane/pull/5278)

* Added new `SpectralNormError` class to the new error tracking functionality.
  [(#5154)](https://github.com/PennyLaneAI/pennylane/pull/5154)

* The `qml.TrotterProduct` operator now supports error estimation functionality. 
  [(#5384)](https://github.com/PennyLaneAI/pennylane/pull/5384)

  ```pycon
  >>> hamiltonian = qml.dot([1.0, 0.5, -0.25], [qml.X(0), qml.Y(0), qml.Z(0)])
  >>> op = qml.TrotterProduct(hamiltonian, time=0.01, order=2)
  >>> op.error(method="one-norm")
  SpectralNormError(8.039062500000003e-06)
  >>>
  >>> op.error(method="commutator")
  SpectralNormError(6.166666666666668e-06)
  ```

* `qml.specs` and `qml.Tracker` now return information about algorithmic errors for the qnode as well.
  [(#5464)](https://github.com/PennyLaneAI/pennylane/pull/5464)
  [(#5465)](https://github.com/PennyLaneAI/pennylane/pull/5465)


<h4>Access an extended arsenal of quantum algorithms 🏹</h4>

* The `FABLE` template is added for efficient block encoding of matrices. Users can now call FABLE to efficiently construct circuits according to a user-set approximation level. 
  [(#5107)](https://github.com/PennyLaneAI/pennylane/pull/5107)

* Create the `qml.Reflection` operator, useful for amplitude amplification and its variants.
  [(#5159)](https://github.com/PennyLaneAI/pennylane/pull/5159)

  ```python
  @qml.prod
  def generator(wires):
        qml.Hadamard(wires=wires)

  U = generator(wires=0)

  dev = qml.device('default.qubit')
  @qml.qnode(dev)
  def circuit():

        # Initialize to the state |1>
        qml.PauliX(wires=0)

        # Apply the reflection
        qml.Reflection(U)

        return qml.state()

  ```

  ```pycon
  >>> circuit()
  tensor([1.+6.123234e-17j, 0.-6.123234e-17j], requires_grad=True)
  ```
  
* The `qml.AmplitudeAmplification` operator is introduced, which is a high-level interface for amplitude amplification and its variants.
  [(#5160)](https://github.com/PennyLaneAI/pennylane/pull/5160)

  ```python
  @qml.prod
  def generator(wires):
      for wire in wires:
          qml.Hadamard(wires=wire)

  U = generator(wires=range(3))
  O = qml.FlipSign(2, wires=range(3))

  dev = qml.device("default.qubit")

  @qml.qnode(dev)
  def circuit():

      generator(wires=range(3))
      qml.AmplitudeAmplification(U, O, iters=5, fixed_point=True, work_wire=3)

      return qml.probs(wires=range(3))

  ```
  
  ```pycon
  >>> print(np.round(circuit(), 3))
  [0.013, 0.013, 0.91, 0.013, 0.013, 0.013, 0.013, 0.013]

  ```

<h4>Make use of more methods to map from molecules 🗺️</h4>

* Added new function `qml.bravyi_kitaev` to map fermionic Hamiltonians to qubit Hamiltonians.
  [(#5390)](https://github.com/PennyLaneAI/pennylane/pull/5390)

  ```python
  import pennylane as qml
  fermi_ham = qml.fermi.from_string('0+ 1-')

  qubit_ham = qml.bravyi_kitaev(fermi_ham, n=6)
  ```

  ```pycon
  >>> print(qubit_ham)
  -0.25j * Y(0.0) + (-0.25+0j) * X(0) @ Z(1.0) + (0.25+0j) * X(0.0) + 0.25j * Y(0) @ Z(1.0)
  ```

* The `qml.qchem.hf_state` function is upgraded to be compatible with the parity and Bravyi-Kitaev bases.
  [(#5472)](https://github.com/PennyLaneAI/pennylane/pull/5472)

<h4>Calculate dynamical Lie algebras 👾</h4>

* A new `qml.lie_closure` function to compute the Lie closure of a list of operators.
  [(#5161)](https://github.com/PennyLaneAI/pennylane/pull/5161)
  [(#5169)](https://github.com/PennyLaneAI/pennylane/pull/5169)

  The Lie closure, pronounced "Lee closure", is a way to compute the so-called dynamical Lie algebra (DLA) of a set of operators.
  For a list of operators `ops = [op1, op2, op3, ..]`, one computes all nested commutators between `ops` until no new operators are generated from commutation.
  All these operators together form the DLA, see e.g. section IIB of [arXiv:2308.01432](https://arxiv.org/abs/2308.01432).

  Take for example the following ops

  ```python
  ops = [X(0) @ X(1), Z(0), Z(1)]
  ```

  A first round of commutators between all elements yields the new operators `Y(0) @ X(1)` and `X(0) @ Y(1)` (omitting scalar prefactors).

  ```python
  >>> qml.commutator(X(0) @ X(1), Z(0))
  -2j * (X(1) @ Y(0))
  >>> qml.commutator(X(0) @ X(1), Z(1))
  -2j * (Y(1) @ X(0))
  ```

  A next round of commutators between all elements further yields the new operator `Y(0) @ Y(1)`.

  ```python
  >>> qml.commutator(X(0) @ Y(1), Z(0))
  -2j * (Y(1) @ Y(0))
  ```

  After that, no new operators emerge from taking nested commutators and we have the resulting DLA.
  This can now be done in short via `qml.lie_closure` as follows.

  ```python
  >>> ops = [X(0) @ X(1), Z(0), Z(1)]
  >>> dla = qml.lie_closure(ops)
  >>> print(dla)
  [1.0 * X(1) @ X(0),
   1.0 * Z(0),
   1.0 * Z(1),
   -1.0 * X(1) @ Y(0),
   -1.0 * Y(1) @ X(0),
   -1.0 * Y(1) @ Y(0)]
  ```

* We can compute the structure constants (the adjoint representation) of a dynamical Lie algebra.
  [(5406)](https://github.com/PennyLaneAI/pennylane/pull/5406)

  For example, we can compute the adjoint representation of the transverse field Ising model DLA.

  ```pycon
  >>> dla = [X(0) @ X(1), Z(0), Z(1), Y(0) @ X(1), X(0) @ Y(1), Y(0) @ Y(1)]
  >>> structure_const = qml.structure_constants(dla)
  >>> structure_constp.shape
  (6, 6, 6)
  ```

<h4>Simulate mixed-state qutrit systems 3️⃣</h4>

* Functions `measure_with_samples` and `sample_state` have been added to the new `qutrit_mixed` module found in
 `qml.devices`. These functions are used to sample device-compatible states, returning either the final measured state or value of an observable.
  [(#5082)](https://github.com/PennyLaneAI/pennylane/pull/5082)

* Fixed differentiability for Hamiltonian measurements in new `qutrit_mixed` module. 
  [(#5186)](https://github.com/PennyLaneAI/pennylane/pull/5186)

* Added `simulate` function to the new `qutrit_mixed` module in `qml.devices`. This allows for simulation of a 
  noisy qutrit circuit with measurement and sampling.
  [(#5213)](https://github.com/PennyLaneAI/pennylane/pull/5213)

 * Created the `DefaultQutritMixed` class, which inherits from `qml.devices.Device`, with an implementation 
  for `preprocess`.
  [(#5451)](https://github.com/PennyLaneAI/pennylane/pull/5451)

<h4>Work easily and efficiently with operators 🔧</h4>

<h3>Improvements 🛠</h3>

<h4>Community contributions 🥳</h4>

* Implemented the method `process_counts` in `ExpectationMP`, `VarianceMP`, `CountsMP`, and `SampleMP`
  [(#5256)](https://github.com/PennyLaneAI/pennylane/pull/5256)
  [(#5395)](https://github.com/PennyLaneAI/pennylane/pull/5395)

* Add type hints for unimplemented methods of the abstract class `Operator`.
  [(#5490)](https://github.com/PennyLaneAI/pennylane/pull/5490)

* Implement `Shots.bins()` method.
  [(#5476)](https://github.com/PennyLaneAI/pennylane/pull/5476)

<h4>Updated operators</h4>

* `qml.ops.Sum` now supports storing grouping information. Grouping type and method can be
  specified during construction using the `grouping_type` and `method` keyword arguments of
  `qml.dot`, `qml.sum`, or `qml.ops.Sum`. The grouping indices are stored in `Sum.grouping_indices`.
  [(#5179)](https://github.com/PennyLaneAI/pennylane/pull/5179)

  ```python
  import pennylane as qml

  a = qml.X(0)
  b = qml.prod(qml.X(0), qml.X(1))
  c = qml.Z(0)
  obs = [a, b, c]
  coeffs = [1.0, 2.0, 3.0]

  op = qml.dot(coeffs, obs, grouping_type="qwc")
  ```

  ```pycon
  >>> op.grouping_indices
  ((2,), (0, 1))
  ```

  Additionally, grouping type and method can be set or changed after construction using
  `Sum.compute_grouping()`:

  ```python
  import pennylane as qml

  a = qml.X(0)
  b = qml.prod(qml.X(0), qml.X(1))
  c = qml.Z(0)
  obs = [a, b, c]
  coeffs = [1.0, 2.0, 3.0]

  op = qml.dot(coeffs, obs)
  ```

  ```pycon
  >>> op.grouping_indices is None
  True
  >>> op.compute_grouping(grouping_type="qwc")
  >>> op.grouping_indices
  ((2,), (0, 1))
  ```

  Note that the grouping indices refer to the lists returned by `Sum.terms()`, not `Sum.operands`.

* Added new function `qml.operation.convert_to_legacy_H` to convert `Sum`, `SProd`, and `Prod` to `Hamiltonian` instances.
  [(#5309)](https://github.com/PennyLaneAI/pennylane/pull/5309)

* The `qml.is_commuting` function now accepts `Sum`, `SProd`, and `Prod` instances.
  [(#5351)](https://github.com/PennyLaneAI/pennylane/pull/5351)

* Operators can now be left multiplied `x * op` by numpy arrays.
  [(#5361)](https://github.com/PennyLaneAI/pennylane/pull/5361)

* A new class `qml.ops.LinearCombination` is introduced. In essence, this class is an updated equivalent of `qml.ops.Hamiltonian`
  but for usage with new operator arithmetic.
  [(#5216)](https://github.com/PennyLaneAI/pennylane/pull/5216)

* The generators in the source code return operators consistent with the global setting for
  `qml.operator.active_new_opmath()` wherever possible. `Sum`, `SProd` and `Prod` instances
  will be returned even after disabling the new operator arithmetic in cases where they offer
  additional functionality not available using legacy operators.
  [(#5253)](https://github.com/PennyLaneAI/pennylane/pull/5253)
  [(#5410)](https://github.com/PennyLaneAI/pennylane/pull/5410)
  [(#5411)](https://github.com/PennyLaneAI/pennylane/pull/5411)
  [(#5421)](https://github.com/PennyLaneAI/pennylane/pull/5421)

* `ApproxTimeEvolution` is now compatible with any operator that defines a `pauli_rep`.
  [(#5362)](https://github.com/PennyLaneAI/pennylane/pull/5362)

* `Hamiltonian.pauli_rep` is now defined if the hamiltonian is a linear combination of paulis.
  [(#5377)](https://github.com/PennyLaneAI/pennylane/pull/5377)

* `Prod.eigvals()` is now compatible with Qudit operators.
  [(#5400)](https://github.com/PennyLaneAI/pennylane/pull/5400)

* `qml.transforms.hamiltonian_expand` can now handle multi-term observables with a constant offset.
  [(#5414)](https://github.com/PennyLaneAI/pennylane/pull/5414)

* `taper_operation` method is compatible with new operator arithmetic.
  [(#5326)](https://github.com/PennyLaneAI/pennylane/pull/5326)

* Removed the warning that an observable might not be hermitian in `qnode` executions. This enables jit-compilation.
  [(#5506)](https://github.com/PennyLaneAI/pennylane/pull/5506)

* `qml.transforms.split_non_commuting` will now work with single-term operator arithmetic.
  [(#5314)](https://github.com/PennyLaneAI/pennylane/pull/5314)

* `LinearCombination` and `Sum` now accept `_grouping_indices` on initialization.
  [(#5524)](https://github.com/PennyLaneAI/pennylane/pull/5524)

<h4>Mid-circuit measurements and dynamic circuits</h4>

* The `QubitDevice` class and children classes support the `dynamic_one_shot` transform provided that they support `MidMeasureMP` operations natively.
  [(#5317)](https://github.com/PennyLaneAI/pennylane/pull/5317)

* The `dynamic_one_shot` transform is introduced enabling dynamic circuit execution on circuits with shots and devices that support `MidMeasureMP` operations natively.
  [(#5266)](https://github.com/PennyLaneAI/pennylane/pull/5266)

* Added a qml.capture module that will contain PennyLane's own capturing mechanism for hybrid
  quantum-classical programs.
  [(#5509)](https://github.com/PennyLaneAI/pennylane/pull/5509)

<h4>Performance and broadcasting</h4>

* Gradient transforms may now be applied to batched/broadcasted QNodes, as long as the
  broadcasting is in non-trainable parameters.
  [(#5452)](https://github.com/PennyLaneAI/pennylane/pull/5452)

* Improve the performance of computing the matrix of `qml.QFT`
  [(#5351)](https://github.com/PennyLaneAI/pennylane/pull/5351)

* `qml.transforms.broadcast_expand` now supports shot vectors when returning `qml.sample()`.
  [(#5473)](https://github.com/PennyLaneAI/pennylane/pull/5473)

* `LightningVJPs` is now compatible with Lightning devices using the new device API.
  [(#5469)](https://github.com/PennyLaneAI/pennylane/pull/5469)

<h4>Other improvements</h4>

* `qml.ops.Conditional` now stores the `data`, `num_params`, and `ndim_param` attributes of
  the operator it wraps.
  [(#5473)](https://github.com/PennyLaneAI/pennylane/pull/5473)

* The `molecular_hamiltonian` function calls `PySCF` directly when `method='pyscf'` is selected.
  [(#5118)](https://github.com/PennyLaneAI/pennylane/pull/5118)

* Upgraded `null.qubit` to the new device API. Also, added support for all measurements and various modes of differentiation.
  [(#5211)](https://github.com/PennyLaneAI/pennylane/pull/5211)

* Obtaining classical shadows using the `default.clifford` device is now compatible with
  [stim](https://github.com/quantumlib/Stim) `v1.13.0`.
  [(#5409)](https://github.com/PennyLaneAI/pennylane/pull/5409)

* `qml.transforms.hamiltonian_expand` and `qml.transforms.sum_expand` can now handle multi-term observables with a constant offset.
  [(#5414)](https://github.com/PennyLaneAI/pennylane/pull/5414)
  [(#5543)](https://github.com/PennyLaneAI/pennylane/pull/5543)

* `default.mixed` has improved support for sampling-based measurements with non-numpy interfaces.
  [(#5514)](https://github.com/PennyLaneAI/pennylane/pull/5514)

* Replaced `cache_execute` with an alternate implementation based on `@transform`.
  [(#5318)](https://github.com/PennyLaneAI/pennylane/pull/5318)

* The `QNode` now defers `diff_method` validation to the device under the new device api `qml.devices.Device`.
  [(#5176)](https://github.com/PennyLaneAI/pennylane/pull/5176)

* Extend the device test suite to cover gradient methods, templates and arithmetic observables.
  [(#5273)](https://github.com/PennyLaneAI/pennylane/pull/5273)
  [(#5518)](https://github.com/PennyLaneAI/pennylane/pull/5518)

* A clear error message is added in `KerasLayer` when using the newest version of TensorFlow with Keras 3 
  (which is not currently compatible with `KerasLayer`), linking to instructions to enable Keras 2.
  [(#5488)](https://github.com/PennyLaneAI/pennylane/pull/5488)

<h3>Breaking changes 💔</h3>

* State measurements preserve `dtype`.
  [(#5547)](https://github.com/PennyLaneAI/pennylane/pull/5547)

* Use `SampleMP`s in the `dynamic_one_shot` transform to get back the values of the mid-circuit measurements.
  [(#5486)](https://github.com/PennyLaneAI/pennylane/pull/5486)

* Operator dunder methods now combine like-operator arithmetic classes via `lazy=False`. This reduces the chance of `RecursionError` and makes nested
  operators easier to work with.
  [(#5478)](https://github.com/PennyLaneAI/pennylane/pull/5478)

* The private functions `_pauli_mult`, `_binary_matrix` and `_get_pauli_map` from the `pauli` module have been removed. The same functionality can be achieved using newer features in the ``pauli`` module.
  [(#5323)](https://github.com/PennyLaneAI/pennylane/pull/5323)
  
* `DefaultQubit` uses a pre-emptive key-splitting strategy to avoid reusing JAX PRNG keys throughout a single `execute` call. 
  [(#5515)](https://github.com/PennyLaneAI/pennylane/pull/5515)

* `qml.matrix()` called on the following will raise an error if `wire_order` is not specified:
  * tapes with more than one wire.
  * quantum functions.
  * Operator class where `num_wires` does not equal to 1
  * QNodes if the device does not have wires specified.
  * PauliWords and PauliSentences with more than one wire.
  [(#5328)](https://github.com/PennyLaneAI/pennylane/pull/5328)
  [(#5359)](https://github.com/PennyLaneAI/pennylane/pull/5359)

* `qml.pauli.pauli_mult` and `qml.pauli.pauli_mult_with_phase` are now removed. Instead, you  should use `qml.simplify(qml.prod(pauli_1, pauli_2))` to get the reduced operator.
  [(#5324)](https://github.com/PennyLaneAI/pennylane/pull/5324)

  ```pycon
  >>> op = qml.simplify(qml.prod(qml.PauliX(0), qml.PauliZ(0)))
  >>> op
  -1j*(PauliY(wires=[0]))
  >>> [phase], [base] = op.terms()
  >>> phase, base
  (-1j, PauliY(wires=[0]))
  ```

* `MeasurementProcess.name` and `MeasurementProcess.data` have been removed. Use `MeasurementProcess.obs.name` and `MeasurementProcess.obs.data` instead.
  [(#5321)](https://github.com/PennyLaneAI/pennylane/pull/5321)

* `Operator.validate_subspace(subspace)` has been removed. Instead, you should use `qml.ops.qutrit.validate_subspace(subspace)`.
  [(#5311)](https://github.com/PennyLaneAI/pennylane/pull/5311)

* The contents of `qml.interfaces` is moved inside `qml.workflow`. The old import path no longer exists.
  [(#5329)](https://github.com/PennyLaneAI/pennylane/pull/5329)

* `single_tape_transform`, `batch_transform`, `qfunc_transform`, `op_transform`, `gradient_transform`
  and `hessian_transform` are removed. Instead, switch to using the new `qml.transform` function. Please refer to
  `the transform docs <https://docs.pennylane.ai/en/stable/code/qml_transforms.html#custom-transforms>`_
  to see how this can be done.
  [(#5339)](https://github.com/PennyLaneAI/pennylane/pull/5339)

* Attempting to multiply `PauliWord` and `PauliSentence` with `*` will raise an error. Instead, use `@` to conform with the PennyLane convention.
  [(#5341)](https://github.com/PennyLaneAI/pennylane/pull/5341)

* When new operator arithmetic is enabled, `qml.Hamiltonian` is now an alias for `qml.ops.LinearCombination`.
  `Hamiltonian` will still be accessible as `qml.ops.Hamiltonian`.
  [(#5393)](https://github.com/PennyLaneAI/pennylane/pull/5393)

* Since `default.mixed` does not support snapshots with measurements, attempting to do so will result in a `DeviceError` instead of getting the density matrix.
  [(#5416)](https://github.com/PennyLaneAI/pennylane/pull/5416)

* `LinearCombination._obs_data` is removed. You can still use `LinearCombination.compare` to check mathematical equivalence between a `LinearCombination` and another operator.
  [(#5504)](https://github.com/PennyLaneAI/pennylane/pull/5504)

<h3>Deprecations 👋</h3>

* `qml.load` is deprecated. Instead, please use the functions outlined in the *Importing workflows* quickstart guide, such as `qml.from_qiskit`.
  [(#5312)](https://github.com/PennyLaneAI/pennylane/pull/5312)

* Specifying `control_values` with a bit string to `qml.MultiControlledX` is deprecated. Instead, use a list of booleans or 1s and 0s.
  [(#5352)](https://github.com/PennyLaneAI/pennylane/pull/5352)

* `qml.from_qasm_file` is deprecated. Instead, please open the file and then load its content using `qml.from_qasm`.
  [(#5331)](https://github.com/PennyLaneAI/pennylane/pull/5331)

  ```pycon
  >>> with open("test.qasm", "r") as f:
  ...     circuit = qml.from_qasm(f.read())
  ```

* Accessing `qml.ops.Hamiltonian` with new operator arithmetic is deprecated. Using `qml.Hamiltonian` with new operator arithmetic enabled now
  returns a `LinearCombination` instance. Some functionality may not work as expected. To continue using the `Hamiltonian` class, you can use
  `qml.operation.disable_new_opmath()` to disable the new operator arithmetic.
  [(#5393)](https://github.com/PennyLaneAI/pennylane/pull/5393)

<h3>Documentation 📝</h3>

* Adds a page explaining the shapes and nesting of result objects.
  [(#5418)](https://github.com/PennyLaneAI/pennylane/pull/5418)

* Removed some redundant documentation for the `evolve` function.
  [(#5347)](https://github.com/PennyLaneAI/pennylane/pull/5347)

* Updated the final example in the `compile` docstring to use transforms correctly.
  [(#5348)](https://github.com/PennyLaneAI/pennylane/pull/5348)

* A link to the demos for using `qml.SpecialUnitary` and `qml.QNGOptimizer` has been added to their respective docstrings.
  [(#5376)](https://github.com/PennyLaneAI/pennylane/pull/5376)

* A code example in the `qml.measure` docstring has been added that showcases returning mid-circuit measurement statistics from QNodes.
  [(#5441)](https://github.com/PennyLaneAI/pennylane/pull/5441)

* The computational basis convention used for `qml.measure` — 0 and 1 rather than ±1 — has been clarified in its docstring.
  [(#5474)](https://github.com/PennyLaneAI/pennylane/pull/5474)

<h3>Bug fixes 🐛</h3>

* `ApproxTimeEvolution`, `CommutingEvolution`, `QDrift`, and `TrotterProduct` 
  now de-queue their input observable.
  [(#5524)](https://github.com/PennyLaneAI/pennylane/pull/5524)

* (In)equality of `qml.HilbertSchmidt` instances is now reported correctly by `qml.equal`.
  [(#5538)](https://github.com/PennyLaneAI/pennylane/pull/5538)

* `qml.ParticleConservingU1` and `qml.ParticleConservingU2` no longer raise an error when the initial state is not specified but default to the all-zeros state.
  [(#5535)](https://github.com/PennyLaneAI/pennylane/pull/5535)

* `qml.counts` no longer returns negative samples when measuring 8 or more wires.
  [(#5544)](https://github.com/PennyLaneAI/pennylane/pull/5544)
  [(#5556)](https://github.com/PennyLaneAI/pennylane/pull/5556)

* The `dynamic_one_shot` transform now works with broadcasting.
  [(#5473)](https://github.com/PennyLaneAI/pennylane/pull/5473)

* Diagonalize the state around `ProbabilityMP` measurements in `statistics` when executing on a Lightning device.
  [(#5529)](https://github.com/PennyLaneAI/pennylane/pull/5529)

* `two_qubit_decomposition` no longer diverges at a special case of unitary matrix.
  [(#5448)](https://github.com/PennyLaneAI/pennylane/pull/5448)

* The `qml.QNSPSAOptimizer` now correctly handles optimization for legacy devices that do not follow the new API design.
  [(#5497)](https://github.com/PennyLaneAI/pennylane/pull/5497)

* Operators applied to all wires are now drawn correctly in a circuit with mid-circuit measurements.
  [(#5501)](https://github.com/PennyLaneAI/pennylane/pull/5501)

* Fix a bug where certain unary mid-circuit measurement expressions would raise an uncaught error.
  [(#5480)](https://github.com/PennyLaneAI/pennylane/pull/5480)

* The probabilities now sum to one using the `torch` interface with `default_dtype` set to `torch.float32`. 
  [(#5462)](https://github.com/PennyLaneAI/pennylane/pull/5462)

* Tensorflow can now handle devices with float32 results but float64 input parameters.
  [(#5446)](https://github.com/PennyLaneAI/pennylane/pull/5446)

* Fix a bug where the `argnum` kwarg of `qml.gradients.stoch_pulse_grad` references the wrong parameters in a tape,
  creating an inconsistency with other differentiation methods and preventing some use cases.
  [(#5458)](https://github.com/PennyLaneAI/pennylane/pull/5458)

* Avoid bounded value failures due to numerical noise with calls to `np.random.binomial`.
  [(#5447)](https://github.com/PennyLaneAI/pennylane/pull/5447)

* Using `@` with legacy Hamiltonian instances now properly de-queues the previously existing operations.
  [(#5454)](https://github.com/PennyLaneAI/pennylane/pull/5455)

* The `QNSPSAOptimizer` now properly handles differentiable parameters, resulting in being able to use it for more than one optimization step.
  [(#5439)](https://github.com/PennyLaneAI/pennylane/pull/5439)

* The `QNode` interface now resets if an error occurs during execution.
  [(#5449)](https://github.com/PennyLaneAI/pennylane/pull/5449)

* Fix failing tests due to changes with Lightning's adjoint diff pipeline.
  [(#5450)](https://github.com/PennyLaneAI/pennylane/pull/5450)

* Fix Torch tensor locality with autoray-registered coerce method.
  [(#5438)](https://github.com/PennyLaneAI/pennylane/pull/5438)

* `jax.jit` now works with `qml.sample` with a multi-wire observable.
  [(#5422)](https://github.com/PennyLaneAI/pennylane/pull/5422)

* `qml.qinfo.quantum_fisher` now works with non-`default.qubit` devices.
  [(#5423)](https://github.com/PennyLaneAI/pennylane/pull/5423)

* We no longer perform unwanted dtype promotion in the `pauli_rep` of `SProd` instances when using tensorflow.
  [(#5246)](https://github.com/PennyLaneAI/pennylane/pull/5246)

* Fixed `TestQubitIntegration.test_counts` in `tests/interfaces/test_jax_qnode.py` to always produce counts for all
  outcomes.
  [(#5336)](https://github.com/PennyLaneAI/pennylane/pull/5336)

* Fixed `PauliSentence.to_mat(wire_order)` to support identities with wires.
  [(#5407)](https://github.com/PennyLaneAI/pennylane/pull/5407)

* `CompositeOp.map_wires` now correctly maps the `overlapping_ops` property.
  [(#5430)](https://github.com/PennyLaneAI/pennylane/pull/5430)

* Update `DefaultQubit.supports_derivatives` to correctly handle circuits containing `MidMeasureMP` with adjoint
  differentiation.
  [(#5434)](https://github.com/PennyLaneAI/pennylane/pull/5434)

* `SampleMP`, `ExpectationMP`, `CountsMP`, `VarianceMP` constructed with ``eigvals`` can now properly process samples.
  [(#5463)](https://github.com/PennyLaneAI/pennylane/pull/5463)

* Fixes a bug in `hamiltonian_expand` that produces incorrect output dimensions when shot vectors are combined with parameter broadcasting.
  [(#5494)](https://github.com/PennyLaneAI/pennylane/pull/5494)

<<<<<<< HEAD
* Allows `default.qubit` to measure Identity on no wires, and observables containing Identity on
  no wires.
=======
* Fixes a bug where `TorchLayer` does not work with shot vectors.
  [(#5492)](https://github.com/PennyLaneAI/pennylane/pull/5492)

* Fixes a bug where the output shape of a qnode returning a list containing a single measurement is incorrect when combined with shot vectors.
  [(#5492)](https://github.com/PennyLaneAI/pennylane/pull/5492)

* Fixes a bug in `qml.math.kron` that makes torch incompatible with numpy.
  [(#5540)](https://github.com/PennyLaneAI/pennylane/pull/5540)

* Fixes a bug in `_group_measurements` that fails to group measurements with commuting observables when they are operands of `Prod`.
  [(#5512)](https://github.com/PennyLaneAI/pennylane/issues/5512)

* `qml.equal` can now be used with sums and products that contain operators on no wires like `I` and `GlobalPhase`.
  [(#5562)](https://github.com/PennyLaneAI/pennylane/pull/5562)
>>>>>>> 9e1618ff

<h3>Contributors ✍️</h3>

This release contains contributions from (in alphabetical order):

Tarun Kumar Allamsetty,
Guillermo Alonso,
Mikhail Andrenkov,
Utkarsh Azad,
Gabriel Bottrill,
Astral Cai,
Diksha Dhawan,
Isaac De Vlugt,
Amintor Dusko,
Pietropaolo Frisoni,
Lillian M. A. Frederiksen,
Austin Huang,
Soran Jahangiri,
Korbinian Kottmann,
Christina Lee,
Vincent Michaud-Rioux,
Mudit Pandey,
Kenya Sakka,
Jay Soni,
Matthew Silverman,
David Wierichs.<|MERGE_RESOLUTION|>--- conflicted
+++ resolved
@@ -564,10 +564,9 @@
 * Fixes a bug in `hamiltonian_expand` that produces incorrect output dimensions when shot vectors are combined with parameter broadcasting.
   [(#5494)](https://github.com/PennyLaneAI/pennylane/pull/5494)
 
-<<<<<<< HEAD
 * Allows `default.qubit` to measure Identity on no wires, and observables containing Identity on
   no wires.
-=======
+
 * Fixes a bug where `TorchLayer` does not work with shot vectors.
   [(#5492)](https://github.com/PennyLaneAI/pennylane/pull/5492)
 
@@ -582,7 +581,6 @@
 
 * `qml.equal` can now be used with sums and products that contain operators on no wires like `I` and `GlobalPhase`.
   [(#5562)](https://github.com/PennyLaneAI/pennylane/pull/5562)
->>>>>>> 9e1618ff
 
 <h3>Contributors ✍️</h3>
 
