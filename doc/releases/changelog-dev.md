--- conflicted
+++ resolved
@@ -36,13 +36,11 @@
   `from pennylane.capture.primitives import *`.
   [(#6129)](https://github.com/PennyLaneAI/pennylane/pull/6129)
 
-<<<<<<< HEAD
 * `FermiWord` class now has a method to apply anti-commutator relations.
    [(#6196)](https://github.com/PennyLaneAI/pennylane/pull/6196)
-=======
+
 * `FermiWord` and `FermiSentence` classes now have methods to compute adjoints.
   [(#6166)](https://github.com/PennyLaneAI/pennylane/pull/6166)
->>>>>>> c14efd49
 
 * The `SampleMP.process_samples` method is updated to support using JAX tracers
   for samples, allowing compatiblity with Catalyst workflows.
