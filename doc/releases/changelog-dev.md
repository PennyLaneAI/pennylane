--- conflicted
+++ resolved
@@ -95,7 +95,6 @@
 
 <h3>Deprecations 👋</h3>
 
-<<<<<<< HEAD
 * Some functions and classes in the `~pennylane.resources` module are deprecated and will be
   refactored or moved into the `~.pennylane.estimator` module in v0.45:
   [(#8484)](https://github.com/PennyLaneAI/pennylane/pull/8484)
@@ -104,12 +103,11 @@
     - ``qml.estimator.estimate_error`` in favor of ``qml.resources.estimate_error``
     - ``qml.estimator.FirstQuantization`` in favor of ``qml.resources.FirstQuantization``
     - ``qml.estimator.DoubleFactorization`` in favor of ``qml.resources.DoubleFactorization``
-=======
+
 * The :func:`pennylane.devices.preprocess.mid_circuit_measurements` transform is deprecated. Instead,
   the device should determine which mcm method to use, and explicitly include :func:`~pennylane.transforms.dynamic_one_shot`
   or :func:`~pennylane.transforms.defer_measurements` in its preprocess transforms if necessary. 
   [(#8467)](https://github.com/PennyLaneAI/pennylane/pull/8467)
->>>>>>> 3b7b9746
 
 <h3>Internal changes ⚙️</h3>
 
