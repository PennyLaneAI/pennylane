--- conflicted
+++ resolved
@@ -66,16 +66,9 @@
 
 This release contains contributions from (in alphabetical order):
 
-<<<<<<< HEAD
 Guillermo Alonso,
 Utkarsh Azad,
 Lillian M. A. Frederiksen,
 Christina Lee,
-William Maxwell.
-=======
-Guillermo Alonso
-Utkarsh Azad
-Christina Lee
-William Maxwell
-Lee J. O'Riordan
->>>>>>> 713a33d4
+William Maxwell,
+Lee J. O'Riordan,