--- conflicted
+++ resolved
@@ -83,12 +83,9 @@
 Yushao Chen,
 Lillian M. A. Frederiksen,
 Pietropaolo Frisoni,
+Emiliano Godinez,
+Austin Huang,
 Christina Lee,
-<<<<<<< HEAD
-Emiliano Godinez,
-=======
-Austin Huang,
->>>>>>> f1b5e311
 William Maxwell,
 Vincent Michaud-Rioux,
 Mudit Pandey,
