:orphan:

# Release 0.42.0-dev (development release)

<h3>New features since last release</h3>

* A new template called :class:`~.SelectPauliRot` that applies a sequence of uniformly controlled rotations to a target qubit 
  is now available. This operator appears frequently in unitary decomposition and block encoding techniques. 
  [(#7206)](https://github.com/PennyLaneAI/pennylane/pull/7206)

  ```python
  angles = np.array([1.0, 2.0, 3.0, 4.0])

  wires = qml.registers({"control": 2, "target": 1})
  dev = qml.device("default.qubit", wires=3)

  @qml.qnode(dev)
  def circuit():
      qml.SelectPauliRot(
        angles,
        control_wires=wires["control"],
        target_wire=wires["target"],
        rot_axis="Y")
      return qml.state()
  ```
  
  ```pycon
  >>> print(circuit())
  [0.87758256+0.j 0.47942554+0.j 0.        +0.j 0.        +0.j
   0.        +0.j 0.        +0.j 0.        +0.j 0.        +0.j]
  ```

* The transform `convert_to_mbqc_gateset` is added to the `ftqc` module to convert arbitrary 
  circuits to a limited gate-set that can be translated to the MBQC formalism.
  [(7271)](https://github.com/PennyLaneAI/pennylane/pull/7271)

* The `RotXZX` operation is added to the `ftqc` module to support definition of a universal
  gate-set that can be translated to the MBQC formalism.
  [(7271)](https://github.com/PennyLaneAI/pennylane/pull/7271)

* Two new functions called :func:`~.math.convert_to_su2` and :func:`~.math.convert_to_su4` have been added to `qml.math`, which convert unitary matrices to SU(2) or SU(4), respectively, and optionally a global phase.
  [(#7211)](https://github.com/PennyLaneAI/pennylane/pull/7211)

<h4>Resource-efficient Decompositions 🔎</h4>

* New decomposition rules comprising rotation gates and global phases have been added to `QubitUnitary` that 
  can be accessed with the new graph-based decomposition system. The most efficient set of rotations to 
  decompose into will be chosen based on the target gate set.
  [(#7211)](https://github.com/PennyLaneAI/pennylane/pull/7211)

  ```python
  from functools import partial
  import numpy as np
  import pennylane as qml
  
  qml.decomposition.enable_graph()
  
  U = np.array([[1, 1], [1, -1]]) / np.sqrt(2)
  
  @partial(qml.transforms.decompose, gate_set={"RX", "RY", "GlobalPhase"})
  @qml.qnode(qml.device("default.qubit"))
  def circuit():
      qml.QubitUnitary(np.array([[1, 1], [1, -1]]) / np.sqrt(2), wires=[0])
      return qml.expval(qml.PauliZ(0))
  ```
  ```pycon
  >>> print(qml.draw(circuit)())
  0: ──RX(0.00)──RY(1.57)──RX(3.14)──GlobalPhase(-1.57)─┤  <Z>
  ```

* Decomposition rules can be marked as not-applicable with :class:`~.decomposition.DecompositionNotApplicable`, allowing for flexibility when creating conditional decomposition 
  rules based on parameters that affects the rule's resources.
  [(#7211)](https://github.com/PennyLaneAI/pennylane/pull/7211)

  ```python
  import pennylane as qml
  from pennylane.decomposition import DecompositionNotApplicable
  from pennylane.math.decomposition import zyz_rotation_angles
  
  def _zyz_resource(num_wires):
      if num_wires != 1:
          # This decomposition is only applicable when num_wires is 1
          raise DecompositionNotApplicable
      return {qml.RZ: 2, qml.RY: 1, qml.GlobalPhase: 1}

  @qml.register_resources(_zyz_resource)
  def zyz_decomposition(U, wires, **__):
      phi, theta, omega, phase = zyz_rotation_angles(U, return_global_phase=True)
      qml.RZ(phi, wires=wires[0])
      qml.RY(theta, wires=wires[0])
      qml.RZ(omega, wires=wires[0])
      qml.GlobalPhase(-phase)
  
  qml.add_decomps(QubitUnitary, zyz_decomposition)
  ```
  
  This decomposition will be ignored for `QubitUnitary` on more than one wire.

* The :func:`~.transforms.decompose` transform now supports symbolic operators (e.g., `Adjoint` and `Controlled`) specified as strings in the `gate_set` argument
  when the new graph-based decomposition system is enabled.
  [(#7331)](https://github.com/PennyLaneAI/pennylane/pull/7331)

  ```python
  from functools import partial
  import pennylane as qml
  
  qml.decomposition.enable_graph()
   
  @partial(qml.transforms.decompose, gate_set={"T", "Adjoint(T)", "H", "CNOT"})
  @qml.qnode(qml.device("default.qubit"))
  def circuit():
      qml.Toffoli(wires=[0, 1, 2])
  ```
  ```pycon
  >>> print(qml.draw(circuit)())
  0: ───────────╭●───────────╭●────╭●──T──╭●─┤  
  1: ────╭●─────│─────╭●─────│───T─╰X──T†─╰X─┤  
  2: ──H─╰X──T†─╰X──T─╰X──T†─╰X──T──H────────┤
  ```

<h3>Improvements 🛠</h3>

* The :func:`~.transforms.cancel_inverses` transform no longer changes the order of operations that don't have shared wires, providing a deterministic output.
  [(#7328)](https://github.com/PennyLaneAI/pennylane/pull/7328)

* Alias for Identity (`I`) is now accessible from `qml.ops`.
  [(#7200)](https://github.com/PennyLaneAI/pennylane/pull/7200)

<<<<<<< HEAD


* Improved readability of `ExecutionConfig` with a custom `__str__`. 
  [(#7308)](https://github.com/PennyLaneAI/pennylane/pull/7308)
=======
* The `ftqc` module `measure_arbitrary_basis`, `measure_x` and `measure_y` functions
  can now be captured when program capture is enabled.
  [(#7219)](https://github.com/PennyLaneAI/pennylane/pull/7219)
  [(#7368)](https://github.com/PennyLaneAI/pennylane/pull/7368)
>>>>>>> 6a00c7ea

* `Operator.num_wires` now defaults to `None` to indicate that the operator can be on
  any number of wires.
  [(#7312)](https://github.com/PennyLaneAI/pennylane/pull/7312)


* Shots can now be overridden for specific `qml.Snapshot` instances via a `shots` keyword argument.
  [(#7326)](https://github.com/PennyLaneAI/pennylane/pull/7326)

  ```python
  dev = qml.device("default.qubit", wires=2, shots=10)

  @qml.qnode(dev)
  def circuit():
      qml.Snapshot("sample", measurement=qml.sample(qml.X(0)), shots=5)
      return qml.sample(qml.X(0))
  ```

  ```pycon
  >>> qml.snapshots(circuit)()
  {'sample': array([-1., -1., -1., -1., -1.]),
   'execution_results': array([ 1., -1., -1., -1., -1.,  1., -1., -1.,  1., -1.])}
  ```


* Two-qubit `QubitUnitary` gates no longer decompose into fundamental rotation gates; it now 
  decomposes into single-qubit `QubitUnitary` gates. This allows the decomposition system to
  further decompose single-qubit unitary gates more flexibly using different rotations.
  [(#7211)](https://github.com/PennyLaneAI/pennylane/pull/7211)

* The `gate_set` argument of :func:`~.transforms.decompose` now accepts `"X"`, `"Y"`, `"Z"`, `"H"`, 
  `"I"` as aliases for `"PauliX"`, `"PauliY"`, `"PauliZ"`, `"Hadamard"`, and `"Identity"`. These 
  aliases are also recognized as part of symbolic operators. For example, `"Adjoint(H)"` is now 
  accepted as an alias for `"Adjoint(Hadamard)"`.
  [(#7331)](https://github.com/PennyLaneAI/pennylane/pull/7331)

* PennyLane no longer validates that an operation has at least one wire, as having this check required the abstract
  interface to maintain a list of special implementations.
  [(#7327)](https://github.com/PennyLaneAI/pennylane/pull/7327)

* Sphinx version was updated to 8.1. Sphinx is upgraded to version 8.1 and uses Python 3.10. References to intersphinx (e.g. `<demos/>` or `<catalyst/>` are updated to remove the :doc: prefix that is incompatible with sphinx 8.1. [(7212)](https://github.com/PennyLaneAI/pennylane/pull/7212)

<h3>Breaking changes 💔</h3>

* The `return_type` property of `MeasurementProcess` has been removed. Please use `isinstance` for type checking instead.
  [(#7322)](https://github.com/PennyLaneAI/pennylane/pull/7322)

* The `KerasLayer` class in `qml.qnn.keras` has been removed because Keras 2 is no longer actively maintained.
  Please consider using a different machine learning framework, like `PyTorch <demos/tutorial_qnn_module_torch>`__ or `JAX <demos/tutorial_How_to_optimize_QML_model_using_JAX_and_Optax>`__.
  [(#7320)](https://github.com/PennyLaneAI/pennylane/pull/7320)

* The `qml.gradients.hamiltonian_grad` function has been removed because this gradient recipe is no
  longer required with the :doc:`new operator arithmetic system </news/new_opmath>`.
  [(#7302)](https://github.com/PennyLaneAI/pennylane/pull/7302)

* Accessing terms of a tensor product (e.g., `op = X(0) @ X(1)`) via `op.obs` has been removed.
  [(#7324)](https://github.com/PennyLaneAI/pennylane/pull/7324)

* The `mcm_method` keyword argument in `qml.execute` has been removed.
  [(#7301)](https://github.com/PennyLaneAI/pennylane/pull/7301)

* The `inner_transform` and `config` keyword arguments in `qml.execute` have been removed.
  [(#7300)](https://github.com/PennyLaneAI/pennylane/pull/7300)

* `Sum.ops`, `Sum.coeffs`, `Prod.ops` and `Prod.coeffs` have been removed.
  [(#7304)](https://github.com/PennyLaneAI/pennylane/pull/7304)

* Specifying `pipeline=None` with `qml.compile` has been removed.
  [(#7307)](https://github.com/PennyLaneAI/pennylane/pull/7307)

* The `control_wires` argument in `qml.ControlledQubitUnitary` has been removed.
  Furthermore, the `ControlledQubitUnitary` no longer accepts `QubitUnitary` objects as arguments as its `base`.
  [(#7305)](https://github.com/PennyLaneAI/pennylane/pull/7305)

* `qml.tape.TapeError` has been removed.
  [(#7205)](https://github.com/PennyLaneAI/pennylane/pull/7205)

<h3>Deprecations 👋</h3>

* The boolean functions provided in `pennylane.operation` are deprecated. See the :doc:`deprecations page </development/deprecations>` 
  for equivalent code to use instead. These include `not_tape`, `has_gen`, `has_grad_method`, `has_multipar`,
  `has_nopar`, `has_unitary_gen`, `is_measurement`, `defines_diagonalizing_gates`, and `gen_is_multi_term_hamiltonian`.
  [(#7319)](https://github.com/PennyLaneAI/pennylane/pull/7319)

* `qml.operation.WiresEnum`, `qml.operation.AllWires`, and `qml.operation.AnyWires` are deprecated. To indicate that
  an operator can act on any number of wires, `Operator.num_wires = None` should be used instead. This is the default
  and does not need to be overwritten unless the operator developer wants to add wire number validation.
  [(#7313)](https://github.com/PennyLaneAI/pennylane/pull/7313)

* The :func:`qml.QNode.get_gradient_fn` method is now deprecated. Instead, use :func:`~.workflow.get_best_diff_method` to obtain the differentiation method.
  [(#7323)](https://github.com/PennyLaneAI/pennylane/pull/7323)

<h3>Internal changes ⚙️</h3>

* `null.qubit` can now support an optional `track_resources` argument which allows it to record which gates are executed.
  [(#7226)](https://github.com/PennyLaneAI/pennylane/pull/7226)

* A new internal module, `qml.concurrency`, is added to support internal use of multiprocess and multithreaded execution of workloads. This also migrates the use of `concurrent.futures` in `default.qubit` to this new design.
  [(#7303)](https://github.com/PennyLaneAI/pennylane/pull/7303)

* Test suites in `tests/transforms/test_defer_measurement.py` use analytic mocker devices to test numeric results.
  [(#7329)](https://github.com/PennyLaneAI/pennylane/pull/7329)

* Introduce module dependency management using `tach`.
  [(#7185)](https://github.com/PennyLaneAI/pennylane/pull/7185)

* Add new `pennylane.exceptions` module for custom errors and warnings.
  [(#7205)](https://github.com/PennyLaneAI/pennylane/pull/7205)

* Clean up `__init__.py` files in `math`, `ops`, `qaoa`, `tape` and `templates` to be explicit in what they import. 
  [(#7200)](https://github.com/PennyLaneAI/pennylane/pull/7200)
  
* The `Tracker` class has been moved into the `devices` module.
  [(#7281)](https://github.com/PennyLaneAI/pennylane/pull/7281)

* Moved functions that calculate rotation angles for unitary decompositions into an internal
  module `qml.math.decomposition`
  [(#7211)](https://github.com/PennyLaneAI/pennylane/pull/7211)

<h3>Documentation 📝</h3>

* The entry in the :doc:`/news/program_capture_sharp_bits` page for using program capture with Catalyst 
  has been updated. Instead of using ``qjit(experimental_capture=True)``, Catalyst is now compatible 
  with the global toggles ``qml.capture.enable()`` and ``qml.capture.disable()`` for enabling and
  disabling program capture.
  [(#7298)](https://github.com/PennyLaneAI/pennylane/pull/7298)

<h3>Bug fixes 🐛</h3>

* With program capture enabled (`qml.capture.enable()`), `QSVT` no treats abstract values as metadata.
  [(#7360)](https://github.com/PennyLaneAI/pennylane/pull/7360)

* A fix was made to `default.qubit` to allow for using `qml.Snapshot` with defer-measurements (`mcm_method="deferred"`).
  [(#7335)](https://github.com/PennyLaneAI/pennylane/pull/7335)

* Fixes the repr for empty `Prod` and `Sum` instances to better communicate the existence of an empty instance.
  [(#7346)](https://github.com/PennyLaneAI/pennylane/pull/7346)

* Fixes a bug where circuit execution fails with ``BlockEncode`` initialized with sparse matrices.
  [(#7285)](https://github.com/PennyLaneAI/pennylane/pull/7285)

* Adds an informative error if `qml.cond` is used with an abstract condition with
  jitting on `default.qubit` if capture is enabled.
  [(#7314)](https://github.com/PennyLaneAI/pennylane/pull/7314)

* Fixes a bug where using a ``StatePrep`` operation with `batch_size=1` did not work with ``default.mixed``.
  [(#7280)](https://github.com/PennyLaneAI/pennylane/pull/7280)

* Gradient transforms can now be used in conjunction with batch transforms with all interfaces.
  [(#7287)](https://github.com/PennyLaneAI/pennylane/pull/7287)

* Fixes a bug where the global phase was not being added in the ``QubitUnitary`` decomposition.  
  [(#7244)](https://github.com/PennyLaneAI/pennylane/pull/7244)
  [(#7270)](https://github.com/PennyLaneAI/pennylane/pull/7270)

* Using finite differences with program capture without x64 mode enabled now raises a warning.
  [(#7282)](https://github.com/PennyLaneAI/pennylane/pull/7282)

* When the `mcm_method` is specified to the `"device"`, the `defer_measurements` transform will 
  no longer be applied. Instead, the device will be responsible for all MCM handling.
  [(#7243)](https://github.com/PennyLaneAI/pennylane/pull/7243)

* Fixed coverage of `qml.liealg.CII` and `qml.liealg.AIII`.
  [(#7291)](https://github.com/PennyLaneAI/pennylane/pull/7291)

* Fixed a bug where the phase is used as the wire label for a `qml.GlobalPhase` when capture is enabled.
  [(#7211)](https://github.com/PennyLaneAI/pennylane/pull/7211)

* Fixed a bug that caused `CountsMP.process_counts` to return results in the computational basis, even if
  an observable was specified.
  [(#7342)](https://github.com/PennyLaneAI/pennylane/pull/7342)

* Fixed a bug that caused `SamplesMP.process_counts` used with an observable to return a list of eigenvalues 
  for each individual operation in the observable, instead of the overall result.
  [(#7342)](https://github.com/PennyLaneAI/pennylane/pull/7342)

* Fixed a bug where `two_qubit_decomposition` provides an incorrect decomposition for some special matrices.
  [(#7340)](https://github.com/PennyLaneAI/pennylane/pull/7340)

* Fixes a bug where the powers of `qml.ISWAP` and `qml.SISWAP` were decomposed incorrectly.
  [(#7361)](https://github.com/PennyLaneAI/pennylane/pull/7361)

<h3>Contributors ✍️</h3>

This release contains contributions from (in alphabetical order):

Guillermo Alonso-Linaje,
Astral Cai,
Yushao Chen,
Po-Ying Chiu,
Lillian Frederiksen,
Pietropaolo Frisoni,
Korbinian Kottmann,
Christina Lee,
Andrija Paurevic,
Lee J. O'Riordan,
Jake Zaia<|MERGE_RESOLUTION|>--- conflicted
+++ resolved
@@ -126,17 +126,13 @@
 * Alias for Identity (`I`) is now accessible from `qml.ops`.
   [(#7200)](https://github.com/PennyLaneAI/pennylane/pull/7200)
 
-<<<<<<< HEAD
-
-
 * Improved readability of `ExecutionConfig` with a custom `__str__`. 
   [(#7308)](https://github.com/PennyLaneAI/pennylane/pull/7308)
-=======
+
 * The `ftqc` module `measure_arbitrary_basis`, `measure_x` and `measure_y` functions
   can now be captured when program capture is enabled.
   [(#7219)](https://github.com/PennyLaneAI/pennylane/pull/7219)
   [(#7368)](https://github.com/PennyLaneAI/pennylane/pull/7368)
->>>>>>> 6a00c7ea
 
 * `Operator.num_wires` now defaults to `None` to indicate that the operator can be on
   any number of wires.
