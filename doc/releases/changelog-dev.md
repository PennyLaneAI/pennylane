--- conflicted
+++ resolved
@@ -11,13 +11,11 @@
 
 <h3>Breaking changes 💔</h3>
 
-<<<<<<< HEAD
 * `qml.execute` now has a collection of forced keyword arguments.
   [(#6598)](https://github.com/PennyLaneAI/pennylane/pull/6598)
-=======
+
 * Removed method `qsvt_legacy` along with its private helper `_qsp_to_qsvt`
   [(#6827)](https://github.com/PennyLaneAI/pennylane/pull/6827)
->>>>>>> a4bf0713
 
 <h3>Deprecations 👋</h3>
 
