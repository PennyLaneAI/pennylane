:orphan:

# Release 0.32.0-dev (development release)

<h3>New features since last release</h3>

<h3>Improvements 🛠</h3>

<<<<<<< HEAD
* All `Operator` objects now define `Operator._flatten` and `Operator._unflatten` methods that separate
  trainable from untrainable components. These methods will be used in serialization and pytree registration.
  Custom operations may need an update to ensure compatibility with new PennyLane features.
  [(#4314)](https://github.com/PennyLaneAI/pennylane/pull/4314)
=======
* Treat auxiliary wires and device wires in the same way in `transforms.metric_tensor`
  as in `gradients.hadamard_grad`. Support all valid wire input formats for `aux_wire`.
  [(#4328)](https://github.com/PennyLaneAI/pennylane/pull/4328)

* `qml.equal` no longer raises errors when operators or measurements of different types are compared.
  Instead, it returns `False`.
  [(#4315)](https://github.com/PennyLaneAI/pennylane/pull/4315)

* The `qml.gradients` module no longer mutates operators in-place for any gradient transforms.
  Instead, operators that need to be mutated are copied with new parameters.
  [(#4220)](https://github.com/PennyLaneAI/pennylane/pull/4220)
>>>>>>> 18d508aa

* `PauliWord` sparse matrices are much faster, which directly improves `PauliSentence`.
  [(#4272)](https://github.com/PennyLaneAI/pennylane/pull/4272)

* Enable linting of all tests in CI and the pre-commit hook.
  [(#4335)](https://github.com/PennyLaneAI/pennylane/pull/4335)

* Added a function `qml.math.fidelity_statevector` that computes the fidelity between two state vectors.
  [(#4322)](https://github.com/PennyLaneAI/pennylane/pull/4322)

* QNode transforms in `qml.qinfo` now support custom wire labels.
  [#4331](https://github.com/PennyLaneAI/pennylane/pull/4331)

<h3>Breaking changes 💔</h3>

* The `do_queue` keyword argument in `qml.operation.Operator` has been removed. Instead of
  setting `do_queue=False`, use the `qml.QueuingManager.stop_recording()` context.
  [(#4317)](https://github.com/PennyLaneAI/pennylane/pull/4317)

* The `grouping_type` and `grouping_method` keyword arguments are removed from `qchem.molecular_hamiltonian`.

* `zyz_decomposition` and `xyx_decomposition` are removed. Use `one_qubit_decomposition` instead.

* `LieAlgebraOptimizer` has been removed. Use `RiemannianGradientOptimizer` instead.

* `Operation.base_name` has been removed.

* `QuantumScript.name` has been removed.

* `qml.math.reduced_dm` has been removed. Use `qml.math.reduce_dm` or `qml.math.reduce_statevector` instead.

* The ``qml.specs`` dictionary longer supports direct key access to certain keys. Instead
  these quantities can be accessed as fields of the new ``Resources`` object saved under
  ``specs_dict["resources"]``:

  - ``num_operations`` is no longer supported, use ``specs_dict["resources"].num_gates``
  - ``num_used_wires`` is no longer supported, use ``specs_dict["resources"].num_wires``
  - ``gate_types`` is no longer supported, use ``specs_dict["resources"].gate_types``
  - ``gate_sizes`` is no longer supported, use ``specs_dict["resources"].gate_sizes``
  - ``depth`` is no longer supported, use ``specs_dict["resources"].depth``

* `qml.math.purity`, `qml.math.vn_entropy`, `qml.math.mutual_info`, `qml.math.fidelity`,
  `qml.math.relative_entropy`, and `qml.math.max_entropy` no longer support state vectors as
  input.
  [(#4322)](https://github.com/PennyLaneAI/pennylane/pull/4322)

<h3>Deprecations 👋</h3>

* The CV observables ``qml.X`` and ``qml.P`` have been deprecated. Use ``qml.QuadX`` 
  and ``qml.QuadP`` instead.
  [(#4330)](https://github.com/PennyLaneAI/pennylane/pull/4330)

* `qml.enable_return` and `qml.disable_return` are deprecated. Please avoid calling
  `disable_return`, as the old return system is deprecated along with these switch functions.
  [(#4316)](https://github.com/PennyLaneAI/pennylane/pull/4316)

* The `mode` keyword argument in `QNode` is deprecated, as it was only used in the
  old return system (which is also deprecated). Please use `grad_on_execution` instead.
  [(#4316)](https://github.com/PennyLaneAI/pennylane/pull/4316)

<h3>Documentation 📝</h3>

<h3>Bug fixes 🐛</h3>
  
* Stop `metric_tensor` from accidentally catching errors that stem from
  flawed wires assignments in the original circuit, leading to recursion errors
  [(#4328)](https://github.com/PennyLaneAI/pennylane/pull/4328)

* Raise a warning if control indicators are hidden when calling `qml.draw_mpl`
  [(#4295)](https://github.com/PennyLaneAI/pennylane/pull/4295)

* `qml.qinfo.purity` now produces correct results with custom wire labels.
  [#4331](https://github.com/PennyLaneAI/pennylane/pull/4331)

<h3>Contributors ✍️</h3>

This release contains contributions from (in alphabetical order):

Edward Jiang,
Christina Lee,
Mudit Pandey,
Borja Requena,
Matthew Silverman,
David Wierichs,<|MERGE_RESOLUTION|>--- conflicted
+++ resolved
@@ -6,12 +6,11 @@
 
 <h3>Improvements 🛠</h3>
 
-<<<<<<< HEAD
 * All `Operator` objects now define `Operator._flatten` and `Operator._unflatten` methods that separate
   trainable from untrainable components. These methods will be used in serialization and pytree registration.
   Custom operations may need an update to ensure compatibility with new PennyLane features.
   [(#4314)](https://github.com/PennyLaneAI/pennylane/pull/4314)
-=======
+
 * Treat auxiliary wires and device wires in the same way in `transforms.metric_tensor`
   as in `gradients.hadamard_grad`. Support all valid wire input formats for `aux_wire`.
   [(#4328)](https://github.com/PennyLaneAI/pennylane/pull/4328)
@@ -23,7 +22,6 @@
 * The `qml.gradients` module no longer mutates operators in-place for any gradient transforms.
   Instead, operators that need to be mutated are copied with new parameters.
   [(#4220)](https://github.com/PennyLaneAI/pennylane/pull/4220)
->>>>>>> 18d508aa
 
 * `PauliWord` sparse matrices are much faster, which directly improves `PauliSentence`.
   [(#4272)](https://github.com/PennyLaneAI/pennylane/pull/4272)
