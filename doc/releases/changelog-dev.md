--- conflicted
+++ resolved
@@ -8,21 +8,19 @@
 
 <h4>Capturing and representing hybrid programs</h4>
 
-<<<<<<< HEAD
 * Differentiation of hybrid programs via `qml.grad` can now be captured into plxpr.
   When evaluating a captured `qml.grad` instruction, it will dispatch to `jax.grad`,
   which differs from the Autograd implementation of `qml.grad` itself.
-  Pytree inputs and outputs are supported.
   [(#6120)](https://github.com/PennyLaneAI/pennylane/pull/6120)
-  [(#6134)](https://github.com/PennyLaneAI/pennylane/pull/6134)
-=======
+
 * Differentiation of hybrid programs via `qml.grad` and `qml.jacobian` can now be captured
   into plxpr. When evaluating a captured `qml.grad` (`qml.jacobian`) instruction, it will
   dispatch to `jax.grad` (`jax.jacobian`), which differs from the Autograd implementation
   without capture.
+  Pytree inputs and outputs are supported.
   [(#6120)](https://github.com/PennyLaneAI/pennylane/pull/6120)
   [(#6127)](https://github.com/PennyLaneAI/pennylane/pull/6127)
->>>>>>> c59da753
+  [(#6134)](https://github.com/PennyLaneAI/pennylane/pull/6134)
 
 * Improve unit testing for capturing of nested control flows.
   [(#6111)](https://github.com/PennyLaneAI/pennylane/pull/6111)
