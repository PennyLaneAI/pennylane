--- conflicted
+++ resolved
@@ -73,13 +73,10 @@
 * Added the `qml.TAdd` and `qml.TSWAP` qutrit operations which are the ternary analogs of the CNOT and SWAP operations respectively.
   ([#2843](https://github.com/PennyLaneAI/pennylane/pull/2843))
 
-<<<<<<< HEAD
 * Added the `qml.GellMannObs` qutrit observable, which is the ternary generalization of the Pauli observables. Users must include an index as the first
   argument when using `GellMannObs`, which determines which of the 8 Gell-Mann matrices is used as the observable.
   ([#3035](https://github.com/PennyLaneAI/pennylane/pull/3035))
-
-=======
->>>>>>> 866b0c9f
+ 
 * Added the private `_prod_sort` function that sorts a list of operators by their respective wires
   taking into account their commutativity property.
   [(#2995)](https://github.com/PennyLaneAI/pennylane/pull/2995)
