--- conflicted
+++ resolved
@@ -72,8 +72,4 @@
 
 This release contains contributions from (in alphabetical order):
 
-<<<<<<< HEAD
-Ankit Khandelwal, Edward Jiang, Ixchel Meza Chavez, Moritz Willmann
-=======
-David Ittah, Ankit Khandelwal, Ixchel Meza Chavez, Moritz Willmann
->>>>>>> a3eacfce
+David Ittah, Edward Jiang, Ankit Khandelwal, Ixchel Meza Chavez, Moritz Willmann