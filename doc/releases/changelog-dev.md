--- conflicted
+++ resolved
@@ -305,15 +305,13 @@
 
 <h3>Bug fixes 🐛</h3>
 
-<<<<<<< HEAD
 * The `dynamic_one_shot` transform now works with broadcasting.
-=======
+
 * The probabilities now sum to one using the `torch` interface with `default_dtype` set to `torch.float32`. 
   [(#5462)](https://github.com/PennyLaneAI/pennylane/pull/5462)
 
 * Tensorflow can now handle devices with float32 results but float64 input parameters.
   [(#5446)](https://github.com/PennyLaneAI/pennylane/pull/5446)
->>>>>>> c416ad63
 
 * Fix a bug where the `argnum` kwarg of `qml.gradients.stoch_pulse_grad` references the wrong parameters in a tape,
   creating an inconsistency with other differentiation methods and preventing some use cases.
