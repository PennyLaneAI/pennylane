:orphan:

# Release 0.39.0-dev (development release)

<h3>New features since last release</h3>

* Added `process_density_matrix` implementations to 5 `StateMeasurement` subclasses:
  `ExpVal`, `Var`, `Purity`, `MutualInformation`, and `VnEntropy`.
  This enables `process_density_matrix` to be an abstract method in `StateMeasurement`,
  facilitating future support for mixed-state devices and expanded density matrix operations. Also, there is a quick fix for the `np.sqrt` call in the `ProbabilityMP` class to be replaced by `qml.math.sqrt`.
  [(#6330)](https://github.com/PennyLaneAI/pennylane/pull/6330)

* A new class `MomentumQNGOptimizer` is added. It inherits the basic `QNGOptimizer` class and requires one additional hyperparameter (the momentum coefficient) :math:`0 \leq \rho < 1`, the default value being :math:`\rho=0.9`. For :math:`\rho=0` Momentum-QNG reduces to the basic QNG.
  [(#6240)](https://github.com/PennyLaneAI/pennylane/pull/6240)
 
* Function is added for generating the spin Hamiltonian for the
  [Kitaev](https://arxiv.org/abs/cond-mat/0506438) model on a lattice.
  [(#6174)](https://github.com/PennyLaneAI/pennylane/pull/6174)

* Function is added for generating the spin Hamiltonians for custom lattices.
  [(#6226)](https://github.com/PennyLaneAI/pennylane/pull/6226)

* Functions are added for generating spin Hamiltonians for [Emery]
  (https://journals.aps.org/prl/abstract/10.1103/PhysRevLett.58.2794) and
  [Haldane](https://journals.aps.org/prl/pdf/10.1103/PhysRevLett.61.2015) models on a lattice.
  [(#6201)](https://github.com/PennyLaneAI/pennylane/pull/6201/)

* A new `qml.vn_entanglement_entropy` measurement process has been added which measures the
  Von Neumann entanglement entropy of a quantum state.
  [(#5911)](https://github.com/PennyLaneAI/pennylane/pull/5911)

* A `has_sparse_matrix` property is added to `Operator` to indicate whether a sparse matrix is defined.
  [(#6278)](https://github.com/PennyLaneAI/pennylane/pull/6278)
  [(#6310)](https://github.com/PennyLaneAI/pennylane/pull/6310)

<h3>Improvements 🛠</h3>

* Module-level sandboxing added to `qml.labs` via pre-commit hooks.
  [(#6369)](https://github.com/PennyLaneAI/pennylane/pull/6369)

* `qml.matrix` now works with empty objects (such as empty tapes, `QNode`s and quantum functions that do
  not call operations, single operators with empty decompositions).
  [(#6347)](https://github.com/PennyLaneAI/pennylane/pull/6347)
  
* PennyLane is now compatible with NumPy 2.0.
  [(#6061)](https://github.com/PennyLaneAI/pennylane/pull/6061)
  [(#6258)](https://github.com/PennyLaneAI/pennylane/pull/6258)
  [(#6342)](https://github.com/PennyLaneAI/pennylane/pull/6342)

* PennyLane is now compatible with Jax 0.4.28.
  [(#6255)](https://github.com/PennyLaneAI/pennylane/pull/6255)

* `qml.qchem.excitations` now optionally returns fermionic operators.
  [(#6171)](https://github.com/PennyLaneAI/pennylane/pull/6171)

* The `diagonalize_measurements` transform now uses a more efficient method of diagonalization
  when possible, based on the `pauli_rep` of the relevant observables.
  [(#6113)](https://github.com/PennyLaneAI/pennylane/pull/6113/)

* The `QuantumScript.copy` method now takes `operations`, `measurements`, `shots` and 
  `trainable_params` as keyword arguments. If any of these are passed when copying a 
  tape, the specified attributes will replace the copied attributes on the new tape.
  [(#6285)](https://github.com/PennyLaneAI/pennylane/pull/6285)
  [(#6363)](https://github.com/PennyLaneAI/pennylane/pull/6363)

* The `Hermitian` operator now has a `compute_sparse_matrix` implementation.
  [(#6225)](https://github.com/PennyLaneAI/pennylane/pull/6225)

* `qml.AmplitudeAmplification` is now compatible with QJIT.
  [(#6306)](https://github.com/PennyLaneAI/pennylane/pull/6306)

* The quantum arithmetic templates are now QJIT compatible.
  [(#6307)](https://github.com/PennyLaneAI/pennylane/pull/6307)
  
* The `qml.Qubitization` template is now QJIT compatible.
  [(#6305)](https://github.com/PennyLaneAI/pennylane/pull/6305)

* When an observable is repeated on a tape, `tape.diagonalizing_gates` no longer returns the 
  diagonalizing gates for each instance of the observable. Instead, the diagonalizing gates of
  each observable on the tape are included just once.
  [(#6288)](https://github.com/PennyLaneAI/pennylane/pull/6288)

* The number of diagonalizing gates returned in `qml.specs` now follows the `level` keyword argument 
  regarding whether the diagonalizing gates are modified by device, instead of always counting 
  unprocessed diagonalizing gates.
  [(#6290)](https://github.com/PennyLaneAI/pennylane/pull/6290)

<<<<<<< HEAD
* `qml.BasisRotation` template is now JIT compatible.
  [(#6019)](https://github.com/PennyLaneAI/pennylane/pull/6019)
=======
* A more sensible error message is raised from a `RecursionError` encountered when accessing properties and methods of a nested `CompositeOp` or `SProd`.
  [(#6375)](https://github.com/PennyLaneAI/pennylane/pull/6375)
>>>>>>> 2078ff15

<h4>Capturing and representing hybrid programs</h4>

* `qml.wires.Wires` now accepts JAX arrays as input. Furthermore, a `FutureWarning` is no longer raised in `JAX 0.4.30+`
  when providing JAX tracers as input to `qml.wires.Wires`.
  [(#6312)](https://github.com/PennyLaneAI/pennylane/pull/6312)

* Differentiation of hybrid programs via `qml.grad` and `qml.jacobian` can now be captured
  into plxpr. When evaluating a captured `qml.grad` (`qml.jacobian`) instruction, it will
  dispatch to `jax.grad` (`jax.jacobian`), which differs from the Autograd implementation
  without capture. Pytree inputs and outputs are supported.
  [(#6120)](https://github.com/PennyLaneAI/pennylane/pull/6120)
  [(#6127)](https://github.com/PennyLaneAI/pennylane/pull/6127)
  [(#6134)](https://github.com/PennyLaneAI/pennylane/pull/6134)

* Improve unit testing for capturing of nested control flows.
  [(#6111)](https://github.com/PennyLaneAI/pennylane/pull/6111)

* Some custom primitives for the capture project can now be imported via
  `from pennylane.capture.primitives import *`.
  [(#6129)](https://github.com/PennyLaneAI/pennylane/pull/6129)

* All higher order primitives now use `jax.core.Jaxpr` as metadata instead of sometimes
  using `jax.core.ClosedJaxpr` and sometimes using `jax.core.Jaxpr`.
  [(#6319)](https://github.com/PennyLaneAI/pennylane/pull/6319)

* `FermiWord` class now has a method to apply anti-commutator relations.
   [(#6196)](https://github.com/PennyLaneAI/pennylane/pull/6196)

* `FermiWord` and `FermiSentence` classes now have methods to compute adjoints.
  [(#6166)](https://github.com/PennyLaneAI/pennylane/pull/6166)

* The `SampleMP.process_samples` method is updated to support using JAX tracers
  for samples, allowing compatiblity with Catalyst workflows.
  [(#6211)](https://github.com/PennyLaneAI/pennylane/pull/6211)

* Improve `qml.Qubitization` decomposition.
  [(#6182)](https://github.com/PennyLaneAI/pennylane/pull/6182)

* The `__repr__` methods for `FermiWord` and `FermiSentence` now returns a
  unique representation of the object.
  [(#6167)](https://github.com/PennyLaneAI/pennylane/pull/6167)

* Predefined lattice shapes such as `lieb`, `cubic`, `bcc`, `fcc`, and `diamond`
  can now be generated.
  [(6237)](https://github.com/PennyLaneAI/pennylane/pull/6237)

* A `ReferenceQubit` is introduced for testing purposes and as a reference for future plugin development.
  [(#6181)](https://github.com/PennyLaneAI/pennylane/pull/6181)

* The `to_mat` methods for `FermiWord` and `FermiSentence` now optionally return
  a sparse matrix.
  [(#6173)](https://github.com/PennyLaneAI/pennylane/pull/6173)

* The `make_plxpr` function is added, to take a function and create a `Callable` that,
  when called, will return a PLxPR representation of the input function.
  [(#6326)](https://github.com/PennyLaneAI/pennylane/pull/6326)

<h3>Breaking changes 💔</h3>

* `AllWires` validation in `QNode.construct` has been removed. 
  [(#6373)](https://github.com/PennyLaneAI/pennylane/pull/6373)

* The `simplify` argument in `qml.Hamiltonian` and `qml.ops.LinearCombination` has been removed.
  Instead, `qml.simplify()` can be called on the constructed operator.
  [(#6279)](https://github.com/PennyLaneAI/pennylane/pull/6279)

* The functions `qml.qinfo.classical_fisher` and `qml.qinfo.quantum_fisher` have been removed and migrated to the `qml.gradients`
  module. Therefore, `qml.gradients.classical_fisher` and `qml.gradients.quantum_fisher` should be used instead.
  [(#5911)](https://github.com/PennyLaneAI/pennylane/pull/5911)

* Remove support for Python 3.9.
  [(#6223)](https://github.com/PennyLaneAI/pennylane/pull/6223)

* `DefaultQubitTF`, `DefaultQubitTorch`, `DefaultQubitJax`, and `DefaultQubitAutograd` are removed.
  Please use `default.qubit` for all interfaces.
  [(#6207)](https://github.com/PennyLaneAI/pennylane/pull/6207)
  [(#6208)](https://github.com/PennyLaneAI/pennylane/pull/6208)
  [(#6209)](https://github.com/PennyLaneAI/pennylane/pull/6209)
  [(#6210)](https://github.com/PennyLaneAI/pennylane/pull/6210)

* `expand_fn`, `max_expansion`, `override_shots`, and `device_batch_transform` are removed from the
  signature of `qml.execute`.
  [(#6203)](https://github.com/PennyLaneAI/pennylane/pull/6203)

* `max_expansion` and `expansion_strategy` are removed from the `QNode`.
  [(#6203)](https://github.com/PennyLaneAI/pennylane/pull/6203)

* `expansion_strategy` is removed from `qml.draw`, `qml.draw_mpl`, and `qml.specs`. `max_expansion` is removed from `qml.specs`, as it had no impact on the output.
  [(#6203)](https://github.com/PennyLaneAI/pennylane/pull/6203)

* `qml.transforms.hamiltonian_expand` and `qml.transforms.sum_expand` are removed.
  Please use `qml.transforms.split_non_commuting` instead.
  [(#6204)](https://github.com/PennyLaneAI/pennylane/pull/6204)

* The `decomp_depth` keyword argument to `qml.device` is removed.
  [(#6234)](https://github.com/PennyLaneAI/pennylane/pull/6234)

* `Operator.expand` is now removed. Use `qml.tape.QuantumScript(op.deocomposition())` instead.
  [(#6227)](https://github.com/PennyLaneAI/pennylane/pull/6227)

<h3>Deprecations 👋</h3>

* Legacy operator arithmetic has been deprecated. This includes `qml.ops.Hamiltonian`, `qml.operation.Tensor`,
  `qml.operation.enable_new_opmath`, `qml.operation.disable_new_opmath`, and `qml.operation.convert_to_legacy_H`.
  Note that when new operator arithmetic is enabled, ``qml.Hamiltonian`` will continue to dispatch to
  `qml.ops.LinearCombination`; this behaviour is not deprecated. For more information, check out the
  [updated operator troubleshooting page](https://docs.pennylane.ai/en/stable/news/new_opmath.html).
  [(#6287)](https://github.com/PennyLaneAI/pennylane/pull/6287)
  [(#6365)](https://github.com/PennyLaneAI/pennylane/pull/6365)

* `qml.pauli.PauliSentence.hamiltonian` and `qml.pauli.PauliWord.hamiltonian` are deprecated. Instead, please use
  `qml.pauli.PauliSentence.operation` and `qml.pauli.PauliWord.operation` respectively.
  [(#6287)](https://github.com/PennyLaneAI/pennylane/pull/6287)

* `qml.pauli.simplify()` is deprecated. Instead, please use `qml.simplify(op)` or `op.simplify()`.
  [(#6287)](https://github.com/PennyLaneAI/pennylane/pull/6287)

* The `qml.BasisStatePreparation` template is deprecated.
  Instead, use `qml.BasisState`.
  [(#6021)](https://github.com/PennyLaneAI/pennylane/pull/6021)

* The `'ancilla'` argument for `qml.iterative_qpe` has been deprecated. Instead, use the `'aux_wire'` argument.
  [(#6277)](https://github.com/PennyLaneAI/pennylane/pull/6277)

* `qml.shadows.shadow_expval` has been deprecated. Instead, use the `qml.shadow_expval` measurement
  process.
  [(#6277)](https://github.com/PennyLaneAI/pennylane/pull/6277)

* `qml.broadcast` has been deprecated. Please use `for` loops instead.
  [(#6277)](https://github.com/PennyLaneAI/pennylane/pull/6277)

* The `qml.QubitStateVector` template is deprecated. Instead, use `qml.StatePrep`.
  [(#6172)](https://github.com/PennyLaneAI/pennylane/pull/6172)

* The `qml.qinfo` module has been deprecated. Please see the respective functions in the `qml.math` and
  `qml.measurements` modules instead.
  [(#5911)](https://github.com/PennyLaneAI/pennylane/pull/5911)

* `Device`, `QubitDevice`, and `QutritDevice` will no longer be accessible via top-level import in v0.40.
  They will still be accessible as `qml.devices.LegacyDevice`, `qml.devices.QubitDevice`, and `qml.devices.QutritDevice`
  respectively.
  [(#6238)](https://github.com/PennyLaneAI/pennylane/pull/6238/)

* `QNode.gradient_fn` is deprecated. Please use `QNode.diff_method` and `QNode.get_gradient_fn` instead.
  [(#6244)](https://github.com/PennyLaneAI/pennylane/pull/6244)

<h3>Documentation 📝</h3>

* Update `qml.Qubitization` documentation based on new decomposition.
  [(#6276)](https://github.com/PennyLaneAI/pennylane/pull/6276)

* Fixed examples in the documentation of a few optimizers.
  [(#6303)](https://github.com/PennyLaneAI/pennylane/pull/6303)
  [(#6315)](https://github.com/PennyLaneAI/pennylane/pull/6315)

* Corrected examples in the documentation of `qml.jacobian`.
  [(#6283)](https://github.com/PennyLaneAI/pennylane/pull/6283)
  [(#6315)](https://github.com/PennyLaneAI/pennylane/pull/6315)

* Fixed spelling in a number of places across the documentation.
  [(#6280)](https://github.com/PennyLaneAI/pennylane/pull/6280)

* Add `work_wires` parameter to `qml.MultiControlledX` docstring signature.
  [(#6271)](https://github.com/PennyLaneAI/pennylane/pull/6271)

* Removed ambiguity in error raised by the `PauliRot` class.
  [(#6298)](https://github.com/PennyLaneAI/pennylane/pull/6298)

<h3>Bug fixes 🐛</h3>

* `adjoint_metric_tensor` now works with circuits containing state preparation operations.
  [(#6358)](https://github.com/PennyLaneAI/pennylane/pull/6358)

* `quantum_fisher` now respects the classical Jacobian of QNodes.
  [(#6350)](https://github.com/PennyLaneAI/pennylane/pull/6350)

* `qml.map_wires` can now be applied to a batch of tapes.
  [(#6295)](https://github.com/PennyLaneAI/pennylane/pull/6295)

* Fix float-to-complex casting in various places across PennyLane.
 [(#6260)](https://github.com/PennyLaneAI/pennylane/pull/6260)
 [(#6268)](https://github.com/PennyLaneAI/pennylane/pull/6268)

* Fix a bug where zero-valued JVPs were calculated wrongly in the presence of shot vectors.
  [(#6219)](https://github.com/PennyLaneAI/pennylane/pull/6219)

* Fix `qml.PrepSelPrep` template to work with `torch`.
  [(#6191)](https://github.com/PennyLaneAI/pennylane/pull/6191)

* Now `qml.equal` compares correctly `qml.PrepSelPrep` operators.
  [(#6182)](https://github.com/PennyLaneAI/pennylane/pull/6182)

* The `qml.QSVT` template now orders the `projector` wires first and the `UA` wires second, which is the expected order of the decomposition.
  [(#6212)](https://github.com/PennyLaneAI/pennylane/pull/6212)

* The `qml.Qubitization` template now orders the `control` wires first and the `hamiltonian` wires second, which is the expected according to other templates.
  [(#6229)](https://github.com/PennyLaneAI/pennylane/pull/6229)

* The `qml.FABLE` template now returns the correct value when JIT is enabled.
  [(#6263)](https://github.com/PennyLaneAI/pennylane/pull/6263)

* Fixes a bug where a circuit using the `autograd` interface sometimes returns nested values that are not of the `autograd` interface.
  [(#6225)](https://github.com/PennyLaneAI/pennylane/pull/6225)

* Fixes a bug where a simple circuit with no parameters or only builtin/numpy arrays as parameters returns autograd tensors.
  [(#6225)](https://github.com/PennyLaneAI/pennylane/pull/6225)

* `qml.pauli.PauliVSpace` now uses a more stable SVD-based linear independence check to avoid running into `LinAlgError: Singular matrix`. This stabilizes the usage of `qml.lie_closure`. It also introduces normalization of the basis vector's internal representation `_M` to avoid exploding coefficients.
  [(#6232)](https://github.com/PennyLaneAI/pennylane/pull/6232)

* Fixes a bug where `csc_dot_product` is used during measurement for `Sum`/`Hamiltonian` that contains observables that does not define a sparse matrix.
  [(#6278)](https://github.com/PennyLaneAI/pennylane/pull/6278)
  [(#6310)](https://github.com/PennyLaneAI/pennylane/pull/6310)

* Fixes a test after updating to the nightly version of Catalyst.
  [(#6362)](https://github.com/PennyLaneAI/pennylane/pull/6362)

* Fixes a bug where `CommutingEvolution` with a trainable `Hamiltonian` cannot be differentiated using parameter shift.
  [(#6372)](https://github.com/PennyLaneAI/pennylane/pull/6372)

<h3>Contributors ✍️</h3>

This release contains contributions from (in alphabetical order):

Guillermo Alonso,
Utkarsh Azad,
Oleksandr Borysenko,
Astral Cai,
Isaac De Vlugt,
Diksha Dhawan,
Lillian M. A. Frederiksen,
Pietropaolo Frisoni,
Emiliano Godinez,
Austin Huang,
Korbinian Kottmann,
Christina Lee,
William Maxwell,
Erick Ochoa Lopez,
Lee J. O'Riordan,
Mudit Pandey,
Andrija Paurevic,
David Wierichs,<|MERGE_RESOLUTION|>--- conflicted
+++ resolved
@@ -85,13 +85,11 @@
   unprocessed diagonalizing gates.
   [(#6290)](https://github.com/PennyLaneAI/pennylane/pull/6290)
 
-<<<<<<< HEAD
 * `qml.BasisRotation` template is now JIT compatible.
   [(#6019)](https://github.com/PennyLaneAI/pennylane/pull/6019)
-=======
+
 * A more sensible error message is raised from a `RecursionError` encountered when accessing properties and methods of a nested `CompositeOp` or `SProd`.
   [(#6375)](https://github.com/PennyLaneAI/pennylane/pull/6375)
->>>>>>> 2078ff15
 
 <h4>Capturing and representing hybrid programs</h4>
 
