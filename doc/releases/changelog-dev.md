--- conflicted
+++ resolved
@@ -14,13 +14,10 @@
 
 <h3>Improvements</h3>
 
-<<<<<<< HEAD
 * The `num_params` attribute in the operator class is now dynamic. This makes it easier
   to define operator subclasses with a flexible number of parameters. 
   [(#1898)](https://github.com/PennyLaneAI/pennylane/pull/1898)
 
-=======
->>>>>>> 534de0a4
 * Tests do not loop over automatically imported and instantiated operations any more, 
   which was opaque and created unnecessarily many tests.
   [(#1895)](https://github.com/PennyLaneAI/pennylane/pull/1895)
