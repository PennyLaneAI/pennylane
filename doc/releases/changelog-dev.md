
# Release 0.43.0-dev (development release)

<h3>New features since last release</h3>

* The Resource estimation toolkit was upgraded and has migrated from
  :mod:`~.labs` to PennyLane as the :mod:`~.estimator` module.
  
  * The `qml.estimator.WireResourceManager`, `qml.estimator.Allocate`, and `qml.estimator.Deallocate`
    classes were added to track auxiliary wires for resource estimation.
    [(#8203)](https://github.com/PennyLaneAI/pennylane/pull/8203)

* Dynamic wire allocation with `qml.allocation.allocate` can now be executed on `default.qubit`.
  [(#7718)](https://github.com/PennyLaneAI/pennylane/pull/7718)

  ```python
  @qml.qnode(qml.device('default.qubit'))
  def c():
      with qml.allocate(1) as wires:
          qml.H(wires)
          qml.CNOT((wires[0], 0))
      return qml.probs(wires=0)

  c()
  ```
  ```
  array([0.5, 0.5])
  ```

* A new :func:`~.ops.op_math.change_basis_op` function and :class:`~.ops.op_math.ChangeOpBasis` class were added,
  which allow a compute-uncompute pattern (U V U†) to be represented by a single operator.
  A corresponding decomposition rule has been added to support efficiently controlling the pattern,
  in which only the central (target) operator is controlled, and not U or U†.
  [(#8023)](https://github.com/PennyLaneAI/pennylane/pull/8023)
  [(#8070)](https://github.com/PennyLaneAI/pennylane/pull/8070)

* A new keyword argument ``partial`` has been added to :class:`qml.Select`. It allows for
  simplifications in the decomposition of ``Select`` under the assumption that the state of the
  control wires has no overlap with computational basis states that are not used by ``Select``.
  [(#7658)](https://github.com/PennyLaneAI/pennylane/pull/7658)

* New ZX calculus-based transforms have been added to access circuit optimization
  passes implemented in [pyzx](https://pyzx.readthedocs.io/en/latest/):

  * :func:`~.transforms.zx.push_hadamards` to optimize a phase-polynomial + Hadamard circuit by pushing
    Hadamard gates as far as possible to one side to create fewer larger phase-polynomial blocks
    (see [pyzx.basic_optimization](https://pyzx.readthedocs.io/en/latest/api.html#pyzx.optimize.basic_optimization)).
    [(#8025)](https://github.com/PennyLaneAI/pennylane/pull/8025)

  * :func:`~.transforms.zx.todd` to optimize a Clifford + T circuit by using the Third Order Duplicate and Destroy (TODD) algorithm
    (see [pyzx.phase_block_optimize](https://pyzx.readthedocs.io/en/latest/api.html#pyzx.optimize.phase_block_optimize)).
    [(#8029)](https://github.com/PennyLaneAI/pennylane/pull/8029)

  * :func:`~.transforms.zx.optimize_t_count` to reduce the number of T gates in a Clifford + T circuit by applying
    a sequence of passes that combine ZX-based commutation and cancellation rules and the TODD algorithm
    (see [pyzx.full_optimize](https://pyzx.readthedocs.io/en/latest/api.html#pyzx.optimize.full_optimize)).
    [(#8088)](https://github.com/PennyLaneAI/pennylane/pull/8088)

  * :func:`~.transforms.zx.reduce_non_clifford` to reduce the number of non-Clifford gates by applying
    a combination of phase gadgetization strategies and Clifford gate simplification rules.
    (see [pyzx.full_reduce](https://pyzx.readthedocs.io/en/latest/api.html#pyzx.simplify.full_reduce)).
    [(#7747)](https://github.com/PennyLaneAI/pennylane/pull/7747)

* The `qml.specs` function now accepts a `compute_depth` keyword argument, which is set to `True` by default.
  This makes the expensive depth computation performed by `qml.specs` optional.
  [(#7998)](https://github.com/PennyLaneAI/pennylane/pull/7998)
  [(#8042)](https://github.com/PennyLaneAI/pennylane/pull/8042)

* New transforms called :func:`~.transforms.match_relative_phase_toffoli` and
  :func:`~.transforms.match_controlled_iX_gate` have been added to implement passes that make use
  of equivalencies to compile certain patterns to efficient Clifford+T equivalents.
  [(#7748)](https://github.com/PennyLaneAI/pennylane/pull/7748)

* Leveraging quantum just-in-time compilation to optimize parameterized hybrid workflows with the momentum
  quantum natural gradient optimizer is now possible with the new :class:`~.MomentumQNGOptimizerQJIT` optimizer.
  [(#7606)](https://github.com/PennyLaneAI/pennylane/pull/7606)

  Similar to the :class:`~.QNGOptimizerQJIT` optimizer, :class:`~.MomentumQNGOptimizerQJIT` offers a
  `qml.qjit`-compatible analogue to the existing :class:`~.MomentumQNGOptimizer` with an Optax-like interface:

  ```python
  import pennylane as qml
  import jax.numpy as jnp

  dev = qml.device("lightning.qubit", wires=2)

  @qml.qnode(dev)
  def circuit(params):
      qml.RX(params[0], wires=0)
      qml.RY(params[1], wires=1)
      return qml.expval(qml.Z(0) + qml.X(1))

  opt = qml.MomentumQNGOptimizerQJIT(stepsize=0.1, momentum=0.2)

  @qml.qjit
  def update_step_qjit(i, args):
      params, state = args
      return opt.step(circuit, params, state)

  @qml.qjit
  def optimization_qjit(params, iters):
      state = opt.init(params)
      args = (params, state)
      params, state = qml.for_loop(iters)(update_step_qjit)(args)
      return params
  ```

  ```pycon
  >>> params = jnp.array([0.1, 0.2])
  >>> iters = 1000
  >>> optimization_qjit(params=params, iters=iters)
  Array([ 3.14159265, -1.57079633], dtype=float64)
  ```

* The :func:`~.transforms.decompose` transform is now able to decompose classically controlled operations.
  [(#8145)](https://github.com/PennyLaneAI/pennylane/pull/8145)

<h3>Improvements 🛠</h3>

* `qml.counts` can now be captured with program capture into plxpr. It still cannot be interpreted or executed
  with program capture.
  [(#8229)](https://github.com/PennyLaneAI/pennylane/pull/8229)

* `allocate` and `deallocate` can now be accessed as `qml.allocate` and `qml.deallocate`.
  [(#8189)](https://github.com/PennyLaneAI/pennylane/pull/8198))

* `allocate` now takes `state: Literal["zero", "any"] = "zero"` instead of `require_zeros=True`.
  [(#8163)](https://github.com/PennyLaneAI/pennylane/pull/8163)

* A `DynamicRegister` can no longer be used as an individual wire itself, as this led to confusing results.
  [(#8151)](https://github.com/PennyLaneAI/pennylane/pull/8151)

* A new keyword argument called ``shot_dist`` has been added to the :func:`~.transforms.split_non_commuting` transform.
  This allows for more customization and efficiency when calculating expectation values across the non-commuting groups
  of observables that make up a ``Hamiltonian``/``LinearCombination``.
  [(#7988)](https://github.com/PennyLaneAI/pennylane/pull/7988)

  Given a QNode that returns a sample-based measurement (e.g., ``expval``) of a ``Hamiltonian``/``LinearCombination``
  with finite ``shots``, the current default behaviour of :func:`~.transforms.split_non_commuting` will perform ``shots``
  executions for each group of commuting terms. With the ``shot_dist`` argument, this behaviour can be changed:

  * ``"uniform"``: evenly distributes the number of ``shots`` across all groups of commuting terms
  * ``"weighted"``: distributes the number of ``shots`` according to weights proportional to the L1 norm of the coefficients in each group
  * ``"weighted_random"``: same as ``"weighted"``, but the numbers of ``shots`` are sampled from a multinomial distribution
  * or a user-defined function implementing a custom shot distribution strategy

  To show an example about how this works, let's start by defining a simple Hamiltonian:

  ```python
  import pennylane as qml

  ham = qml.Hamiltonian(
      coeffs=[10, 0.1, 20, 100, 0.2],
      observables=[
          qml.X(0) @ qml.Y(1),
          qml.Z(0) @ qml.Z(2),
          qml.Y(1),
          qml.X(1) @ qml.X(2),
          qml.Z(0) @ qml.Z(1) @ qml.Z(2)
      ]
  )
  ```

  This Hamiltonian can be split into 3 non-commuting groups of mutually commuting terms.
  With ``shot_dist = "weighted"``, for example, the number of shots will be divided
  according to the L1 norm of each group's coefficients:

  ```python
  from functools import partial
  from pennylane.transforms import split_non_commuting

  dev = qml.device("default.qubit")

  @partial(split_non_commuting, shot_dist="weighted")
  @qml.qnode(dev, shots=10000)
  def circuit():
      return qml.expval(ham)

  with qml.Tracker(dev) as tracker:
      circuit()
  ```

  ```pycon
  >>> print(tracker.history["shots"])
  [2303, 23, 7674]
  ```

* The number of `shots` can now be specified directly in QNodes as a standard keyword argument.
  [(#8073)](https://github.com/PennyLaneAI/pennylane/pull/8073)

  ```python
  @qml.qnode(qml.device("default.qubit"), shots=1000)
  def circuit():
      qml.H(0)
      return qml.expval(qml.Z(0))
  ```

  ```pycon
  >>> circuit.shots
  Shots(total=1000)
  >>> circuit()
  np.float64(-0.004)
  ```

  Setting the `shots` value in a QNode is equivalent to decorating with :func:`qml.workflow.set_shots`. Note, however, that decorating with :func:`qml.workflow.set_shots` overrides QNode `shots`:

  ```pycon
  >>> new_circ = qml.set_shots(circuit, shots=123)
  >>> new_circ.shots
  Shots(total=123)
  ```

* PennyLane `autograph` supports standard python for updating arrays like `array[i] += x` instead of jax `arr.at[i].add(x)`.
  Users can now use this when designing quantum circuits with experimental program capture enabled.

  ```python
  import pennylane as qml
  import jax.numpy as jnp

  qml.capture.enable()

  @qml.qnode(qml.device("default.qubit", wires=3))
  def circuit(val):
    angles = jnp.zeros(3)
    angles[0:3] += val

    for i, angle in enumerate(angles):
        qml.RX(angle, i)

    return qml.expval(qml.Z(0)), qml.expval(qml.Z(1)), qml.expval(qml.Z(2))
  ```

  ```pycon
  >>> circuit(jnp.pi)
  (Array(-1, dtype=float32),
   Array(-1, dtype=float32),
   Array(-1, dtype=float32))
  ```

  [(#8076)](https://github.com/PennyLaneAI/pennylane/pull/8076)

* PennyLane `autograph` supports standard python for index assignment (`arr[i] = x`) instead of jax.numpy form (`arr = arr.at[i].set(x)`).
  Users can now use standard python assignment when designing circuits with experimental program capture enabled.

  ```python
  import pennylane as qml
  import jax.numpy as jnp

  qml.capture.enable()

  @qml.qnode(qml.device("default.qubit", wires=3))
  def circuit(val):
    angles = jnp.zeros(3)
    angles[1] = val / 2
    angles[2] = val

    for i, angle in enumerate(angles):
        qml.RX(angle, i)

    return qml.expval(qml.Z(0)), qml.expval(qml.Z(1)), qml.expval(qml.Z(2))
  ```

  ```pycon
  >>> circuit(jnp.pi)
  (Array(0.99999994, dtype=float32),
   Array(0., dtype=float32),
   Array(-0.99999994, dtype=float32))
  ```

  [(#8027)](https://github.com/PennyLaneAI/pennylane/pull/8027)

* Logical operations (`and`, `or` and `not`) are now supported with the `autograph` module. Users can
  now use these logical operations in control flow when designing quantum circuits with experimental
  program capture enabled.

  ```python
  import pennylane as qml

  qml.capture.enable()

  @qml.qnode(qml.device("default.qubit", wires=1))
  def circuit(param):
      if param >= 0 and param <= 1:
          qml.H(0)
      return qml.state()
  ```

  ```pycon
  >>> circuit(0.5)
  Array([0.70710677+0.j, 0.70710677+0.j], dtype=complex64)
  ```

  [(#8006)](https://github.com/PennyLaneAI/pennylane/pull/8006)

* The decomposition of :class:`~.BasisRotation` has been optimized to skip redundant phase shift gates
  with angle :math:`\pm \pi` for real-valued, i.e., orthogonal, rotation matrices. This uses the fact that
  no or single :class:`~.PhaseShift` gate is required in case the matrix has a determinant :math:`\pm 1`.
  [(#7765)](https://github.com/PennyLaneAI/pennylane/pull/7765)

* Changed how basis states are assigned internally in `qml.Superposition`, improving its
  decomposition slightly both regarding classical computing time and gate decomposition.
  [(#7880)](https://github.com/PennyLaneAI/pennylane/pull/7880)

* The printing and drawing of :class:`~.TemporaryAND`, also known as ``qml.Elbow``, and its adjoint
  have been improved to be more legible and consistent with how it's depicted in circuits in the literature.
  [(#8017)](https://github.com/PennyLaneAI/pennylane/pull/8017)

  ```python
  import pennylane as qml

  @qml.draw
  @qml.qnode(qml.device("lightning.qubit", wires=4))
  def node():
      qml.TemporaryAND([0, 1, 2], control_values=[1, 0])
      qml.CNOT([2, 3])
      qml.adjoint(qml.TemporaryAND([0, 1, 2], control_values=[1, 0]))
      return qml.expval(qml.Z(3))
  ```

  ```pycon
  print(node())
  0: ─╭●─────●╮─┤
  1: ─├○─────○┤─┤
  2: ─╰──╭●───╯─┤
  3: ────╰X─────┤  <Z>
  ```

* Several templates now have decompositions that can be accessed within the graph-based
  decomposition system (:func:`~.decomposition.enable_graph`), allowing workflows
  that include these templates to be decomposed in a resource-efficient and performant
  manner.
  [(#7779)](https://github.com/PennyLaneAI/pennylane/pull/7779)
  [(#7908)](https://github.com/PennyLaneAI/pennylane/pull/7908)
  [(#7385)](https://github.com/PennyLaneAI/pennylane/pull/7385)
  [(#7941)](https://github.com/PennyLaneAI/pennylane/pull/7941)
  [(#7943)](https://github.com/PennyLaneAI/pennylane/pull/7943)
  [(#8075)](https://github.com/PennyLaneAI/pennylane/pull/8075)
  [(#8002)](https://github.com/PennyLaneAI/pennylane/pull/8002)

  The included templates are: :class:`~.Adder`, :class:`~.ControlledSequence`, :class:`~.ModExp`, :class:`~.MottonenStatePreparation`,
  :class:`~.MPSPrep`, :class:`~.Multiplier`, :class:`~.OutAdder`, :class:`~.OutMultiplier`, :class:`~.OutPoly`, :class:`~.PrepSelPrep`,
  :class:`~.ops.Prod`, :class:`~.Reflection`, :class:`~.Select`, :class:`~.StatePrep`, :class:`~.TrotterProduct`, :class:`~.QROM`,
  :class:`~.GroverOperator`, :class:`~.UCCSD`, :class:`~.StronglyEntanglingLayers`, :class:`~.GQSP`, :class:`~.FermionicSingleExcitation`,
  :class:`~.FermionicDoubleExcitation`, :class:`~.QROM`, :class:`~.ArbitraryStatePreparation`, :class:`~.CosineWindow`,
  :class:`~.AmplitudeAmplification`, :class:`~.Permute`, :class:`~.AQFT`, :class:`~.FlipSign`, :class:`~.FABLE`,
  :class:`~.Qubitization`, and :class:`~.Superposition`

* A new function called :func:`~.math.choi_matrix` is available, which computes the [Choi matrix](https://en.wikipedia.org/wiki/Choi%E2%80%93Jamio%C5%82kowski_isomorphism) of a quantum channel.
  This is a useful tool in quantum information science and to check circuit identities involving non-unitary operations.
  [(#7951)](https://github.com/PennyLaneAI/pennylane/pull/7951)

  ```pycon
  >>> import numpy as np
  >>> Ks = [np.sqrt(0.3) * qml.CNOT((0, 1)), np.sqrt(1-0.3) * qml.X(0)]
  >>> Ks = [qml.matrix(op, wire_order=range(2)) for op in Ks]
  >>> Lambda = qml.math.choi_matrix(Ks)
  >>> np.trace(Lambda), np.trace(Lambda @ Lambda)
  (np.float64(1.0), np.float64(0.58))
  ```

* A new device preprocess transform, `~.devices.preprocess.no_analytic`, is available for hardware devices and hardware-like simulators.
  It validates that all executions are shot-based.
  [(#8037)](https://github.com/PennyLaneAI/pennylane/pull/8037)

* With program capture, the `true_fn` can now be a subclass of `Operator` when no `false_fn` is provided.
  `qml.cond(condition, qml.X)(0)` is now valid code and will return nothing, even though `qml.X` is
  technically a callable that returns an `X` operator.
  [(#8060)](https://github.com/PennyLaneAI/pennylane/pull/8060)
  [(#8101)](https://github.com/PennyLaneAI/pennylane/pull/8101)

* With program capture, an error is now raised if the conditional predicate is not a scalar.
  [(#8066)](https://github.com/PennyLaneAI/pennylane/pull/8066)

* :func:`~.tape.plxpr_to_tape` now supports converting circuits containing dynamic wire allocation.
  [(#8179)](https://github.com/PennyLaneAI/pennylane/pull/8179)

<h4>OpenQASM-PennyLane interoperability</h4>

* The :func:`qml.from_qasm3` function can now convert OpenQASM 3.0 circuits that contain
  subroutines, constants, all remaining stdlib gates, qubit registers, and built-in mathematical functions.
  [(#7651)](https://github.com/PennyLaneAI/pennylane/pull/7651)
  [(#7653)](https://github.com/PennyLaneAI/pennylane/pull/7653)
  [(#7676)](https://github.com/PennyLaneAI/pennylane/pull/7676)
  [(#7679)](https://github.com/PennyLaneAI/pennylane/pull/7679)
  [(#7677)](https://github.com/PennyLaneAI/pennylane/pull/7677)
  [(#7767)](https://github.com/PennyLaneAI/pennylane/pull/7767)
  [(#7690)](https://github.com/PennyLaneAI/pennylane/pull/7690)

<h4>Other improvements</h4>

* The Python `Quantum` dialect now has more strict constraints for operands and results.
  [(#8083)](https://github.com/PennyLaneAI/pennylane/pull/8083)

* Program capture can now handle dynamic shots, shot vectors, and shots set with `qml.set_shots`.
  [(#7652)](https://github.com/PennyLaneAI/pennylane/pull/7652)

* Added a callback mechanism to the `qml.compiler.python_compiler` submodule to inspect the intermediate
  representation of the program between multiple compilation passes.
  [(#7964)](https://github.com/PennyLaneAI/pennylane/pull/7964)

* The matrix factorization using :func:`~.math.decomposition.givens_decomposition` has
  been optimized to factor out the redundant sign in the diagonal phase matrix for the
  real-valued (orthogonal) rotation matrices. For example, in case the determinant of a matrix is
  :math:`-1`, only a single element of the phase matrix is required.
  [(#7765)](https://github.com/PennyLaneAI/pennylane/pull/7765)

* Added the `NumQubitsOp` operation to the `Quantum` dialect of the Python compiler.
[(#8063)](https://github.com/PennyLaneAI/pennylane/pull/8063)

* An error is no longer raised when non-integer wire labels are used in QNodes using `mcm_method="deferred"`.
  [(#7934)](https://github.com/PennyLaneAI/pennylane/pull/7934)


  ```python
  @qml.qnode(qml.device("default.qubit"), mcm_method="deferred")
  def circuit():
      m = qml.measure("a")
      qml.cond(m == 0, qml.X)("aux")
      return qml.expval(qml.Z("a"))
  ```

  ```pycon
  >>> print(qml.draw(circuit)())
    a: ──┤↗├────┤  <Z>
  aux: ───║───X─┤
          ╚═══╝
  ```

* PennyLane is now compatible with `quimb` 1.11.2 after a bug affecting `default.tensor` was fixed.
  [(#7931)](https://github.com/PennyLaneAI/pennylane/pull/7931)

* The error message raised when using Python compiler transforms with :func:`pennylane.qjit` has been updated
  with suggested fixes.
  [(#7916)](https://github.com/PennyLaneAI/pennylane/pull/7916)

* A new `qml.transforms.resolve_dynamic_wires` transform can allocate concrete wire values for dynamic
  qubit allocation.
  [(#7678)](https://github.com/PennyLaneAI/pennylane/pull/7678)
  [(#8184)](https://github.com/PennyLaneAI/pennylane/pull/8184)

* The :func:`qml.workflow.set_shots` transform can now be directly applied to a QNode without the need for `functools.partial`, providing a more user-friendly syntax and negating having to import the `functools` package.
  [(#7876)](https://github.com/PennyLaneAI/pennylane/pull/7876)
  [(#7919)](https://github.com/PennyLaneAI/pennylane/pull/7919)

  ```python
  @qml.set_shots(shots=1000)  # or @qml.set_shots(1000)
  @qml.qnode(dev)
  def circuit():
      qml.H(0)
      return qml.expval(qml.Z(0))
  ```

  ```pycon
  >>> circuit()
  0.002
  ```

* Added a `QuantumParser` class to the `qml.compiler.python_compiler` submodule that automatically loads relevant dialects.
  [(#7888)](https://github.com/PennyLaneAI/pennylane/pull/7888)

* A compilation pass written with xDSL called `qml.compiler.python_compiler.transforms.ConvertToMBQCFormalismPass` has been added for the experimental xDSL Python compiler integration. This pass converts all gates in the MBQC gate set (`Hadamard`, `S`, `RZ`, `RotXZX` and `CNOT`) to the textbook MBQC formalism.
  [(#7870)](https://github.com/PennyLaneAI/pennylane/pull/7870)

* Enforce various modules to follow modular architecture via `tach`.
  [(#7847)](https://github.com/PennyLaneAI/pennylane/pull/7847)

* Users can now specify a relative threshold value for the permissible operator norm error (`epsilon`) that
  triggers rebuilding of the cache in the `qml.clifford_t_transform`, via new `cache_eps_rtol` keyword argument.
  [(#8056)](https://github.com/PennyLaneAI/pennylane/pull/8056)

* A compilation pass written with xDSL called `qml.compiler.python_compiler.transforms.MeasurementsFromSamplesPass`
  has been added for the experimental xDSL Python compiler integration. This pass replaces all
  terminal measurements in a program with a single :func:`pennylane.sample` measurement, and adds
  postprocessing instructions to recover the original measurement.
  [(#7620)](https://github.com/PennyLaneAI/pennylane/pull/7620)

* A combine-global-phase pass has been added to the xDSL Python compiler integration.
  Note that the current implementation can only combine all the global phase operations at
  the last global phase operation in the same region. In other words, global phase operations inside a control flow region can't be combined with those in their parent
  region.
  [(#7675)](https://github.com/PennyLaneAI/pennylane/pull/7675)

* The `mbqc` xDSL dialect has been added to the Python compiler, which is used to represent
  measurement-based quantum-computing instructions in the xDSL framework.
  [(#7815)](https://github.com/PennyLaneAI/pennylane/pull/7815)
  [(#8059)](https://github.com/PennyLaneAI/pennylane/pull/8059)

* The `AllocQubitOp` and `DeallocQubitOp` operations have been added to the `Quantum` dialect in the
  Python compiler.
  [(#7915)](https://github.com/PennyLaneAI/pennylane/pull/7915)

* The :func:`pennylane.ops.rs_decomposition` method now performs exact decomposition and returns
  complete global phase information when used for decomposing a phase gate to Clifford+T basis.
  [(#7793)](https://github.com/PennyLaneAI/pennylane/pull/7793)

* `default.qubit` will default to the tree-traversal MCM method when `mcm_method="device"`.
  [(#7885)](https://github.com/PennyLaneAI/pennylane/pull/7885)

* The :func:`~.clifford_t_decomposition` transform can now handle circuits with mid-circuit
  measurements including Catalyst's measurements operations. It also now handles `RZ` and `PhaseShift`
  operations where angles are odd multiples of `±pi/4` more efficiently while using `method="gridsynth"`.
  [(#7793)](https://github.com/PennyLaneAI/pennylane/pull/7793)
  [(#7942)](https://github.com/PennyLaneAI/pennylane/pull/7942)

* The default implementation of `Device.setup_execution_config` now choses `"device"` as the default mcm method if it is available as specified by the device TOML file.
  [(#7968)](https://github.com/PennyLaneAI/pennylane/pull/7968)

<h4>Resource-efficient decompositions 🔎</h4>

* With :func:`~.decomposition.enable_graph()`, dynamically allocated wires are now supported in decomposition rules. This provides a smoother overall experience when decomposing operators in a way that requires auxiliary/work wires.
  [(#7861)](https://github.com/PennyLaneAI/pennylane/pull/7861)
  [(#8228)](https://github.com/PennyLaneAI/pennylane/pull/8228)

  * The :func:`~.transforms.decompose` transform now accepts a `num_available_work_wires` argument that allows the user to specify the number of work wires available for dynamic allocation.
  [(#7963)](https://github.com/PennyLaneAI/pennylane/pull/7963)
  [(#7980)](https://github.com/PennyLaneAI/pennylane/pull/7980)
  [(#8103)](https://github.com/PennyLaneAI/pennylane/pull/8103)

  * Decomposition rules added for the :class:`~.MultiControlledX` that dynamically allocate work wires if none was explicitly specified via the `work_wires` argument of the operator.
  [(#8024)](https://github.com/PennyLaneAI/pennylane/pull/8024)

* A :class:`~.decomposition.decomposition_graph.DecompGraphSolution` class is added to store the solution of a decomposition graph. An instance of this class is returned from the `solve` method of the :class:`~.decomposition.decomposition_graph.DecompositionGraph`.
  [(#8031)](https://github.com/PennyLaneAI/pennylane/pull/8031)

* With the graph-based decomposition system enabled (:func:`~.decomposition.enable_graph()`), if a decomposition cannot be found for an operator in the circuit, it no longer
  raises an error. Instead, a warning is raised, and `op.decomposition()` (the current default method for decomposing gates) is
  used as a fallback, while the rest of the circuit is still decomposed with
  the new graph-based system. Additionally, a special warning message is
  raised if the circuit contains a `GlobalPhase`, reminding the user that
  `GlobalPhase` is not assumed to have a decomposition under the new system.
  [(#8156)](https://github.com/PennyLaneAI/pennylane/pull/8156)
<h3>Labs: a place for unified and rapid prototyping of research software 🧪</h3>

* Added concurrency support for `effective_hamiltonian` in labs.
  [(#8081)](https://github.com/PennyLaneAI/pennylane/pull/8081)

* Fixed a queueing issue in `ResourceOperator` tests.
  [(#8204)](https://github.com/PennyLaneAI/pennylane/pull/8204)

* The module `qml.labs.zxopt` has been removed as its functionalities are now available in the
  submodule :mod:`~.transforms.zx`. The same functions are available, but their signature
  may have changed.
  - Instead of `qml.labs.zxopt.full_optimize`, use :func:`.transforms.zx.optimize_t_count`
  - Instead of `qml.labs.zxopt.full_reduce`, use :func:`.transforms.zx.reduce_non_clifford`
  - Instead of `qml.labs.zxopt.todd`, use :func:`.transforms.zx.todd`
  - Instead of `qml.labs.zxopt.basic_optimization`, use :func:`.transforms.zx.push_hadamards`
  [(#8177)](https://github.com/PennyLaneAI/pennylane/pull/8177)

* Added state of the art resources for the `ResourceSelectPauliRot` template and the
  `ResourceQubitUnitary` templates.
  [(#7786)](https://github.com/PennyLaneAI/pennylane/pull/7786)

* Added state of the art resources for the `ResourceSingleQubitCompare`, `ResourceTwoQubitCompare`,
  `ResourceIntegerComparator` and `ResourceRegisterComparator` templates.
  [(#7857)](https://github.com/PennyLaneAI/pennylane/pull/7857)

* Added state of the art resources for the `ResourceUniformStatePrep`,
  and `ResourceAliasSampling` templates.
  [(#7883)](https://github.com/PennyLaneAI/pennylane/pull/7883)

* Added state of the art resources for the `ResourceQFT` and `ResourceAQFT` templates.
  [(#7920)](https://github.com/PennyLaneAI/pennylane/pull/7920)

* Added an internal `dequeue()` method to the `ResourceOperator` class to simplify the
  instantiation of resource operators which require resource operators as input.
  [(#7974)](https://github.com/PennyLaneAI/pennylane/pull/7974)

* The `catalyst` xDSL dialect has been added to the Python compiler, which contains data structures that support core compiler functionality.
  [(#7901)](https://github.com/PennyLaneAI/pennylane/pull/7901)

* New `SparseFragment` and `SparseState` classes have been created that allow to use sparse matrices for the Hamiltonian Fragments when estimating the Trotter error.
  [(#7971)](https://github.com/PennyLaneAI/pennylane/pull/7971)

* The `qec` xDSL dialect has been added to the Python compiler, which contains data structures that support quantum error correction functionality.
  [(#7985)](https://github.com/PennyLaneAI/pennylane/pull/7985)

* The `stablehlo` xDSL dialect has been added to the Python compiler, which extends the existing
  StableHLO dialect with missing upstream operations.
  [(#8036)](https://github.com/PennyLaneAI/pennylane/pull/8036)
  [(#8084)](https://github.com/PennyLaneAI/pennylane/pull/8084)
  [(#8113)](https://github.com/PennyLaneAI/pennylane/pull/8113)
  
* Added more templates with state of the art resource estimates. Users can now use the `ResourceQPE`,
  `ResourceControlledSequence`, and `ResourceIterativeQPE` templates with the resource estimation tool.
  [(#8053)](https://github.com/PennyLaneAI/pennylane/pull/8053)

* Added state of the art resources for the `ResourceTrotterProduct` template.
  [(#7910)](https://github.com/PennyLaneAI/pennylane/pull/7910)

* Updated the symbolic `ResourceOperators` to use hyperparameters from `config` dictionary.
  [(#8181)](https://github.com/PennyLaneAI/pennylane/pull/8181)

<h3>Breaking changes 💔</h3>

* :class:`~.PrepSelPrep` has been made more reliable by deriving the attributes ``coeffs`` and ``ops`` from the property ``lcu`` instead of storing 
  them independently. In addition, it is now is more consistent with other PennyLane operators, dequeuing its
  input ``lcu``. 
  [(#8169)](https://github.com/PennyLaneAI/pennylane/pull/8169)

* `MidMeasureMP` now inherits from `Operator` instead of `MeasurementProcess`.
  [(#8166)](https://github.com/PennyLaneAI/pennylane/pull/8166)

* `DefaultQubit.eval_jaxpr` does not use `self.shots` from device anymore; instead, it takes `shots` as a keyword argument,
  and the qnode primitive should process the `shots` and call `eval_jaxpr` accordingly.
  [(#8161)](https://github.com/PennyLaneAI/pennylane/pull/8161)

* The methods :meth:`~.pauli.PauliWord.operation` and :meth:`~.pauli.PauliSentence.operation`
  no longer queue any operators.
  [(#8136)](https://github.com/PennyLaneAI/pennylane/pull/8136)

* `qml.sample` no longer has singleton dimensions squeezed out for single shots or single wires. This cuts
  down on the complexity of post-processing due to having to handle single shot and single wire cases
  separately. The return shape will now *always* be `(shots, num_wires)`.
  [(#7944)](https://github.com/PennyLaneAI/pennylane/pull/7944)
  [(#8118)](https://github.com/PennyLaneAI/pennylane/pull/8118)

  For a simple qnode:

  ```pycon
  >>> @qml.qnode(qml.device('default.qubit'))
  ... def c():
  ...   return qml.sample(wires=0)
  ```

  Before the change, we had:

  ```pycon
  >>> qml.set_shots(c, shots=1)()
  0
  ```

  and now we have:

  ```pycon
  >>> qml.set_shots(c, shots=1)()
  array([[0]])
  ```

  Previous behavior can be recovered by squeezing the output:

  ```pycon
  >>> qml.math.squeeze(qml.set_shots(c, shots=1)())
  0
  ```

* `ExecutionConfig` and `MCMConfig` from `pennylane.devices` are now frozen dataclasses whose fields should be updated with `dataclass.replace`.
  [(#7697)](https://github.com/PennyLaneAI/pennylane/pull/7697)
  [(#8046)](https://github.com/PennyLaneAI/pennylane/pull/8046)

* Functions involving an execution configuration will now default to `None` instead of `pennylane.devices.DefaultExecutionConfig` and have to be handled accordingly.
  This prevents the potential mutation of a global object.

  This means that functions like,
  ```python
  ...
    def some_func(..., execution_config = DefaultExecutionConfig):
      ...
  ...
  ```
  should be written as follows,
  ```python
  ...
    def some_func(..., execution_config: ExecutionConfig | None = None):
      if execution_config is None:
          execution_config = ExecutionConfig()
  ...
  ```

  [(#7697)](https://github.com/PennyLaneAI/pennylane/pull/7697)

* The `qml.HilbertSchmidt` and `qml.LocalHilbertSchmidt` templates have been updated and their UI has been remarkably simplified.
  They now accept an operation or a list of operations as quantum unitaries.
  [(#7933)](https://github.com/PennyLaneAI/pennylane/pull/7933)

  In past versions of PennyLane, these templates required providing the `U` and `V` unitaries as a `qml.tape.QuantumTape` and a quantum function,
  respectively, along with separate parameters and wires.

  With this release, each template has been improved to accept one or more operators as  unitaries.
  The wires and parameters of the approximate unitary `V` are inferred from the inputs, according to the order provided.

  ```python
  >>> U = qml.Hadamard(0)
  >>> V = qml.RZ(0.1, wires=1)
  >>> qml.HilbertSchmidt(V, U)
  HilbertSchmidt(0.1, wires=[0, 1])
  ```

* Remove support for Python 3.10 and adds support for 3.13.
  [(#7935)](https://github.com/PennyLaneAI/pennylane/pull/7935)

* Move custom exceptions into `exceptions.py` and add a documentation page for them in the internals.
  [(#7856)](https://github.com/PennyLaneAI/pennylane/pull/7856)

* The boolean functions provided in `qml.operation` are deprecated. See the
  :doc:`deprecations page </development/deprecations>` for equivalent code to use instead. These
  include `not_tape`, `has_gen`, `has_grad_method`, `has_multipar`, `has_nopar`, `has_unitary_gen`,
  `is_measurement`, `defines_diagonalizing_gates`, and `gen_is_multi_term_hamiltonian`.
  [(#7924)](https://github.com/PennyLaneAI/pennylane/pull/7924)

* Removed access for `lie_closure`, `structure_constants` and `center` via `qml.pauli`.
  Top level import and usage is advised. The functions now live in the `liealg` module.

  ```python
  import pennylane.liealg
  from pennylane.liealg import lie_closure, structure_constants, center
  ```

  [(#7928)](https://github.com/PennyLaneAI/pennylane/pull/7928)
  [(#7994)](https://github.com/PennyLaneAI/pennylane/pull/7994)

* `qml.operation.Observable` and the corresponding `Observable.compare` have been removed, as
  PennyLane now depends on the more general `Operator` interface instead. The
  `Operator.is_hermitian` property can instead be used to check whether or not it is highly likely
  that the operator instance is Hermitian.
  [(#7927)](https://github.com/PennyLaneAI/pennylane/pull/7927)

* `qml.operation.WiresEnum`, `qml.operation.AllWires`, and `qml.operation.AnyWires` have been removed. Setting `Operator.num_wires = None` (the default)
  should instead indicate that the `Operator` does not need wire validation.
  [(#7911)](https://github.com/PennyLaneAI/pennylane/pull/7911)

* Removed `QNode.get_gradient_fn` method. Instead, use `qml.workflow.get_best_diff_method` to obtain the differentiation method.
  [(#7907)](https://github.com/PennyLaneAI/pennylane/pull/7907)

* Top-level access to ``DeviceError``, ``PennyLaneDeprecationWarning``, ``QuantumFunctionError`` and ``ExperimentalWarning`` has been removed. Please import these objects from the new ``pennylane.exceptions`` module.
  [(#7874)](https://github.com/PennyLaneAI/pennylane/pull/7874)

* `qml.cut_circuit_mc` no longer accepts a `shots` keyword argument. The shots should instead
  be set on the tape itself.
  [(#7882)](https://github.com/PennyLaneAI/pennylane/pull/7882)

<h3>Deprecations 👋</h3>

* Setting shots on a device through the `shots=` kwarg, e.g. `qml.device("default.qubit", wires=2, shots=1000)`, is deprecated. Please use the `set_shots` transform on the `QNode` instead.

  ```python
  dev = qml.device("default.qubit", wires=2)

  @qml.set_shots(1000)
  @qml.qnode(dev)
  def circuit(x):
      qml.RX(x, wires=0)
      return qml.expval(qml.Z(0))
  ```

  [(#7979)](https://github.com/PennyLaneAI/pennylane/pull/7979)
  [(#8161)](https://github.com/PennyLaneAI/pennylane/pull/8161)

* Support for using TensorFlow with PennyLane has been deprecated and will be dropped in Pennylane v0.44.
  Future versions of PennyLane are not guaranteed to work with TensorFlow.
  Instead, we recommend using the :doc:`JAX </introduction/interfaces/jax>` or :doc:`PyTorch </introduction/interfaces/torch>` interface for
  machine learning applications to benefit from enhanced support and features. Please consult the following demos for
  more usage information:
  [Turning quantum nodes into Torch Layers](https://pennylane.ai/qml/demos/tutorial_qnn_module_torch) and
  [How to optimize a QML model using JAX and Optax](https://pennylane.ai/qml/demos/tutorial_How_to_optimize_QML_model_using_JAX_and_Optax).
  [(#7989)](https://github.com/PennyLaneAI/pennylane/pull/7989)
  [(#8106)](https://github.com/PennyLaneAI/pennylane/pull/8106)

* `pennylane.devices.DefaultExecutionConfig` is deprecated and will be removed in v0.44.
  Instead, use `qml.devices.ExecutionConfig()` to create a default execution configuration.
  [(#7987)](https://github.com/PennyLaneAI/pennylane/pull/7987)

* Specifying the ``work_wire_type`` argument in ``qml.ctrl`` and other controlled operators as ``"clean"`` or
  ``"dirty"`` is deprecated. Use ``"zeroed"`` to indicate that the work wires are initially in the :math:`|0\rangle`
  state, and ``"borrowed"`` to indicate that the work wires can be in any arbitrary state. In both cases, the
  work wires are restored to their original state upon completing the decomposition.
  [(#7993)](https://github.com/PennyLaneAI/pennylane/pull/7993)

* Providing `num_steps` to :func:`pennylane.evolve`, :func:`pennylane.exp`, :class:`pennylane.ops.Evolution`,
  and :class:`pennylane.ops.Exp` is deprecated and will be removed in a future release. Instead, use
  :class:`~.TrotterProduct` for approximate methods, providing the `n` parameter to perform the Suzuki-Trotter
  product approximation of a Hamiltonian with the specified number of Trotter steps.

  As a concrete example, consider the following case:

  ```python
  coeffs = [0.5, -0.6]
  ops = [qml.X(0), qml.X(0) @ qml.Y(1)]
  H_flat = qml.dot(coeffs, ops)
  ```

  Instead of computing the Suzuki-Trotter product approximation as:

  ```pycon
  >>> qml.evolve(H_flat, num_steps=2).decomposition()
  [RX(0.5, wires=[0]),
  PauliRot(-0.6, XY, wires=[0, 1]),
  RX(0.5, wires=[0]),
  PauliRot(-0.6, XY, wires=[0, 1])]
  ```

  The same result can be obtained using :class:`~.TrotterProduct` as follows:

  ```pycon
  >>> decomp_ops = qml.adjoint(qml.TrotterProduct(H_flat, time=1.0, n=2)).decomposition()
  >>> [simp_op for op in decomp_ops for simp_op in map(qml.simplify, op.decomposition())]
  [RX(0.5, wires=[0]),
  PauliRot(-0.6, XY, wires=[0, 1]),
  RX(0.5, wires=[0]),
  PauliRot(-0.6, XY, wires=[0, 1])]
  ```
  [(#7954)](https://github.com/PennyLaneAI/pennylane/pull/7954)
  [(#7977)](https://github.com/PennyLaneAI/pennylane/pull/7977)

* `MeasurementProcess.expand` is deprecated. The relevant method can be replaced with
  `qml.tape.QuantumScript(mp.obs.diagonalizing_gates(), [type(mp)(eigvals=mp.obs.eigvals(), wires=mp.obs.wires)])`
  [(#7953)](https://github.com/PennyLaneAI/pennylane/pull/7953)

* `shots=` in `QNode` calls is deprecated and will be removed in v0.44.
  Instead, please use the `qml.workflow.set_shots` transform to set the number of shots for a QNode.
  [(#7906)](https://github.com/PennyLaneAI/pennylane/pull/7906)

* ``QuantumScript.shape`` and ``QuantumScript.numeric_type`` are deprecated and will be removed in version v0.44.
  Instead, the corresponding ``.shape`` or ``.numeric_type`` of the ``MeasurementProcess`` class should be used.
  [(#7950)](https://github.com/PennyLaneAI/pennylane/pull/7950)

* Some unnecessary methods of the `qml.CircuitGraph` class are deprecated and will be removed in version v0.44:
  [(#7904)](https://github.com/PennyLaneAI/pennylane/pull/7904)

    - `print_contents` in favor of `print(obj)`
    - `observables_in_order` in favor of `observables`
    - `operations_in_order` in favor of `operations`
    - `ancestors_in_order` in favor of `ancestors(obj, sort=True)`
    - `descendants_in_order` in favore of `descendants(obj, sort=True)`

* The `QuantumScript.to_openqasm` method is deprecated and will be removed in version v0.44.
  Instead, the `qml.to_openqasm` function should be used.
  [(#7909)](https://github.com/PennyLaneAI/pennylane/pull/7909)

* The `level=None` argument in the :func:`pennylane.workflow.get_transform_program`, :func:`pennylane.workflow.construct_batch`, `qml.draw`, `qml.draw_mpl`, and `qml.specs` transforms is deprecated and will be removed in v0.43.
  Please use `level='device'` instead to apply the noise model at the device level.
  [(#7886)](https://github.com/PennyLaneAI/pennylane/pull/7886)

* `qml.qnn.cost.SquaredErrorLoss` is deprecated and will be removed in version v0.44. Instead, this hybrid workflow can be accomplished
  with a function like `loss = lambda *args: (circuit(*args) - target)**2`.
  [(#7527)](https://github.com/PennyLaneAI/pennylane/pull/7527)

* Access to `add_noise`, `insert` and noise mitigation transforms from the `pennylane.transforms` module is deprecated.
  Instead, these functions should be imported from the `pennylane.noise` module.
  [(#7854)](https://github.com/PennyLaneAI/pennylane/pull/7854)

* The `qml.QNode.add_transform` method is deprecated and will be removed in v0.43.
  Instead, please use `QNode.transform_program.push_back(transform_container=transform_container)`.
  [(#7855)](https://github.com/PennyLaneAI/pennylane/pull/7855)

<h3>Internal changes ⚙️</h3>

<<<<<<< HEAD
* `DefaultQubit` now determines the `mcm_method` in `Device.setup_execution_config`,
  making it easier to tell which mcm method will be used. This also allows `defer_measurements` and `dynamic_one_shot` to be applied at different
  locations in the preprocessing program.
  [(#8184)](https://github.com/PennyLaneAI/pennylane/pull/8184)
=======
* Remove usage of the `pytest.mark.capture` marker from tests in the `tests/python_compiler` directory.
  [(#8234)](https://github.com/PennyLaneAI/pennylane/pull/8234)
>>>>>>> b772b7c0

* Update `pylint` to `3.3.8` in CI and `requirements-dev.txt`
  [(#8216)](https://github.com/PennyLaneAI/pennylane/pull/8216)

* Updated `CompressedResourceOp` class to track the number of wires an operator requires in labs.
  [(#8173)](https://github.com/PennyLaneAI/pennylane/pull/8173)

* Update links in `README.md`.
  [(#8165)](https://github.com/PennyLaneAI/pennylane/pull/8165)

* Update `autograph` guide to reflect new capabilities.
  [(#8132)](https://github.com/PennyLaneAI/pennylane/pull/8132)

* Start using `strict=True` to `zip` usage in source code.
  [(#8164)](https://github.com/PennyLaneAI/pennylane/pull/8164)
  [(#8182)](https://github.com/PennyLaneAI/pennylane/pull/8182)
  [(#8183)](https://github.com/PennyLaneAI/pennylane/pull/8183)

* Unpin `autoray` package in `pyproject.toml` by fixing source code that was broken by release.
  [(#8147)](https://github.com/PennyLaneAI/pennylane/pull/8147)
  [(#8159)](https://github.com/PennyLaneAI/pennylane/pull/8159)
  [(#8160)](https://github.com/PennyLaneAI/pennylane/pull/8160)

* A `diagonalize_mcms` option has been added to the `ftqc.decomposition.convert_to_mbqc_formalism` tape transform that, when set, arbitrary-basis mid-circuit measurements are mapped into corresponding diagonalizing gates and Z-basis mid-circuit measurements.  
  [(#8105)](https://github.com/PennyLaneAI/pennylane/pull/8105)

* The `autograph` keyword argument has been removed from the `QNode` constructor.
  To enable autograph conversion, use the `qjit` decorator together with the `qml.capture.disable_autograph` context manager.
  [(#8104)](https://github.com/PennyLaneAI/pennylane/pull/8104)

* Add ability to disable autograph conversion using the newly added `qml.capture.disable_autograph` decorator or context manager.
  [(#8102)](https://github.com/PennyLaneAI/pennylane/pull/8102)

* Set `autoray` package upper-bound in `pyproject.toml` CI due to breaking changes in `v0.8.0`.
  [(#8110)](https://github.com/PennyLaneAI/pennylane/pull/8110)

* Add capability for roundtrip testing and module verification to the Python compiler `run_filecheck` and
`run_filecheck_qjit` fixtures.
  [(#8049)](https://github.com/PennyLaneAI/pennylane/pull/8049)

* Improve type hinting internally.
  [(#8086)](https://github.com/PennyLaneAI/pennylane/pull/8086)

* The `cond` primitive with program capture no longer stores missing false branches as `None`, instead storing them
  as jaxprs with no output.
  [(#8080)](https://github.com/PennyLaneAI/pennylane/pull/8080)

* Removed unnecessary execution tests along with accuracy validation in `tests/ops/functions/test_map_wires.py`.
  [(#8032)](https://github.com/PennyLaneAI/pennylane/pull/8032)

* Added a new `all-tests-passed` gatekeeper job to `interface-unit-tests.yml` to ensure all test
  jobs complete successfully before triggering downstream actions. This reduces the need to
  maintain a long list of required checks in GitHub settings. Also added the previously missing
  `capture-jax-tests` job to the list of required test jobs, ensuring this test suite is properly
  enforced in CI.
  [(#7996)](https://github.com/PennyLaneAI/pennylane/pull/7996)

* Equipped `DefaultQubitLegacy` (test suite only) with seeded sampling.
  This allows for reproducible sampling results of legacy classical shadow across CI.
  [(#7903)](https://github.com/PennyLaneAI/pennylane/pull/7903)

* Capture does not block `wires=0` anymore. This allows Catalyst to work with zero-wire devices.
  Note that `wires=None` is still illegal.
  [(#7978)](https://github.com/PennyLaneAI/pennylane/pull/7978)

* Improves readability of `dynamic_one_shot` postprocessing to allow further modification.
  [(#7962)](https://github.com/PennyLaneAI/pennylane/pull/7962)
  [(#8041)](https://github.com/PennyLaneAI/pennylane/pull/8041)

* Update PennyLane's top-level `__init__.py` file imports to improve Python language server support for finding
  PennyLane submodules.
  [(#7959)](https://github.com/PennyLaneAI/pennylane/pull/7959)

* Adds `measurements` as a "core" module in the tach specification.
  [(#7945)](https://github.com/PennyLaneAI/pennylane/pull/7945)

* Improves type hints in the `measurements` module.
  [(#7938)](https://github.com/PennyLaneAI/pennylane/pull/7938)

* Refactored the codebase to adopt modern type hint syntax for Python 3.11+ language features.
  [(#7860)](https://github.com/PennyLaneAI/pennylane/pull/7860)
  [(#7982)](https://github.com/PennyLaneAI/pennylane/pull/7982)

* Improve the pre-commit hook to add gitleaks.
  [(#7922)](https://github.com/PennyLaneAI/pennylane/pull/7922)

* Added a `run_filecheck_qjit` fixture that can be used to run FileCheck on integration tests for the
  `qml.compiler.python_compiler` submodule.
  [(#7888)](https://github.com/PennyLaneAI/pennylane/pull/7888)

* Added a `dialects` submodule to `qml.compiler.python_compiler` which now houses all the xDSL dialects we create.
  Additionally, the `MBQCDialect` and `QuantumDialect` dialects have been renamed to `MBQC` and `Quantum`.
  [(#7897)](https://github.com/PennyLaneAI/pennylane/pull/7897)

* Update minimum supported `pytest` version to `8.4.1`.
  [(#7853)](https://github.com/PennyLaneAI/pennylane/pull/7853)

* `DefaultQubitLegacy` (test suite only) no longer provides a customized classical shadow
  implementation
  [(#7895)](https://github.com/PennyLaneAI/pennylane/pull/7895)

* Make `pennylane.io` a tertiary module.
  [(#7877)](https://github.com/PennyLaneAI/pennylane/pull/7877)

* Seeded tests for the `split_to_single_terms` transformation.
  [(#7851)](https://github.com/PennyLaneAI/pennylane/pull/7851)

* Upgrade `rc_sync.yml` to work with latest `pyproject.toml` changes.
  [(#7808)](https://github.com/PennyLaneAI/pennylane/pull/7808)
  [(#7818)](https://github.com/PennyLaneAI/pennylane/pull/7818)

* `LinearCombination` instances can be created with `_primitive.impl` when
  capture is enabled and tracing is active.
  [(#7893)](https://github.com/PennyLaneAI/pennylane/pull/7893)

* The `TensorLike` type is now compatible with static type checkers.
  [(#7905)](https://github.com/PennyLaneAI/pennylane/pull/7905)

* Update xDSL supported version to `0.49`.
  [(#7923)](https://github.com/PennyLaneAI/pennylane/pull/7923)
  [(#7932)](https://github.com/PennyLaneAI/pennylane/pull/7932)
  [(#8120)](https://github.com/PennyLaneAI/pennylane/pull/8120)

* Update JAX version used in tests to `0.6.2`
  [(#7925)](https://github.com/PennyLaneAI/pennylane/pull/7925)

* The measurement-plane attribute of the Python compiler `mbqc` dialect now uses the "opaque syntax"
  format when printing in the generic IR format. This enables usage of this attribute when IR needs
  to be passed from the python compiler to Catalyst.
  [(#7957)](https://github.com/PennyLaneAI/pennylane/pull/7957)

* An `xdsl_extras` module has been added to the Python compiler to house additional utilities and
  functionality not available upstream in xDSL.
  [(#8067)](https://github.com/PennyLaneAI/pennylane/pull/8067)
  [(#8120)](https://github.com/PennyLaneAI/pennylane/pull/8120)

* Moved `allocation.DynamicWire` from the `allocation` to the `wires` module to avoid circular dependencies.
  [(#8179)](https://github.com/PennyLaneAI/pennylane/pull/8179)

* Two new xDSL passes have been added to the Python compiler: `decompose-graph-state`, which
  decomposes `mbqc.graph_state_prep` operations to their corresponding set of quantum operations for
  execution on state simulators, and `null-decompose-graph-state`, which replaces
  `mbqc.graph_state_prep` operations with single quantum-register allocation operations for
  execution on null devices.
  [(#8090)](https://github.com/PennyLaneAI/pennylane/pull/8090)

* The `mbqc.graph_state_prep` operation is integrated into the `convert_to_mbqc_formalism` pass.
  [(#8153)](https://github.com/PennyLaneAI/pennylane/pull/8153)

* :func:`.transforms.decompose` and :func:`.preprocess.decompose` now have a unified internal implementation.
  [(#8193)](https://github.com/PennyLaneAI/pennylane/pull/8193)

* Add a `mbqc` submodule to the `python_compiler` module for common utils of MBQC workflows.
  [(#8219)](https://github.com/PennyLaneAI/pennylane/pull/8219)

* Updated support for `pubchempy` used in the unit tests for `qml.qchem.mol_data` to `1.0.5`.
  [(#8224)](https://github.com/PennyLaneAI/pennylane/pull/8224)

<h3>Documentation 📝</h3>

* The "Simplifying Operators" section in the :doc:`Compiling circuits </introduction/compiling_circuits>` page was pushed further down the page to show more relevant sections first.
  [(#8233)](https://github.com/PennyLaneAI/pennylane/pull/8233)

* Rename `ancilla` to `auxiliary` in internal documentation.
  [(#8005)](https://github.com/PennyLaneAI/pennylane/pull/8005)

* Small typos in the docstring for `qml.noise.partial_wires` have been corrected.
  [(#8052)](https://github.com/PennyLaneAI/pennylane/pull/8052)

* The theoretical background section of :class:`~.BasisRotation` has been extended to explain
  the underlying Lie group/algebra homomorphism between the (dense) rotation matrix and the
  performed operations on the target qubits.
  [(#7765)](https://github.com/PennyLaneAI/pennylane/pull/7765)

* Updated the code examples in the documentation of :func:`~.specs`.
  [(#8003)](https://github.com/PennyLaneAI/pennylane/pull/8003)

* Clarifies the use case for `Operator.pow` and `Operator.adjoint`.
  [(#7999)](https://github.com/PennyLaneAI/pennylane/pull/7999)

* The docstring of the `is_hermitian` operator property has been updated to better describe its behaviour.
  [(#7946)](https://github.com/PennyLaneAI/pennylane/pull/7946)

* Improved the docstrings of all optimizers for consistency and legibility.
  [(#7891)](https://github.com/PennyLaneAI/pennylane/pull/7891)

* Updated the code example in the documentation for :func:`~.transforms.split_non_commuting`.
  [(#7892)](https://github.com/PennyLaneAI/pennylane/pull/7892)

* Fixed :math:`\LaTeX` rendering in the documentation for `qml.TrotterProduct` and `qml.trotterize`.
  [(#8014)](https://github.com/PennyLaneAI/pennylane/pull/8014)

* Updated description of `alpha` parameter in `ClassicalShadow.entropy`.
  Trimmed the outdated part of discussion regarding different choices of `alpha`.
  [(#8100)](https://github.com/PennyLaneAI/pennylane/pull/8100)

* A warning was added to the :doc:`interfaces documentation </introduction/interfaces>` under the Pytorch section saying that all Pytorch floating-point inputs are promoted 
  to `torch.float64`.
  [(#8124)](https://github.com/PennyLaneAI/pennylane/pull/8124)

* The :doc:`Dynamic Quantum Circuits </introduction/dynamic_quantum_circuits>` page has been updated to include the latest device-dependent mid-circuit measurement method defaults.
  [(#8149)](https://github.com/PennyLaneAI/pennylane/pull/8149)

<h3>Bug fixes 🐛</h3>

* Pauli arithmetic can now handle abstract coefficients when participating in a jitted function.
  [(#8190)](https://github.com/PennyLaneAI/pennylane/pull/8190)

* Operators queued with :func:`pennylane.apply` no longer get dequeued by subsequent dequeuing operations
  (e.g. :func:`pennylane.adjoint`).
  [(#8078)](https://github.com/PennyLaneAI/pennylane/pull/8078)

* Fixed a bug in the decomposition rules of :class:`~.Select` with the new decomposition system
  that broke the decompositions if the target ``ops`` of the ``Select`` operator were parametrized.
  This enables the new decomposition system with ``Select`` of parametrized target ``ops``.
  [(#8186)](https://github.com/PennyLaneAI/pennylane/pull/8186)
  
* `Exp` and `Evolution` now have improved decompositions, allowing them to handle more situations
  more robustly. In particular, the generator is simplified prior to decomposition. Now more
  time evolution ops can be supported on devices that do not natively support them.
  [(#8133)](https://github.com/PennyLaneAI/pennylane/pull/8133)

* A scalar product of a norm one scalar and an operator now decomposes into a `GlobalPhase` and the operator.
  For example, `-1 * qml.X(0)` now decomposes into `[qml.GlobalPhase(-np.pi), qml.X(0)]`.
  [(#8133)](https://github.com/PennyLaneAI/pennylane/pull/8133)

* Fixes a bug that made the queueing behaviour of :meth:`~.pauli.PauliWord.operation` and
  :meth:`~.pauli.PauliSentence.operation` dependent on the global state of a program due to
  a caching issue.
  [(#8135)](https://github.com/PennyLaneAI/pennylane/pull/8135)

* A more informative error is raised when extremely deep circuits are attempted to be drawn.
  [(#8139)](https://github.com/PennyLaneAI/pennylane/pull/8139)

* An error is now raised if sequences of classically processed mid circuit measurements
  are used as input to :func:`pennylane.counts` or :func:`pennylane.probs`.
  [(#8109)](https://github.com/PennyLaneAI/pennylane/pull/8109)

* Simplifying operators raised to integer powers no longer causes recursion errors.
  [(#8044)](https://github.com/PennyLaneAI/pennylane/pull/8044)

* Fixes the GPU selection issue in `qml.math` with PyTorch when multiple GPUs are present.
  [(#8008)](https://github.com/PennyLaneAI/pennylane/pull/8008)

* The `~.for_loop` function with capture enabled can now handle over indexing
  into an empty array when `start == stop`.
  [(#8026)](https://github.com/PennyLaneAI/pennylane/pull/8026)

* Plxpr primitives now only return dynamically shaped arrays if their outputs
  actually have dynamic shapes.
  [(#8004)](https://github.com/PennyLaneAI/pennylane/pull/8004)

* Fixes an issue with tree-traversal and non-sequential wire orders.
  [(#7991)](https://github.com/PennyLaneAI/pennylane/pull/7991)

* Fixes a bug in :func:`~.matrix` where an operator's
  constituents were incorrectly queued if its decomposition was requested.
  [(#7975)](https://github.com/PennyLaneAI/pennylane/pull/7975)

* An error is now raised if an `end` statement is found in a measurement conditioned branch in a QASM string being imported into PennyLane.
  [(#7872)](https://github.com/PennyLaneAI/pennylane/pull/7872)

* Fixes issue related to :func:`~.transforms.to_zx` adding the support for
  `Toffoli` and `CCZ` gates conversion into their ZX-graph representation.
  [(#7899)](https://github.com/PennyLaneAI/pennylane/pull/7899)

* `get_best_diff_method` now correctly aligns with `execute` and `construct_batch` logic in workflows.
  [(#7898)](https://github.com/PennyLaneAI/pennylane/pull/7898)

* Resolve issues with AutoGraph transforming internal PennyLane library code due to incorrect
  module attribution of wrapper functions.
  [(#7889)](https://github.com/PennyLaneAI/pennylane/pull/7889)

* Calling `QNode.update` no longer acts as if `set_shots` has been applied.
  [(#7881)](https://github.com/PennyLaneAI/pennylane/pull/7881)

* Fixes attributes and types in the quantum dialect.
  This allows for types to be inferred correctly when parsing.
  [(#7825)](https://github.com/PennyLaneAI/pennylane/pull/7825)

* Fixes `SemiAdder` to work when inputs are defined with a single wire.
  [(#7940)](https://github.com/PennyLaneAI/pennylane/pull/7940)

* Fixes a bug where `qml.prod`, `qml.matrix`, and `qml.cond` applied on a quantum function does not dequeue operators passed as arguments to the function.
  [(#8094)](https://github.com/PennyLaneAI/pennylane/pull/8094)
  [(#8119)](https://github.com/PennyLaneAI/pennylane/pull/8119)
  [(#8078)](https://github.com/PennyLaneAI/pennylane/pull/8078)

* Fixes a bug where a copy of `ShadowExpvalMP` was incorrect for a multi-term composite observable.
  [(#8078)](https://github.com/PennyLaneAI/pennylane/pull/8078)

<h3>Contributors ✍️</h3>

This release contains contributions from (in alphabetical order):

Guillermo Alonso,
Ali Asadi,
Utkarsh Azad,
Astral Cai,
Joey Carter,
Yushao Chen,
Isaac De Vlugt,
Diksha Dhawan,
Marcus Edwards,
Lillian Frederiksen,
Pietropaolo Frisoni,
Simone Gasperini,
David Ittah,
Soran Jahangiri,
Korbinian Kottmann,
Mehrdad Malekmohammadi
Pablo Antonio Moreno Casares
Erick Ochoa,
Mudit Pandey,
Andrija Paurevic,
Justin Pickering,
Alex Preciado,
Shuli Shu,
Jay Soni,
David Wierichs,
Jake Zaia<|MERGE_RESOLUTION|>--- conflicted
+++ resolved
@@ -844,15 +844,13 @@
 
 <h3>Internal changes ⚙️</h3>
 
-<<<<<<< HEAD
 * `DefaultQubit` now determines the `mcm_method` in `Device.setup_execution_config`,
   making it easier to tell which mcm method will be used. This also allows `defer_measurements` and `dynamic_one_shot` to be applied at different
   locations in the preprocessing program.
   [(#8184)](https://github.com/PennyLaneAI/pennylane/pull/8184)
-=======
+
 * Remove usage of the `pytest.mark.capture` marker from tests in the `tests/python_compiler` directory.
   [(#8234)](https://github.com/PennyLaneAI/pennylane/pull/8234)
->>>>>>> b772b7c0
 
 * Update `pylint` to `3.3.8` in CI and `requirements-dev.txt`
   [(#8216)](https://github.com/PennyLaneAI/pennylane/pull/8216)
