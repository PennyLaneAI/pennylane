:orphan:

# Release 0.24.0-dev (development release)

<h3>New features since last release</h3>

<h3>Improvements</h3>

<h3>Breaking changes</h3>

<h3>Deprecations</h3>

* Add docker image with LLVM/MLIR, Python bindings and pennylane.
  [(#2447)](https://github.com/PennyLaneAI/pennylane/pull/2447)

<h3>Documentation</h3>

<h3>Contributors</h3>

<<<<<<< HEAD
This release contains contributions from (in alphabetical order):

Karim Alaa El-Din, Guillermo Alonso-Linaje, Juan Miguel Arrazola, Utkarsh Azad, Thomas Bromley, Alain Delgado,
Olivia Di Matteo, Anthony Hayes, David Ittah, Josh Izaac, Soran Jahangiri, Christina Lee, Romain Moyard, Zeyue Niu,
Matthew Silverman, Erick Ochoa Lopez, Lee James O'Riordan, Jay Soni, Antal Száva, Maurice Weber, David Wierichs.
=======
This release contains contributions from (in alphabetical order):
>>>>>>> 9f9babbf
<|MERGE_RESOLUTION|>--- conflicted
+++ resolved
@@ -17,12 +17,6 @@
 
 <h3>Contributors</h3>
 
-<<<<<<< HEAD
 This release contains contributions from (in alphabetical order):
 
-Karim Alaa El-Din, Guillermo Alonso-Linaje, Juan Miguel Arrazola, Utkarsh Azad, Thomas Bromley, Alain Delgado,
-Olivia Di Matteo, Anthony Hayes, David Ittah, Josh Izaac, Soran Jahangiri, Christina Lee, Romain Moyard, Zeyue Niu,
-Matthew Silverman, Erick Ochoa Lopez, Lee James O'Riordan, Jay Soni, Antal Száva, Maurice Weber, David Wierichs.
-=======
-This release contains contributions from (in alphabetical order):
->>>>>>> 9f9babbf
+Erick Ochoa Lopez