:orphan:

# Release 0.29.0-dev (development release)

<h3>New features since last release</h3>

<h4>Add new features here</h4>

* Add `typing.TensorLike` type.
  [(#3675)](https://github.com/PennyLaneAI/pennylane/pull/3675)

<h4>Feel the pulse 🔊</h4>

* Parameterized Hamiltonians can now be created with the addition of `ParametrizedHamiltonian`.
  [(#3617)](https://github.com/PennyLaneAI/pennylane/pull/3617)

  A `ParametrizedHamiltonian` holds information representing a linear combination of operators
  with parametrized coefficents. The `ParametrizedHamiltonian` can be passed parameters to create the operator for
  the specified parameters.
  
  ```pycon
  f1 = lambda p, t: p * np.sin(t) * (t - 1)
  f2 = lambda p, t: p[0] * np.cos(p[1]* t ** 2)

  XX = qml.PauliX(1) @ qml.PauliX(1)
  YY = qml.PauliY(0) @ qml.PauliY(0)
  ZZ = qml.PauliZ(0) @ qml.PauliZ(1)

  H =  2 * XX + f1 * YY + f2 * ZZ
  ```

  ```pycon
  >>> H
  ParametrizedHamiltonian: terms=3
  >>> params = [1.2, [2.3, 3.4]]
  >>> H(params, t=0.5)
  (2*(PauliX(wires=[1]) @ PauliX(wires=[1]))) + ((-0.2876553535461426*(PauliY(wires=[0]) @ PauliY(wires=[0]))) + (1.5179612636566162*(PauliZ(wires=[0]) @ PauliZ(wires=[1]))))
  ```

  The same `ParametrizedHamiltonian` can also be constructed via a list of coefficients and operators:

  ```pycon
  >>> coeffs = [2, f1, f2]
  >>> ops = [XX, YY, ZZ]
  >>> H =  qml.dot(coeffs, ops)
  ```

* A `ParametrizedHamiltonian` can be time-evolved by using `ParametrizedEvolution`.
  [(#3617)](https://github.com/PennyLaneAI/pennylane/pull/3617)

* A new function called `qml.evolve` has been added that returns the evolution of an operator or a `ParametrizedHamiltonian`.
  [(#3617)](https://github.com/PennyLaneAI/pennylane/pull/3617)

* A new function `dot` has been added to compute the dot product between a vector and a list of operators. `qml.dot` will now target this new function.
  [(#3586)](https://github.com/PennyLaneAI/pennylane/pull/3586)

  ```pycon
  >>> coeffs = np.array([1.1, 2.2])
  >>> ops = [qml.PauliX(0), qml.PauliY(0)]
  >>> qml.dot(coeffs, ops)
  (1.1*(PauliX(wires=[0]))) + (2.2*(PauliY(wires=[0])))
  >>> qml.dot(coeffs, ops, pauli=True)
  1.1 * X(0)
  + 2.2 * Y(0)
  ```

  [(#3586)](https://github.com/PennyLaneAI/pennylane/pull/3586)

<h4>Always differentiable 📈</h4>

* The gradient transform `qml.gradients.spsa_grad` is now registered as a
  differentiation method for `QNode`s.
  [#3440](https://github.com/PennyLaneAI/pennylane/pull/3440)

  The SPSA gradient transform can now also be used implicitly by marking a `QNode`
  as differentiable with SPSA. It can be selected via

  ```pycon
  >>> dev = qml.device("default.qubit", wires=2)
  >>> @qml.qnode(dev, interface="jax", diff_method="spsa", h=0.05, num_directions=20)
  ... def circuit(x):
  ...     qml.RX(x, 0)
  ...     qml.RX(x, 1)
  ...     return qml.expval(qml.PauliZ(0))
  >>> jax.jacobian(circuit)(jax.numpy.array(0.5)) 
  DeviceArray(-0.4792258, dtype=float32, weak_type=True)
  ```

  The argument `num_directions` determines how many directions of simultaneous
  perturbation are used and therefore the number of circuit evaluations, up
  to a prefactor. See the
  [SPSA gradient transform documentation](https://docs.pennylane.ai/en/stable/code/api/pennylane.gradients.spsa_grad.html) for details.
  Note: The full SPSA optimization method is already available as `SPSAOptimizer`.

* The JAX-JIT interface now supports higher-order gradient computation with the new return types system.
  [(#3498)](https://github.com/PennyLaneAI/pennylane/pull/3498)

  Here is an example of using JAX-JIT to compute the Hessian of a circuit:

  ```python
  import pennylane as qml
  import jax
  from jax import numpy as jnp
  
  jax.config.update("jax_enable_x64", True)
  
  qml.enable_return()
  
  dev = qml.device("lightning.qubit", wires=2)
  
  @jax.jit
  @qml.qnode(dev, interface="jax-jit", diff_method="parameter-shift", max_diff=2)
  def circuit(a, b):
      qml.RY(a, wires=0)
      qml.RX(b, wires=1)
      return qml.expval(qml.PauliZ(0)), qml.expval(qml.PauliZ(1))
  
  a, b = jnp.array(1.0), jnp.array(2.0)
  ```

  ```pycon
  >>> jax.hessian(circuit, argnums=[0, 1])(a, b)
  (((DeviceArray(-0.54030231, dtype=float64, weak_type=True),
     DeviceArray(1.76002563e-17, dtype=float64, weak_type=True)),
    (DeviceArray(1.76002563e-17, dtype=float64, weak_type=True),
     DeviceArray(1.11578284e-34, dtype=float64, weak_type=True))),
   ((DeviceArray(2.77555756e-17, dtype=float64, weak_type=True),
     DeviceArray(-4.54411427e-17, dtype=float64, weak_type=True)),
    (DeviceArray(-1.76855671e-17, dtype=float64, weak_type=True),
     DeviceArray(0.41614684, dtype=float64, weak_type=True))))
  ```

* The `qchem` workflow has been modified to support both Autograd and JAX frameworks.
  [(#3458)](https://github.com/PennyLaneAI/pennylane/pull/3458)
  [(#3462)](https://github.com/PennyLaneAI/pennylane/pull/3462)
  [(#3495)](https://github.com/PennyLaneAI/pennylane/pull/3495)

  The JAX interface is automatically used when the differentiable parameters are JAX objects. Here
  is an example for computing the Hartree-Fock energy gradients with respect to the atomic
  coordinates.

  ```python
  import pennylane as qml
  from pennylane import numpy as np
  import jax
  
  symbols = ["H", "H"]
  geometry = np.array([[0.0, 0.0, 0.0], [0.0, 0.0, 1.0]])

  mol = qml.qchem.Molecule(symbols, geometry)

  args = [jax.numpy.array(mol.coordinates)]
  ```

  ```pycon
  >>> jax.grad(qml.qchem.hf_energy(mol))(*args)
  >>> DeviceArray([[0.0, 0.0, 0.3650435], [0.0, 0.0, -0.3650435]], dtype=float32)
  ```

<h4>Tools for quantum chemistry and other applications 🛠️</h4>

* A new method called `qml.qchem.givens_decomposition` has been added, which decomposes a unitary into a sequence
  of Givens rotation gates with phase shifts and a diagonal phase matrix.
  [(#3573)](https://github.com/PennyLaneAI/pennylane/pull/3573)

  ```python
  unitary = np.array([[ 0.73678+0.27511j, -0.5095 +0.10704j, -0.06847+0.32515j]
                      [-0.21271+0.34938j, -0.38853+0.36497j,  0.61467-0.41317j]
                      [ 0.41356-0.20765j, -0.00651-0.66689j,  0.32839-0.48293j]])

  phase_mat, ordered_rotations = givens_decomposition(matrix)
  ```

  ```pycon
  >>> phase_mat
  [-0.20606284+0.97853876j -0.82993403+0.55786154j  0.56230707-0.82692851j]
  >>> ordered_rotations
  [(tensor([[-0.65088844-0.63936314j, -0.40933972-0.j],
            [-0.29202076-0.28684994j,  0.91238204-0.j]], requires_grad=True), (0, 1)),
    (tensor([[ 0.47970417-0.33309047j, -0.8117479 -0.j],
            [ 0.66676972-0.46298251j,  0.584008  -0.j]], requires_grad=True), (1, 2)),
    (tensor([[ 0.36147511+0.73779414j, -0.57008381-0.j],
            [ 0.25082094+0.5119418j ,  0.82158655-0.j]], requires_grad=True), (0, 1))]
  ```

* A new template called `qml.BasisRotation` has been added, which performs a basis transformation defined by a set of
  fermionic ladder operators.
  [(#3573)](https://github.com/PennyLaneAI/pennylane/pull/3573)

  ```python
  import pennylane as qml
  from pennylane import numpy as np

  V = np.array([[ 0.53672126+0.j        , -0.1126064 -2.41479668j],
                [-0.1126064 +2.41479668j,  1.48694623+0.j        ]])
  eigen_vals, eigen_vecs = np.linalg.eigh(V)
  umat = eigen_vecs.T
  wires = range(len(umat))
  def circuit():
      qml.adjoint(qml.BasisRotation(wires=wires, unitary_matrix=umat))
      for idx, eigenval in enumerate(eigen_vals):
          qml.RZ(eigenval, wires=[idx])
      qml.BasisRotation(wires=wires, unitary_matrix=umat)
  ```

  ```pycon
  >>> circ_unitary = qml.matrix(circuit)()
  >>> np.round(circ_unitary/circ_unitary[0][0], 3)
  tensor([[ 1.   +0.j   ,  0.   +0.j   ,  0.   +0.j   ,  0.   +0.j   ],
          [ 0.   +0.j   , -0.516-0.596j, -0.302-0.536j,  0.   +0.j   ],
          [ 0.   +0.j   ,  0.35 +0.506j, -0.311-0.724j,  0.   +0.j   ],
          [ 0.   +0.j   ,  0.   +0.j   ,  0.   +0.j   , -0.438+0.899j]])
  ```

* A new function called `load_basisset` has been added to extract `qchem` basis set data from the Basis Set Exchange
  library.
  [(#3363)](https://github.com/PennyLaneAI/pennylane/pull/3363)

* A new function called `max_entropy` has been added to compute the maximum entropy of a quantum state.
  [(#3594)](https://github.com/PennyLaneAI/pennylane/pull/3594)

* A new template called `TwoLocalSwapNetwork` has been added that implements a canonical 2-complete linear (2-CCL) swap network
  described in [arXiv:1905.05118](https://arxiv.org/abs/1905.05118).
  [(#3447)](https://github.com/PennyLaneAI/pennylane/pull/3447)

  ```python3
  dev = qml.device('default.qubit', wires=5)
  weights = np.random.random(size=TwoLocalSwapNetwork.shape(len(dev.wires)))
  acquaintances = lambda index, wires, param: (qml.CRY(param, wires=index)
                                   if np.abs(wires[0]-wires[1]) else qml.CRZ(param, wires=index))
  @qml.qnode(dev)
  def swap_network_circuit():
     qml.templates.TwoLocalSwapNetwork(dev.wires, acquaintances, weights, fermionic=False)
     return qml.state()
  ```

  ```pycon
  >>> print(weights)
  tensor([0.20308242, 0.91906199, 0.67988804, 0.81290256, 0.08708985,
          0.81860084, 0.34448344, 0.05655892, 0.61781612, 0.51829044], requires_grad=True)
  >>> qml.draw(swap_network_circuit, expansion_strategy = 'device')()
  0: ─╭●────────╭SWAP─────────────────╭●────────╭SWAP─────────────────╭●────────╭SWAP─┤  State
  1: ─╰RY(0.20)─╰SWAP─╭●────────╭SWAP─╰RY(0.09)─╰SWAP─╭●────────╭SWAP─╰RY(0.62)─╰SWAP─┤  State
  2: ─╭●────────╭SWAP─╰RY(0.68)─╰SWAP─╭●────────╭SWAP─╰RY(0.34)─╰SWAP─╭●────────╭SWAP─┤  State
  3: ─╰RY(0.92)─╰SWAP─╭●────────╭SWAP─╰RY(0.82)─╰SWAP─╭●────────╭SWAP─╰RY(0.52)─╰SWAP─┤  State
  4: ─────────────────╰RY(0.81)─╰SWAP─────────────────╰RY(0.06)─╰SWAP─────────────────┤  State
  ```

* Added `pwc` as a convenience function for defining a `ParametrizedHamiltonian`.
  This function can be used to create a callable coefficient by setting
  the timespan over which the function should be non-zero. The resulting callable
  can be passed an array of parameters and a time.
  [(#3645)](https://github.com/PennyLaneAI/pennylane/pull/3645)

  ```pycon
  >>> timespan = (2, 4)
  >>> f = pwc(timespan)
  >>> f * qml.PauliX(0)
  ParametrizedHamiltonian: terms=1
  ```

  The `params` array will be used as bin values evenly distributed over the timespan,
  and the parameter `t` will determine which of the bins is returned.

  ```pycon
  >>> f(params=[1.2, 2.3, 3.4, 4.5], t=3.9)
  DeviceArray(4.5, dtype=float32) 
  >>> f(params=[1.2, 2.3, 3.4, 4.5], t=6)  # zero outside the range (2, 4) 
  DeviceArray(0., dtype=float32)
  ```
  
* Added `pwc_from_function` as a decorator for defining a `ParametrizedHamiltonian`.
  This function can be used to decorate a function and create a piecewise constant
  approximation of it.
  [(#3645)](https://github.com/PennyLaneAI/pennylane/pull/3645)
  
  ```pycon
  >>> @pwc_from_function(t=(2, 4), num_bins=10)
  ... def f1(p, t):
  ...     return p * t
  ```

  The resulting function approximates the same of `p**2 * t` on the interval `t=(2, 4)`
  in 10 bins, and returns zero outside the interval.
  
  ```pycon
  # t=2 and t=2.1 are within the same bin
  >>> f1(3, 2), f1(3, 2.1)
  (DeviceArray(6., dtype=float32), DeviceArray(6., dtype=float32))
  # next bin
  >>> f1(3, 2.2)
  DeviceArray(6.6666665, dtype=float32)
  # outside the interval t=(2, 4)
  >>> f1(3, 5)
  DeviceArray(0., dtype=float32)
  ```
  
*Next generation device API:*

* The `apply_operation` single-dispatch function is added to `devices/qubit` that applies an operation
  to a state and returns a new state.
  [(#3637)](https://github.com/PennyLaneAI/pennylane/pull/3637)

<<<<<<< HEAD
* The `preprocess` function is added to `devices/qubit` that validates, expands, and transforms a batch
  of `QuantumScript` objects to abstract preprocessing details away from the device.
  [(#3708)](https://github.com/PennyLaneAI/pennylane/pull/3708)
=======
* The `create_initial_state` function is added to `devices/qubit` that returns an initial state for an execution.
  [(#3683)](https://github.com/PennyLaneAI/pennylane/pull/3683)
>>>>>>> d32e9634

<h3>Improvements</h3>

* `qml.purity` is added as a measurement process for purity
  [(#3551)](https://github.com/PennyLaneAI/pennylane/pull/3551)

* `qml.math.matmul` now supports PyTorch and Autograd tensors.
  [(#3613)](https://github.com/PennyLaneAI/pennylane/pull/3613)

* `qml.math.size` now supports PyTorch tensors.
  [(#3606)](https://github.com/PennyLaneAI/pennylane/pull/3606)

* `qml.purity` can now be used as a measurement process.
  [(#3551)](https://github.com/PennyLaneAI/pennylane/pull/3551)

* Most quantum channels are now fully differentiable on all interfaces.
  [(#3612)](https://github.com/PennyLaneAI/pennylane/pull/3612)

* The `qml.equal` function has been extended to compare `Prod` and `Sum` operators.
  [(#3516)](https://github.com/PennyLaneAI/pennylane/pull/3516)

* `qml.ControlledQubitUnitary` now inherits from `ControlledOp`, which defines `decomposition`, `expand`, and `sparse_matrix` rather than raising an error.
  [(#3450)](https://github.com/PennyLaneAI/pennylane/pull/3450)

* Parameter broadcasting support has been added for the `Controlled` class if the base operator supports
  broadcasting.
  [(#3450)](https://github.com/PennyLaneAI/pennylane/pull/3450)

* The `qml.generator` function now checks if the generator is hermitian, rather than whether it is a subclass of
  `Observable`. This allows it to return valid generators from `SymbolicOp` and `CompositeOp` classes.
 [(#3485)](https://github.com/PennyLaneAI/pennylane/pull/3485)

* Support for two-qubit unitary decomposition with JAX-JIT has been added.
  [(#3569)](https://github.com/PennyLaneAI/pennylane/pull/3569)

* The `numpy` version has been constrained to `<1.24`.
  [(#3563)](https://github.com/PennyLaneAI/pennylane/pull/3563)

* In-place inversion has been removed for qutrit operations in preparation for the
  removal of in-place inversion.
  [(#3566)](https://github.com/PennyLaneAI/pennylane/pull/3566)

* Validation has been added on gradient keyword arguments when initializing a QNode — if unexpected keyword arguments are passed,
  a `UserWarning` is raised. A list of the current expected gradient function keyword arguments can be accessed via
  `qml.gradients.SUPPORTED_GRADIENT_KWARGS`.
  [(#3526)](https://github.com/PennyLaneAI/pennylane/pull/3526)

* The `PauliSentence.operation()` method has been improved to avoid instantiating an `SProd` operator when
  the coefficient is equal to 1.
  [(#3595)](https://github.com/PennyLaneAI/pennylane/pull/3595)

* Writing Hamiltonians to a file using the `data` module has been improved by employing a condensed writing format.
  [(#3592)](https://github.com/PennyLaneAI/pennylane/pull/3592)

* Lazy-loading in the `Dataset.read()` method is more universally supported.
  [(#3605)](https://github.com/PennyLaneAI/pennylane/pull/3605)

* Implemented the XYX single-qubit unitary decomposition.
  [(#3628)](https://github.com/PennyLaneAI/pennylane/pull/3628)

* `Sum` and `Prod` operations now have broadcasted operands.
  [(#3611)](https://github.com/PennyLaneAI/pennylane/pull/3611)

* `qml.dot` is now compatible with JAX-JIT.
  [(#3636)](https://github.com/PennyLaneAI/pennylane/pull/3636)

* All dunder methods now return `NotImplemented`, allowing the right dunder method (e.g. `__radd__`)
  of the other class to be called.
  [(#3631)](https://github.com/PennyLaneAI/pennylane/pull/3631)

* The `qml.GellMann` operators now include their index when displayed.
  [(#3641)](https://github.com/PennyLaneAI/pennylane/pull/3641)

* The `ExecutionConfig` data class has been added.
  [(#3649)](https://github.com/PennyLaneAI/pennylane/pull/3649)

* All `Operator`'s input parameters that are lists are cast into vanilla numpy arrays.
  [(#3659)](https://github.com/PennyLaneAI/pennylane/pull/3659)

* The `StatePrep` class has been added as an interface that state-prep operators must implement.
  [(#3654)](https://github.com/PennyLaneAI/pennylane/pull/3654)

* Allow batching in all `SymbolicOp` operators, which include `Exp`, `Pow` and `SProd`.
  [(#3597)](https://github.com/PennyLaneAI/pennylane/pull/3597)

* `qml.pauli.is_pauli_word` now supports `Prod` and `SProd` operators, and it returns `False` when a
  `Hamiltonian` contains more than one term.
  [(#3692)](https://github.com/PennyLaneAI/pennylane/pull/3692)

* `qml.pauli.pauli_word_to_string` now supports `Prod`, `SProd` and `Hamiltonian` operators.
  [(#3692)](https://github.com/PennyLaneAI/pennylane/pull/3692)

* `BasisState` now implements the `StatePrep` interface.
  [(#3693)](https://github.com/PennyLaneAI/pennylane/pull/3693)

<h3>Breaking changes</h3>

* The tape method `get_operation` can also now return the operation index in the tape, and it can be
  activated by setting the `return_op_index` to `True`: `get_operation(idx, return_op_index=True)`. It will become
  the default in version 0.30.
  [(#3667)](https://github.com/PennyLaneAI/pennylane/pull/3667)

* `Operator.inv()` and the `Operator.inverse` setter have been removed. Please use `qml.adjoint` or `qml.pow` instead.
  [(#3618)](https://github.com/PennyLaneAI/pennylane/pull/3618)
  
  For example, instead of
  
  ```pycon
  >>> qml.PauliX(0).inv()
  ```
  
  use

  ```pycon
  >>> qml.adjoint(qml.PauliX(0))
  ```

* The target wires of `qml.ControlledQubitUnitary` are no longer available via `op.hyperparameters["u_wires"]`.
  Instead, they can be accesses via `op.base.wires` or `op.target_wires`.
  [(#3450)](https://github.com/PennyLaneAI/pennylane/pull/3450)

* The tape constructed by a QNode is no longer queued to surrounding contexts.
  [(#3509)](https://github.com/PennyLaneAI/pennylane/pull/3509)

* Nested operators like `Tensor`, `Hamiltonian`, and `Adjoint` now remove their owned operators
  from the queue instead of updating their metadata to have an `"owner"`.
  [(#3282)](https://github.com/PennyLaneAI/pennylane/pull/3282)

* `qchem.scf`, `RandomLayers.compute_decomposition`, and `Wires.select_random` now use
  local random number generators instead of global random number generators. This may lead to slighlty
  different random numbers and an independence of the results from the global random number generation state.
  Please provide a seed to each individual function instead if you want controllable results.
  [(#3624)](https://github.com/PennyLaneAI/pennylane/pull/3624)

* `qml.transforms.measurement_grouping` has been removed. Users should use `qml.transforms.hamiltonian_expand`
  instead.
  [(#3701)](https://github.com/PennyLaneAI/pennylane/pull/3701)

<h3>Deprecations</h3>

* Deprecate the `collections` module.
  [(#3686)](https://github.com/PennyLaneAI/pennylane/pull/3686)

* `qml.op_sum` has been deprecated. Users should use `qml.sum` instead.
  [(#3686)](https://github.com/PennyLaneAI/pennylane/pull/3686)

<h3>Documentation</h3>

* Organizes the module for documentation for ``operation``.
  [(#3664)](https://github.com/PennyLaneAI/pennylane/pull/3664)

* Updated the code example in `qml.SparseHamiltonian` with the correct wire range.
  [(#3643)](https://github.com/PennyLaneAI/pennylane/pull/3643)
  
* A hyperlink has been added in the text for a URL in the `qml.qchem.mol_data` docstring.
  [(#3644)](https://github.com/PennyLaneAI/pennylane/pull/3644)

<h3>Bug fixes</h3>

* Fixed a bug in `qml.transforms.metric_tensor` where prefactors of operation generators were taken
  into account multiple times, leading to wrong outputs for non-standard operations.
  [(#3579)](https://github.com/PennyLaneAI/pennylane/pull/3579)

* Local random number generators are now used where possible to avoid mutating the global random state.
  [(#3624)](https://github.com/PennyLaneAI/pennylane/pull/3624)

* Handles breaking the `networkx` version change by selectively skipping a `qcut` TensorFlow-JIT test.
  [(#3609)](https://github.com/PennyLaneAI/pennylane/pull/3609)
  [(#3619)](https://github.com/PennyLaneAI/pennylane/pull/3619)

* Fixed the wires for the `Y` decomposition in the ZX calculus transform.
  [(#3598)](https://github.com/PennyLaneAI/pennylane/pull/3598)

* `qml.pauli.PauliWord` is now pickle-able.
  [(#3588)](https://github.com/PennyLaneAI/pennylane/pull/3588)

* Child classes of `QuantumScript` now return their own type when using `SomeChildClass.from_queue`.
  [(#3501)](https://github.com/PennyLaneAI/pennylane/pull/3501)

* A typo has been fixed in the calculation and error messages in `operation.py`
  [(#3536)](https://github.com/PennyLaneAI/pennylane/pull/3536)

* `Dataset.write()` now ensures that any lazy-loaded values are loaded before they are written to a file.
  [(#3605)](https://github.com/PennyLaneAI/pennylane/pull/3605)

* `Tensor._batch_size` is now set to `None` during initialization, copying and `map_wires`.
  [(#3642)](https://github.com/PennyLaneAI/pennylane/pull/3642)
  [(#3661)](https://github.com/PennyLaneAI/pennylane/pull/3661)

* `Tensor.has_matrix` is now set to `True`.
  [(#3647)](https://github.com/PennyLaneAI/pennylane/pull/3647)

* Fixed typo in the example of IsingZZ gate decomposition
  [(#3676)](https://github.com/PennyLaneAI/pennylane/pull/3676)

<h3>Contributors</h3>

This release contains contributions from (in alphabetical order):

Guillermo Alonso-Linaje
Juan Miguel Arrazola
Ikko Ashimine
Utkarsh Azad
Cristian Boghiu
Astral Cai
Isaac De Vlugt
Lillian M. A. Frederiksen
Soran Jahangiri
Christina Lee
Albert Mitjans Coma
Romain Moyard
Mudit Pandey
Borja Requena
Matthew Silverman
Antal Száva
David Wierichs<|MERGE_RESOLUTION|>--- conflicted
+++ resolved
@@ -301,14 +301,12 @@
   to a state and returns a new state.
   [(#3637)](https://github.com/PennyLaneAI/pennylane/pull/3637)
 
-<<<<<<< HEAD
 * The `preprocess` function is added to `devices/qubit` that validates, expands, and transforms a batch
   of `QuantumScript` objects to abstract preprocessing details away from the device.
   [(#3708)](https://github.com/PennyLaneAI/pennylane/pull/3708)
-=======
+
 * The `create_initial_state` function is added to `devices/qubit` that returns an initial state for an execution.
   [(#3683)](https://github.com/PennyLaneAI/pennylane/pull/3683)
->>>>>>> d32e9634
 
 <h3>Improvements</h3>
 
