--- conflicted
+++ resolved
@@ -127,7 +127,6 @@
 
 <h3>Breaking changes 💔</h3>
 
-<<<<<<< HEAD
 * Removed access for `lie_closure`, `structure_constants` and `center` via `qml.pauli`.
   Top level import and usage is advised. The functions now live in the `liealg` module.
 
@@ -137,12 +136,11 @@
   ```
 
   [(#7928)](https://github.com/PennyLaneAI/pennylane/pull/7928)
-=======
+
 * `qml.operation.Observable` and the corresponding `Observable.compare` have been removed, as
   PennyLane now depends on the more general `Operator` interface instead. The
   `Operator.is_hermitian` property can instead be used to check whether or not it is highly likely
   that the operator instance is Hermitian.
->>>>>>> bb029e1b
 
 * `qml.operation.WiresEnum`, `qml.operation.AllWires`, and `qml.operation.AnyWires` have been removed. Setting `Operator.num_wires = None` (the default)
   should instead indicate that the `Operator` does not need wire validation.
