--- conflicted
+++ resolved
@@ -44,12 +44,9 @@
   [(#8582)](https://github.com/PennyLaneAI/pennylane/pull/8582)
   [(#8543)](https://github.com/PennyLaneAI/pennylane/pull/8543)
   [(#8554)](https://github.com/PennyLaneAI/pennylane/pull/8554)
-<<<<<<< HEAD
   [(#8601)](https://github.com/PennyLaneAI/pennylane/pull/8601)  
-=======
   [(#8595)](https://github.com/PennyLaneAI/pennylane/pull/8595)
   [(#8586)](https://github.com/PennyLaneAI/pennylane/pull/8586)
->>>>>>> 7d228c37
 
   - :class:`~.QSVT`
   - :class:`~.AmplitudeEmbedding`
@@ -61,12 +58,9 @@
   - :class:`~.kUpCCGSD`
   - :class:`~.QAOAEmbedding`
   - :class:`~.BasicEntanglerLayers`
-<<<<<<< HEAD
   - :class:`~.ApproxTimeEvolution`
-=======
   - :class:`~.ParticleConservingU2`
   - :class:`~.ParticleConservingU1`
->>>>>>> 7d228c37
 
 * A new `qml.compiler.python_compiler.utils` submodule has been added, containing general-purpose utilities for
   working with xDSL. This includes a function that extracts the concrete value of scalar, constant SSA values.
