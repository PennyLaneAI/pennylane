--- conflicted
+++ resolved
@@ -9,17 +9,13 @@
 
 <h3>Improvements 🛠</h3>
 
-<<<<<<< HEAD
-* Autograd and Jax (non-jit) can now use vjps provided by the device from the new device API. If a device provides
-=======
 * `AmplitudeEmbedding` now also supports batching when used with Tensorflow.
   [(#4818)](https://github.com/PennyLaneAI/pennylane/pull/4818)
 
 * `qml.draw` now supports drawing mid-circuit measurements.
   [(#4775)](https://github.com/PennyLaneAI/pennylane/pull/4775)
 
-* Autograd and torch can now use vjps provided by the device from the new device API. If a device provides
->>>>>>> 82ecfcd2
+* Autograd, torch, and Jax (non-jit) can now use vjps provided by the device from the new device API. If a device providess
   a vector Jacobian product, this can be selected by providing `device_vjp=True` to
   `qml.execute`.
   [(#4557)](https://github.com/PennyLaneAI/pennylane/pull/4557)
