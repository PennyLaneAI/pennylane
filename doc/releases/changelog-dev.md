:orphan:

# Release 0.38.0-dev (development release)

<h3>New features since last release</h3>

* A new method `process_density_matrix` has been added to the `ProbabilityMP` and `DensityMatrixMP`
  classes, allowing for more efficient handling of quantum density matrices, particularly with batch
  processing support. This method simplifies the calculation of probabilities from quantum states
  represented as density matrices.
  [(#5830)](https://github.com/PennyLaneAI/pennylane/pull/5830)

* Resolved the bug in `qml.ThermalRelaxationError` where there was a typo from `tq` to `tg`.
  [(#5988)](https://github.com/PennyLaneAI/pennylane/issues/5988)

* The `qml.PrepSelPrep` template is added. The template implements a block-encoding of a linear
  combination of unitaries.
  [(#5756)](https://github.com/PennyLaneAI/pennylane/pull/5756)
  [(#5987)](https://github.com/PennyLaneAI/pennylane/pull/5987)

* A new `qml.from_qiskit_noise` method now allows one to convert a Qiskit ``NoiseModel`` to a
  PennyLane ``NoiseModel`` via the Pennylane-Qiskit plugin.
  [(#5996)](https://github.com/PennyLaneAI/pennylane/pull/5996)

* A new function `qml.registers` has been added, enabling the creation of registers, which are implemented as a dictionary of `Wires` instances.
  [(#5957)](https://github.com/PennyLaneAI/pennylane/pull/5957)

* The `split_to_single_terms` transform is added. This transform splits expectation values of sums
  into multiple single-term measurements on a single tape, providing better support for simulators
  that can handle non-commuting observables but don't natively support multi-term observables.
  [(#5884)](https://github.com/PennyLaneAI/pennylane/pull/5884)

* `SProd.terms` now flattens out the terms if the base is a multi-term observable.
  [(#5885)](https://github.com/PennyLaneAI/pennylane/pull/5885)

* A new method `to_mat` has been added to the `FermiWord` and `FermiSentence` classes, which allows
  computing the matrix representation of these Fermi operators.
  [(#5920)](https://github.com/PennyLaneAI/pennylane/pull/5920)

* New functionality has been added to natively support exponential extrapolation when using the `mitigate_with_zne`. This allows
  users to have more control over the error mitigation protocol without needing to add further dependencies.
  [(#5972)](https://github.com/PennyLaneAI/pennylane/pull/5972)

<h3>Improvements 🛠</h3>

<<<<<<< HEAD
* `fuse_rot_angles` now respects the global phase of the combined rotations.
  [(#6031)](https://github.com/PennyLaneAI/pennylane/pull/6031)
=======
* `qml.for_loop` can now be captured into plxpr.
  [(#6041)](https://github.com/PennyLaneAI/pennylane/pull/6041)

* Removed `semantic_version` from the list of required packages in PennyLane. 
  [(#5836)](https://github.com/PennyLaneAI/pennylane/pull/5836)
>>>>>>> 4d574a9e

* During experimental program capture, the qnode can now use closure variables.
  [(#6052)](https://github.com/PennyLaneAI/pennylane/pull/6052)

* `GlobalPhase` now supports parameter broadcasting.
  [(#5923)](https://github.com/PennyLaneAI/pennylane/pull/5923)

* `qml.devices.LegacyDeviceFacade` has been added to map the legacy devices to the new
  device interface.
  [(#5927)](https://github.com/PennyLaneAI/pennylane/pull/5927)

* Added the `compute_sparse_matrix` method for `qml.ops.qubit.BasisStateProjector`.
  [(#5790)](https://github.com/PennyLaneAI/pennylane/pull/5790)

* `StateMP.process_state` defines rules in `cast_to_complex` for complex casting, avoiding a superfluous state vector copy in Lightning simulations
  [(#5995)](https://github.com/PennyLaneAI/pennylane/pull/5995)

* Port the fast `apply_operation` implementation of `PauliZ` to `PhaseShift`, `S` and `T`.
  [(#5876)](https://github.com/PennyLaneAI/pennylane/pull/5876)

* `qml.UCCSD` now accepts an additional optional argument, `n_repeats`, which defines the number of
  times the UCCSD template is repeated. This can improve the accuracy of the template by reducing
  the Trotter error but would result in deeper circuits.
  [(#5801)](https://github.com/PennyLaneAI/pennylane/pull/5801)

* `QuantumScript.hash` is now cached, leading to performance improvements.
  [(#5919)](https://github.com/PennyLaneAI/pennylane/pull/5919)

* Applying `adjoint` and `ctrl` to a quantum function can now be captured into plxpr.
  Furthermore, the `qml.cond` function can be captured into plxpr. 
  [(#5966)](https://github.com/PennyLaneAI/pennylane/pull/5966)
  [(#5967)](https://github.com/PennyLaneAI/pennylane/pull/5967)
  [(#5999)](https://github.com/PennyLaneAI/pennylane/pull/5999)

* Set operations are now supported by Wires.
  [(#5983)](https://github.com/PennyLaneAI/pennylane/pull/5983)

* `qml.dynamic_one_shot` now supports circuits using the `"tensorflow"` interface.
  [(#5973)](https://github.com/PennyLaneAI/pennylane/pull/5973)

* The representation for `Wires` has now changed to be more copy-paste friendly.
  [(#5958)](https://github.com/PennyLaneAI/pennylane/pull/5958)

* Observable validation for `default.qubit` is now based on execution mode (analytic vs. finite shots) and measurement type (sample measurement vs. state measurement).
  [(#5890)](https://github.com/PennyLaneAI/pennylane/pull/5890)

* Molecules and Hamiltonians can now be constructed for all the elements present in the periodic table.
  [(#5821)](https://github.com/PennyLaneAI/pennylane/pull/5821)

* `qml.for_loop` and `qml.while_loop` now fallback to standard Python control
  flow if `@qjit` is not present, allowing the same code to work with and without
  `@qjit` without any rewrites.
  [(#6014)](https://github.com/PennyLaneAI/pennylane/pull/6014)

  ```python
  dev = qml.device("lightning.qubit", wires=3)

  @qml.qnode(dev)
  def circuit(x, n):

      @qml.for_loop(0, n, 1)
      def init_state(i):
          qml.Hadamard(wires=i)

      init_state()

      @qml.for_loop(0, n, 1)
      def apply_operations(i, x):
          qml.RX(x, wires=i)

          @qml.for_loop(i + 1, n, 1)
          def inner(j):
              qml.CRY(x**2, [i, j])

          inner()
          return jnp.sin(x)

      apply_operations(x)
      return qml.probs()
  ```

  ```pycon
  >>> print(qml.draw(circuit)(0.5, 3))
  0: ──H──RX(0.50)─╭●────────╭●──────────────────────────────────────┤  Probs
  1: ──H───────────╰RY(0.25)─│──────────RX(0.48)─╭●──────────────────┤  Probs
  2: ──H─────────────────────╰RY(0.25)───────────╰RY(0.23)──RX(0.46)─┤  Probs
  >>> circuit(0.5, 3)
  array([0.125     , 0.125     , 0.09949758, 0.15050242, 0.07594666,
       0.11917543, 0.08942104, 0.21545687])
  >>> qml.qjit(circuit)(0.5, 3)
  Array([0.125     , 0.125     , 0.09949758, 0.15050242, 0.07594666,
       0.11917543, 0.08942104, 0.21545687], dtype=float64)
  ```

* If the conditional does not include a mid-circuit measurement, then `qml.cond`
  will automatically evaluate conditionals using standard Python control flow.
  [(#6016)](https://github.com/PennyLaneAI/pennylane/pull/6016)

  This allows `qml.cond` to be used to represent a wider range of conditionals:

  ```python
  dev = qml.device("default.qubit", wires=1)

  @qml.qnode(dev)
  def circuit(x):
      c = qml.cond(x > 2.7, qml.RX, qml.RZ)
      c(x, wires=0)
      return qml.probs(wires=0)
  ```

  ```pycon
  >>> print(qml.draw(circuit)(3.8))
  0: ──RX(3.80)─┤  Probs
  >>> print(qml.draw(circuit)(0.54))
  0: ──RZ(0.54)─┤  Probs
  ```

* The `qubit_observable` function is modified to return an ascending wire order for molecular 
  Hamiltonians.
  [(#5950)](https://github.com/PennyLaneAI/pennylane/pull/5950)

* The `CNOT` operator no longer decomposes to itself. Instead, it raises a `qml.DecompositionUndefinedError`.
  [(#6039)](https://github.com/PennyLaneAI/pennylane/pull/6039)

<h4>Community contributions 🥳</h4>

* `DefaultQutritMixed` readout error has been added using parameters `readout_relaxation_probs` and 
  `readout_misclassification_probs` on the `default.qutrit.mixed` device. These parameters add a `~.QutritAmplitudeDamping`  and a `~.TritFlip` channel, respectively,
  after measurement diagonalization. The amplitude damping error represents the potential for
  relaxation to occur during longer measurements. The trit flip error represents misclassification during readout.
  [(#5842)](https://github.com/PennyLaneAI/pennylane/pull/5842)

<h3>Breaking changes 💔</h3>

* `GlobalPhase` is considered non-differentiable with tape transforms.
  As a consequence, `qml.gradients.finite_diff` and `qml.gradients.spsa_grad` no longer
  support differentiation of `GlobalPhase` with state-based outputs.
  [(#5620)](https://github.com/PennyLaneAI/pennylane/pull/5620) 

* The `CircuitGraph.graph` rustworkx graph now stores indices into the circuit as the node labels,
  instead of the operator/ measurement itself.  This allows the same operator to occur multiple times in
  the circuit.
  [(#5907)](https://github.com/PennyLaneAI/pennylane/pull/5907)

* `queue_idx` attribute has been removed from the `Operator`, `CompositeOp`, and `SymbolicOp` classes.
  [(#6005)](https://github.com/PennyLaneAI/pennylane/pull/6005)

* `qml.from_qasm` no longer removes measurements from the QASM code. Use 
  `measurements=[]` to remove measurements from the original circuit.
  [(#5982)](https://github.com/PennyLaneAI/pennylane/pull/5982)

* `qml.transforms.map_batch_transform` has been removed, since transforms can be applied directly to a batch of tapes.
  See :func:`~.pennylane.transform` for more information.
  [(#5981)](https://github.com/PennyLaneAI/pennylane/pull/5981)

* `QuantumScript.interface` has been removed.
  [(#5980)](https://github.com/PennyLaneAI/pennylane/pull/5980)

<h3>Deprecations 👋</h3>

* The `decomp_depth` argument in `qml.device` has been deprecated.
  [(#6026)](https://github.com/PennyLaneAI/pennylane/pull/6026)

* The `max_expansion` argument in `qml.QNode` has been deprecated.
  [(#6026)](https://github.com/PennyLaneAI/pennylane/pull/6026)

* The `expansion_strategy` attribute in the `QNode` class is deprecated.
  [(#5989)](https://github.com/PennyLaneAI/pennylane/pull/5989)

* The `expansion_strategy` argument has been deprecated in all of `qml.draw`, `qml.draw_mpl`, and `qml.specs`.
  The `level` argument should be used instead.
  [(#5989)](https://github.com/PennyLaneAI/pennylane/pull/5989)

* `Operator.expand` has been deprecated. Users should simply use `qml.tape.QuantumScript(op.decomposition())`
  for equivalent behaviour.
  [(#5994)](https://github.com/PennyLaneAI/pennylane/pull/5994)

* `pennylane.transforms.sum_expand` and `pennylane.transforms.hamiltonian_expand` have been deprecated.
  Users should instead use `pennylane.transforms.split_non_commuting` for equivalent behaviour.
  [(#6003)](https://github.com/PennyLaneAI/pennylane/pull/6003)

* The `expand_fn` argument in `qml.execute` has been deprecated.
  Instead, please create a `qml.transforms.core.TransformProgram` with the desired preprocessing and pass it to the `transform_program` argument of `qml.execute`.
  [(#5984)](https://github.com/PennyLaneAI/pennylane/pull/5984)

* The `max_expansion` argument in `qml.execute` has been deprecated.
  Instead, please use `qml.devices.preprocess.decompose` with the desired expansion level, add it to a `TransformProgram` and pass it to the `transform_program` argument of `qml.execute`.
  [(#5984)](https://github.com/PennyLaneAI/pennylane/pull/5984)

* The `override_shots` argument in `qml.execute` is deprecated.
  Instead, please add the shots to the `QuantumTape`'s to be executed.
  [(#5984)](https://github.com/PennyLaneAI/pennylane/pull/5984)

* The `device_batch_transform` argument in `qml.execute` is deprecated.
  Instead, please create a `qml.transforms.core.TransformProgram` with the desired preprocessing and pass it to the `transform_program` argument of `qml.execute`.
  [(#5984)](https://github.com/PennyLaneAI/pennylane/pull/5984)

* `pennylane.qinfo.classical_fisher` and `pennylane.qinfo.quantum_fisher` have been deprecated.
  Instead, use `pennylane.gradients.classical_fisher` and `pennylane.gradients.quantum_fisher`.
  [(#5985)](https://github.com/PennyLaneAI/pennylane/pull/5985)

* The legacy devices `default.qubit.{autograd,torch,tf,jax,legacy}` are deprecated.
  Instead, use `default.qubit` as it now supports backpropagation through the several backends.
  [(#5997)](https://github.com/PennyLaneAI/pennylane/pull/5997)

* The logic for internally switching a device for a different backpropagation
  compatible device is now deprecated, as it was in place for the deprecated
  `default.qubit.legacy`.
  [(#6032)](https://github.com/PennyLaneAI/pennylane/pull/6032)

<h3>Documentation 📝</h3>

* Improves the docstring for `QuantumScript.expand` and `qml.tape.tape.expand_tape`.
  [(#5974)](https://github.com/PennyLaneAI/pennylane/pull/5974)

<h3>Bug fixes 🐛</h3>

<<<<<<< HEAD
<<<<<<< HEAD
* `fuse_rot_angles` no longer returns wrong derivatives at singular points but returns NaN.
  [(#6031)](https://github.com/PennyLaneAI/pennylane/pull/6031)
=======
=======
* `qml.GlobalPhase` and `qml.I` can now be captured when acting on no wires.
  [(#6060)](https://github.com/PennyLaneAI/pennylane/pull/6060)

>>>>>>> 4d574a9e
* Fix `jax.grad` + `jax.jit` not working for `AmplitudeEmbedding`, `StatePrep` and `MottonenStatePreparation`.
  [(#5620)](https://github.com/PennyLaneAI/pennylane/pull/5620) 

* Fix a bug where the global phase returned by `one_qubit_decomposition` gained a broadcasting dimension.
  [(#5923)](https://github.com/PennyLaneAI/pennylane/pull/5923)
>>>>>>> master

* Fixed a bug in `qml.SPSAOptimizer` that ignored keyword arguments in the objective function.
  [(#6027)](https://github.com/PennyLaneAI/pennylane/pull/6027)

* `dynamic_one_shot` was broken for old-API devices since `override_shots` was deprecated.
  [(#6024)](https://github.com/PennyLaneAI/pennylane/pull/6024)

* `CircuitGraph` can now handle circuits with the same operation instance occuring multiple times.
  [(#5907)](https://github.com/PennyLaneAI/pennylane/pull/5907)

* `qml.QSVT` is updated to store wire order correctly.
  [(#5959)](https://github.com/PennyLaneAI/pennylane/pull/5959)

* `qml.devices.qubit.measure_with_samples` now returns the correct result if the provided measurements
  contain sum of operators acting on the same wire.
  [(#5978)](https://github.com/PennyLaneAI/pennylane/pull/5978)

* `qml.AmplitudeEmbedding` has better support for features using low precision integer data types.
[(#5969)](https://github.com/PennyLaneAI/pennylane/pull/5969)

* Jacobian shape is fixed for measurements with dimension in `qml.gradients.vjp.compute_vjp_single`.
[(5986)](https://github.com/PennyLaneAI/pennylane/pull/5986)

* `qml.lie_closure` works with sums of Paulis.
  [(#6023)](https://github.com/PennyLaneAI/pennylane/pull/6023)

<h3>Contributors ✍️</h3>

This release contains contributions from (in alphabetical order):

Tarun Kumar Allamsetty,
Guillermo Alonso,
Utkarsh Azad,
Gabriel Bottrill,
Ahmed Darwish,
Astral Cai,
Yushao Chen,
Ahmed Darwish,
Maja Franz,
Lillian M. A. Frederiksen,
Pietropaolo Frisoni,
Emiliano Godinez,
Austin Huang,
Renke Huang,
Josh Izaac,
Soran Jahangiri,
Korbinian Kottmann,
Christina Lee,
William Maxwell,
Vincent Michaud-Rioux,
Anurav Modak,
Mudit Pandey,
Erik Schultheis,
Nate Stemen,
David Wierichs,<|MERGE_RESOLUTION|>--- conflicted
+++ resolved
@@ -43,16 +43,14 @@
 
 <h3>Improvements 🛠</h3>
 
-<<<<<<< HEAD
 * `fuse_rot_angles` now respects the global phase of the combined rotations.
   [(#6031)](https://github.com/PennyLaneAI/pennylane/pull/6031)
-=======
+
 * `qml.for_loop` can now be captured into plxpr.
   [(#6041)](https://github.com/PennyLaneAI/pennylane/pull/6041)
 
 * Removed `semantic_version` from the list of required packages in PennyLane. 
   [(#5836)](https://github.com/PennyLaneAI/pennylane/pull/5836)
->>>>>>> 4d574a9e
 
 * During experimental program capture, the qnode can now use closure variables.
   [(#6052)](https://github.com/PennyLaneAI/pennylane/pull/6052)
@@ -270,22 +268,17 @@
 
 <h3>Bug fixes 🐛</h3>
 
-<<<<<<< HEAD
-<<<<<<< HEAD
 * `fuse_rot_angles` no longer returns wrong derivatives at singular points but returns NaN.
   [(#6031)](https://github.com/PennyLaneAI/pennylane/pull/6031)
-=======
-=======
+
 * `qml.GlobalPhase` and `qml.I` can now be captured when acting on no wires.
   [(#6060)](https://github.com/PennyLaneAI/pennylane/pull/6060)
 
->>>>>>> 4d574a9e
 * Fix `jax.grad` + `jax.jit` not working for `AmplitudeEmbedding`, `StatePrep` and `MottonenStatePreparation`.
   [(#5620)](https://github.com/PennyLaneAI/pennylane/pull/5620) 
 
 * Fix a bug where the global phase returned by `one_qubit_decomposition` gained a broadcasting dimension.
   [(#5923)](https://github.com/PennyLaneAI/pennylane/pull/5923)
->>>>>>> master
 
 * Fixed a bug in `qml.SPSAOptimizer` that ignored keyword arguments in the objective function.
   [(#6027)](https://github.com/PennyLaneAI/pennylane/pull/6027)
