--- conflicted
+++ resolved
@@ -332,21 +332,9 @@
 
 * Two additions were made to :class:`~.Select` that affect how it gets decomposed:
 
-<<<<<<< HEAD
   * A new keyword argument ``partial`` has been added to :class:`~.Select`. It allows for
     simplifications in the decomposition of ``Select`` under the assumption that the state of the
     control wires has no overlap with computational basis states that are not used by ``Select``.
-=======
-* `qml.transforms.core.TransformContainer` now holds onto a `TransformDispatcher`, `args`, and `kwargs`, instead
- of the transform's defining function and unpacked properties. It can still be constructed via the old signature as well.
- [(#8306)](https://github.com/PennyLaneAI/pennylane/pull/8306)
-
-* Templates have been made compatible with `qml.capture`.
-  [(#8211)](https://github.com/PennyLaneAI/pennylane/pull/8211)
-
-* :func:`pennylane.snapshots` can now be used with `mcm_method="one-shot"` and `mcm_method="tree-traversal"`.
-  [(#8140)](https://github.com/PennyLaneAI/pennylane/pull/8140)
->>>>>>> b341df78
 
   * A new decomposition has been added to :class:`~.Select`. It achieves cost reductions by adding
     one `work_wire`. This decomposition is useful to perform efficient :class:`~.QROM` decompositions.
@@ -628,6 +616,10 @@
           ╚═══╝
   ```
 
+* `qml.transforms.core.TransformContainer` now holds onto a `TransformDispatcher`, `args`, and `kwargs`, instead
+ of the transform's defining function and unpacked properties. It can still be constructed via the old signature as well.
+ [(#8306)](https://github.com/PennyLaneAI/pennylane/pull/8306)
+
 * The JAX version is now included in :func:`pennylane.about`.
   [(#8277)](https://github.com/PennyLaneAI/pennylane/pull/8277)
 
@@ -641,6 +633,9 @@
 * `qml.counts` can now be captured with program capture into plxpr. It still cannot be interpreted or executed
   with program capture.
   [(#8229)](https://github.com/PennyLaneAI/pennylane/pull/8229)
+
+* Templates have been made compatible with `qml.capture`.
+  [(#8211)](https://github.com/PennyLaneAI/pennylane/pull/8211)
 
 * PennyLane `autograph` supports standard python for index assignment (`arr[i] = x`) instead of jax.numpy form (`arr = arr.at[i].set(x)`).
   Users can now use standard python assignment when designing circuits with experimental program capture enabled.
@@ -1161,16 +1156,14 @@
 
 <h3>Internal changes ⚙️</h3>
 
-<<<<<<< HEAD
 * Adds `measurements` as a "core" module in the tach specification.
   [(#7945)](https://github.com/PennyLaneAI/pennylane/pull/7945)
 
 * Enforce various modules to follow modular architecture via `tach`.
   [(#7847)](https://github.com/PennyLaneAI/pennylane/pull/7847)
-=======
+  
 * Add CI workflow to test documentation using `sybil`. 
   [(#8324)](https://github.com/PennyLaneAI/pennylane/pull/8324)
->>>>>>> b341df78
 
 * The `templates/subroutines` now has `arithmetic`, `qchem`, and `time_evolution` submodules.
   [(#8333)](https://github.com/PennyLaneAI/pennylane/pull/8333)
