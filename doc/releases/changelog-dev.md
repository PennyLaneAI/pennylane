:orphan:

# Release 0.35.0-dev (development release)

<h3>New features since last release</h3>

* Adjoint device VJP's are now supported with `jax.jacobian`. `device_vjp=True` is
  is now strictly faster for jax.
  [(#4963)](https://github.com/PennyLaneAI/pennylane/pull/4963)

<h3>Improvements 🛠</h3>

* Improve the performance of circuit-cutting workloads with large numbers of generated tapes.
  [(#5005)](https://github.com/PennyLaneAI/pennylane/pull/5005)

* Update `tests/ops/functions/conftest.py` to ensure all operator types are tested for validity.
  [(#4978)](https://github.com/PennyLaneAI/pennylane/pull/4978)

* Upgrade Pauli arithmetic:
  You can now multiply `PauliWord` and `PauliSentence` instances by scalars, e.g. `0.5 * PauliWord({0:"X"})` or `0.5 * PauliSentence({PauliWord({0:"X"}): 1.})`.
  You can now intuitively add together 
  `PauliWord` and `PauliSentence` as well as scalars, which are treated implicitly as identities.
  For example `ps1 + pw1 + 1.` for some Pauli word `pw1 = PauliWord({0: "X", 1: "Y"})` and Pauli
  sentence `ps1 = PauliSentence({pw1: 3.})`.
  You can now subtract `PauliWord` and `PauliSentence` instances, as well as scalars, from each other. For example `ps1 - pw1 - 1`.
  Overall, you can now intuitively construct `PauliSentence` operators like `0.5 * pw1 - 1.5 * ps1 + 2`.
  [(#4989)](https://github.com/PennyLaneAI/pennylane/pull/4989)
  [(#5001)](https://github.com/PennyLaneAI/pennylane/pull/5001)
  [(#5003)](https://github.com/PennyLaneAI/pennylane/pull/5003)
  [(#5017)](https://github.com/PennyLaneAI/pennylane/pull/5017)

* Improve efficiency of matrix calculation when operator is symmetric over wires
   [(#3601)](https://github.com/PennyLaneAI/pennylane/pull/3601)

* A new `pennylane.workflow` module is added. This module now contains `qnode.py`, `execution.py`, `set_shots.py`, `jacobian_products.py`, and the submodule `interfaces`.
  [(#5023)](https://github.com/PennyLaneAI/pennylane/pull/5023)

* Composite operations (eg. those made with `qml.prod` and `qml.sum`) convert `Hamiltonian` and
  `Tensor` operands to `Sum` and `Prod` types, respectively. This helps avoid the mixing of
  incompatible operator types.
  [(#5031)](https://github.com/PennyLaneAI/pennylane/pull/5031)

* Raise a more informative error when calling `adjoint_jacobian` with trainable state-prep operations.
  [(#5026)](https://github.com/PennyLaneAI/pennylane/pull/5026)

<h4>Community contributions 🥳</h4>

* The transform `split_non_commuting` now accepts measurements of type `probs`, `sample` and `counts` which accept both wires and observables. 
  [(#4972)](https://github.com/PennyLaneAI/pennylane/pull/4972)

<h3>Breaking changes 💔</h3>

* `gradient_analysis_and_validation` is now renamed to `find_and_validate_gradient_methods`. Instead of returning a list, it now returns a dictionary of gradient methods for each parameter index, and no longer mutates the tape.
  [(#5035)](https://github.com/PennyLaneAI/pennylane/pull/5035)

* Passing additional arguments to a transform that decorates a QNode must be done through the use
  of `functools.partial`.
  [(#5046)](https://github.com/PennyLaneAI/pennylane/pull/5046)

* `Observable.return_type` has been removed. Instead, you should inspect the type
  of the surrounding measurement process.
  [(#5044)](https://github.com/PennyLaneAI/pennylane/pull/5044)

* `ClassicalShadow.entropy()` no longer needs an `atol` keyword as a better
  method to estimate entropies from approximate density matrix reconstructions
  (with potentially negative eigenvalues) has been implemented.
  [(#5048)](https://github.com/PennyLaneAI/pennylane/pull/5048)

<h3>Deprecations 👋</h3>

* `Operator.validate_subspace()` has been moved to the `pennylane.ops.qutrit` module and will be removed from the Operator class in an upcoming release.
  [(#5067)](https://github.com/PennyLaneAI/pennylane/pull/5067)

* Matrix and tensor products between `PauliWord` and `PauliSentence` instances are done using the `@` operator, `*` will be used only for scalar multiplication.
  [(#4989)](https://github.com/PennyLaneAI/pennylane/pull/4989)

* `MeasurementProcess.name` and `MeasurementProcess.data` are now deprecated, as they contain dummy
  values that are no longer needed.
  [(#5047)](https://github.com/PennyLaneAI/pennylane/pull/5047)

* Calling `qml.matrix` without providing a `wire_order` on objects where the wire order could be
  ambiguous now raises a warning. In the future, the `wire_order` argument will be required in
  these cases.
  [(#5039)](https://github.com/PennyLaneAI/pennylane/pull/5039)

* `qml.pauli.pauli_mult` and `qml.pauli.pauli_mult_with_phase` are now deprecated. Instead, you
  should use `qml.simplify(qml.prod(pauli_1, pauli_2))` to get the reduced operator.
  [(#5057)](https://github.com/PennyLaneAI/pennylane/pull/5057)

* The private functions `_pauli_mult`, `_binary_matrix` and `_get_pauli_map` from the
  `pauli` module have been deprecated, as they are no longer used anywhere and the same
  functionality can be achieved using newer features in the `pauli` module.
  [(#5057)](https://github.com/PennyLaneAI/pennylane/pull/5057)

<h3>Documentation 📝</h3>

* The module documentation for `pennylane.tape` now explains the difference between `QuantumTape` and `QuantumScript`.
  [(#5065)](https://github.com/PennyLaneAI/pennylane/pull/5065)

* A typo in a code example in the `qml.transforms` API has been fixed.
  [(#5014)](https://github.com/PennyLaneAI/pennylane/pull/5014)

* Clarification for the definition of `argnum` added to gradient methods
  [(#5035)](https://github.com/PennyLaneAI/pennylane/pull/5035)

* A typo in the code example for `qml.qchem.dipole_of` has been fixed.
  [(#5036)](https://github.com/PennyLaneAI/pennylane/pull/5036) 

<h3>Bug fixes 🐛</h3>

* If `argnum` is provided to a gradient transform, only the parameters specified in `argnum` will have their gradient methods validated.
  [(#5035)](https://github.com/PennyLaneAI/pennylane/pull/5035)

* `StatePrep` operations expanded onto more wires are now compatible with backprop.
  [(#5028)](https://github.com/PennyLaneAI/pennylane/pull/5028)


<h3>Contributors ✍️</h3>

This release contains contributions from (in alphabetical order):

Abhishek Abhishek,
Astral Cai,
<<<<<<< HEAD
Isaac De Vlugt,
Korbinian Kottmann,
Christina Lee,
Pablo Antonio Moreno Casares,
=======
Pablo Antonio Moreno Casares,
Isaac De Vlugt,
Korbinian Kottmann,
Christina Lee,
Xiaoran Li,
>>>>>>> f854611a
Lee J. O'Riordan,
Mudit Pandey,
Alex Preciado,
Matthew Silverman.<|MERGE_RESOLUTION|>--- conflicted
+++ resolved
@@ -121,18 +121,15 @@
 
 Abhishek Abhishek,
 Astral Cai,
-<<<<<<< HEAD
 Isaac De Vlugt,
 Korbinian Kottmann,
 Christina Lee,
-Pablo Antonio Moreno Casares,
-=======
+Xiaoran Li,
 Pablo Antonio Moreno Casares,
 Isaac De Vlugt,
 Korbinian Kottmann,
 Christina Lee,
 Xiaoran Li,
->>>>>>> f854611a
 Lee J. O'Riordan,
 Mudit Pandey,
 Alex Preciado,
