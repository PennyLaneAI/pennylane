:orphan:

# Release 0.40.0-dev (development release)

<h3>New features since last release</h3>
  
* A `DeviceCapabilities` data class is defined to contain all capabilities of the device's execution interface (i.e. its implementation of `Device.execute`). A TOML file can be used to define the capabilities of a device, and it can be loaded into a `DeviceCapabilities` object.
  [(#6407)](https://github.com/PennyLaneAI/pennylane/pull/6407)

  ```pycon
  >>> from pennylane.devices.capabilities import load_toml_file, parse_toml_document, DeviceCapabilities
  >>> document = load_toml_file("my_device.toml")
  >>> capabilities = parse_toml_document(document)
  >>> isinstance(capabilities, DeviceCapabilities)
  True
  ```

<h4>New API for Qubit Mixed</h4>

* Added `qml.devices.qubit_mixed` module for mixed-state qubit device support [(#6379)](https://github.com/PennyLaneAI/pennylane/pull/6379). This module introduces an `apply_operation` helper function that features:


  * Two density matrix contraction methods using `einsum` and `tensordot`

  * Optimized handling of special cases including: Diagonal operators, Identity operators, CX (controlled-X), Multi-controlled X gates, Grover operators

* Added submodule 'initialize_state' featuring a `create_initial_state` function for initializing a density matrix from `qml.StatePrep` operations or `qml.QubitDensityMatrix` operations.
  [(#6503)](https://github.com/PennyLaneAI/pennylane/pull/6503) 

<h3>Improvements 🛠</h3>

* Added support for the `wire_options` dictionary to customize wire line formatting in `qml.draw_mpl` circuit
  visualizations, allowing global and per-wire customization with options like `color`, `linestyle`, and `linewidth`.
  [(#6486)](https://github.com/PennyLaneAI/pennylane/pull/6486)

* Shortened the string representation for the `qml.S`, `qml.T`, and `qml.SX` operators.
  [(#6542)](https://github.com/PennyLaneAI/pennylane/pull/6542)

* Added `qml.devices.qubit_mixed` module for mixed-state qubit device support. This module introduces:
  - A new API for mixed-state operations
  - An `apply_operation` helper function featuring:
    - Two density matrix contraction methods using `einsum` and `tensordot`
    - Optimized handling of special cases including:
      - Diagonal operators
      - Identity operators 
      - CX (controlled-X)
      - Multi-controlled X gates
      - Grover operators
  [(#6379)](https://github.com/PennyLaneAI/pennylane/pull/6379)

<h4>Capturing and representing hybrid programs</h4>

* `jax.vmap` can be captured with `qml.capture.make_plxpr` and is compatible with quantum circuits. 
  [(#6349)](https://github.com/PennyLaneAI/pennylane/pull/6349)

* `qml.capture.PlxprInterpreter` base class has been added for easy transformation and execution of
  pennylane variant jaxpr.
  [(#6141)](https://github.com/PennyLaneAI/pennylane/pull/6141)

<h4>Other Improvements</h4>

* `qml.BasisRotation` template is now JIT compatible.
  [(#6019)](https://github.com/PennyLaneAI/pennylane/pull/6019)

* The Jaxpr primitives for `for_loop`, `while_loop` and `cond` now store slices instead of
  numbers of args.
  [(#6521)](https://github.com/PennyLaneAI/pennylane/pull/6521)

* Expand `ExecutionConfig.gradient_method` to store `TransformDispatcher` type.
  [(#6455)](https://github.com/PennyLaneAI/pennylane/pull/6455)

<h3>Breaking changes 💔</h3>

<<<<<<< HEAD
* Top level access to `Device`, `QubitDevice`, and `QutritDevice` have been removed. Instead, they
  are available as `qml.devices.LegacyDevice`, `qml.devices.QubitDevice`, and `qml.devices.QutritDevice`
  respectively.
=======
* The `max_expansion` argument for `qml.transforms.clifford_t_decomposition` has been removed.
  [(#6531)](https://github.com/PennyLaneAI/pennylane/pull/6531)

* The `expand_depth` argument for `qml.compile` has been removed.
  [(#6531)](https://github.com/PennyLaneAI/pennylane/pull/6531)
>>>>>>> 12fc37d0

* The `qml.shadows.shadow_expval` transform has been removed. Instead, please use the
  `qml.shadow_expval` measurement process.
  [(#6530)](https://github.com/PennyLaneAI/pennylane/pull/6530)
  [(#6561)](https://github.com/PennyLaneAI/pennylane/pull/6561)

<h3>Deprecations 👋</h3>

* The `qml.execute` `gradient_fn` keyword argument has been renamed `diff_method`,
  to better align with the termionology used by the `QNode`.
  `gradient_fn` will be removed in v0.41.
  [(#6549)](https://github.com/PennyLaneAI/pennylane/pull/6549)

<h3>Documentation 📝</h3>
* Add reporting of test warnings as failures.
  [(#6217)](https://github.com/PennyLaneAI/pennylane/pull/6217)

* Add a warning message to Gradients and training documentation about ComplexWarnings
  [(#6543)](https://github.com/PennyLaneAI/pennylane/pull/6543)

<h3>Bug fixes 🐛</h3>

* Fixed `Identity.__repr__` to return correct wires list.
  [(#6506)](https://github.com/PennyLaneAI/pennylane/pull/6506)

<h3>Contributors ✍️</h3>

This release contains contributions from (in alphabetical order):

Shiwen An,
Astral Cai,
Yushao Chen,
Pietropaolo Frisoni,
Christina Lee,
Andrija Paurevic,
Justin Pickering<|MERGE_RESOLUTION|>--- conflicted
+++ resolved
@@ -71,17 +71,17 @@
 
 <h3>Breaking changes 💔</h3>
 
-<<<<<<< HEAD
 * Top level access to `Device`, `QubitDevice`, and `QutritDevice` have been removed. Instead, they
   are available as `qml.devices.LegacyDevice`, `qml.devices.QubitDevice`, and `qml.devices.QutritDevice`
   respectively.
-=======
+  [(#6537)](https://github.com/PennyLaneAI/pennylane/pull/6537)
+  
 * The `max_expansion` argument for `qml.transforms.clifford_t_decomposition` has been removed.
   [(#6531)](https://github.com/PennyLaneAI/pennylane/pull/6531)
 
 * The `expand_depth` argument for `qml.compile` has been removed.
   [(#6531)](https://github.com/PennyLaneAI/pennylane/pull/6531)
->>>>>>> 12fc37d0
+  
 
 * The `qml.shadows.shadow_expval` transform has been removed. Instead, please use the
   `qml.shadow_expval` measurement process.
