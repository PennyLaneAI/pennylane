--- conflicted
+++ resolved
@@ -301,14 +301,12 @@
 
 <h3>Internal changes ⚙️</h3>
 
-<<<<<<< HEAD
 * Improves readability of `dynamic_one_shot` postprocessing to allow further modification.
   [(#7962)](https://github.com/PennyLaneAI/pennylane/pull/7962)
-=======
+
 * Update PennyLane's top-level `__init__.py` file imports to improve Python language server support for finding
   PennyLane submodules.
   [(#7959)](https://github.com/PennyLaneAI/pennylane/pull/7959)
->>>>>>> 7b52c48a
 
 * Adds `measurements` as a "core" module in the tach specification.
  [(#7945)](https://github.com/PennyLaneAI/pennylane/pull/7945)
