:orphan:

# Release 0.41.0-dev (development release)

<h3>New features since last release</h3>

<h3>Improvements 🛠</h3>

<<<<<<< HEAD
* Python control flow (`if/else`, `for`, `while`) is now supported when program capture is enabled by setting `autograph=True` at the QNode level. 
  [(#6837)](https://github.com/PennyLaneAI/pennylane/pull/6837)

  ```python
  qml.capture.enable()

  dev = qml.device("default.qubit", wires=[0, 1, 2])

  @qml.qnode(dev, autograph=True)
  def circuit(num_loops: int):
      for i in range(num_loops):
          if i % 2 == 0:
              qml.H(i)
          else:
              qml.RX(1,i)
      return qml.state()
  ```
  ```pycon
  >>> print(qml.draw(circuit)(num_loops=3))
  0: ──H────────┤  State
  1: ──RX(1.00)─┤  State
  2: ──H────────┤  State
  >>> circuit(3)
  Array([0.43879125+0.j        , 0.43879125+0.j        ,
         0.        -0.23971277j, 0.        -0.23971277j,
         0.43879125+0.j        , 0.43879125+0.j        ,
         0.        -0.23971277j, 0.        -0.23971277j], dtype=complex64)
=======
* Added the `qml.workflow.construct_execution_config(qnode)(*args,**kwargs)` helper function.
  Users can now construct the execution configuration from a particular `QNode` instance.
  [(#6901)](https://github.com/PennyLaneAI/pennylane/pull/6901)

  ```python
  @qml.qnode(qml.device("default.qubit", wires=1))
  def circuit(x):
      qml.RX(x, 0)
      return qml.expval(qml.Z(0))
  ```
  ```pycon
  >>> config = qml.workflow.construct_execution_config(circuit)(1)
  >>> pprint.pprint(config)
  ExecutionConfig(grad_on_execution=False,
                  use_device_gradient=True,
                  use_device_jacobian_product=False,
                  gradient_method='backprop',
                  gradient_keyword_arguments={},
                  device_options={'max_workers': None,
                                  'prng_key': None,
                                  'rng': Generator(PCG64) at 0x15F6BB680},
                  interface=<Interface.NUMPY: 'numpy'>,
                  derivative_order=1,
                  mcm_config=MCMConfig(mcm_method=None, postselect_mode=None),
                  convert_to_numpy=True)
>>>>>>> a5a963f5
  ```

* The higher order primitives in program capture can now accept inputs with abstract shapes.
  [(#6786)](https://github.com/PennyLaneAI/pennylane/pull/6786)

* The `PlxprInterpreter` classes can now handle creating dynamic arrays via `jnp.ones`, `jnp.zeros`,
  `jnp.arange`, and `jnp.full`.
  [#6865)](https://github.com/PennyLaneAI/pennylane/pull/6865)

* `QNode` objects now have an `update` method that allows for re-configuring settings like `diff_method`, `mcm_method`, and more. This allows for easier on-the-fly adjustments to workflows. Any arguments not specified will retain their original value.
  [(#6803)](https://github.com/PennyLaneAI/pennylane/pull/6803)

  After constructing a `QNode`,
  ```python
  import pennylane as qml

  @qml.qnode(device=qml.device("default.qubit"))
  def circuit():
    qml.H(0)
    qml.CNOT([0,1])
    return qml.probs()
  ```
  its settings can be modified with `update`, which returns a new `QNode` object. Here is an example
  of updating a QNode's `diff_method`:
  ```pycon
  >>> print(circuit.diff_method)
  best
  >>> new_circuit = circuit.update(diff_method="parameter-shift")
  >>> print(new_circuit.diff_method)
  'parameter-shift'
  ```
  
* Devices can now configure whether or not ML framework data is sent to them
  via an `ExecutionConfig.convert_to_numpy` parameter. This is not used on 
  `default.qubit` due to compilation overheads when jitting.
  [(#6788)](https://github.com/PennyLaneAI/pennylane/pull/6788)
  [(#6869)](https://github.com/PennyLaneAI/pennylane/pull/6869)

* The coefficients of observables now have improved differentiability.
  [(#6598)](https://github.com/PennyLaneAI/pennylane/pull/6598)

* An empty basis set in `qml.compile` is now recognized as valid, resulting in decomposition of all operators that can be decomposed. 
   [(#6821)](https://github.com/PennyLaneAI/pennylane/pull/6821)

* An informative error is raised when a `QNode` with `diff_method=None` is differentiated.
  [(#6770)](https://github.com/PennyLaneAI/pennylane/pull/6770)

* `qml.gradients.finite_diff_jvp` has been added to compute the jvp of an arbitrary numeric
  function.
  [(#6853)](https://github.com/PennyLaneAI/pennylane/pull/6853)

* With program capture enabled, `QNode`'s can now be differentiated with `diff_method="finite-diff"`.
  [(#6853)](https://github.com/PennyLaneAI/pennylane/pull/6853)

* The requested `diff_method` is now validated when program capture is enabled.
  [(#6852)](https://github.com/PennyLaneAI/pennylane/pull/6852)

<h3>Breaking changes 💔</h3>

* `MultiControlledX` no longer accepts strings as control values.
  [(#6835)](https://github.com/PennyLaneAI/pennylane/pull/6835)

* The input argument `control_wires` of `MultiControlledX` has been removed.
  [(#6832)](https://github.com/PennyLaneAI/pennylane/pull/6832)
  [(#6862)](https://github.com/PennyLaneAI/pennylane/pull/6862)

* `qml.execute` now has a collection of keyword-only arguments.
  [(#6598)](https://github.com/PennyLaneAI/pennylane/pull/6598)

* The ``decomp_depth`` argument in :func:`~pennylane.transforms.set_decomposition` has been removed. 
  [(#6824)](https://github.com/PennyLaneAI/pennylane/pull/6824)

* The ``max_expansion`` argument in :func:`~pennylane.devices.preprocess.decompose` has been removed. 
  [(#6824)](https://github.com/PennyLaneAI/pennylane/pull/6824)

* The ``tape`` and ``qtape`` properties of ``QNode`` have been removed. 
  Instead, use the ``qml.workflow.construct_tape`` function.
  [(#6825)](https://github.com/PennyLaneAI/pennylane/pull/6825)

* The ``gradient_fn`` keyword argument to ``qml.execute`` has been removed. Instead, it has been replaced with ``diff_method``.
  [(#6830)](https://github.com/PennyLaneAI/pennylane/pull/6830)
  
* The ``QNode.get_best_method`` and ``QNode.best_method_str`` methods have been removed. 
  Instead, use the ``qml.workflow.get_best_diff_method`` function. 
  [(#6823)](https://github.com/PennyLaneAI/pennylane/pull/6823)

* The `output_dim` property of `qml.tape.QuantumScript` has been removed. Instead, use method `shape` of `QuantumScript` or `MeasurementProcess` to get the same information.
  [(#6829)](https://github.com/PennyLaneAI/pennylane/pull/6829)

* Removed method `qsvt_legacy` along with its private helper `_qsp_to_qsvt`
  [(#6827)](https://github.com/PennyLaneAI/pennylane/pull/6827)

<h3>Deprecations 👋</h3>

* The `mcm_method` keyword in `qml.execute` has been deprecated. 
  Instead, use the ``mcm_method`` and ``postselect_mode`` arguments.
  [(#6807)](https://github.com/PennyLaneAI/pennylane/pull/6807)

* Specifying gradient keyword arguments as any additional keyword argument to the qnode is deprecated
  and will be removed in v0.42.  The gradient keyword arguments should be passed to the new
  keyword argument `gradient_kwargs` via an explicit dictionary. This change will improve qnode argument
  validation.
  [(#6828)](https://github.com/PennyLaneAI/pennylane/pull/6828)

* The `qml.gradients.hamiltonian_grad` function has been deprecated.
  This gradient recipe is not required with the new operator arithmetic system.
  [(#6849)](https://github.com/PennyLaneAI/pennylane/pull/6849)

* The ``inner_transform_program`` and ``config`` keyword arguments in ``qml.execute`` have been deprecated.
  If more detailed control over the execution is required, use ``qml.workflow.run`` with these arguments instead.
  [(#6822)](https://github.com/PennyLaneAI/pennylane/pull/6822)
  [(#6879)](https://github.com/PennyLaneAI/pennylane/pull/6879)

* The property `MeasurementProcess.return_type` has been deprecated.
  If observable type checking is needed, please use direct `isinstance`; if other text information is needed, please use class name, or another internal temporary private member `_shortname`.
  [(#6841)](https://github.com/PennyLaneAI/pennylane/pull/6841)
  [(#6906)](https://github.com/PennyLaneAI/pennylane/pull/6906)

<h3>Internal changes ⚙️</h3>

* The source code has been updated use black 25.1.0
  [(#6897)](https://github.com/PennyLaneAI/pennylane/pull/6897)

* Improved the `InterfaceEnum` object to prevent direct comparisons to `str` objects.
  [(#6877)](https://github.com/PennyLaneAI/pennylane/pull/6877)

* Added a `QmlPrimitive` class that inherits `jax.core.Primitive` to a new `qml.capture.custom_primitives` module.
  This class contains a `prim_type` property so that we can differentiate between different sets of PennyLane primitives.
  Consequently, `QmlPrimitive` is now used to define all PennyLane primitives.
  [(#6847)](https://github.com/PennyLaneAI/pennylane/pull/6847)

* The `RiemannianGradientOptimizer` has been updated to take advantage of newer features.
  [(#6882)](https://github.com/PennyLaneAI/pennylane/pull/6882)

<h3>Documentation 📝</h3>

* The docstrings for `qml.unary_mapping`, `qml.binary_mapping`, `qml.christiansen_mapping`, 
  `qml.qchem.localize_normal_modes`, and `qml.qchem.VibrationalPES` have been updated to include better 
  code examples.
  [(#6717)](https://github.com/PennyLaneAI/pennylane/pull/6717)

* The docstrings for `qml.qchem.localize_normal_modes` and `qml.qchem.VibrationalPES` have been updated to include
  examples that can be copied.
  [(#6834)](https://github.com/PennyLaneAI/pennylane/pull/6834)

* Fixed a typo in the code example for `qml.labs.dla.lie_closure_dense`.
  [(#6858)](https://github.com/PennyLaneAI/pennylane/pull/6858)

<h3>Bug fixes 🐛</h3>

* The interface is now detected from the data in the circuit, not the arguments to the `QNode`. This allows
  interface data to be strictly passed as closure variables and still be detected.
  [(#6892)](https://github.com/PennyLaneAI/pennylane/pull/6892)

* `BasisState` now casts its input to integers.
  [(#6844)](https://github.com/PennyLaneAI/pennylane/pull/6844)

* The `workflow.contstruct_batch` and `workflow.construct_tape` functions now correctly reflect the `mcm_method`
  passed to the `QNode`, instead of assuming the method is always `deferred`.
  [(#6903)](https://github.com/PennyLaneAI/pennylane/pull/6903)

<h3>Contributors ✍️</h3>

This release contains contributions from (in alphabetical order):

Yushao Chen,
Isaac De Vlugt,
Diksha Dhawan,
Lillian M.A. Frederiksen,
Pietropaolo Frisoni,
Marcus Gisslén,
Christina Lee,
Mudit Pandey,
Andrija Paurevic<|MERGE_RESOLUTION|>--- conflicted
+++ resolved
@@ -6,7 +6,6 @@
 
 <h3>Improvements 🛠</h3>
 
-<<<<<<< HEAD
 * Python control flow (`if/else`, `for`, `while`) is now supported when program capture is enabled by setting `autograph=True` at the QNode level. 
   [(#6837)](https://github.com/PennyLaneAI/pennylane/pull/6837)
 
@@ -34,7 +33,7 @@
          0.        -0.23971277j, 0.        -0.23971277j,
          0.43879125+0.j        , 0.43879125+0.j        ,
          0.        -0.23971277j, 0.        -0.23971277j], dtype=complex64)
-=======
+
 * Added the `qml.workflow.construct_execution_config(qnode)(*args,**kwargs)` helper function.
   Users can now construct the execution configuration from a particular `QNode` instance.
   [(#6901)](https://github.com/PennyLaneAI/pennylane/pull/6901)
@@ -60,7 +59,6 @@
                   derivative_order=1,
                   mcm_config=MCMConfig(mcm_method=None, postselect_mode=None),
                   convert_to_numpy=True)
->>>>>>> a5a963f5
   ```
 
 * The higher order primitives in program capture can now accept inputs with abstract shapes.
