--- conflicted
+++ resolved
@@ -39,10 +39,6 @@
 
 This release contains contributions from (in alphabetical order):
 
-<<<<<<< HEAD
-Lillian M. A. Frederiksen
-Romain Moyard
-=======
+Lillian M. A. Frederiksen,
 Romain Moyard,
 Matthew Silverman
->>>>>>> 273ddc6a
