:orphan:

# Release 0.31.0-dev (development release)

<h3>New features since last release</h3>

* Added a new function `qml.ops.functions.bind_new_parameters` that creates a copy of an operator with new parameters
  without mutating the original operator.
  [(#4113)](https://github.com/PennyLaneAI/pennylane/pull/4113)

* Added the `TRX` qutrit rotation operator, which allows applying a Pauli X rotation on a
  given subspace.
  [(#2845)](https://github.com/PennyLaneAI/pennylane/pull/2845)

<h3>Improvements 🛠</h3>

* `DiagonalQubitUnitary` now decomposes into `RZ`, `IsingZZ` and `MultiRZ` gates
  instead of a `QubitUnitary` operation with a dense matrix.
  [(#4035)](https://github.com/PennyLaneAI/pennylane/pull/4035)
  
* The Jax-JIT interface now uses symbolic zeros to determine trainable parameters.
  [(4075)](https://github.com/PennyLaneAI/pennylane/pull/4075)

* Accelerate Jordan-Wigner transforms caching Pauli gate objects.
  [(#4046)](https://github.com/PennyLaneAI/pennylane/pull/4046)

* The `qchem.molecular_hamiltonian` function is upgraded to support custom wires for constructing
  differentiable Hamiltonians. The zero imaginary component of the Hamiltonian coefficients are
  removed.
  [(#4050)](https://github.com/PennyLaneAI/pennylane/pull/4050)
  [(#4094)](https://github.com/PennyLaneAI/pennylane/pull/4094)

* An error is now raised by `qchem.molecular_hamiltonian` when the `dhf` method is used for an 
  open-shell system. This duplicates a similar error in `qchem.Molecule` but makes it easier to
  inform the users that the `pyscf` backend can be used for open-shell calculations.
  [(#4058)](https://github.com/PennyLaneAI/pennylane/pull/4058)

* Added a `shots` property to `QuantumScript`. This will allow shots to be tied to executions instead of devices more
  concretely.
  [(#4067)](https://github.com/PennyLaneAI/pennylane/pull/4067)
  [(#4103)](https://github.com/PennyLaneAI/pennylane/pull/4103)
  [(#4106)](https://github.com/PennyLaneAI/pennylane/pull/4106)
  [(#4112)](https://github.com/PennyLaneAI/pennylane/pull/4112)

* Integrated `QuantumScript.shots` with `QNode` so that shots are placed on the `QuantumScript`
  during `QNode` construction.
  [(#4110)](https://github.com/PennyLaneAI/pennylane/pull/4110)

* `qml.specs` is compatible with custom operations that have `depth` bigger than 1.
  [(#4033)](https://github.com/PennyLaneAI/pennylane/pull/4033)

* `qml.Tracker` when used with `default.qubit` or `null.qubit` devices, will track resources of the quantum circuit.
  [#(4045)](https://github.com/PennyLaneAI/pennylane/pull/4045)
  [(#4110)](https://github.com/PennyLaneAI/pennylane/pull/4110)

* `qml.prod` now accepts a single qfunc input for creating new `Prod` operators.
  [(#4011)](https://github.com/PennyLaneAI/pennylane/pull/4011)

* Added `__repr__` and `__str__` methods to the `Shots` class.
  [(#4081)](https://github.com/PennyLaneAI/pennylane/pull/4081)

* Added `__eq__` and `__hash__` methods to the `Shots` class.
  [(#4082)](https://github.com/PennyLaneAI/pennylane/pull/4082)

* Added a function `measure_with_samples` that returns a sample-based measurement result given a state
  [(#4083)](https://github.com/PennyLaneAI/pennylane/pull/4083)
  [(#4093)](https://github.com/PennyLaneAI/pennylane/pull/4093)

* Wrap all objects being queued in an `AnnotatedQueue` so that `AnnotatedQueue` is not dependent on
  the hash of any operators/measurement processes.
  [(#4087)](https://github.com/PennyLaneAI/pennylane/pull/4087)

* Support for adjoint differentiation has been added to the `DefaultQubit2` device.
  [(#4037)](https://github.com/PennyLaneAI/pennylane/pull/4037)

* Support for sample-based measurements has been added to the `DefaultQubit2` device.
  [(#4105)](https://github.com/PennyLaneAI/pennylane/pull/4105)
  [(#4114)](https://github.com/PennyLaneAI/pennylane/pull/4114)
  [(#4133)](https://github.com/PennyLaneAI/pennylane/pull/4133)

* Added a keyword argument `seed` to the `DefaultQubit2` device.
  [(#4120)](https://github.com/PennyLaneAI/pennylane/pull/4120)

* Added a `dense` keyword to `ParametrizedEvolution` that allows forcing dense or sparse matrices.
  [(#4079)](https://github.com/PennyLaneAI/pennylane/pull/4079)
  [(#4095)](https://github.com/PennyLaneAI/pennylane/pull/4095)

* Adds the Type variables `pennylane.typing.Result` and `pennylane.typing.ResultBatch` for type hinting the result of
  an execution.
  [(#4018)](https://github.com/PennyLaneAI/pennylane/pull/4108)

* `qml.devices.ExecutionConfig` no longer has a `shots` property, as it is now on the `QuantumScript`.  It now has a `use_device_gradient` property. `ExecutionConfig.grad_on_execution = None` indicates a request for `"best"`, instead of a string.
[(#4102)](https://github.com/PennyLaneAI/pennylane/pull/4102)

* `DefaultQubit2.preprocess` now returns a new `ExecutionConfig` object with decisions for `gradient_method`,
  `use_device_gradient`, and `grad_on_execution`.
  [(#4102)](https://github.com/PennyLaneAI/pennylane/pull/4102)

* `pulse.ParametrizedEvolution` now uses _batched_ compressed sparse row (`BCSR`) format. This allows computing Jacobians of the unitary directly even when `dense=False`.
  ```python
  def U(params):
      H = jnp.polyval * qml.PauliZ(0) # time dependent Hamiltonian
      Um = qml.evolve(H)(params, t=10., dense=False)
      return qml.matrix(Um)
  params = jnp.array([[0.5]], dtype=complex)
  jac = jax.jacobian(U, holomorphic=True)(params)
  ```
  [(#4126)](https://github.com/PennyLaneAI/pennylane/pull/4126)

* Updated `pennylane/qnode.py` to support parameter-shift differentiation on qutrit devices.
  ([#2845])(https://github.com/PennyLaneAI/pennylane/pull/2845)

* The new device interface in integrated with `qml.execute` for autograd, backpropagation, and no differentiation.
  [(#3903)](https://github.com/PennyLaneAI/pennylane/pull/3903)

<<<<<<< HEAD
* `qml.CY` has been moved from `qml.ops.qubit.non_parametric_ops` to `qml.ops.op_math.controlled_ops`
  and now inherits from `qml.ops.op_math.ControlledOp`.
  [(#4116)](https://github.com/PennyLaneAI/pennylane/pull/4116/)
=======
* The construction of the pauli representation for the `Sum` class is now faster.
  [(#4142)](https://github.com/PennyLaneAI/pennylane/pull/4142)
>>>>>>> 9f51f1de

<h3>Breaking changes 💔</h3>

* `DiagonalQubitUnitary` does not decompose into `QubitUnitary` any longer, but into `RZ`, `IsingZZ`
  and `MultiRZ` gates.
  [(#4035)](https://github.com/PennyLaneAI/pennylane/pull/4035)

* Jax trainable parameters are now `Tracer` instead of `JVPTracer`, it is not always the right definition for the JIT 
  interface, but we update them in the custom JVP using symbolic zeros.
  [(4075)](https://github.com/PennyLaneAI/pennylane/pull/4075)

* The experimental Device interface `qml.devices.experimental.Device` now requires that the `preprocess` method
  also returns an `ExecutionConfig` object. This allows the device to choose what `"best"` means for various
  hyperparameters like `gradient_method` and `grad_on_execution`.
  [(#4007)](https://github.com/PennyLaneAI/pennylane/pull/4007)
  [(#4102)](https://github.com/PennyLaneAI/pennylane/pull/4102)

* Gradient transforms with Jax do not support `argnum` anymore,  `argnums` needs to be used.
  [(#4076)](https://github.com/PennyLaneAI/pennylane/pull/4076)

* `pennylane.collections`, `pennylane.op_sum`, and `pennylane.utils.sparse_hamiltonian` are removed.

<h3>Deprecations 👋</h3>

* `Operation.base_name` is deprecated. Please use `Operation.name` or `type(op).__name__` instead.

* `qml.grouping` module is removed. The functionality has been reorganized in the `qml.pauli` module.

<h3>Documentation 📝</h3>

* The description of `mult` in the `qchem.Molecule` docstring now correctly states the value
  of `mult` that is supported.
  [(4058)](https://github.com/PennyLaneAI/pennylane/pull/4058)

<h3>Bug fixes 🐛</h3>

* Removes a patch in `interfaces/autograd.py` that checks for the `strawberryfields.gbs` device.  That device
  is pinned to PennyLane <= v0.29.0, so that patch is no longer necessary.

<h3>Contributors ✍️</h3>

This release contains contributions from (in alphabetical order):

Isaac De Vlugt,
Soran Jahangiri,
Edward Jiang,
Korbinian Kottmann
Christina Lee,
Vincent Michaud-Rioux,
Romain Moyard,
Mudit Pandey,
Matthew Silverman,
Jay Soni,
David Wierichs,
Frederik Wilde.<|MERGE_RESOLUTION|>--- conflicted
+++ resolved
@@ -113,14 +113,12 @@
 * The new device interface in integrated with `qml.execute` for autograd, backpropagation, and no differentiation.
   [(#3903)](https://github.com/PennyLaneAI/pennylane/pull/3903)
 
-<<<<<<< HEAD
+* The construction of the pauli representation for the `Sum` class is now faster.
+  [(#4142)](https://github.com/PennyLaneAI/pennylane/pull/4142)
+
 * `qml.CY` has been moved from `qml.ops.qubit.non_parametric_ops` to `qml.ops.op_math.controlled_ops`
   and now inherits from `qml.ops.op_math.ControlledOp`.
   [(#4116)](https://github.com/PennyLaneAI/pennylane/pull/4116/)
-=======
-* The construction of the pauli representation for the `Sum` class is now faster.
-  [(#4142)](https://github.com/PennyLaneAI/pennylane/pull/4142)
->>>>>>> 9f51f1de
 
 <h3>Breaking changes 💔</h3>
 
