:orphan:

# Release 0.42.0-dev (development release)

<h3>New features since last release</h3>

* The transform `convert_to_mbqc_gateset` is added to the `ftqc` module to convert arbitrary 
  circuits to a limited gate-set that can be translated to the MBQC formalism.
  [(7271)](https://github.com/PennyLaneAI/pennylane/pull/7271)

* The `RotXZX` operation is added to the `ftqc` module to support definition of a universal
  gate-set that can be translated to the MBQC formalism.
  [(7271)](https://github.com/PennyLaneAI/pennylane/pull/7271)

<h3>Improvements 🛠</h3>

* Alias for Identity (`I`) is now accessible from `qml.ops`.
  [(#7200)](https://github.com/PennyLaneAI/pennylane/pull/7200)

<h3>Breaking changes 💔</h3>

<<<<<<< HEAD
* The `qml.gradients.hamiltonian_grad` function has been removed because this gradient recipe is no
  longer required with the :doc:`new operator arithmetic system </news/new_opmath>`.
  [(#7302)](https://github.com/PennyLaneAI/pennylane/pull/7302)
=======
* Accessing terms of a tensor product (e.g., `op = X(0) @ X(1)`) via `op.obs` has been removed.
  [(#7324)](https://github.com/PennyLaneAI/pennylane/pull/7324)

* The `mcm_method` keyword argument in `qml.execute` has been removed.
  [(#7301)](https://github.com/PennyLaneAI/pennylane/pull/7301)

* The `inner_transform` and `config` keyword arguments in `qml.execute` have been removed.
  [(#7300)](https://github.com/PennyLaneAI/pennylane/pull/7300)

* `Sum.ops`, `Sum.coeffs`, `Prod.ops` and `Prod.coeffs` have been removed.
  [(#7304)](https://github.com/PennyLaneAI/pennylane/pull/7304)

* Specifying `pipeline=None` with `qml.compile` has been removed.
  [(#7307)](https://github.com/PennyLaneAI/pennylane/pull/7307)

* The `control_wires` argument in `qml.ControlledQubitUnitary` has been removed.
  Furthermore, the `ControlledQubitUnitary` no longer accepts `QubitUnitary` objects as arguments as its `base`.
  [(#7305)](https://github.com/PennyLaneAI/pennylane/pull/7305)
>>>>>>> a9e0d822

* `qml.tape.TapeError` has been removed.
  [(#7205)](https://github.com/PennyLaneAI/pennylane/pull/7205)

<h3>Deprecations 👋</h3>

<h3>Internal changes ⚙️</h3>

* Introduce module dependency management using `tach`.
  [(#7185)](https://github.com/PennyLaneAI/pennylane/pull/7185)

* Add new `pennylane.exceptions` module for custom errors and warnings.
  [(#7205)](https://github.com/PennyLaneAI/pennylane/pull/7205)

* Clean up `__init__.py` files in `math`, `ops`, `qaoa`, `tape` and `templates` to be explicit in what they import. 
  [(#7200)](https://github.com/PennyLaneAI/pennylane/pull/7200)
  
* The `Tracker` class has been moved into the `devices` module.
  [(#7281)](https://github.com/PennyLaneAI/pennylane/pull/7281)

<h3>Documentation 📝</h3>

* The entry in the :doc:`/news/program_capture_sharp_bits` page for using program capture with Catalyst
  has been updated. Instead of using ``qjit(experimental_capture=True)``, Catalyst is now compatible 
  with the global toggles ``qml.capture.enable()`` and ``qml.capture.disable()`` for enabling and 
  disabling program capture.
  [(#7298)](https://github.com/PennyLaneAI/pennylane/pull/7298)

<h3>Bug fixes 🐛</h3>

* Adds an informative error if `qml.cond` is used with an abstract condition with
  jitting on `default.qubit` if capture is enabled.
  [(#7314)](https://github.com/PennyLaneAI/pennylane/pull/7314)

* Fixes a bug where using a ``StatePrep`` operation with `batch_size=1` did not work with ``default.mixed``.
  [(#7280)](https://github.com/PennyLaneAI/pennylane/pull/7280)

* Gradient transforms can now be used in conjunction with batch transforms with all interfaces.
  [(#7287)](https://github.com/PennyLaneAI/pennylane/pull/7287)

* Fixes a bug where the global phase was not being added in the ``QubitUnitary`` decomposition.  
  [(#7244)](https://github.com/PennyLaneAI/pennylane/pull/7244)
  [(#7270)](https://github.com/PennyLaneAI/pennylane/pull/7270)

* Using finite differences with program capture without x64 mode enabled now raises a warning.
  [(#7282)](https://github.com/PennyLaneAI/pennylane/pull/7282)

* When the `mcm_method` is specified to the `"device"`, the `defer_measurements` transform will 
  no longer be applied. Instead, the device will be responsible for all MCM handling.
  [(#7243)](https://github.com/PennyLaneAI/pennylane/pull/7243)

* Fixed coverage of `qml.liealg.CII` and `qml.liealg.AIII`.
  [(#7291)](https://github.com/PennyLaneAI/pennylane/pull/7291)

<h3>Contributors ✍️</h3>

This release contains contributions from (in alphabetical order):

<<<<<<< HEAD
Guillermo Alonso-Linaje
Lillian Frederiksen,
Pietropaolo Frisoni,
Andrija Paurevic,
=======
Guillermo Alonso-Linaje,
Yushao Chen,
Lillian Frederiksen,
Pietropaolo Frisoni,
>>>>>>> a9e0d822
Korbinian Kottmann,
Christina Lee,
Andrija Paurevic<|MERGE_RESOLUTION|>--- conflicted
+++ resolved
@@ -19,11 +19,10 @@
 
 <h3>Breaking changes 💔</h3>
 
-<<<<<<< HEAD
 * The `qml.gradients.hamiltonian_grad` function has been removed because this gradient recipe is no
   longer required with the :doc:`new operator arithmetic system </news/new_opmath>`.
   [(#7302)](https://github.com/PennyLaneAI/pennylane/pull/7302)
-=======
+
 * Accessing terms of a tensor product (e.g., `op = X(0) @ X(1)`) via `op.obs` has been removed.
   [(#7324)](https://github.com/PennyLaneAI/pennylane/pull/7324)
 
@@ -42,7 +41,6 @@
 * The `control_wires` argument in `qml.ControlledQubitUnitary` has been removed.
   Furthermore, the `ControlledQubitUnitary` no longer accepts `QubitUnitary` objects as arguments as its `base`.
   [(#7305)](https://github.com/PennyLaneAI/pennylane/pull/7305)
->>>>>>> a9e0d822
 
 * `qml.tape.TapeError` has been removed.
   [(#7205)](https://github.com/PennyLaneAI/pennylane/pull/7205)
@@ -101,17 +99,10 @@
 
 This release contains contributions from (in alphabetical order):
 
-<<<<<<< HEAD
-Guillermo Alonso-Linaje
-Lillian Frederiksen,
-Pietropaolo Frisoni,
-Andrija Paurevic,
-=======
 Guillermo Alonso-Linaje,
 Yushao Chen,
 Lillian Frederiksen,
 Pietropaolo Frisoni,
->>>>>>> a9e0d822
 Korbinian Kottmann,
 Christina Lee,
 Andrija Paurevic