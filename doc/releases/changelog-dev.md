--- conflicted
+++ resolved
@@ -65,16 +65,14 @@
 
 <h3>Breaking changes 💔</h3>
 
-<<<<<<< HEAD
 * `qml.is_commuting` no longer accepts the `wire_map` argument, which does not bring any functionality.
   [(#5660)](https://github.com/PennyLaneAI/pennylane/pull/5660)
-=======
+
 * ``qml.from_qasm_file`` has been removed. The user can open files and load their content using `qml.from_qasm`.
   [(#5659)](https://github.com/PennyLaneAI/pennylane/pull/5659)
   
 * ``qml.load`` has been removed in favour of more specific functions, such as ``qml.from_qiskit``, etc.
   [(#5654)](https://github.com/PennyLaneAI/pennylane/pull/5654)
->>>>>>> ab8d7390
 
 <h3>Deprecations 👋</h3>
 
