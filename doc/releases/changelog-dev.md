:orphan:

# Release 0.42.0-dev (development release)

<h3>New features since last release</h3>

* A new template called :class:`~.SelectPauliRot` that applies a sequence of uniformly controlled rotations to a target qubit 
  is now available. This operator appears frequently in unitary decomposition and block encoding techniques. 
  [(#7206)](https://github.com/PennyLaneAI/pennylane/pull/7206)

  ```python
  angles = np.array([1.0, 2.0, 3.0, 4.0])

  wires = qml.registers({"control": 2, "target": 1})
  dev = qml.device("default.qubit", wires=3)

  @qml.qnode(dev)
  def circuit():
      qml.SelectPauliRot(
        angles,
        control_wires=wires["control"],
        target_wire=wires["target"],
        rot_axis="Y")
      return qml.state()
  ```
  
  ```pycon
  >>> print(circuit())
  [0.87758256+0.j 0.47942554+0.j 0.        +0.j 0.        +0.j
   0.        +0.j 0.        +0.j 0.        +0.j 0.        +0.j]
  ```
  

* The transform `convert_to_mbqc_gateset` is added to the `ftqc` module to convert arbitrary 
  circuits to a limited gate-set that can be translated to the MBQC formalism.
  [(7271)](https://github.com/PennyLaneAI/pennylane/pull/7271)

* The `RotXZX` operation is added to the `ftqc` module to support definition of a universal
  gate-set that can be translated to the MBQC formalism.
  [(7271)](https://github.com/PennyLaneAI/pennylane/pull/7271)

* Two new functions called :func:`~.math.convert_to_su2` and :func:`~.math.convert_to_su4` have been added to `qml.math`, which convert unitary matrices to SU(2) or SU(4), respectively, and optionally a global phase.
  [(#7211)](https://github.com/PennyLaneAI/pennylane/pull/7211)

<h4>Resource-efficient Decompositions 🔎</h4>

* New decomposition rules comprising rotation gates and global phases have been added to `QubitUnitary` that 
  can be accessed with the new graph-based decomposition system. The most efficient set of rotations to 
  decompose into will be chosen based on the target gate set.
  [(#7211)](https://github.com/PennyLaneAI/pennylane/pull/7211)

  ```python
  from functools import partial
  import numpy as np
  import pennylane as qml
  
  qml.decomposition.enable_graph()
  
  U = np.array([[1, 1], [1, -1]]) / np.sqrt(2)
  
  @partial(qml.transforms.decompose, gate_set={"RX", "RY", "GlobalPhase"})
  @qml.qnode(qml.device("default.qubit"))
  def circuit():
      qml.QubitUnitary(np.array([[1, 1], [1, -1]]) / np.sqrt(2), wires=[0])
      return qml.expval(qml.PauliZ(0))
  ```
  ```pycon
  >>> print(qml.draw(circuit)())
  0: ──RX(0.00)──RY(1.57)──RX(3.14)──GlobalPhase(-1.57)─┤  <Z>
  ```

* Decomposition rules can be marked as not-applicable with :class:`~.decomposition.DecompositionNotApplicable`, allowing for flexibility when creating conditional decomposition 
  rules based on parameters that affects the rule's resources.
  [(#7211)](https://github.com/PennyLaneAI/pennylane/pull/7211)

  ```python
  import pennylane as qml
  from pennylane.decomposition import DecompositionNotApplicable
  from pennylane.math.decomposition import zyz_rotation_angles
  
  def _zyz_resource(num_wires):
      if num_wires != 1:
          # This decomposition is only applicable when num_wires is 1
          raise DecompositionNotApplicable
      return {qml.RZ: 2, qml.RY: 1, qml.GlobalPhase: 1}

  @qml.register_resources(_zyz_resource)
  def zyz_decomposition(U, wires, **__):
      phi, theta, omega, phase = zyz_rotation_angles(U, return_global_phase=True)
      qml.RZ(phi, wires=wires[0])
      qml.RY(theta, wires=wires[0])
      qml.RZ(omega, wires=wires[0])
      qml.GlobalPhase(-phase)
  
  qml.add_decomps(QubitUnitary, zyz_decomposition)
  ```
  
  This decomposition will be ignored for `QubitUnitary` on more than one wire.

* The :func:`~.transforms.decompose` transform now supports symbolic operators (e.g., `Adjoint` and `Controlled`) specified as strings in the `gate_set` argument
  when the new graph-based decomposition system is enabled.
  [(#7331)](https://github.com/PennyLaneAI/pennylane/pull/7331)

  ```python
  from functools import partial
  import pennylane as qml
  
  qml.decomposition.enable_graph()
   
  @partial(qml.transforms.decompose, gate_set={"T", "Adjoint(T)", "H", "CNOT"})
  @qml.qnode(qml.device("default.qubit"))
  def circuit():
      qml.Toffoli(wires=[0, 1, 2])
  ```
  ```pycon
  >>> print(qml.draw(circuit)())
  0: ───────────╭●───────────╭●────╭●──T──╭●─┤  
  1: ────╭●─────│─────╭●─────│───T─╰X──T†─╰X─┤  
  2: ──H─╰X──T†─╰X──T─╰X──T†─╰X──T──H────────┤
  ```

<h3>Improvements 🛠</h3>

* The :func:`~.transforms.cancel_inverses` transform no longer changes the order of operations that don't have shared wires, providing a deterministic output.
  [(#7328)](https://github.com/PennyLaneAI/pennylane/pull/7328)

* Alias for Identity (`I`) is now accessible from `qml.ops`.
  [(#7200)](https://github.com/PennyLaneAI/pennylane/pull/7200)

<<<<<<< HEAD

* Improved readability of `ExecutionConfig` with a custom `__str__`. 
  [(#7308)](https://github.com/PennyLaneAI/pennylane/pull/7308)
=======
* `Operator.num_wires` now defaults to `None` to indicate that the operator can be on
  any number of wires.
  [(#7312)](https://github.com/PennyLaneAI/pennylane/pull/7312)
>>>>>>> 3229b050

* Shots can now be overridden for specific `qml.Snapshot` instances via a `shots` keyword argument.
  [(#7326)](https://github.com/PennyLaneAI/pennylane/pull/7326)

  ```python
  dev = qml.device("default.qubit", wires=2, shots=10)

  @qml.qnode(dev)
  def circuit():
      qml.Snapshot("sample", measurement=qml.sample(qml.X(0)), shots=5)
      return qml.sample(qml.X(0))
  ```

  ```pycon
  >>> qml.snapshots(circuit)()
  {'sample': array([-1., -1., -1., -1., -1.]),
   'execution_results': array([ 1., -1., -1., -1., -1.,  1., -1., -1.,  1., -1.])}
  ```


* Two-qubit `QubitUnitary` gates no longer decompose into fundamental rotation gates; it now 
  decomposes into single-qubit `QubitUnitary` gates. This allows the decomposition system to
  further decompose single-qubit unitary gates more flexibly using different rotations.
  [(#7211)](https://github.com/PennyLaneAI/pennylane/pull/7211)

* The `gate_set` argument of :func:`~.transforms.decompose` now accepts `"X"`, `"Y"`, `"Z"`, `"H"`, 
  `"I"` as aliases for `"PauliX"`, `"PauliY"`, `"PauliZ"`, `"Hadamard"`, and `"Identity"`. These 
  aliases are also recognized as part of symbolic operators. For example, `"Adjoint(H)"` is now 
  accepted as an alias for `"Adjoint(Hadamard)"`.
  [(#7331)](https://github.com/PennyLaneAI/pennylane/pull/7331)

* PennyLane no longer validates that an operation has at least one wire, as having this check required the abstract
  interface to maintain a list of special implementations.
  [(#7327)](https://github.com/PennyLaneAI/pennylane/pull/7327)

<h3>Breaking changes 💔</h3>

* The `return_type` property of `MeasurementProcess` has been removed. Please use `isinstance` for type checking instead.
  [(#7322)](https://github.com/PennyLaneAI/pennylane/pull/7322)

* The `KerasLayer` class in `qml.qnn.keras` has been removed because Keras 2 is no longer actively maintained.
  Please consider using a different machine learning framework, like :doc:`PyTorch <demos/tutorial_qnn_module_torch>` or :doc:`JAX <demos/tutorial_How_to_optimize_QML_model_using_JAX_and_Optax>`.
  [(#7320)](https://github.com/PennyLaneAI/pennylane/pull/7320)

* The `qml.gradients.hamiltonian_grad` function has been removed because this gradient recipe is no
  longer required with the :doc:`new operator arithmetic system </news/new_opmath>`.
  [(#7302)](https://github.com/PennyLaneAI/pennylane/pull/7302)

* Accessing terms of a tensor product (e.g., `op = X(0) @ X(1)`) via `op.obs` has been removed.
  [(#7324)](https://github.com/PennyLaneAI/pennylane/pull/7324)

* The `mcm_method` keyword argument in `qml.execute` has been removed.
  [(#7301)](https://github.com/PennyLaneAI/pennylane/pull/7301)

* The `inner_transform` and `config` keyword arguments in `qml.execute` have been removed.
  [(#7300)](https://github.com/PennyLaneAI/pennylane/pull/7300)

* `Sum.ops`, `Sum.coeffs`, `Prod.ops` and `Prod.coeffs` have been removed.
  [(#7304)](https://github.com/PennyLaneAI/pennylane/pull/7304)

* Specifying `pipeline=None` with `qml.compile` has been removed.
  [(#7307)](https://github.com/PennyLaneAI/pennylane/pull/7307)

* The `control_wires` argument in `qml.ControlledQubitUnitary` has been removed.
  Furthermore, the `ControlledQubitUnitary` no longer accepts `QubitUnitary` objects as arguments as its `base`.
  [(#7305)](https://github.com/PennyLaneAI/pennylane/pull/7305)

* `qml.tape.TapeError` has been removed.
  [(#7205)](https://github.com/PennyLaneAI/pennylane/pull/7205)

<h3>Deprecations 👋</h3>

* `qml.operation.WiresEnum`, `qml.operation.AllWires`, and `qml.operation.AnyWires` are deprecated. To indicate that
  an operator can act on any number of wires, `Operator.num_wires = None` should be used instead. This is the default
  and does not need to be overwritten unless the operator developer wants to add wire number validation.
  [(#7313)](https://github.com/PennyLaneAI/pennylane/pull/7313)

* The :func:`qml.QNode.get_gradient_fn` method is now deprecated. Instead, use :func:`~.workflow.get_best_diff_method` to obtain the differentiation method.
  [(#7323)](https://github.com/PennyLaneAI/pennylane/pull/7323)

<h3>Internal changes ⚙️</h3>

* A new internal module, `qml.concurrency`, is added to support internal use of multiprocess and multithreaded execution of workloads. This also migrates the use of `concurrent.futures` in `default.qubit` to this new design.
  [(#7303)](https://github.com/PennyLaneAI/pennylane/pull/7303)

* Test suites in `tests/transforms/test_defer_measurement.py` use analytic mocker devices to test numeric results.
  [(#7329)](https://github.com/PennyLaneAI/pennylane/pull/7329)

* Introduce module dependency management using `tach`.
  [(#7185)](https://github.com/PennyLaneAI/pennylane/pull/7185)

* Add new `pennylane.exceptions` module for custom errors and warnings.
  [(#7205)](https://github.com/PennyLaneAI/pennylane/pull/7205)

* Clean up `__init__.py` files in `math`, `ops`, `qaoa`, `tape` and `templates` to be explicit in what they import. 
  [(#7200)](https://github.com/PennyLaneAI/pennylane/pull/7200)
  
* The `Tracker` class has been moved into the `devices` module.
  [(#7281)](https://github.com/PennyLaneAI/pennylane/pull/7281)

* Moved functions that calculate rotation angles for unitary decompositions into an internal
  module `qml.math.decomposition`
  [(#7211)](https://github.com/PennyLaneAI/pennylane/pull/7211)

<h3>Documentation 📝</h3>

* The entry in the :doc:`/news/program_capture_sharp_bits` page for using program capture with Catalyst
  has been updated. Instead of using ``qjit(experimental_capture=True)``, Catalyst is now compatible 
  with the global toggles ``qml.capture.enable()`` and ``qml.capture.disable()`` for enabling and 
  disabling program capture.
  [(#7298)](https://github.com/PennyLaneAI/pennylane/pull/7298)

<h3>Bug fixes 🐛</h3>

* A fix was made to `default.qubit` to allow for using `qml.Snapshot` with defer-measurements (`mcm_method="deferred"`).
  [(#7335)](https://github.com/PennyLaneAI/pennylane/pull/7335)

* Fixes the repr for empty `Prod` and `Sum` instances to better communicate the existence of an empty instance.
  [(#7346)](https://github.com/PennyLaneAI/pennylane/pull/7346)

* Fixes a bug where circuit execution fails with ``BlockEncode`` initialized with sparse matrices.
  [(#7285)](https://github.com/PennyLaneAI/pennylane/pull/7285)

* Adds an informative error if `qml.cond` is used with an abstract condition with
  jitting on `default.qubit` if capture is enabled.
  [(#7314)](https://github.com/PennyLaneAI/pennylane/pull/7314)

* Fixes a bug where using a ``StatePrep`` operation with `batch_size=1` did not work with ``default.mixed``.
  [(#7280)](https://github.com/PennyLaneAI/pennylane/pull/7280)

* Gradient transforms can now be used in conjunction with batch transforms with all interfaces.
  [(#7287)](https://github.com/PennyLaneAI/pennylane/pull/7287)

* Fixes a bug where the global phase was not being added in the ``QubitUnitary`` decomposition.  
  [(#7244)](https://github.com/PennyLaneAI/pennylane/pull/7244)
  [(#7270)](https://github.com/PennyLaneAI/pennylane/pull/7270)

* Using finite differences with program capture without x64 mode enabled now raises a warning.
  [(#7282)](https://github.com/PennyLaneAI/pennylane/pull/7282)

* When the `mcm_method` is specified to the `"device"`, the `defer_measurements` transform will 
  no longer be applied. Instead, the device will be responsible for all MCM handling.
  [(#7243)](https://github.com/PennyLaneAI/pennylane/pull/7243)

* Fixed coverage of `qml.liealg.CII` and `qml.liealg.AIII`.
  [(#7291)](https://github.com/PennyLaneAI/pennylane/pull/7291)

* Fixed a bug where the phase is used as the wire label for a `qml.GlobalPhase` when capture is enabled.
  [(#7211)](https://github.com/PennyLaneAI/pennylane/pull/7211)

* Fixed a bug that caused `CountsMP.process_counts` to return results in the computational basis, even if
  an observable was specified.
  [(#7342)](https://github.com/PennyLaneAI/pennylane/pull/7342)

* Fixed a bug that caused `SamplesMP.process_counts` used with an observable to return a list of eigenvalues 
  for each individual operation in the observable, instead of the overall result.
  [(#7342)](https://github.com/PennyLaneAI/pennylane/pull/7342)

* Fixed a bug where `two_qubit_decomposition` provides an incorrect decomposition for some special matrices.
  [(#7340)](https://github.com/PennyLaneAI/pennylane/pull/7340)

* Fixes a bug where the powers of `qml.ISWAP` and `qml.SISWAP` were decomposed incorrectly.
  [(#7361)](https://github.com/PennyLaneAI/pennylane/pull/7361)

<h3>Contributors ✍️</h3>

This release contains contributions from (in alphabetical order):

Guillermo Alonso-Linaje,
Astral Cai,
Yushao Chen,
Po-Ying Chiu,
Lillian Frederiksen,
Pietropaolo Frisoni,
Korbinian Kottmann,
Christina Lee,
Lee J. O'Riordan,
Andrija Paurevic<|MERGE_RESOLUTION|>--- conflicted
+++ resolved
@@ -127,15 +127,15 @@
 * Alias for Identity (`I`) is now accessible from `qml.ops`.
   [(#7200)](https://github.com/PennyLaneAI/pennylane/pull/7200)
 
-<<<<<<< HEAD
+
 
 * Improved readability of `ExecutionConfig` with a custom `__str__`. 
   [(#7308)](https://github.com/PennyLaneAI/pennylane/pull/7308)
-=======
+
 * `Operator.num_wires` now defaults to `None` to indicate that the operator can be on
   any number of wires.
   [(#7312)](https://github.com/PennyLaneAI/pennylane/pull/7312)
->>>>>>> 3229b050
+
 
 * Shots can now be overridden for specific `qml.Snapshot` instances via a `shots` keyword argument.
   [(#7326)](https://github.com/PennyLaneAI/pennylane/pull/7326)
