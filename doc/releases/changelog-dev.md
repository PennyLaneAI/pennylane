:orphan:

# Release 0.27.0-dev (development release)

<h3>New features since last release</h3>

* The `qml.qchem.basis_rotation` function is added to the `qchem` module. This function returns
  grouped coefficients, grouped observables and basis rotation transformation matrices needed to
  construct a qubit Hamiltonian in the rotated basis of molecular orbitals. In this basis, the
  one-electron integral matrix and the symmetric matrices obtained from factorizing the two-electron
  integrals tensor are diagonal.
  ([#3011](https://github.com/PennyLaneAI/pennylane/pull/3011))

* Added the `qml.GellMann` qutrit observable, which is the ternary generalization of the Pauli observables. Users must include an index as a
keyword argument when using `GellMann`, which determines which of the 8 Gell-Mann matrices is used as the observable.
  ([#3035](https://github.com/PennyLaneAI/pennylane/pull/3035))
  
* Added the `qml.ControlledQutritUnitary` qutrit operation for applying a controlled arbitrary unitary matrix to the specified set of wires.
Users can specify the control wires as well as the values to control the operation on.
  ([#2844](https://github.com/PennyLaneAI/pennylane/pull/2844))

* `qml.qchem.taper_operation` tapers any gate operation according to the `Z2`
  symmetries of the Hamiltonian.
  [(#3002)](https://github.com/PennyLaneAI/pennylane/pull/3002)

  ```pycon
    >>> symbols = ['He', 'H']
    >>> geometry =  np.array([[0.0, 0.0, 0.0], [0.0, 0.0, 1.4589]])
    >>> mol = qchem.Molecule(symbols, geometry, charge=1)
    >>> H, n_qubits = qchem.molecular_hamiltonian(symbols, geometry)
    >>> generators = qchem.symmetry_generators(H)
    >>> paulixops = qchem.paulix_ops(generators, n_qubits)
    >>> paulix_sector = qchem.optimal_sector(H, generators, mol.n_electrons)
    >>> tap_op = qchem.taper_operation(qml.SingleExcitation, generators, paulixops,
    ...                paulix_sector, wire_order=H.wires, op_wires=[0, 2])
    >>> tap_op(3.14159)
    [Exp(1.570795j, 'PauliY', wires=[0])]
  ```

  Moreover, the obtained tapered operation can be directly used within a QNode:

  ```pycon
    >>> dev = qml.device('default.qubit', wires=[0, 1])
    >>> @qml.qnode(dev)
    ... def circuit(params):
    ...     tap_op(params[0])
    ...     return qml.expval(qml.PauliZ(0)@qml.PauliZ(1))
    >>> drawer = qml.draw(circuit, show_all_wires=True)
    >>> print(drawer(params=[3.14159]))
        0: ─Exp(1.570795j PauliY)─┤ ╭<Z@Z>
        1: ───────────────────────┤ ╰<Z@Z>

  ```

* The `IntegerComparator` arithmetic operation is now available.
[(#3113)](https://github.com/PennyLaneAI/pennylane/pull/3113)

  Given a basis state :math:`\vert n \rangle`, where :math:`n` is a positive integer, and a fixed positive
  integer :math:`L`, the `IntegerComparator` operator flips a target qubit if :math:`n \geq L`. 
  Alternatively, the flipping condition can be :math:`n < L`. This is accessed via the `geq` keyword
  argument.

  ```python
  dev = qml.device("default.qubit", wires=2)

  @qml.qnode(dev)
  def circuit():
      qml.BasisState(np.array([0, 1]), wires=range(2))
      qml.broadcast(qml.Hadamard, wires=range(2), pattern='single')
      qml.IntegerComparator(2, geq=False, wires=[0, 1])
      return qml.state()
  ```

  ```pycon
  >>> circuit()
  [-0.5+0.j  0.5+0.j -0.5+0.j  0.5+0.j]
  ```

* The `QNode` class now accepts an ``auto`` interface, which automatically detects the interface
  of the given input.
  [(#3132)](https://github.com/PennyLaneAI/pennylane/pull/3132)

  We can therefore execute the same parametrized QNode with parameters from different interfaces,
  and the class will automatically detect the interface:

  ```python
  dev = qml.device("default.qubit", wires=2)
  @qml.qnode(dev, interface="auto")
  def circuit(weight):
      qml.RX(weight[0], wires=0)
      qml.RY(weight[1], wires=1)
      return qml.expval(qml.PauliZ(0))

  interface_tensors = [[0, 1], np.array([0, 1]), torch.Tensor([0, 1]), tf.Variable([0, 1], dtype=float), jnp.array([0, 1])]
  for tensor in interface_tensors:
      res = circuit(weight=tensor)
      print(f"Result value: {res:.2f}; Result type: {type(res)}")
  ```

  ```pycon
  Result value: 1.00; Result type: <class 'pennylane.numpy.tensor.tensor'>
  Result value: 1.00; Result type: <class 'pennylane.numpy.tensor.tensor'>
  Result value: 1.00; Result type: <class 'torch.Tensor'>
  Result value: 1.00; Result type: <class 'tensorflow.python.framework.ops.EagerTensor'>
  Result value: 1.00; Result type: <class 'jaxlib.xla_extension.DeviceArray'>
  ```

* Added the `qml.map_wires` function, that changes the wires of the given operator, `QNode`, queue
  or quantum function according to the given wire map.
  [(#3145)](https://github.com/PennyLaneAI/pennylane/pull/3145)

  Using `qml.map_wires` with an operator:

  ```pycon
  >>> op = qml.RX(0.54, wires=0) + qml.PauliX(1) + (qml.PauliZ(2) @ qml.RY(1.23, wires=3))
  >>> op
  (RX(0.54, wires=[0]) + PauliX(wires=[1])) + (PauliZ(wires=[2]) @ RY(1.23, wires=[3]))
  >>> wire_map = {0: 10, 1: 11, 2: 12, 3: 13}
  >>> qml.map_wires(op, wire_map)
  (RX(0.54, wires=[10]) + PauliX(wires=[11])) + (PauliZ(wires=[12]) @ RY(1.23, wires=[13]))
  ```

  Using `qml.map_wires` with a `QNode`:

  ```pycon
  >>> dev = qml.device("default.qubit", wires=[10, 11, 12, 13])
  >>> @qml.qnode(dev)
  ... def circuit():
  ...     qml.RX(0.54, wires=0)
  ...     qml.PauliX(1)
  ...     qml.PauliZ(2)
  ...     qml.RY(1.23, wires=3)
  ...     return qml.probs(wires=0)
  >>> mapped_circuit = qml.map_wires(circuit, wire_map)
  >>> mapped_circuit()
  tensor([0.92885434, 0.07114566], requires_grad=True)
  >>> print(qml.draw(mapped_circuit)())
  10: ──RX(0.54)─┤  Probs
  11: ──X────────┤       
  12: ──Z────────┤       
  13: ──RY(1.23)─┤  
  ```

<h3>Improvements</h3>

<<<<<<< HEAD
* Added the `samples_computational_basis` attribute to the `MeasurementProcess` and `QuantumScript` classes to track
  if computational basis samples are being generated.
  [(#3207)](https://github.com/PennyLaneAI/pennylane/pull/3207)
=======
* The parameters of a basis set containing different number of Gaussian functions are easier to 
  differentiate.
  [(#3213)](https://github.com/PennyLaneAI/pennylane/pull/3213)
>>>>>>> 76619b94

* Printing `MultiControlledX` now shows the `control_values`.
[(#3113)](https://github.com/PennyLaneAI/pennylane/pull/3113)

* The matrix passed to `qml.Hermitian` is validated when creating the observable if the input is not abstract.
  [(#3181)](https://github.com/PennyLaneAI/pennylane/pull/3181)

* Added a new `pennylane.tape.QuantumScript` class that contains all the non-queuing behavior of `QuantumTape`. Now `QuantumTape` inherits from `QuantumScript` as well
  as `AnnotatedQueue`.
  This is a developer-facing change, and users should not manipulate `QuantumScript` directly.  Instead, they
  should continue to rely on `QNode`s.
  [(#3097)](https://github.com/PennyLaneAI/pennylane/pull/3097)

* `qml.simplify`, `op_tranform`'s like `qml.matrix`, `batch_transform`, `hamiltonian_expand` and `split_non_commuting` now work with
  `QuantumScript` as well as `QuantumTape`.
  [(#3209)](https://github.com/PennyLaneAI/pennylane/pull/3209)

* The UCCSD and kUpCCGSD template are modified to remove a redundant flipping of the initial state.
  [(#3148)](https://github.com/PennyLaneAI/pennylane/pull/3148)

* `Adjoint` now supports batching if the base operation supports batching.
  [(#3168)](https://github.com/PennyLaneAI/pennylane/pull/3168)

* `OrbitalRotation` is now decomposed into two `SingleExcitation` operations for faster execution and more efficient parameter-shift gradient calculations on devices that natively support `SingleExcitation`.
  [(#3171)](https://github.com/PennyLaneAI/pennylane/pull/3171)

* Added the `Operator` attributes `has_decomposition` and `has_adjoint` that indicate
  whether a corresponding `decomposition` or `adjoint` method is available.
  [(#2986)](https://github.com/PennyLaneAI/pennylane/pull/2986)

* Structural improvements are made to `QueuingManager`, formerly `QueuingContext`, and `AnnotatedQueue`.
  [(#2794)](https://github.com/PennyLaneAI/pennylane/pull/2794)
  [(#3061)](https://github.com/PennyLaneAI/pennylane/pull/3061)

  * `QueuingContext` is renamed to `QueuingManager`.
  * `QueuingManager` should now be the global communication point for putting queuable objects into the active queue.
  * `QueuingManager` is no longer an abstract base class.
  * `AnnotatedQueue` and its children no longer inherit from `QueuingManager`.
  * `QueuingManager` is no longer a context manager.
  * Recording queues should start and stop recording via the `QueuingManager.add_active_queue` and
     `QueueingContext.remove_active_queue` class methods instead of directly manipulating the `_active_contexts` property.
  * `AnnotatedQueue` and its children no longer provide global information about actively recording queues. This information
      is now only available through `QueuingManager`.
  * `AnnotatedQueue` and its children no longer have the private `_append`, `_remove`, `_update_info`, `_safe_update_info`,
      and `_get_info` methods. The public analogues should be used instead.
  * `QueuingManager.safe_update_info` and `AnnotatedQueue.safe_update_info` are deprecated.  Their functionality is moved to
      `update_info`.

* `qml.Identity` now accepts multiple wires.
    [(#3049)](https://github.com/PennyLaneAI/pennylane/pull/3049)

    ```pycon
    >>> id_op = qml.Identity([0, 1])
    >>> id_op.matrix()
    array([[1., 0., 0., 0.],
        [0., 1., 0., 0.],
        [0., 0., 1., 0.],
        [0., 0., 0., 1.]])
    >>> id_op.sparse_matrix()
    <4x4 sparse matrix of type '<class 'numpy.float64'>'
        with 4 stored elements in Compressed Sparse Row format>
    >>> id_op.eigvals()
    array([1., 1., 1., 1.])
    ```

* Added `unitary_check` keyword argument to the constructor of the `QubitUnitary` class which
  indicates whether the user wants to check for unitarity of the input matrix or not. Its default
  value is `false`.
  [(#3063)](https://github.com/PennyLaneAI/pennylane/pull/3063)

* Modified the representation of `WireCut` by using `qml.draw_mpl`.
  [(#3067)](https://github.com/PennyLaneAI/pennylane/pull/3067)

* Improved the performance of the `qml.math.expand_matrix` function for dense matrices.
  [(#3064)](https://github.com/PennyLaneAI/pennylane/pull/3064)

* Improve `qml.math.expand_matrix` method for sparse matrices.
  [(#3060)](https://github.com/PennyLaneAI/pennylane/pull/3060)

* Support sums and products of `Operator` classes with scalar tensors of any interface
  (numpy, jax, tensorflow, torch...).
  [(#3149)](https://github.com/PennyLaneAI/pennylane/pull/3149)

  ```pycon
  >>> s_prod = torch.tensor(4) * qml.RX(1.23, 0)
  >>> s_prod
  4*(RX(1.23, wires=[0]))
  >>> s_prod.scalar
  tensor(4)
  ```

* Added `overlapping_ops` property to the `Composite` class to improve the
  performance of the `eigvals`, `diagonalizing_gates` and `Prod.matrix` methods.
  [(#3084)](https://github.com/PennyLaneAI/pennylane/pull/3084)

* Added the `map_wires` method to the `Operator` class, which returns a copy of the operator with
  its wires changed according to the given wire map.
  [(#3143)](https://github.com/PennyLaneAI/pennylane/pull/3143)

  ```pycon
  >>> op = qml.Toffoli([0, 1, 2])
  >>> wire_map = {0: 2, 2: 0}
  >>> op.map_wires(wire_map=wire_map)
  Toffoli(wires=[2, 1, 0])
  ```

* Adds caching to the `compute_matrix` and `compute_sparse_matrix` of simple non-parametric operations.
  [(#3134)](https://github.com/PennyLaneAI/pennylane/pull/3134)

* Add details to the output of `Exp.label()`.
  [(#3126)](https://github.com/PennyLaneAI/pennylane/pull/3126)

* `qml.math.unwrap` no longer creates ragged arrays. Lists remain lists.
  [(#3163)](https://github.com/PennyLaneAI/pennylane/pull/3163)

* New `null.qubit` device. The `null.qubit`performs no operations or memory allocations.
  [(#2589)](https://github.com/PennyLaneAI/pennylane/pull/2589)

* `default.qubit` favours decomposition and avoids matrix construction for `QFT` and `GroverOperator` at larger qubit numbers.
  [(#3193)](https://github.com/PennyLaneAI/pennylane/pull/3193)

* `ControlledQubitUnitary` now has a `control_values` property.
  [(#3206)](https://github.com/PennyLaneAI/pennylane/pull/3206)

* Remove `_wires` properties and setters from the `ControlledClass` and the `SymbolicClass`.
  Stop using `op._wires = new_wires`, use `qml.map_wires(op, wire_map=dict(zip(op.wires, new_wires)))`
  instead.
  [(#3186)](https://github.com/PennyLaneAI/pennylane/pull/3186)

<h3>Breaking changes</h3>

* `QuantumTape._par_info` is now a list of dictionaries, instead of a dictionary whose keys are integers starting from zero.
  [(#3185)](https://github.com/PennyLaneAI/pennylane/pull/3185)

* `QueuingContext` is renamed `QueuingManager`.
  [(#3061)](https://github.com/PennyLaneAI/pennylane/pull/3061)

* `QueuingManager.safe_update_info` and `AnnotatedQueue.safe_update_info` are deprecated. Instead, `update_info` no longer raises errors
   if the object isn't in the queue.

* Deprecation patches for the return types enum's location and `qml.utils.expand` are removed.
  [(#3092)](https://github.com/PennyLaneAI/pennylane/pull/3092)

* `_multi_dispatch` functionality has been moved inside the `get_interface` function. This function
  can now be called with one or multiple tensors as arguments.
  [(#3136)](https://github.com/PennyLaneAI/pennylane/pull/3136)

  ```pycon
  >>> torch_scalar = torch.tensor(1)
  >>> torch_tensor = torch.Tensor([2, 3, 4])
  >>> numpy_tensor = np.array([5, 6, 7])
  >>> qml.math.get_interface(torch_scalar)
  'torch'
  >>> qml.math.get_interface(numpy_tensor)
  'numpy'
  ```

  `_multi_dispatch` previously had only one argument which contained a list of the tensors to be
  dispatched:

  ```pycon
  >>> qml.math._multi_dispatch([torch_scalar, torch_tensor, numpy_tensor])
  'torch'
  ```

  To differentiate whether the user wants to get the interface of a single tensor or multiple
  tensors, `get_interface` now accepts a different argument per tensor to be dispatched:

  ```pycon
  >>> qml.math.get_interface(*[torch_scalar, torch_tensor, numpy_tensor])
  'torch'
  >>> qml.math.get_interface(torch_scalar, torch_tensor, numpy_tensor)
  'torch'
  ```

<h3>Deprecations</h3>

* `qml.tape.stop_recording` and `QuantumTape.stop_recording` are moved to `qml.QueuingManager.stop_recording`.
  The old functions will still be available untill v0.29.
  [(#3068)](https://github.com/PennyLaneAI/pennylane/pull/3068)

* `qml.tape.get_active_tape` is deprecated. Please use `qml.QueuingManager.active_context()` instead.
  [(#3068)](https://github.com/PennyLaneAI/pennylane/pull/3068)

* `Operator.compute_terms` is removed. On a specific instance of an operator, `op.terms()` can be used
  instead. There is no longer a static method for this.
  [(#3215)](https://github.com/PennyLaneAI/pennylane/pull/3215)

<h3>Documentation</h3>

* The code block in the usage details of the UCCSD template is updated.
  [(#3140)](https://github.com/PennyLaneAI/pennylane/pull/3140)

* The example of the `FlipSign` template is updated.
  [(#3219)](https://github.com/PennyLaneAI/pennylane/pull/3219)

<h3>Bug fixes</h3>

* Fixed a bug where `qml.sample()` and `qml.counts()` would output incorrect results when mixed with measurements whose
  operators do not qubit-wise commute with computational basis projectors.
  [(#3207)](https://github.com/PennyLaneAI/pennylane/pull/3207)

* Users no longer see unintuitive errors when inputing sequences to `qml.Hermitian`.
  [(#3181)](https://github.com/PennyLaneAI/pennylane/pull/3181)

* `ControlledQubitUnitary.pow` now copies over the `control_values`.
  [(#3206)](https://github.com/PennyLaneAI/pennylane/pull/3206)

* The evaluation of QNodes that return either `vn_entropy` or `mutual_info` raises an
  informative error message when using devices that define a vector of shots.
  [(#3180)](https://github.com/PennyLaneAI/pennylane/pull/3180)

* Fixed a bug that made `qml.AmplitudeEmbedding` incompatible with JITting.
  [(#3166)](https://github.com/PennyLaneAI/pennylane/pull/3166)

* Fixed the `qml.transforms.transpile` transform to work correctly for all two-qubit operations.
  [(#3104)](https://github.com/PennyLaneAI/pennylane/pull/3104)

* Fixed a bug with the control values of a controlled version of a `ControlledQubitUnitary`.
  [(#3119)](https://github.com/PennyLaneAI/pennylane/pull/3119)

* Fixed a bug where `qml.math.fidelity(non_trainable_state, trainable_state)` failed unexpectedly.
  [(#3160)](https://github.com/PennyLaneAI/pennylane/pull/3160)

* Fixed a bug where `qml.QueuingManager.stop_recording` did not clean up if yielded code raises an exception.
  [(#3182)](https://github.com/PennyLaneAI/pennylane/pull/3182)

* Returning `qml.sample()` or `qml.counts()` with other measurements of non-commuting observables
  now raises a QuantumFunctionError (e.g., `return qml.expval(PauliX(wires=0)), qml.sample()`
  now raises an error).
  [(#2924)](https://github.com/PennyLaneAI/pennylane/pull/2924)

* Fixed a bug where `op.eigvals()` would return an incorrect result if the operator was a non-hermitian
  composite operator.
  [(#3204)](https://github.com/PennyLaneAI/pennylane/pull/3204)

* Deprecate `qml.transforms.qcut.remap_tape_wires`. Use `qml.map_wires` instead.
  [(#3186)](https://github.com/PennyLaneAI/pennylane/pull/3186)

<h3>Contributors</h3>

This release contains contributions from (in alphabetical order):

Guillermo Alonso-Linaje,
Juan Miguel Arrazola,
Albert Mitjans Coma,
Utkarsh Azad,
Isaac De Vlugt,
Amintor Dusko,
Lillian M. A. Frederiksen,
Diego Guala,
Soran Jahangiri,
Christina Lee,
Lee J. O'Riordan,
Mudit Pandey,
Matthew Silverman,
Jay Soni,
Antal Száva,
David Wierichs,<|MERGE_RESOLUTION|>--- conflicted
+++ resolved
@@ -143,15 +143,13 @@
 
 <h3>Improvements</h3>
 
-<<<<<<< HEAD
 * Added the `samples_computational_basis` attribute to the `MeasurementProcess` and `QuantumScript` classes to track
   if computational basis samples are being generated.
   [(#3207)](https://github.com/PennyLaneAI/pennylane/pull/3207)
-=======
+
 * The parameters of a basis set containing different number of Gaussian functions are easier to 
   differentiate.
   [(#3213)](https://github.com/PennyLaneAI/pennylane/pull/3213)
->>>>>>> 76619b94
 
 * Printing `MultiControlledX` now shows the `control_values`.
 [(#3113)](https://github.com/PennyLaneAI/pennylane/pull/3113)
