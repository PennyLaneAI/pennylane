:orphan:

# Release 0.23.0-dev (development release)

<h3>New features since last release</h3>

* Adds an optimization transform that matches pieces of user-provided identity templates in a circuit and replaces them with an equivalent component.
  [(#2032)](https://github.com/PennyLaneAI/pennylane/pull/2032)
  
  First let's consider the following circuit where we want to replace sequence of two ``pennylane.S`` gates with a
  ``pennylane.PauliZ`` gate.
  
  ```python
  def circuit():
      qml.S(wires=0)
      qml.PauliZ(wires=0)
      qml.S(wires=1)
      qml.CZ(wires=[0, 1])
      qml.S(wires=1)
      qml.S(wires=2)
      qml.CZ(wires=[1, 2])
      qml.S(wires=2)
      return qml.expval(qml.PauliX(wires=0))
  ```

  Therefore we use the following pattern that implements the identity:

  ```python
  with qml.tape.QuantumTape() as pattern:
      qml.S(wires=0)
      qml.S(wires=0)
      qml.PauliZ(wires=0)
  ```

  For optimizing the circuit given the given following template of CNOTs we apply the `pattern_matching`
  transform.
  
  ```pycon
  >>> dev = qml.device('default.qubit', wires=5)
  >>> qnode = qml.QNode(circuit, dev)
  >>> optimized_qfunc = qml.transforms.pattern_matching_optimization(pattern_tapes=[pattern])(circuit)
  >>> optimized_qnode = qml.QNode(optimized_qfunc, dev)

  >>> print(qml.draw(qnode)())
  0: ──S──Z─╭C──────────┤  <X>
  1: ──S────╰Z──S─╭C────┤
  2: ──S──────────╰Z──S─┤

  >>> print(qml.draw(optimized_qnode)())
  0: ──S⁻¹─╭C────┤  <X>
  1: ──Z───╰Z─╭C─┤
  2: ──Z──────╰Z─┤
  ```

  For more details on using pattern matching optimization you can check the corresponding documentation and also the
  following [paper](https://dl.acm.org/doi/full/10.1145/3498325).

* Added a swap based transpiler transform.
  [(#2118)](https://github.com/PennyLaneAI/pennylane/pull/2118)

  The transpile function takes a quantum function and a coupling map as inputs and compiles the circuit to ensure that it can be 
  executed on corresponding hardware. The transform can be used as a decorator in the following way:

  ```python
  dev = qml.device('default.qubit', wires=4)
  
  @qml.qnode(dev)
  @qml.transforms.transpile(coupling_map=[(0, 1), (1, 2), (2, 3)])
  def circuit(param):
      qml.CNOT(wires=[0, 1])
      qml.CNOT(wires=[0, 2])
      qml.CNOT(wires=[0, 3])
      qml.PhaseShift(param, wires=0)
      return qml.probs(wires=[0, 1, 2, 3]) 
  ```

* A differentiable quantum chemistry module is added to `qml.qchem`. The new module inherits a 
  modified version of the differentiable Hartree-Fock solver from `qml.hf`, contains new functions
  for building a differentiable dipole moment observable and also contains modified functions for 
  building spin and particle number observables independent of external libraries.

  - New functions are added for computing multipole moment molecular integrals
    [(#2166)](https://github.com/PennyLaneAI/pennylane/pull/2166)
  - New functions are added for building a differentiable dipole moment observable
    [(#2173)](https://github.com/PennyLaneAI/pennylane/pull/2173)
  - External dependencies are replaced with local functions for spin and particle number observables
    [(#2197)](https://github.com/PennyLaneAI/pennylane/pull/2197)
    [(#2362)](https://github.com/PennyLaneAI/pennylane/pull/2362)
  - New functions are added for building fermionic and qubit observables
    [(#2230)](https://github.com/PennyLaneAI/pennylane/pull/2230)
  - A new module is created for hosting openfermion to pennylane observable conversion functions
    [(#2199)](https://github.com/PennyLaneAI/pennylane/pull/2199)
    [(#2371)](https://github.com/PennyLaneAI/pennylane/pull/2371)
  - Expressive names are used for the Hartree-Fock solver functions
    [(#2272)](https://github.com/PennyLaneAI/pennylane/pull/2272)
  - These new additions are added to a feature branch
    [(#2164)](https://github.com/PennyLaneAI/pennylane/pull/2164)
  - The efficiency of computing molecular integrals and Hamiltonian is improved
    [(#2316)](https://github.com/PennyLaneAI/pennylane/pull/2316)

* Development of a circuit-cutting compiler extension to circuits with sampling
  measurements has begun:

    - The existing `qcut.tape_to_graph()` method has been extended to convert a
    sample measurement without an observable specified to multiple single-qubit sample
    nodes.
    [(#2313)](https://github.com/PennyLaneAI/pennylane/pull/2313)
  - An automatic graph partitioning method `qcut.kahypar_cut()` has been implemented for cutting
    arbitrary tape-converted graphs using the general purpose graph partitioning framework
    [KaHyPar](https://pypi.org/project/kahypar/) which needs to be installed separately.
    To integrate with the existing manual cut pipeline, method `qcut.find_and_place_cuts()` and related
    utilities are implemented which uses `qcut.kahypar_cut()` as the default auto cutter.
    [(#2330)](https://github.com/PennyLaneAI/pennylane/pull/2330)

  - The existing `qcut.graph_to_tape()` method has been extended to convert
    graphs containing sample measurement nodes to tapes.
    [(#2321)](https://github.com/PennyLaneAI/pennylane/pull/2321)

  - A `qcut.expand_fragment_tapes_mc()` method has been added to expand fragment
    tapes to random configurations by replacing measure and prepare nodes with
    sampled Pauli measurements and state preparations.
    [(#2332)](https://github.com/PennyLaneAI/pennylane/pull/2332)

<h3>Improvements</h3>

* `default.qubit` and `default.mixed` now skip over identity operators instead of performing matrix multiplication
  with the identity.
  [(#2356)](https://github.com/PennyLaneAI/pennylane/pull/2356)
  [(#2365)](https://github.com/PennyLaneAI/pennylane/pull/2365)

* `QuantumTape` objects are now iterable and accessing the
  operations and measurements of the underlying quantum circuit is more
  seamless.
  [(#2342)](https://github.com/PennyLaneAI/pennylane/pull/2342)

  ```python
  with qml.tape.QuantumTape() as tape:
      qml.RX(0.432, wires=0)
      qml.RY(0.543, wires=0)
      qml.CNOT(wires=[0, 'a'])
      qml.RX(0.133, wires='a')
      qml.expval(qml.PauliZ(wires=[0]))
  ```

  Given a `QuantumTape` object the underlying quantum circuit can be iterated
  over using a `for` loop:

  ```pycon
  >>> for op in tape:
  ...     print(op)
  RX(0.432, wires=[0])
  RY(0.543, wires=[0])
  CNOT(wires=[0, 'a'])
  RX(0.133, wires=['a'])
  expval(PauliZ(wires=[0]))
  ```

  Indexing into the circuit is also allowed via `tape[i]`:

  ```pycon
  >>> tape[0]
  RX(0.432, wires=[0])
  ```

  A tape object can also be converted to a sequence (e.g., to a `list`) of
  operations and measurements:

  ```pycon
  >>> list(tape)
  [RX(0.432, wires=[0]),
   RY(0.543, wires=[0]),
   CNOT(wires=[0, 'a']),
   RX(0.133, wires=['a']),
   expval(PauliZ(wires=[0]))]
  ```

* The function `qml.eigvals` is modified to use the efficient `scipy.sparse.linalg.eigsh`
  method for obtaining the eigenvalues of a `SparseHamiltonian`. This `scipy` method is called 
  to compute :math:`k` eigenvalues of a sparse :math:`N \times N` matrix if `k` is smaller
  than :math:`N-1`. If a larger :math:`k` is requested, the dense matrix representation of 
  the Hamiltonian is constructed and the regular `qml.math.linalg.eigvalsh` is applied.
  [(#2333)](https://github.com/PennyLaneAI/pennylane/pull/2333)

* The function `qml.ctrl` was given the optional argument `control_values=None`.
  If overridden, `control_values` takes an integer or a list of integers corresponding to
  the binary value that each control value should take. The same change is reflected in
  `ControlledOperation`. Control values of `0` are implemented by `qml.PauliX` applied
  before and after the controlled operation
  [(#2288)](https://github.com/PennyLaneAI/pennylane/pull/2288)

* Operators now have a `has_matrix` property denoting whether or not the operator defines a matrix.
  [(#2331)](https://github.com/PennyLaneAI/pennylane/pull/2331)
  
* Circuit cutting now performs expansion to search for wire cuts in contained operations or tapes.
  [(#2340)](https://github.com/PennyLaneAI/pennylane/pull/2340)

<h3>Deprecations</h3>

<h3>Breaking changes</h3>

* Most optimizers no longer flatten and unflatten arguments during computation. Due to this change, user
  provided gradient functions *must* return the same shape as `qml.grad`.
  [(#2381)](https://github.com/PennyLaneAI/pennylane/pull/2381)

* The old circuit text drawing infrastructure is being deleted.
  [(#2310)](https://github.com/PennyLaneAI/pennylane/pull/2310)

  - `qml.drawer.CircuitDrawer` is replaced by `qml.drawer.tape_text`.
  - `qml.drawer.CHARSETS` is deleted because we now assume everyone has access to unicode.
  - `Grid` and `qml.drawer.drawable_grid` are removed because the custom data class is replaced
      by list of sets of operators or measurements.
  - `RepresentationResolver` is replaced by the `Operator.label` method.
  - `qml.transforms.draw_old` is replaced by `qml.draw`.
  - `qml.CircuitGraph.greedy_layers` is deleted, as it is no longer needed by the circuit drawer and
      does not seem to have uses outside of that situation.
  - `qml.CircuitGraph.draw` has been deleted, as we draw tapes instead.

The tape method `qml.tape.QuantumTape.draw` now simply calls `qml.drawer.tape_text`. 
In the new pathway, the `charset` keyword is deleted, the `max_length` keyword defaults to `100`, and
the `decimals` and `show_matrices` keywords are added. `qml.drawer.tape_text(tape)`

* The `ObservableReturnTypes` `Sample`, `Variance`, `Expectation`, `Probability`, `State`, and `MidMeasure`
  have been moved to `measurements` from `operation`.
  [(#2329)](https://github.com/PennyLaneAI/pennylane/pull/2329)

* The deprecated QNode, available via `qml.qnode_old.QNode`, has been removed. Please
  transition to using the standard `qml.QNode`.
  [(#2336)](https://github.com/PennyLaneAI/pennylane/pull/2336)
  [(#2337)](https://github.com/PennyLaneAI/pennylane/pull/2337)
  [(#2338)](https://github.com/PennyLaneAI/pennylane/pull/2338)

  In addition, several other components which powered the deprecated QNode have been removed:

  - The deprecated, non-batch compatible interfaces, have been removed.
  
  - The deprecated tape subclasses `QubitParamShiftTape`, `JacobianTape`, `CVParamShiftTape`, and
    `ReversibleTape` have been removed.

* The deprecated tape execution method `tape.execute(device)` has been removed. Please use
  `qml.execute([tape], device)` instead.
  [(#2339)](https://github.com/PennyLaneAI/pennylane/pull/2339)

<h3>Bug fixes</h3>

<<<<<<< HEAD
* Optimizers only consider a variable trainable if they have `requires_grad = True`.
  [(#2381)](https://github.com/PennyLaneAI/pennylane/pull/2381)
=======
* Fixes a bug with `qml.expval`, `qml.var`, `qml.state` and
  `qml.probs` (when `qml.probs` is the only measurement) where the `dtype`
  specified on the device did not match the `dtype` of the QNode output.
  [(#2367)](https://github.com/PennyLaneAI/pennylane/pull/2367)
>>>>>>> 7dee6fea

* Fixes cases with `qml.measure` where unexpected operations were added to the
  circuit.
  [(#2328)](https://github.com/PennyLaneAI/pennylane/pull/2328)

* Fixes a bug in which the `expval`/`var` of a `Tensor(Observable)` would depend on the order 
  in which the observable is defined: 
  ```python
  @qml.qnode(dev)
  def circ(op):
    qml.RX(0.12, wires=0)
    qml.RX(1.34, wires=1)
    qml.RX(3.67, wires=2)
    
    return qml.expval(op)
  
  op1 = qml.Identity(wires=0) @ qml.Identity(wires=1) @ qml.PauliZ(wires=2)
  op2 = qml.PauliZ(wires=2) @ qml.Identity(wires=0) @ qml.Identity(wires=1)
  ```

  ```
  >>> print(circ(op1), circ(op2))
  -0.8636111153905662 -0.8636111153905662
  ```
  [(#2276)](https://github.com/PennyLaneAI/pennylane/pull/2276)

<h3>Documentation</h3>

<h3>Contributors</h3>

This release contains contributions from (in alphabetical order):

Karim Alaa El-Din, Guillermo Alonso-Linaje, Juan Miguel Arrazola, Thomas Bromley, Alain Delgado,
Anthony Hayes, David Ittah, Josh Izaac, Soran Jahangiri, Christina Lee, Romain Moyard, Zeyue Niu,
Jay Soni, Antal Száva, Maurice Weber.<|MERGE_RESOLUTION|>--- conflicted
+++ resolved
@@ -242,15 +242,13 @@
 
 <h3>Bug fixes</h3>
 
-<<<<<<< HEAD
 * Optimizers only consider a variable trainable if they have `requires_grad = True`.
   [(#2381)](https://github.com/PennyLaneAI/pennylane/pull/2381)
-=======
+
 * Fixes a bug with `qml.expval`, `qml.var`, `qml.state` and
   `qml.probs` (when `qml.probs` is the only measurement) where the `dtype`
   specified on the device did not match the `dtype` of the QNode output.
   [(#2367)](https://github.com/PennyLaneAI/pennylane/pull/2367)
->>>>>>> 7dee6fea
 
 * Fixes cases with `qml.measure` where unexpected operations were added to the
   circuit.
