:orphan:

# Release 0.35.0-dev (development release)

<h3>New features since last release</h3>

<h3>Improvements 🛠</h3>

* Update `tests/ops/functions/conftest.py` to ensure all operator types are tested for validity.
  [(#4978)](https://github.com/PennyLaneAI/pennylane/pull/4978)

* Upgrade Pauli arithmetic with multiplying by scalars `0.5 * PauliWord({0:"X"})`
  [(#4989)](https://github.com/PennyLaneAI/pennylane/pull/4989)

<<<<<<< HEAD
* Upgrade Pauli arithmetic addition `pw1 + pw2 + 1` or `ps1 + ps2 + 1`.
=======
* Upgrade Pauli arithmetic addition `pw1 + pw2 + 1`.
>>>>>>> dddb82b8
  [(#5001)](https://github.com/PennyLaneAI/pennylane/pull/5001)

* Upgrade Pauli arithmetic with subtraction `w1 - w2 - 1`.
  [(#5003)](https://github.com/PennyLaneAI/pennylane/pull/5003)
  
<h4>Community contributions 🥳</h4>

* The transform `split_non_commuting` now accepts measurements of type `probs`, `sample` and `counts` which accept both wires and observables. 
  [(#4972)](https://github.com/PennyLaneAI/pennylane/pull/4972)

<h3>Breaking changes 💔</h3>

<h3>Deprecations 👋</h3>

<h3>Documentation 📝</h3>

* A typo in a code example in the `qml.transforms` API has been fixed.
  [(#5014)](https://github.com/PennyLaneAI/pennylane/pull/5014)

<h3>Bug fixes 🐛</h3>

<h3>Contributors ✍️</h3>

This release contains contributions from (in alphabetical order):

Abhishek Abhishek,
Isaac De Vlugt,
Korbinian Kottmann,
Matthew Silverman.<|MERGE_RESOLUTION|>--- conflicted
+++ resolved
@@ -12,11 +12,7 @@
 * Upgrade Pauli arithmetic with multiplying by scalars `0.5 * PauliWord({0:"X"})`
   [(#4989)](https://github.com/PennyLaneAI/pennylane/pull/4989)
 
-<<<<<<< HEAD
-* Upgrade Pauli arithmetic addition `pw1 + pw2 + 1` or `ps1 + ps2 + 1`.
-=======
 * Upgrade Pauli arithmetic addition `pw1 + pw2 + 1`.
->>>>>>> dddb82b8
   [(#5001)](https://github.com/PennyLaneAI/pennylane/pull/5001)
 
 * Upgrade Pauli arithmetic with subtraction `w1 - w2 - 1`.
