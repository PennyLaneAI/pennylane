--- conflicted
+++ resolved
@@ -10,12 +10,6 @@
   combination of unitaries.
   [(#5756)](https://github.com/PennyLaneAI/pennylane/pull/5756)
 
-<<<<<<< HEAD
-* A new method `to_mat` has been added to the `FermiWord` and `FermiSentence` class, which allows computing the matrix representation of a given Fermi operator.
-  [(#5920)](https://github.com/PennyLaneAI/pennylane/pull/5920)
-
-
-=======
 * The `split_to_single_terms` transform is added. This transform splits expectation values of sums 
   into multiple single-term measurements on a single tape, providing better support for simulators 
   that can handle non-commuting observables but don't natively support multi-term observables.
@@ -24,7 +18,10 @@
 * `SProd.terms` now flattens out the terms if the base is a multi-term observable.
   [(#5885)](https://github.com/PennyLaneAI/pennylane/pull/5885)
   
->>>>>>> 48eef6c1
+* A new method `to_mat` has been added to the `FermiWord` and `FermiSentence` class, which allows computing the matrix representation of a given Fermi operator.
+  [(#5920)](https://github.com/PennyLaneAI/pennylane/pull/5920)
+
+
 <h3>Improvements 🛠</h3>
 
 * Port the fast `apply_operation` implementation of `PauliZ` to `PhaseShift`, `S` and `T`.
