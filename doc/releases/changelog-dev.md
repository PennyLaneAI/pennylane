--- conflicted
+++ resolved
@@ -221,7 +221,6 @@
 * `Controlled` operators now work with `qml.is_commuting`.
   [(#2994)](https://github.com/PennyLaneAI/pennylane/pull/2994)
 
-<<<<<<< HEAD
 * `Prod` and `Sum` class now support the `sparse_matrix()` method. 
   [(#3006)](https://github.com/PennyLaneAI/pennylane/pull/3006)
   
@@ -238,11 +237,10 @@
   [0.+0.j 0.+0.j 1.+1.j 0.+0.j]
   [0.+0.j 0.+0.j 0.+0.j 1.-1.j]]
   ```
-=======
+
 * `qml.Barrier` with `only_visual=True` now simplifies, via `op.simplify()` to the identity
   or a product of identities.
   [(#3016)](https://github.com/PennyLaneAI/pennylane/pull/3016)
->>>>>>> 20841320
 
 <h3>Breaking changes</h3>
 
