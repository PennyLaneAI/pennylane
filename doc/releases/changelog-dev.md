--- conflicted
+++ resolved
@@ -854,8 +854,6 @@
   graph decomposition mode.
   [(#8225)](https://github.com/PennyLaneAI/pennylane/pull/8225)
 
-<<<<<<< HEAD
-=======
 * `DefaultQubit` now determines the `mcm_method` in `Device.setup_execution_config`,
   making it easier to tell which mcm method will be used. This also allows `defer_measurements` and `dynamic_one_shot` to be applied at different
   locations in the preprocessing program.
@@ -864,7 +862,6 @@
 * Remove usage of the `pytest.mark.capture` marker from tests in the `tests/python_compiler` directory.
   [(#8234)](https://github.com/PennyLaneAI/pennylane/pull/8234)
 
->>>>>>> 419615cf
 * Update `pylint` to `3.3.8` in CI and `requirements-dev.txt`
   [(#8216)](https://github.com/PennyLaneAI/pennylane/pull/8216)
 
