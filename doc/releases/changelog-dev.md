:orphan:

# Release 0.38.0-dev (development release)

<h3>New features since last release</h3>

* Resolved the bug in `qml.ThermalRelaxationError` where there was a typo from `tq` to `tg`.
  [(#5988)](https://github.com/PennyLaneAI/pennylane/issues/5988)

* A new method `process_density_matrix` has been added to the `ProbabilityMP` and `DensityMatrixMP` classes, allowing for more efficient handling of quantum density matrices, particularly with batch processing support. This method simplifies the calculation of probabilities from quantum states represented as density matrices.
  [(#5830)](https://github.com/PennyLaneAI/pennylane/pull/5830)

* The `qml.PrepSelPrep` template is added. The template implements a block-encoding of a linear
  combination of unitaries.
  [(#5756)](https://github.com/PennyLaneAI/pennylane/pull/5756)
  [(#5987)](https://github.com/PennyLaneAI/pennylane/pull/5987)

* The `split_to_single_terms` transform is added. This transform splits expectation values of sums
  into multiple single-term measurements on a single tape, providing better support for simulators
  that can handle non-commuting observables but don't natively support multi-term observables.
  [(#5884)](https://github.com/PennyLaneAI/pennylane/pull/5884)

* `SProd.terms` now flattens out the terms if the base is a multi-term observable.
  [(#5885)](https://github.com/PennyLaneAI/pennylane/pull/5885)

* A new method `to_mat` has been added to the `FermiWord` and `FermiSentence` classes, which allows
  computing the matrix representation of these Fermi operators.
  [(#5920)](https://github.com/PennyLaneAI/pennylane/pull/5920)

* New functionality has been added to natively support exponential extrapolation when using the `mitigate_with_zne`. This allows
  users to have more control over the error mitigation protocol without needing to add further dependencies.
  [(#5972)](https://github.com/PennyLaneAI/pennylane/pull/5972)

<h3>Improvements 🛠</h3>

<<<<<<< HEAD
* `qml.devices.LegacyDeviceFacade` has been added to map the legacy devices to the new
  device interface.
  [(#5927)](https://github.com/PennyLaneAI/pennylane/pull/5927)
=======
* `StateMP.process_state` defines rules in `cast_to_complex` for complex casting, avoiding a superfluous state vector copy in Lightning simulations
  [(#5995)](https://github.com/PennyLaneAI/pennylane/pull/5995)

* Port the fast `apply_operation` implementation of `PauliZ` to `PhaseShift`, `S` and `T`.
  [(#5876)](https://github.com/PennyLaneAI/pennylane/pull/5876)
>>>>>>> db7b2813

* `qml.UCCSD` now accepts an additional optional argument, `n_repeats`, which defines the number of
  times the UCCSD template is repeated. This can improve the accuracy of the template by reducing
  the Trotter error but would result in deeper circuits.
  [(#5801)](https://github.com/PennyLaneAI/pennylane/pull/5801)

* `QuantumScript.hash` is now cached, leading to performance improvements.
  [(#5919)](https://github.com/PennyLaneAI/pennylane/pull/5919)

* The representation for `Wires` has now changed to be more copy-paste friendly.
  [(#5958)](https://github.com/PennyLaneAI/pennylane/pull/5958)

* Observable validation for `default.qubit` is now based on execution mode (analytic vs. finite shots) and measurement type (sample measurement vs. state measurement).
  [(#5890)](https://github.com/PennyLaneAI/pennylane/pull/5890)

* Molecules and Hamiltonians can now be constructed for all the elements present in the periodic table.
  [(#5821)](https://github.com/PennyLaneAI/pennylane/pull/5821)

* The `qubit_observable` function is modified to return an ascending wire order for molecular 
  Hamiltonians.
  [(#5950)](https://github.com/PennyLaneAI/pennylane/pull/5950)

<h4>Community contributions 🥳</h4>

* `DefaultQutritMixed` readout error has been added using parameters `readout_relaxation_probs` and 
  `readout_misclassification_probs` on the `default.qutrit.mixed` device. These parameters add a `~.QutritAmplitudeDamping`  and a `~.TritFlip` channel, respectively,
  after measurement diagonalization. The amplitude damping error represents the potential for
  relaxation to occur during longer measurements. The trit flip error represents misclassification during readout.
  [(#5842)](https://github.com/PennyLaneAI/pennylane/pull/5842)

<h3>Breaking changes 💔</h3>

* The `CircuitGraph.graph` rustworkx graph now stores indices into the circuit as the node labels,
  instead of the operator/ measurement itself.  This allows the same operator to occur multiple times in
  the circuit.
  [(#5907)](https://github.com/PennyLaneAI/pennylane/pull/5907)

* `queue_idx` attribute has been removed from the `Operator`, `CompositeOp`, and `SymboliOp` classes.
  [(#6005)](https://github.com/PennyLaneAI/pennylane/pull/6005)

* `qml.from_qasm` no longer removes measurements from the QASM code. Use 
  `measurements=[]` to remove measurements from the original circuit.
  [(#5982)](https://github.com/PennyLaneAI/pennylane/pull/5982)

* `qml.transforms.map_batch_transform` has been removed, since transforms can be applied directly to a batch of tapes.
  See :func:`~.pennylane.transform` for more information.
  [(#5981)](https://github.com/PennyLaneAI/pennylane/pull/5981)

* `QuantumScript.interface` has been removed.
  [(#5980)](https://github.com/PennyLaneAI/pennylane/pull/5980)

<h3>Deprecations 👋</h3>

* The `decomp_depth` argument in `qml.device` has been deprecated.
  [(#6026)](https://github.com/PennyLaneAI/pennylane/pull/6026)

* The `max_expansion` argument in `qml.QNode` has been deprecated.
  [(#6026)](https://github.com/PennyLaneAI/pennylane/pull/6026)

* The `expansion_strategy` attribute in the `QNode` class is deprecated.
  [(#5989)](https://github.com/PennyLaneAI/pennylane/pull/5989)

* The `expansion_strategy` argument has been deprecated in all of `qml.draw`, `qml.draw_mpl`, and `qml.specs`.
  The `level` argument should be used instead.
  [(#5989)](https://github.com/PennyLaneAI/pennylane/pull/5989)

* `Operator.expand` has been deprecated. Users should simply use `qml.tape.QuantumScript(op.decomposition())`
  for equivalent behaviour.
  [(#5994)](https://github.com/PennyLaneAI/pennylane/pull/5994)

* `pennylane.transforms.sum_expand` and `pennylane.transforms.hamiltonian_expand` have been deprecated.
  Users should instead use `pennylane.transforms.split_non_commuting` for equivalent behaviour.
  [(#6003)](https://github.com/PennyLaneAI/pennylane/pull/6003)

* The `expand_fn` argument in `qml.execute` has been deprecated.
  Instead, please create a `qml.transforms.core.TransformProgram` with the desired preprocessing and pass it to the `transform_program` argument of `qml.execute`.
  [(#5984)](https://github.com/PennyLaneAI/pennylane/pull/5984)

* The `max_expansion` argument in `qml.execute` has been deprecated.
  Instead, please use `qml.devices.preprocess.decompose` with the desired expansion level, add it to a `TransformProgram` and pass it to the `transform_program` argument of `qml.execute`.
  [(#5984)](https://github.com/PennyLaneAI/pennylane/pull/5984)

* The `override_shots` argument in `qml.execute` is deprecated.
  Instead, please add the shots to the `QuantumTape`'s to be executed.
  [(#5984)](https://github.com/PennyLaneAI/pennylane/pull/5984)

* The `device_batch_transform` argument in `qml.execute` is deprecated.
  Instead, please create a `qml.transforms.core.TransformProgram` with the desired preprocessing and pass it to the `transform_program` argument of `qml.execute`.
  [(#5984)](https://github.com/PennyLaneAI/pennylane/pull/5984)

* `pennylane.qinfo.classical_fisher` and `pennylane.qinfo.quantum_fisher` have been deprecated.
  Instead, use `pennylane.gradients.classical_fisher` and `pennylane.gradients.quantum_fisher`.
  [(#5985)](https://github.com/PennyLaneAI/pennylane/pull/5985)

<h3>Documentation 📝</h3>

* Improves the docstring for `QuantumScript.expand` and `qml.tape.tape.expand_tape`.
  [(#5974)](https://github.com/PennyLaneAI/pennylane/pull/5974)

<h3>Bug fixes 🐛</h3>

* Fixed a bug in `qml.SPSAOptimizer` that ignored keyword arguments in the objective function.
  [(#6027)](https://github.com/PennyLaneAI/pennylane/pull/6027)

* `dynamic_one_shot` was broken for old-API devices since `override_shots` was deprecated.
  [(#6024)](https://github.com/PennyLaneAI/pennylane/pull/6024)

* `CircuitGraph` can now handle circuits with the same operation instance occuring multiple times.
  [(#5907)](https://github.com/PennyLaneAI/pennylane/pull/5907)

* `qml.QSVT` is updated to store wire order correctly.
  [(#5959)](https://github.com/PennyLaneAI/pennylane/pull/5959)

* `qml.devices.qubit.measure_with_samples` now returns the correct result if the provided measurements
  contain sum of operators acting on the same wire.
  [(#5978)](https://github.com/PennyLaneAI/pennylane/pull/5978)

* `qml.AmplitudeEmbedding` has better support for features using low precision integer data types.
[(#5969)](https://github.com/PennyLaneAI/pennylane/pull/5969)


<h3>Contributors ✍️</h3>

This release contains contributions from (in alphabetical order):
Guillermo Alonso,
Utkarsh Azad
Astral Cai,
Yushao Chen,
Gabriel Bottrill,
Ahmed Darwish,
Lillian M. A. Frederiksen,
Pietropaolo Frisoni,
Emiliano Godinez,
Renke Huang,
Soran Jahangiri,
Christina Lee,
Austin Huang,
Christina Lee,
William Maxwell,
Vincent Michaud-Rioux,
Mudit Pandey,
Erik Schultheis,
nate stemen.<|MERGE_RESOLUTION|>--- conflicted
+++ resolved
@@ -33,17 +33,15 @@
 
 <h3>Improvements 🛠</h3>
 
-<<<<<<< HEAD
 * `qml.devices.LegacyDeviceFacade` has been added to map the legacy devices to the new
   device interface.
   [(#5927)](https://github.com/PennyLaneAI/pennylane/pull/5927)
-=======
+
 * `StateMP.process_state` defines rules in `cast_to_complex` for complex casting, avoiding a superfluous state vector copy in Lightning simulations
   [(#5995)](https://github.com/PennyLaneAI/pennylane/pull/5995)
 
 * Port the fast `apply_operation` implementation of `PauliZ` to `PhaseShift`, `S` and `T`.
   [(#5876)](https://github.com/PennyLaneAI/pennylane/pull/5876)
->>>>>>> db7b2813
 
 * `qml.UCCSD` now accepts an additional optional argument, `n_repeats`, which defines the number of
   times the UCCSD template is repeated. This can improve the accuracy of the template by reducing
