:orphan:

# Release 0.28.0-dev (development release)

<h3>New features since last release</h3>

* New gradient transform `qml.gradients.spsa_grad` based on the idea of SPSA.
  [#3366](https://github.com/PennyLaneAI/pennylane/pull/3366)

  This new transform allows users to compute a single estimate of a quantum gradient
  using simultaneous perturbation of parameters and a stochastic approximation.
  Given some QNode `circuit` that takes, say, an argument `x`, the approximate
  gradient can be computed via

  ```pycon
  >>> dev = qml.device("default.qubit", wires=2)
  >>> x = pnp.array(0.4, requires_grad=True)
  >>> @qml.qnode(dev)
  ... def circuit(x):
  ...     qml.RX(x, 0)
  ...     qml.RX(x, 1)
  ...     return qml.expval(qml.PauliZ(0))
  >>> grad_fn = qml.gradients.spsa_grad(circuit, h=0.1, num_directions=1)
  >>> grad_fn(x)
  array(-0.38876964)
  ```

  The argument `num_directions` determines how many directions of simultaneous
  perturbation are used and therefore the number of circuit evaluations, up
  to a prefactor. See the
  [SPSA gradient transform documentation](https://docs.pennylane.ai/en/stable/code/api/pennylane.gradients.spsa_grad.html) for details.
  Note: The full SPSA optimization method is already available as `SPSAOptimizer`.

* Add the controlled CZ gate: CCZ.

  ```pycon
  >>> ccz = qml.CCZ(wires=[0, 1, 2])
  >>> matrix = ccz.compute_matrix()
  [[ 1  0  0  0  0  0  0  0]
   [ 0  1  0  0  0  0  0  0]
   [ 0  0  1  0  0  0  0  0]
   [ 0  0  0  1  0  0  0  0]
   [ 0  0  0  0  1  0  0  0]
   [ 0  0  0  0  0  1  0  0]
   [ 0  0  0  0  0  0  1  0]
   [ 0  0  0  0  0  0  0 -1]]
  ```

  [(#3408)](https://github.com/PennyLaneAI/pennylane/pull/3408)

* Add the controlled Hadamard gate.

  ```pycon
  >>> ch = qml.CH(wires=[0, 1])
  >>> matrix = ch.compute_matrix()
  [[ 1.          0.          0.          0.        ]
   [ 0.          1.          0.          0.        ]
   [ 0.          0.          0.70710678  0.70710678]
   [ 0.          0.          0.70710678 -0.70710678]]
  ```

  [(#3408)](https://github.com/PennyLaneAI/pennylane/pull/3408)

* Support custom measurement processes:
  * `SampleMeasurement`, `StateMeasurement` and `MeasurementTransform` classes have been added.
    They contain an abstract method to process samples/quantum state/quantum script.

  * Add `ExpectationMP`, `SampleMP`, `VarianceMP`, `ProbabilityMP`, `CountsMP`, `StateMP`,
    `VnEntropyMP`, `MutualInfoMP`, `ClassicalShadowMP` and `ShadowExpvalMP` classes.

  * Allow the execution of `SampleMeasurement`, `StateMeasurement` and `MeasurementTransform`
    measurement processes in `QubitDevice`.
    [(#3286)](https://github.com/PennyLaneAI/pennylane/pull/3286)
    [(#3388)](https://github.com/PennyLaneAI/pennylane/pull/3388)
    [(#3343)](https://github.com/PennyLaneAI/pennylane/pull/3343)
    [(#3288)](https://github.com/PennyLaneAI/pennylane/pull/3288)
    [(#3312)](https://github.com/PennyLaneAI/pennylane/pull/3312)
    [(#3287)](https://github.com/PennyLaneAI/pennylane/pull/3287)
    [(#3292)](https://github.com/PennyLaneAI/pennylane/pull/3292)
    [(#3287)](https://github.com/PennyLaneAI/pennylane/pull/3287)
    [(#3326)](https://github.com/PennyLaneAI/pennylane/pull/3326)
    [(#3327)](https://github.com/PennyLaneAI/pennylane/pull/3327)
    [(#3388)](https://github.com/PennyLaneAI/pennylane/pull/3388)
    [(#3388)](https://github.com/PennyLaneAI/pennylane/pull/3388)
    [(#3439)](https://github.com/PennyLaneAI/pennylane/pull/3439)
    [(#3466)](https://github.com/PennyLaneAI/pennylane/pull/3466)

* Functionality for fetching symbols and geometry of a compound from the PubChem Database using `qchem.mol_data`.
  [(#3289)](https://github.com/PennyLaneAI/pennylane/pull/3289)
  [(#3378)](https://github.com/PennyLaneAI/pennylane/pull/3378)

  ```pycon
  >>> mol_data("BeH2")
  (['Be', 'H', 'H'],
  array([[ 4.79405604,  0.29290815,  0.        ],
         [ 3.77946   , -0.29290815,  0.        ],
         [ 5.80884105, -0.29290815,  0.        ]]))

  >>> mol_data(223, "CID")
  (['N', 'H', 'H', 'H', 'H'],
  array([[ 4.79404621,  0.        ,  0.        ],
         [ 5.80882913,  0.5858151 ,  0.        ],
         [ 3.77945225, -0.5858151 ,  0.        ],
         [ 4.20823111,  1.01459396,  0.        ],
         [ 5.3798613 , -1.01459396,  0.        ]]))
  ```

* New basis sets, `6-311g` and `CC-PVDZ`, are added to the qchem basis set repo.
  [#3279](https://github.com/PennyLaneAI/pennylane/pull/3279)

* Added a `pauli_decompose()` which takes a hermitian matrix and decomposes it in the
  Pauli basis, returning it either as a `Hamiltonian` or `PauliSentence` instance.
  [(#3384)](https://github.com/PennyLaneAI/pennylane/pull/3384)

  ```pycon
  >>> mat = np.array([[1, 1], [1, -1]])
  >>> h = qml.pauli_decompose(mat)
  >>> print(h)
    (1.0) [X0]
  + (1.0) [Z0]
  >>> ps = qml.pauli_decompose(mat, pauli=True, wire_order=["a"])
  >>> print(ps)
  1.0 * X(a)
  + 1.0 * Z(a)
  ```

* New `pauli_sentence()` function which takes native `Operator` or `Hamiltonian`
  instances representing a linear combination of Pauli words and returns
  the equivalent `PauliSentence`.
  [(#3389)](https://github.com/PennyLaneAI/pennylane/pull/3389)

  ```pycon
  >>> op = 1.23 * qml.prod(qml.PauliX(wires=0), qml.PauliZ(wires=1))
  >>> op
  1.23*(PauliX(wires=[0]) @ PauliZ(wires=[1]))
  >>> h = qml.Hamiltonian([1.23], [qml.PauliX(wires=0) @ qml.PauliZ(wires=1)])
  >>> print(h)
    (1.23) [X0 Z1]
  >>> qml.pauli.pauli_sentence(op)
  1.23 * Z(1) @ X(0)
  >>> qml.pauli.pauli_sentence(h)
  1.23 * X(0) @ Z(1)
  ```

* Added two new methods `operation()`, `hamiltonian()` for both `PauliSentence` and `PauliWord` classes to generate an equivalent PennyLane
  `Operation` or `Hamiltonian` instance from a `PauliSentence` or `PauliWord` one.
  [(#3391)](https://github.com/PennyLaneAI/pennylane/pull/3391)

  ```pycon
  >>> pw = qml.pauli.PauliWord({0: 'X', 1: 'Y'})
  >>> print(pw.operation())
  PauliX(wires=[0]) @ PauliY(wires=[1])
  >>> print(pw.hamiltonian())
    (1) [X0 Y1]
  >>>
  >>> ps = qml.pauli.PauliSentence({pw: -1.23})
  >>> print(ps.operation())
  -1.23*(PauliX(wires=[0]) @ PauliY(wires=[1]))
  >>> print(ps.hamiltonian())
    (-1.23) [X0 Y1]
  ```

* Added a new gate operation `FermionicSWAP`, which implements the exchange of spin orbitals
  representing fermionic-modes while maintaining proper anti-symmetrization.
  [(#3380)](https://github.com/PennyLaneAI/pennylane/pull/3380)

  An example circuit that uses `FermionicSWAP` operation is:

  ```python
  dev = qml.device('default.qubit', wires=2)

  @qml.qnode(dev)
  def circuit(phi):
      qml.BasisState(np.array([0, 1]), wires=[0, 1])
      qml.FermionicSWAP(phi, wires=[0, 1])
      return qml.state()
  ```

  If we run this circuit, we will get the following output

  ```pycon
  >>> circuit(0.1)
  array([0.+0.j, 0.9975+0.04992j, 0.0025-0.04992j, 0.+0.j])
  ```

* New parametric qubit ops `qml.CPhaseShift00`, `qml.CPhaseShift01` and `qml.CPhaseShift10` which perform a phaseshift, similar to `qml.ControlledPhaseShift` but on different positions of the state vector.
  [(#2715)](https://github.com/PennyLaneAI/pennylane/pull/2715)

* Support for purity computation is added. The `qml.math.purity` function computes the purity from a state vector or a density matrix:

  [(#3290)](https://github.com/PennyLaneAI/pennylane/pull/3290)

  ```pycon
  >>> x = [1, 0, 0, 1] / np.sqrt(2)
  >>> qml.math.purity(x, [0, 1])
  1.0
  >>> qml.math.purity(x, [0])
  0.5

  >>> x = [[1 / 2, 0, 0, 0], [0, 0, 0, 0], [0, 0, 0, 0], [0, 0, 0, 1 / 2]]
  >>> qml.math.purity(x, [0, 1])
  0.5
  ```

  The `qml.qinfo.purity` can be used to transform a QNode returning a state to a function that returns the purity:

  ```python3
  dev = qml.device("default.mixed", wires=2)

  @qml.qnode(dev)
  def circuit(x):
    qml.IsingXX(x, wires=[0, 1])
    return qml.state()
  ```

  ```pycon
  >>> qml.qinfo.purity(circuit, wires=[0])(np.pi / 2)
  0.5
  >>> qml.qinfo.purity(circuit, wires=[0, 1])(np.pi / 2)
  1.0
  ```

  Taking the gradient is also supported:

  ```pycon
  >>> param = np.array(np.pi / 4, requires_grad=True)
  >>> qml.grad(qml.qinfo.purity(circuit, wires=[0]))(param)
  -0.5
  ```

<h3>Improvements</h3>

* The `qml.is_pauli_word` now supports instances of `Hamiltonian`.
  [(#3389)](https://github.com/PennyLaneAI/pennylane/pull/3389)

* Support calling `qml.probs()`, `qml.counts()` and `qml.sample()` with no arguments to measure all
  wires. Calling any measurement with an empty wire list will raise an error.
  [#3299](https://github.com/PennyLaneAI/pennylane/pull/3299)

* Made `gradients.finite_diff` more convenient to use with custom data type observables/devices.
  [(#3426)](https://github.com/PennyLaneAI/pennylane/pull/3426)

* The `qml.ISWAP` gate is now natively supported on `default.mixed`, improving on its efficiency.
  [(#3284)](https://github.com/PennyLaneAI/pennylane/pull/3284)

* Added more input validation to `hamiltonian_expand` such that Hamiltonian objects with no terms raise an error.
  [(#3339)](https://github.com/PennyLaneAI/pennylane/pull/3339)

* Continuous integration checks are now performed for Python 3.11 and Torch v1.13. Python 3.7 is dropped.
  [(#3276)](https://github.com/PennyLaneAI/pennylane/pull/3276)

* `qml.Tracker` now also logs results in `tracker.history` when tracking execution of a circuit.
   [(#3306)](https://github.com/PennyLaneAI/pennylane/pull/3306)

* Improve performance of `Wires.all_wires`.
  [(#3302)](https://github.com/PennyLaneAI/pennylane/pull/3302)

* A representation has been added to the `Molecule` class.
  [(#3364)](https://github.com/PennyLaneAI/pennylane/pull/3364)

* Add detail to the error message when the `insert` transform
  fails to diagonalize non-qubit-wise-commuting observables.
  [(#3381)](https://github.com/PennyLaneAI/pennylane/pull/3381)

* Extended the `qml.equal` function to `Hamiltonian` and `Tensor` objects.
  [(#3390)](https://github.com/PennyLaneAI/pennylane/pull/3390)

* Remove private `_wires` setter from the `Controlled.map_wires` method.
  [(#3405)](https://github.com/PennyLaneAI/pennylane/pull/3405)

* `QuantumTape._process_queue` has been moved to `qml.queuing.process_queue` to disentangle
  its functionality from the `QuantumTape` class.
  [(#3401)](https://github.com/PennyLaneAI/pennylane/pull/3401)

* Adds `qml.tape.make_qscript` for converting a quantum function into a quantum script.
  Replaces `qml.transforms.make_tape` with `make_qscript`.
  [(#3429)](https://github.com/PennyLaneAI/pennylane/pull/3429)

<<<<<<< HEAD
* Add a `_pauli_rep` attribute to operators to integrate the new Pauli arithmetic classes with native PennyLane objects.
  [(#3443)](https://github.com/PennyLaneAI/pennylane/pull/3443)

* Add a UserWarning when creating a `Tensor` object with overlapping wires, 
=======
* File `qcut.py` in `qml.transforms` reorganized into multiple files in `qml.transforms.qcut`
  [3413](https://github.com/PennyLaneAI/pennylane/pull/3413)

* Add a UserWarning when creating a `Tensor` object with overlapping wires,
>>>>>>> cab667df
  informing that this can in some cases lead to undefined behaviour.
  [(#3459)](https://github.com/PennyLaneAI/pennylane/pull/3459)

* Extended the `qml.equal` function to `Controlled` and `ControlledOp` objects.
  [(#3463)](https://github.com/PennyLaneAI/pennylane/pull/3463)

* Replace (almost) all instances of `with QuantumTape()` with `QuantumScript` construction.
  [(#3454)](https://github.com/PennyLaneAI/pennylane/pull/3454)

* Extended the `qml.equal` function to `Pow`, `SProd`, `Exp` and `Adjoint` objects.
  [(#3471)](https://github.com/PennyLaneAI/pennylane/pull/3471)

* Adds support for devices disregarding observable grouping indices in Hamiltonians through
  the optional `use_grouping` attribute.
  [(#3456)](https://github.com/PennyLaneAI/pennylane/pull/3456)

* Reduce usage of `MeasurementProcess.return_type`. Use `isinstance` checks instead.
  [(#3399)](https://github.com/PennyLaneAI/pennylane/pull/3399)

* Improved the performance of executing circuits under the `jax.vmap` transformation, which can now leverage the batch-execution capabilities of some devices. [(#3452)](https://github.com/PennyLaneAI/pennylane/pull/3452)
  

<h4>Return types project</h4>

* The autograd interface for the new return types now supports devices with shot vectors.
  [(#3374)](https://github.com/PennyLaneAI/pennylane/pull/3374)

  Example with a single measurement:

  ```python
  dev = qml.device("default.qubit", wires=1, shots=[1000, 2000, 3000])

  @qml.qnode(dev, diff_method="parameter-shift")
  def circuit(a):
      qml.RY(a, wires=0)
      qml.RX(0.2, wires=0)
      return qml.expval(qml.PauliZ(0))

  def cost(a):
      return qml.math.stack(circuit(a))
  ```

  ```pycon
  >>> qml.enable_return()
  >>> a = np.array(0.4)
  >>> circuit(a)
  (array(0.902), array(0.922), array(0.896))
  >>> cost(a)
  array([0.9       , 0.907     , 0.89733333])
  >>> qml.jacobian(cost)(a)
  array([-0.391     , -0.389     , -0.38433333])
  ```

  Example with multiple measurements:

  ```python
  dev = qml.device("default.qubit", wires=2, shots=[1000, 2000, 3000])

  @qml.qnode(dev, diff_method="parameter-shift")
  def circuit(a):
      qml.RY(a, wires=0)
      qml.RX(0.2, wires=0)
      qml.CNOT(wires=[0, 1])
      return qml.expval(qml.PauliZ(0)), qml.probs([0, 1])

  def cost(a):
      res = circuit(a)
      return qml.math.stack([qml.math.hstack(r) for r in res])
  ```

  ```pycon
  >>> circuit(a)
  ((array(0.904), array([0.952, 0.   , 0.   , 0.048])),
   (array(0.915), array([0.9575, 0.    , 0.    , 0.0425])),
   (array(0.902), array([0.951, 0.   , 0.   , 0.049])))
  >>> cost(a)
  array([[0.91      , 0.955     , 0.        , 0.        , 0.045     ],
         [0.895     , 0.9475    , 0.        , 0.        , 0.0525    ],
         [0.90666667, 0.95333333, 0.        , 0.        , 0.04666667]])
  >>> qml.jacobian(cost)(a)
  array([[-0.37      , -0.185     ,  0.        ,  0.        ,  0.185     ],
         [-0.409     , -0.2045    ,  0.        ,  0.        ,  0.2045    ],
         [-0.37133333, -0.18566667,  0.        ,  0.        ,  0.18566667]])
  ```

* The TensorFlow interface for the new return types now supports devices with shot vectors.
  [(#3400)](https://github.com/PennyLaneAI/pennylane/pull/3400)

  Example with a single measurement:

  ```python
  dev = qml.device("default.qubit", wires=1, shots=[1000, 2000, 3000])

  @qml.qnode(dev, diff_method="parameter-shift", interface="tf")
  def circuit(a):
      qml.RY(a, wires=0)
      qml.RX(0.2, wires=0)
      return qml.expval(qml.PauliZ(0))
  ```

  ```
  >>> qml.enable_return()
  >>> a = tf.Variable(0.4)
  >>> with tf.GradientTape() as tape:
  ...     res = circuit(a)
  ...     res = tf.stack(res)
  ...
  >>> res
  <tf.Tensor: shape=(3,), dtype=float64, numpy=array([0.902     , 0.904     , 0.89533333])>
  >>> tape.jacobian(res, a)
  <tf.Tensor: shape=(3,), dtype=float64, numpy=array([-0.365     , -0.3765    , -0.37533333])>
  ```

  Example with multiple measurements:

  ```python
  dev = qml.device("default.qubit", wires=2, shots=[1000, 2000, 3000])

  @qml.qnode(dev, diff_method="parameter-shift", interface="tf")
  def circuit(a):
      qml.RY(a, wires=0)
      qml.RX(0.2, wires=0)
      qml.CNOT(wires=[0, 1])
      return qml.expval(qml.PauliZ(0)), qml.probs([0, 1])
  ```

  ```
  >>> with tf.GradientTape() as tape:
  ...     res = circuit(a)
  ...     res = tf.stack([tf.experimental.numpy.hstack(r) for r in res])
  ...
  >>> res
  <tf.Tensor: shape=(3, 5), dtype=float64, numpy=
  array([[0.902, 0.951, 0.   , 0.   , 0.049],
         [0.898, 0.949, 0.   , 0.   , 0.051],
         [0.892, 0.946, 0.   , 0.   , 0.054]])>
  >>> tape.jacobian(res, a)
  <tf.Tensor: shape=(3, 5), dtype=float64, numpy=
  array([[-0.345     , -0.1725    ,  0.        ,  0.        ,  0.1725    ],
         [-0.383     , -0.1915    ,  0.        ,  0.        ,  0.1915    ],
         [-0.38466667, -0.19233333,  0.        ,  0.        ,  0.19233333]])>
  ```
* Thy PyTorch interface supports the new return system and users can use jacobian and hessian using custom differentiation
  methods (e.g., parameter-shift, finite difference or adjoint).
  [(#3416)](https://github.com/PennyLaneAI/pennylane/pull/3414)
  
  ```python
  dev = qml.device("default.qubit", wires=2)

  @qml.qnode(dev, diff_method="parameter-shift", interface="torch")
  def circuit(a, b):
      qml.RY(a, wires=0)
      qml.RX(b, wires=1)
      qml.CNOT(wires=[0, 1])>
      return qml.expval(qml.PauliZ(0)), qml.probs([0, 1])
  ```
  ```pycon
  >>> a = torch.tensor(0.1, requires_grad=True)
  >>> b = torch.tensor(0.2, requires_grad=True)
  >>> torch.autograd.functional.jacobian(circuit, (a, b))
  ((tensor(-0.0998), tensor(0.)), (tensor([-0.0494, -0.0005,  0.0005,  0.0494]), tensor([-0.0991,  0.0991,  0.0002, -0.0002])))
  ```

* The JAX-JIT interface now supports first-order gradient computation with the new return types system.
  [(#3235)](https://github.com/PennyLaneAI/pennylane/pull/3235)
  [(#3445)](https://github.com/PennyLaneAI/pennylane/pull/3445)

  ```python
  import pennylane as qml
  import jax
  from jax import numpy as jnp

  jax.config.update("jax_enable_x64", True)

  qml.enable_return()

  dev = qml.device("lightning.qubit", wires=2)

  @jax.jit
  @qml.qnode(dev, interface="jax-jit", diff_method="parameter-shift")
  def circuit(a, b):
      qml.RY(a, wires=0)
      qml.RX(b, wires=0)
      return qml.expval(qml.PauliZ(0)), qml.expval(qml.PauliZ(1))

  a, b = jnp.array(1.0), jnp.array(2.0)
  ```

  ```pycon
  >>> jax.jacobian(circuit, argnums=[0, 1])(a, b)
  ((DeviceArray(0.35017549, dtype=float64, weak_type=True),
  DeviceArray(-0.4912955, dtype=float64, weak_type=True)),
  (DeviceArray(5.55111512e-17, dtype=float64, weak_type=True),
  DeviceArray(0., dtype=float64, weak_type=True)))
  ```
* Updated `qml.transforms.split_non_commuting` to support the new return types.
  [(#3414)](https://github.com/PennyLaneAI/pennylane/pull/3414)

* Updated `qml.transforms.mitigate_with_zne` to support the new return types.
  [(#3415)](https://github.com/PennyLaneAI/pennylane/pull/3415)

* Updated `qml.transforms.metric_tensor`, `qml.transforms.adjoint_metric_tensor`,
  `qml.qinfo.classical_fisher`, and `qml.qinfo.quantum_fisher` to support the new return types.
  [(#3449)](https://github.com/PennyLaneAI/pennylane/pull/3449)

* Updated `qml.transforms.batch_params` and `qml.transforms.batch_input` to support the new return types
  [(#3431)](https://github.com/PennyLaneAI/pennylane/pull/3431)

* Updated `qml.transforms.cut_circuit` and `qml.transforms.cut_circuit_mc` to
  support the new return types.
  [(#3346)](https://github.com/PennyLaneAI/pennylane/pull/3346)


<h3>Breaking changes</h3>

* The `log_base` attribute has been moved from `MeasurementProcess` to the new `VnEntropyMP` and
  `MutualInfoMP` classes, which inherit from `MeasurementProcess`.
  [(#3326)](https://github.com/PennyLaneAI/pennylane/pull/3326)

* Python 3.7 support is no longer maintained.
  [(#3276)](https://github.com/PennyLaneAI/pennylane/pull/3276)

* Removed `qml.utils.decompose_hamiltonian()`, please use `qml.pauli_decompose()` instead.
  [(#3384)](https://github.com/PennyLaneAI/pennylane/pull/3384)

* Instead of having an `OrderedDict` attribute called `_queue`, `AnnotatedQueue` now inherits from
  `OrderedDict` and encapsulates the queue. Consequentially, this also applies to the `QuantumTape`
  class which inherits from `AnnotatedQueue`.
  [(#3401)](https://github.com/PennyLaneAI/pennylane/pull/3401)

* Change class name `ShadowMeasurementProcess` to `ClassicalShadow`, to be consistent with the
  `qml.classical_shadow` function name.
  [(#3388)](https://github.com/PennyLaneAI/pennylane/pull/3388)

* The method `qml.Operation.get_parameter_shift` is removed. The `gradients` module should be used
  for general parameter-shift rules instead.
  [(#3419)](https://github.com/PennyLaneAI/pennylane/pull/3419)

* Changed the signature of the `QubitDevice.statistics` method from

  ```python
  def statistics(self, observables, shot_range=None, bin_size=None, circuit=None):
  ```

  to

  ```python
  def statistics(self, circuit: QuantumScript, shot_range=None, bin_size=None):
  ```

  [(#3421)](https://github.com/PennyLaneAI/pennylane/pull/3421)

* The `MeasurementProcess.return_type` argument has been removed from the `__init__` method. Now
  it is a property of the class.
  [(#3434)](https://github.com/PennyLaneAI/pennylane/pull/3434)

* The `MeasurementProcess` class is now an abstract class.
  [(#3434)](https://github.com/PennyLaneAI/pennylane/pull/3434)

<h3>Deprecations</h3>

Deprecations cycles are tracked at [doc/developement/deprecations.rst](https://docs.pennylane.ai/en/latest/development/deprecations.html).

* The following deprecated methods are removed:
  [(#3281)](https://github.com/PennyLaneAI/pennylane/pull/3281/)

  * `qml.tape.get_active_tape`: Use `qml.QueuingManager.active_context()`
  * `qml.transforms.qcut.remap_tape_wires`: Use `qml.map_wires`
  * `qml.tape.QuantumTape.inv()`: Use `qml.tape.QuantumTape.adjoint()`
  * `qml.tape.stop_recording()`: Use `qml.QueuingManager.stop_recording()`
  * `qml.tape.QuantumTape.stop_recording()`: Use `qml.QueuingManager.stop_recording()`
  * `qml.QueuingContext` is now `qml.QueuingManager`
  * `QueuingManager.safe_update_info` and `AnnotatedQueue.safe_update_info`: Use plain `update_info`

* `qml.transforms.measurement_grouping` has been deprecated. Use `qml.transforms.hamiltonian_expand` instead.
  [(#3417)](https://github.com/PennyLaneAI/pennylane/pull/3417)

* The `observables` argument in `QubitDevice.statistics` is deprecated. Please use `circuit`
  instead.
  [(#3433)](https://github.com/PennyLaneAI/pennylane/pull/3433)

* The `seed_recipes` argument in `qml.classical_shadow` and `qml.shadow_expval` is deprecated.
  A new argument `seed` has been added, which defaults to None and can contain an integer with the
  wanted seed.
  [(#3388)](https://github.com/PennyLaneAI/pennylane/pull/3388)

* `make_tape` is deprecated. Please use `qml.tape.make_qscript` instead.
  [(#3478)](https://github.com/PennyLaneAI/pennylane/pull/3478)

<h3>Documentation</h3>

* Corrects the return type statements of gradient and Hessian transforms, as well as a series
  of other functions that are a `batch_transform`.
  [(#3476)](https://github.com/PennyLaneAI/pennylane/pull/3476)

* Adds developer documentation for the queuing module.
  [(#3268)](https://github.com/PennyLaneAI/pennylane/pull/3268)

* Corrects more mentions for diagonalizing gates for all relevant operations. The docstrings for `compute_eigvals` used
  to say that the diagonalizing gates implemented $U$, the unitary such that $O = U \Sigma U^{\dagger}$, where $O$ is
  the original observable and $\Sigma$ a diagonal matrix. However, the diagonalizing gates actually implement
  $U^{\dagger}$, since $\langle \psi | O | \psi \rangle = \langle \psi | U \Sigma U^{\dagger} | \psi \rangle$, making
  $U^{\dagger} | \psi \rangle$ the actual state being measured in the $Z$-basis.
  [(#3409)](https://github.com/PennyLaneAI/pennylane/pull/3409)

<h3>Bug fixes</h3>

* Fixed a bug where `hamiltonian_expand` didn't preserve the type of the inputted results in its output.
  [(#3339)](https://github.com/PennyLaneAI/pennylane/pull/3339)

* Fixed a bug that made `gradients.param_shift` raise an error when used with unshifted terms only
  in a custom recipe, and when using any unshifted terms at all under the new return type system.
  [(#3177)](https://github.com/PennyLaneAI/pennylane/pull/3177)

* Original tape `_obs_sharing_wires` attribute is updated during its expansion.
  [(#3293)](https://github.com/PennyLaneAI/pennylane/pull/3293)

* Small fix of `MeasurementProcess.map_wires`, where both the `self.obs` and `self._wires`
  attributes were modified.
  [(#3292)](https://github.com/PennyLaneAI/pennylane/pull/3292)

* An issue with `drain=False` in the adaptive optimizer is fixed. Before the fix, the operator pool
  needed to be re-constructed inside the optimization pool when `drain=False`. With the new fix,
  this reconstruction is not needed.
  [(#3361)](https://github.com/PennyLaneAI/pennylane/pull/3361)

* If the device originally has no shots but finite shots are dynamically specified, Hamiltonian
  expansion now occurs.
  [(#3369)](https://github.com/PennyLaneAI/pennylane/pull/3369)

* `qml.matrix(op)` now fails if the operator truly has no matrix (eg. `Barrier`) to match `op.matrix()`
  [(#3386)](https://github.com/PennyLaneAI/pennylane/pull/3386)

* The `pad_with` argument in the `AmplitudeEmbedding` template is now compatible
  with all interfaces
  [(#3392)](https://github.com/PennyLaneAI/pennylane/pull/3392)

* Fixed a bug where a QNode returning `qml.sample` would produce incorrect results when
  run on a device defined with a shot vector.
  [(#3422)](https://github.com/PennyLaneAI/pennylane/pull/3422)

<h3>Contributors</h3>

This release contains contributions from (in alphabetical order):

Juan Miguel Arrazola
Utkarsh Azad
Astral Cai
Isaac De Vlugt
Pieter Eendebak
Lillian M. A. Frederiksen
Katharine Hyatt
Soran Jahangiri
Edward Jiang
Christina Lee
Albert Mitjans Coma
Romain Moyard
Matthew Silverman
Jay Soni
Antal Száva
David Wierichs
Moritz Willmann
Filippo Vicentini<|MERGE_RESOLUTION|>--- conflicted
+++ resolved
@@ -276,17 +276,13 @@
   Replaces `qml.transforms.make_tape` with `make_qscript`.
   [(#3429)](https://github.com/PennyLaneAI/pennylane/pull/3429)
 
-<<<<<<< HEAD
 * Add a `_pauli_rep` attribute to operators to integrate the new Pauli arithmetic classes with native PennyLane objects.
   [(#3443)](https://github.com/PennyLaneAI/pennylane/pull/3443)
 
-* Add a UserWarning when creating a `Tensor` object with overlapping wires, 
-=======
 * File `qcut.py` in `qml.transforms` reorganized into multiple files in `qml.transforms.qcut`
   [3413](https://github.com/PennyLaneAI/pennylane/pull/3413)
 
 * Add a UserWarning when creating a `Tensor` object with overlapping wires,
->>>>>>> cab667df
   informing that this can in some cases lead to undefined behaviour.
   [(#3459)](https://github.com/PennyLaneAI/pennylane/pull/3459)
 
