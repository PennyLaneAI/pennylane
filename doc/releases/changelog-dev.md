
# Release 0.43.0-dev (development release)

<h3>New features since last release</h3>

* The :func:`~.specs` function now supports programs compiled with :func:`~.qjit`.
  This new feature is only supported using `level="device"`.
  [(#8202)](https://github.com/PennyLaneAI/pennylane/pull/8202)

  ```python
  @qml.qjit
  @qml.qnode(qml.device("lightning.qubit", wires=2))
  def circuit():
      qml.Hadamard(wires=0)
      qml.CNOT(wires=[0, 1])
      return qml.expval(qml.Z(0) @ qml.Z(1))

  print(qml.specs(circuit, level="device")()["resources"])
  ```
  ```
  Resources(num_wires=2,
            num_gates=2,
            gate_types=defaultdict(<class 'int'>, {'CNOT': 1, 'Hadamard': 1}),
            gate_sizes=defaultdict(<class 'int'>, {2: 1, 1: 1}),
            depth=2,
            shots=Shots(total_shots=None, shot_vector=()))
  ```

* The `qml.sample` function can now receive an optional `dtype` parameter
  which sets the type and precision of the samples returned by this measurement process.
  [(#8189)](https://github.com/PennyLaneAI/pennylane/pull/8189)
  [(#8271)](https://github.com/PennyLaneAI/pennylane/pull/8271)

* The Resource estimation toolkit was upgraded and has migrated from
  :mod:`~.labs` to PennyLane as the :mod:`~.estimator` module.

  * Added functionality to map PennyLane operations
    to their associated resource operators for resource estimation.
    [(#8288)](https://github.com/PennyLaneAI/pennylane/pull/8288)

  * The `qml.estimator.WireResourceManager`, `qml.estimator.Allocate`, and `qml.estimator.Deallocate`
    classes were added to track auxiliary wires for resource estimation.
    [(#8203)](https://github.com/PennyLaneAI/pennylane/pull/8203)
  * The `qml.estimator.ResourceOperator`, `qml.estimator.CompressedResourceOp`, and `qml.estimator.GateCount` classes
    were added as base classes to represent quantum operators.
    [(#8227)](https://github.com/PennyLaneAI/pennylane/pull/8227)
    [(#8279)](https://github.com/PennyLaneAI/pennylane/pull/8279)
  * The :class:`~.estimator.Resources` class was added as a container class for resources.
    [(#8205)](https://github.com/PennyLaneAI/pennylane/pull/8205)
  * The resource operators for ``Identity``, ``GlobalPhase``, non-parametric operators and single-qubit
    parametric operators have been added to `qml.estimator.ops`.
    [(#8240)](https://github.com/PennyLaneAI/pennylane/pull/8240)
    [(#8242)](https://github.com/PennyLaneAI/pennylane/pull/8242)
    [(#8302)](https://github.com/PennyLaneAI/pennylane/pull/8302)

  * The test files were renamed to avoid the dual definition error with labs module.
    [(#8261)](https://github.com/PennyLaneAI/pennylane/pull/8261)
  * Added a new `ResourceConfig` class to store the configuration used for resource estimation, including operator precisions and custom decompositions.
    [(#8259)](https://github.com/PennyLaneAI/pennylane/pull/8259)
  * The resource operators for controlled operators have been added to `qml.estimator.ops.op_math`.
    [(#8243)](https://github.com/PennyLaneAI/pennylane/pull/8243)
  * The resource operators for ``Controlled``, and ``Adjoint`` were added to `qml.estimator.ops.op_math` for symbolic operators.
    [(#8252)](https://github.com/PennyLaneAI/pennylane/pull/8252)
  * The ``CompactHamiltonian`` class was added to `qml.estimator.templates` as a compact representation for the Hamiltonian of a quantum system.
    [(#8303)](https://github.com/PennyLaneAI/pennylane/pull/8303)
  * The resource templates related to Trotter were added to `qml.estimator.templates`.
    [(#8303)](https://github.com/PennyLaneAI/pennylane/pull/8303)
  * Added a new :func:`~.estimator.estimate` function as the entry point to estimate the quantum resources
    required to execute a circuit or operation with respect to a given gate set and configuration.
    [(#8275)](https://github.com/PennyLaneAI/pennylane/pull/8275)
    [(#8311)](https://github.com/PennyLaneAI/pennylane/pull/8311)
  * The resource operators for ``Pow``, ``Prod``, ``ChangeOpBasis``, and parametric multi-qubit operators have been added to
    `qml.estimator.ops`.
    [(#8255)](https://github.com/PennyLaneAI/pennylane/pull/8255)
  * The resource templates ``SemiAdder``, ``QFT``, ``AQFT``, ``BasisRotation``, ``Select``,
    ``QROM``, ``SelectPauliRot``, ``QubitUnitary``, ``ControlledSequence``, ``QPE`` and
    ``IterativeQPE`` were added to `qml.estimator.templates`.
    [(#8300)](https://github.com/PennyLaneAI/pennylane/pull/8300)
<<<<<<< HEAD

=======
>>>>>>> e44771de

* Wires can now be dynamically allocated and deallocated in quantum functions with
  :func:`~.allocate` and :func:`~.deallocate`. These features unlock many important applications
  that rely on smart and efficient handling of wires, such as decompositions of gates that require
  temporary auxiliary wires and logical patterns in subroutines that benefit from having dynamic
  wire management.

  [(#7718)](https://github.com/PennyLaneAI/pennylane/pull/7718)

  The :func:`~.allocate` function can accept three arguments that dictate how dynamically allocated
  wires are handled:

  * `num_wires`: the number of wires to dynamically allocate.
  * `state = "zero"/"any"`: the initial state that the dynamically allocated wires are requested to
    be in. Currently, supported values are `"zero"` (initialize in the all-zero state) or `"any"`
    (any arbitrary state).
  * `restored = True/False`: a user-guarantee that the allocated wires will be restored to their
    original state (`True`) or not (`False`) when those wires are deallocated.

  The recommended way to safely allocate and deallocate wires is to use :func:`~.allocate` as a
  context manager:

  ```python
  import pennylane as qml

  @qml.qnode(qml.device("default.qubit"))
  def circuit():
      qml.H(0)
      qml.H(1)

      with qml.allocate(2, state="zero", restored=False) as new_wires:
          qml.H(new_wires[0])
          qml.H(new_wires[1])

      return qml.expval(qml.Z(0))
  ```

  ```pycon
  >>> print(qml.draw(circuit)())
              0: ──H───────────────────────┤  <Z>
              1: ──H───────────────────────┤
  <DynamicWire>: ─╭Allocate──H─╭Deallocate─┤
  <DynamicWire>: ─╰Allocate──H─╰Deallocate─┤
  ```

  As illustrated, using :func:`~.allocate` as a context manager ensures that allocation and safe
  deallocation are controlled within a localized scope. Equivalenty, :func:`~.allocate` can be used
  in-line along with :func:`~.deallocate` for manual handling:

  ```python
  new_wires = qml.allocate(2, state="zero", restored=False)
  qml.H(new_wires[0])
  qml.H(new_wires[1])
  qml.deallocate(new_wires)
  ```

  For more complex dynamic allocation in circuits, PennyLane will resolve the dynamic allocation
  calls in the most resource-efficient manner before sending the program to the device. Consider the
  following circuit, which contains two dynamic allocations within a `for` loop.

  ```python
  @qml.qnode(qml.device("default.qubit"), mcm_method="tree-traversal")
  def circuit():
      qml.H(0)

      for i in range(2):
          with qml.allocate(1, state="zero", restored=True) as new_qubit1:
              with qml.allocate(1, state="any", restored=False) as new_qubit2:
                  m0 = qml.measure(new_qubit1[0], reset=True)
                  qml.cond(m0 == 1, qml.Z)(new_qubit2[0])
                  qml.CNOT((0, new_qubit2))

      return qml.expval(qml.Z(0))
  ```

  ```pycon
  >>> print(qml.draw(circuit)())
              0: ──H─────────────────────╭●───────────────────────╭●─────────────┤  <Z>
  <DynamicWire>: ──Allocate──┤↗│  │0⟩────│──────────Deallocate────│──────────────┤
  <DynamicWire>: ──Allocate───║────────Z─╰X─────────Deallocate────│──────────────┤
  <DynamicWire>: ─────────────║────────║──Allocate──┤↗│  │0⟩──────│───Deallocate─┤
  <DynamicWire>: ─────────────║────────║──Allocate───║──────────Z─╰X──Deallocate─┤
                              ╚════════╝             ╚══════════╝
  ```

  The user-level circuit drawing shows four separate allocations and deallocations (two per loop
  iteration). However, the circuit that the device receives gets automatically compiled to only use
  **two** additional wires (wires labelled `1` and `2` in the diagram below). This is due to the
  fact that `new_qubit1` and `new_qubit2` can both be reused after they've been deallocated in
  the first iteration of the `for` loop:

  ```
  >>> print(qml.draw(circuit, level="device")())
  0: ──H───────────╭●──────────────╭●─┤  <Z>
  1: ──┤↗│  │0⟩────│───┤↗│  │0⟩────│──┤
  2: ───║────────Z─╰X───║────────Z─╰X─┤
        ╚════════╝      ╚════════╝
  ```

* A new :func:`~.ops.op_math.change_basis_op` function and :class:`~.ops.op_math.ChangeOpBasis` class were added,
  which allow a compute-uncompute pattern (U V U†) to be represented by a single operator.
  A corresponding decomposition rule has been added to support efficiently controlling the pattern,
  in which only the central (target) operator is controlled, and not U or U†.
  [(#8023)](https://github.com/PennyLaneAI/pennylane/pull/8023)
  [(#8070)](https://github.com/PennyLaneAI/pennylane/pull/8070)

  The decompositions for several templates have also been updated to use this pattern, including:
  :class:`~.Adder`, :class:`~.Multiplier`, :class:`~.OutAdder`, :class:`~.OutMultiplier`, :class:`~.PrepSelPrep`.
  [(#8207)](https://github.com/PennyLaneAI/pennylane/pull/8207)

* A new keyword argument ``partial`` has been added to :class:`qml.Select`. It allows for
  simplifications in the decomposition of ``Select`` under the assumption that the state of the
  control wires has no overlap with computational basis states that are not used by ``Select``.
  [(#7658)](https://github.com/PennyLaneAI/pennylane/pull/7658)
  [(#8011)](https://github.com/PennyLaneAI/pennylane/pull/8011)

* A new decomposition has been added to :class:`qml.Select`. It achieves cost reductions by adding
  one `work_wire`. This decomposition is useful to perform efficient `qml.QROM` decompositions.
  [(#8276)](https://github.com/PennyLaneAI/pennylane/pull/8276)

* New ZX calculus-based transforms have been added to access circuit optimization
  passes implemented in [pyzx](https://pyzx.readthedocs.io/en/latest/):

  * :func:`~.transforms.zx.push_hadamards` to optimize a phase-polynomial + Hadamard circuit by pushing
    Hadamard gates as far as possible to one side to create fewer larger phase-polynomial blocks
    (see [pyzx.basic_optimization](https://pyzx.readthedocs.io/en/latest/api.html#pyzx.optimize.basic_optimization)).
    [(#8025)](https://github.com/PennyLaneAI/pennylane/pull/8025)

  * :func:`~.transforms.zx.todd` to optimize a Clifford + T circuit by using the Third Order Duplicate and Destroy (TODD) algorithm
    (see [pyzx.phase_block_optimize](https://pyzx.readthedocs.io/en/latest/api.html#pyzx.optimize.phase_block_optimize)).
    [(#8029)](https://github.com/PennyLaneAI/pennylane/pull/8029)

  * :func:`~.transforms.zx.optimize_t_count` to reduce the number of T gates in a Clifford + T circuit by applying
    a sequence of passes that combine ZX-based commutation and cancellation rules and the TODD algorithm
    (see [pyzx.full_optimize](https://pyzx.readthedocs.io/en/latest/api.html#pyzx.optimize.full_optimize)).
    [(#8088)](https://github.com/PennyLaneAI/pennylane/pull/8088)

  * :func:`~.transforms.zx.reduce_non_clifford` to reduce the number of non-Clifford gates by applying
    a combination of phase gadgetization strategies and Clifford gate simplification rules.
    (see [pyzx.full_reduce](https://pyzx.readthedocs.io/en/latest/api.html#pyzx.simplify.full_reduce)).
    [(#7747)](https://github.com/PennyLaneAI/pennylane/pull/7747)

  As an example, consider the following circuit:

  ```python
  import pennylane as qml

  dev = qml.device("default.qubit")

  @qml.qnode(dev)
  def circuit():
      qml.T(0)
      qml.CNOT([0, 1])
      qml.S(0)
      qml.T(0)
      qml.T(1)
      qml.CNOT([0, 2])
      qml.T(1)
      return qml.state()
  ```

  ```pycon
  >>> print(qml.draw(circuit)())
  0: ──T─╭●──S──T─╭●────┤  State
  1: ────╰X──T────│───T─┤  State
  2: ─────────────╰X────┤  State
  ```

  We can apply the holistic :func:`~.transforms.zx.optimize_t_count` compilation pass to
  reduce the number of ``T`` gates. In this case, all ``T`` gates can be removed!

  ```pycon
  >>> print(qml.draw(qml.transforms.zx.optimize_t_count(circuit))())
  0: ──Z─╭●────╭●─┤  State
  1: ────╰X──S─│──┤  State
  2: ──────────╰X─┤  State
  ```

  The documentation was updated to include its own section on ZX calculus-based passes.
  [(#8201)](https://github.com/PennyLaneAI/pennylane/pull/8201)

* The `qml.specs` function now accepts a `compute_depth` keyword argument, which is set to `True` by default.
  This makes the expensive depth computation performed by `qml.specs` optional.
  [(#7998)](https://github.com/PennyLaneAI/pennylane/pull/7998)
  [(#8042)](https://github.com/PennyLaneAI/pennylane/pull/8042)

* New transforms called :func:`~.transforms.match_relative_phase_toffoli` and
  :func:`~.transforms.match_controlled_iX_gate` have been added to implement passes that make use
  of equivalencies to compile certain patterns to efficient Clifford+T equivalents.
  [(#7748)](https://github.com/PennyLaneAI/pennylane/pull/7748)

* Leveraging quantum just-in-time compilation to optimize parameterized hybrid workflows with the momentum
  quantum natural gradient optimizer is now possible with the new :class:`~.MomentumQNGOptimizerQJIT` optimizer.
  [(#7606)](https://github.com/PennyLaneAI/pennylane/pull/7606)

  Similar to the :class:`~.QNGOptimizerQJIT` optimizer, :class:`~.MomentumQNGOptimizerQJIT` offers a
  `qml.qjit`-compatible analogue to the existing :class:`~.MomentumQNGOptimizer` with an Optax-like interface:

  ```python
  import pennylane as qml
  import jax.numpy as jnp

  dev = qml.device("lightning.qubit", wires=2)

  @qml.qnode(dev)
  def circuit(params):
      qml.RX(params[0], wires=0)
      qml.RY(params[1], wires=1)
      return qml.expval(qml.Z(0) + qml.X(1))

  opt = qml.MomentumQNGOptimizerQJIT(stepsize=0.1, momentum=0.2)

  @qml.qjit
  def update_step_qjit(i, args):
      params, state = args
      return opt.step(circuit, params, state)

  @qml.qjit
  def optimization_qjit(params, iters):
      state = opt.init(params)
      args = (params, state)
      params, state = qml.for_loop(iters)(update_step_qjit)(args)
      return params
  ```

  ```pycon
  >>> params = jnp.array([0.1, 0.2])
  >>> iters = 1000
  >>> optimization_qjit(params=params, iters=iters)
  Array([ 3.14159265, -1.57079633], dtype=float64)
  ```

* The :func:`~.transforms.decompose` transform is now able to decompose classically controlled operations.
  [(#8145)](https://github.com/PennyLaneAI/pennylane/pull/8145)

* New intermediate representations (IRs) :func:`~transforms.parity_matrix` and 
  :func:`~transforms.phase_polynomial` are available in PennyLane. These IRs are 
  used in compilation passes to optimize CNOT and phase polynomial circuits, respectively. 
  Also added :func:`~transforms.rowcol`, which uses the parity matrix as its IR for CNOT
  routing under constraint connectivity.
  [(#8171)](https://github.com/PennyLaneAI/pennylane/pull/8171)

* A new transform :func:`~.transforms.rz_phase_gradient` lets you realize arbitrary angle :class:`~.RZ` rotations
  with a phase gradient resource state and semi-in-place addition (:class:`~.SemiAdder`). This can be a crucial 
  subroutine in FTQC when sufficient auxiliary wires are available, as it saves on T gates compared to other
  discretization schemes.
  [(#8213)](https://github.com/PennyLaneAI/pennylane/pull/8213)


<h3>Improvements 🛠</h3>

* :func:`pennylane.snapshots` can now be used with `mcm_method="one-shot"` and `mcm_method="tree-traversal"`.
  [(#8140)](https://github.com/PennyLaneAI/pennylane/pull/8140)

* Adds a warning about the experimental, unmaintained nature of native plxpr execution.
  [(#8291)](https://github.com/PennyLaneAI/pennylane/pull/8291)

* The JAX version is now included in :func:`pennylane.about`.
  [(#8277)](https://github.com/PennyLaneAI/pennylane/pull/8277)

* Various decompositions of :class:`~.MultiControlledX` now utilize :class:`~.TemporaryAND` in
  place of :class:`~.Toffoli` gates, leading to cheaper decompositions.
  [(#8172)](https://github.com/PennyLaneAI/pennylane/pull/8172)

* `qml.to_openqasm` now supports mid circuit measurements and conditionals of unprocessed measurement values.
  [(#8210)](https://github.com/PennyLaneAI/pennylane/pull/8210)

* The `QNode` primitive in the experimental program capture now captures the unprocessed `ExecutionConfig`, instead of
  one processed by the device.
  [(#8258)](https://github.com/PennyLaneAI/pennylane/pull/8258)

* The function :func:`qml.clifford_t_decomposition` with `method="gridsynth"` are now compatible
  with quantum just-in-time compilation via the `@qml.qjit` decorator.
  [(#7711)](https://github.com/PennyLaneAI/pennylane/pull/7711)

* The documentation of `qml.probs` and `qml.Hermitian` has been updated with a warning
  to guard users from an incompatibility that currently exists between the two.
  Furthermore, a warning is raised if a user attempts to use `qml.probs` with a Hermitian observable.
  [(#8235)](https://github.com/PennyLaneAI/pennylane/pull/8235)

* `qml.counts` can now be captured with program capture into plxpr. It still cannot be interpreted or executed
  with program capture.
  [(#8229)](https://github.com/PennyLaneAI/pennylane/pull/8229)

* `allocate` and `deallocate` can now be accessed as `qml.allocate` and `qml.deallocate`.
  [(#8198)](https://github.com/PennyLaneAI/pennylane/pull/8198)

* `allocate` now takes `state: Literal["zero", "any"] = "zero"` instead of `require_zeros=True`.
  [(#8163)](https://github.com/PennyLaneAI/pennylane/pull/8163)

* A `DynamicRegister` can no longer be used as an individual wire itself, as this led to confusing results.
  [(#8151)](https://github.com/PennyLaneAI/pennylane/pull/8151)

* A new keyword argument called ``shot_dist`` has been added to the :func:`~.transforms.split_non_commuting` transform.
  This allows for more customization and efficiency when calculating expectation values across the non-commuting groups
  of observables that make up a ``Hamiltonian``/``LinearCombination``.
  [(#7988)](https://github.com/PennyLaneAI/pennylane/pull/7988)

  Given a QNode that returns a sample-based measurement (e.g., ``expval``) of a ``Hamiltonian``/``LinearCombination``
  with finite ``shots``, the current default behaviour of :func:`~.transforms.split_non_commuting` will perform ``shots``
  executions for each group of commuting terms. With the ``shot_dist`` argument, this behaviour can be changed:

  * ``"uniform"``: evenly distributes the number of ``shots`` across all groups of commuting terms
  * ``"weighted"``: distributes the number of ``shots`` according to weights proportional to the L1 norm of the coefficients in each group
  * ``"weighted_random"``: same as ``"weighted"``, but the numbers of ``shots`` are sampled from a multinomial distribution
  * or a user-defined function implementing a custom shot distribution strategy

  To show an example about how this works, let's start by defining a simple Hamiltonian:

  ```python
  import pennylane as qml

  ham = qml.Hamiltonian(
      coeffs=[10, 0.1, 20, 100, 0.2],
      observables=[
          qml.X(0) @ qml.Y(1),
          qml.Z(0) @ qml.Z(2),
          qml.Y(1),
          qml.X(1) @ qml.X(2),
          qml.Z(0) @ qml.Z(1) @ qml.Z(2)
      ]
  )
  ```

  This Hamiltonian can be split into 3 non-commuting groups of mutually commuting terms.
  With ``shot_dist = "weighted"``, for example, the number of shots will be divided
  according to the L1 norm of each group's coefficients:

  ```python
  from functools import partial
  from pennylane.transforms import split_non_commuting

  dev = qml.device("default.qubit")

  @partial(split_non_commuting, shot_dist="weighted")
  @qml.qnode(dev, shots=10000)
  def circuit():
      return qml.expval(ham)

  with qml.Tracker(dev) as tracker:
      circuit()
  ```

  ```pycon
  >>> print(tracker.history["shots"])
  [2303, 23, 7674]
  ```

* The number of `shots` can now be specified directly in QNodes as a standard keyword argument.
  [(#8073)](https://github.com/PennyLaneAI/pennylane/pull/8073)

  ```python
  @qml.qnode(qml.device("default.qubit"), shots=1000)
  def circuit():
      qml.H(0)
      return qml.expval(qml.Z(0))
  ```

  ```pycon
  >>> circuit.shots
  Shots(total=1000)
  >>> circuit()
  np.float64(-0.004)
  ```

  Setting the `shots` value in a QNode is equivalent to decorating with :func:`qml.workflow.set_shots`. Note, however, that decorating with :func:`qml.workflow.set_shots` overrides QNode `shots`:

  ```pycon
  >>> new_circ = qml.set_shots(circuit, shots=123)
  >>> new_circ.shots
  Shots(total=123)
  ```

* PennyLane `autograph` supports standard python for updating arrays like `array[i] += x` instead of jax `arr.at[i].add(x)`.
  Users can now use this when designing quantum circuits with experimental program capture enabled.

  ```python
  import pennylane as qml
  import jax.numpy as jnp

  qml.capture.enable()

  @qml.qnode(qml.device("default.qubit", wires=3))
  def circuit(val):
    angles = jnp.zeros(3)
    angles[0:3] += val

    for i, angle in enumerate(angles):
        qml.RX(angle, i)

    return qml.expval(qml.Z(0)), qml.expval(qml.Z(1)), qml.expval(qml.Z(2))
  ```

  ```pycon
  >>> circuit(jnp.pi)
  (Array(-1, dtype=float32),
   Array(-1, dtype=float32),
   Array(-1, dtype=float32))
  ```

  [(#8076)](https://github.com/PennyLaneAI/pennylane/pull/8076)

* PennyLane `autograph` supports standard python for index assignment (`arr[i] = x`) instead of jax.numpy form (`arr = arr.at[i].set(x)`).
  Users can now use standard python assignment when designing circuits with experimental program capture enabled.

  ```python
  import pennylane as qml
  import jax.numpy as jnp

  qml.capture.enable()

  @qml.qnode(qml.device("default.qubit", wires=3))
  def circuit(val):
    angles = jnp.zeros(3)
    angles[1] = val / 2
    angles[2] = val

    for i, angle in enumerate(angles):
        qml.RX(angle, i)

    return qml.expval(qml.Z(0)), qml.expval(qml.Z(1)), qml.expval(qml.Z(2))
  ```

  ```pycon
  >>> circuit(jnp.pi)
  (Array(0.99999994, dtype=float32),
   Array(0., dtype=float32),
   Array(-0.99999994, dtype=float32))
  ```

  [(#8027)](https://github.com/PennyLaneAI/pennylane/pull/8027)

* Logical operations (`and`, `or` and `not`) are now supported with the `autograph` module. Users can
  now use these logical operations in control flow when designing quantum circuits with experimental
  program capture enabled.

  ```python
  import pennylane as qml

  qml.capture.enable()

  @qml.qnode(qml.device("default.qubit", wires=1))
  def circuit(param):
      if param >= 0 and param <= 1:
          qml.H(0)
      return qml.state()
  ```

  ```pycon
  >>> circuit(0.5)
  Array([0.70710677+0.j, 0.70710677+0.j], dtype=complex64)
  ```

  [(#8006)](https://github.com/PennyLaneAI/pennylane/pull/8006)

* The decomposition of :class:`~.BasisRotation` has been optimized to skip redundant phase shift gates
  with angle :math:`\pm \pi` for real-valued, i.e., orthogonal, rotation matrices. This uses the fact that
  no or single :class:`~.PhaseShift` gate is required in case the matrix has a determinant :math:`\pm 1`.
  [(#7765)](https://github.com/PennyLaneAI/pennylane/pull/7765)

* Changed how basis states are assigned internally in `qml.Superposition`, improving its
  decomposition slightly both regarding classical computing time and gate decomposition.
  [(#7880)](https://github.com/PennyLaneAI/pennylane/pull/7880)

* The printing and drawing of :class:`~.TemporaryAND`, also known as ``qml.Elbow``, and its adjoint
  have been improved to be more legible and consistent with how it's depicted in circuits in the literature.
  [(#8017)](https://github.com/PennyLaneAI/pennylane/pull/8017)

  ```python
  import pennylane as qml

  @qml.draw
  @qml.qnode(qml.device("lightning.qubit", wires=4))
  def node():
      qml.TemporaryAND([0, 1, 2], control_values=[1, 0])
      qml.CNOT([2, 3])
      qml.adjoint(qml.TemporaryAND([0, 1, 2], control_values=[1, 0]))
      return qml.expval(qml.Z(3))
  ```

  ```pycon
  print(node())
  0: ─╭●─────●╮─┤
  1: ─├○─────○┤─┤
  2: ─╰──╭●───╯─┤
  3: ────╰X─────┤  <Z>
  ```

* Several templates now have decompositions that can be accessed within the graph-based
  decomposition system (:func:`~.decomposition.enable_graph`), allowing workflows
  that include these templates to be decomposed in a resource-efficient and performant
  manner.
  [(#7779)](https://github.com/PennyLaneAI/pennylane/pull/7779)
  [(#7908)](https://github.com/PennyLaneAI/pennylane/pull/7908)
  [(#7385)](https://github.com/PennyLaneAI/pennylane/pull/7385)
  [(#7941)](https://github.com/PennyLaneAI/pennylane/pull/7941)
  [(#7943)](https://github.com/PennyLaneAI/pennylane/pull/7943)
  [(#8075)](https://github.com/PennyLaneAI/pennylane/pull/8075)
  [(#8002)](https://github.com/PennyLaneAI/pennylane/pull/8002)

  The included templates are: :class:`~.Adder`, :class:`~.ControlledSequence`, :class:`~.ModExp`, :class:`~.MottonenStatePreparation`,
  :class:`~.MPSPrep`, :class:`~.Multiplier`, :class:`~.OutAdder`, :class:`~.OutMultiplier`, :class:`~.OutPoly`, :class:`~.PrepSelPrep`,
  :class:`~.ops.Prod`, :class:`~.Reflection`, :class:`~.Select`, :class:`~.StatePrep`, :class:`~.TrotterProduct`, :class:`~.QROM`,
  :class:`~.GroverOperator`, :class:`~.UCCSD`, :class:`~.StronglyEntanglingLayers`, :class:`~.GQSP`, :class:`~.FermionicSingleExcitation`,
  :class:`~.FermionicDoubleExcitation`, :class:`~.QROM`, :class:`~.ArbitraryStatePreparation`, :class:`~.CosineWindow`,
  :class:`~.AmplitudeAmplification`, :class:`~.Permute`, :class:`~.AQFT`, :class:`~.FlipSign`, :class:`~.FABLE`,
  :class:`~.Qubitization`, and :class:`~.Superposition`

* A new function called :func:`~.math.choi_matrix` is available, which computes the [Choi matrix](https://en.wikipedia.org/wiki/Choi%E2%80%93Jamio%C5%82kowski_isomorphism) of a quantum channel.
  This is a useful tool in quantum information science and to check circuit identities involving non-unitary operations.
  [(#7951)](https://github.com/PennyLaneAI/pennylane/pull/7951)

  ```pycon
  >>> import numpy as np
  >>> Ks = [np.sqrt(0.3) * qml.CNOT((0, 1)), np.sqrt(1-0.3) * qml.X(0)]
  >>> Ks = [qml.matrix(op, wire_order=range(2)) for op in Ks]
  >>> Lambda = qml.math.choi_matrix(Ks)
  >>> np.trace(Lambda), np.trace(Lambda @ Lambda)
  (np.float64(1.0), np.float64(0.58))
  ```

* A new device preprocess transform, `~.devices.preprocess.no_analytic`, is available for hardware devices and hardware-like simulators.
  It validates that all executions are shot-based.
  [(#8037)](https://github.com/PennyLaneAI/pennylane/pull/8037)

* With program capture, the `true_fn` can now be a subclass of `Operator` when no `false_fn` is provided.
  `qml.cond(condition, qml.X)(0)` is now valid code and will return nothing, even though `qml.X` is
  technically a callable that returns an `X` operator.
  [(#8060)](https://github.com/PennyLaneAI/pennylane/pull/8060)
  [(#8101)](https://github.com/PennyLaneAI/pennylane/pull/8101)

* With program capture, an error is now raised if the conditional predicate is not a scalar.
  [(#8066)](https://github.com/PennyLaneAI/pennylane/pull/8066)

* :func:`~.tape.plxpr_to_tape` now supports converting circuits containing dynamic wire allocation.
  [(#8179)](https://github.com/PennyLaneAI/pennylane/pull/8179)

* :func:`~.decomposition.has_decomp` and :func:`~.decomposition.list_decomps` now take operator instances as arguments.
  [(#8286)](https://github.com/PennyLaneAI/pennylane/pull/8286)

* The :func:`~.noise.fold_global` transform is refactored to collect operators into a list directly rather than relying on queuing.
  [(#8296)](https://github.com/PennyLaneAI/pennylane/pull/8296)

<h4>OpenQASM-PennyLane interoperability</h4>

* The :func:`qml.from_qasm3` function can now convert OpenQASM 3.0 circuits that contain
  subroutines, constants, all remaining stdlib gates, qubit registers, and built-in mathematical functions.
  [(#7651)](https://github.com/PennyLaneAI/pennylane/pull/7651)
  [(#7653)](https://github.com/PennyLaneAI/pennylane/pull/7653)
  [(#7676)](https://github.com/PennyLaneAI/pennylane/pull/7676)
  [(#7679)](https://github.com/PennyLaneAI/pennylane/pull/7679)
  [(#7677)](https://github.com/PennyLaneAI/pennylane/pull/7677)
  [(#7767)](https://github.com/PennyLaneAI/pennylane/pull/7767)
  [(#7690)](https://github.com/PennyLaneAI/pennylane/pull/7690)

<h4>Other improvements</h4>

* Two new `draw` and `generate_mlir_graph` functions have been introduced in the `qml.compiler.python_compiler.visualization` module
  to visualize circuits with the new unified compiler framework when xDSL and/or Catalyst compilation passes are applied.
  [(#8040)](https://github.com/PennyLaneAI/pennylane/pull/8040)
  [(#8180)](https://github.com/PennyLaneAI/pennylane/pull/8180)
  [(#8091)](https://github.com/PennyLaneAI/pennylane/pull/8091)

* The Python `Quantum` dialect now has more strict constraints for operands and results.
  [(#8083)](https://github.com/PennyLaneAI/pennylane/pull/8083)

* Program capture can now handle dynamic shots, shot vectors, and shots set with `qml.set_shots`.
  [(#7652)](https://github.com/PennyLaneAI/pennylane/pull/7652)

* Added a callback mechanism to the `qml.compiler.python_compiler` submodule to inspect the intermediate
  representation of the program between multiple compilation passes.
  [(#7964)](https://github.com/PennyLaneAI/pennylane/pull/7964)

* The matrix factorization using :func:`~.math.decomposition.givens_decomposition` has
  been optimized to factor out the redundant sign in the diagonal phase matrix for the
  real-valued (orthogonal) rotation matrices. For example, in case the determinant of a matrix is
  :math:`-1`, only a single element of the phase matrix is required.
  [(#7765)](https://github.com/PennyLaneAI/pennylane/pull/7765)

* Added the `NumQubitsOp` operation to the `Quantum` dialect of the Python compiler.
[(#8063)](https://github.com/PennyLaneAI/pennylane/pull/8063)

* An error is no longer raised when non-integer wire labels are used in QNodes using `mcm_method="deferred"`.
  [(#7934)](https://github.com/PennyLaneAI/pennylane/pull/7934)


  ```python
  @qml.qnode(qml.device("default.qubit"), mcm_method="deferred")
  def circuit():
      m = qml.measure("a")
      qml.cond(m == 0, qml.X)("aux")
      return qml.expval(qml.Z("a"))
  ```

  ```pycon
  >>> print(qml.draw(circuit)())
    a: ──┤↗├────┤  <Z>
  aux: ───║───X─┤
          ╚═══╝
  ```

* PennyLane is now compatible with `quimb` 1.11.2 after a bug affecting `default.tensor` was fixed.
  [(#7931)](https://github.com/PennyLaneAI/pennylane/pull/7931)

* The error message raised when using Python compiler transforms with :func:`pennylane.qjit` has been updated
  with suggested fixes.
  [(#7916)](https://github.com/PennyLaneAI/pennylane/pull/7916)

* A new `qml.transforms.resolve_dynamic_wires` transform can allocate concrete wire values for dynamic
  qubit allocation.
  [(#7678)](https://github.com/PennyLaneAI/pennylane/pull/7678)
  [(#8184)](https://github.com/PennyLaneAI/pennylane/pull/8184)

* The :func:`qml.workflow.set_shots` transform can now be directly applied to a QNode without the need for `functools.partial`, providing a more user-friendly syntax and negating having to import the `functools` package.
  [(#7876)](https://github.com/PennyLaneAI/pennylane/pull/7876)
  [(#7919)](https://github.com/PennyLaneAI/pennylane/pull/7919)

  ```python
  @qml.set_shots(shots=1000)  # or @qml.set_shots(1000)
  @qml.qnode(dev)
  def circuit():
      qml.H(0)
      return qml.expval(qml.Z(0))
  ```

  ```pycon
  >>> circuit()
  0.002
  ```

* Added a `QuantumParser` class to the `qml.compiler.python_compiler` submodule that automatically loads relevant dialects.
  [(#7888)](https://github.com/PennyLaneAI/pennylane/pull/7888)

* A compilation pass written with xDSL called `qml.compiler.python_compiler.transforms.ConvertToMBQCFormalismPass` has been added for the experimental xDSL Python compiler integration. This pass converts all gates in the MBQC gate set (`Hadamard`, `S`, `RZ`, `RotXZX` and `CNOT`) to the textbook MBQC formalism.
  [(#7870)](https://github.com/PennyLaneAI/pennylane/pull/7870)
  [(#8254)](https://github.com/PennyLaneAI/pennylane/pull/8254)

* Enforce various modules to follow modular architecture via `tach`.
  [(#7847)](https://github.com/PennyLaneAI/pennylane/pull/7847)

* Users can now specify a relative threshold value for the permissible operator norm error (`epsilon`) that
  triggers rebuilding of the cache in the `qml.clifford_t_transform`, via new `cache_eps_rtol` keyword argument.
  [(#8056)](https://github.com/PennyLaneAI/pennylane/pull/8056)

* A compilation pass written with xDSL called `qml.compiler.python_compiler.transforms.MeasurementsFromSamplesPass`
  has been added for the experimental xDSL Python compiler integration. This pass replaces all
  terminal measurements in a program with a single :func:`pennylane.sample` measurement, and adds
  postprocessing instructions to recover the original measurement.
  [(#7620)](https://github.com/PennyLaneAI/pennylane/pull/7620)

* A combine-global-phase pass has been added to the xDSL Python compiler integration.
  Note that the current implementation can only combine all the global phase operations at
  the last global phase operation in the same region. In other words, global phase operations inside a control flow region can't be combined with those in their parent
  region.
  [(#7675)](https://github.com/PennyLaneAI/pennylane/pull/7675)

* The `mbqc` xDSL dialect has been added to the Python compiler, which is used to represent
  measurement-based quantum-computing instructions in the xDSL framework.
  [(#7815)](https://github.com/PennyLaneAI/pennylane/pull/7815)
  [(#8059)](https://github.com/PennyLaneAI/pennylane/pull/8059)

* The `AllocQubitOp` and `DeallocQubitOp` operations have been added to the `Quantum` dialect in the
  Python compiler.
  [(#7915)](https://github.com/PennyLaneAI/pennylane/pull/7915)

* The :func:`pennylane.ops.rs_decomposition` method now performs exact decomposition and returns
  complete global phase information when used for decomposing a phase gate to Clifford+T basis.
  [(#7793)](https://github.com/PennyLaneAI/pennylane/pull/7793)

* `default.qubit` will default to the tree-traversal MCM method when `mcm_method="device"`.
  [(#7885)](https://github.com/PennyLaneAI/pennylane/pull/7885)

* The :func:`~.clifford_t_decomposition` transform can now handle circuits with mid-circuit
  measurements including Catalyst's measurements operations. It also now handles `RZ` and `PhaseShift`
  operations where angles are odd multiples of `±pi/4` more efficiently while using `method="gridsynth"`.
  [(#7793)](https://github.com/PennyLaneAI/pennylane/pull/7793)
  [(#7942)](https://github.com/PennyLaneAI/pennylane/pull/7942)

* The default implementation of `Device.setup_execution_config` now choses `"device"` as the default mcm method if it is available as specified by the device TOML file.
  [(#7968)](https://github.com/PennyLaneAI/pennylane/pull/7968)

<h4>Resource-efficient decompositions 🔎</h4>

* With :func:`~.decomposition.enable_graph()`, dynamically allocated wires are now supported in decomposition rules. This provides a smoother overall experience when decomposing operators in a way that requires auxiliary/work wires.
  [(#7861)](https://github.com/PennyLaneAI/pennylane/pull/7861)
  [(#8228)](https://github.com/PennyLaneAI/pennylane/pull/8228)

  * The :func:`~.transforms.decompose` transform now accepts a `max_work_wires` argument that allows the user to specify the number of work wires available for dynamic allocation.
  [(#7963)](https://github.com/PennyLaneAI/pennylane/pull/7963)
  [(#7980)](https://github.com/PennyLaneAI/pennylane/pull/7980)
  [(#8103)](https://github.com/PennyLaneAI/pennylane/pull/8103)
  [(#8236)](https://github.com/PennyLaneAI/pennylane/pull/8236)

  * Decomposition rules added for the :class:`~.MultiControlledX` that dynamically allocate work wires if none was explicitly specified via the `work_wires` argument of the operator.
  [(#8024)](https://github.com/PennyLaneAI/pennylane/pull/8024)

* A :class:`~.decomposition.decomposition_graph.DecompGraphSolution` class is added to store the solution of a decomposition graph. An instance of this class is returned from the `solve` method of the :class:`~.decomposition.decomposition_graph.DecompositionGraph`.
  [(#8031)](https://github.com/PennyLaneAI/pennylane/pull/8031)

* With the graph-based decomposition system enabled (:func:`~.decomposition.enable_graph()`), if a decomposition cannot be found for an operator in the circuit, it no longer
  raises an error. Instead, a warning is raised, and `op.decomposition()` (the current default method for decomposing gates) is
  used as a fallback, while the rest of the circuit is still decomposed with
  the new graph-based system. Additionally, a special warning message is
  raised if the circuit contains a `GlobalPhase`, reminding the user that
  `GlobalPhase` is not assumed to have a decomposition under the new system.
  [(#8156)](https://github.com/PennyLaneAI/pennylane/pull/8156)
<h3>Labs: a place for unified and rapid prototyping of research software 🧪</h3>

* Renamed several labs test file names to prevent conflict with names in PennyLane tests.
  [(#8264)](https://github.com/PennyLaneAI/pennylane/pull/8264)

* Added concurrency support for `effective_hamiltonian` in labs.
  [(#8081)](https://github.com/PennyLaneAI/pennylane/pull/8081)
  [(#8257)](https://github.com/PennyLaneAI/pennylane/pull/8257)

* Fixed a queueing issue in `ResourceOperator` tests.
  [(#8204)](https://github.com/PennyLaneAI/pennylane/pull/8204)

* The module `qml.labs.zxopt` has been removed as its functionalities are now available in the
  submodule :mod:`.transforms.zx`. The same functions are available, but their signature
  may have changed.
  - Instead of `qml.labs.zxopt.full_optimize`, use :func:`.transforms.zx.optimize_t_count`
  - Instead of `qml.labs.zxopt.full_reduce`, use :func:`.transforms.zx.reduce_non_clifford`
  - Instead of `qml.labs.zxopt.todd`, use :func:`.transforms.zx.todd`
  - Instead of `qml.labs.zxopt.basic_optimization`, use :func:`.transforms.zx.push_hadamards`
  [(#8177)](https://github.com/PennyLaneAI/pennylane/pull/8177)

* Added state of the art resources for the `ResourceSelectPauliRot` template and the
  `ResourceQubitUnitary` templates.
  [(#7786)](https://github.com/PennyLaneAI/pennylane/pull/7786)

* Added state of the art resources for the `ResourceSingleQubitCompare`, `ResourceTwoQubitCompare`,
  `ResourceIntegerComparator` and `ResourceRegisterComparator` templates.
  [(#7857)](https://github.com/PennyLaneAI/pennylane/pull/7857)

* Added state of the art resources for the `ResourceUniformStatePrep`,
  and `ResourceAliasSampling` templates.
  [(#7883)](https://github.com/PennyLaneAI/pennylane/pull/7883)

* Added state of the art resources for the `ResourceQFT` and `ResourceAQFT` templates.
  [(#7920)](https://github.com/PennyLaneAI/pennylane/pull/7920)

* Added a new `ResourceConfig` class that helps track the configuration for errors, precisions and custom decompositions for the resource estimation pipeline.
  [(#8195)](https://github.com/PennyLaneAI/pennylane/pull/8195)

* Renamed `estimate_resources` to `estimate` for concision.
  [(#8232)](https://github.com/PennyLaneAI/pennylane/pull/8232)

* Added an internal `dequeue()` method to the `ResourceOperator` class to simplify the
  instantiation of resource operators which require resource operators as input.
  [(#7974)](https://github.com/PennyLaneAI/pennylane/pull/7974)

* The `catalyst` xDSL dialect has been added to the Python compiler, which contains data structures that support core compiler functionality.
  [(#7901)](https://github.com/PennyLaneAI/pennylane/pull/7901)

* New `SparseFragment` and `SparseState` classes have been created that allow to use sparse matrices for the Hamiltonian Fragments when estimating the Trotter error.
  [(#7971)](https://github.com/PennyLaneAI/pennylane/pull/7971)

* The `qec` xDSL dialect has been added to the Python compiler, which contains data structures that support quantum error correction functionality.
  [(#7985)](https://github.com/PennyLaneAI/pennylane/pull/7985)

* The `stablehlo` xDSL dialect has been added to the Python compiler, which extends the existing
  StableHLO dialect with missing upstream operations.
  [(#8036)](https://github.com/PennyLaneAI/pennylane/pull/8036)
  [(#8084)](https://github.com/PennyLaneAI/pennylane/pull/8084)
  [(#8113)](https://github.com/PennyLaneAI/pennylane/pull/8113)

* Added more templates with state of the art resource estimates. Users can now use the `ResourceQPE`,
  `ResourceControlledSequence`, and `ResourceIterativeQPE` templates with the resource estimation tool.
  [(#8053)](https://github.com/PennyLaneAI/pennylane/pull/8053)

* Added `__eq__` method to `ResourceOperator` to make comparison checks more intuitive.
  [(#8155)](https://github.com/PennyLaneAI/pennylane/pull/8155)

* Added a mapper function `map_to_resource_ops` that maps PennyLane operators to ResourceOperator equivalents.
  [(#8146)](https://github.com/PennyLaneAI/pennylane/pull/8146)
  [(#8162)](https://github.com/PennyLaneAI/pennylane/pull/8162)

* Added state of the art resources for the `ResourceTrotterProduct` template.
  [(#7910)](https://github.com/PennyLaneAI/pennylane/pull/7910)

* Updated the symbolic `ResourceOperators` to use hyperparameters from `config` dictionary.
  [(#8181)](https://github.com/PennyLaneAI/pennylane/pull/8181)

* Perturbation error function now sums over expectation values instead of states.
  [(#8226)](https://github.com/PennyLaneAI/pennylane/pull/8226)

<h3>Breaking changes 💔</h3>

* `qml.workflow.construct_batch.expand_fn_transform` is deleted as it was local and no longer getting used.
  [(#8344)](https://github.com/PennyLaneAI/pennylane/pull/8344)

* Remove `get_canonical_interface_name` in favour of overriding `Enum._missing_` in `Interface`.
  If you would like to get the canonical interface you can simply use the `Enum` like,

  ```pycon
  >>> from pennylane.math.interface_utils import Interface
  >>> Interface("torch")
  Interface.TORCH
  >>> Interface("jax-jit")
  Interface.JAX_JIT
  ```

  [(#8223)](https://github.com/PennyLaneAI/pennylane/pull/8223)

* :class:`~.PrepSelPrep` has been made more reliable by deriving the attributes ``coeffs`` and ``ops`` from the property ``lcu`` instead of storing
  them independently. In addition, it is now is more consistent with other PennyLane operators, dequeuing its
  input ``lcu``.
  [(#8169)](https://github.com/PennyLaneAI/pennylane/pull/8169)

* `MidMeasureMP` now inherits from `Operator` instead of `MeasurementProcess`.
  [(#8166)](https://github.com/PennyLaneAI/pennylane/pull/8166)

* `DefaultQubit.eval_jaxpr` does not use `self.shots` from device anymore; instead, it takes `shots` as a keyword argument,
  and the qnode primitive should process the `shots` and call `eval_jaxpr` accordingly.
  [(#8161)](https://github.com/PennyLaneAI/pennylane/pull/8161)

* The methods :meth:`~.pauli.PauliWord.operation` and :meth:`~.pauli.PauliSentence.operation`
  no longer queue any operators.
  [(#8136)](https://github.com/PennyLaneAI/pennylane/pull/8136)

* `qml.sample` no longer has singleton dimensions squeezed out for single shots or single wires. This cuts
  down on the complexity of post-processing due to having to handle single shot and single wire cases
  separately. The return shape will now *always* be `(shots, num_wires)`.
  [(#7944)](https://github.com/PennyLaneAI/pennylane/pull/7944)
  [(#8118)](https://github.com/PennyLaneAI/pennylane/pull/8118)

  For a simple qnode:

  ```pycon
  >>> @qml.qnode(qml.device('default.qubit'))
  ... def c():
  ...   return qml.sample(wires=0)
  ```

  Before the change, we had:

  ```pycon
  >>> qml.set_shots(c, shots=1)()
  0
  ```

  and now we have:

  ```pycon
  >>> qml.set_shots(c, shots=1)()
  array([[0]])
  ```

  Previous behavior can be recovered by squeezing the output:

  ```pycon
  >>> qml.math.squeeze(qml.set_shots(c, shots=1)())
  0
  ```

* `ExecutionConfig` and `MCMConfig` from `pennylane.devices` are now frozen dataclasses whose fields should be updated with `dataclass.replace`.
  [(#7697)](https://github.com/PennyLaneAI/pennylane/pull/7697)
  [(#8046)](https://github.com/PennyLaneAI/pennylane/pull/8046)

* Functions involving an execution configuration will now default to `None` instead of `pennylane.devices.DefaultExecutionConfig` and have to be handled accordingly.
  This prevents the potential mutation of a global object.

  This means that functions like,
  ```python
  ...
    def some_func(..., execution_config = DefaultExecutionConfig):
      ...
  ...
  ```
  should be written as follows,
  ```python
  ...
    def some_func(..., execution_config: ExecutionConfig | None = None):
      if execution_config is None:
          execution_config = ExecutionConfig()
  ...
  ```

  [(#7697)](https://github.com/PennyLaneAI/pennylane/pull/7697)

* The `qml.HilbertSchmidt` and `qml.LocalHilbertSchmidt` templates have been updated and their UI has been remarkably simplified.
  They now accept an operation or a list of operations as quantum unitaries.
  [(#7933)](https://github.com/PennyLaneAI/pennylane/pull/7933)

  In past versions of PennyLane, these templates required providing the `U` and `V` unitaries as a `qml.tape.QuantumTape` and a quantum function,
  respectively, along with separate parameters and wires.

  With this release, each template has been improved to accept one or more operators as  unitaries.
  The wires and parameters of the approximate unitary `V` are inferred from the inputs, according to the order provided.

  ```python
  >>> U = qml.Hadamard(0)
  >>> V = qml.RZ(0.1, wires=1)
  >>> qml.HilbertSchmidt(V, U)
  HilbertSchmidt(0.1, wires=[0, 1])
  ```

* Remove support for Python 3.10 and adds support for 3.13.
  [(#7935)](https://github.com/PennyLaneAI/pennylane/pull/7935)

* Move custom exceptions into `exceptions.py` and add a documentation page for them in the internals.
  [(#7856)](https://github.com/PennyLaneAI/pennylane/pull/7856)

* The boolean functions provided in `qml.operation` are deprecated. See the
  :doc:`deprecations page </development/deprecations>` for equivalent code to use instead. These
  include `not_tape`, `has_gen`, `has_grad_method`, `has_multipar`, `has_nopar`, `has_unitary_gen`,
  `is_measurement`, `defines_diagonalizing_gates`, and `gen_is_multi_term_hamiltonian`.
  [(#7924)](https://github.com/PennyLaneAI/pennylane/pull/7924)

* Removed access for `lie_closure`, `structure_constants` and `center` via `qml.pauli`.
  Top level import and usage is advised. The functions now live in the `liealg` module.

  ```python
  import pennylane.liealg
  from pennylane.liealg import lie_closure, structure_constants, center
  ```

  [(#7928)](https://github.com/PennyLaneAI/pennylane/pull/7928)
  [(#7994)](https://github.com/PennyLaneAI/pennylane/pull/7994)

* `qml.operation.Observable` and the corresponding `Observable.compare` have been removed, as
  PennyLane now depends on the more general `Operator` interface instead. The
  `Operator.is_hermitian` property can instead be used to check whether or not it is highly likely
  that the operator instance is Hermitian.
  [(#7927)](https://github.com/PennyLaneAI/pennylane/pull/7927)

* `qml.operation.WiresEnum`, `qml.operation.AllWires`, and `qml.operation.AnyWires` have been removed. Setting `Operator.num_wires = None` (the default)
  should instead indicate that the `Operator` does not need wire validation.
  [(#7911)](https://github.com/PennyLaneAI/pennylane/pull/7911)

* Removed `QNode.get_gradient_fn` method. Instead, use `qml.workflow.get_best_diff_method` to obtain the differentiation method.
  [(#7907)](https://github.com/PennyLaneAI/pennylane/pull/7907)

* Top-level access to ``DeviceError``, ``PennyLaneDeprecationWarning``, ``QuantumFunctionError`` and ``ExperimentalWarning`` has been removed. Please import these objects from the new ``pennylane.exceptions`` module.
  [(#7874)](https://github.com/PennyLaneAI/pennylane/pull/7874)

* `qml.cut_circuit_mc` no longer accepts a `shots` keyword argument. The shots should instead
  be set on the tape itself.
  [(#7882)](https://github.com/PennyLaneAI/pennylane/pull/7882)

* :func:`~.tape.tape.expand_tape` has been moved to its own file, and made available at `qml.tape`.
  [(#8296)](https://github.com/PennyLaneAI/pennylane/pull/8296)

<h3>Deprecations 👋</h3>

* Setting shots on a device through the `shots=` kwarg, e.g. `qml.device("default.qubit", wires=2, shots=1000)`, is deprecated. Please use the `set_shots` transform on the `QNode` instead.

  ```python
  dev = qml.device("default.qubit", wires=2)

  @qml.set_shots(1000)
  @qml.qnode(dev)
  def circuit(x):
      qml.RX(x, wires=0)
      return qml.expval(qml.Z(0))
  ```

  [(#7979)](https://github.com/PennyLaneAI/pennylane/pull/7979)
  [(#8161)](https://github.com/PennyLaneAI/pennylane/pull/8161)

* Support for using TensorFlow with PennyLane has been deprecated and will be dropped in Pennylane v0.44.
  Future versions of PennyLane are not guaranteed to work with TensorFlow.
  Instead, we recommend using the :doc:`JAX </introduction/interfaces/jax>` or :doc:`PyTorch </introduction/interfaces/torch>` interface for
  machine learning applications to benefit from enhanced support and features. Please consult the following demos for
  more usage information:
  [Turning quantum nodes into Torch Layers](https://pennylane.ai/qml/demos/tutorial_qnn_module_torch) and
  [How to optimize a QML model using JAX and Optax](https://pennylane.ai/qml/demos/tutorial_How_to_optimize_QML_model_using_JAX_and_Optax).
  [(#7989)](https://github.com/PennyLaneAI/pennylane/pull/7989)
  [(#8106)](https://github.com/PennyLaneAI/pennylane/pull/8106)

* `pennylane.devices.DefaultExecutionConfig` is deprecated and will be removed in v0.44.
  Instead, use `qml.devices.ExecutionConfig()` to create a default execution configuration.
  [(#7987)](https://github.com/PennyLaneAI/pennylane/pull/7987)

* Specifying the ``work_wire_type`` argument in ``qml.ctrl`` and other controlled operators as ``"clean"`` or
  ``"dirty"`` is deprecated. Use ``"zeroed"`` to indicate that the work wires are initially in the :math:`|0\rangle`
  state, and ``"borrowed"`` to indicate that the work wires can be in any arbitrary state. In both cases, the
  work wires are restored to their original state upon completing the decomposition.
  [(#7993)](https://github.com/PennyLaneAI/pennylane/pull/7993)

* Providing `num_steps` to :func:`pennylane.evolve`, :func:`pennylane.exp`, :class:`pennylane.ops.Evolution`,
  and :class:`pennylane.ops.Exp` is deprecated and will be removed in a future release. Instead, use
  :class:`~.TrotterProduct` for approximate methods, providing the `n` parameter to perform the Suzuki-Trotter
  product approximation of a Hamiltonian with the specified number of Trotter steps.

  As a concrete example, consider the following case:

  ```python
  coeffs = [0.5, -0.6]
  ops = [qml.X(0), qml.X(0) @ qml.Y(1)]
  H_flat = qml.dot(coeffs, ops)
  ```

  Instead of computing the Suzuki-Trotter product approximation as:

  ```pycon
  >>> qml.evolve(H_flat, num_steps=2).decomposition()
  [RX(0.5, wires=[0]),
  PauliRot(-0.6, XY, wires=[0, 1]),
  RX(0.5, wires=[0]),
  PauliRot(-0.6, XY, wires=[0, 1])]
  ```

  The same result can be obtained using :class:`~.TrotterProduct` as follows:

  ```pycon
  >>> decomp_ops = qml.adjoint(qml.TrotterProduct(H_flat, time=1.0, n=2)).decomposition()
  >>> [simp_op for op in decomp_ops for simp_op in map(qml.simplify, op.decomposition())]
  [RX(0.5, wires=[0]),
  PauliRot(-0.6, XY, wires=[0, 1]),
  RX(0.5, wires=[0]),
  PauliRot(-0.6, XY, wires=[0, 1])]
  ```
  [(#7954)](https://github.com/PennyLaneAI/pennylane/pull/7954)
  [(#7977)](https://github.com/PennyLaneAI/pennylane/pull/7977)

* `MeasurementProcess.expand` is deprecated. The relevant method can be replaced with
  `qml.tape.QuantumScript(mp.obs.diagonalizing_gates(), [type(mp)(eigvals=mp.obs.eigvals(), wires=mp.obs.wires)])`
  [(#7953)](https://github.com/PennyLaneAI/pennylane/pull/7953)

* `shots=` in `QNode` calls is deprecated and will be removed in v0.44.
  Instead, please use the `qml.workflow.set_shots` transform to set the number of shots for a QNode.
  [(#7906)](https://github.com/PennyLaneAI/pennylane/pull/7906)

* ``QuantumScript.shape`` and ``QuantumScript.numeric_type`` are deprecated and will be removed in version v0.44.
  Instead, the corresponding ``.shape`` or ``.numeric_type`` of the ``MeasurementProcess`` class should be used.
  [(#7950)](https://github.com/PennyLaneAI/pennylane/pull/7950)

* Some unnecessary methods of the `qml.CircuitGraph` class are deprecated and will be removed in version v0.44:
  [(#7904)](https://github.com/PennyLaneAI/pennylane/pull/7904)

    - `print_contents` in favor of `print(obj)`
    - `observables_in_order` in favor of `observables`
    - `operations_in_order` in favor of `operations`
    - `ancestors_in_order` in favor of `ancestors(obj, sort=True)`
    - `descendants_in_order` in favore of `descendants(obj, sort=True)`

* The `QuantumScript.to_openqasm` method is deprecated and will be removed in version v0.44.
  Instead, the `qml.to_openqasm` function should be used.
  [(#7909)](https://github.com/PennyLaneAI/pennylane/pull/7909)

* The `level=None` argument in the :func:`pennylane.workflow.get_transform_program`, :func:`pennylane.workflow.construct_batch`, `qml.draw`, `qml.draw_mpl`, and `qml.specs` transforms is deprecated and will be removed in v0.43.
  Please use `level='device'` instead to apply the noise model at the device level.
  [(#7886)](https://github.com/PennyLaneAI/pennylane/pull/7886)

* `qml.qnn.cost.SquaredErrorLoss` is deprecated and will be removed in version v0.44. Instead, this hybrid workflow can be accomplished
  with a function like `loss = lambda *args: (circuit(*args) - target)**2`.
  [(#7527)](https://github.com/PennyLaneAI/pennylane/pull/7527)

* Access to `add_noise`, `insert` and noise mitigation transforms from the `pennylane.transforms` module is deprecated.
  Instead, these functions should be imported from the `pennylane.noise` module.
  [(#7854)](https://github.com/PennyLaneAI/pennylane/pull/7854)

* The `qml.QNode.add_transform` method is deprecated and will be removed in v0.44.
  Instead, please use `QNode.transform_program.push_back(transform_container=transform_container)`.
  [(#7855)](https://github.com/PennyLaneAI/pennylane/pull/7855)
  [(#8266)](https://github.com/PennyLaneAI/pennylane/pull/8266)

<h3>Internal changes ⚙️</h3>

* The `templates/subroutines` now has `arithmetic`, `qchem`, and `time_evolution` submodules.
  [(#8333)](https://github.com/PennyLaneAI/pennylane/pull/8333)

* `test_horizontal_cartan_subalgebra.py` uses our fixture `seed` for reproducibility and CI stability.
  [(#8304)](https://github.com/PennyLaneAI/pennylane/pull/8304)

* Restructured the `qml.compiler.python_compiler` submodule to be more cohesive.
  [(#8273)](https://github.com/PennyLaneAI/pennylane/pull/8273)

* `default.tensor` now supports graph decomposition mode during preprocessing.
  [(#8253)](https://github.com/PennyLaneAI/pennylane/pull/8253)

* Remove legacy interface names from tests (e.g. `interface="jax-python"` or `interface="pytorch"`)
  [(#8249)](https://github.com/PennyLaneAI/pennylane/pull/8249)

* `qml.devices.preprocess.decompose` now works in graph decomposition mode
  when a gateset is provided. `default.qubit` and `null.qubit` can now use
  graph decomposition mode.
  [(#8225)](https://github.com/PennyLaneAI/pennylane/pull/8225)
  [(#8265)](https://github.com/PennyLaneAI/pennylane/pull/8265)
  [(#8260)](https://github.com/PennyLaneAI/pennylane/pull/8260)

* `DefaultQubit` now determines the `mcm_method` in `Device.setup_execution_config`,
  making it easier to tell which mcm method will be used. This also allows `defer_measurements` and `dynamic_one_shot` to be applied at different
  locations in the preprocessing program.
  [(#8184)](https://github.com/PennyLaneAI/pennylane/pull/8184)

* Remove usage of the `pytest.mark.capture` marker from tests in the `tests/python_compiler` directory.
  [(#8234)](https://github.com/PennyLaneAI/pennylane/pull/8234)

* Update `pylint` to `3.3.8` in CI and `requirements-dev.txt`
  [(#8216)](https://github.com/PennyLaneAI/pennylane/pull/8216)

* Updated `CompressedResourceOp` class to track the number of wires an operator requires in labs.
  [(#8173)](https://github.com/PennyLaneAI/pennylane/pull/8173)

* Update links in `README.md`.
  [(#8165)](https://github.com/PennyLaneAI/pennylane/pull/8165)

* Update `autograph` guide to reflect new capabilities.
  [(#8132)](https://github.com/PennyLaneAI/pennylane/pull/8132)

* Start using `strict=True` to `zip` usage in source code.
  [(#8164)](https://github.com/PennyLaneAI/pennylane/pull/8164)
  [(#8182)](https://github.com/PennyLaneAI/pennylane/pull/8182)
  [(#8183)](https://github.com/PennyLaneAI/pennylane/pull/8183)

* Unpin `autoray` package in `pyproject.toml` by fixing source code that was broken by release.
  [(#8147)](https://github.com/PennyLaneAI/pennylane/pull/8147)
  [(#8159)](https://github.com/PennyLaneAI/pennylane/pull/8159)
  [(#8160)](https://github.com/PennyLaneAI/pennylane/pull/8160)

* A `diagonalize_mcms` option has been added to the `ftqc.decomposition.convert_to_mbqc_formalism` tape transform that, when set, arbitrary-basis mid-circuit measurements are mapped into corresponding diagonalizing gates and Z-basis mid-circuit measurements.
  [(#8105)](https://github.com/PennyLaneAI/pennylane/pull/8105)

* The `autograph` keyword argument has been removed from the `QNode` constructor.
  To enable autograph conversion, use the `qjit` decorator together with the `qml.capture.disable_autograph` context manager.
  [(#8104)](https://github.com/PennyLaneAI/pennylane/pull/8104)

* Add ability to disable autograph conversion using the newly added `qml.capture.disable_autograph` decorator or context manager.
  [(#8102)](https://github.com/PennyLaneAI/pennylane/pull/8102)

* Set `autoray` package upper-bound in `pyproject.toml` CI due to breaking changes in `v0.8.0`.
  [(#8110)](https://github.com/PennyLaneAI/pennylane/pull/8110)

* Add capability for roundtrip testing and module verification to the Python compiler `run_filecheck` and
`run_filecheck_qjit` fixtures.
  [(#8049)](https://github.com/PennyLaneAI/pennylane/pull/8049)

* Improve type hinting internally.
  [(#8086)](https://github.com/PennyLaneAI/pennylane/pull/8086)
  [(#8284)](https://github.com/PennyLaneAI/pennylane/pull/8284)

* The `cond` primitive with program capture no longer stores missing false branches as `None`, instead storing them
  as jaxprs with no output.
  [(#8080)](https://github.com/PennyLaneAI/pennylane/pull/8080)

* Removed unnecessary execution tests along with accuracy validation in `tests/ops/functions/test_map_wires.py`.
  [(#8032)](https://github.com/PennyLaneAI/pennylane/pull/8032)

* Added a new `all-tests-passed` gatekeeper job to `interface-unit-tests.yml` to ensure all test
  jobs complete successfully before triggering downstream actions. This reduces the need to
  maintain a long list of required checks in GitHub settings. Also added the previously missing
  `capture-jax-tests` job to the list of required test jobs, ensuring this test suite is properly
  enforced in CI.
  [(#7996)](https://github.com/PennyLaneAI/pennylane/pull/7996)

* Equipped `DefaultQubitLegacy` (test suite only) with seeded sampling.
  This allows for reproducible sampling results of legacy classical shadow across CI.
  [(#7903)](https://github.com/PennyLaneAI/pennylane/pull/7903)

* Capture does not block `wires=0` anymore. This allows Catalyst to work with zero-wire devices.
  Note that `wires=None` is still illegal.
  [(#7978)](https://github.com/PennyLaneAI/pennylane/pull/7978)

* Improves readability of `dynamic_one_shot` postprocessing to allow further modification.
  [(#7962)](https://github.com/PennyLaneAI/pennylane/pull/7962)
  [(#8041)](https://github.com/PennyLaneAI/pennylane/pull/8041)

* Update PennyLane's top-level `__init__.py` file imports to improve Python language server support for finding
  PennyLane submodules.
  [(#7959)](https://github.com/PennyLaneAI/pennylane/pull/7959)

* Adds `measurements` as a "core" module in the tach specification.
  [(#7945)](https://github.com/PennyLaneAI/pennylane/pull/7945)

* Improves type hints in the `measurements` module.
  [(#7938)](https://github.com/PennyLaneAI/pennylane/pull/7938)

* Refactored the codebase to adopt modern type hint syntax for Python 3.11+ language features.
  [(#7860)](https://github.com/PennyLaneAI/pennylane/pull/7860)
  [(#7982)](https://github.com/PennyLaneAI/pennylane/pull/7982)

* Improve the pre-commit hook to add gitleaks.
  [(#7922)](https://github.com/PennyLaneAI/pennylane/pull/7922)

* Added a `run_filecheck_qjit` fixture that can be used to run FileCheck on integration tests for the
  `qml.compiler.python_compiler` submodule.
  [(#7888)](https://github.com/PennyLaneAI/pennylane/pull/7888)

* Added a `dialects` submodule to `qml.compiler.python_compiler` which now houses all the xDSL dialects we create.
  Additionally, the `MBQCDialect` and `QuantumDialect` dialects have been renamed to `MBQC` and `Quantum`.
  [(#7897)](https://github.com/PennyLaneAI/pennylane/pull/7897)

* Update minimum supported `pytest` version to `8.4.1`.
  [(#7853)](https://github.com/PennyLaneAI/pennylane/pull/7853)

* `DefaultQubitLegacy` (test suite only) no longer provides a customized classical shadow
  implementation
  [(#7895)](https://github.com/PennyLaneAI/pennylane/pull/7895)

* Make `pennylane.io` a tertiary module.
  [(#7877)](https://github.com/PennyLaneAI/pennylane/pull/7877)

* Seeded tests for the `split_to_single_terms` transformation.
  [(#7851)](https://github.com/PennyLaneAI/pennylane/pull/7851)

* Upgrade `rc_sync.yml` to work with latest `pyproject.toml` changes.
  [(#7808)](https://github.com/PennyLaneAI/pennylane/pull/7808)
  [(#7818)](https://github.com/PennyLaneAI/pennylane/pull/7818)

* `LinearCombination` instances can be created with `_primitive.impl` when
  capture is enabled and tracing is active.
  [(#7893)](https://github.com/PennyLaneAI/pennylane/pull/7893)

* The `TensorLike` type is now compatible with static type checkers.
  [(#7905)](https://github.com/PennyLaneAI/pennylane/pull/7905)

* Update xDSL supported version to `0.49`.
  [(#7923)](https://github.com/PennyLaneAI/pennylane/pull/7923)
  [(#7932)](https://github.com/PennyLaneAI/pennylane/pull/7932)
  [(#8120)](https://github.com/PennyLaneAI/pennylane/pull/8120)

* Update JAX version used in tests to `0.6.2`
  [(#7925)](https://github.com/PennyLaneAI/pennylane/pull/7925)

* The measurement-plane attribute of the Python compiler `mbqc` dialect now uses the "opaque syntax"
  format when printing in the generic IR format. This enables usage of this attribute when IR needs
  to be passed from the python compiler to Catalyst.
  [(#7957)](https://github.com/PennyLaneAI/pennylane/pull/7957)

* An `xdsl_extras` module has been added to the Python compiler to house additional utilities and
  functionality not available upstream in xDSL.
  [(#8067)](https://github.com/PennyLaneAI/pennylane/pull/8067)
  [(#8120)](https://github.com/PennyLaneAI/pennylane/pull/8120)

* Moved `allocation.DynamicWire` from the `allocation` to the `wires` module to avoid circular dependencies.
  [(#8179)](https://github.com/PennyLaneAI/pennylane/pull/8179)

* Two new xDSL passes have been added to the Python compiler: `decompose-graph-state`, which
  decomposes `mbqc.graph_state_prep` operations to their corresponding set of quantum operations for
  execution on state simulators, and `null-decompose-graph-state`, which replaces
  `mbqc.graph_state_prep` operations with single quantum-register allocation operations for
  execution on null devices.
  [(#8090)](https://github.com/PennyLaneAI/pennylane/pull/8090)

* The `mbqc.graph_state_prep` operation is integrated into the `convert_to_mbqc_formalism` pass.
  [(#8153)](https://github.com/PennyLaneAI/pennylane/pull/8153)
  [(#8301)](https://github.com/PennyLaneAI/pennylane/pull/8301)
  [(#8314)](https://github.com/PennyLaneAI/pennylane/pull/8314)

* :func:`.transforms.decompose` and :func:`.preprocess.decompose` now have a unified internal implementation.
  [(#8193)](https://github.com/PennyLaneAI/pennylane/pull/8193)

* Added a `graph_state_utils` submodule to `python_compiler.transforms.mbqc` for common utilities
  for MBQC workflows.
  [(#8219)](https://github.com/PennyLaneAI/pennylane/pull/8219)
  [(#8273)](https://github.com/PennyLaneAI/pennylane/pull/8273)

* Updated support for `pubchempy` used in the unit tests for `qml.qchem.mol_data` to `1.0.5`.
  [(#8224)](https://github.com/PennyLaneAI/pennylane/pull/8224)

* Add nightly RC builds script to `.github/workflows`.
  [(#8148)](https://github.com/PennyLaneAI/pennylane/pull/8148)

<h3>Documentation 📝</h3>

* Remove `>>>` and `...` from `.. code-block::` directives in docstrings.
  [(#8319)](https://github.com/PennyLaneAI/pennylane/pull/8319)

* Three more examples of the deprecated usage `qml.device(..., shots=...)` have been updated in the documentation.
  [(#8298)](https://github.com/PennyLaneAI/pennylane/pull/8298)

* The documentation of `qml.device` has been updated.
  [(#8294)](https://github.com/PennyLaneAI/pennylane/pull/8294)

* The "Simplifying Operators" section in the :doc:`Compiling circuits </introduction/compiling_circuits>` page was pushed further down the page to show more relevant sections first.
  [(#8233)](https://github.com/PennyLaneAI/pennylane/pull/8233)

* Rename `ancilla` to `auxiliary` in internal documentation.
  [(#8005)](https://github.com/PennyLaneAI/pennylane/pull/8005)

* Small typos in the docstring for `qml.noise.partial_wires` have been corrected.
  [(#8052)](https://github.com/PennyLaneAI/pennylane/pull/8052)

* The theoretical background section of :class:`~.BasisRotation` has been extended to explain
  the underlying Lie group/algebra homomorphism between the (dense) rotation matrix and the
  performed operations on the target qubits.
  [(#7765)](https://github.com/PennyLaneAI/pennylane/pull/7765)

* Updated the code examples in the documentation of :func:`~.specs`.
  [(#8003)](https://github.com/PennyLaneAI/pennylane/pull/8003)

* Clarifies the use case for `Operator.pow` and `Operator.adjoint`.
  [(#7999)](https://github.com/PennyLaneAI/pennylane/pull/7999)

* The docstring of the `is_hermitian` operator property has been updated to better describe its behaviour.
  [(#7946)](https://github.com/PennyLaneAI/pennylane/pull/7946)

* Improved the docstrings of all optimizers for consistency and legibility.
  [(#7891)](https://github.com/PennyLaneAI/pennylane/pull/7891)

* Updated the code example in the documentation for :func:`~.transforms.split_non_commuting`.
  [(#7892)](https://github.com/PennyLaneAI/pennylane/pull/7892)

* Fixed :math:`\LaTeX` rendering in the documentation for `qml.TrotterProduct` and `qml.trotterize`.
  [(#8014)](https://github.com/PennyLaneAI/pennylane/pull/8014)

* Updated description of `alpha` parameter in `ClassicalShadow.entropy`.
  Trimmed the outdated part of discussion regarding different choices of `alpha`.
  [(#8100)](https://github.com/PennyLaneAI/pennylane/pull/8100)

* A warning was added to the :doc:`interfaces documentation </introduction/interfaces>` under the Pytorch section saying that all Pytorch floating-point inputs are promoted
  to `torch.float64`.
  [(#8124)](https://github.com/PennyLaneAI/pennylane/pull/8124)

* The :doc:`Dynamic Quantum Circuits </introduction/dynamic_quantum_circuits>` page has been updated to include the latest device-dependent mid-circuit measurement method defaults.
  [(#8149)](https://github.com/PennyLaneAI/pennylane/pull/8149)

<h3>Bug fixes 🐛</h3>

* `default.qubit` now properly validates the `mcm_method`.
  [(#8343)](https://github.com/PennyLaneAI/pennylane/pull/8343)

* :class:`~.SpecialUnitary` now correctly obeys the interfaces of input parameters when large numbers of wires are used.
  [(#8209)](https://github.com/PennyLaneAI/pennylane/pull/8209)

* Autograph will now be correctly applied to the wrapped functions of :func:`~pennylane.adjoint`
  and :func:`~pennylane.ctrl`.
  [(#8215)](https://github.com/PennyLaneAI/pennylane/pull/8215)

* Parameter batching now works for Z-basis gates when executing with `default.mixed`.
  [(#8251)](https://github.com/PennyLaneAI/pennylane/pull/8251)

* `qml.ctrl(qml.Barrier(), control_wires)` now just returns the original Barrier operation, but placed
  in the circuit with the `ctrl` happens.
  [(#8238)](https://github.com/PennyLaneAI/pennylane/pull/8238)

* JIT compilation of :class:`~pennylane.MottonenStatePrep` can now accept statically defined state-vector arrays.
  [(#8222)](https://github.com/PennyLaneAI/pennylane/pull/8222)

* Pauli arithmetic can now handle abstract coefficients when participating in a jitted function.
  [(#8190)](https://github.com/PennyLaneAI/pennylane/pull/8190)

* Operators queued with :func:`pennylane.apply` no longer get dequeued by subsequent dequeuing operations
  (e.g. :func:`pennylane.adjoint`).
  [(#8078)](https://github.com/PennyLaneAI/pennylane/pull/8078)

* Fixed a bug in the decomposition rules of :class:`~.Select` with the new decomposition system
  that broke the decompositions if the target ``ops`` of the ``Select`` operator were parametrized.
  This enables the new decomposition system with ``Select`` of parametrized target ``ops``.
  [(#8186)](https://github.com/PennyLaneAI/pennylane/pull/8186)

* `Exp` and `Evolution` now have improved decompositions, allowing them to handle more situations
  more robustly. In particular, the generator is simplified prior to decomposition. Now more
  time evolution ops can be supported on devices that do not natively support them.
  [(#8133)](https://github.com/PennyLaneAI/pennylane/pull/8133)

* A scalar product of a norm one scalar and an operator now decomposes into a `GlobalPhase` and the operator.
  For example, `-1 * qml.X(0)` now decomposes into `[qml.GlobalPhase(-np.pi), qml.X(0)]`.
  [(#8133)](https://github.com/PennyLaneAI/pennylane/pull/8133)

* Fixes a bug that made the queueing behaviour of :meth:`~.pauli.PauliWord.operation` and
  :meth:`~.pauli.PauliSentence.operation` dependent on the global state of a program due to
  a caching issue.
  [(#8135)](https://github.com/PennyLaneAI/pennylane/pull/8135)

* A more informative error is raised when extremely deep circuits are attempted to be drawn.
  [(#8139)](https://github.com/PennyLaneAI/pennylane/pull/8139)

* An error is now raised if sequences of classically processed mid circuit measurements
  are used as input to :func:`pennylane.counts` or :func:`pennylane.probs`.
  [(#8109)](https://github.com/PennyLaneAI/pennylane/pull/8109)

* Simplifying operators raised to integer powers no longer causes recursion errors.
  [(#8044)](https://github.com/PennyLaneAI/pennylane/pull/8044)

* Fixes the GPU selection issue in `qml.math` with PyTorch when multiple GPUs are present.
  [(#8008)](https://github.com/PennyLaneAI/pennylane/pull/8008)

* The `~.for_loop` function with capture enabled can now handle over indexing
  into an empty array when `start == stop`.
  [(#8026)](https://github.com/PennyLaneAI/pennylane/pull/8026)

* Plxpr primitives now only return dynamically shaped arrays if their outputs
  actually have dynamic shapes.
  [(#8004)](https://github.com/PennyLaneAI/pennylane/pull/8004)

* Fixes an issue with tree-traversal and non-sequential wire orders.
  [(#7991)](https://github.com/PennyLaneAI/pennylane/pull/7991)

* Fixes a bug in :func:`~.matrix` where an operator's
  constituents were incorrectly queued if its decomposition was requested.
  [(#7975)](https://github.com/PennyLaneAI/pennylane/pull/7975)

* An error is now raised if an `end` statement is found in a measurement conditioned branch in a QASM string being imported into PennyLane.
  [(#7872)](https://github.com/PennyLaneAI/pennylane/pull/7872)

* Fixes issue related to :func:`~.transforms.to_zx` adding the support for
  `Toffoli` and `CCZ` gates conversion into their ZX-graph representation.
  [(#7899)](https://github.com/PennyLaneAI/pennylane/pull/7899)

* `get_best_diff_method` now correctly aligns with `execute` and `construct_batch` logic in workflows.
  [(#7898)](https://github.com/PennyLaneAI/pennylane/pull/7898)

* Resolve issues with AutoGraph transforming internal PennyLane library code due to incorrect
  module attribution of wrapper functions.
  [(#7889)](https://github.com/PennyLaneAI/pennylane/pull/7889)

* Calling `QNode.update` no longer acts as if `set_shots` has been applied.
  [(#7881)](https://github.com/PennyLaneAI/pennylane/pull/7881)

* Fixes attributes and types in the quantum dialect.
  This allows for types to be inferred correctly when parsing.
  [(#7825)](https://github.com/PennyLaneAI/pennylane/pull/7825)

* Fixes `SemiAdder` to work when inputs are defined with a single wire.
  [(#7940)](https://github.com/PennyLaneAI/pennylane/pull/7940)

* Fixes a bug where `qml.prod`, `qml.matrix`, and `qml.cond` applied on a quantum function does not dequeue operators passed as arguments to the function.
  [(#8094)](https://github.com/PennyLaneAI/pennylane/pull/8094)
  [(#8119)](https://github.com/PennyLaneAI/pennylane/pull/8119)
  [(#8078)](https://github.com/PennyLaneAI/pennylane/pull/8078)

* Fixes a bug where a copy of `ShadowExpvalMP` was incorrect for a multi-term composite observable.
  [(#8078)](https://github.com/PennyLaneAI/pennylane/pull/8078)

* Fixes a bug where :func:`~.transforms.cancel_inverses`, :func:`~.transforms.merge_rotations`, :func:`~.transforms.single_qubit_fusion`,
  :func:`~.transforms.commute_controlled`, and :func:`~.transforms.clifford_t_decomposition` are incorrect when the circuit contains operators on abstract wires.
  [(8297)](https://github.com/PennyLaneAI/pennylane/pull/8297)

<h3>Contributors ✍️</h3>

This release contains contributions from (in alphabetical order):

Runor Agbaire
Guillermo Alonso,
Ali Asadi,
Utkarsh Azad,
Astral Cai,
Joey Carter,
Yushao Chen,
Isaac De Vlugt,
Diksha Dhawan,
Marcus Edwards,
Lillian Frederiksen,
Pietropaolo Frisoni,
Simone Gasperini,
Austin Huang,
David Ittah,
Soran Jahangiri,
Korbinian Kottmann,
Mehrdad Malekmohammadi
Pablo Antonio Moreno Casares
Erick Ochoa,
Lee James O'Riordan,
Mudit Pandey,
Andrija Paurevic,
Justin Pickering,
Alex Preciado,
Shuli Shu,
Jay Soni,
David Wierichs,
Jake Zaia<|MERGE_RESOLUTION|>--- conflicted
+++ resolved
@@ -76,10 +76,6 @@
     ``QROM``, ``SelectPauliRot``, ``QubitUnitary``, ``ControlledSequence``, ``QPE`` and
     ``IterativeQPE`` were added to `qml.estimator.templates`.
     [(#8300)](https://github.com/PennyLaneAI/pennylane/pull/8300)
-<<<<<<< HEAD
-
-=======
->>>>>>> e44771de
 
 * Wires can now be dynamically allocated and deallocated in quantum functions with
   :func:`~.allocate` and :func:`~.deallocate`. These features unlock many important applications
