:orphan:

# Release 0.37.0-dev (development release)

<h3>New features since last release</h3>

* QROM template is added. This template allows you to enter classic data in the form of bitstrings.
  [(#5688)](https://github.com/PennyLaneAI/pennylane/pull/5688)

  ```python
  # a list of bitstrings is defined
  bitstrings = ["010", "111", "110", "000"]

  dev = qml.device("default.qubit", shots = 1)

  @qml.qnode(dev)
  def circuit():

      # the third index is encoded in the control wires [0, 1]
      qml.BasisEmbedding(2, wires = [0,1])

      qml.QROM(bitstrings = bitstrings,
              control_wires = [0,1],
              target_wires = [2,3,4],
              work_wires = [5,6,7])

      return qml.sample(wires = [2,3,4])
  ```
   ```pycon
  >>> print(circuit())
  [1 1 0]
  ```

* `qml.QNode` and `qml.qnode` now accept two new keyword arguments: `postselect_mode` and `mcm_method`.
  These keyword arguments can be used to configure how the device should behave when running circuits with
  mid-circuit measurements.
  [(#5679)](https://github.com/PennyLaneAI/pennylane/pull/5679)

  * `postselect_mode="hw-like"` will indicate to devices to discard invalid shots when postselecting
    mid-circuit measurements. Use `postselect_mode="fill-shots"` to unconditionally sample the postselected
    value, thus making all samples valid. This is equivalent to sampling until the number of valid samples
    matches the total number of shots.
  * `mcm_method` will indicate which strategy to use for running circuits with mid-circuit measurements.
    Use `mcm_method="deferred"` to use the deferred measurements principle, or `mcm_method="one-shot"`
    to execute once for each shot.

* The `default.tensor` device is introduced to perform tensor network simulation of a quantum circuit.
  [(#5699)](https://github.com/PennyLaneAI/pennylane/pull/5699)

<<<<<<< HEAD
* A new `qml.noise` module which contains utility functions for building `NoiseModels`.
  [(#5674)](https://github.com/PennyLaneAI/pennylane/pull/5674)
  [(#5684)](https://github.com/PennyLaneAI/pennylane/pull/5684)

  ```python
  fcond = qml.noise.op_eq(qml.X) | qml.noise.op_eq(qml.Y)
  noise = qml.noise.partial_wires(qml.AmplitudeDamping, 0.4)
  ```

  ```pycon
  >>> qml.NoiseModel({fcond: noise}, t1=0.04)
  NoiseModel({
    OpEq(PauliX) | OpEq(PauliY) = AmplitudeDamping(gamma=0.4)
  }, t1 = 0.04)
  ```
=======
* A new `qml.noise` module which contains utililty functions for building `NoiseModels`.
  [(#5674)](https://github.com/PennyLaneAI/pennylane/pull/5674)
>>>>>>> 6599b3bc

<h3>Improvements 🛠</h3>

* `qml.TrotterProduct` is now compatible with resource tracking by inheriting from `ResourcesOperation`. 
   [(#5680)](https://github.com/PennyLaneAI/pennylane/pull/5680)

* The wires for the `default.tensor` device are selected at runtime if they are not provided by user.
  [(#5744)](https://github.com/PennyLaneAI/pennylane/pull/5744)

* Added `packaging` in the required list of packages.
  [(#5769)](https://github.com/PennyLaneAI/pennylane/pull/5769).

* Logging now allows for an easier opt-in across the stack, and also extends control support to `catalyst`.
  [(#5528)](https://github.com/PennyLaneAI/pennylane/pull/5528).

* A number of templates have been updated to be valid pytrees and PennyLane operations.
  [(#5698)](https://github.com/PennyLaneAI/pennylane/pull/5698)

* `ctrl` now works with tuple-valued `control_values` when applied to any already controlled operation.
  [(#5725)](https://github.com/PennyLaneAI/pennylane/pull/5725)

* Add support for 3 new pytest markers: `unit`, `integration` and `system`.
  [(#5517)](https://github.com/PennyLaneAI/pennylane/pull/5517)

* The sorting order of parameter-shift terms is now guaranteed to resolve ties in the absolute value with the sign of the shifts.
  [(#5582)](https://github.com/PennyLaneAI/pennylane/pull/5582)

* `qml.transforms.split_non_commuting` can now handle circuits containing measurements of multi-term observables.
  [(#5729)](https://github.com/PennyLaneAI/pennylane/pull/5729)

* The qchem module has dedicated functions for calling `pyscf` and `openfermion` backends.
  [(#5553)](https://github.com/PennyLaneAI/pennylane/pull/5553)

<h4>Mid-circuit measurements and dynamic circuits</h4>

* The `dynamic_one_shot` transform is made compatible with the Catalyst compiler.
  [(#5766)](https://github.com/PennyLaneAI/pennylane/pull/5766)
  
* Rationalize MCM tests, removing most end-to-end tests from the native MCM test file,
  but keeping one that validates multiple mid-circuit measurements with any allowed return
  and interface end-to-end tests.
  [(#5787)](https://github.com/PennyLaneAI/pennylane/pull/5787)

* The `dynamic_one_shot` transform uses a single auxiliary tape with a shot vector and `default.qubit` implements the loop over shots with `jax.vmap`.
  [(#5617)](https://github.com/PennyLaneAI/pennylane/pull/5617)

* The `dynamic_one_shot` transform can be compiled with `jax.jit`.
  [(#5557)](https://github.com/PennyLaneAI/pennylane/pull/5557)

* When using `defer_measurements` with postselecting mid-circuit measurements, operations
  that will never be active due to the postselected state are skipped in the transformed
  quantum circuit. In addition, postselected controls are skipped, as they are evaluated
  at transform time. This optimization feature can be turned off by setting `reduce_postselected=False`
  [(#5558)](https://github.com/PennyLaneAI/pennylane/pull/5558)

  Consider a simple circuit with three mid-circuit measurements, two of which are postselecting,
  and a single gate conditioned on those measurements:

  ```python
  @qml.qnode(qml.device("default.qubit"))
  def node(x):
      qml.RX(x, 0)
      qml.RX(x, 1)
      qml.RX(x, 2)
      mcm0 = qml.measure(0, postselect=0, reset=False)
      mcm1 = qml.measure(1, postselect=None, reset=True)
      mcm2 = qml.measure(2, postselect=1, reset=False)
      qml.cond(mcm0+mcm1+mcm2==1, qml.RX)(0.5, 3)
      return qml.expval(qml.Z(0) @ qml.Z(3))
  ```

  Without the new optimization, we obtain three gates, each controlled on the three measured
  qubits. They correspond to the combinations of controls that satisfy the condition
  `mcm0+mcm1+mcm2==1`:

  ```pycon
  >>> print(qml.draw(qml.defer_measurements(node, reduce_postselected=False))(0.6))
  0: ──RX(0.60)──|0⟩⟨0|─╭●─────────────────────────────────────────────┤ ╭<Z@Z>
  1: ──RX(0.60)─────────│──╭●─╭X───────────────────────────────────────┤ │
  2: ──RX(0.60)─────────│──│──│───|1⟩⟨1|─╭○────────╭○────────╭●────────┤ │
  3: ───────────────────│──│──│──────────├RX(0.50)─├RX(0.50)─├RX(0.50)─┤ ╰<Z@Z>
  4: ───────────────────╰X─│──│──────────├○────────├●────────├○────────┤
  5: ──────────────────────╰X─╰●─────────╰●────────╰○────────╰○────────┤
  ```

  If we do not explicitly deactivate the optimization, we obtain a much simpler circuit:

  ```pycon
  >>> print(qml.draw(qml.defer_measurements(node))(0.6))
  0: ──RX(0.60)──|0⟩⟨0|─╭●─────────────────┤ ╭<Z@Z>
  1: ──RX(0.60)─────────│──╭●─╭X───────────┤ │
  2: ──RX(0.60)─────────│──│──│───|1⟩⟨1|───┤ │
  3: ───────────────────│──│──│──╭RX(0.50)─┤ ╰<Z@Z>
  4: ───────────────────╰X─│──│──│─────────┤
  5: ──────────────────────╰X─╰●─╰○────────┤
  ```

  There is only one controlled gate with only one control wire.

* `qml.devices.LegacyDevice` is now an alias for `qml.Device`, so it is easier to distinguish it from
  `qml.devices.Device`, which follows the new device API.
  [(#5581)](https://github.com/PennyLaneAI/pennylane/pull/5581)

* The `dtype` for `eigvals` of `X`, `Y`, `Z` and `Hadamard` is changed from `int` to `float`, making them
  consistent with the other observables. The `dtype` of the returned values when sampling these observables
  (e.g. `qml.sample(X(0))`) is also changed to `float`.
  [(#5607)](https://github.com/PennyLaneAI/pennylane/pull/5607)

* Sets up the framework for the development of an `assert_equal` function for testing operator comparison.
  [(#5634)](https://github.com/PennyLaneAI/pennylane/pull/5634)

* `qml.sample` can now be used on Boolean values representing mid-circuit measurement results in
  traced quantum functions. This feature is used with Catalyst to enable the pattern
  `m = measure(0); qml.sample(m)`.
  [(#5673)](https://github.com/PennyLaneAI/pennylane/pull/5673)

* PennyLane operators, measurements, and QNodes can now automatically be captured as instructions in JAXPR.
  [(#5564)](https://github.com/PennyLaneAI/pennylane/pull/5564)
  [(#5511)](https://github.com/PennyLaneAI/pennylane/pull/5511)
  [(#5708)](https://github.com/PennyLaneAI/pennylane/pull/5708)
  [(#5523)](https://github.com/PennyLaneAI/pennylane/pull/5523)
  [(#5686)](https://github.com/PennyLaneAI/pennylane/pull/5686)

* The `decompose` transform has an `error` kwarg to specify the type of error that should be raised,
  allowing error types to be more consistent with the context the `decompose` function is used in.
  [(#5669)](https://github.com/PennyLaneAI/pennylane/pull/5669)

* The `qml.pytrees` module now has `flatten` and `unflatten` methods for serializing pytrees.
  [(#5701)](https://github.com/PennyLaneAI/pennylane/pull/5701)

* Empty initialization of `PauliVSpace` is permitted.
  [(#5675)](https://github.com/PennyLaneAI/pennylane/pull/5675)

* `MultiControlledX` can now be decomposed even when no `work_wires` are provided. The implementation returns $\mathcal{O}(\text{len(control\_wires)}^2)$ operations, and is applicable for any multi controlled unitary gate.
  [(#5735)](https://github.com/PennyLaneAI/pennylane/pull/5735)

* Single control unitary now includes the correct global phase.
  [(#5735)](https://github.com/PennyLaneAI/pennylane/pull/5735)

* Single control `GlobalPhase` has now a decomposition, i.e. relative phase on control wire.
  [(#5735)](https://github.com/PennyLaneAI/pennylane/pull/5735)

* `QuantumScript` properties are only calculated when needed, instead of on initialization. This decreases the classical overhead by >20%.
  `par_info`, `obs_sharing_wires`, and `obs_sharing_wires_id` are now public attributes.
  [(#5696)](https://github.com/PennyLaneAI/pennylane/pull/5696)

* `qml.ops.Conditional` now inherits from `qml.ops.SymbolicOp`, thus it inherits several useful common functionalities. Other properties such as adjoint and diagonalizing gates have been added using the `base` properties.
  [(##5772)](https://github.com/PennyLaneAI/pennylane/pull/5772)

* New dispatches for `qml.ops.Conditional` and `qml.MeasurementValue` have been added to `qml.equal`.
  [(##5772)](https://github.com/PennyLaneAI/pennylane/pull/5772)

* The `qml.qchem.Molecule` object is now the central object used by all qchem functions.
  [(#5571)](https://github.com/PennyLaneAI/pennylane/pull/5571)

* The `qml.qchem.Molecule` class now supports Angstrom as a unit.
  [(#5694)](https://github.com/PennyLaneAI/pennylane/pull/5694)

* The `qml.qchem.Molecule` class now supports open-shell systems.
  [(#5655)](https://github.com/PennyLaneAI/pennylane/pull/5655)

* The `qml.qchem.molecular_hamiltonian` function now supports parity and Bravyi-Kitaev mappings.
  [(#5657)](https://github.com/PennyLaneAI/pennylane/pull/5657/)

* The qchem docs are updated with the new qchem improvements.
  [(#5758)](https://github.com/PennyLaneAI/pennylane/pull/5758/)
  [(#5638)](https://github.com/PennyLaneAI/pennylane/pull/5638/)

* `qml.qchem.molecular_dipole` function is added for calculating the dipole operator using "dhf" and "openfermion" backends.
  [(#5764)](https://github.com/PennyLaneAI/pennylane/pull/5764)

<h4>Community contributions 🥳</h4>

* Implemented kwargs (`check_interface`, `check_trainability`, `rtol` and `atol`) support in `qml.equal` for the operators `Pow`, `Adjoint`, `Exp`, and `SProd`.
  [(#5668)](https://github.com/PennyLaneAI/pennylane/issues/5668)
  
* `qml.QutritDepolarizingChannel` has been added, allowing for depolarizing noise to be simulated on the `default.qutrit.mixed` device.
  [(#5502)](https://github.com/PennyLaneAI/pennylane/pull/5502)
 
* `qml.QutritChannel` has been added, enabling the specification of noise using a collection of (3x3) Kraus matrices on the `default.qutrit.mixed` device.
  [(#5793)](https://github.com/PennyLaneAI/pennylane/issues/5793)

* `qml.QutritAmplitudeDamping` channel has been added, allowing for noise processes modelled by amplitude damping to be simulated on the `default.qutrit.mixed` device.
  [(#5503)](https://github.com/PennyLaneAI/pennylane/pull/5503)
  [(#5757)](https://github.com/PennyLaneAI/pennylane/pull/5757)
  [(#5799)](https://github.com/PennyLaneAI/pennylane/pull/5799)
  
* `qml.TritFlip` has been added, allowing for trit flip errors, such as misclassification, 
  to be simulated on the `default.qutrit.mixed` device.
  [(#5784)](https://github.com/PennyLaneAI/pennylane/pull/5784)

<h3>Breaking changes 💔</h3>

* Passing `shots` as a keyword argument to a `QNode` initialization now raises an error, instead of ignoring the input.
  [(#5748)](https://github.com/PennyLaneAI/pennylane/pull/5748)

* A custom decomposition can no longer be provided to `QDrift`. Instead, apply the operations in your custom
  operation directly with `qml.apply`.
  [(#5698)](https://github.com/PennyLaneAI/pennylane/pull/5698)

* Sampling observables composed of `X`, `Y`, `Z` and `Hadamard` now returns values of type `float` instead of `int`.
  [(#5607)](https://github.com/PennyLaneAI/pennylane/pull/5607)

* `qml.is_commuting` no longer accepts the `wire_map` argument, which does not bring any functionality.
  [(#5660)](https://github.com/PennyLaneAI/pennylane/pull/5660)

* `qml.from_qasm_file` has been removed. The user can open files and load their content using `qml.from_qasm`.
  [(#5659)](https://github.com/PennyLaneAI/pennylane/pull/5659)

* `qml.load` has been removed in favour of more specific functions, such as `qml.from_qiskit`, etc.
  [(#5654)](https://github.com/PennyLaneAI/pennylane/pull/5654)

* `qml.transforms.convert_to_numpy_parameters` is now a proper transform and its output signature has changed,
  returning a list of `QuantumTape`s and a post-processing function instead of simply the transformed circuit.
  [(#5693)](https://github.com/PennyLaneAI/pennylane/pull/5693)

* `Controlled.wires` does not include `self.work_wires` anymore. That can be accessed separately through `Controlled.work_wires`.
  Consequently, `Controlled.active_wires` has been removed in favour of the more common `Controlled.wires`.
  [(#5728)](https://github.com/PennyLaneAI/pennylane/pull/5728)

<h3>Deprecations 👋</h3>

* The `simplify` argument in `qml.Hamiltonian` and `qml.ops.LinearCombination` is deprecated.
  Instead, `qml.simplify()` can be called on the constructed operator.
  [(#5677)](https://github.com/PennyLaneAI/pennylane/pull/5677)

* `qml.transforms.map_batch_transform` is deprecated, since a transform can be applied directly to a batch of tapes.
  [(#5676)](https://github.com/PennyLaneAI/pennylane/pull/5676)

<h3>Documentation 📝</h3>

* The documentation for the `default.tensor` device has been added.
  [(#5719)](https://github.com/PennyLaneAI/pennylane/pull/5719)

* A small typo was fixed in the docstring for `qml.sample`.
  [(#5685)](https://github.com/PennyLaneAI/pennylane/pull/5685)

* Typesetting for some of the documentation was fixed, (use of left/right delimiters, fractions, and fix of incorrectly set up commands)
  [(#5804)](https://github.com/PennyLaneAI/pennylane/pull/5804)

* The `qml.Tracker` examples are updated.
  [(#5803)](https://github.com/PennyLaneAI/pennylane/pull/5803)

<h3>Bug fixes 🐛</h3>

* An error is now raised if a transform is applied to a catalyst qjit object.
  [(#5826)](https://github.com/PennyLaneAI/pennylane/pull/5826)

* `KerasLayer` and `TorchLayer` no longer mutate the input `QNode`'s interface.
  [(#5800)](https://github.com/PennyLaneAI/pennylane/pull/5800)

* Disable Docker builds on PR merge.
  [(#5777)](https://github.com/PennyLaneAI/pennylane/pull/5777)

* The validation of the adjoint method in `DefaultQubit` correctly handles device wires now.
  [(#5761)](https://github.com/PennyLaneAI/pennylane/pull/5761)

* `QuantumPhaseEstimation.map_wires` on longer modifies the original operation instance.
  [(#5698)](https://github.com/PennyLaneAI/pennylane/pull/5698)

* The decomposition of `AmplitudeAmplification` now correctly queues all operations.
  [(#5698)](https://github.com/PennyLaneAI/pennylane/pull/5698)

* Replaced `semantic_version` with `packaging.version.Version`, since the former cannot
  handle the metadata `.post` in the version string.
  [(#5754)](https://github.com/PennyLaneAI/pennylane/pull/5754)

* The `dynamic_one_shot` transform now has expanded support for the `jax` and `torch` interfaces.
  [(#5672)](https://github.com/PennyLaneAI/pennylane/pull/5672)

* The decomposition of `StronglyEntanglingLayers` is now compatible with broadcasting.
  [(#5716)](https://github.com/PennyLaneAI/pennylane/pull/5716)

* `qml.cond` can now be applied to `ControlledOp` operations when deferring measurements.
  [(#5725)](https://github.com/PennyLaneAI/pennylane/pull/5725)

* The legacy `Tensor` class can now handle a `Projector` with abstract tracer input.
  [(#5720)](https://github.com/PennyLaneAI/pennylane/pull/5720)

* Fixed a bug that raised an error regarding expected vs actual `dtype` when using `JAX-JIT` on a circuit that
  returned samples of observables containing the `qml.Identity` operator.
  [(#5607)](https://github.com/PennyLaneAI/pennylane/pull/5607)

* The signature of `CaptureMeta` objects (like `Operator`) now match the signature of the `__init__` call.
  [(#5727)](https://github.com/PennyLaneAI/pennylane/pull/5727)

* Use vanilla NumPy arrays in `test_projector_expectation` to avoid differentiating `qml.Projector` with respect to the state attribute.
  [(#5683)](https://github.com/PennyLaneAI/pennylane/pull/5683)

* `qml.Projector` is now compatible with jax-jit.
  [(#5595)](https://github.com/PennyLaneAI/pennylane/pull/5595)

* Finite shot circuits with a `qml.probs` measurement, both with a `wires` or `op` argument, can now be compiled with `jax.jit`.
  [(#5619)](https://github.com/PennyLaneAI/pennylane/pull/5619)

* `param_shift`, `finite_diff`, `compile`, `insert`, `merge_rotations`, and `transpile` now
  all work with circuits with non-commuting measurements.
  [(#5424)](https://github.com/PennyLaneAI/pennylane/pull/5424)
  [(#5681)](https://github.com/PennyLaneAI/pennylane/pull/5681)

* A correction is added to `bravyi_kitaev` to call the correct function for a FermiSentence input.
  [(#5671)](https://github.com/PennyLaneAI/pennylane/pull/5671)

* Fixes a bug where `sum_expand` produces incorrect result dimensions when combining shot vectors,
  multiple measurements, and parameter broadcasting.
  [(#5702)](https://github.com/PennyLaneAI/pennylane/pull/5702)

* Fixes a bug in `qml.math.dot` that raises an error when only one of the operands is a scalar.
  [(#5702)](https://github.com/PennyLaneAI/pennylane/pull/5702)

* `qml.matrix` is now compatible with qnodes compiled by catalyst.qjit.
  [(#5753)](https://github.com/PennyLaneAI/pennylane/pull/5753)

* `CNOT` and `Toffoli` now have an `arithmetic_depth` of `1`, as they are controlled operations.
  [(#5797)](https://github.com/PennyLaneAI/pennylane/pull/5797)

* Fixes a bug where the gradient of `ControlledSequence`, `Reflection`, `AmplitudeAmplification`, and `Qubitization` is incorrect on `default.qubit.legacy` with `parameter_shift`.
  [(#5806)](https://github.com/PennyLaneAI/pennylane/pull/5806)

* Fixed a bug where `split_non_commuting` raises an error when the circuit contains measurements of observables that are not pauli words.
  [(#5827)](https://github.com/PennyLaneAI/pennylane/pull/5827)

* Simplify method for `Exp` now returns an operator with the correct number of Trotter steps, i.e. equal to the one from the pre-simplified operator.
  [(#5831)](https://github.com/PennyLaneAI/pennylane/pull/5831)

<h3>Contributors ✍️</h3>

This release contains contributions from (in alphabetical order):

Tarun Kumar Allamsetty,
Guillermo Alonso-Linaje,
Utkarsh Azad,
Lillian M. A. Frederiksen,
Gabriel Bottrill,
Astral Cai,
Ahmed Darwish,
Isaac De Vlugt,
Diksha Dhawan,
Pietropaolo Frisoni,
Emiliano Godinez,
Austin Huang,
David Ittah,
Soran Jahangiri,
Rohan Jain,
Korbinian Kottmann,
Christina Lee,
Vincent Michaud-Rioux,
Lee James O'Riordan,
Mudit Pandey,
Kenya Sakka,
Jay Soni,
Haochen Paul Wang,
David Wierichs.<|MERGE_RESOLUTION|>--- conflicted
+++ resolved
@@ -47,7 +47,6 @@
 * The `default.tensor` device is introduced to perform tensor network simulation of a quantum circuit.
   [(#5699)](https://github.com/PennyLaneAI/pennylane/pull/5699)
 
-<<<<<<< HEAD
 * A new `qml.noise` module which contains utility functions for building `NoiseModels`.
   [(#5674)](https://github.com/PennyLaneAI/pennylane/pull/5674)
   [(#5684)](https://github.com/PennyLaneAI/pennylane/pull/5684)
@@ -63,10 +62,6 @@
     OpEq(PauliX) | OpEq(PauliY) = AmplitudeDamping(gamma=0.4)
   }, t1 = 0.04)
   ```
-=======
-* A new `qml.noise` module which contains utililty functions for building `NoiseModels`.
-  [(#5674)](https://github.com/PennyLaneAI/pennylane/pull/5674)
->>>>>>> 6599b3bc
 
 <h3>Improvements 🛠</h3>
 
