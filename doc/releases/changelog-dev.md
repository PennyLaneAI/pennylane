:orphan:

# Release 0.40.0-dev (development release)

<h3>New features since last release</h3>

* Added new ``MPSPrep`` template to prepare quantum states in tensor simulators.
  [(#6431)](https://github.com/PennyLaneAI/pennylane/pull/6431)

* Two new methods: `setup_execution_config` and `preprocess_transforms` are added to the `Device`
  class. Device developers are encouraged to override these two methods separately instead of the
  `preprocess` method. For now, to avoid ambiguity, a device is allowed to override either these
  two methods or `preprocess`, but not both. In the long term, we will slowly phase out the use of
  `preprocess` in favour of these two methods for better separation of concerns.
  [(#6617)](https://github.com/PennyLaneAI/pennylane/pull/6617)

* Developers of plugin devices now have the option of providing a TOML-formatted configuration file
  to declare the capabilities of the device. See [Device Capabilities](https://docs.pennylane.ai/en/latest/development/plugins.html#device-capabilities) for details.

* An internal module `pennylane.devices.capabilities` is added that defines a new `DeviceCapabilites`
  data class, as well as functions that load and parse the TOML-formatted configuration files.
  [(#6407)](https://github.com/PennyLaneAI/pennylane/pull/6407)

  ```pycon
    >>> from pennylane.devices.capabilities import DeviceCapabilities
    >>> capabilities = DeviceCapabilities.from_toml_file("my_device.toml")
    >>> isinstance(capabilities, DeviceCapabilities)
    True
  ```

* Devices that extends `qml.devices.Device` now has an optional class attribute `capabilities`
  that is an instance of the `DeviceCapabilities` data class, constructed from the configuration
  file if it exists. Otherwise, it is set to `None`.
  [(#6433)](https://github.com/PennyLaneAI/pennylane/pull/6433)

  ```python
  from pennylane.devices import Device

  class MyDevice(Device):

      config_filepath = "path/to/config.toml"

      ...
  ```
  ```pycon
  >>> isinstance(MyDevice.capabilities, DeviceCapabilities)
  True
  ```

* Default implementations of `Device.setup_execution_config` and `Device.preprocess_transforms`
  are added to the device API for devices that provides a TOML configuration file and thus have
  a `capabilities` property.
  [(#6632)](https://github.com/PennyLaneAI/pennylane/pull/6632)
  [(#6653)](https://github.com/PennyLaneAI/pennylane/pull/6653)

* Support is added for `if`/`else` statements and `for` and `while` loops in circuits executed with `qml.capture.enabled`, via Autograph.
  Autograph conversion is now used by default in `make_plxpr`, but can be skipped with the keyword arg `autograph=False`.
  [(#6406)](https://github.com/PennyLaneAI/pennylane/pull/6406)
  [(#6413)](https://github.com/PennyLaneAI/pennylane/pull/6413)
  [(#6426)](https://github.com/PennyLaneAI/pennylane/pull/6426)
  [(#6645)](https://github.com/PennyLaneAI/pennylane/pull/6645)

* New `qml.GQSP` template has been added to perform Generalized Quantum Signal Processing (GQSP).
    The functionality `qml.poly_to_angles` has been also extended to support GQSP.
    [(#6565)](https://github.com/PennyLaneAI/pennylane/pull/6565)

* Added `unary_mapping()` function to map `BoseWord` and `BoseSentence` to qubit operators, using unary mapping.
  [(#6576)](https://github.com/PennyLaneAI/pennylane/pull/6576)

* Added `binary_mapping()` function to map `BoseWord` and `BoseSentence` to qubit operators, using standard-binary mapping.
  [(#6564)](https://github.com/PennyLaneAI/pennylane/pull/6564)

* New functionality to calculate angles for QSP and QSVT has been added. This includes the function `qml.poly_to_angles`
  to obtain angles directly and the function `qml.transform_angles` to convert angles from one subroutine to another.
  [(#6483)](https://github.com/PennyLaneAI/pennylane/pull/6483)

* Added a function `qml.trotterize` to generalize the Suzuki-Trotter product to arbitrary quantum functions.
  [(#6627)](https://github.com/PennyLaneAI/pennylane/pull/6627)

  ```python
  def my_custom_first_order_expansion(time, theta, phi, wires, flip):
    "This is the first order expansion (U_1)."
    qml.RX(time*theta, wires[0])
    qml.RY(time*phi, wires[1])
    if flip:
        qml.CNOT(wires=wires[:2])

  @qml.qnode(qml.device("default.qubit"))
  def my_circuit(time, angles, num_trotter_steps):
      TrotterizedQfunc(
          time,
          *angles,
          qfunc=my_custom_first_order_expansion,
          n=num_trotter_steps,
          order=2,
          wires=['a', 'b'],
          flip=True,
      )
      return qml.state()
  ```
  ```pycon
  >>> time = 0.1
  >>> angles = (0.12, -3.45)
  >>> print(qml.draw(my_circuit, level=3)(time, angles, num_trotter_steps=1))
  a: ──RX(0.01)──╭●─╭●──RX(0.01)──┤  State
  b: ──RY(-0.17)─╰X─╰X──RY(-0.17)─┤  State
  ```

<h4>New `pennylane.labs.dla` module for handling (dynamical) Lie algebras (DLAs)</h4>

* Added a dense implementation of computing the Lie closure in a new function
  `lie_closure_dense` in `pennylane.labs.dla`.
  [(#6371)](https://github.com/PennyLaneAI/pennylane/pull/6371)
  [(#6695)](https://github.com/PennyLaneAI/pennylane/pull/6695)

* Added a dense implementation of computing the structure constants in a new function
  `structure_constants_dense` in `pennylane.labs.dla`.
  [(#6376)](https://github.com/PennyLaneAI/pennylane/pull/6376)

* Added utility functions for handling dense matrices and advanced functionality in the Lie theory context.
  [(#6563)](https://github.com/PennyLaneAI/pennylane/pull/6563)
  [(#6392)](https://github.com/PennyLaneAI/pennylane/pull/6392)
  [(#6396)](https://github.com/PennyLaneAI/pennylane/pull/6396)

* Added a ``cartan_decomp`` function along with two standard involutions ``even_odd_involution`` and ``concurrence_involution``.
  [(#6392)](https://github.com/PennyLaneAI/pennylane/pull/6392)

* Added a `recursive_cartan_decomp` function and all canonical Cartan involutions.
  [(#6396)](https://github.com/PennyLaneAI/pennylane/pull/6396)

* Added a `cartan_subalgebra` function to compute the (horizontal) Cartan subalgebra of a Cartan decomposition.
  [(#6403)](https://github.com/PennyLaneAI/pennylane/pull/6403)
  [(#6396)](https://github.com/PennyLaneAI/pennylane/pull/6396)


<h4>New API for Qubit Mixed</h4>

* Added `qml.devices.qubit_mixed` module for mixed-state qubit device support [(#6379)](https://github.com/PennyLaneAI/pennylane/pull/6379). This module introduces an `apply_operation` helper function that features:

  * Two density matrix contraction methods using `einsum` and `tensordot`

  * Optimized handling of special cases including: Diagonal operators, Identity operators, CX (controlled-X), Multi-controlled X gates, Grover operators

* Added submodule 'initialize_state' featuring a `create_initial_state` function for initializing a density matrix from `qml.StatePrep` operations or `qml.QubitDensityMatrix` operations.
  [(#6503)](https://github.com/PennyLaneAI/pennylane/pull/6503)
  
* Added support for constructing `BoseWord` and `BoseSentence`, similar to `FermiWord` and `FermiSentence`.
  [(#6518)](https://github.com/PennyLaneAI/pennylane/pull/6518)

* Added method `preprocess` to the `QubitMixed` device class to preprocess the quantum circuit before execution. Necessary non-intrusive interfaces changes to class init method were made along the way to the `QubitMixed` device class to support new API feature.
  [(#6601)](https://github.com/PennyLaneAI/pennylane/pull/6601)

* Added a second class `DefaultMixedNewAPI` to the `qml.devices.qubit_mixed` module, which is to be the replacement of legacy `DefaultMixed` which for now to hold the implementations of `preprocess` and `execute` methods.
  [(#6607)](https://github.com/PennyLaneAI/pennylane/pull/6607)

* Added submodule `devices.qubit_mixed.measure` as a necessary step for the new API, featuring a `measure` function for measuring qubits in mixed-state devices.
  [(#6637)](https://github.com/PennyLaneAI/pennylane/pull/6637)

* Added submodule `devices.qubit_mixed.simulate` as a necessary step for the new API,
featuring a `simulate` function for simulating mixed states in analytic mode.
  [(#6618)](https://github.com/PennyLaneAI/pennylane/pull/6618)

* Added submodule `devices.qubit_mixed.sampling` as a necessary step for the new API, featuring functions `sample_state`, `measure_with_samples` and `sample_probs` for sampling qubits in mixed-state devices.
  [(#6639)](https://github.com/PennyLaneAI/pennylane/pull/6639)

* Added support `qml.Snapshot` operation in `qml.devices.qubit_mixed.apply_operation`.
  [(#6659)](https://github.com/PennyLaneAI/pennylane/pull/6659)

* Implemented the finite-shot branch of `devices.qubit_mixed.simulate`. Now, the 
new device API of `default_mixed` should be able to take the stochastic arguments
such as `shots`, `rng` and `prng_key`.
[(#6665)](https://github.com/PennyLaneAI/pennylane/pull/6665)

* Added `christiansen_mapping()` function to map `BoseWord` and `BoseSentence` to qubit operators, using christiansen mapping.
  [(#6623)](https://github.com/PennyLaneAI/pennylane/pull/6623)

* The `qml.qchem.factorize` function now supports new methods for double factorization:
  Cholesky decomposition (`cholesky=True`) and compressed double factorization (`compressed=True`).
  [(#6573)](https://github.com/PennyLaneAI/pennylane/pull/6573)
  [(#6611)](https://github.com/PennyLaneAI/pennylane/pull/6611)

* Added `qml.qchem.symmetry_shift` function to perform the
  [block-invariant symmetry shift](https://arxiv.org/pdf/2304.13772) on the electronic integrals.
  [(#6574)](https://github.com/PennyLaneAI/pennylane/pull/6574)

* Added submodule for calculating vibrational Hamiltonians
  * Implemented helper functions for geometry optimization, harmonic analysis,
    and normal-mode localization.
    [(#6453)](https://github.com/PennyLaneAI/pennylane/pull/6453)
    [(#6666)](https://github.com/PennyLaneAI/pennylane/pull/6666)
  * Implemented helper functions for calculating one-mode PES, two-mode PES, and
    three-mode PES.
    [(#6616)](https://github.com/PennyLaneAI/pennylane/pull/6616)
    [(#6676)](https://github.com/PennyLaneAI/pennylane/pull/6676)
  * Implemented wrapper function for vibrational Hamiltonian calculation and dataclass
    for storing the data.
    [(#6652)](https://github.com/PennyLaneAI/pennylane/pull/6652)

<h3>Improvements 🛠</h3>

* Raises a comprehensive error when using `qml.fourier.qnode_spectrum` with standard numpy
  arguments and `interface="auto"`.
  [(#6622)](https://github.com/PennyLaneAI/pennylane/pull/6622)

* Added support for the `wire_options` dictionary to customize wire line formatting in `qml.draw_mpl` circuit
  visualizations, allowing global and per-wire customization with options like `color`, `linestyle`, and `linewidth`.
  [(#6486)](https://github.com/PennyLaneAI/pennylane/pull/6486)

* Added Pauli String representations for the gates X, Y, Z, S, T, SX, SWAP, ISWAP, ECR, SISWAP. Fixed a shape error in the matrix conversion of `PauliSentence`s with list or array input.
  [(#6562)](https://github.com/PennyLaneAI/pennylane/pull/6562)
  [(#6587)](https://github.com/PennyLaneAI/pennylane/pull/6587)
  
* `QNode` and `qml.execute` now forbid certain keyword arguments from being passed positionally.
  [(#6610)](https://github.com/PennyLaneAI/pennylane/pull/6610)

* Shortened the string representation for the `qml.S`, `qml.T`, and `qml.SX` operators.
  [(#6542)](https://github.com/PennyLaneAI/pennylane/pull/6542)

* Added JAX support for the differentiable Hartree-Fock workflow.
  [(#6096)](https://github.com/PennyLaneAI/pennylane/pull/6096)

* Added functions and dunder methods to add and multiply Resources objects in series and in parallel.
  [(#6567)](https://github.com/PennyLaneAI/pennylane/pull/6567)

* The `diagonalize_measurements` transform no longer raises an error for unknown observables. Instead,
  they are left undiagonalized, with the expectation that observable validation will catch any undiagonalized
  observables that are also unsupported by the device.
  [(#6653)](https://github.com/PennyLaneAI/pennylane/pull/6653)

<h4>Capturing and representing hybrid programs</h4>

<<<<<<< HEAD
* Functions and plxpr can now be natively transformed using the new `qml.capture.transforms.CancelInterpreter`
  when program capture is enabled. This class cancels operators appearing consecutively that are adjoints of each
  other, and follows the same API as `qml.transforms.cancel_inverses`.
  [(#6692)](https://github.com/PennyLaneAI/pennylane/pull/6692)
=======
* Functions and plxpr can now be natively transformed using the new `qml.capture.transforms.DecomposeInterpreter`
  when program capture is enabled. This class decomposes pennylane operators following the same API as
  `qml.transforms.decompose`.
  [(#6691)](https://github.com/PennyLaneAI/pennylane/pull/6691)
>>>>>>> 0aa47389

* Implemented a `MapWiresInterpreter` class that can be used as a quantum transform to map
  operator and measurement wires with capture enabled.
  [(#6697)](https://github.com/PennyLaneAI/pennylane/pull/6697)

* A `qml.tape.plxpr_to_tape` function can now convert plxpr to a tape.
  [(#6343)](https://github.com/PennyLaneAI/pennylane/pull/6343)

* Execution with capture enabled now follows a new execution pipeline and natively passes the
  captured jaxpr to the device. Since it no longer falls back to the old pipeline, execution
  only works with a reduced feature set.
  [(#6655)](https://github.com/PennyLaneAI/pennylane/pull/6655)
  [(#6596)](https://github.com/PennyLaneAI/pennylane/pull/6596)

* PennyLane transforms can now be captured as primitives with experimental program capture enabled.
  [(#6633)](https://github.com/PennyLaneAI/pennylane/pull/6633)

* `jax.vmap` can be captured with `qml.capture.make_plxpr` and is compatible with quantum circuits.
  [(#6349)](https://github.com/PennyLaneAI/pennylane/pull/6349)
  [(#6422)](https://github.com/PennyLaneAI/pennylane/pull/6422)
  [(#6668)](https://github.com/PennyLaneAI/pennylane/pull/6668)

* `qml.capture.PlxprInterpreter` base class has been added for easy transformation and execution of
  pennylane variant jaxpr.
  [(#6141)](https://github.com/PennyLaneAI/pennylane/pull/6141)

* A `DefaultQubitInterpreter` class has been added to provide plxpr execution using python based tools,
  and the `DefaultQubit.eval_jaxpr` method is now implemented.
  [(#6594)](https://github.com/PennyLaneAI/pennylane/pull/6594)
  [(#6328)](https://github.com/PennyLaneAI/pennylane/pull/6328)

* An optional method `eval_jaxpr` is added to the device API for native execution of plxpr programs.
  [(#6580)](https://github.com/PennyLaneAI/pennylane/pull/6580)

* `qml.capture.qnode_call` has been made private and moved to the `workflow` module.
  [(#6620)](https://github.com/PennyLaneAI/pennylane/pull/6620/)

* The `qml.qsvt` function has been improved to be more user-friendly. Old functionality is moved to `qml.qsvt_legacy`
  and it will be deprecated in release v0.40.
  [(#6520)](https://github.com/PennyLaneAI/pennylane/pull/6520/)
  [(#6693)](https://github.com/PennyLaneAI/pennylane/pull/6693)

<h4>Other Improvements</h4>

* Add developer focused `run` function to `qml.workflow` module.
  [(#6657)](https://github.com/PennyLaneAI/pennylane/pull/6657)

* Standardize supported interfaces to an internal `Enum` object. 
  [(#6643)](https://github.com/PennyLaneAI/pennylane/pull/6643)

* Moved all interface handling logic to `interface_utils.py` in the `qml.math` module.
  [(#6649)](https://github.com/PennyLaneAI/pennylane/pull/6649)

* Added PyTree support for measurements in a circuit. 
  [(#6378)](https://github.com/PennyLaneAI/pennylane/pull/6378)

  ```python
  import pennylane as qml

  @qml.qnode(qml.device("default.qubit"))
  def circuit():
      qml.Hadamard(0)
      qml.CNOT([0,1])
      return {"Probabilities": qml.probs(), "State": qml.state()}
  ```
  ```pycon
  >>> circuit()
  {'Probabilities': array([0.5, 0. , 0. , 0.5]), 'State': array([0.70710678+0.j, 0.        +0.j, 0.        +0.j, 0.70710678+0.j])}
  ```

* `_cache_transform` transform has been moved to its own file located
  at `qml.workflow._cache_transform.py`.
  [(#6624)](https://github.com/PennyLaneAI/pennylane/pull/6624)

* `qml.BasisRotation` template is now JIT compatible.
  [(#6019)](https://github.com/PennyLaneAI/pennylane/pull/6019)

* The Jaxpr primitives for `for_loop`, `while_loop` and `cond` now store slices instead of
  numbers of args.
  [(#6521)](https://github.com/PennyLaneAI/pennylane/pull/6521)

* Expand `ExecutionConfig.gradient_method` to store `TransformDispatcher` type.
  [(#6455)](https://github.com/PennyLaneAI/pennylane/pull/6455)

* Fix the string representation of `Resources` instances to match the attribute names.
  [(#6581)](https://github.com/PennyLaneAI/pennylane/pull/6581)

* Improved documentation for the `dynamic_one_shot` transform, and a warning is raised when a user-applied `dynamic_one_shot` transform is ignored in favour of the existing transform in a device's preprocessing transform program.
  [(#6701)](https://github.com/PennyLaneAI/pennylane/pull/6701)

<h3>Labs 🧪</h3>

* Added base class `Resources`, `CompressedResourceOp`, `ResourceOperator` for advanced resource estimation.
  [(#6428)](https://github.com/PennyLaneAI/pennylane/pull/6428)

* Added `get_resources()` functionality which allows users to extract resources from a quantum function, tape or
  resource operation. Additionally added some standard gatesets `DefaultGateSet` to track resources with respect to.
  [(#6500)](https://github.com/PennyLaneAI/pennylane/pull/6500)

* Added `ResourceOperator` classes for QFT and all operators in QFT's decomposition.
  [(#6447)](https://github.com/PennyLaneAI/pennylane/pull/6447)

* Added native `ResourceOperator` subclasses for each of the controlled operators.
  [(#6579)](https://github.com/PennyLaneAI/pennylane/pull/6579)

* Added native `ResourceOperator` subclasses for each of the multi qubit operators.
  [(#6538)](https://github.com/PennyLaneAI/pennylane/pull/6538)

* Added abstract `ResourceOperator` subclasses for Adjoint, Controlled, and Pow
  symbolic operation classes.
  [(#6592)](https://github.com/PennyLaneAI/pennylane/pull/6592)

<h3>Breaking changes 💔</h3>

* `qml.fourier.qnode_spectrum` no longer automatically converts pure numpy parameters to the
  Autograd framework. As the function uses automatic differentiation for validation, parameters
  from an autodiff framework have to be used.
  [(#6622)](https://github.com/PennyLaneAI/pennylane/pull/6622)

* `qml.math.jax_argnums_to_tape_trainable` is moved and made private to avoid a qnode dependency
  in the math module.
  [(#6609)](https://github.com/PennyLaneAI/pennylane/pull/6609)

* Gradient transforms are now applied after the user's transform program.
  [(#6590)](https://github.com/PennyLaneAI/pennylane/pull/6590)

* Legacy operator arithmetic has been removed. This includes `qml.ops.Hamiltonian`, `qml.operation.Tensor`,
  `qml.operation.enable_new_opmath`, `qml.operation.disable_new_opmath`, and `qml.operation.convert_to_legacy_H`.
  Note that `qml.Hamiltonian` will continue to dispatch to `qml.ops.LinearCombination`. For more information,
  check out the [updated operator troubleshooting page](https://docs.pennylane.ai/en/stable/news/new_opmath.html).
  [(#6548)](https://github.com/PennyLaneAI/pennylane/pull/6548)
  [(#6602)](https://github.com/PennyLaneAI/pennylane/pull/6602)
  [(#6589)](https://github.com/PennyLaneAI/pennylane/pull/6589)

* The developer-facing `qml.utils` module has been removed. Specifically, the
following 4 sets of functions have been either moved or removed[(#6588)](https://github.com/PennyLaneAI/pennylane/pull/6588):

  * `qml.utils._flatten`, `qml.utils.unflatten` has been moved and renamed to `qml.optimize.qng._flatten_np` and `qml.optimize.qng._unflatten_np` respectively.

  * `qml.utils._inv_dict` and `qml._get_default_args` have been removed.

  * `qml.utils.pauli_eigs` has been moved to `qml.pauli.utils`.

  * `qml.utils.expand_vector` has been moved to `qml.math.expand_vector`.

* The `qml.qinfo` module has been removed. Please see the respective functions in the `qml.math` and `qml.measurements`
  modules instead.
  [(#6584)](https://github.com/PennyLaneAI/pennylane/pull/6584)

* Top level access to `Device`, `QubitDevice`, and `QutritDevice` have been removed. Instead, they
  are available as `qml.devices.LegacyDevice`, `qml.devices.QubitDevice`, and `qml.devices.QutritDevice`
  respectively.
  [(#6537)](https://github.com/PennyLaneAI/pennylane/pull/6537)

* The `'ancilla'` argument for `qml.iterative_qpe` has been removed. Instead, use the `'aux_wire'` argument.
  [(#6532)](https://github.com/PennyLaneAI/pennylane/pull/6532)

* The `qml.BasisStatePreparation` template has been removed. Instead, use `qml.BasisState`.
  [(#6528)](https://github.com/PennyLaneAI/pennylane/pull/6528)

* The `qml.workflow.set_shots` helper function has been removed. We no longer interact with the legacy device interface in our code.
  Instead, shots should be specified on the tape, and the device should use these shots.
  [(#6534)](https://github.com/PennyLaneAI/pennylane/pull/6534)

* `QNode.gradient_fn` has been removed. Please use `QNode.diff_method` instead. `QNode.get_gradient_fn` can also be used to
  process the diff method.
  [(#6535)](https://github.com/PennyLaneAI/pennylane/pull/6535)

* The `qml.QubitStateVector` template has been removed. Instead, use `qml.StatePrep`.
  [(#6525)](https://github.com/PennyLaneAI/pennylane/pull/6525)

* `qml.broadcast` has been removed. Users should use `for` loops instead.
  [(#6527)](https://github.com/PennyLaneAI/pennylane/pull/6527)

* The `max_expansion` argument for `qml.transforms.clifford_t_decomposition` has been removed.
  [(#6571)](https://github.com/PennyLaneAI/pennylane/pull/6571)

* The `expand_depth` argument for `qml.compile` has been removed.
  [(#6531)](https://github.com/PennyLaneAI/pennylane/pull/6531)

* The `qml.shadows.shadow_expval` transform has been removed. Instead, please use the
  `qml.shadow_expval` measurement process.
  [(#6530)](https://github.com/PennyLaneAI/pennylane/pull/6530)
  [(#6561)](https://github.com/PennyLaneAI/pennylane/pull/6561)

<h3>Deprecations 👋</h3>

* The `tape` and `qtape` properties of `QNode` have been deprecated.
  Instead, use the `qml.workflow.construct_tape` function.
  [(#6583)](https://github.com/PennyLaneAI/pennylane/pull/6583)
  [(#6650)](https://github.com/PennyLaneAI/pennylane/pull/6650)

* The `max_expansion` argument in `qml.devices.preprocess.decompose` is deprecated and will be removed in v0.41.
  [(#6400)](https://github.com/PennyLaneAI/pennylane/pull/6400)

* The `decomp_depth` argument in `qml.transforms.set_decomposition` is deprecated and will be removed in v0.41.
  [(#6400)](https://github.com/PennyLaneAI/pennylane/pull/6400)

* The `output_dim` property of `qml.tape.QuantumScript` has been deprecated.
Instead, use method `shape` of `QuantumScript` or `MeasurementProcess` to get the
same information.
  [(#6577)](https://github.com/PennyLaneAI/pennylane/pull/6577)

* The `QNode.get_best_method` and `QNode.best_method_str` methods have been deprecated.
  Instead, use the `qml.workflow.get_best_diff_method` function.
  [(#6418)](https://github.com/PennyLaneAI/pennylane/pull/6418)

* The `qml.execute` `gradient_fn` keyword argument has been renamed `diff_method`,
  to better align with the termionology used by the `QNode`.
  `gradient_fn` will be removed in v0.41.
  [(#6549)](https://github.com/PennyLaneAI/pennylane/pull/6549)

<h3>Documentation 📝</h3>

* Updated the documentation of `TrotterProduct` to include the impact of the operands in the
  Hamiltonian on the strucutre of the created circuit. Included an illustrative example on this.
  [(#6629)](https://github.com/PennyLaneAI/pennylane/pull/6629)

* Add reporting of test warnings as failures.
  [(#6217)](https://github.com/PennyLaneAI/pennylane/pull/6217)

* Add a warning message to Gradients and training documentation about ComplexWarnings.
  [(#6543)](https://github.com/PennyLaneAI/pennylane/pull/6543)

<h3>Bug fixes 🐛</h3>

* The `Wires` object throws a `TypeError` if `wires=None`. 
  [(#6713)](https://github.com/PennyLaneAI/pennylane/pull/6713)

* The `qml.Hermitian` class no longer checks that the provided matrix is hermitian.
  The reason for this removal is to allow for faster execution and avoid incompatibilities with `jax.jit`.
  [(#6642)](https://github.com/PennyLaneAI/pennylane/pull/6642)

* Subclasses of `qml.ops.Controlled` no longer bind the primitives of their base operators when program capture
  is enabled.
  [(#6672)](https://github.com/PennyLaneAI/pennylane/pull/6672)

* The `qml.HilbertSchmidt` and `qml.LocalHilbertSchmidt` templates now apply the complex conjugate
  of the unitaries instead of the adjoint, providing the correct result.
  [(#6604)](https://github.com/PennyLaneAI/pennylane/pull/6604)

* `QNode` return behaviour is now consistent for lists and tuples.
  [(#6568)](https://github.com/PennyLaneAI/pennylane/pull/6568)

* `qml.QNode` now accepts arguments with types defined in libraries that are not necessarily
  in the list of supported interfaces, such as the `Graph` class defined in `networkx`.
  [(#6600)](https://github.com/PennyLaneAI/pennylane/pull/6600)

* `qml.math.get_deep_interface` now works properly for autograd arrays.
  [(#6557)](https://github.com/PennyLaneAI/pennylane/pull/6557)

* Fixed `Identity.__repr__` to return correct wires list.
  [(#6506)](https://github.com/PennyLaneAI/pennylane/pull/6506)

<h3>Contributors ✍️</h3>

This release contains contributions from (in alphabetical order):

Guillermo Alonso,
Shiwen An,
Utkarsh Azad,
Astral Cai,
Yushao Chen,
Diksha Dhawan,
Lasse Dierich,
Lillian Frederiksen,
Pietropaolo Frisoni,
Austin Huang,
Korbinian Kottmann,
Christina Lee,
William Maxwell,
Andrija Paurevic,
Justin Pickering,
Jay Soni,
David Wierichs,<|MERGE_RESOLUTION|>--- conflicted
+++ resolved
@@ -229,17 +229,15 @@
 
 <h4>Capturing and representing hybrid programs</h4>
 
-<<<<<<< HEAD
 * Functions and plxpr can now be natively transformed using the new `qml.capture.transforms.CancelInterpreter`
   when program capture is enabled. This class cancels operators appearing consecutively that are adjoints of each
   other, and follows the same API as `qml.transforms.cancel_inverses`.
   [(#6692)](https://github.com/PennyLaneAI/pennylane/pull/6692)
-=======
+
 * Functions and plxpr can now be natively transformed using the new `qml.capture.transforms.DecomposeInterpreter`
   when program capture is enabled. This class decomposes pennylane operators following the same API as
   `qml.transforms.decompose`.
   [(#6691)](https://github.com/PennyLaneAI/pennylane/pull/6691)
->>>>>>> 0aa47389
 
 * Implemented a `MapWiresInterpreter` class that can be used as a quantum transform to map
   operator and measurement wires with capture enabled.
