:orphan:

# Release 0.40.0-dev (development release)

<h3>New features since last release</h3>

* Added new ``MPSPrep`` template to prepare quantum states in tensor simulators.
  [(#6431)](https://github.com/PennyLaneAI/pennylane/pull/6431)

* Two new methods: `setup_execution_config` and `preprocess_transforms` are added to the `Device`
  class. Device developers are encouraged to override these two methods separately instead of the
  `preprocess` method. For now, to avoid ambiguity, a device is allowed to override either these
  two methods or `preprocess`, but not both. In the long term, we will slowly phase out the use of
  `preprocess` in favour of these two methods for better separation of concerns.
  [(#6617)](https://github.com/PennyLaneAI/pennylane/pull/6617)

* Developers of plugin devices now have the option of providing a TOML-formatted configuration file
  to declare the capabilities of the device. See [Device Capabilities](https://docs.pennylane.ai/en/latest/development/plugins.html#device-capabilities) for details.

* An internal module `pennylane.devices.capabilities` is added that defines a new `DeviceCapabilites`
  data class, as well as functions that load and parse the TOML-formatted configuration files.
  [(#6407)](https://github.com/PennyLaneAI/pennylane/pull/6407)

  ```pycon
    >>> from pennylane.devices.capabilities import DeviceCapabilities
    >>> capabilities = DeviceCapabilities.from_toml_file("my_device.toml")
    >>> isinstance(capabilities, DeviceCapabilities)
    True
  ```

* Devices that extends `qml.devices.Device` now has an optional class attribute `capabilities`
  that is an instance of the `DeviceCapabilities` data class, constructed from the configuration
  file if it exists. Otherwise, it is set to `None`.
  [(#6433)](https://github.com/PennyLaneAI/pennylane/pull/6433)

  ```python
  from pennylane.devices import Device

  class MyDevice(Device):

      config_filepath = "path/to/config.toml"

      ...
  ```
  ```pycon
  >>> isinstance(MyDevice.capabilities, DeviceCapabilities)
  True
  ```

* Default implementations of `Device.setup_execution_config` and `Device.preprocess_transforms`
  are added to the device API for devices that provides a TOML configuration file and thus have
  a `capabilities` property.
  [(#6632)](https://github.com/PennyLaneAI/pennylane/pull/6632)
  [(#6653)](https://github.com/PennyLaneAI/pennylane/pull/6653)

* Support is added for `if`/`else` statements and `for` and `while` loops in circuits executed with `qml.capture.enabled`, via Autograph.
  Autograph conversion is now used by default in `make_plxpr`, but can be skipped with the keyword arg `autograph=False`.
  [(#6406)](https://github.com/PennyLaneAI/pennylane/pull/6406)
  [(#6413)](https://github.com/PennyLaneAI/pennylane/pull/6413)
  [(#6426)](https://github.com/PennyLaneAI/pennylane/pull/6426)
  [(#6645)](https://github.com/PennyLaneAI/pennylane/pull/6645)

* New `qml.GQSP` template has been added to perform Generalized Quantum Signal Processing (GQSP).
    The functionality `qml.poly_to_angles` has been also extended to support GQSP.
    [(#6565)](https://github.com/PennyLaneAI/pennylane/pull/6565)

* Added `unary_mapping()` function to map `BoseWord` and `BoseSentence` to qubit operators, using unary mapping.
  [(#6576)](https://github.com/PennyLaneAI/pennylane/pull/6576)

* Added `binary_mapping()` function to map `BoseWord` and `BoseSentence` to qubit operators, using standard-binary mapping.
  [(#6564)](https://github.com/PennyLaneAI/pennylane/pull/6564)

* New functionality to calculate angles for QSP and QSVT has been added. This includes the function `qml.poly_to_angles`
  to obtain angles directly and the function `qml.transform_angles` to convert angles from one subroutine to another.
  [(#6483)](https://github.com/PennyLaneAI/pennylane/pull/6483)

* Added a function `qml.trotterize` to generalize the Suzuki-Trotter product to arbitrary quantum functions.
  [(#6627)](https://github.com/PennyLaneAI/pennylane/pull/6627)

  ```python
  def my_custom_first_order_expansion(time, theta, phi, wires, flip):
    "This is the first order expansion (U_1)."
    qml.RX(time*theta, wires[0])
    qml.RY(time*phi, wires[1])
    if flip:
        qml.CNOT(wires=wires[:2])

  @qml.qnode(qml.device("default.qubit"))
  def my_circuit(time, angles, num_trotter_steps):
      TrotterizedQfunc(
          time,
          *angles,
          qfunc=my_custom_first_order_expansion,
          n=num_trotter_steps,
          order=2,
          wires=['a', 'b'],
          flip=True,
      )
      return qml.state()
  ```
  ```pycon
  >>> time = 0.1
  >>> angles = (0.12, -3.45)
  >>> print(qml.draw(my_circuit, level=3)(time, angles, num_trotter_steps=1))
  a: ──RX(0.01)──╭●─╭●──RX(0.01)──┤  State
  b: ──RY(-0.17)─╰X─╰X──RY(-0.17)─┤  State
  ```

<h4>New `pennylane.labs.dla` module for handling (dynamical) Lie algebras (DLAs)</h4>

* Added a dense implementation of computing the Lie closure in a new function
  `lie_closure_dense` in `pennylane.labs.dla`.
  [(#6371)](https://github.com/PennyLaneAI/pennylane/pull/6371)
  [(#6695)](https://github.com/PennyLaneAI/pennylane/pull/6695)

* Added a dense implementation of computing the structure constants in a new function
  `structure_constants_dense` in `pennylane.labs.dla`.
  [(#6376)](https://github.com/PennyLaneAI/pennylane/pull/6376)

* Added utility functions for handling dense matrices and advanced functionality in the Lie theory context.
  [(#6563)](https://github.com/PennyLaneAI/pennylane/pull/6563)
  [(#6392)](https://github.com/PennyLaneAI/pennylane/pull/6392)
  [(#6396)](https://github.com/PennyLaneAI/pennylane/pull/6396)

* Added a ``cartan_decomp`` function along with two standard involutions ``even_odd_involution`` and ``concurrence_involution``.
  [(#6392)](https://github.com/PennyLaneAI/pennylane/pull/6392)

* Added a `recursive_cartan_decomp` function and all canonical Cartan involutions.
  [(#6396)](https://github.com/PennyLaneAI/pennylane/pull/6396)

* Added a `cartan_subalgebra` function to compute the (horizontal) Cartan subalgebra of a Cartan decomposition.
  [(#6403)](https://github.com/PennyLaneAI/pennylane/pull/6403)
  [(#6396)](https://github.com/PennyLaneAI/pennylane/pull/6396)


<h4>New API for Qubit Mixed</h4>

* Added `qml.devices.qubit_mixed` module for mixed-state qubit device support [(#6379)](https://github.com/PennyLaneAI/pennylane/pull/6379). This module introduces an `apply_operation` helper function that features:

  * Two density matrix contraction methods using `einsum` and `tensordot`

  * Optimized handling of special cases including: Diagonal operators, Identity operators, CX (controlled-X), Multi-controlled X gates, Grover operators

* Added submodule 'initialize_state' featuring a `create_initial_state` function for initializing a density matrix from `qml.StatePrep` operations or `qml.QubitDensityMatrix` operations.
  [(#6503)](https://github.com/PennyLaneAI/pennylane/pull/6503)
  
* Added support for constructing `BoseWord` and `BoseSentence`, similar to `FermiWord` and `FermiSentence`.
  [(#6518)](https://github.com/PennyLaneAI/pennylane/pull/6518)

* Added method `preprocess` to the `QubitMixed` device class to preprocess the quantum circuit before execution. Necessary non-intrusive interfaces changes to class init method were made along the way to the `QubitMixed` device class to support new API feature.
  [(#6601)](https://github.com/PennyLaneAI/pennylane/pull/6601)

* Added a second class `DefaultMixedNewAPI` to the `qml.devices.qubit_mixed` module, which is to be the replacement of legacy `DefaultMixed` which for now to hold the implementations of `preprocess` and `execute` methods.
  [(#6607)](https://github.com/PennyLaneAI/pennylane/pull/6607)

* Added submodule `devices.qubit_mixed.measure` as a necessary step for the new API, featuring a `measure` function for measuring qubits in mixed-state devices.
  [(#6637)](https://github.com/PennyLaneAI/pennylane/pull/6637)

* Added submodule `devices.qubit_mixed.simulate` as a necessary step for the new API,
featuring a `simulate` function for simulating mixed states in analytic mode.
  [(#6618)](https://github.com/PennyLaneAI/pennylane/pull/6618)

* Added submodule `devices.qubit_mixed.sampling` as a necessary step for the new API, featuring functions `sample_state`, `measure_with_samples` and `sample_probs` for sampling qubits in mixed-state devices.
  [(#6639)](https://github.com/PennyLaneAI/pennylane/pull/6639)

* Added support `qml.Snapshot` operation in `qml.devices.qubit_mixed.apply_operation`.
  [(#6659)](https://github.com/PennyLaneAI/pennylane/pull/6659)

* Implemented the finite-shot branch of `devices.qubit_mixed.simulate`. Now, the 
new device API of `default_mixed` should be able to take the stochastic arguments
such as `shots`, `rng` and `prng_key`.
[(#6665)](https://github.com/PennyLaneAI/pennylane/pull/6665)

* Added `christiansen_mapping()` function to map `BoseWord` and `BoseSentence` to qubit operators, using christiansen mapping.
  [(#6623)](https://github.com/PennyLaneAI/pennylane/pull/6623)

* The `qml.qchem.factorize` function now supports new methods for double factorization:
  Cholesky decomposition (`cholesky=True`) and compressed double factorization (`compressed=True`).
  [(#6573)](https://github.com/PennyLaneAI/pennylane/pull/6573)
  [(#6611)](https://github.com/PennyLaneAI/pennylane/pull/6611)

* Added `qml.qchem.symmetry_shift` function to perform the
  [block-invariant symmetry shift](https://arxiv.org/pdf/2304.13772) on the electronic integrals.
  [(#6574)](https://github.com/PennyLaneAI/pennylane/pull/6574)

* Added submodule for calculating vibrational Hamiltonians
  * Implemented helper functions for geometry optimization, harmonic analysis,
    and normal-mode localization.
    [(#6453)](https://github.com/PennyLaneAI/pennylane/pull/6453)
    [(#6666)](https://github.com/PennyLaneAI/pennylane/pull/6666)
  * Implemented helper functions for calculating one-mode PES, two-mode PES, and
    three-mode PES.
    [(#6616)](https://github.com/PennyLaneAI/pennylane/pull/6616)
    [(#6676)](https://github.com/PennyLaneAI/pennylane/pull/6676)
  * Implemented wrapper function for vibrational Hamiltonian calculation and dataclass
    for storing the data.
    [(#6652)](https://github.com/PennyLaneAI/pennylane/pull/6652)

<h3>Improvements 🛠</h3>

* Raises a comprehensive error when using `qml.fourier.qnode_spectrum` with standard numpy
  arguments and `interface="auto"`.
  [(#6622)](https://github.com/PennyLaneAI/pennylane/pull/6622)

* Added support for the `wire_options` dictionary to customize wire line formatting in `qml.draw_mpl` circuit
  visualizations, allowing global and per-wire customization with options like `color`, `linestyle`, and `linewidth`.
  [(#6486)](https://github.com/PennyLaneAI/pennylane/pull/6486)

* Added Pauli String representations for the gates X, Y, Z, S, T, SX, SWAP, ISWAP, ECR, SISWAP. Fixed a shape error in the matrix conversion of `PauliSentence`s with list or array input.
  [(#6562)](https://github.com/PennyLaneAI/pennylane/pull/6562)
  [(#6587)](https://github.com/PennyLaneAI/pennylane/pull/6587)
  
* `QNode` and `qml.execute` now forbid certain keyword arguments from being passed positionally.
  [(#6610)](https://github.com/PennyLaneAI/pennylane/pull/6610)

* Shortened the string representation for the `qml.S`, `qml.T`, and `qml.SX` operators.
  [(#6542)](https://github.com/PennyLaneAI/pennylane/pull/6542)

* Added JAX support for the differentiable Hartree-Fock workflow.
  [(#6096)](https://github.com/PennyLaneAI/pennylane/pull/6096)

* Added functions and dunder methods to add and multiply Resources objects in series and in parallel.
  [(#6567)](https://github.com/PennyLaneAI/pennylane/pull/6567)

* The `diagonalize_measurements` transform no longer raises an error for unknown observables. Instead,
  they are left undiagonalized, with the expectation that observable validation will catch any undiagonalized
  observables that are also unsupported by the device.
  [(#6653)](https://github.com/PennyLaneAI/pennylane/pull/6653)

<h4>Capturing and representing hybrid programs</h4>

<<<<<<< HEAD
* Functions and plxpr can now be natively transformed using the new `qml.capture.transforms.CancelInterpreter`
  when program capture is enabled. This class cancels operators appearing consecutively that are adjoints of each
  other, and follows the same API as `qml.transforms.cancel_inverses`.
  [(#6692)](https://github.com/PennyLaneAI/pennylane/pull/6692)
=======
* A `qml.tape.plxpr_to_tape` function can now convert plxpr to a tape.
  [(#6343)](https://github.com/PennyLaneAI/pennylane/pull/6343)
>>>>>>> 6e307a82

* Execution with capture enabled now follows a new execution pipeline and natively passes the
  captured jaxpr to the device. Since it no longer falls back to the old pipeline, execution
  only works with a reduced feature set.
  [(#6655)](https://github.com/PennyLaneAI/pennylane/pull/6655)
  [(#6596)](https://github.com/PennyLaneAI/pennylane/pull/6596)

* PennyLane transforms can now be captured as primitives with experimental program capture enabled.
  [(#6633)](https://github.com/PennyLaneAI/pennylane/pull/6633)

* `jax.vmap` can be captured with `qml.capture.make_plxpr` and is compatible with quantum circuits.
  [(#6349)](https://github.com/PennyLaneAI/pennylane/pull/6349)
  [(#6422)](https://github.com/PennyLaneAI/pennylane/pull/6422)
  [(#6668)](https://github.com/PennyLaneAI/pennylane/pull/6668)

* `qml.capture.PlxprInterpreter` base class has been added for easy transformation and execution of
  pennylane variant jaxpr.
  [(#6141)](https://github.com/PennyLaneAI/pennylane/pull/6141)

* A `DefaultQubitInterpreter` class has been added to provide plxpr execution using python based tools,
  and the `DefaultQubit.eval_jaxpr` method is now implemented.
  [(#6594)](https://github.com/PennyLaneAI/pennylane/pull/6594)
  [(#6328)](https://github.com/PennyLaneAI/pennylane/pull/6328)

* An optional method `eval_jaxpr` is added to the device API for native execution of plxpr programs.
  [(#6580)](https://github.com/PennyLaneAI/pennylane/pull/6580)

* `qml.capture.qnode_call` has been made private and moved to the `workflow` module.
  [(#6620)](https://github.com/PennyLaneAI/pennylane/pull/6620/)

* The `qml.qsvt` function has been improved to be more user-friendly. Old functionality is moved to `qml.qsvt_legacy`
  and it will be deprecated in release v0.40.
  [(#6520)](https://github.com/PennyLaneAI/pennylane/pull/6520/)
  [(#6693)](https://github.com/PennyLaneAI/pennylane/pull/6693)

<h4>Other Improvements</h4>

* Standardize supported interfaces to an internal Enum object. 
  [(#6643)](https://github.com/PennyLaneAI/pennylane/pull/6643)

* Moved all interface handling logic to `interface_utils.py` in the `qml.math` module.
  [(#6649)](https://github.com/PennyLaneAI/pennylane/pull/6649)

* Added PyTree support for measurements in a circuit. 
  [(#6378)](https://github.com/PennyLaneAI/pennylane/pull/6378)

  ```python
  import pennylane as qml

  @qml.qnode(qml.device("default.qubit"))
  def circuit():
      qml.Hadamard(0)
      qml.CNOT([0,1])
      return {"Probabilities": qml.probs(), "State": qml.state()}
  ```
  ```pycon
  >>> circuit()
  {'Probabilities': array([0.5, 0. , 0. , 0.5]), 'State': array([0.70710678+0.j, 0.        +0.j, 0.        +0.j, 0.70710678+0.j])}
  ```

* `_cache_transform` transform has been moved to its own file located
  at `qml.workflow._cache_transform.py`.
  [(#6624)](https://github.com/PennyLaneAI/pennylane/pull/6624)

* `qml.BasisRotation` template is now JIT compatible.
  [(#6019)](https://github.com/PennyLaneAI/pennylane/pull/6019)

* The Jaxpr primitives for `for_loop`, `while_loop` and `cond` now store slices instead of
  numbers of args.
  [(#6521)](https://github.com/PennyLaneAI/pennylane/pull/6521)

* Expand `ExecutionConfig.gradient_method` to store `TransformDispatcher` type.
  [(#6455)](https://github.com/PennyLaneAI/pennylane/pull/6455)

* Fix the string representation of `Resources` instances to match the attribute names.
  [(#6581)](https://github.com/PennyLaneAI/pennylane/pull/6581)

* Improved documentation for the `dynamic_one_shot` transform, and a warning is raised when a user-applied `dynamic_one_shot` transform is ignored in favour of the existing transform in a device's preprocessing transform program.
  [(#6701)](https://github.com/PennyLaneAI/pennylane/pull/6701)

<h3>Labs 🧪</h3>

* Added base class `Resources`, `CompressedResourceOp`, `ResourceOperator` for advanced resource estimation.
  [(#6428)](https://github.com/PennyLaneAI/pennylane/pull/6428)

* Added `get_resources()` functionality which allows users to extract resources from a quantum function, tape or
  resource operation. Additionally added some standard gatesets `DefaultGateSet` to track resources with respect to.
  [(#6500)](https://github.com/PennyLaneAI/pennylane/pull/6500)

* Added `ResourceOperator` classes for QFT and all operators in QFT's decomposition.
  [(#6447)](https://github.com/PennyLaneAI/pennylane/pull/6447)

* Added native `ResourceOperator` subclasses for each of the controlled operators.
  [(#6579)](https://github.com/PennyLaneAI/pennylane/pull/6579)

* Added native `ResourceOperator` subclasses for each of the multi qubit operators.
  [(#6538)](https://github.com/PennyLaneAI/pennylane/pull/6538)

* Added abstract `ResourceOperator` subclasses for Adjoint, Controlled, and Pow
  symbolic operation classes.
  [(#6592)](https://github.com/PennyLaneAI/pennylane/pull/6592)

<h3>Breaking changes 💔</h3>

* `qml.fourier.qnode_spectrum` no longer automatically converts pure numpy parameters to the
  Autograd framework. As the function uses automatic differentiation for validation, parameters
  from an autodiff framework have to be used.
  [(#6622)](https://github.com/PennyLaneAI/pennylane/pull/6622)

* `qml.math.jax_argnums_to_tape_trainable` is moved and made private to avoid a qnode dependency
  in the math module.
  [(#6609)](https://github.com/PennyLaneAI/pennylane/pull/6609)

* Gradient transforms are now applied after the user's transform program.
  [(#6590)](https://github.com/PennyLaneAI/pennylane/pull/6590)

* Legacy operator arithmetic has been removed. This includes `qml.ops.Hamiltonian`, `qml.operation.Tensor`,
  `qml.operation.enable_new_opmath`, `qml.operation.disable_new_opmath`, and `qml.operation.convert_to_legacy_H`.
  Note that `qml.Hamiltonian` will continue to dispatch to `qml.ops.LinearCombination`. For more information,
  check out the [updated operator troubleshooting page](https://docs.pennylane.ai/en/stable/news/new_opmath.html).
  [(#6548)](https://github.com/PennyLaneAI/pennylane/pull/6548)
  [(#6602)](https://github.com/PennyLaneAI/pennylane/pull/6602)
  [(#6589)](https://github.com/PennyLaneAI/pennylane/pull/6589)

* The developer-facing `qml.utils` module has been removed. Specifically, the
following 4 sets of functions have been either moved or removed[(#6588)](https://github.com/PennyLaneAI/pennylane/pull/6588):

  * `qml.utils._flatten`, `qml.utils.unflatten` has been moved and renamed to `qml.optimize.qng._flatten_np` and `qml.optimize.qng._unflatten_np` respectively.

  * `qml.utils._inv_dict` and `qml._get_default_args` have been removed.

  * `qml.utils.pauli_eigs` has been moved to `qml.pauli.utils`.

  * `qml.utils.expand_vector` has been moved to `qml.math.expand_vector`.

* The `qml.qinfo` module has been removed. Please see the respective functions in the `qml.math` and `qml.measurements`
  modules instead.
  [(#6584)](https://github.com/PennyLaneAI/pennylane/pull/6584)

* Top level access to `Device`, `QubitDevice`, and `QutritDevice` have been removed. Instead, they
  are available as `qml.devices.LegacyDevice`, `qml.devices.QubitDevice`, and `qml.devices.QutritDevice`
  respectively.
  [(#6537)](https://github.com/PennyLaneAI/pennylane/pull/6537)

* The `'ancilla'` argument for `qml.iterative_qpe` has been removed. Instead, use the `'aux_wire'` argument.
  [(#6532)](https://github.com/PennyLaneAI/pennylane/pull/6532)

* The `qml.BasisStatePreparation` template has been removed. Instead, use `qml.BasisState`.
  [(#6528)](https://github.com/PennyLaneAI/pennylane/pull/6528)

* The `qml.workflow.set_shots` helper function has been removed. We no longer interact with the legacy device interface in our code.
  Instead, shots should be specified on the tape, and the device should use these shots.
  [(#6534)](https://github.com/PennyLaneAI/pennylane/pull/6534)

* `QNode.gradient_fn` has been removed. Please use `QNode.diff_method` instead. `QNode.get_gradient_fn` can also be used to
  process the diff method.
  [(#6535)](https://github.com/PennyLaneAI/pennylane/pull/6535)

* The `qml.QubitStateVector` template has been removed. Instead, use `qml.StatePrep`.
  [(#6525)](https://github.com/PennyLaneAI/pennylane/pull/6525)

* `qml.broadcast` has been removed. Users should use `for` loops instead.
  [(#6527)](https://github.com/PennyLaneAI/pennylane/pull/6527)

* The `max_expansion` argument for `qml.transforms.clifford_t_decomposition` has been removed.
  [(#6571)](https://github.com/PennyLaneAI/pennylane/pull/6571)

* The `expand_depth` argument for `qml.compile` has been removed.
  [(#6531)](https://github.com/PennyLaneAI/pennylane/pull/6531)

* The `qml.shadows.shadow_expval` transform has been removed. Instead, please use the
  `qml.shadow_expval` measurement process.
  [(#6530)](https://github.com/PennyLaneAI/pennylane/pull/6530)
  [(#6561)](https://github.com/PennyLaneAI/pennylane/pull/6561)

<h3>Deprecations 👋</h3>

* The `tape` and `qtape` properties of `QNode` have been deprecated.
  Instead, use the `qml.workflow.construct_tape` function.
  [(#6583)](https://github.com/PennyLaneAI/pennylane/pull/6583)
  [(#6650)](https://github.com/PennyLaneAI/pennylane/pull/6650)

* The `max_expansion` argument in `qml.devices.preprocess.decompose` is deprecated and will be removed in v0.41.
  [(#6400)](https://github.com/PennyLaneAI/pennylane/pull/6400)

* The `decomp_depth` argument in `qml.transforms.set_decomposition` is deprecated and will be removed in v0.41.
  [(#6400)](https://github.com/PennyLaneAI/pennylane/pull/6400)

* The `output_dim` property of `qml.tape.QuantumScript` has been deprecated.
Instead, use method `shape` of `QuantumScript` or `MeasurementProcess` to get the
same information.
  [(#6577)](https://github.com/PennyLaneAI/pennylane/pull/6577)

* The `QNode.get_best_method` and `QNode.best_method_str` methods have been deprecated.
  Instead, use the `qml.workflow.get_best_diff_method` function.
  [(#6418)](https://github.com/PennyLaneAI/pennylane/pull/6418)

* The `qml.execute` `gradient_fn` keyword argument has been renamed `diff_method`,
  to better align with the termionology used by the `QNode`.
  `gradient_fn` will be removed in v0.41.
  [(#6549)](https://github.com/PennyLaneAI/pennylane/pull/6549)

<h3>Documentation 📝</h3>

* Updated the documentation of `TrotterProduct` to include the impact of the operands in the
  Hamiltonian on the strucutre of the created circuit. Included an illustrative example on this.
  [(#6629)](https://github.com/PennyLaneAI/pennylane/pull/6629)

* Add reporting of test warnings as failures.
  [(#6217)](https://github.com/PennyLaneAI/pennylane/pull/6217)

* Add a warning message to Gradients and training documentation about ComplexWarnings.
  [(#6543)](https://github.com/PennyLaneAI/pennylane/pull/6543)

<h3>Bug fixes 🐛</h3>

* The `qml.Hermitian` class no longer checks that the provided matrix is hermitian.
  The reason for this removal is to allow for faster execution and avoid incompatibilities with `jax.jit`.
  [(#6642)](https://github.com/PennyLaneAI/pennylane/pull/6642)

* Subclasses of `qml.ops.Controlled` no longer bind the primitives of their base operators when program capture
  is enabled.
  [(#6672)](https://github.com/PennyLaneAI/pennylane/pull/6672)

* The `qml.HilbertSchmidt` and `qml.LocalHilbertSchmidt` templates now apply the complex conjugate
  of the unitaries instead of the adjoint, providing the correct result.
  [(#6604)](https://github.com/PennyLaneAI/pennylane/pull/6604)

* `QNode` return behaviour is now consistent for lists and tuples.
  [(#6568)](https://github.com/PennyLaneAI/pennylane/pull/6568)

* `qml.QNode` now accepts arguments with types defined in libraries that are not necessarily
  in the list of supported interfaces, such as the `Graph` class defined in `networkx`.
  [(#6600)](https://github.com/PennyLaneAI/pennylane/pull/6600)

* `qml.math.get_deep_interface` now works properly for autograd arrays.
  [(#6557)](https://github.com/PennyLaneAI/pennylane/pull/6557)

* Fixed `Identity.__repr__` to return correct wires list.
  [(#6506)](https://github.com/PennyLaneAI/pennylane/pull/6506)

<h3>Contributors ✍️</h3>

This release contains contributions from (in alphabetical order):

Guillermo Alonso,
Shiwen An,
Utkarsh Azad,
Astral Cai,
Yushao Chen,
Diksha Dhawan,
Lasse Dierich,
Lillian Frederiksen,
Pietropaolo Frisoni,
Austin Huang,
Korbinian Kottmann,
Christina Lee,
William Maxwell,
Andrija Paurevic,
Justin Pickering,
Jay Soni,
David Wierichs,<|MERGE_RESOLUTION|>--- conflicted
+++ resolved
@@ -229,15 +229,13 @@
 
 <h4>Capturing and representing hybrid programs</h4>
 
-<<<<<<< HEAD
 * Functions and plxpr can now be natively transformed using the new `qml.capture.transforms.CancelInterpreter`
   when program capture is enabled. This class cancels operators appearing consecutively that are adjoints of each
   other, and follows the same API as `qml.transforms.cancel_inverses`.
   [(#6692)](https://github.com/PennyLaneAI/pennylane/pull/6692)
-=======
+
 * A `qml.tape.plxpr_to_tape` function can now convert plxpr to a tape.
   [(#6343)](https://github.com/PennyLaneAI/pennylane/pull/6343)
->>>>>>> 6e307a82
 
 * Execution with capture enabled now follows a new execution pipeline and natively passes the
   captured jaxpr to the device. Since it no longer falls back to the old pipeline, execution
