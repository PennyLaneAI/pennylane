:orphan:

# Release 0.37.0-dev (development release)

<h3>New features since last release</h3>

<h3>Improvements 🛠</h3>

<h4>Mid-circuit measurements and dynamic circuits</h4>

* The `dynamic_one_shot` transform can be compiled with `jax.jit`.
  [(#5557)](https://github.com/PennyLaneAI/pennylane/pull/5557)
  
* When using `defer_measurements` with postselecting mid-circuit measurements, operations
  that will never be active due to the postselected state are skipped in the transformed
  quantum circuit. In addition, postselected controls are skipped, as they are evaluated
  at transform time. This optimization feature can be turned off by setting `reduce_postselected=False`
  [(#5558)](https://github.com/PennyLaneAI/pennylane/pull/5558)

  Consider a simple circuit with three mid-circuit measurements, two of which are postselecting,
  and a single gate conditioned on those measurements:

  ```python
  @qml.qnode(qml.device("default.qubit"))
  def node(x):
      qml.RX(x, 0)
      qml.RX(x, 1)
      qml.RX(x, 2)
      mcm0 = qml.measure(0, postselect=0, reset=False)
      mcm1 = qml.measure(1, postselect=None, reset=True)
      mcm2 = qml.measure(2, postselect=1, reset=False)
      qml.cond(mcm0+mcm1+mcm2==1, qml.RX)(0.5, 3)
      return qml.expval(qml.Z(0) @ qml.Z(3))
  ```

  Without the new optimization, we obtain three gates, each controlled on the three measured
  qubits. They correspond to the combinations of controls that satisfy the condition
  `mcm0+mcm1+mcm2==1`:

  ```pycon
  >>> print(qml.draw(qml.defer_measurements(node, reduce_postselected=False))(0.6))
  0: ──RX(0.60)──|0⟩⟨0|─╭●─────────────────────────────────────────────┤ ╭<Z@Z>
  1: ──RX(0.60)─────────│──╭●─╭X───────────────────────────────────────┤ │
  2: ──RX(0.60)─────────│──│──│───|1⟩⟨1|─╭○────────╭○────────╭●────────┤ │
  3: ───────────────────│──│──│──────────├RX(0.50)─├RX(0.50)─├RX(0.50)─┤ ╰<Z@Z>
  4: ───────────────────╰X─│──│──────────├○────────├●────────├○────────┤
  5: ──────────────────────╰X─╰●─────────╰●────────╰○────────╰○────────┤
  ```

  If we do not explicitly deactivate the optimization, we obtain a much simpler circuit:

  ```pycon
  >>> print(qml.draw(qml.defer_measurements(node))(0.6))
  0: ──RX(0.60)──|0⟩⟨0|─╭●─────────────────┤ ╭<Z@Z>
  1: ──RX(0.60)─────────│──╭●─╭X───────────┤ │
  2: ──RX(0.60)─────────│──│──│───|1⟩⟨1|───┤ │
  3: ───────────────────│──│──│──╭RX(0.50)─┤ ╰<Z@Z>
  4: ───────────────────╰X─│──│──│─────────┤
  5: ──────────────────────╰X─╰●─╰○────────┤
  ```

  There is only one controlled gate with only one control wire.

* `qml.devices.LegacyDevice` is now an alias for `qml.Device`, so it is easier to distinguish it from
  `qml.devices.Device`, which follows the new device API.
  [(#5581)](https://github.com/PennyLaneAI/pennylane/pull/5581)

* Sets up the framework for the development of an `assert_equal` function for testing operator comparison.
  [(#5634)](https://github.com/PennyLaneAI/pennylane/pull/5634)

* The `decompose` transform has an `error` kwarg to specify the type of error that should be raised, 
  allowing error types to be more consistent with the context the `decompose` function is used in.
  [(#5669)](https://github.com/PennyLaneAI/pennylane/pull/5669)

<h3>Breaking changes 💔</h3>

* `qml.is_commuting` no longer accepts the `wire_map` argument, which does not bring any functionality.
  [(#5660)](https://github.com/PennyLaneAI/pennylane/pull/5660)

* ``qml.from_qasm_file`` has been removed. The user can open files and load their content using `qml.from_qasm`.
  [(#5659)](https://github.com/PennyLaneAI/pennylane/pull/5659)
  
* ``qml.load`` has been removed in favour of more specific functions, such as ``qml.from_qiskit``, etc.
  [(#5654)](https://github.com/PennyLaneAI/pennylane/pull/5654)

<h3>Deprecations 👋</h3>

<h3>Documentation 📝</h3>

<h3>Bug fixes 🐛</h3>

<<<<<<< HEAD
* Finite shot circuits with a `qml.probs` measurement with a `wires` or `op` argument can now be compiled with `jax.jit`.
  [(#5619)](https://github.com/PennyLaneAI/pennylane/pull/5619)
  
=======
* `param_shift`, `finite_diff`, `compile`, `merge_rotations`, and `transpile` now all work
  with circuits with non-commuting measurements.
  [(#5424)](https://github.com/PennyLaneAI/pennylane/pull/5424)

* A correction is added to `bravyi_kitaev` to call the correct function for a FermiSentence input.
  [(#5671)](https://github.com/PennyLaneAI/pennylane/pull/5671)

>>>>>>> 9f7e8ba8
<h3>Contributors ✍️</h3>

This release contains contributions from (in alphabetical order):

Pietropaolo Frisoni,
<<<<<<< HEAD
=======
Soran Jahangiri,
Christina Lee,
>>>>>>> 9f7e8ba8
Vincent Michaud-Rioux,
David Wierichs.<|MERGE_RESOLUTION|>--- conflicted
+++ resolved
@@ -89,11 +89,9 @@
 
 <h3>Bug fixes 🐛</h3>
 
-<<<<<<< HEAD
 * Finite shot circuits with a `qml.probs` measurement with a `wires` or `op` argument can now be compiled with `jax.jit`.
   [(#5619)](https://github.com/PennyLaneAI/pennylane/pull/5619)
   
-=======
 * `param_shift`, `finite_diff`, `compile`, `merge_rotations`, and `transpile` now all work
   with circuits with non-commuting measurements.
   [(#5424)](https://github.com/PennyLaneAI/pennylane/pull/5424)
@@ -101,16 +99,12 @@
 * A correction is added to `bravyi_kitaev` to call the correct function for a FermiSentence input.
   [(#5671)](https://github.com/PennyLaneAI/pennylane/pull/5671)
 
->>>>>>> 9f7e8ba8
 <h3>Contributors ✍️</h3>
 
 This release contains contributions from (in alphabetical order):
 
 Pietropaolo Frisoni,
-<<<<<<< HEAD
-=======
 Soran Jahangiri,
 Christina Lee,
->>>>>>> 9f7e8ba8
 Vincent Michaud-Rioux,
 David Wierichs.