
# Release 0.43.0-dev (development release)

<h3>New features since last release</h3>

* The `qml.specs` function now accepts a `compute_depth` keyword argument, which is set to `True` by default.
  This makes the expensive depth computation performed by `qml.specs` optional.
  [(#7998)](https://github.com/PennyLaneAI/pennylane/pull/7998)

* New transforms called :func:`~.transforms.match_relative_phase_toffoli` and 
  :func:`~.transforms.match_controlled_iX_gate` have been added to implement passes that make use
  of equivalencies to compile certain patterns to efficient Clifford+T equivalents.
  [(#7748)](https://github.com/PennyLaneAI/pennylane/pull/7748)

* Leveraging quantum just-in-time compilation to optimize parameterized hybrid workflows with the momentum
  quantum natural gradient optimizer is now possible with the new :class:`~.MomentumQNGOptimizerQJIT` optimizer.
  [(#7606)](https://github.com/PennyLaneAI/pennylane/pull/7606)

  Similar to the :class:`~.QNGOptimizerQJIT` optimizer, :class:`~.MomentumQNGOptimizerQJIT` offers a
  `qml.qjit`-compatible analogue to the existing :class:`~.MomentumQNGOptimizer` with an Optax-like interface:

  ```python
  import pennylane as qml
  import jax.numpy as jnp

  dev = qml.device("lightning.qubit", wires=2)

  @qml.qnode(dev)
  def circuit(params):
      qml.RX(params[0], wires=0)
      qml.RY(params[1], wires=1)
      return qml.expval(qml.Z(0) + qml.X(1))

  opt = qml.MomentumQNGOptimizerQJIT(stepsize=0.1, momentum=0.2)

  @qml.qjit
  def update_step_qjit(i, args):
      params, state = args
      return opt.step(circuit, params, state)

  @qml.qjit
  def optimization_qjit(params, iters):
      state = opt.init(params)
      args = (params, state)
      params, state = qml.for_loop(iters)(update_step_qjit)(args)
      return params
  ```

  ```pycon
  >>> params = jnp.array([0.1, 0.2])
  >>> iters = 1000
  >>> optimization_qjit(params=params, iters=iters)
  Array([ 3.14159265, -1.57079633], dtype=float64)
  ```

<h3>Improvements 🛠</h3>

* Several templates now have decompositions that can be accessed within the graph-based
  decomposition system (:func:`~.decomposition.enable_graph`), allowing workflows
  that include these templates to be decomposed in a resource-efficient and performant
  manner.
  [(#7779)](https://github.com/PennyLaneAI/pennylane/pull/7779)
  [(#7908)](https://github.com/PennyLaneAI/pennylane/pull/7908)
  [(#7385)](https://github.com/PennyLaneAI/pennylane/pull/7385)
  [(#7941)](https://github.com/PennyLaneAI/pennylane/pull/7941)
  
  The included templates are:

  * :class:`~.Adder`

  * :class:`~.ControlledSequence`

  * :class:`~.ModExp`

  * :class:`~.MottonenStatePreparation`

  * :class:`~.MPSPrep`

  * :class:`~.Multiplier`

  * :class:`~.OutAdder`

  * :class:`~.OutMultiplier`

  * :class:`~.OutPoly`

  * :class:`~.PrepSelPrep`

  * :class:`~.ops.Prod`

  * :class:`~.Reflection`

  * :class:`~.Select`

  * :class:`~.StatePrep`

  * :class:`~.TrotterProduct`

  * :class:`~.QROM`

* A new function called :func:`~.math.choi_matrix` is available, which computes the [Choi matrix](https://en.wikipedia.org/wiki/Choi%E2%80%93Jamio%C5%82kowski_isomorphism) of a quantum channel.
  This is a useful tool in quantum information science and to check circuit identities involving non-unitary operations.
  [(#7951)](https://github.com/PennyLaneAI/pennylane/pull/7951)

  ```pycon
  >>> import numpy as np
  >>> Ks = [np.sqrt(0.3) * qml.CNOT((0, 1)), np.sqrt(1-0.3) * qml.X(0)]
  >>> Ks = [qml.matrix(op, wire_order=range(2)) for op in Ks]
  >>> Lambda = qml.math.choi_matrix(Ks)
  >>> np.trace(Lambda), np.trace(Lambda @ Lambda)
  (np.float64(1.0), np.float64(0.58))
  ```

<h4>OpenQASM-PennyLane interoperability</h4>

* The :func:`qml.from_qasm3` function can now convert OpenQASM 3.0 circuits that contain
  subroutines, constants, all remaining stdlib gates, qubit registers, and built-in mathematical functions.
  [(#7651)](https://github.com/PennyLaneAI/pennylane/pull/7651)
  [(#7653)](https://github.com/PennyLaneAI/pennylane/pull/7653)
  [(#7676)](https://github.com/PennyLaneAI/pennylane/pull/7676)
  [(#7679)](https://github.com/PennyLaneAI/pennylane/pull/7679)
  [(#7677)](https://github.com/PennyLaneAI/pennylane/pull/7677)
  [(#7767)](https://github.com/PennyLaneAI/pennylane/pull/7767)
  [(#7690)](https://github.com/PennyLaneAI/pennylane/pull/7690)

<h4>Other improvements</h4>

* PennyLane is now compatible with `quimb` 1.11.2 after a bug affecting `default.tensor` was fixed.
  [(#7931)](https://github.com/PennyLaneAI/pennylane/pull/7931)

* The error message raised when using Python compiler transforms with :func:`pennylane.qjit` has been updated
  with suggested fixes.
  [(#7916)](https://github.com/PennyLaneAI/pennylane/pull/7916)

* A new `qml.transforms.resolve_dynamic_wires` transform can allocate concrete wire values for dynamic
  qubit allocation.
  [(#7678)](https://github.com/PennyLaneAI/pennylane/pull/7678)

* The :func:`qml.workflow.set_shots` transform can now be directly applied to a QNode without the need for `functools.partial`, providing a more user-friendly syntax and negating having to import the `functools` package.
  [(#7876)](https://github.com/PennyLaneAI/pennylane/pull/7876)
  [(#7919)](https://github.com/PennyLaneAI/pennylane/pull/7919)

  ```python
  @qml.set_shots(shots=1000)  # or @qml.set_shots(1000)
  @qml.qnode(dev)
  def circuit():
      qml.H(0)
      return qml.expval(qml.Z(0))
  ```

  ```pycon
  >>> circuit()
  0.002
  ```

* Added a `QuantumParser` class to the `qml.compiler.python_compiler` submodule that automatically loads relevant dialects.
  [(#7888)](https://github.com/PennyLaneAI/pennylane/pull/7888)

* Enforce various modules to follow modular architecture via `tach`.
  [(#7847)](https://github.com/PennyLaneAI/pennylane/pull/7847)

* A compilation pass written with xDSL called `qml.compiler.python_compiler.transforms.MeasurementsFromSamplesPass`
  has been added for the experimental xDSL Python compiler integration. This pass replaces all
  terminal measurements in a program with a single :func:`pennylane.sample` measurement, and adds
  postprocessing instructions to recover the original measurement.
  [(#7620)](https://github.com/PennyLaneAI/pennylane/pull/7620)

* A combine-global-phase pass has been added to the xDSL Python compiler integration.
  Note that the current implementation can only combine all the global phase operations at
  the last global phase operation in the same region. In other words, global phase operations inside a control flow region can't be combined with those in their parent
  region.
  [(#7675)](https://github.com/PennyLaneAI/pennylane/pull/7675)

* The `mbqc` xDSL dialect has been added to the Python compiler, which is used to represent
  measurement-based quantum-computing instructions in the xDSL framework.
  [(#7815)](https://github.com/PennyLaneAI/pennylane/pull/7815)

* The `AllocQubitOp` and `DeallocQubitOp` operations have been added to the `Quantum` dialect in the
  Python compiler.
  [(#7915)](https://github.com/PennyLaneAI/pennylane/pull/7915)

* The :func:`pennylane.ops.rs_decomposition` method now performs exact decomposition and returns
  complete global phase information when used for decomposing a phase gate to Clifford+T basis.
  [(#7793)](https://github.com/PennyLaneAI/pennylane/pull/7793)

* `default.qubit` will default to the tree-traversal MCM method when `mcm_method="device"`.
  [(#7885)](https://github.com/PennyLaneAI/pennylane/pull/7885)

* The :func:`~.clifford_t_decomposition` transform can now handle circuits with mid-circuit
  measurements including Catalyst's measurements operations. It also now handles `RZ` and `PhaseShift`
  operations where angles are odd multiples of `±pi/4` more efficiently while using `method="gridsynth"`.
  [(#7793)](https://github.com/PennyLaneAI/pennylane/pull/7793)
  [(#7942)](https://github.com/PennyLaneAI/pennylane/pull/7942)

* The default implementation of `Device.setup_execution_config` now choses `"device"` as the default mcm method if it is available as specified by the device TOML file.
  [(#7968)](https://github.com/PennyLaneAI/pennylane/pull/7968)

<h4>Resource-efficient decompositions 🔎</h4>

* With :func:`~.decomposition.enable_graph()`, dynamically allocated wires are now supported in decomposition rules. This provides a smoother overall experience when decomposing operators in a way that requires auxiliary/work wires.

  [(#7861)](https://github.com/PennyLaneAI/pennylane/pull/7861)
<h3>Labs: a place for unified and rapid prototyping of research software 🧪</h3>

* Added state of the art resources for the `ResourceSelectPauliRot` template and the
  `ResourceQubitUnitary` templates.
  [(#7786)](https://github.com/PennyLaneAI/pennylane/pull/7786)

* Added state of the art resources for the `ResourceSingleQubitCompare`, `ResourceTwoQubitCompare`,
  `ResourceIntegerComparator` and `ResourceRegisterComparator` templates.
  [(#7857)](https://github.com/PennyLaneAI/pennylane/pull/7857)

* Added state of the art resources for the `ResourceUniformStatePrep`,
  and `ResourceAliasSampling` templates.
  [(#7883)](https://github.com/PennyLaneAI/pennylane/pull/7883)

* Added state of the art resources for the `ResourceQFT` and `ResourceAQFT` templates.
  [(#7920)](https://github.com/PennyLaneAI/pennylane/pull/7920)

* Added an internal `dequeue()` method to the `ResourceOperator` class to simplify the 
  instantiation of resource operators which require resource operators as input.
  [(#7974)](https://github.com/PennyLaneAI/pennylane/pull/7974)

* The `catalyst` xDSL dialect has been added to the Python compiler, which contains data structures that support core compiler functionality.
  [(#7901)](https://github.com/PennyLaneAI/pennylane/pull/7901)

<h3>Breaking changes 💔</h3>

* `ExecutionConfig` and `MCMConfig` from `pennylane.devices` are now frozen dataclasses whose fields should be updated with `dataclass.replace`. 
  [(#7697)](https://github.com/PennyLaneAI/pennylane/pull/7697)

* Functions involving an execution configuration will now default to `None` instead of `pennylane.devices.DefaultExecutionConfig` and have to be handled accordingly. 
  This prevents the potential mutation of a global object. 

  This means that functions like,
  ```python
  ...
    def some_func(..., execution_config = DefaultExecutionConfig):
      ...
  ...
  ```
  should be written as follows,
  ```python
  ...
    def some_func(..., execution_config: ExecutionConfig | None = None):
      if execution_config is None:
          execution_config = ExecutionConfig()
  ...
  ```

  [(#7697)](https://github.com/PennyLaneAI/pennylane/pull/7697)

<<<<<<< HEAD
=======
* The `qml.HilbertSchmidt` and `qml.LocalHilbertSchmidt` templates have been updated and their UI has been remarkably simplified. 
  They now accept an operation or a list of operations as quantum unitaries.
  [(#7933)](https://github.com/PennyLaneAI/pennylane/pull/7933)

  In past versions of PennyLane, these templates required providing the `U` and `V` unitaries as a `qml.tape.QuantumTape` and a quantum function,
  respectively, along with separate parameters and wires.

  With this release, each template has been improved to accept one or more operators as  unitaries. 
  The wires and parameters of the approximate unitary `V` are inferred from the inputs, according to the order provided.

  ```python
  >>> U = qml.Hadamard(0)
  >>> V = qml.RZ(0.1, wires=1)
  >>> qml.HilbertSchmidt(V, U)
  HilbertSchmidt(0.1, wires=[0, 1])
  ```

>>>>>>> 4ea2fcd6
* Remove support for Python 3.10 and adds support for 3.13.
  [(#7935)](https://github.com/PennyLaneAI/pennylane/pull/7935)

* Move custom exceptions into `exceptions.py` and add a documentation page for them in the internals.
  [(#7856)](https://github.com/PennyLaneAI/pennylane/pull/7856)

* The boolean functions provided in `qml.operation` are deprecated. See the
  :doc:`deprecations page </development/deprecations>` for equivalent code to use instead. These
  include `not_tape`, `has_gen`, `has_grad_method`, `has_multipar`, `has_nopar`, `has_unitary_gen`,
  `is_measurement`, `defines_diagonalizing_gates`, and `gen_is_multi_term_hamiltonian`.
  [(#7924)](https://github.com/PennyLaneAI/pennylane/pull/7924)

* Removed access for `lie_closure`, `structure_constants` and `center` via `qml.pauli`.
  Top level import and usage is advised. The functions now live in the `liealg` module.

  ```python
  import pennylane.liealg
  from pennylane.liealg import lie_closure, structure_constants, center
  ```

  [(#7928)](https://github.com/PennyLaneAI/pennylane/pull/7928)
  [(#7994)](https://github.com/PennyLaneAI/pennylane/pull/7994)

* `qml.operation.Observable` and the corresponding `Observable.compare` have been removed, as
  PennyLane now depends on the more general `Operator` interface instead. The
  `Operator.is_hermitian` property can instead be used to check whether or not it is highly likely
  that the operator instance is Hermitian.
  [(#7927)](https://github.com/PennyLaneAI/pennylane/pull/7927)

* `qml.operation.WiresEnum`, `qml.operation.AllWires`, and `qml.operation.AnyWires` have been removed. Setting `Operator.num_wires = None` (the default)
  should instead indicate that the `Operator` does not need wire validation.
  [(#7911)](https://github.com/PennyLaneAI/pennylane/pull/7911)

* Removed `QNode.get_gradient_fn` method. Instead, use `qml.workflow.get_best_diff_method` to obtain the differentiation method.
  [(#7907)](https://github.com/PennyLaneAI/pennylane/pull/7907)

* Top-level access to ``DeviceError``, ``PennyLaneDeprecationWarning``, ``QuantumFunctionError`` and ``ExperimentalWarning`` has been removed. Please import these objects from the new ``pennylane.exceptions`` module.
  [(#7874)](https://github.com/PennyLaneAI/pennylane/pull/7874)

* `qml.cut_circuit_mc` no longer accepts a `shots` keyword argument. The shots should instead
  be set on the tape itself.
  [(#7882)](https://github.com/PennyLaneAI/pennylane/pull/7882)

<h3>Deprecations 👋</h3>

* `pennylane.devices.DefaultExecutionConfig` is deprecated and will be removed in v0.44.
  Instead, use `qml.devices.ExecutionConfig()` to create a default execution configuration.
  [(#7987)](https://github.com/PennyLaneAI/pennylane/pull/7987)

* Providing `num_steps` to :func:`pennylane.evolve`, :func:`pennylane.exp`, :class:`pennylane.ops.Evolution`,
  and :class:`pennylane.ops.Exp` is deprecated and will be removed in a future release. Instead, use
  :class:`~.TrotterProduct` for approximate methods, providing the `n` parameter to perform the Suzuki-Trotter
  product approximation of a Hamiltonian with the specified number of Trotter steps.

  As a concrete example, consider the following case:

  ```python
  coeffs = [0.5, -0.6]
  ops = [qml.X(0), qml.X(0) @ qml.Y(1)]
  H_flat = qml.dot(coeffs, ops)
  ```

  Instead of computing the Suzuki-Trotter product approximation as:

  ```pycon
  >>> qml.evolve(H_flat, num_steps=2).decomposition()
  [RX(0.5, wires=[0]),
  PauliRot(-0.6, XY, wires=[0, 1]),
  RX(0.5, wires=[0]),
  PauliRot(-0.6, XY, wires=[0, 1])]
  ```

  The same result can be obtained using :class:`~.TrotterProduct` as follows:

  ```pycon
  >>> decomp_ops = qml.adjoint(qml.TrotterProduct(H_flat, time=1.0, n=2)).decomposition()
  >>> [simp_op for op in decomp_ops for simp_op in map(qml.simplify, op.decomposition())]
  [RX(0.5, wires=[0]),
  PauliRot(-0.6, XY, wires=[0, 1]),
  RX(0.5, wires=[0]),
  PauliRot(-0.6, XY, wires=[0, 1])]
  ```
  [(#7954)](https://github.com/PennyLaneAI/pennylane/pull/7954)
  [(#7977)](https://github.com/PennyLaneAI/pennylane/pull/7977)

* `MeasurementProcess.expand` is deprecated. The relevant method can be replaced with 
  `qml.tape.QuantumScript(mp.obs.diagonalizing_gates(), [type(mp)(eigvals=mp.obs.eigvals(), wires=mp.obs.wires)])`
  [(#7953)](https://github.com/PennyLaneAI/pennylane/pull/7953)

* `shots=` in `QNode` calls is deprecated and will be removed in v0.44.
  Instead, please use the `qml.workflow.set_shots` transform to set the number of shots for a QNode.
  [(#7906)](https://github.com/PennyLaneAI/pennylane/pull/7906)

* ``QuantumScript.shape`` and ``QuantumScript.numeric_type`` are deprecated and will be removed in version v0.44.
  Instead, the corresponding ``.shape`` or ``.numeric_type`` of the ``MeasurementProcess`` class should be used.
  [(#7950)](https://github.com/PennyLaneAI/pennylane/pull/7950)

* Some unnecessary methods of the `qml.CircuitGraph` class are deprecated and will be removed in version v0.44:
  [(#7904)](https://github.com/PennyLaneAI/pennylane/pull/7904)

    - `print_contents` in favor of `print(obj)`
    - `observables_in_order` in favor of `observables`
    - `operations_in_order` in favor of `operations`
    - `ancestors_in_order` in favor of `ancestors(obj, sort=True)`
    - `descendants_in_order` in favore of `descendants(obj, sort=True)`

* The `QuantumScript.to_openqasm` method is deprecated and will be removed in version v0.44.
  Instead, the `qml.to_openqasm` function should be used.
  [(#7909)](https://github.com/PennyLaneAI/pennylane/pull/7909)

* The `level=None` argument in the :func:`pennylane.workflow.get_transform_program`, :func:`pennylane.workflow.construct_batch`, `qml.draw`, `qml.draw_mpl`, and `qml.specs` transforms is deprecated and will be removed in v0.43.
  Please use `level='device'` instead to apply the noise model at the device level.
  [(#7886)](https://github.com/PennyLaneAI/pennylane/pull/7886)

* `qml.qnn.cost.SquaredErrorLoss` is deprecated and will be removed in version v0.44. Instead, this hybrid workflow can be accomplished
  with a function like `loss = lambda *args: (circuit(*args) - target)**2`.
  [(#7527)](https://github.com/PennyLaneAI/pennylane/pull/7527)

* Access to `add_noise`, `insert` and noise mitigation transforms from the `pennylane.transforms` module is deprecated.
  Instead, these functions should be imported from the `pennylane.noise` module.
  [(#7854)](https://github.com/PennyLaneAI/pennylane/pull/7854)

* The `qml.QNode.add_transform` method is deprecated and will be removed in v0.43.
  Instead, please use `QNode.transform_program.push_back(transform_container=transform_container)`.
  [(#7855)](https://github.com/PennyLaneAI/pennylane/pull/7855)

<h3>Internal changes ⚙️</h3>

* Removed unnecessary execution tests along with accuracy validation in `tests/ops/functions/test_map_wires.py`.
  [(#8032)](https://github.com/PennyLaneAI/pennylane/pull/8032)

* Added a new `all-tests-passed` gatekeeper job to `interface-unit-tests.yml` to ensure all test
  jobs complete successfully before triggering downstream actions. This reduces the need to
  maintain a long list of required checks in GitHub settings. Also added the previously missing
  `capture-jax-tests` job to the list of required test jobs, ensuring this test suite is properly
  enforced in CI.
  [(#7996)](https://github.com/PennyLaneAI/pennylane/pull/7996)

* Equipped `DefaultQubitLegacy` (test suite only) with seeded sampling.
  This allows for reproducible sampling results of legacy classical shadow across CI.
  [(#7903)](https://github.com/PennyLaneAI/pennylane/pull/7903)

* Capture does not block `wires=0` anymore. This allows Catalyst to work with zero-wire devices.
  Note that `wires=None` is still illegal.
  [(#7978)](https://github.com/PennyLaneAI/pennylane/pull/7978)

* Improves readability of `dynamic_one_shot` postprocessing to allow further modification.
  [(#7962)](https://github.com/PennyLaneAI/pennylane/pull/7962)

* Update PennyLane's top-level `__init__.py` file imports to improve Python language server support for finding
  PennyLane submodules.
  [(#7959)](https://github.com/PennyLaneAI/pennylane/pull/7959)

* Adds `measurements` as a "core" module in the tach specification.
  [(#7945)](https://github.com/PennyLaneAI/pennylane/pull/7945)

* Improves type hints in the `measurements` module.
  [(#7938)](https://github.com/PennyLaneAI/pennylane/pull/7938)

* Refactored the codebase to adopt modern type hint syntax for Python 3.11+ language features.
  [(#7860)](https://github.com/PennyLaneAI/pennylane/pull/7860)
  [(#7982)](https://github.com/PennyLaneAI/pennylane/pull/7982)

* Improve the pre-commit hook to add gitleaks.
  [(#7922)](https://github.com/PennyLaneAI/pennylane/pull/7922)

* Added a `run_filecheck_qjit` fixture that can be used to run FileCheck on integration tests for the
  `qml.compiler.python_compiler` submodule.
  [(#7888)](https://github.com/PennyLaneAI/pennylane/pull/7888)

* Added a `dialects` submodule to `qml.compiler.python_compiler` which now houses all the xDSL dialects we create.
  Additionally, the `MBQCDialect` and `QuantumDialect` dialects have been renamed to `MBQC` and `Quantum`.
  [(#7897)](https://github.com/PennyLaneAI/pennylane/pull/7897)

* Update minimum supported `pytest` version to `8.4.1`.
  [(#7853)](https://github.com/PennyLaneAI/pennylane/pull/7853)

* `DefaultQubitLegacy` (test suite only) no longer provides a customized classical shadow
  implementation
  [(#7895)](https://github.com/PennyLaneAI/pennylane/pull/7895)

* Make `pennylane.io` a tertiary module.
  [(#7877)](https://github.com/PennyLaneAI/pennylane/pull/7877)

* Seeded tests for the `split_to_single_terms` transformation.
  [(#7851)](https://github.com/PennyLaneAI/pennylane/pull/7851)

* Upgrade `rc_sync.yml` to work with latest `pyproject.toml` changes.
  [(#7808)](https://github.com/PennyLaneAI/pennylane/pull/7808)
  [(#7818)](https://github.com/PennyLaneAI/pennylane/pull/7818)

* `LinearCombination` instances can be created with `_primitive.impl` when
  capture is enabled and tracing is active.
  [(#7893)](https://github.com/PennyLaneAI/pennylane/pull/7893)

* The `TensorLike` type is now compatible with static type checkers.
  [(#7905)](https://github.com/PennyLaneAI/pennylane/pull/7905)

* Update xDSL supported version to `0.46`.
  [(#7923)](https://github.com/PennyLaneAI/pennylane/pull/7923)
  [(#7932)](https://github.com/PennyLaneAI/pennylane/pull/7932)

* Update JAX version used in tests to `0.6.2`
  [(#7925)](https://github.com/PennyLaneAI/pennylane/pull/7925)

* The measurement-plane attribute of the Python compiler `mbqc` dialect now uses the "opaque syntax"
  format when printing in the generic IR format. This enables usage of this attribute when IR needs
  to be passed from the python compiler to Catalyst.
  [(#7957)](https://github.com/PennyLaneAI/pennylane/pull/7957)

<h3>Documentation 📝</h3>

* Updated the code examples in the documentation of :func:`~.specs`.
  [(#8003)](https://github.com/PennyLaneAI/pennylane/pull/8003)

* Clarifies the use case for `Operator.pow` and `Operator.adjoint`.
  [(#7999)](https://github.com/PennyLaneAI/pennylane/pull/7999)

* The docstring of the `is_hermitian` operator property has been updated to better describe its behaviour.
  [(#7946)](https://github.com/PennyLaneAI/pennylane/pull/7946)

* Improved the docstrings of all optimizers for consistency and legibility.
  [(#7891)](https://github.com/PennyLaneAI/pennylane/pull/7891)

* Updated the code example in the documentation for :func:`~.transforms.split_non_commuting`.
  [(#7892)](https://github.com/PennyLaneAI/pennylane/pull/7892)

* Fixed :math:`\LaTeX` rendering in the documentation for `qml.TrotterProduct` and `qml.trotterize`.
  [(#8014)](https://github.com/PennyLaneAI/pennylane/pull/8014)

<h3>Bug fixes 🐛</h3>

* Plxpr primitives now only return dynamically shaped arrays if their outputs
  actually have dynamic shapes.
  [(#8004)](https://github.com/PennyLaneAI/pennylane/pull/8004)

* Fixes an issue with tree-traversal and non-sequential wire orders.
  [(#7991)](https://github.com/PennyLaneAI/pennylane/pull/7991)

* Fixes a bug in :func:`~.matrix` where an operator's
  constituents were incorrectly queued if its decomposition was requested.
  [(#7975)](https://github.com/PennyLaneAI/pennylane/pull/7975)

* An error is now raised if an `end` statement is found in a measurement conditioned branch in a QASM string being imported into PennyLane.
  [(#7872)](https://github.com/PennyLaneAI/pennylane/pull/7872)

* Fixes issue related to :func:`~.transforms.to_zx` adding the support for
  `Toffoli` and `CCZ` gates conversion into their ZX-graph representation.
  [(#7899)](https://github.com/PennyLaneAI/pennylane/pull/7899)

* `get_best_diff_method` now correctly aligns with `execute` and `construct_batch` logic in workflows.
  [(#7898)](https://github.com/PennyLaneAI/pennylane/pull/7898)

* Resolve issues with AutoGraph transforming internal PennyLane library code due to incorrect
  module attribution of wrapper functions.
  [(#7889)](https://github.com/PennyLaneAI/pennylane/pull/7889)

* Calling `QNode.update` no longer acts as if `set_shots` has been applied.
  [(#7881)](https://github.com/PennyLaneAI/pennylane/pull/7881)

* Fixes attributes and types in the quantum dialect.
  This allows for types to be inferred correctly when parsing.
  [(#7825)](https://github.com/PennyLaneAI/pennylane/pull/7825)

* Fixes `SemiAdder` to work when inputs are defined with a single wire.
  [(#7940)](https://github.com/PennyLaneAI/pennylane/pull/7940)

<h3>Contributors ✍️</h3>

This release contains contributions from (in alphabetical order):

Guillermo Alonso,
Utkarsh Azad,
Joey Carter,
Yushao Chen,
Diksha Dhawan,
Marcus Edwards,
Pietropaolo Frisoni,
Simone Gasperini,
David Ittah,
Korbinian Kottmann,
Mehrdad Malekmohammadi
Erick Ochoa,
Mudit Pandey,
Andrija Paurevic,
Alex Preciado,
Shuli Shu,
Jay Soni,
David Wierichs,
Jake Zaia<|MERGE_RESOLUTION|>--- conflicted
+++ resolved
@@ -250,8 +250,6 @@
 
   [(#7697)](https://github.com/PennyLaneAI/pennylane/pull/7697)
 
-<<<<<<< HEAD
-=======
 * The `qml.HilbertSchmidt` and `qml.LocalHilbertSchmidt` templates have been updated and their UI has been remarkably simplified. 
   They now accept an operation or a list of operations as quantum unitaries.
   [(#7933)](https://github.com/PennyLaneAI/pennylane/pull/7933)
@@ -269,7 +267,6 @@
   HilbertSchmidt(0.1, wires=[0, 1])
   ```
 
->>>>>>> 4ea2fcd6
 * Remove support for Python 3.10 and adds support for 3.13.
   [(#7935)](https://github.com/PennyLaneAI/pennylane/pull/7935)
 
