--- conflicted
+++ resolved
@@ -148,10 +148,6 @@
 Astral Cai,
 Lillian Frederiksen,
 Christina Lee,
-<<<<<<< HEAD
 Mudit Pandey,
-Shuli Shu
-=======
 Shuli Shu,
-Jay Soni,
->>>>>>> 6d89a72c
+Jay Soni,