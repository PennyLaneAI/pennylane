--- conflicted
+++ resolved
@@ -53,18 +53,6 @@
 
 <h4> Compile Pipeline and Transforms </h4>
 
-<<<<<<< HEAD
-* Improved :mod:`estimator <pennylane.estimator>`'s
-  resource decomposition of `PauliRot` to match the optimal resources
-  for certain special cases of Pauli strings (e.g. for `XX` and `YY` type Pauli strings).
-  [(#8562)](https://github.com/PennyLaneAI/pennylane/pull/8562)
-
-* Added a new decomposition, `_decompose_2_cnots`, for the two-qubit decomposition for `QubitUnitary`.
-  It supports the analytical decomposition a two-qubit unitary known to require exactly 2 CNOTs.
-  [(#8666)](https://github.com/PennyLaneAI/pennylane/issues/8666)
-  
-=======
->>>>>>> 0e38541d
 * Arithmetic dunder methods (`__add__`, `__mul__`, `__rmul__`) have been added to 
   :class:`~.transforms.core.TransformDispatcher`, :class:`~.transforms.core.TransformContainer`, 
   and :class:`~.transforms.core.TransformProgram` to enable intuitive composition of transform 
@@ -114,6 +102,11 @@
   [(#8731)](https://github.com/PennyLaneAI/pennylane/pull/8731)
 
 <h3>Improvements 🛠</h3>
+
+* Improved :mod:`estimator <pennylane.estimator>`'s
+  resource decomposition of `PauliRot` to match the optimal resources
+  for certain special cases of Pauli strings (e.g. for `XX` and `YY` type Pauli strings).
+  [(#8562)](https://github.com/PennyLaneAI/pennylane/pull/8562)
 
 * Added a new decomposition, `_decompose_2_cnots`, for the two-qubit decomposition for `QubitUnitary`.
   It supports the analytical decomposition a two-qubit unitary known to require exactly 2 CNOTs.
