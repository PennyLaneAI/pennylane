:orphan:

# Release 0.28.0-dev (development release)

<h3>New features since last release</h3>

* Support custom measurement processes:
  * `SampleMeasurement` and `StateMeasurement` classes have been added. They contain an abstract
    method to process samples/quantum state.
    [#3286](https://github.com/PennyLaneAI/pennylane/pull/3286)

<<<<<<< HEAD
  * Add `_VnEntropy` class.
    [#3326](https://github.com/PennyLaneAI/pennylane/pull/3326)
=======
  * Add `_MutualInfo` class.
    [#3327](https://github.com/PennyLaneAI/pennylane/pull/3327)

* Functionality for fetching symbols and geometry of a compound from the PubChem Database using `qchem.mol_data`.
  [(#3289)](https://github.com/PennyLaneAI/pennylane/pull/3289)
 
  ```pycon
  >>> mol_data("BeH2")
  (['Be', 'H', 'H'],
  array([[ 4.79405604,  0.29290815,  0.        ],
         [ 3.77946   , -0.29290815,  0.        ],
         [ 5.80884105, -0.29290815,  0.        ]]))

  >>> mol_data(223, "CID")
  (['N', 'H', 'H', 'H', 'H'],
  array([[ 4.79404621,  0.        ,  0.        ],
         [ 5.80882913,  0.5858151 ,  0.        ],
         [ 3.77945225, -0.5858151 ,  0.        ],
         [ 4.20823111,  1.01459396,  0.        ],
         [ 5.3798613 , -1.01459396,  0.        ]]))
  ```
>>>>>>> 08bbc420

* New basis sets, `6-311g` and `CC-PVDZ`, are added to the qchem basis set repo.
  [#3279](https://github.com/PennyLaneAI/pennylane/pull/3279)


<h3>Improvements</h3>

* A representation has been added to the `Molecule` class.
  [#3364](https://github.com/PennyLaneAI/pennylane/pull/3364)

<h3>Breaking changes</h3>

<h3>Deprecations</h3>

<h3>Documentation</h3>

<h3>Bug fixes</h3>

* Small fix of `MeasurementProcess.map_wires`, where both the `self.obs` and `self._wires`
  attributes were modified.
  [#3292](https://github.com/PennyLaneAI/pennylane/pull/3292)

* If the device originally has no shots but finite shots are dynamically specified, Hamiltonian
  expansion now occurs.
  [(#3369)](https://github.com/PennyLaneAI/pennylane/pull/3369)

<h3>Contributors</h3>

This release contains contributions from (in alphabetical order):
<<<<<<< HEAD
Albert Mitjans Coma
=======
Juan Miguel Arrazola
Utkarsh Azad
Soran Jahangiri
Christina Lee
Albert Mitjans Coma
>>>>>>> 08bbc420
<|MERGE_RESOLUTION|>--- conflicted
+++ resolved
@@ -9,10 +9,9 @@
     method to process samples/quantum state.
     [#3286](https://github.com/PennyLaneAI/pennylane/pull/3286)
 
-<<<<<<< HEAD
   * Add `_VnEntropy` class.
     [#3326](https://github.com/PennyLaneAI/pennylane/pull/3326)
-=======
+
   * Add `_MutualInfo` class.
     [#3327](https://github.com/PennyLaneAI/pennylane/pull/3327)
 
@@ -34,7 +33,6 @@
          [ 4.20823111,  1.01459396,  0.        ],
          [ 5.3798613 , -1.01459396,  0.        ]]))
   ```
->>>>>>> 08bbc420
 
 * New basis sets, `6-311g` and `CC-PVDZ`, are added to the qchem basis set repo.
   [#3279](https://github.com/PennyLaneAI/pennylane/pull/3279)
@@ -64,12 +62,8 @@
 <h3>Contributors</h3>
 
 This release contains contributions from (in alphabetical order):
-<<<<<<< HEAD
-Albert Mitjans Coma
-=======
 Juan Miguel Arrazola
 Utkarsh Azad
 Soran Jahangiri
 Christina Lee
-Albert Mitjans Coma
->>>>>>> 08bbc420
+Albert Mitjans Coma