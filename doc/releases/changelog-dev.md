--- conflicted
+++ resolved
@@ -44,13 +44,11 @@
 * An informative error is raised when a `QNode` with `diff_method=None` is differentiated.
   [(#6770)](https://github.com/PennyLaneAI/pennylane/pull/6770)
 
-<<<<<<< HEAD
 * With program capture enabled, `QNode`'s can now be differentiated with `diff_method="finite-diff"`.
   [(#6853)](https://github.com/PennyLaneAI/pennylane/pull/6853)
-=======
+
 * The requested `diff_method` is now validated when program capture is enabled.
   [(#6852)](https://github.com/PennyLaneAI/pennylane/pull/6852)
->>>>>>> fdf34ec6
 
 <h3>Breaking changes 💔</h3>
 
