:orphan:

# Release 0.28.0-dev (development release)

<h3>New features since last release</h3>

* Support custom measurement processes:
  * `SampleMeasurement` and `StateMeasurement` classes have been added. They contain an abstract
    method to process samples/quantum state.
    [#3286](https://github.com/PennyLaneAI/pennylane/pull/3286)

  * Add `_State` class.
    [#3287](https://github.com/PennyLaneAI/pennylane/pull/3287)

  * Add `_VnEntropy` class.
    [#3326](https://github.com/PennyLaneAI/pennylane/pull/3326)

  * Add `_MutualInfo` class.
    [#3327](https://github.com/PennyLaneAI/pennylane/pull/3327)

* Functionality for fetching symbols and geometry of a compound from the PubChem Database using `qchem.mol_data`.
  [(#3289)](https://github.com/PennyLaneAI/pennylane/pull/3289)
  [(#3378)](https://github.com/PennyLaneAI/pennylane/pull/3378)
 
  ```pycon
  >>> mol_data("BeH2")
  (['Be', 'H', 'H'],
  array([[ 4.79405604,  0.29290815,  0.        ],
         [ 3.77946   , -0.29290815,  0.        ],
         [ 5.80884105, -0.29290815,  0.        ]]))

  >>> mol_data(223, "CID")
  (['N', 'H', 'H', 'H', 'H'],
  array([[ 4.79404621,  0.        ,  0.        ],
         [ 5.80882913,  0.5858151 ,  0.        ],
         [ 3.77945225, -0.5858151 ,  0.        ],
         [ 4.20823111,  1.01459396,  0.        ],
         [ 5.3798613 , -1.01459396,  0.        ]]))
  ```

* New basis sets, `6-311g` and `CC-PVDZ`, are added to the qchem basis set repo.
  [#3279](https://github.com/PennyLaneAI/pennylane/pull/3279)

* Support for purity computation is added. The `qml.math.purity` function computes the purity from a state vector or a density matrix:

    ```pycon
    >>> x = [1, 0, 0, 1] / np.sqrt(2)
    >>> qml.math.purity(x, [0, 1])
    1.0
    >>> qml.math.purity(x, [0])
    0.5
    
    >>> x = [[1 / 2, 0, 0, 0], [0, 0, 0, 0], [0, 0, 0, 0], [0, 0, 0, 1 / 2]]
    >>> qml.math.purity(x, [0, 1])
    0.5
    ```
    The `qml.qinfo.purity` can be used to transform a QNode returning a state to a function that returns the purity:
    ```python3
    dev = qml.device("default.mixed", wires=2)

    @qml.qnode(dev)
    def circuit(x):
        qml.IsingXX(x, wires=[0, 1])
        return qml.state()
    ```
    ```pycon
    >>> qml.qinfo.purity(circuit, wires=[0])(np.pi / 2)
    0.5
    >>> qml.qinfo.purity(circuit, wires=[0, 1])(np.pi / 2)
    1.0
    ```
    Taking the gradient is also supported:
    ```pycon
    >>> param = np.array(np.pi / 4, requires_grad=True)
    >>> qml.grad(qml.qinfo.purity(circuit, wires=[0]))(param)
    -0.5
    ```

<h3>Improvements</h3>

* Continuous integration checks are now performed for Python 3.11 and Torch v1.13. Python 3.7 is dropped.
  [(#3276)](https://github.com/PennyLaneAI/pennylane/pull/3276)

* `qml.Tracker` now also logs results in `tracker.history` when tracking execution of a circuit.
   [(#3306)](https://github.com/PennyLaneAI/pennylane/pull/3306)

* Improve performance of `Wires.all_wires`.
  [(#3302)](https://github.com/PennyLaneAI/pennylane/pull/3302)

* A representation has been added to the `Molecule` class.
  [#3364](https://github.com/PennyLaneAI/pennylane/pull/3364)


<h3>Breaking changes</h3>

* Python 3.7 support is no longer maintained.
  [(#3276)](https://github.com/PennyLaneAI/pennylane/pull/3276)

<h3>Deprecations</h3>

Deprecations cycles are tracked at [doc/developement/deprecations.rst](https://docs.pennylane.ai/en/latest/development/deprecations.html).

* The following deprecated methods are removed:
  [(#3281)](https://github.com/PennyLaneAI/pennylane/pull/3281/)

  - `qml.tape.get_active_tape`: Use `qml.QueuingManager.active_context()`
  - `qml.transforms.qcut.remap_tape_wires`: Use `qml.map_wires`
  - `qml.tape.QuantumTape.inv()`: Use `qml.tape.QuantumTape.adjoint()`
  - `qml.tape.stop_recording()`: Use `qml.QueuingManager.stop_recording()`
  - `qml.tape.QuantumTape.stop_recording()`: Use `qml.QueuingManager.stop_recording()`
  - `qml.QueuingContext` is now `qml.QueuingManager`
  - `QueuingManager.safe_update_info` and `AnnotatedQueue.safe_update_info`: Use plain `update_info`

<h3>Documentation</h3>

<h3>Bug fixes</h3>

* Original tape `_obs_sharing_wires` attribute is updated during its expansion.
  [#3293](https://github.com/PennyLaneAI/pennylane/pull/3293)
  
* Small fix of `MeasurementProcess.map_wires`, where both the `self.obs` and `self._wires`
  attributes were modified.
  [#3292](https://github.com/PennyLaneAI/pennylane/pull/3292)

* An issue with `drain=False` in the adaptive optimizer is fixed. Before the fix, the operator pool
  needed to be re-constructed inside the optimization pool when `drain=False`. With the new fix,
  this reconstruction is not needed.
  [#3361](https://github.com/PennyLaneAI/pennylane/pull/3361)

* If the device originally has no shots but finite shots are dynamically specified, Hamiltonian
  expansion now occurs.
  [(#3369)](https://github.com/PennyLaneAI/pennylane/pull/3369)

* `qml.matrix(op)` now fails if the operator truly has no matrix (eg. `Barrier`) to match `op.matrix()`
  [(#3386)](https://github.com/PennyLaneAI/pennylane/pull/3386)

* The `pad_with` argument in the `AmplitudeEmbedding` template is now compatible
  with all interfaces
  [(#3392)](https://github.com/PennyLaneAI/pennylane/pull/3392)


<h3>Contributors</h3>

This release contains contributions from (in alphabetical order):
Juan Miguel Arrazola
Utkarsh Azad
Astral Cai
Pieter Eendebak
Lillian M. A. Frederiksen
Soran Jahangiri
Edward Jiang
Christina Lee
<<<<<<< HEAD
Albert Mitjans Coma
=======
Albert Mitjans Coma
Romain Moyard
>>>>>>> cd2a2113
<|MERGE_RESOLUTION|>--- conflicted
+++ resolved
@@ -150,9 +150,5 @@
 Soran Jahangiri
 Edward Jiang
 Christina Lee
-<<<<<<< HEAD
 Albert Mitjans Coma
-=======
-Albert Mitjans Coma
-Romain Moyard
->>>>>>> cd2a2113
+Romain Moyard