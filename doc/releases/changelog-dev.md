--- conflicted
+++ resolved
@@ -407,17 +407,10 @@
   tensor([0.69301172, 0.67552491, 0.65128847], requires_grad=True)
   ```
 
-<<<<<<< HEAD
 * The `default.mixed` device now supports backpropagation with the Autograd, TensorFlow, and PyTorch interfaces.
   [(#2615)](https://github.com/PennyLaneAI/pennylane/pull/2615)
   [(#2670)](https://github.com/PennyLaneAI/pennylane/pull/2670)
   [(#2680)](https://github.com/PennyLaneAI/pennylane/pull/2680)
-=======
-* The `default.mixed` device now supports backpropagation with the Autograd and TensorFlow
-  interfaces.
-  [(#2615)](https://github.com/PennyLaneAI/pennylane/pull/2615)
-  [(#2670)](https://github.com/PennyLaneAI/pennylane/pull/2670)
->>>>>>> 1b788a6b
 
   As a result, the default differentiation method for the device is now `"backprop"`. To continue using the old default `"parameter-shift"`, explicitly specify this differentiation method in the QNode.
 
