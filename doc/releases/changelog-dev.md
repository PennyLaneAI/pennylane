--- conflicted
+++ resolved
@@ -259,13 +259,11 @@
 * A small typo was fixed in the docstring for `qml.sample`.
   [(#5685)](https://github.com/PennyLaneAI/pennylane/pull/5685)
 
-<<<<<<< HEAD
 * Typesetting for some of the documentation was fixed, (use of left/right delimiters, fractions, and fix of incorrectly set up commands)
   [(#5804)](https://github.com/PennyLaneAI/pennylane/pull/5804)
-=======
+
 * The `qml.Tracker` examples are updated.
   [(#5803)](https://github.com/PennyLaneAI/pennylane/pull/5803)
->>>>>>> 38b3e74e
 
 <h3>Bug fixes 🐛</h3>
 
