:orphan:

# Release 0.28.0-dev (development release)

<h3>New features since last release</h3>

* Add the controlled CZ gate: CCZ.
  ```pycon
  >>> ccz = qml.CCZ(wires=[0, 1, 2])
  >>> matrix = ccz.compute_matrix()
  [[ 1  0  0  0  0  0  0  0]
   [ 0  1  0  0  0  0  0  0]
   [ 0  0  1  0  0  0  0  0]
   [ 0  0  0  1  0  0  0  0]
   [ 0  0  0  0  1  0  0  0]
   [ 0  0  0  0  0  1  0  0]
   [ 0  0  0  0  0  0  1  0]
   [ 0  0  0  0  0  0  0 -1]]
  ```
  [#3408](https://github.com/PennyLaneAI/pennylane/pull/3408)

* Add the controlled Hadamard gate.

  ```pycon
  >>> ch = qml.CH(wires=[0, 1])
  >>> matrix = ch.compute_matrix()
  [[ 1.          0.          0.          0.        ]
   [ 0.          1.          0.          0.        ]
   [ 0.          0.          0.70710678  0.70710678]
   [ 0.          0.          0.70710678 -0.70710678]]
  ```

  [#3408](https://github.com/PennyLaneAI/pennylane/pull/3408)

* Support custom measurement processes:
  * `SampleMeasurement` and `StateMeasurement` classes have been added. They contain an abstract
    method to process samples/quantum state.
    [#3286](https://github.com/PennyLaneAI/pennylane/pull/3286)

  * Add `_Expectation` class.
    [#3343](https://github.com/PennyLaneAI/pennylane/pull/3343)

  * Add `_Sample` class.
    [#3288](https://github.com/PennyLaneAI/pennylane/pull/3288)

  * Add `_Var` class.
    [#3312](https://github.com/PennyLaneAI/pennylane/pull/3312)

  * Add `_Probability` class.
    [#3287](https://github.com/PennyLaneAI/pennylane/pull/3287)

  * Add `_Counts` class.
    [#3292](https://github.com/PennyLaneAI/pennylane/pull/3292)

  * Add `_State` class.
    [#3287](https://github.com/PennyLaneAI/pennylane/pull/3287)

  * Add `_VnEntropy` class.
    [#3326](https://github.com/PennyLaneAI/pennylane/pull/3326)

  * Add `_MutualInfo` class.
    [#3327](https://github.com/PennyLaneAI/pennylane/pull/3327)

* Functionality for fetching symbols and geometry of a compound from the PubChem Database using `qchem.mol_data`.
  [(#3289)](https://github.com/PennyLaneAI/pennylane/pull/3289)
  [(#3378)](https://github.com/PennyLaneAI/pennylane/pull/3378)

  ```pycon
  >>> mol_data("BeH2")
  (['Be', 'H', 'H'],
  array([[ 4.79405604,  0.29290815,  0.        ],
         [ 3.77946   , -0.29290815,  0.        ],
         [ 5.80884105, -0.29290815,  0.        ]]))

  >>> mol_data(223, "CID")
  (['N', 'H', 'H', 'H', 'H'],
  array([[ 4.79404621,  0.        ,  0.        ],
         [ 5.80882913,  0.5858151 ,  0.        ],
         [ 3.77945225, -0.5858151 ,  0.        ],
         [ 4.20823111,  1.01459396,  0.        ],
         [ 5.3798613 , -1.01459396,  0.        ]]))
  ```

* New basis sets, `6-311g` and `CC-PVDZ`, are added to the qchem basis set repo.
  [#3279](https://github.com/PennyLaneAI/pennylane/pull/3279)

* New parametric qubit ops `qml.CPhaseShift00`, `qml.CPhaseShift01` and `qml.CPhaseShift10` which perform a phaseshift, similar to `qml.ControlledPhaseShift` but on different positions of the state vector.
  [(#2715)](https://github.com/PennyLaneAI/pennylane/pull/2715)

* Support for purity computation is added. The `qml.math.purity` function computes the purity from a state vector or a density matrix:

  [#3290](https://github.com/PennyLaneAI/pennylane/pull/3290)

  ```pycon
  >>> x = [1, 0, 0, 1] / np.sqrt(2)
  >>> qml.math.purity(x, [0, 1])
  1.0
  >>> qml.math.purity(x, [0])
  0.5

  >>> x = [[1 / 2, 0, 0, 0], [0, 0, 0, 0], [0, 0, 0, 0], [0, 0, 0, 1 / 2]]
  >>> qml.math.purity(x, [0, 1])
  0.5
  ```

  The `qml.qinfo.purity` can be used to transform a QNode returning a state to a function that returns the purity:

  ```python3
  dev = qml.device("default.mixed", wires=2)

  @qml.qnode(dev)
  def circuit(x):
    qml.IsingXX(x, wires=[0, 1])
    return qml.state()
  ```

  ```pycon
  >>> qml.qinfo.purity(circuit, wires=[0])(np.pi / 2)
  0.5
  >>> qml.qinfo.purity(circuit, wires=[0, 1])(np.pi / 2)
  1.0
  ```

  Taking the gradient is also supported:

  ```pycon
  >>> param = np.array(np.pi / 4, requires_grad=True)
  >>> qml.grad(qml.qinfo.purity(circuit, wires=[0]))(param)
  -0.5
  ```

<h3>Improvements</h3>

* Added more input validation to `hamiltonian_expand` such that Hamiltonian objects with no terms raise an error.
  [(#3339)](https://github.com/PennyLaneAI/pennylane/pull/3339)

* Continuous integration checks are now performed for Python 3.11 and Torch v1.13. Python 3.7 is dropped.
  [(#3276)](https://github.com/PennyLaneAI/pennylane/pull/3276)

* `qml.Tracker` now also logs results in `tracker.history` when tracking execution of a circuit.
   [(#3306)](https://github.com/PennyLaneAI/pennylane/pull/3306)

* Improve performance of `Wires.all_wires`.
  [(#3302)](https://github.com/PennyLaneAI/pennylane/pull/3302)

* A representation has been added to the `Molecule` class.
  [(#3364)](https://github.com/PennyLaneAI/pennylane/pull/3364)

* Add detail to the error message when the `insert` transform
  fails to diagonalize non-qubit-wise-commuting observables.
  [(#3381)](https://github.com/PennyLaneAI/pennylane/pull/3381)

* Extended the `qml.equal` function to `Hamiltonian` and `Tensor` objects.
  [(#3390)](https://github.com/PennyLaneAI/pennylane/pull/3390)

* Remove private `_wires` setter from the `Controlled.map_wires` method.
  [3405](https://github.com/PennyLaneAI/pennylane/pull/3405)

* `QuantumTape._process_queue` has been moved to `qml.queuing.process_queue` to disentangle
  its functionality from the `QuantumTape` class.
  [(#3401)](https://github.com/PennyLaneAI/pennylane/pull/3401)

<h4>Return types project</h4>

* The autograd interface for the new return types now supports devices with shot vectors.
  [#3374](https://github.com/PennyLaneAI/pennylane/pull/3374)

  Example with a single measurement:

  ```python
  dev = qml.device("default.qubit", wires=1, shots=[1000, 2000, 3000])

  @qml.qnode(dev, diff_method="parameter-shift")
  def circuit(a):
      qml.RY(a, wires=0)
      qml.RX(0.2, wires=0)
      return qml.expval(qml.PauliZ(0))

  def cost(a):
      return qml.math.stack(circuit(a))
  ```

  ```pycon
  >>> qml.enable_return()
  >>> a = np.array(0.4)
  >>> circuit(a)
  (array(0.902), array(0.922), array(0.896))
  >>> cost(a)
  array([0.9       , 0.907     , 0.89733333])
  >>> qml.jacobian(cost)(a)
  array([-0.391     , -0.389     , -0.38433333])
  ```

  Example with multiple measurements:

  ```python
  dev = qml.device("default.qubit", wires=2, shots=[1000, 2000, 3000])

  @qml.qnode(dev, diff_method="parameter-shift")
  def circuit(a):
      qml.RY(a, wires=0)
      qml.RX(0.2, wires=0)
      qml.CNOT(wires=[0, 1])
      return qml.expval(qml.PauliZ(0)), qml.probs([0, 1])

  def cost(a):
      res = circuit(a)
      return qml.math.stack([qml.math.hstack(r) for r in res])
  ```

  ```pycon
  >>> circuit(a)
  ((array(0.904), array([0.952, 0.   , 0.   , 0.048])),
   (array(0.915), array([0.9575, 0.    , 0.    , 0.0425])),
   (array(0.902), array([0.951, 0.   , 0.   , 0.049])))
  >>> cost(a)
  array([[0.91      , 0.955     , 0.        , 0.        , 0.045     ],
         [0.895     , 0.9475    , 0.        , 0.        , 0.0525    ],
         [0.90666667, 0.95333333, 0.        , 0.        , 0.04666667]])
  >>> qml.jacobian(cost)(a)
  array([[-0.37      , -0.185     ,  0.        ,  0.        ,  0.185     ],
         [-0.409     , -0.2045    ,  0.        ,  0.        ,  0.2045    ],
         [-0.37133333, -0.18566667,  0.        ,  0.        ,  0.18566667]])
  ```

* The TensorFlow interface for the new return types now supports devices with shot vectors.
  [#3400](https://github.com/PennyLaneAI/pennylane/pull/3400)

  Example with a single measurement:
  ```python
  dev = qml.device("default.qubit", wires=1, shots=[1000, 2000, 3000])

  @qml.qnode(dev, diff_method="parameter-shift", interface="tf")
  def circuit(a):
      qml.RY(a, wires=0)
      qml.RX(0.2, wires=0)
      return qml.expval(qml.PauliZ(0))
  ```
  ```
  >>> qml.enable_return()
  >>> a = tf.Variable(0.4)
  >>> with tf.GradientTape() as tape:
  ...     res = circuit(a)
  ...     res = tf.stack(res)
  ...
  >>> res
  <tf.Tensor: shape=(3,), dtype=float64, numpy=array([0.902     , 0.904     , 0.89533333])>
  >>> tape.jacobian(res, a)
  <tf.Tensor: shape=(3,), dtype=float64, numpy=array([-0.365     , -0.3765    , -0.37533333])>
  ```
  Example with multiple measurements:
  ```python
  dev = qml.device("default.qubit", wires=2, shots=[1000, 2000, 3000])

  @qml.qnode(dev, diff_method="parameter-shift", interface="tf")
  def circuit(a):
      qml.RY(a, wires=0)
      qml.RX(0.2, wires=0)
      qml.CNOT(wires=[0, 1])
      return qml.expval(qml.PauliZ(0)), qml.probs([0, 1])
  ```
  ```
  >>> with tf.GradientTape() as tape:
  ...     res = circuit(a)
  ...     res = tf.stack([tf.experimental.numpy.hstack(r) for r in res])
  ...
  >>> res
  <tf.Tensor: shape=(3, 5), dtype=float64, numpy=
  array([[0.902, 0.951, 0.   , 0.   , 0.049],
         [0.898, 0.949, 0.   , 0.   , 0.051],
         [0.892, 0.946, 0.   , 0.   , 0.054]])>
  >>> tape.jacobian(res, a)
  <tf.Tensor: shape=(3, 5), dtype=float64, numpy=
  array([[-0.345     , -0.1725    ,  0.        ,  0.        ,  0.1725    ],
         [-0.383     , -0.1915    ,  0.        ,  0.        ,  0.1915    ],
         [-0.38466667, -0.19233333,  0.        ,  0.        ,  0.19233333]])>
  ```


<h3>Breaking changes</h3>

* The `log_base` attribute has been moved from `MeasurementProcess` to the new `_VnEntropy` and
  `_MutualInfo` classes, which inherit from `MeasurementProcess`.
  [#3326](https://github.com/PennyLaneAI/pennylane/pull/3326)

* Python 3.7 support is no longer maintained.
  [(#3276)](https://github.com/PennyLaneAI/pennylane/pull/3276)

* Instead of having an `OrderedDict` attribute called `_queue`, `AnnotatedQueue` now inherits from
  `OrderedDict` and encapsulates the queue. Consequentially, this also applies to the `QuantumTape`
  class which inherits from `AnnotatedQueue`.
  [(#3401)](https://github.com/PennyLaneAI/pennylane/pull/3401)

* Changed the signature of the `QubitDevice.statistics` method from

  ```python
  def statistics(self, observables, shot_range=None, bin_size=None, circuit=None):
  ```

  to

  ```python
  def statistics(self, circuit: QuantumScript, shot_range=None, bin_size=None):
  ```

  [#3421](https://github.com/PennyLaneAI/pennylane/pull/3421)

<h3>Deprecations</h3>

Deprecations cycles are tracked at [doc/developement/deprecations.rst](https://docs.pennylane.ai/en/latest/development/deprecations.html).

* The following deprecated methods are removed:
  [(#3281)](https://github.com/PennyLaneAI/pennylane/pull/3281/)

  * `qml.tape.get_active_tape`: Use `qml.QueuingManager.active_context()`
  * `qml.transforms.qcut.remap_tape_wires`: Use `qml.map_wires`
  * `qml.tape.QuantumTape.inv()`: Use `qml.tape.QuantumTape.adjoint()`
  * `qml.tape.stop_recording()`: Use `qml.QueuingManager.stop_recording()`
  * `qml.tape.QuantumTape.stop_recording()`: Use `qml.QueuingManager.stop_recording()`
  * `qml.QueuingContext` is now `qml.QueuingManager`
  * `QueuingManager.safe_update_info` and `AnnotatedQueue.safe_update_info`: Use plain `update_info`

* `qml.transforms.measurement_grouping` has been deprecated. Use `qml.transforms.hamiltonian_expand` instead.
  [(#3417)](https://github.com/PennyLaneAI/pennylane/pull/3417)

<h3>Documentation</h3>

<<<<<<< HEAD
* Added documentation on parameter broadcasting regarding both its usage and technical aspects
  [#3356](https://github.com/PennyLaneAI/pennylane/pull/3356)

  The [quickstart guide on circuits](https://docs.pennylane.ai/en/stable/introduction/circuits.html#parameter-broadcasting-in-qnodes)
  as well as the the documentation of
  [QNodes](https://docs.pennylane.ai/en/stable/code/api/pennylane.QNode.html) and
  [Operators](https://docs.pennylane.ai/en/stable/code/api/pennylane.operation.Operator.html)
  now contain introductions and details on parameter broadcasting. The QNode documentation
  mostly contains usage details, the Operator documentation is concerned with implementation
  details and a guide to support broadcasting in custom operators.
=======
* Adds developer documentation for the queuing module.
  [(#3268)](https://github.com/PennyLaneAI/pennylane/pull/3268)
>>>>>>> 65100dc8

* Corrects more mentions for diagonalizing gates for all relevant operations. The docstrings for `compute_eigvals` used
  to say that the diagonalizing gates implemented $U$, the unitary such that $O = U \Sigma U^{\dagger}$, where $O$ is
  the original observable and $\Sigma$ a diagonal matrix. However, the diagonalizing gates actually implement
  $U^{\dagger}$, since $\langle \psi | O | \psi \rangle = \langle \psi | U \Sigma U^{\dagger} | \psi \rangle$, making
  $U^{\dagger} | \psi \rangle$ the actual state being measured in the $Z$-basis.
  [(#3409)](https://github.com/PennyLaneAI/pennylane/pull/3409)

<h3>Bug fixes</h3>

* Fixed a bug where `hamiltonian_expand` didn't preserve the type of the inputted results in its output.
  [(#3339)](https://github.com/PennyLaneAI/pennylane/pull/3339)

* Fixed a bug that made `gradients.param_shift` raise an error when used with unshifted terms only
  in a custom recipe, and when using any unshifted terms at all under the new return type system.
  [(#3177)](https://github.com/PennyLaneAI/pennylane/pull/3177)

* Original tape `_obs_sharing_wires` attribute is updated during its expansion.
  [#3293](https://github.com/PennyLaneAI/pennylane/pull/3293)

* Small fix of `MeasurementProcess.map_wires`, where both the `self.obs` and `self._wires`
  attributes were modified.
  [#3292](https://github.com/PennyLaneAI/pennylane/pull/3292)

* An issue with `drain=False` in the adaptive optimizer is fixed. Before the fix, the operator pool
  needed to be re-constructed inside the optimization pool when `drain=False`. With the new fix,
  this reconstruction is not needed.
  [#3361](https://github.com/PennyLaneAI/pennylane/pull/3361)

* If the device originally has no shots but finite shots are dynamically specified, Hamiltonian
  expansion now occurs.
  [(#3369)](https://github.com/PennyLaneAI/pennylane/pull/3369)

* `qml.matrix(op)` now fails if the operator truly has no matrix (eg. `Barrier`) to match `op.matrix()`
  [(#3386)](https://github.com/PennyLaneAI/pennylane/pull/3386)

* The `pad_with` argument in the `AmplitudeEmbedding` template is now compatible
  with all interfaces
  [(#3392)](https://github.com/PennyLaneAI/pennylane/pull/3392)

<h3>Contributors</h3>

This release contains contributions from (in alphabetical order):

Juan Miguel Arrazola
Utkarsh Azad
Astral Cai
Pieter Eendebak
Lillian M. A. Frederiksen
Soran Jahangiri
Edward Jiang
Christina Lee
Albert Mitjans Coma
Romain Moyard
Matthew Silverman
Antal Száva
David Wierichs
Moritz Willmann<|MERGE_RESOLUTION|>--- conflicted
+++ resolved
@@ -325,7 +325,6 @@
 
 <h3>Documentation</h3>
 
-<<<<<<< HEAD
 * Added documentation on parameter broadcasting regarding both its usage and technical aspects
   [#3356](https://github.com/PennyLaneAI/pennylane/pull/3356)
 
@@ -336,10 +335,9 @@
   now contain introductions and details on parameter broadcasting. The QNode documentation
   mostly contains usage details, the Operator documentation is concerned with implementation
   details and a guide to support broadcasting in custom operators.
-=======
+
 * Adds developer documentation for the queuing module.
   [(#3268)](https://github.com/PennyLaneAI/pennylane/pull/3268)
->>>>>>> 65100dc8
 
 * Corrects more mentions for diagonalizing gates for all relevant operations. The docstrings for `compute_eigvals` used
   to say that the diagonalizing gates implemented $U$, the unitary such that $O = U \Sigma U^{\dagger}$, where $O$ is
