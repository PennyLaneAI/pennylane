--- conflicted
+++ resolved
@@ -15,14 +15,11 @@
   resource operator.
   [(#8546)](https://github.com/PennyLaneAI/pennylane/pull/8546)
 
-<<<<<<< HEAD
-=======
 * Users can now perform rapid Clifford+T decomposition with QJIT and program capture enabled,
   using the new :func:`~pennylane.transforms.gridsynth` compilation pass.
   This pass discretizes ``RZ`` and ``PhaseShift`` gates to either the Clifford+T basis or to the PPR basis.
   [(#8609)](https://github.com/PennyLaneAI/pennylane/pull/8609)
 
->>>>>>> 50b9185c
 * Quantum Automatic Differentiation implemented to allow automatic selection of optimal
   Hadamard gradient differentiation methods per [the paper](https://arxiv.org/pdf/2408.05406).
   [(#8640)](https://github.com/PennyLaneAI/pennylane/pull/8640)
@@ -167,13 +164,10 @@
   for certain special cases of Pauli strings (e.g. for `XX` and `YY` type Pauli strings).
   [(#8562)](https://github.com/PennyLaneAI/pennylane/pull/8562)
 
-<<<<<<< HEAD
-=======
 * Added a new decomposition, `_decompose_2_cnots`, for the two-qubit decomposition for `QubitUnitary`.
   It supports the analytical decomposition a two-qubit unitary known to require exactly 2 CNOTs.
   [(#8666)](https://github.com/PennyLaneAI/pennylane/issues/8666)
 
->>>>>>> 50b9185c
 * Quantum compilation passes in MLIR and XDSL can now be applied using the core PennyLane transform
   infrastructure, instead of using Catalyst-specific tools. This is made possible by a new argument in
   :func:`~pennylane.transform` and `~.TransformDispatcher` called ``pass_name``, which accepts a string
