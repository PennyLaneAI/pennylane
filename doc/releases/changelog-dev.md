--- conflicted
+++ resolved
@@ -67,11 +67,8 @@
 Ahmed Darwish
 Astral Cai,
 Yushao Chen,
-<<<<<<< HEAD
 Lillian M. A. Frederiksen,
-=======
 Pietropaolo Frisoni,
->>>>>>> dbb26f2c
 Christina Lee,
 Austin Huang,
 William Maxwell,
