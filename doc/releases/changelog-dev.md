:orphan:

# Release 0.42.0-dev (development release)

<h3>New features since last release</h3>

* A new function called :func:`qml.from_qasm3` has been added, which converts OpenQASM 3.0 circuits into quantum functions
  that can be subsequently loaded into QNodes and executed. 
  [(#7432)](https://github.com/PennyLaneAI/pennylane/pull/7432)
  [(#7486)](https://github.com/PennyLaneAI/pennylane/pull/7486)
  [(#7488)](https://github.com/PennyLaneAI/pennylane/pull/7488)
  [(#7593)](https://github.com/PennyLaneAI/pennylane/pull/7593)

  ```python
  import pennylane as qml

  dev = qml.device("default.qubit", wires=[0, 1])
  
  @qml.qnode(dev)
  def my_circuit():
      qml.from_qasm3("qubit q0; qubit q1; ry(0.2) q0; rx(1.0) q1; pow(2) @ x q0;", {'q0': 0, 'q1': 1})
      return qml.expval(qml.Z(0))
  ```

  ```pycon
  >>> print(qml.draw(my_circuit)())
  0: ──RY(0.20)──X²─┤  <Z>
  1: ──RX(1.00)─────┤  
  ```
  
  Some gates and operations in OpenQASM 3.0 programs are not currently supported. For more details, 
  please consult the documentation for :func:`qml.from_qasm3` and ensure that you have installed `openqasm3` and 
  `'openqasm3[parser]'` in your environment by following the [OpenQASM 3.0 installation instructions](https://pypi.org/project/openqasm3/).

* A new QNode transform called :func:`~.transforms.set_shots` has been added to set or update the number of shots to be performed, overriding shots specified in the device.
  [(#7337)](https://github.com/PennyLaneAI/pennylane/pull/7337)
  [(#7358)](https://github.com/PennyLaneAI/pennylane/pull/7358)
  [(#7500)](https://github.com/PennyLaneAI/pennylane/pull/7500)

  The :func:`~.transforms.set_shots` transform can be used as a decorator:

  ```python
  @partial(qml.set_shots, shots=2)
  @qml.qnode(qml.device("default.qubit", wires=1))
  def circuit():
      qml.RX(1.23, wires=0)
      return qml.sample(qml.Z(0))
  ```

  ```pycon
  >>> circuit()
  array([1., -1.])
  ```
  
  Additionally, it can be used in-line to update a circuit's `shots`:

  ```pycon
  >>> new_circ = qml.set_shots(circuit, shots=(4, 10)) # shot vector
  >>> new_circ()
  (array([-1.,  1., -1.,  1.]), array([ 1.,  1.,  1., -1.,  1.,  1., -1., -1.,  1.,  1.]))
  ```

* A new function called `qml.to_openqasm` has been added, which allows for converting PennyLane circuits to OpenQASM 2.0 programs.
  [(#7393)](https://github.com/PennyLaneAI/pennylane/pull/7393)

  Consider this simple circuit in PennyLane:
  ```python
  dev = qml.device("default.qubit", wires=2, shots=100)

  @qml.qnode(dev)
  def circuit(theta, phi):
      qml.RX(theta, wires=0)
      qml.CNOT(wires=[0,1])
      qml.RZ(phi, wires=1)
      return qml.sample()
  ```

  This can be easily converted to OpenQASM 2.0 with `qml.to_openqasm`:
  ```pycon
  >>> openqasm_circ = qml.to_openqasm(circuit)(1.2, 0.9)
  >>> print(openqasm_circ)
  OPENQASM 2.0;
  include "qelib1.inc";
  qreg q[2];
  creg c[2];
  rx(1.2) q[0];
  cx q[0],q[1];
  rz(0.9) q[1];
  measure q[0] -> c[0];
  measure q[1] -> c[1];
  ```

* A new template called :class:`~.SelectPauliRot` that applies a sequence of uniformly controlled rotations to a target qubit 
  is now available. This operator appears frequently in unitary decomposition and block encoding techniques. 
  [(#7206)](https://github.com/PennyLaneAI/pennylane/pull/7206)

  ```python
  angles = np.array([1.0, 2.0, 3.0, 4.0])

  wires = qml.registers({"control": 2, "target": 1})
  dev = qml.device("default.qubit", wires=3)

  @qml.qnode(dev)
  def circuit():
      qml.SelectPauliRot(
        angles,
        control_wires=wires["control"],
        target_wire=wires["target"],
        rot_axis="Y")
      return qml.state()
  ```
  
  ```pycon
  >>> print(circuit())
  [0.87758256+0.j 0.47942554+0.j 0.        +0.j 0.        +0.j
   0.        +0.j 0.        +0.j 0.        +0.j 0.        +0.j]
  ```

* The transform `convert_to_mbqc_gateset` is added to the `ftqc` module to convert arbitrary 
  circuits to a limited gate-set that can be translated to the MBQC formalism.
  [(#7271)](https://github.com/PennyLaneAI/pennylane/pull/7271)
<<<<<<< HEAD
=======

* Classical shadows with mixed quantum states are now computed with a dedicated method that uses an
  iterative algorithm similar to the handling of shadows with state vectors. This makes shadows with density 
  matrices much more performant.
  [(#6748)](https://github.com/PennyLaneAI/pennylane/pull/6748)
  [(#7458)](https://github.com/PennyLaneAI/pennylane/pull/7458)
>>>>>>> 6b5b7900

* The `RotXZX` operation is added to the `ftqc` module to support definition of a universal
  gate-set that can be translated to the MBQC formalism.
  [(#7271)](https://github.com/PennyLaneAI/pennylane/pull/7271)
<<<<<<< HEAD
=======

* A new iterative angle solver for QSVT and QSP is available in the :func:`poly_to_angles <pennylane.poly_to_angles>` function,
  allowing angle computation for polynomials of large degrees (> 1000).
  Set `angle_solver="iterative"` in the :func:`poly_to_angles  <pennylane.poly_to_angles>` function
  (or from the :func:`qsvt <pennylane.qsvt>` function!) to use it.
  [(6694)](https://github.com/PennyLaneAI/pennylane/pull/6694)
>>>>>>> 6b5b7900

* Two new functions called :func:`~.math.convert_to_su2` and :func:`~.math.convert_to_su4` have been added to `qml.math`, which convert unitary matrices to SU(2) or SU(4), respectively, and optionally a global phase.
  [(#7211)](https://github.com/PennyLaneAI/pennylane/pull/7211)

<<<<<<< HEAD
* Two new transforms, `measurements_from_counts` and `measurements_from_samples`, are added to `devices.preprocess`.
  These transforms modify the tape to contain only a `counts` or `sample`, and derive the original measurements from 
  the raw counts/samples in post-processing. This allows expanded measurement support for devices that only 
  support counts/samples at execution.
  [(#7317)](https://github.com/PennyLaneAI/pennylane/pull/7317)

* The transform `convert_to_mbqc_formalism` is added to the `ftqc` module to convert a circuit already
  expressed in a limited, compatible gate-set into the MBQC formalism. Circuits can be converted to the 
  relevant gate-set with the `convert_to_mbqc_gatset` transform.
  [(#7355)](https://github.com/PennyLaneAI/pennylane/pull/7355)
=======
* The transform `convert_to_mbqc_formalism` is added to the `ftqc` module to convert a circuit already
  expressed in a limited, compatible gate-set into the MBQC formalism. Circuits can be converted to the 
  relevant gate-set with the `convert_to_mbqc_gateset` transform.
  [(#7355)](https://github.com/PennyLaneAI/pennylane/pull/7355)
  [(#7586)](https://github.com/PennyLaneAI/pennylane/pull/7586)
>>>>>>> 6b5b7900

<h4>Resource-efficient Decompositions 🔎</h4>

* The :func:`~.transforms.decompose` transform now supports weighting gates in the target `gate_set`, allowing for 
  preferential treatment of certain gates in a target `gate_set` over others.
  [(#7389)](https://github.com/PennyLaneAI/pennylane/pull/7389)

  Gates specified in `gate_set` can be given a numerical weight associated with their effective cost to have in a circuit:
  
  * Gate weights that are greater than 1 indicate a *greater cost* (less preferred).
  * Gate weights that are less than 1 indicate a *lower cost* (more preferred).

  Consider the following toy example.

  ```python
  qml.decomposition.enable_graph()
  
  @partial(
    qml.transforms.decompose, gate_set={qml.Toffoli: 1.23, qml.RX: 4.56, qml.CZ: 0.01, qml.H: 420, qml.CRZ: 100}
  )
  @qml.qnode(qml.device("default.qubit"))
  def circuit():
      qml.CRX(0.1, wires=[0, 1])
      qml.Toffoli(wires=[0, 1, 2])
      return qml.expval(qml.Z(0))
  ```

  ```pycon
  >>> print(qml.draw(circuit)())

  0: ───────────╭●────────────╭●─╭●─┤  <Z>
  1: ──RX(0.05)─╰Z──RX(-0.05)─╰Z─├●─┤     
  2: ────────────────────────────╰X─┤     
  ```

  ```python
  qml.decomposition.enable_graph()

  @partial(
      qml.transforms.decompose, gate_set={qml.Toffoli: 1.23, qml.RX: 4.56, qml.CZ: 0.01, qml.H: 0.1, qml.CRZ: 0.1}
  )
  @qml.qnode(qml.device("default.qubit"))
  def circuit():
      qml.CRX(0.1, wires=[0, 1])
      qml.Toffoli(wires=[0, 1, 2])
      return qml.expval(qml.Z(0))
  ```

  ```pycon
  >>> print(qml.draw(circuit)())

  0: ────╭●───────────╭●─┤  <Z>
  1: ──H─╰RZ(0.10)──H─├●─┤     
  2: ─────────────────╰X─┤  
  ```

  Here, when the Hadamard and ``CRZ`` have relatively high weights, a decomposition involving them is considered *less* 
  efficient. When they have relatively low weights, a decomposition involving them is considered *more* efficient.

* Decomposition rules that can be accessed with the new graph-based decomposition system are
  implemented for the following operators:

  * :class:`~.QubitUnitary`
    [(#7211)](https://github.com/PennyLaneAI/pennylane/pull/7211)

  * :class:`~.ControlledQubitUnitary`
    [(#7371)](https://github.com/PennyLaneAI/pennylane/pull/7371)

  * :class:`~.MultiControlledX`
    [(#7405)](https://github.com/PennyLaneAI/pennylane/pull/7405)

  * :class:`~pennylane.ops.Exp`. 
    [(#7489)](https://github.com/PennyLaneAI/pennylane/pull/7489)

    Specifically, the following decompositions have been added:
    * Suzuki-Trotter decomposition when the `num_steps` keyword argument is specified.
    * Decomposition to a :class:`~pennylane.PauliRot` when the base is a single-term Pauli word.

  * :class:`~.PCPhase`
    [(#7591)](https://github.com/PennyLaneAI/pennylane/pull/7591)

* A new decomposition rule that uses a single work wire for decomposing multi-controlled operators is added.
  [(#7383)](https://github.com/PennyLaneAI/pennylane/pull/7383)

* A :func:`~.decomposition.register_condition` decorator is added that allows users to bind a condition to a
  decomposition rule for when it is applicable. The condition should be a function that takes the
  resource parameters of an operator as arguments and returns `True` or `False` based on whether
  these parameters satisfy the condition for when this rule can be applied.
  [(#7439)](https://github.com/PennyLaneAI/pennylane/pull/7439)

  ```python
  import pennylane as qml
  from pennylane.math.decomposition import zyz_rotation_angles
  
  # The parameters must be consistent with ``qml.QubitUnitary.resource_keys``
  def _zyz_condition(num_wires):
    return num_wires == 1

  @qml.register_condition(_zyz_condition)
  @qml.register_resources({qml.RZ: 2, qml.RY: 1, qml.GlobalPhase: 1})
  def zyz_decomposition(U, wires, **__):
      # Assumes that U is a 2x2 unitary matrix
      phi, theta, omega, phase = zyz_rotation_angles(U, return_global_phase=True)
      qml.RZ(phi, wires=wires[0])
      qml.RY(theta, wires=wires[0])
      qml.RZ(omega, wires=wires[0])
      qml.GlobalPhase(-phase)
  
  # This decomposition will be ignored for `QubitUnitary` on more than one wire.
  qml.add_decomps(qml.QubitUnitary, zyz_decomposition)
  ```

* Symbolic operator types (e.g., `Adjoint`, `Controlled`, and `Pow`) can now be specified as strings
  in various parts of the new graph-based decomposition system, specifically:

  * The `gate_set` argument of the :func:`~.transforms.decompose` transform now supports adding symbolic
    operators in the target gate set.
    [(#7331)](https://github.com/PennyLaneAI/pennylane/pull/7331)

  ```python
  from functools import partial
  import pennylane as qml

  qml.decomposition.enable_graph()
  
  @partial(qml.transforms.decompose, gate_set={"T", "Adjoint(T)", "H", "CNOT"})
  @qml.qnode(qml.device("default.qubit"))
  def circuit():
      qml.Toffoli(wires=[0, 1, 2])
  ```
  ```pycon
  >>> print(qml.draw(circuit)())
  0: ───────────╭●───────────╭●────╭●──T──╭●─┤
  1: ────╭●─────│─────╭●─────│───T─╰X──T†─╰X─┤
  2: ──H─╰X──T†─╰X──T─╰X──T†─╰X──T──H────────┤
  ```

  * Symbolic operator types can now be given as strings to the `op_type` argument of :func:`~.decomposition.add_decomps`,
    or as keys of the dictionaries passed to the `alt_decomps` and `fixed_decomps` arguments of the
    :func:`~.transforms.decompose` transform, allowing custom decomposition rules to be defined and
    registered for symbolic operators.
    [(#7347)](https://github.com/PennyLaneAI/pennylane/pull/7347)
    [(#7352)](https://github.com/PennyLaneAI/pennylane/pull/7352)
    [(#7362)](https://github.com/PennyLaneAI/pennylane/pull/7362)
    [(#7499)](https://github.com/PennyLaneAI/pennylane/pull/7499)

  ```python
  @qml.register_resources({qml.RY: 1})
  def my_adjoint_ry(phi, wires, **_):
      qml.RY(-phi, wires=wires)

  @qml.register_resources({qml.RX: 1})
  def my_adjoint_rx(phi, wires, **__):
      qml.RX(-phi, wires)

  # Registers a decomposition rule for the adjoint of RY globally
  qml.add_decomps("Adjoint(RY)", my_adjoint_ry)

  @partial(
      qml.transforms.decompose,
      gate_set={"RX", "RY", "CNOT"},
      fixed_decomps={"Adjoint(RX)": my_adjoint_rx}
  )
  @qml.qnode(qml.device("default.qubit"))
  def circuit():
      qml.adjoint(qml.RX(0.5, wires=[0]))
      qml.CNOT(wires=[0, 1])
      qml.adjoint(qml.RY(0.5, wires=[1]))
      return qml.expval(qml.Z(0))
  ```
  ```pycon
  >>> print(qml.draw(circuit)())
  0: ──RX(-0.50)─╭●────────────┤  <Z>
  1: ────────────╰X──RY(-0.50)─┤
  ```

* A `work_wire_type` argument has been added to :func:`~pennylane.ctrl` and :class:`~pennylane.ControlledQubitUnitary`
  for more fine-grained control over the type of work wire used in their decompositions.
  [(#7612)](https://github.com/PennyLaneAI/pennylane/pull/7612)

* The :func:`~.transforms.decompose` transform now accepts a `stopping_condition` argument with 
  graph-based decomposition enabled, which must be a function that returns `True` if an operator 
  does not need to be decomposed (it meets the requirements as described in `stopping_condition`).
  See the documentation for more details.
  [(#7531)](https://github.com/PennyLaneAI/pennylane/pull/7531)

<h3>Improvements 🛠</h3>

* `qml.grad` and `qml.jacobian` can now handle inputs with dynamic shapes being captured into plxpr.
  [(#7544)](https://github.com/PennyLaneAI/pennylane/pull/7544/)

* Improved the drawing of `GlobalPhase`, `ctrl(GlobalPhase)`, `Identity` and `ctrl(Identity)` operations.
  The labels are grouped together like for other multi-qubit operations, and the drawing
  no longer depends on the wires of `GlobalPhase` or `Identity`. Control nodes of controlled global phases
  and identities no longer receive the operator label, which is in line with other controlled operations.
  [(#7457)](https://github.com/PennyLaneAI/pennylane/pull/7457)

* The decomposition of `qml.PCPhase` is now significantly more efficient for more than 2 qubits.
  [(#7166)](https://github.com/PennyLaneAI/pennylane/pull/7166)

* :class:`~.QubitUnitary` now supports a decomposition that is compatible with an arbitrary number of qubits. 
  This represents a fundamental improvement over the previous implementation, which was limited to two-qubit systems.
  [(#7277)](https://github.com/PennyLaneAI/pennylane/pull/7277)

* Setting up the configuration of a workflow, including the determination of the best diff
  method, is now done *after* user transforms have been applied. This allows transforms to
  update the shots and change measurement processes with fewer issues.
  [(#7358)](https://github.com/PennyLaneAI/pennylane/pull/7358)

* The decomposition of `DiagonalQubitUnitary` has been updated to a recursive decomposition
  into a smaller `DiagonalQubitUnitary` and a `SelectPauliRot` operation. This is a known
  decomposition [Theorem 7 in Shende et al.](https://arxiv.org/abs/quant-ph/0406176)
  that contains fewer gates than the previous decomposition.
  [(#7370)](https://github.com/PennyLaneAI/pennylane/pull/7370)

* An xDSL `qml.compiler.python_compiler.transforms.MergeRotationsPass` pass for applying `merge_rotations` to an
  xDSL module has been added for the experimental xDSL Python compiler integration.
  [(#7364)](https://github.com/PennyLaneAI/pennylane/pull/7364)
  [(#7595)](https://github.com/PennyLaneAI/pennylane/pull/7595)

* An xDSL `qml.compiler.python_compiler.transforms.IterativeCancelInversesPass` pass for applying `cancel_inverses`
  iteratively to an xDSL module has been added for the experimental xDSL Python compiler integration. This pass is
  optimized to cancel self-inverse operations iteratively to cancel nested self-inverse operations.
  [(#7364)](https://github.com/PennyLaneAI/pennylane/pull/7364)
  [(#7595)](https://github.com/PennyLaneAI/pennylane/pull/7595)
 
* An experimental integration for a Python compiler using [xDSL](https://xdsl.dev/index) has been introduced.
  This is similar to [Catalyst's MLIR dialects](https://docs.pennylane.ai/projects/catalyst/en/stable/dev/dialects.html#mlir-dialects-in-catalyst), 
  but it is coded in Python instead of C++.
  [(#7509)](https://github.com/PennyLaneAI/pennylane/pull/7509)
  [(#7357)](https://github.com/PennyLaneAI/pennylane/pull/7357)
  [(#7367)](https://github.com/PennyLaneAI/pennylane/pull/7367)
  [(#7462)](https://github.com/PennyLaneAI/pennylane/pull/7462)
  [(#7470)](https://github.com/PennyLaneAI/pennylane/pull/7470)
  [(#7510)](https://github.com/PennyLaneAI/pennylane/pull/7510)
  [(#7590)](https://github.com/PennyLaneAI/pennylane/pull/7590)

* PennyLane supports `JAX` version 0.6.0.
  [(#7299)](https://github.com/PennyLaneAI/pennylane/pull/7299)

* PennyLane supports `JAX` version 0.5.3.
  [(#6919)](https://github.com/PennyLaneAI/pennylane/pull/6919)

* Computing the angles for uniformly controlled rotations, used in :class:`~.MottonenStatePreparation`
  and :class:`~.SelectPauliRot`, now takes much less computational effort and memory.
  [(#7377)](https://github.com/PennyLaneAI/pennylane/pull/7377)

* The :func:`~.transforms.cancel_inverses` transform no longer changes the order of operations that don't have shared wires, providing a deterministic output.
  [(#7328)](https://github.com/PennyLaneAI/pennylane/pull/7328)

* Alias for Identity (`I`) is now accessible from `qml.ops`.
  [(#7200)](https://github.com/PennyLaneAI/pennylane/pull/7200)

* Add xz encoding related `pauli_to_xz`, `xz_to_pauli` and `pauli_prod` functions to the `ftqc` module.
  [(#7433)](https://github.com/PennyLaneAI/pennylane/pull/7433)

* Add commutation rules for a Clifford gate set (`qml.H`, `qml.S`, `qml.CNOT`) to the `ftqc.pauli_tracker` module,
  accessible via the `commute_clifford_op` function.
  [(#7444)](https://github.com/PennyLaneAI/pennylane/pull/7444)

* Add offline byproduct correction support to the `ftqc` module.
  [(#7447)](https://github.com/PennyLaneAI/pennylane/pull/7447)

* The `ftqc` module `measure_arbitrary_basis`, `measure_x` and `measure_y` functions
  can now be captured when program capture is enabled.
  [(#7219)](https://github.com/PennyLaneAI/pennylane/pull/7219)
  [(#7368)](https://github.com/PennyLaneAI/pennylane/pull/7368)

* `Operator.num_wires` now defaults to `None` to indicate that the operator can be on
  any number of wires.
  [(#7312)](https://github.com/PennyLaneAI/pennylane/pull/7312)

* Shots can now be overridden for specific `qml.Snapshot` instances via a `shots` keyword argument.
  [(#7326)](https://github.com/PennyLaneAI/pennylane/pull/7326)

  ```python
  dev = qml.device("default.qubit", wires=2, shots=10)

  @qml.qnode(dev)
  def circuit():
      qml.Snapshot("sample", measurement=qml.sample(qml.X(0)), shots=5)
      return qml.sample(qml.X(0))
  ```

  ```pycon
  >>> qml.snapshots(circuit)()
  {'sample': array([-1., -1., -1., -1., -1.]),
   'execution_results': array([ 1., -1., -1., -1., -1.,  1., -1., -1.,  1., -1.])}
  ```

* Two-qubit `QubitUnitary` gates no longer decompose into fundamental rotation gates; it now 
  decomposes into single-qubit `QubitUnitary` gates. This allows the decomposition system to
  further decompose single-qubit unitary gates more flexibly using different rotations.
  [(#7211)](https://github.com/PennyLaneAI/pennylane/pull/7211)

* The `gate_set` argument of :func:`~.transforms.decompose` now accepts `"X"`, `"Y"`, `"Z"`, `"H"`, 
  `"I"` as aliases for `"PauliX"`, `"PauliY"`, `"PauliZ"`, `"Hadamard"`, and `"Identity"`. These 
  aliases are also recognized as part of symbolic operators. For example, `"Adjoint(H)"` is now 
  accepted as an alias for `"Adjoint(Hadamard)"`.
  [(#7331)](https://github.com/PennyLaneAI/pennylane/pull/7331)

* PennyLane no longer validates that an operation has at least one wire, as having this check required the abstract
  interface to maintain a list of special implementations.
  [(#7327)](https://github.com/PennyLaneAI/pennylane/pull/7327)

* Two new device-developer transforms have been added to `devices.preprocess`: 
  :func:`~.devices.preprocess.measurements_from_counts` and :func:`~.devices.preprocess.measurements_from_samples`.
  These transforms modify the tape to instead contain a `counts` or `sample` measurement process, 
  deriving the original measurements from the raw counts/samples in post-processing. This allows 
  expanded measurement support for devices that only 
  support counts/samples at execution, like real hardware devices.
  [(#7317)](https://github.com/PennyLaneAI/pennylane/pull/7317)

* Sphinx version was updated to 8.1. Sphinx is upgraded to version 8.1 and uses Python 3.10. References to intersphinx (e.g. `<demos/>` or `<catalyst/>` are updated to remove the :doc: prefix that is incompatible with sphinx 8.1. 
  [(7212)](https://github.com/PennyLaneAI/pennylane/pull/7212)

* Migrated `setup.py` package build and install to `pyproject.toml`
  [(#7375)](https://github.com/PennyLaneAI/pennylane/pull/7375)

* Updated GitHub Actions workflows (`rtd.yml`, `readthedocs.yml`, and `docs.yml`) to use `ubuntu-24.04` runners.
 [(#7396)](https://github.com/PennyLaneAI/pennylane/pull/7396)

* Updated requirements and pyproject files to include the other package.  
  [(#7417)](https://github.com/PennyLaneAI/pennylane/pull/7417)

* Updated documentation check to remove duplicate docstring references. [(#7453)](https://github.com/PennyLaneAI/pennylane/pull/7453)

<h3>Labs: a place for unified and rapid prototyping of research software 🧪</h3>


* A new module :mod:`pennylane.labs.intermediate_reps <pennylane.labs.intermediate_reps>`
  provides functionality to compute intermediate representations for particular circuits.
  :func:`parity_matrix <pennylane.labs.intermediate_reps.parity_matrix>` computes
  the parity matrix intermediate representation for CNOT circuits.
  :func:`phase_polynomial <pennylane.labs.intermediate_reps.phase_polynomial>` computes
  the phase polynomial intermediate representation for {CNOT, RZ} circuits.
  These efficient intermediate representations are important
  for CNOT routing algorithms and other quantum compilation routines.
  [(#7229)](https://github.com/PennyLaneAI/pennylane/pull/7229)
  [(#7333)](https://github.com/PennyLaneAI/pennylane/pull/7333)
  [(#7629)](https://github.com/PennyLaneAI/pennylane/pull/7629)
  
* The `pennylane.labs.vibrational` module is upgraded to use features from the `concurrency` module
  to perform multiprocess and multithreaded execution of workloads. 
  [(#7401)](https://github.com/PennyLaneAI/pennylane/pull/7401)


* A `rowcol` function is now available in `pennylane.labs.intermediate_reps`.
  Given the parity matrix of a CNOT circuit and a qubit connectivity graph, it synthesizes a
  possible implementation of the parity matrix that respects the connectivity.
  [(#7394)](https://github.com/PennyLaneAI/pennylane/pull/7394)

* A new module :mod:`pennylane.labs.zxopt <pennylane.labs.zxopt>` provides access to the basic optimization
  passes from [pyzx](https://pyzx.readthedocs.io/en/latest/) for PennyLane circuits.
  
    * :func:`basic_optimization <pennylane.labs.zxopt.basic_optimization>` performs peephole optimizations on the circuit and is a useful subroutine for other optimization passes.
    * :func:`full_optimize <pennylane.labs.zxopt.full_optimize>` optimizes [(Clifford + T)](https://pennylane.ai/compilation/clifford-t-gate-set) circuits.
    * :func:`full_reduce <pennylane.labs.zxopt.full_reduce>` can optimize arbitrary PennyLane circuits and follows the pipeline described in the [the pyzx docs](https://pyzx.readthedocs.io/en/latest/simplify.html).
    * :func:`todd <pennylane.labs.zxopt.todd>` performs Third Order Duplicate and Destroy (`TODD <https://arxiv.org/abs/1712.01557>`__) via phase polynomials and reduces T gate counts.

  [(#7471)](https://github.com/PennyLaneAI/pennylane/pull/7471)

<h3>Breaking changes 💔</h3>

* A new decomposition for two-qubit unitaries was implemented in `two_qubit_decomposition`.
  It ensures the correctness of the decomposition in some edge cases but uses 3 CNOT gates
  even if 2 CNOTs would suffice theoretically.
  [(#7474)](https://github.com/PennyLaneAI/pennylane/pull/7474)

* The `return_type` property of `MeasurementProcess` has been removed. Please use `isinstance` for type checking instead.
  [(#7322)](https://github.com/PennyLaneAI/pennylane/pull/7322)

* The `KerasLayer` class in `qml.qnn.keras` has been removed because Keras 2 is no longer actively maintained.
  Please consider using a different machine learning framework, like `PyTorch <demos/tutorial_qnn_module_torch>`__ or `JAX <demos/tutorial_How_to_optimize_QML_model_using_JAX_and_Optax>`__.
  [(#7320)](https://github.com/PennyLaneAI/pennylane/pull/7320)

* The `qml.gradients.hamiltonian_grad` function has been removed because this gradient recipe is no
  longer required with the :doc:`new operator arithmetic system </news/new_opmath>`.
  [(#7302)](https://github.com/PennyLaneAI/pennylane/pull/7302)

* Accessing terms of a tensor product (e.g., `op = X(0) @ X(1)`) via `op.obs` has been removed.
  [(#7324)](https://github.com/PennyLaneAI/pennylane/pull/7324)

* The `mcm_method` keyword argument in `qml.execute` has been removed.
  [(#7301)](https://github.com/PennyLaneAI/pennylane/pull/7301)

* The `inner_transform` and `config` keyword arguments in `qml.execute` have been removed.
  [(#7300)](https://github.com/PennyLaneAI/pennylane/pull/7300)

* `Sum.ops`, `Sum.coeffs`, `Prod.ops` and `Prod.coeffs` have been removed.
  [(#7304)](https://github.com/PennyLaneAI/pennylane/pull/7304)

* Specifying `pipeline=None` with `qml.compile` has been removed.
  [(#7307)](https://github.com/PennyLaneAI/pennylane/pull/7307)

* The `control_wires` argument in `qml.ControlledQubitUnitary` has been removed.
  Furthermore, the `ControlledQubitUnitary` no longer accepts `QubitUnitary` objects as arguments as its `base`.
  [(#7305)](https://github.com/PennyLaneAI/pennylane/pull/7305)

* `qml.tape.TapeError` has been removed.
  [(#7205)](https://github.com/PennyLaneAI/pennylane/pull/7205)

<h3>Deprecations 👋</h3>

Here's a list of deprecations made this release. For a more detailed breakdown of deprecations and alternative code to use instead, Please consult the :doc:`deprecations and removals page </development/deprecations>`.

* Top-level access to `DeviceError`, `PennyLaneDeprecationWarning`, `QuantumFunctionError` and `ExperimentalWarning` have been deprecated and will be removed in v0.43. Please import them from the new `exceptions` module.
  [(#7292)](https://github.com/PennyLaneAI/pennylane/pull/7292)
  [(#7477)](https://github.com/PennyLaneAI/pennylane/pull/7477)
  [(#7508)](https://github.com/PennyLaneAI/pennylane/pull/7508)
  [(#7603)](https://github.com/PennyLaneAI/pennylane/pull/7603)

* `qml.operation.Observable` and the corresponding `Observable.compare` have been deprecated, as
  pennylane now depends on the more general `Operator` interface instead. The
  `Operator.is_hermitian` property can instead be used to check whether or not it is highly likely
  that the operator instance is Hermitian.
  [(#7316)](https://github.com/PennyLaneAI/pennylane/pull/7316)

* The boolean functions provided in `pennylane.operation` are deprecated. See the :doc:`deprecations page </development/deprecations>` 
  for equivalent code to use instead. These include `not_tape`, `has_gen`, `has_grad_method`, `has_multipar`,
  `has_nopar`, `has_unitary_gen`, `is_measurement`, `defines_diagonalizing_gates`, and `gen_is_multi_term_hamiltonian`.
  [(#7319)](https://github.com/PennyLaneAI/pennylane/pull/7319)

* `qml.operation.WiresEnum`, `qml.operation.AllWires`, and `qml.operation.AnyWires` are deprecated. To indicate that
  an operator can act on any number of wires, `Operator.num_wires = None` should be used instead. This is the default
  and does not need to be overwritten unless the operator developer wants to add wire number validation.
  [(#7313)](https://github.com/PennyLaneAI/pennylane/pull/7313)

* The :func:`qml.QNode.get_gradient_fn` method is now deprecated. Instead, use :func:`~.workflow.get_best_diff_method` to obtain the differentiation method.
  [(#7323)](https://github.com/PennyLaneAI/pennylane/pull/7323)

<h3>Internal changes ⚙️</h3>

* Move program capture code closer to where it is used.
  [(#7608)][https://github.com/PennyLaneAI/pennylane/pull/7608]

* Tests using `OpenFermion` in `tests/qchem` do not fail with NumPy>=2.0.0 any more.
  [(#7626)](https://github.com/PennyLaneAI/pennylane/pull/7626)

* Move `givens_decomposition` and private helpers from `qchem` to `math` module.
  [(#7545)](https://github.com/PennyLaneAI/pennylane/pull/7545)

* Enforce module dependencies in `pennylane` using `tach`.
  [(#7185)](https://github.com/PennyLaneAI/pennylane/pull/7185)
  [(#7416)](https://github.com/PennyLaneAI/pennylane/pull/7416)
  [(#7418)](https://github.com/PennyLaneAI/pennylane/pull/7418)
  [(#7429)](https://github.com/PennyLaneAI/pennylane/pull/7429)
  [(#7430)](https://github.com/PennyLaneAI/pennylane/pull/7430)
  [(#7437)](https://github.com/PennyLaneAI/pennylane/pull/7437)
  [(#7504)](https://github.com/PennyLaneAI/pennylane/pull/7504)
  [(#7538)](https://github.com/PennyLaneAI/pennylane/pull/7538)
  [(#7542)](https://github.com/PennyLaneAI/pennylane/pull/7542)

* With program capture enabled, mcm method validation now happens on execution rather than setup.
  [(#7475)](https://github.com/PennyLaneAI/pennylane/pull/7475)

* Add `.git-blame-ignore-revs` file to the PennyLane repository. This file will allow specifying commits that should
  be ignored in the output of `git blame`. For example, this can be useful when a single commit includes bulk reformatting.
  [(#7507)](https://github.com/PennyLaneAI/pennylane/pull/7507)

* Add a `.gitattributes` file to standardize LF as the end-of-line character for the PennyLane
  repository.
  [(#7502)](https://github.com/PennyLaneAI/pennylane/pull/7502)

* `DefaultQubit` now implements `preprocess_transforms` and `setup_execution_config` instead of `preprocess`.
  [(#7468)](https://github.com/PennyLaneAI/pennylane/pull/7468)

* Fix subset of `pylint` errors in the `tests` folder.
  [(#7446)](https://github.com/PennyLaneAI/pennylane/pull/7446)

* Remove and reduce excessively expensive test cases in `tests/templates/test_subroutines/` that do not add value.
  [(#7436)](https://github.com/PennyLaneAI/pennylane/pull/7436)

* Stop using `pytest-timeout` in the PennyLane CI/CD pipeline.
  [(#7451)](https://github.com/PennyLaneAI/pennylane/pull/7451)

* A `RuntimeWarning` raised when using versions of JAX > 0.4.28 has been removed.
  [(#7398)](https://github.com/PennyLaneAI/pennylane/pull/7398)

* Wheel releases for PennyLane now follow the `PyPA binary-distribution format <https://packaging.python.org/en/latest/specifications/binary-distribution-format/>_` guidelines more closely.
  [(#7382)](https://github.com/PennyLaneAI/pennylane/pull/7382)

* `null.qubit` can now support an optional `track_resources` argument which allows it to record which gates are executed.
  [(#7226)](https://github.com/PennyLaneAI/pennylane/pull/7226)
  [(#7372)](https://github.com/PennyLaneAI/pennylane/pull/7372)
  [(#7392)](https://github.com/PennyLaneAI/pennylane/pull/7392)

* A new internal module, `qml.concurrency`, is added to support internal use of multiprocess and multithreaded execution of workloads. This also migrates the use of `concurrent.futures` in `default.qubit` to this new design.
  [(#7303)](https://github.com/PennyLaneAI/pennylane/pull/7303)

* Test suites in `tests/transforms/test_defer_measurement.py` use analytic mocker devices to test numeric results.
  [(#7329)](https://github.com/PennyLaneAI/pennylane/pull/7329)

* Add new `pennylane.exceptions` module for custom errors and warnings.
  [(#7205)](https://github.com/PennyLaneAI/pennylane/pull/7205)
  [(#7292)](https://github.com/PennyLaneAI/pennylane/pull/7292)

* Clean up `__init__.py` files in `math`, `ops`, `qaoa`, `tape` and `templates` to be explicit in what they import. 
  [(#7200)](https://github.com/PennyLaneAI/pennylane/pull/7200)
  
* The `Tracker` class has been moved into the `devices` module.
  [(#7281)](https://github.com/PennyLaneAI/pennylane/pull/7281)

* Moved functions that calculate rotation angles for unitary decompositions into an internal
  module `qml.math.decomposition`
  [(#7211)](https://github.com/PennyLaneAI/pennylane/pull/7211)

* Fixed a failing integration test for `qml.QDrift`  which multiplied the operators of the decomposition incorrectly to evolve the state.
  [(#7621)](https://github.com/PennyLaneAI/pennylane/pull/7621)
<h3>Documentation 📝</h3>

* Updated the circuit drawing for `qml.Select` to include two commonly used symbols for 
  Select-applying, or multiplexing, an operator. Added a similar drawing for `qml.SelectPauliRot`.
  [(#7464)](https://github.com/PennyLaneAI/pennylane/pull/7464)
  
* The entry in the :doc:`/news/program_capture_sharp_bits` page for transforms has been updated; non-native transforms being applied
  to QNodes wherein operators have dynamic wires can lead to incorrect results.
  [(#7426)](https://github.com/PennyLaneAI/pennylane/pull/7426)

* Fixed the wrong `theta` to `phi` in :class:`~pennylane.IsingXY`.
  [(#7427)](https://github.com/PennyLaneAI/pennylane/pull/7427)

* In the :doc:`/introduction/compiling_circuits` page, in the "Decomposition in stages" section,
  circuit drawings now render in a way that's easier to read.
  [(#7419)](https://github.com/PennyLaneAI/pennylane/pull/7419)

* The entry in the :doc:`/news/program_capture_sharp_bits` page for using program capture with Catalyst 
  has been updated. Instead of using ``qjit(experimental_capture=True)``, Catalyst is now compatible 
  with the global toggles ``qml.capture.enable()`` and ``qml.capture.disable()`` for enabling and
  disabling program capture.
  [(#7298)](https://github.com/PennyLaneAI/pennylane/pull/7298)

<h3>Bug fixes 🐛</h3>

* `qml.equal` now works with `qml.PauliError`s.
  [(#7618)](https://github.com/PennyLaneAI/pennylane/pull/7618)

* The `qml.transforms.cancel_inverses` transform can be used with `jax.jit`.
  [(#7487)](https://github.com/PennyLaneAI/pennylane/pull/7487)

* `qml.StatePrep` does not validate the norm of statevectors any more, default to `False` during initialization.
  [(#7615)](https://github.com/PennyLaneAI/pennylane/pull/7615)

* `qml.PhaseShift` operation is now working correctly with a batch size of 1.
  [(#7622)](https://github.com/PennyLaneAI/pennylane/pull/7622)

* `qml.metric_tensor` can now be calculated with catalyst.
  [(#7528)](https://github.com/PennyLaneAI/pennylane/pull/7528)

* The mapping to standard wires (consecutive integers) of `qml.tape.QuantumScript` has been fixed
  to correctly consider work wires that are not used otherwise in the circuit.
  [(#7581)](https://github.com/PennyLaneAI/pennylane/pull/7581)

* Fixed a bug where certain transforms with a native program capture implementation give incorrect results when
  dynamic wires were present in the circuit. The affected transforms were:
  * :func:`~pennylane.transforms.cancel_inverses`
  * :func:`~pennylane.transforms.merge_rotations`
  * :func:`~pennylane.transforms.single_qubit_fusion`
  * :func:`~pennylane.transforms.merge_amplitude_embedding`
  [(#7426)](https://github.com/PennyLaneAI/pennylane/pull/7426)

* The `Operator.pow` method has been fixed to raise to the power of 2 the qutrit operators `~.TShift`, `~.TClock`, and `~.TAdd`.
  [(#7505)](https://github.com/PennyLaneAI/pennylane/pull/7505)

* The queuing behavior of the controlled of a controlled operation is fixed.
  [(#7532)](https://github.com/PennyLaneAI/pennylane/pull/7532)

* A new decomposition was implemented for two-qubit `QubitUnitary` operators in `two_qubit_decomposition`
  based on a type-AI Cartan decomposition. It fixes previously faulty edge cases for unitaries
  that require 2 or 3 CNOT gates. Now, 3 CNOTs are used for both cases, using one more
  CNOT than theoretically required in the former case.
  [(#7474)](https://github.com/PennyLaneAI/pennylane/pull/7474)

* The documentation of `qml.pulse.drive` has been updated and corrected.
  [(#7459)](https://github.com/PennyLaneAI/pennylane/pull/7459)

* Fixed a bug in `to_openfermion` where identity qubit-to-wires mapping was not obeyed.
  [(#7332)](https://github.com/PennyLaneAI/pennylane/pull/7332)

* Fixed a bug in the validation of :class:`~.SelectPauliRot` that prevents parameter broadcasting.
  [(#7377)](https://github.com/PennyLaneAI/pennylane/pull/7377)

* Usage of NumPy in `default.mixed` source code has been converted to `qml.math` to avoid
  unnecessary dependency on NumPy and to fix a bug that caused an error when using `default.mixed` with PyTorch and GPUs.
  [(#7384)](https://github.com/PennyLaneAI/pennylane/pull/7384)

* With program capture enabled (`qml.capture.enable()`), `QSVT` no treats abstract values as metadata.
  [(#7360)](https://github.com/PennyLaneAI/pennylane/pull/7360)

* A fix was made to `default.qubit` to allow for using `qml.Snapshot` with defer-measurements (`mcm_method="deferred"`).
  [(#7335)](https://github.com/PennyLaneAI/pennylane/pull/7335)

* Fixes the repr for empty `Prod` and `Sum` instances to better communicate the existence of an empty instance.
  [(#7346)](https://github.com/PennyLaneAI/pennylane/pull/7346)

* Fixes a bug where circuit execution fails with ``BlockEncode`` initialized with sparse matrices.
  [(#7285)](https://github.com/PennyLaneAI/pennylane/pull/7285)

* Adds an informative error if `qml.cond` is used with an abstract condition with
  jitting on `default.qubit` if capture is enabled.
  [(#7314)](https://github.com/PennyLaneAI/pennylane/pull/7314)

* Fixes a bug where using a ``StatePrep`` operation with `batch_size=1` did not work with ``default.mixed``.
  [(#7280)](https://github.com/PennyLaneAI/pennylane/pull/7280)

* Gradient transforms can now be used in conjunction with batch transforms with all interfaces.
  [(#7287)](https://github.com/PennyLaneAI/pennylane/pull/7287)

* Fixes a bug where the global phase was not being added in the ``QubitUnitary`` decomposition.  
  [(#7244)](https://github.com/PennyLaneAI/pennylane/pull/7244)
  [(#7270)](https://github.com/PennyLaneAI/pennylane/pull/7270)

* Using finite differences with program capture without x64 mode enabled now raises a warning.
  [(#7282)](https://github.com/PennyLaneAI/pennylane/pull/7282)

* When the `mcm_method` is specified to the `"device"`, the `defer_measurements` transform will 
  no longer be applied. Instead, the device will be responsible for all MCM handling.
  [(#7243)](https://github.com/PennyLaneAI/pennylane/pull/7243)

* Fixed coverage of `qml.liealg.CII` and `qml.liealg.AIII`.
  [(#7291)](https://github.com/PennyLaneAI/pennylane/pull/7291)

* Fixed a bug where the phase is used as the wire label for a `qml.GlobalPhase` when capture is enabled.
  [(#7211)](https://github.com/PennyLaneAI/pennylane/pull/7211)

* Fixed a bug that caused `CountsMP.process_counts` to return results in the computational basis, even if
  an observable was specified.
  [(#7342)](https://github.com/PennyLaneAI/pennylane/pull/7342)

* Fixed a bug that caused `SamplesMP.process_counts` used with an observable to return a list of eigenvalues 
  for each individual operation in the observable, instead of the overall result.
  [(#7342)](https://github.com/PennyLaneAI/pennylane/pull/7342)

* Fixed a bug where `two_qubit_decomposition` provides an incorrect decomposition for some special matrices.
  [(#7340)](https://github.com/PennyLaneAI/pennylane/pull/7340)

* Fixes a bug where the powers of `qml.ISWAP` and `qml.SISWAP` were decomposed incorrectly.
  [(#7361)](https://github.com/PennyLaneAI/pennylane/pull/7361)

* Returning `MeasurementValue`s from the `ftqc` module's parametric mid-circuit measurements
  (`measure_arbitrary_basis`, `measure_x` and `measure_y`) no longer raises an error in circuits 
  using `diagonalize_mcms`.
  [(#7387)](https://github.com/PennyLaneAI/pennylane/pull/7387)

<h3>Contributors ✍️</h3>

This release contains contributions from (in alphabetical order):

Guillermo Alonso-Linaje,
Astral Cai,
Yushao Chen,
Marcus Edwards,
Lillian Frederiksen,
Pietropaolo Frisoni,
Simone Gasperini,
Korbinian Kottmann,
Christina Lee,
Anton Naim Ibrahim,
Oumarou Oumarou,
Lee J. O'Riordan,
Mudit Pandey,
Andrija Paurevic,
Shuli Shu,
Kalman Szenes,
Marc Vandelle,
David Wierichs,
Jake Zaia<|MERGE_RESOLUTION|>--- conflicted
+++ resolved
@@ -119,50 +119,31 @@
 * The transform `convert_to_mbqc_gateset` is added to the `ftqc` module to convert arbitrary 
   circuits to a limited gate-set that can be translated to the MBQC formalism.
   [(#7271)](https://github.com/PennyLaneAI/pennylane/pull/7271)
-<<<<<<< HEAD
-=======
 
 * Classical shadows with mixed quantum states are now computed with a dedicated method that uses an
   iterative algorithm similar to the handling of shadows with state vectors. This makes shadows with density 
   matrices much more performant.
   [(#6748)](https://github.com/PennyLaneAI/pennylane/pull/6748)
   [(#7458)](https://github.com/PennyLaneAI/pennylane/pull/7458)
->>>>>>> 6b5b7900
 
 * The `RotXZX` operation is added to the `ftqc` module to support definition of a universal
   gate-set that can be translated to the MBQC formalism.
   [(#7271)](https://github.com/PennyLaneAI/pennylane/pull/7271)
-<<<<<<< HEAD
-=======
 
 * A new iterative angle solver for QSVT and QSP is available in the :func:`poly_to_angles <pennylane.poly_to_angles>` function,
   allowing angle computation for polynomials of large degrees (> 1000).
   Set `angle_solver="iterative"` in the :func:`poly_to_angles  <pennylane.poly_to_angles>` function
   (or from the :func:`qsvt <pennylane.qsvt>` function!) to use it.
   [(6694)](https://github.com/PennyLaneAI/pennylane/pull/6694)
->>>>>>> 6b5b7900
 
 * Two new functions called :func:`~.math.convert_to_su2` and :func:`~.math.convert_to_su4` have been added to `qml.math`, which convert unitary matrices to SU(2) or SU(4), respectively, and optionally a global phase.
   [(#7211)](https://github.com/PennyLaneAI/pennylane/pull/7211)
 
-<<<<<<< HEAD
-* Two new transforms, `measurements_from_counts` and `measurements_from_samples`, are added to `devices.preprocess`.
-  These transforms modify the tape to contain only a `counts` or `sample`, and derive the original measurements from 
-  the raw counts/samples in post-processing. This allows expanded measurement support for devices that only 
-  support counts/samples at execution.
-  [(#7317)](https://github.com/PennyLaneAI/pennylane/pull/7317)
-
-* The transform `convert_to_mbqc_formalism` is added to the `ftqc` module to convert a circuit already
-  expressed in a limited, compatible gate-set into the MBQC formalism. Circuits can be converted to the 
-  relevant gate-set with the `convert_to_mbqc_gatset` transform.
-  [(#7355)](https://github.com/PennyLaneAI/pennylane/pull/7355)
-=======
 * The transform `convert_to_mbqc_formalism` is added to the `ftqc` module to convert a circuit already
   expressed in a limited, compatible gate-set into the MBQC formalism. Circuits can be converted to the 
   relevant gate-set with the `convert_to_mbqc_gateset` transform.
   [(#7355)](https://github.com/PennyLaneAI/pennylane/pull/7355)
   [(#7586)](https://github.com/PennyLaneAI/pennylane/pull/7586)
->>>>>>> 6b5b7900
 
 <h4>Resource-efficient Decompositions 🔎</h4>
 
