--- conflicted
+++ resolved
@@ -399,11 +399,10 @@
 
 <h3>Bug fixes</h3>
 
-<<<<<<< HEAD
 * Fixes a bug in the `qml.PauliRot` operation, where computing the generator was not taking into
   account the operation wires.
   [(#2442)](https://github.com/PennyLaneAI/pennylane/pull/2442)
-=======
+
 * Fixes a bug with the padding capability of `AmplitudeEmbedding` where the
   inputs are on the GPU.
   [(#2431)](https://github.com/PennyLaneAI/pennylane/pull/2431)
@@ -411,7 +410,6 @@
 * Fixes a bug by adding a comprehensible error message for calling `qml.probs`
   without passing wires or an observable.
   [(#2438)](https://github.com/PennyLaneAI/pennylane/pull/2438)
->>>>>>> d79b5db2
 
 * Call `pip show` with the subprocess library to avoid outputting a common warning.
   [(#2422)](https://github.com/PennyLaneAI/pennylane/pull/2422)
