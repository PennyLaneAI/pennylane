:orphan:

# Release 0.25.0-dev (development release)

<h3>New features since last release</h3>

<h4>Estimate computational resource requirements 🧠</h4>

* Functionality for estimating molecular simulation computations has been added.
  [(#2646)](https://github.com/PennyLaneAI/pennylane/pull/2646)
  [(#2653)](https://github.com/PennyLaneAI/pennylane/pull/2653)
  [(#2665)](https://github.com/PennyLaneAI/pennylane/pull/2665)
  [(#2694)](https://github.com/PennyLaneAI/pennylane/pull/2694)
  [(#2720)](https://github.com/PennyLaneAI/pennylane/pull/2720)
  [(#2723)](https://github.com/PennyLaneAI/pennylane/pull/2723)
  [(#2746)](https://github.com/PennyLaneAI/pennylane/pull/2746)
  [(#2796)](https://github.com/PennyLaneAI/pennylane/pull/2796)
  [(#2797)](https://github.com/PennyLaneAI/pennylane/pull/2797)
  [(#2874)](https://github.com/PennyLaneAI/pennylane/pull/2874)
  [(#2644)](https://github.com/PennyLaneAI/pennylane/pull/2644)

  The new [`qml.resource`](https://pennylane.readthedocs.io/en/stable/code/qml_resource.html) module allows you to estimate the number of 
  non-[Clifford gates](https://en.wikipedia.org/wiki/Clifford_gates) and logical 
  qubits needed to implement [quantum phase estimation](https://codebook.xanadu.ai/P.1) 
  algorithms for simulating materials and molecules. This includes support for quantum 
  algorithms using [first](https://en.wikipedia.org/wiki/First_quantization) and [second](https://en.wikipedia.org/wiki/Second_quantization) quantization with specific bases:

  - [First quantization](https://en.wikipedia.org/wiki/First_quantization) using a plane-wave basis via the [`FirstQuantization`](https://pennylane.readthedocs.io/en/stable/code/api/pennylane.resource.FirstQuantization.html) class:

  ```python
  import pennylane as qml
  from pennylane import numpy as np
  
  n = 100000        # number of plane waves
  eta = 156         # number of electrons
  omega = 1145.166  # unit cell volume in atomic units
  
  algo = FirstQuantization(n, eta, omega)
  ```
  
  ```pycon
  >>> print(algo.gates, algo.qubits)
  1.10e+13, 4416
  ```

  - [Second quantization](https://en.wikipedia.org/wiki/Second_quantization) with a double-factorized Hamiltonian via the 
  [`DoubleFactorization`](https://pennylane.readthedocs.io/en/stable/code/api/pennylane.resource.DoubleFactorization.html) class: 
 
  ```python
  import pennylane as qml
  from pennylane import numpy as np
  
  symbols  = ['O', 'H', 'H']
  geometry = np.array([[0.00000000,  0.00000000,  0.28377432],
                       [0.00000000,  1.45278171, -1.00662237],
                       [0.00000000, -1.45278171, -1.00662237]], requires_grad = False)
  
  mol = qml.qchem.Molecule(symbols, geometry, basis_name='sto-3g')
  core, one, two = qml.qchem.electron_integrals(mol)()
  
  algo = DoubleFactorization(one, two)
  ```

  ```pycon
  >>> print(algo.gates, algo.qubits)
  103969925, 290
  ```
  
  The methods of the [`FirstQuantization`](https://pennylane.readthedocs.io/en/stable/code/api/pennylane.resource.FirstQuantization.html) and the [`DoubleFactorization`](https://pennylane.readthedocs.io/en/stable/code/api/pennylane.resource.DoubleFactorization.html) classes 
  can be also accessed individually without instantiating an instance of the class:

  - The number of logical qubits with `qubit_cost`
  - The number of non-Clifford gates with `gate_cost`

  ```python
  n = 100000
  eta = 156
  omega = 169.69608
  error = 0.01
  ```
  
  ```pycon
  >>> qml.resource.FirstQuantization.qubit_cost(n, eta, omega, error)
  4377
  >>> qml.resource.FirstQuantization.gate_cost(n, eta, omega, error)
  3676557345574 
  ```

<h4>Differentiable error mitigation ⚙️</h4>

* Differentiable zero-noise-extrapolation error mitigation is now available.
  [(#2757)](https://github.com/PennyLaneAI/pennylane/pull/2757)

<<<<<<< HEAD
  The new feature in this release is that zero-noise-extrapolation (ZNE) that is now *differentiable*, meaning that you can now elevate any variational
=======
  In zero-noise-extrapolation (ZNE), the noise of a circuit is artificially increased by _folding_
  the circuit. By executing an expectation value with increasing noise, we can extrapolate back to
  zero noise by means of a polynomial fit. More details on this can be found in the 
  [details section](https://pennylane.readthedocs.io/en/stable/code/api/pennylane.transforms.fold_global.html) of 
  the documentation and a soon-to-appear demo [(PennyLaneAI/qml/529)](https://github.com/PennyLaneAI/qml/pull/529).

  The new feature in this release is that ZNE that is now *differentiable*, meaning that you can now elevate any variational
>>>>>>> 4cc09c19
  quantum algorithm to a *mitigated* algorithm with improved results on noisy hardware while maintaining differentiability throughout.

  In order to do so, use the [`qml.transforms.mitigate_with_zne`](https://pennylane.readthedocs.io/en/stable/code/api/pennylane.transforms.mitigate_with_zne.html) transform on your QNode, as a decorator, and provide the PennyLane proprietary
  [`qml.transforms.fold_global`](https://pennylane.readthedocs.io/en/stable/code/api/pennylane.transforms.fold_global.html) folding function and [`qml.transforms.poly_extrapolate`](https://pennylane.readthedocs.io/en/stable/code/api/pennylane.transforms.poly_extrapolate.html) extrapolation function. Here is an example for a noisy simulation device
  where we mitigate a QNode and are still able to compute the gradient:

  ```python
  # Describe noise
  noise_gate = qml.DepolarizingChannel
  noise_strength = 0.1

  # Load devices
  dev_ideal = qml.device("default.mixed", wires=n_wires)
  dev_noisy = qml.transforms.insert(noise_gate, noise_strength)(dev_ideal)

  scale_factors = [1, 2, 3]
  @mitigate_with_zne(
    scale_factors,
    qml.transforms.fold_global,
    qml.transforms.poly_extrapolate,
    extrapolate_kwargs={'order': 2}
  )
  @qml.qnode(dev_noisy)
  def qnode_mitigated(theta):
      qml.RY(theta, wires=0)
      return qml.expval(qml.PauliX(0))

  theta = np.array(0.5, requires_grad=True)
  grad = qml.grad(qnode_mitigated)
  >>> grad(theta)
  0.5712737447327619
  ```

<h4>More native support for parameter broadcasting 📡</h4>

* `DefaultQubit` devices now natively support parameter broadcasting.
  [(#2627)](https://github.com/PennyLaneAI/pennylane/pull/2627)

  `DefaultQubit` based devices now are able to directly execute broadcasted circuits, 
  providing a faster way of executing the same circuit at various parameter positions
  compared to using the [`qml.transforms.broadcast_expand`](https://pennylane.readthedocs.io/en/stable/code/api/pennylane.transforms.broadcast_expand.html) transform:

  ```python
  dev = qml.device("default.qubit", wires=2)

  @qml.qnode(dev)
  def circuit(x, y):
      qml.RX(x, wires=0)
      qml.RY(y, wires=0)
      return qml.expval(qml.PauliZ(0))
  ```

  ```pycon
  >>> x = np.array([0.4, 1.2, 0.6], requires_grad=True)
  >>> y = np.array([0.9, -0.7, 4.2], requires_grad=True)
  >>> circuit(x, y)
  tensor([ 0.5725407 ,  0.2771465 , -0.40462972], requires_grad=True)
  ```

  It's also possible to broadcast only *some* parameters:

  ```pycon
  >>> x = np.array([0.4, 1.2, 0.6], requires_grad=True)
  >>> y = np.array(0.23, requires_grad=True)
  >>> circuit(x, y)
  tensor([0.89680614, 0.35281557, 0.80360155], requires_grad=True)
  ```
  
* Parameter-shift gradients now allow for parameter broadcasting. 
  [(#2749)](https://github.com/PennyLaneAI/pennylane/pull/2749)

  The gradient transform [`qml.gradients.param_shift`](https://pennylane.readthedocs.io/en/latest/code/api/pennylane.gradients.param_shift.html) now accepts the new Boolean 
  keyword argument `broadcast`. If it is set to `True`, broadcasting is used to 
  compute the derivative:

  ```python
  dev = qml.device("default.qubit", wires=2)

  @qml.qnode(dev)
  def circuit(x, y):
      qml.RX(x, wires=0)
      qml.RY(y, wires=1)
      return qml.expval(qml.PauliZ(0) @ qml.PauliZ(1))
  ```

  ```pycon
  >>> x = np.array([np.pi/3, np.pi/2], requires_grad=True)
  >>> y = np.array([np.pi/6, np.pi/5], requires_grad=True)
  >>> qml.gradients.param_shift(circuit, broadcast=True)(x, y)
  (tensor([[-0.9330127,  0.       ],
           [ 0.       , -0.9330127]], requires_grad=True),
  tensor([[0.25, 0.  ],
          [0.  , 0.25]], requires_grad=True))
  ```

  To illustrate the speedup, consider the following figure which shows, for a 
  constant-depth circuit with Pauli rotations and controlled Pauli rotations, the 
  time required to compute `qml.gradients.param_shift(circuit, broadcast=False)(params)`
  ("No broadcasting") and `qml.gradients.param_shift(circuit, broadcast=True)(params)` 
  ("Broadcasting") as a function of the number of qubits. You can find the 
  [speed up graph.](https://pennylane.readthedocs.io/en/stable/_images/default_qubit_native_broadcast_speedup.png)

* Operations for quantum chemistry now also support parameter broadcasting.
  [(#2726)](https://github.com/PennyLaneAI/pennylane/pull/2726)

  Similar to standard parametrized operations, quantum chemistry operations now
  also work with broadcasted parameters:

  ```pycon
  >>> op = qml.SingleExcitation(np.array([0.3, 1.2, -0.7]), wires=[0, 1])
  >>> op.matrix().shape
  (3, 4, 4)
  ```
  
<h4>The SPSA optimizer 🦾</h4>

* The [simultaneous perturbation stochastic approximation (SPSA) optimizer](https://www.jhuapl.edu/SPSA/PDF-SPSA/Spall_An_Overview.PDF) 
  is available via `qml.SPSAOptimizer`.
  [(#2661)](https://github.com/PennyLaneAI/pennylane/pull/2661)

  TODO: link to docs

  The SPSA optimizer is suitable for cost functions whose evaluation may involve
  noise, as optimization with SPSA may significantly decrease the number of
  quantum executions for the entire optimization. Use the SPSA optimizer like you
  would any other optimizer:

  ```python
  max_iterations = 50
  opt = qml.SPSA(maxiter=max_iterations) # TODO: check documentation for SPSA

  for _ in range(max_iterations):
      params, cost = opt.step_and_cost(cost, params)
  ```  

<h4>Relative entropy is now available in the quantum information module `qml.qinfo` 💥</h4>

* The quantum information module now supports computation of [relative entropy](https://en.wikipedia.org/wiki/Quantum_relative_entropy).
  [(#2772)](https://github.com/PennyLaneAI/pennylane/pull/2772)

  To calculate [relative entropy](https://en.wikipedia.org/wiki/Quantum_relative_entropy), one requires two quantum states and subspaces over 
  which you would like to calculate the relative entropy. We've enabled two cases 
  for calculating the relative entropy:
  
  A QNode transform via `qml.qinfo.relative_entropy`:

  ```python
  dev = qml.device('default.qubit', wires=2)

  @qml.qnode(dev)
  def circuit(param):
      qml.RY(param, wires=0)
      qml.CNOT(wires=[0, 1])
      return qml.state()
  ```

  ```pycon
  >>> relative_entropy_circuit = qml.qinfo.relative_entropy(circuit, circuit, wires0=[0], wires1=[0])
  >>> x, y = np.array(0.4), np.array(0.6)
  >>> relative_entropy_circuit((x,), (y,))
  0.017750012490703237
  ```

  We also add support in `qml.math` for flexible post-processing:

  ```pycon
  >>> rho = np.array([[0.3, 0], [0, 0.7]])
  >>> sigma = np.array([[0.5, 0], [0, 0.5]])
  >>> qml.math.relative_entropy(rho, sigma)
  tensor(0.08228288, requires_grad=True)
  ```

<h4>Backpropagation with Jax for `DefaultMixed 🙌</h4>

* The `default.mixed` device now supports [backpropagation](https://pennylane.readthedocs.io/en/stable/introduction/unsupported_gradients.html#backpropagation) with the `"jax"` interface.
  [(#2754)](https://github.com/PennyLaneAI/pennylane/pull/2754)
  [(#2776)](https://github.com/PennyLaneAI/pennylane/pull/2776)

  ```python
  dev = qml.device("default.mixed", wires=2)

  @qml.qnode(dev, diff_method="backprop", interface="jax")
  def circuit(angles):
      qml.RX(angles[0], wires=0)
      qml.RY(angles[1], wires=1)
      return qml.expval(qml.PauliZ(0) + qml.PauliZ(1))
  ```

  ```pycon
  >>> angles = np.array([np.pi/6, np.pi/5], requires_grad=True)
  >>> qml.grad(circuit)(params)
  array([-0.8660254 , -0.25881905])
  ```

  Additionally, quantum channels now support Jax and Tensorflow tensors.
  This allows quantum channels to be used inside QNodes decorated by `tf.function`, 
  `jax.jit`, or `jax.vmap`.

<h4>Quality-of-life upgrades to Operator arithmetic ➕➖✖️</h4>

* Any number of Operators can now be summed to create a new "summed" Operator that 
  maintains differentiability when placed inside QNodes.
  [(#2475)](https://github.com/PennyLaneAI/pennylane/pull/2475)

  Summing any number of Operators via `qml.op_sum` results in a "summed" Operator 
  whose matrix, terms, and eigenvalues can be accessed as per usual.

  ```pycon
  >>> ops_to_sum = [qml.PauliX(0), qml.PauliY(1), qml.PauliZ(0)]
  >>> summed_op = qml.op_sum(*ops_to_sum)
  >>> summed_op
  PauliX(wires=[0]) + PauliY(wires=[1]) + PauliZ(wires=[0])
  >>> qml.matrix(summed_op)
  array([[ 1.+0.j,  0.-1.j,  1.+0.j,  0.+0.j],
         [ 0.+1.j,  1.+0.j,  0.+0.j,  1.+0.j],
         [ 1.+0.j,  0.+0.j, -1.+0.j,  0.-1.j],
         [ 0.+0.j,  1.+0.j,  0.+1.j, -1.+0.j]])
  >>> summed_op.terms()
  ([1.0, 1.0, 1.0], (PauliX(wires=[0]), PauliY(wires=[1]), PauliZ(wires=[0])))
  ```

  Summed Operators can also be used inside of a QNode while maintaining differentiability:

  ```python
  summed_obs = qml.op_sum(qml.PauliX(0), qml.PauliZ(1))

  dev = qml.device("default.qubit", wires=2)

  @qml.qnode(dev)
  def circuit(weights):
      qml.RX(weights[0], wires=0)
      qml.RY(weights[1], wires=1)
      qml.CNOT(wires=[0, 1])
      qml.RX(weights[2], wires=1)
      return qml.expval(summed_obs)
  ```

  ```pycon
  >>> weights = qnp.array([0.1, 0.2, 0.3], requires_grad=True)
  >>> qml.grad(circuit)(weights)
  array([-0.09347337, -0.18884787, -0.28818254])
  ```

* The `+` and `**` Python operators now function intuitively with Operators.
  [(#2807)](https://github.com/PennyLaneAI/pennylane/pull/2807)

  ```pycon
  >>> sum_op = qml.RX(phi=1.23, wires=0) + qml.RZ(phi=3.14, wires=0)
  >>> sum_op
  RX(1.23, wires=[0]) + RZ(3.14, wires=[0])
  >>> qml.matrix(summed_op)
  array([[0.81756977-0.99999968j, 0.        -0.57695852j],
         [0.        -0.57695852j, 0.81756977+0.99999968j]])
  >>> exp_op = qml.RZ(1.0, wires=0) ** 2
  >>> exp_op
  RZ**2(1.0, wires=[0])
  >>> qml.matrix(exp_op)
  array([[0.54030231-0.84147098j, 0.        +0.j        ],
         [0.        +0.j        , 0.54030231+0.84147098j]])
  ```

  Note that the behavior of `+` with *Observables* is different: it still creates 
  a Hamiltonian.

* Many convenient additions have been made regarding Operator arithmetic.
  [(#2475)](https://github.com/PennyLaneAI/pennylane/pull/2475)
  [(#2622)](https://github.com/PennyLaneAI/pennylane/pull/2622)
  [(#2849)](https://github.com/PennyLaneAI/pennylane/pull/2849)
  
  Many quality-of-life features have been added to how we handle Operators. This
  includes:

  - You can now add scalars to Operators, where the interpretation is that the 
  scalar is a properly-sized identity matrix. 


  ```pycon
  >>> sum_op = 5 + qml.CNOT([0,1])
  >>> sum_op.matrix()
  array([[5., 1.],
         [1., 5.]])
  ```

* A `SProd` symbolic class is added that allows users to represent the scalar product
of operators.

  We can get the matrix, eigenvalues, terms, diagonalizing gates and more.

  ```pycon
  >>> sprod_op = qml.s_prod(2.0, qml.PauliX(0))
  >>> sprod_op
  2.0*(PauliX(wires=[0]))
  >>> sprod_op.matrix()
  array([[ 0., 2.],
         [ 2., 0.]])
  >>> sprod_op.terms()
  ([2.0], [PauliX(wires=[0])])
  ```

  The `sprod_op` can also be used inside a `qnode` as an observable.
  If the circuit is parameterized, then we can also differentiate through the observable.

  ```python
  dev = qml.device("default.qubit", wires=1)

  @qml.qnode(dev, grad_method="best")
  def circuit(scalar, theta):
        qml.RX(theta, wires=0)
        return qml.expval(qml.s_prod(scalar, qml.Hadamard(wires=0)))
  ```

  ```pycon
  >>> scalar, theta = (1.2, 3.4)
  >>> qml.grad(circuit, argnum=[0,1])(scalar, theta)
  (array(-0.68362956), array(0.21683382))
  ```

* Adds the `Controlled` symbolic operator to represent a controlled version of any
  operation.
  [(#2634)](https://github.com/PennyLaneAI/pennylane/pull/2634)

* When adjoint differentiation is requested, circuits are now decomposed so
  that all trainable operations have a generator.
  [(#2836)](https://github.com/PennyLaneAI/pennylane/pull/2836)

* Added `arithmetic_depth` property and `simplify` method to the `Operator`, `Sum`, `Adjoint`
  and `SProd` operators so that users can reduce the depth of nested operators.

  ```pycon
  >>> sum_op = qml.ops.Sum(qml.RX(phi=1.23, wires=0), qml.ops.Sum(qml.RZ(phi=3.14, wires=0), qml.PauliZ(0)))
  >>> sum_op.arithmetic_depth
  2
  >>> simplified_op = sum_op.simplify()
  >>> simplified_op.arithmetic_depth
  1
  ```

* A `Prod` symbolic class is added that allows users to represent the Prod of operators.
  [(#2625)](https://github.com/PennyLaneAI/pennylane/pull/2625)

  The `Prod` class provides functionality like any other PennyLane operator. We can
  get the matrix, eigenvalues, terms, diagonalizing gates and more.

  ```pycon
  >>> prop_op = Prod(qml.PauliX(0), qml.PauliZ(0))
  >>> prop_op
  PauliX(wires=[0]) @ PauliZ(wires=[0])
  >>> qml.matrix(prop_op)
  array([[ 0,  -1],
         [ 1,   0]])
  >>> prop_op.terms()
  ([1.0], [PauliX(wires=[0]) @ PauliZ(wires=[0])])
  ```

  The `prod_op` can also be used inside a `qnode` as an observable.
  If the circuit is parameterized, then we can also differentiate through the
  product observable.

  ```python
  prod_op = Prod(qml.PauliZ(wires=0), qml.Hadamard(wires=1))
  dev = qml.device("default.qubit", wires=2)

  @qml.qnode(dev)
  def circuit(weights):
      qml.RX(weights[0], wires=0)
      return qml.expval(prod_op)
  ```

  ```pycon
  >>> weights = qnp.array([0.1], requires_grad=True)
  >>> qml.grad(circuit)(weights)
  tensor([-0.07059288589999416], requires_grad=True)
  ```
  
  The `prod_op` can also be used inside a `qnode` as an operation which,
  if parameterized, can be differentiated.

  ```python
  dev = qml.device("default.qubit", wires=3)

  @qml.qnode(dev)
  def circuit(theta):
      qml.prod(qml.PauliZ(0), qml.RX(theta, 1))
      return qml.expval(qml.PauliZ(1))
  ```

  ```pycon
  >>> circuit(1.23)
  tensor(0.33423773, requires_grad=True)
  >>> qml.grad(circuit)(1.23)
  -0.9424888019316975
  ```

* `default.qubit` now will natively execute any operation that defines a matrix except
  for trainable `Pow` operations. This includes custom operations, `GroverOperator`, `QFT`,
  `U1`, `U2`, `U3`, and arithmetic operations. The existance of a matrix is determined by the
  `Operator.has_matrix` property.
  
<h4>Readout️</h4>

* Added readout error functionality to the MixedDevice.
  [(#2786)](https://github.com/PennyLaneAI/pennylane/pull/2786)

  Readout error has been added by applying a BitFlip channel to the wires
  measured after the diagonalizing gates corresponding to the measurement
  observable has been applied. The probability of the readout error occurring
  should be passed when creating the device.

  ```pycon
  >>> dev = qml.device("default.mixed", wires=2, readout_prob=0.1)
  >>> @qml.qnode(dev)
  ... def circuit():
  ...     return qml.expval(qml.PauliZ(0))
  >>> print(circuit())
  0.8
  ```
  
<h4>New measurements</h4>

* Added `qml.counts` which samples from the supplied observable returning the number of counts
  for each sample.
  [(#2686)](https://github.com/PennyLaneAI/pennylane/pull/2686)
  [(#2839)](https://github.com/PennyLaneAI/pennylane/pull/2839)
  [(#2876)](https://github.com/PennyLaneAI/pennylane/pull/2876)

  Note that the change included creating a new `Counts` measurement type in `measurements.py`.

  `qml.counts` can be used to obtain counted raw samples in the computational basis:

  ```pycon
  >>> dev = qml.device("default.qubit", wires=2, shots=1000)
  >>>
  >>> @qml.qnode(dev)
  >>> def circuit():
  ...     qml.Hadamard(wires=0)
  ...     qml.CNOT(wires=[0, 1])
  ...     return qml.counts()
  >>> result = circuit()
  >>> print(result)
  {'00': 495, '11': 505}
  ```

  Counts can also be obtained when sampling the eigenstates of an observable:

  ```pycon
  >>> dev = qml.device("default.qubit", wires=2, shots=1000)
  >>>
  >>> @qml.qnode(dev)
  >>> def circuit():
  ...   qml.Hadamard(wires=0)
  ...   qml.CNOT(wires=[0, 1])
  ...   return qml.counts(qml.PauliZ(0)), qml.counts(qml.PauliZ(1))
  >>> result = circuit()
  >>> print(result)
  ({-1: 470, 1: 530}, {-1: 470, 1: 530})
  ```
  
<h4>New operator</h4>

* New FlipSign operator that flips the sign for a given basic state. 
  [(#2780)](https://github.com/PennyLaneAI/pennylane/pull/2780)

  Mathematically, `qml.FlipSign` functions as follows: 
  $\text{FlipSign}(n) \vert m \rangle = (-1)^\delta_{n,m} \vert m \rangle$, where 
  $\vert m \rangle$ is an arbitrary qubit state and $n$ is a qubit configuration:

  ```python
  basis_state = [0, 1]

  dev = qml.device("default.qubit", wires=2)

  @qml.qnode(dev)
  def circuit():
    for wire in list(range(2)):
          qml.Hadamard(wires = wire)
    qml.FlipSign(basis_state, wires = list(range(2)))
    return qml.sample()
  ```

  ```pycon
  >>> circuit()
  tensor([ 0.5+0.j  -0.5+0.j 0.5+0.j  0.5+0.j], requires_grad=True)
  ```

<h4>More drawing styles 🎨</h4>

* New PennyLane-inspired `sketch` and `sketch_dark` styles are now available for 
  drawing circuit diagram graphics.
  [(#2709)](https://github.com/PennyLaneAI/pennylane/pull/2709)

<h3>Improvements 📈</h3>

* The efficiency of the Hartree-Fock workflow has been improved by removing 
  repetitive steps.
  [(#2850)](https://github.com/PennyLaneAI/pennylane/pull/2850)

* The coefficients of the non-differentiable molecular Hamiltonians generated 
  with openfermion now have `requires_grad = False` by default.
  [(#2865)](https://github.com/PennyLaneAI/pennylane/pull/2865)

* Upgraded performance of the `compute_matrix` method of broadcastable 
  parametric operations.
  [(#2726)](https://github.com/PennyLaneAI/pennylane/pull/2726)

* Jacobians are now cached with the Autograd interface when using the
  parameter-shift rule.
  [(#2645)](https://github.com/PennyLaneAI/pennylane/pull/2645)

* The `qml.state` and `qml.density_matrix` measurements now support custom wire
  labels.
  [(#2779)](https://github.com/PennyLaneAI/pennylane/pull/2779)

* Add trivial behaviour logic to `qml.operation.expand_matrix`.
  [(#2785)](https://github.com/PennyLaneAI/pennylane/issues/2785)

* Adds a new function to compare operators. `qml.equal` can be used to compare equality 
  of parametric operators taking into account their interfaces and trainability.
  [(#2651)](https://github.com/PennyLaneAI/pennylane/pull/2651)

* Added an `are_pauli_words_qwc` function which checks if certain
  Pauli words are pairwise qubit-wise commuting. This new function improves performance 
  when measuring hamiltonians with many commuting terms.
  [(#2789)](https://github.com/PennyLaneAI/pennylane/pull/2798)

* Adjoint differentiation now uses the adjoint symbolic wrapper instead of in-place 
  inversion.
  [(#2855)](https://github.com/PennyLaneAI/pennylane/pull/2855)

<h3>Breaking changes 💔</h3>

* The deprecated `qml.hf` module is removed. The `qml.hf` functionality is now fully 
  supported by `qml.qchem`.
  [(#2795)](https://github.com/PennyLaneAI/pennylane/pull/2795)

* PennyLane now depends on newer versions (>=2.7) of the `semantic_version` package,
  which provides an updated API that is incompatible which versions of the package 
  prior to 2.7. If you run into issues relating to this package, please reinstall 
  PennyLane.
  [(#2744)](https://github.com/PennyLaneAI/pennylane/pull/2744)
  [(#2767)](https://github.com/PennyLaneAI/pennylane/pull/2767)

* The argument `argnum` of the function `qml.batch_input` has been redefined: now it indicates the
  indices of the batched parameters, which need to be non-trainable, in the quantum tape. Consequently, its default
  value (set to 0) has been removed.
  [(#2873)](https://github.com/PennyLaneAI/pennylane/pull/2873)

  Before this breaking change, one could call `qml.batch_input` without any arguments when using
  batched inputs as the first argument of the quantum circuit.

  ```python
  dev = qml.device("default.qubit", wires=2, shots=None)

  @qml.batch_input()  # argnum = 0
  @qml.qnode(dev, diff_method="parameter-shift", interface="tf")
  def circuit(inputs, weights):  # argument `inputs` is batched
      qml.RY(weights[0], wires=0)
      qml.AngleEmbedding(inputs, wires=range(2), rotation="Y")
      qml.RY(weights[1], wires=1)
      return qml.expval(qml.PauliZ(1))
  ```

  With this breaking change, users must set a value to `argnum` specifying the index of the
  batched inputs with respect to all quantum tape parameters. In this example the quantum tape
  parameters are `[ weights[0], inputs, weights[1] ]`, thus `argnum` should be set to 1, specifying
  that `inputs` is batched:

  ```python
  dev = qml.device("default.qubit", wires=2, shots=None)

  @qml.batch_input(argnum=1)
  @qml.qnode(dev, diff_method="parameter-shift", interface="tf")
  def circuit(inputs, weights):
      qml.RY(weights[0], wires=0)
      qml.AngleEmbedding(inputs, wires=range(2), rotation="Y")
      qml.RY(weights[1], wires=1)
      return qml.expval(qml.PauliZ(1))
  ```

* Adds `expm` to the `pennylane.math` module for matrix exponentiation.
  [(#2890)](https://github.com/PennyLaneAI/pennylane/pull/2890)
  
<h3>Deprecations 👋</h3>

🦗

<h3>Documentation 📕</h3>

* Added a dedicated docstring for the `QubitDevice.sample` method.
  [(#2812)](https://github.com/PennyLaneAI/pennylane/pull/2812)

* Optimization examples of using JAXopt and Optax with the JAX interface have
  been added.
  [(#2769)](https://github.com/PennyLaneAI/pennylane/pull/2769)

<h3>Bug fixes 🐞</h3>

* Updated IsingXY gate docstring.
  [(#2858)](https://github.com/PennyLaneAI/pennylane/pull/2858)

* Fixed a bug where the parameter-shift gradient breaks when using both
  custom `grad_recipe`s that contain unshifted terms and recipes that
  do not contain any unshifted terms.
  [(#2834)](https://github.com/PennyLaneAI/pennylane/pull/2834)

* Fixed mixed CPU-GPU data-locality issues for the Torch interface.
  [(#2830)](https://github.com/PennyLaneAI/pennylane/pull/2830)

* Fixed a bug where the parameter-shift Hessian of circuits with untrainable
  parameters might be computed with respect to the wrong parameters or
  might raise an error.
  [(#2822)](https://github.com/PennyLaneAI/pennylane/pull/2822)

* Fixed a bug where the custom implementation of the `states_to_binary` device
  method was not used.
  [(#2809)](https://github.com/PennyLaneAI/pennylane/pull/2809)

* `qml.grouping.group_observables` now works when individual wire
  labels are iterable.
  [(#2752)](https://github.com/PennyLaneAI/pennylane/pull/2752)

* The adjoint of an adjoint now has a correct `expand` result.
  [(#2766)](https://github.com/PennyLaneAI/pennylane/pull/2766)

* Fixed the ability to return custom objects as the expectation value of a QNode with 
  the Autograd interface.
  [(#2808)](https://github.com/PennyLaneAI/pennylane/pull/2808)

* The WireCut Operator now raises an error when instantiating it with an empty list.
  [(#2826)](https://github.com/PennyLaneAI/pennylane/pull/2826)

* Hamiltonians with grouped observables are now allowed to be measured on devices 
  which were transformed using `qml.transform.insert()`.
  [(#2857)](https://github.com/PennyLaneAI/pennylane/pull/2857)

* Fixes a bug where `qml.batch_input` raised an error when using a batched operator that was not
  located at the beginning of the circuit. In addition, now `qml.batch_input` raises an error when
  using trainable batched inputs, which avoids an unwanted behaviour with duplicated parameters.
  [(#2873)](https://github.com/PennyLaneAI/pennylane/pull/2873)

* Calling `qml.equal` with nested operators now raises a NotImplementedError.
  [(#2877)](https://github.com/PennyLaneAI/pennylane/pull/2877)

<h3>Contributors</h3>

This release contains contributions from (in alphabetical order):

Juan Miguel Arrazola, Utkarsh Azad, Samuel Banning, Isaac De Vlugt, David Ittah, Soran Jahangiri, Edward Jiang,
Ankit Khandelwal, Meenu Kumari, Christina Lee, Sergio Martínez-Losa, Albert Mitjans Coma, Ixchel Meza Chavez,
Romain Moyard, Lee James O'Riordan, Mudit Pandey, Bogdan Reznychenko, Shuli Shu, Jay Soni,
Modjtaba Shokrian-Zini, Antal Száva, David Wierichs, Moritz Willmann
<|MERGE_RESOLUTION|>--- conflicted
+++ resolved
@@ -91,17 +91,7 @@
 * Differentiable zero-noise-extrapolation error mitigation is now available.
   [(#2757)](https://github.com/PennyLaneAI/pennylane/pull/2757)
 
-<<<<<<< HEAD
-  The new feature in this release is that zero-noise-extrapolation (ZNE) that is now *differentiable*, meaning that you can now elevate any variational
-=======
-  In zero-noise-extrapolation (ZNE), the noise of a circuit is artificially increased by _folding_
-  the circuit. By executing an expectation value with increasing noise, we can extrapolate back to
-  zero noise by means of a polynomial fit. More details on this can be found in the 
-  [details section](https://pennylane.readthedocs.io/en/stable/code/api/pennylane.transforms.fold_global.html) of 
-  the documentation and a soon-to-appear demo [(PennyLaneAI/qml/529)](https://github.com/PennyLaneAI/qml/pull/529).
-
-  The new feature in this release is that ZNE that is now *differentiable*, meaning that you can now elevate any variational
->>>>>>> 4cc09c19
+  Zero-noise-extrapolation (ZNE) is now *differentiable*, meaning that you can now elevate any variational
   quantum algorithm to a *mitigated* algorithm with improved results on noisy hardware while maintaining differentiability throughout.
 
   In order to do so, use the [`qml.transforms.mitigate_with_zne`](https://pennylane.readthedocs.io/en/stable/code/api/pennylane.transforms.mitigate_with_zne.html) transform on your QNode, as a decorator, and provide the PennyLane proprietary
@@ -197,12 +187,11 @@
           [0.  , 0.25]], requires_grad=True))
   ```
 
-  To illustrate the speedup, consider the following figure which shows, for a 
-  constant-depth circuit with Pauli rotations and controlled Pauli rotations, the 
+  To illustrate the speedup, for a constant-depth circuit with Pauli rotations and controlled Pauli rotations, the 
   time required to compute `qml.gradients.param_shift(circuit, broadcast=False)(params)`
   ("No broadcasting") and `qml.gradients.param_shift(circuit, broadcast=True)(params)` 
-  ("Broadcasting") as a function of the number of qubits. You can find the 
-  [speed up graph.](https://pennylane.readthedocs.io/en/stable/_images/default_qubit_native_broadcast_speedup.png)
+  ("Broadcasting") as a function of the number of qubits is given
+  [here](https://pennylane.readthedocs.io/en/stable/_images/default_qubit_native_broadcast_speedup.png).
 
 * Operations for quantum chemistry now also support parameter broadcasting.
   [(#2726)](https://github.com/PennyLaneAI/pennylane/pull/2726)
