--- conflicted
+++ resolved
@@ -148,7 +148,6 @@
   [(#4620)](https://github.com/PennyLaneAI/pennylane/pull/4620)
   [(#4632)](https://github.com/PennyLaneAI/pennylane/pull/4632)
 
-<<<<<<< HEAD
   * The `CosineWindow` template has been added to prepare an initial state based on a cosine wave function.
     [(#4683)](https://github.com/PennyLaneAI/pennylane/pull/4683)
 
@@ -197,11 +196,9 @@
     
     ```  
 
-=======
 * `qml.transforms.decomposition.sk_decomposition` method implements the Solovay-Kitaev algorithm for
   approximately decomposing any single-qubit operation to Clifford+T basis.
   [(#4687)](https://github.com/PennyLaneAI/pennylane/pull/4687)
->>>>>>> c899d6dd
 
 <h3>Improvements 🛠</h3>
 
