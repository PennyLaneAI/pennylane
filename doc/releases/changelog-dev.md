:orphan:

# Release 0.24.0-dev (development release)

<h3>New features since last release</h3>

* Speed up measuring of commuting Pauli operators
  [(#2425)](https://github.com/PennyLaneAI/pennylane/pull/2425)

  The code that checks for qubit wise commuting (QWC) got a performance boost that is noticable
  when many commuting paulis of the same type are measured.

<h3>Improvements</h3>

<<<<<<< HEAD
* The developer-facing `pow` method has been added to `Operator` with concrete implementations
  for many classes.
  [(#2225)](https://github.com/PennyLaneAI/pennylane/pull/2225)
=======
* Introduced an `operations_only` argument to the `tape.get_parameters` method.
  [(#2543)](https://github.com/PennyLaneAI/pennylane/pull/2543)
>>>>>>> 6e17a6b5

* The `gradients` module now uses faster subroutines and uniform
  formats of gradient rules.
  [(#2452)](https://github.com/XanaduAI/pennylane/pull/2452)

* Wires can be passed as the final argument to an `Operator`, instead of requiring
  the wires to be explicitly specified with keyword `wires`. This functionality already
  existed for `Observable`'s, but now extends to all `Operator`'s.
  [(#2432)](https://github.com/PennyLaneAI/pennylane/pull/2432)

  ```pycon
  >>> qml.S(0)
  S(wires=[0])
  >>> qml.CNOT((0,1))
  CNOT(wires=[0, 1])
  ```

* Instead of checking types, objects are processed in `QuantumTape`'s based on a new `_queue_category` property.
  This is a temporary fix that will disappear in the future.
  [(#2408)](https://github.com/PennyLaneAI/pennylane/pull/2408)

* The `qml.taper` function can now be used to consistently taper any additional observables such as dipole moment,
  particle number, and spin operators using the symmetries obtained from the Hamiltonian.
  [(#2510)](https://github.com/PennyLaneAI/pennylane/pull/2510)

* The `QNode` class now contains a new method `best_method_str` that returns the best differentiation
  method for a provided device and interface, in human-readable format.
  [(#2533)](https://github.com/PennyLaneAI/pennylane/pull/2533)

<h3>Breaking changes</h3>

* The module `qml.gradients.param_shift_hessian` has been renamed to
  `qml.gradients.parameter_shift_hessian` in order to distinguish it from the identically named
  function. Note that the `param_shift_hessian` function is unaffected by this change and can be
  invoked in the same manner as before via the `qml.gradients` module.
  [(#2528)](https://github.com/PennyLaneAI/pennylane/pull/2528)
* The properties `eigval` and `matrix` from the `Operator` class were replaced with the
  methods `eigval()` and `matrix(wire_order=None)`.
  [(#2498)](https://github.com/PennyLaneAI/pennylane/pull/2498)

* `Operator.decomposition()` is now an instance method, and no longer accepts parameters.
  [(#2498)](https://github.com/PennyLaneAI/pennylane/pull/2498)

* Adds tests, adds no-coverage directives, and removes inaccessible logic to improve code coverage.
  [(#2537)](https://github.com/PennyLaneAI/pennylane/pull/2537)
  
* The base classes `QubitDevice` and `DefaultQubit` now accept data-types for a statevector. This
  enables a derived class (device) in a plugin to choose correct data-types.
  [(#2448)](https://github.com/PennyLaneAI/pennylane/pull/2448)

  ```pycon
  >>> dev = qml.device("default.qubit", wires=4, r_dtype=np.float32, c_dtype=np.complex64)
  >>> dev.R_DTYPE
  <class 'numpy.float32'>
  >>> dev.C_DTYPE
  <class 'numpy.complex64'>
  ```

<h3>Bug fixes</h3>

* Fixed a bug for `diff_method="adjoint"` where incorrect gradients were
  computed for QNodes with parametrized observables (e.g., `qml.Hermitian`).
  [(#2543)](https://github.com/PennyLaneAI/pennylane/pull/2543)

* Fixed a bug where `QNGOptimizer` did not work with operators
  whose generator was a Hamiltonian.
  [(#2524)](https://github.com/PennyLaneAI/pennylane/pull/2524)

* Fixes a bug with the decomposition of `qml.CommutingEvolution`.
  [(#2542)](https://github.com/PennyLaneAI/pennylane/pull/2542)

* Fixed a bug enabling PennyLane to work with the latest version of Autoray.
  [(#2549)](https://github.com/PennyLaneAI/pennylane/pull/2549)

<h3>Deprecations</h3>

<h3>Bug fixes</h3>

* Fixes a bug in `DiagonalQubitUnitary._controlled` where an invalid operation was queued
  instead of the controlled version of the diagonal unitary.
  [(#2525)](https://github.com/PennyLaneAI/pennylane/pull/2525)

<h3>Documentation</h3>

* The centralized [Xanadu Sphinx Theme](https://github.com/XanaduAI/xanadu-sphinx-theme)
  is now used to style the Sphinx documentation.
  [(#2450)](https://github.com/PennyLaneAI/pennylane/pull/2450)

<h3>Contributors</h3>

This release contains contributions from (in alphabetical order):

Guillermo Alonso-Linaje, Mikhail Andrenkov, Utkarsh Azad, Christian Gogolin, Edward Jiang, Christina Lee,
Chae-Yeun Park, Maria Schuld<|MERGE_RESOLUTION|>--- conflicted
+++ resolved
@@ -12,14 +12,12 @@
 
 <h3>Improvements</h3>
 
-<<<<<<< HEAD
 * The developer-facing `pow` method has been added to `Operator` with concrete implementations
   for many classes.
   [(#2225)](https://github.com/PennyLaneAI/pennylane/pull/2225)
-=======
+
 * Introduced an `operations_only` argument to the `tape.get_parameters` method.
   [(#2543)](https://github.com/PennyLaneAI/pennylane/pull/2543)
->>>>>>> 6e17a6b5
 
 * The `gradients` module now uses faster subroutines and uniform
   formats of gradient rules.
