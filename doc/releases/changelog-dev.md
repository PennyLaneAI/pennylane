--- conflicted
+++ resolved
@@ -18,206 +18,13 @@
   sentence `ps1 = PauliSentence({pw1: 3.})`.
   [(#5001)](https://github.com/PennyLaneAI/pennylane/pull/5001)
 
-<<<<<<< HEAD
-* The `simulate` function added to `devices/qubit` now supports measuring expectation values of large observables such as
-  `qml.Hamiltonian`, `qml.SparseHamiltonian`, `qml.Sum`.
-  [(#3759)](https://github.com/PennyLaneAI/pennylane/pull/3759)
-
-* Added a `Shots` class to the `measurements` module to hold shot-related data.
-  [(#3682)](https://github.com/PennyLaneAI/pennylane/pull/3682)
-
-<h3>Improvements</h3>
-
-* Added a new decomposition to `qml.SingleExcitation` that halves the number of
-  CNOTs required.
-  [(3976)](https://github.com/PennyLaneAI/pennylane/pull/3976)
-
-* The default gaussian device and parameter shift cv support the new return system but only for single measurement.
-  [(3946)](https://github.com/PennyLaneAI/pennylane/pull/3946)
-
-* Improve the efficiency of `tapering()`, `tapering_hf()` and `clifford()`.
-  [(3942)](https://github.com/PennyLaneAI/pennylane/pull/3942)
-
-* Update Pauli arithmetic to more efficiently convert to a Hamiltonian.
-  [(#3939)](https://github.com/PennyLaneAI/pennylane/pull/3939)
-
-* Keras and Torch NN modules are now compatible with the new return type system.
-  [(#3913)](https://github.com/PennyLaneAI/pennylane/pull/3913)
-  [(#3914)](https://github.com/PennyLaneAI/pennylane/pull/3914)
-
-* The adjoint differentiation method now supports more operations, and does no longer decompose
-  some operations that may be differentiated directly. In addition, all new operations with a
-  generator are now supported by the method.
-  [(#3874)](https://github.com/PennyLaneAI/pennylane/pull/3874)
-
-* The `coefficients` function and the `visualize` submodule of the `qml.fourier` module
-  now allow assigning different degrees for different parameters of the input function.
-  [(#3005)](https://github.com/PennyLaneAI/pennylane/pull/3005)
-
-  The arguments `degree` and `filter_threshold` to `qml.fourier.coefficients` previously were
-  expected to be integers, and now can be a sequences of integers with one integer per function
-  parameter (i.e. `len(degree)==n_inputs`), resulting in a returned array with shape
-  `(2*degrees[0]+1,..., 2*degrees[-1]+1)`.
-  The functions in `qml.fourier.visualize` accordingly accept such arrays of coefficients.
-
-* `Operator` now has a `has_generator` attribute that returns whether or not the operator
-  has a generator defined. It is used in `qml.operation.has_gen`, improving its performance.
-  [(#3875)](https://github.com/PennyLaneAI/pennylane/pull/3875)
-
-* The custom JVP rules in PennyLane now also support non-scalar and mixed-shape tape parameters as
-  well as multi-dimensional tape return types, like broadcasted `qml.probs`, for example.
-  [(#3766)](https://github.com/PennyLaneAI/pennylane/pull/3766)
-
-* The `qchem.jordan_wigner` function is extended to support more fermionic operator orders.
-  [(#3754)](https://github.com/PennyLaneAI/pennylane/pull/3754)
-  [(#3751)](https://github.com/PennyLaneAI/pennylane/pull/3751)
-
-* `AdaptiveOptimizer` is updated to use non-default user-defined qnode arguments.
-  [(#3765)](https://github.com/PennyLaneAI/pennylane/pull/3765)
-
-
-* Improve efficiency of matrix calculation when operator is symmetric over wires
-   [(#3565)](https://github.com/PennyLaneAI/pennylane/pull/3565)
-
-* Adds logic to `qml.devices.qubit.measure` to compute the expectation values of `Hamiltonian` and `Sum `
-  in a backpropagation compatible way.
-  [(#3862)](https://github.com/PennyLaneAI/pennylane/pull/3862/)
-
-* Use `TensorLike` type in `Operator` dunder methods.
-  [(#3749)](https://github.com/PennyLaneAI/pennylane/pull/3749)
-
-* The `apply_operation` function added to `devices/qubit` now supports broadcasting.
-  [(#3852)](https://github.com/PennyLaneAI/pennylane/pull/3852)
-
-* `qml.QubitStateVector.state_vector` now supports broadcasting.
-  [(#3852)](https://github.com/PennyLaneAI/pennylane/pull/3852)
-  
-* `pennylane.devices.qubit.preprocess` now allows circuits with non-commuting observables.
-  [(#3857)](https://github.com/PennyLaneAI/pennylane/pull/3857)
-
-* When using Jax-jit with gradient transforms the trainable parameters are correctly set (instead of every parameter 
-  to be set as trainable), and therefore the derivatives are computed more efficiently.
-  [(#3697)](https://github.com/PennyLaneAI/pennylane/pull/3697)
-
-* `qml.SparseHamiltonian` can now be applied to any wires in a circuit rather than being restricted to all wires
-  in the circuit.
-  [(#3888)](https://github.com/PennyLaneAI/pennylane/pull/3888)
-
-* Added `max_distance` keyword argument to `qml.pulse.rydberg_interaction` to allow removal of negligible contributions
-  from atoms beyond `max_distance`from each other.
-  [(#3889)](https://github.com/PennyLaneAI/pennylane/pull/3889)
-
-* 3 new decomposition algorithms are added for n-controlled operations with single-qubit target,
-  and are selected automatically when they produce a better result. They can be accessed via
-  `ops.op_math.ctrl_decomp_bisect`.
-  [(#3851)](https://github.com/PennyLaneAI/pennylane/pull/3851)
-
-* `repr` for `MutualInfoMP` now displays the distribution of the wires between the two subsystems.
-  [(#3898)](https://github.com/PennyLaneAI/pennylane/pull/3898)
-
-* Changed `Operator.num_wires` from an abstract value to `AnyWires`.
-  [(#3919)](https://github.com/PennyLaneAI/pennylane/pull/3919)
-
-* Do not run `qml.transforms.sum_expand` in `Device.batch_transform` if the device supports Sum observables.
-  [(#3915)](https://github.com/PennyLaneAI/pennylane/pull/3915)
-
-* `CompositeOp` now overrides `Operator._check_batching`, providing a significant performance improvement.
-  `Hamiltonian` also overrides this method and does nothing, because it does not support batching.
-  [(#3915)](https://github.com/PennyLaneAI/pennylane/pull/3915)
-
-* If a `Sum` operator has a pre-computed Pauli representation, `is_hermitian` now checks that all coefficients
-  are real, providing a significant performance improvement.
-  [(#3915)](https://github.com/PennyLaneAI/pennylane/pull/3915)
-
-  * The type of `n_electrons` in `qml.qchem.Molecule` is set to `int`.
-  [(#3885)](https://github.com/PennyLaneAI/pennylane/pull/3885)
-
-* Added explicit errors to `QutritDevice` if `classical_shadow` or `shadow_expval` are measured.
-  [(#3934)](https://github.com/PennyLaneAI/pennylane/pull/3934)
-
-* `DefaultQutrit` supports the new return system.
-  [(#3934)](https://github.com/PennyLaneAI/pennylane/pull/3934)
-
-* `QubitDevice` now defines the private `_get_diagonalizing_gates(circuit)` method and uses it when executing circuits.
-  This allows devices that inherit from `QubitDevice` to override and customize their definition of diagonalizing gates.
-  [(#3938)](https://github.com/PennyLaneAI/pennylane/pull/3938)
-
-* `retworkx` has been renamed to `rustworkx` to accomodate the change in name for the package.
-  [(#3975)](https://github.com/PennyLaneAI/pennylane/pull/3975)
-
-* `Sum`, `Prod`, and `SProd` operator data is now a flat list, instead of nested.
-  [(#3958)](https://github.com/PennyLaneAI/pennylane/pull/3958)
-
-* `qml.transforms.convert_to_numpy_parameters` is added to convert a circuit with interface-specific parameters to one
-  with only numpy parameters. This transform is designed to replace `qml.tape.Unwrap`.
-  [(#3899)](https://github.com/PennyLaneAI/pennylane/pull/3899)
-
-* `qml.operation.WiresEnum.AllWires` is now -2 instead of 0 to avoid the
-  ambiguity between `op.num_wires = 0` and `op.num_wires = AllWires`.
-  [(#3978)](https://github.com/PennyLaneAI/pennylane/pull/3978)
-
-<h3>Breaking changes</h3>
-
-* Both JIT interfaces are not compatible with Jax `>0.4.3`, we raise an error for those versions.
-  [(#3877)](https://github.com/PennyLaneAI/pennylane/pull/3877)
-
-* An operation that implements a custom `generator` method, but does not always return a valid generator, also has
-  to implement a `has_generator` property that reflects in which scenarios a generator will be returned.
-  [(#3875)](https://github.com/PennyLaneAI/pennylane/pull/3875)
- 
-* Trainable parameters for the Jax interface are the parameters that are `JVPTracer`, defined by setting
-  `argnums`. Previously, all JAX tracers, including those used for JIT compilation, were interpreted to be trainable.
-  [(#3697)](https://github.com/PennyLaneAI/pennylane/pull/3697)
-
-* The keyword argument `argnums` is now used for gradient transform using Jax, instead of `argnum`.
-  `argnum` is automatically converted to `argnums` when using JAX, and will no longer be supported in v0.31.
-  [(#3697)](https://github.com/PennyLaneAI/pennylane/pull/3697)
-  [(#3847)](https://github.com/PennyLaneAI/pennylane/pull/3847)
-
-* Made `qml.OrbitalRotation` and consequently `qml.GateFabric` consistent with the interleaved Jordan-Wigner ordering.
-  Previously, they were consistent with the sequential Jordan-Wigner ordering.
-  [(#3861)](https://github.com/PennyLaneAI/pennylane/pull/3861)
-
-* Some `MeasurementProcess` classes can now only be instantiated with arguments that they will actually use.
-  For example, you can no longer create `StateMP(qml.PauliX(0))` or `PurityMP(eigvals=(-1,1), wires=Wires(0))`.
-  [(#3898)](https://github.com/PennyLaneAI/pennylane/pull/3898)
-
-* `Sum`, `Prod`, and `SProd` operator data is now a flat list, instead of nested.
-  [(#3958)](https://github.com/PennyLaneAI/pennylane/pull/3958)
-
-<h3>Deprecations</h3>
-
-<h3>Documentation</h3>
-
-* A typo was corrected in the documentation for introduction to `inspecting_circuits` and `chemistry`.
-  [(#3844)](https://github.com/PennyLaneAI/pennylane/pull/3844)
-
-<h3>Bug fixes</h3>
-
-* Fixes a bug where the broadcast expand results where stacked along the wrong axis for the new return system.
-  [(#3984)](https://github.com/PennyLaneAI/pennylane/pull/3984)
-
-* Fixed a bug where calling `Evolution.generator` with `coeff` being a complex ArrayBox raised an error.
-  [(#3796)](https://github.com/PennyLaneAI/pennylane/pull/3796)
-  
-* `MeasurementProcess.hash` now uses the hash property of the observable. The property now depends on all
-  properties that affect the behaviour of the object, such as `VnEntropyMP.log_base` or the distribution of wires between
-  the two subsystems in `MutualInfoMP`.
-  [(#3898)](https://github.com/PennyLaneAI/pennylane/pull/3898)
-
-* The enum `measurements.Purity` is added so that `PurityMP.return_type` is defined. `str` and `repr` for `PurityMP` are now defined.
-  [(#3898)](https://github.com/PennyLaneAI/pennylane/pull/3898)
-
-* `Sum.hash` and `Prod.hash` are slightly changed
-  to work with non-numeric wire labels.  `sum_expand` should now return correct results and not treat some products as the same
-  operation.
-  [(#3898)](https://github.com/PennyLaneAI/pennylane/pull/3898)
-=======
 * Upgrade Pauli arithmetic with subtraction. You can now subtract `PauliWord` and `PauliSentence`
   instances, as well as scalars, from each other.
   For example `ps1 - pw1 - 1` for `pw1 = PauliWord({0: "X", 1: "Y"})` and `ps1 = PauliSentence({pw1: 3.})`.
   [(#5003)](https://github.com/PennyLaneAI/pennylane/pull/5003)
->>>>>>> c01cb4b9
+
+* Improve efficiency of matrix calculation when operator is symmetric over wires
+   [(#3565)](https://github.com/PennyLaneAI/pennylane/pull/3601)
   
 * A new `pennylane.workflow` module is added. This module now contains `qnode.py`, `execution.py`, `set_shots.py`, `jacobian_products.py`, and the submodule `interfaces`.
   [(#5023)](https://github.com/PennyLaneAI/pennylane/pull/5023)
@@ -259,26 +66,10 @@
 
 This release contains contributions from (in alphabetical order):
 
-<<<<<<< HEAD
-Komi Amiko
-Utkarsh Azad
-Olivia Di Matteo
-Lillian M. A. Frederiksen
-Soran Jahangiri
-Christina Lee
-Xiaoran Li
-Vincent Michaud-Rioux
-Albert Mitjans
-Romain Moyard
-Mudit Pandey
-Matthew Silverman
-Jay Soni
-David Wierichs
-=======
 Abhishek Abhishek,
 Pablo Antonio Moreno Casares,
-Christina Lee,
 Isaac De Vlugt,
 Korbinian Kottmann,
-Matthew Silverman.
->>>>>>> c01cb4b9
+Christina Lee,
+Xiaoran Li,
+Matthew Silverman.