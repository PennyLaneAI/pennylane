--- conflicted
+++ resolved
@@ -320,18 +320,16 @@
 
 <h3>Internal changes ⚙️</h3>
 
-<<<<<<< HEAD
 * Equipped `DefaultQubitLegacy` (test suite only) with seeded sampling.
-  This allows for reproducible sampling results across CI.
+  This allows for reproducible sampling results of legacy classical shadow across CI.
   [(#7903)](https://github.com/PennyLaneAI/pennylane/pull/7903)
-=======
+
 * Capture does not block `wires=0` anymore. This allows Catalyst to work with zero-wire devices.
   Note that `wires=None` is still illegal.
   [(#7978)](https://github.com/PennyLaneAI/pennylane/pull/7978)
 
 * Improves readability of `dynamic_one_shot` postprocessing to allow further modification.
   [(#7962)](https://github.com/PennyLaneAI/pennylane/pull/7962)
->>>>>>> ccd592b4
 
 * Update PennyLane's top-level `__init__.py` file imports to improve Python language server support for finding
   PennyLane submodules.
