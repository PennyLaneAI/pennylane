--- conflicted
+++ resolved
@@ -57,16 +57,13 @@
   to be set as trainable), and therefore the derivatives are computed more efficiently.
   [(#3697)](https://github.com/PennyLaneAI/pennylane/pull/3697)
 
-<<<<<<< HEAD
 * `qml.SparseHamiltonian` now applies to any number of wires rather than all wires present in a circuit.
   [(#3888)](https://github.com/PennyLaneAI/pennylane/pull/3888)
 
-=======
 * 3 new decomposition algorithms are added for n-controlled operations with single-qubit target,
   and are selected automatically when they produce a better result. They can be accessed via
   `ops.op_math.ctrl_decomp_bisect`.
   [(#3851)](https://github.com/PennyLaneAI/pennylane/pull/3851)
->>>>>>> f166428e
 
 <h3>Breaking changes</h3>
 
