
# Release 0.43.0-dev (development release)

<h3>New features since last release</h3>

* The `qml.specs` function now accepts a `compute_depth` keyword argument, which is set to `True` by default.
  This makes the expensive depth computation performed by `qml.specs` optional.
  [(#7998)](https://github.com/PennyLaneAI/pennylane/pull/7998)

* New transforms called :func:`~.transforms.match_relative_phase_toffoli` and 
  :func:`~.transforms.match_controlled_iX_gate` have been added to implement passes that make use
  of equivalencies to compile certain patterns to efficient Clifford+T equivalents.
  [(#7748)](https://github.com/PennyLaneAI/pennylane/pull/7748)

* Leveraging quantum just-in-time compilation to optimize parameterized hybrid workflows with the momentum
  quantum natural gradient optimizer is now possible with the new :class:`~.MomentumQNGOptimizerQJIT` optimizer.
  [(#7606)](https://github.com/PennyLaneAI/pennylane/pull/7606)

  Similar to the :class:`~.QNGOptimizerQJIT` optimizer, :class:`~.MomentumQNGOptimizerQJIT` offers a
  `qml.qjit`-compatible analogue to the existing :class:`~.MomentumQNGOptimizer` with an Optax-like interface:

  ```python
  import pennylane as qml
  import jax.numpy as jnp

  dev = qml.device("lightning.qubit", wires=2)

  @qml.qnode(dev)
  def circuit(params):
      qml.RX(params[0], wires=0)
      qml.RY(params[1], wires=1)
      return qml.expval(qml.Z(0) + qml.X(1))

  opt = qml.MomentumQNGOptimizerQJIT(stepsize=0.1, momentum=0.2)

  @qml.qjit
  def update_step_qjit(i, args):
      params, state = args
      return opt.step(circuit, params, state)

  @qml.qjit
  def optimization_qjit(params, iters):
      state = opt.init(params)
      args = (params, state)
      params, state = qml.for_loop(iters)(update_step_qjit)(args)
      return params
  ```

  ```pycon
  >>> params = jnp.array([0.1, 0.2])
  >>> iters = 1000
  >>> optimization_qjit(params=params, iters=iters)
  Array([ 3.14159265, -1.57079633], dtype=float64)
  ```

<h3>Improvements 🛠</h3>

* Several templates now have decompositions that can be accessed within the graph-based
  decomposition system (:func:`~.decomposition.enable_graph`), allowing workflows
  that include these templates to be decomposed in a resource-efficient and performant
  manner.
  [(#7779)](https://github.com/PennyLaneAI/pennylane/pull/7779)
  [(#7908)](https://github.com/PennyLaneAI/pennylane/pull/7908)
  [(#7385)](https://github.com/PennyLaneAI/pennylane/pull/7385)
  [(#7941)](https://github.com/PennyLaneAI/pennylane/pull/7941)
  
  The included templates are:

  * :class:`~.Adder`

  * :class:`~.ControlledSequence`

  * :class:`~.ModExp`

  * :class:`~.MottonenStatePreparation`

  * :class:`~.MPSPrep`

  * :class:`~.Multiplier`

  * :class:`~.OutAdder`

  * :class:`~.OutMultiplier`

  * :class:`~.OutPoly`

  * :class:`~.PrepSelPrep`

  * :class:`~.ops.Prod`

  * :class:`~.Reflection`

  * :class:`~.Select`

  * :class:`~.StatePrep`

  * :class:`~.TrotterProduct`

  * :class:`~.QROM`

* A new function called :func:`~.math.choi_matrix` is available, which computes the [Choi matrix](https://en.wikipedia.org/wiki/Choi%E2%80%93Jamio%C5%82kowski_isomorphism) of a quantum channel.
  This is a useful tool in quantum information science and to check circuit identities involving non-unitary operations.
  [(#7951)](https://github.com/PennyLaneAI/pennylane/pull/7951)

  ```pycon
  >>> import numpy as np
  >>> Ks = [np.sqrt(0.3) * qml.CNOT((0, 1)), np.sqrt(1-0.3) * qml.X(0)]
  >>> Ks = [qml.matrix(op, wire_order=range(2)) for op in Ks]
  >>> Lambda = qml.math.choi_matrix(Ks)
  >>> np.trace(Lambda), np.trace(Lambda @ Lambda)
  (np.float64(1.0), np.float64(0.58))
  ```

<h4>OpenQASM-PennyLane interoperability</h4>

* The :func:`qml.from_qasm3` function can now convert OpenQASM 3.0 circuits that contain
  subroutines, constants, all remaining stdlib gates, qubit registers, and built-in mathematical functions.
  [(#7651)](https://github.com/PennyLaneAI/pennylane/pull/7651)
  [(#7653)](https://github.com/PennyLaneAI/pennylane/pull/7653)
  [(#7676)](https://github.com/PennyLaneAI/pennylane/pull/7676)
  [(#7679)](https://github.com/PennyLaneAI/pennylane/pull/7679)
  [(#7677)](https://github.com/PennyLaneAI/pennylane/pull/7677)
  [(#7767)](https://github.com/PennyLaneAI/pennylane/pull/7767)
  [(#7690)](https://github.com/PennyLaneAI/pennylane/pull/7690)

<h4>Other improvements</h4>

<<<<<<< HEAD
* Changed how basis states are assigned internally in `qml.Superposition`, improving its
  decomposition slightly both regarding classical computing time and gate decomposition.
  [(#7880)](https://github.com/PennyLaneAI/pennylane/pull/7880)

* Update minimum supported `pytest` version to `8.4.1`.
  [(#7853)](https://github.com/PennyLaneAI/pennylane/pull/7853)
=======
* PennyLane is now compatible with `quimb` 1.11.2 after a bug affecting `default.tensor` was fixed.
  [(#7931)](https://github.com/PennyLaneAI/pennylane/pull/7931)

* The error message raised when using Python compiler transforms with :func:`pennylane.qjit` has been updated
  with suggested fixes.
  [(#7916)](https://github.com/PennyLaneAI/pennylane/pull/7916)

* A new `qml.transforms.resolve_dynamic_wires` transform can allocate concrete wire values for dynamic
  qubit allocation.
  [(#7678)](https://github.com/PennyLaneAI/pennylane/pull/7678)

* The :func:`qml.workflow.set_shots` transform can now be directly applied to a QNode without the need for `functools.partial`, providing a more user-friendly syntax and negating having to import the `functools` package.
  [(#7876)](https://github.com/PennyLaneAI/pennylane/pull/7876)
  [(#7919)](https://github.com/PennyLaneAI/pennylane/pull/7919)

  ```python
  @qml.set_shots(shots=1000)  # or @qml.set_shots(1000)
  @qml.qnode(dev)
  def circuit():
      qml.H(0)
      return qml.expval(qml.Z(0))
  ```

  ```pycon
  >>> circuit()
  0.002
  ```

* Added a `QuantumParser` class to the `qml.compiler.python_compiler` submodule that automatically loads relevant dialects.
  [(#7888)](https://github.com/PennyLaneAI/pennylane/pull/7888)

* Enforce various modules to follow modular architecture via `tach`.
  [(#7847)](https://github.com/PennyLaneAI/pennylane/pull/7847)
>>>>>>> aa511fa9

* A compilation pass written with xDSL called `qml.compiler.python_compiler.transforms.MeasurementsFromSamplesPass`
  has been added for the experimental xDSL Python compiler integration. This pass replaces all
  terminal measurements in a program with a single :func:`pennylane.sample` measurement, and adds
  postprocessing instructions to recover the original measurement.
  [(#7620)](https://github.com/PennyLaneAI/pennylane/pull/7620)

* A combine-global-phase pass has been added to the xDSL Python compiler integration.
  Note that the current implementation can only combine all the global phase operations at
  the last global phase operation in the same region. In other words, global phase operations inside a control flow region can't be combined with those in their parent
  region.
  [(#7675)](https://github.com/PennyLaneAI/pennylane/pull/7675)

* The `mbqc` xDSL dialect has been added to the Python compiler, which is used to represent
  measurement-based quantum-computing instructions in the xDSL framework.
  [(#7815)](https://github.com/PennyLaneAI/pennylane/pull/7815)

* The `AllocQubitOp` and `DeallocQubitOp` operations have been added to the `Quantum` dialect in the
  Python compiler.
  [(#7915)](https://github.com/PennyLaneAI/pennylane/pull/7915)

* The :func:`pennylane.ops.rs_decomposition` method now performs exact decomposition and returns
  complete global phase information when used for decomposing a phase gate to Clifford+T basis.
  [(#7793)](https://github.com/PennyLaneAI/pennylane/pull/7793)

* `default.qubit` will default to the tree-traversal MCM method when `mcm_method="device"`.
  [(#7885)](https://github.com/PennyLaneAI/pennylane/pull/7885)

* The :func:`~.clifford_t_decomposition` transform can now handle circuits with mid-circuit
  measurements including Catalyst's measurements operations. It also now handles `RZ` and `PhaseShift`
  operations where angles are odd multiples of `±pi/4` more efficiently while using `method="gridsynth"`.
  [(#7793)](https://github.com/PennyLaneAI/pennylane/pull/7793)
  [(#7942)](https://github.com/PennyLaneAI/pennylane/pull/7942)

* The default implementation of `Device.setup_execution_config` now choses `"device"` as the default mcm method if it is available as specified by the device TOML file.
  [(#7968)](https://github.com/PennyLaneAI/pennylane/pull/7968)

<h4>Resource-efficient decompositions 🔎</h4>

* With :func:`~.decomposition.enable_graph()`, dynamically allocated wires are now supported in decomposition rules. This provides a smoother overall experience when decomposing operators in a way that requires auxiliary/work wires.

  [(#7861)](https://github.com/PennyLaneAI/pennylane/pull/7861)
<h3>Labs: a place for unified and rapid prototyping of research software 🧪</h3>

* Added state of the art resources for the `ResourceSelectPauliRot` template and the
  `ResourceQubitUnitary` templates.
  [(#7786)](https://github.com/PennyLaneAI/pennylane/pull/7786)

* Added state of the art resources for the `ResourceSingleQubitCompare`, `ResourceTwoQubitCompare`,
  `ResourceIntegerComparator` and `ResourceRegisterComparator` templates.
  [(#7857)](https://github.com/PennyLaneAI/pennylane/pull/7857)

* Added state of the art resources for the `ResourceUniformStatePrep`,
  and `ResourceAliasSampling` templates.
  [(#7883)](https://github.com/PennyLaneAI/pennylane/pull/7883)

* Added state of the art resources for the `ResourceQFT` and `ResourceAQFT` templates.
  [(#7920)](https://github.com/PennyLaneAI/pennylane/pull/7920)

* Added an internal `dequeue()` method to the `ResourceOperator` class to simplify the 
  instantiation of resource operators which require resource operators as input.
  [(#7974)](https://github.com/PennyLaneAI/pennylane/pull/7974)

* The `catalyst` xDSL dialect has been added to the Python compiler, which contains data structures that support core compiler functionality.
  [(#7901)](https://github.com/PennyLaneAI/pennylane/pull/7901)

<h3>Breaking changes 💔</h3>

* The `qml.HilbertSchmidt` and `qml.LocalHilbertSchmidt` templates have been updated and their UI has been remarkably simplified. 
  They now accept an operation or a list of operations as quantum unitaries.
  [(#7933)](https://github.com/PennyLaneAI/pennylane/pull/7933)

  In past versions of PennyLane, these templates required providing the `U` and `V` unitaries as a `qml.tape.QuantumTape` and a quantum function,
  respectively, along with separate parameters and wires.

  With this release, each template has been improved to accept one or more operators as  unitaries. 
  The wires and parameters of the approximate unitary `V` are inferred from the inputs, according to the order provided.

  ```python
  >>> U = qml.Hadamard(0)
  >>> V = qml.RZ(0.1, wires=1)
  >>> qml.HilbertSchmidt(V, U)
  HilbertSchmidt(0.1, wires=[0, 1])
  ```

* Remove support for Python 3.10 and adds support for 3.13.
  [(#7935)](https://github.com/PennyLaneAI/pennylane/pull/7935)

* Move custom exceptions into `exceptions.py` and add a documentation page for them in the internals.
  [(#7856)](https://github.com/PennyLaneAI/pennylane/pull/7856)

* The boolean functions provided in `qml.operation` are deprecated. See the
  :doc:`deprecations page </development/deprecations>` for equivalent code to use instead. These
  include `not_tape`, `has_gen`, `has_grad_method`, `has_multipar`, `has_nopar`, `has_unitary_gen`,
  `is_measurement`, `defines_diagonalizing_gates`, and `gen_is_multi_term_hamiltonian`.
  [(#7924)](https://github.com/PennyLaneAI/pennylane/pull/7924)

* Removed access for `lie_closure`, `structure_constants` and `center` via `qml.pauli`.
  Top level import and usage is advised. The functions now live in the `liealg` module.

  ```python
  import pennylane.liealg
  from pennylane.liealg import lie_closure, structure_constants, center
  ```

  [(#7928)](https://github.com/PennyLaneAI/pennylane/pull/7928)
  [(#7994)](https://github.com/PennyLaneAI/pennylane/pull/7994)

* `qml.operation.Observable` and the corresponding `Observable.compare` have been removed, as
  PennyLane now depends on the more general `Operator` interface instead. The
  `Operator.is_hermitian` property can instead be used to check whether or not it is highly likely
  that the operator instance is Hermitian.
  [(#7927)](https://github.com/PennyLaneAI/pennylane/pull/7927)

* `qml.operation.WiresEnum`, `qml.operation.AllWires`, and `qml.operation.AnyWires` have been removed. Setting `Operator.num_wires = None` (the default)
  should instead indicate that the `Operator` does not need wire validation.
  [(#7911)](https://github.com/PennyLaneAI/pennylane/pull/7911)

* Removed `QNode.get_gradient_fn` method. Instead, use `qml.workflow.get_best_diff_method` to obtain the differentiation method.
  [(#7907)](https://github.com/PennyLaneAI/pennylane/pull/7907)

* Top-level access to ``DeviceError``, ``PennyLaneDeprecationWarning``, ``QuantumFunctionError`` and ``ExperimentalWarning`` has been removed. Please import these objects from the new ``pennylane.exceptions`` module.
  [(#7874)](https://github.com/PennyLaneAI/pennylane/pull/7874)

* `qml.cut_circuit_mc` no longer accepts a `shots` keyword argument. The shots should instead
  be set on the tape itself.
  [(#7882)](https://github.com/PennyLaneAI/pennylane/pull/7882)

<h3>Deprecations 👋</h3>

* Providing `num_steps` to :func:`pennylane.evolve`, :func:`pennylane.exp`, :class:`pennylane.ops.Evolution`,
  and :class:`pennylane.ops.Exp` is deprecated and will be removed in a future release. Instead, use
  :class:`~.TrotterProduct` for approximate methods, providing the `n` parameter to perform the Suzuki-Trotter
  product approximation of a Hamiltonian with the specified number of Trotter steps.

  As a concrete example, consider the following case:

  ```python
  coeffs = [0.5, -0.6]
  ops = [qml.X(0), qml.X(0) @ qml.Y(1)]
  H_flat = qml.dot(coeffs, ops)
  ```

  Instead of computing the Suzuki-Trotter product approximation as:

  ```pycon
  >>> qml.evolve(H_flat, num_steps=2).decomposition()
  [RX(0.5, wires=[0]),
  PauliRot(-0.6, XY, wires=[0, 1]),
  RX(0.5, wires=[0]),
  PauliRot(-0.6, XY, wires=[0, 1])]
  ```

  The same result can be obtained using :class:`~.TrotterProduct` as follows:

  ```pycon
  >>> decomp_ops = qml.adjoint(qml.TrotterProduct(H_flat, time=1.0, n=2)).decomposition()
  >>> [simp_op for op in decomp_ops for simp_op in map(qml.simplify, op.decomposition())]
  [RX(0.5, wires=[0]),
  PauliRot(-0.6, XY, wires=[0, 1]),
  RX(0.5, wires=[0]),
  PauliRot(-0.6, XY, wires=[0, 1])]
  ```
  [(#7954)](https://github.com/PennyLaneAI/pennylane/pull/7954)
  [(#7977)](https://github.com/PennyLaneAI/pennylane/pull/7977)

* `MeasurementProcess.expand` is deprecated. The relevant method can be replaced with 
  `qml.tape.QuantumScript(mp.obs.diagonalizing_gates(), [type(mp)(eigvals=mp.obs.eigvals(), wires=mp.obs.wires)])`
  [(#7953)](https://github.com/PennyLaneAI/pennylane/pull/7953)

* `shots=` in `QNode` calls is deprecated and will be removed in v0.44.
  Instead, please use the `qml.workflow.set_shots` transform to set the number of shots for a QNode.
  [(#7906)](https://github.com/PennyLaneAI/pennylane/pull/7906)

* ``QuantumScript.shape`` and ``QuantumScript.numeric_type`` are deprecated and will be removed in version v0.44.
  Instead, the corresponding ``.shape`` or ``.numeric_type`` of the ``MeasurementProcess`` class should be used.
  [(#7950)](https://github.com/PennyLaneAI/pennylane/pull/7950)

* Some unnecessary methods of the `qml.CircuitGraph` class are deprecated and will be removed in version v0.44:
  [(#7904)](https://github.com/PennyLaneAI/pennylane/pull/7904)

    - `print_contents` in favor of `print(obj)`
    - `observables_in_order` in favor of `observables`
    - `operations_in_order` in favor of `operations`
    - `ancestors_in_order` in favor of `ancestors(obj, sort=True)`
    - `descendants_in_order` in favore of `descendants(obj, sort=True)`

* The `QuantumScript.to_openqasm` method is deprecated and will be removed in version v0.44.
  Instead, the `qml.to_openqasm` function should be used.
  [(#7909)](https://github.com/PennyLaneAI/pennylane/pull/7909)

* The `level=None` argument in the :func:`pennylane.workflow.get_transform_program`, :func:`pennylane.workflow.construct_batch`, `qml.draw`, `qml.draw_mpl`, and `qml.specs` transforms is deprecated and will be removed in v0.43.
  Please use `level='device'` instead to apply the noise model at the device level.
  [(#7886)](https://github.com/PennyLaneAI/pennylane/pull/7886)

* `qml.qnn.cost.SquaredErrorLoss` is deprecated and will be removed in version v0.44. Instead, this hybrid workflow can be accomplished
  with a function like `loss = lambda *args: (circuit(*args) - target)**2`.
  [(#7527)](https://github.com/PennyLaneAI/pennylane/pull/7527)

* Access to `add_noise`, `insert` and noise mitigation transforms from the `pennylane.transforms` module is deprecated.
  Instead, these functions should be imported from the `pennylane.noise` module.
  [(#7854)](https://github.com/PennyLaneAI/pennylane/pull/7854)

* The `qml.QNode.add_transform` method is deprecated and will be removed in v0.43.
  Instead, please use `QNode.transform_program.push_back(transform_container=transform_container)`.
  [(#7855)](https://github.com/PennyLaneAI/pennylane/pull/7855)

<h3>Internal changes ⚙️</h3>

* Removed unnecessary execution tests along with accuracy validation in `tests/ops/functions/test_map_wires.py`.
  [(#8032)](https://github.com/PennyLaneAI/pennylane/pull/8032)

* Added a new `all-tests-passed` gatekeeper job to `interface-unit-tests.yml` to ensure all test
  jobs complete successfully before triggering downstream actions. This reduces the need to
  maintain a long list of required checks in GitHub settings. Also added the previously missing
  `capture-jax-tests` job to the list of required test jobs, ensuring this test suite is properly
  enforced in CI.
  [(#7996)](https://github.com/PennyLaneAI/pennylane/pull/7996)

* Equipped `DefaultQubitLegacy` (test suite only) with seeded sampling.
  This allows for reproducible sampling results of legacy classical shadow across CI.
  [(#7903)](https://github.com/PennyLaneAI/pennylane/pull/7903)

* Capture does not block `wires=0` anymore. This allows Catalyst to work with zero-wire devices.
  Note that `wires=None` is still illegal.
  [(#7978)](https://github.com/PennyLaneAI/pennylane/pull/7978)

* Improves readability of `dynamic_one_shot` postprocessing to allow further modification.
  [(#7962)](https://github.com/PennyLaneAI/pennylane/pull/7962)

* Update PennyLane's top-level `__init__.py` file imports to improve Python language server support for finding
  PennyLane submodules.
  [(#7959)](https://github.com/PennyLaneAI/pennylane/pull/7959)

* Adds `measurements` as a "core" module in the tach specification.
  [(#7945)](https://github.com/PennyLaneAI/pennylane/pull/7945)

* Improves type hints in the `measurements` module.
  [(#7938)](https://github.com/PennyLaneAI/pennylane/pull/7938)

* Refactored the codebase to adopt modern type hint syntax for Python 3.11+ language features.
  [(#7860)](https://github.com/PennyLaneAI/pennylane/pull/7860)
  [(#7982)](https://github.com/PennyLaneAI/pennylane/pull/7982)

* Improve the pre-commit hook to add gitleaks.
  [(#7922)](https://github.com/PennyLaneAI/pennylane/pull/7922)

* Added a `run_filecheck_qjit` fixture that can be used to run FileCheck on integration tests for the
  `qml.compiler.python_compiler` submodule.
  [(#7888)](https://github.com/PennyLaneAI/pennylane/pull/7888)

* Added a `dialects` submodule to `qml.compiler.python_compiler` which now houses all the xDSL dialects we create.
  Additionally, the `MBQCDialect` and `QuantumDialect` dialects have been renamed to `MBQC` and `Quantum`.
  [(#7897)](https://github.com/PennyLaneAI/pennylane/pull/7897)

* Update minimum supported `pytest` version to `8.4.1`.
  [(#7853)](https://github.com/PennyLaneAI/pennylane/pull/7853)

* `DefaultQubitLegacy` (test suite only) no longer provides a customized classical shadow
  implementation
  [(#7895)](https://github.com/PennyLaneAI/pennylane/pull/7895)

* Make `pennylane.io` a tertiary module.
  [(#7877)](https://github.com/PennyLaneAI/pennylane/pull/7877)

* Seeded tests for the `split_to_single_terms` transformation.
  [(#7851)](https://github.com/PennyLaneAI/pennylane/pull/7851)

* Upgrade `rc_sync.yml` to work with latest `pyproject.toml` changes.
  [(#7808)](https://github.com/PennyLaneAI/pennylane/pull/7808)
  [(#7818)](https://github.com/PennyLaneAI/pennylane/pull/7818)

* `LinearCombination` instances can be created with `_primitive.impl` when
  capture is enabled and tracing is active.
  [(#7893)](https://github.com/PennyLaneAI/pennylane/pull/7893)

* The `TensorLike` type is now compatible with static type checkers.
  [(#7905)](https://github.com/PennyLaneAI/pennylane/pull/7905)

* Update xDSL supported version to `0.46`.
  [(#7923)](https://github.com/PennyLaneAI/pennylane/pull/7923)
  [(#7932)](https://github.com/PennyLaneAI/pennylane/pull/7932)

* Update JAX version used in tests to `0.6.2`
  [(#7925)](https://github.com/PennyLaneAI/pennylane/pull/7925)

* The measurement-plane attribute of the Python compiler `mbqc` dialect now uses the "opaque syntax"
  format when printing in the generic IR format. This enables usage of this attribute when IR needs
  to be passed from the python compiler to Catalyst.
  [(#7957)](https://github.com/PennyLaneAI/pennylane/pull/7957)

<h3>Documentation 📝</h3>

* Updated the code examples in the documentation of :func:`~.specs`.
  [(#8003)](https://github.com/PennyLaneAI/pennylane/pull/8003)

* Clarifies the use case for `Operator.pow` and `Operator.adjoint`.
  [(#7999)](https://github.com/PennyLaneAI/pennylane/pull/7999)

* The docstring of the `is_hermitian` operator property has been updated to better describe its behaviour.
  [(#7946)](https://github.com/PennyLaneAI/pennylane/pull/7946)

* Improved the docstrings of all optimizers for consistency and legibility.
  [(#7891)](https://github.com/PennyLaneAI/pennylane/pull/7891)

* Updated the code example in the documentation for :func:`~.transforms.split_non_commuting`.
  [(#7892)](https://github.com/PennyLaneAI/pennylane/pull/7892)

* Fixed :math:`\LaTeX` rendering in the documentation for `qml.TrotterProduct` and `qml.trotterize`.
  [(#8014)](https://github.com/PennyLaneAI/pennylane/pull/8014)

<h3>Bug fixes 🐛</h3>

* Plxpr primitives now only return dynamically shaped arrays if their outputs
  actually have dynamic shapes.
  [(#8004)](https://github.com/PennyLaneAI/pennylane/pull/8004)

* Fixes an issue with tree-traversal and non-sequential wire orders.
  [(#7991)](https://github.com/PennyLaneAI/pennylane/pull/7991)

* Fixes a bug in :func:`~.matrix` where an operator's
  constituents were incorrectly queued if its decomposition was requested.
  [(#7975)](https://github.com/PennyLaneAI/pennylane/pull/7975)

* An error is now raised if an `end` statement is found in a measurement conditioned branch in a QASM string being imported into PennyLane.
  [(#7872)](https://github.com/PennyLaneAI/pennylane/pull/7872)

* Fixes issue related to :func:`~.transforms.to_zx` adding the support for
  `Toffoli` and `CCZ` gates conversion into their ZX-graph representation.
  [(#7899)](https://github.com/PennyLaneAI/pennylane/pull/7899)

* `get_best_diff_method` now correctly aligns with `execute` and `construct_batch` logic in workflows.
  [(#7898)](https://github.com/PennyLaneAI/pennylane/pull/7898)

* Resolve issues with AutoGraph transforming internal PennyLane library code due to incorrect
  module attribution of wrapper functions.
  [(#7889)](https://github.com/PennyLaneAI/pennylane/pull/7889)

* Calling `QNode.update` no longer acts as if `set_shots` has been applied.
  [(#7881)](https://github.com/PennyLaneAI/pennylane/pull/7881)

* Fixes attributes and types in the quantum dialect.
  This allows for types to be inferred correctly when parsing.
  [(#7825)](https://github.com/PennyLaneAI/pennylane/pull/7825)

* Fixes `SemiAdder` to work when inputs are defined with a single wire.
  [(#7940)](https://github.com/PennyLaneAI/pennylane/pull/7940)

<h3>Contributors ✍️</h3>

This release contains contributions from (in alphabetical order):

Guillermo Alonso,
Utkarsh Azad,
Joey Carter,
Yushao Chen,
Diksha Dhawan,
Marcus Edwards,
Pietropaolo Frisoni,
Simone Gasperini,
David Ittah,
Korbinian Kottmann,
Mehrdad Malekmohammadi
Erick Ochoa,
Mudit Pandey,
Andrija Paurevic,
Alex Preciado,
Shuli Shu,
Jay Soni,
<<<<<<< HEAD
Jake Zaia,
David Wierichs,
=======
David Wierichs,
Jake Zaia
>>>>>>> aa511fa9
<|MERGE_RESOLUTION|>--- conflicted
+++ resolved
@@ -54,6 +54,10 @@
   ```
 
 <h3>Improvements 🛠</h3>
+
+* Changed how basis states are assigned internally in `qml.Superposition`, improving its
+  decomposition slightly both regarding classical computing time and gate decomposition.
+  [(#7880)](https://github.com/PennyLaneAI/pennylane/pull/7880)
 
 * Several templates now have decompositions that can be accessed within the graph-based
   decomposition system (:func:`~.decomposition.enable_graph`), allowing workflows
@@ -125,14 +129,6 @@
 
 <h4>Other improvements</h4>
 
-<<<<<<< HEAD
-* Changed how basis states are assigned internally in `qml.Superposition`, improving its
-  decomposition slightly both regarding classical computing time and gate decomposition.
-  [(#7880)](https://github.com/PennyLaneAI/pennylane/pull/7880)
-
-* Update minimum supported `pytest` version to `8.4.1`.
-  [(#7853)](https://github.com/PennyLaneAI/pennylane/pull/7853)
-=======
 * PennyLane is now compatible with `quimb` 1.11.2 after a bug affecting `default.tensor` was fixed.
   [(#7931)](https://github.com/PennyLaneAI/pennylane/pull/7931)
 
@@ -166,7 +162,6 @@
 
 * Enforce various modules to follow modular architecture via `tach`.
   [(#7847)](https://github.com/PennyLaneAI/pennylane/pull/7847)
->>>>>>> aa511fa9
 
 * A compilation pass written with xDSL called `qml.compiler.python_compiler.transforms.MeasurementsFromSamplesPass`
   has been added for the experimental xDSL Python compiler integration. This pass replaces all
@@ -536,10 +531,5 @@
 Alex Preciado,
 Shuli Shu,
 Jay Soni,
-<<<<<<< HEAD
-Jake Zaia,
 David Wierichs,
-=======
-David Wierichs,
-Jake Zaia
->>>>>>> aa511fa9
+Jake Zaia