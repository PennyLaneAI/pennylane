--- conflicted
+++ resolved
@@ -190,17 +190,13 @@
 
 <h3>Bug fixes</h3>
 
-<<<<<<< HEAD
 * Fixes a bug where differentiating a QNode with `qml.state` using the JAX
   interface raised an error.
   [(#1906)](https://github.com/PennyLaneAI/pennylane/pull/1906)
-=======
-* `qml.CSWAP` and `qml.CRot` now define `control_wires`, and `qml.SWAP`
 
 * `QuantumTape.trainable_params` now is a list instead of a set, making
   it more stable in very rare edge cases.
   [(#1904)](https://github.com/PennyLaneAI/pennylane/pull/1904)
->>>>>>> b74f8929
 
 * `ExpvalCost` now returns corrects results shape when `optimize=True` with 
   shots batch.
@@ -233,10 +229,5 @@
 
 This release contains contributions from (in alphabetical order):
 
-<<<<<<< HEAD
-Guillermo Alonso-Linaje, Olivia Di Matteo, Jalani Kanem, Shumpei Kobayashi, Christina Lee, Alejandro Montanez,
-Romain Moyard, Maria Schuld, Jay Soni, Antal Száva
-=======
 Guillermo Alonso-Linaje, Benjamin Cordier, Olivia Di Matteo, Jalani Kanem, Ankit Khandelwal, Shumpei Kobayashi,
-Christina Lee, Alejandro Montanez, Romain Moyard, Maria Schuld, Jay Soni, David Wierichs
->>>>>>> b74f8929
+Christina Lee, Alejandro Montanez, Romain Moyard, Maria Schuld, Jay Soni, David Wierichs, Antal Száva