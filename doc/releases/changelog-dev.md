:orphan:

# Release 0.42.0-dev (development release)

<h3>New features since last release</h3>

* A new function called :func:`qml.from_qasm3` has been added, which converts OpenQASM 3.0 circuits into quantum functions
  that can be subsequently loaded into QNodes and executed. 
  [(#7432)](https://github.com/PennyLaneAI/pennylane/pull/7432)
  [(#7486)](https://github.com/PennyLaneAI/pennylane/pull/7486)
  [(#7488)](https://github.com/PennyLaneAI/pennylane/pull/7488)

  ```python
  import pennylane as qml

  dev = qml.device("default.qubit", wires=[0, 1])
  
  @qml.qnode(dev)
  def my_circuit():
      qml.from_qasm3("qubit q0; qubit q1; ry(0.2) q0; rx(1.0) q1; pow(2) @ x q0;", {'q0': 0, 'q1': 1})
      return qml.expval(qml.Z(0))
  ```

  ```pycon
  >>> print(qml.draw(my_circuit)())
  0: ──RY(0.20)──X²─┤  <Z>
  1: ──RX(1.00)─────┤  
  ```
  
  Some gates and operations in OpenQASM 3.0 programs are not currently supported. For more details, 
  please consult the documentation for :func:`qml.from_qasm3` and ensure that you have installed `openqasm3` and 
  `'openqasm3[parser]'` in your environment by following the [OpenQASM 3.0 installation instructions](https://pypi.org/project/openqasm3/).

* A new QNode transform called :func:`~.transforms.set_shots` has been added to set or update the number of shots to be performed, overriding shots specified in the device.
  [(#7337)](https://github.com/PennyLaneAI/pennylane/pull/7337)
  [(#7358)](https://github.com/PennyLaneAI/pennylane/pull/7358)
  [(#7500)](https://github.com/PennyLaneAI/pennylane/pull/7500)

  The :func:`~.transforms.set_shots` transform can be used as a decorator:

  ```python
  @partial(qml.set_shots, shots=2)
  @qml.qnode(qml.device("default.qubit", wires=1))
  def circuit():
      qml.RX(1.23, wires=0)
      return qml.sample(qml.Z(0))
  ```

  ```pycon
  >>> circuit()
  array([1., -1.])
  ```
  
  Additionally, it can be used in-line to update a circuit's `shots`:

  ```pycon
  >>> new_circ = qml.set_shots(circuit, shots=(4, 10)) # shot vector
  >>> new_circ()
  (array([-1.,  1., -1.,  1.]), array([ 1.,  1.,  1., -1.,  1.,  1., -1., -1.,  1.,  1.]))
  ```

* A new function called `qml.to_openqasm` has been added, which allows for converting PennyLane circuits to OpenQASM 2.0 programs.
  [(#7393)](https://github.com/PennyLaneAI/pennylane/pull/7393)

  Consider this simple circuit in PennyLane:
  ```python
  dev = qml.device("default.qubit", wires=2, shots=100)

  @qml.qnode(dev)
  def circuit(theta, phi):
      qml.RX(theta, wires=0)
      qml.CNOT(wires=[0,1])
      qml.RZ(phi, wires=1)
      return qml.sample()
  ```

  This can be easily converted to OpenQASM 2.0 with `qml.to_openqasm`:
  ```pycon
  >>> openqasm_circ = qml.to_openqasm(circuit)(1.2, 0.9)
  >>> print(openqasm_circ)
  OPENQASM 2.0;
  include "qelib1.inc";
  qreg q[2];
  creg c[2];
  rx(1.2) q[0];
  cx q[0],q[1];
  rz(0.9) q[1];
  measure q[0] -> c[0];
  measure q[1] -> c[1];
  ```

* A new template called :class:`~.SelectPauliRot` that applies a sequence of uniformly controlled rotations to a target qubit 
  is now available. This operator appears frequently in unitary decomposition and block encoding techniques. 
  [(#7206)](https://github.com/PennyLaneAI/pennylane/pull/7206)

  ```python
  angles = np.array([1.0, 2.0, 3.0, 4.0])

  wires = qml.registers({"control": 2, "target": 1})
  dev = qml.device("default.qubit", wires=3)

  @qml.qnode(dev)
  def circuit():
      qml.SelectPauliRot(
        angles,
        control_wires=wires["control"],
        target_wire=wires["target"],
        rot_axis="Y")
      return qml.state()
  ```
  
  ```pycon
  >>> print(circuit())
  [0.87758256+0.j 0.47942554+0.j 0.        +0.j 0.        +0.j
   0.        +0.j 0.        +0.j 0.        +0.j 0.        +0.j]
  ```

* The transform `convert_to_mbqc_gateset` is added to the `ftqc` module to convert arbitrary 
  circuits to a limited gate-set that can be translated to the MBQC formalism.
  [(#7271)](https://github.com/PennyLaneAI/pennylane/pull/7271)

* Classical shadows with mixed quantum states are now computed with a dedicated method that uses an
  iterative algorithm similar to the handling of shadows with state vectors. This makes shadows with density 
  matrices much more performant.
  [(#6748)](https://github.com/PennyLaneAI/pennylane/pull/6748)
  [(#7458)](https://github.com/PennyLaneAI/pennylane/pull/7458)

* The `RotXZX` operation is added to the `ftqc` module to support definition of a universal
  gate-set that can be translated to the MBQC formalism.
  [(#7271)](https://github.com/PennyLaneAI/pennylane/pull/7271)

* A new iterative angle solver for QSVT and QSP is available in the :func:`poly_to_angles <pennylane.poly_to_angles>` function,
  allowing angle computation for polynomials of large degrees (> 1000).
  Set `angle_solver="iterative"` in the :func:`poly_to_angles  <pennylane.poly_to_angles>` function
  (or from the :func:`qsvt <pennylane.qsvt>` function!) to use it.
  [(6694)](https://github.com/PennyLaneAI/pennylane/pull/6694)

* Two new functions called :func:`~.math.convert_to_su2` and :func:`~.math.convert_to_su4` have been added to `qml.math`, which convert unitary matrices to SU(2) or SU(4), respectively, and optionally a global phase.
  [(#7211)](https://github.com/PennyLaneAI/pennylane/pull/7211)

* The transform `convert_to_mbqc_formalism` is added to the `ftqc` module to convert a circuit already
  expressed in a limited, compatible gate-set into the MBQC formalism. Circuits can be converted to the 
  relevant gate-set with the `convert_to_mbqc_gateset` transform.
  [(#7355)](https://github.com/PennyLaneAI/pennylane/pull/7355)
  [(#7586)](https://github.com/PennyLaneAI/pennylane/pull/7586)

<h4>Resource-efficient Decompositions 🔎</h4>

* The :func:`~.transforms.decompose` transform now supports weighting gates in the target `gate_set`, allowing for 
  preferential treatment of certain gates in a target `gate_set` over others.
  [(#7389)](https://github.com/PennyLaneAI/pennylane/pull/7389)

  Gates specified in `gate_set` can be given a numerical weight associated with their effective cost to have in a circuit:
  
  * Gate weights that are greater than 1 indicate a *greater cost* (less preferred).
  * Gate weights that are less than 1 indicate a *lower cost* (more preferred).

  Consider the following toy example.

  ```python
  qml.decomposition.enable_graph()
  
  @partial(
    qml.transforms.decompose, gate_set={qml.Toffoli: 1.23, qml.RX: 4.56, qml.CZ: 0.01, qml.H: 420, qml.CRZ: 100}
  )
  @qml.qnode(qml.device("default.qubit"))
  def circuit():
      qml.CRX(0.1, wires=[0, 1])
      qml.Toffoli(wires=[0, 1, 2])
      return qml.expval(qml.Z(0))
  ```

  ```pycon
  >>> print(qml.draw(circuit)())

  0: ───────────╭●────────────╭●─╭●─┤  <Z>
  1: ──RX(0.05)─╰Z──RX(-0.05)─╰Z─├●─┤     
  2: ────────────────────────────╰X─┤     
  ```

  ```python
  qml.decomposition.enable_graph()

  @partial(
      qml.transforms.decompose, gate_set={qml.Toffoli: 1.23, qml.RX: 4.56, qml.CZ: 0.01, qml.H: 0.1, qml.CRZ: 0.1}
  )
  @qml.qnode(qml.device("default.qubit"))
  def circuit():
      qml.CRX(0.1, wires=[0, 1])
      qml.Toffoli(wires=[0, 1, 2])
      return qml.expval(qml.Z(0))
  ```

  ```pycon
  >>> print(qml.draw(circuit)())

  0: ────╭●───────────╭●─┤  <Z>
  1: ──H─╰RZ(0.10)──H─├●─┤     
  2: ─────────────────╰X─┤  
  ```

  Here, when the Hadamard and ``CRZ`` have relatively high weights, a decomposition involving them is considered *less* 
  efficient. When they have relatively low weights, a decomposition involving them is considered *more* efficient.

* The decomposition of `qml.PCPhase` is now significantly more efficient for more than 2 qubits.
  [(#7166)](https://github.com/PennyLaneAI/pennylane/pull/7166)

* New decomposition rules comprising rotation gates and global phases have been added to `QubitUnitary` 
  and `ControlledQubitUnitary` that can be accessed with the new graph-based decomposition system. 
  The most efficient set of rotations to decompose into will be chosen based on the target gate set.
  [(#7211)](https://github.com/PennyLaneAI/pennylane/pull/7211)
  [(#7371)](https://github.com/PennyLaneAI/pennylane/pull/7371)

  ```python
  from functools import partial
  import numpy as np
  import pennylane as qml
  
  qml.decomposition.enable_graph()
  
  U = np.array([[1, 1], [1, -1]]) / np.sqrt(2)
  
  @partial(qml.transforms.decompose, gate_set={"RX", "RY", "GlobalPhase"})
  @qml.qnode(qml.device("default.qubit"))
  def circuit():
      qml.QubitUnitary(np.array([[1, 1], [1, -1]]) / np.sqrt(2), wires=[0])
      return qml.expval(qml.PauliZ(0))
  ```
  ```pycon
  >>> print(qml.draw(circuit)())
  0: ──RX(0.00)──RY(1.57)──RX(3.14)──GlobalPhase(-1.57)─┤  <Z>
  ```

* A new decomposition rule that uses a single work wire for decomposing multi-controlled operators is added.
  [(#7383)](https://github.com/PennyLaneAI/pennylane/pull/7383)

* A :func:`~.decomposition.register_condition` decorator is added that allows users to bind a condition to a
  decomposition rule for when it is applicable. The condition should be a function that takes the
  resource parameters of an operator as arguments and returns `True` or `False` based on whether
  these parameters satisfy the condition for when this rule can be applied.
  [(#7439)](https://github.com/PennyLaneAI/pennylane/pull/7439)

  ```python
  import pennylane as qml
  from pennylane.math.decomposition import zyz_rotation_angles
  
  # The parameters must be consistent with ``qml.QubitUnitary.resource_keys``
  def _zyz_condition(num_wires):
    return num_wires == 1

  @qml.register_condition(_zyz_condition)
  @qml.register_resources({qml.RZ: 2, qml.RY: 1, qml.GlobalPhase: 1})
  def zyz_decomposition(U, wires, **__):
      # Assumes that U is a 2x2 unitary matrix
      phi, theta, omega, phase = zyz_rotation_angles(U, return_global_phase=True)
      qml.RZ(phi, wires=wires[0])
      qml.RY(theta, wires=wires[0])
      qml.RZ(omega, wires=wires[0])
      qml.GlobalPhase(-phase)
  
  # This decomposition will be ignored for `QubitUnitary` on more than one wire.
  qml.add_decomps(qml.QubitUnitary, zyz_decomposition)
  ```

* Symbolic operator types (e.g., `Adjoint`, `Controlled`, and `Pow`) can now be specified as strings
  in various parts of the new graph-based decomposition system, specifically:

  * The `gate_set` argument of the :func:`~.transforms.decompose` transform now supports adding symbolic
    operators in the target gate set.
    [(#7331)](https://github.com/PennyLaneAI/pennylane/pull/7331)

  ```python
  from functools import partial
  import pennylane as qml

  qml.decomposition.enable_graph()
  
  @partial(qml.transforms.decompose, gate_set={"T", "Adjoint(T)", "H", "CNOT"})
  @qml.qnode(qml.device("default.qubit"))
  def circuit():
      qml.Toffoli(wires=[0, 1, 2])
  ```
  ```pycon
  >>> print(qml.draw(circuit)())
  0: ───────────╭●───────────╭●────╭●──T──╭●─┤
  1: ────╭●─────│─────╭●─────│───T─╰X──T†─╰X─┤
  2: ──H─╰X──T†─╰X──T─╰X──T†─╰X──T──H────────┤
  ```

  * Symbolic operator types can now be given as strings to the `op_type` argument of :func:`~.decomposition.add_decomps`,
    or as keys of the dictionaries passed to the `alt_decomps` and `fixed_decomps` arguments of the
    :func:`~.transforms.decompose` transform, allowing custom decomposition rules to be defined and
    registered for symbolic operators.
    [(#7347)](https://github.com/PennyLaneAI/pennylane/pull/7347)
    [(#7352)](https://github.com/PennyLaneAI/pennylane/pull/7352)
    [(#7362)](https://github.com/PennyLaneAI/pennylane/pull/7362)
    [(#7499)](https://github.com/PennyLaneAI/pennylane/pull/7499)

  ```python
  @qml.register_resources({qml.RY: 1})
  def my_adjoint_ry(phi, wires, **_):
      qml.RY(-phi, wires=wires)

  @qml.register_resources({qml.RX: 1})
  def my_adjoint_rx(phi, wires, **__):
      qml.RX(-phi, wires)

  # Registers a decomposition rule for the adjoint of RY globally
  qml.add_decomps("Adjoint(RY)", my_adjoint_ry)

  @partial(
      qml.transforms.decompose,
      gate_set={"RX", "RY", "CNOT"},
      fixed_decomps={"Adjoint(RX)": my_adjoint_rx}
  )
  @qml.qnode(qml.device("default.qubit"))
  def circuit():
      qml.adjoint(qml.RX(0.5, wires=[0]))
      qml.CNOT(wires=[0, 1])
      qml.adjoint(qml.RY(0.5, wires=[1]))
      return qml.expval(qml.Z(0))
  ```
  ```pycon
  >>> print(qml.draw(circuit)())
  0: ──RX(-0.50)─╭●────────────┤  <Z>
  1: ────────────╰X──RY(-0.50)─┤
  ```
  
* Decomposition rules compatible with the new graph-based decomposition system have been implemented
  for :class:`~pennylane.ops.Exp`. Specifically, the following decompositions have been added:
  * Suzuki-Trotter decomposition when the `num_steps` keyword argument is specified.
  * Decomposition to a :class:`~pennylane.PauliRot` when the base is a single-term Pauli word.
  [(#7489)](https://github.com/PennyLaneAI/pennylane/pull/7489)

* The :func:`~.transforms.decompose` transform now accepts a `stopping_condition` argument with 
  graph-based decomposition enabled, which must be a function that returns `True` if an operator 
  does not need to be decomposed (it meets the requirements as described in `stopping_condition`).
  See the documentation for more details.
  [(#7531)](https://github.com/PennyLaneAI/pennylane/pull/7531)

<h3>Improvements 🛠</h3>

* `qml.grad` and `qml.jacobian` can now handle inputs with dynamic shapes being captured into plxpr.
  [(#7544)](https://github.com/PennyLaneAI/pennylane/pull/7544/)

* Improved the drawing of `GlobalPhase`, `ctrl(GlobalPhase)`, `Identity` and `ctrl(Identity)` operations.
  The labels are grouped together like for other multi-qubit operations, and the drawing
  no longer depends on the wires of `GlobalPhase` or `Identity`. Control nodes of controlled global phases
  and identities no longer receive the operator label, which is in line with other controlled operations.
  [(#7457)](https://github.com/PennyLaneAI/pennylane/pull/7457)
  
* :class:`~.QubitUnitary` now supports a decomposition that is compatible with an arbitrary number of qubits. 
  This represents a fundamental improvement over the previous implementation, which was limited to two-qubit systems.
  [(#7277)](https://github.com/PennyLaneAI/pennylane/pull/7277)

* Setting up the configuration of a workflow, including the determination of the best diff
  method, is now done *after* user transforms have been applied. This allows transforms to
  update the shots and change measurement processes with fewer issues.
  [(#7358)](https://github.com/PennyLaneAI/pennylane/pull/7358)

* The decomposition of `DiagonalQubitUnitary` has been updated to a recursive decomposition
  into a smaller `DiagonalQubitUnitary` and a `SelectPauliRot` operation. This is a known
  decomposition [Theorem 7 in Shende et al.](https://arxiv.org/abs/quant-ph/0406176)
  that contains fewer gates than the previous decomposition.
  [(#7370)](https://github.com/PennyLaneAI/pennylane/pull/7370)

* An xDSL `qml.compiler.python_compiler.transforms.MergeRotationsPass` pass for applying `merge_rotations` to an
  xDSL module has been added for the experimental xDSL Python compiler integration.
  [(#7364)](https://github.com/PennyLaneAI/pennylane/pull/7364)
  [(#7595)](https://github.com/PennyLaneAI/pennylane/pull/7595)

* An xDSL `qml.compiler.python_compiler.transforms.IterativeCancelInversesPass` pass for applying `cancel_inverses`
  iteratively to an xDSL module has been added for the experimental xDSL Python compiler integration. This pass is
  optimized to cancel self-inverse operations iteratively to cancel nested self-inverse operations.
  [(#7364)](https://github.com/PennyLaneAI/pennylane/pull/7364)
  [(#7595)](https://github.com/PennyLaneAI/pennylane/pull/7595)
 
* An experimental integration for a Python compiler using [xDSL](https://xdsl.dev/index) has been introduced.
  This is similar to [Catalyst's MLIR dialects](https://docs.pennylane.ai/projects/catalyst/en/stable/dev/dialects.html#mlir-dialects-in-catalyst), 
  but it is coded in Python instead of C++.
  [(#7509)](https://github.com/PennyLaneAI/pennylane/pull/7509)
  [(#7357)](https://github.com/PennyLaneAI/pennylane/pull/7357)
  [(#7367)](https://github.com/PennyLaneAI/pennylane/pull/7367)
  [(#7462)](https://github.com/PennyLaneAI/pennylane/pull/7462)
  [(#7470)](https://github.com/PennyLaneAI/pennylane/pull/7470)
  [(#7510)](https://github.com/PennyLaneAI/pennylane/pull/7510)
  [(#7590)](https://github.com/PennyLaneAI/pennylane/pull/7590)

* PennyLane supports `JAX` version 0.6.0.
  [(#7299)](https://github.com/PennyLaneAI/pennylane/pull/7299)

* PennyLane supports `JAX` version 0.5.3.
  [(#6919)](https://github.com/PennyLaneAI/pennylane/pull/6919)

* Computing the angles for uniformly controlled rotations, used in :class:`~.MottonenStatePreparation`
  and :class:`~.SelectPauliRot`, now takes much less computational effort and memory.
  [(#7377)](https://github.com/PennyLaneAI/pennylane/pull/7377)

* The :func:`~.transforms.cancel_inverses` transform no longer changes the order of operations that don't have shared wires, providing a deterministic output.
  [(#7328)](https://github.com/PennyLaneAI/pennylane/pull/7328)

* Alias for Identity (`I`) is now accessible from `qml.ops`.
  [(#7200)](https://github.com/PennyLaneAI/pennylane/pull/7200)

* Add xz encoding related `pauli_to_xz`, `xz_to_pauli` and `pauli_prod` functions to the `ftqc` module.
  [(#7433)](https://github.com/PennyLaneAI/pennylane/pull/7433)

* Add commutation rules for a Clifford gate set (`qml.H`, `qml.S`, `qml.CNOT`) to the `ftqc.pauli_tracker` module,
  accessible via the `commute_clifford_op` function.
  [(#7444)](https://github.com/PennyLaneAI/pennylane/pull/7444)

* Add offline byproduct correction support to the `ftqc` module.
  [(#7447)](https://github.com/PennyLaneAI/pennylane/pull/7447)

* The `ftqc` module `measure_arbitrary_basis`, `measure_x` and `measure_y` functions
  can now be captured when program capture is enabled.
  [(#7219)](https://github.com/PennyLaneAI/pennylane/pull/7219)
  [(#7368)](https://github.com/PennyLaneAI/pennylane/pull/7368)

* `Operator.num_wires` now defaults to `None` to indicate that the operator can be on
  any number of wires.
  [(#7312)](https://github.com/PennyLaneAI/pennylane/pull/7312)

* Shots can now be overridden for specific `qml.Snapshot` instances via a `shots` keyword argument.
  [(#7326)](https://github.com/PennyLaneAI/pennylane/pull/7326)

  ```python
  dev = qml.device("default.qubit", wires=2, shots=10)

  @qml.qnode(dev)
  def circuit():
      qml.Snapshot("sample", measurement=qml.sample(qml.X(0)), shots=5)
      return qml.sample(qml.X(0))
  ```

  ```pycon
  >>> qml.snapshots(circuit)()
  {'sample': array([-1., -1., -1., -1., -1.]),
   'execution_results': array([ 1., -1., -1., -1., -1.,  1., -1., -1.,  1., -1.])}
  ```

* Two-qubit `QubitUnitary` gates no longer decompose into fundamental rotation gates; it now 
  decomposes into single-qubit `QubitUnitary` gates. This allows the decomposition system to
  further decompose single-qubit unitary gates more flexibly using different rotations.
  [(#7211)](https://github.com/PennyLaneAI/pennylane/pull/7211)

* The `gate_set` argument of :func:`~.transforms.decompose` now accepts `"X"`, `"Y"`, `"Z"`, `"H"`, 
  `"I"` as aliases for `"PauliX"`, `"PauliY"`, `"PauliZ"`, `"Hadamard"`, and `"Identity"`. These 
  aliases are also recognized as part of symbolic operators. For example, `"Adjoint(H)"` is now 
  accepted as an alias for `"Adjoint(Hadamard)"`.
  [(#7331)](https://github.com/PennyLaneAI/pennylane/pull/7331)

* PennyLane no longer validates that an operation has at least one wire, as having this check required the abstract
  interface to maintain a list of special implementations.
  [(#7327)](https://github.com/PennyLaneAI/pennylane/pull/7327)

* Two new device-developer transforms have been added to `devices.preprocess`: 
  :func:`~.devices.preprocess.measurements_from_counts` and :func:`~.devices.preprocess.measurements_from_samples`.
  These transforms modify the tape to instead contain a `counts` or `sample` measurement process, 
  deriving the original measurements from the raw counts/samples in post-processing. This allows 
  expanded measurement support for devices that only 
  support counts/samples at execution, like real hardware devices.
  [(#7317)](https://github.com/PennyLaneAI/pennylane/pull/7317)

* Sphinx version was updated to 8.1. Sphinx is upgraded to version 8.1 and uses Python 3.10. References to intersphinx (e.g. `<demos/>` or `<catalyst/>` are updated to remove the :doc: prefix that is incompatible with sphinx 8.1. 
  [(7212)](https://github.com/PennyLaneAI/pennylane/pull/7212)

* Migrated `setup.py` package build and install to `pyproject.toml`
  [(#7375)](https://github.com/PennyLaneAI/pennylane/pull/7375)

* Updated GitHub Actions workflows (`rtd.yml`, `readthedocs.yml`, and `docs.yml`) to use `ubuntu-24.04` runners.
 [(#7396)](https://github.com/PennyLaneAI/pennylane/pull/7396)

* Updated requirements and pyproject files to include the other package.  
  [(#7417)](https://github.com/PennyLaneAI/pennylane/pull/7417)

* Updated documentation check to remove duplicate docstring references. [(#7453)](https://github.com/PennyLaneAI/pennylane/pull/7453)

<h3>Labs: a place for unified and rapid prototyping of research software 🧪</h3>

* A new module :mod:`pennylane.labs.intermediate_reps <pennylane.labs.intermediate_reps>`
  provides functionality to compute intermediate representations for particular circuits.
  :func:`parity_matrix <pennylane.labs.intermediate_reps.parity_matrix>` computes
  the parity matrix intermediate representation for CNOT circuits.
  :func:`phase_polynomial <pennylane.labs.intermediate_reps.phase_polynomial>` computes
  the phase polynomial intermediate representation for {CNOT, RZ} circuits.
  These efficient intermediate representations are important
  for CNOT routing algorithms and other quantum compilation routines.
  [(#7229)](https://github.com/PennyLaneAI/pennylane/pull/7229)
  [(#7333)](https://github.com/PennyLaneAI/pennylane/pull/7333)
  
* The `pennylane.labs.vibrational` module is upgraded to use features from the `concurrency` module
  to perform multiprocess and multithreaded execution of workloads. 
  [(#7401)](https://github.com/PennyLaneAI/pennylane/pull/7401)


* A `rowcol` function is now available in `pennylane.labs.intermediate_reps`.
  Given the parity matrix of a CNOT circuit and a qubit connectivity graph, it synthesizes a
  possible implementation of the parity matrix that respects the connectivity.
  [(#7394)](https://github.com/PennyLaneAI/pennylane/pull/7394)

* `pennylane.labs.QubitManager`, `pennylane.labs.AllocWires`, and `pennylane.labs.FreeWires` classes have been added to track and manage auxilliary qubits.
  [(#7404)](https://github.com/PennyLaneAI/pennylane/pull/7404)

* `pennylane.labs.map_to_resource_op` function has been added to map PennyLane Operations to their resource equivalents.
  [(#7434)](https://github.com/PennyLaneAI/pennylane/pull/7434)

* Added a `pennylane.labs.Resources` class to store and track the quantum resources from a circuit.
  [(#7406)](https://github.com/PennyLaneAI/pennylane/pull/7406)
  
* `pennylane.labs.CompressedResourceOp` class has been added to store information about the operator type and parameters.
  [(#7408)](https://github.com/PennyLaneAI/pennylane/pull/7408)

* Added the base `pennylane.labs.ResourceOperator` class which will be used to implement all quantum 
  operators for resource estimation.
  [(#7399)](https://github.com/PennyLaneAI/pennylane/pull/7399)
<<<<<<< HEAD
=======

* Added the base `pennylane.labs.ResourceOperator` class which will be used to implement all quantum 
  operators for resource estimation.
  [(#7399)](https://github.com/PennyLaneAI/pennylane/pull/7399)
>>>>>>> d05b251f

<h3>Breaking changes 💔</h3>

* A new decomposition for two-qubit unitaries was implemented in `two_qubit_decomposition`.
  It ensures the correctness of the decomposition in some edge cases but uses 3 CNOT gates
  even if 2 CNOTs would suffice theoretically.
  [(#7474)](https://github.com/PennyLaneAI/pennylane/pull/7474)

* The `return_type` property of `MeasurementProcess` has been removed. Please use `isinstance` for type checking instead.
  [(#7322)](https://github.com/PennyLaneAI/pennylane/pull/7322)

* The `KerasLayer` class in `qml.qnn.keras` has been removed because Keras 2 is no longer actively maintained.
  Please consider using a different machine learning framework, like `PyTorch <demos/tutorial_qnn_module_torch>`__ or `JAX <demos/tutorial_How_to_optimize_QML_model_using_JAX_and_Optax>`__.
  [(#7320)](https://github.com/PennyLaneAI/pennylane/pull/7320)

* The `qml.gradients.hamiltonian_grad` function has been removed because this gradient recipe is no
  longer required with the :doc:`new operator arithmetic system </news/new_opmath>`.
  [(#7302)](https://github.com/PennyLaneAI/pennylane/pull/7302)

* Accessing terms of a tensor product (e.g., `op = X(0) @ X(1)`) via `op.obs` has been removed.
  [(#7324)](https://github.com/PennyLaneAI/pennylane/pull/7324)

* The `mcm_method` keyword argument in `qml.execute` has been removed.
  [(#7301)](https://github.com/PennyLaneAI/pennylane/pull/7301)

* The `inner_transform` and `config` keyword arguments in `qml.execute` have been removed.
  [(#7300)](https://github.com/PennyLaneAI/pennylane/pull/7300)

* `Sum.ops`, `Sum.coeffs`, `Prod.ops` and `Prod.coeffs` have been removed.
  [(#7304)](https://github.com/PennyLaneAI/pennylane/pull/7304)

* Specifying `pipeline=None` with `qml.compile` has been removed.
  [(#7307)](https://github.com/PennyLaneAI/pennylane/pull/7307)

* The `control_wires` argument in `qml.ControlledQubitUnitary` has been removed.
  Furthermore, the `ControlledQubitUnitary` no longer accepts `QubitUnitary` objects as arguments as its `base`.
  [(#7305)](https://github.com/PennyLaneAI/pennylane/pull/7305)

* `qml.tape.TapeError` has been removed.
  [(#7205)](https://github.com/PennyLaneAI/pennylane/pull/7205)

<h3>Deprecations 👋</h3>

Here's a list of deprecations made this release. For a more detailed breakdown of deprecations and alternative code to use instead, Please consult the :doc:`deprecations and removals page </development/deprecations>`.

* Top-level access to `DeviceError`, `PennyLaneDeprecationWarning`, `QuantumFunctionError` and `ExperimentalWarning` have been deprecated and will be removed in v0.43. Please import them from the new `exceptions` module.
  [(#7292)](https://github.com/PennyLaneAI/pennylane/pull/7292)
  [(#7477)](https://github.com/PennyLaneAI/pennylane/pull/7477)
  [(#7508)](https://github.com/PennyLaneAI/pennylane/pull/7508)
  [(#7603)](https://github.com/PennyLaneAI/pennylane/pull/7603)

* `qml.operation.Observable` and the corresponding `Observable.compare` have been deprecated, as
  pennylane now depends on the more general `Operator` interface instead. The
  `Operator.is_hermitian` property can instead be used to check whether or not it is highly likely
  that the operator instance is Hermitian.
  [(#7316)](https://github.com/PennyLaneAI/pennylane/pull/7316)

* The boolean functions provided in `pennylane.operation` are deprecated. See the :doc:`deprecations page </development/deprecations>` 
  for equivalent code to use instead. These include `not_tape`, `has_gen`, `has_grad_method`, `has_multipar`,
  `has_nopar`, `has_unitary_gen`, `is_measurement`, `defines_diagonalizing_gates`, and `gen_is_multi_term_hamiltonian`.
  [(#7319)](https://github.com/PennyLaneAI/pennylane/pull/7319)

* `qml.operation.WiresEnum`, `qml.operation.AllWires`, and `qml.operation.AnyWires` are deprecated. To indicate that
  an operator can act on any number of wires, `Operator.num_wires = None` should be used instead. This is the default
  and does not need to be overwritten unless the operator developer wants to add wire number validation.
  [(#7313)](https://github.com/PennyLaneAI/pennylane/pull/7313)

* The :func:`qml.QNode.get_gradient_fn` method is now deprecated. Instead, use :func:`~.workflow.get_best_diff_method` to obtain the differentiation method.
  [(#7323)](https://github.com/PennyLaneAI/pennylane/pull/7323)

<h3>Internal changes ⚙️</h3>

* Tests using `OpenFermion` in `tests/qchem` do not fail with NumPy>=2.0.0 any more.
  [(#7626)](https://github.com/PennyLaneAI/pennylane/pull/7626)

* Move `givens_decomposition` and private helpers from `qchem` to `math` module.
  [(#7545)](https://github.com/PennyLaneAI/pennylane/pull/7545)

* Enforce module dependencies in `pennylane` using `tach`.
  [(#7185)](https://github.com/PennyLaneAI/pennylane/pull/7185)
  [(#7416)](https://github.com/PennyLaneAI/pennylane/pull/7416)
  [(#7418)](https://github.com/PennyLaneAI/pennylane/pull/7418)
  [(#7429)](https://github.com/PennyLaneAI/pennylane/pull/7429)
  [(#7430)](https://github.com/PennyLaneAI/pennylane/pull/7430)
  [(#7437)](https://github.com/PennyLaneAI/pennylane/pull/7437)
  [(#7504)](https://github.com/PennyLaneAI/pennylane/pull/7504)
  [(#7538)](https://github.com/PennyLaneAI/pennylane/pull/7538)
  [(#7542)](https://github.com/PennyLaneAI/pennylane/pull/7542)

* With program capture enabled, mcm method validation now happens on execution rather than setup.
  [(#7475)](https://github.com/PennyLaneAI/pennylane/pull/7475)

* Add `.git-blame-ignore-revs` file to the PennyLane repository. This file will allow specifying commits that should
  be ignored in the output of `git blame`. For example, this can be useful when a single commit includes bulk reformatting.
  [(#7507)](https://github.com/PennyLaneAI/pennylane/pull/7507)

* Add a `.gitattributes` file to standardize LF as the end-of-line character for the PennyLane
  repository.
  [(#7502)](https://github.com/PennyLaneAI/pennylane/pull/7502)

* `DefaultQubit` now implements `preprocess_transforms` and `setup_execution_config` instead of `preprocess`.
  [(#7468)](https://github.com/PennyLaneAI/pennylane/pull/7468)

* Fix subset of `pylint` errors in the `tests` folder.
  [(#7446)](https://github.com/PennyLaneAI/pennylane/pull/7446)

* Remove and reduce excessively expensive test cases in `tests/templates/test_subroutines/` that do not add value.
  [(#7436)](https://github.com/PennyLaneAI/pennylane/pull/7436)

* Stop using `pytest-timeout` in the PennyLane CI/CD pipeline.
  [(#7451)](https://github.com/PennyLaneAI/pennylane/pull/7451)

* A `RuntimeWarning` raised when using versions of JAX > 0.4.28 has been removed.
  [(#7398)](https://github.com/PennyLaneAI/pennylane/pull/7398)

* Wheel releases for PennyLane now follow the `PyPA binary-distribution format <https://packaging.python.org/en/latest/specifications/binary-distribution-format/>_` guidelines more closely.
  [(#7382)](https://github.com/PennyLaneAI/pennylane/pull/7382)

* `null.qubit` can now support an optional `track_resources` argument which allows it to record which gates are executed.
  [(#7226)](https://github.com/PennyLaneAI/pennylane/pull/7226)
  [(#7372)](https://github.com/PennyLaneAI/pennylane/pull/7372)
  [(#7392)](https://github.com/PennyLaneAI/pennylane/pull/7392)

* A new internal module, `qml.concurrency`, is added to support internal use of multiprocess and multithreaded execution of workloads. This also migrates the use of `concurrent.futures` in `default.qubit` to this new design.
  [(#7303)](https://github.com/PennyLaneAI/pennylane/pull/7303)

* Test suites in `tests/transforms/test_defer_measurement.py` use analytic mocker devices to test numeric results.
  [(#7329)](https://github.com/PennyLaneAI/pennylane/pull/7329)

* Add new `pennylane.exceptions` module for custom errors and warnings.
  [(#7205)](https://github.com/PennyLaneAI/pennylane/pull/7205)
  [(#7292)](https://github.com/PennyLaneAI/pennylane/pull/7292)

* Clean up `__init__.py` files in `math`, `ops`, `qaoa`, `tape` and `templates` to be explicit in what they import. 
  [(#7200)](https://github.com/PennyLaneAI/pennylane/pull/7200)
  
* The `Tracker` class has been moved into the `devices` module.
  [(#7281)](https://github.com/PennyLaneAI/pennylane/pull/7281)

* Moved functions that calculate rotation angles for unitary decompositions into an internal
  module `qml.math.decomposition`
  [(#7211)](https://github.com/PennyLaneAI/pennylane/pull/7211)

<h3>Documentation 📝</h3>

* Updated the circuit drawing for `qml.Select` to include two commonly used symbols for 
  Select-applying, or multiplexing, an operator. Added a similar drawing for `qml.SelectPauliRot`.
  [(#7464)](https://github.com/PennyLaneAI/pennylane/pull/7464)
  
* The entry in the :doc:`/news/program_capture_sharp_bits` page for transforms has been updated; non-native transforms being applied
  to QNodes wherein operators have dynamic wires can lead to incorrect results.
  [(#7426)](https://github.com/PennyLaneAI/pennylane/pull/7426)

* Fixed the wrong `theta` to `phi` in :class:`~pennylane.IsingXY`.
  [(#7427)](https://github.com/PennyLaneAI/pennylane/pull/7427)

* In the :doc:`/introduction/compiling_circuits` page, in the "Decomposition in stages" section,
  circuit drawings now render in a way that's easier to read.
  [(#7419)](https://github.com/PennyLaneAI/pennylane/pull/7419)

* The entry in the :doc:`/news/program_capture_sharp_bits` page for using program capture with Catalyst 
  has been updated. Instead of using ``qjit(experimental_capture=True)``, Catalyst is now compatible 
  with the global toggles ``qml.capture.enable()`` and ``qml.capture.disable()`` for enabling and
  disabling program capture.
  [(#7298)](https://github.com/PennyLaneAI/pennylane/pull/7298)

<h3>Bug fixes 🐛</h3>

* `qml.metric_tensor` can now be calculated with catalyst.
  [(#7528)](https://github.com/PennyLaneAI/pennylane/pull/7528)

* The mapping to standard wires (consecutive integers) of `qml.tape.QuantumScript` has been fixed
  to correctly consider work wires that are not used otherwise in the circuit.
  [(#7581)](https://github.com/PennyLaneAI/pennylane/pull/7581)

* Fixed a bug where certain transforms with a native program capture implementation give incorrect results when
  dynamic wires were present in the circuit. The affected transforms were:
  * :func:`~pennylane.transforms.cancel_inverses`
  * :func:`~pennylane.transforms.merge_rotations`
  * :func:`~pennylane.transforms.single_qubit_fusion`
  * :func:`~pennylane.transforms.merge_amplitude_embedding`
  [(#7426)](https://github.com/PennyLaneAI/pennylane/pull/7426)

* The `Operator.pow` method has been fixed to raise to the power of 2 the qutrit operators `~.TShift`, `~.TClock`, and `~.TAdd`.
  [(#7505)](https://github.com/PennyLaneAI/pennylane/pull/7505)

* The queuing behavior of the controlled of a controlled operation is fixed.
  [(#7532)](https://github.com/PennyLaneAI/pennylane/pull/7532)

* A new decomposition was implemented for two-qubit `QubitUnitary` operators in `two_qubit_decomposition`
  based on a type-AI Cartan decomposition. It fixes previously faulty edge cases for unitaries
  that require 2 or 3 CNOT gates. Now, 3 CNOTs are used for both cases, using one more
  CNOT than theoretically required in the former case.
  [(#7474)](https://github.com/PennyLaneAI/pennylane/pull/7474)

* The documentation of `qml.pulse.drive` has been updated and corrected.
  [(#7459)](https://github.com/PennyLaneAI/pennylane/pull/7459)

* Fixed a bug in `to_openfermion` where identity qubit-to-wires mapping was not obeyed.
  [(#7332)](https://github.com/PennyLaneAI/pennylane/pull/7332)

* Fixed a bug in the validation of :class:`~.SelectPauliRot` that prevents parameter broadcasting.
  [(#7377)](https://github.com/PennyLaneAI/pennylane/pull/7377)

* Usage of NumPy in `default.mixed` source code has been converted to `qml.math` to avoid
  unnecessary dependency on NumPy and to fix a bug that caused an error when using `default.mixed` with PyTorch and GPUs.
  [(#7384)](https://github.com/PennyLaneAI/pennylane/pull/7384)

* With program capture enabled (`qml.capture.enable()`), `QSVT` no treats abstract values as metadata.
  [(#7360)](https://github.com/PennyLaneAI/pennylane/pull/7360)

* A fix was made to `default.qubit` to allow for using `qml.Snapshot` with defer-measurements (`mcm_method="deferred"`).
  [(#7335)](https://github.com/PennyLaneAI/pennylane/pull/7335)

* Fixes the repr for empty `Prod` and `Sum` instances to better communicate the existence of an empty instance.
  [(#7346)](https://github.com/PennyLaneAI/pennylane/pull/7346)

* Fixes a bug where circuit execution fails with ``BlockEncode`` initialized with sparse matrices.
  [(#7285)](https://github.com/PennyLaneAI/pennylane/pull/7285)

* Adds an informative error if `qml.cond` is used with an abstract condition with
  jitting on `default.qubit` if capture is enabled.
  [(#7314)](https://github.com/PennyLaneAI/pennylane/pull/7314)

* Fixes a bug where using a ``StatePrep`` operation with `batch_size=1` did not work with ``default.mixed``.
  [(#7280)](https://github.com/PennyLaneAI/pennylane/pull/7280)

* Gradient transforms can now be used in conjunction with batch transforms with all interfaces.
  [(#7287)](https://github.com/PennyLaneAI/pennylane/pull/7287)

* Fixes a bug where the global phase was not being added in the ``QubitUnitary`` decomposition.  
  [(#7244)](https://github.com/PennyLaneAI/pennylane/pull/7244)
  [(#7270)](https://github.com/PennyLaneAI/pennylane/pull/7270)

* Using finite differences with program capture without x64 mode enabled now raises a warning.
  [(#7282)](https://github.com/PennyLaneAI/pennylane/pull/7282)

* When the `mcm_method` is specified to the `"device"`, the `defer_measurements` transform will 
  no longer be applied. Instead, the device will be responsible for all MCM handling.
  [(#7243)](https://github.com/PennyLaneAI/pennylane/pull/7243)

* Fixed coverage of `qml.liealg.CII` and `qml.liealg.AIII`.
  [(#7291)](https://github.com/PennyLaneAI/pennylane/pull/7291)

* Fixed a bug where the phase is used as the wire label for a `qml.GlobalPhase` when capture is enabled.
  [(#7211)](https://github.com/PennyLaneAI/pennylane/pull/7211)

* Fixed a bug that caused `CountsMP.process_counts` to return results in the computational basis, even if
  an observable was specified.
  [(#7342)](https://github.com/PennyLaneAI/pennylane/pull/7342)

* Fixed a bug that caused `SamplesMP.process_counts` used with an observable to return a list of eigenvalues 
  for each individual operation in the observable, instead of the overall result.
  [(#7342)](https://github.com/PennyLaneAI/pennylane/pull/7342)

* Fixed a bug where `two_qubit_decomposition` provides an incorrect decomposition for some special matrices.
  [(#7340)](https://github.com/PennyLaneAI/pennylane/pull/7340)

* Fixes a bug where the powers of `qml.ISWAP` and `qml.SISWAP` were decomposed incorrectly.
  [(#7361)](https://github.com/PennyLaneAI/pennylane/pull/7361)

* Returning `MeasurementValue`s from the `ftqc` module's parametric mid-circuit measurements
  (`measure_arbitrary_basis`, `measure_x` and `measure_y`) no longer raises an error in circuits 
  using `diagonalize_mcms`.
  [(#7387)](https://github.com/PennyLaneAI/pennylane/pull/7387)

<h3>Contributors ✍️</h3>

This release contains contributions from (in alphabetical order):

Guillermo Alonso-Linaje,
Astral Cai,
Yushao Chen,
Diksha Dhawan,
Marcus Edwards,
Lillian Frederiksen,
Pietropaolo Frisoni,
Simone Gasperini,
Korbinian Kottmann,
Christina Lee,
Anton Naim Ibrahim,
Oumarou Oumarou,
Lee J. O'Riordan,
Mudit Pandey,
Andrija Paurevic,
Shuli Shu,
Jay Soni,
Kalman Szenes,
Marc Vandelle,
David Wierichs,
Jake Zaia<|MERGE_RESOLUTION|>--- conflicted
+++ resolved
@@ -514,13 +514,10 @@
 * Added the base `pennylane.labs.ResourceOperator` class which will be used to implement all quantum 
   operators for resource estimation.
   [(#7399)](https://github.com/PennyLaneAI/pennylane/pull/7399)
-<<<<<<< HEAD
-=======
 
 * Added the base `pennylane.labs.ResourceOperator` class which will be used to implement all quantum 
   operators for resource estimation.
   [(#7399)](https://github.com/PennyLaneAI/pennylane/pull/7399)
->>>>>>> d05b251f
 
 <h3>Breaking changes 💔</h3>
 
