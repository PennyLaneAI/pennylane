--- conflicted
+++ resolved
@@ -78,18 +78,13 @@
 
 <h3>Improvements 🛠</h3>
 
-<<<<<<< HEAD
-* The `JacobianProductCalculator` abstract base class and implementations `TransformJacobianProducts`
-  and `DeviceDerivatives` have been added to `pennylane.interfaces.jacobian_products`.
-=======
 * `default.qubit` now tracks the number of equivalent qpu executions and total shots
   when the device is sampling. Note that `"simulations"` denotes the number of simulation passes, where as
   `"executions"` denotes how many different computational bases need to be sampled in.
   [(#4628)](https://github.com/PennyLaneAI/pennylane/pull/4628)
 
-* The `JacobianProductCalculator` abstract base class and implementation `TransformJacobianProducts`
-  have been added to `pennylane.interfaces.jacobian_products`.
->>>>>>> da79370d
+* The `JacobianProductCalculator` abstract base class and implementations `TransformJacobianProducts`
+  and `DeviceDerivatives` have been added to `pennylane.interfaces.jacobian_products`.
   [(#4435)](https://github.com/PennyLaneAI/pennylane/pull/4435)
   [(#4527)](https://github.com/PennyLaneAI/pennylane/pull/4527)
 
