--- conflicted
+++ resolved
@@ -13,13 +13,11 @@
   `from pennylane.capture.primitives import *`.
   [(#6129)](https://github.com/PennyLaneAI/pennylane/pull/6129)
 
-<<<<<<< HEAD
 * `FermiWord` and `FermiSentence` classes now have methods to compute adjoints.
   [(#6166)](https://github.com/PennyLaneAI/pennylane/pull/6166)
-=======
+
 * Improve `qml.Qubitization` decomposition.
   [(#6182)](https://github.com/PennyLaneAI/pennylane/pull/6182)
->>>>>>> dfdf9994
 
 * The `__repr__` methods for `FermiWord` and `FermiSentence` now returns a
   unique representation of the object.
