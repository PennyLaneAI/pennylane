--- conflicted
+++ resolved
@@ -26,10 +26,6 @@
   [(#8729)](https://github.com/PennyLaneAI/pennylane/pull/8729)
   [(#8734)](https://github.com/PennyLaneAI/pennylane/pull/8734)
 
-* The :class:`~pennylane.transforms.core.CompilePipeline` (previously known as `TransformProgram`)
-  is available at the top level namespace as `qml.CompilePipeline`.
-  [(#8735)](https://github.com/PennyLaneAI/pennylane/pull/8735)
-
 <h4>Pauli product measurements</h4>
 
 * Added a :func:`~pennylane.ops.pauli_measure` that takes a Pauli product measurement.
@@ -42,14 +38,13 @@
 
 * Arithmetic dunder methods (`__add__`, `__mul__`, `__rmul__`) have been added to 
   :class:`~.transforms.core.TransformDispatcher`, :class:`~.transforms.core.TransformContainer`, 
-  and :class:`~.transforms.core.TransformProgram` to enable intuitive composition of transform 
-  programs using `+` and `*` operators.
+  and :class:`~.CompilePipeline` (previously known as the `TransformProgram`) to enable intuitive composition of transform programs using `+` and `*` operators.
   [(#8703)](https://github.com/PennyLaneAI/pennylane/pull/8703)
 
 * In the past, calling a transform with only arguments or keyword but no tapes would raise an error.
   Now, two transforms can be concatenated naturally as
 
-  ```
+  ```python
   decompose(gate_set=gate_set) + merge_rotations(1e-6)
   ```
 
@@ -84,30 +79,25 @@
   has been renamed to `pennylane.transforms.core.compile_pipeline`, and the old name is no longer available.
   [(#8735)](https://github.com/PennyLaneAI/pennylane/pull/8735)
 
+* The :class:`~pennylane.transforms.core.CompilePipeline` (previously known as `TransformProgram`)
+  is available at the top level namespace as `qml.CompilePipeline`.
+  [(#8735)](https://github.com/PennyLaneAI/pennylane/pull/8735)
+
 * Now `CompilePipeline` can dispatch to anything individual transforms can dispatch onto, including
   QNodes.
   [(#8731)](https://github.com/PennyLaneAI/pennylane/pull/8731)
-
-<h3>Improvements 🛠</h3>
-
-* Added a new decomposition, `_decompose_2_cnots`, for the two-qubit decomposition for `QubitUnitary`.
-  It supports the analytical decomposition a two-qubit unitary known to require exactly 2 CNOTs.
-  [(#8666)](https://github.com/PennyLaneAI/pennylane/issues/8666)
-
-<<<<<<< HEAD
-* Arithmetic dunder methods (`__add__`, `__mul__`, `__rmul__`) have been added to
-  :class:`~.transforms.core.TransformDispatcher`, :class:`~.transforms.core.TransformContainer`,
-  and :class:`~.transforms.core.CompilePipeline` (previously known as the `TransformProgram`) to 
-  enable intuitive composition of transform programs using `+` and `*` operators.
-  [(#8703)](https://github.com/PennyLaneAI/pennylane/pull/8703)
 
 * The :class:`~.CompilePipeline` (previously known as the `TransformProgram`) can now be constructed
   more flexibility with a variable number of arguments that are of types `TransformDispatcher`,
   `TransformContainer`, or other `CompilePipeline`s.
   [(#8750)](https://github.com/PennyLaneAI/pennylane/pull/8750)
 
-=======
->>>>>>> e8c5f536
+<h3>Improvements 🛠</h3>
+
+* Added a new decomposition, `_decompose_2_cnots`, for the two-qubit decomposition for `QubitUnitary`.
+  It supports the analytical decomposition a two-qubit unitary known to require exactly 2 CNOTs.
+  [(#8666)](https://github.com/PennyLaneAI/pennylane/issues/8666)
+
 * Quantum compilation passes in MLIR and XDSL can now be applied using the core PennyLane transform
   infrastructure, instead of using Catalyst-specific tools. This is made possible by a new argument in
   :func:`~pennylane.transform` and `~.TransformDispatcher` called ``pass_name``, which accepts a string
