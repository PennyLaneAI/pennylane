--- conflicted
+++ resolved
@@ -609,13 +609,11 @@
 
 <h3>Internal changes ⚙️</h3>
 
-<<<<<<< HEAD
 * Remove `autograph` keyword argument from `QNode` constructor.
   [(#8104)](https://github.com/PennyLaneAI/pennylane/pull/8104)
-=======
+  
 * Add ability to disable autograph conversion using the newly added `qml.capture.disable_autograph` decorator or context manager.
   [(#8102)](https://github.com/PennyLaneAI/pennylane/pull/8102)
->>>>>>> b764d3a5
 
 * Set `autoray` package upper-bound in `pyproject.toml` CI due to breaking changes in `v0.8.0`.
   [(#8110)](https://github.com/PennyLaneAI/pennylane/pull/8110)
