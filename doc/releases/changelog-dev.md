:orphan:

# Release 0.32.0-dev (development release)

<h3>New features since last release</h3>

* `DefaultQubit2` accepts a `max_workers` argument which controls multiprocessing. 
  A `ProcessPoolExecutor` executes tapes asynchronously
  using a pool of at most `max_workers` processes. If `max_workers` is `None`
  or not given, only the current process executes tapes. If you experience any
  issue, say using JAX, TensorFlow, Torch, try setting `max_workers` to `None`.
  [(#4319)](https://github.com/PennyLaneAI/pennylane/pull/4319)

<h3>Improvements 🛠</h3>

* Transform Programs, `qml.transforms.core.TransformProgram`, can now be called on a batch of circuits
  and return a new batch of circuits and a single post processing function.
  [(#4364)](https://github.com/PennyLaneAI/pennylane/pull/4364)

* `HardwareHamiltonian`s can now be summed with `int` or `float`.
  A sequence of `HardwareHamiltonian`s can now be summed via the builtin `sum`.
  [(#4343)](https://github.com/PennyLaneAI/pennylane/pull/4343)

* All `Operator` objects now define `Operator._flatten` and `Operator._unflatten` methods that separate
  trainable from untrainable components. These methods will be used in serialization and pytree registration.
  Custom operations may need an update to ensure compatibility with new PennyLane features.
  [(#4314)](https://github.com/PennyLaneAI/pennylane/pull/4314)

* Treat auxiliary wires and device wires in the same way in `transforms.metric_tensor`
  as in `gradients.hadamard_grad`. Support all valid wire input formats for `aux_wire`.
  [(#4328)](https://github.com/PennyLaneAI/pennylane/pull/4328)

* `qml.equal` no longer raises errors when operators or measurements of different types are compared.
  Instead, it returns `False`.
  [(#4315)](https://github.com/PennyLaneAI/pennylane/pull/4315)

* The `qml.gradients` module no longer mutates operators in-place for any gradient transforms.
  Instead, operators that need to be mutated are copied with new parameters.
  [(#4220)](https://github.com/PennyLaneAI/pennylane/pull/4220)

* `PauliWord` sparse matrices are much faster, which directly improves `PauliSentence`.
  [(#4272)](https://github.com/PennyLaneAI/pennylane/pull/4272)

* Enable linting of all tests in CI and the pre-commit hook.
  [(#4335)](https://github.com/PennyLaneAI/pennylane/pull/4335)

* Added a function `qml.math.fidelity_statevector` that computes the fidelity between two state vectors.
  [(#4322)](https://github.com/PennyLaneAI/pennylane/pull/4322)

* The `qchem` module is upgraded to use the fermionic operators of the `fermi` module.
  [#4336](https://github.com/PennyLaneAI/pennylane/pull/4336)

* QNode transforms in `qml.qinfo` now support custom wire labels.
  [#4331](https://github.com/PennyLaneAI/pennylane/pull/4331)

* The `qchem` functions `primitive_norm` and `contracted_norm` are modified to be compatible with
  higher versions of scipy. The private function `_fac2` for computing double factorials is added. 
  [#4321](https://github.com/PennyLaneAI/pennylane/pull/4321)

* The default label for a `StatePrep` operator is now `|Ψ⟩`.
  [(#4340)](https://github.com/PennyLaneAI/pennylane/pull/4340)

* The experimental device interface is integrated with the `QNode` for jax, jax-jit, tensorflow and torch.
  [(#4323)](https://github.com/PennyLaneAI/pennylane/pull/4323)
  [(#4352)](https://github.com/PennyLaneAI/pennylane/pull/4352)
  [(#4392)](https://github.com/PennyLaneAI/pennylane/pull/4392)
  [(#4393)](https://github.com/PennyLaneAI/pennylane/pull/4393)

* `tape_expand` now uses `Operator.decomposition` instead of `Operator.expand` in order to make
  more performant choices.
  [(#4355)](https://github.com/PennyLaneAI/pennylane/pull/4355)

* The `QuantumScript` class now has a `bind_new_parameters` method that allows creation of
  new `QuantumScript` objects with the provided parameters.
  [(#4345)](https://github.com/PennyLaneAI/pennylane/pull/4345)

* `qml.ctrl(qml.PauliX)` returns a `CNOT`, `Toffoli` or `MultiControlledX` instead of a `Controlled(PauliX)`.
  [(#4339)](https://github.com/PennyLaneAI/pennylane/pull/4339)

* Added functions `adjoint_jvp` and `adjoint_vjp` to `qml.devices.qubit.adjoint_jacobian` that computes
  the JVP and VJP of a tape using the adjoint method.
  [(#4358)](https://github.com/PennyLaneAI/pennylane/pull/4358)

* Readability improvements and stylistic changes to `pennylane/interfaces/jax_jit_tuple.py`
  [(#4379)](https://github.com/PennyLaneAI/pennylane/pull/4379/)

* When given a callable, `qml.ctrl` now does its custom pre-processing on all queued operators from the callable.
  [(#4370)](https://github.com/PennyLaneAI/pennylane/pull/4370)

* PennyLane no longer directly relies on `Operator.__eq__`.
  [(#4398)](https://github.com/PennyLaneAI/pennylane/pull/4398)

* If no seed is specified on initialization with `DefaultQubit2`, the local random number generator will be
  seeded from on the NumPy's global random number generator.
  [(#4394)](https://github.com/PennyLaneAI/pennylane/pull/4394)

* The experimental `DefaultQubit2` device now supports computing VJPs and JVPs using the adjoint method.
  [(#4374)](https://github.com/PennyLaneAI/pennylane/pull/4374)

<h3>Breaking changes 💔</h3>

* `Operator.expand` now uses the output of `Operator.decomposition` instead of what it queues.
  [(#4355)](https://github.com/PennyLaneAI/pennylane/pull/4355)

* The `do_queue` keyword argument in `qml.operation.Operator` has been removed. Instead of
  setting `do_queue=False`, use the `qml.QueuingManager.stop_recording()` context.
  [(#4317)](https://github.com/PennyLaneAI/pennylane/pull/4317)

* The `grouping_type` and `grouping_method` keyword arguments are removed from `qchem.molecular_hamiltonian`.

* `zyz_decomposition` and `xyx_decomposition` are removed. Use `one_qubit_decomposition` instead.

* `LieAlgebraOptimizer` has been removed. Use `RiemannianGradientOptimizer` instead.

* `Operation.base_name` has been removed.

* `QuantumScript.name` has been removed.

* `qml.math.reduced_dm` has been removed. Use `qml.math.reduce_dm` or `qml.math.reduce_statevector` instead.

* The ``qml.specs`` dictionary longer supports direct key access to certain keys. Instead
  these quantities can be accessed as fields of the new ``Resources`` object saved under
  ``specs_dict["resources"]``:

  - ``num_operations`` is no longer supported, use ``specs_dict["resources"].num_gates``
  - ``num_used_wires`` is no longer supported, use ``specs_dict["resources"].num_wires``
  - ``gate_types`` is no longer supported, use ``specs_dict["resources"].gate_types``
  - ``gate_sizes`` is no longer supported, use ``specs_dict["resources"].gate_sizes``
  - ``depth`` is no longer supported, use ``specs_dict["resources"].depth``

* `qml.math.purity`, `qml.math.vn_entropy`, `qml.math.mutual_info`, `qml.math.fidelity`,
  `qml.math.relative_entropy`, and `qml.math.max_entropy` no longer support state vectors as
  input.
  [(#4322)](https://github.com/PennyLaneAI/pennylane/pull/4322)

<h3>Deprecations 👋</h3>

* ``qml.qchem.jordan_wigner`` is deprecated, use ``qml.jordan_wigner`` instead. 
  List input to define the fermionic operator is also deprecated; the fermionic 
  operators in the ``qml.fermi`` module should be used instead.
  [(#4332)](https://github.com/PennyLaneAI/pennylane/pull/4332)

* The `qml.RandomLayers.compute_decomposition` keyword argument `ratio_imprimitive` will be changed to `ratio_imprim` to
  match the call signature of the operation.
  [(#4314)](https://github.com/PennyLaneAI/pennylane/pull/4314)

* The CV observables ``qml.X`` and ``qml.P`` have been deprecated. Use ``qml.QuadX`` 
  and ``qml.QuadP`` instead.
  [(#4330)](https://github.com/PennyLaneAI/pennylane/pull/4330)

* The method ``tape.unwrap()`` and corresponding ``UnwrapTape`` and ``Unwrap`` classes 
  are deprecated. Use ``convert_to_numpy_parameters`` instead.
  [(#4344)](https://github.com/PennyLaneAI/pennylane/pull/4344)

* `qml.enable_return` and `qml.disable_return` are deprecated. Please avoid calling
  `disable_return`, as the old return system is deprecated along with these switch functions.
  [(#4316)](https://github.com/PennyLaneAI/pennylane/pull/4316)

* The `mode` keyword argument in `QNode` is deprecated, as it was only used in the
  old return system (which is also deprecated). Please use `grad_on_execution` instead.
  [(#4316)](https://github.com/PennyLaneAI/pennylane/pull/4316)

* The `QuantumScript.set_parameters` method and the `QuantumScript.data` setter has
  been deprecated. Please use `QuantumScript.bind_new_parameters` instead.
  [(#4346)](https://github.com/PennyLaneAI/pennylane/pull/4346)

* `Operator.__eq__` and `Operator.__hash__` will now raise warnings to reflect upcoming
  changes to operator equality and hashing.
  [(#4144)](https://github.com/PennyLaneAI/pennylane/pull/4144)

<h3>Documentation 📝</h3>

* The `qml.pulse.transmon_interaction` and `qml.pulse.transmon_drive` documentation has been updated.
  [#4327](https://github.com/PennyLaneAI/pennylane/pull/4327)

* `qml.ApproxTimeEvolution.compute_decomposition()` now has a code example.
  [(#4354)](https://github.com/PennyLaneAI/pennylane/pull/4354)

* The documentation for `pennylane.devices.experimental.Device` is improved to clarify
  some aspects of its use.
  [(#4391)](https://github.com/PennyLaneAI/pennylane/pull/4391)

<h3>Bug fixes 🐛</h3>
  
* Replace deprecated `jax.ad` by `jax.interpreters.ad`.
  [(#4403)](https://github.com/PennyLaneAI/pennylane/pull/4403)

* Stop `metric_tensor` from accidentally catching errors that stem from
  flawed wires assignments in the original circuit, leading to recursion errors.
  [(#4328)](https://github.com/PennyLaneAI/pennylane/pull/4328)

* Raise a warning if control indicators are hidden when calling `qml.draw_mpl`
  [(#4295)](https://github.com/PennyLaneAI/pennylane/pull/4295)

* `qml.qinfo.purity` now produces correct results with custom wire labels.
  [(#4331)](https://github.com/PennyLaneAI/pennylane/pull/4331)

* `default.qutrit` now supports all qutrit operations used with `qml.adjoint`.
  [(#4348)](https://github.com/PennyLaneAI/pennylane/pull/4348)

* The observable data of `qml.GellMann` now includes its index, allowing correct comparison
  between instances of `qml.GellMann`, as well as Hamiltonians and Tensors
  containing `qml.GellMann`.
  [(#4366)](https://github.com/PennyLaneAI/pennylane/pull/4366)

* `qml.transforms.merge_amplitude_embedding` now works correctly when the `AmplitudeEmbedding`s
  have a batch dimension.
  [(#4353)](https://github.com/PennyLaneAI/pennylane/pull/4353)

* The `jordan_wigner` function is modified to work with Hamiltonians built with an active space.
  [(#4372)](https://github.com/PennyLaneAI/pennylane/pull/4372)

* When a `style` option is not provided, `qml.draw_mpl` uses the current style set from
  `qml.drawer.use_style` instead of `black_white`.
  [(#4357)](https://github.com/PennyLaneAI/pennylane/pull/4357)

* `qml.devices.qubit.preprocess.validate_and_expand_adjoint` no longer sets the
  trainable parameters of the expanded tape.
  [(#4365)](https://github.com/PennyLaneAI/pennylane/pull/4365)

<<<<<<< HEAD
* `qml.default_expand_fn` now selectively expands operations or measurements allowing more 
  operations to be executed in circuits when measuring non-qwc Hamiltonians.
  [(#4401)](https://github.com/PennyLaneAI/pennylane/pull/4401)
=======
* `qml.ControlledQubitUnitary` no longer reports `has_decomposition` as `True` when it does
  not really have a decomposition.
  [(#4407)](https://github.com/PennyLaneAI/pennylane/pull/4407)
>>>>>>> 46745da8

<h3>Contributors ✍️</h3>

This release contains contributions from (in alphabetical order):

Isaac De Vlugt,
Lillian M. A. Frederiksen,
Soran Jahangiri,
Edward Jiang,
Christina Lee,
Vincent Michaud-Rioux,
Romain Moyard,
Mudit Pandey,
Borja Requena,
Matthew Silverman,
Jay Soni,
David Wierichs,<|MERGE_RESOLUTION|>--- conflicted
+++ resolved
@@ -218,15 +218,13 @@
   trainable parameters of the expanded tape.
   [(#4365)](https://github.com/PennyLaneAI/pennylane/pull/4365)
 
-<<<<<<< HEAD
 * `qml.default_expand_fn` now selectively expands operations or measurements allowing more 
   operations to be executed in circuits when measuring non-qwc Hamiltonians.
   [(#4401)](https://github.com/PennyLaneAI/pennylane/pull/4401)
-=======
+
 * `qml.ControlledQubitUnitary` no longer reports `has_decomposition` as `True` when it does
   not really have a decomposition.
   [(#4407)](https://github.com/PennyLaneAI/pennylane/pull/4407)
->>>>>>> 46745da8
 
 <h3>Contributors ✍️</h3>
 
