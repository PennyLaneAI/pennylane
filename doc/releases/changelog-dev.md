:orphan:

# Release 0.41.0-dev (development release)

<h3>New features since last release</h3>

* Added method `qml.math.sqrt_matrix_sparse` to compute the square root of a sparse Hermitian matrix.
  [(#6976)](https://github.com/PennyLaneAI/pennylane/pull/6976)

* Added a class `qml.capture.transforms.MergeRotationsInterpreter` that merges rotation operators
  following the same API as `qml.transforms.optimization.merge_rotations` when experimental program capture is enabled.
  [(#6957)](https://github.com/PennyLaneAI/pennylane/pull/6957)

* `qml.defer_measurements` can now be used with program capture enabled. Programs transformed by
  `qml.defer_measurements` can be executed on `default.qubit`.
  [(#6838)](https://github.com/PennyLaneAI/pennylane/pull/6838)
  [(#6937)](https://github.com/PennyLaneAI/pennylane/pull/6937)
  [(#6961)](https://github.com/PennyLaneAI/pennylane/pull/6961)

  Using `qml.defer_measurements` with program capture enables many new features, including:
  * Significantly richer variety of classical processing on mid-circuit measurement values.
  * Using mid-circuit measurement values as gate parameters.

  Functions such as the following can now be captured:

  ```python
  import jax.numpy as jnp

  qml.capture.enable()

  def f(x):
      m0 = qml.measure(0)
      m1 = qml.measure(0)
      a = jnp.sin(0.5 * jnp.pi * m0)
      phi = a - (m1 + 1) ** 4

      qml.s_prod(x, qml.RZ(phi, 0))

      return qml.expval(qml.Z(0))
  ```

* Added class `qml.capture.transforms.UnitaryToRotInterpreter` that decomposes `qml.QubitUnitary` operators 
  following the same API as `qml.transforms.unitary_to_rot` when experimental program capture is enabled.
  [(#6916)](https://github.com/PennyLaneAI/pennylane/pull/6916)
  [(#6977)](https://github.com/PennyLaneAI/pennylane/pull/6977)

* ``qml.lie_closure`` now accepts and outputs matrix inputs using the ``matrix`` keyword.
  Also added ``qml.pauli.trace_inner_product`` that can handle batches of dense matrices.
  [(#6811)](https://github.com/PennyLaneAI/pennylane/pull/6811)

* ``qml.structure_constants`` now accepts and outputs matrix inputs using the ``matrix`` keyword.
  [(#6861)](https://github.com/PennyLaneAI/pennylane/pull/6861)

<h3>Improvements 🛠</h3>

<<<<<<< HEAD
* `qml.BlockEncode` now accepts sparse input and outputs sparse matrices.
  [(#6963)](https://github.com/PennyLaneAI/pennylane/pull/6963)
=======
* `Operator.sparse_matrix` now supports `format` parameter to specify the returned scipy sparse matrix format,
  with the default being `'csr'`
  [(#6995)](https://github.com/PennyLaneAI/pennylane/pull/6995)
>>>>>>> 51484c7c

* Dispatch the linear algebra methods of `scipy` backend to `scipy.sparse.linalg` explicitly. Now `qml.math` can correctly
  handle sparse matrices.
  [(#6947)](https://github.com/PennyLaneAI/pennylane/pull/6947)

* Added a class `qml.capture.transforms.MergeAmplitudeEmbedding` that merges `qml.AmplitudeEmbedding` operators
  following the same API as `qml.transforms.merge_amplitude_embedding` when experimental program capture is enabled.
  [(#6925)](https://github.com/PennyLaneAI/pennylane/pull/6925)
  
* `default.qubit` now supports the sparse matrices to be applied to the state vector. Specifically, `QubitUnitary` initialized with a sparse matrix can now be applied to the state vector in the `default.qubit` device.
  [(#6883)](https://github.com/PennyLaneAI/pennylane/pull/6883)

* `merge_rotations` now correctly simplifies merged `qml.Rot` operators whose angles yield the identity operator.
  [(#7011)](https://github.com/PennyLaneAI/pennylane/pull/7011)
  
* Bump `rng_salt` to `v0.40.0`.
  [(#6854)](https://github.com/PennyLaneAI/pennylane/pull/6854)

* `qml.gradients.hadamard_grad` can now differentiate anything with a generator, and can accept circuits with non-commuting measurements.
[(#6928)](https://github.com/PennyLaneAI/pennylane/pull/6928)

* `Controlled` operators now have a full implementation of `sparse_matrix` that supports `wire_order` configuration.
  [(#6994)](https://github.com/PennyLaneAI/pennylane/pull/6994)

* The `qml.measurements.NullMeasurement` measurement process is added to allow for profiling problems
  without the overheads associated with performing measurements.
  [(#6989)](https://github.com/PennyLaneAI/pennylane/pull/6989)

* `pauli_rep` property is now accessible for `Adjoint` operator when there is a Pauli representation.
  [(#6871)](https://github.com/PennyLaneAI/pennylane/pull/6871)

* `qml.SWAP` now has sparse representation.
  [(#6965)](https://github.com/PennyLaneAI/pennylane/pull/6965)

* A `Lattice` class and a `generate_lattice` method is added to the `qml.ftqc` module. The `generate_lattice` method is to generate 1D, 2D, 3D grid graphs with the given geometric parameters.
  [(#6958)](https://github.com/PennyLaneAI/pennylane/pull/6958)

* `qml.QubitUnitary` now accepts sparse CSR matrices (from `scipy.sparse`). This allows efficient representation of large unitaries with mostly zero entries. Note that sparse unitaries are still in early development and may not support all features of their dense counterparts.
  [(#6889)](https://github.com/PennyLaneAI/pennylane/pull/6889)
  [(#6986)](https://github.com/PennyLaneAI/pennylane/pull/6986)

  ```pycon
  >>> import numpy as np
  >>> import pennylane as qml
  >>> import scipy as sp
  >>> U_dense = np.eye(4)  # 2-wire identity
  >>> U_sparse = sp.sparse.csr_matrix(U_dense)
  >>> op = qml.QubitUnitary(U_sparse, wires=[0, 1])
  >>> print(op.matrix())
  <Compressed Sparse Row sparse matrix of dtype 'float64'
          with 4 stored elements and shape (4, 4)>
    Coords        Values
    (0, 0)        1.0
    (1, 1)        1.0
    (2, 2)        1.0
    (3, 3)        1.0
  >>> op.matrix().toarray()
  array([[1., 0., 0., 0.],
        [0., 1., 0., 0.],
        [0., 0., 1., 0.],
        [0., 0., 0., 1.]])
  ```

* Add a decomposition for multi-controlled global phases into a one-less-controlled phase shift.
  [(#6936)](https://github.com/PennyLaneAI/pennylane/pull/6936)
 
* `qml.StatePrep` now accepts sparse state vectors. Users can create `StatePrep` using `scipy.sparse.csr_matrix`. Note that non-zero `pad_with` is forbidden.
  [(#6863)](https://github.com/PennyLaneAI/pennylane/pull/6863)

  ```pycon
  >>> import scipy as sp
  >>> init_state = sp.sparse.csr_matrix([0, 0, 1, 0])
  >>> qsv_op = qml.StatePrep(init_state, wires=[1, 2])
  >>> wire_order = [0, 1, 2]
  >>> ket = qsv_op.state_vector(wire_order=wire_order)
  >>> print(ket)
  <Compressed Sparse Row sparse matrix of dtype 'float64'
         with 1 stored elements and shape (1, 8)>
    Coords        Values
    (0, 2)        1.0
  ```

* A `RuntimeWarning` is now raised by `qml.QNode` and `qml.execute` if executing JAX workflows and the installed version of JAX
  is greater than `0.4.28`.
  [(#6864)](https://github.com/PennyLaneAI/pennylane/pull/6864)

* Added the `qml.workflow.construct_execution_config(qnode)(*args,**kwargs)` helper function.
  Users can now construct the execution configuration from a particular `QNode` instance.
  [(#6901)](https://github.com/PennyLaneAI/pennylane/pull/6901)

  ```python
  @qml.qnode(qml.device("default.qubit", wires=1))
  def circuit(x):
      qml.RX(x, 0)
      return qml.expval(qml.Z(0))
  ```

  ```pycon
  >>> config = qml.workflow.construct_execution_config(circuit)(1)
  >>> pprint.pprint(config)
  ExecutionConfig(grad_on_execution=False,
                  use_device_gradient=True,
                  use_device_jacobian_product=False,
                  gradient_method='backprop',
                  gradient_keyword_arguments={},
                  device_options={'max_workers': None,
                                  'prng_key': None,
                                  'rng': Generator(PCG64) at 0x15F6BB680},
                  interface=<Interface.NUMPY: 'numpy'>,
                  derivative_order=1,
                  mcm_config=MCMConfig(mcm_method=None, postselect_mode=None),
                  convert_to_numpy=True)
  ```

* `QNode` objects now have an `update` method that allows for re-configuring settings like `diff_method`, `mcm_method`, and more. This allows for easier on-the-fly adjustments to workflows. Any arguments not specified will retain their original value.
  [(#6803)](https://github.com/PennyLaneAI/pennylane/pull/6803)

  After constructing a `QNode`,

  ```python
  import pennylane as qml

  @qml.qnode(device=qml.device("default.qubit"))
  def circuit():
    qml.H(0)
    qml.CNOT([0,1])
    return qml.probs()
  ```

  its settings can be modified with `update`, which returns a new `QNode` object. Here is an example
  of updating a QNode's `diff_method`:

  ```pycon
  >>> print(circuit.diff_method)
  best
  >>> new_circuit = circuit.update(diff_method="parameter-shift")
  >>> print(new_circuit.diff_method)
  'parameter-shift'
  ```

* Devices can now configure whether or not ML framework data is sent to them
  via an `ExecutionConfig.convert_to_numpy` parameter. End-to-end jitting on
  `default.qubit` is used if the user specified a `jax.random.PRNGKey` as a seed.
  [(#6899)](https://github.com/PennyLaneAI/pennylane/pull/6899)
  [(#6788)](https://github.com/PennyLaneAI/pennylane/pull/6788)
  [(#6869)](https://github.com/PennyLaneAI/pennylane/pull/6869)

* The coefficients of observables now have improved differentiability.
  [(#6598)](https://github.com/PennyLaneAI/pennylane/pull/6598)

* An empty basis set in `qml.compile` is now recognized as valid, resulting in decomposition of all operators that can be decomposed.
   [(#6821)](https://github.com/PennyLaneAI/pennylane/pull/6821)

* An informative error is raised when a `QNode` with `diff_method=None` is differentiated.
  [(#6770)](https://github.com/PennyLaneAI/pennylane/pull/6770)

* `qml.ops.sk_decomposition` has been improved to produce less gates for certain edge cases. This greatly impacts
  the performance of `qml.clifford_t_decomposition`, which should now give less extraneous `qml.T` gates.
  [(#6855)](https://github.com/PennyLaneAI/pennylane/pull/6855)

* `qml.gradients.finite_diff_jvp` has been added to compute the jvp of an arbitrary numeric
  function.
  [(#6853)](https://github.com/PennyLaneAI/pennylane/pull/6853)

* With program capture enabled, `QNode`'s can now be differentiated with `diff_method="finite-diff"`.
  [(#6853)](https://github.com/PennyLaneAI/pennylane/pull/6853)

* The requested `diff_method` is now validated when program capture is enabled.
  [(#6852)](https://github.com/PennyLaneAI/pennylane/pull/6852)

* The `qml.clifford_t_decomposition` has been improved to use less gates when decomposing `qml.PhaseShift`.
  [(#6842)](https://github.com/PennyLaneAI/pennylane/pull/6842)
 
* `qml.qchem.taper` now handles wire ordering for the tapered observables more robustly.
  [(#6954)](https://github.com/PennyLaneAI/pennylane/pull/6954)

* A `ParametrizedMidMeasure` class is added to represent a mid-circuit measurement in an arbitrary
  measurement basis in the XY, YZ or ZX plane. Subclasses `XMidMeasureMP` and `YMidMeasureMP` represent
  X-basis and Y-basis measurements. These classes are part of the experimental `ftqc` module.
  [(#6938)](https://github.com/PennyLaneAI/pennylane/pull/6938)
  [(#6953)](https://github.com/PennyLaneAI/pennylane/pull/6953)

* A `diagonalize_mcms` transform is added that diagonalizes any `ParametrizedMidMeasure`, for devices 
  that only natively support mid-circuit measurements in the computational basis.
  [(#6938)](https://github.com/PennyLaneAI/pennylane/pull/6938)

* Measurement functions `measure_x`, `measure_y` and `measure_arbitrary_basis` are added in the experimental `ftqc` module. These functions 
  apply a mid-circuit measurement and return a `MeasurementValue`. They are analogous to `qml.measure` for 
  the computational basis, but instead measure in the X-basis, Y-basis, or an arbitrary basis, respectively.
  Function `qml.ftqc.measure_z` is also added as an alias for `qml.measure`.
  [(#6953)](https://github.com/PennyLaneAI/pennylane/pull/6953)
  
* `null.qubit` can now execute jaxpr.
  [(#6924)](https://github.com/PennyLaneAI/pennylane/pull/6924)

<h4>Capturing and representing hybrid programs</h4>

* Traditional tape transforms in PennyLane can be automatically converted to work with program capture enabled.
  [(#6922)](https://github.com/PennyLaneAI/pennylane/pull/6922)

  As an example, here is a custom tape transform, working with capture enabled, that shifts every `qml.RX` gate to the end of the circuit:

  ```python
  qml.capture.enable()

  @qml.transform
  def shift_rx_to_end(tape):
      """Transform that moves all RX gates to the end of the operations list."""
      new_ops, rxs = [], []

      for op in tape.operations:
          if isinstance(op, qml.RX):
              rxs.append(op)
          else:
                new_ops.append(op)

      operations = new_ops + rxs
      new_tape = tape.copy(operations=operations)
      return [new_tape], lambda res: res[0]
  ```
  A requirement for tape transforms to be compatible with program capture is to further decorate QNodes with the experimental
  `qml.capture.expand_plxpr_transforms` decorator.

  ```python
  @qml.capture.expand_plxpr_transforms
  @shift_rx_to_end
  @qml.qnode(qml.device("default.qubit", wires=1))
  def circuit():
      qml.RX(0.1, wires=0)
      qml.H(wires=0)
      return qml.state()
  ```

  ```pycon
  >>> print(qml.draw(circuit)())
  0: ──H──RX(0.10)─┤  State
  ```

  There are some exceptions to getting tape transforms to work with capture enabled:
  * Transforms that return multiple tapes cannot be converted.
  * Transforms that return non-trivial post-processing functions cannot be converted.
  * Transforms will fail to execute if the transformed quantum function or QNode contains:
    * `qml.cond` with dynamic parameters as predicates.
    * `qml.for_loop` with dynamic parameters for ``start``, ``stop``, or ``step``.
    * `qml.while_loop`.

* `Device.jaxpr_jvp` has been added to the device API to allow the definition of device derivatives
  when using program capture to jaxpr.
  [(#7019)](https://github.com/PennyLaneAI/pennylane/pull/7019)

* Device-provided derivatives are integrated into the program capture pipeline.
  `diff_method="adjoint"` can now be used with `default.qubit` when capture is enabled.
  [(#7019)](https://github.com/PennyLaneAI/pennylane/pull/7019)

* The `qml.transforms.single_qubit_fusion` quantum transform can now be applied with program capture enabled.
  [(#6945)](https://github.com/PennyLaneAI/pennylane/pull/6945)
  [(#7020)](https://github.com/PennyLaneAI/pennylane/pull/7020)

* Added class `qml.capture.transforms.CommuteControlledInterpreter` that moves commuting gates past control 
  and target qubits of controlled operations when experimental program capture is enabled.
  It follows the same API as `qml.transforms.commute_controlled`.
  [(#6946)](https://github.com/PennyLaneAI/pennylane/pull/6946)

* `qml.QNode` can now cache plxpr. When executing a `QNode` for the first time, its plxpr representation will
  be cached based on the abstract evaluation of the arguments. Later executions that have arguments with the
  same shapes and data types will be able to use this cached plxpr instead of capturing the program again.
  [(#6923)](https://github.com/PennyLaneAI/pennylane/pull/6923)

* `qml.QNode` now accepts a `static_argnums` argument. This argument can be used to indicate any arguments that
  should be considered static when capturing the quantum program.
  [(#6923)](https://github.com/PennyLaneAI/pennylane/pull/6923)

* A new, experimental `Operator` method called `compute_qfunc_decomposition` has been added to represent decompositions with structure (e.g., control flow). 
  This method is only used when capture is enabled with `qml.capture.enable()`.
  [(#6859)](https://github.com/PennyLaneAI/pennylane/pull/6859)
  [(#6881)](https://github.com/PennyLaneAI/pennylane/pull/6881)
  [(#7022)](https://github.com/PennyLaneAI/pennylane/pull/7022)
  [(#6917)](https://github.com/PennyLaneAI/pennylane/pull/6917)

  * Autograph can now be used with custom operations defined outside of the pennylane namespace.
  [(#6931)](https://github.com/PennyLaneAI/pennylane/pull/6931)

  * Add a `qml.capture.pause()` context manager for pausing program capture in an error-safe way.
  [(#6911)](https://github.com/PennyLaneAI/pennylane/pull/6911)

* Python control flow (`if/else`, `for`, `while`) is now supported when program capture is enabled by setting 
  `autograph=True` at the QNode level. 
  [(#6837)](https://github.com/PennyLaneAI/pennylane/pull/6837)

  ```python
  qml.capture.enable()

  dev = qml.device("default.qubit", wires=[0, 1, 2])

  @qml.qnode(dev, autograph=True)
  def circuit(num_loops: int):
      for i in range(num_loops):
          if i % 2 == 0:
              qml.H(i)
          else:
              qml.RX(1,i)
      return qml.state()
  ```

  ```pycon
  >>> print(qml.draw(circuit)(num_loops=3))
  0: ──H────────┤  State
  1: ──RX(1.00)─┤  State
  2: ──H────────┤  State
  >>> circuit(3)
  Array([0.43879125+0.j        , 0.43879125+0.j        ,
         0.        -0.23971277j, 0.        -0.23971277j,
         0.43879125+0.j        , 0.43879125+0.j        ,
         0.        -0.23971277j, 0.        -0.23971277j], dtype=complex64)
  ```

* The higher order primitives in program capture can now accept inputs with abstract shapes.
  [(#6786)](https://github.com/PennyLaneAI/pennylane/pull/6786)

* The `PlxprInterpreter` classes can now handle creating dynamic arrays via `jnp.ones`, `jnp.zeros`,
  `jnp.arange`, and `jnp.full`.
  [#6865)](https://github.com/PennyLaneAI/pennylane/pull/6865)

* The qnode primitive now stores the `ExecutionConfig` instead of `qnode_kwargs`.
  [(#6991)](https://github.com/PennyLaneAI/pennylane/pull/6991)

* `Device.eval_jaxpr` now accepts an `execution_config` keyword argument.
  [(#6991)](https://github.com/PennyLaneAI/pennylane/pull/6991)

* The adjoint jvp of a jaxpr can be computed using default.qubit tooling.
  [(#6875)](https://github.com/PennyLaneAI/pennylane/pull/6875)

* A new `qml.capture.eval_jaxpr` function has been implemented. This is a variant of `jax.core.eval_jaxpr` that can handle the creation
  of arrays with dynamic shapes.
  [(#7052)](https://github.com/PennyLaneAI/pennylane/pull/7052)

<h3>Labs: a place for unified and rapid prototyping of research software 🧪</h3>

* ``pennylane.labs.dla.lie_closure_dense`` is removed and integrated into ``qml.lie_closure`` using the new ``dense`` keyword.
  [(#6811)](https://github.com/PennyLaneAI/pennylane/pull/6811)

* ``pennylane.labs.dla.structure_constants_dense`` is removed and integrated into ``qml.structure_constants`` using the new ``matrix`` keyword.
  [(#6861)](https://github.com/PennyLaneAI/pennylane/pull/6861)

* ``ResourceOperator.resource_params`` is changed to a property.
  [(#6973)](https://github.com/PennyLaneAI/pennylane/pull/6973)

<h3>Breaking changes 💔</h3>

* `num_diagonalizing_gates` is no longer accessible in `qml.specs` or `QuantumScript.specs`. The calculation of
  this quantity is extremely expensive, and the definition is ambiguous for non-commuting observables.
  [(#7047)](https://github.com/PennyLaneAI/pennylane/pull/7047)

* `qml.gradients.gradient_transform.choose_trainable_params` has been renamed to `choose_trainable_param_indices`
  to better reflect what it actually does.
  [(#6928)](https://github.com/PennyLaneAI/pennylane/pull/6928)

* `MultiControlledX` no longer accepts strings as control values.
  [(#6835)](https://github.com/PennyLaneAI/pennylane/pull/6835)

* The input argument `control_wires` of `MultiControlledX` has been removed.
  [(#6832)](https://github.com/PennyLaneAI/pennylane/pull/6832)
  [(#6862)](https://github.com/PennyLaneAI/pennylane/pull/6862)

* `qml.execute` now has a collection of keyword-only arguments.
  [(#6598)](https://github.com/PennyLaneAI/pennylane/pull/6598)

* The ``decomp_depth`` argument in :func:`~pennylane.transforms.set_decomposition` has been removed.
  [(#6824)](https://github.com/PennyLaneAI/pennylane/pull/6824)

* The ``max_expansion`` argument in :func:`~pennylane.devices.preprocess.decompose` has been removed.
  [(#6824)](https://github.com/PennyLaneAI/pennylane/pull/6824)

* The ``tape`` and ``qtape`` properties of ``QNode`` have been removed.
  Instead, use the ``qml.workflow.construct_tape`` function.
  [(#6825)](https://github.com/PennyLaneAI/pennylane/pull/6825)

* The ``gradient_fn`` keyword argument to ``qml.execute`` has been removed. Instead, it has been replaced with ``diff_method``.
  [(#6830)](https://github.com/PennyLaneAI/pennylane/pull/6830)
  
* The ``QNode.get_best_method`` and ``QNode.best_method_str`` methods have been removed.
  Instead, use the ``qml.workflow.get_best_diff_method`` function.
  [(#6823)](https://github.com/PennyLaneAI/pennylane/pull/6823)

* The `output_dim` property of `qml.tape.QuantumScript` has been removed. Instead, use method `shape` of `QuantumScript` or `MeasurementProcess` to get the same information.
  [(#6829)](https://github.com/PennyLaneAI/pennylane/pull/6829)

* Removed method `qsvt_legacy` along with its private helper `_qsp_to_qsvt`
  [(#6827)](https://github.com/PennyLaneAI/pennylane/pull/6827)

<h3>Deprecations 👋</h3>

* Specifying `pipeline=None` with `qml.compile` is now deprecated. A sequence of
  transforms should always be specified.
  [(#7004)](https://github.com/PennyLaneAI/pennylane/pull/7004)

* The ``ControlledQubitUnitary`` will stop accepting `QubitUnitary` objects as arguments as its ``base``. Instead, use ``qml.ctrl`` to construct a controlled `QubitUnitary`.
  A folllow-on PR fixed accidental double-queuing when using `qml.ctrl` with `QubitUnitary`.
  [(#6840)](https://github.com/PennyLaneAI/pennylane/pull/6840)
  [(#6926)](https://github.com/PennyLaneAI/pennylane/pull/6926)

* The `control_wires` argument in `qml.ControlledQubitUnitary` has been deprecated.
  Instead, use the `wires` argument as the second positional argument.
  [(#6839)](https://github.com/PennyLaneAI/pennylane/pull/6839)

* The `mcm_method` keyword in `qml.execute` has been deprecated.
  Instead, use the ``mcm_method`` and ``postselect_mode`` arguments.
  [(#6807)](https://github.com/PennyLaneAI/pennylane/pull/6807)

* Specifying gradient keyword arguments as any additional keyword argument to the qnode is deprecated
  and will be removed in v0.42.  The gradient keyword arguments should be passed to the new
  keyword argument `gradient_kwargs` via an explicit dictionary. This change will improve qnode argument
  validation.
  [(#6828)](https://github.com/PennyLaneAI/pennylane/pull/6828)

* The `qml.gradients.hamiltonian_grad` function has been deprecated.
  This gradient recipe is not required with the new operator arithmetic system.
  [(#6849)](https://github.com/PennyLaneAI/pennylane/pull/6849)

* The ``inner_transform_program`` and ``config`` keyword arguments in ``qml.execute`` have been deprecated.
  If more detailed control over the execution is required, use ``qml.workflow.run`` with these arguments instead.
  [(#6822)](https://github.com/PennyLaneAI/pennylane/pull/6822)
  [(#6879)](https://github.com/PennyLaneAI/pennylane/pull/6879)

* The property `MeasurementProcess.return_type` has been deprecated.
  If observable type checking is needed, please use direct `isinstance`; if other text information is needed, please use class name, or another internal temporary private member `_shortname`.
  [(#6841)](https://github.com/PennyLaneAI/pennylane/pull/6841)
  [(#6906)](https://github.com/PennyLaneAI/pennylane/pull/6906)
  [(#6910)](https://github.com/PennyLaneAI/pennylane/pull/6910)

<h3>Internal changes ⚙️</h3>

* Replace `matrix_power` dispatch for `scipy` interface with an in-place implementation.
  [(#7055)](https://github.com/PennyLaneAI/pennylane/pull/7055)

* Add support to `CollectOpsandMeas` for handling `qnode` primitives.
  [(#6922)](https://github.com/PennyLaneAI/pennylane/pull/6922)

* Change some `scipy` imports from submodules to whole module to reduce memory footprint of importing pennylane. 
  [(#7040)](https://github.com/PennyLaneAI/pennylane/pull/7040)

* Add `NotImplementedError`s for `grad` and `jacobian` in `CollectOpsandMeas`.
  [(#7041)](https://github.com/PennyLaneAI/pennylane/pull/7041)

* Quantum transform interpreters now perform argument validation and will no longer 
  check if the equation in the `jaxpr` is a transform primitive.
  [(#7023)](https://github.com/PennyLaneAI/pennylane/pull/7023)

* `qml.for_loop` and `qml.while_loop` have been moved from the `compiler` module 
  to a new `control_flow` module.
  [(#7017)](https://github.com/PennyLaneAI/pennylane/pull/7017)

* `qml.capture.run_autograph` is now idempotent.
  This means `run_autograph(fn) = run_autograph(run_autograph(fn))`.
  [(#7001)](https://github.com/PennyLaneAI/pennylane/pull/7001)

* Minor changes to `DQInterpreter` for speedups with program capture execution.
  [(#6984)](https://github.com/PennyLaneAI/pennylane/pull/6984)

* Globally silences `no-member` pylint issues from jax.
  [(#6987)](https://github.com/PennyLaneAI/pennylane/pull/6987)

* Fix `pylint=3.3.4` errors in source code.
  [(#6980)](https://github.com/PennyLaneAI/pennylane/pull/6980)
  [(#6988)](https://github.com/PennyLaneAI/pennylane/pull/6988)

* Remove `QNode.get_gradient_fn` from source code.
  [(#6898)](https://github.com/PennyLaneAI/pennylane/pull/6898)
  
* The source code has been updated use black 25.1.0.
  [(#6897)](https://github.com/PennyLaneAI/pennylane/pull/6897)

* Improved the `InterfaceEnum` object to prevent direct comparisons to `str` objects.
  [(#6877)](https://github.com/PennyLaneAI/pennylane/pull/6877)

* Added a `QmlPrimitive` class that inherits `jax.core.Primitive` to a new `qml.capture.custom_primitives` module.
  This class contains a `prim_type` property so that we can differentiate between different sets of PennyLane primitives.
  Consequently, `QmlPrimitive` is now used to define all PennyLane primitives.
  [(#6847)](https://github.com/PennyLaneAI/pennylane/pull/6847)

* The `RiemannianGradientOptimizer` has been updated to take advantage of newer features.
  [(#6882)](https://github.com/PennyLaneAI/pennylane/pull/6882)

* Use `keep_intermediate=True` flag to keep Catalyst's IR when testing.
  Also use a different way of testing to see if something was compiled.
  [(#6990)](https://github.com/PennyLaneAI/pennylane/pull/6990)

<h3>Documentation 📝</h3>

* The code example in the docstring for `qml.PauliSentence` now properly copy-pastes.
  [(#6949)](https://github.com/PennyLaneAI/pennylane/pull/6949)

* The docstrings for `qml.unary_mapping`, `qml.binary_mapping`, `qml.christiansen_mapping`,
  `qml.qchem.localize_normal_modes`, and `qml.qchem.VibrationalPES` have been updated to include better
  code examples.
  [(#6717)](https://github.com/PennyLaneAI/pennylane/pull/6717)

* The docstrings for `qml.qchem.localize_normal_modes` and `qml.qchem.VibrationalPES` have been updated to include
  examples that can be copied.
  [(#6834)](https://github.com/PennyLaneAI/pennylane/pull/6834)

* Fixed a typo in the code example for `qml.labs.dla.lie_closure_dense`.
  [(#6858)](https://github.com/PennyLaneAI/pennylane/pull/6858)

* The code example in the docstring for `qml.BasisRotation` was corrected by including `wire_order` in the 
  call to `qml.matrix`.
  [(#6891)](https://github.com/PennyLaneAI/pennylane/pull/6891)

* The docstring of `qml.noise.meas_eq` has been updated to make its functionality clearer.
  [(#6920)](https://github.com/PennyLaneAI/pennylane/pull/6920)

<h3>Bug fixes 🐛</h3>

* `qml.transforms.single_qubit_fusion` and `qml.transforms.cancel_inverses` now correctly handle mid-circuit measurements
  when experimental program capture is enabled.
  [(#7020)](https://github.com/PennyLaneAI/pennylane/pull/7020)

* `qml.math.get_interface` now correctly extracts the `"scipy"` interface if provided a list/array
  of sparse matrices. 
  [(#7015)](https://github.com/PennyLaneAI/pennylane/pull/7015)

* `qml.ops.Controlled.has_sparse_matrix` now provides the correct information
  by checking if the target operator has a sparse or dense matrix defined.
  [(#7025)](https://github.com/PennyLaneAI/pennylane/pull/7025)

* `qml.capture.PlxprInterpreter` now flattens pytree arguments before evaluation.
  [(#6975)](https://github.com/PennyLaneAI/pennylane/pull/6975)

* `qml.GlobalPhase.sparse_matrix` now correctly returns a sparse matrix of the same shape as `matrix`.
  [(#6940)](https://github.com/PennyLaneAI/pennylane/pull/6940)

* `qml.expval` no longer silently casts to a real number when observable coefficients are imaginary.
  [(#6939)](https://github.com/PennyLaneAI/pennylane/pull/6939)

* Fixed `qml.wires.Wires` initialization to disallow `Wires` objects as wires labels.
  Now, `Wires` is idempotent, e.g. `Wires([Wires([0]), Wires([1])])==Wires([0, 1])`.
  [(#6933)](https://github.com/PennyLaneAI/pennylane/pull/6933)

* `qml.capture.PlxprInterpreter` now correctly handles propagation of constants when interpreting higher-order primitives
  [(#6913)](https://github.com/PennyLaneAI/pennylane/pull/6913)

* `qml.capture.PlxprInterpreter` now uses `Primitive.get_bind_params` to resolve primitive calling signatures before binding
  primitives.
  [(#6913)](https://github.com/PennyLaneAI/pennylane/pull/6913)

* The interface is now detected from the data in the circuit, not the arguments to the `QNode`. This allows
  interface data to be strictly passed as closure variables and still be detected.
  [(#6892)](https://github.com/PennyLaneAI/pennylane/pull/6892)

* `BasisState` now casts its input to integers.
  [(#6844)](https://github.com/PennyLaneAI/pennylane/pull/6844)

* The `workflow.contstruct_batch` and `workflow.construct_tape` functions now correctly reflect the `mcm_method`
  passed to the `QNode`, instead of assuming the method is always `deferred`.
  [(#6903)](https://github.com/PennyLaneAI/pennylane/pull/6903)

* The `poly_to_angles` function has been improved to correctly work with different interfaces and
  no longer manipulate the input angles tensor internally.
  [(#6979)](https://github.com/PennyLaneAI/pennylane/pull/6979)

* The `QROM` template is upgraded to decompose more efficiently when `work_wires` are not used.
  [#6967)](https://github.com/PennyLaneAI/pennylane/pull/6967)

* Processing mid-circuit measurements inside conditionals is not supported and previously resulted in 
  unclear error messages or incorrect results. It is now explicitly not allowed, and raises an error when 
  processing the tape.
  [(#7027)](https://github.com/PennyLaneAI/pennylane/pull/7027)

<h3>Contributors ✍️</h3>

This release contains contributions from (in alphabetical order):

Guillermo Alonso,
Utkarsh Azad,
Henry Chang,
Yushao Chen,
Isaac De Vlugt,
Diksha Dhawan,
Lillian M.A. Frederiksen,
Pietropaolo Frisoni,
Marcus Gisslén,
Korbinian Kottmann,
Christina Lee,
Joseph Lee,
Mudit Pandey,
Andrija Paurevic,
Shuli Shu,
David Wierichs<|MERGE_RESOLUTION|>--- conflicted
+++ resolved
@@ -53,14 +53,12 @@
 
 <h3>Improvements 🛠</h3>
 
-<<<<<<< HEAD
 * `qml.BlockEncode` now accepts sparse input and outputs sparse matrices.
   [(#6963)](https://github.com/PennyLaneAI/pennylane/pull/6963)
-=======
+
 * `Operator.sparse_matrix` now supports `format` parameter to specify the returned scipy sparse matrix format,
   with the default being `'csr'`
   [(#6995)](https://github.com/PennyLaneAI/pennylane/pull/6995)
->>>>>>> 51484c7c
 
 * Dispatch the linear algebra methods of `scipy` backend to `scipy.sparse.linalg` explicitly. Now `qml.math` can correctly
   handle sparse matrices.
