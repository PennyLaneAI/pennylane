--- conflicted
+++ resolved
@@ -14,124 +14,13 @@
 
 <h3>Improvements 🛠</h3>
 
-<<<<<<< HEAD
-* Adds a new `allocation` module containing `allocate` and `deallocate` instructions for requesting dynamic wires. This is currently
-  experimental and not integrated.
-  [(#7704)](https://github.com/PennyLaneAI/pennylane/pull/7704)
-  [(#7678)](https://github.com/PennyLaneAI/pennylane/pull/7678/)
-  [(#7710)](https://github.com/PennyLaneAI/pennylane/pull/7710)
+* A new `qml.transforms.resolve_dynamic_wires` transform can allocate concrete wire values for dynamic
+  qubit allocation.
+  [(#7678)](https://github.com/PennyLaneAI/pennylane/pull/7678)
 
-* Caching with finite shots now always warns about the lack of expected noise.
-  [(#7644)](https://github.com/PennyLaneAI/pennylane/pull/7644)
 
-* `cache` now defaults to `"auto"` with `qml.execute`, matching the behavior of `QNode` and reducing the 
-  performance cost of using `qml.execute` for standard executions.
-  [(#7644)](https://github.com/PennyLaneAI/pennylane/pull/7644)
-
-* `qml.grad` and `qml.jacobian` can now handle inputs with dynamic shapes being captured into plxpr.
-  [(#7544)](https://github.com/PennyLaneAI/pennylane/pull/7544/)
-
-* Improved the drawing of `GlobalPhase`, `ctrl(GlobalPhase)`, `Identity` and `ctrl(Identity)` operations.
-  The labels are grouped together like for other multi-qubit operations, and the drawing
-  no longer depends on the wires of `GlobalPhase` or `Identity`. Control nodes of controlled global phases
-  and identities no longer receive the operator label, which is in line with other controlled operations.
-  [(#7457)](https://github.com/PennyLaneAI/pennylane/pull/7457)
-
-* The decomposition of `qml.PCPhase` is now significantly more efficient for more than 2 qubits.
-  [(#7166)](https://github.com/PennyLaneAI/pennylane/pull/7166)
-
-* The decomposition of :class:`~.IntegerComparator` is now significantly more efficient.
-  [(#7636)](https://github.com/PennyLaneAI/pennylane/pull/7636)
-
-* :class:`~.QubitUnitary` now supports a decomposition that is compatible with an arbitrary number of qubits. 
-  This represents a fundamental improvement over the previous implementation, which was limited to two-qubit systems.
-  [(#7277)](https://github.com/PennyLaneAI/pennylane/pull/7277)
-
-* Setting up the configuration of a workflow, including the determination of the best diff
-  method, is now done *after* user transforms have been applied. This allows transforms to
-  update the shots and change measurement processes with fewer issues.
-  [(#7358)](https://github.com/PennyLaneAI/pennylane/pull/7358)
-
-* The decomposition of `DiagonalQubitUnitary` has been updated to a recursive decomposition
-  into a smaller `DiagonalQubitUnitary` and a `SelectPauliRot` operation. This is a known
-  decomposition [Theorem 7 in Shende et al.](https://arxiv.org/abs/quant-ph/0406176)
-  that contains fewer gates than the previous decomposition.
-  [(#7370)](https://github.com/PennyLaneAI/pennylane/pull/7370)
-
-* An xDSL `qml.compiler.python_compiler.transforms.MergeRotationsPass` pass for applying `merge_rotations` to an
-  xDSL module has been added for the experimental xDSL Python compiler integration.
-  [(#7364)](https://github.com/PennyLaneAI/pennylane/pull/7364)
-  [(#7595)](https://github.com/PennyLaneAI/pennylane/pull/7595)
-  [(#7664)](https://github.com/PennyLaneAI/pennylane/pull/7664)
-
-* An xDSL `qml.compiler.python_compiler.transforms.IterativeCancelInversesPass` pass for applying `cancel_inverses`
-  iteratively to an xDSL module has been added for the experimental xDSL Python compiler integration. This pass is
-  optimized to cancel self-inverse operations iteratively to cancel nested self-inverse operations.
-  [(#7364)](https://github.com/PennyLaneAI/pennylane/pull/7364)
-  [(#7595)](https://github.com/PennyLaneAI/pennylane/pull/7595)
- 
-* An experimental integration for a Python compiler using [xDSL](https://xdsl.dev/index) has been introduced.
-  This is similar to [Catalyst's MLIR dialects](https://docs.pennylane.ai/projects/catalyst/en/stable/dev/dialects.html#mlir-dialects-in-catalyst), 
-  but it is coded in Python instead of C++.
-  [(#7509)](https://github.com/PennyLaneAI/pennylane/pull/7509)
-  [(#7357)](https://github.com/PennyLaneAI/pennylane/pull/7357)
-  [(#7367)](https://github.com/PennyLaneAI/pennylane/pull/7367)
-  [(#7462)](https://github.com/PennyLaneAI/pennylane/pull/7462)
-  [(#7470)](https://github.com/PennyLaneAI/pennylane/pull/7470)
-  [(#7510)](https://github.com/PennyLaneAI/pennylane/pull/7510)
-  [(#7590)](https://github.com/PennyLaneAI/pennylane/pull/7590)
-  [(#7706)](https://github.com/PennyLaneAI/pennylane/pull/7706)
-
-* PennyLane supports `JAX` version 0.6.0.
-  [(#7299)](https://github.com/PennyLaneAI/pennylane/pull/7299)
-
-* PennyLane supports `JAX` version 0.5.3.
-  [(#6919)](https://github.com/PennyLaneAI/pennylane/pull/6919)
-
-* Computing the angles for uniformly controlled rotations, used in :class:`~.MottonenStatePreparation`
-  and :class:`~.SelectPauliRot`, now takes much less computational effort and memory.
-  [(#7377)](https://github.com/PennyLaneAI/pennylane/pull/7377)
-
-* The :func:`~.transforms.cancel_inverses` transform no longer changes the order of operations that don't have shared wires, providing a deterministic output.
-  [(#7328)](https://github.com/PennyLaneAI/pennylane/pull/7328)
-
-* Alias for Identity (`I`) is now accessible from `qml.ops`.
-  [(#7200)](https://github.com/PennyLaneAI/pennylane/pull/7200)
-
-* Add xz encoding related `pauli_to_xz`, `xz_to_pauli` and `pauli_prod` functions to the `ftqc` module.
-  [(#7433)](https://github.com/PennyLaneAI/pennylane/pull/7433)
-
-* Add commutation rules for a Clifford gate set (`qml.H`, `qml.S`, `qml.CNOT`) to the `ftqc.pauli_tracker` module,
-  accessible via the `commute_clifford_op` function.
-  [(#7444)](https://github.com/PennyLaneAI/pennylane/pull/7444)
-
-* Add offline byproduct correction support to the `ftqc` module.
-  [(#7447)](https://github.com/PennyLaneAI/pennylane/pull/7447)
-
-* The `ftqc` module `measure_arbitrary_basis`, `measure_x` and `measure_y` functions
-  can now be captured when program capture is enabled.
-  [(#7219)](https://github.com/PennyLaneAI/pennylane/pull/7219)
-  [(#7368)](https://github.com/PennyLaneAI/pennylane/pull/7368)
-
-* `Operator.num_wires` now defaults to `None` to indicate that the operator can be on
-  any number of wires.
-  [(#7312)](https://github.com/PennyLaneAI/pennylane/pull/7312)
-
-* Shots can now be overridden for specific `qml.Snapshot` instances via a `shots` keyword argument.
-  [(#7326)](https://github.com/PennyLaneAI/pennylane/pull/7326)
-
-  ```python
-  dev = qml.device("default.qubit", wires=2, shots=10)
-
-  @qml.qnode(dev)
-  def circuit():
-      qml.Snapshot("sample", measurement=qml.sample(qml.X(0)), shots=5)
-      return qml.sample(qml.X(0))
-  ```
-=======
 * Update minimum supported `pytest` version to `8.4.1`.
   [(#7853)](https://github.com/PennyLaneAI/pennylane/pull/7853)
->>>>>>> 4cb720bf
 
 * A compilation pass written with xDSL called `qml.compiler.python_compiler.transforms.MeasurementsFromSamplesPass`
   has been added for the experimental xDSL Python compiler integration. This pass replaces all
