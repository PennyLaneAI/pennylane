:orphan:

# Release 0.41.0-dev (development release)

<h3>New features since last release</h3>

* `qml.defer_measurements` can now be used with program capture enabled. Programs transformed by
  `qml.defer_measurements` can be executed on `default.qubit`.
  [(#6838)](https://github.com/PennyLaneAI/pennylane/pull/6838)
  [(#6937)](https://github.com/PennyLaneAI/pennylane/pull/6937)

  Using `qml.defer_measurements` with program capture enables many new features, including:
  * Significantly richer variety of classical processing on mid-circuit measurement values.
  * Using mid-circuit measurement values as gate parameters.

  Functions such as the following can now be captured:

  ```python
  import jax.numpy as jnp

  qml.capture.enable()

  def f(x):
      m0 = qml.measure(0)
      m1 = qml.measure(0)
      a = jnp.sin(0.5 * jnp.pi * m0)
      phi = a - (m1 + 1) ** 4

      qml.s_prod(x, qml.RZ(phi, 0))

      return qml.expval(qml.Z(0))
  ```

* Added class `qml.capture.transforms.UnitaryToRotInterpreter` that decomposes `qml.QubitUnitary` operators 
  following the same API as `qml.transforms.unitary_to_rot` when experimental program capture is enabled.
  [(#6916)](https://github.com/PennyLaneAI/pennylane/pull/6916)

<h3>Improvements 🛠</h3>

* `pauli_rep` property is now accessible for `Adjoint` operator when there is a Pauli representation.
  [(#6871)](https://github.com/PennyLaneAI/pennylane/pull/6871)

* `qml.SWAP` now has sparse representation.
  [(#6965)](https://github.com/PennyLaneAI/pennylane/pull/6965)

* `qml.QubitUnitary` now accepts sparse CSR matrices (from `scipy.sparse`). This allows efficient representation of large unitaries with mostly zero entries. Note that sparse unitaries are still in early development and may not support all features of their dense counterparts.
  [(#6889)](https://github.com/PennyLaneAI/pennylane/pull/6889)

  ```pycon
  >>> import numpy as np
  >>> import pennylane as qml
  >>> import scipy as sp
  >>> U_dense = np.eye(4)  # 2-wire identity
  >>> U_sparse = sp.sparse.csr_matrix(U_dense)
  >>> op = qml.QubitUnitary(U_sparse, wires=[0, 1])
  >>> print(op.matrix())
  <Compressed Sparse Row sparse matrix of dtype 'float64'
          with 4 stored elements and shape (4, 4)>
    Coords        Values
    (0, 0)        1.0
    (1, 1)        1.0
    (2, 2)        1.0
    (3, 3)        1.0
  >>> op.matrix().toarray()
  array([[1., 0., 0., 0.],
        [0., 1., 0., 0.],
        [0., 0., 1., 0.],
        [0., 0., 0., 1.]])
  ```

* Add a decomposition for multi-controlled global phases into a one-less-controlled phase shift.
  [(#6936)](https://github.com/PennyLaneAI/pennylane/pull/6936)
 
* `qml.StatePrep` now accepts sparse state vectors. Users can create `StatePrep` using `scipy.sparse.csr_matrix`. Note that non-zero `pad_with` is forbidden.
  [(#6863)](https://github.com/PennyLaneAI/pennylane/pull/6863)

  ```pycon
  >>> import scipy as sp
  >>> init_state = sp.sparse.csr_matrix([0, 0, 1, 0])
  >>> qsv_op = qml.StatePrep(init_state, wires=[1, 2])
  >>> wire_order = [0, 1, 2]
  >>> ket = qsv_op.state_vector(wire_order=wire_order)
  >>> print(ket)
  <Compressed Sparse Row sparse matrix of dtype 'float64'
         with 1 stored elements and shape (1, 8)>
    Coords        Values
    (0, 2)        1.0
  ```

* A `RuntimeWarning` is now raised by `qml.QNode` and `qml.execute` if executing JAX workflows and the installed version of JAX
  is greater than `0.4.28`.
  [(#6864)](https://github.com/PennyLaneAI/pennylane/pull/6864)

* Added the `qml.workflow.construct_execution_config(qnode)(*args,**kwargs)` helper function.
  Users can now construct the execution configuration from a particular `QNode` instance.
  [(#6901)](https://github.com/PennyLaneAI/pennylane/pull/6901)

  ```python
  @qml.qnode(qml.device("default.qubit", wires=1))
  def circuit(x):
      qml.RX(x, 0)
      return qml.expval(qml.Z(0))
  ```

  ```pycon
  >>> config = qml.workflow.construct_execution_config(circuit)(1)
  >>> pprint.pprint(config)
  ExecutionConfig(grad_on_execution=False,
                  use_device_gradient=True,
                  use_device_jacobian_product=False,
                  gradient_method='backprop',
                  gradient_keyword_arguments={},
                  device_options={'max_workers': None,
                                  'prng_key': None,
                                  'rng': Generator(PCG64) at 0x15F6BB680},
                  interface=<Interface.NUMPY: 'numpy'>,
                  derivative_order=1,
                  mcm_config=MCMConfig(mcm_method=None, postselect_mode=None),
                  convert_to_numpy=True)
  ```

* `QNode` objects now have an `update` method that allows for re-configuring settings like `diff_method`, `mcm_method`, and more. This allows for easier on-the-fly adjustments to workflows. Any arguments not specified will retain their original value.
  [(#6803)](https://github.com/PennyLaneAI/pennylane/pull/6803)

  After constructing a `QNode`,

  ```python
  import pennylane as qml

  @qml.qnode(device=qml.device("default.qubit"))
  def circuit():
    qml.H(0)
    qml.CNOT([0,1])
    return qml.probs()
  ```

  its settings can be modified with `update`, which returns a new `QNode` object. Here is an example
  of updating a QNode's `diff_method`:

  ```pycon
  >>> print(circuit.diff_method)
  best
  >>> new_circuit = circuit.update(diff_method="parameter-shift")
  >>> print(new_circuit.diff_method)
  'parameter-shift'
  ```

* Devices can now configure whether or not ML framework data is sent to them
  via an `ExecutionConfig.convert_to_numpy` parameter. End-to-end jitting on
  `default.qubit` is used if the user specified a `jax.random.PRNGKey` as a seed.
  [(#6899)](https://github.com/PennyLaneAI/pennylane/pull/6899)
  [(#6788)](https://github.com/PennyLaneAI/pennylane/pull/6788)
  [(#6869)](https://github.com/PennyLaneAI/pennylane/pull/6869)

* The coefficients of observables now have improved differentiability.
  [(#6598)](https://github.com/PennyLaneAI/pennylane/pull/6598)

* An empty basis set in `qml.compile` is now recognized as valid, resulting in decomposition of all operators that can be decomposed.
   [(#6821)](https://github.com/PennyLaneAI/pennylane/pull/6821)

* An informative error is raised when a `QNode` with `diff_method=None` is differentiated.
  [(#6770)](https://github.com/PennyLaneAI/pennylane/pull/6770)

* `qml.ops.sk_decomposition` has been improved to produce less gates for certain edge cases. This greatly impacts
  the performance of `qml.clifford_t_decomposition`, which should now give less extraneous `qml.T` gates.
  [(#6855)](https://github.com/PennyLaneAI/pennylane/pull/6855)

* `qml.gradients.finite_diff_jvp` has been added to compute the jvp of an arbitrary numeric
  function.
  [(#6853)](https://github.com/PennyLaneAI/pennylane/pull/6853)

* With program capture enabled, `QNode`'s can now be differentiated with `diff_method="finite-diff"`.
  [(#6853)](https://github.com/PennyLaneAI/pennylane/pull/6853)

* The requested `diff_method` is now validated when program capture is enabled.
  [(#6852)](https://github.com/PennyLaneAI/pennylane/pull/6852)

* The `qml.clifford_t_decomposition` has been improved to use less gates when decomposing `qml.PhaseShift`.
  [(#6842)](https://github.com/PennyLaneAI/pennylane/pull/6842)

* A `ParametrizedMidMeasure` class is added to represent a mid-circuit measurement in an arbitrary
  measurement basis in the XY, YZ or ZX plane. 
  [(#6938)](https://github.com/PennyLaneAI/pennylane/pull/6938)

* A `diagonalize_mcms` transform is added that diagonalizes any `ParametrizedMidMeasure`, for devices 
  that only natively support mid-circuit measurements in the computational basis.
  [(#6938)](https://github.com/PennyLaneAI/pennylane/pull/6938)
  
* `null.qubit` can now execute jaxpr.
  [(#6924)](https://github.com/PennyLaneAI/pennylane/pull/6924)

<h4>Capturing and representing hybrid programs</h4>

* `qml.QNode` can now cache plxpr. When executing a `QNode` for the first time, its plxpr representation will
  be cached based on the abstract evaluation of the arguments. Later executions that have arguments with the
  same shapes and data types will be able to use this cached plxpr instead of capturing the program again.
  [(#6923)](https://github.com/PennyLaneAI/pennylane/pull/6923)

* `qml.QNode` now accepts a `static_argnums` argument. This argument can be used to indicate any arguments that
  should be considered static when capturing the quantum program.
  [(#6923)](https://github.com/PennyLaneAI/pennylane/pull/6923)

* Implemented a `compute_plxpr_decomposition` method in the `qml.operation.Operator` class to apply dynamic decompositions
  with program capture enabled.
  [(#6859)](https://github.com/PennyLaneAI/pennylane/pull/6859)

  * Autograph can now be used with custom operations defined outside of the pennylane namespace.
  [(#6931)](https://github.com/PennyLaneAI/pennylane/pull/6931)

  * Add a `qml.capture.pause()` context manager for pausing program capture in an error-safe way.
  [(#6911)](https://github.com/PennyLaneAI/pennylane/pull/6911)

* Python control flow (`if/else`, `for`, `while`) is now supported when program capture is enabled by setting 
  `autograph=True` at the QNode level. 
  [(#6837)](https://github.com/PennyLaneAI/pennylane/pull/6837)

  ```python
  qml.capture.enable()

  dev = qml.device("default.qubit", wires=[0, 1, 2])

  @qml.qnode(dev, autograph=True)
  def circuit(num_loops: int):
      for i in range(num_loops):
          if i % 2 == 0:
              qml.H(i)
          else:
              qml.RX(1,i)
      return qml.state()
  ```

  ```pycon
  >>> print(qml.draw(circuit)(num_loops=3))
  0: ──H────────┤  State
  1: ──RX(1.00)─┤  State
  2: ──H────────┤  State
  >>> circuit(3)
  Array([0.43879125+0.j        , 0.43879125+0.j        ,
         0.        -0.23971277j, 0.        -0.23971277j,
         0.43879125+0.j        , 0.43879125+0.j        ,
         0.        -0.23971277j, 0.        -0.23971277j], dtype=complex64)
  ```

* The higher order primitives in program capture can now accept inputs with abstract shapes.
  [(#6786)](https://github.com/PennyLaneAI/pennylane/pull/6786)

* The `PlxprInterpreter` classes can now handle creating dynamic arrays via `jnp.ones`, `jnp.zeros`,
  `jnp.arange`, and `jnp.full`.
  [#6865)](https://github.com/PennyLaneAI/pennylane/pull/6865)

* The adjoint jvp of a jaxpr can be computed using default.qubit tooling.
  [(#6875)](https://github.com/PennyLaneAI/pennylane/pull/6875)

<h3>Breaking changes 💔</h3>

* `MultiControlledX` no longer accepts strings as control values.
  [(#6835)](https://github.com/PennyLaneAI/pennylane/pull/6835)

* The input argument `control_wires` of `MultiControlledX` has been removed.
  [(#6832)](https://github.com/PennyLaneAI/pennylane/pull/6832)
  [(#6862)](https://github.com/PennyLaneAI/pennylane/pull/6862)

* `qml.execute` now has a collection of keyword-only arguments.
  [(#6598)](https://github.com/PennyLaneAI/pennylane/pull/6598)

* The ``decomp_depth`` argument in :func:`~pennylane.transforms.set_decomposition` has been removed.
  [(#6824)](https://github.com/PennyLaneAI/pennylane/pull/6824)

* The ``max_expansion`` argument in :func:`~pennylane.devices.preprocess.decompose` has been removed.
  [(#6824)](https://github.com/PennyLaneAI/pennylane/pull/6824)

* The ``tape`` and ``qtape`` properties of ``QNode`` have been removed.
  Instead, use the ``qml.workflow.construct_tape`` function.
  [(#6825)](https://github.com/PennyLaneAI/pennylane/pull/6825)

* The ``gradient_fn`` keyword argument to ``qml.execute`` has been removed. Instead, it has been replaced with ``diff_method``.
  [(#6830)](https://github.com/PennyLaneAI/pennylane/pull/6830)
  
* The ``QNode.get_best_method`` and ``QNode.best_method_str`` methods have been removed.
  Instead, use the ``qml.workflow.get_best_diff_method`` function.
  [(#6823)](https://github.com/PennyLaneAI/pennylane/pull/6823)

* The `output_dim` property of `qml.tape.QuantumScript` has been removed. Instead, use method `shape` of `QuantumScript` or `MeasurementProcess` to get the same information.
  [(#6829)](https://github.com/PennyLaneAI/pennylane/pull/6829)

* Removed method `qsvt_legacy` along with its private helper `_qsp_to_qsvt`
  [(#6827)](https://github.com/PennyLaneAI/pennylane/pull/6827)

<h3>Deprecations 👋</h3>

* The ``ControlledQubitUnitary`` will stop accepting `QubitUnitary` objects as arguments as its ``base``. Instead, use ``qml.ctrl`` to construct a controlled `QubitUnitary`.
  A folllow-on PR fixed accidental double-queuing when using `qml.ctrl` with `QubitUnitary`.
  [(#6840)](https://github.com/PennyLaneAI/pennylane/pull/6840)
  [(#6926)](https://github.com/PennyLaneAI/pennylane/pull/6926)

* The `control_wires` argument in `qml.ControlledQubitUnitary` has been deprecated.
  Instead, use the `wires` argument as the second positional argument.
  [(#6839)](https://github.com/PennyLaneAI/pennylane/pull/6839)

* The `mcm_method` keyword in `qml.execute` has been deprecated.
  Instead, use the ``mcm_method`` and ``postselect_mode`` arguments.
  [(#6807)](https://github.com/PennyLaneAI/pennylane/pull/6807)

* Specifying gradient keyword arguments as any additional keyword argument to the qnode is deprecated
  and will be removed in v0.42.  The gradient keyword arguments should be passed to the new
  keyword argument `gradient_kwargs` via an explicit dictionary. This change will improve qnode argument
  validation.
  [(#6828)](https://github.com/PennyLaneAI/pennylane/pull/6828)

* The `qml.gradients.hamiltonian_grad` function has been deprecated.
  This gradient recipe is not required with the new operator arithmetic system.
  [(#6849)](https://github.com/PennyLaneAI/pennylane/pull/6849)

* The ``inner_transform_program`` and ``config`` keyword arguments in ``qml.execute`` have been deprecated.
  If more detailed control over the execution is required, use ``qml.workflow.run`` with these arguments instead.
  [(#6822)](https://github.com/PennyLaneAI/pennylane/pull/6822)
  [(#6879)](https://github.com/PennyLaneAI/pennylane/pull/6879)

* The property `MeasurementProcess.return_type` has been deprecated.
  If observable type checking is needed, please use direct `isinstance`; if other text information is needed, please use class name, or another internal temporary private member `_shortname`.
  [(#6841)](https://github.com/PennyLaneAI/pennylane/pull/6841)
  [(#6906)](https://github.com/PennyLaneAI/pennylane/pull/6906)
  [(#6910)](https://github.com/PennyLaneAI/pennylane/pull/6910)

<h3>Internal changes ⚙️</h3>

<<<<<<< HEAD
* The adjoint jvp of a jaxpr can be computed using default.qubit tooling.
  [(#6875)](https://github.com/PennyLaneAI/pennylane/pull/6875)

* The source code has been updated use black 25.1.0
=======
* Minor changes to `DQInterpreter` for speedups with program capture execution.
  [(#6984)](https://github.com/PennyLaneAI/pennylane/pull/6984)

* Globally silences `no-member` pylint issues from jax.
  [(#6987)](https://github.com/PennyLaneAI/pennylane/pull/6987)

* Fix `pylint=3.3.4` errors in source code.
  [(#6980)](https://github.com/PennyLaneAI/pennylane/pull/6980)
  [(#6988)](https://github.com/PennyLaneAI/pennylane/pull/6988)

* Remove `QNode.get_gradient_fn` from source code.
  [(#6898)](https://github.com/PennyLaneAI/pennylane/pull/6898)
  
* The source code has been updated use black 25.1.0.
>>>>>>> 769ab99c
  [(#6897)](https://github.com/PennyLaneAI/pennylane/pull/6897)

* Improved the `InterfaceEnum` object to prevent direct comparisons to `str` objects.
  [(#6877)](https://github.com/PennyLaneAI/pennylane/pull/6877)

* Added a `QmlPrimitive` class that inherits `jax.core.Primitive` to a new `qml.capture.custom_primitives` module.
  This class contains a `prim_type` property so that we can differentiate between different sets of PennyLane primitives.
  Consequently, `QmlPrimitive` is now used to define all PennyLane primitives.
  [(#6847)](https://github.com/PennyLaneAI/pennylane/pull/6847)

* The `RiemannianGradientOptimizer` has been updated to take advantage of newer features.
  [(#6882)](https://github.com/PennyLaneAI/pennylane/pull/6882)

* Use `keep_intermediate=True` flag to keep Catalyst's IR when testing.
  Also use a different way of testing to see if something was compiled.
  [(#6990)](https://github.com/PennyLaneAI/pennylane/pull/6990)

<h3>Documentation 📝</h3>

* The code example in the docstring for `qml.PauliSentence` now properly copy-pastes.
  [(#6949)](https://github.com/PennyLaneAI/pennylane/pull/6949)

* The docstrings for `qml.unary_mapping`, `qml.binary_mapping`, `qml.christiansen_mapping`,
  `qml.qchem.localize_normal_modes`, and `qml.qchem.VibrationalPES` have been updated to include better
  code examples.
  [(#6717)](https://github.com/PennyLaneAI/pennylane/pull/6717)

* The docstrings for `qml.qchem.localize_normal_modes` and `qml.qchem.VibrationalPES` have been updated to include
  examples that can be copied.
  [(#6834)](https://github.com/PennyLaneAI/pennylane/pull/6834)

* Fixed a typo in the code example for `qml.labs.dla.lie_closure_dense`.
  [(#6858)](https://github.com/PennyLaneAI/pennylane/pull/6858)

* The code example in the docstring for `qml.BasisRotation` was corrected by including `wire_order` in the 
  call to `qml.matrix`.
  [(#6891)](https://github.com/PennyLaneAI/pennylane/pull/6891)

* The docstring of `qml.noise.meas_eq` has been updated to make its functionality clearer.
  [(#6920)](https://github.com/PennyLaneAI/pennylane/pull/6920)

<h3>Bug fixes 🐛</h3>

* `qml.capture.PlxprInterpreter` now flattens pytree arguments before evaluation.
  [(#6975)](https://github.com/PennyLaneAI/pennylane/pull/6975)

* `qml.GlobalPhase.sparse_matrix` now correctly returns a sparse matrix of the same shape as `matrix`.
  [(#6940)](https://github.com/PennyLaneAI/pennylane/pull/6940)

* `qml.expval` no longer silently casts to a real number when observable coefficients are imaginary.
  [(#6939)](https://github.com/PennyLaneAI/pennylane/pull/6939)

* Fixed `qml.wires.Wires` initialization to disallow `Wires` objects as wires labels.
  Now, `Wires` is idempotent, e.g. `Wires([Wires([0]), Wires([1])])==Wires([0, 1])`.
  [(#6933)](https://github.com/PennyLaneAI/pennylane/pull/6933)

* `qml.capture.PlxprInterpreter` now correctly handles propagation of constants when interpreting higher-order primitives
  [(#6913)](https://github.com/PennyLaneAI/pennylane/pull/6913)

* `qml.capture.PlxprInterpreter` now uses `Primitive.get_bind_params` to resolve primitive calling signatures before binding
  primitives.
  [(#6913)](https://github.com/PennyLaneAI/pennylane/pull/6913)

* The interface is now detected from the data in the circuit, not the arguments to the `QNode`. This allows
  interface data to be strictly passed as closure variables and still be detected.
  [(#6892)](https://github.com/PennyLaneAI/pennylane/pull/6892)

* `BasisState` now casts its input to integers.
  [(#6844)](https://github.com/PennyLaneAI/pennylane/pull/6844)

* The `workflow.contstruct_batch` and `workflow.construct_tape` functions now correctly reflect the `mcm_method`
  passed to the `QNode`, instead of assuming the method is always `deferred`.
  [(#6903)](https://github.com/PennyLaneAI/pennylane/pull/6903)

<h3>Contributors ✍️</h3>

This release contains contributions from (in alphabetical order):

Utkarsh Azad,
Henry Chang,
Yushao Chen,
Isaac De Vlugt,
Diksha Dhawan,
Lillian M.A. Frederiksen,
Pietropaolo Frisoni,
Marcus Gisslén,
Christina Lee,
Mudit Pandey,
Andrija Paurevic,
David Wierichs<|MERGE_RESOLUTION|>--- conflicted
+++ resolved
@@ -324,12 +324,6 @@
 
 <h3>Internal changes ⚙️</h3>
 
-<<<<<<< HEAD
-* The adjoint jvp of a jaxpr can be computed using default.qubit tooling.
-  [(#6875)](https://github.com/PennyLaneAI/pennylane/pull/6875)
-
-* The source code has been updated use black 25.1.0
-=======
 * Minor changes to `DQInterpreter` for speedups with program capture execution.
   [(#6984)](https://github.com/PennyLaneAI/pennylane/pull/6984)
 
@@ -344,7 +338,6 @@
   [(#6898)](https://github.com/PennyLaneAI/pennylane/pull/6898)
   
 * The source code has been updated use black 25.1.0.
->>>>>>> 769ab99c
   [(#6897)](https://github.com/PennyLaneAI/pennylane/pull/6897)
 
 * Improved the `InterfaceEnum` object to prevent direct comparisons to `str` objects.
