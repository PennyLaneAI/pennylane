--- conflicted
+++ resolved
@@ -88,14 +88,12 @@
 * When given a callable, `qml.ctrl` now does its custom pre-processing on all queued operators from the callable.
   [(#4370)](https://github.com/PennyLaneAI/pennylane/pull/4370)
 
-<<<<<<< HEAD
 * If no seed is specified on initialization with `DefaultQubit2`, the local random number generator will be
   seeded from on the NumPy's global random number generator.
   [(#4394)](https://github.com/PennyLaneAI/pennylane/pull/4394)
-=======
+
 * The experimental `DefaultQubit2` device now supports computing VJPs and JVPs using the adjoint method.
   [(#4374)](https://github.com/PennyLaneAI/pennylane/pull/4374)
->>>>>>> 4b59731c
 
 <h3>Breaking changes 💔</h3>
 
