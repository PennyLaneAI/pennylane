--- conflicted
+++ resolved
@@ -102,7 +102,6 @@
 * Improve `qml.math.expand_matrix` method for sparse matrices.
   [(#3060)](https://github.com/PennyLaneAI/pennylane/pull/3060)
 
-<<<<<<< HEAD
 * Added the `map_wires` method to the `Operator` class, which returns a copy of the operator with
   its wires changed according to the given wire map.
   [(#3143)](https://github.com/PennyLaneAI/pennylane/pull/3143)
@@ -114,7 +113,6 @@
   Toffoli(wires=[2, 1, 0])
   ```
 
-=======
 * Adds caching to the `compute_matrix` and `compute_sparse_matrix` of simple non-parametric operations.
   [(#3134)](https://github.com/PennyLaneAI/pennylane/pull/3134)
 
@@ -127,7 +125,6 @@
 * New `null.qubit` device. The `null.qubit`performs no operations or memory allocations. 
   [(#2589)](https://github.com/PennyLaneAI/pennylane/pull/2589)
   
->>>>>>> 57f3a32b
 <h3>Breaking changes</h3>
 
 * `QueuingContext` is renamed `QueuingManager`.
@@ -137,9 +134,6 @@
    if the object isn't in the queue.
 
 * Deprecation patches for the return types enum's location and `qml.utils.expand` are removed.
-<<<<<<< HEAD
-   [(#3092)](https://github.com/PennyLaneAI/pennylane/pull/3092)
-=======
   [(#3092)](https://github.com/PennyLaneAI/pennylane/pull/3092)
 
 * `_multi_dispatch` functionality has been moved inside the `get_interface` function. This function
@@ -173,7 +167,6 @@
   >>> qml.math.get_interface(torch_scalar, torch_tensor, numpy_tensor)
   'torch'
   ```
->>>>>>> 57f3a32b
 
 <h3>Deprecations</h3>
 
