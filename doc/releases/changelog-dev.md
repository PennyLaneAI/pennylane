--- conflicted
+++ resolved
@@ -49,14 +49,6 @@
   
   <img src="https://docs.pennylane.ai/en/latest/_images/mid-circuit-measurement.png" width=70%/>
 
-<h4>Catalyst is seamlessly integrated with PennyLane ⚗️</h4>
-
-* Catalyst, our next-generation compilation framework, is now accessible within PennyLane,
-  allowing you to more easily benefit from hybrid just-in-time (JIT) compilation.
-
-  To access these features, simply install `pennylane-catalyst`:
-
-<<<<<<< HEAD
 * Users can now return statistics for multiple mid-circuit measurements.
   [(#4888)](https://github.com/PennyLaneAI/pennylane/pull/4888)
 
@@ -114,11 +106,15 @@
   documentation for [`qml.measure`](https://docs.pennylane.ai/en/stable/code/api/pennylane.measure.html).
 
 <h4>Catalyst is seamlessly integrated with PennyLane ⚗️</h4>
-=======
+
+* Catalyst, our next-generation compilation framework, is now accessible within PennyLane,
+  allowing you to more easily benefit from hybrid just-in-time (JIT) compilation.
+
+  To access these features, simply install `pennylane-catalyst`:
+
   ```
   pip install pennylane-catalyst
   ```
->>>>>>> 1e22d486
 
   The [`qml.compiler`](https://docs.pennylane.ai/en/latest/code/qml_compiler.html) 
   module provides support for hybrid quantum-classical compilation.
