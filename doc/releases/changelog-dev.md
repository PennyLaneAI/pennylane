# Release 0.44.0-dev (development release)

<h3>New features since last release</h3>

<<<<<<< HEAD
* To support the [IQP paper](https://arxiv.org/pdf/2503.02934), a new template has been added that builds an Instantaneous 
  Quantum Polynomial (`~.IQP`) circuit, and a `~.ResourceOperator` has been added that allows us to estimate the resources 
  required to run an `~.IQP` circuit in theory. A method to approximate expectation values from Z measurements
  following `~.IQP` circuits has also been added to the `math` module.
=======
* A new template for building an Instantaneous Quantum Polynomial (`~.IQP`) circuit has been added along with a 
  lightweight version (based on the :class:`~.estimator.resource_operator.ResourceOperator` class) to rapidly 
  estimate its resources. This unlocks easily estimating the resources of the IQP circuit introduced in the 
  `Train on classical, deploy on quantum <https://arxiv.org/abs/2503.02934>`_ work for generative quantum machine 
  learning.
>>>>>>> 26d2dd53
  [(#8748)](https://github.com/PennyLaneAI/pennylane/pull/8748)
  [(#8749)](https://github.com/PennyLaneAI/pennylane/pull/8749)

* Users can now set precisions for a larger variety of `ResourceOperator`s in
  :mod:`estimator <pennylane.estimator>` using
  :meth:`ResourceConfig.set_precision <pennylane.estimator.resource_config.ResourceConfig.set_precision>`
  thanks to the addition of the `resource_key` keyword argument.
  [(#8561)](https://github.com/PennyLaneAI/pennylane/pull/8561)

* Users can now estimate the resources of Trotterization for Pauli Hamiltonians, using the new
  :class:`estimator.PauliHamiltonian <pennylane.estimator.compact_hamiltonian.PauliHamiltonian>`
  resource Hamiltonian class and the new
  :class:`estimator.TrotterPauli <pennylane.estimator.templates.TrotterPauli>`
  resource operator.
  [(#8546)](https://github.com/PennyLaneAI/pennylane/pull/8546)

* Users can now perform rapid Clifford+T decomposition with QJIT and program capture enabled,
  using the new :func:`~pennylane.transforms.gridsynth` compilation pass.
  This pass discretizes ``RZ`` and ``PhaseShift`` gates to either the Clifford+T basis or to the PPR basis.
  [(#8609)](https://github.com/PennyLaneAI/pennylane/pull/8609)

* Quantum Automatic Differentiation implemented to allow automatic selection of optimal
  Hadamard gradient differentiation methods per [the paper](https://arxiv.org/pdf/2408.05406).
  [(#8640)](https://github.com/PennyLaneAI/pennylane/pull/8640)

* A new decomposition has been added for the Controlled :class:`~.SemiAdder`,
  which is efficient and skips controlling all gates in its decomposition.
  [(#8423)](https://github.com/PennyLaneAI/pennylane/pull/8423)

* Added a :meth:`~pennylane.devices.DeviceCapabilities.gate_set` method to :class:`~pennylane.devices.DeviceCapabilities`
  that produces a set of gate names to be used as the target gate set in decompositions.
  [(#8522)](https://github.com/PennyLaneAI/pennylane/pull/8522)

* The :func:`~pennylane.transforms.decompose` transform now accepts a `minimize_work_wires` argument. With
  the new graph-based decomposition system activated via :func:`~pennylane.decomposition.enable_graph`,
  and `minimize_work_wires` set to `True`, the decomposition system will select decomposition rules that
  minimizes the maximum number of simultaneously allocated work wires.
  [(#8729)](https://github.com/PennyLaneAI/pennylane/pull/8729)
  [(#8734)](https://github.com/PennyLaneAI/pennylane/pull/8734)

<h4>Pauli product measurements</h4>

* Writing circuits in terms of `Pauli product measurements <https://pennylane.ai/compilation/pauli-product-measurement>`_
  (PPMs) in PennyLane is now possible with the new :func:`~.pauli_measure` function.
  Using this function in tandem with :class:`~.PauliRot` to represent Pauli product rotations (PPRs) unlocks surface-code fault-tolerant quantum computing research spurred from `A Game of Surface Codes <http://arxiv.org/abs/1808.02892>`_.
  [(#8461)](https://github.com/PennyLaneAI/pennylane/pull/8461)
  [(#8631)](https://github.com/PennyLaneAI/pennylane/pull/8631)
  [(#8623)](https://github.com/PennyLaneAI/pennylane/pull/8623)
  [(#8663)](https://github.com/PennyLaneAI/pennylane/pull/8663)
  [(#8692)](https://github.com/PennyLaneAI/pennylane/pull/8692)

  The new :func:`~.pauli_measure` function is currently only for analysis on the ``null.qubit`` device, which allows for resource tracking with :func:`~.specs` and circuit inspection with :func:`~.drawer.draw`.

  In the following example, a measurement of the ``XY`` Pauli product on wires ``0`` and ``2`` is performed
  using :func:`~.pauli_measure`, followed by application of a :class:`~.PauliX` gate conditional on
  the outcome of the PPM:

  ```python
  import pennylane as qml
  
  dev = qml.device("null.qubit", wires=3)

  @qml.qnode(dev)
  def circuit():
      qml.Hadamard(0)
      qml.Hadamard(2)
      qml.PauliRot(np.pi / 4, pauli_word="XYZ", wires=[0, 1, 2])
      ppm = qml.pauli_measure(pauli_word="XY", wires=[0, 2])
      qml.cond(ppm, qml.X)(wires=1)
      return qml.expval(qml.Z(0))
  ```

  ```pycon
  >>> print(qml.draw(circuit)())
  0: ──H─╭RXYZ(0.79)─╭┤↗X├────┤  <Z>
  1: ────├RXYZ(0.79)─│──────X─┤
  2: ──H─╰RXYZ(0.79)─╰┤↗Y├──║─┤
                       ╚════╝
  ```

  By appliying the :func:`~.specs` function to the circuit above, you can easily determine its resource information.
  In this case, in addition to other gates, we can see that the circuit includes one PPR and one PPM operation (represented
  by the :class:`~.PauliRot` and :class:`~.ops.mid_measure.pauli_measure.PauliMeasure` gate types):

  ```pycon
  >>> print(qml.specs(circuit)()['resources'])
  Total qubit allocations: 3
  Total gates: 5
  Circuit depth: 4

  Gate types:
    Hadamard: 2
    PauliRot: 1
    PauliMeasure: 1
    Conditional(PauliX): 1

  Measurements:
    expval(PauliZ): 1
  ```

<h4> Compile Pipeline and Transforms </h4>

* Arithmetic dunder methods (`__add__`, `__mul__`, `__rmul__`) have been added to 
  :class:`~.transforms.core.TransformDispatcher`, :class:`~.transforms.core.TransformContainer`, 
  and :class:`~.CompilePipeline` (previously known as the `TransformProgram`) to enable intuitive composition of transform programs using `+` and `*` operators.
  [(#8703)](https://github.com/PennyLaneAI/pennylane/pull/8703)

* In the past, calling a transform with only arguments or keyword but no tapes would raise an error.
  Now, two transforms can be concatenated naturally as

  ```python
  decompose(gate_set=gate_set) + merge_rotations(1e-6)
  ```

  [(#8730)](https://github.com/PennyLaneAI/pennylane/pull/8730)

* `@partial` is not needed anymore for using transforms as decorators with arguments.
  Now, the following two usages are equivalent:

  ```python
  @partial(qml.transforms.decompose, gate_set={qml.RX, qml.CNOT})
  @qml.qnode(qml.device('default.qubit', wires=2))
  def circuit():
      qml.Hadamard(wires=0)
      qml.CZ(wires=[0,1])
      return qml.expval(qml.Z(0))
  ```

  ```python
  @qml.transforms.decompose(gate_set={qml.RX, qml.CNOT})
  @qml.qnode(qml.device('default.qubit', wires=2))
  def circuit():
      qml.Hadamard(wires=0)
      qml.CZ(wires=[0,1])
      return qml.expval(qml.Z(0))
  ```

  [(#8730)](https://github.com/PennyLaneAI/pennylane/pull/8730)

* The `TransformProgram` has been renamed to :class:`~pennylane.transforms.core.CompilePipeline`, and uses of
  the term "transform program" has been updated to "compile pipeline" across the codebase. The class is still
  accessible as `TransformProgram` from `pennylane.transforms.core`, but the module `pennylane.transforms.core.transform_program`
  has been renamed to `pennylane.transforms.core.compile_pipeline`, and the old name is no longer available.
  [(#8735)](https://github.com/PennyLaneAI/pennylane/pull/8735)

* The :class:`~pennylane.transforms.core.CompilePipeline` (previously known as `TransformProgram`)
  is available at the top level namespace as `qml.CompilePipeline`.
  [(#8735)](https://github.com/PennyLaneAI/pennylane/pull/8735)

* Now `CompilePipeline` can dispatch to anything individual transforms can dispatch onto, including
  QNodes.
  [(#8731)](https://github.com/PennyLaneAI/pennylane/pull/8731)

* The :class:`~.CompilePipeline` (previously known as the `TransformProgram`) can now be constructed
  more flexibility with a variable number of arguments that are of types `TransformDispatcher`,
  `TransformContainer`, or other `CompilePipeline`s.
  [(#8750)](https://github.com/PennyLaneAI/pennylane/pull/8750)

<h3>Improvements 🛠</h3>

* Added a new decomposition, `_decompose_2_cnots`, for the two-qubit decomposition for `QubitUnitary`.
  It supports the analytical decomposition a two-qubit unitary known to require exactly 2 CNOTs.
  [(#8666)](https://github.com/PennyLaneAI/pennylane/issues/8666)

* Quantum compilation passes in MLIR and XDSL can now be applied using the core PennyLane transform
  infrastructure, instead of using Catalyst-specific tools. This is made possible by a new argument in
  :func:`~pennylane.transform` and `~.TransformDispatcher` called ``pass_name``, which accepts a string
  corresponding to the name of the compilation pass.
  The ``pass_name`` argument ensures that the given compilation pass will be used when qjit'ing a
  workflow, where the pass is performed in MLIR or xDSL.
  [(#8539)](https://github.com/PennyLaneAI/pennylane/pull/8539)

* `Operator.decomposition` will fallback to the first entry in `qml.list_decomps` if the `Operator.compute_decomposition`
  method is not overridden.
  [(#8686)](https://github.com/PennyLaneAI/pennylane/pull/8686)

* A new :func:`~.marker` function allows for easy inspection at particular points in a transform program
  with :func:`~.specs` and :func:`~.drawer.draw` instead of having to increment ``level``
  by integer amounts when not using any Catalyst passes.
  [(#8684)](https://github.com/PennyLaneAI/pennylane/pull/8684)

  The :func:`~.marker` function works like a transform in PennyLane, and can be deployed as
  a decorator on top of QNodes:

  ```
  from functools import partial

  @partial(qml.marker, level="rotations-merged")
  @qml.transforms.merge_rotations
  @partial(qml.marker, level="my-level")
  @qml.transforms.cancel_inverses
  @partial(qml.transforms.decompose, gate_set={qml.RX})
  @qml.qnode(qml.device('lightning.qubit'))
  def circuit():
      qml.RX(0.2,0)
      qml.X(0)
      qml.X(0)
      qml.RX(0.2, 0)
      return qml.state()
  ```

  The string supplied to ``marker`` can then be used as an argument to ``level`` in ``draw``
  and ``specs``, showing the cumulative result of applying transforms up to the marker:

  ```pycon
  >>> print(qml.draw(circuit, level="my-level")())
  0: ──RX(0.20)──RX(3.14)──RX(3.14)──RX(0.20)─┤  State
  >>> print(qml.draw(circuit, level="rotations-merged")())
  0: ──RX(6.68)─┤  State
  ```

* `qml.for_loop` will now fall back to a standard Python `for` loop if capturing a condensed, structured loop fails
  with program capture enabled.
  [(#8615)](https://github.com/PennyLaneAI/pennylane/pull/8615)

* `qml.cond` will now use standard Python logic if all predicates have concrete values. A nested
  control flow primitive will no longer be captured as it is not needed.
  [(#8634)](https://github.com/PennyLaneAI/pennylane/pull/8634)

* The `~.BasisRotation` graph decomposition was re-written in a qjit friendly way with PennyLane control flow.
  [(#8560)](https://github.com/PennyLaneAI/pennylane/pull/8560)
  [(#8608)](https://github.com/PennyLaneAI/pennylane/pull/8608)
  [(#8620)](https://github.com/PennyLaneAI/pennylane/pull/8620)

* The new graph based decompositions system enabled via :func:`~.decomposition.enable_graph` now supports the following
  additional templates.
  [(#8520)](https://github.com/PennyLaneAI/pennylane/pull/8520)
  [(#8515)](https://github.com/PennyLaneAI/pennylane/pull/8515)
  [(#8516)](https://github.com/PennyLaneAI/pennylane/pull/8516)
  [(#8555)](https://github.com/PennyLaneAI/pennylane/pull/8555)
  [(#8558)](https://github.com/PennyLaneAI/pennylane/pull/8558)
  [(#8538)](https://github.com/PennyLaneAI/pennylane/pull/8538)
  [(#8534)](https://github.com/PennyLaneAI/pennylane/pull/8534)
  [(#8582)](https://github.com/PennyLaneAI/pennylane/pull/8582)
  [(#8543)](https://github.com/PennyLaneAI/pennylane/pull/8543)
  [(#8554)](https://github.com/PennyLaneAI/pennylane/pull/8554)
  [(#8616)](https://github.com/PennyLaneAI/pennylane/pull/8616)
  [(#8602)](https://github.com/PennyLaneAI/pennylane/pull/8602)
  [(#8600)](https://github.com/PennyLaneAI/pennylane/pull/8600)
  [(#8601)](https://github.com/PennyLaneAI/pennylane/pull/8601)
  [(#8595)](https://github.com/PennyLaneAI/pennylane/pull/8595)
  [(#8586)](https://github.com/PennyLaneAI/pennylane/pull/8586)
  [(#8614)](https://github.com/PennyLaneAI/pennylane/pull/8614)

  - :class:`~.QSVT`
  - :class:`~.AmplitudeEmbedding`
  - :class:`~.AllSinglesDoubles`
  - :class:`~.SimplifiedTwoDesign`
  - :class:`~.GateFabric`
  - :class:`~.AngleEmbedding`
  - :class:`~.IQPEmbedding`
  - :class:`~.kUpCCGSD`
  - :class:`~.QAOAEmbedding`
  - :class:`~.BasicEntanglerLayers`
  - :class:`~.HilbertSchmidt`
  - :class:`~.LocalHilbertSchmidt`
  - :class:`~.QuantumMonteCarlo`
  - :class:`~.ArbitraryUnitary`
  - :class:`~.ApproxTimeEvolution`
  - :class:`~.ParticleConservingU2`
  - :class:`~.ParticleConservingU1`
  - :class:`~.CommutingEvolution`

* Added a keyword argument ``recursive`` to ``qml.transforms.cancel_inverses`` that enables
  recursive cancellation of nested pairs of mutually inverse gates. This makes the transform
  more powerful, because it can cancel larger blocks of inverse gates without having to scan
  the circuit from scratch. By default, the recursive cancellation is enabled (``recursive=True``).
  To obtain previous behaviour, disable it by setting ``recursive=False``.
  [(#8483)](https://github.com/PennyLaneAI/pennylane/pull/8483)

* `qml.grad` and `qml.jacobian` now lazily dispatch to catalyst and program
  capture, allowing for `qml.qjit(qml.grad(c))` and `qml.qjit(qml.jacobian(c))` to work.
  [(#8382)](https://github.com/PennyLaneAI/pennylane/pull/8382)

* Both the generic and transform-specific application behavior of a `qml.transforms.core.TransformDispatcher`
  can be overwritten with `TransformDispatcher.generic_register` and `my_transform.register`.
  [(#7797)](https://github.com/PennyLaneAI/pennylane/pull/7797)

* With capture enabled, measurements can now be performed on Operator instances passed as closure
  variables from outside the workflow scope.
  [(#8504)](https://github.com/PennyLaneAI/pennylane/pull/8504)

* Users can now estimate the resources for quantum circuits that contain or decompose into
  any of the following symbolic operators: :class:`~.ChangeOpBasis`, :class:`~.Prod`,
  :class:`~.Controlled`, :class:`~.ControlledOp`, :class:`~.Pow`, and :class:`~.Adjoint`.
  [(#8464)](https://github.com/PennyLaneAI/pennylane/pull/8464)

* Wires can be specified via `range` with program capture and autograph.
  [(#8500)](https://github.com/PennyLaneAI/pennylane/pull/8500)

* The :func:`~pennylane.transforms.decompose` transform no longer raises an error if both `gate_set` and
  `stopping_condition` are provided, or if `gate_set` is a dictionary, when the new graph-based decomposition
  system is disabled.
  [(#8532)](https://github.com/PennyLaneAI/pennylane/pull/8532)

* A new decomposition has been added to :class:`pennylane.Toffoli`. This decomposition uses one
  work wire and :class:`pennylane.TemporaryAND` operators to reduce the resources needed.
  [(#8549)](https://github.com/PennyLaneAI/pennylane/pull/8549)

* The :func:`~pennylane.pauli_decompose` now supports decomposing scipy's sparse matrices,
  allowing for efficient decomposition of large matrices that cannot fit in memory when written as
  dense arrays.
  [(#8612)](https://github.com/PennyLaneAI/pennylane/pull/8612)
  
* A decomposition has been added to the adjoint of :class:`pennylane.TemporaryAND`. This decomposition relies on mid-circuit measurments and does not require any T gates.
  [(#8633)](https://github.com/PennyLaneAI/pennylane/pull/8633)

* The graph-based decomposition system now supports decomposition rules that contains mid-circuit measurements.
  [(#8079)](https://github.com/PennyLaneAI/pennylane/pull/8079)

* The `~pennylane.estimator.compact_hamiltonian.CDFHamiltonian`, `~pennylane.estimator.compact_hamiltonian.THCHamiltonian`,
  `~pennylane.estimator.compact_hamiltonian.VibrationalHamiltonian`, and `~pennylane.estimator.compact_hamiltonian.VibronicHamiltonian`
  classes were modified to take the 1-norm of the Hamiltonian as an optional argument.
  [(#8697)](https://github.com/PennyLaneAI/pennylane/pull/8697)

* New decomposition rules that decompose to :class:`~.PauliRot` are added for the following operators.
  [(#8700)](https://github.com/PennyLaneAI/pennylane/pull/8700)
  [(#8704)](https://github.com/PennyLaneAI/pennylane/pull/8704)

  - :class:`~.CRX`, :class:`~.CRY`, :class:`~.CRZ`
  - :class:`~.ControlledPhaseShift`
  - :class:`~.IsingXX`, :class:`~.IsingYY`, :class:`~.IsingZZ`
  - :class:`~.PSWAP`
  - :class:`~.RX`, :class:`~.RY`, :class:`~.RZ`
  - :class:`~.SingleExcitation`, :class:`~.DoubleExcitation`
  - :class:`~.SWAP`, :class:`~.ISWAP`, :class:`~.SISWAP`
  - :class:`~.CY`, :class:`~.CZ`, :class:`~.CSWAP`, :class:`~.CNOT`, :class:`~.Toffoli`

<h3>Breaking changes 💔</h3>

* The output format of `qml.specs` has been restructured into a dataclass to streamline the outputs.
  Some legacy information has been removed from the new output format.
  [(#8713)](https://github.com/PennyLaneAI/pennylane/pull/8713)

* The unified compiler, implemented in the `qml.compiler.python_compiler` submodule, has been removed from PennyLane.
  It has been migrated to Catalyst, available as `catalyst.python_interface`.
  [(#8662)](https://github.com/PennyLaneAI/pennylane/pull/8662)

* `qml.transforms.map_wires` no longer supports plxpr transforms.
  [(#8683)](https://github.com/PennyLaneAI/pennylane/pull/8683)

* ``QuantumScript.to_openqasm`` has been removed. Please use ``qml.to_openqasm`` instead. This removes duplicated
  functionality for converting a circuit to OpenQASM code.
  [(#8499)](https://github.com/PennyLaneAI/pennylane/pull/8499)

* Providing ``num_steps`` to :func:`pennylane.evolve`, :func:`pennylane.exp`, :class:`pennylane.ops.Evolution`,
  and :class:`pennylane.ops.Exp` has been disallowed. Instead, use :class:`~.TrotterProduct` for approximate
  methods, providing the ``n`` parameter to perform the Suzuki-Trotter product approximation of a Hamiltonian
  with the specified number of Trotter steps.
  [(#8474)](https://github.com/PennyLaneAI/pennylane/pull/8474)

  As a concrete example, consider the following case:

  .. code-block:: python

    coeffs = [0.5, -0.6]
    ops = [qml.X(0), qml.X(0) @ qml.Y(1)]
    H_flat = qml.dot(coeffs, ops)

  Instead of computing the Suzuki-Trotter product approximation as:

  ```pycon
  >>> qml.evolve(H_flat, num_steps=2).decomposition()
  [RX(0.5, wires=[0]),
  PauliRot(-0.6, XY, wires=[0, 1]),
  RX(0.5, wires=[0]),
  PauliRot(-0.6, XY, wires=[0, 1])]
  ```

  The same result can be obtained using :class:`~.TrotterProduct` as follows:

  ```pycon
  >>> decomp_ops = qml.adjoint(qml.TrotterProduct(H_flat, time=1.0, n=2)).decomposition()
  >>> [simp_op for op in decomp_ops for simp_op in map(qml.simplify, op.decomposition())]
  [RX(0.5, wires=[0]),
  PauliRot(-0.6, XY, wires=[0, 1]),
  RX(0.5, wires=[0]),
  PauliRot(-0.6, XY, wires=[0, 1])]
  ```

* The value ``None`` has been removed as a valid argument to the ``level`` parameter in the
  :func:`pennylane.workflow.get_transform_program`, :func:`pennylane.workflow.construct_batch`,
  :func:`pennylane.draw`, :func:`pennylane.draw_mpl`, and :func:`pennylane.specs` transforms.
  Please use ``level='device'`` instead to apply the transform at the device level.
  [(#8477)](https://github.com/PennyLaneAI/pennylane/pull/8477)

* Access to ``add_noise``, ``insert`` and noise mitigation transforms from the ``pennylane.transforms`` module is deprecated.
  Instead, these functions should be imported from the ``pennylane.noise`` module.
  [(#8477)](https://github.com/PennyLaneAI/pennylane/pull/8477)

* ``qml.qnn.cost.SquaredErrorLoss`` has been removed. Instead, this hybrid workflow can be accomplished
  with a function like ``loss = lambda *args: (circuit(*args) - target)**2``.
  [(#8477)](https://github.com/PennyLaneAI/pennylane/pull/8477)

* Some unnecessary methods of the ``qml.CircuitGraph`` class have been removed:
  [(#8477)](https://github.com/PennyLaneAI/pennylane/pull/8477)

  - ``print_contents`` in favor of ``print(obj)``
  - ``observables_in_order`` in favor of ``observables``
  - ``operations_in_order`` in favor of ``operations``
  - ``ancestors_in_order(obj)`` in favor of ``ancestors(obj, sort=True)``
  - ``descendants_in_order(obj)`` in favor of ``descendants(obj, sort=True)``

* ``pennylane.devices.DefaultExecutionConfig`` has been removed. Instead, use
  ``qml.devices.ExecutionConfig()`` to create a default execution configuration.
  [(#8470)](https://github.com/PennyLaneAI/pennylane/pull/8470)

* Specifying the ``work_wire_type`` argument in ``qml.ctrl`` and other controlled operators as ``"clean"`` or
  ``"dirty"`` is disallowed. Use ``"zeroed"`` to indicate that the work wires are initially in the :math:`|0\rangle`
  state, and ``"borrowed"`` to indicate that the work wires can be in any arbitrary state. In both cases, the
  work wires are assumed to be restored to their original state upon completing the decomposition.
  [(#8470)](https://github.com/PennyLaneAI/pennylane/pull/8470)

* `QuantumScript.shape` and `QuantumScript.numeric_type` are removed. The corresponding `MeasurementProcess`
  methods should be used instead.
  [(#8468)](https://github.com/PennyLaneAI/pennylane/pull/8468)

* `MeasurementProcess.expand` is removed.
  `qml.tape.QuantumScript(mp.obs.diagonalizing_gates(), [type(mp)(eigvals=mp.obs.eigvals(), wires=mp.obs.wires)])`
  can be used instead.
  [(#8468)](https://github.com/PennyLaneAI/pennylane/pull/8468)

* The `qml.QNode.add_transform` method is removed.
  Instead, please use `QNode.transform_program.push_back(transform_container=transform_container)`.
  [(#8468)](https://github.com/PennyLaneAI/pennylane/pull/8468)

* The `TransformProgram` has been renamed to :class:`~pennylane.transforms.core.CompilePipeline`, and uses of
  the term "transform program" has been updated to "compile pipeline" across the codebase. The class is still
  accessible as `TransformProgram` from `pennylane.transforms.core`, but the module `pennylane.transforms.core.transform_program`
  has been renamed to `pennylane.transforms.core.compile_pipeline`, and the old name is no longer available.
  [(#8735)](https://github.com/PennyLaneAI/pennylane/pull/8735)

<h3>Deprecations 👋</h3>

* Maintenance support of NumPy<2.0 is deprecated as of v0.44 and will be completely dropped in v0.45.
  Future versions of PennyLane will only work with NumPy>=2.0.
  We recommend upgrading your version of NumPy to benefit from enhanced support and features.
  [(#8578)](https://github.com/PennyLaneAI/pennylane/pull/8578)
  [(#8497)](https://github.com/PennyLaneAI/pennylane/pull/8497)

* The ``custom_decomps`` keyword argument to ``qml.device`` has been deprecated and will be removed
  in 0.45. Instead, with ``qml.decomposition.enable_graph()``, new decomposition rules can be defined as
  quantum functions with registered resources. See :mod:`pennylane.decomposition` for more details.

* `qml.measure`, `qml.measurements.MidMeasureMP`, `qml.measurements.MeasurementValue`,
  and `qml.measurements.get_mcm_predicates` are now located in `qml.ops.mid_measure`.
  `MidMeasureMP` is now renamed to `MidMeasure`.
  `qml.measurements.find_post_processed_mcms` is now `qml.devices.qubit.simulate._find_post_processed_mcms`,
  and is being made private, as it is an utility for tree-traversal.
  [(#8466)](https://github.com/PennyLaneAI/pennylane/pull/8466)

* The ``pennylane.operation.Operator.is_hermitian`` property has been deprecated and renamed
  to ``pennylane.operation.Operator.is_verified_hermitian`` as it better reflects the functionality of this property.
  The deprecated access through ``is_hermitian`` will be removed in PennyLane v0.45.
  Alternatively, consider using the ``pennylane.is_hermitian`` function instead as it provides a more reliable check for hermiticity.
  Please be aware that it comes with a higher computational cost.
  [(#8494)](https://github.com/PennyLaneAI/pennylane/pull/8494)

* Access to the follow functions and classes from the ``pennylane.resources`` module are deprecated. Instead, these functions must be imported from the ``pennylane.estimator`` module.
  [(#8484)](https://github.com/PennyLaneAI/pennylane/pull/8484)

  - ``qml.estimator.estimate_shots`` in favor of ``qml.resources.estimate_shots``
  - ``qml.estimator.estimate_error`` in favor of ``qml.resources.estimate_error``
  - ``qml.estimator.FirstQuantization`` in favor of ``qml.resources.FirstQuantization``
  - ``qml.estimator.DoubleFactorization`` in favor of ``qml.resources.DoubleFactorization``

* ``argnum`` has been renamed ``argnums`` for ``qml.grad``, ``qml.jacobian``, ``qml.jvp`` and ``qml.vjp``.
  [(#8496)](https://github.com/PennyLaneAI/pennylane/pull/8496)
  [(#8481)](https://github.com/PennyLaneAI/pennylane/pull/8481)

* The :func:`pennylane.devices.preprocess.mid_circuit_measurements` transform is deprecated. Instead,
  the device should determine which mcm method to use, and explicitly include :func:`~pennylane.transforms.dynamic_one_shot`
  or :func:`~pennylane.transforms.defer_measurements` in its preprocess transforms if necessary.
  [(#8467)](https://github.com/PennyLaneAI/pennylane/pull/8467)

* Passing a function to the ``gate_set`` argument in the :func:`~pennylane.transforms.decompose` transform
  is deprecated. The ``gate_set`` argument expects a static iterable of operator type and/or operator names,
  and the function should be passed to the ``stopping_condition`` argument instead.
  [(#8533)](https://github.com/PennyLaneAI/pennylane/pull/8533)

  The example below illustrates how you can provide a function as the ``stopping_condition`` in addition to providing a
  ``gate_set``. The decomposition of each operator will then stop once it reaches the gates in the ``gate_set`` or the
  ``stopping_condition`` is satisfied.

  ```python
  import pennylane as qml
  from functools import partial

  @partial(qml.transforms.decompose, gate_set={"H", "T", "CNOT"}, stopping_condition=lambda op: len(op.wires) <= 2)
  @qml.qnode(qml.device("default.qubit"))
  def circuit():
      qml.Hadamard(wires=[0])
      qml.Toffoli(wires=[0,1,2])
      return qml.expval(qml.Z(0))
  ```

  ```pycon
  >>> print(qml.draw(circuit)())
  0: ──H────────╭●───────────╭●────╭●──T──╭●─┤  <Z>
  1: ────╭●─────│─────╭●─────│───T─╰X──T†─╰X─┤
  2: ──H─╰X──T†─╰X──T─╰X──T†─╰X──T──H────────┤
  ```

<h3>Internal changes ⚙️</h3>

* `qml.cond`, the `QNode`, transforms, `qml.grad`, and `qml.jacobian` no longer treat all keyword arguments as static
  arguments. They are instead treated as dynamic, numerical inputs, matching the behaviour of Jax and Catalyst.
  [(#8290)](https://github.com/PennyLaneAI/pennylane/pull/8290)

* To adjust to the Python 3.14, some error messages expectations have been updated in tests; `get_type_str` added a special branch to handle `Union`.
  [(#8568)](https://github.com/PennyLaneAI/pennylane/pull/8568)

* Bump `jax` version to `0.7.1` for `capture` module.
  [(#8715)](https://github.com/PennyLaneAI/pennylane/pull/8715)

* Bump `jax` version to `0.7.0` for `capture` module.
  [(#8701)](https://github.com/PennyLaneAI/pennylane/pull/8701)

* Improve error handling when using PennyLane's experimental program capture functionality with an incompatible JAX version.
  [(#8723)](https://github.com/PennyLaneAI/pennylane/pull/8723)

* Bump `autoray` package version to `0.8.2`.
  [(#8674)](https://github.com/PennyLaneAI/pennylane/pull/8674)

* Update the schedule of nightly TestPyPI uploads to occur at the end rather than the beginning of all week days.
  [(#8672)](https://github.com/PennyLaneAI/pennylane/pull/8672)

* Add workflow to bump Catalyst and Lightning versions in the RC branch, create a new release tag and draft release, tag the RC branch, and create a PR to merge the RC branch into master.
  [(#8352)](https://github.com/PennyLaneAI/pennylane/pull/8352)

* Added `MCM_METHOD` and `POSTSELECT_MODE` `StrEnum` objects to improve validation and handling of `MCMConfig` creation.
  [(#8596)](https://github.com/PennyLaneAI/pennylane/pull/8596)

* Updated various docstrings to be compatible with the new documentation testing approach.
  [(#8635)](https://github.com/PennyLaneAI/pennylane/pull/8635)

* In program capture, transforms now have a single transform primitive that have a `transform` param that stores
  the `TransformDispatcher`. Before, each transform had its own primitive stored on the
  `TransformDispatcher._primitive` private property. It proved difficult to keep maintaining dispatch behaviour
  for every single transform.
  [(#8576)](https://github.com/PennyLaneAI/pennylane/pull/8576)
  [(#8639)](https://github.com/PennyLaneAI/pennylane/pull/8639)

* Updated documentation check workflow to run on pull requests on `v[0-9]+\.[0-9]+\.[0-9]+-docs` branches.
  [(#8590)](https://github.com/PennyLaneAI/pennylane/pull/8590)

* When program capture is enabled, there is no longer caching of the jaxpr on the QNode.
  [(#8629)](https://github.com/PennyLaneAI/pennylane/pull/8629)

* The `grad` and `jacobian` primitives now store the function under `fn`. There is also now a single `jacobian_p`
  primitive for use in program capture.
  [(#8357)](https://github.com/PennyLaneAI/pennylane/pull/8357)

* Update versions for `pylint`, `isort` and `black` in `format.yml`
  [(#8506)](https://github.com/PennyLaneAI/pennylane/pull/8506)

* Reclassifies `registers` as a tertiary module for use with tach.
  [(#8513)](https://github.com/PennyLaneAI/pennylane/pull/8513)

* The :class:`~pennylane.devices.LegacyDeviceFacade` is slightly refactored to implement `setup_execution_config` and `preprocess_transforms`
  separately as opposed to implementing a single `preprocess` method. Additionally, the `mid_circuit_measurements` transform has been removed
  from the preprocess transform program. Instead, the best mcm method is chosen in `setup_execution_config`. By default, the ``_capabilities``
  dictionary is queried for the ``"supports_mid_measure"`` property. If the underlying device defines a TOML file, the ``supported_mcm_methods``
  field in the TOML file is used as the source of truth.
  [(#8469)](https://github.com/PennyLaneAI/pennylane/pull/8469)
  [(#8486)](https://github.com/PennyLaneAI/pennylane/pull/8486)
  [(#8495)](https://github.com/PennyLaneAI/pennylane/pull/8495)

* The various private functions of the :class:`~pennylane.estimator.FirstQuantization` class have
  been modified to avoid using `numpy.matrix` as this function is deprecated.
  [(#8523)](https://github.com/PennyLaneAI/pennylane/pull/8523)

* The `ftqc` module now includes dummy transforms for several Catalyst/MLIR passes (`to-ppr`, `commute-ppr`, `merge-ppr-ppm`,
  `decompose-clifford-ppr`, `decompose-non-clifford-ppr`, `ppr-to-ppm`, `ppr-to-mbqc` and `reduce-t-depth`), to allow them to
  be captured as primitives in PLxPR and mapped to the MLIR passes in Catalyst. This enables using the passes with the unified
  compiler and program capture.
  [(#8519)](https://github.com/PennyLaneAI/pennylane/pull/8519)
  [(#8544)](https://github.com/PennyLaneAI/pennylane/pull/8544)

* The decompositions for several templates have been updated to use
  :class:`~.ops.op_math.ChangeOpBasis`, which makes their decompositions more resource efficient
  by eliminating unnecessary controlled operations. The templates include :class:`~.PhaseAdder`,
  :class:`~.TemporaryAND`, :class:`~.QSVT`, and :class:`~.SelectPauliRot`.
  [(#8490)](https://github.com/PennyLaneAI/pennylane/pull/8490)
  [(#8577)](https://github.com/PennyLaneAI/pennylane/pull/8577)
  [(#8721)](https://github.com/PennyLaneAI/pennylane/issues/8721)

* The constant to convert the length unit Bohr to Angstrom in ``qml.qchem`` is updated to use scipy
  constants.
  [(#8537)](https://github.com/PennyLaneAI/pennylane/pull/8537)

* Solovay-Kitaev decomposition using the :func:`~.clifford_t_decompostion` transform
  with ``method="sk"`` or directly via :func:`~.ops.sk_decomposition` now raises a more
  informative ``RuntimeError`` when used with JAX-JIT or :func:`~.qjit`.
  [(#8489)](https://github.com/PennyLaneAI/pennylane/pull/8489)

* Added a `skip_decomp_matrix_check` argument to :func:`~pennylane.ops.functions.assert_valid` that
  allows the test to skip the matrix check part of testing a decomposition rule but still verify
  that the resource function is correct.
  [(#8687)](https://github.com/PennyLaneAI/pennylane/pull/8687)

<h3>Documentation 📝</h3>

* The documentation of ``qml.transforms.rz_phase_gradient`` has been updated with respect to the
  sign convention of phase gradient states, how it prepares the phase gradient state in the code
  example, and the verification of the code example result.

* The code example in the documentation for ``qml.decomposition.register_resources`` has been
  updated to adhere to renamed keyword arguments and default behaviour of ``max_work_wires``.
  [(#8536)](https://github.com/PennyLaneAI/pennylane/pull/8536)

* The docstring for ``qml.device`` has been updated to include a section on custom decompositions,
  and a warning about the removal of the ``custom_decomps`` kwarg in v0.45. Additionally, the page
  :doc:`Building a plugin <../development/plugins>` now includes instructions on using
  the :func:`~pennylane.devices.preprocess.decompose` transform for device-level decompositions.
  The documentation for :doc:`Compiling circuits <../introduction/compiling_circuits>` has also been
  updated with a warning message about ``custom_decomps`` future removal.
  [(#8492)](https://github.com/PennyLaneAI/pennylane/pull/8492)
  [(#8564)](https://github.com/PennyLaneAI/pennylane/pull/8564)

A warning message has been added to :doc:`Building a plugin <../development/plugins>`
  docstring for ``qml.device`` has been updated to include a section on custom decompositions,
  and a warning about the removal of the ``custom_decomps`` kwarg in v0.44. Additionally, the page
  :doc:`Building a plugin <../development/plugins>` now includes instructions on using
  the :func:`~pennylane.devices.preprocess.decompose` transform for device-level decompositions.
  [(#8492)](https://github.com/PennyLaneAI/pennylane/pull/8492)

* Improves documentation in the transforms module and adds documentation testing for it.
  [(#8557)](https://github.com/PennyLaneAI/pennylane/pull/8557)

<h3>Bug fixes 🐛</h3>

* Handles floating point errors in the norm of the state when applying
  mid circuit measurements.
  [(#8741)](https://github.com/PennyLaneAI/pennylane/pull/8741)

* Update `interface-unit-tests.yml` to use its input parameter `pytest_additional_args` when running pytest.
  [(#8705)](https://github.com/PennyLaneAI/pennylane/pull/8705)

* Fixes a bug where in `resolve_work_wire_type` we incorrectly returned a value of `zeroed` if `both work_wires`
  and `base_work_wires` were empty, causing an incorrect work wire type.
  [(#8718)](https://github.com/PennyLaneAI/pennylane/pull/8718)

* The warnings-as-errors CI action was failing due to an incompatibility between `pytest-xdist` and `pytest-benchmark`.
  Disabling the benchmark package allows the tests to be collected an executed.
  [(#8699)](https://github.com/PennyLaneAI/pennylane/pull/8699)

* Adds an `expand_transform` to `param_shift_hessian` to pre-decompose
  operations till they are supported.
  [(#8698)](https://github.com/PennyLaneAI/pennylane/pull/8698)

* Fixes a bug in `default.mixed` device where certain diagonal operations were incorrectly
  reshaped during application when using broadcasting.
  [(#8593)](https://github.com/PennyLaneAI/pennylane/pull/8593)

* Add an exception to the warning for unsolved operators within the graph-based decomposition
  system if the unsolved operators are :class:`.allocation.Allocate` or :class:`.allocation.Deallocate`.
  [(#8553)](https://github.com/PennyLaneAI/pennylane/pull/8553)

* Fixes a bug in `clifford_t_decomposition` with `method="gridsynth"` and qjit, where using cached decomposition with the same parameter causes an error.
  [(#8535)](https://github.com/PennyLaneAI/pennylane/pull/8535)

* Fixes a bug in :class:`~.SemiAdder` where the results were incorrect when more ``work_wires`` than required were passed.
 [(#8423)](https://github.com/PennyLaneAI/pennylane/pull/8423)

* Fixes a bug where the deferred measurement method is used silently even if ``mcm_method="one-shot"`` is explicitly requested,
  when a device that extends the ``LegacyDevice`` does not declare support for mid-circuit measurements.
  [(#8486)](https://github.com/PennyLaneAI/pennylane/pull/8486)

* Fixes a bug where a `KeyError` is raised when querying the decomposition rule for an operator in the gate set from a :class:`~pennylane.decomposition.DecompGraphSolution`.
  [(#8526)](https://github.com/PennyLaneAI/pennylane/pull/8526)

* Fixes a bug where mid-circuit measurements were generating incomplete QASM.
  [(#8556)](https://github.com/PennyLaneAI/pennylane/pull/8556)

* Fixes a bug where `qml.specs` incorrectly computes the circuit depth when classically controlled operators are involved.
  [(#8668)](https://github.com/PennyLaneAI/pennylane/pull/8668)

* Fixes a bug where an error is raised when trying to decompose a nested composite operator with capture and the new graph system enabled.
  [(#8695)](https://github.com/PennyLaneAI/pennylane/pull/8695)

* Fixes a bug where :func:`~.change_op_basis` cannot be captured when the `uncompute_op` is left out.
  [(#8695)](https://github.com/PennyLaneAI/pennylane/pull/8695)

* Fixes a bug in :func:`~qml.ops.rs_decomposition` where correct solution candidates were being rejected
  due to some incorrect GCD computations.
  [(#8625)](https://github.com/PennyLaneAI/pennylane/pull/8625)

* Fixes a bug where decomposition rules are sometimes incorrectly disregarded by the `DecompositionGraph` when a higher level
  decomposition rule uses dynamically allocated work wires.
  [(#8725)](https://github.com/PennyLaneAI/pennylane/pull/8725)

* Fixes a bug where :class:`~.ops.ChangeOpBasis` is not correctly reconstructed using `qml.pytrees.unflatten(*qml.pytrees.flatten(op))`
  [(#8721)](https://github.com/PennyLaneAI/pennylane/issues/8721)

<h3>Contributors ✍️</h3>

This release contains contributions from (in alphabetical order):

Guillermo Alonso,
Utkarsh Azad,
Astral Cai,
Yushao Chen,
Marcus Edwards,
Lillian Frederiksen,
Sengthai Heng,
Soran Jahangiri,
Jacob Kitchen,
Christina Lee,
Joseph Lee,
Lee J. O'Riordan,
Gabriela Sanchez Diaz,
Mudit Pandey,
Shuli Shu,
Jay Soni,
nate stemen,
Theodoros Trochatos,
David Wierichs,
Hongsheng Zheng,
Zinan Zhou<|MERGE_RESOLUTION|>--- conflicted
+++ resolved
@@ -2,18 +2,11 @@
 
 <h3>New features since last release</h3>
 
-<<<<<<< HEAD
-* To support the [IQP paper](https://arxiv.org/pdf/2503.02934), a new template has been added that builds an Instantaneous 
-  Quantum Polynomial (`~.IQP`) circuit, and a `~.ResourceOperator` has been added that allows us to estimate the resources 
-  required to run an `~.IQP` circuit in theory. A method to approximate expectation values from Z measurements
-  following `~.IQP` circuits has also been added to the `math` module.
-=======
 * A new template for building an Instantaneous Quantum Polynomial (`~.IQP`) circuit has been added along with a 
   lightweight version (based on the :class:`~.estimator.resource_operator.ResourceOperator` class) to rapidly 
   estimate its resources. This unlocks easily estimating the resources of the IQP circuit introduced in the 
   `Train on classical, deploy on quantum <https://arxiv.org/abs/2503.02934>`_ work for generative quantum machine 
   learning.
->>>>>>> 26d2dd53
   [(#8748)](https://github.com/PennyLaneAI/pennylane/pull/8748)
   [(#8749)](https://github.com/PennyLaneAI/pennylane/pull/8749)
 
