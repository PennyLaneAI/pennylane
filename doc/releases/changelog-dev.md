
# Release 0.43.0-dev (development release)

<h3>New features since last release</h3>

* Dynamic wire allocation with `qml.allocation.allocate` can now be executed on `default.qubit`.
  [(#7718)](https://github.com/PennyLaneAI/pennylane/pull/7718)

  ```python
  @qml.qnode(qml.device('default.qubit'))
  def c():
      with qml.allocation.allocate(1) as wires:
          qml.H(wires)
          qml.CNOT((wires[0], 0))
      return qml.probs(wires=0)

  c()
  ```
  ```
  array([0.5, 0.5])
  ```

* A new :func:`~.ops.op_math.change_basis_op` function and :class:`~.ops.op_math.ChangeOpBasis` class were added,
  which allow a compute-uncompute pattern (U V U†) to be represented by a single operator.
  A corresponding decomposition rule has been added to support efficiently controlling the pattern,
  in which only the central (target) operator is controlled, and not U or U†.
  [(#8023)](https://github.com/PennyLaneAI/pennylane/pull/8023)
  [(#8070)](https://github.com/PennyLaneAI/pennylane/pull/8070)

* A new keyword argument ``partial`` has been added to :class:`qml.Select`. It allows for 
  simplifications in the decomposition of ``Select`` under the assumption that the state of the
  control wires has no overlap with computational basis states that are not used by ``Select``.
  [(#7658)](https://github.com/PennyLaneAI/pennylane/pull/7658)

* New ZX calculus-based transforms have been added to access circuit optimization
  passes implemented in [pyzx](https://pyzx.readthedocs.io/en/latest/):

  * :func:`~.transforms.zx.push_hadamards` to optimize a phase-polynomial + Hadamard circuit by pushing
    Hadamard gates as far as possible to one side to create fewer larger phase-polynomial blocks
    (see [pyzx.basic_optimization](https://pyzx.readthedocs.io/en/latest/api.html#pyzx.optimize.basic_optimization)).
    [(#8025)](https://github.com/PennyLaneAI/pennylane/pull/8025)

  * :func:`~.transforms.zx.todd` to optimize a Clifford + T circuit by using the Third Order Duplicate and Destroy (TODD) algorithm
    (see [pyzx.phase_block_optimize](https://pyzx.readthedocs.io/en/latest/api.html#pyzx.optimize.phase_block_optimize)).
    [(#8029)](https://github.com/PennyLaneAI/pennylane/pull/8029)

  * :func:`~.transforms.zx.optimize_t_count` to reduce the number of T gates in a Clifford + T circuit by applying
    a sequence of passes that combine ZX-based commutation and cancellation rules and the TODD algorithm
    (see [pyzx.full_optimize](https://pyzx.readthedocs.io/en/latest/api.html#pyzx.optimize.full_optimize)).
    [(#8088)](https://github.com/PennyLaneAI/pennylane/pull/8088)

  * :func:`~.transforms.zx.reduce_non_clifford` to reduce the number of non-Clifford gates by applying
    a combination of phase gadgetization strategies and Clifford gate simplification rules.
    (see [pyzx.full_reduce](https://pyzx.readthedocs.io/en/latest/api.html#pyzx.simplify.full_reduce)).
    [(#7747)](https://github.com/PennyLaneAI/pennylane/pull/7747)

* The `qml.specs` function now accepts a `compute_depth` keyword argument, which is set to `True` by default.
  This makes the expensive depth computation performed by `qml.specs` optional.
  [(#7998)](https://github.com/PennyLaneAI/pennylane/pull/7998)
  [(#8042)](https://github.com/PennyLaneAI/pennylane/pull/8042)

* New transforms called :func:`~.transforms.match_relative_phase_toffoli` and 
  :func:`~.transforms.match_controlled_iX_gate` have been added to implement passes that make use
  of equivalencies to compile certain patterns to efficient Clifford+T equivalents.
  [(#7748)](https://github.com/PennyLaneAI/pennylane/pull/7748)

* Leveraging quantum just-in-time compilation to optimize parameterized hybrid workflows with the momentum
  quantum natural gradient optimizer is now possible with the new :class:`~.MomentumQNGOptimizerQJIT` optimizer.
  [(#7606)](https://github.com/PennyLaneAI/pennylane/pull/7606)

  Similar to the :class:`~.QNGOptimizerQJIT` optimizer, :class:`~.MomentumQNGOptimizerQJIT` offers a
  `qml.qjit`-compatible analogue to the existing :class:`~.MomentumQNGOptimizer` with an Optax-like interface:

  ```python
  import pennylane as qml
  import jax.numpy as jnp

  dev = qml.device("lightning.qubit", wires=2)

  @qml.qnode(dev)
  def circuit(params):
      qml.RX(params[0], wires=0)
      qml.RY(params[1], wires=1)
      return qml.expval(qml.Z(0) + qml.X(1))

  opt = qml.MomentumQNGOptimizerQJIT(stepsize=0.1, momentum=0.2)

  @qml.qjit
  def update_step_qjit(i, args):
      params, state = args
      return opt.step(circuit, params, state)

  @qml.qjit
  def optimization_qjit(params, iters):
      state = opt.init(params)
      args = (params, state)
      params, state = qml.for_loop(iters)(update_step_qjit)(args)
      return params
  ```

  ```pycon
  >>> params = jnp.array([0.1, 0.2])
  >>> iters = 1000
  >>> optimization_qjit(params=params, iters=iters)
  Array([ 3.14159265, -1.57079633], dtype=float64)
  ```

* The :func:`~.transforms.decompose` transform is now able to decompose classically controlled operations.
  [(#8145)](https://github.com/PennyLaneAI/pennylane/pull/8145)

<h3>Improvements 🛠</h3>

* `allocate` now takes `state: Literal["zero", "any"] = "zero"` instead of `require_zeros=True`.
  [(#8163)](https://github.com/PennyLaneAI/pennylane/pull/8163)

* A `DynamicRegister` can no longer be used as an individual wire itself, as this led to confusing results.
  [(#8151)](https://github.com/PennyLaneAI/pennylane/pull/8151)

* A new keyword argument called ``shot_dist`` has been added to the :func:`~.transforms.split_non_commuting` transform.
  This allows for more customization and efficiency when calculating expectation values across the non-commuting groups
  of observables that make up a ``Hamiltonian``/``LinearCombination``.
  [(#7988)](https://github.com/PennyLaneAI/pennylane/pull/7988)

  Given a QNode that returns a sample-based measurement (e.g., ``expval``) of a ``Hamiltonian``/``LinearCombination``
  with finite ``shots``, the current default behaviour of :func:`~.transforms.split_non_commuting` will perform ``shots``
  executions for each group of commuting terms. With the ``shot_dist`` argument, this behaviour can be changed:

  * ``"uniform"``: evenly distributes the number of ``shots`` across all groups of commuting terms
  * ``"weighted"``: distributes the number of ``shots`` according to weights proportional to the L1 norm of the coefficients in each group
  * ``"weighted_random"``: same as ``"weighted"``, but the numbers of ``shots`` are sampled from a multinomial distribution
  * or a user-defined function implementing a custom shot distribution strategy

  To show an example about how this works, let's start by defining a simple Hamiltonian:

  ```python
  import pennylane as qml

  ham = qml.Hamiltonian(
      coeffs=[10, 0.1, 20, 100, 0.2],
      observables=[
          qml.X(0) @ qml.Y(1),
          qml.Z(0) @ qml.Z(2),
          qml.Y(1),
          qml.X(1) @ qml.X(2),
          qml.Z(0) @ qml.Z(1) @ qml.Z(2)
      ]
  )
  ```

  This Hamiltonian can be split into 3 non-commuting groups of mutually commuting terms.
  With ``shot_dist = "weighted"``, for example, the number of shots will be divided
  according to the L1 norm of each group's coefficients:

  ```python
  from functools import partial
  from pennylane.transforms import split_non_commuting

  dev = qml.device("default.qubit")

  @partial(split_non_commuting, shot_dist="weighted")
  @qml.qnode(dev, shots=10000)
  def circuit():
      return qml.expval(ham)

  with qml.Tracker(dev) as tracker:
      circuit()
  ```

  ```pycon
  >>> print(tracker.history["shots"])
  [2303, 23, 7674]
  ```

* The number of `shots` can now be specified directly in QNodes as a standard keyword argument.
  [(#8073)](https://github.com/PennyLaneAI/pennylane/pull/8073)

  ```python
  @qml.qnode(qml.device("default.qubit"), shots=1000)
  def circuit():
      qml.H(0)
      return qml.expval(qml.Z(0))
  ```

  ```pycon
  >>> circuit.shots
  Shots(total=1000)
  >>> circuit()
  np.float64(-0.004)
  ```

  Setting the `shots` value in a QNode is equivalent to decorating with :func:`qml.workflow.set_shots`. Note, however, that decorating with :func:`qml.workflow.set_shots` overrides QNode `shots`:

  ```pycon
  >>> new_circ = qml.set_shots(circuit, shots=123)
  >>> new_circ.shots
  Shots(total=123)
  ```

* PennyLane `autograph` supports standard python for updating arrays like `array[i] += x` instead of jax `arr.at[i].add(x)`. 
  Users can now use this when designing quantum circuits with experimental program capture enabled.

  ```python
  import pennylane as qml
  import jax.numpy as jnp

  qml.capture.enable()

  @qml.qnode(qml.device("default.qubit", wires=3))
  def circuit(val):
    angles = jnp.zeros(3)
    angles[0:3] += val

    for i, angle in enumerate(angles):
        qml.RX(angle, i)

    return qml.expval(qml.Z(0)), qml.expval(qml.Z(1)), qml.expval(qml.Z(2))
  ```

  ```pycon
  >>> circuit(jnp.pi)
  (Array(-1, dtype=float32),
   Array(-1, dtype=float32),
   Array(-1, dtype=float32)) 
  ```

  [(#8076)](https://github.com/PennyLaneAI/pennylane/pull/8076)

* PennyLane `autograph` supports standard python for index assignment (`arr[i] = x`) instead of jax.numpy form (`arr = arr.at[i].set(x)`).
  Users can now use standard python assignment when designing circuits with experimental program capture enabled.

  ```python
  import pennylane as qml
  import jax.numpy as jnp

  qml.capture.enable()

  @qml.qnode(qml.device("default.qubit", wires=3))
  def circuit(val):
    angles = jnp.zeros(3)
    angles[1] = val / 2
    angles[2] = val

    for i, angle in enumerate(angles):
        qml.RX(angle, i)

    return qml.expval(qml.Z(0)), qml.expval(qml.Z(1)), qml.expval(qml.Z(2))
  ```

  ```pycon
  >>> circuit(jnp.pi)
  (Array(0.99999994, dtype=float32),
   Array(0., dtype=float32),
   Array(-0.99999994, dtype=float32)) 
  ```

  [(#8027)](https://github.com/PennyLaneAI/pennylane/pull/8027)

* Logical operations (`and`, `or` and `not`) are now supported with the `autograph` module. Users can
  now use these logical operations in control flow when designing quantum circuits with experimental
  program capture enabled.

  ```python
  import pennylane as qml

  qml.capture.enable()

  @qml.qnode(qml.device("default.qubit", wires=1))
  def circuit(param):
      if param >= 0 and param <= 1:
          qml.H(0)
      return qml.state()
  ```

  ```pycon
  >>> circuit(0.5)
  Array([0.70710677+0.j, 0.70710677+0.j], dtype=complex64)
  ```

  [(#8006)](https://github.com/PennyLaneAI/pennylane/pull/8006)

* The decomposition of :class:`~.BasisRotation` has been optimized to skip redundant phase shift gates
  with angle :math:`\pm \pi` for real-valued, i.e., orthogonal, rotation matrices. This uses the fact that
  no or single :class:`~.PhaseShift` gate is required in case the matrix has a determinant :math:`\pm 1`.
  [(#7765)](https://github.com/PennyLaneAI/pennylane/pull/7765)

* Changed how basis states are assigned internally in `qml.Superposition`, improving its
  decomposition slightly both regarding classical computing time and gate decomposition.
  [(#7880)](https://github.com/PennyLaneAI/pennylane/pull/7880)

* The printing and drawing of :class:`~.TemporaryAND`, also known as ``qml.Elbow``, and its adjoint
  have been improved to be more legible and consistent with how it's depicted in circuits in the literature.
  [(#8017)](https://github.com/PennyLaneAI/pennylane/pull/8017)

  ```python
  import pennylane as qml

  @qml.draw
  @qml.qnode(qml.device("lightning.qubit", wires=4))
  def node():
      qml.TemporaryAND([0, 1, 2], control_values=[1, 0])
      qml.CNOT([2, 3])
      qml.adjoint(qml.TemporaryAND([0, 1, 2], control_values=[1, 0]))
      return qml.expval(qml.Z(3))
  ```

  ```pycon
  print(node())
  0: ─╭●─────●╮─┤     
  1: ─├○─────○┤─┤     
  2: ─╰──╭●───╯─┤     
  3: ────╰X─────┤  <Z>
  ```

* Several templates now have decompositions that can be accessed within the graph-based
  decomposition system (:func:`~.decomposition.enable_graph`), allowing workflows
  that include these templates to be decomposed in a resource-efficient and performant
  manner.
  [(#7779)](https://github.com/PennyLaneAI/pennylane/pull/7779)
  [(#7908)](https://github.com/PennyLaneAI/pennylane/pull/7908)
  [(#7385)](https://github.com/PennyLaneAI/pennylane/pull/7385)
  [(#7941)](https://github.com/PennyLaneAI/pennylane/pull/7941)
  [(#7943)](https://github.com/PennyLaneAI/pennylane/pull/7943)
  [(#8075)](https://github.com/PennyLaneAI/pennylane/pull/8075)
  [(#8002)](https://github.com/PennyLaneAI/pennylane/pull/8002)
  
  The included templates are: :class:`~.Adder`, :class:`~.ControlledSequence`, :class:`~.ModExp`, :class:`~.MottonenStatePreparation`, 
  :class:`~.MPSPrep`, :class:`~.Multiplier`, :class:`~.OutAdder`, :class:`~.OutMultiplier`, :class:`~.OutPoly`, :class:`~.PrepSelPrep`,
  :class:`~.ops.Prod`, :class:`~.Reflection`, :class:`~.Select`, :class:`~.StatePrep`, :class:`~.TrotterProduct`, :class:`~.QROM`, 
  :class:`~.GroverOperator`, :class:`~.UCCSD`, :class:`~.StronglyEntanglingLayers`, :class:`~.GQSP`, :class:`~.FermionicSingleExcitation`, 
  :class:`~.FermionicDoubleExcitation`, :class:`~.QROM`, :class:`~.ArbitraryStatePreparation`, :class:`~.CosineWindow`, 
  :class:`~.AmplitudeAmplification`, :class:`~.Permute`, :class:`~.AQFT`, :class:`~.FlipSign`, :class:`~.FABLE`,
  :class:`~.Qubitization`, and :class:`~.Superposition`

* A new function called :func:`~.math.choi_matrix` is available, which computes the [Choi matrix](https://en.wikipedia.org/wiki/Choi%E2%80%93Jamio%C5%82kowski_isomorphism) of a quantum channel.
  This is a useful tool in quantum information science and to check circuit identities involving non-unitary operations.
  [(#7951)](https://github.com/PennyLaneAI/pennylane/pull/7951)

  ```pycon
  >>> import numpy as np
  >>> Ks = [np.sqrt(0.3) * qml.CNOT((0, 1)), np.sqrt(1-0.3) * qml.X(0)]
  >>> Ks = [qml.matrix(op, wire_order=range(2)) for op in Ks]
  >>> Lambda = qml.math.choi_matrix(Ks)
  >>> np.trace(Lambda), np.trace(Lambda @ Lambda)
  (np.float64(1.0), np.float64(0.58))
  ```

* A new device preprocess transform, `~.devices.preprocess.no_analytic`, is available for hardware devices and hardware-like simulators.
  It validates that all executions are shot-based.
  [(#8037)](https://github.com/PennyLaneAI/pennylane/pull/8037)

* With program capture, the `true_fn` can now be a subclass of `Operator` when no `false_fn` is provided.
  `qml.cond(condition, qml.X)(0)` is now valid code and will return nothing, even though `qml.X` is
  technically a callable that returns an `X` operator.
  [(#8060)](https://github.com/PennyLaneAI/pennylane/pull/8060)
  [(#8101)](https://github.com/PennyLaneAI/pennylane/pull/8101)

* With program capture, an error is now raised if the conditional predicate is not a scalar.
  [(#8066)](https://github.com/PennyLaneAI/pennylane/pull/8066)

<h4>OpenQASM-PennyLane interoperability</h4>

* The :func:`qml.from_qasm3` function can now convert OpenQASM 3.0 circuits that contain
  subroutines, constants, all remaining stdlib gates, qubit registers, and built-in mathematical functions.
  [(#7651)](https://github.com/PennyLaneAI/pennylane/pull/7651)
  [(#7653)](https://github.com/PennyLaneAI/pennylane/pull/7653)
  [(#7676)](https://github.com/PennyLaneAI/pennylane/pull/7676)
  [(#7679)](https://github.com/PennyLaneAI/pennylane/pull/7679)
  [(#7677)](https://github.com/PennyLaneAI/pennylane/pull/7677)
  [(#7767)](https://github.com/PennyLaneAI/pennylane/pull/7767)
  [(#7690)](https://github.com/PennyLaneAI/pennylane/pull/7690)

<h4>Other improvements</h4>

* Program capture can now handle dynamic shots, shot vectors, and shots set with `qml.set_shots`.
  [(#7652)](https://github.com/PennyLaneAI/pennylane/pull/7652)

* Added a callback mechanism to the `qml.compiler.python_compiler` submodule to inspect the intermediate 
  representation of the program between multiple compilation passes.
  [(#7964)](https://github.com/PennyLaneAI/pennylane/pull/7964)

* The matrix factorization using :func:`~.math.decomposition.givens_decomposition` has
  been optimized to factor out the redundant sign in the diagonal phase matrix for the
  real-valued (orthogonal) rotation matrices. For example, in case the determinant of a matrix is
  :math:`-1`, only a single element of the phase matrix is required.
  [(#7765)](https://github.com/PennyLaneAI/pennylane/pull/7765)

* Added the `NumQubitsOp` operation to the `Quantum` dialect of the Python compiler.
[(#8063)](https://github.com/PennyLaneAI/pennylane/pull/8063)

* An error is no longer raised when non-integer wire labels are used in QNodes using `mcm_method="deferred"`.
  [(#7934)](https://github.com/PennyLaneAI/pennylane/pull/7934)
  

  ```python
  @qml.qnode(qml.device("default.qubit"), mcm_method="deferred")
  def circuit():
      m = qml.measure("a")
      qml.cond(m == 0, qml.X)("aux")
      return qml.expval(qml.Z("a"))
  ```

  ```pycon
  >>> print(qml.draw(circuit)())
    a: ──┤↗├────┤  <Z>
  aux: ───║───X─┤     
          ╚═══╝      
  ```

* PennyLane is now compatible with `quimb` 1.11.2 after a bug affecting `default.tensor` was fixed.
  [(#7931)](https://github.com/PennyLaneAI/pennylane/pull/7931)

* The error message raised when using Python compiler transforms with :func:`pennylane.qjit` has been updated
  with suggested fixes.
  [(#7916)](https://github.com/PennyLaneAI/pennylane/pull/7916)

* A new `qml.transforms.resolve_dynamic_wires` transform can allocate concrete wire values for dynamic
  qubit allocation.
  [(#7678)](https://github.com/PennyLaneAI/pennylane/pull/7678)

* The :func:`qml.workflow.set_shots` transform can now be directly applied to a QNode without the need for `functools.partial`, providing a more user-friendly syntax and negating having to import the `functools` package.
  [(#7876)](https://github.com/PennyLaneAI/pennylane/pull/7876)
  [(#7919)](https://github.com/PennyLaneAI/pennylane/pull/7919)

  ```python
  @qml.set_shots(shots=1000)  # or @qml.set_shots(1000)
  @qml.qnode(dev)
  def circuit():
      qml.H(0)
      return qml.expval(qml.Z(0))
  ```

  ```pycon
  >>> circuit()
  0.002
  ```

* Added a `QuantumParser` class to the `qml.compiler.python_compiler` submodule that automatically loads relevant dialects.
  [(#7888)](https://github.com/PennyLaneAI/pennylane/pull/7888)

* Enforce various modules to follow modular architecture via `tach`.
  [(#7847)](https://github.com/PennyLaneAI/pennylane/pull/7847)

* A compilation pass written with xDSL called `qml.compiler.python_compiler.transforms.MeasurementsFromSamplesPass`
  has been added for the experimental xDSL Python compiler integration. This pass replaces all
  terminal measurements in a program with a single :func:`pennylane.sample` measurement, and adds
  postprocessing instructions to recover the original measurement.
  [(#7620)](https://github.com/PennyLaneAI/pennylane/pull/7620)

* A combine-global-phase pass has been added to the xDSL Python compiler integration.
  Note that the current implementation can only combine all the global phase operations at
  the last global phase operation in the same region. In other words, global phase operations inside a control flow region can't be combined with those in their parent
  region.
  [(#7675)](https://github.com/PennyLaneAI/pennylane/pull/7675)

* The `mbqc` xDSL dialect has been added to the Python compiler, which is used to represent
  measurement-based quantum-computing instructions in the xDSL framework.
  [(#7815)](https://github.com/PennyLaneAI/pennylane/pull/7815)
  [(#8059)](https://github.com/PennyLaneAI/pennylane/pull/8059)

* The `AllocQubitOp` and `DeallocQubitOp` operations have been added to the `Quantum` dialect in the
  Python compiler.
  [(#7915)](https://github.com/PennyLaneAI/pennylane/pull/7915)

* The :func:`pennylane.ops.rs_decomposition` method now performs exact decomposition and returns
  complete global phase information when used for decomposing a phase gate to Clifford+T basis.
  [(#7793)](https://github.com/PennyLaneAI/pennylane/pull/7793)

* `default.qubit` will default to the tree-traversal MCM method when `mcm_method="device"`.
  [(#7885)](https://github.com/PennyLaneAI/pennylane/pull/7885)

* The :func:`~.clifford_t_decomposition` transform can now handle circuits with mid-circuit
  measurements including Catalyst's measurements operations. It also now handles `RZ` and `PhaseShift`
  operations where angles are odd multiples of `±pi/4` more efficiently while using `method="gridsynth"`.
  [(#7793)](https://github.com/PennyLaneAI/pennylane/pull/7793)
  [(#7942)](https://github.com/PennyLaneAI/pennylane/pull/7942)

* The default implementation of `Device.setup_execution_config` now choses `"device"` as the default mcm method if it is available as specified by the device TOML file.
  [(#7968)](https://github.com/PennyLaneAI/pennylane/pull/7968)

<h4>Resource-efficient decompositions 🔎</h4>

* With :func:`~.decomposition.enable_graph()`, dynamically allocated wires are now supported in decomposition rules. This provides a smoother overall experience when decomposing operators in a way that requires auxiliary/work wires.
  [(#7861)](https://github.com/PennyLaneAI/pennylane/pull/7861)

  * The :func:`~.transforms.decompose` transform now accepts a `num_available_work_wires` argument that allows the user to specify the number of work wires available for dynamic allocation.
  [(#7963)](https://github.com/PennyLaneAI/pennylane/pull/7963)
  [(#7980)](https://github.com/PennyLaneAI/pennylane/pull/7980)

  * Decomposition rules added for the :class:`~.MultiControlledX` that dynamically allocate work wires if none was explicitly specified via the `work_wires` argument of the operator.
  [(#8024)](https://github.com/PennyLaneAI/pennylane/pull/8024)

* A :class:`~.decomposition.decomposition_graph.DecompGraphSolution` class is added to store the solution of a decomposition graph. An instance of this class is returned from the `solve` method of the :class:`~.decomposition.decomposition_graph.DecompositionGraph`.
  [(#8031)](https://github.com/PennyLaneAI/pennylane/pull/8031)

<h3>Labs: a place for unified and rapid prototyping of research software 🧪</h3>

* Added state of the art resources for the `ResourceSelectPauliRot` template and the
  `ResourceQubitUnitary` templates.
  [(#7786)](https://github.com/PennyLaneAI/pennylane/pull/7786)

* Added state of the art resources for the `ResourceSingleQubitCompare`, `ResourceTwoQubitCompare`,
  `ResourceIntegerComparator` and `ResourceRegisterComparator` templates.
  [(#7857)](https://github.com/PennyLaneAI/pennylane/pull/7857)

* Added state of the art resources for the `ResourceUniformStatePrep`,
  and `ResourceAliasSampling` templates.
  [(#7883)](https://github.com/PennyLaneAI/pennylane/pull/7883)

* Added state of the art resources for the `ResourceQFT` and `ResourceAQFT` templates.
  [(#7920)](https://github.com/PennyLaneAI/pennylane/pull/7920)

* Added an internal `dequeue()` method to the `ResourceOperator` class to simplify the 
  instantiation of resource operators which require resource operators as input.
  [(#7974)](https://github.com/PennyLaneAI/pennylane/pull/7974)

* The `catalyst` xDSL dialect has been added to the Python compiler, which contains data structures that support core compiler functionality.
  [(#7901)](https://github.com/PennyLaneAI/pennylane/pull/7901)

* New `SparseFragment` and `SparseState` classes have been created that allow to use sparse matrices for the Hamiltonian Fragments when estimating the Trotter error.
  [(#7971)](https://github.com/PennyLaneAI/pennylane/pull/7971)

* The `qec` xDSL dialect has been added to the Python compiler, which contains data structures that support quantum error correction functionality.
  [(#7985)](https://github.com/PennyLaneAI/pennylane/pull/7985)

* The `stablehlo` xDSL dialect has been added to the Python compiler, which extends the existing
  StableHLO dialect with missing upstream operations.
  [(#8036)](https://github.com/PennyLaneAI/pennylane/pull/8036)
  [(#8084)](https://github.com/PennyLaneAI/pennylane/pull/8084)
  

* Added more templates with state of the art resource estimates. Users can now use the `ResourceQPE`,
  `ResourceControlledSequence`, and `ResourceIterativeQPE` templates with the resource estimation tool.
  [(#8053)](https://github.com/PennyLaneAI/pennylane/pull/8053)

* Added state of the art resources for the `ResourceTrotterProduct` template.
  [(#7910)](https://github.com/PennyLaneAI/pennylane/pull/7910)

<h3>Breaking changes 💔</h3>

* `DefaultQubit.eval_jaxpr` does not use `self.shots` from device anymore; instead, it takes `shots` as a keyword argument,
  and the qnode primitive should process the `shots` and call `eval_jaxpr` accordingly.
  [(#8161)](https://github.com/PennyLaneAI/pennylane/pull/8161)

* The methods :meth:`~.pauli.PauliWord.operation` and :meth:`~.pauli.PauliSentence.operation`
  no longer queue any operators.
  [(#8136)](https://github.com/PennyLaneAI/pennylane/pull/8136)

* `qml.sample` no longer has singleton dimensions squeezed out for single shots or single wires. This cuts
  down on the complexity of post-processing due to having to handle single shot and single wire cases
  separately. The return shape will now *always* be `(shots, num_wires)`.
  [(#7944)](https://github.com/PennyLaneAI/pennylane/pull/7944)
  [(#8118)](https://github.com/PennyLaneAI/pennylane/pull/8118)

  For a simple qnode:

  ```pycon
  >>> @qml.qnode(qml.device('default.qubit'))
  ... def c():
  ...   return qml.sample(wires=0)
  ```

  Before the change, we had:
  
  ```pycon
  >>> qml.set_shots(c, shots=1)()
  0
  ```

  and now we have:

  ```pycon
  >>> qml.set_shots(c, shots=1)()
  array([[0]])
  ```

  Previous behavior can be recovered by squeezing the output:

  ```pycon
  >>> qml.math.squeeze(qml.set_shots(c, shots=1)())
  0
  ```

* `ExecutionConfig` and `MCMConfig` from `pennylane.devices` are now frozen dataclasses whose fields should be updated with `dataclass.replace`. 
  [(#7697)](https://github.com/PennyLaneAI/pennylane/pull/7697)
  [(#8046)](https://github.com/PennyLaneAI/pennylane/pull/8046)

* Functions involving an execution configuration will now default to `None` instead of `pennylane.devices.DefaultExecutionConfig` and have to be handled accordingly. 
  This prevents the potential mutation of a global object. 

  This means that functions like,
  ```python
  ...
    def some_func(..., execution_config = DefaultExecutionConfig):
      ...
  ...
  ```
  should be written as follows,
  ```python
  ...
    def some_func(..., execution_config: ExecutionConfig | None = None):
      if execution_config is None:
          execution_config = ExecutionConfig()
  ...
  ```

  [(#7697)](https://github.com/PennyLaneAI/pennylane/pull/7697)

* The `qml.HilbertSchmidt` and `qml.LocalHilbertSchmidt` templates have been updated and their UI has been remarkably simplified. 
  They now accept an operation or a list of operations as quantum unitaries.
  [(#7933)](https://github.com/PennyLaneAI/pennylane/pull/7933)

  In past versions of PennyLane, these templates required providing the `U` and `V` unitaries as a `qml.tape.QuantumTape` and a quantum function,
  respectively, along with separate parameters and wires.

  With this release, each template has been improved to accept one or more operators as  unitaries. 
  The wires and parameters of the approximate unitary `V` are inferred from the inputs, according to the order provided.

  ```python
  >>> U = qml.Hadamard(0)
  >>> V = qml.RZ(0.1, wires=1)
  >>> qml.HilbertSchmidt(V, U)
  HilbertSchmidt(0.1, wires=[0, 1])
  ```

* Remove support for Python 3.10 and adds support for 3.13.
  [(#7935)](https://github.com/PennyLaneAI/pennylane/pull/7935)

* Move custom exceptions into `exceptions.py` and add a documentation page for them in the internals.
  [(#7856)](https://github.com/PennyLaneAI/pennylane/pull/7856)

* The boolean functions provided in `qml.operation` are deprecated. See the
  :doc:`deprecations page </development/deprecations>` for equivalent code to use instead. These
  include `not_tape`, `has_gen`, `has_grad_method`, `has_multipar`, `has_nopar`, `has_unitary_gen`,
  `is_measurement`, `defines_diagonalizing_gates`, and `gen_is_multi_term_hamiltonian`.
  [(#7924)](https://github.com/PennyLaneAI/pennylane/pull/7924)

* Removed access for `lie_closure`, `structure_constants` and `center` via `qml.pauli`.
  Top level import and usage is advised. The functions now live in the `liealg` module.

  ```python
  import pennylane.liealg
  from pennylane.liealg import lie_closure, structure_constants, center
  ```

  [(#7928)](https://github.com/PennyLaneAI/pennylane/pull/7928)
  [(#7994)](https://github.com/PennyLaneAI/pennylane/pull/7994)

* `qml.operation.Observable` and the corresponding `Observable.compare` have been removed, as
  PennyLane now depends on the more general `Operator` interface instead. The
  `Operator.is_hermitian` property can instead be used to check whether or not it is highly likely
  that the operator instance is Hermitian.
  [(#7927)](https://github.com/PennyLaneAI/pennylane/pull/7927)

* `qml.operation.WiresEnum`, `qml.operation.AllWires`, and `qml.operation.AnyWires` have been removed. Setting `Operator.num_wires = None` (the default)
  should instead indicate that the `Operator` does not need wire validation.
  [(#7911)](https://github.com/PennyLaneAI/pennylane/pull/7911)

* Removed `QNode.get_gradient_fn` method. Instead, use `qml.workflow.get_best_diff_method` to obtain the differentiation method.
  [(#7907)](https://github.com/PennyLaneAI/pennylane/pull/7907)

* Top-level access to ``DeviceError``, ``PennyLaneDeprecationWarning``, ``QuantumFunctionError`` and ``ExperimentalWarning`` has been removed. Please import these objects from the new ``pennylane.exceptions`` module.
  [(#7874)](https://github.com/PennyLaneAI/pennylane/pull/7874)

* `qml.cut_circuit_mc` no longer accepts a `shots` keyword argument. The shots should instead
  be set on the tape itself.
  [(#7882)](https://github.com/PennyLaneAI/pennylane/pull/7882)

<h3>Deprecations 👋</h3>

* Setting shots on a device through the `shots=` kwarg, e.g. `qml.device("default.qubit", wires=2, shots=1000)`, is deprecated. Please use the `set_shots` transform on the `QNode` instead.

  ```python
  dev = qml.device("default.qubit", wires=2)

  @qml.set_shots(1000)
  @qml.qnode(dev)
  def circuit(x):
      qml.RX(x, wires=0)
      return qml.expval(qml.Z(0))
  ```

  [(#7979)](https://github.com/PennyLaneAI/pennylane/pull/7979)
  [(#8161)](https://github.com/PennyLaneAI/pennylane/pull/8161)

* Support for using TensorFlow with PennyLane has been deprecated and will be dropped in Pennylane v0.44.
  Future versions of PennyLane are not guaranteed to work with TensorFlow.
  Instead, we recommend using the :doc:`JAX </introduction/interfaces/jax>` or :doc:`PyTorch </introduction/interfaces/torch>` interface for
  machine learning applications to benefit from enhanced support and features. Please consult the following demos for
  more usage information: 
  [Turning quantum nodes into Torch Layers](https://pennylane.ai/qml/demos/tutorial_qnn_module_torch) and
  [How to optimize a QML model using JAX and Optax](https://pennylane.ai/qml/demos/tutorial_How_to_optimize_QML_model_using_JAX_and_Optax).
  [(#7989)](https://github.com/PennyLaneAI/pennylane/pull/7989)
  [(#8106)](https://github.com/PennyLaneAI/pennylane/pull/8106)

* `pennylane.devices.DefaultExecutionConfig` is deprecated and will be removed in v0.44.
  Instead, use `qml.devices.ExecutionConfig()` to create a default execution configuration.
  [(#7987)](https://github.com/PennyLaneAI/pennylane/pull/7987)

* Specifying the ``work_wire_type`` argument in ``qml.ctrl`` and other controlled operators as ``"clean"`` or 
  ``"dirty"`` is deprecated. Use ``"zeroed"`` to indicate that the work wires are initially in the :math:`|0\rangle`
  state, and ``"borrowed"`` to indicate that the work wires can be in any arbitrary state. In both cases, the
  work wires are restored to their original state upon completing the decomposition.
  [(#7993)](https://github.com/PennyLaneAI/pennylane/pull/7993)

* Providing `num_steps` to :func:`pennylane.evolve`, :func:`pennylane.exp`, :class:`pennylane.ops.Evolution`,
  and :class:`pennylane.ops.Exp` is deprecated and will be removed in a future release. Instead, use
  :class:`~.TrotterProduct` for approximate methods, providing the `n` parameter to perform the Suzuki-Trotter
  product approximation of a Hamiltonian with the specified number of Trotter steps.

  As a concrete example, consider the following case:

  ```python
  coeffs = [0.5, -0.6]
  ops = [qml.X(0), qml.X(0) @ qml.Y(1)]
  H_flat = qml.dot(coeffs, ops)
  ```

  Instead of computing the Suzuki-Trotter product approximation as:

  ```pycon
  >>> qml.evolve(H_flat, num_steps=2).decomposition()
  [RX(0.5, wires=[0]),
  PauliRot(-0.6, XY, wires=[0, 1]),
  RX(0.5, wires=[0]),
  PauliRot(-0.6, XY, wires=[0, 1])]
  ```

  The same result can be obtained using :class:`~.TrotterProduct` as follows:

  ```pycon
  >>> decomp_ops = qml.adjoint(qml.TrotterProduct(H_flat, time=1.0, n=2)).decomposition()
  >>> [simp_op for op in decomp_ops for simp_op in map(qml.simplify, op.decomposition())]
  [RX(0.5, wires=[0]),
  PauliRot(-0.6, XY, wires=[0, 1]),
  RX(0.5, wires=[0]),
  PauliRot(-0.6, XY, wires=[0, 1])]
  ```
  [(#7954)](https://github.com/PennyLaneAI/pennylane/pull/7954)
  [(#7977)](https://github.com/PennyLaneAI/pennylane/pull/7977)

* `MeasurementProcess.expand` is deprecated. The relevant method can be replaced with 
  `qml.tape.QuantumScript(mp.obs.diagonalizing_gates(), [type(mp)(eigvals=mp.obs.eigvals(), wires=mp.obs.wires)])`
  [(#7953)](https://github.com/PennyLaneAI/pennylane/pull/7953)

* `shots=` in `QNode` calls is deprecated and will be removed in v0.44.
  Instead, please use the `qml.workflow.set_shots` transform to set the number of shots for a QNode.
  [(#7906)](https://github.com/PennyLaneAI/pennylane/pull/7906)

* ``QuantumScript.shape`` and ``QuantumScript.numeric_type`` are deprecated and will be removed in version v0.44.
  Instead, the corresponding ``.shape`` or ``.numeric_type`` of the ``MeasurementProcess`` class should be used.
  [(#7950)](https://github.com/PennyLaneAI/pennylane/pull/7950)

* Some unnecessary methods of the `qml.CircuitGraph` class are deprecated and will be removed in version v0.44:
  [(#7904)](https://github.com/PennyLaneAI/pennylane/pull/7904)

    - `print_contents` in favor of `print(obj)`
    - `observables_in_order` in favor of `observables`
    - `operations_in_order` in favor of `operations`
    - `ancestors_in_order` in favor of `ancestors(obj, sort=True)`
    - `descendants_in_order` in favore of `descendants(obj, sort=True)`

* The `QuantumScript.to_openqasm` method is deprecated and will be removed in version v0.44.
  Instead, the `qml.to_openqasm` function should be used.
  [(#7909)](https://github.com/PennyLaneAI/pennylane/pull/7909)

* The `level=None` argument in the :func:`pennylane.workflow.get_transform_program`, :func:`pennylane.workflow.construct_batch`, `qml.draw`, `qml.draw_mpl`, and `qml.specs` transforms is deprecated and will be removed in v0.43.
  Please use `level='device'` instead to apply the noise model at the device level.
  [(#7886)](https://github.com/PennyLaneAI/pennylane/pull/7886)

* `qml.qnn.cost.SquaredErrorLoss` is deprecated and will be removed in version v0.44. Instead, this hybrid workflow can be accomplished
  with a function like `loss = lambda *args: (circuit(*args) - target)**2`.
  [(#7527)](https://github.com/PennyLaneAI/pennylane/pull/7527)

* Access to `add_noise`, `insert` and noise mitigation transforms from the `pennylane.transforms` module is deprecated.
  Instead, these functions should be imported from the `pennylane.noise` module.
  [(#7854)](https://github.com/PennyLaneAI/pennylane/pull/7854)

* The `qml.QNode.add_transform` method is deprecated and will be removed in v0.43.
  Instead, please use `QNode.transform_program.push_back(transform_container=transform_container)`.
  [(#7855)](https://github.com/PennyLaneAI/pennylane/pull/7855)

<h3>Internal changes ⚙️</h3>

<<<<<<< HEAD
* Updated `CompressedResourceOp` class to track the number of wires an operator requires in labs.
  [(#8173)](https://github.com/PennyLaneAI/pennylane/pull/8173)
=======
* Update links in `README.md`.
  [(#8165)](https://github.com/PennyLaneAI/pennylane/pull/8165)
>>>>>>> d9542678

* Update `autograph` guide to reflect new capabilities.
  [(#8132)](https://github.com/PennyLaneAI/pennylane/pull/8132)

* Start using `strict=True` to `zip` usage in source code.
  [(#8164)](https://github.com/PennyLaneAI/pennylane/pull/8164)

* Unpin `autoray` package in `pyproject.toml` by fixing source code that was broken by release.
  [(#8147)](https://github.com/PennyLaneAI/pennylane/pull/8147)
  [(#8159)](https://github.com/PennyLaneAI/pennylane/pull/8159)
  [(#8160)](https://github.com/PennyLaneAI/pennylane/pull/8160)

* The `autograph` keyword argument has been removed from the `QNode` constructor. 
  To enable autograph conversion, use the `qjit` decorator together with the `qml.capture.disable_autograph` context manager.
  [(#8104)](https://github.com/PennyLaneAI/pennylane/pull/8104)
  
* Add ability to disable autograph conversion using the newly added `qml.capture.disable_autograph` decorator or context manager.
  [(#8102)](https://github.com/PennyLaneAI/pennylane/pull/8102)

* Set `autoray` package upper-bound in `pyproject.toml` CI due to breaking changes in `v0.8.0`.
  [(#8110)](https://github.com/PennyLaneAI/pennylane/pull/8110)

* Add capability for roundtrip testing and module verification to the Python compiler `run_filecheck` and
`run_filecheck_qjit` fixtures.
  [(#8049)](https://github.com/PennyLaneAI/pennylane/pull/8049)

* Improve type hinting internally.
  [(#8086)](https://github.com/PennyLaneAI/pennylane/pull/8086)

* The `cond` primitive with program capture no longer stores missing false branches as `None`, instead storing them
  as jaxprs with no output.
  [(#8080)](https://github.com/PennyLaneAI/pennylane/pull/8080)

* Removed unnecessary execution tests along with accuracy validation in `tests/ops/functions/test_map_wires.py`.
  [(#8032)](https://github.com/PennyLaneAI/pennylane/pull/8032)

* Added a new `all-tests-passed` gatekeeper job to `interface-unit-tests.yml` to ensure all test
  jobs complete successfully before triggering downstream actions. This reduces the need to
  maintain a long list of required checks in GitHub settings. Also added the previously missing
  `capture-jax-tests` job to the list of required test jobs, ensuring this test suite is properly
  enforced in CI.
  [(#7996)](https://github.com/PennyLaneAI/pennylane/pull/7996)

* Equipped `DefaultQubitLegacy` (test suite only) with seeded sampling.
  This allows for reproducible sampling results of legacy classical shadow across CI.
  [(#7903)](https://github.com/PennyLaneAI/pennylane/pull/7903)

* Capture does not block `wires=0` anymore. This allows Catalyst to work with zero-wire devices.
  Note that `wires=None` is still illegal.
  [(#7978)](https://github.com/PennyLaneAI/pennylane/pull/7978)

* Improves readability of `dynamic_one_shot` postprocessing to allow further modification.
  [(#7962)](https://github.com/PennyLaneAI/pennylane/pull/7962)
  [(#8041)](https://github.com/PennyLaneAI/pennylane/pull/8041)

* Update PennyLane's top-level `__init__.py` file imports to improve Python language server support for finding
  PennyLane submodules.
  [(#7959)](https://github.com/PennyLaneAI/pennylane/pull/7959)

* Adds `measurements` as a "core" module in the tach specification.
  [(#7945)](https://github.com/PennyLaneAI/pennylane/pull/7945)

* Improves type hints in the `measurements` module.
  [(#7938)](https://github.com/PennyLaneAI/pennylane/pull/7938)

* Refactored the codebase to adopt modern type hint syntax for Python 3.11+ language features.
  [(#7860)](https://github.com/PennyLaneAI/pennylane/pull/7860)
  [(#7982)](https://github.com/PennyLaneAI/pennylane/pull/7982)

* Improve the pre-commit hook to add gitleaks.
  [(#7922)](https://github.com/PennyLaneAI/pennylane/pull/7922)

* Added a `run_filecheck_qjit` fixture that can be used to run FileCheck on integration tests for the
  `qml.compiler.python_compiler` submodule.
  [(#7888)](https://github.com/PennyLaneAI/pennylane/pull/7888)

* Added a `dialects` submodule to `qml.compiler.python_compiler` which now houses all the xDSL dialects we create.
  Additionally, the `MBQCDialect` and `QuantumDialect` dialects have been renamed to `MBQC` and `Quantum`.
  [(#7897)](https://github.com/PennyLaneAI/pennylane/pull/7897)

* Update minimum supported `pytest` version to `8.4.1`.
  [(#7853)](https://github.com/PennyLaneAI/pennylane/pull/7853)

* `DefaultQubitLegacy` (test suite only) no longer provides a customized classical shadow
  implementation
  [(#7895)](https://github.com/PennyLaneAI/pennylane/pull/7895)

* Make `pennylane.io` a tertiary module.
  [(#7877)](https://github.com/PennyLaneAI/pennylane/pull/7877)

* Seeded tests for the `split_to_single_terms` transformation.
  [(#7851)](https://github.com/PennyLaneAI/pennylane/pull/7851)

* Upgrade `rc_sync.yml` to work with latest `pyproject.toml` changes.
  [(#7808)](https://github.com/PennyLaneAI/pennylane/pull/7808)
  [(#7818)](https://github.com/PennyLaneAI/pennylane/pull/7818)

* `LinearCombination` instances can be created with `_primitive.impl` when
  capture is enabled and tracing is active.
  [(#7893)](https://github.com/PennyLaneAI/pennylane/pull/7893)

* The `TensorLike` type is now compatible with static type checkers.
  [(#7905)](https://github.com/PennyLaneAI/pennylane/pull/7905)

* Update xDSL supported version to `0.49`.
  [(#7923)](https://github.com/PennyLaneAI/pennylane/pull/7923)
  [(#7932)](https://github.com/PennyLaneAI/pennylane/pull/7932)
  [(#8120)](https://github.com/PennyLaneAI/pennylane/pull/8120)

* Update JAX version used in tests to `0.6.2`
  [(#7925)](https://github.com/PennyLaneAI/pennylane/pull/7925)

* The measurement-plane attribute of the Python compiler `mbqc` dialect now uses the "opaque syntax"
  format when printing in the generic IR format. This enables usage of this attribute when IR needs
  to be passed from the python compiler to Catalyst.
  [(#7957)](https://github.com/PennyLaneAI/pennylane/pull/7957)

* An `xdsl_extras` module has been added to the Python compiler to house additional utilities and
  functionality not available upstream in xDSL.
  [(#8067)](https://github.com/PennyLaneAI/pennylane/pull/8067)
  [(#8120)](https://github.com/PennyLaneAI/pennylane/pull/8120)

<h3>Documentation 📝</h3>

* Rename `ancilla` to `auxiliary` in internal documentation.
  [(#8005)](https://github.com/PennyLaneAI/pennylane/pull/8005)

* Small typos in the docstring for `qml.noise.partial_wires` have been corrected.
  [(#8052)](https://github.com/PennyLaneAI/pennylane/pull/8052)

* The theoretical background section of :class:`~.BasisRotation` has been extended to explain
  the underlying Lie group/algebra homomorphism between the (dense) rotation matrix and the
  performed operations on the target qubits.
  [(#7765)](https://github.com/PennyLaneAI/pennylane/pull/7765)

* Updated the code examples in the documentation of :func:`~.specs`.
  [(#8003)](https://github.com/PennyLaneAI/pennylane/pull/8003)

* Clarifies the use case for `Operator.pow` and `Operator.adjoint`.
  [(#7999)](https://github.com/PennyLaneAI/pennylane/pull/7999)

* The docstring of the `is_hermitian` operator property has been updated to better describe its behaviour.
  [(#7946)](https://github.com/PennyLaneAI/pennylane/pull/7946)

* Improved the docstrings of all optimizers for consistency and legibility.
  [(#7891)](https://github.com/PennyLaneAI/pennylane/pull/7891)

* Updated the code example in the documentation for :func:`~.transforms.split_non_commuting`.
  [(#7892)](https://github.com/PennyLaneAI/pennylane/pull/7892)

* Fixed :math:`\LaTeX` rendering in the documentation for `qml.TrotterProduct` and `qml.trotterize`.
  [(#8014)](https://github.com/PennyLaneAI/pennylane/pull/8014)

* Updated description of `alpha` parameter in `ClassicalShadow.entropy`.
  Trimmed the outdated part of discussion regarding different choices of `alpha`.
  [(#8100)](https://github.com/PennyLaneAI/pennylane/pull/8100)

<h3>Bug fixes 🐛</h3>

* Fixes a bug that made the queueing behaviour of :meth:`~.pauli.PauliWord.operation` and
  :meth:`~.pauli.PauliSentence.operation` dependent on the global state of a program due to
  a caching issue.
  [(#8135)](https://github.com/PennyLaneAI/pennylane/pull/8135)

* A more informative error is raised when extremely deep circuits are attempted to be drawn.
  [(#8139)](https://github.com/PennyLaneAI/pennylane/pull/8139)

* An error is now raised if sequences of classically processed mid circuit measurements
  are used as input to :func:`pennylane.counts` or :func:`pennylane.probs`.
  [(#8109)](https://github.com/PennyLaneAI/pennylane/pull/8109)

* Simplifying operators raised to integer powers no longer causes recursion errors.
  [(#8044)](https://github.com/PennyLaneAI/pennylane/pull/8044)

* Fixes the GPU selection issue in `qml.math` with PyTorch when multiple GPUs are present.
  [(#8008)](https://github.com/PennyLaneAI/pennylane/pull/8008)

* The `~.for_loop` function with capture enabled can now handle over indexing
  into an empty array when `start == stop`.
  [(#8026)](https://github.com/PennyLaneAI/pennylane/pull/8026)

* Plxpr primitives now only return dynamically shaped arrays if their outputs
  actually have dynamic shapes.
  [(#8004)](https://github.com/PennyLaneAI/pennylane/pull/8004)

* Fixes an issue with tree-traversal and non-sequential wire orders.
  [(#7991)](https://github.com/PennyLaneAI/pennylane/pull/7991)

* Fixes a bug in :func:`~.matrix` where an operator's
  constituents were incorrectly queued if its decomposition was requested.
  [(#7975)](https://github.com/PennyLaneAI/pennylane/pull/7975)

* An error is now raised if an `end` statement is found in a measurement conditioned branch in a QASM string being imported into PennyLane.
  [(#7872)](https://github.com/PennyLaneAI/pennylane/pull/7872)

* Fixes issue related to :func:`~.transforms.to_zx` adding the support for
  `Toffoli` and `CCZ` gates conversion into their ZX-graph representation.
  [(#7899)](https://github.com/PennyLaneAI/pennylane/pull/7899)

* `get_best_diff_method` now correctly aligns with `execute` and `construct_batch` logic in workflows.
  [(#7898)](https://github.com/PennyLaneAI/pennylane/pull/7898)

* Resolve issues with AutoGraph transforming internal PennyLane library code due to incorrect
  module attribution of wrapper functions.
  [(#7889)](https://github.com/PennyLaneAI/pennylane/pull/7889)

* Calling `QNode.update` no longer acts as if `set_shots` has been applied.
  [(#7881)](https://github.com/PennyLaneAI/pennylane/pull/7881)

* Fixes attributes and types in the quantum dialect.
  This allows for types to be inferred correctly when parsing.
  [(#7825)](https://github.com/PennyLaneAI/pennylane/pull/7825)

* Fixes `SemiAdder` to work when inputs are defined with a single wire.
  [(#7940)](https://github.com/PennyLaneAI/pennylane/pull/7940)

* Fixes a bug where `qml.prod`, `qml.matrix`, and `qml.cond` applied on a quantum function does not dequeue operators passed as arguments to the function.
  [(#8094)](https://github.com/PennyLaneAI/pennylane/pull/8094)
  [(#8119)](https://github.com/PennyLaneAI/pennylane/pull/8119)

<h3>Contributors ✍️</h3>

This release contains contributions from (in alphabetical order):

Guillermo Alonso,
Ali Asadi,
Utkarsh Azad,
Joey Carter,
Yushao Chen,
Isaac De Vlugt,
Diksha Dhawan,
Marcus Edwards,
Lillian Frederiksen,
Pietropaolo Frisoni,
Simone Gasperini,
David Ittah,
Korbinian Kottmann,
Mehrdad Malekmohammadi
Pablo Antonio Moreno Casares
Erick Ochoa,
Mudit Pandey,
Andrija Paurevic,
Alex Preciado,
Shuli Shu,
Jay Soni,
David Wierichs,
Jake Zaia<|MERGE_RESOLUTION|>--- conflicted
+++ resolved
@@ -781,13 +781,11 @@
 
 <h3>Internal changes ⚙️</h3>
 
-<<<<<<< HEAD
 * Updated `CompressedResourceOp` class to track the number of wires an operator requires in labs.
   [(#8173)](https://github.com/PennyLaneAI/pennylane/pull/8173)
-=======
+
 * Update links in `README.md`.
   [(#8165)](https://github.com/PennyLaneAI/pennylane/pull/8165)
->>>>>>> d9542678
 
 * Update `autograph` guide to reflect new capabilities.
   [(#8132)](https://github.com/PennyLaneAI/pennylane/pull/8132)
