--- conflicted
+++ resolved
@@ -4,14 +4,12 @@
 
 <h3>New features since last release</h3>
 
-<<<<<<< HEAD
 * Operator transforms `qml.matrix`, `qml.eigvals`, `qml.generator`, and `qml.transforms.to_zx` are updated
   to the new transform program system.
   [(#4573)](https://github.com/PennyLaneAI/pennylane/pull/4573)
-=======
+
 * All quantum functions transforms are update to the new transform program system.
  [(#4439)](https://github.com/PennyLaneAI/pennylane/pull/4439)
->>>>>>> 3158eedc
 
 * All batch transforms are updated to the new transform program system.
   [(#4440)](https://github.com/PennyLaneAI/pennylane/pull/4440)
