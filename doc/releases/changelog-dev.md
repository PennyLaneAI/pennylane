:orphan:

# Release 0.36.0-dev (development release)

<h3>New features since last release</h3>

* The `QubitDevice` class and children classes support the `dynamic_one_shot` transform provided that they support `MidMeasureMP` operations natively.
  [(#5317)](https://github.com/PennyLaneAI/pennylane/pull/5317)

* `qml.ops.Sum` now supports storing grouping information. Grouping type and method can be
  specified during construction using the `grouping_type` and `method` keyword arguments of
  `qml.dot`, `qml.sum`, or `qml.ops.Sum`. The grouping indices are stored in `Sum.grouping_indices`.
  [(#5179)](https://github.com/PennyLaneAI/pennylane/pull/5179)

  ```python
  import pennylane as qml

  a = qml.X(0)
  b = qml.prod(qml.X(0), qml.X(1))
  c = qml.Z(0)
  obs = [a, b, c]
  coeffs = [1.0, 2.0, 3.0]

  op = qml.dot(coeffs, obs, grouping_type="qwc")
  ```
  ```pycon
  >>> op.grouping_indices
  ((2,), (0, 1))
  ```

  Additionally, grouping type and method can be set or changed after construction using
  `Sum.compute_grouping()`:

  ```python
  import pennylane as qml

  a = qml.X(0)
  b = qml.prod(qml.X(0), qml.X(1))
  c = qml.Z(0)
  obs = [a, b, c]
  coeffs = [1.0, 2.0, 3.0]

  op = qml.dot(coeffs, obs)
  ```
  ```pycon
  >>> op.grouping_indices is None
  True
  >>> op.compute_grouping(grouping_type="qwc")
  >>> op.grouping_indices
  ((2,), (0, 1))
  ```

  Note that the grouping indices refer to the lists returned by `Sum.terms()`, not `Sum.operands`.

* Added new `SpectralNormError` class to the new error tracking functionality.
  [(#5154)](https://github.com/PennyLaneAI/pennylane/pull/5154)

* Added `error` method to `QuantumPhaseEstimation` template.
  [(#5278)](https://github.com/PennyLaneAI/pennylane/pull/5278)

* The `dynamic_one_shot` transform is introduced enabling dynamic circuit execution on circuits with shots and devices that support `MidMeasureMP` operations natively.
  [(#5266)](https://github.com/PennyLaneAI/pennylane/pull/5266)

* Added new function `qml.operation.convert_to_legacy_H` to convert `Sum`, `SProd`, and `Prod` to `Hamiltonian` instances.
  [(#5309)](https://github.com/PennyLaneAI/pennylane/pull/5309)

* Create the `qml.Reflection` operator, useful for amplitude amplification and its variants.
  [(#5159)](https://github.com/PennyLaneAI/pennylane/pull/5159)

  ```python
  @qml.prod
  def generator(wires):
        qml.Hadamard(wires=wires)

  U = generator(wires=0)

  dev = qml.device('default.qubit')
  @qml.qnode(dev)
  def circuit():

        # Initialize to the state |1>
        qml.PauliX(wires=0)

        # Apply the reflection
        qml.Reflection(U)

        return qml.state()

  ```

  ```pycon
  >>> circuit()
  tensor([1.+6.123234e-17j, 0.-6.123234e-17j], requires_grad=True)
  ```
  
* The `qml.AmplitudeAmplification` operator is introduced, which is a high-level interface for amplitude amplification and its variants.
  [(#5160)](https://github.com/PennyLaneAI/pennylane/pull/5160)

  ```python
  @qml.prod
  def generator(wires):
      for wire in wires:
          qml.Hadamard(wires=wire)

  U = generator(wires=range(3))
  O = qml.FlipSign(2, wires=range(3))

  dev = qml.device("default.qubit")

  @qml.qnode(dev)
  def circuit():

      generator(wires=range(3))
      qml.AmplitudeAmplification(U, O, iters=5, fixed_point=True, work_wire=3)

      return qml.probs(wires=range(3))

  ```
  
  ```pycon
  >>> print(np.round(circuit(), 3))
  [0.013, 0.013, 0.91, 0.013, 0.013, 0.013, 0.013, 0.013]

  ```

<<<<<<< HEAD
* A new class `qml.ops.LinearCombination` is introduced. In essence, this class is an updated equivalent of `qml.ops.Hamiltonian`
  but for usage with new operator arithmetic.
  [(#5216)](https://github.com/PennyLaneAI/pennylane/pull/5216)
=======
* The `qml.TrotterProduct` operator now supports error estimation functionality. 
  [(#5384)](https://github.com/PennyLaneAI/pennylane/pull/5384)

  ```pycon
  >>> hamiltonian = qml.dot([1.0, 0.5, -0.25], [qml.X(0), qml.Y(0), qml.Z(0)])
  >>> op = qml.TrotterProduct(hamiltonian, time=0.01, order=2)
  >>> op.error(method="one-norm")
  SpectralNormError(8.039062500000003e-06)
  >>>
  >>> op.error(method="commutator")
  SpectralNormError(6.166666666666668e-06)
  ```
>>>>>>> 4baebde3

<h3>Improvements 🛠</h3>

* The `qml.is_commuting` function now accepts `Sum`, `SProd`, and `Prod` instances.
  [(#5351)](https://github.com/PennyLaneAI/pennylane/pull/5351)

* Operators can now be left multiplied `x * op` by numpy arrays.
  [(#5361)](https://github.com/PennyLaneAI/pennylane/pull/5361)

* The `molecular_hamiltonian` function calls `PySCF` directly when `method='pyscf'` is selected.
  [(#5118)](https://github.com/PennyLaneAI/pennylane/pull/5118)

* All generators in the source code (except those in the `qchem` module) no longer return
  `Hamiltonian` or `Tensor` instances. Wherever possible, these return `Sum`, `SProd`, and `Prod` instances.
  [(#5253)](https://github.com/PennyLaneAI/pennylane/pull/5253)

* Upgraded `null.qubit` to the new device API. Also, added support for all measurements and various modes of differentiation.
  [(#5211)](https://github.com/PennyLaneAI/pennylane/pull/5211)
  
* `ApproxTimeEvolution` is now compatible with any operator that defines a `pauli_rep`.
  [(#5362)](https://github.com/PennyLaneAI/pennylane/pull/5362)

* `Hamiltonian.pauli_rep` is now defined if the hamiltonian is a linear combination of paulis.
  [(#5377)](https://github.com/PennyLaneAI/pennylane/pull/5377)

* Obtaining classical shadows using the `default.clifford` device is now compatible with
  [stim](https://github.com/quantumlib/Stim) `v1.13.0`.
  [(#5409)](https://github.com/PennyLaneAI/pennylane/pull/5409)

<h4>Community contributions 🥳</h4>

* Functions `measure_with_samples` and `sample_state` have been added to the new `qutrit_mixed` module found in
 `qml.devices`. These functions are used to sample device-compatible states, returning either the final measured state or value of an observable.
  [(#5082)](https://github.com/PennyLaneAI/pennylane/pull/5082)

* The `QNode` now defers `diff_method` validation to the device under the new device api `qml.devices.Device`.
  [(#5176)](https://github.com/PennyLaneAI/pennylane/pull/5176)

* `taper_operation` method is compatible with new operator arithmetic.
  [(#5326)](https://github.com/PennyLaneAI/pennylane/pull/5326)

* `qml.transforms.split_non_commuting` will now work with single-term operator arithmetic.
  [(#5314)](https://github.com/PennyLaneAI/pennylane/pull/5314)

* Implemented the method `process_counts` in `ExpectationMP`, `VarianceMP`, and `CountsMP`.
  [(#5256)](https://github.com/PennyLaneAI/pennylane/pull/5256)

<h3>Breaking changes 💔</h3>

* The private functions `_pauli_mult`, `_binary_matrix` and `_get_pauli_map` from the `pauli` module have been removed. The same functionality can be achieved using newer features in the ``pauli`` module.
  [(#5323)](https://github.com/PennyLaneAI/pennylane/pull/5323)

* `qml.matrix()` called on the following will raise an error if `wire_order` is not specified:
  * tapes with more than one wire.
  * quantum functions.
  * Operator class where `num_wires` does not equal to 1
  * QNodes if the device does not have wires specified.
  * PauliWords and PauliSentences with more than one wire.
  [(#5328)](https://github.com/PennyLaneAI/pennylane/pull/5328)
  [(#5359)](https://github.com/PennyLaneAI/pennylane/pull/5359)

* `qml.pauli.pauli_mult` and `qml.pauli.pauli_mult_with_phase` are now removed. Instead, you  should use `qml.simplify(qml.prod(pauli_1, pauli_2))` to get the reduced operator.
  [(#5324)](https://github.com/PennyLaneAI/pennylane/pull/5324)
  
  ```pycon
  >>> op = qml.simplify(qml.prod(qml.PauliX(0), qml.PauliZ(0)))
  >>> op
  -1j*(PauliY(wires=[0]))
  >>> [phase], [base] = op.terms()
  >>> phase, base
  (-1j, PauliY(wires=[0]))
  ```

* `MeasurementProcess.name` and `MeasurementProcess.data` have been removed. Use `MeasurementProcess.obs.name` and `MeasurementProcess.obs.data` instead.
  [(#5321)](https://github.com/PennyLaneAI/pennylane/pull/5321)

* `Operator.validate_subspace(subspace)` has been removed. Instead, you should use `qml.ops.qutrit.validate_subspace(subspace)`.
  [(#5311)](https://github.com/PennyLaneAI/pennylane/pull/5311)

* The contents of `qml.interfaces` is moved inside `qml.workflow`. The old import path no longer exists.
  [(#5329)](https://github.com/PennyLaneAI/pennylane/pull/5329)

* `single_tape_transform`, `batch_transform`, `qfunc_transform`, `op_transform`, `gradient_transform`
  and `hessian_transform` are removed. Instead, switch to using the new `qml.transform` function. Please refer to
  `the transform docs <https://docs.pennylane.ai/en/stable/code/qml_transforms.html#custom-transforms>`_
  to see how this can be done.
  [(#5339)](https://github.com/PennyLaneAI/pennylane/pull/5339)

* Attempting to multiply `PauliWord` and `PauliSentence` with `*` will raise an error. Instead, use `@` to conform with the PennyLane convention.
  [(#5341)](https://github.com/PennyLaneAI/pennylane/pull/5341)

* Since `default.mixed` does not support snapshots with measurements, attempting to do so will result in a `DeviceError` instead of getting the density matrix.
  [(#5416)](https://github.com/PennyLaneAI/pennylane/pull/5416)

<h3>Deprecations 👋</h3>

* `qml.load` is deprecated. Instead, please use the functions outlined in the *Importing workflows* quickstart guide, such as `qml.from_qiskit`.
  [(#5312)](https://github.com/PennyLaneAI/pennylane/pull/5312)

* Specifying `control_values` with a bit string to `qml.MultiControlledX` is deprecated. Instead, use a list of booleans or 1s and 0s.
  [(#5352)](https://github.com/PennyLaneAI/pennylane/pull/5352)

* `qml.from_qasm_file` is deprecated. Instead, please open the file and then load its content using `qml.from_qasm`.
  [(#5331)](https://github.com/PennyLaneAI/pennylane/pull/5331)

  ```pycon
  >>> with open("test.qasm", "r") as f:
  ...     circuit = qml.from_qasm(f.read())
  ```

<h3>Documentation 📝</h3>

* Removed some redundant documentation for the `evolve` function.
  [(#5347)](https://github.com/PennyLaneAI/pennylane/pull/5347)

* Updated the final example in the `compile` docstring to use transforms correctly.
  [(#5348)](https://github.com/PennyLaneAI/pennylane/pull/5348)

<h3>Bug fixes 🐛</h3>

* `jax.jit` now works with `qml.sample` with a multi-wire observable.
  [(#5422)](https://github.com/PennyLaneAI/pennylane/pull/5422)

* `qml.qinfo.quantum_fisher` now works with non-`default.qubit` devices.
  [(#5423)](https://github.com/PennyLaneAI/pennylane/pull/5423)

* We no longer perform unwanted dtype promotion in the `pauli_rep` of `SProd` instances when using tensorflow.
  [(#5246)](https://github.com/PennyLaneAI/pennylane/pull/5246)

* Fixed `TestQubitIntegration.test_counts` in `tests/interfaces/test_jax_qnode.py` to always produce counts for all
  outcomes.
  [(#5336)](https://github.com/PennyLaneAI/pennylane/pull/5336)

* Fixed `PauliSentence.to_mat(wire_order)` to support identities with wires.
  [(#5407)](https://github.com/PennyLaneAI/pennylane/pull/5407)

* `CompositeOp.map_wires` now correctly maps the `overlapping_ops` property.
  [(#5430)](https://github.com/PennyLaneAI/pennylane/pull/5430)

<h3>Contributors ✍️</h3>

This release contains contributions from (in alphabetical order):

Tarun Kumar Allamsetty,
Guillermo Alonso,
Mikhail Andrenkov,
Utkarsh Azad,
Gabriel Bottrill,
Astral Cai,
Amintor Dusko,
Pietropaolo Frisoni,
Soran Jahangiri,
Korbinian Kottmann,
Christina Lee,
Vincent Michaud-Rioux,
Mudit Pandey,
Jay Soni,
Matthew Silverman.<|MERGE_RESOLUTION|>--- conflicted
+++ resolved
@@ -123,11 +123,10 @@
 
   ```
 
-<<<<<<< HEAD
 * A new class `qml.ops.LinearCombination` is introduced. In essence, this class is an updated equivalent of `qml.ops.Hamiltonian`
   but for usage with new operator arithmetic.
   [(#5216)](https://github.com/PennyLaneAI/pennylane/pull/5216)
-=======
+
 * The `qml.TrotterProduct` operator now supports error estimation functionality. 
   [(#5384)](https://github.com/PennyLaneAI/pennylane/pull/5384)
 
@@ -140,7 +139,6 @@
   >>> op.error(method="commutator")
   SpectralNormError(6.166666666666668e-06)
   ```
->>>>>>> 4baebde3
 
 <h3>Improvements 🛠</h3>
 
