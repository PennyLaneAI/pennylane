--- conflicted
+++ resolved
@@ -127,11 +127,10 @@
 
 <h3>Deprecations 👋</h3>
 
-<<<<<<< HEAD
 * The `tape` and `qtape` properties of `QNode` have been deprecated. 
   Instead, use the `qml.workflow.construct_tape` function.
   [(#6583)](https://github.com/PennyLaneAI/pennylane/pull/6583)
-=======
+
 * The `max_expansion` argument in `qml.devices.preprocess.decompose` is deprecated and will be removed in v0.41.
   [(#6400)](https://github.com/PennyLaneAI/pennylane/pull/6400)
 
@@ -142,7 +141,6 @@
 Instead, use method `shape` of `QuantumScript` or `MeasurementProcess` to get the 
 same information.
   [(#6577)](https://github.com/PennyLaneAI/pennylane/pull/6577)
->>>>>>> 08dc4a10
 
 * The `QNode.get_best_method` and `QNode.best_method_str` methods have been deprecated. 
   Instead, use the `qml.workflow.get_best_diff_method` function.
