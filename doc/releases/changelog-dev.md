:orphan:

# Release 0.28.0-dev (development release)

<h3>New features since last release</h3>

* Add the controlled CZ gate: CCZ.

  ```pycon
  >>> ccz = qml.CCZ(wires=[0, 1, 2])
  >>> matrix = ccz.compute_matrix()
  [[ 1  0  0  0  0  0  0  0]
   [ 0  1  0  0  0  0  0  0]
   [ 0  0  1  0  0  0  0  0]
   [ 0  0  0  1  0  0  0  0]
   [ 0  0  0  0  1  0  0  0]
   [ 0  0  0  0  0  1  0  0]
   [ 0  0  0  0  0  0  1  0]
   [ 0  0  0  0  0  0  0 -1]]
  ```

  [#3408](https://github.com/PennyLaneAI/pennylane/pull/3408)

* Add the controlled Hadamard gate.

  ```pycon
  >>> ch = qml.CH(wires=[0, 1])
  >>> matrix = ch.compute_matrix()
  [[ 1.          0.          0.          0.        ]
   [ 0.          1.          0.          0.        ]
   [ 0.          0.          0.70710678  0.70710678]
   [ 0.          0.          0.70710678 -0.70710678]]
  ```

  [#3408](https://github.com/PennyLaneAI/pennylane/pull/3408)

* Support custom measurement processes:
  * `SampleMeasurement`, `StateMeasurement` and `CustomMeasurement` classes have been added.
    They contain an abstract method to process samples/quantum state/quantum script.
    [#3286](https://github.com/PennyLaneAI/pennylane/pull/3286)
    [#3388](https://github.com/PennyLaneAI/pennylane/pull/3388)

  * Add `_Expectation` class.
    [#3343](https://github.com/PennyLaneAI/pennylane/pull/3343)

  * Add `_Sample` class.
    [#3288](https://github.com/PennyLaneAI/pennylane/pull/3288)

  * Add `_Var` class.
    [#3312](https://github.com/PennyLaneAI/pennylane/pull/3312)

  * Add `_Probability` class.
    [#3287](https://github.com/PennyLaneAI/pennylane/pull/3287)

  * Add `_Counts` class.
    [#3292](https://github.com/PennyLaneAI/pennylane/pull/3292)

  * Add `_State` class.
    [#3287](https://github.com/PennyLaneAI/pennylane/pull/3287)

  * Add `_VnEntropy` class.
    [#3326](https://github.com/PennyLaneAI/pennylane/pull/3326)

  * Add `_MutualInfo` class.
    [#3327](https://github.com/PennyLaneAI/pennylane/pull/3327)

  * Add `ClassicalShadow` class.
    [#3388](https://github.com/PennyLaneAI/pennylane/pull/3388)

  * Add `_ShadowExpval` class.
    [#3388](https://github.com/PennyLaneAI/pennylane/pull/3388)

* Functionality for fetching symbols and geometry of a compound from the PubChem Database using `qchem.mol_data`.
  [(#3289)](https://github.com/PennyLaneAI/pennylane/pull/3289)
  [(#3378)](https://github.com/PennyLaneAI/pennylane/pull/3378)

  ```pycon
  >>> mol_data("BeH2")
  (['Be', 'H', 'H'],
  array([[ 4.79405604,  0.29290815,  0.        ],
         [ 3.77946   , -0.29290815,  0.        ],
         [ 5.80884105, -0.29290815,  0.        ]]))

  >>> mol_data(223, "CID")
  (['N', 'H', 'H', 'H', 'H'],
  array([[ 4.79404621,  0.        ,  0.        ],
         [ 5.80882913,  0.5858151 ,  0.        ],
         [ 3.77945225, -0.5858151 ,  0.        ],
         [ 4.20823111,  1.01459396,  0.        ],
         [ 5.3798613 , -1.01459396,  0.        ]]))
  ```

* New basis sets, `6-311g` and `CC-PVDZ`, are added to the qchem basis set repo.
  [#3279](https://github.com/PennyLaneAI/pennylane/pull/3279)

* New parametric qubit ops `qml.CPhaseShift00`, `qml.CPhaseShift01` and `qml.CPhaseShift10` which perform a phaseshift, similar to `qml.ControlledPhaseShift` but on different positions of the state vector.
  [(#2715)](https://github.com/PennyLaneAI/pennylane/pull/2715)

* Support for purity computation is added. The `qml.math.purity` function computes the purity from a state vector or a density matrix:

  [#3290](https://github.com/PennyLaneAI/pennylane/pull/3290)

  ```pycon
  >>> x = [1, 0, 0, 1] / np.sqrt(2)
  >>> qml.math.purity(x, [0, 1])
  1.0
  >>> qml.math.purity(x, [0])
  0.5

  >>> x = [[1 / 2, 0, 0, 0], [0, 0, 0, 0], [0, 0, 0, 0], [0, 0, 0, 1 / 2]]
  >>> qml.math.purity(x, [0, 1])
  0.5
  ```

  The `qml.qinfo.purity` can be used to transform a QNode returning a state to a function that returns the purity:

  ```python3
  dev = qml.device("default.mixed", wires=2)

  @qml.qnode(dev)
  def circuit(x):
    qml.IsingXX(x, wires=[0, 1])
    return qml.state()
  ```

  ```pycon
  >>> qml.qinfo.purity(circuit, wires=[0])(np.pi / 2)
  0.5
  >>> qml.qinfo.purity(circuit, wires=[0, 1])(np.pi / 2)
  1.0
  ```

  Taking the gradient is also supported:

  ```pycon
  >>> param = np.array(np.pi / 4, requires_grad=True)
  >>> qml.grad(qml.qinfo.purity(circuit, wires=[0]))(param)
  -0.5
  ```

<h3>Improvements</h3>

<<<<<<< HEAD
* Support calling `qml.probs()`, `qml.counts()` and `qml.sample()` with no arguments to measure all
  wires. Calling any measurement with an empty wire list will raise an error.
  [#3299](https://github.com/PennyLaneAI/pennylane/pull/3299)

=======
* The `qml.ISWAP` gate is now natively supported on `default.mixed`, improving on its efficiency. 
  [(#3284)](https://github.com/PennyLaneAI/pennylane/pull/3284)
  
>>>>>>> fa6948a5
* Added more input validation to `hamiltonian_expand` such that Hamiltonian objects with no terms raise an error.
  [(#3339)](https://github.com/PennyLaneAI/pennylane/pull/3339)

* Continuous integration checks are now performed for Python 3.11 and Torch v1.13. Python 3.7 is dropped.
  [(#3276)](https://github.com/PennyLaneAI/pennylane/pull/3276)
  
* `qml.Tracker` now also logs results in `tracker.history` when tracking execution of a circuit.
   [(#3306)](https://github.com/PennyLaneAI/pennylane/pull/3306)

* Improve performance of `Wires.all_wires`.
  [(#3302)](https://github.com/PennyLaneAI/pennylane/pull/3302)

* A representation has been added to the `Molecule` class.
  [(#3364)](https://github.com/PennyLaneAI/pennylane/pull/3364)

* Add detail to the error message when the `insert` transform
  fails to diagonalize non-qubit-wise-commuting observables.
  [(#3381)](https://github.com/PennyLaneAI/pennylane/pull/3381)

* Extended the `qml.equal` function to `Hamiltonian` and `Tensor` objects.
  [(#3390)](https://github.com/PennyLaneAI/pennylane/pull/3390)

* Remove private `_wires` setter from the `Controlled.map_wires` method.
  [3405](https://github.com/PennyLaneAI/pennylane/pull/3405)

* `QuantumTape._process_queue` has been moved to `qml.queuing.process_queue` to disentangle
  its functionality from the `QuantumTape` class.
  [(#3401)](https://github.com/PennyLaneAI/pennylane/pull/3401)

* Adds `qml.tape.make_qscript` for converting a quantum function into a quantum script.
  Replaces `qml.transforms.make_tape` with `make_qscript`.
  [(#3429)](https://github.com/PennyLaneAI/pennylane/pull/3429)

<h4>Return types project</h4>

* The autograd interface for the new return types now supports devices with shot vectors.
  [#3374](https://github.com/PennyLaneAI/pennylane/pull/3374)

  Example with a single measurement:

  ```python
  dev = qml.device("default.qubit", wires=1, shots=[1000, 2000, 3000])

  @qml.qnode(dev, diff_method="parameter-shift")
  def circuit(a):
      qml.RY(a, wires=0)
      qml.RX(0.2, wires=0)
      return qml.expval(qml.PauliZ(0))

  def cost(a):
      return qml.math.stack(circuit(a))
  ```

  ```pycon
  >>> qml.enable_return()
  >>> a = np.array(0.4)
  >>> circuit(a)
  (array(0.902), array(0.922), array(0.896))
  >>> cost(a)
  array([0.9       , 0.907     , 0.89733333])
  >>> qml.jacobian(cost)(a)
  array([-0.391     , -0.389     , -0.38433333])
  ```

  Example with multiple measurements:

  ```python
  dev = qml.device("default.qubit", wires=2, shots=[1000, 2000, 3000])

  @qml.qnode(dev, diff_method="parameter-shift")
  def circuit(a):
      qml.RY(a, wires=0)
      qml.RX(0.2, wires=0)
      qml.CNOT(wires=[0, 1])
      return qml.expval(qml.PauliZ(0)), qml.probs([0, 1])

  def cost(a):
      res = circuit(a)
      return qml.math.stack([qml.math.hstack(r) for r in res])
  ```

  ```pycon
  >>> circuit(a)
  ((array(0.904), array([0.952, 0.   , 0.   , 0.048])),
   (array(0.915), array([0.9575, 0.    , 0.    , 0.0425])),
   (array(0.902), array([0.951, 0.   , 0.   , 0.049])))
  >>> cost(a)
  array([[0.91      , 0.955     , 0.        , 0.        , 0.045     ],
         [0.895     , 0.9475    , 0.        , 0.        , 0.0525    ],
         [0.90666667, 0.95333333, 0.        , 0.        , 0.04666667]])
  >>> qml.jacobian(cost)(a)
  array([[-0.37      , -0.185     ,  0.        ,  0.        ,  0.185     ],
         [-0.409     , -0.2045    ,  0.        ,  0.        ,  0.2045    ],
         [-0.37133333, -0.18566667,  0.        ,  0.        ,  0.18566667]])
  ```

* The TensorFlow interface for the new return types now supports devices with shot vectors.
  [#3400](https://github.com/PennyLaneAI/pennylane/pull/3400)

  Example with a single measurement:

  ```python
  dev = qml.device("default.qubit", wires=1, shots=[1000, 2000, 3000])

  @qml.qnode(dev, diff_method="parameter-shift", interface="tf")
  def circuit(a):
      qml.RY(a, wires=0)
      qml.RX(0.2, wires=0)
      return qml.expval(qml.PauliZ(0))
  ```

  ```
  >>> qml.enable_return()
  >>> a = tf.Variable(0.4)
  >>> with tf.GradientTape() as tape:
  ...     res = circuit(a)
  ...     res = tf.stack(res)
  ...
  >>> res
  <tf.Tensor: shape=(3,), dtype=float64, numpy=array([0.902     , 0.904     , 0.89533333])>
  >>> tape.jacobian(res, a)
  <tf.Tensor: shape=(3,), dtype=float64, numpy=array([-0.365     , -0.3765    , -0.37533333])>
  ```

  Example with multiple measurements:

  ```python
  dev = qml.device("default.qubit", wires=2, shots=[1000, 2000, 3000])

  @qml.qnode(dev, diff_method="parameter-shift", interface="tf")
  def circuit(a):
      qml.RY(a, wires=0)
      qml.RX(0.2, wires=0)
      qml.CNOT(wires=[0, 1])
      return qml.expval(qml.PauliZ(0)), qml.probs([0, 1])
  ```

  ```
  >>> with tf.GradientTape() as tape:
  ...     res = circuit(a)
  ...     res = tf.stack([tf.experimental.numpy.hstack(r) for r in res])
  ...
  >>> res
  <tf.Tensor: shape=(3, 5), dtype=float64, numpy=
  array([[0.902, 0.951, 0.   , 0.   , 0.049],
         [0.898, 0.949, 0.   , 0.   , 0.051],
         [0.892, 0.946, 0.   , 0.   , 0.054]])>
  >>> tape.jacobian(res, a)
  <tf.Tensor: shape=(3, 5), dtype=float64, numpy=
  array([[-0.345     , -0.1725    ,  0.        ,  0.        ,  0.1725    ],
         [-0.383     , -0.1915    ,  0.        ,  0.        ,  0.1915    ],
         [-0.38466667, -0.19233333,  0.        ,  0.        ,  0.19233333]])>
  ```

* Updated `qml.transforms.split_non_commuting` to support the new return types.
  [#3414](https://github.com/PennyLaneAI/pennylane/pull/3414)

* Updated `qml.transforms.mitigate_with_zne` to support the new return types.
  [#3415](https://github.com/PennyLaneAI/pennylane/pull/3415)


<h3>Breaking changes</h3>

* The `log_base` attribute has been moved from `MeasurementProcess` to the new `_VnEntropy` and
  `_MutualInfo` classes, which inherit from `MeasurementProcess`.
  [#3326](https://github.com/PennyLaneAI/pennylane/pull/3326)

* Python 3.7 support is no longer maintained.
  [(#3276)](https://github.com/PennyLaneAI/pennylane/pull/3276)

* Instead of having an `OrderedDict` attribute called `_queue`, `AnnotatedQueue` now inherits from
  `OrderedDict` and encapsulates the queue. Consequentially, this also applies to the `QuantumTape`
  class which inherits from `AnnotatedQueue`.
  [(#3401)](https://github.com/PennyLaneAI/pennylane/pull/3401)

* Change class name `ShadowMeasurementProcess` to `ClassicalShadow`, to be consistent with the
  `qml.classical_shadow` function name.
  [#3388](https://github.com/PennyLaneAI/pennylane/pull/3388)

* The method `qml.Operation.get_parameter_shift` is removed. The `gradients` module should be used
  for general parameter-shift rules instead.
  [(#3419)](https://github.com/PennyLaneAI/pennylane/pull/3419)

* Changed the signature of the `QubitDevice.statistics` method from

  ```python
  def statistics(self, observables, shot_range=None, bin_size=None, circuit=None):
  ```

  to

  ```python
  def statistics(self, circuit: QuantumScript, shot_range=None, bin_size=None):
  ```

  [#3421](https://github.com/PennyLaneAI/pennylane/pull/3421)

* The `MeasurementProcess.return_type` argument has been removed from the `__init__` method. Now
  it is a property of the class.
  [#3434](https://github.com/PennyLaneAI/pennylane/pull/3434)

* The `MeasurementProcess` class is now an abstract class.
  [#3434](https://github.com/PennyLaneAI/pennylane/pull/3434)

<h3>Deprecations</h3>

Deprecations cycles are tracked at [doc/developement/deprecations.rst](https://docs.pennylane.ai/en/latest/development/deprecations.html).

* The following deprecated methods are removed:
  [(#3281)](https://github.com/PennyLaneAI/pennylane/pull/3281/)

  * `qml.tape.get_active_tape`: Use `qml.QueuingManager.active_context()`
  * `qml.transforms.qcut.remap_tape_wires`: Use `qml.map_wires`
  * `qml.tape.QuantumTape.inv()`: Use `qml.tape.QuantumTape.adjoint()`
  * `qml.tape.stop_recording()`: Use `qml.QueuingManager.stop_recording()`
  * `qml.tape.QuantumTape.stop_recording()`: Use `qml.QueuingManager.stop_recording()`
  * `qml.QueuingContext` is now `qml.QueuingManager`
  * `QueuingManager.safe_update_info` and `AnnotatedQueue.safe_update_info`: Use plain `update_info`

* `qml.transforms.measurement_grouping` has been deprecated. Use `qml.transforms.hamiltonian_expand` instead.
  [(#3417)](https://github.com/PennyLaneAI/pennylane/pull/3417)

* The ``observables`` argument in ``QubitDevice.statistics`` is deprecated. Please use ``circuit``
  instead.
  [(#3433)](https://github.com/PennyLaneAI/pennylane/pull/3433)

* The `seed_recipes` argument in `qml.classical_shadow` and `qml.shadow_expval` is deprecated.
  A new argument `seed` has been added, which defaults to None and can contain an integer with the
  wanted seed.
  [(#3388)](https://github.com/PennyLaneAI/pennylane/pull/3388)


<h3>Documentation</h3>

* Adds developer documentation for the queuing module.
  [(#3268)](https://github.com/PennyLaneAI/pennylane/pull/3268)

* Corrects more mentions for diagonalizing gates for all relevant operations. The docstrings for `compute_eigvals` used
  to say that the diagonalizing gates implemented $U$, the unitary such that $O = U \Sigma U^{\dagger}$, where $O$ is
  the original observable and $\Sigma$ a diagonal matrix. However, the diagonalizing gates actually implement
  $U^{\dagger}$, since $\langle \psi | O | \psi \rangle = \langle \psi | U \Sigma U^{\dagger} | \psi \rangle$, making
  $U^{\dagger} | \psi \rangle$ the actual state being measured in the $Z$-basis.
  [(#3409)](https://github.com/PennyLaneAI/pennylane/pull/3409)

<h3>Bug fixes</h3>

* Fixed a bug where `hamiltonian_expand` didn't preserve the type of the inputted results in its output.
  [(#3339)](https://github.com/PennyLaneAI/pennylane/pull/3339)

* Fixed a bug that made `gradients.param_shift` raise an error when used with unshifted terms only
  in a custom recipe, and when using any unshifted terms at all under the new return type system.
  [(#3177)](https://github.com/PennyLaneAI/pennylane/pull/3177)

* Original tape `_obs_sharing_wires` attribute is updated during its expansion.
  [#3293](https://github.com/PennyLaneAI/pennylane/pull/3293)

* Small fix of `MeasurementProcess.map_wires`, where both the `self.obs` and `self._wires`
  attributes were modified.
  [#3292](https://github.com/PennyLaneAI/pennylane/pull/3292)

* An issue with `drain=False` in the adaptive optimizer is fixed. Before the fix, the operator pool
  needed to be re-constructed inside the optimization pool when `drain=False`. With the new fix,
  this reconstruction is not needed.
  [#3361](https://github.com/PennyLaneAI/pennylane/pull/3361)

* If the device originally has no shots but finite shots are dynamically specified, Hamiltonian
  expansion now occurs.
  [(#3369)](https://github.com/PennyLaneAI/pennylane/pull/3369)

* `qml.matrix(op)` now fails if the operator truly has no matrix (eg. `Barrier`) to match `op.matrix()`
  [(#3386)](https://github.com/PennyLaneAI/pennylane/pull/3386)

* The `pad_with` argument in the `AmplitudeEmbedding` template is now compatible
  with all interfaces
  [(#3392)](https://github.com/PennyLaneAI/pennylane/pull/3392)

* Fixed a bug where a QNode returning `qml.sample` would produce incorrect results when
  run on a device defined with a shot vector.
  [#3422](https://github.com/PennyLaneAI/pennylane/pull/3422)

<h3>Contributors</h3>

This release contains contributions from (in alphabetical order):

Juan Miguel Arrazola
Utkarsh Azad
Astral Cai
Isaac De Vlugt
Pieter Eendebak
Lillian M. A. Frederiksen
Soran Jahangiri
Edward Jiang
Christina Lee
Albert Mitjans Coma
Romain Moyard
Matthew Silverman
Antal Száva
David Wierichs
Moritz Willmann<|MERGE_RESOLUTION|>--- conflicted
+++ resolved
@@ -140,16 +140,13 @@
 
 <h3>Improvements</h3>
 
-<<<<<<< HEAD
 * Support calling `qml.probs()`, `qml.counts()` and `qml.sample()` with no arguments to measure all
   wires. Calling any measurement with an empty wire list will raise an error.
   [#3299](https://github.com/PennyLaneAI/pennylane/pull/3299)
 
-=======
 * The `qml.ISWAP` gate is now natively supported on `default.mixed`, improving on its efficiency. 
   [(#3284)](https://github.com/PennyLaneAI/pennylane/pull/3284)
   
->>>>>>> fa6948a5
 * Added more input validation to `hamiltonian_expand` such that Hamiltonian objects with no terms raise an error.
   [(#3339)](https://github.com/PennyLaneAI/pennylane/pull/3339)
 
