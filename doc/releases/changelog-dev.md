# Release 0.44.0-dev (development release)

<h3>New features since last release</h3>

* A new decomposition has been added for the Controlled :class:`~.SemiAdder`,
  which is efficient and skips controlling all gates in its decomposition.
  [(#8423)](https://github.com/PennyLaneAI/pennylane/pull/8423)

* Added a :meth:`~pennylane.devices.DeviceCapabilities.gate_set` method to :class:`~pennylane.devices.DeviceCapabilities`
  that produces a set of gate names to be used as the target gate set in decompositions.
  [(#8522)](https://github.com/PennyLaneAI/pennylane/pull/8522)

* Added a :func:`~pennylane.measurements.pauli_measure` that takes a Pauli product measurement.
  [(#8461)](https://github.com/PennyLaneAI/pennylane/pull/8461)
  [(#8631)](https://github.com/PennyLaneAI/pennylane/pull/8631)

<h3>Improvements 🛠</h3>

* Add the `PCPhaseOp` operation to the xDSL Quantum dialect.
  [(#8621)](https://github.com/PennyLaneAI/pennylane/pull/8621)

* `qml.for_loop` will now fall back to a standard Python `for` loop if capturing a condensed, structured loop fails
  with program capture enabled.
  [(#8615)](https://github.com/PennyLaneAI/pennylane/pull/8615)

* The `~.BasisRotation` graph decomposition was re-written in a qjit friendly way with PennyLane control flow.
  [(#8560)](https://github.com/PennyLaneAI/pennylane/pull/8560)
  [(#8608)](https://github.com/PennyLaneAI/pennylane/pull/8608)
  [(#8620)](https://github.com/PennyLaneAI/pennylane/pull/8620)

* The new graph based decompositions system enabled via :func:`~.decomposition.enable_graph` now supports the following
  additional templates.
  [(#8520)](https://github.com/PennyLaneAI/pennylane/pull/8520)
  [(#8515)](https://github.com/PennyLaneAI/pennylane/pull/8515)
  [(#8516)](https://github.com/PennyLaneAI/pennylane/pull/8516)
  [(#8555)](https://github.com/PennyLaneAI/pennylane/pull/8555)
  [(#8558)](https://github.com/PennyLaneAI/pennylane/pull/8558)
  [(#8538)](https://github.com/PennyLaneAI/pennylane/pull/8538)  
  [(#8534)](https://github.com/PennyLaneAI/pennylane/pull/8534)
  [(#8582)](https://github.com/PennyLaneAI/pennylane/pull/8582)
  [(#8543)](https://github.com/PennyLaneAI/pennylane/pull/8543)
  [(#8554)](https://github.com/PennyLaneAI/pennylane/pull/8554)
  [(#8595)](https://github.com/PennyLaneAI/pennylane/pull/8595)
  [(#8586)](https://github.com/PennyLaneAI/pennylane/pull/8586)

  - :class:`~.QSVT`
  - :class:`~.AmplitudeEmbedding`
  - :class:`~.AllSinglesDoubles`
  - :class:`~.SimplifiedTwoDesign`
  - :class:`~.GateFabric`
  - :class:`~.AngleEmbedding`
  - :class:`~.IQPEmbedding`
  - :class:`~.kUpCCGSD`
  - :class:`~.QAOAEmbedding`
  - :class:`~.BasicEntanglerLayers`
  - :class:`~.ParticleConservingU2`
  - :class:`~.ParticleConservingU1`

* A new `qml.compiler.python_compiler.utils` submodule has been added, containing general-purpose utilities for
  working with xDSL. This includes a function that extracts the concrete value of scalar, constant SSA values.
  [(#8514)](https://github.com/PennyLaneAI/pennylane/pull/8514)

* Added a keyword argument ``recursive`` to ``qml.transforms.cancel_inverses`` that enables
  recursive cancellation of nested pairs of mutually inverse gates. This makes the transform
  more powerful, because it can cancel larger blocks of inverse gates without having to scan
  the circuit from scratch. By default, the recursive cancellation is enabled (``recursive=True``).
  To obtain previous behaviour, disable it by setting ``recursive=False``.
  [(#8483)](https://github.com/PennyLaneAI/pennylane/pull/8483)

* `qml.grad` and `qml.jacobian` now lazily dispatch to catalyst and program
  capture, allowing for `qml.qjit(qml.grad(c))` and `qml.qjit(qml.jacobian(c))` to work.
  [(#8382)](https://github.com/PennyLaneAI/pennylane/pull/8382)

* Both the generic and transform-specific application behavior of a `qml.transforms.core.TransformDispatcher`
  can be overwritten with `TransformDispatcher.generic_register` and `my_transform.register`.
  [(#7797)](https://github.com/PennyLaneAI/pennylane/pull/7797)

* With capture enabled, measurements can now be performed on Operator instances passed as closure
  variables from outside the workflow scope.
  [(#8504)](https://github.com/PennyLaneAI/pennylane/pull/8504)

* Users can now estimate the resources for quantum circuits that contain or decompose into
  any of the following symbolic operators: :class:`~.ChangeOpBasis`, :class:`~.Prod`,
  :class:`~.Controlled`, :class:`~.ControlledOp`, :class:`~.Pow`, and :class:`~.Adjoint`.
  [(#8464)](https://github.com/PennyLaneAI/pennylane/pull/8464)

* Wires can be specified via `range` with program capture and autograph.
  [(#8500)](https://github.com/PennyLaneAI/pennylane/pull/8500)

* The :func:`~pennylane.transforms.decompose` transform no longer raises an error if both `gate_set` and
  `stopping_condition` are provided, or if `gate_set` is a dictionary, when the new graph-based decomposition
  system is disabled.
  [(#8532)](https://github.com/PennyLaneAI/pennylane/pull/8532)

* A new decomposition has been added to :class:`pennylane.Toffoli`. This decomposition uses one
  work wire and :class:`pennylane.TemporaryAND` operators to reduce the resources needed.
  [(#8549)](https://github.com/PennyLaneAI/pennylane/pull/8549)

<h3>Breaking changes 💔</h3>

* Providing ``num_steps`` to :func:`pennylane.evolve`, :func:`pennylane.exp`, :class:`pennylane.ops.Evolution`,
  and :class:`pennylane.ops.Exp` has been disallowed. Instead, use :class:`~.TrotterProduct` for approximate
  methods, providing the ``n`` parameter to perform the Suzuki-Trotter product approximation of a Hamiltonian
  with the specified number of Trotter steps.
  [(#8474)](https://github.com/PennyLaneAI/pennylane/pull/8474)

  As a concrete example, consider the following case:

  .. code-block:: python

    coeffs = [0.5, -0.6]
    ops = [qml.X(0), qml.X(0) @ qml.Y(1)]
    H_flat = qml.dot(coeffs, ops)

  Instead of computing the Suzuki-Trotter product approximation as:

  ```pycon
  >>> qml.evolve(H_flat, num_steps=2).decomposition()
  [RX(0.5, wires=[0]),
  PauliRot(-0.6, XY, wires=[0, 1]),
  RX(0.5, wires=[0]),
  PauliRot(-0.6, XY, wires=[0, 1])]
  ```

  The same result can be obtained using :class:`~.TrotterProduct` as follows:

  ```pycon
  >>> decomp_ops = qml.adjoint(qml.TrotterProduct(H_flat, time=1.0, n=2)).decomposition()
  >>> [simp_op for op in decomp_ops for simp_op in map(qml.simplify, op.decomposition())]
  [RX(0.5, wires=[0]),
  PauliRot(-0.6, XY, wires=[0, 1]),
  RX(0.5, wires=[0]),
  PauliRot(-0.6, XY, wires=[0, 1])]
  ```

* The value ``None`` has been removed as a valid argument to the ``level`` parameter in the
  :func:`pennylane.workflow.get_transform_program`, :func:`pennylane.workflow.construct_batch`,
  :func:`pennylane.draw`, :func:`pennylane.draw_mpl`, and :func:`pennylane.specs` transforms.
  Please use ``level='device'`` instead to apply the transform at the device level.
  [(#8477)](https://github.com/PennyLaneAI/pennylane/pull/8477)

* Access to ``add_noise``, ``insert`` and noise mitigation transforms from the ``pennylane.transforms`` module is deprecated.
  Instead, these functions should be imported from the ``pennylane.noise`` module.
  [(#8477)](https://github.com/PennyLaneAI/pennylane/pull/8477)

* ``qml.qnn.cost.SquaredErrorLoss`` has been removed. Instead, this hybrid workflow can be accomplished
  with a function like ``loss = lambda *args: (circuit(*args) - target)**2``.
  [(#8477)](https://github.com/PennyLaneAI/pennylane/pull/8477)

* Some unnecessary methods of the ``qml.CircuitGraph`` class have been removed:
  [(#8477)](https://github.com/PennyLaneAI/pennylane/pull/8477)

  - ``print_contents`` in favor of ``print(obj)``
  - ``observables_in_order`` in favor of ``observables``
  - ``operations_in_order`` in favor of ``operations``
  - ``ancestors_in_order(obj)`` in favor of ``ancestors(obj, sort=True)``
  - ``descendants_in_order(obj)`` in favor of ``descendants(obj, sort=True)``

* ``pennylane.devices.DefaultExecutionConfig`` has been removed. Instead, use
  ``qml.devices.ExecutionConfig()`` to create a default execution configuration.
  [(#8470)](https://github.com/PennyLaneAI/pennylane/pull/8470)

* Specifying the ``work_wire_type`` argument in ``qml.ctrl`` and other controlled operators as ``"clean"`` or
  ``"dirty"`` is disallowed. Use ``"zeroed"`` to indicate that the work wires are initially in the :math:`|0\rangle`
  state, and ``"borrowed"`` to indicate that the work wires can be in any arbitrary state. In both cases, the
  work wires are assumed to be restored to their original state upon completing the decomposition.
  [(#8470)](https://github.com/PennyLaneAI/pennylane/pull/8470)

* `QuantumScript.shape` and `QuantumScript.numeric_type` are removed. The corresponding `MeasurementProcess`
  methods should be used instead.
  [(#8468)](https://github.com/PennyLaneAI/pennylane/pull/8468)

* `MeasurementProcess.expand` is removed.
  `qml.tape.QuantumScript(mp.obs.diagonalizing_gates(), [type(mp)(eigvals=mp.obs.eigvals(), wires=mp.obs.wires)])`
  can be used instead.
  [(#8468)](https://github.com/PennyLaneAI/pennylane/pull/8468)

* The `qml.QNode.add_transform` method is removed.
  Instead, please use `QNode.transform_program.push_back(transform_container=transform_container)`.
  [(#8468)](https://github.com/PennyLaneAI/pennylane/pull/8468)

<h3>Deprecations 👋</h3>

* `qml.measure`, `qml.measurements.MidMeasureMP`, `qml.measurements.MeasurementValue`,
  and `qml.measurements.get_mcm_predicates` are now located in `qml.ops.mid_measure`.
  `MidMeasureMP` is now renamed to `MidMeasure`.
  `qml.measurements.find_post_processed_mcms` is now `qml.devices.qubit.simulate._find_post_processed_mcms`,
  and is being made private, as it is an utility for tree-traversal.
  [(#8466)](https://github.com/PennyLaneAI/pennylane/pull/8466)

* The ``pennylane.operation.Operator.is_hermitian`` property has been deprecated and renamed
  to ``pennylane.operation.Operator.is_verified_hermitian`` as it better reflects the functionality of this property.
  The deprecated access through ``is_hermitian`` will be removed in PennyLane v0.45.
  Alternatively, consider using the ``pennylane.is_hermitian`` function instead as it provides a more reliable check for hermiticity.
  Please be aware that it comes with a higher computational cost.
  [(#8494)](https://github.com/PennyLaneAI/pennylane/pull/8494)

* Access to the follow functions and classes from the ``pennylane.resources`` module are deprecated. Instead, these functions must be imported from the ``pennylane.estimator`` module.
  [(#8484)](https://github.com/PennyLaneAI/pennylane/pull/8484)

  - ``qml.estimator.estimate_shots`` in favor of ``qml.resources.estimate_shots``
  - ``qml.estimator.estimate_error`` in favor of ``qml.resources.estimate_error``
  - ``qml.estimator.FirstQuantization`` in favor of ``qml.resources.FirstQuantization``
  - ``qml.estimator.DoubleFactorization`` in favor of ``qml.resources.DoubleFactorization``

* ``argnum`` has been renamed ``argnums`` for ``qml.grad``, ``qml.jacobian``, ``qml.jvp`` and ``qml.vjp``.
  [(#8496)](https://github.com/PennyLaneAI/pennylane/pull/8496)
  [(#8481)](https://github.com/PennyLaneAI/pennylane/pull/8481)

* The :func:`pennylane.devices.preprocess.mid_circuit_measurements` transform is deprecated. Instead,
  the device should determine which mcm method to use, and explicitly include :func:`~pennylane.transforms.dynamic_one_shot`
  or :func:`~pennylane.transforms.defer_measurements` in its preprocess transforms if necessary.
  [(#8467)](https://github.com/PennyLaneAI/pennylane/pull/8467)

* Passing a function to the ``gate_set`` argument in the :func:`~pennylane.transforms.decompose` transform
  is deprecated. The ``gate_set`` argument expects a static iterable of operator type and/or operator names,
  and the function should be passed to the ``stopping_condition`` argument instead.
  [(#8533)](https://github.com/PennyLaneAI/pennylane/pull/8533)

  The example below illustrates how you can provide a function as the ``stopping_condition`` in addition to providing a 
  ``gate_set``. The decomposition of each operator will then stop once it reaches the gates in the ``gate_set`` or the 
  ``stopping_condition`` is satisfied.

  ```python
  import pennylane as qml
  from functools import partial
  
  @partial(qml.transforms.decompose, gate_set={"H", "T", "CNOT"}, stopping_condition=lambda op: len(op.wires) <= 2)
  @qml.qnode(qml.device("default.qubit"))
  def circuit():
      qml.Hadamard(wires=[0])
      qml.Toffoli(wires=[0,1,2])
      return qml.expval(qml.Z(0))
  ```
  
  ```pycon
  >>> print(qml.draw(circuit)())
  0: ──H────────╭●───────────╭●────╭●──T──╭●─┤  <Z>
  1: ────╭●─────│─────╭●─────│───T─╰X──T†─╰X─┤
  2: ──H─╰X──T†─╰X──T─╰X──T†─╰X──T──H────────┤
  ```

<h3>Internal changes ⚙️</h3>

* In program capture, transforms now have a single transform primitive that have a `transform` param that stores
  the `TransformDispatcher`. Before, each transform had its own primitive stored on the 
  `TransformDispatcher._primitive` private property. It proved difficult to keep maintaining dispatch behaviour
  for every single transform.
  [(#8576)](https://github.com/PennyLaneAI/pennylane/pull/8576)
  [(#8639)](https://github.com/PennyLaneAI/pennylane/pull/8639)

* Updated documentation check workflow to run on pull requests on `v[0-9]+\.[0-9]+\.[0-9]+-docs` branches.
  [(#8590)](https://github.com/PennyLaneAI/pennylane/pull/8590)
  
* When program capture is enabled, there is no longer caching of the jaxpr on the QNode.
  [(#8629)](https://github.com/PennyLaneAI/pennylane/pull/8629)

* The `grad` and `jacobian` primitives now store the function under `fn`. There is also now a single `jacobian_p`
  primitive for use in program capture.
  [(#8357)](https://github.com/PennyLaneAI/pennylane/pull/8357)

* Fix all NumPy 1.X `DeprecationWarnings` in our source code.
  [(#8497)](https://github.com/PennyLaneAI/pennylane/pull/8497)

* Update versions for `pylint`, `isort` and `black` in `format.yml`
  [(#8506)](https://github.com/PennyLaneAI/pennylane/pull/8506)

* Reclassifies `registers` as a tertiary module for use with tach.
  [(#8513)](https://github.com/PennyLaneAI/pennylane/pull/8513)

* A new `split_non_commuting_pass` compiler pass has been added to the xDSL transforms. This pass
  splits quantum functions that measure observables on the same wires into multiple function executions,
  where each execution measures observables on different wires (using the "wires" grouping strategy).
  The original function is replaced with calls to these generated functions, and the results are combined
  appropriately.
  [(#8531)](https://github.com/PennyLaneAI/pennylane/pull/8531)

* The experimental xDSL implementation of `diagonalize_measurements` has been updated to fix a bug
  that included the wrong SSA value for final qubit insertion and deallocation at the end of the
  circuit. A clear error is now also raised when there are observables with overlapping wires.
  [(#8383)](https://github.com/PennyLaneAI/pennylane/pull/8383)

* Add an `outline_state_evolution_pass` pass to the MBQC xDSL transform, which moves all
  quantum gate operations to a private callable.
  [(#8367)](https://github.com/PennyLaneAI/pennylane/pull/8367)

* The experimental xDSL implementation of `measurements_from_samples_pass` has been updated to support `shots` defined by an `arith.constant` operation.
  [(#8460)](https://github.com/PennyLaneAI/pennylane/pull/8460)

* The :class:`~pennylane.devices.LegacyDeviceFacade` is slightly refactored to implement `setup_execution_config` and `preprocess_transforms`
  separately as opposed to implementing a single `preprocess` method. Additionally, the `mid_circuit_measurements` transform has been removed
  from the preprocess transform program. Instead, the best mcm method is chosen in `setup_execution_config`. By default, the ``_capabilities``
  dictionary is queried for the ``"supports_mid_measure"`` property. If the underlying device defines a TOML file, the ``supported_mcm_methods``
  field in the TOML file is used as the source of truth.
  [(#8469)](https://github.com/PennyLaneAI/pennylane/pull/8469)
  [(#8486)](https://github.com/PennyLaneAI/pennylane/pull/8486)
  [(#8495)](https://github.com/PennyLaneAI/pennylane/pull/8495)

* The various private functions of the :class:`~pennylane.estimator.FirstQuantization` class have
  been modified to avoid using `numpy.matrix` as this function is deprecated.
  [(#8523)](https://github.com/PennyLaneAI/pennylane/pull/8523)

* The `ftqc` module now includes dummy transforms for several Catalyst/MLIR passes (`to-ppr`, `commute-ppr`, `merge-ppr-ppm`,
  `decompose-clifford-ppr`, `decompose-non-clifford-ppr`, `ppr-to-ppm`, `ppr-to-mbqc` and `reduce-t-depth`), to allow them to
  be captured as primitives in PLxPR and mapped to the MLIR passes in Catalyst. This enables using the passes with the unified
  compiler and program capture.
  [(#8519)](https://github.com/PennyLaneAI/pennylane/pull/8519)
  [(#8544)](https://github.com/PennyLaneAI/pennylane/pull/8544)

* The decompositions for several templates have been updated to use
  :class:`~.ops.op_math.ChangeOpBasis`, which makes their decompositions more resource efficient
  by eliminating unnecessary controlled operations. The templates include :class:`~.PhaseAdder`,
  :class:`~.TemporaryAND`, :class:`~.QSVT`, and :class:`~.SelectPauliRot`.
  [(#8490)](https://github.com/PennyLaneAI/pennylane/pull/8490)
  [(#8577)](https://github.com/PennyLaneAI/pennylane/pull/8577)

* The constant to convert the length unit Bohr to Angstrom in ``qml.qchem`` is updated to use scipy
  constants.
  [(#8537)](https://github.com/PennyLaneAI/pennylane/pull/8537)

* Solovay-Kitaev decomposition using the :func:`~.clifford_t_decompostion` transform
  with ``method="sk"`` or directly via :func:`~.ops.sk_decomposition` now raises a more
  informative ``RuntimeError`` when used with JAX-JIT or :func:`~.qjit`.
  [(#8489)](https://github.com/PennyLaneAI/pennylane/pull/8489)

* The `is_xdsl_pass` function has been added to the `pennylane.compiler.python_compiler.pass_api` module.
  This function checks if a pass name corresponds to an xDSL implemented pass.
  [(#8572)](https://github.com/PennyLaneAI/pennylane/pull/8572)

* The :func:`~pennylane.compiler.python_compiler.Compiler.run` method now accepts a string as input,
  which is parsed and transformed with xDSL.
  [(#8587)](https://github.com/PennyLaneAI/pennylane/pull/8587)

<<<<<<< HEAD
* The :func:`~pennylane.compiler.python_compiler.transforms.convert_to_mbqc_formalism_pass` now 
  supports :class:`~xdsl.dialects.scf.IndexSwitchOp` in IR and ignores regions that have no body.
  [(#8632)](https://github.com/PennyLaneAI/pennylane/pull/8632)
=======
* The `convert_to_mbqc_formalism` compilation pass now outlines the operations to represent a gate
  in the MBQC formalism into subroutines in order to reduce the IR size for large programs.
  [(#8619)](https://github.com/PennyLaneAI/pennylane/pull/8619)

>>>>>>> bc4ea08b

<h3>Documentation 📝</h3>

* Added a "Unified Compiler Cookbook" RST file, along with tutorials, to ``qml.compiler.python_compiler`,
  which provides a quickstart guide for getting started with xDSL and its integration with PennyLane and
  Catalyst.
  [(#8571)](https://github.com/PennyLaneAI/pennylane/pull/8571)

* The documentation of ``qml.transforms.rz_phase_gradient`` has been updated with respect to the
  sign convention of phase gradient states, how it prepares the phase gradient state in the code
  example, and the verification of the code example result.

* The code example in the documentation for ``qml.decomposition.register_resources`` has been
  updated to adhere to renamed keyword arguments and default behaviour of ``max_work_wires``.
  [(#8536)](https://github.com/PennyLaneAI/pennylane/pull/8536)

* The docstring for ``qml.device`` has been updated to include a section on custom decompositions,
  and a warning about the removal of the ``custom_decomps`` kwarg in v0.45. Additionally, the page
  :doc:`Building a plugin <../development/plugins>` now includes instructions on using
  the :func:`~pennylane.devices.preprocess.decompose` transform for device-level decompositions.
  The documentation for :doc:`Compiling circuits <../introduction/compiling_circuits>` has also been
  updated with a warning message about ``custom_decomps`` future removal.
  [(#8492)](https://github.com/PennyLaneAI/pennylane/pull/8492)
  [(#8564)](https://github.com/PennyLaneAI/pennylane/pull/8564)

A warning message has been added to :doc:`Building a plugin <../development/plugins>`
  docstring for ``qml.device`` has been updated to include a section on custom decompositions,
  and a warning about the removal of the ``custom_decomps`` kwarg in v0.44. Additionally, the page
  :doc:`Building a plugin <../development/plugins>` now includes instructions on using
  the :func:`~pennylane.devices.preprocess.decompose` transform for device-level decompositions.
  [(#8492)](https://github.com/PennyLaneAI/pennylane/pull/8492)

* Improves documentation in the transforms module and adds documentation testing for it.
  [(#8557)](https://github.com/PennyLaneAI/pennylane/pull/8557)

<h3>Bug fixes 🐛</h3>

* Fixes a bug in `default.mixed` device where certain diagonal operations were incorrectly
  reshaped during application when using broadcasting.
  [(#8593)](https://github.com/PennyLaneAI/pennylane/pull/8593)

* Add an exception to the warning for unsolved operators within the graph-based decomposition
  system if the unsolved operators are :class:`.allocation.Allocate` or :class:`.allocation.Deallocate`.
  [(#8553)](https://github.com/PennyLaneAI/pennylane/pull/8553)

* Fixes a bug in `clifford_t_decomposition` with `method="gridsynth"` and qjit, where using cached decomposition with the same parameter causes an error.
  [(#8535)](https://github.com/PennyLaneAI/pennylane/pull/8535)

* Fixes a bug in :class:`~.SemiAdder` where the results were incorrect when more ``work_wires`` than required were passed.
 [(#8423)](https://github.com/PennyLaneAI/pennylane/pull/8423)

* Fixes a bug in ``QubitUnitaryOp.__init__`` in the unified compiler module that prevented an
  instance from being constructed.
  [(#8456)](https://github.com/PennyLaneAI/pennylane/pull/8456)

* Fixes a bug where the deferred measurement method is used silently even if ``mcm_method="one-shot"`` is explicitly requested,
  when a device that extends the ``LegacyDevice`` does not declare support for mid-circuit measurements.
  [(#8486)](https://github.com/PennyLaneAI/pennylane/pull/8486)

* Fixes a bug where a `KeyError` is raised when querying the decomposition rule for an operator in the gate set from a :class:`~pennylane.decomposition.DecompGraphSolution`.
  [(#8526)](https://github.com/PennyLaneAI/pennylane/pull/8526)

* Fixes a bug where mid-circuit measurements were generating incomplete QASM.
  [(#8556)](https://github.com/PennyLaneAI/pennylane/pull/8556)

<h3>Contributors ✍️</h3>

This release contains contributions from (in alphabetical order):

Guillermo Alonso,
Utkarsh Azad,
Astral Cai,
Yushao Chen,
Marcus Edwards,
Lillian Frederiksen,
Sengthai Heng,
Soran Jahangiri,
Christina Lee,
Joseph Lee,
Gabriela Sanchez Diaz,
Mudit Pandey,
Shuli Shu,
Jay Soni,
nate stemen,
David Wierichs,
Hongsheng Zheng<|MERGE_RESOLUTION|>--- conflicted
+++ resolved
@@ -331,16 +331,14 @@
   which is parsed and transformed with xDSL.
   [(#8587)](https://github.com/PennyLaneAI/pennylane/pull/8587)
 
-<<<<<<< HEAD
 * The :func:`~pennylane.compiler.python_compiler.transforms.convert_to_mbqc_formalism_pass` now 
   supports :class:`~xdsl.dialects.scf.IndexSwitchOp` in IR and ignores regions that have no body.
   [(#8632)](https://github.com/PennyLaneAI/pennylane/pull/8632)
-=======
+
 * The `convert_to_mbqc_formalism` compilation pass now outlines the operations to represent a gate
   in the MBQC formalism into subroutines in order to reduce the IR size for large programs.
   [(#8619)](https://github.com/PennyLaneAI/pennylane/pull/8619)
 
->>>>>>> bc4ea08b
 
 <h3>Documentation 📝</h3>
 
