--- conflicted
+++ resolved
@@ -152,14 +152,13 @@
 * `qml.QutritDepolarizingChannel` has been added, allowing for depolarizing noise to be simulated on the `default.qutrit.mixed` device.
   [(#5502)](https://github.com/PennyLaneAI/pennylane/pull/5502)
 
-<<<<<<< HEAD
-* `qml.TritFlip` has been added, allowing for parameter flipping errors, such as misclassification, to be simulated on the `default.qutrit.mixed` device.
-  [(#5784)](https://github.com/PennyLaneAI/pennylane/pull/5784)
-=======
 * `qml.QutritAmplitudeDamping` channel has been added, allowing for noise processes modelled by amplitude damping to be simulated on the `default.qutrit.mixed` device.
   [(#5503)](https://github.com/PennyLaneAI/pennylane/pull/5503)
   [(#5757)](https://github.com/PennyLaneAI/pennylane/pull/5757)
->>>>>>> 456e4744
+  
+* `qml.TritFlip` has been added, allowing for parameter flipping errors, such as misclassification, to be simulated on the `default.qutrit.mixed` device.
+  [(#5784)](https://github.com/PennyLaneAI/pennylane/pull/5784)
+
 
 <h3>Breaking changes 💔</h3>
 
