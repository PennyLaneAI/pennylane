--- conflicted
+++ resolved
@@ -93,10 +93,9 @@
 
 <h3>Improvements 🛠</h3>
 
-<<<<<<< HEAD
 * A `DynamicRegister` can no longer be used as an individual wire itself, as this led to confusing results.
   [(#8151)](https://github.com/PennyLaneAI/pennylane/pull/8151)
-=======
+
 * A new keyword argument called ``shot_dist`` has been added to the :func:`~.transforms.split_non_commuting` transform.
   This allows for more customization and efficiency when calculating expectation values across the non-commuting groups
   of observables that make up a ``Hamiltonian``/``LinearCombination``.
@@ -151,7 +150,6 @@
   >>> print(tracker.history["shots"])
   [2303, 23, 7674]
   ```
->>>>>>> 71763f71
 
 * The number of `shots` can now be specified directly in QNodes as a standard keyword argument.
   [(#8073)](https://github.com/PennyLaneAI/pennylane/pull/8073)
