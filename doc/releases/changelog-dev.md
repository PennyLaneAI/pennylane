:orphan:

# Release 0.19.0-dev (development release)

<h3>New features since last release</h3>

* Arbitrary two-qubit unitaries can now be decomposed into elementary gates. This
  functionality has been incorporated into the `qml.transforms.unitary_to_rot` transform, and is
  available separately as `qml.transforms.two_qubit_decomposition`.
  [(#1552)](https://github.com/PennyLaneAI/pennylane/pull/1552)

  As an example, consider the following randomly-generated matrix and circuit that uses it:

  ```python
  U = np.array([
      [-0.03053706-0.03662692j,  0.01313778+0.38162226j, 0.4101526 -0.81893687j, -0.03864617+0.10743148j],
      [-0.17171136-0.24851809j,  0.06046239+0.1929145j, -0.04813084-0.01748555j, -0.29544883-0.88202604j],
      [ 0.39634931-0.78959795j, -0.25521689-0.17045233j, -0.1391033 -0.09670952j, -0.25043606+0.18393466j],
      [ 0.29599198-0.19573188j,  0.55605806+0.64025769j, 0.06140516+0.35499559j,  0.02674726+0.1563311j ]
  ])

  dev = qml.device('default.qubit', wires=2)

  @qml.qnode(dev)
  @qml.transforms.unitary_to_rot
  def circuit(x, y):
      qml.RX(x, wires=0)
      qml.QubitUnitary(U, wires=[0, 1])
      qml.RY(y, wires=0)
      return qml.expval(qml.PauliZ(wires=0))
  ```

  If we run the circuit, we can see the new decomposition:

  ```pycon
  >>> circuit(0.3, 0.4)
  tensor(-0.70520073, requires_grad=True)
  >>> print(qml.draw(circuit)(0.3, 0.4))
  0: ──RX(0.3)─────────────────Rot(-3.5, 0.242, 0.86)──╭X──RZ(0.176)───╭C─────────────╭X──Rot(5.56, 0.321, -2.09)───RY(0.4)──┤ ⟨Z⟩
  1: ──Rot(-1.64, 2.69, 1.58)──────────────────────────╰C──RY(-0.883)──╰X──RY(-1.47)──╰C──Rot(-1.46, 0.337, 0.587)───────────┤
  ```

* The transform for the Jacobian of the classical preprocessing within a QNode,
  `qml.transforms.classical_jacobian`, now takes a keyword argument `argnum` to specify
  the QNode argument indices with respect to which the Jacobian is computed.
  [(#1645)](https://github.com/PennyLaneAI/pennylane/pull/1645)

  An example for the usage of ``argnum`` is

  ```python
  @qml.qnode(dev)
  def circuit(x, y, z):
      qml.RX(qml.math.sin(x), wires=0)
      qml.CNOT(wires=[0, 1])
      qml.RY(y ** 2, wires=1)
      qml.RZ(1 / z, wires=1)
      return qml.expval(qml.PauliZ(0))

  jac_fn = qml.transforms.classical_jacobian(circuit, argnum=[1, 2])
  ```

  The Jacobian can then be computed at specified parameters.

  ```pycon
  >>> x, y, z = np.array([0.1, -2.5, 0.71])
  >>> jac_fn(x, y, z)
  (array([-0., -5., -0.]), array([-0.        , -0.        , -1.98373339]))
  ```

  The returned arrays are the derivatives of the three parametrized gates in the circuit
  with respect to `y` and `z` respectively.

  There also are explicit tests for `classical_jacobian` now, which previously was tested
  implicitly via its use in the `metric_tensor` transform.

  For more usage details, please see the
  [classical Jacobian docstring](https://pennylane.readthedocs.io/en/latest/code/api/pennylane.transforms.classical_jacobian.html).

* Added a new operation `OrbitalRotation`, which implements the spin-adapted spatial orbital rotation gate. 
  [(#1665)](https://github.com/PennyLaneAI/pennylane/pull/1665)
  
  An example circuit that uses `OrbitalRotation` operation is:

  ```python
  dev = qml.device('default.qubit', wires=4)
  @qml.qnode(dev)
  def circuit(phi):
      qml.BasisState(np.array([1, 1, 0, 0]), wires=[0, 1, 2, 3])
      qml.OrbitalRotation(phi, wires=[0, 1, 2, 3])
      return qml.state()
  ```

  If we run this circuit, we will get the following output

  ```pycon 
  >>> circuit(0.1)
  array([ 0.        +0.j,  0.        +0.j,  0.        +0.j,
          0.00249792+0.j,  0.        +0.j,  0.        +0.j,
          -0.04991671+0.j,  0.        +0.j,  0.        +0.j,
          -0.04991671+0.j,  0.        +0.j,  0.        +0.j,
          0.99750208+0.j,  0.        +0.j,  0.        +0.j,
          0.        +0.j])
  ```

* A new, experimental QNode has been added, that adds support for batch execution of circuits,
  custom quantum gradient support, and arbitrary order derivatives. This QNode is available via
  `qml.beta.QNode`, and `@qml.beta.qnode`.
  [(#1642)](https://github.com/PennyLaneAI/pennylane/pull/1642)
  [(#1646)](https://github.com/PennyLaneAI/pennylane/pull/1646)

  It differs from the standard QNode in several ways:

  - Custom gradient transforms can be specified as the differentiation method:

    ```python
    @qml.gradients.gradient_transform
    def my_gradient_transform(tape):
        ...
        return tapes, processing_fn

    @qml.beta.qnode(dev, diff_method=my_gradient_transform)
    def circuit():
    ```

  - Arbitrary :math:`n`-th order derivatives are supported on hardware using
    gradient transforms such as the parameter-shift rule. To specify that an :math:`n`-th
    order derivative of a QNode will be computed, the `max_diff` argument should be set.
    By default, this is set to 1 (first-order derivatives only).

  - Internally, if multiple circuits are generated for execution simultaneously, they
    will be packaged into a single job for execution on the device. This can lead to
    significant performance improvement when executing the QNode on remote
    quantum hardware.

  In an upcoming release, this QNode will replace the existing one. If you come across any bugs
  while using this QNode, please let us know via a [bug
  report](https://github.com/PennyLaneAI/pennylane/issues/new?assignees=&labels=bug+%3Abug%3A&template=bug_report.yml&title=%5BBUG%5D)
  on our GitHub bug tracker.

  Currently, this beta QNode does not support the following features:

  - Circuit decompositions
  - Non-mutability via the `mutable` keyword argument
  - Viewing specifications with `qml.specs`
  - The `reversible` QNode differentiation method
  - The ability to specify a `dtype` when using PyTorch and TensorFlow.

  It is also not tested with the `qml.qnn` module.

<h3>Improvements</h3>

* The tests for qubit operations are split into multiple files.
  [(#1661)](https://github.com/PennyLaneAI/pennylane/pull/1661)

* The `qml.metric_tensor` transform has been improved with regards to
  both function and performance.
  [(#1638)](https://github.com/PennyLaneAI/pennylane/pull/1638)

  - If the underlying device supports batch execution of circuits, the quantum circuits required to
    compute the metric tensor elements will be automatically submitted as a batched job. This can
    lead to significant performance improvements for devices with a non-trivial job submission
    overhead.

  - Previously, the transform would only return the metric tensor with respect to gate arguments,
    and ignore any classical processing inside the QNode, even very trivial classical processing
    such as parameter permutation. The metric tensor now takes into account classical processing,
    and returns the metric tensor with respect to QNode arguments, not simply gate arguments:

    ```pycon
    >>> @qml.qnode(dev)
    ... def circuit(x):
    ...     qml.Hadamard(wires=1)
    ...     qml.RX(x[0], wires=0)
    ...     qml.CNOT(wires=[0, 1])
    ...     qml.RY(x[1] ** 2, wires=1)
    ...     qml.RY(x[1], wires=0)
    ...     return qml.expval(qml.PauliZ(0))
    >>> x = np.array([0.1, 0.2], requires_grad=True)
    >>> qml.metric_tensor(circuit)(x)
    array([[0.25      , 0.        ],
           [0.        , 0.28750832]])
    ```

    To revert to the previous behaviour of returning the metric tensor with respect to gate
    arguments, `qml.metric_tensor(qnode, hybrid=False)` can be passed.

    ```pycon
    >>> qml.metric_tensor(circuit, hybrid=False)(x)
    array([[0.25      , 0.        , 0.        ],
           [0.        , 0.25      , 0.        ],
           [0.        , 0.        , 0.24750832]])
    ```

* ``qml.circuit_drawer.CircuitDrawer`` can accept a string for the ``charset`` keyword, instead of a ``CharSet`` object.
  [(#1640)](https://github.com/PennyLaneAI/pennylane/pull/1640)

<h3>Breaking changes</h3>

- The `QNode.metric_tensor` method has been deprecated, and will be removed in an upcoming release.
  Please use the `qml.metric_tensor` transform instead.
  [(#1638)](https://github.com/PennyLaneAI/pennylane/pull/1638)

- The utility function `qml.math.requires_grad` now returns `True` when using Autograd
  if and only if the `requires_grad=True` attribute is set on the NumPy array. Previously,
  this function would return `True` for *all* NumPy arrays and Python floats, unless
  `requires_grad=False` was explicitly set.
  [(#1638)](https://github.com/PennyLaneAI/pennylane/pull/1638)

<h3>Bug fixes</h3>

* The device suite tests can now execute successfully if no shots configuration variable is given.
  [(#1641)](https://github.com/PennyLaneAI/pennylane/pull/1641)

* Fixes a bug where the `qml.gradients.param_shift` transform would raise an error while attempting
  to compute the variance of a QNode with ragged output.
  [(#1646)](https://github.com/PennyLaneAI/pennylane/pull/1646)

<h3>Documentation</h3>

* Adds a link to https://pennylane.ai/qml/demonstrations.html in the navbar.
  [(#1624)](https://github.com/PennyLaneAI/pennylane/pull/1624)

<h3>Contributors</h3>

This release contains contributions from (in alphabetical order):

<<<<<<< HEAD
Olivia Di Matteo, Josh Izaac, Christina Lee, David Wierichs, Utkarsh Azad.
=======
Olivia Di Matteo, Andrew Gardhouse, Josh Izaac, Christina Lee, David Wierichs.
>>>>>>> 6d93cc58
<|MERGE_RESOLUTION|>--- conflicted
+++ resolved
@@ -224,8 +224,4 @@
 
 This release contains contributions from (in alphabetical order):
 
-<<<<<<< HEAD
-Olivia Di Matteo, Josh Izaac, Christina Lee, David Wierichs, Utkarsh Azad.
-=======
-Olivia Di Matteo, Andrew Gardhouse, Josh Izaac, Christina Lee, David Wierichs.
->>>>>>> 6d93cc58
+Utkarsh Azad, Olivia Di Matteo, Andrew Gardhouse, Josh Izaac, Christina Lee, David Wierichs.