:orphan:

# Release 0.20.0-dev (development release)

<h3>New features since last release</h3>

<<<<<<< HEAD
=======
* `qml.math.scatter_element_add` now supports adding multiple values at
  multiple indices with a single function call, in all interfaces
  [(#1864)](https://github.com/PennyLaneAI/pennylane/pull/1864)

  For example, we may set five values of a three-dimensional tensor
  in the following way:

  ```pycon
  >>> X = tf.zeros((3, 2, 9), dtype=tf.float64)
  >>> indices = [(0, 0, 1, 2, 2), (0, 0, 0, 0, 1), (1, 3, 8, 6, 7)]
  >>> values = [0.1 * i for i in range(5)]
  >>> qml.math.scatter_element_add(X, indices, values)
  <tf.Tensor: shape=(3, 2, 9), dtype=float64, numpy=
  array([[[0., 1., 0., 2., 0., 0., 0., 0., 0.],
          [0., 0., 0., 0., 0., 0., 0., 0., 0.]],

         [[0., 0., 0., 0., 0., 0., 0., 0., 3.],
          [0., 0., 0., 0., 0., 0., 0., 0., 0.]],

         [[0., 0., 0., 0., 0., 0., 4., 0., 0.],
          [0., 0., 0., 0., 0., 0., 0., 5., 0.]]])>
  ```

* The `qml.fourier.reconstruct` function is added. It can be used to
  reconstruct QNodes outputting expectation values along a specified
  parameter dimension, with a minimal number of calls to the
  original QNode. The returned
  reconstruction is exact and purely classical, and can be evaluated
  without any quantum executions.
  [(#1864)](https://github.com/PennyLaneAI/pennylane/pull/1864)

  The reconstruction technique differs for functions with equidistant frequencies
  that are reconstructed using the function value at equidistant sampling points, and
  for functions with arbitrary frequencies reconstructed using arbitrary sampling points.

  As an example, consider the following QNode:

  ```python
  dev = qml.device("default.qubit", wires=2)

  @qml.qnode(dev)
  def circuit(x, Y, f=1.0):
      qml.RX(f * x, wires=0)
      qml.RY(Y[0], wires=0)
      qml.RY(Y[1], wires=1)
      qml.CNOT(wires=[0, 1])
      qml.RY(3 * Y[1], wires=1)
      return qml.expval(qml.PauliZ(0) @ qml.PauliZ(1))
  ```

  It has three variational parameters overall: A scalar input `x`
  and an array-valued input `Y` with two entries. Additionally, we can
  tune the dependence on `x` with the frequency `f`.
  We then can reconstruct the QNode output function with respect to `x` via

  ```pycon
  >>> x = 0.3
  >>> Y = np.array([0.1, -0.9])
  >>> rec = qml.fourier.reconstruct(circuit, ids="x", nums_frequency={"x": {0: 1}})(x, Y)
  >>> rec
  {'x': {0: <function pennylane.fourier.reconstruct._reconstruct_equ.<locals>._reconstruction(x)>}}
  ```

  As we can see, we get a nested dictionary in the format of the input `nums_frequency`
  with functions as values. These functions are simple float-to-float callables:

  ```pycon
  >>> univariate = rec["x"][0]
  >>> univariate(x)
  -0.880208251507
  ```

  For more details on usage, reconstruction cost and differentiability support, please see the
  [fourier.reconstruct docstring](https://pennylane.readthedocs.io/en/latest/code/api/pennylane.fourier.reconstruct.html).

>>>>>>> 80a169d6
* A thermal relaxation channel is added to the Noisy channels. The channel description can be
  found on the supplementary information of [Quantum classifier with tailored quantum kernels](https://arxiv.org/abs/1909.02611).
  [(#1766)](https://github.com/PennyLaneAI/pennylane/pull/1766)

* Added the identity observable to be an operator. Now we can explicitly call the identity
  operation on our quantum circuits for both qubit and CV devices.
  [(#1829)](https://github.com/PennyLaneAI/pennylane/pull/1829)
<<<<<<< HEAD

* A function for computing generalized parameter shift rules for generators'
  whose eigenvalue frequency spectrum is known is available as `qml.gradients.get_shift_rule`.
  Given a generator's frequency spectrum of `R` unique frequencies, `qml.gradients.get_shift_rule`
  returns the parameter shift rules to compute expectation value gradients of the generator's
  variational parameter using `2R` shifted cost function evaluations. This becomes cheaper than
  the standard application of the chain rule and two-term shift rule when `R` is less than the
  number of Pauli words in the Hamiltonian generator.

  For example, a four-term shift rule is generated for the frequency spectrum `[1, 2]`, which
  corresponds to a generator eigenspectrum of e.g., `[-1, 0, 1]`:

  ```pycon
  >>> frequencies = (1,2)
  >>> grad_recipe = qml.gradients.get_shift_rule(frequencies)
  >>> grad_recipe
  ([[0.8535533905932737, 1, 0.7853981633974483], [-0.14644660940672624, 1, 2.356194490192345],
    [-0.8535533905932737, 1, -0.7853981633974483], [0.14644660940672624, 1, -2.356194490192345]],)
  ```

  As we can see, `get_shift_rule` returns a tuple containing a list of four nested lists for the
  four term parameter shift rule. Each term :math:`[c_i, a_i, s_i]` specifies a term in the
  gradient reconstructed via parameter shifts as

  .. math:: \frac{\partial}{\partial\phi_k}f = \sum_{i} c_i f(a_i \phi_k + s_i).

* A circuit template for time evolution under a commuting Hamiltonian utilizing generalized
  parameter shift rules for cost function gradients is available as `qml.CommutingEvolution`.
  [(#1788)](https://github.com/PennyLaneAI/pennylane/pull/1788)

  If the template is handed a frequency spectrum during its instantiation, then `get_shift_rule`
  is internally called to obtain the general parameter shift rules which will be used when computing
  the gradient of the cost function with respect to `CommutingEvolution`'s :math:`t` parameter.
  If a frequency spectrum is not handed to `CommutingEvolution`, then cost function gradients will
  be computed in the standard manner.

  The template can be initialized within a `qnode` as:

  ```python
  import pennylane as qml

  n_wires = 2
  dev = qml.device('default.qubit', wires=n_wires)

  coeffs = [1, -1]
  obs = [qml.PauliX(0) @ qml.PauliY(1), qml.PauliY(0) @ qml.PauliX(1)]
  hamiltonian = qml.Hamiltonian(coeffs, obs)
  frequencies = [2,4]

  @qml.qnode(dev)
  def circuit(time):
      qml.PauliX(0)
      qml.CommutingEvolution(hamiltonian, time, frequencies)
      return qml.expval(qml.PauliZ(0))
  ```

  Note that there is no internal validation that 1) the input `qml.Hamiltonian` is fully commuting
  and 2) the eigenvalue frequency spectrum is correct, since these checks become
  prohibitively expensive for large Hamiltonians.
=======
>>>>>>> 80a169d6

* Added density matrix initialization gate for mixed state simulation. [(#1686)](https://github.com/PennyLaneAI/pennylane/issues/1686)

<h3>Improvements</h3>

<<<<<<< HEAD
* Tests do not loop over automatically imported and instantiated operations any more,
=======

* The QNode has been re-written to support batch execution across the board,
  custom gradients, better decomposition strategies, and higher-order derivatives.
  [(#1807)](https://github.com/PennyLaneAI/pennylane/pull/1807)

  - Internally, if multiple circuits are generated for simultaneous execution, they
    will be packaged into a single job for execution on the device. This can lead to
    significant performance improvement when executing the QNode on remote
    quantum hardware or simulator devices with parallelization capabilities.

  - Custom gradient transforms can be specified as the differentiation method:

    ```python
    @qml.gradients.gradient_transform
    def my_gradient_transform(tape):
        ...
        return tapes, processing_fn

    @qml.qnode(dev, diff_method=my_gradient_transform)
    def circuit():
    ```

  - Arbitrary :math:`n`-th order derivatives are supported on hardware using gradient transforms
    such as the parameter-shift rule. To specify that an :math:`n`-th order derivative of a QNode
    will be computed, the `max_diff` argument should be set. By default, this is set to 1
    (first-order derivatives only). Increasing this value allows for higher order derivatives to be
    extracted, at the cost of additional (classical) computational overhead during the backwards
    pass.

  - When decomposing the circuit, the default decomposition strategy `expansion_strategy="gradient"`
    will prioritize decompositions that result in the smallest number of parametrized operations
    required to satisfy the differentiation method. While this may lead to a slight increase in
    classical processing, it significantly reduces the number of circuit evaluations needed to
    compute gradients of complicated unitaries.

    To return to the old behaviour, `expansion_strategy="device"` can be specified.

  Note that the old QNode remains accessible at `@qml.qnode_old.qnode`, however this will
  be removed in the next release.

* Tests do not loop over automatically imported and instantiated operations any more, 
>>>>>>> 80a169d6
  which was opaque and created unnecessarily many tests.
  [(#1895)](https://github.com/PennyLaneAI/pennylane/pull/1895)

* A `decompose()` method has been added to the `Operator` class such that we can
  obtain (and queue) decompositions directly from instances of operations.
  [(#1873)](https://github.com/PennyLaneAI/pennylane/pull/1873)

  ```pycon
  >>> op = qml.PhaseShift(0.3, wires=0)
  >>> op.decompose()
  [RZ(0.3, wires=[0])]
  ```

* ``qml.circuit_drawer.draw_mpl`` produces a matplotlib figure and axes given a tape.
  [(#1787)](https://github.com/PennyLaneAI/pennylane/pull/1787)

* AngleEmbedding now supports `batch_params` decorator. [(#1812)](https://github.com/PennyLaneAI/pennylane/pull/1812)

<<<<<<< HEAD
=======
* CircuitDrawer now supports a `max_length` argument to help prevent text overflows when printing circuits to the CLI. [#1841](https://github.com/PennyLaneAI/pennylane/pull/1841)

<h3>Breaking changes</h3>

- The `mutable` keyword argument has been removed from the QNode.
  [(#1807)](https://github.com/PennyLaneAI/pennylane/pull/1807)

- The reversible QNode differentiation method has been removed.
  [(#1807)](https://github.com/PennyLaneAI/pennylane/pull/1807)

* `QuantumTape.trainable_params` now is a list instead of a set. This
  means that `tape.trainable_params` will return a list unlike before,
  but setting the `trainable_params` with a set works exactly as before.
  [(#1904)](https://github.com/PennyLaneAI/pennylane/pull/1904)

* The `num_params` attribute in the operator class is now dynamic. This makes it easier
  to define operator subclasses with a flexible number of parameters. 
  [(#1898)](https://github.com/PennyLaneAI/pennylane/pull/1898)

>>>>>>> 80a169d6
* The static method `decomposition()`, formerly in the `Operation` class, has
  been moved to the base `Operator` class.
  [(#1873)](https://github.com/PennyLaneAI/pennylane/pull/1873)

* `DiagonalOperation` is not a separate subclass any more.
  [(#1889)](https://github.com/PennyLaneAI/pennylane/pull/1889)

  Instead, devices can check for the diagonal
  property using attributes:

  ``` python
  from pennylane.ops.qubit.attributes import diagonal_in_z_basis

  if op in diagonal_in_z_basis:
      # do something
  ```

<h3>Deprecations</h3>

<h3>Bug fixes</h3>

<<<<<<< HEAD
* `ExpvalCost` now returns corrects results shape when `optimize=True` with
=======
* `qml.CSWAP` and `qml.CRot` now define `control_wires`, and `qml.SWAP`

* `QuantumTape.trainable_params` now is a list instead of a set, making
  it more stable in very rare edge cases.
  [(#1904)](https://github.com/PennyLaneAI/pennylane/pull/1904)

* `ExpvalCost` now returns corrects results shape when `optimize=True` with 
>>>>>>> 80a169d6
  shots batch.
  [(#1897)](https://github.com/PennyLaneAI/pennylane/pull/1897)

* `qml.circuit_drawer.MPLDrawer` was slightly modified to work with
  matplotlib version 3.5.
  [(#1899)](https://github.com/PennyLaneAI/pennylane/pull/1899)

* `qml.CSWAP` and `qml.CRot` now define `control_wires`, and `qml.SWAP`
  returns the default empty wires object.
  [(#1830)](https://github.com/PennyLaneAI/pennylane/pull/1830)

* The `requires_grad` attribute of `qml.numpy.tensor` objects is now
  preserved when pickling/unpickling the object.
  [(#1856)](https://github.com/PennyLaneAI/pennylane/pull/1856)

<h3>Documentation</h3>

* Added examples in documentation for some operations.
  [(#1902)](https://github.com/PennyLaneAI/pennylane/pull/1902)

* Improves the Developer's Guide Testing document.
  [(#1896)](https://github.com/PennyLaneAI/pennylane/pull/1896)

<h3>Contributors</h3>

This release contains contributions from (in alphabetical order):

<<<<<<< HEAD
Guillermo Alonso-Linaje, Olivia Di Matteo, Jalani Kanem, Shumpei Kobayashi, Robert Lang, Christina Lee, Alejandro Montanez,
Romain Moyard, Maria Schuld, Jay Soni
=======
Guillermo Alonso-Linaje, Benjamin Cordier, Olivia Di Matteo, Jalani Kanem, Ankit Khandelwal, Shumpei Kobayashi,
Christina Lee, Alejandro Montanez, Romain Moyard, Maria Schuld, Jay Soni, David Wierichs
>>>>>>> 80a169d6
<|MERGE_RESOLUTION|>--- conflicted
+++ resolved
@@ -4,8 +4,6 @@
 
 <h3>New features since last release</h3>
 
-<<<<<<< HEAD
-=======
 * `qml.math.scatter_element_add` now supports adding multiple values at
   multiple indices with a single function call, in all interfaces
   [(#1864)](https://github.com/PennyLaneAI/pennylane/pull/1864)
@@ -81,7 +79,6 @@
   For more details on usage, reconstruction cost and differentiability support, please see the
   [fourier.reconstruct docstring](https://pennylane.readthedocs.io/en/latest/code/api/pennylane.fourier.reconstruct.html).
 
->>>>>>> 80a169d6
 * A thermal relaxation channel is added to the Noisy channels. The channel description can be
   found on the supplementary information of [Quantum classifier with tailored quantum kernels](https://arxiv.org/abs/1909.02611).
   [(#1766)](https://github.com/PennyLaneAI/pennylane/pull/1766)
@@ -89,7 +86,6 @@
 * Added the identity observable to be an operator. Now we can explicitly call the identity
   operation on our quantum circuits for both qubit and CV devices.
   [(#1829)](https://github.com/PennyLaneAI/pennylane/pull/1829)
-<<<<<<< HEAD
 
 * A function for computing generalized parameter shift rules for generators'
   whose eigenvalue frequency spectrum is known is available as `qml.gradients.get_shift_rule`.
@@ -149,16 +145,12 @@
   Note that there is no internal validation that 1) the input `qml.Hamiltonian` is fully commuting
   and 2) the eigenvalue frequency spectrum is correct, since these checks become
   prohibitively expensive for large Hamiltonians.
-=======
->>>>>>> 80a169d6
 
 * Added density matrix initialization gate for mixed state simulation. [(#1686)](https://github.com/PennyLaneAI/pennylane/issues/1686)
 
 <h3>Improvements</h3>
 
-<<<<<<< HEAD
 * Tests do not loop over automatically imported and instantiated operations any more,
-=======
 
 * The QNode has been re-written to support batch execution across the board,
   custom gradients, better decomposition strategies, and higher-order derivatives.
@@ -199,8 +191,7 @@
   Note that the old QNode remains accessible at `@qml.qnode_old.qnode`, however this will
   be removed in the next release.
 
-* Tests do not loop over automatically imported and instantiated operations any more, 
->>>>>>> 80a169d6
+* Tests do not loop over automatically imported and instantiated operations any more,
   which was opaque and created unnecessarily many tests.
   [(#1895)](https://github.com/PennyLaneAI/pennylane/pull/1895)
 
@@ -219,8 +210,6 @@
 
 * AngleEmbedding now supports `batch_params` decorator. [(#1812)](https://github.com/PennyLaneAI/pennylane/pull/1812)
 
-<<<<<<< HEAD
-=======
 * CircuitDrawer now supports a `max_length` argument to help prevent text overflows when printing circuits to the CLI. [#1841](https://github.com/PennyLaneAI/pennylane/pull/1841)
 
 <h3>Breaking changes</h3>
@@ -237,10 +226,9 @@
   [(#1904)](https://github.com/PennyLaneAI/pennylane/pull/1904)
 
 * The `num_params` attribute in the operator class is now dynamic. This makes it easier
-  to define operator subclasses with a flexible number of parameters. 
+  to define operator subclasses with a flexible number of parameters.
   [(#1898)](https://github.com/PennyLaneAI/pennylane/pull/1898)
 
->>>>>>> 80a169d6
 * The static method `decomposition()`, formerly in the `Operation` class, has
   been moved to the base `Operator` class.
   [(#1873)](https://github.com/PennyLaneAI/pennylane/pull/1873)
@@ -262,17 +250,13 @@
 
 <h3>Bug fixes</h3>
 
-<<<<<<< HEAD
-* `ExpvalCost` now returns corrects results shape when `optimize=True` with
-=======
 * `qml.CSWAP` and `qml.CRot` now define `control_wires`, and `qml.SWAP`
 
 * `QuantumTape.trainable_params` now is a list instead of a set, making
   it more stable in very rare edge cases.
   [(#1904)](https://github.com/PennyLaneAI/pennylane/pull/1904)
 
-* `ExpvalCost` now returns corrects results shape when `optimize=True` with 
->>>>>>> 80a169d6
+* `ExpvalCost` now returns corrects results shape when `optimize=True` with
   shots batch.
   [(#1897)](https://github.com/PennyLaneAI/pennylane/pull/1897)
 
@@ -300,10 +284,5 @@
 
 This release contains contributions from (in alphabetical order):
 
-<<<<<<< HEAD
-Guillermo Alonso-Linaje, Olivia Di Matteo, Jalani Kanem, Shumpei Kobayashi, Robert Lang, Christina Lee, Alejandro Montanez,
-Romain Moyard, Maria Schuld, Jay Soni
-=======
-Guillermo Alonso-Linaje, Benjamin Cordier, Olivia Di Matteo, Jalani Kanem, Ankit Khandelwal, Shumpei Kobayashi,
-Christina Lee, Alejandro Montanez, Romain Moyard, Maria Schuld, Jay Soni, David Wierichs
->>>>>>> 80a169d6
+Guillermo Alonso-Linaje, Benjamin Cordier, Josh Izaac, Olivia Di Matteo, Jalani Kanem, Ankit Khandelwal, Shumpei Kobayashi,
+Robert Lang, Christina Lee, Cedric Lin, Alejandro Montanez, Romain Moyard, Maria Schuld, Jay Soni, David Wierichs