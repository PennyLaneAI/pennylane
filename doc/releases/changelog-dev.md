:orphan:

# Release 0.30.0-dev (development release)

<h3>New features since last release</h3>

* The `sample_state` function is added to `devices/qubit` that returns a series of samples based on a given
  state vector and a number of shots.
  [(#3720)](https://github.com/PennyLaneAI/pennylane/pull/3720)

* Added the needed functions and classes to simulate an ensemble of Rydberg atoms:
  * A new internal `RydbergHamiltonian` class is added, which contains the Hamiltonian of an ensemble of
    Rydberg atoms.
  * A new user-facing `rydberg_interaction` function is added, which returns a `RydbergHamiltonian` containing
    the Hamiltonian of the interaction of all the Rydberg atoms.
  * A new user-facing `rydberg_drive` function is added, which returns a `RydbergHamiltonian` containing
    the Hamiltonian of the interaction between a driving laser field and a group of atoms.
  [(#3749)](https://github.com/PennyLaneAI/pennylane/pull/3749)
  [(#3911)](https://github.com/PennyLaneAI/pennylane/pull/3911)

* Added `Operation.__truediv__` dunder method to be able to divide operators.
  [(#3749)](https://github.com/PennyLaneAI/pennylane/pull/3749)

* The `simulate` function added to `devices/qubit` now supports measuring expectation values of large observables such as
  `qml.Hamiltonian`, `qml.SparseHamiltonian`, `qml.Sum`.
  [(#3759)](https://github.com/PennyLaneAI/pennylane/pull/3759)

<h3>Improvements</h3>

* Keras and Torch NN modules are now compatible with the new return type system.
  [(#3913)](https://github.com/PennyLaneAI/pennylane/pull/3913)
  [(#3914)](https://github.com/PennyLaneAI/pennylane/pull/3914)

* The adjoint differentiation method now supports more operations, and does no longer decompose
  some operations that may be differentiated directly. In addition, all new operations with a
  generator are now supported by the method.
  [(#3874)](https://github.com/PennyLaneAI/pennylane/pull/3874)

* The `coefficients` function and the `visualize` submodule of the `qml.fourier` module
  now allow assigning different degrees for different parameters of the input function.
  [(#3005)](https://github.com/PennyLaneAI/pennylane/pull/3005)

  The arguments `degree` and `filter_threshold` to `qml.fourier.coefficients` previously were
  expected to be integers, and now can be a sequences of integers with one integer per function
  parameter (i.e. `len(degree)==n_inputs`), resulting in a returned array with shape
  `(2*degrees[0]+1,..., 2*degrees[-1]+1)`.
  The functions in `qml.fourier.visualize` accordingly accept such arrays of coefficients.

* `Operator` now has a `has_generator` attribute that returns whether or not the operator
  has a generator defined. It is used in `qml.operation.has_gen`, improving its performance.
  [(#3875)](https://github.com/PennyLaneAI/pennylane/pull/3875)

* The custom JVP rules in PennyLane now also support non-scalar and mixed-shape tape parameters as
  well as multi-dimensional tape return types, like broadcasted `qml.probs`, for example.
  [(#3766)](https://github.com/PennyLaneAI/pennylane/pull/3766)

* The `qchem.jordan_wigner` function is extended to support more fermionic operator orders.
  [(#3754)](https://github.com/PennyLaneAI/pennylane/pull/3754)
  [(#3751)](https://github.com/PennyLaneAI/pennylane/pull/3751)

* `AdaptiveOptimizer` is updated to use non-default user-defined qnode arguments.
  [(#3765)](https://github.com/PennyLaneAI/pennylane/pull/3765)

<<<<<<< HEAD
* Improve efficiency of matrix calculation when operator is symmetric over wires
   [(#3565)](https://github.com/PennyLaneAI/pennylane/pull/3565)
=======
* Adds logic to `qml.devices.qubit.measure` to compute the expectation values of `Hamiltonian` and `Sum `
  in a backpropagation compatible way.
  [(#3862)](https://github.com/PennyLaneAI/pennylane/pull/3862/)
>>>>>>> 2038cee0

* Use `TensorLike` type in `Operator` dunder methods.
  [(#3749)](https://github.com/PennyLaneAI/pennylane/pull/3749)

* The `apply_operation` function added to `devices/qubit` now supports broadcasting.
  [(#3852)](https://github.com/PennyLaneAI/pennylane/pull/3852)

* `qml.QubitStateVector.state_vector` now supports broadcasting.
  [(#3852)](https://github.com/PennyLaneAI/pennylane/pull/3852)
  
* `pennylane.devices.qubit.preprocess` now allows circuits with non-commuting observables.
  [(#3857)](https://github.com/PennyLaneAI/pennylane/pull/3857)

* When using Jax-jit with gradient transforms the trainable parameters are correctly set (instead of every parameter 
  to be set as trainable), and therefore the derivatives are computed more efficiently.
  [(#3697)](https://github.com/PennyLaneAI/pennylane/pull/3697)

* `qml.SparseHamiltonian` can now be applied to any wires in a circuit rather than being restricted to all wires
  in the circuit.
  [(#3888)](https://github.com/PennyLaneAI/pennylane/pull/3888)

* Added `max_distance` keyword argument to `qml.pulse.rydberg_interaction` to allow removal of negligible contributions
  from atoms beyond `max_distance`from each other.
  [(#3889)](https://github.com/PennyLaneAI/pennylane/pull/3889)

* 3 new decomposition algorithms are added for n-controlled operations with single-qubit target,
  and are selected automatically when they produce a better result. They can be accessed via
  `ops.op_math.ctrl_decomp_bisect`.
  [(#3851)](https://github.com/PennyLaneAI/pennylane/pull/3851)

* `repr` for `MutualInfoMP` now displays the distribution of the wires between the two subsystems.
  [(#3898)](https://github.com/PennyLaneAI/pennylane/pull/3898)

* Changed `Operator.num_wires` from an abstract value to `AnyWires`.
  [(#3919)](https://github.com/PennyLaneAI/pennylane/pull/3919)

* Do not run `qml.transforms.sum_expand` in `Device.batch_transform` if the device supports Sum observables.
  [(#3915)](https://github.com/PennyLaneAI/pennylane/pull/3915)

* `CompositeOp` now overrides `Operator._check_batching`, providing a significant performance improvement.
  `Hamiltonian` also overrides this method and does nothing, because it does not support batching.
  [(#3915)](https://github.com/PennyLaneAI/pennylane/pull/3915)

* If a `Sum` operator has a pre-computed Pauli representation, `is_hermitian` now checks that all coefficients
  are real, providing a significant performance improvement.
  [(#3915)](https://github.com/PennyLaneAI/pennylane/pull/3915)

<h3>Breaking changes</h3>

* Both JIT interfaces are not compatible with Jax `>0.4.3`, we raise an error for those versions.
  [(#3877)](https://github.com/PennyLaneAI/pennylane/pull/3877)

* An operation that implements a custom `generator` method, but does not always return a valid generator, also has
  to implement a `has_generator` property that reflects in which scenarios a generator will be returned.
  [(#3875)](https://github.com/PennyLaneAI/pennylane/pull/3875)
 
* Trainable parameters for the Jax interface are the parameters that are `JVPTracer`, defined by setting
  `argnums`. Previously, all JAX tracers, including those used for JIT compilation, were interpreted to be trainable.
  [(#3697)](https://github.com/PennyLaneAI/pennylane/pull/3697)

* The keyword argument `argnums` is now used for gradient transform using Jax, instead of `argnum`.
  `argnum` is automatically converted to `argnums` when using JAX, and will no longer be supported in v0.31.
  [(#3697)](https://github.com/PennyLaneAI/pennylane/pull/3697)
  [(#3847)](https://github.com/PennyLaneAI/pennylane/pull/3847)

* Made `qml.OrbitalRotation` and consequently `qml.GateFabric` consistent with the interleaved Jordan-Wigner ordering.
  Previously, they were consistent with the sequential Jordan-Wigner ordering.
  [(#3861)](https://github.com/PennyLaneAI/pennylane/pull/3861)

* Some `MeasurementProcess` classes can now only be instantiated with arguments that they will actually use.
  For example, you can no longer create `StateMP(qml.PauliX(0))` or `PurityMP(eigvals=(-1,1), wires=Wires(0))`.
  [(#3898)](https://github.com/PennyLaneAI/pennylane/pull/3898)

<h3>Deprecations</h3>

<h3>Documentation</h3>

* A typo was corrected in the documentation for introduction to `inspecting_circuits` and `chemistry`.
[(#3844)](https://github.com/PennyLaneAI/pennylane/pull/3844)

<h3>Bug fixes</h3>

* `MeasurementProcess.hash` now uses the hash property of the observable. The property now depends on all
  properties that affect the behaviour of the object, such as `VnEntropyMP.log_base` or the distribution of wires between
  the two subsystems in `MutualInfoMP`.
  [(#3898)](https://github.com/PennyLaneAI/pennylane/pull/3898)

* The enum `measurements.Purity` is added so that `PurityMP.return_type` is defined. `str` and `repr` for `PurityMP` are now defined.
  [(#3898)](https://github.com/PennyLaneAI/pennylane/pull/3898)

* `Sum.hash` and `Prod.hash` are slightly changed
  to work with non-numeric wire labels.  `sum_expand` should now return correct results and not treat some products as the same
  operation.
  [(#3898)](https://github.com/PennyLaneAI/pennylane/pull/3898)

* Fixed bug where the coefficients where not ordered correctly when summing a `ParametrizedHamiltonian`
  with other operators.
  [(#3749)](https://github.com/PennyLaneAI/pennylane/pull/3749)
  [(#3902)](https://github.com/PennyLaneAI/pennylane/pull/3902)

* The metric tensor transform is fully compatible with Jax and therefore users can provide multiple parameters.
  [(#3847)](https://github.com/PennyLaneAI/pennylane/pull/3847)

* Registers `math.ndim` and `math.shape` for built-ins and autograd to accomodate Autoray 0.6.1.
  [#3864](https://github.com/PennyLaneAI/pennylane/pull/3865)

* Ensure that `qml.data.load` returns datasets in a stable and expected order.
  [(#3856)](https://github.com/PennyLaneAI/pennylane/pull/3856)

* The `qml.equal` function now handles comparisons of `ParametrizedEvolution` operators.
  [(#3870)](https://github.com/PennyLaneAI/pennylane/pull/3870)

* Made `qml.OrbitalRotation` and consequently `qml.GateFabric` consistent with the interleaved Jordan-Wigner ordering.
  [(#3861)](https://github.com/PennyLaneAI/pennylane/pull/3861)

* `qml.devices.qubit.apply_operation` catches the `tf.errors.UnimplementedError` that occurs when `PauliZ` or `CNOT` gates
  are applied to a large (>8 wires) tensorflow state. When that occurs, the logic falls back to the tensordot logic instead.
  [(#3884)](https://github.com/PennyLaneAI/pennylane/pull/3884/)

* Fixed parameter broadcasting support with `qml.counts` in most cases, and introduced explicit errors otherwise.
  [(#3876)](https://github.com/PennyLaneAI/pennylane/pull/3876)

* An error is now raised if a `QNode` with Jax-jit in use returns `counts` while having trainable parameters
  [(#3892)](https://github.com/PennyLaneAI/pennylane/pull/3892)

* A correction is added to the reference values in `test_dipole_of` to account for small changes
  (~2e-8) in the computed dipole moment values, resulting from the new [PySCF 2.2.0](https://github.com/pyscf/pyscf/releases/tag/v2.2.0) release.
  [(#3908)](https://github.com/PennyLaneAI/pennylane/pull/3908)

<h3>Contributors</h3>

This release contains contributions from (in alphabetical order):

Komi Amiko
Utkarsh Azad
Lillian M. A. Frederiksen
Soran Jahangiri
Christina Lee
Xiaoran Li
Vincent Michaud-Rioux
Albert Mitjans
Romain Moyard
Mudit Pandey
Matthew Silverman
Jay Soni
David Wierichs<|MERGE_RESOLUTION|>--- conflicted
+++ resolved
@@ -61,14 +61,13 @@
 * `AdaptiveOptimizer` is updated to use non-default user-defined qnode arguments.
   [(#3765)](https://github.com/PennyLaneAI/pennylane/pull/3765)
 
-<<<<<<< HEAD
+
 * Improve efficiency of matrix calculation when operator is symmetric over wires
    [(#3565)](https://github.com/PennyLaneAI/pennylane/pull/3565)
-=======
+
 * Adds logic to `qml.devices.qubit.measure` to compute the expectation values of `Hamiltonian` and `Sum `
   in a backpropagation compatible way.
   [(#3862)](https://github.com/PennyLaneAI/pennylane/pull/3862/)
->>>>>>> 2038cee0
 
 * Use `TensorLike` type in `Operator` dunder methods.
   [(#3749)](https://github.com/PennyLaneAI/pennylane/pull/3749)
