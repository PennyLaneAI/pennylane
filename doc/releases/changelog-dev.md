
# Release 0.43.0-dev (development release)

<h3>New features since last release</h3>

* Dynamic wire allocation with `qml.allocation.allocate` can now be executed on `default.qubit`.
  [(#7718)](https://github.com/PennyLaneAI/pennylane/pull/7718)

  ```python
  @qml.qnode(qml.device('default.qubit'))
  def c():
      with qml.allocation.allocate(1) as wires:
          qml.H(wires)
          qml.CNOT((wires[0], 0))
      return qml.probs(wires=0)

  c()
  ```
  ```
  array([0.5, 0.5])
  ```

* A new :func:`~.ops.op_math.change_basis_op` function and :class:`~.ops.op_math.ChangeOpBasis` class were added,
  which allow a compute-uncompute pattern (U V U†) to be represented by a single operator.
  A corresponding decomposition rule has been added to support efficiently controlling the pattern,
  in which only the central (target) operator is controlled, and not U or U†.
  [(#8023)](https://github.com/PennyLaneAI/pennylane/pull/8023)
  [(#8070)](https://github.com/PennyLaneAI/pennylane/pull/8070)

* A new keyword argument ``partial`` has been added to :class:`qml.Select`. It allows for 
  simplifications in the decomposition of ``Select`` under the assumption that the state of the
  control wires has no overlap with computational basis states that are not used by ``Select``.
  [(#7658)](https://github.com/PennyLaneAI/pennylane/pull/7658)

* New ZX calculus-based transforms have been added to access circuit optimization
  passes implemented in [pyzx](https://pyzx.readthedocs.io/en/latest/):

  * :func:`~.transforms.zx.push_hadamards` to optimize a phase-polynomial + Hadamard circuit by pushing
    Hadamard gates as far as possible to one side to create fewer larger phase-polynomial blocks
    (see [pyzx.basic_optimization](https://pyzx.readthedocs.io/en/latest/api.html#pyzx.optimize.basic_optimization)).
    [(#8025)](https://github.com/PennyLaneAI/pennylane/pull/8025)

  * :func:`~.transforms.zx.todd` to optimize a Clifford + T circuit by using the Third Order Duplicate and Destroy (TODD) algorithm
    (see [pyzx.phase_block_optimize](https://pyzx.readthedocs.io/en/latest/api.html#pyzx.optimize.phase_block_optimize)).
    [(#8029)](https://github.com/PennyLaneAI/pennylane/pull/8029)

  * :func:`~.transforms.zx.optimize_t_count` to reduce the number of T gates in a Clifford + T circuit by applying
    a sequence of passes that combine ZX-based commutation and cancellation rules and the TODD algorithm
    (see [pyzx.full_optimize](https://pyzx.readthedocs.io/en/latest/api.html#pyzx.optimize.full_optimize)).
    [(#8088)](https://github.com/PennyLaneAI/pennylane/pull/8088)

  * :func:`~.transforms.zx.reduce_non_clifford` to reduce the number of non-Clifford gates by applying
    a combination of phase gadgetization strategies and Clifford gate simplification rules.
    (see [pyzx.full_reduce](https://pyzx.readthedocs.io/en/latest/api.html#pyzx.simplify.full_reduce)).
    [(#7747)](https://github.com/PennyLaneAI/pennylane/pull/7747)

* The `qml.specs` function now accepts a `compute_depth` keyword argument, which is set to `True` by default.
  This makes the expensive depth computation performed by `qml.specs` optional.
  [(#7998)](https://github.com/PennyLaneAI/pennylane/pull/7998)
  [(#8042)](https://github.com/PennyLaneAI/pennylane/pull/8042)

* New transforms called :func:`~.transforms.match_relative_phase_toffoli` and 
  :func:`~.transforms.match_controlled_iX_gate` have been added to implement passes that make use
  of equivalencies to compile certain patterns to efficient Clifford+T equivalents.
  [(#7748)](https://github.com/PennyLaneAI/pennylane/pull/7748)

* Leveraging quantum just-in-time compilation to optimize parameterized hybrid workflows with the momentum
  quantum natural gradient optimizer is now possible with the new :class:`~.MomentumQNGOptimizerQJIT` optimizer.
  [(#7606)](https://github.com/PennyLaneAI/pennylane/pull/7606)

  Similar to the :class:`~.QNGOptimizerQJIT` optimizer, :class:`~.MomentumQNGOptimizerQJIT` offers a
  `qml.qjit`-compatible analogue to the existing :class:`~.MomentumQNGOptimizer` with an Optax-like interface:

  ```python
  import pennylane as qml
  import jax.numpy as jnp

  dev = qml.device("lightning.qubit", wires=2)

  @qml.qnode(dev)
  def circuit(params):
      qml.RX(params[0], wires=0)
      qml.RY(params[1], wires=1)
      return qml.expval(qml.Z(0) + qml.X(1))

  opt = qml.MomentumQNGOptimizerQJIT(stepsize=0.1, momentum=0.2)

  @qml.qjit
  def update_step_qjit(i, args):
      params, state = args
      return opt.step(circuit, params, state)

  @qml.qjit
  def optimization_qjit(params, iters):
      state = opt.init(params)
      args = (params, state)
      params, state = qml.for_loop(iters)(update_step_qjit)(args)
      return params
  ```

  ```pycon
  >>> params = jnp.array([0.1, 0.2])
  >>> iters = 1000
  >>> optimization_qjit(params=params, iters=iters)
  Array([ 3.14159265, -1.57079633], dtype=float64)
  ```

* The :func:`~.transforms.decompose` transform is now able to decompose classically controlled operations.
  [(#8145)](https://github.com/PennyLaneAI/pennylane/pull/8145)

<h3>Improvements 🛠</h3>

* `allocate` now takes `state: Literal["zero", "any"] = "zero"` instead of `require_zeros=True`.
  [(#8163)](https://github.com/PennyLaneAI/pennylane/pull/8163)

* A `DynamicRegister` can no longer be used as an individual wire itself, as this led to confusing results.
  [(#8151)](https://github.com/PennyLaneAI/pennylane/pull/8151)

* A new keyword argument called ``shot_dist`` has been added to the :func:`~.transforms.split_non_commuting` transform.
  This allows for more customization and efficiency when calculating expectation values across the non-commuting groups
  of observables that make up a ``Hamiltonian``/``LinearCombination``.
  [(#7988)](https://github.com/PennyLaneAI/pennylane/pull/7988)

  Given a QNode that returns a sample-based measurement (e.g., ``expval``) of a ``Hamiltonian``/``LinearCombination``
  with finite ``shots``, the current default behaviour of :func:`~.transforms.split_non_commuting` will perform ``shots``
  executions for each group of commuting terms. With the ``shot_dist`` argument, this behaviour can be changed:

  * ``"uniform"``: evenly distributes the number of ``shots`` across all groups of commuting terms
  * ``"weighted"``: distributes the number of ``shots`` according to weights proportional to the L1 norm of the coefficients in each group
  * ``"weighted_random"``: same as ``"weighted"``, but the numbers of ``shots`` are sampled from a multinomial distribution
  * or a user-defined function implementing a custom shot distribution strategy

  To show an example about how this works, let's start by defining a simple Hamiltonian:

  ```python
  import pennylane as qml

  ham = qml.Hamiltonian(
      coeffs=[10, 0.1, 20, 100, 0.2],
      observables=[
          qml.X(0) @ qml.Y(1),
          qml.Z(0) @ qml.Z(2),
          qml.Y(1),
          qml.X(1) @ qml.X(2),
          qml.Z(0) @ qml.Z(1) @ qml.Z(2)
      ]
  )
  ```

  This Hamiltonian can be split into 3 non-commuting groups of mutually commuting terms.
  With ``shot_dist = "weighted"``, for example, the number of shots will be divided
  according to the L1 norm of each group's coefficients:

  ```python
  from functools import partial
  from pennylane.transforms import split_non_commuting

  dev = qml.device("default.qubit")

  @partial(split_non_commuting, shot_dist="weighted")
  @qml.qnode(dev, shots=10000)
  def circuit():
      return qml.expval(ham)

  with qml.Tracker(dev) as tracker:
      circuit()
  ```

  ```pycon
  >>> print(tracker.history["shots"])
  [2303, 23, 7674]
  ```

* The number of `shots` can now be specified directly in QNodes as a standard keyword argument.
  [(#8073)](https://github.com/PennyLaneAI/pennylane/pull/8073)

  ```python
  @qml.qnode(qml.device("default.qubit"), shots=1000)
  def circuit():
      qml.H(0)
      return qml.expval(qml.Z(0))
  ```

  ```pycon
  >>> circuit.shots
  Shots(total=1000)
  >>> circuit()
  np.float64(-0.004)
  ```

  Setting the `shots` value in a QNode is equivalent to decorating with :func:`qml.workflow.set_shots`. Note, however, that decorating with :func:`qml.workflow.set_shots` overrides QNode `shots`:

  ```pycon
  >>> new_circ = qml.set_shots(circuit, shots=123)
  >>> new_circ.shots
  Shots(total=123)
  ```

* PennyLane `autograph` supports standard python for updating arrays like `array[i] += x` instead of jax `arr.at[i].add(x)`. 
  Users can now use this when designing quantum circuits with experimental program capture enabled.

  ```python
  import pennylane as qml
  import jax.numpy as jnp

  qml.capture.enable()

  @qml.qnode(qml.device("default.qubit", wires=3))
  def circuit(val):
    angles = jnp.zeros(3)
    angles[0:3] += val

    for i, angle in enumerate(angles):
        qml.RX(angle, i)

    return qml.expval(qml.Z(0)), qml.expval(qml.Z(1)), qml.expval(qml.Z(2))
  ```

  ```pycon
  >>> circuit(jnp.pi)
  (Array(-1, dtype=float32),
   Array(-1, dtype=float32),
   Array(-1, dtype=float32)) 
  ```

  [(#8076)](https://github.com/PennyLaneAI/pennylane/pull/8076)

* PennyLane `autograph` supports standard python for index assignment (`arr[i] = x`) instead of jax.numpy form (`arr = arr.at[i].set(x)`).
  Users can now use standard python assignment when designing circuits with experimental program capture enabled.

  ```python
  import pennylane as qml
  import jax.numpy as jnp

  qml.capture.enable()

  @qml.qnode(qml.device("default.qubit", wires=3))
  def circuit(val):
    angles = jnp.zeros(3)
    angles[1] = val / 2
    angles[2] = val

    for i, angle in enumerate(angles):
        qml.RX(angle, i)

    return qml.expval(qml.Z(0)), qml.expval(qml.Z(1)), qml.expval(qml.Z(2))
  ```

  ```pycon
  >>> circuit(jnp.pi)
  (Array(0.99999994, dtype=float32),
   Array(0., dtype=float32),
   Array(-0.99999994, dtype=float32)) 
  ```

  [(#8027)](https://github.com/PennyLaneAI/pennylane/pull/8027)

* Logical operations (`and`, `or` and `not`) are now supported with the `autograph` module. Users can
  now use these logical operations in control flow when designing quantum circuits with experimental
  program capture enabled.

  ```python
  import pennylane as qml

  qml.capture.enable()

  @qml.qnode(qml.device("default.qubit", wires=1))
  def circuit(param):
      if param >= 0 and param <= 1:
          qml.H(0)
      return qml.state()
  ```

  ```pycon
  >>> circuit(0.5)
  Array([0.70710677+0.j, 0.70710677+0.j], dtype=complex64)
  ```

  [(#8006)](https://github.com/PennyLaneAI/pennylane/pull/8006)

* The decomposition of :class:`~.BasisRotation` has been optimized to skip redundant phase shift gates
  with angle :math:`\pm \pi` for real-valued, i.e., orthogonal, rotation matrices. This uses the fact that
  no or single :class:`~.PhaseShift` gate is required in case the matrix has a determinant :math:`\pm 1`.
  [(#7765)](https://github.com/PennyLaneAI/pennylane/pull/7765)

* Changed how basis states are assigned internally in `qml.Superposition`, improving its
  decomposition slightly both regarding classical computing time and gate decomposition.
  [(#7880)](https://github.com/PennyLaneAI/pennylane/pull/7880)

* The printing and drawing of :class:`~.TemporaryAND`, also known as ``qml.Elbow``, and its adjoint
  have been improved to be more legible and consistent with how it's depicted in circuits in the literature.
  [(#8017)](https://github.com/PennyLaneAI/pennylane/pull/8017)

  ```python
  import pennylane as qml

  @qml.draw
  @qml.qnode(qml.device("lightning.qubit", wires=4))
  def node():
      qml.TemporaryAND([0, 1, 2], control_values=[1, 0])
      qml.CNOT([2, 3])
      qml.adjoint(qml.TemporaryAND([0, 1, 2], control_values=[1, 0]))
      return qml.expval(qml.Z(3))
  ```

  ```pycon
  print(node())
  0: ─╭●─────●╮─┤     
  1: ─├○─────○┤─┤     
  2: ─╰──╭●───╯─┤     
  3: ────╰X─────┤  <Z>
  ```

* Several templates now have decompositions that can be accessed within the graph-based
  decomposition system (:func:`~.decomposition.enable_graph`), allowing workflows
  that include these templates to be decomposed in a resource-efficient and performant
  manner.
  [(#7779)](https://github.com/PennyLaneAI/pennylane/pull/7779)
  [(#7908)](https://github.com/PennyLaneAI/pennylane/pull/7908)
  [(#7385)](https://github.com/PennyLaneAI/pennylane/pull/7385)
  [(#7941)](https://github.com/PennyLaneAI/pennylane/pull/7941)
  [(#7943)](https://github.com/PennyLaneAI/pennylane/pull/7943)
  [(#8075)](https://github.com/PennyLaneAI/pennylane/pull/8075)
  [(#8002)](https://github.com/PennyLaneAI/pennylane/pull/8002)
  
  The included templates are: :class:`~.Adder`, :class:`~.ControlledSequence`, :class:`~.ModExp`, :class:`~.MottonenStatePreparation`, 
  :class:`~.MPSPrep`, :class:`~.Multiplier`, :class:`~.OutAdder`, :class:`~.OutMultiplier`, :class:`~.OutPoly`, :class:`~.PrepSelPrep`,
  :class:`~.ops.Prod`, :class:`~.Reflection`, :class:`~.Select`, :class:`~.StatePrep`, :class:`~.TrotterProduct`, :class:`~.QROM`, 
  :class:`~.GroverOperator`, :class:`~.UCCSD`, :class:`~.StronglyEntanglingLayers`, :class:`~.GQSP`, :class:`~.FermionicSingleExcitation`, 
  :class:`~.FermionicDoubleExcitation`, :class:`~.QROM`, :class:`~.ArbitraryStatePreparation`, :class:`~.CosineWindow`, 
  :class:`~.AmplitudeAmplification`, :class:`~.Permute`, :class:`~.AQFT`, :class:`~.FlipSign`, :class:`~.FABLE`,
  :class:`~.Qubitization`, and :class:`~.Superposition`

* A new function called :func:`~.math.choi_matrix` is available, which computes the [Choi matrix](https://en.wikipedia.org/wiki/Choi%E2%80%93Jamio%C5%82kowski_isomorphism) of a quantum channel.
  This is a useful tool in quantum information science and to check circuit identities involving non-unitary operations.
  [(#7951)](https://github.com/PennyLaneAI/pennylane/pull/7951)

  ```pycon
  >>> import numpy as np
  >>> Ks = [np.sqrt(0.3) * qml.CNOT((0, 1)), np.sqrt(1-0.3) * qml.X(0)]
  >>> Ks = [qml.matrix(op, wire_order=range(2)) for op in Ks]
  >>> Lambda = qml.math.choi_matrix(Ks)
  >>> np.trace(Lambda), np.trace(Lambda @ Lambda)
  (np.float64(1.0), np.float64(0.58))
  ```

* A new device preprocess transform, `~.devices.preprocess.no_analytic`, is available for hardware devices and hardware-like simulators.
  It validates that all executions are shot-based.
  [(#8037)](https://github.com/PennyLaneAI/pennylane/pull/8037)

* With program capture, the `true_fn` can now be a subclass of `Operator` when no `false_fn` is provided.
  `qml.cond(condition, qml.X)(0)` is now valid code and will return nothing, even though `qml.X` is
  technically a callable that returns an `X` operator.
  [(#8060)](https://github.com/PennyLaneAI/pennylane/pull/8060)
  [(#8101)](https://github.com/PennyLaneAI/pennylane/pull/8101)

* With program capture, an error is now raised if the conditional predicate is not a scalar.
  [(#8066)](https://github.com/PennyLaneAI/pennylane/pull/8066)

<h4>OpenQASM-PennyLane interoperability</h4>

* The :func:`qml.from_qasm3` function can now convert OpenQASM 3.0 circuits that contain
  subroutines, constants, all remaining stdlib gates, qubit registers, and built-in mathematical functions.
  [(#7651)](https://github.com/PennyLaneAI/pennylane/pull/7651)
  [(#7653)](https://github.com/PennyLaneAI/pennylane/pull/7653)
  [(#7676)](https://github.com/PennyLaneAI/pennylane/pull/7676)
  [(#7679)](https://github.com/PennyLaneAI/pennylane/pull/7679)
  [(#7677)](https://github.com/PennyLaneAI/pennylane/pull/7677)
  [(#7767)](https://github.com/PennyLaneAI/pennylane/pull/7767)
  [(#7690)](https://github.com/PennyLaneAI/pennylane/pull/7690)

<h4>Other improvements</h4>

* Program capture can now handle dynamic shots, shot vectors, and shots set with `qml.set_shots`.
  [(#7652)](https://github.com/PennyLaneAI/pennylane/pull/7652)

* Added a callback mechanism to the `qml.compiler.python_compiler` submodule to inspect the intermediate 
  representation of the program between multiple compilation passes.
  [(#7964)](https://github.com/PennyLaneAI/pennylane/pull/7964)

* The matrix factorization using :func:`~.math.decomposition.givens_decomposition` has
  been optimized to factor out the redundant sign in the diagonal phase matrix for the
  real-valued (orthogonal) rotation matrices. For example, in case the determinant of a matrix is
  :math:`-1`, only a single element of the phase matrix is required.
  [(#7765)](https://github.com/PennyLaneAI/pennylane/pull/7765)

* Added the `NumQubitsOp` operation to the `Quantum` dialect of the Python compiler.
[(#8063)](https://github.com/PennyLaneAI/pennylane/pull/8063)

* An error is no longer raised when non-integer wire labels are used in QNodes using `mcm_method="deferred"`.
  [(#7934)](https://github.com/PennyLaneAI/pennylane/pull/7934)
  

  ```python
  @qml.qnode(qml.device("default.qubit"), mcm_method="deferred")
  def circuit():
      m = qml.measure("a")
      qml.cond(m == 0, qml.X)("aux")
      return qml.expval(qml.Z("a"))
  ```

  ```pycon
  >>> print(qml.draw(circuit)())
    a: ──┤↗├────┤  <Z>
  aux: ───║───X─┤     
          ╚═══╝      
  ```

* PennyLane is now compatible with `quimb` 1.11.2 after a bug affecting `default.tensor` was fixed.
  [(#7931)](https://github.com/PennyLaneAI/pennylane/pull/7931)

* The error message raised when using Python compiler transforms with :func:`pennylane.qjit` has been updated
  with suggested fixes.
  [(#7916)](https://github.com/PennyLaneAI/pennylane/pull/7916)

* A new `qml.transforms.resolve_dynamic_wires` transform can allocate concrete wire values for dynamic
  qubit allocation.
  [(#7678)](https://github.com/PennyLaneAI/pennylane/pull/7678)

* The :func:`qml.workflow.set_shots` transform can now be directly applied to a QNode without the need for `functools.partial`, providing a more user-friendly syntax and negating having to import the `functools` package.
  [(#7876)](https://github.com/PennyLaneAI/pennylane/pull/7876)
  [(#7919)](https://github.com/PennyLaneAI/pennylane/pull/7919)

  ```python
  @qml.set_shots(shots=1000)  # or @qml.set_shots(1000)
  @qml.qnode(dev)
  def circuit():
      qml.H(0)
      return qml.expval(qml.Z(0))
  ```

  ```pycon
  >>> circuit()
  0.002
  ```

* Added a `QuantumParser` class to the `qml.compiler.python_compiler` submodule that automatically loads relevant dialects.
  [(#7888)](https://github.com/PennyLaneAI/pennylane/pull/7888)

* A compilation pass written with xDSL called `qml.compiler.python_compiler.transforms.ConvertToMBQCFormalismPass` has been added for the experimental xDSL Python compiler integration. This pass converts all gates in the MBQC gate set (`Hadamard`, `S`, `RZ`, `RotXZX` and `CNOT`) to the textbook MBQC formalism.
  [(#7870)](https://github.com/PennyLaneAI/pennylane/pull/7870)

* Enforce various modules to follow modular architecture via `tach`.
  [(#7847)](https://github.com/PennyLaneAI/pennylane/pull/7847)

* A compilation pass written with xDSL called `qml.compiler.python_compiler.transforms.MeasurementsFromSamplesPass`
  has been added for the experimental xDSL Python compiler integration. This pass replaces all
  terminal measurements in a program with a single :func:`pennylane.sample` measurement, and adds
  postprocessing instructions to recover the original measurement.
  [(#7620)](https://github.com/PennyLaneAI/pennylane/pull/7620)

* A combine-global-phase pass has been added to the xDSL Python compiler integration.
  Note that the current implementation can only combine all the global phase operations at
  the last global phase operation in the same region. In other words, global phase operations inside a control flow region can't be combined with those in their parent
  region.
  [(#7675)](https://github.com/PennyLaneAI/pennylane/pull/7675)

* The `mbqc` xDSL dialect has been added to the Python compiler, which is used to represent
  measurement-based quantum-computing instructions in the xDSL framework.
  [(#7815)](https://github.com/PennyLaneAI/pennylane/pull/7815)
  [(#8059)](https://github.com/PennyLaneAI/pennylane/pull/8059)

* The `AllocQubitOp` and `DeallocQubitOp` operations have been added to the `Quantum` dialect in the
  Python compiler.
  [(#7915)](https://github.com/PennyLaneAI/pennylane/pull/7915)

* The :func:`pennylane.ops.rs_decomposition` method now performs exact decomposition and returns
  complete global phase information when used for decomposing a phase gate to Clifford+T basis.
  [(#7793)](https://github.com/PennyLaneAI/pennylane/pull/7793)

* `default.qubit` will default to the tree-traversal MCM method when `mcm_method="device"`.
  [(#7885)](https://github.com/PennyLaneAI/pennylane/pull/7885)

* The :func:`~.clifford_t_decomposition` transform can now handle circuits with mid-circuit
  measurements including Catalyst's measurements operations. It also now handles `RZ` and `PhaseShift`
  operations where angles are odd multiples of `±pi/4` more efficiently while using `method="gridsynth"`.
  [(#7793)](https://github.com/PennyLaneAI/pennylane/pull/7793)
  [(#7942)](https://github.com/PennyLaneAI/pennylane/pull/7942)

* The default implementation of `Device.setup_execution_config` now choses `"device"` as the default mcm method if it is available as specified by the device TOML file.
  [(#7968)](https://github.com/PennyLaneAI/pennylane/pull/7968)

<h4>Resource-efficient decompositions 🔎</h4>

* With :func:`~.decomposition.enable_graph()`, dynamically allocated wires are now supported in decomposition rules. This provides a smoother overall experience when decomposing operators in a way that requires auxiliary/work wires.
  [(#7861)](https://github.com/PennyLaneAI/pennylane/pull/7861)

  * The :func:`~.transforms.decompose` transform now accepts a `num_available_work_wires` argument that allows the user to specify the number of work wires available for dynamic allocation.
  [(#7963)](https://github.com/PennyLaneAI/pennylane/pull/7963)
  [(#7980)](https://github.com/PennyLaneAI/pennylane/pull/7980)

  * Decomposition rules added for the :class:`~.MultiControlledX` that dynamically allocate work wires if none was explicitly specified via the `work_wires` argument of the operator.
  [(#8024)](https://github.com/PennyLaneAI/pennylane/pull/8024)

* A :class:`~.decomposition.decomposition_graph.DecompGraphSolution` class is added to store the solution of a decomposition graph. An instance of this class is returned from the `solve` method of the :class:`~.decomposition.decomposition_graph.DecompositionGraph`.
  [(#8031)](https://github.com/PennyLaneAI/pennylane/pull/8031)

<h3>Labs: a place for unified and rapid prototyping of research software 🧪</h3>

* Added state of the art resources for the `ResourceSelectPauliRot` template and the
  `ResourceQubitUnitary` templates.
  [(#7786)](https://github.com/PennyLaneAI/pennylane/pull/7786)

* Added state of the art resources for the `ResourceSingleQubitCompare`, `ResourceTwoQubitCompare`,
  `ResourceIntegerComparator` and `ResourceRegisterComparator` templates.
  [(#7857)](https://github.com/PennyLaneAI/pennylane/pull/7857)

* Added state of the art resources for the `ResourceUniformStatePrep`,
  and `ResourceAliasSampling` templates.
  [(#7883)](https://github.com/PennyLaneAI/pennylane/pull/7883)

* Added state of the art resources for the `ResourceQFT` and `ResourceAQFT` templates.
  [(#7920)](https://github.com/PennyLaneAI/pennylane/pull/7920)

* Added an internal `dequeue()` method to the `ResourceOperator` class to simplify the 
  instantiation of resource operators which require resource operators as input.
  [(#7974)](https://github.com/PennyLaneAI/pennylane/pull/7974)

* The `catalyst` xDSL dialect has been added to the Python compiler, which contains data structures that support core compiler functionality.
  [(#7901)](https://github.com/PennyLaneAI/pennylane/pull/7901)

* New `SparseFragment` and `SparseState` classes have been created that allow to use sparse matrices for the Hamiltonian Fragments when estimating the Trotter error.
  [(#7971)](https://github.com/PennyLaneAI/pennylane/pull/7971)

* The `qec` xDSL dialect has been added to the Python compiler, which contains data structures that support quantum error correction functionality.
  [(#7985)](https://github.com/PennyLaneAI/pennylane/pull/7985)

* The `stablehlo` xDSL dialect has been added to the Python compiler, which extends the existing
  StableHLO dialect with missing upstream operations.
  [(#8036)](https://github.com/PennyLaneAI/pennylane/pull/8036)
  [(#8084)](https://github.com/PennyLaneAI/pennylane/pull/8084)
  

* Added more templates with state of the art resource estimates. Users can now use the `ResourceQPE`,
  `ResourceControlledSequence`, and `ResourceIterativeQPE` templates with the resource estimation tool.
  [(#8053)](https://github.com/PennyLaneAI/pennylane/pull/8053)

* Added state of the art resources for the `ResourceTrotterProduct` template.
  [(#7910)](https://github.com/PennyLaneAI/pennylane/pull/7910)

<h3>Breaking changes 💔</h3>

* `DefaultQubit.eval_jaxpr` does not use `self.shots` from device anymore; instead, it takes `shots` as a keyword argument,
  and the qnode primitive should process the `shots` and call `eval_jaxpr` accordingly.
  [(#8161)](https://github.com/PennyLaneAI/pennylane/pull/8161)

* The methods :meth:`~.pauli.PauliWord.operation` and :meth:`~.pauli.PauliSentence.operation`
  no longer queue any operators.
  [(#8136)](https://github.com/PennyLaneAI/pennylane/pull/8136)

* `qml.sample` no longer has singleton dimensions squeezed out for single shots or single wires. This cuts
  down on the complexity of post-processing due to having to handle single shot and single wire cases
  separately. The return shape will now *always* be `(shots, num_wires)`.
  [(#7944)](https://github.com/PennyLaneAI/pennylane/pull/7944)
  [(#8118)](https://github.com/PennyLaneAI/pennylane/pull/8118)

  For a simple qnode:

  ```pycon
  >>> @qml.qnode(qml.device('default.qubit'))
  ... def c():
  ...   return qml.sample(wires=0)
  ```

  Before the change, we had:
  
  ```pycon
  >>> qml.set_shots(c, shots=1)()
  0
  ```

  and now we have:

  ```pycon
  >>> qml.set_shots(c, shots=1)()
  array([[0]])
  ```

  Previous behavior can be recovered by squeezing the output:

  ```pycon
  >>> qml.math.squeeze(qml.set_shots(c, shots=1)())
  0
  ```

* `ExecutionConfig` and `MCMConfig` from `pennylane.devices` are now frozen dataclasses whose fields should be updated with `dataclass.replace`. 
  [(#7697)](https://github.com/PennyLaneAI/pennylane/pull/7697)
  [(#8046)](https://github.com/PennyLaneAI/pennylane/pull/8046)

* Functions involving an execution configuration will now default to `None` instead of `pennylane.devices.DefaultExecutionConfig` and have to be handled accordingly. 
  This prevents the potential mutation of a global object. 

  This means that functions like,
  ```python
  ...
    def some_func(..., execution_config = DefaultExecutionConfig):
      ...
  ...
  ```
  should be written as follows,
  ```python
  ...
    def some_func(..., execution_config: ExecutionConfig | None = None):
      if execution_config is None:
          execution_config = ExecutionConfig()
  ...
  ```

  [(#7697)](https://github.com/PennyLaneAI/pennylane/pull/7697)

* The `qml.HilbertSchmidt` and `qml.LocalHilbertSchmidt` templates have been updated and their UI has been remarkably simplified. 
  They now accept an operation or a list of operations as quantum unitaries.
  [(#7933)](https://github.com/PennyLaneAI/pennylane/pull/7933)

  In past versions of PennyLane, these templates required providing the `U` and `V` unitaries as a `qml.tape.QuantumTape` and a quantum function,
  respectively, along with separate parameters and wires.

  With this release, each template has been improved to accept one or more operators as  unitaries. 
  The wires and parameters of the approximate unitary `V` are inferred from the inputs, according to the order provided.

  ```python
  >>> U = qml.Hadamard(0)
  >>> V = qml.RZ(0.1, wires=1)
  >>> qml.HilbertSchmidt(V, U)
  HilbertSchmidt(0.1, wires=[0, 1])
  ```

* Remove support for Python 3.10 and adds support for 3.13.
  [(#7935)](https://github.com/PennyLaneAI/pennylane/pull/7935)

* Move custom exceptions into `exceptions.py` and add a documentation page for them in the internals.
  [(#7856)](https://github.com/PennyLaneAI/pennylane/pull/7856)

* The boolean functions provided in `qml.operation` are deprecated. See the
  :doc:`deprecations page </development/deprecations>` for equivalent code to use instead. These
  include `not_tape`, `has_gen`, `has_grad_method`, `has_multipar`, `has_nopar`, `has_unitary_gen`,
  `is_measurement`, `defines_diagonalizing_gates`, and `gen_is_multi_term_hamiltonian`.
  [(#7924)](https://github.com/PennyLaneAI/pennylane/pull/7924)

* Removed access for `lie_closure`, `structure_constants` and `center` via `qml.pauli`.
  Top level import and usage is advised. The functions now live in the `liealg` module.

  ```python
  import pennylane.liealg
  from pennylane.liealg import lie_closure, structure_constants, center
  ```

  [(#7928)](https://github.com/PennyLaneAI/pennylane/pull/7928)
  [(#7994)](https://github.com/PennyLaneAI/pennylane/pull/7994)

* `qml.operation.Observable` and the corresponding `Observable.compare` have been removed, as
  PennyLane now depends on the more general `Operator` interface instead. The
  `Operator.is_hermitian` property can instead be used to check whether or not it is highly likely
  that the operator instance is Hermitian.
  [(#7927)](https://github.com/PennyLaneAI/pennylane/pull/7927)

* `qml.operation.WiresEnum`, `qml.operation.AllWires`, and `qml.operation.AnyWires` have been removed. Setting `Operator.num_wires = None` (the default)
  should instead indicate that the `Operator` does not need wire validation.
  [(#7911)](https://github.com/PennyLaneAI/pennylane/pull/7911)

* Removed `QNode.get_gradient_fn` method. Instead, use `qml.workflow.get_best_diff_method` to obtain the differentiation method.
  [(#7907)](https://github.com/PennyLaneAI/pennylane/pull/7907)

* Top-level access to ``DeviceError``, ``PennyLaneDeprecationWarning``, ``QuantumFunctionError`` and ``ExperimentalWarning`` has been removed. Please import these objects from the new ``pennylane.exceptions`` module.
  [(#7874)](https://github.com/PennyLaneAI/pennylane/pull/7874)

* `qml.cut_circuit_mc` no longer accepts a `shots` keyword argument. The shots should instead
  be set on the tape itself.
  [(#7882)](https://github.com/PennyLaneAI/pennylane/pull/7882)

<h3>Deprecations 👋</h3>

* Setting shots on a device through the `shots=` kwarg, e.g. `qml.device("default.qubit", wires=2, shots=1000)`, is deprecated. Please use the `set_shots` transform on the `QNode` instead.

  ```python
  dev = qml.device("default.qubit", wires=2)

  @qml.set_shots(1000)
  @qml.qnode(dev)
  def circuit(x):
      qml.RX(x, wires=0)
      return qml.expval(qml.Z(0))
  ```

  [(#7979)](https://github.com/PennyLaneAI/pennylane/pull/7979)
  [(#8161)](https://github.com/PennyLaneAI/pennylane/pull/8161)

* Support for using TensorFlow with PennyLane has been deprecated and will be dropped in Pennylane v0.44.
  Future versions of PennyLane are not guaranteed to work with TensorFlow.
  Instead, we recommend using the :doc:`JAX </introduction/interfaces/jax>` or :doc:`PyTorch </introduction/interfaces/torch>` interface for
  machine learning applications to benefit from enhanced support and features. Please consult the following demos for
  more usage information: 
  [Turning quantum nodes into Torch Layers](https://pennylane.ai/qml/demos/tutorial_qnn_module_torch) and
  [How to optimize a QML model using JAX and Optax](https://pennylane.ai/qml/demos/tutorial_How_to_optimize_QML_model_using_JAX_and_Optax).
  [(#7989)](https://github.com/PennyLaneAI/pennylane/pull/7989)
  [(#8106)](https://github.com/PennyLaneAI/pennylane/pull/8106)

* `pennylane.devices.DefaultExecutionConfig` is deprecated and will be removed in v0.44.
  Instead, use `qml.devices.ExecutionConfig()` to create a default execution configuration.
  [(#7987)](https://github.com/PennyLaneAI/pennylane/pull/7987)

* Specifying the ``work_wire_type`` argument in ``qml.ctrl`` and other controlled operators as ``"clean"`` or 
  ``"dirty"`` is deprecated. Use ``"zeroed"`` to indicate that the work wires are initially in the :math:`|0\rangle`
  state, and ``"borrowed"`` to indicate that the work wires can be in any arbitrary state. In both cases, the
  work wires are restored to their original state upon completing the decomposition.
  [(#7993)](https://github.com/PennyLaneAI/pennylane/pull/7993)

* Providing `num_steps` to :func:`pennylane.evolve`, :func:`pennylane.exp`, :class:`pennylane.ops.Evolution`,
  and :class:`pennylane.ops.Exp` is deprecated and will be removed in a future release. Instead, use
  :class:`~.TrotterProduct` for approximate methods, providing the `n` parameter to perform the Suzuki-Trotter
  product approximation of a Hamiltonian with the specified number of Trotter steps.

  As a concrete example, consider the following case:

  ```python
  coeffs = [0.5, -0.6]
  ops = [qml.X(0), qml.X(0) @ qml.Y(1)]
  H_flat = qml.dot(coeffs, ops)
  ```

  Instead of computing the Suzuki-Trotter product approximation as:

  ```pycon
  >>> qml.evolve(H_flat, num_steps=2).decomposition()
  [RX(0.5, wires=[0]),
  PauliRot(-0.6, XY, wires=[0, 1]),
  RX(0.5, wires=[0]),
  PauliRot(-0.6, XY, wires=[0, 1])]
  ```

  The same result can be obtained using :class:`~.TrotterProduct` as follows:

  ```pycon
  >>> decomp_ops = qml.adjoint(qml.TrotterProduct(H_flat, time=1.0, n=2)).decomposition()
  >>> [simp_op for op in decomp_ops for simp_op in map(qml.simplify, op.decomposition())]
  [RX(0.5, wires=[0]),
  PauliRot(-0.6, XY, wires=[0, 1]),
  RX(0.5, wires=[0]),
  PauliRot(-0.6, XY, wires=[0, 1])]
  ```
  [(#7954)](https://github.com/PennyLaneAI/pennylane/pull/7954)
  [(#7977)](https://github.com/PennyLaneAI/pennylane/pull/7977)

* `MeasurementProcess.expand` is deprecated. The relevant method can be replaced with 
  `qml.tape.QuantumScript(mp.obs.diagonalizing_gates(), [type(mp)(eigvals=mp.obs.eigvals(), wires=mp.obs.wires)])`
  [(#7953)](https://github.com/PennyLaneAI/pennylane/pull/7953)

* `shots=` in `QNode` calls is deprecated and will be removed in v0.44.
  Instead, please use the `qml.workflow.set_shots` transform to set the number of shots for a QNode.
  [(#7906)](https://github.com/PennyLaneAI/pennylane/pull/7906)

* ``QuantumScript.shape`` and ``QuantumScript.numeric_type`` are deprecated and will be removed in version v0.44.
  Instead, the corresponding ``.shape`` or ``.numeric_type`` of the ``MeasurementProcess`` class should be used.
  [(#7950)](https://github.com/PennyLaneAI/pennylane/pull/7950)

* Some unnecessary methods of the `qml.CircuitGraph` class are deprecated and will be removed in version v0.44:
  [(#7904)](https://github.com/PennyLaneAI/pennylane/pull/7904)

    - `print_contents` in favor of `print(obj)`
    - `observables_in_order` in favor of `observables`
    - `operations_in_order` in favor of `operations`
    - `ancestors_in_order` in favor of `ancestors(obj, sort=True)`
    - `descendants_in_order` in favore of `descendants(obj, sort=True)`

* The `QuantumScript.to_openqasm` method is deprecated and will be removed in version v0.44.
  Instead, the `qml.to_openqasm` function should be used.
  [(#7909)](https://github.com/PennyLaneAI/pennylane/pull/7909)

* The `level=None` argument in the :func:`pennylane.workflow.get_transform_program`, :func:`pennylane.workflow.construct_batch`, `qml.draw`, `qml.draw_mpl`, and `qml.specs` transforms is deprecated and will be removed in v0.43.
  Please use `level='device'` instead to apply the noise model at the device level.
  [(#7886)](https://github.com/PennyLaneAI/pennylane/pull/7886)

* `qml.qnn.cost.SquaredErrorLoss` is deprecated and will be removed in version v0.44. Instead, this hybrid workflow can be accomplished
  with a function like `loss = lambda *args: (circuit(*args) - target)**2`.
  [(#7527)](https://github.com/PennyLaneAI/pennylane/pull/7527)

* Access to `add_noise`, `insert` and noise mitigation transforms from the `pennylane.transforms` module is deprecated.
  Instead, these functions should be imported from the `pennylane.noise` module.
  [(#7854)](https://github.com/PennyLaneAI/pennylane/pull/7854)

* The `qml.QNode.add_transform` method is deprecated and will be removed in v0.43.
  Instead, please use `QNode.transform_program.push_back(transform_container=transform_container)`.
  [(#7855)](https://github.com/PennyLaneAI/pennylane/pull/7855)

<h3>Internal changes ⚙️</h3>

* Update links in `README.md`.
  [(#8165)](https://github.com/PennyLaneAI/pennylane/pull/8165)

* Update `autograph` guide to reflect new capabilities.
  [(#8132)](https://github.com/PennyLaneAI/pennylane/pull/8132)

* Start using `strict=True` to `zip` usage in source code.
  [(#8164)](https://github.com/PennyLaneAI/pennylane/pull/8164)
  [(#8182)](https://github.com/PennyLaneAI/pennylane/pull/8182)

* Unpin `autoray` package in `pyproject.toml` by fixing source code that was broken by release.
  [(#8147)](https://github.com/PennyLaneAI/pennylane/pull/8147)
  [(#8159)](https://github.com/PennyLaneAI/pennylane/pull/8159)
  [(#8160)](https://github.com/PennyLaneAI/pennylane/pull/8160)

* The `autograph` keyword argument has been removed from the `QNode` constructor. 
  To enable autograph conversion, use the `qjit` decorator together with the `qml.capture.disable_autograph` context manager.
  [(#8104)](https://github.com/PennyLaneAI/pennylane/pull/8104)
  
* Add ability to disable autograph conversion using the newly added `qml.capture.disable_autograph` decorator or context manager.
  [(#8102)](https://github.com/PennyLaneAI/pennylane/pull/8102)

* Set `autoray` package upper-bound in `pyproject.toml` CI due to breaking changes in `v0.8.0`.
  [(#8110)](https://github.com/PennyLaneAI/pennylane/pull/8110)

* Add capability for roundtrip testing and module verification to the Python compiler `run_filecheck` and
`run_filecheck_qjit` fixtures.
  [(#8049)](https://github.com/PennyLaneAI/pennylane/pull/8049)

* Improve type hinting internally.
  [(#8086)](https://github.com/PennyLaneAI/pennylane/pull/8086)

* The `cond` primitive with program capture no longer stores missing false branches as `None`, instead storing them
  as jaxprs with no output.
  [(#8080)](https://github.com/PennyLaneAI/pennylane/pull/8080)

* Removed unnecessary execution tests along with accuracy validation in `tests/ops/functions/test_map_wires.py`.
  [(#8032)](https://github.com/PennyLaneAI/pennylane/pull/8032)

* Added a new `all-tests-passed` gatekeeper job to `interface-unit-tests.yml` to ensure all test
  jobs complete successfully before triggering downstream actions. This reduces the need to
  maintain a long list of required checks in GitHub settings. Also added the previously missing
  `capture-jax-tests` job to the list of required test jobs, ensuring this test suite is properly
  enforced in CI.
  [(#7996)](https://github.com/PennyLaneAI/pennylane/pull/7996)

* Equipped `DefaultQubitLegacy` (test suite only) with seeded sampling.
  This allows for reproducible sampling results of legacy classical shadow across CI.
  [(#7903)](https://github.com/PennyLaneAI/pennylane/pull/7903)

* Capture does not block `wires=0` anymore. This allows Catalyst to work with zero-wire devices.
  Note that `wires=None` is still illegal.
  [(#7978)](https://github.com/PennyLaneAI/pennylane/pull/7978)

* Improves readability of `dynamic_one_shot` postprocessing to allow further modification.
  [(#7962)](https://github.com/PennyLaneAI/pennylane/pull/7962)
  [(#8041)](https://github.com/PennyLaneAI/pennylane/pull/8041)

* Update PennyLane's top-level `__init__.py` file imports to improve Python language server support for finding
  PennyLane submodules.
  [(#7959)](https://github.com/PennyLaneAI/pennylane/pull/7959)

* Adds `measurements` as a "core" module in the tach specification.
  [(#7945)](https://github.com/PennyLaneAI/pennylane/pull/7945)

* Improves type hints in the `measurements` module.
  [(#7938)](https://github.com/PennyLaneAI/pennylane/pull/7938)

* Refactored the codebase to adopt modern type hint syntax for Python 3.11+ language features.
  [(#7860)](https://github.com/PennyLaneAI/pennylane/pull/7860)
  [(#7982)](https://github.com/PennyLaneAI/pennylane/pull/7982)

* Improve the pre-commit hook to add gitleaks.
  [(#7922)](https://github.com/PennyLaneAI/pennylane/pull/7922)

* Added a `run_filecheck_qjit` fixture that can be used to run FileCheck on integration tests for the
  `qml.compiler.python_compiler` submodule.
  [(#7888)](https://github.com/PennyLaneAI/pennylane/pull/7888)

* Added a `dialects` submodule to `qml.compiler.python_compiler` which now houses all the xDSL dialects we create.
  Additionally, the `MBQCDialect` and `QuantumDialect` dialects have been renamed to `MBQC` and `Quantum`.
  [(#7897)](https://github.com/PennyLaneAI/pennylane/pull/7897)

* Update minimum supported `pytest` version to `8.4.1`.
  [(#7853)](https://github.com/PennyLaneAI/pennylane/pull/7853)

* `DefaultQubitLegacy` (test suite only) no longer provides a customized classical shadow
  implementation
  [(#7895)](https://github.com/PennyLaneAI/pennylane/pull/7895)

* Make `pennylane.io` a tertiary module.
  [(#7877)](https://github.com/PennyLaneAI/pennylane/pull/7877)

* Seeded tests for the `split_to_single_terms` transformation.
  [(#7851)](https://github.com/PennyLaneAI/pennylane/pull/7851)

* Upgrade `rc_sync.yml` to work with latest `pyproject.toml` changes.
  [(#7808)](https://github.com/PennyLaneAI/pennylane/pull/7808)
  [(#7818)](https://github.com/PennyLaneAI/pennylane/pull/7818)

* `LinearCombination` instances can be created with `_primitive.impl` when
  capture is enabled and tracing is active.
  [(#7893)](https://github.com/PennyLaneAI/pennylane/pull/7893)

* The `TensorLike` type is now compatible with static type checkers.
  [(#7905)](https://github.com/PennyLaneAI/pennylane/pull/7905)

* Update xDSL supported version to `0.49`.
  [(#7923)](https://github.com/PennyLaneAI/pennylane/pull/7923)
  [(#7932)](https://github.com/PennyLaneAI/pennylane/pull/7932)
  [(#8120)](https://github.com/PennyLaneAI/pennylane/pull/8120)

* Update JAX version used in tests to `0.6.2`
  [(#7925)](https://github.com/PennyLaneAI/pennylane/pull/7925)

* The measurement-plane attribute of the Python compiler `mbqc` dialect now uses the "opaque syntax"
  format when printing in the generic IR format. This enables usage of this attribute when IR needs
  to be passed from the python compiler to Catalyst.
  [(#7957)](https://github.com/PennyLaneAI/pennylane/pull/7957)

* An `xdsl_extras` module has been added to the Python compiler to house additional utilities and
  functionality not available upstream in xDSL.
  [(#8067)](https://github.com/PennyLaneAI/pennylane/pull/8067)
  [(#8120)](https://github.com/PennyLaneAI/pennylane/pull/8120)

* Two new xDSL passes have been added to the Python compiler: `decompose-graph-state`, which
  decomposes `mbqc.graph_state_prep` operations to their corresponding set of quantum operations for
  execution on state simulators, and `null-decompose-graph-state`, which replaces
  `mbqc.graph_state_prep` operations with single quantum-register allocation operations for
  execution on null devices.
  [(#8090)](https://github.com/PennyLaneAI/pennylane/pull/8090)

<<<<<<< HEAD
* The `mbqc.graph_state_prep` operation is integrated into the `convert_to_mbqc_formalism` pass.
  [(#8153)](https://github.com/PennyLaneAI/pennylane/pull/8153)

=======
>>>>>>> 3bf523f8
<h3>Documentation 📝</h3>

* Rename `ancilla` to `auxiliary` in internal documentation.
  [(#8005)](https://github.com/PennyLaneAI/pennylane/pull/8005)

* Small typos in the docstring for `qml.noise.partial_wires` have been corrected.
  [(#8052)](https://github.com/PennyLaneAI/pennylane/pull/8052)

* The theoretical background section of :class:`~.BasisRotation` has been extended to explain
  the underlying Lie group/algebra homomorphism between the (dense) rotation matrix and the
  performed operations on the target qubits.
  [(#7765)](https://github.com/PennyLaneAI/pennylane/pull/7765)

* Updated the code examples in the documentation of :func:`~.specs`.
  [(#8003)](https://github.com/PennyLaneAI/pennylane/pull/8003)

* Clarifies the use case for `Operator.pow` and `Operator.adjoint`.
  [(#7999)](https://github.com/PennyLaneAI/pennylane/pull/7999)

* The docstring of the `is_hermitian` operator property has been updated to better describe its behaviour.
  [(#7946)](https://github.com/PennyLaneAI/pennylane/pull/7946)

* Improved the docstrings of all optimizers for consistency and legibility.
  [(#7891)](https://github.com/PennyLaneAI/pennylane/pull/7891)

* Updated the code example in the documentation for :func:`~.transforms.split_non_commuting`.
  [(#7892)](https://github.com/PennyLaneAI/pennylane/pull/7892)

* Fixed :math:`\LaTeX` rendering in the documentation for `qml.TrotterProduct` and `qml.trotterize`.
  [(#8014)](https://github.com/PennyLaneAI/pennylane/pull/8014)

* Updated description of `alpha` parameter in `ClassicalShadow.entropy`.
  Trimmed the outdated part of discussion regarding different choices of `alpha`.
  [(#8100)](https://github.com/PennyLaneAI/pennylane/pull/8100)

* The :doc:`Dynamic Quantum Circuits </introduction/dynamic_quantum_circuits>` page has been updated to include the latest device-dependent mid-circuit measurement method defaults.
  [(#8149)](https://github.com/PennyLaneAI/pennylane/pull/8149)

<h3>Bug fixes 🐛</h3>

* `Exp` and `Evolution` now have improved decompositions, allowing them to handle more situations
  more robustly. In particular, the generator is simplified prior to decomposition. Now more
  time evolution ops can be supported on devices that do not natively support them.
  [(#8133)](https://github.com/PennyLaneAI/pennylane/pull/8133)

* A scalar product of a norm one scalar and an operator now decomposes into a `GlobalPhase` and the operator.
  For example, `-1 * qml.X(0)` now decomposes into `[qml.GlobalPhase(-np.pi), qml.X(0)]`.
  [(#8133)](https://github.com/PennyLaneAI/pennylane/pull/8133)

* Fixes a bug that made the queueing behaviour of :meth:`~.pauli.PauliWord.operation` and
  :meth:`~.pauli.PauliSentence.operation` dependent on the global state of a program due to
  a caching issue.
  [(#8135)](https://github.com/PennyLaneAI/pennylane/pull/8135)

* A more informative error is raised when extremely deep circuits are attempted to be drawn.
  [(#8139)](https://github.com/PennyLaneAI/pennylane/pull/8139)

* An error is now raised if sequences of classically processed mid circuit measurements
  are used as input to :func:`pennylane.counts` or :func:`pennylane.probs`.
  [(#8109)](https://github.com/PennyLaneAI/pennylane/pull/8109)

* Simplifying operators raised to integer powers no longer causes recursion errors.
  [(#8044)](https://github.com/PennyLaneAI/pennylane/pull/8044)

* Fixes the GPU selection issue in `qml.math` with PyTorch when multiple GPUs are present.
  [(#8008)](https://github.com/PennyLaneAI/pennylane/pull/8008)

* The `~.for_loop` function with capture enabled can now handle over indexing
  into an empty array when `start == stop`.
  [(#8026)](https://github.com/PennyLaneAI/pennylane/pull/8026)

* Plxpr primitives now only return dynamically shaped arrays if their outputs
  actually have dynamic shapes.
  [(#8004)](https://github.com/PennyLaneAI/pennylane/pull/8004)

* Fixes an issue with tree-traversal and non-sequential wire orders.
  [(#7991)](https://github.com/PennyLaneAI/pennylane/pull/7991)

* Fixes a bug in :func:`~.matrix` where an operator's
  constituents were incorrectly queued if its decomposition was requested.
  [(#7975)](https://github.com/PennyLaneAI/pennylane/pull/7975)

* An error is now raised if an `end` statement is found in a measurement conditioned branch in a QASM string being imported into PennyLane.
  [(#7872)](https://github.com/PennyLaneAI/pennylane/pull/7872)

* Fixes issue related to :func:`~.transforms.to_zx` adding the support for
  `Toffoli` and `CCZ` gates conversion into their ZX-graph representation.
  [(#7899)](https://github.com/PennyLaneAI/pennylane/pull/7899)

* `get_best_diff_method` now correctly aligns with `execute` and `construct_batch` logic in workflows.
  [(#7898)](https://github.com/PennyLaneAI/pennylane/pull/7898)

* Resolve issues with AutoGraph transforming internal PennyLane library code due to incorrect
  module attribution of wrapper functions.
  [(#7889)](https://github.com/PennyLaneAI/pennylane/pull/7889)

* Calling `QNode.update` no longer acts as if `set_shots` has been applied.
  [(#7881)](https://github.com/PennyLaneAI/pennylane/pull/7881)

* Fixes attributes and types in the quantum dialect.
  This allows for types to be inferred correctly when parsing.
  [(#7825)](https://github.com/PennyLaneAI/pennylane/pull/7825)

* Fixes `SemiAdder` to work when inputs are defined with a single wire.
  [(#7940)](https://github.com/PennyLaneAI/pennylane/pull/7940)

* Fixes a bug where `qml.prod`, `qml.matrix`, and `qml.cond` applied on a quantum function does not dequeue operators passed as arguments to the function.
  [(#8094)](https://github.com/PennyLaneAI/pennylane/pull/8094)
  [(#8119)](https://github.com/PennyLaneAI/pennylane/pull/8119)

<h3>Contributors ✍️</h3>

This release contains contributions from (in alphabetical order):

Guillermo Alonso,
Ali Asadi,
Utkarsh Azad,
Joey Carter,
Yushao Chen,
Isaac De Vlugt,
Diksha Dhawan,
Marcus Edwards,
Lillian Frederiksen,
Pietropaolo Frisoni,
Simone Gasperini,
David Ittah,
Korbinian Kottmann,
Mehrdad Malekmohammadi
Pablo Antonio Moreno Casares
Erick Ochoa,
Mudit Pandey,
Andrija Paurevic,
Alex Preciado,
Shuli Shu,
Jay Soni,
David Wierichs,
Jake Zaia<|MERGE_RESOLUTION|>--- conflicted
+++ resolved
@@ -916,12 +916,9 @@
   execution on null devices.
   [(#8090)](https://github.com/PennyLaneAI/pennylane/pull/8090)
 
-<<<<<<< HEAD
 * The `mbqc.graph_state_prep` operation is integrated into the `convert_to_mbqc_formalism` pass.
   [(#8153)](https://github.com/PennyLaneAI/pennylane/pull/8153)
 
-=======
->>>>>>> 3bf523f8
 <h3>Documentation 📝</h3>
 
 * Rename `ancilla` to `auxiliary` in internal documentation.
