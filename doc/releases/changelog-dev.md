--- conflicted
+++ resolved
@@ -4,26 +4,15 @@
 
 <h3>New features since last release</h3>
 
-<<<<<<< HEAD
-* Tape expansion functions are now collected in `qml.transforms.tape_expand.py`
-  together with a `create_expand_fn` function that creates expansion functions
-=======
 * Common tape expansion functions are now available in `qml.transforms`,
   alongside a new `create_expand_fn` function for easily creating expansion functions
->>>>>>> 82ffc261
   from stopping criteria.
   [(#1734)](https://github.com/PennyLaneAI/pennylane/pull/1734)
 
   `create_expand_fn` takes the default depth to which the expansion function 
-<<<<<<< HEAD
-  should expand a tape, a stopping criterion and a docstring to be set for the
-  created function.
-  The stopping criterion must take a queuable object and return a Boolean.
-=======
   should expand a tape, a stopping criterion, and a docstring to be set for the
   created function.
   The stopping criterion must take a queuable object and return a boolean.
->>>>>>> 82ffc261
 
 * A new transform, `@qml.batch_params`, has been added, that makes QNodes 
   handle a batch dimension in trainable parameters.
