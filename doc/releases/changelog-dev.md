:orphan:

# Release 0.21.0-dev (development release)

<h3>New features since last release</h3>

* A tensor network template has been added. Quantum circuits with the shape of a matrix product state tensor network can now be easily implemented. Motivation and theory can be found in [arXiv:1803.11537](https://arxiv.org/abs/1803.11537). [(#1871)](https://github.com/PennyLaneAI/pennylane/pull/1871)

  An example circuit that uses the `MPS` template is:
  ```python
  import pennylane as qml
  import numpy as np

  def block(weights, wires):
      qml.CNOT(wires=[wires[0],wires[1]])
      qml.RY(weights[0], wires=wires[0])
      qml.RY(weights[1], wires=wires[1])

  n_wires = 4
  n_block_wires = 2
  n_params_block = 2
  template_weights = [[0.1,-0.3],[0.4,0.2],[-0.15,0.5]]

  dev= qml.device('default.qubit',wires=range(n_wires))
  @qml.qnode(dev)
  def circuit(weights):
      qml.MPS(range(n_wires),n_block_wires,block, n_params_block, weights)
      return qml.expval(qml.PauliZ(wires=n_wires-1))
  ```

  The resulting circuit is:
  ```pycon
  >>> print(qml.draw(circuit,expansion_strategy='device')(template_weights))
  0: ──╭C──RY(0.1)───────────────────────────────┤
  1: ──╰X──RY(-0.3)──╭C──RY(0.4)─────────────────┤
  2: ────────────────╰X──RY(0.2)──╭C──RY(-0.15)──┤
  3: ─────────────────────────────╰X──RY(0.5)────┤ ⟨Z⟩
  ```

<h3>Improvements</h3>

<h3>Breaking changes</h3>

<h3>Bug fixes</h3>

* Fixes a bug in `classical_jacobian` when used with Torch, where the
  Jacobian of the preprocessing was also computed for non-trainable
  parameters.
  [(#2020)](https://github.com/PennyLaneAI/pennylane/pull/2020)

* Fixes a bug in queueing of the `two_qubit_decomposition` method that
  originally led to circuits with >3 two-qubit unitaries failing when passed
  through the `unitary_to_rot` optimization transform.
  [(#2015)](https://github.com/PennyLaneAI/pennylane/pull/2015)

<h3>Documentation</h3>

* Extended the interfaces description page to explicitly mention device
  compatibility.
  [(#2031)](https://github.com/PennyLaneAI/pennylane/pull/2031)

<h3>Contributors</h3>

This release contains contributions from (in alphabetical order):

<<<<<<< HEAD
Olivia Di Matteo, Juan Miguel Arrazola, Esther Cruz, Diego Guala, David Wierichs, Shaoming Zhang
=======
Olivia Di Matteo, Antal Száva, David Wierichs
>>>>>>> 13893035
<|MERGE_RESOLUTION|>--- conflicted
+++ resolved
@@ -63,8 +63,4 @@
 
 This release contains contributions from (in alphabetical order):
 
-<<<<<<< HEAD
-Olivia Di Matteo, Juan Miguel Arrazola, Esther Cruz, Diego Guala, David Wierichs, Shaoming Zhang
-=======
-Olivia Di Matteo, Antal Száva, David Wierichs
->>>>>>> 13893035
+Olivia Di Matteo, Juan Miguel Arrazola, Esther Cruz, Diego Guala, Antal Száva, David Wierichs, Shaoming Zhang