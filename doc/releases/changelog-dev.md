:orphan:

# Release 0.40.0-dev (development release)

<h3>New features since last release</h3>

* Two new methods: `setup_execution_config` and `preprocess_transforms` are added to the `Device`
  class. Device developers are encouraged to override these two methods separately instead of the 
  `preprocess` method. For now, to avoid ambiguity, a device is allowed to override either these 
  two methods or `preprocess`, but not both. In the long term, we will slowly phase out the use of 
  `preprocess` in favour of these two methods for better separation of concerns.
  [(#6617)](https://github.com/PennyLaneAI/pennylane/pull/6617)

* Developers of plugin devices now have the option of providing a TOML-formatted configuration file
  to declare the capabilities of the device. See [Device Capabilities](https://docs.pennylane.ai/en/latest/development/plugins.html#device-capabilities) for details.

  * An internal module `pennylane.devices.capabilities` is added that defines a new `DeviceCapabilites`
    data class, as well as functions that load and parse the TOML-formatted configuration files.
    [(#6407)](https://github.com/PennyLaneAI/pennylane/pull/6407)

    ```pycon
      >>> from pennylane.devices.capabilities import DeviceCapabilities
      >>> capabilities = DeviceCapabilities.from_toml_file("my_device.toml")
      >>> isinstance(capabilities, DeviceCapabilities)
      True
    ```

  * Devices that extends `qml.devices.Device` now has an optional class attribute `capabilities`
    that is an instance of the `DeviceCapabilities` data class, constructed from the configuration
    file if it exists. Otherwise, it is set to `None`.
    [(#6433)](https://github.com/PennyLaneAI/pennylane/pull/6433)

    ```python
    from pennylane.devices import Device
    
    class MyDevice(Device):
    
        config_filepath = "path/to/config.toml"
    
        ...
    ```
    ```pycon
    >>> isinstance(MyDevice.capabilities, DeviceCapabilities)
    True
    ```

<h4>New `labs` module `dla` for handling dynamical Lie algebras (DLAs)</h4>

* Added a dense implementation of computing the Lie closure in a new function
  `lie_closure_dense` in `pennylane.labs.dla`.
  [(#6371)](https://github.com/PennyLaneAI/pennylane/pull/6371)

* New functionality to calculate angles for QSP and QSVT has been added. This includes the function `qml.poly_to_angles`
  to obtain angles directly and the function `qml.transform_angles` to convert angles from one subroutine to another.
  [(#6483)](https://github.com/PennyLaneAI/pennylane/pull/6483)

* Added a dense implementation of computing the structure constants in a new function
  `structure_constants_dense` in `pennylane.labs.dla`.
  [(#6376)](https://github.com/PennyLaneAI/pennylane/pull/6376)

* Added utility functions for handling dense matrices in the Lie theory context.
  [(#6563)](https://github.com/PennyLaneAI/pennylane/pull/6563)

* Added `unary_mapping()` function to map `BoseWord` and `BoseSentence` to qubit operators, using unary mapping
  [(#6576)](https://github.com/PennyLaneAI/pennylane/pull/6576); 
added `binary_mapping()` function to map `BoseWord` and `BoseSentence` to qubit operators, using standard-binary mapping.
  [(#6564)](https://github.com/PennyLaneAI/pennylane/pull/6564)


<h4>New API for Qubit Mixed</h4>

* Added `qml.devices.qubit_mixed` module for mixed-state qubit device support [(#6379)](https://github.com/PennyLaneAI/pennylane/pull/6379). This module introduces an `apply_operation` helper function that features:

  * Two density matrix contraction methods using `einsum` and `tensordot`

  * Optimized handling of special cases including: Diagonal operators, Identity operators, CX (controlled-X), Multi-controlled X gates, Grover operators

* Added submodule 'initialize_state' featuring a `create_initial_state` function for initializing a density matrix from `qml.StatePrep` operations or `qml.QubitDensityMatrix` operations.
  [(#6503)](https://github.com/PennyLaneAI/pennylane/pull/6503)
  
* Added support for constructing `BoseWord` and `BoseSentence`, similar to `FermiWord` and `FermiSentence`.
  [(#6518)](https://github.com/PennyLaneAI/pennylane/pull/6518)

* Added method `preprocess` to the `QubitMixed` device class to preprocess the quantum circuit before execution. Necessary non-intrusive interfaces changes to class init method were made along the way to the `QubitMixed` device class to support new API feature.
  [(#6601)](https://github.com/PennyLaneAI/pennylane/pull/6601)

* Added a second class `DefaultMixedNewAPI` to the `qml.devices.qubit_mixed` module, which is to be the replacement of legacy `DefaultMixed` which for now to hold the implementations of `preprocess` and `execute` methods.
  [(#6607)](https://github.com/PennyLaneAI/pennylane/pull/6607)

* Added submodule `devices.qubit_mixed.measure` as a necessary step for the new API, featuring a `measure` function for measuring qubits in mixed-state devices.
  [(#6637)](https://github.com/PennyLaneAI/pennylane/pull/6637)

* Support is added for `if`/`else` statements and `while` loops in circuits executed with `qml.capture.enabled`, via `autograph`.
  [(#6406)](https://github.com/PennyLaneAI/pennylane/pull/6406)
  [(#6413)](https://github.com/PennyLaneAI/pennylane/pull/6413)

* Added `christiansen_mapping()` function to map `BoseWord` and `BoseSentence` to qubit operators, using christiansen mapping.
  [(#6623)](https://github.com/PennyLaneAI/pennylane/pull/6623)

* The `qml.qchem.factorize` function now supports new methods for double factorization:
  Cholesky decomposition (`cholesky=True`) and compressed double factorization (`compressed=True`).
  [(#6573)](https://github.com/PennyLaneAI/pennylane/pull/6573)
  [(#6611)](https://github.com/PennyLaneAI/pennylane/pull/6611)

* Added `qml.qchem.symmetry_shift` function to perform the
  [block-invariant symmetry shift](https://arxiv.org/pdf/2304.13772) on the electronic integrals.
  [(#6574)](https://github.com/PennyLaneAI/pennylane/pull/6574)

* Added submodule for calculating vibrational Hamiltonians
  * Implemented helper functions for geometry optimization, harmonic analysis,
    and normal-mode localization.
    [(#6453)](https://github.com/PennyLaneAI/pennylane/pull/6453)

<<<<<<< HEAD
  * Implemented helper functions for calculating one-mode PES, two-mode PES, and
    three-mode PES.
    [(#6616)](https://github.com/PennyLaneAI/pennylane/pull/6616)

=======
>>>>>>> 1f170747
<h3>Improvements 🛠</h3>

* Raises a comprehensive error when using `qml.fourier.qnode_spectrum` with standard numpy
  arguments and `interface="auto"`.
  [(#6622)](https://github.com/PennyLaneAI/pennylane/pull/6622)

* Added support for the `wire_options` dictionary to customize wire line formatting in `qml.draw_mpl` circuit
  visualizations, allowing global and per-wire customization with options like `color`, `linestyle`, and `linewidth`.
  [(#6486)](https://github.com/PennyLaneAI/pennylane/pull/6486)

* `QNode` and `qml.execute` now forbid certain keyword arguments from being passed positionally.
  [(#6610)](https://github.com/PennyLaneAI/pennylane/pull/6610)

* Shortened the string representation for the `qml.S`, `qml.T`, and `qml.SX` operators.
  [(#6542)](https://github.com/PennyLaneAI/pennylane/pull/6542)

* Added functions and dunder methods to add and multiply Resources objects in series and in parallel.
  [(#6567)](https://github.com/PennyLaneAI/pennylane/pull/6567)

<h4>Capturing and representing hybrid programs</h4>

* PennyLane transforms can now be captured as primitives with experimental program capture enabled.
  [(#6633)](https://github.com/PennyLaneAI/pennylane/pull/6633)

* `jax.vmap` can be captured with `qml.capture.make_plxpr` and is compatible with quantum circuits. 
  [(#6349)](https://github.com/PennyLaneAI/pennylane/pull/6349)
  [(#6422)](https://github.com/PennyLaneAI/pennylane/pull/6422)

* `qml.capture.PlxprInterpreter` base class has been added for easy transformation and execution of
  pennylane variant jaxpr.
  [(#6141)](https://github.com/PennyLaneAI/pennylane/pull/6141)

* A `DefaultQubitInterpreter` class has been added to provide plxpr execution using python based tools,
  and the `DefaultQubit.eval_jaxpr` method is now implemented.
  [(#6594)](https://github.com/PennyLaneAI/pennylane/pull/6594)
  [(#6328)](https://github.com/PennyLaneAI/pennylane/pull/6328)

* An optional method `eval_jaxpr` is added to the device API for native execution of plxpr programs.
  [(#6580)](https://github.com/PennyLaneAI/pennylane/pull/6580)

* `qml.capture.qnode_call` has been made private and moved to the `workflow` module.
  [(#6620)](https://github.com/PennyLaneAI/pennylane/pull/6620/)

<h4>Other Improvements</h4>

* Added PyTree support for measurements in a circuit. 
  [(#6378)](https://github.com/PennyLaneAI/pennylane/pull/6378)

  ```python
  import pennylane as qml

  @qml.qnode(qml.device("default.qubit"))
  def circuit():
      qml.Hadamard(0)
      qml.CNOT([0,1])
      return {"Probabilities": qml.probs(), "State": qml.state()}
  ```
  ```pycon
  >>> circuit() 
  {'Probabilities': array([0.5, 0. , 0. , 0.5]), 'State': array([0.70710678+0.j, 0.        +0.j, 0.        +0.j, 0.70710678+0.j])} 
  ```

* `_cache_transform` transform has been moved to its own file located
  at `qml.workflow._cache_transform.py`.
  [(#6624)](https://github.com/PennyLaneAI/pennylane/pull/6624)

* `qml.BasisRotation` template is now JIT compatible.
  [(#6019)](https://github.com/PennyLaneAI/pennylane/pull/6019)

* The Jaxpr primitives for `for_loop`, `while_loop` and `cond` now store slices instead of
  numbers of args.
  [(#6521)](https://github.com/PennyLaneAI/pennylane/pull/6521)

* Expand `ExecutionConfig.gradient_method` to store `TransformDispatcher` type.
  [(#6455)](https://github.com/PennyLaneAI/pennylane/pull/6455)

* Fix the string representation of `Resources` instances to match the attribute names.
  [(#6581)](https://github.com/PennyLaneAI/pennylane/pull/6581)

<h3>Labs 🧪</h3>

* Added base class `Resources`, `CompressedResourceOp`, `ResourceOperator` for advanced resource estimation.
  [(#6428)](https://github.com/PennyLaneAI/pennylane/pull/6428)

* Added `get_resources()` functionality which allows users to extract resources from a quantum function, tape or 
  resource operation. Additionally added some standard gatesets `DefaultGateSet` to track resources with respect to.
  [(#6500)](https://github.com/PennyLaneAI/pennylane/pull/6500)

* Added `ResourceOperator` classes for QFT and all operators in QFT's decomposition.
  [(#6447)](https://github.com/PennyLaneAI/pennylane/pull/6447)

* Added native `ResourceOperator` subclasses for each of the controlled operators.
  [(#6579)](https://github.com/PennyLaneAI/pennylane/pull/6579)

<h3>Breaking changes 💔</h3>

* `qml.fourier.qnode_spectrum` no longer automatically converts pure numpy parameters to the
  Autograd framework. As the function uses automatic differentiation for validation, parameters
  from an autodiff framework have to be used.
  [(#6622)](https://github.com/PennyLaneAI/pennylane/pull/6622)

* `qml.math.jax_argnums_to_tape_trainable` is moved and made private to avoid a qnode dependency
  in the math module.
  [(#6609)](https://github.com/PennyLaneAI/pennylane/pull/6609)

* Gradient transforms are now applied after the user's transform program.
  [(#6590)](https://github.com/PennyLaneAI/pennylane/pull/6590)

* Legacy operator arithmetic has been removed. This includes `qml.ops.Hamiltonian`, `qml.operation.Tensor`,
  `qml.operation.enable_new_opmath`, `qml.operation.disable_new_opmath`, and `qml.operation.convert_to_legacy_H`.
  Note that `qml.Hamiltonian` will continue to dispatch to `qml.ops.LinearCombination`. For more information, 
  check out the [updated operator troubleshooting page](https://docs.pennylane.ai/en/stable/news/new_opmath.html).
  [(#6548)](https://github.com/PennyLaneAI/pennylane/pull/6548)
  [(#6602)](https://github.com/PennyLaneAI/pennylane/pull/6602)
  [(#6589)](https://github.com/PennyLaneAI/pennylane/pull/6589)

* The developer-facing `qml.utils` module has been removed. Specifically, the
following 4 sets of functions have been either moved or removed[(#6588)](https://github.com/PennyLaneAI/pennylane/pull/6588):

  * `qml.utils._flatten`, `qml.utils.unflatten` has been moved and renamed to `qml.optimize.qng._flatten_np` and `qml.optimize.qng._unflatten_np` respectively.

  * `qml.utils._inv_dict` and `qml._get_default_args` have been removed.

  * `qml.utils.pauli_eigs` has been moved to `qml.pauli.utils`.

  * `qml.utils.expand_vector` has been moved to `qml.math.expand_vector`.
  
* The `qml.qinfo` module has been removed. Please see the respective functions in the `qml.math` and `qml.measurements`
  modules instead.
  [(#6584)](https://github.com/PennyLaneAI/pennylane/pull/6584)

* Top level access to `Device`, `QubitDevice`, and `QutritDevice` have been removed. Instead, they
  are available as `qml.devices.LegacyDevice`, `qml.devices.QubitDevice`, and `qml.devices.QutritDevice`
  respectively.
  [(#6537)](https://github.com/PennyLaneAI/pennylane/pull/6537)

* The `'ancilla'` argument for `qml.iterative_qpe` has been removed. Instead, use the `'aux_wire'` argument.
  [(#6532)](https://github.com/PennyLaneAI/pennylane/pull/6532)

* The `qml.BasisStatePreparation` template has been removed. Instead, use `qml.BasisState`.
  [(#6528)](https://github.com/PennyLaneAI/pennylane/pull/6528)

* The `qml.workflow.set_shots` helper function has been removed. We no longer interact with the legacy device interface in our code.
  Instead, shots should be specified on the tape, and the device should use these shots.
  [(#6534)](https://github.com/PennyLaneAI/pennylane/pull/6534)

* `QNode.gradient_fn` has been removed. Please use `QNode.diff_method` instead. `QNode.get_gradient_fn` can also be used to
  process the diff method.
  [(#6535)](https://github.com/PennyLaneAI/pennylane/pull/6535)
 
* The `qml.QubitStateVector` template has been removed. Instead, use `qml.StatePrep`.
  [(#6525)](https://github.com/PennyLaneAI/pennylane/pull/6525)

* `qml.broadcast` has been removed. Users should use `for` loops instead.
  [(#6527)](https://github.com/PennyLaneAI/pennylane/pull/6527)

* The `max_expansion` argument for `qml.transforms.clifford_t_decomposition` has been removed.
  [(#6531)](https://github.com/PennyLaneAI/pennylane/pull/6531)
  [(#6571)](https://github.com/PennyLaneAI/pennylane/pull/6571)

* The `expand_depth` argument for `qml.compile` has been removed.
  [(#6531)](https://github.com/PennyLaneAI/pennylane/pull/6531)
  
* The `qml.shadows.shadow_expval` transform has been removed. Instead, please use the
  `qml.shadow_expval` measurement process.
  [(#6530)](https://github.com/PennyLaneAI/pennylane/pull/6530)
  [(#6561)](https://github.com/PennyLaneAI/pennylane/pull/6561)

<h3>Deprecations 👋</h3>

* The `tape` and `qtape` properties of `QNode` have been deprecated. 
  Instead, use the `qml.workflow.construct_tape` function.
  [(#6583)](https://github.com/PennyLaneAI/pennylane/pull/6583)
  [(#6650)](https://github.com/PennyLaneAI/pennylane/pull/6650)

* The `max_expansion` argument in `qml.devices.preprocess.decompose` is deprecated and will be removed in v0.41.
  [(#6400)](https://github.com/PennyLaneAI/pennylane/pull/6400)

* The `decomp_depth` argument in `qml.transforms.set_decomposition` is deprecated and will be removed in v0.41.
  [(#6400)](https://github.com/PennyLaneAI/pennylane/pull/6400)

* The `output_dim` property of `qml.tape.QuantumScript` has been deprecated. 
Instead, use method `shape` of `QuantumScript` or `MeasurementProcess` to get the 
same information.
  [(#6577)](https://github.com/PennyLaneAI/pennylane/pull/6577)

* The `QNode.get_best_method` and `QNode.best_method_str` methods have been deprecated. 
  Instead, use the `qml.workflow.get_best_diff_method` function.
  [(#6418)](https://github.com/PennyLaneAI/pennylane/pull/6418)

* The `qml.execute` `gradient_fn` keyword argument has been renamed `diff_method`,
  to better align with the termionology used by the `QNode`.
  `gradient_fn` will be removed in v0.41.
  [(#6549)](https://github.com/PennyLaneAI/pennylane/pull/6549)

<h3>Documentation 📝</h3>

* Updated the documentation of `TrotterProduct` to include the impact of the operands in the
  Hamiltonian on the strucutre of the created circuit. Included an illustrative example on this.
  [(#6629)](https://github.com/PennyLaneAI/pennylane/pull/6629)

* Add reporting of test warnings as failures.
  [(#6217)](https://github.com/PennyLaneAI/pennylane/pull/6217)

* Add a warning message to Gradients and training documentation about ComplexWarnings.
  [(#6543)](https://github.com/PennyLaneAI/pennylane/pull/6543)

<h3>Bug fixes 🐛</h3>

* The `qml.HilbertSchmidt` and `qml.LocalHilbertSchmidt` templates now apply the complex conjugate
  of the unitaries instead of the adjoint, providing the correct result.
  [(#6604)](https://github.com/PennyLaneAI/pennylane/pull/6604)

* `QNode` return behaviour is now consistent for lists and tuples.
  [(#6568)](https://github.com/PennyLaneAI/pennylane/pull/6568)

* `qml.QNode` now accepts arguments with types defined in libraries that are not necessarily 
  in the list of supported interfaces, such as the `Graph` class defined in `networkx`.
  [(#6600)](https://github.com/PennyLaneAI/pennylane/pull/6600)

* `qml.math.get_deep_interface` now works properly for autograd arrays.
  [(#6557)](https://github.com/PennyLaneAI/pennylane/pull/6557)

* Fixed `Identity.__repr__` to return correct wires list.
  [(#6506)](https://github.com/PennyLaneAI/pennylane/pull/6506)


<h3>Contributors ✍️</h3>

This release contains contributions from (in alphabetical order):

Guillermo Alonso,
Shiwen An,
Utkarsh Azad,
Astral Cai,
Yushao Chen,
Diksha Dhawan,
Pietropaolo Frisoni,
Austin Huang,
Korbinian Kottmann,
Christina Lee,
William Maxwell,
Andrija Paurevic,
Justin Pickering,
Jay Soni,
David Wierichs,<|MERGE_RESOLUTION|>--- conflicted
+++ resolved
@@ -111,13 +111,10 @@
     and normal-mode localization.
     [(#6453)](https://github.com/PennyLaneAI/pennylane/pull/6453)
 
-<<<<<<< HEAD
   * Implemented helper functions for calculating one-mode PES, two-mode PES, and
     three-mode PES.
     [(#6616)](https://github.com/PennyLaneAI/pennylane/pull/6616)
 
-=======
->>>>>>> 1f170747
 <h3>Improvements 🛠</h3>
 
 * Raises a comprehensive error when using `qml.fourier.qnode_spectrum` with standard numpy
