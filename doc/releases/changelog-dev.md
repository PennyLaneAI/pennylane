--- conflicted
+++ resolved
@@ -4,10 +4,9 @@
 
 <h3>New features since last release</h3>
 
-<<<<<<< HEAD
 * The `QubitDevice` class and children classes support the `dynamic_one_shot` transform provided that they support `MidMeasureMP` operations natively.
   [(#5317)](https://github.com/PennyLaneAI/pennylane/pull/5317)
-=======
+
 * `qml.ops.Sum` now supports storing grouping information. Grouping type and method can be
   specified during construction using the `grouping_type` and `method` keyword arguments of
   `qml.dot`, `qml.sum`, or `qml.ops.Sum`. The grouping indices are stored in `Sum.grouping_indices`.
@@ -52,7 +51,6 @@
   ```
 
   Note that the grouping indices refer to the lists returned by `Sum.terms()`, not `Sum.operands`.
->>>>>>> 1873e542
 
 * Added new `SpectralNormError` class to the new error tracking functionality.
   [(#5154)](https://github.com/PennyLaneAI/pennylane/pull/5154)
@@ -145,9 +143,6 @@
 Soran Jahangiri,
 Korbinian Kottmann,
 Christina Lee,
-<<<<<<< HEAD
 Vincent Michaud-Rioux,
-=======
 Mudit Pandey,
->>>>>>> 1873e542
 Matthew Silverman.