:orphan:

# Release 0.33.0-dev (development release)

<h3>New features since last release</h3>

<h4>Exponentiate Hamiltonians with flexible Trotter products 🐖</h4>

* Higher-order Trotter-Suzuki methods are now easily accessible through a new operation
  called `TrotterProduct`.
  [(#4661)](https://github.com/PennyLaneAI/pennylane/pull/4661)

  Trotterization techniques are an affective route towards accurate and efficient
  Hamiltonian simulation. The Suzuki-Trotter product formula allows for the ability
  to express higher-order approximations to the matrix exponential of a Hamiltonian, 
  and it is now available to use in PennyLane via the `TrotterProduct` operation. 
  Simply specify the `order` of the approximation and the evolution `time`.

  ```python
  coeffs = [0.25, 0.75]
  ops = [qml.PauliX(0), qml.PauliZ(0)]
  H = qml.dot(coeffs, ops)

  dev = qml.device("default.qubit", wires=2)

  @qml.qnode(dev)
  def circuit():
      qml.Hadamard(0)
      qml.TrotterProduct(H, time=2.4, order=2)
      return qml.state()
  ```

  ```pycon
  >>> circuit()
  [-0.13259524+0.59790098j  0.        +0.j         -0.13259524-0.77932754j  0.        +0.j        ]
  ```

  The already-available `ApproxTimeEvolution` operation represents the special case of `order=1`.
  It is recommended to switch over to use of `TrotterProduct` because `ApproxTimeEvolution` will be
  deprecated and removed in upcoming releases.

* Support drawing QJIT QNode from Catalyst.
  [(#4609)](https://github.com/PennyLaneAI/pennylane/pull/4609)

  ```python
  import catalyst

  @catalyst.qjit
  @qml.qnode(qml.device("lightning.qubit", wires=3))
  def circuit(x, y, z, c):
      """A quantum circuit on three wires."""

      @catalyst.for_loop(0, c, 1)
      def loop(i):
          qml.Hadamard(wires=i)

      qml.RX(x, wires=0)
      loop()  # pylint: disable=no-value-for-parameter
      qml.RY(y, wires=1)
      qml.RZ(z, wires=2)
      return qml.expval(qml.PauliZ(0))
  
  draw = qml.draw(circuit, decimals=None)(1.234, 2.345, 3.456, 1)
  ```
  
  ```pycon
  >>>draw
  "0: ──RX──H──┤  <Z>\n1: ──H───RY─┤     \n2: ──RZ─────┤     "
  ```

* Measurement statistics can now be collected for mid-circuit measurements. Currently,
  `qml.expval`, `qml.var`, `qml.probs`, `qml.sample`, and `qml.counts` are supported on
  `default.qubit`, `default.mixed`, and the new `DefaultQubit2` device.
  [(#4544)](https://github.com/PennyLaneAI/pennylane/pull/4544)

  ```python
  dev = qml.device("default.qubit", wires=2)

  @qml.qnode(dev)
  def circ(x, y):
      qml.RX(x, wires=0)
      qml.RY(y, wires=1)
      m0 = qml.measure(1)
      return qml.expval(qml.PauliZ(0)), qml.sample(m0)
  ```

  QNodes can be executed as usual when collecting mid-circuit measurement statistics:

  ```pycon
  >>> circ(1.0, 2.0, shots=5)
  (array(0.6), array([1, 1, 1, 0, 1]))
  ```

* Operator transforms `qml.matrix`, `qml.eigvals`, `qml.generator`, and `qml.transforms.to_zx` are updated
  to the new transform program system.
  [(#4573)](https://github.com/PennyLaneAI/pennylane/pull/4573)

* Transforms can be applied on devices following the new device API.
 [(#4667)](https://github.com/PennyLaneAI/pennylane/pull/4667)

* `commutation_dag`, `shadow_expval`, `shadow_state`, `circuit_spectrum`, `map_wires` are updated to the new transform 
  program system.
  [(#4686)](https://github.com/PennyLaneAI/pennylane/pull/4686)

* All gradient transforms are updated to the new transform program system.
 [(#4595)](https://github.com/PennyLaneAI/pennylane/pull/4595)

* All quantum functions transforms are update to the new transform program system.
 [(#4439)](https://github.com/PennyLaneAI/pennylane/pull/4439)

* All batch transforms are updated to the new transform program system.
  [(#4440)](https://github.com/PennyLaneAI/pennylane/pull/4440)
  [(#4686)](https://github.com/PennyLaneAI/pennylane/pull/4686)

* Quantum information transforms are updated to the new transform program system.
  [(#4569)](https://github.com/PennyLaneAI/pennylane/pull/4569)

* `default.qubit` now implements the new device API. The old version of the device is still
  accessible by the short name `default.qubit.legacy`, or directly via `qml.devices.DefaultQubitLegacy`.
  [(#4594)](https://github.com/PennyLaneAI/pennylane/pull/4594)
  [(#4436)](https://github.com/PennyLaneAI/pennylane/pull/4436)
  [(#4620)](https://github.com/PennyLaneAI/pennylane/pull/4620)
  [(#4632)](https://github.com/PennyLaneAI/pennylane/pull/4632)

* Approximate Quantum Fourier Transform (AQFT) is now available from `qml.AQFT`.
  [(#4656)](https://github.com/PennyLaneAI/pennylane/pull/4656)

<h3>Improvements 🛠</h3>

* `pennylane.devices.preprocess` now offers the transforms `decompose`, `validate_observables`, `validate_measurements`,
  `validate_device_wires`, `validate_multiprocessing_workers`, `warn_about_trainable_observables`,
  and `no_sampling` to assist in the construction of devices under the new `devices.Device` API.
  [(#4659)](https://github.com/PennyLaneAI/pennylane/pull/4659)

* `pennylane.defer_measurements` will now exit early if the input does not contain mid circuit measurements.
  [(#4659)](https://github.com/PennyLaneAI/pennylane/pull/4659)

* `default.qubit` now tracks the number of equivalent qpu executions and total shots
  when the device is sampling. Note that `"simulations"` denotes the number of simulation passes, where as
  `"executions"` denotes how many different computational bases need to be sampled in. Additionally, the
  new `default.qubit` also tracks the results of `device.execute`.
  [(#4628)](https://github.com/PennyLaneAI/pennylane/pull/4628)
  [(#4649)](https://github.com/PennyLaneAI/pennylane/pull/4649)

* The `JacobianProductCalculator` abstract base class and implementations `TransformJacobianProducts`
  `DeviceDerivatives`, and `DeviceJacobianProducts` have been added to `pennylane.interfaces.jacobian_products`.
  [(#4435)](https://github.com/PennyLaneAI/pennylane/pull/4435)
  [(#4527)](https://github.com/PennyLaneAI/pennylane/pull/4527)
  [(#4637)](https://github.com/PennyLaneAI/pennylane/pull/4637)

* Extended ``qml.qchem.import_state`` to import wavefunctions from MPS DMRG and SHCI classical
  calculations performed with the Block2 and Dice libraries, incorporating new tests and wavefunction
  input selection logic.
  [#4523](https://github.com/PennyLaneAI/pennylane/pull/4523)
  [#4524](https://github.com/PennyLaneAI/pennylane/pull/4524)
  [#4626](https://github.com/PennyLaneAI/pennylane/pull/4626)
  [#4634](https://github.com/PennyLaneAI/pennylane/pull/4634)

* `MeasurementProcess` and `QuantumScript` objects are now registered as jax pytrees.
  [(#4607)](https://github.com/PennyLaneAI/pennylane/pull/4607)
  [(#4608)](https://github.com/PennyLaneAI/pennylane/pull/4608)

* Tensor-network template `qml.MPS` now supports changing `offset` between subsequent blocks for more flexibility.
  [(#4531)](https://github.com/PennyLaneAI/pennylane/pull/4531)

* The qchem ``fermionic_dipole`` and ``particle_number`` functions are updated to use a
  ``FermiSentence``. The deprecated features for using tuples to represent fermionic operations are
  removed.
  [(#4546)](https://github.com/PennyLaneAI/pennylane/pull/4546)
  [(#4556)](https://github.com/PennyLaneAI/pennylane/pull/4556)

* Add the method ``add_transform`` and ``insert_front_transform`` transform in the ``TransformProgram``.
  [(#4559)](https://github.com/PennyLaneAI/pennylane/pull/4559)

* Dunder ``__add__`` method is added to the ``TransformProgram`` class, therefore two programs can be added using ``+`` .
  [(#4549)](https://github.com/PennyLaneAI/pennylane/pull/4549)

* `qml.sample()` in the new device API now returns a `np.int64` array instead of `np.bool8`.
  [(#4539)](https://github.com/PennyLaneAI/pennylane/pull/4539)

* Wires can be provided to the new device API.
  [(#4538)](https://github.com/PennyLaneAI/pennylane/pull/4538)
  [(#4562)](https://github.com/PennyLaneAI/pennylane/pull/4562)

* The new device API now has a `repr()`
  [(#4562)](https://github.com/PennyLaneAI/pennylane/pull/4562)

* The density matrix aspects of `StateMP` have been split into their own measurement
  process, `DensityMatrixMP`.
  [(#4558)](https://github.com/PennyLaneAI/pennylane/pull/4558)

* `qml.exp` returns a more informative error message when decomposition is unavailable for non-unitary operator.
  [(#4571)](https://github.com/PennyLaneAI/pennylane/pull/4571)

* The `StateMP` measurement now accepts a wire order (eg. a device wire order). The `process_state`
  method will re-order the given state to go from the inputted wire-order to the process's wire-order.
  If the process's wire-order contains extra wires, it will assume those are in the zero-state.
  [(#4570)](https://github.com/PennyLaneAI/pennylane/pull/4570)
  [(#4602)](https://github.com/PennyLaneAI/pennylane/pull/4602)

* Improve builtin types support with `qml.pauli_decompose`.
  [(#4577)](https://github.com/PennyLaneAI/pennylane/pull/4577)

* Various changes to measurements to improve feature parity between the legacy `default.qubit` and
  the new `DefaultQubit2`. This includes not trying to squeeze batched `CountsMP` results and implementing
  `MutualInfoMP.map_wires`.
  [(#4574)](https://github.com/PennyLaneAI/pennylane/pull/4574)

* `devices.qubit.simulate` now accepts an interface keyword argument. If a QNode with `DefaultQubit2`
  specifies an interface, the result will be computed with that interface.
  [(#4582)](https://github.com/PennyLaneAI/pennylane/pull/4582)

* `DefaultQubit2` now works as expected with measurement processes that don't specify wires.
  [(#4580)](https://github.com/PennyLaneAI/pennylane/pull/4580)

* `AmplitudeEmbedding` now inherits from `StatePrep`, allowing for it to not be decomposed
  when at the beginning of a circuit, thus behaving like `StatePrep`.
  [(#4583)](https://github.com/PennyLaneAI/pennylane/pull/4583)

* `DefaultQubit2` can now accept a `jax.random.PRNGKey` as a `seed`, to set the key for the JAX pseudo random 
  number generator when using the JAX interface. This corresponds to the `prng_key` on 
  `DefaultQubitJax` in the old API.
  [(#4596)](https://github.com/PennyLaneAI/pennylane/pull/4596)

* DefaultQubit2 dispatches to a faster implementation for applying `ParametrizedEvolution` to a state
  when it is more efficient to evolve the state than the operation matrix.
  [(#4598)](https://github.com/PennyLaneAI/pennylane/pull/4598)
  [(#4620)](https://github.com/PennyLaneAI/pennylane/pull/4620)

* `ShotAdaptiveOptimizer` has been updated to pass shots to QNode executions instead of overriding
  device shots before execution. This makes it compatible with the new device API.
  [(#4599)](https://github.com/PennyLaneAI/pennylane/pull/4599)

* `StateMeasurement.process_state` now assumes the input is flat. `ProbabilityMP.process_state` has
  been updated to reflect this assumption and avoid redundant reshaping.
  [(#4602)](https://github.com/PennyLaneAI/pennylane/pull/4602)

* Added `qml.math.get_deep_interface` to get the interface of a scalar hidden deep in lists or tuples.
  [(#4603)](https://github.com/PennyLaneAI/pennylane/pull/4603)

* Updated `qml.math.ndim` and `qml.math.shape` to work with built-in lists/tuples that contain
  interface-specific scalar data, eg `[(tf.Variable(1.1), tf.Variable(2.2))]`.
  [(#4603)](https://github.com/PennyLaneAI/pennylane/pull/4603)

* When decomposing a unitary matrix with `one_qubit_decomposition`, and opting to include the `GlobalPhase` 
  in the decomposition, the phase is no longer cast to `dtype=complex`.
  [(#4653)](https://github.com/PennyLaneAI/pennylane/pull/4653)

* `qml.cut_circuit` is now compatible with circuits that compute the expectation values of Hamiltonians 
  with two or more terms.
  [(#4642)](https://github.com/PennyLaneAI/pennylane/pull/4642)

* `_qfunc_output` has been removed from `QuantumScript`, as it is no longer necessary. There is
  still a `_qfunc_output` property on `QNode` instances.
  [(#4651)](https://github.com/PennyLaneAI/pennylane/pull/4651)

* `qml.data.load` properly handles parameters that come after `'full'`
  [(#4663)](https://github.com/PennyLaneAI/pennylane/pull/4663)

* The `qml.jordan_wigner` function has been modified to optionally remove the imaginary components
  of the computed qubit operator, if imaginary components are smaller than a threshold. 
  [(#4639)](https://github.com/PennyLaneAI/pennylane/pull/4639)

* Improved performance of `qml.data.load()` when partially loading a dataset
  [(#4674)](https://github.com/PennyLaneAI/pennylane/pull/4674)

* Plots generated with the `pennylane.drawer.plot` style of `matplotlib.pyplot` now have black
  axis labels and are generated at a default DPI of 300.
  [(#4690)](https://github.com/PennyLaneAI/pennylane/pull/4690)

* Updated `qml.device`, `devices.preprocessing` and the `tape_expand.set_decomposition` context 
  manager to bring `DefaultQubit2` to feature parity with `default.qubit.legacy` with regards to 
  using custom decompositions. The `DefaultQubit2` device can now be included in a `set_decomposition` 
  context or initialized with a `custom_decomps` dictionary, as well as a custom `max_depth` for 
  decomposition.
  [(#4675)](https://github.com/PennyLaneAI/pennylane/pull/4675)



<h3>Breaking changes 💔</h3>

* The device test suite now converts device kwargs to integers or floats if they can be converted to integers or floats.
  [(#4640)](https://github.com/PennyLaneAI/pennylane/pull/4640)

* `MeasurementProcess.eigvals()` now raises an `EigvalsUndefinedError` if the measurement observable
  does not have eigenvalues.
  [(#4544)](https://github.com/PennyLaneAI/pennylane/pull/4544)

* The `__eq__` and `__hash__` methods of `Operator` and `MeasurementProcess` no longer rely on the
  object's address is memory. Using `==` with operators and measurement processes will now behave the
  same as `qml.equal`, and objects of the same type with the same data and hyperparameters will have
  the same hash.
  [(#4536)](https://github.com/PennyLaneAI/pennylane/pull/4536)

  In the following scenario, the second and third code blocks show the previous and current behaviour
  of operator and measurement process equality, determined by the `__eq__` dunder method:

  ```python
  op1 = qml.PauliX(0)
  op2 = qml.PauliX(0)
  op3 = op1
  ```
  Old behaviour:
  ```pycon
  >>> op1 == op2
  False
  >>> op1 == op3
  True
  ```
  New behaviour:
  ```pycon
  >>> op1 == op2
  True
  >>> op1 == op3
  True
  ```

  The `__hash__` dunder method defines the hash of an object. The default hash of an object
  is determined by the objects memory address. However, the new hash is determined by the
  properties and attributes of operators and measurement processes. Consider the scenario below.
  The second and third code blocks show the previous and current behaviour.

  ```python
  op1 = qml.PauliX(0)
  op2 = qml.PauliX(0)
  ```
  Old behaviour:
  ```pycon
  >>> print({op1, op2})
  {PauliX(wires=[0]), PauliX(wires=[0])}
  ```
  New behaviour:
  ```pycon
  >>> print({op1, op2})
  {PauliX(wires=[0])}
  ```

* The old return type and associated functions ``qml.enable_return`` and ``qml.disable_return`` are removed.
  [(#4503)](https://github.com/PennyLaneAI/pennylane/pull/4503)

* The ``mode`` keyword argument in ``QNode`` is removed. Please use ``grad_on_execution`` instead.
  [(#4503)](https://github.com/PennyLaneAI/pennylane/pull/4503)

* The CV observables ``qml.X`` and ``qml.P`` are removed. Please use ``qml.QuadX`` and ``qml.QuadP`` instead.
  [(#4533)](https://github.com/PennyLaneAI/pennylane/pull/4533)

* The method ``tape.unwrap()`` and corresponding ``UnwrapTape`` and ``Unwrap`` classes are removed.
  Instead of ``tape.unwrap()``, use :func:`~.transforms.convert_to_numpy_parameters`.
  [(#4535)](https://github.com/PennyLaneAI/pennylane/pull/4535)

* The ``RandomLayers.compute_decomposition`` keyword argument ``ratio_imprivitive`` has been changed to
  ``ratio_imprim`` to match the call signature of the operation.
  [(#4552)](https://github.com/PennyLaneAI/pennylane/pull/4552)

* The ``sampler_seed`` argument of ``qml.gradients.spsa_grad`` has been removed.
  Instead, the ``sampler_rng`` argument should be set, either to an integer value, which will be used
  to create a PRNG internally, or to a NumPy pseudo-random number generator (PRNG) created via
  ``np.random.default_rng(seed)``.
  [(#4550)](https://github.com/PennyLaneAI/pennylane/pull/4550)

* The ``QuantumScript.set_parameters`` method and the ``QuantumScript.data`` setter have
  been removed. Please use ``QuantumScript.bind_new_parameters`` instead.
  [(#4548)](https://github.com/PennyLaneAI/pennylane/pull/4548)

* The private `TmpPauliRot` operator used for `SpecialUnitary` no longer decomposes to nothing
  when the theta value is trainable.
  [(#4585)](https://github.com/PennyLaneAI/pennylane/pull/4585)

* `ProbabilityMP.marginal_prob` has been removed. Its contents have been moved into `process_state`,
  which effectively just called `marginal_prob` with `np.abs(state) ** 2`.
  [(#4602)](https://github.com/PennyLaneAI/pennylane/pull/4602)

* `default.qubit` now implements the new device API. If you initialize a device
  with `qml.device("default.qubit")`, all functions and properties that were tied to the old
  device API will no longer be on the device. The legacy version can still be accessed with
  `qml.device("default.qubit.legacy", wires=n_wires)`.
  [(#4436)](https://github.com/PennyLaneAI/pennylane/pull/4436)

<h3>Deprecations 👋</h3>

* The ``prep`` keyword argument in ``QuantumScript`` is deprecated and will be removed from `QuantumScript`.
  ``StatePrepBase`` operations should be placed at the beginning of the `ops` list instead.
  [(#4554)](https://github.com/PennyLaneAI/pennylane/pull/4554)

* The following decorator syntax for transforms has been deprecated and will raise a warning:
  ```python
  @transform_fn(**transform_kwargs)
  @qml.qnode(dev)
  def circuit():
      ...
  ```
  If you are using a transform that has supporting `transform_kwargs`, please call the
  transform directly using `circuit = transform_fn(circuit, **transform_kwargs)`,
  or use `functools.partial`:
  ```python
  @functools.partial(transform_fn, **transform_kwargs)
  @qml.qnode(dev)
  def circuit():
      ...
  ```
  [(#4457)](https://github.com/PennyLaneAI/pennylane/pull/4457/)

* `qml.gradients.pulse_generator` becomes `qml.gradients.pulse_odegen` to adhere to paper naming conventions. During v0.33, `pulse_generator`
  is still available but raises a warning.
  [(#4633)](https://github.com/PennyLaneAI/pennylane/pull/4633)

<h3>Documentation 📝</h3>

* Add a warning section in DefaultQubit's docstring regarding the start method used in multiprocessing.
  This may help users circumvent issues arising in Jupyter notebooks on macOS for example.
  [(#4622)](https://github.com/PennyLaneAI/pennylane/pull/4622)

* Minor documentation improvements to the new device API. The documentation now correctly states that interface-specific
  parameters are only passed to the device for backpropagation derivatives. 
  [(#4542)](https://github.com/PennyLaneAI/pennylane/pull/4542)

* Add functions for qubit-simulation to the `qml.devices` sub-page of the "Internal" section.
  Note that these functions are unstable while device upgrades are underway.
  [(#4555)](https://github.com/PennyLaneAI/pennylane/pull/4555)

* Minor documentation improvement to the usage example in the `qml.QuantumMonteCarlo` page.
  Integral was missing the differential dx with respect to which the integration is being performed.
  [(#4593)](https://github.com/PennyLaneAI/pennylane/pull/4593)  

* Minor documentation improvement for the use of the `pennylane` style of `qml.drawer` and the
  `pennylane.drawer.plot` style of `matplotlib.pyplot`. The use of the default font was clarified.
  [(#4690)](https://github.com/PennyLaneAI/pennylane/pull/4690)

<h3>Bug fixes 🐛</h3>

* Providing `work_wires=None` to `qml.GroverOperator` no longer interprets `None` as a wire.
  [(#4668)](https://github.com/PennyLaneAI/pennylane/pull/4668)

* Fixed issue where `__copy__` method of the `qml.Select()` operator attempted to access un-initialized data.
[(#4551)](https://github.com/PennyLaneAI/pennylane/pull/4551)

* Fix `skip_first` option in `expand_tape_state_prep`.
  [(#4564)](https://github.com/PennyLaneAI/pennylane/pull/4564)

* `convert_to_numpy_parameters` now uses `qml.ops.functions.bind_new_parameters`. This reinitializes the operation and
  makes sure everything references the new numpy parameters.

* `tf.function` no longer breaks `ProbabilityMP.process_state` which is needed by new devices.
  [(#4470)](https://github.com/PennyLaneAI/pennylane/pull/4470)

* Fix mocking in the unit tests for `qml.qchem.mol_data`.
  [(#4591)](https://github.com/PennyLaneAI/pennylane/pull/4591)

* Fix `ProbabilityMP.process_state` so it allows for proper Autograph compilation. Without this,
  decorating a QNode that returns an `expval` with `tf.function` would fail when computing the
  expectation.
  [(#4590)](https://github.com/PennyLaneAI/pennylane/pull/4590)

* The `torch.nn.Module` properties are now accessible on a `pennylane.qnn.TorchLayer`.
  [(#4611)](https://github.com/PennyLaneAI/pennylane/pull/4611)

* `qml.math.take` with torch now returns `tensor[..., indices]` when the user requests
  the last axis (`axis=-1`). Without the fix, it would wrongly return `tensor[indices]`.
  [(#4605)](https://github.com/PennyLaneAI/pennylane/pull/4605)

<h3>Contributors ✍️</h3>

This release contains contributions from (in alphabetical order):

Utkarsh Azad,
Jack Brown,
Stepan Fomichev,
Joana Fraxanet,
Diego Guala,
Soran Jahangiri,
<<<<<<< HEAD
Ankit Khandelwal,
Korbinian Kottmann
=======
Korbinian Kottmann,
Ivana Kurecic,
>>>>>>> 4e2cb17f
Christina Lee,
Lillian M. A. Frederiksen,
Vincent Michaud-Rioux,
Romain Moyard,
Daniel F. Nino,
Mudit Pandey,
Matthew Silverman,
Jay Soni,<|MERGE_RESOLUTION|>--- conflicted
+++ resolved
@@ -468,13 +468,9 @@
 Joana Fraxanet,
 Diego Guala,
 Soran Jahangiri,
-<<<<<<< HEAD
 Ankit Khandelwal,
-Korbinian Kottmann
-=======
 Korbinian Kottmann,
 Ivana Kurecic,
->>>>>>> 4e2cb17f
 Christina Lee,
 Lillian M. A. Frederiksen,
 Vincent Michaud-Rioux,
