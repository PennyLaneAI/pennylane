--- conflicted
+++ resolved
@@ -184,8 +184,6 @@
   and the codecov check itself would never execute.
   [(#5101)](https://github.com/PennyLaneAI/pennylane/pull/5101)
 
-<<<<<<< HEAD
-=======
 * `qml.ctrl` called on operators with custom controlled versions will return instances
   of the custom class, and it will also flatten nested controlled operators to a single
   multi-controlled operation. For `PauliX`, `CNOT`, `Toffoli`, and `MultiControlledX`,
@@ -193,19 +191,6 @@
   `MultiControlledX` depending on the number of control wires and control values.
   [(#5125)](https://github.com/PennyLaneAI/pennylane/pull/5125/)
 
-* `qml.Identity()` can be initialized without wires. Measuring it is currently not possible though.
-  [(#5106)](https://github.com/PennyLaneAI/pennylane/pull/5106)
-
-
-<h4>Community contributions 🥳</h4>
-
-* The transform `split_non_commuting` now accepts measurements of type `probs`, `sample` and `counts` which accept both wires and observables.
-  [(#4972)](https://github.com/PennyLaneAI/pennylane/pull/4972)
-
-* A function called `apply_operation` has been added to the new `qutrit_mixed` module found in `qml.devices` that applies operations to device-compatible states.
-  [(#5032)](https://github.com/PennyLaneAI/pennylane/pull/5032)
-
->>>>>>> d0c435d1
 <h3>Breaking changes 💔</h3>
 
 * Make PennyLane code compatible with the latest version of `black`.
