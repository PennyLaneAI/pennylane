:orphan:

# Release 0.42.0-dev (development release)

<h3>New features since last release</h3>

* The transform `convert_to_mbqc_gateset` is added to the `ftqc` module to convert arbitrary 
  circuits to a limited gate-set that can be translated to the MBQC formalism.
  [(7271)](https://github.com/PennyLaneAI/pennylane/pull/7271)

* The `RotXZX` operation is added to the `ftqc` module to support definition of a universal
  gate-set that can be translated to the MBQC formalism.
  [(7271)](https://github.com/PennyLaneAI/pennylane/pull/7271)

<h3>Improvements 🛠</h3>

* Alias for Identity (`I`) is now accessible from `qml.ops`.
  [(#7200)](https://github.com/PennyLaneAI/pennylane/pull/7200)

* Improved readability of `ExecutionConfig` with a custom `__str__`. 
  [(#7308)](https://github.com/PennyLaneAI/pennylane/pull/7308)

<h3>Breaking changes 💔</h3>

* The `KerasLayer` class in `qml.qnn.keras` has been removed because Keras 2 is no longer actively maintained.
  Please consider using a different machine learning framework, like :doc:`PyTorch <demos/tutorial_qnn_module_torch>` or :doc:`JAX <demos/tutorial_How_to_optimize_QML_model_using_JAX_and_Optax>`.
  [(#7320)](https://github.com/PennyLaneAI/pennylane/pull/7320)

* The `qml.gradients.hamiltonian_grad` function has been removed because this gradient recipe is no
  longer required with the :doc:`new operator arithmetic system </news/new_opmath>`.
  [(#7302)](https://github.com/PennyLaneAI/pennylane/pull/7302)

* Accessing terms of a tensor product (e.g., `op = X(0) @ X(1)`) via `op.obs` has been removed.
  [(#7324)](https://github.com/PennyLaneAI/pennylane/pull/7324)

* The `mcm_method` keyword argument in `qml.execute` has been removed.
  [(#7301)](https://github.com/PennyLaneAI/pennylane/pull/7301)

* The `inner_transform` and `config` keyword arguments in `qml.execute` have been removed.
  [(#7300)](https://github.com/PennyLaneAI/pennylane/pull/7300)

* `Sum.ops`, `Sum.coeffs`, `Prod.ops` and `Prod.coeffs` have been removed.
  [(#7304)](https://github.com/PennyLaneAI/pennylane/pull/7304)

* Specifying `pipeline=None` with `qml.compile` has been removed.
  [(#7307)](https://github.com/PennyLaneAI/pennylane/pull/7307)

* The `control_wires` argument in `qml.ControlledQubitUnitary` has been removed.
  Furthermore, the `ControlledQubitUnitary` no longer accepts `QubitUnitary` objects as arguments as its `base`.
  [(#7305)](https://github.com/PennyLaneAI/pennylane/pull/7305)

* `qml.tape.TapeError` has been removed.
  [(#7205)](https://github.com/PennyLaneAI/pennylane/pull/7205)

<h3>Deprecations 👋</h3>

* The :func:`qml.QNode.get_gradient_fn` method is now deprecated. Instead, use :func:`~.workflow.get_best_diff_method` to obtain the differentiation method.
  [(#7323)](https://github.com/PennyLaneAI/pennylane/pull/7323)

<h3>Internal changes ⚙️</h3>

* Test suites in `tests/transforms/test_defer_measurement.py` use analytic mocker devices to test numeric results.
  [(#7329)](https://github.com/PennyLaneAI/pennylane/pull/7329)

* Introduce module dependency management using `tach`.
  [(#7185)](https://github.com/PennyLaneAI/pennylane/pull/7185)

* Add new `pennylane.exceptions` module for custom errors and warnings.
  [(#7205)](https://github.com/PennyLaneAI/pennylane/pull/7205)

* Clean up `__init__.py` files in `math`, `ops`, `qaoa`, `tape` and `templates` to be explicit in what they import. 
  [(#7200)](https://github.com/PennyLaneAI/pennylane/pull/7200)
  
* The `Tracker` class has been moved into the `devices` module.
  [(#7281)](https://github.com/PennyLaneAI/pennylane/pull/7281)

<h3>Documentation 📝</h3>

* The entry in the :doc:`/news/program_capture_sharp_bits` page for using program capture with Catalyst
  has been updated. Instead of using ``qjit(experimental_capture=True)``, Catalyst is now compatible 
  with the global toggles ``qml.capture.enable()`` and ``qml.capture.disable()`` for enabling and 
  disabling program capture.
  [(#7298)](https://github.com/PennyLaneAI/pennylane/pull/7298)

<h3>Bug fixes 🐛</h3>

* Adds an informative error if `qml.cond` is used with an abstract condition with
  jitting on `default.qubit` if capture is enabled.
  [(#7314)](https://github.com/PennyLaneAI/pennylane/pull/7314)

* Fixes a bug where using a ``StatePrep`` operation with `batch_size=1` did not work with ``default.mixed``.
  [(#7280)](https://github.com/PennyLaneAI/pennylane/pull/7280)

* Gradient transforms can now be used in conjunction with batch transforms with all interfaces.
  [(#7287)](https://github.com/PennyLaneAI/pennylane/pull/7287)

* Fixes a bug where the global phase was not being added in the ``QubitUnitary`` decomposition.  
  [(#7244)](https://github.com/PennyLaneAI/pennylane/pull/7244)
  [(#7270)](https://github.com/PennyLaneAI/pennylane/pull/7270)

* Using finite differences with program capture without x64 mode enabled now raises a warning.
  [(#7282)](https://github.com/PennyLaneAI/pennylane/pull/7282)

* When the `mcm_method` is specified to the `"device"`, the `defer_measurements` transform will 
  no longer be applied. Instead, the device will be responsible for all MCM handling.
  [(#7243)](https://github.com/PennyLaneAI/pennylane/pull/7243)

* Fixed coverage of `qml.liealg.CII` and `qml.liealg.AIII`.
  [(#7291)](https://github.com/PennyLaneAI/pennylane/pull/7291)

<h3>Contributors ✍️</h3>

This release contains contributions from (in alphabetical order):

<<<<<<< HEAD
Guillermo Alonso-Linaje
Po-Ying Chiu
Lillian Frederiksen
Andrija Paurevic,
=======
Guillermo Alonso-Linaje,
Yushao Chen,
Lillian Frederiksen,
Pietropaolo Frisoni,
>>>>>>> 2c028ccf
Korbinian Kottmann,
Christina Lee,
Andrija Paurevic<|MERGE_RESOLUTION|>--- conflicted
+++ resolved
@@ -112,17 +112,11 @@
 
 This release contains contributions from (in alphabetical order):
 
-<<<<<<< HEAD
-Guillermo Alonso-Linaje
-Po-Ying Chiu
-Lillian Frederiksen
-Andrija Paurevic,
-=======
 Guillermo Alonso-Linaje,
 Yushao Chen,
+Po-Ying Chiu,
 Lillian Frederiksen,
 Pietropaolo Frisoni,
->>>>>>> 2c028ccf
 Korbinian Kottmann,
 Christina Lee,
 Andrija Paurevic