:orphan:

# Release 0.29.0-dev (development release)

<h3>New features since last release</h3>

<h4>Add new features here</h4>

* The `qml.math` module now also contains a submodule for
  fast Fourier transforms, `qml.math.fft`.
  [(#1440)](https://github.com/PennyLaneAI/pennylane/pull/1440)

  The submodule in particular provides differentiable
  versions of the following functions, available in all common
  interfaces for PennyLane

  * [fft](https://numpy.org/doc/stable/reference/generated/numpy.fft.fft.html)
  * [ifft](https://numpy.org/doc/stable/reference/generated/numpy.fft.ifft.html)
  * [fft2](https://numpy.org/doc/stable/reference/generated/numpy.fft.fft2.html)
  * [ifft2](https://numpy.org/doc/stable/reference/generated/numpy.fft.ifft2.html)

  Note that the output of the derivative of these functions
  may differ when used with complex-valued inputs, due to different
  conventions on complex-valued derivatives.

* Add `qml.math.detach`, which detaches a tensor from its trace. This stops
  automatic gradient computations.
  [(#3674)](https://github.com/PennyLaneAI/pennylane/pull/3674)

* A new operation `SpecialUnitary` was added, providing access to an arbitrary
  unitary gate via a parametrization in the Pauli basis.
  [(#3650)](https://github.com/PennyLaneAI/pennylane/pull/3650)
  [(#3674)](https://github.com/PennyLaneAI/pennylane/pull/3674)

  The new operation takes a single argument, a one-dimensional `tensor_like`
  of length `4**num_wires-1`, where `num_wires` is the number of wires the unitary acts on.

  The parameter `theta` refers to all Pauli words (except for the identity) in lexicographical
  order, which looks like the following for one and two qubits:

  ```pycon
  >>> qml.ops.qubit.special_unitary.pauli_basis_strings(1) # 4**1-1 = 3 Pauli words
  ['X', 'Y', 'Z']
  >>> qml.ops.qubit.special_unitary.pauli_basis_strings(2) # 4**2-1 = 15 Pauli words
  ['IX', 'IY', 'IZ', 'XI', 'XX', 'XY', 'XZ', 'YI', 'YX', 'YY', 'YZ', 'ZI', 'ZX', 'ZY', 'ZZ']
  ```

  For example, on a single qubit, we may define

  ```pycon
  >>> theta = np.array([0.2, 0.1, -0.5])
  >>> U = qml.SpecialUnitary(theta, 0)
  >>> U.matrix()
  array([[ 0.8537127 -0.47537233j,  0.09507447+0.19014893j],
         [-0.09507447+0.19014893j,  0.8537127 +0.47537233j]])
  ```

  A single non-zero entry in the parameters will create a Pauli rotation:

  ```pycon
  >>> x = 0.412
  >>> theta = x * np.array([1, 0, 0]) # The first entry belongs to the Pauli word "X"
  >>> su = qml.SpecialUnitary(theta, wires=0)
  >>> rx = qml.RX(-2 * x, 0) # RX introduces a prefactor -0.5 that has to be compensated
  >>> qml.math.allclose(su.matrix(), rx.matrix())
  True
  ```

  This operation can be differentiated with hardware-compatible methods like parameter shifts
  and it supports parameter broadcasting/batching, but not both at the same time.

* Add `typing.TensorLike` type.
  [(#3675)](https://github.com/PennyLaneAI/pennylane/pull/3675)

<h4>Feel the pulse 🔊</h4>

* Parameterized Hamiltonians can now be created with the addition of `ParametrizedHamiltonian`.
  [(#3617)](https://github.com/PennyLaneAI/pennylane/pull/3617)

  A `ParametrizedHamiltonian` holds information representing a linear combination of operators
  with parametrized coefficents. The `ParametrizedHamiltonian` can be passed parameters to create the operator for
  the specified parameters.

  ```pycon
  f1 = lambda p, t: p * np.sin(t) * (t - 1)
  f2 = lambda p, t: p[0] * np.cos(p[1]* t ** 2)

  XX = qml.PauliX(1) @ qml.PauliX(1)
  YY = qml.PauliY(0) @ qml.PauliY(0)
  ZZ = qml.PauliZ(0) @ qml.PauliZ(1)

  H =  2 * XX + f1 * YY + f2 * ZZ
  ```

  ```pycon
  >>> H
  ParametrizedHamiltonian: terms=3
  >>> params = [1.2, [2.3, 3.4]]
  >>> H(params, t=0.5)
  (2*(PauliX(wires=[1]) @ PauliX(wires=[1]))) + ((-0.2876553535461426*(PauliY(wires=[0]) @ PauliY(wires=[0]))) + (1.5179612636566162*(PauliZ(wires=[0]) @ PauliZ(wires=[1]))))
  ```

  The same `ParametrizedHamiltonian` can also be constructed via a list of coefficients and operators:

  ```pycon
  >>> coeffs = [2, f1, f2]
  >>> ops = [XX, YY, ZZ]
  >>> H =  qml.dot(coeffs, ops)
  ```

* A `ParametrizedHamiltonian` can be time-evolved by using `ParametrizedEvolution`.
  [(#3617)](https://github.com/PennyLaneAI/pennylane/pull/3617)
  [(#3706)](https://github.com/PennyLaneAI/pennylane/pull/3706)
  [(#3730)](https://github.com/PennyLaneAI/pennylane/pull/3730)

* A new function called `qml.evolve` has been added that returns the evolution of an `Operator` or a `ParametrizedHamiltonian`.
  [(#3617)](https://github.com/PennyLaneAI/pennylane/pull/3617)
  [(#3706)](https://github.com/PennyLaneAI/pennylane/pull/3706)

* A new function `dot` has been added to compute the dot product between a vector and a list of operators. `qml.dot` will now target this new function.
  [(#3586)](https://github.com/PennyLaneAI/pennylane/pull/3586)

  ```pycon
  >>> coeffs = np.array([1.1, 2.2])
  >>> ops = [qml.PauliX(0), qml.PauliY(0)]
  >>> qml.dot(coeffs, ops)
  (1.1*(PauliX(wires=[0]))) + (2.2*(PauliY(wires=[0])))
  >>> qml.dot(coeffs, ops, pauli=True)
  1.1 * X(0)
  + 2.2 * Y(0)
  ```

  [(#3586)](https://github.com/PennyLaneAI/pennylane/pull/3586)

<h4>Always differentiable 📈</h4>

* The Hadamard test gradient tranform is now available via `qml.gradients.hadamard_grad`.
  [#3625](https://github.com/PennyLaneAI/pennylane/pull/3625)

  `qml.gradients.hadamard_grad` is a hardware-compatible transform that calculates the
  gradient of a quantum circuit using the Hadamard test. Note that the device requires an
  auxiliary wire to calculate the gradient.

  ```pycon
  >>> dev = qml.device("default.qubit", wires=2)
  >>> @qml.qnode(dev)
  ... def circuit(params):
  ...     qml.RX(params[0], wires=0)
  ...     qml.RY(params[1], wires=0)
  ...     qml.RX(params[2], wires=0)
  ...     return qml.expval(qml.PauliZ(0))
  >>> params = np.array([0.1, 0.2, 0.3], requires_grad=True)
  >>> qml.gradients.hadamard_grad(circuit)(params)
  (tensor([-0.3875172], requires_grad=True),
   tensor([-0.18884787], requires_grad=True),
   tensor([-0.38355704], requires_grad=True))
  ```

* The gradient transform `qml.gradients.spsa_grad` is now registered as a
  differentiation method for `QNode`s.
  [#3440](https://github.com/PennyLaneAI/pennylane/pull/3440)

  The SPSA gradient transform can now also be used implicitly by marking a `QNode`
  as differentiable with SPSA. It can be selected via

  ```pycon
  >>> dev = qml.device("default.qubit", wires=2)
  >>> @qml.qnode(dev, interface="jax", diff_method="spsa", h=0.05, num_directions=20)
  ... def circuit(x):
  ...     qml.RX(x, 0)
  ...     qml.RX(x, 1)
  ...     return qml.expval(qml.PauliZ(0))
  >>> jax.jacobian(circuit)(jax.numpy.array(0.5))
  DeviceArray(-0.4792258, dtype=float32, weak_type=True)
  ```

  The argument `num_directions` determines how many directions of simultaneous
  perturbation are used and therefore the number of circuit evaluations, up
  to a prefactor. See the
  [SPSA gradient transform documentation](https://docs.pennylane.ai/en/stable/code/api/pennylane.gradients.spsa_grad.html) for details.
  Note: The full SPSA optimization method is already available as `SPSAOptimizer`.

* The JAX-JIT interface now supports higher-order gradient computation with the new return types system.
  [(#3498)](https://github.com/PennyLaneAI/pennylane/pull/3498)

  Here is an example of using JAX-JIT to compute the Hessian of a circuit:

  ```python
  import pennylane as qml
  import jax
  from jax import numpy as jnp

  jax.config.update("jax_enable_x64", True)

  qml.enable_return()

  dev = qml.device("lightning.qubit", wires=2)

  @jax.jit
  @qml.qnode(dev, interface="jax-jit", diff_method="parameter-shift", max_diff=2)
  def circuit(a, b):
      qml.RY(a, wires=0)
      qml.RX(b, wires=1)
      return qml.expval(qml.PauliZ(0)), qml.expval(qml.PauliZ(1))

  a, b = jnp.array(1.0), jnp.array(2.0)
  ```

  ```pycon
  >>> jax.hessian(circuit, argnums=[0, 1])(a, b)
  (((DeviceArray(-0.54030231, dtype=float64, weak_type=True),
     DeviceArray(1.76002563e-17, dtype=float64, weak_type=True)),
    (DeviceArray(1.76002563e-17, dtype=float64, weak_type=True),
     DeviceArray(1.11578284e-34, dtype=float64, weak_type=True))),
   ((DeviceArray(2.77555756e-17, dtype=float64, weak_type=True),
     DeviceArray(-4.54411427e-17, dtype=float64, weak_type=True)),
    (DeviceArray(-1.76855671e-17, dtype=float64, weak_type=True),
     DeviceArray(0.41614684, dtype=float64, weak_type=True))))
  ```

* The `qchem` workflow has been modified to support both Autograd and JAX frameworks.
  [(#3458)](https://github.com/PennyLaneAI/pennylane/pull/3458)
  [(#3462)](https://github.com/PennyLaneAI/pennylane/pull/3462)
  [(#3495)](https://github.com/PennyLaneAI/pennylane/pull/3495)

  The JAX interface is automatically used when the differentiable parameters are JAX objects. Here
  is an example for computing the Hartree-Fock energy gradients with respect to the atomic
  coordinates.

  ```python
  import pennylane as qml
  from pennylane import numpy as np
  import jax

  symbols = ["H", "H"]
  geometry = np.array([[0.0, 0.0, 0.0], [0.0, 0.0, 1.0]])

  mol = qml.qchem.Molecule(symbols, geometry)

  args = [jax.numpy.array(mol.coordinates)]
  ```

  ```pycon
  >>> jax.grad(qml.qchem.hf_energy(mol))(*args)
  >>> DeviceArray([[0.0, 0.0, 0.3650435], [0.0, 0.0, -0.3650435]], dtype=float32)
  ```

<h4>Tools for quantum chemistry and other applications 🛠️</h4>

* A new method called `qml.qchem.givens_decomposition` has been added, which decomposes a unitary into a sequence
  of Givens rotation gates with phase shifts and a diagonal phase matrix.
  [(#3573)](https://github.com/PennyLaneAI/pennylane/pull/3573)

  ```python
  unitary = np.array([[ 0.73678+0.27511j, -0.5095 +0.10704j, -0.06847+0.32515j]
                      [-0.21271+0.34938j, -0.38853+0.36497j,  0.61467-0.41317j]
                      [ 0.41356-0.20765j, -0.00651-0.66689j,  0.32839-0.48293j]])

  phase_mat, ordered_rotations = givens_decomposition(matrix)
  ```

  ```pycon
  >>> phase_mat
  [-0.20606284+0.97853876j -0.82993403+0.55786154j  0.56230707-0.82692851j]
  >>> ordered_rotations
  [(tensor([[-0.65088844-0.63936314j, -0.40933972-0.j],
            [-0.29202076-0.28684994j,  0.91238204-0.j]], requires_grad=True), (0, 1)),
    (tensor([[ 0.47970417-0.33309047j, -0.8117479 -0.j],
            [ 0.66676972-0.46298251j,  0.584008  -0.j]], requires_grad=True), (1, 2)),
    (tensor([[ 0.36147511+0.73779414j, -0.57008381-0.j],
            [ 0.25082094+0.5119418j ,  0.82158655-0.j]], requires_grad=True), (0, 1))]
  ```

* A new template called `qml.BasisRotation` has been added, which performs a basis transformation defined by a set of
  fermionic ladder operators.
  [(#3573)](https://github.com/PennyLaneAI/pennylane/pull/3573)

  ```python
  import pennylane as qml
  from pennylane import numpy as np

  V = np.array([[ 0.53672126+0.j        , -0.1126064 -2.41479668j],
                [-0.1126064 +2.41479668j,  1.48694623+0.j        ]])
  eigen_vals, eigen_vecs = np.linalg.eigh(V)
  umat = eigen_vecs.T
  wires = range(len(umat))
  def circuit():
      qml.adjoint(qml.BasisRotation(wires=wires, unitary_matrix=umat))
      for idx, eigenval in enumerate(eigen_vals):
          qml.RZ(eigenval, wires=[idx])
      qml.BasisRotation(wires=wires, unitary_matrix=umat)
  ```

  ```pycon
  >>> circ_unitary = qml.matrix(circuit)()
  >>> np.round(circ_unitary/circ_unitary[0][0], 3)
  tensor([[ 1.   +0.j   ,  0.   +0.j   ,  0.   +0.j   ,  0.   +0.j   ],
          [ 0.   +0.j   , -0.516-0.596j, -0.302-0.536j,  0.   +0.j   ],
          [ 0.   +0.j   ,  0.35 +0.506j, -0.311-0.724j,  0.   +0.j   ],
          [ 0.   +0.j   ,  0.   +0.j   ,  0.   +0.j   , -0.438+0.899j]])
  ```

* A new function called `load_basisset` has been added to extract `qchem` basis set data from the Basis Set Exchange
  library.
  [(#3363)](https://github.com/PennyLaneAI/pennylane/pull/3363)

* A new function called `max_entropy` has been added to compute the maximum entropy of a quantum state.
  [(#3594)](https://github.com/PennyLaneAI/pennylane/pull/3594)

* A new template called `TwoLocalSwapNetwork` has been added that implements a canonical 2-complete linear (2-CCL) swap network
  described in [arXiv:1905.05118](https://arxiv.org/abs/1905.05118).
  [(#3447)](https://github.com/PennyLaneAI/pennylane/pull/3447)

  ```python3
  dev = qml.device('default.qubit', wires=5)
  weights = np.random.random(size=TwoLocalSwapNetwork.shape(len(dev.wires)))
  acquaintances = lambda index, wires, param: (qml.CRY(param, wires=index)
                                   if np.abs(wires[0]-wires[1]) else qml.CRZ(param, wires=index))
  @qml.qnode(dev)
  def swap_network_circuit():
     qml.templates.TwoLocalSwapNetwork(dev.wires, acquaintances, weights, fermionic=False)
     return qml.state()
  ```

  ```pycon
  >>> print(weights)
  tensor([0.20308242, 0.91906199, 0.67988804, 0.81290256, 0.08708985,
          0.81860084, 0.34448344, 0.05655892, 0.61781612, 0.51829044], requires_grad=True)
  >>> qml.draw(swap_network_circuit, expansion_strategy = 'device')()
  0: ─╭●────────╭SWAP─────────────────╭●────────╭SWAP─────────────────╭●────────╭SWAP─┤  State
  1: ─╰RY(0.20)─╰SWAP─╭●────────╭SWAP─╰RY(0.09)─╰SWAP─╭●────────╭SWAP─╰RY(0.62)─╰SWAP─┤  State
  2: ─╭●────────╭SWAP─╰RY(0.68)─╰SWAP─╭●────────╭SWAP─╰RY(0.34)─╰SWAP─╭●────────╭SWAP─┤  State
  3: ─╰RY(0.92)─╰SWAP─╭●────────╭SWAP─╰RY(0.82)─╰SWAP─╭●────────╭SWAP─╰RY(0.52)─╰SWAP─┤  State
  4: ─────────────────╰RY(0.81)─╰SWAP─────────────────╰RY(0.06)─╰SWAP─────────────────┤  State
  ```

* Added `pwc` as a convenience function for defining a `ParametrizedHamiltonian`.
  This function can be used to create a callable coefficient by setting
  the timespan over which the function should be non-zero. The resulting callable
  can be passed an array of parameters and a time.
  [(#3645)](https://github.com/PennyLaneAI/pennylane/pull/3645)

  ```pycon
  >>> timespan = (2, 4)
  >>> f = pwc(timespan)
  >>> f * qml.PauliX(0)
  ParametrizedHamiltonian: terms=1
  ```

  The `params` array will be used as bin values evenly distributed over the timespan,
  and the parameter `t` will determine which of the bins is returned.

  ```pycon
  >>> f(params=[1.2, 2.3, 3.4, 4.5], t=3.9)
  DeviceArray(4.5, dtype=float32)
  >>> f(params=[1.2, 2.3, 3.4, 4.5], t=6)  # zero outside the range (2, 4)
  DeviceArray(0., dtype=float32)
  ```

* Added `pwc_from_function` as a decorator for defining a `ParametrizedHamiltonian`.
  This function can be used to decorate a function and create a piecewise constant
  approximation of it.
  [(#3645)](https://github.com/PennyLaneAI/pennylane/pull/3645)

  ```pycon
  >>> @pwc_from_function(t=(2, 4), num_bins=10)
  ... def f1(p, t):
  ...     return p * t
  ```

  The resulting function approximates the same of `p**2 * t` on the interval `t=(2, 4)`
  in 10 bins, and returns zero outside the interval.

  ```pycon
  # t=2 and t=2.1 are within the same bin
  >>> f1(3, 2), f1(3, 2.1)
  (DeviceArray(6., dtype=float32), DeviceArray(6., dtype=float32))
  # next bin
  >>> f1(3, 2.2)
  DeviceArray(6.6666665, dtype=float32)
  # outside the interval t=(2, 4)
  >>> f1(3, 5)
  DeviceArray(0., dtype=float32)
  ```

*Next generation device API:*

* The `apply_operation` single-dispatch function is added to `devices/qubit` that applies an operation
  to a state and returns a new state.
  [(#3637)](https://github.com/PennyLaneAI/pennylane/pull/3637)

* The `create_initial_state` function is added to `devices/qubit` that returns an initial state for an execution.
  [(#3683)](https://github.com/PennyLaneAI/pennylane/pull/3683)

* Added `qml.ops.ctrl_decomp_zyz` to compute the decomposition of a controlled single-qubit operation given
  a single-qubit operation and the control wires.
  [(#3681)](https://github.com/PennyLaneAI/pennylane/pull/3681)

<h3>Improvements</h3>

* The kernel matrix utility functions in `qml.kernels` are now autodifferentiation-compatible.
  In addition they support batching, for example for quantum kernel execution with shot vectors.
  [(#3742)](https://github.com/PennyLaneAI/pennylane/pull/3742)

  In addition to the autodifferentiation support in JAX, Autograd, Tensorflow and PyTorch,
  optional batching was added, allowing for the following:
  
  ```python
  dev = qml.device('default.qubit', wires=2, shots=(100, 100))
  @qml.qnode(dev)
  def circuit(x1, x2):
      qml.templates.AngleEmbedding(x1, wires=dev.wires)
      qml.adjoint(qml.templates.AngleEmbedding)(x2, wires=dev.wires)
      return qml.probs(wires=dev.wires)

  kernel = lambda x1, x2: circuit(x1, x2)[:, 0]
  ```

  Note that we extract the first probability vector entry for both
  evaluations using 100 shots each.
  We can then compute the kernel matrix on a set of 4 (random) feature
  vectors ``X`` but using two sets of 100 shots each via

  ```pycon
  >>> X = np.random.random((4, 2))
  >>> qml.kernels.square_kernel_matrix(X, kernel)
  tensor([[[1.  , 0.86, 0.88, 0.92],
           [0.86, 1.  , 0.75, 0.97],
           [0.88, 0.75, 1.  , 0.91],
           [0.92, 0.97, 0.91, 1.  ]],

          [[1.  , 0.93, 0.91, 0.92],
           [0.93, 1.  , 0.8 , 1.  ],
           [0.91, 0.8 , 1.  , 0.91],
           [0.92, 1.  , 0.91, 1.  ]]], requires_grad=True)
  ```
  
* The parameter-shift derivative of variances saves a redundant evaluation of the
  corresponding unshifted expectation value tape, if possible
  [(#3744)](https://github.com/PennyLaneAI/pennylane/pull/3744)

* `qml.purity` is added as a measurement process for purity
  [(#3551)](https://github.com/PennyLaneAI/pennylane/pull/3551)

* `qml.math.matmul` now supports PyTorch and Autograd tensors.
  [(#3613)](https://github.com/PennyLaneAI/pennylane/pull/3613)

* `qml.math.size` now supports PyTorch tensors.
  [(#3606)](https://github.com/PennyLaneAI/pennylane/pull/3606)

* `qml.purity` can now be used as a measurement process.
  [(#3551)](https://github.com/PennyLaneAI/pennylane/pull/3551)

* Most quantum channels are now fully differentiable on all interfaces.
  [(#3612)](https://github.com/PennyLaneAI/pennylane/pull/3612)

* The `qml.equal` function has been extended to compare `Prod` and `Sum` operators.
  [(#3516)](https://github.com/PennyLaneAI/pennylane/pull/3516)

* `qml.ControlledQubitUnitary` now inherits from `ControlledOp`, which defines `decomposition`, `expand`, and `sparse_matrix` rather than raising an error.
  [(#3450)](https://github.com/PennyLaneAI/pennylane/pull/3450)

* Parameter broadcasting support has been added for the `Controlled` class if the base operator supports
  broadcasting.
  [(#3450)](https://github.com/PennyLaneAI/pennylane/pull/3450)

* The `qml.generator` function now checks if the generator is hermitian, rather than whether it is a subclass of
  `Observable`. This allows it to return valid generators from `SymbolicOp` and `CompositeOp` classes.
 [(#3485)](https://github.com/PennyLaneAI/pennylane/pull/3485)

* Support for two-qubit unitary decomposition with JAX-JIT has been added.
  [(#3569)](https://github.com/PennyLaneAI/pennylane/pull/3569)

* The `numpy` version has been constrained to `<1.24`.
  [(#3563)](https://github.com/PennyLaneAI/pennylane/pull/3563)

* In-place inversion has been removed for qutrit operations in preparation for the
  removal of in-place inversion.
  [(#3566)](https://github.com/PennyLaneAI/pennylane/pull/3566)

* Validation has been added on gradient keyword arguments when initializing a QNode — if unexpected keyword arguments are passed,
  a `UserWarning` is raised. A list of the current expected gradient function keyword arguments can be accessed via
  `qml.gradients.SUPPORTED_GRADIENT_KWARGS`.
  [(#3526)](https://github.com/PennyLaneAI/pennylane/pull/3526)

* The `PauliSentence.operation()` method has been improved to avoid instantiating an `SProd` operator when
  the coefficient is equal to 1.
  [(#3595)](https://github.com/PennyLaneAI/pennylane/pull/3595)

* Writing Hamiltonians to a file using the `data` module has been improved by employing a condensed writing format.
  [(#3592)](https://github.com/PennyLaneAI/pennylane/pull/3592)

* Lazy-loading in the `Dataset.read()` method is more universally supported.
  [(#3605)](https://github.com/PennyLaneAI/pennylane/pull/3605)

* Implemented the XYX single-qubit unitary decomposition.
  [(#3628)](https://github.com/PennyLaneAI/pennylane/pull/3628)

* `Sum` and `Prod` operations now have broadcasted operands.
  [(#3611)](https://github.com/PennyLaneAI/pennylane/pull/3611)

* All dunder methods now return `NotImplemented`, allowing the right dunder method (e.g. `__radd__`)
  of the other class to be called.
  [(#3631)](https://github.com/PennyLaneAI/pennylane/pull/3631)

* The `qml.GellMann` operators now include their index when displayed.
  [(#3641)](https://github.com/PennyLaneAI/pennylane/pull/3641)

* The `ExecutionConfig` data class has been added.
  [(#3649)](https://github.com/PennyLaneAI/pennylane/pull/3649)

* All `Operator`'s input parameters that are lists are cast into vanilla numpy arrays.
  [(#3659)](https://github.com/PennyLaneAI/pennylane/pull/3659)

* The `StatePrep` class has been added as an interface that state-prep operators must implement.
  [(#3654)](https://github.com/PennyLaneAI/pennylane/pull/3654)

* Allow batching in all `SymbolicOp` operators, which include `Exp`, `Pow` and `SProd`.
  [(#3597)](https://github.com/PennyLaneAI/pennylane/pull/3597)

* `qml.pauli.is_pauli_word` now supports `Prod` and `SProd` operators, and it returns `False` when a
  `Hamiltonian` contains more than one term.
  [(#3692)](https://github.com/PennyLaneAI/pennylane/pull/3692)

* `qml.pauli.pauli_word_to_string` now supports `Prod`, `SProd` and `Hamiltonian` operators.
  [(#3692)](https://github.com/PennyLaneAI/pennylane/pull/3692)

* `BasisState` now implements the `StatePrep` interface.
  [(#3693)](https://github.com/PennyLaneAI/pennylane/pull/3693)

* `QubitStateVector` now implements the `StatePrep` interface.
  [(#3685)](https://github.com/PennyLaneAI/pennylane/pull/3685)

* `QuantumMonteCarlo` template is now JAX-JIT compatible when passing `jax.numpy` arrays to the template.
  [(#3734)](https://github.com/PennyLaneAI/pennylane/pull/3734)

* `DefaultQubitJax` now supports evolving the state vector when executing `ParametrizedEvolution`
  gates.
  [(#3743)](https://github.com/PennyLaneAI/pennylane/pull/3743)

<h3>Breaking changes</h3>

* The argument `mode` in execution is replaced by the boolean `grad_on_execution` in the new execution pipeline.
  [(#3723)](https://github.com/PennyLaneAI/pennylane/pull/3723)

* `qml.VQECost` is removed.
  [(#3735)](https://github.com/PennyLaneAI/pennylane/pull/3735)

* The default interface is now `auto`. There is no need to specify the interface anymore! It is automatically
  determined by checking your `QNode` parameters.
  [(#3677)](https://github.com/PennyLaneAI/pennylane/pull/3677)

  ```python
  import jax
  import jax.numpy as jnp

  qml.enable_return()
  a = jnp.array(0.1)
  b = jnp.array(0.2)

  dev = qml.device("default.qubit", wires=2)

  @qml.qnode(dev)
  def circuit(a, b):
      qml.RY(a, wires=0)
      qml.RX(b, wires=1)
      qml.CNOT(wires=[0, 1])
      return qml.expval(qml.PauliZ(0)), qml.expval(qml.PauliY(1))
  ```

  ```pycon
  >>> circuit(a, b)
  (Array(0.9950042, dtype=float32), Array(-0.19767681, dtype=float32))
  >>> jac = jax.jacobian(circuit)(a, b)
  (Array(-0.09983341, dtype=float32, weak_type=True), Array(0.01983384, dtype=float32, weak_type=True))
  ```
<<<<<<< HEAD
  
=======

>>>>>>> 0f48aa6f
  It comes with the fact that the interface is determined during the `QNode` call instead of the
  initialization. It means that the `gradient_fn` and `gradient_kwargs` are only defined on the QNode at the beginning
  of the call. As well, without specifying the interface it is not possible to guarantee that the device will not be changed
  during the call if you are using backprop(`default.qubit` to `default.qubit,jax`e.g.) whereas before it was happening at
  initialization, therefore you should not try to track the device without specifying the interface.

* The tape method `get_operation` can also now return the operation index in the tape, and it can be
  activated by setting the `return_op_index` to `True`: `get_operation(idx, return_op_index=True)`. It will become
  the default in version 0.30.
  [(#3667)](https://github.com/PennyLaneAI/pennylane/pull/3667)

* `Operation.inv()` and the `Operation.inverse` setter have been removed. Please use `qml.adjoint` or `qml.pow` instead.
  [(#3618)](https://github.com/PennyLaneAI/pennylane/pull/3618)

  For example, instead of

  ```pycon
  >>> qml.PauliX(0).inv()
  ```

  use

  ```pycon
  >>> qml.adjoint(qml.PauliX(0))
  ```

* The `Operation.inverse` property has been removed completely.
  [(#3725)](https://github.com/PennyLaneAI/pennylane/pull/3725)

* The target wires of `qml.ControlledQubitUnitary` are no longer available via `op.hyperparameters["u_wires"]`.
  Instead, they can be accesses via `op.base.wires` or `op.target_wires`.
  [(#3450)](https://github.com/PennyLaneAI/pennylane/pull/3450)

* The tape constructed by a QNode is no longer queued to surrounding contexts.
  [(#3509)](https://github.com/PennyLaneAI/pennylane/pull/3509)

* Nested operators like `Tensor`, `Hamiltonian`, and `Adjoint` now remove their owned operators
  from the queue instead of updating their metadata to have an `"owner"`.
  [(#3282)](https://github.com/PennyLaneAI/pennylane/pull/3282)

* `qchem.scf`, `RandomLayers.compute_decomposition`, and `Wires.select_random` now use
  local random number generators instead of global random number generators. This may lead to slighlty
  different random numbers and an independence of the results from the global random number generation state.
  Please provide a seed to each individual function instead if you want controllable results.
  [(#3624)](https://github.com/PennyLaneAI/pennylane/pull/3624)

* `qml.transforms.measurement_grouping` has been removed. Users should use `qml.transforms.hamiltonian_expand`
  instead.
  [(#3701)](https://github.com/PennyLaneAI/pennylane/pull/3701)

<h3>Deprecations</h3>

* Deprecate the `collections` module.
  [(#3686)](https://github.com/PennyLaneAI/pennylane/pull/3686)

* `qml.op_sum` has been deprecated. Users should use `qml.sum` instead.
  [(#3686)](https://github.com/PennyLaneAI/pennylane/pull/3686)

* The use of `Evolution` directly has been deprecated. Users should use `qml.evolve` instead.
  This new function changes the sign of the given parameter.
  [(#3706)](https://github.com/PennyLaneAI/pennylane/pull/3706)

<h3>Documentation</h3>

* Organizes the module for documentation for ``operation``.
  [(#3664)](https://github.com/PennyLaneAI/pennylane/pull/3664)

* Updated the code example in `qml.SparseHamiltonian` with the correct wire range.
  [(#3643)](https://github.com/PennyLaneAI/pennylane/pull/3643)

* A hyperlink has been added in the text for a URL in the `qml.qchem.mol_data` docstring.
  [(#3644)](https://github.com/PennyLaneAI/pennylane/pull/3644)

* A typo was corrected in the documentation for `qml.math.vn_entropy()`.
[(#3740)](https://github.com/PennyLaneAI/pennylane/pull/3740)

<h3>Bug fixes</h3>

* Fixed a bug in `qml.transforms.metric_tensor` where prefactors of operation generators were taken
  into account multiple times, leading to wrong outputs for non-standard operations.
  [(#3579)](https://github.com/PennyLaneAI/pennylane/pull/3579)

* Local random number generators are now used where possible to avoid mutating the global random state.
  [(#3624)](https://github.com/PennyLaneAI/pennylane/pull/3624)

* Handles breaking the `networkx` version change by selectively skipping a `qcut` TensorFlow-JIT test.
  [(#3609)](https://github.com/PennyLaneAI/pennylane/pull/3609)
  [(#3619)](https://github.com/PennyLaneAI/pennylane/pull/3619)

* Fixed the wires for the `Y` decomposition in the ZX calculus transform.
  [(#3598)](https://github.com/PennyLaneAI/pennylane/pull/3598)

* `qml.pauli.PauliWord` is now pickle-able.
  [(#3588)](https://github.com/PennyLaneAI/pennylane/pull/3588)

* Child classes of `QuantumScript` now return their own type when using `SomeChildClass.from_queue`.
  [(#3501)](https://github.com/PennyLaneAI/pennylane/pull/3501)

* A typo has been fixed in the calculation and error messages in `operation.py`
  [(#3536)](https://github.com/PennyLaneAI/pennylane/pull/3536)

* `Dataset.write()` now ensures that any lazy-loaded values are loaded before they are written to a file.
  [(#3605)](https://github.com/PennyLaneAI/pennylane/pull/3605)

* `Tensor._batch_size` is now set to `None` during initialization, copying and `map_wires`.
  [(#3642)](https://github.com/PennyLaneAI/pennylane/pull/3642)
  [(#3661)](https://github.com/PennyLaneAI/pennylane/pull/3661)

* `Tensor.has_matrix` is now set to `True`.
  [(#3647)](https://github.com/PennyLaneAI/pennylane/pull/3647)

* Fixed typo in the example of IsingZZ gate decomposition
  [(#3676)](https://github.com/PennyLaneAI/pennylane/pull/3676)

* Fixed a bug that made tapes/qnodes using `qml.Snapshot` incompatible with `qml.drawer.tape_mpl`.
  [(#3704)](https://github.com/PennyLaneAI/pennylane/pull/3704)

* `Tensor._pauli_rep` is set to `None` during initialization. Add `Tensor.data` setter.
  [(#3722)](https://github.com/PennyLaneAI/pennylane/pull/3722)

* Redirect `qml.math.ndim` to `jnp.ndim` when using it on a jax tensor.
  [(#3730)](https://github.com/PennyLaneAI/pennylane/pull/3730)

<h3>Contributors</h3>

This release contains contributions from (in alphabetical order):

Guillermo Alonso-Linaje
Juan Miguel Arrazola
Ikko Ashimine
Utkarsh Azad
Cristian Boghiu
Astral Cai
Isaac De Vlugt
Lillian M. A. Frederiksen
Soran Jahangiri
Christina Lee
Albert Mitjans Coma
Romain Moyard
Mudit Pandey
Borja Requena
Matthew Silverman
Antal Száva
David Wierichs<|MERGE_RESOLUTION|>--- conflicted
+++ resolved
@@ -574,11 +574,7 @@
   >>> jac = jax.jacobian(circuit)(a, b)
   (Array(-0.09983341, dtype=float32, weak_type=True), Array(0.01983384, dtype=float32, weak_type=True))
   ```
-<<<<<<< HEAD
-  
-=======
-
->>>>>>> 0f48aa6f
+
   It comes with the fact that the interface is determined during the `QNode` call instead of the
   initialization. It means that the `gradient_fn` and `gradient_kwargs` are only defined on the QNode at the beginning
   of the call. As well, without specifying the interface it is not possible to guarantee that the device will not be changed
