--- conflicted
+++ resolved
@@ -603,15 +603,13 @@
   optimization step updates.
   [(#1929)](https://github.com/PennyLaneAI/pennylane/pull/1929)
 
-<<<<<<< HEAD
 * Fixes a bug where differentiating a QNode with multiple array
   arguments via `qml.gradients.param_shift` throws an error.
   [(#1989)](https://github.com/PennyLaneAI/pennylane/pull/1989)
-=======
+
 * `AmplitudeEmbedding` template no longer produces a `ComplexWarning`
   when the `features` parameter is batched and provided as a 2D array.
   [(#1990)](https://github.com/PennyLaneAI/pennylane/pull/1990)
->>>>>>> 29699d24
 
 <h3>Documentation</h3>
 
