# Release 0.44.0-dev (development release)

<h3>New features since last release</h3>

<h4>Bucket-Brigade QRAM </h4>

* Bucket Brigade QRAM is implemented as a template :class:`~.BBQRAM` to allow for selection of bitstrings in 
  superposition.
  [(#8670)](https://github.com/PennyLaneAI/pennylane/pull/8670)

<h4>Quantum Automatic Differentiation </h4>

* Quantum Automatic Differentiation implemented to allow automatic selection of optimal
  Hadamard gradient differentiation methods per [the paper](https://arxiv.org/pdf/2408.05406).
  [(#8640)](https://github.com/PennyLaneAI/pennylane/pull/8640)

<h4>Instantaneous Quantum Polynomial Circuits </h4>

* A new template for building an Instantaneous Quantum Polynomial (`~.IQP`) circuit has been added along with a 
  lightweight version (based on the :class:`~.estimator.resource_operator.ResourceOperator` class) to rapidly 
  estimate its resources. This unlocks easily estimating the resources of the IQP circuit introduced in the 
  `Train on classical, deploy on quantum <https://arxiv.org/abs/2503.02934>`_ work for generative quantum machine 
  learning.
  [(#8748)](https://github.com/PennyLaneAI/pennylane/pull/8748)

<h4>Pauli-based computation </h4>

* Users can now perform rapid Clifford+T decomposition with :func:`pennylane.qjit` using the new 
  :func:`~pennylane.transforms.gridsynth` compilation pass.
  This pass discretizes ``RZ`` and ``PhaseShift`` gates to either the Clifford+T basis or to the PPR basis.
  [(#8609)](https://github.com/PennyLaneAI/pennylane/pull/8609)
  [(#8764)](https://github.com/PennyLaneAI/pennylane/pull/8764)

* Writing circuits in terms of `Pauli product measurements <https://pennylane.ai/compilation/pauli-product-measurement>`_
  (PPMs) in PennyLane is now possible with the new :func:`~.pauli_measure` function.
  Using this function in tandem with :class:`~.PauliRot` to represent Pauli product rotations (PPRs) unlocks surface-code fault-tolerant quantum computing research spurred from `A Game of Surface Codes <http://arxiv.org/abs/1808.02892>`_.
  [(#8461)](https://github.com/PennyLaneAI/pennylane/pull/8461)
  [(#8631)](https://github.com/PennyLaneAI/pennylane/pull/8631)
  [(#8623)](https://github.com/PennyLaneAI/pennylane/pull/8623)
  [(#8663)](https://github.com/PennyLaneAI/pennylane/pull/8663)
  [(#8692)](https://github.com/PennyLaneAI/pennylane/pull/8692)

  The new :func:`~.pauli_measure` function is currently only for analysis on the ``null.qubit`` device, which allows for resource tracking with :func:`~.specs` and circuit inspection with :func:`~.drawer.draw`.

  In the following example, a measurement of the ``XY`` Pauli product on wires ``0`` and ``2`` is performed
  using :func:`~.pauli_measure`, followed by application of a :class:`~.PauliX` gate conditional on
  the outcome of the PPM:

  ```python
  import pennylane as qml

  dev = qml.device("null.qubit", wires=3)

  @qml.qnode(dev)
  def circuit():
      qml.Hadamard(0)
      qml.Hadamard(2)
      qml.PauliRot(np.pi / 4, pauli_word="XYZ", wires=[0, 1, 2])
      ppm = qml.pauli_measure(pauli_word="XY", wires=[0, 2])
      qml.cond(ppm, qml.X)(wires=1)
      return qml.expval(qml.Z(0))
  ```

  ```pycon
  >>> print(qml.draw(circuit)())
  0: ──H─╭RXYZ(0.79)─╭┤↗X├────┤  <Z>
  1: ────├RXYZ(0.79)─│──────X─┤
  2: ──H─╰RXYZ(0.79)─╰┤↗Y├──║─┤
                       ╚════╝
  ```

  By appliying the :func:`~.specs` function to the circuit above, you can easily determine its resource information.
  In this case, in addition to other gates, we can see that the circuit includes one PPR and one PPM operation (represented
  by the :class:`~.PauliRot` and :class:`~.ops.mid_measure.pauli_measure.PauliMeasure` gate types):

  ```pycon
  >>> print(qml.specs(circuit)()['resources'])
  Total qubit allocations: 3
  Total gates: 5
  Circuit depth: 4

  Gate types:
    Hadamard: 2
    PauliRot: 1
    PauliMeasure: 1
    Conditional(PauliX): 1

  Measurements:
    expval(PauliZ): 1
  ```

* Catalyst compilation passes designed for Pauli-based computation are now available in PennyLane, 
  providing accessibility for logical compilation research by directly integrating with 
  :func:`~.pauli_measure` and :class:`~.PauliRot` operations. This includes 
  :func:`pennylane.transforms.to_ppr`, :func:`pennylane.transforms.commute_ppr`, 
  :func:`pennylane.transforms.ppr_to_ppm`, 
  :func:`pennylane.transforms.merge_ppr_ppm`, :func:`pennylane.transforms.ppm_compilation`, 
  :func:`pennylane.transforms.reduce_t_depth`, 
  [(#8762)](https://github.com/PennyLaneAI/pennylane/pull/8762)

* New decomposition rules that decompose to :class:`~.PauliRot` are added for the following operators.
  [(#8700)](https://github.com/PennyLaneAI/pennylane/pull/8700)
  [(#8704)](https://github.com/PennyLaneAI/pennylane/pull/8704)

  - :class:`~.CRX`, :class:`~.CRY`, :class:`~.CRZ`
  - :class:`~.ControlledPhaseShift`
  - :class:`~.IsingXX`, :class:`~.IsingYY`, :class:`~.IsingZZ`
  - :class:`~.PSWAP`
  - :class:`~.RX`, :class:`~.RY`, :class:`~.RZ`
  - :class:`~.SingleExcitation`, :class:`~.DoubleExcitation`
  - :class:`~.SWAP`, :class:`~.ISWAP`, :class:`~.SISWAP`
  - :class:`~.CY`, :class:`~.CZ`, :class:`~.CSWAP`, :class:`~.CNOT`, :class:`~.Toffoli`

<h4>Compile Pipeline and Transforms </h4>

* Added a custom solver to :func:`~.transforms.intermediate_reps.rowcol` for linear systems
  over :math:`\mathbb{Z}_2` based on Gauss-Jordan elimination. This removes the need to install
  the ``galois`` package for this single function and provides a minor performance improvement.
  [(#8771)](https://github.com/PennyLaneAI/pennylane/pull/8771)

* Added decompositions of the ``RX``, ``RY`` and ``RZ`` rotations into one of the other two, as well
  as basis changing Clifford gates, to the graph-based decomposition system.
  [(#8569)](https://github.com/PennyLaneAI/pennylane/pull/8569)

* Arithmetic dunder methods (`__add__`, `__mul__`, `__rmul__`) have been added to
  :class:`~.transforms.core.TransformDispatcher`, :class:`~.transforms.core.TransformContainer`,
  and :class:`~.CompilePipeline` (previously known as the `TransformProgram`) to enable intuitive composition of transform programs using `+` and `*` operators.
  [(#8703)](https://github.com/PennyLaneAI/pennylane/pull/8703)

* `TransformProgram` now has a new method `remove` to remove all bound transforms that match the input.
  [(#8751)](https://github.com/PennyLaneAI/pennylane/pull/8751)

* In the past, calling a transform with only arguments or keyword but no tapes would raise an error.
  Now, two transforms can be concatenated naturally as

  ```python
  decompose(gate_set=gate_set) + merge_rotations(1e-6)
  ```

  [(#8730)](https://github.com/PennyLaneAI/pennylane/pull/8730)

* The `TransformProgram` has been renamed to :class:`~pennylane.transforms.core.CompilePipeline`, and uses of
  the term "transform program" has been updated to "compile pipeline" across the codebase. The class is still
  accessible as `TransformProgram` from `pennylane.transforms.core`, but the module `pennylane.transforms.core.transform_program`
  has been renamed to `pennylane.transforms.core.compile_pipeline`, and the old name is no longer available.
  [(#8735)](https://github.com/PennyLaneAI/pennylane/pull/8735)

* The :class:`~pennylane.transforms.core.CompilePipeline` (previously known as `TransformProgram`)
  is available at the top level namespace as `qml.CompilePipeline`.
  [(#8735)](https://github.com/PennyLaneAI/pennylane/pull/8735)

* Now `CompilePipeline` can dispatch to anything individual transforms can dispatch onto, including
  QNodes.
  [(#8731)](https://github.com/PennyLaneAI/pennylane/pull/8731)

* The :class:`~.CompilePipeline` (previously known as the `TransformProgram`) can now be constructed
  more flexibility with a variable number of arguments that are of types `TransformDispatcher`,
  `TransformContainer`, or other `CompilePipeline`s.
  [(#8750)](https://github.com/PennyLaneAI/pennylane/pull/8750)

<<<<<<< HEAD
<h3>Improvements 🛠</h3>

* The `ResourcesUndefinedError` has been removed from the `adjoint`, `ctrl`, and `pow` resource
  decomposition methods of `ResourceOperator` to avoid using errors as control flow.
  [(#8598)](https://github.com/PennyLaneAI/pennylane/pull/8598)
  
* Improved :mod:`estimator <pennylane.estimator>`'s
  resource decomposition of `PauliRot` to match the optimal resources
  for certain special cases of Pauli strings (e.g. for `XX` and `YY` type Pauli strings).
  [(#8562)](https://github.com/PennyLaneAI/pennylane/pull/8562)

* Added a new decomposition, `_decompose_2_cnots`, for the two-qubit decomposition for `QubitUnitary`.
  It supports the analytical decomposition a two-qubit unitary known to require exactly 2 CNOTs.
  [(#8666)](https://github.com/PennyLaneAI/pennylane/issues/8666)

=======
>>>>>>> 7137e0fc
* Quantum compilation passes in MLIR and XDSL can now be applied using the core PennyLane transform
  infrastructure, instead of using Catalyst-specific tools. This is made possible by a new argument in
  :func:`~pennylane.transform` and `~.TransformDispatcher` called ``pass_name``, which accepts a string
  corresponding to the name of the compilation pass.
  The ``pass_name`` argument ensures that the given compilation pass will be used when qjit'ing a
  workflow, where the pass is performed in MLIR or xDSL.
  [(#8539)](https://github.com/PennyLaneAI/pennylane/pull/8539)

<h4>Analyzing your algorithms quickly and easily with resource estimation</h4>

* Users can now set precisions for a larger variety of `ResourceOperator`s in
  :mod:`estimator <pennylane.estimator>` using
  :meth:`ResourceConfig.set_precision <pennylane.estimator.resource_config.ResourceConfig.set_precision>`
  thanks to the addition of the `resource_key` keyword argument.
  [(#8561)](https://github.com/PennyLaneAI/pennylane/pull/8561)

* Users can now estimate the resources of Trotterization for Pauli Hamiltonians, using the new
  :class:`estimator.PauliHamiltonian <pennylane.estimator.compact_hamiltonian.PauliHamiltonian>`
  resource Hamiltonian class and the new
  :class:`estimator.TrotterPauli <pennylane.estimator.templates.TrotterPauli>`
  resource operator.
  [(#8546)](https://github.com/PennyLaneAI/pennylane/pull/8546)

* Added `PauliHamiltonian.num_terms` property to the ``qml.estimator.PauliHamiltonian`` class.
  Users can more easily access the total number of terms (Pauli words) from the `PauliHamiltonian` object directly.
  [(#8761)](https://github.com/PennyLaneAI/pennylane/pull/8761)

<h4>Seamless resource tracking and circuit visualization for compiled programs </h4>

* A new :func:`~.marker` function allows for easy inspection at particular points in a transform program
  with :func:`~.specs` and :func:`~.drawer.draw` instead of having to increment ``level``
  by integer amounts when not using any Catalyst passes.
  [(#8684)](https://github.com/PennyLaneAI/pennylane/pull/8684)

  The :func:`~.marker` function works like a transform in PennyLane, and can be deployed as
  a decorator on top of QNodes:

  ```
  @qml.marker(level="rotations-merged")
  @qml.transforms.merge_rotations
  @qml.marker(level="my-level")
  @qml.transforms.cancel_inverses
  @qml.transforms.decompose(gate_set={qml.RX})
  @qml.qnode(qml.device('lightning.qubit'))
  def circuit():
      qml.RX(0.2,0)
      qml.X(0)
      qml.X(0)
      qml.RX(0.2, 0)
      return qml.state()
  ```

  The string supplied to ``marker`` can then be used as an argument to ``level`` in ``draw``
  and ``specs``, showing the cumulative result of applying transforms up to the marker:

  ```pycon
  >>> print(qml.draw(circuit, level="my-level")())
  0: ──RX(0.20)──RX(3.14)──RX(3.14)──RX(0.20)─┤  State
  >>> print(qml.draw(circuit, level="rotations-merged")())
  0: ──RX(6.68)─┤  State
  ```

<h3>Improvements 🛠</h3>

<h4>Resource estimation</h4>

* Added `Resources.total_wires` and `Resources.total_gates` properties to the 
  ``qml.estimator.Resources`` class. Users can more easily access these quantities from the `Resources` object directly.
  [(#8761)](https://github.com/PennyLaneAI/pennylane/pull/8761)

* Improved the resource decomposition for the :class:`~pennylane.estimator.QROM` class. The cost has
  been reduced in cases when users specify `restored = True` and `sel_swap_depth = 1`.
  [(#8761)](https://github.com/PennyLaneAI/pennylane/pull/8761)

* Improved :mod:`estimator <pennylane.estimator>`'s
  resource decomposition of `PauliRot` to match the optimal resources
  for certain special cases of Pauli strings (e.g. for `XX` and `YY` type Pauli strings).
  [(#8562)](https://github.com/PennyLaneAI/pennylane/pull/8562)

* Users can now estimate the resources for quantum circuits that contain or decompose into
  any of the following symbolic operators: :class:`~.ChangeOpBasis`, :class:`~.Prod`,
  :class:`~.Controlled`, :class:`~.ControlledOp`, :class:`~.Pow`, and :class:`~.Adjoint`.
  [(#8464)](https://github.com/PennyLaneAI/pennylane/pull/8464)

<h4>Decompositions</h4>

* A new decomposition has been added for the Controlled :class:`~.SemiAdder`,
  which is efficient and skips controlling all gates in its decomposition.
  [(#8423)](https://github.com/PennyLaneAI/pennylane/pull/8423)

* Added a :meth:`~pennylane.devices.DeviceCapabilities.gate_set` method to :class:`~pennylane.devices.DeviceCapabilities`
  that produces a set of gate names to be used as the target gate set in decompositions.
  [(#8522)](https://github.com/PennyLaneAI/pennylane/pull/8522)

* The :func:`~pennylane.transforms.decompose` transform now accepts a `minimize_work_wires` argument. With
  the new graph-based decomposition system activated via :func:`~pennylane.decomposition.enable_graph`,
  and `minimize_work_wires` set to `True`, the decomposition system will select decomposition rules that
  minimizes the maximum number of simultaneously allocated work wires.
  [(#8729)](https://github.com/PennyLaneAI/pennylane/pull/8729)
  [(#8734)](https://github.com/PennyLaneAI/pennylane/pull/8734)

* Added a new decomposition, `_decompose_2_cnots`, for the two-qubit decomposition for `QubitUnitary`.
  It supports the analytical decomposition a two-qubit unitary known to require exactly 2 CNOTs.
  [(#8666)](https://github.com/PennyLaneAI/pennylane/issues/8666)

* `Operator.decomposition` will fallback to the first entry in `qml.list_decomps` if the `Operator.compute_decomposition`
  method is not overridden.
  [(#8686)](https://github.com/PennyLaneAI/pennylane/pull/8686)

* The `~.BasisRotation` graph decomposition was re-written in a qjit friendly way with PennyLane control flow.
  [(#8560)](https://github.com/PennyLaneAI/pennylane/pull/8560)
  [(#8608)](https://github.com/PennyLaneAI/pennylane/pull/8608)
  [(#8620)](https://github.com/PennyLaneAI/pennylane/pull/8620)

* The new graph based decompositions system enabled via :func:`~.decomposition.enable_graph` now supports the following
  additional templates.
  [(#8520)](https://github.com/PennyLaneAI/pennylane/pull/8520)
  [(#8515)](https://github.com/PennyLaneAI/pennylane/pull/8515)
  [(#8516)](https://github.com/PennyLaneAI/pennylane/pull/8516)
  [(#8555)](https://github.com/PennyLaneAI/pennylane/pull/8555)
  [(#8558)](https://github.com/PennyLaneAI/pennylane/pull/8558)
  [(#8538)](https://github.com/PennyLaneAI/pennylane/pull/8538)
  [(#8534)](https://github.com/PennyLaneAI/pennylane/pull/8534)
  [(#8582)](https://github.com/PennyLaneAI/pennylane/pull/8582)
  [(#8543)](https://github.com/PennyLaneAI/pennylane/pull/8543)
  [(#8554)](https://github.com/PennyLaneAI/pennylane/pull/8554)
  [(#8616)](https://github.com/PennyLaneAI/pennylane/pull/8616)
  [(#8602)](https://github.com/PennyLaneAI/pennylane/pull/8602)
  [(#8600)](https://github.com/PennyLaneAI/pennylane/pull/8600)
  [(#8601)](https://github.com/PennyLaneAI/pennylane/pull/8601)
  [(#8595)](https://github.com/PennyLaneAI/pennylane/pull/8595)
  [(#8586)](https://github.com/PennyLaneAI/pennylane/pull/8586)
  [(#8614)](https://github.com/PennyLaneAI/pennylane/pull/8614)

  - :class:`~.QSVT`
  - :class:`~.AmplitudeEmbedding`
  - :class:`~.AllSinglesDoubles`
  - :class:`~.SimplifiedTwoDesign`
  - :class:`~.GateFabric`
  - :class:`~.AngleEmbedding`
  - :class:`~.IQPEmbedding`
  - :class:`~.kUpCCGSD`
  - :class:`~.QAOAEmbedding`
  - :class:`~.BasicEntanglerLayers`
  - :class:`~.HilbertSchmidt`
  - :class:`~.LocalHilbertSchmidt`
  - :class:`~.QuantumMonteCarlo`
  - :class:`~.ArbitraryUnitary`
  - :class:`~.ApproxTimeEvolution`
  - :class:`~.ParticleConservingU2`
  - :class:`~.ParticleConservingU1`
  - :class:`~.CommutingEvolution`

* A new decomposition has been added to :class:`pennylane.Toffoli`. This decomposition uses one
  work wire and :class:`pennylane.TemporaryAND` operators to reduce the resources needed.
  [(#8549)](https://github.com/PennyLaneAI/pennylane/pull/8549)

* The :func:`~pennylane.pauli_decompose` now supports decomposing scipy's sparse matrices,
  allowing for efficient decomposition of large matrices that cannot fit in memory when written as
  dense arrays.
  [(#8612)](https://github.com/PennyLaneAI/pennylane/pull/8612)
  
* A decomposition has been added to the adjoint of :class:`pennylane.TemporaryAND`. This decomposition relies on mid-circuit measurments and does not require any T gates.
  [(#8633)](https://github.com/PennyLaneAI/pennylane/pull/8633)

* The graph-based decomposition system now supports decomposition rules that contains mid-circuit measurements.
  [(#8079)](https://github.com/PennyLaneAI/pennylane/pull/8079)

* The decompositions for several templates have been updated to use
  :class:`~.ops.op_math.ChangeOpBasis`, which makes their decompositions more resource efficient
  by eliminating unnecessary controlled operations. The templates include :class:`~.PhaseAdder`,
  :class:`~.TemporaryAND`, :class:`~.QSVT`, and :class:`~.SelectPauliRot`.
  [(#8490)](https://github.com/PennyLaneAI/pennylane/pull/8490)
  [(#8577)](https://github.com/PennyLaneAI/pennylane/pull/8577)
  [(#8721)](https://github.com/PennyLaneAI/pennylane/issues/8721)

<h4>Other improvements</h4>

* The constant to convert the length unit Bohr to Angstrom in ``qml.qchem`` is updated to use scipy
  constants.
  [(#8537)](https://github.com/PennyLaneAI/pennylane/pull/8537)

* `@partial` is not needed anymore for using transforms as decorators with arguments.
  Now, the following two usages are equivalent:

  ```python
  @partial(qml.transforms.decompose, gate_set={qml.RX, qml.CNOT})
  @qml.qnode(qml.device('default.qubit', wires=2))
  def circuit():
      qml.Hadamard(wires=0)
      qml.CZ(wires=[0,1])
      return qml.expval(qml.Z(0))
  ```

  ```python
  @qml.transforms.decompose(gate_set={qml.RX, qml.CNOT})
  @qml.qnode(qml.device('default.qubit', wires=2))
  def circuit():
      qml.Hadamard(wires=0)
      qml.CZ(wires=[0,1])
      return qml.expval(qml.Z(0))
  ```

  [(#8730)](https://github.com/PennyLaneAI/pennylane/pull/8730)
  [(#8754)](https://github.com/PennyLaneAI/pennylane/pull/8754)

* :class:`~.transforms.core.TransformContainer` has been renamed to :class:`~.transforms.core.BoundTransform`.
  The old name is still available in the same location.
  [(#8753)](https://github.com/PennyLaneAI/pennylane/pull/8753)

* `qml.for_loop` will now fall back to a standard Python `for` loop if capturing a condensed, structured loop fails
  with program capture enabled.
  [(#8615)](https://github.com/PennyLaneAI/pennylane/pull/8615)

* `qml.cond` will now use standard Python logic if all predicates have concrete values. A nested
  control flow primitive will no longer be captured as it is not needed.
  [(#8634)](https://github.com/PennyLaneAI/pennylane/pull/8634)

* Added a keyword argument ``recursive`` to ``qml.transforms.cancel_inverses`` that enables
  recursive cancellation of nested pairs of mutually inverse gates. This makes the transform
  more powerful, because it can cancel larger blocks of inverse gates without having to scan
  the circuit from scratch. By default, the recursive cancellation is enabled (``recursive=True``).
  To obtain previous behaviour, disable it by setting ``recursive=False``.
  [(#8483)](https://github.com/PennyLaneAI/pennylane/pull/8483)

* `qml.grad` and `qml.jacobian` now lazily dispatch to catalyst and program
  capture, allowing for `qml.qjit(qml.grad(c))` and `qml.qjit(qml.jacobian(c))` to work.
  [(#8382)](https://github.com/PennyLaneAI/pennylane/pull/8382)

* Both the generic and transform-specific application behavior of a `qml.transforms.core.TransformDispatcher`
  can be overwritten with `TransformDispatcher.generic_register` and `my_transform.register`.
  [(#7797)](https://github.com/PennyLaneAI/pennylane/pull/7797)

* With capture enabled, measurements can now be performed on Operator instances passed as closure
  variables from outside the workflow scope.
  [(#8504)](https://github.com/PennyLaneAI/pennylane/pull/8504)

* Wires can be specified via `range` with program capture and autograph.
  [(#8500)](https://github.com/PennyLaneAI/pennylane/pull/8500)

* The :func:`~pennylane.transforms.decompose` transform no longer raises an error if both `gate_set` and
  `stopping_condition` are provided, or if `gate_set` is a dictionary, when the new graph-based decomposition
  system is disabled.
  [(#8532)](https://github.com/PennyLaneAI/pennylane/pull/8532)

* The `~pennylane.estimator.compact_hamiltonian.CDFHamiltonian`, `~pennylane.estimator.compact_hamiltonian.THCHamiltonian`,
  `~pennylane.estimator.compact_hamiltonian.VibrationalHamiltonian`, and `~pennylane.estimator.compact_hamiltonian.VibronicHamiltonian`
  classes were modified to take the 1-norm of the Hamiltonian as an optional argument.
  [(#8697)](https://github.com/PennyLaneAI/pennylane/pull/8697)

<h3>Labs: a place for unified and rapid prototyping of research software 🧪</h3>

* A new transform :func:`~.transforms.select_pauli_rot_phase_gradient` has been added. It allows 
  implementing arbitrary :class:`~.SelectPauliRot` rotations with a phase gradient resource state and 
  semi-in-place addition (:class:`~.SemiAdder`).
  [(#8738)](https://github.com/PennyLaneAI/pennylane/pull/8738)

<h3>Breaking changes 💔</h3>

* The output format of `qml.specs` has been restructured into a dataclass to streamline the outputs.
  Some legacy information has been removed from the new output format.
  [(#8713)](https://github.com/PennyLaneAI/pennylane/pull/8713)

* The unified compiler, implemented in the `qml.compiler.python_compiler` submodule, has been removed from PennyLane.
  It has been migrated to Catalyst, available as `catalyst.python_interface`.
  [(#8662)](https://github.com/PennyLaneAI/pennylane/pull/8662)

* `qml.transforms.map_wires` no longer supports plxpr transforms.
  [(#8683)](https://github.com/PennyLaneAI/pennylane/pull/8683)

* ``QuantumScript.to_openqasm`` has been removed. Please use ``qml.to_openqasm`` instead. This removes duplicated
  functionality for converting a circuit to OpenQASM code.
  [(#8499)](https://github.com/PennyLaneAI/pennylane/pull/8499)

* Providing ``num_steps`` to :func:`pennylane.evolve`, :func:`pennylane.exp`, :class:`pennylane.ops.Evolution`,
  and :class:`pennylane.ops.Exp` has been disallowed. Instead, use :class:`~.TrotterProduct` for approximate
  methods, providing the ``n`` parameter to perform the Suzuki-Trotter product approximation of a Hamiltonian
  with the specified number of Trotter steps.
  [(#8474)](https://github.com/PennyLaneAI/pennylane/pull/8474)

  As a concrete example, consider the following case:

  .. code-block:: python

    coeffs = [0.5, -0.6]
    ops = [qml.X(0), qml.X(0) @ qml.Y(1)]
    H_flat = qml.dot(coeffs, ops)

  Instead of computing the Suzuki-Trotter product approximation as:

  ```pycon
  >>> qml.evolve(H_flat, num_steps=2).decomposition()
  [RX(0.5, wires=[0]),
  PauliRot(-0.6, XY, wires=[0, 1]),
  RX(0.5, wires=[0]),
  PauliRot(-0.6, XY, wires=[0, 1])]
  ```

  The same result can be obtained using :class:`~.TrotterProduct` as follows:

  ```pycon
  >>> decomp_ops = qml.adjoint(qml.TrotterProduct(H_flat, time=1.0, n=2)).decomposition()
  >>> [simp_op for op in decomp_ops for simp_op in map(qml.simplify, op.decomposition())]
  [RX(0.5, wires=[0]),
  PauliRot(-0.6, XY, wires=[0, 1]),
  RX(0.5, wires=[0]),
  PauliRot(-0.6, XY, wires=[0, 1])]
  ```

* The value ``None`` has been removed as a valid argument to the ``level`` parameter in the
  :func:`pennylane.workflow.get_transform_program`, :func:`pennylane.workflow.construct_batch`,
  :func:`pennylane.draw`, :func:`pennylane.draw_mpl`, and :func:`pennylane.specs` transforms.
  Please use ``level='device'`` instead to apply the transform at the device level.
  [(#8477)](https://github.com/PennyLaneAI/pennylane/pull/8477)

* Access to ``add_noise``, ``insert`` and noise mitigation transforms from the ``pennylane.transforms`` module is deprecated.
  Instead, these functions should be imported from the ``pennylane.noise`` module.
  [(#8477)](https://github.com/PennyLaneAI/pennylane/pull/8477)

* ``qml.qnn.cost.SquaredErrorLoss`` has been removed. Instead, this hybrid workflow can be accomplished
  with a function like ``loss = lambda *args: (circuit(*args) - target)**2``.
  [(#8477)](https://github.com/PennyLaneAI/pennylane/pull/8477)

* Some unnecessary methods of the ``qml.CircuitGraph`` class have been removed:
  [(#8477)](https://github.com/PennyLaneAI/pennylane/pull/8477)

  - ``print_contents`` in favor of ``print(obj)``
  - ``observables_in_order`` in favor of ``observables``
  - ``operations_in_order`` in favor of ``operations``
  - ``ancestors_in_order(obj)`` in favor of ``ancestors(obj, sort=True)``
  - ``descendants_in_order(obj)`` in favor of ``descendants(obj, sort=True)``

* ``pennylane.devices.DefaultExecutionConfig`` has been removed. Instead, use
  ``qml.devices.ExecutionConfig()`` to create a default execution configuration.
  [(#8470)](https://github.com/PennyLaneAI/pennylane/pull/8470)

* Specifying the ``work_wire_type`` argument in ``qml.ctrl`` and other controlled operators as ``"clean"`` or
  ``"dirty"`` is disallowed. Use ``"zeroed"`` to indicate that the work wires are initially in the :math:`|0\rangle`
  state, and ``"borrowed"`` to indicate that the work wires can be in any arbitrary state. In both cases, the
  work wires are assumed to be restored to their original state upon completing the decomposition.
  [(#8470)](https://github.com/PennyLaneAI/pennylane/pull/8470)

* `QuantumScript.shape` and `QuantumScript.numeric_type` are removed. The corresponding `MeasurementProcess`
  methods should be used instead.
  [(#8468)](https://github.com/PennyLaneAI/pennylane/pull/8468)

* `MeasurementProcess.expand` is removed.
  `qml.tape.QuantumScript(mp.obs.diagonalizing_gates(), [type(mp)(eigvals=mp.obs.eigvals(), wires=mp.obs.wires)])`
  can be used instead.
  [(#8468)](https://github.com/PennyLaneAI/pennylane/pull/8468)

* The `qml.QNode.add_transform` method is removed.
  Instead, please use `QNode.transform_program.push_back(transform_container=transform_container)`.
  [(#8468)](https://github.com/PennyLaneAI/pennylane/pull/8468)

* The `TransformProgram` has been renamed to :class:`~pennylane.transforms.core.CompilePipeline`, and uses of
  the term "transform program" has been updated to "compile pipeline" across the codebase. The class is still
  accessible as `TransformProgram` from `pennylane.transforms.core`, but the module `pennylane.transforms.core.transform_program`
  has been renamed to `pennylane.transforms.core.compile_pipeline`, and the old name is no longer available.
  [(#8735)](https://github.com/PennyLaneAI/pennylane/pull/8735)

* The ``max_work_wires`` argument of the :func:`~pennylane.transforms.decompose` transform has been renamed to ``num_work_wires``.
  [(#8769)](https://github.com/PennyLaneAI/pennylane/pull/8769)

* ``argnum`` has been renamed ``argnums`` for ``qml.grad``, ``qml.jacobian``, ``qml.jvp`` and ``qml.vjp``.
  [(#8496)](https://github.com/PennyLaneAI/pennylane/pull/8496)
  [(#8481)](https://github.com/PennyLaneAI/pennylane/pull/8481)

* `qml.cond`, the `QNode`, transforms, `qml.grad`, and `qml.jacobian` no longer treat all keyword arguments as static
  arguments. They are instead treated as dynamic, numerical inputs, matching the behaviour of Jax and Catalyst.
  [(#8290)](https://github.com/PennyLaneAI/pennylane/pull/8290)

* `qml.cond` will also accept a partial of an operator type as the true function without a false function
  when capture is enabled.
  [(#8776)](https://github.com/PennyLaneAI/pennylane/pull/8776)
  
<h3>Deprecations 👋</h3>

* Maintenance support of NumPy<2.0 is deprecated as of v0.44 and will be completely dropped in v0.45.
  Future versions of PennyLane will only work with NumPy>=2.0.
  We recommend upgrading your version of NumPy to benefit from enhanced support and features.
  [(#8578)](https://github.com/PennyLaneAI/pennylane/pull/8578)
  [(#8497)](https://github.com/PennyLaneAI/pennylane/pull/8497)

* The ``custom_decomps`` keyword argument to ``qml.device`` has been deprecated and will be removed
  in 0.45. Instead, with ``qml.decomposition.enable_graph()``, new decomposition rules can be defined as
  quantum functions with registered resources. See :mod:`pennylane.decomposition` for more details.

* `qml.measure`, `qml.measurements.MidMeasureMP`, `qml.measurements.MeasurementValue`,
  and `qml.measurements.get_mcm_predicates` are now located in `qml.ops.mid_measure`.
  `MidMeasureMP` is now renamed to `MidMeasure`.
  `qml.measurements.find_post_processed_mcms` is now `qml.devices.qubit.simulate._find_post_processed_mcms`,
  and is being made private, as it is an utility for tree-traversal.
  [(#8466)](https://github.com/PennyLaneAI/pennylane/pull/8466)

* The ``pennylane.operation.Operator.is_hermitian`` property has been deprecated and renamed
  to ``pennylane.operation.Operator.is_verified_hermitian`` as it better reflects the functionality of this property.
  The deprecated access through ``is_hermitian`` will be removed in PennyLane v0.45.
  Alternatively, consider using the ``pennylane.is_hermitian`` function instead as it provides a more reliable check for hermiticity.
  Please be aware that it comes with a higher computational cost.
  [(#8494)](https://github.com/PennyLaneAI/pennylane/pull/8494)

* Access to the follow functions and classes from the ``pennylane.resources`` module are deprecated. Instead, these functions must be imported from the ``pennylane.estimator`` module.
  [(#8484)](https://github.com/PennyLaneAI/pennylane/pull/8484)

  - ``qml.estimator.estimate_shots`` in favor of ``qml.resources.estimate_shots``
  - ``qml.estimator.estimate_error`` in favor of ``qml.resources.estimate_error``
  - ``qml.estimator.FirstQuantization`` in favor of ``qml.resources.FirstQuantization``
  - ``qml.estimator.DoubleFactorization`` in favor of ``qml.resources.DoubleFactorization``

* The :func:`pennylane.devices.preprocess.mid_circuit_measurements` transform is deprecated. Instead,
  the device should determine which mcm method to use, and explicitly include :func:`~pennylane.transforms.dynamic_one_shot`
  or :func:`~pennylane.transforms.defer_measurements` in its preprocess transforms if necessary.
  [(#8467)](https://github.com/PennyLaneAI/pennylane/pull/8467)

* Passing a function to the ``gate_set`` argument in the :func:`~pennylane.transforms.decompose` transform
  is deprecated. The ``gate_set`` argument expects a static iterable of operator type and/or operator names,
  and the function should be passed to the ``stopping_condition`` argument instead.
  [(#8533)](https://github.com/PennyLaneAI/pennylane/pull/8533)

  The example below illustrates how you can provide a function as the ``stopping_condition`` in addition to providing a
  ``gate_set``. The decomposition of each operator will then stop once it reaches the gates in the ``gate_set`` or the
  ``stopping_condition`` is satisfied.

  ```python
  import pennylane as qml

  @qml.transforms.decompose(gate_set={"H", "T", "CNOT"}, stopping_condition=lambda op: len(op.wires) <= 2)
  @qml.qnode(qml.device("default.qubit"))
  def circuit():
      qml.Hadamard(wires=[0])
      qml.Toffoli(wires=[0,1,2])
      return qml.expval(qml.Z(0))
  ```

  ```pycon
  >>> print(qml.draw(circuit)())
  0: ──H────────╭●───────────╭●────╭●──T──╭●─┤  <Z>
  1: ────╭●─────│─────╭●─────│───T─╰X──T†─╰X─┤
  2: ──H─╰X──T†─╰X──T─╰X──T†─╰X──T──H────────┤
  ```

<h3>Internal changes ⚙️</h3>

* Updated `pyproject.toml` with project dependencies to replace the requirements files. Updated workflows to use installations from `pyproject.toml`.
  [(8702)](https://github.com/PennyLaneAI/pennylane/pull/8702)

* `qml.cond`, the `QNode`, transforms, `qml.grad`, and `qml.jacobian` no longer treat all keyword arguments as static
  arguments. They are instead treated as dynamic, numerical inputs, matching the behaviour of Jax and Catalyst.
  [(#8290)](https://github.com/PennyLaneAI/pennylane/pull/8290)

* To adjust to the Python 3.14, some error messages expectations have been updated in tests; `get_type_str` added a special branch to handle `Union`.
  The import of networkx is softened to not occur on import of pennylane to work around a bug in Python 3.14.1.
  [(#8568)](https://github.com/PennyLaneAI/pennylane/pull/8568)
  [(#8737)](https://github.com/PennyLaneAI/pennylane/pull/8737)

* Bump `jax` version to `0.7.1` for `capture` module.
  [(#8715)](https://github.com/PennyLaneAI/pennylane/pull/8715)

* Bump `jax` version to `0.7.0` for `capture` module.
  [(#8701)](https://github.com/PennyLaneAI/pennylane/pull/8701)

* Improve error handling when using PennyLane's experimental program capture functionality with an incompatible JAX version.
  [(#8723)](https://github.com/PennyLaneAI/pennylane/pull/8723)

* Bump `autoray` package version to `0.8.2`.
  [(#8674)](https://github.com/PennyLaneAI/pennylane/pull/8674)

* Update the schedule of nightly TestPyPI uploads to occur at the end rather than the beginning of all week days.
  [(#8672)](https://github.com/PennyLaneAI/pennylane/pull/8672)

* Add workflow to bump Catalyst and Lightning versions in the RC branch, create a new release tag and draft release, tag the RC branch, and create a PR to merge the RC branch into master.
  [(#8352)](https://github.com/PennyLaneAI/pennylane/pull/8352)

* Added `MCM_METHOD` and `POSTSELECT_MODE` `StrEnum` objects to improve validation and handling of `MCMConfig` creation.
  [(#8596)](https://github.com/PennyLaneAI/pennylane/pull/8596)

* Updated various docstrings to be compatible with the new documentation testing approach.
  [(#8635)](https://github.com/PennyLaneAI/pennylane/pull/8635)

* In program capture, transforms now have a single transform primitive that have a `transform` param that stores
  the `TransformDispatcher`. Before, each transform had its own primitive stored on the
  `TransformDispatcher._primitive` private property. It proved difficult to keep maintaining dispatch behaviour
  for every single transform.
  [(#8576)](https://github.com/PennyLaneAI/pennylane/pull/8576)
  [(#8639)](https://github.com/PennyLaneAI/pennylane/pull/8639)

* Updated documentation check workflow to run on pull requests on `v[0-9]+\.[0-9]+\.[0-9]+-docs` branches.
  [(#8590)](https://github.com/PennyLaneAI/pennylane/pull/8590)

* When program capture is enabled, there is no longer caching of the jaxpr on the QNode.
  [(#8629)](https://github.com/PennyLaneAI/pennylane/pull/8629)

* The `grad` and `jacobian` primitives now store the function under `fn`. There is also now a single `jacobian_p`
  primitive for use in program capture.
  [(#8357)](https://github.com/PennyLaneAI/pennylane/pull/8357)

* Update versions for `pylint`, `isort` and `black` in `format.yml`
  [(#8506)](https://github.com/PennyLaneAI/pennylane/pull/8506)

* Reclassifies `registers` as a tertiary module for use with tach.
  [(#8513)](https://github.com/PennyLaneAI/pennylane/pull/8513)

* The :class:`~pennylane.devices.LegacyDeviceFacade` is slightly refactored to implement `setup_execution_config` and `preprocess_transforms`
  separately as opposed to implementing a single `preprocess` method. Additionally, the `mid_circuit_measurements` transform has been removed
  from the preprocess transform program. Instead, the best mcm method is chosen in `setup_execution_config`. By default, the ``_capabilities``
  dictionary is queried for the ``"supports_mid_measure"`` property. If the underlying device defines a TOML file, the ``supported_mcm_methods``
  field in the TOML file is used as the source of truth.
  [(#8469)](https://github.com/PennyLaneAI/pennylane/pull/8469)
  [(#8486)](https://github.com/PennyLaneAI/pennylane/pull/8486)
  [(#8495)](https://github.com/PennyLaneAI/pennylane/pull/8495)

* The various private functions of the :class:`~pennylane.estimator.FirstQuantization` class have
  been modified to avoid using `numpy.matrix` as this function is deprecated.
  [(#8523)](https://github.com/PennyLaneAI/pennylane/pull/8523)

* The `ftqc` module now includes dummy transforms for several Catalyst/MLIR passes (`to-ppr`, `commute-ppr`, `merge-ppr-ppm`,
  `decompose-clifford-ppr`, `decompose-non-clifford-ppr`, `ppr-to-ppm`, `ppr-to-mbqc` and `reduce-t-depth`), to allow them to
  be captured as primitives in PLxPR and mapped to the MLIR passes in Catalyst. This enables using the passes with the unified
  compiler and program capture.
  [(#8519)](https://github.com/PennyLaneAI/pennylane/pull/8519)
  [(#8544)](https://github.com/PennyLaneAI/pennylane/pull/8544)

* Solovay-Kitaev decomposition using the :func:`~.clifford_t_decompostion` transform
  with ``method="sk"`` or directly via :func:`~.ops.sk_decomposition` now raises a more
  informative ``RuntimeError`` when used with JAX-JIT or :func:`~.qjit`.
  [(#8489)](https://github.com/PennyLaneAI/pennylane/pull/8489)

* Added a `skip_decomp_matrix_check` argument to :func:`~pennylane.ops.functions.assert_valid` that
  allows the test to skip the matrix check part of testing a decomposition rule but still verify
  that the resource function is correct.
  [(#8687)](https://github.com/PennyLaneAI/pennylane/pull/8687)

<<<<<<< HEAD
* Simplified the decomposition pipeline for the estimator module. ``qre.estimate`` was updated to call the base class's `symbolic_resource_decomp` method directly.
  [(#8641)](https://github.com/PennyLaneAI/pennylane/pull/8641)
=======
* Disabled autograph for the PauliRot decomposition rule as it should not be used with autograph. 
  [(#8765)](https://github.com/PennyLaneAI/pennylane/pull/8765)
>>>>>>> 7137e0fc

<h3>Documentation 📝</h3>

* A note clarifying that the factors of a ``~.ChangeOpBasis`` are iterated in reverse order has been
  added to the documentation of ``~.ChangeOpBasis``.
  [(#8757)](https://github.com/PennyLaneAI/pennylane/pull/8757)

* The documentation of ``qml.transforms.rz_phase_gradient`` has been updated with respect to the
  sign convention of phase gradient states, how it prepares the phase gradient state in the code
  example, and the verification of the code example result.

* The code example in the documentation for ``qml.decomposition.register_resources`` has been
  updated to adhere to renamed keyword arguments and default behaviour of ``num_work_wires``.
  [(#8536)](https://github.com/PennyLaneAI/pennylane/pull/8536)

* The docstring for ``qml.device`` has been updated to include a section on custom decompositions,
  and a warning about the removal of the ``custom_decomps`` kwarg in v0.45. Additionally, the page
  :doc:`Building a plugin <../development/plugins>` now includes instructions on using
  the :func:`~pennylane.devices.preprocess.decompose` transform for device-level decompositions.
  The documentation for :doc:`Compiling circuits <../introduction/compiling_circuits>` has also been
  updated with a warning message about ``custom_decomps`` future removal.
  [(#8492)](https://github.com/PennyLaneAI/pennylane/pull/8492)
  [(#8564)](https://github.com/PennyLaneAI/pennylane/pull/8564)

A warning message has been added to :doc:`Building a plugin <../development/plugins>`
  docstring for ``qml.device`` has been updated to include a section on custom decompositions,
  and a warning about the removal of the ``custom_decomps`` kwarg in v0.44. Additionally, the page
  :doc:`Building a plugin <../development/plugins>` now includes instructions on using
  the :func:`~pennylane.devices.preprocess.decompose` transform for device-level decompositions.
  [(#8492)](https://github.com/PennyLaneAI/pennylane/pull/8492)

* Improves documentation in the transforms module and adds documentation testing for it.
  [(#8557)](https://github.com/PennyLaneAI/pennylane/pull/8557)

* The :class:`~.GeneralizedAmplitudeDamping` error channel method has been
  updated to match the literature convention for the definition of the Kraus matrices.
  [(#8707)](https://github.com/PennyLaneAI/pennylane/pull/8707)

<h3>Bug fixes 🐛</h3>

* Use a fixed floating number tolerance from `np.finfo` in `_apply_uniform_rotation_dagger`
  to avoid numerical stability issues on some platforms.
  [(#8780)](https://github.com/PennyLaneAI/pennylane/pull/8780)

* Handles floating point errors in the norm of the state when applying
  mid circuit measurements.
  [(#8741)](https://github.com/PennyLaneAI/pennylane/pull/8741)

* Update `interface-unit-tests.yml` to use its input parameter `pytest_additional_args` when running pytest.
  [(#8705)](https://github.com/PennyLaneAI/pennylane/pull/8705)

* Fixes a bug where in `resolve_work_wire_type` we incorrectly returned a value of `zeroed` if `both work_wires`
  and `base_work_wires` were empty, causing an incorrect work wire type.
  [(#8718)](https://github.com/PennyLaneAI/pennylane/pull/8718)

* The warnings-as-errors CI action was failing due to an incompatibility between `pytest-xdist` and `pytest-benchmark`.
  Disabling the benchmark package allows the tests to be collected an executed.
  [(#8699)](https://github.com/PennyLaneAI/pennylane/pull/8699)

* Adds an `expand_transform` to `param_shift_hessian` to pre-decompose
  operations till they are supported.
  [(#8698)](https://github.com/PennyLaneAI/pennylane/pull/8698)

* Fixes a bug in `default.mixed` device where certain diagonal operations were incorrectly
  reshaped during application when using broadcasting.
  [(#8593)](https://github.com/PennyLaneAI/pennylane/pull/8593)

* Add an exception to the warning for unsolved operators within the graph-based decomposition
  system if the unsolved operators are :class:`.allocation.Allocate` or :class:`.allocation.Deallocate`.
  [(#8553)](https://github.com/PennyLaneAI/pennylane/pull/8553)

* Fixes a bug in `clifford_t_decomposition` with `method="gridsynth"` and qjit, where using cached decomposition with the same parameter causes an error.
  [(#8535)](https://github.com/PennyLaneAI/pennylane/pull/8535)

* Fixes a bug in :class:`~.SemiAdder` where the results were incorrect when more ``work_wires`` than required were passed.
 [(#8423)](https://github.com/PennyLaneAI/pennylane/pull/8423)

* Fixes a bug where the deferred measurement method is used silently even if ``mcm_method="one-shot"`` is explicitly requested,
  when a device that extends the ``LegacyDevice`` does not declare support for mid-circuit measurements.
  [(#8486)](https://github.com/PennyLaneAI/pennylane/pull/8486)

* Fixes a bug where a `KeyError` is raised when querying the decomposition rule for an operator in the gate set from a :class:`~pennylane.decomposition.DecompGraphSolution`.
  [(#8526)](https://github.com/PennyLaneAI/pennylane/pull/8526)

* Fixes a bug where mid-circuit measurements were generating incomplete QASM.
  [(#8556)](https://github.com/PennyLaneAI/pennylane/pull/8556)

* Fixes a bug where `qml.specs` incorrectly computes the circuit depth when classically controlled operators are involved.
  [(#8668)](https://github.com/PennyLaneAI/pennylane/pull/8668)

* Fixes a bug where an error is raised when trying to decompose a nested composite operator with capture and the new graph system enabled.
  [(#8695)](https://github.com/PennyLaneAI/pennylane/pull/8695)

* Fixes a bug where :func:`~.change_op_basis` cannot be captured when the `uncompute_op` is left out.
  [(#8695)](https://github.com/PennyLaneAI/pennylane/pull/8695)

* Fixes a bug in :func:`~qml.ops.rs_decomposition` where correct solution candidates were being rejected
  due to some incorrect GCD computations.
  [(#8625)](https://github.com/PennyLaneAI/pennylane/pull/8625)

* Fixes a bug where decomposition rules are sometimes incorrectly disregarded by the `DecompositionGraph` when a higher level
  decomposition rule uses dynamically allocated work wires.
  [(#8725)](https://github.com/PennyLaneAI/pennylane/pull/8725)

* Fixes a bug where :class:`~.ops.ChangeOpBasis` is not correctly reconstructed using `qml.pytrees.unflatten(*qml.pytrees.flatten(op))`
  [(#8721)](https://github.com/PennyLaneAI/pennylane/issues/8721)

* Fixes a bug where :class:`~.estimator.SelectTHC`, `~.estimator.QubitizeTHC`, `~.estimator.PrepTHC` are not accounting for auxiliary
  wires correctly.
  [(#8719)](https://github.com/PennyLaneAI/pennylane/pull/8719)

<h3>Contributors ✍️</h3>

This release contains contributions from (in alphabetical order):

Runor Agbaire,
Guillermo Alonso,
Utkarsh Azad,
Astral Cai,
Yushao Chen,
Diksha Dhawan,
Marcus Edwards,
Lillian Frederiksen,
Sengthai Heng,
Austin Huang,
Soran Jahangiri,
Jeffrey Kam,
Jacob Kitchen,
Christina Lee,
Joseph Lee,
Lee J. O'Riordan,
Gabriela Sanchez Diaz,
Mudit Pandey,
Shuli Shu,
Jay Soni,
nate stemen,
Theodoros Trochatos,
David Wierichs,
Hongsheng Zheng,
Zinan Zhou<|MERGE_RESOLUTION|>--- conflicted
+++ resolved
@@ -158,7 +158,6 @@
   `TransformContainer`, or other `CompilePipeline`s.
   [(#8750)](https://github.com/PennyLaneAI/pennylane/pull/8750)
 
-<<<<<<< HEAD
 <h3>Improvements 🛠</h3>
 
 * The `ResourcesUndefinedError` has been removed from the `adjoint`, `ctrl`, and `pow` resource
@@ -174,8 +173,6 @@
   It supports the analytical decomposition a two-qubit unitary known to require exactly 2 CNOTs.
   [(#8666)](https://github.com/PennyLaneAI/pennylane/issues/8666)
 
-=======
->>>>>>> 7137e0fc
 * Quantum compilation passes in MLIR and XDSL can now be applied using the core PennyLane transform
   infrastructure, instead of using Catalyst-specific tools. This is made possible by a new argument in
   :func:`~pennylane.transform` and `~.TransformDispatcher` called ``pass_name``, which accepts a string
@@ -709,13 +706,11 @@
   that the resource function is correct.
   [(#8687)](https://github.com/PennyLaneAI/pennylane/pull/8687)
 
-<<<<<<< HEAD
 * Simplified the decomposition pipeline for the estimator module. ``qre.estimate`` was updated to call the base class's `symbolic_resource_decomp` method directly.
   [(#8641)](https://github.com/PennyLaneAI/pennylane/pull/8641)
-=======
+  
 * Disabled autograph for the PauliRot decomposition rule as it should not be used with autograph. 
   [(#8765)](https://github.com/PennyLaneAI/pennylane/pull/8765)
->>>>>>> 7137e0fc
 
 <h3>Documentation 📝</h3>
 
