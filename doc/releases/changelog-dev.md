:orphan:

# Release 0.38.0-dev (development release)

<h3>New features since last release</h3>

<h4>Converting noise models from Qiskit ♻️</h4>

* A new `qml.from_qiskit_noise` method now allows one to convert a Qiskit ``NoiseModel`` to a
  PennyLane ``NoiseModel`` via the Pennylane-Qiskit plugin.
  [(#5996)](https://github.com/PennyLaneAI/pennylane/pull/5996)

<h4>Registers of wires 🌈</h4>

* Set operations are now supported by Wires.
  [(#5983)](https://github.com/PennyLaneAI/pennylane/pull/5983)

* The representation for `Wires` has now changed to be more copy-paste friendly.
  [(#5958)](https://github.com/PennyLaneAI/pennylane/pull/5958)

* A new function `qml.registers` has been added, enabling the creation of registers, which are implemented as a dictionary of `Wires` instances.
  [(#5957)](https://github.com/PennyLaneAI/pennylane/pull/5957)
  [(#6102)](https://github.com/PennyLaneAI/pennylane/pull/6102)

<h4>Quantum arithmetic operations 🧮</h4>

<h4>Creating spin Hamiltonians 🧑‍🎨</h4>

<h3>Improvements 🛠</h3>

<h4>A Prep-Select-Prep template</h4>

* The `qml.PrepSelPrep` template is added. The template implements a block-encoding of a linear
  combination of unitaries.
  [(#5756)](https://github.com/PennyLaneAI/pennylane/pull/5756)
  [(#5987)](https://github.com/PennyLaneAI/pennylane/pull/5987)

<h4>QChem improvements</h4>

* Molecules and Hamiltonians can now be constructed for all the elements present in the periodic table.
  [(#5821)](https://github.com/PennyLaneAI/pennylane/pull/5821)

* `qml.UCCSD` now accepts an additional optional argument, `n_repeats`, which defines the number of
  times the UCCSD template is repeated. This can improve the accuracy of the template by reducing
  the Trotter error but would result in deeper circuits.
  [(#5801)](https://github.com/PennyLaneAI/pennylane/pull/5801)

* The `qubit_observable` function is modified to return an ascending wire order for molecular 
  Hamiltonians.
  [(#5950)](https://github.com/PennyLaneAI/pennylane/pull/5950)

* A new method `to_mat` has been added to the `FermiWord` and `FermiSentence` classes, which allows
  computing the matrix representation of these Fermi operators.
  [(#5920)](https://github.com/PennyLaneAI/pennylane/pull/5920)

<h4>Improvements to operators</h4>

* `GlobalPhase` now supports parameter broadcasting.
  [(#5923)](https://github.com/PennyLaneAI/pennylane/pull/5923)

* Added the `compute_decomposition` method for `qml.Hermitian`.
  [(#6062)](https://github.com/PennyLaneAI/pennylane/pull/6062)

* Port the fast `apply_operation` implementation of `PauliZ` to `PhaseShift`, `S` and `T`.
  [(#5876)](https://github.com/PennyLaneAI/pennylane/pull/5876)

<<<<<<< HEAD
* The `tree-traversal` algorithm implemented in `default.qubit` is refactored
  into an iterative (instead of recursive) implementation, doing away with
  potential stack overflow for deep circuits.
  [(#5868)](https://github.com/PennyLaneAI/pennylane/pull/5868)
  
* The `tree-traversal` algorithm is compatible with analytic-mode execution (`shots=None`).
  [(#5868)](https://github.com/PennyLaneAI/pennylane/pull/5868)
  
* `fuse_rot_angles` now respects the global phase of the combined rotations.
  [(#6031)](https://github.com/PennyLaneAI/pennylane/pull/6031)
=======
* The `CNOT` operator no longer decomposes to itself. Instead, it raises a `qml.DecompositionUndefinedError`.
  [(#6039)](https://github.com/PennyLaneAI/pennylane/pull/6039)
>>>>>>> bb14f43a

<h4>Mid-circuit measurement improvements</h4>

* `qml.dynamic_one_shot` now supports circuits using the `"tensorflow"` interface.
  [(#5973)](https://github.com/PennyLaneAI/pennylane/pull/5973)

* If the conditional does not include a mid-circuit measurement, then `qml.cond`
  will automatically evaluate conditionals using standard Python control flow.
  [(#6016)](https://github.com/PennyLaneAI/pennylane/pull/6016)

  This allows `qml.cond` to be used to represent a wider range of conditionals:

  ```python
  dev = qml.device("default.qubit", wires=1)

  @qml.qnode(dev)
  def circuit(x):
      c = qml.cond(x > 2.7, qml.RX, qml.RZ)
      c(x, wires=0)
      return qml.probs(wires=0)
  ```

  ```pycon
  >>> print(qml.draw(circuit)(3.8))
  0: ──RX(3.80)─┤  Probs
  >>> print(qml.draw(circuit)(0.54))
  0: ──RZ(0.54)─┤  Probs
  ```

<h4>Transforms</h4>

* The `diagonalize_measurements` transform is added. This transform converts measurements
  to the Z basis by applying the relevant diagonalizing gates. It can be set to diagonalize only 
  a subset of the base observables `{X, Y, Z, Hadamard}`.
  [(#5829)](https://github.com/PennyLaneAI/pennylane/pull/5829)

* The `split_to_single_terms` transform is added. This transform splits expectation values of sums
  into multiple single-term measurements on a single tape, providing better support for simulators
  that can handle non-commuting observables but don't natively support multi-term observables.
  [(#5884)](https://github.com/PennyLaneAI/pennylane/pull/5884)

* New functionality has been added to natively support exponential extrapolation when using the `mitigate_with_zne`. This allows
  users to have more control over the error mitigation protocol without needing to add further dependencies.
  [(#5972)](https://github.com/PennyLaneAI/pennylane/pull/5972)

* `fuse_rot_angles` now respects the global phase of the combined rotations.
  [(#6031)](https://github.com/PennyLaneAI/pennylane/pull/6031)

<h4>Capturing and representing hybrid programs</h4>

* `qml.for_loop` now supports `range`-like syntax with default `step=1`.
  [(#6068)](https://github.com/PennyLaneAI/pennylane/pull/6068)

* Applying `adjoint` and `ctrl` to a quantum function can now be captured into plxpr.
  Furthermore, the `qml.cond` function can be captured into plxpr.
  [(#5966)](https://github.com/PennyLaneAI/pennylane/pull/5966)
  [(#5967)](https://github.com/PennyLaneAI/pennylane/pull/5967)
  [(#5999)](https://github.com/PennyLaneAI/pennylane/pull/5999)
  [(#6058)](https://github.com/PennyLaneAI/pennylane/pull/6058)

* During experimental program capture, functions that accept and/or return `pytree` structures can now be handled in the `QNode` call, `cond`, `for_loop` and `while_loop`. 
  [(#6081)](https://github.com/PennyLaneAI/pennylane/pull/6081)

* During experimental program capture, the qnode can now use closure variables.
  [(#6052)](https://github.com/PennyLaneAI/pennylane/pull/6052)

* Mid-circuit measurements can now be captured with `qml.capture` enabled.
  [(#6015)](https://github.com/PennyLaneAI/pennylane/pull/6015)

* `qml.for_loop` can now be captured into plxpr.
  [(#6041)](https://github.com/PennyLaneAI/pennylane/pull/6041)
  [(#6064)](https://github.com/PennyLaneAI/pennylane/pull/6064)

* `qml.for_loop` and `qml.while_loop` now fallback to standard Python control
  flow if `@qjit` is not present, allowing the same code to work with and without
  `@qjit` without any rewrites.
  [(#6014)](https://github.com/PennyLaneAI/pennylane/pull/6014)

  ```python
  dev = qml.device("lightning.qubit", wires=3)

  @qml.qnode(dev)
  def circuit(x, n):

      @qml.for_loop(0, n, 1)
      def init_state(i):
          qml.Hadamard(wires=i)

      init_state()

      @qml.for_loop(0, n, 1)
      def apply_operations(i, x):
          qml.RX(x, wires=i)

          @qml.for_loop(i + 1, n, 1)
          def inner(j):
              qml.CRY(x**2, [i, j])

          inner()
          return jnp.sin(x)

      apply_operations(x)
      return qml.probs()
  ```

  ```pycon
  >>> print(qml.draw(circuit)(0.5, 3))
  0: ──H──RX(0.50)─╭●────────╭●──────────────────────────────────────┤  Probs
  1: ──H───────────╰RY(0.25)─│──────────RX(0.48)─╭●──────────────────┤  Probs
  2: ──H─────────────────────╰RY(0.25)───────────╰RY(0.23)──RX(0.46)─┤  Probs
  >>> circuit(0.5, 3)
  array([0.125     , 0.125     , 0.09949758, 0.15050242, 0.07594666,
       0.11917543, 0.08942104, 0.21545687])
  >>> qml.qjit(circuit)(0.5, 3)
  Array([0.125     , 0.125     , 0.09949758, 0.15050242, 0.07594666,
       0.11917543, 0.08942104, 0.21545687], dtype=float64)
  ```

<h4>Community contributions 🥳</h4>

* Resolved the bug in `qml.ThermalRelaxationError` where there was a typo from `tq` to `tg`.
  [(#5988)](https://github.com/PennyLaneAI/pennylane/issues/5988)

* `DefaultQutritMixed` readout error has been added using parameters `readout_relaxation_probs` and 
  `readout_misclassification_probs` on the `default.qutrit.mixed` device. These parameters add a `~.QutritAmplitudeDamping`  and a `~.TritFlip` channel, respectively,
  after measurement diagonalization. The amplitude damping error represents the potential for
  relaxation to occur during longer measurements. The trit flip error represents misclassification during readout.
  [(#5842)](https://github.com/PennyLaneAI/pennylane/pull/5842)s

<h4>Other improvements</h4>

* A new method `process_density_matrix` has been added to the `ProbabilityMP` and `DensityMatrixMP`
  classes, allowing for more efficient handling of quantum density matrices, particularly with batch
  processing support. This method simplifies the calculation of probabilities from quantum states
  represented as density matrices.
  [(#5830)](https://github.com/PennyLaneAI/pennylane/pull/5830)

* `SProd.terms` now flattens out the terms if the base is a multi-term observable.
  [(#5885)](https://github.com/PennyLaneAI/pennylane/pull/5885)

* `QNGOptimizer` now supports cost functions with multiple arguments, updating each argument independently.
  [(#5926)](https://github.com/PennyLaneAI/pennylane/pull/5926)

* Removed `semantic_version` from the list of required packages in PennyLane. 
  [(#5836)](https://github.com/PennyLaneAI/pennylane/pull/5836)

* `qml.devices.LegacyDeviceFacade` has been added to map the legacy devices to the new
  device interface.
  [(#5927)](https://github.com/PennyLaneAI/pennylane/pull/5927)

* Added the `compute_sparse_matrix` method for `qml.ops.qubit.BasisStateProjector`.
  [(#5790)](https://github.com/PennyLaneAI/pennylane/pull/5790)

* `StateMP.process_state` defines rules in `cast_to_complex` for complex casting, avoiding a superfluous state vector copy in Lightning simulations
  [(#5995)](https://github.com/PennyLaneAI/pennylane/pull/5995)

* `QuantumScript.hash` is now cached, leading to performance improvements.
  [(#5919)](https://github.com/PennyLaneAI/pennylane/pull/5919)

* Observable validation for `default.qubit` is now based on execution mode (analytic vs. finite shots) and measurement type (sample measurement vs. state measurement).
  [(#5890)](https://github.com/PennyLaneAI/pennylane/pull/5890)

<h3>Breaking changes 💔</h3>

* `GlobalPhase` is considered non-differentiable with tape transforms.
  As a consequence, `qml.gradients.finite_diff` and `qml.gradients.spsa_grad` no longer
  support differentiation of `GlobalPhase` with state-based outputs.
  [(#5620)](https://github.com/PennyLaneAI/pennylane/pull/5620) 

* The `CircuitGraph.graph` rustworkx graph now stores indices into the circuit as the node labels,
  instead of the operator/ measurement itself.  This allows the same operator to occur multiple times in
  the circuit.
  [(#5907)](https://github.com/PennyLaneAI/pennylane/pull/5907)

* `queue_idx` attribute has been removed from the `Operator`, `CompositeOp`, and `SymbolicOp` classes.
  [(#6005)](https://github.com/PennyLaneAI/pennylane/pull/6005)

* `qml.from_qasm` no longer removes measurements from the QASM code. Use 
  `measurements=[]` to remove measurements from the original circuit.
  [(#5982)](https://github.com/PennyLaneAI/pennylane/pull/5982)

* `qml.transforms.map_batch_transform` has been removed, since transforms can be applied directly to a batch of tapes.
  See :func:`~.pennylane.transform` for more information.
  [(#5981)](https://github.com/PennyLaneAI/pennylane/pull/5981)

* `QuantumScript.interface` has been removed.
  [(#5980)](https://github.com/PennyLaneAI/pennylane/pull/5980)

<h3>Deprecations 👋</h3>

* The `decomp_depth` argument in `qml.device` has been deprecated.
  [(#6026)](https://github.com/PennyLaneAI/pennylane/pull/6026)

* The `max_expansion` argument in `qml.QNode` has been deprecated.
  [(#6026)](https://github.com/PennyLaneAI/pennylane/pull/6026)

* The `expansion_strategy` attribute in the `QNode` class is deprecated.
  [(#5989)](https://github.com/PennyLaneAI/pennylane/pull/5989)

* The `expansion_strategy` argument has been deprecated in all of `qml.draw`, `qml.draw_mpl`, and `qml.specs`.
  The `level` argument should be used instead.
  [(#5989)](https://github.com/PennyLaneAI/pennylane/pull/5989)

* `Operator.expand` has been deprecated. Users should simply use `qml.tape.QuantumScript(op.decomposition())`
  for equivalent behaviour.
  [(#5994)](https://github.com/PennyLaneAI/pennylane/pull/5994)

* `pennylane.transforms.sum_expand` and `pennylane.transforms.hamiltonian_expand` have been deprecated.
  Users should instead use `pennylane.transforms.split_non_commuting` for equivalent behaviour.
  [(#6003)](https://github.com/PennyLaneAI/pennylane/pull/6003)

* The `expand_fn` argument in `qml.execute` has been deprecated.
  Instead, please create a `qml.transforms.core.TransformProgram` with the desired preprocessing and pass it to the `transform_program` argument of `qml.execute`.
  [(#5984)](https://github.com/PennyLaneAI/pennylane/pull/5984)

* The `max_expansion` argument in `qml.execute` has been deprecated.
  Instead, please use `qml.devices.preprocess.decompose` with the desired expansion level, add it to a `TransformProgram` and pass it to the `transform_program` argument of `qml.execute`.
  [(#5984)](https://github.com/PennyLaneAI/pennylane/pull/5984)

* The `override_shots` argument in `qml.execute` is deprecated.
  Instead, please add the shots to the `QuantumTape`'s to be executed.
  [(#5984)](https://github.com/PennyLaneAI/pennylane/pull/5984)

* The `device_batch_transform` argument in `qml.execute` is deprecated.
  Instead, please create a `qml.transforms.core.TransformProgram` with the desired preprocessing and pass it to the `transform_program` argument of `qml.execute`.
  [(#5984)](https://github.com/PennyLaneAI/pennylane/pull/5984)

* `pennylane.qinfo.classical_fisher` and `pennylane.qinfo.quantum_fisher` have been deprecated.
  Instead, use `pennylane.gradients.classical_fisher` and `pennylane.gradients.quantum_fisher`.
  [(#5985)](https://github.com/PennyLaneAI/pennylane/pull/5985)

* The legacy devices `default.qubit.{autograd,torch,tf,jax,legacy}` are deprecated.
  Instead, use `default.qubit` as it now supports backpropagation through the several backends.
  [(#5997)](https://github.com/PennyLaneAI/pennylane/pull/5997)

* The logic for internally switching a device for a different backpropagation
  compatible device is now deprecated, as it was in place for the deprecated
  `default.qubit.legacy`.
  [(#6032)](https://github.com/PennyLaneAI/pennylane/pull/6032)

<h3>Documentation 📝</h3>

* Improves the docstring for `qinfo.quantum_fisher` regarding the internally used functions and
  potentially required auxiliary wires.
  [(#6074)](https://github.com/PennyLaneAI/pennylane/pull/6074)

* Improves the docstring for `QuantumScript.expand` and `qml.tape.tape.expand_tape`.
  [(#5974)](https://github.com/PennyLaneAI/pennylane/pull/5974)

<h3>Bug fixes 🐛</h3>

* `fuse_rot_angles` no longer returns wrong derivatives at singular points but returns NaN.
  [(#6031)](https://github.com/PennyLaneAI/pennylane/pull/6031)

* `qml.GlobalPhase` and `qml.I` can now be captured when acting on no wires.
  [(#6060)](https://github.com/PennyLaneAI/pennylane/pull/6060)

* Fix `jax.grad` + `jax.jit` not working for `AmplitudeEmbedding`, `StatePrep` and `MottonenStatePreparation`.
  [(#5620)](https://github.com/PennyLaneAI/pennylane/pull/5620) 

* Fixed a bug in `qml.center` that omitted elements from the center if they were
  linear combinations of input elements.
  [(#6049)](https://github.com/PennyLaneAI/pennylane/pull/6049)

* Fix a bug where the global phase returned by `one_qubit_decomposition` gained a broadcasting dimension.
  [(#5923)](https://github.com/PennyLaneAI/pennylane/pull/5923)

* Fixed a bug in `qml.SPSAOptimizer` that ignored keyword arguments in the objective function.
  [(#6027)](https://github.com/PennyLaneAI/pennylane/pull/6027)

* `dynamic_one_shot` was broken for old-API devices since `override_shots` was deprecated.
  [(#6024)](https://github.com/PennyLaneAI/pennylane/pull/6024)

* `CircuitGraph` can now handle circuits with the same operation instance occuring multiple times.
  [(#5907)](https://github.com/PennyLaneAI/pennylane/pull/5907)

* `qml.QSVT` is updated to store wire order correctly.
  [(#5959)](https://github.com/PennyLaneAI/pennylane/pull/5959)

* `qml.devices.qubit.measure_with_samples` now returns the correct result if the provided measurements
  contain sum of operators acting on the same wire.
  [(#5978)](https://github.com/PennyLaneAI/pennylane/pull/5978)

* `qml.AmplitudeEmbedding` has better support for features using low precision integer data types.
[(#5969)](https://github.com/PennyLaneAI/pennylane/pull/5969)

* Jacobian shape is fixed for measurements with dimension in `qml.gradients.vjp.compute_vjp_single`.
[(5986)](https://github.com/PennyLaneAI/pennylane/pull/5986)

* `qml.lie_closure` works with sums of Paulis.
  [(#6023)](https://github.com/PennyLaneAI/pennylane/pull/6023)

* Workflows that parameterize the coefficients of `qml.exp` are now jit-compatible.
  [(#6082)](https://github.com/PennyLaneAI/pennylane/pull/6082)

* Fixes a bug where `CompositeOp.overlapping_ops` changes the original ordering of ops, causing incorrect matrix generated for `Prod` with `Sum` as operands.
  [(#6091)](https://github.com/PennyLaneAI/pennylane/pull/6091)

* `qml.qsvt` now works with "Wx" convention and any number of angles.
  [(#6105)](https://github.com/PennyLaneAI/pennylane/pull/6105)

<h3>Contributors ✍️</h3>

This release contains contributions from (in alphabetical order):

Tarun Kumar Allamsetty,
Guillermo Alonso,
Utkarsh Azad,
Gabriel Bottrill,
Ahmed Darwish,
Astral Cai,
Yushao Chen,
Ahmed Darwish,
Maja Franz,
Lillian M. A. Frederiksen,
Pietropaolo Frisoni,
Emiliano Godinez,
Austin Huang,
Renke Huang,
Josh Izaac,
Soran Jahangiri,
Korbinian Kottmann,
Christina Lee,
William Maxwell,
Vincent Michaud-Rioux,
Anurav Modak,
Mudit Pandey,
Andrija Paurevic,
Erik Schultheis,
nate stemen,
David Wierichs,<|MERGE_RESOLUTION|>--- conflicted
+++ resolved
@@ -64,7 +64,6 @@
 * Port the fast `apply_operation` implementation of `PauliZ` to `PhaseShift`, `S` and `T`.
   [(#5876)](https://github.com/PennyLaneAI/pennylane/pull/5876)
 
-<<<<<<< HEAD
 * The `tree-traversal` algorithm implemented in `default.qubit` is refactored
   into an iterative (instead of recursive) implementation, doing away with
   potential stack overflow for deep circuits.
@@ -75,10 +74,9 @@
   
 * `fuse_rot_angles` now respects the global phase of the combined rotations.
   [(#6031)](https://github.com/PennyLaneAI/pennylane/pull/6031)
-=======
+
 * The `CNOT` operator no longer decomposes to itself. Instead, it raises a `qml.DecompositionUndefinedError`.
   [(#6039)](https://github.com/PennyLaneAI/pennylane/pull/6039)
->>>>>>> bb14f43a
 
 <h4>Mid-circuit measurement improvements</h4>
 
