--- conflicted
+++ resolved
@@ -50,7 +50,6 @@
   unique representation of the object.
   [(#6167)](https://github.com/PennyLaneAI/pennylane/pull/6167)
 
-<<<<<<< HEAD
 * If the conditional does not include a mid-circuit measurement, then `qml.cond`
   will automatically evaluate conditionals using standard Python control flow.
   [(#6016)](https://github.com/PennyLaneAI/pennylane/pull/6016)
@@ -91,11 +90,10 @@
   after measurement diagonalization. The amplitude damping error represents the potential for
   relaxation to occur during longer measurements. The trit flip error represents misclassification during readout.
   [(#5842)](https://github.com/PennyLaneAI/pennylane/pull/5842)
-=======
+
 * The `to_mat` methods for `FermiWord` and `FermiSentence` now optionally return
   a sparse matrix.
   [(#6173)](https://github.com/PennyLaneAI/pennylane/pull/6173)
->>>>>>> 228fdaf8
 
 <h3>Breaking changes 💔</h3>
 
@@ -156,13 +154,11 @@
 * The ``qml.Qubitization`` template now orders the ``control`` wires first and the ``hamiltonian`` wires second, which is the expected according to other templates.
   [(#6229)](https://github.com/PennyLaneAI/pennylane/pull/6229)
 
-<<<<<<< HEAD
 * `qml.AmplitudeEmbedding` has better support for features using low precision integer data types.
   [(#5969)](https://github.com/PennyLaneAI/pennylane/pull/5969)
-=======
+
 * The ``qml.FABLE`` template now returns the correct value when JIT is enabled.
   [(#6263)](https://github.com/PennyLaneAI/pennylane/pull/6263)
->>>>>>> 228fdaf8
 
 * Fixes a bug where a circuit using the `autograd` interface sometimes returns nested values that are not of the `autograd` interface.
   [(#6225)](https://github.com/PennyLaneAI/pennylane/pull/6225)
@@ -182,15 +178,11 @@
 Emiliano Godinez,
 Christina Lee,
 William Maxwell,
-<<<<<<< HEAD
+Lee J. O'Riordan,
 Vincent Michaud-Rioux,
 Anurav Modak,
 Pablo A. Moreno Casares,
 Mudit Pandey,
 Erik Schultheis,
 Nate Stemen,
-David Wierichs.
-=======
-Lee J. O'Riordan,
-David Wierichs,
->>>>>>> 228fdaf8
+David Wierichs.