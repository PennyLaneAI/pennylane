:orphan:

# Release 0.31.0-dev (development release)

<h3>New features since last release</h3>

* Added a new function `qml.ops.functions.bind_new_parameters` that creates a copy of an operator with new parameters
  without mutating the original operator.
  [(#4113)](https://github.com/PennyLaneAI/pennylane/pull/4113)

* Added the `TRX` qutrit rotation operation, which allows applying an X rotation on a
  given subspace.
  [(#2845)](https://github.com/PennyLaneAI/pennylane/pull/2845)

* Added the `TRY` qutrit rotation operation, which allows applying a Y rotation on a
  given subspace.
  [(#2846)](https://github.com/PennyLaneAI/pennylane/pull/2846)

* Added the `TRZ` qutrit rotation operation, which allows applying a Z rotation on a
  given subspace.
  [(#2847)](https://github.com/PennyLaneAI/pennylane/pull/2847)

* A function `pauli.pauli_word_prefactor()` is added to extract the prefactor for a given Pauli word.
  [(#4164)](https://github.com/PennyLaneAI/pennylane/pull/4164)

* Added the `FermiWord` class to represent a fermionic operator such as
  $\hat{c}_1 c_0 \hat{c}_2 c_3$.
  [(#4191)](https://github.com/PennyLaneAI/pennylane/pull/4191)

<<<<<<< HEAD
* Added a conversion function `jw_mapping` that converts a fermionic operator (`FermiWord`) to a qubit 
  operator (`PauliSentence`) using the Jordan-Wigner mapping.
  [(#4201)](https://github.com/PennyLaneAI/pennylane/pull/4201)
=======
* Added the `FermiSentence` class to represent a linear combination of fermionic operators.
  [(#4195)](https://github.com/PennyLaneAI/pennylane/pull/4195)
>>>>>>> 8540e2ea

<h3>Improvements 🛠</h3>

* The stochastic parameter-shift gradient transform for pulses, `stoch_pulse_grad`, now
  supports arbitrary Hermitian generating terms in pulse Hamiltonians.
  [(4132)](https://github.com/PennyLaneAI/pennylane/pull/4132)

* `DiagonalQubitUnitary` now decomposes into `RZ`, `IsingZZ` and `MultiRZ` gates
  instead of a `QubitUnitary` operation with a dense matrix.
  [(#4035)](https://github.com/PennyLaneAI/pennylane/pull/4035)
  
* The Jax-JIT interface now uses symbolic zeros to determine trainable parameters.
  [(4075)](https://github.com/PennyLaneAI/pennylane/pull/4075)

* Accelerate Jordan-Wigner transforms caching Pauli gate objects.
  [(#4046)](https://github.com/PennyLaneAI/pennylane/pull/4046)

* The `qchem.molecular_hamiltonian` function is upgraded to support custom wires for constructing
  differentiable Hamiltonians. The zero imaginary component of the Hamiltonian coefficients are
  removed.
  [(#4050)](https://github.com/PennyLaneAI/pennylane/pull/4050)
  [(#4094)](https://github.com/PennyLaneAI/pennylane/pull/4094)

* An error is now raised by `qchem.molecular_hamiltonian` when the `dhf` method is used for an 
  open-shell system. This duplicates a similar error in `qchem.Molecule` but makes it easier to
  inform the users that the `pyscf` backend can be used for open-shell calculations.
  [(#4058)](https://github.com/PennyLaneAI/pennylane/pull/4058)

* Added a `shots` property to `QuantumScript`. This will allow shots to be tied to executions instead of devices more
  concretely.
  [(#4067)](https://github.com/PennyLaneAI/pennylane/pull/4067)
  [(#4103)](https://github.com/PennyLaneAI/pennylane/pull/4103)
  [(#4106)](https://github.com/PennyLaneAI/pennylane/pull/4106)
  [(#4112)](https://github.com/PennyLaneAI/pennylane/pull/4112)

* Integrated `QuantumScript.shots` with `QNode` so that shots are placed on the `QuantumScript`
  during `QNode` construction.
  [(#4110)](https://github.com/PennyLaneAI/pennylane/pull/4110)

* `qml.specs` is compatible with custom operations that have `depth` bigger than 1.
  [(#4033)](https://github.com/PennyLaneAI/pennylane/pull/4033)

* `qml.Tracker` when used with `default.qubit` or `null.qubit` devices, will track resources of the quantum circuit.
  [#(4045)](https://github.com/PennyLaneAI/pennylane/pull/4045)
  [(#4110)](https://github.com/PennyLaneAI/pennylane/pull/4110)

* `qml.prod` now accepts a single qfunc input for creating new `Prod` operators.
  [(#4011)](https://github.com/PennyLaneAI/pennylane/pull/4011)

* Added `__repr__` and `__str__` methods to the `Shots` class.
  [(#4081)](https://github.com/PennyLaneAI/pennylane/pull/4081)

* Added `__eq__` and `__hash__` methods to the `Shots` class.
  [(#4082)](https://github.com/PennyLaneAI/pennylane/pull/4082)

* Added a function `measure_with_samples` that returns a sample-based measurement result given a state
  [(#4083)](https://github.com/PennyLaneAI/pennylane/pull/4083)
  [(#4093)](https://github.com/PennyLaneAI/pennylane/pull/4093)

* Wrap all objects being queued in an `AnnotatedQueue` so that `AnnotatedQueue` is not dependent on
  the hash of any operators/measurement processes.
  [(#4087)](https://github.com/PennyLaneAI/pennylane/pull/4087)

* All drawing methods changed their default value for the keyword argument `show_matrices`
  to `True`. This allows quick insights into broadcasted tapes for example.
  [(#3920)](https://github.com/PennyLaneAI/pennylane/pull/3920)

* Support for adjoint differentiation has been added to the `DefaultQubit2` device.
  [(#4037)](https://github.com/PennyLaneAI/pennylane/pull/4037)

* Support for sample-based measurements has been added to the `DefaultQubit2` device.
  [(#4105)](https://github.com/PennyLaneAI/pennylane/pull/4105)
  [(#4114)](https://github.com/PennyLaneAI/pennylane/pull/4114)
  [(#4133)](https://github.com/PennyLaneAI/pennylane/pull/4133)
  [(#4172)](https://github.com/PennyLaneAI/pennylane/pull/4172)

* Added a keyword argument `seed` to the `DefaultQubit2` device.
  [(#4120)](https://github.com/PennyLaneAI/pennylane/pull/4120)

* Added a `dense` keyword to `ParametrizedEvolution` that allows forcing dense or sparse matrices.
  [(#4079)](https://github.com/PennyLaneAI/pennylane/pull/4079)
  [(#4095)](https://github.com/PennyLaneAI/pennylane/pull/4095)

* Adds the Type variables `pennylane.typing.Result` and `pennylane.typing.ResultBatch` for type hinting the result of
  an execution.
  [(#4018)](https://github.com/PennyLaneAI/pennylane/pull/4108)

* `qml.devices.ExecutionConfig` no longer has a `shots` property, as it is now on the `QuantumScript`.  It now has a `use_device_gradient` property. `ExecutionConfig.grad_on_execution = None` indicates a request for `"best"`, instead of a string.
[(#4102)](https://github.com/PennyLaneAI/pennylane/pull/4102)

* `DefaultQubit2.preprocess` now returns a new `ExecutionConfig` object with decisions for `gradient_method`,
  `use_device_gradient`, and `grad_on_execution`.
  [(#4102)](https://github.com/PennyLaneAI/pennylane/pull/4102)

* `pulse.ParametrizedEvolution` now uses _batched_ compressed sparse row (`BCSR`) format. This allows computing Jacobians of the unitary directly even when `dense=False`.
  ```python
  def U(params):
      H = jnp.polyval * qml.PauliZ(0) # time dependent Hamiltonian
      Um = qml.evolve(H)(params, t=10., dense=False)
      return qml.matrix(Um)
  params = jnp.array([[0.5]], dtype=complex)
  jac = jax.jacobian(U, holomorphic=True)(params)
  ```
  [(#4126)](https://github.com/PennyLaneAI/pennylane/pull/4126)

* Updated `pennylane/qnode.py` to support parameter-shift differentiation on qutrit devices.
  ([#2845])(https://github.com/PennyLaneAI/pennylane/pull/2845)

* The new device interface in integrated with `qml.execute` for autograd, backpropagation, and no differentiation.
  [(#3903)](https://github.com/PennyLaneAI/pennylane/pull/3903)

* `CZ` now inherits from the `ControlledOp` class. It now supports exponentiation to arbitrary powers with `pow`, which is no longer limited to integers. It also supports `sparse_matrix` and `decomposition` representations.
  [(#4117)](https://github.com/PennyLaneAI/pennylane/pull/4117)

* The construction of the pauli representation for the `Sum` class is now faster.
  [(#4142)](https://github.com/PennyLaneAI/pennylane/pull/4142)

* `qml.drawer.drawable_layers.drawable_layers` and `qml.CircuitGraph` have been updated to not rely on `Operator`
  equality or hash to work correctly.
  [(#4143)](https://github.com/PennyLaneAI/pennylane/pull/4143)

* Updated the `gradients` module to use the new `Shots` object internally.
  [(#4152)](https://github.com/PennyLaneAI/pennylane/pull/4152)

* The new device interface in integrated with `qml.execute` for Jax.
  [(#4137)](https://github.com/PennyLaneAI/pennylane/pull/4137)

* The experimental device `devices.experimental.DefaultQubit2` now supports `qml.Snapshot`.
  [(#4193)](https://github.com/PennyLaneAI/pennylane/pull/4193)

* `qml.CY` has been moved from `qml.ops.qubit.non_parametric_ops` to `qml.ops.op_math.controlled_ops`
  and now inherits from `qml.ops.op_math.ControlledOp`.
  [(#4116)](https://github.com/PennyLaneAI/pennylane/pull/4116/)

* Added `qml.math.reduce_dm` and `qml.math.reduce_statevector` to produce reduced density matrices.
  Both functions have broadcasting support.
  [(#4173)](https://github.com/PennyLaneAI/pennylane/pull/4173)


<h4>Trace distance is now available in qml.qinfo 💥</h4>

* The quantum information module now supports computation of [trace distance](https://en.wikipedia.org/wiki/Trace_distance).
  [(#4181)](https://github.com/PennyLaneAI/pennylane/pull/4181)

  We've enabled two cases for calculating the trace distance:
  
  - A QNode transform via `qml.qinfo.trace_distance`:

    ```python
    dev = qml.device('default.qubit', wires=2)

    @qml.qnode(dev)
    def circuit(param):
        qml.RY(param, wires=0)
        qml.CNOT(wires=[0, 1])
        return qml.state()
    ```

    ```pycon
    >>> trace_distance_circuit = qml.qinfo.trace_distance(circuit, circuit, wires0=[0], wires1=[0])
    >>> x, y = np.array(0.4), np.array(0.6)
    >>> trace_distance_circuit((x,), (y,))
    0.047862689546603415
    ```

  - Support in `qml.math` for flexible post-processing:

    ```pycon
    >>> rho = np.array([[0.3, 0], [0, 0.7]])
    >>> sigma = np.array([[0.5, 0], [0, 0.5]])
    >>> qml.math.trace_distance(rho, sigma)
    0.19999999999999998
    ```

* The `qml.qnn.KerasLayer` and `qml.qnn.TorchLayer` classes now natively support parameter broadcasting.
  [(#4131)](https://github.com/PennyLaneAI/pennylane/pull/4131)

* Updated repr for ParametrizedHamiltonian.
[(##4176)](https://github.com/PennyLaneAI/pennylane/pull/4176)

<h3>Breaking changes 💔</h3>

* All drawing methods changed their default value for the keyword argument `show_matrices` to `True`.
  [(#3920)](https://github.com/PennyLaneAI/pennylane/pull/3920)

* `DiagonalQubitUnitary` does not decompose into `QubitUnitary` any longer, but into `RZ`, `IsingZZ`
  and `MultiRZ` gates.
  [(#4035)](https://github.com/PennyLaneAI/pennylane/pull/4035)

* Jax trainable parameters are now `Tracer` instead of `JVPTracer`, it is not always the right definition for the JIT 
  interface, but we update them in the custom JVP using symbolic zeros.
  [(4075)](https://github.com/PennyLaneAI/pennylane/pull/4075)

* The experimental Device interface `qml.devices.experimental.Device` now requires that the `preprocess` method
  also returns an `ExecutionConfig` object. This allows the device to choose what `"best"` means for various
  hyperparameters like `gradient_method` and `grad_on_execution`.
  [(#4007)](https://github.com/PennyLaneAI/pennylane/pull/4007)
  [(#4102)](https://github.com/PennyLaneAI/pennylane/pull/4102)

* Gradient transforms with Jax do not support `argnum` anymore,  `argnums` needs to be used.
  [(#4076)](https://github.com/PennyLaneAI/pennylane/pull/4076)

* `pennylane.collections`, `pennylane.op_sum`, and `pennylane.utils.sparse_hamiltonian` are removed.

<h3>Deprecations 👋</h3>

* `LieAlgebraOptimizer` is renamed. Please use `RiemannianGradientOptimizer` instead.
  [(#4153)(https://github.com/PennyLaneAI/pennylane/pull/4153)]

* `Operation.base_name` is deprecated. Please use `Operation.name` or `type(op).__name__` instead.

* `QuantumScript`'s `name` keyword argument and property are deprecated.
  This also affects `QuantumTape` and `OperationRecorder`.
  [(#4141)](https://github.com/PennyLaneAI/pennylane/pull/4141)

* `qml.grouping` module is removed. The functionality has been reorganized in the `qml.pauli` module.

* `qml.math.reduced_dm` has been deprecated. Please use `qml.math.reduce_dm` or `qml.math.reduce_statevector` instead.
  [(#4173)](https://github.com/PennyLaneAI/pennylane/pull/4173)

* `do_queue` keyword argument in `qml.operation.Operator` is deprecated. Instead of
  setting `do_queue=False`, use the `qml.QueuingManager.stop_recording()` context.
  [(#4148)](https://github.com/PennyLaneAI/pennylane/pull/4148)

<h3>Documentation 📝</h3>

* The docstring for `qml.grad` now states that it should be used with the Autograd interface only.
  [(#4202)](https://github.com/PennyLaneAI/pennylane/pull/4202)

* The description of `mult` in the `qchem.Molecule` docstring now correctly states the value
  of `mult` that is supported.
  [(#4058)](https://github.com/PennyLaneAI/pennylane/pull/4058)

<h3>Bug fixes 🐛</h3>

* Fixes a bug where `stoch_pulse_grad` would ignore prefactors of rescaled Pauli words in the
  generating terms of a pulse Hamiltonian.
  [(4156)](https://github.com/PennyLaneAI/pennylane/pull/4156)
  
* Fixes a bug where the wire ordering of the `wires` argument to `qml.density_matrix`
  was not taken into account.
  [(#4072)](https://github.com/PennyLaneAI/pennylane/pull/4072)

* Removes a patch in `interfaces/autograd.py` that checks for the `strawberryfields.gbs` device.  That device
  is pinned to PennyLane <= v0.29.0, so that patch is no longer necessary.

* `qml.pauli.are_identical_pauli_words` now treats all identities as equal. Identity terms on Hamiltonians with non-standard
  wire orders are no longer eliminated.
  [(#4161)](https://github.com/PennyLaneAI/pennylane/pull/4161)

* `qml.pauli_sentence()` is now compatible with empty Hamiltonians `qml.Hamiltonian([], [])`.
  [(#4171)](https://github.com/PennyLaneAI/pennylane/pull/4171)

* Fixes a bug with Jax where executing multiple tapes with `gradient_fn="device"` would fail.
  [(#4190)](https://github.com/PennyLaneAI/pennylane/pull/4190)

* A more meaningful error message is raised when broadcasting with adjoint differentation on `DefaultQubit`.
  [(#4203)](https://github.com/PennyLaneAI/pennylane/pull/4203)

* Fixes a bug where `op = qml.qsvt()` was incorrect up to a global phase when using `convention="Wx""` and `qml.matrix(op)`.
  [(#4214)](https://github.com/PennyLaneAI/pennylane/pull/4214)

<h3>Contributors ✍️</h3>

This release contains contributions from (in alphabetical order):

Venkatakrishnan AnushKrishna
Isaac De Vlugt,
Soran Jahangiri,
Edward Jiang,
Korbinian Kottmann,
Christina Lee,
Vincent Michaud-Rioux,
Romain Moyard,
Tristan Nemoz,
Mudit Pandey,
Borja Requena,
Matthew Silverman,
Jay Soni,
David Wierichs,
Frederik Wilde.<|MERGE_RESOLUTION|>--- conflicted
+++ resolved
@@ -27,14 +27,13 @@
   $\hat{c}_1 c_0 \hat{c}_2 c_3$.
   [(#4191)](https://github.com/PennyLaneAI/pennylane/pull/4191)
 
-<<<<<<< HEAD
 * Added a conversion function `jw_mapping` that converts a fermionic operator (`FermiWord`) to a qubit 
   operator (`PauliSentence`) using the Jordan-Wigner mapping.
   [(#4201)](https://github.com/PennyLaneAI/pennylane/pull/4201)
-=======
+
 * Added the `FermiSentence` class to represent a linear combination of fermionic operators.
   [(#4195)](https://github.com/PennyLaneAI/pennylane/pull/4195)
->>>>>>> 8540e2ea
+
 
 <h3>Improvements 🛠</h3>
 
