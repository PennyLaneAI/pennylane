--- conflicted
+++ resolved
@@ -642,11 +642,8 @@
 
 Guillermo Alonso,
 Utkarsh Azad,
-<<<<<<< HEAD
 Astral Cai,
-=======
 Joey Carter,
->>>>>>> 22baf943
 Henry Chang,
 Yushao Chen,
 Isaac De Vlugt,
