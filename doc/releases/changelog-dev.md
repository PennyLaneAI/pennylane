:orphan:

# Release 0.39.0-dev (development release)

<h3>New features since last release</h3>

* Added `process_density_matrix` implementations to 5 `StateMeasurement` subclasses:
  `ExpVal`, `Var`, `Purity`, `MutualInformation`, and `VnEntropy`.
  This enables `process_density_matrix` to be an abstract method in `StateMeasurement`,
  facilitating future support for mixed-state devices and expanded density matrix operations. Also, there is a quick fix for the `np.sqrt` call in the `ProbabilityMP` class to be replaced by `qml.math.sqrt`.
  [(#6330)](https://github.com/PennyLaneAI/pennylane/pull/6330)

* A new class `MomentumQNGOptimizer` is added. It inherits the basic `QNGOptimizer` class and requires one additional hyperparameter (the momentum coefficient) :math:`0 \leq \rho < 1`, the default value being :math:`\rho=0.9`. For :math:`\rho=0` Momentum-QNG reduces to the basic QNG.
  [(#6240)](https://github.com/PennyLaneAI/pennylane/pull/6240)
 
* Function is added for generating the spin Hamiltonian for the
  [Kitaev](https://arxiv.org/abs/cond-mat/0506438) model on a lattice.
  [(#6174)](https://github.com/PennyLaneAI/pennylane/pull/6174)

* Function is added for generating the spin Hamiltonians for custom lattices.
  [(#6226)](https://github.com/PennyLaneAI/pennylane/pull/6226)

* Functions are added for generating spin Hamiltonians for [Emery]
  (https://journals.aps.org/prl/abstract/10.1103/PhysRevLett.58.2794) and
  [Haldane](https://journals.aps.org/prl/pdf/10.1103/PhysRevLett.61.2015) models on a lattice.
  [(#6201)](https://github.com/PennyLaneAI/pennylane/pull/6201/)

* A new `qml.vn_entanglement_entropy` measurement process has been added which measures the
  Von Neumann entanglement entropy of a quantum state.
  [(#5911)](https://github.com/PennyLaneAI/pennylane/pull/5911)

* A `has_sparse_matrix` property is added to `Operator` to indicate whether a sparse matrix is defined.
  [(#6278)](https://github.com/PennyLaneAI/pennylane/pull/6278)
  [(#6310)](https://github.com/PennyLaneAI/pennylane/pull/6310)

<h3>Improvements 🛠</h3>

<<<<<<< HEAD
* Module-level sandboxing added to `qml.labs` via pre-commit hooks.
  [(#6369)](https://github.com/PennyLaneAI/pennylane/pull/6369)

=======
* `qml.matrix` now works with empty objects (such as empty tapes, `QNode`s and quantum functions that do
  not call operations, single operators with empty decompositions).
  [(#6347)](https://github.com/PennyLaneAI/pennylane/pull/6347)
  
>>>>>>> 222dd4b3
* PennyLane is now compatible with NumPy 2.0.
  [(#6061)](https://github.com/PennyLaneAI/pennylane/pull/6061)
  [(#6258)](https://github.com/PennyLaneAI/pennylane/pull/6258)
  [(#6342)](https://github.com/PennyLaneAI/pennylane/pull/6342)

* PennyLane is now compatible with Jax 0.4.28.
  [(#6255)](https://github.com/PennyLaneAI/pennylane/pull/6255)

* `qml.qchem.excitations` now optionally returns fermionic operators.
  [(#6171)](https://github.com/PennyLaneAI/pennylane/pull/6171)

* The `diagonalize_measurements` transform now uses a more efficient method of diagonalization
  when possible, based on the `pauli_rep` of the relevant observables.
  [(#6113)](https://github.com/PennyLaneAI/pennylane/pull/6113/)

* The `QuantumScript.copy` method now takes `operations`, `measurements`, `shots` and 
  `trainable_params` as keyword arguments. If any of these are passed when copying a 
  tape, the specified attributes will replace the copied attributes on the new tape.
  [(#6285)](https://github.com/PennyLaneAI/pennylane/pull/6285)
  [(#6363)](https://github.com/PennyLaneAI/pennylane/pull/6363)

* The `Hermitian` operator now has a `compute_sparse_matrix` implementation.
  [(#6225)](https://github.com/PennyLaneAI/pennylane/pull/6225)

* `qml.AmplitudeAmplification` is now compatible with QJIT.
  [(#6306)](https://github.com/PennyLaneAI/pennylane/pull/6306)

* The quantum arithmetic templates are now QJIT compatible.
  [(#6307)](https://github.com/PennyLaneAI/pennylane/pull/6307)
  
* The `qml.Qubitization` template is now QJIT compatible.
  [(#6305)](https://github.com/PennyLaneAI/pennylane/pull/6305)

* When an observable is repeated on a tape, `tape.diagonalizing_gates` no longer returns the 
  diagonalizing gates for each instance of the observable. Instead, the diagonalizing gates of
  each observable on the tape are included just once.
  [(#6288)](https://github.com/PennyLaneAI/pennylane/pull/6288)

* The number of diagonalizing gates returned in `qml.specs` now follows the `level` keyword argument 
  regarding whether the diagonalizing gates are modified by device, instead of always counting 
  unprocessed diagonalizing gates.
  [(#6290)](https://github.com/PennyLaneAI/pennylane/pull/6290)

<h4>Capturing and representing hybrid programs</h4>

* `qml.wires.Wires` now accepts JAX arrays as input. Furthermore, a `FutureWarning` is no longer raised in `JAX 0.4.30+`
  when providing JAX tracers as input to `qml.wires.Wires`.
  [(#6312)](https://github.com/PennyLaneAI/pennylane/pull/6312)

* Differentiation of hybrid programs via `qml.grad` and `qml.jacobian` can now be captured
  into plxpr. When evaluating a captured `qml.grad` (`qml.jacobian`) instruction, it will
  dispatch to `jax.grad` (`jax.jacobian`), which differs from the Autograd implementation
  without capture. Pytree inputs and outputs are supported.
  [(#6120)](https://github.com/PennyLaneAI/pennylane/pull/6120)
  [(#6127)](https://github.com/PennyLaneAI/pennylane/pull/6127)
  [(#6134)](https://github.com/PennyLaneAI/pennylane/pull/6134)

* Improve unit testing for capturing of nested control flows.
  [(#6111)](https://github.com/PennyLaneAI/pennylane/pull/6111)

* Some custom primitives for the capture project can now be imported via
  `from pennylane.capture.primitives import *`.
  [(#6129)](https://github.com/PennyLaneAI/pennylane/pull/6129)

* All higher order primitives now use `jax.core.Jaxpr` as metadata instead of sometimes
  using `jax.core.ClosedJaxpr` and sometimes using `jax.core.Jaxpr`.
  [(#6319)](https://github.com/PennyLaneAI/pennylane/pull/6319)

* `FermiWord` class now has a method to apply anti-commutator relations.
   [(#6196)](https://github.com/PennyLaneAI/pennylane/pull/6196)

* `FermiWord` and `FermiSentence` classes now have methods to compute adjoints.
  [(#6166)](https://github.com/PennyLaneAI/pennylane/pull/6166)

* The `SampleMP.process_samples` method is updated to support using JAX tracers
  for samples, allowing compatiblity with Catalyst workflows.
  [(#6211)](https://github.com/PennyLaneAI/pennylane/pull/6211)

* Improve `qml.Qubitization` decomposition.
  [(#6182)](https://github.com/PennyLaneAI/pennylane/pull/6182)

* The `__repr__` methods for `FermiWord` and `FermiSentence` now returns a
  unique representation of the object.
  [(#6167)](https://github.com/PennyLaneAI/pennylane/pull/6167)

* Predefined lattice shapes such as `lieb`, `cubic`, `bcc`, `fcc`, and `diamond`
  can now be generated.
  [(6237)](https://github.com/PennyLaneAI/pennylane/pull/6237)

* A `ReferenceQubit` is introduced for testing purposes and as a reference for future plugin development.
  [(#6181)](https://github.com/PennyLaneAI/pennylane/pull/6181)

* The `to_mat` methods for `FermiWord` and `FermiSentence` now optionally return
  a sparse matrix.
  [(#6173)](https://github.com/PennyLaneAI/pennylane/pull/6173)

* The `make_plxpr` function is added, to take a function and create a `Callable` that,
  when called, will return a PLxPR representation of the input function.
  [(#6326)](https://github.com/PennyLaneAI/pennylane/pull/6326)

<h3>Breaking changes 💔</h3>

* The `simplify` argument in `qml.Hamiltonian` and `qml.ops.LinearCombination` has been removed.
  Instead, `qml.simplify()` can be called on the constructed operator.
  [(#6279)](https://github.com/PennyLaneAI/pennylane/pull/6279)

* The functions `qml.qinfo.classical_fisher` and `qml.qinfo.quantum_fisher` have been removed and migrated to the `qml.gradients`
  module. Therefore, `qml.gradients.classical_fisher` and `qml.gradients.quantum_fisher` should be used instead.
  [(#5911)](https://github.com/PennyLaneAI/pennylane/pull/5911)

* Remove support for Python 3.9.
  [(#6223)](https://github.com/PennyLaneAI/pennylane/pull/6223)

* `DefaultQubitTF`, `DefaultQubitTorch`, `DefaultQubitJax`, and `DefaultQubitAutograd` are removed.
  Please use `default.qubit` for all interfaces.
  [(#6207)](https://github.com/PennyLaneAI/pennylane/pull/6207)
  [(#6208)](https://github.com/PennyLaneAI/pennylane/pull/6208)
  [(#6209)](https://github.com/PennyLaneAI/pennylane/pull/6209)
  [(#6210)](https://github.com/PennyLaneAI/pennylane/pull/6210)

* `expand_fn`, `max_expansion`, `override_shots`, and `device_batch_transform` are removed from the
  signature of `qml.execute`.
  [(#6203)](https://github.com/PennyLaneAI/pennylane/pull/6203)

* `max_expansion` and `expansion_strategy` are removed from the `QNode`.
  [(#6203)](https://github.com/PennyLaneAI/pennylane/pull/6203)

* `expansion_strategy` is removed from `qml.draw`, `qml.draw_mpl`, and `qml.specs`. `max_expansion` is removed from `qml.specs`, as it had no impact on the output.
  [(#6203)](https://github.com/PennyLaneAI/pennylane/pull/6203)

* `qml.transforms.hamiltonian_expand` and `qml.transforms.sum_expand` are removed.
  Please use `qml.transforms.split_non_commuting` instead.
  [(#6204)](https://github.com/PennyLaneAI/pennylane/pull/6204)

* The `decomp_depth` keyword argument to `qml.device` is removed.
  [(#6234)](https://github.com/PennyLaneAI/pennylane/pull/6234)

* `Operator.expand` is now removed. Use `qml.tape.QuantumScript(op.deocomposition())` instead.
  [(#6227)](https://github.com/PennyLaneAI/pennylane/pull/6227)

<h3>Deprecations 👋</h3>

* Legacy operator arithmetic has been deprecated. This includes `qml.ops.Hamiltonian`, `qml.operation.Tensor`,
  `qml.operation.enable_new_opmath`, `qml.operation.disable_new_opmath`, and `qml.operation.convert_to_legacy_H`.
  Note that when new operator arithmetic is enabled, ``qml.Hamiltonian`` will continue to dispatch to
  `qml.ops.LinearCombination`; this behaviour is not deprecated. For more information, check out the
  [updated operator troubleshooting page](https://docs.pennylane.ai/en/stable/news/new_opmath.html).
  [(#6287)](https://github.com/PennyLaneAI/pennylane/pull/6287)
  [(#6365)](https://github.com/PennyLaneAI/pennylane/pull/6365)

* `qml.pauli.PauliSentence.hamiltonian` and `qml.pauli.PauliWord.hamiltonian` are deprecated. Instead, please use
  `qml.pauli.PauliSentence.operation` and `qml.pauli.PauliWord.operation` respectively.
  [(#6287)](https://github.com/PennyLaneAI/pennylane/pull/6287)

* `qml.pauli.simplify()` is deprecated. Instead, please use `qml.simplify(op)` or `op.simplify()`.
  [(#6287)](https://github.com/PennyLaneAI/pennylane/pull/6287)

* The `qml.BasisStatePreparation` template is deprecated.
  Instead, use `qml.BasisState`.
  [(#6021)](https://github.com/PennyLaneAI/pennylane/pull/6021)

* The `'ancilla'` argument for `qml.iterative_qpe` has been deprecated. Instead, use the `'aux_wire'` argument.
  [(#6277)](https://github.com/PennyLaneAI/pennylane/pull/6277)

* `qml.shadows.shadow_expval` has been deprecated. Instead, use the `qml.shadow_expval` measurement
  process.
  [(#6277)](https://github.com/PennyLaneAI/pennylane/pull/6277)

* `qml.broadcast` has been deprecated. Please use `for` loops instead.
  [(#6277)](https://github.com/PennyLaneAI/pennylane/pull/6277)

* The `qml.QubitStateVector` template is deprecated. Instead, use `qml.StatePrep`.
  [(#6172)](https://github.com/PennyLaneAI/pennylane/pull/6172)

* The `qml.qinfo` module has been deprecated. Please see the respective functions in the `qml.math` and
  `qml.measurements` modules instead.
  [(#5911)](https://github.com/PennyLaneAI/pennylane/pull/5911)

* `Device`, `QubitDevice`, and `QutritDevice` will no longer be accessible via top-level import in v0.40.
  They will still be accessible as `qml.devices.LegacyDevice`, `qml.devices.QubitDevice`, and `qml.devices.QutritDevice`
  respectively.
  [(#6238)](https://github.com/PennyLaneAI/pennylane/pull/6238/)

* `QNode.gradient_fn` is deprecated. Please use `QNode.diff_method` and `QNode.get_gradient_fn` instead.
  [(#6244)](https://github.com/PennyLaneAI/pennylane/pull/6244)

<h3>Documentation 📝</h3>

* Update `qml.Qubitization` documentation based on new decomposition.
  [(#6276)](https://github.com/PennyLaneAI/pennylane/pull/6276)

* Fixed examples in the documentation of a few optimizers.
  [(#6303)](https://github.com/PennyLaneAI/pennylane/pull/6303)
  [(#6315)](https://github.com/PennyLaneAI/pennylane/pull/6315)

* Corrected examples in the documentation of `qml.jacobian`.
  [(#6283)](https://github.com/PennyLaneAI/pennylane/pull/6283)
  [(#6315)](https://github.com/PennyLaneAI/pennylane/pull/6315)

* Fixed spelling in a number of places across the documentation.
  [(#6280)](https://github.com/PennyLaneAI/pennylane/pull/6280)

* Add `work_wires` parameter to `qml.MultiControlledX` docstring signature.
  [(#6271)](https://github.com/PennyLaneAI/pennylane/pull/6271)

* Removed ambiguity in error raised by the `PauliRot` class.
  [(#6298)](https://github.com/PennyLaneAI/pennylane/pull/6298)

<h3>Bug fixes 🐛</h3>

* `adjoint_metric_tensor` now works with circuits containing state preparation operations.
  [(#6358)](https://github.com/PennyLaneAI/pennylane/pull/6358)

* `quantum_fisher` now respects the classical Jacobian of QNodes.
  [(#6350)](https://github.com/PennyLaneAI/pennylane/pull/6350)

* `qml.map_wires` can now be applied to a batch of tapes.
  [(#6295)](https://github.com/PennyLaneAI/pennylane/pull/6295)

* Fix float-to-complex casting in various places across PennyLane.
 [(#6260)](https://github.com/PennyLaneAI/pennylane/pull/6260)
 [(#6268)](https://github.com/PennyLaneAI/pennylane/pull/6268)

* Fix a bug where zero-valued JVPs were calculated wrongly in the presence of shot vectors.
  [(#6219)](https://github.com/PennyLaneAI/pennylane/pull/6219)

* Fix `qml.PrepSelPrep` template to work with `torch`.
  [(#6191)](https://github.com/PennyLaneAI/pennylane/pull/6191)

* Now `qml.equal` compares correctly `qml.PrepSelPrep` operators.
  [(#6182)](https://github.com/PennyLaneAI/pennylane/pull/6182)

* The `qml.QSVT` template now orders the `projector` wires first and the `UA` wires second, which is the expected order of the decomposition.
  [(#6212)](https://github.com/PennyLaneAI/pennylane/pull/6212)

* The `qml.Qubitization` template now orders the `control` wires first and the `hamiltonian` wires second, which is the expected according to other templates.
  [(#6229)](https://github.com/PennyLaneAI/pennylane/pull/6229)

* The `qml.FABLE` template now returns the correct value when JIT is enabled.
  [(#6263)](https://github.com/PennyLaneAI/pennylane/pull/6263)

* Fixes a bug where a circuit using the `autograd` interface sometimes returns nested values that are not of the `autograd` interface.
  [(#6225)](https://github.com/PennyLaneAI/pennylane/pull/6225)

* Fixes a bug where a simple circuit with no parameters or only builtin/numpy arrays as parameters returns autograd tensors.
  [(#6225)](https://github.com/PennyLaneAI/pennylane/pull/6225)

* `qml.pauli.PauliVSpace` now uses a more stable SVD-based linear independence check to avoid running into `LinAlgError: Singular matrix`. This stabilizes the usage of `qml.lie_closure`. It also introduces normalization of the basis vector's internal representation `_M` to avoid exploding coefficients.
  [(#6232)](https://github.com/PennyLaneAI/pennylane/pull/6232)

* Fixes a bug where `csc_dot_product` is used during measurement for `Sum`/`Hamiltonian` that contains observables that does not define a sparse matrix.
  [(#6278)](https://github.com/PennyLaneAI/pennylane/pull/6278)
  [(#6310)](https://github.com/PennyLaneAI/pennylane/pull/6310)

* Fixes a test after updating to the nightly version of Catalyst.
  [(#6362)](https://github.com/PennyLaneAI/pennylane/pull/6362)

<h3>Contributors ✍️</h3>

This release contains contributions from (in alphabetical order):

Guillermo Alonso,
Utkarsh Azad,
Oleksandr Borysenko,
Astral Cai,
Isaac De Vlugt,
Diksha Dhawan,
Lillian M. A. Frederiksen,
Pietropaolo Frisoni,
Emiliano Godinez,
Austin Huang,
Korbinian Kottmann,
Christina Lee,
William Maxwell,
Erick Ochoa Lopez,
Lee J. O'Riordan,
Mudit Pandey,
David Wierichs,<|MERGE_RESOLUTION|>--- conflicted
+++ resolved
@@ -35,16 +35,13 @@
 
 <h3>Improvements 🛠</h3>
 
-<<<<<<< HEAD
 * Module-level sandboxing added to `qml.labs` via pre-commit hooks.
   [(#6369)](https://github.com/PennyLaneAI/pennylane/pull/6369)
 
-=======
 * `qml.matrix` now works with empty objects (such as empty tapes, `QNode`s and quantum functions that do
   not call operations, single operators with empty decompositions).
   [(#6347)](https://github.com/PennyLaneAI/pennylane/pull/6347)
   
->>>>>>> 222dd4b3
 * PennyLane is now compatible with NumPy 2.0.
   [(#6061)](https://github.com/PennyLaneAI/pennylane/pull/6061)
   [(#6258)](https://github.com/PennyLaneAI/pennylane/pull/6258)
