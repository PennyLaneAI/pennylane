:orphan:

# Release 0.42.0-dev (development release)

<h3>New features since last release</h3>

* A new function called `qml.to_openqasm` has been added, which allows for converting PennyLane circuits to OpenQASM 2.0 programs.
  [(#7393)](https://github.com/PennyLaneAI/pennylane/pull/7393)

  Consider this simple circuit in PennyLane:
  ```python
  dev = qml.device("default.qubit", wires=2, shots=100)

  @qml.qnode(dev)
  def circuit(theta, phi):
      qml.RX(theta, wires=0)
      qml.CNOT(wires=[0,1])
      qml.RZ(phi, wires=1)
      return qml.sample()
  ```

  This can be easily converted to OpenQASM 2.0 with `qml.to_openqasm`:
  ```pycon
  >>> openqasm_circ = qml.to_openqasm(circuit)(1.2, 0.9)
  >>> print(openqasm_circ)
  OPENQASM 2.0;
  include "qelib1.inc";
  qreg q[2];
  creg c[2];
  rx(1.2) q[0];
  cx q[0],q[1];
  rz(0.9) q[1];
  measure q[0] -> c[0];
  measure q[1] -> c[1];
  ```

* A new template called :class:`~.SelectPauliRot` that applies a sequence of uniformly controlled rotations to a target qubit 
  is now available. This operator appears frequently in unitary decomposition and block encoding techniques. 
  [(#7206)](https://github.com/PennyLaneAI/pennylane/pull/7206)

  ```python
  angles = np.array([1.0, 2.0, 3.0, 4.0])

  wires = qml.registers({"control": 2, "target": 1})
  dev = qml.device("default.qubit", wires=3)

  @qml.qnode(dev)
  def circuit():
      qml.SelectPauliRot(
        angles,
        control_wires=wires["control"],
        target_wire=wires["target"],
        rot_axis="Y")
      return qml.state()
  ```
  
  ```pycon
  >>> print(circuit())
  [0.87758256+0.j 0.47942554+0.j 0.        +0.j 0.        +0.j
   0.        +0.j 0.        +0.j 0.        +0.j 0.        +0.j]
  ```

* The transform `convert_to_mbqc_gateset` is added to the `ftqc` module to convert arbitrary 
  circuits to a limited gate-set that can be translated to the MBQC formalism.
  [(7271)](https://github.com/PennyLaneAI/pennylane/pull/7271)

* The `RotXZX` operation is added to the `ftqc` module to support definition of a universal
  gate-set that can be translated to the MBQC formalism.
  [(7271)](https://github.com/PennyLaneAI/pennylane/pull/7271)

* Two new functions called :func:`~.math.convert_to_su2` and :func:`~.math.convert_to_su4` have been added to `qml.math`, which convert unitary matrices to SU(2) or SU(4), respectively, and optionally a global phase.
  [(#7211)](https://github.com/PennyLaneAI/pennylane/pull/7211)

<h4>Resource-efficient Decompositions 🔎</h4>

* The decomposition of `qml.PCPhase` is now significantly more efficient for more than 2 qubits.
  [(#7166)](https://github.com/PennyLaneAI/pennylane/pull/7166)

* New decomposition rules comprising rotation gates and global phases have been added to `QubitUnitary` that 
  can be accessed with the new graph-based decomposition system. The most efficient set of rotations to 
  decompose into will be chosen based on the target gate set.
  [(#7211)](https://github.com/PennyLaneAI/pennylane/pull/7211)

  ```python
  from functools import partial
  import numpy as np
  import pennylane as qml
  
  qml.decomposition.enable_graph()
  
  U = np.array([[1, 1], [1, -1]]) / np.sqrt(2)
  
  @partial(qml.transforms.decompose, gate_set={"RX", "RY", "GlobalPhase"})
  @qml.qnode(qml.device("default.qubit"))
  def circuit():
      qml.QubitUnitary(np.array([[1, 1], [1, -1]]) / np.sqrt(2), wires=[0])
      return qml.expval(qml.PauliZ(0))
  ```
  ```pycon
  >>> print(qml.draw(circuit)())
  0: ──RX(0.00)──RY(1.57)──RX(3.14)──GlobalPhase(-1.57)─┤  <Z>
  ```

* A :func:`~.decomposition.register_condition` decorator is added that allows users to bind a condition to a
  decomposition rule for when it is applicable. The condition should be a function that takes the
  resource parameters of an operator as arguments and returns `True` or `False` based on whether
  these parameters satisfy the condition for when this rule can be applied.
  [(#7439)](https://github.com/PennyLaneAI/pennylane/pull/7439)

  ```python
  import pennylane as qml
  from pennylane.math.decomposition import zyz_rotation_angles
  
  # The parameters must be consistent with ``qml.QubitUnitary.resource_keys``
  def _zyz_condition(num_wires):
    return num_wires == 1

  @qml.register_condition(_zyz_condition)
  @qml.register_resources({qml.RZ: 2, qml.RY: 1, qml.GlobalPhase: 1})
  def zyz_decomposition(U, wires, **__):
      # Assumes that U is a 2x2 unitary matrix
      phi, theta, omega, phase = zyz_rotation_angles(U, return_global_phase=True)
      qml.RZ(phi, wires=wires[0])
      qml.RY(theta, wires=wires[0])
      qml.RZ(omega, wires=wires[0])
      qml.GlobalPhase(-phase)
  
  # This decomposition will be ignored for `QubitUnitary` on more than one wire.
  qml.add_decomps(qml.QubitUnitary, zyz_decomposition)
  ```
<<<<<<< HEAD
=======

* The :func:`~.transforms.decompose` transform now supports symbolic operators (e.g., `Adjoint` and `Controlled`) specified as strings in the `gate_set` argument
  when the new graph-based decomposition system is enabled.
  [(#7331)](https://github.com/PennyLaneAI/pennylane/pull/7331)
>>>>>>> 0991a716

* Symbolic operator types (e.g., `Adjoint`, `Controlled`, and `Pow`) can now be specified as strings
  in various parts of the new graph-based decomposition system, specifically:
  * The `gate_set` argument of the :func:`~.transforms.decompose` transform now supports adding symbolic
    operators in the target gate set.
    [(#7331)](https://github.com/PennyLaneAI/pennylane/pull/7331)
    ```python
    from functools import partial
    import pennylane as qml
  
    qml.decomposition.enable_graph()
   
    @partial(qml.transforms.decompose, gate_set={"T", "Adjoint(T)", "H", "CNOT"})
    @qml.qnode(qml.device("default.qubit"))
    def circuit():
        qml.Toffoli(wires=[0, 1, 2])
    ```
    ```pycon
    >>> print(qml.draw(circuit)())
    0: ───────────╭●───────────╭●────╭●──T──╭●─┤
    1: ────╭●─────│─────╭●─────│───T─╰X──T†─╰X─┤
    2: ──H─╰X──T†─╰X──T─╰X──T†─╰X──T──H────────┤
    ```
  * Symbolic operator types can now be given as strings to the `op_type` argument of :func:`~.decomposition.add_decomps`,
    or as keys of the dictionaries passed to the `alt_decomps` and `fixed_decomps` arguments of the
    :func:`~.transforms.decompose` transform, allowing custom decomposition rules to be defined and
    registered for symbolic operators.
    [(#7347)](https://github.com/PennyLaneAI/pennylane/pull/7347)
    ```python
    @qml.register_resources({qml.RY: 1})
    def my_adjoint_ry(phi, wires, **_):
        qml.RY(-phi, wires=wires)

    @qml.register_resources({qml.RX: 1})
    def my_adjoint_rx(phi, wires, **__):
        qml.RX(-phi, wires)

    # Registers a decomposition rule for the adjoint of RY globally
    qml.add_decomps("Adjoint(RY)", my_adjoint_ry)

    @partial(
        qml.transforms.decompose,
        gate_set={"RX", "RY", "CNOT"},
        fixed_decomps={"Adjoint(RX)": my_adjoint_rx}
    )
    @qml.qnode(qml.device("default.qubit"))
    def circuit():
        qml.adjoint(qml.RX(0.5, wires=[0]))
        qml.CNOT(wires=[0, 1])
        qml.adjoint(qml.RY(0.5, wires=[1]))
        return qml.expval(qml.Z(0))
    ```
    ```pycon
    >>> print(qml.draw(circuit)())
    0: ──RX(-0.50)─╭●────────────┤  <Z>
    1: ────────────╰X──RY(-0.50)─┤
    ```

<h3>Improvements 🛠</h3>

* The decomposition of `DiagonalQubitUnitary` has been updated to a recursive decomposition
  into a smaller `DiagonalQubitUnitary` and a `SelectPauliRot` operation. This is a known
  decomposition [Theorem 7 in Shende et al.](https://arxiv.org/abs/quant-ph/0406176)
  that contains fewer gates than the previous decomposition.
  [(#7370)](https://github.com/PennyLaneAI/pennylane/pull/7370)
 
* An experimental integration for a Python compiler using [xDSL](https://xdsl.dev/index) has been introduced.
  This is similar to [Catalyst's MLIR dialects](https://docs.pennylane.ai/projects/catalyst/en/stable/dev/dialects.html#mlir-dialects-in-catalyst), 
  but it is coded in Python instead of C++.
  [(#7357)](https://github.com/PennyLaneAI/pennylane/pull/7357)
  [(#7367)](https://github.com/PennyLaneAI/pennylane/pull/7367)

* PennyLane supports `JAX` version 0.6.0.
  [(#7299)](https://github.com/PennyLaneAI/pennylane/pull/7299)

* PennyLane supports `JAX` version 0.5.3.
  [(#6919)](https://github.com/PennyLaneAI/pennylane/pull/6919)

* Computing the angles for uniformly controlled rotations, used in :class:`~.MottonenStatePreparation`
  and :class:`~.SelectPauliRot`, now takes much less computational effort and memory.
  [(#7377)](https://github.com/PennyLaneAI/pennylane/pull/7377)

* The :func:`~.transforms.cancel_inverses` transform no longer changes the order of operations that don't have shared wires, providing a deterministic output.
  [(#7328)](https://github.com/PennyLaneAI/pennylane/pull/7328)

* Alias for Identity (`I`) is now accessible from `qml.ops`.
  [(#7200)](https://github.com/PennyLaneAI/pennylane/pull/7200)

* The `ftqc` module `measure_arbitrary_basis`, `measure_x` and `measure_y` functions
  can now be captured when program capture is enabled.
  [(#7219)](https://github.com/PennyLaneAI/pennylane/pull/7219)
  [(#7368)](https://github.com/PennyLaneAI/pennylane/pull/7368)

* `Operator.num_wires` now defaults to `None` to indicate that the operator can be on
  any number of wires.
  [(#7312)](https://github.com/PennyLaneAI/pennylane/pull/7312)

* Shots can now be overridden for specific `qml.Snapshot` instances via a `shots` keyword argument.
  [(#7326)](https://github.com/PennyLaneAI/pennylane/pull/7326)

  ```python
  dev = qml.device("default.qubit", wires=2, shots=10)

  @qml.qnode(dev)
  def circuit():
      qml.Snapshot("sample", measurement=qml.sample(qml.X(0)), shots=5)
      return qml.sample(qml.X(0))
  ```

  ```pycon
  >>> qml.snapshots(circuit)()
  {'sample': array([-1., -1., -1., -1., -1.]),
   'execution_results': array([ 1., -1., -1., -1., -1.,  1., -1., -1.,  1., -1.])}
  ```

* Two-qubit `QubitUnitary` gates no longer decompose into fundamental rotation gates; it now 
  decomposes into single-qubit `QubitUnitary` gates. This allows the decomposition system to
  further decompose single-qubit unitary gates more flexibly using different rotations.
  [(#7211)](https://github.com/PennyLaneAI/pennylane/pull/7211)

* The `gate_set` argument of :func:`~.transforms.decompose` now accepts `"X"`, `"Y"`, `"Z"`, `"H"`, 
  `"I"` as aliases for `"PauliX"`, `"PauliY"`, `"PauliZ"`, `"Hadamard"`, and `"Identity"`. These 
  aliases are also recognized as part of symbolic operators. For example, `"Adjoint(H)"` is now 
  accepted as an alias for `"Adjoint(Hadamard)"`.
  [(#7331)](https://github.com/PennyLaneAI/pennylane/pull/7331)

* PennyLane no longer validates that an operation has at least one wire, as having this check required the abstract
  interface to maintain a list of special implementations.
  [(#7327)](https://github.com/PennyLaneAI/pennylane/pull/7327)

* Two new device-developer transforms have been added to `devices.preprocess`: 
  :func:`~.devices.preprocess.measurements_from_counts` and :func:`~.devices.preprocess.measurements_from_samples`.
  These transforms modify the tape to instead contain a `counts` or `sample` measurement process, 
  deriving the original measurements from the raw counts/samples in post-processing. This allows 
  expanded measurement support for devices that only 
  support counts/samples at execution, like real hardware devices.
  [(#7317)](https://github.com/PennyLaneAI/pennylane/pull/7317)

* Sphinx version was updated to 8.1. Sphinx is upgraded to version 8.1 and uses Python 3.10. References to intersphinx (e.g. `<demos/>` or `<catalyst/>` are updated to remove the :doc: prefix that is incompatible with sphinx 8.1. 
  [(7212)](https://github.com/PennyLaneAI/pennylane/pull/7212)

* Migrated `setup.py` package build and install to `pyproject.toml`
  [(#7375)](https://github.com/PennyLaneAI/pennylane/pull/7375)

* Updated GitHub Actions workflows (`rtd.yml`, `readthedocs.yml`, and `docs.yml`) to use `ubuntu-24.04` runners.
 [(#7396)](https://github.com/PennyLaneAI/pennylane/pull/7396)

* Updated requirements and pyproject files to include the other package.  
  [(#7417)](https://github.com/PennyLaneAI/pennylane/pull/7417)

<h3>Labs: a place for unified and rapid prototyping of research software 🧪</h3>


* A new module :mod:`pennylane.labs.intermediate_reps <pennylane.labs.intermediate_reps>`
  provides functionality to compute intermediate representations for particular circuits.
  :func:`parity_matrix <pennylane.labs.intermediate_reps.parity_matrix>` computes
  the parity matrix intermediate representation for CNOT circuits.
  :func:`phase_polynomial <pennylane.labs.intermediate_reps.phase_polynomial>` computes
  the phase polynomial intermediate representation for {CNOT, RZ} circuits.
  These efficient intermediate representations are important
  for CNOT routing algorithms and other quantum compilation routines.
  [(#7229)](https://github.com/PennyLaneAI/pennylane/pull/7229)
  [(#7333)](https://github.com/PennyLaneAI/pennylane/pull/7333)


<h3>Breaking changes 💔</h3>

* The `return_type` property of `MeasurementProcess` has been removed. Please use `isinstance` for type checking instead.
  [(#7322)](https://github.com/PennyLaneAI/pennylane/pull/7322)

* The `KerasLayer` class in `qml.qnn.keras` has been removed because Keras 2 is no longer actively maintained.
  Please consider using a different machine learning framework, like `PyTorch <demos/tutorial_qnn_module_torch>`__ or `JAX <demos/tutorial_How_to_optimize_QML_model_using_JAX_and_Optax>`__.
  [(#7320)](https://github.com/PennyLaneAI/pennylane/pull/7320)

* The `qml.gradients.hamiltonian_grad` function has been removed because this gradient recipe is no
  longer required with the :doc:`new operator arithmetic system </news/new_opmath>`.
  [(#7302)](https://github.com/PennyLaneAI/pennylane/pull/7302)

* Accessing terms of a tensor product (e.g., `op = X(0) @ X(1)`) via `op.obs` has been removed.
  [(#7324)](https://github.com/PennyLaneAI/pennylane/pull/7324)

* The `mcm_method` keyword argument in `qml.execute` has been removed.
  [(#7301)](https://github.com/PennyLaneAI/pennylane/pull/7301)

* The `inner_transform` and `config` keyword arguments in `qml.execute` have been removed.
  [(#7300)](https://github.com/PennyLaneAI/pennylane/pull/7300)

* `Sum.ops`, `Sum.coeffs`, `Prod.ops` and `Prod.coeffs` have been removed.
  [(#7304)](https://github.com/PennyLaneAI/pennylane/pull/7304)

* Specifying `pipeline=None` with `qml.compile` has been removed.
  [(#7307)](https://github.com/PennyLaneAI/pennylane/pull/7307)

* The `control_wires` argument in `qml.ControlledQubitUnitary` has been removed.
  Furthermore, the `ControlledQubitUnitary` no longer accepts `QubitUnitary` objects as arguments as its `base`.
  [(#7305)](https://github.com/PennyLaneAI/pennylane/pull/7305)

* `qml.tape.TapeError` has been removed.
  [(#7205)](https://github.com/PennyLaneAI/pennylane/pull/7205)

<h3>Deprecations 👋</h3>

Here's a list of deprecations made this release. For a more detailed breakdown of deprecations and alternative code to use instead, Please consult the :doc:`deprecations and removals page </development/deprecations>`.

* `qml.operation.Observable` and the corresponding `Observable.compare` have been deprecated, as
  pennylane now depends on the more general `Operator` interface instead. The
  `Operator.is_hermitian` property can instead be used to check whether or not it is highly likely
  that the operator instance is Hermitian.
  [(#7316)](https://github.com/PennyLaneAI/pennylane/pull/7316)

* The boolean functions provided in `pennylane.operation` are deprecated. See the :doc:`deprecations page </development/deprecations>` 
  for equivalent code to use instead. These include `not_tape`, `has_gen`, `has_grad_method`, `has_multipar`,
  `has_nopar`, `has_unitary_gen`, `is_measurement`, `defines_diagonalizing_gates`, and `gen_is_multi_term_hamiltonian`.
  [(#7319)](https://github.com/PennyLaneAI/pennylane/pull/7319)

* `qml.operation.WiresEnum`, `qml.operation.AllWires`, and `qml.operation.AnyWires` are deprecated. To indicate that
  an operator can act on any number of wires, `Operator.num_wires = None` should be used instead. This is the default
  and does not need to be overwritten unless the operator developer wants to add wire number validation.
  [(#7313)](https://github.com/PennyLaneAI/pennylane/pull/7313)

* The :func:`qml.QNode.get_gradient_fn` method is now deprecated. Instead, use :func:`~.workflow.get_best_diff_method` to obtain the differentiation method.
  [(#7323)](https://github.com/PennyLaneAI/pennylane/pull/7323)

<h3>Internal changes ⚙️</h3>

* Fix subset of `pylint` errors in the `tests` folder.
  [(#7446)](https://github.com/PennyLaneAI/pennylane/pull/7446)

* Remove and reduce excessively expensive test cases in `tests/templates/test_subroutines/` that do not add value.
  [(#7436)](https://github.com/PennyLaneAI/pennylane/pull/7436)

* Stop using `pytest-timeout` in the PennyLane CI/CD pipeline.
  [(#7451)](https://github.com/PennyLaneAI/pennylane/pull/7451)

* Enforce subset of submodules in `templates` to be auxiliary layer modules.
  [(#7437)](https://github.com/PennyLaneAI/pennylane/pull/7437)

* Enforce `noise` module to be a tertiary layer module.
  [(#7430)](https://github.com/PennyLaneAI/pennylane/pull/7430)

* Enforce `qaoa` module to be a tertiary layer module.
  [(#7429)](https://github.com/PennyLaneAI/pennylane/pull/7429)

* Enforce `gradients` module to be an auxiliary layer module.
  [(#7416)](https://github.com/PennyLaneAI/pennylane/pull/7416)

* Enforce `optimize` module to be an auxiliary layer module.
  [(#7418)](https://github.com/PennyLaneAI/pennylane/pull/7418)

* A `RuntimeWarning` raised when using versions of JAX > 0.4.28 has been removed.
  [(#7398)](https://github.com/PennyLaneAI/pennylane/pull/7398)

* Wheel releases for PennyLane now follow the `PyPA binary-distribution format <https://packaging.python.org/en/latest/specifications/binary-distribution-format/>_` guidelines more closely.
  [(#7382)](https://github.com/PennyLaneAI/pennylane/pull/7382)

* `null.qubit` can now support an optional `track_resources` argument which allows it to record which gates are executed.
  [(#7226)](https://github.com/PennyLaneAI/pennylane/pull/7226)
  [(#7372)](https://github.com/PennyLaneAI/pennylane/pull/7372)
  [(#7392)](https://github.com/PennyLaneAI/pennylane/pull/7392)

* A new internal module, `qml.concurrency`, is added to support internal use of multiprocess and multithreaded execution of workloads. This also migrates the use of `concurrent.futures` in `default.qubit` to this new design.
  [(#7303)](https://github.com/PennyLaneAI/pennylane/pull/7303)

* Test suites in `tests/transforms/test_defer_measurement.py` use analytic mocker devices to test numeric results.
  [(#7329)](https://github.com/PennyLaneAI/pennylane/pull/7329)

* Introduce module dependency management using `tach`.
  [(#7185)](https://github.com/PennyLaneAI/pennylane/pull/7185)

* Add new `pennylane.exceptions` module for custom errors and warnings.
  [(#7205)](https://github.com/PennyLaneAI/pennylane/pull/7205)

* Clean up `__init__.py` files in `math`, `ops`, `qaoa`, `tape` and `templates` to be explicit in what they import. 
  [(#7200)](https://github.com/PennyLaneAI/pennylane/pull/7200)
  
* The `Tracker` class has been moved into the `devices` module.
  [(#7281)](https://github.com/PennyLaneAI/pennylane/pull/7281)

* Moved functions that calculate rotation angles for unitary decompositions into an internal
  module `qml.math.decomposition`
  [(#7211)](https://github.com/PennyLaneAI/pennylane/pull/7211)

<h3>Documentation 📝</h3>

* Fixed the wrong `theta` to `phi` in :class:`~pennylane.IsingXY`.
 [(#7427)](https://github.com/PennyLaneAI/pennylane/pull/7427)

* In the :doc:`/introduction/compiling_circuits` page, in the "Decomposition in stages" section,
  circuit drawings now render in a way that's easier to read.
  [(#7419)](https://github.com/PennyLaneAI/pennylane/pull/7419)

* The entry in the :doc:`/news/program_capture_sharp_bits` page for using program capture with Catalyst 
  has been updated. Instead of using ``qjit(experimental_capture=True)``, Catalyst is now compatible 
  with the global toggles ``qml.capture.enable()`` and ``qml.capture.disable()`` for enabling and
  disabling program capture.
  [(#7298)](https://github.com/PennyLaneAI/pennylane/pull/7298)

<h3>Bug fixes 🐛</h3>

* Fixed a bug in `to_openfermion` where identity qubit-to-wires mapping was not obeyed.
  [(#7332)](https://github.com/PennyLaneAI/pennylane/pull/7332)

* Fixed a bug in the validation of :class:`~.SelectPauliRot` that prevents parameter broadcasting.
  [(#7377)](https://github.com/PennyLaneAI/pennylane/pull/7377)

* Usage of NumPy in `default.mixed` source code has been converted to `qml.math` to avoid
  unnecessary dependency on NumPy and to fix a bug that caused an error when using `default.mixed` with PyTorch and GPUs.
  [(#7384)](https://github.com/PennyLaneAI/pennylane/pull/7384)

* With program capture enabled (`qml.capture.enable()`), `QSVT` no treats abstract values as metadata.
  [(#7360)](https://github.com/PennyLaneAI/pennylane/pull/7360)

* A fix was made to `default.qubit` to allow for using `qml.Snapshot` with defer-measurements (`mcm_method="deferred"`).
  [(#7335)](https://github.com/PennyLaneAI/pennylane/pull/7335)

* Fixes the repr for empty `Prod` and `Sum` instances to better communicate the existence of an empty instance.
  [(#7346)](https://github.com/PennyLaneAI/pennylane/pull/7346)

* Fixes a bug where circuit execution fails with ``BlockEncode`` initialized with sparse matrices.
  [(#7285)](https://github.com/PennyLaneAI/pennylane/pull/7285)

* Adds an informative error if `qml.cond` is used with an abstract condition with
  jitting on `default.qubit` if capture is enabled.
  [(#7314)](https://github.com/PennyLaneAI/pennylane/pull/7314)

* Fixes a bug where using a ``StatePrep`` operation with `batch_size=1` did not work with ``default.mixed``.
  [(#7280)](https://github.com/PennyLaneAI/pennylane/pull/7280)

* Gradient transforms can now be used in conjunction with batch transforms with all interfaces.
  [(#7287)](https://github.com/PennyLaneAI/pennylane/pull/7287)

* Fixes a bug where the global phase was not being added in the ``QubitUnitary`` decomposition.  
  [(#7244)](https://github.com/PennyLaneAI/pennylane/pull/7244)
  [(#7270)](https://github.com/PennyLaneAI/pennylane/pull/7270)

* Using finite differences with program capture without x64 mode enabled now raises a warning.
  [(#7282)](https://github.com/PennyLaneAI/pennylane/pull/7282)

* When the `mcm_method` is specified to the `"device"`, the `defer_measurements` transform will 
  no longer be applied. Instead, the device will be responsible for all MCM handling.
  [(#7243)](https://github.com/PennyLaneAI/pennylane/pull/7243)

* Fixed coverage of `qml.liealg.CII` and `qml.liealg.AIII`.
  [(#7291)](https://github.com/PennyLaneAI/pennylane/pull/7291)

* Fixed a bug where the phase is used as the wire label for a `qml.GlobalPhase` when capture is enabled.
  [(#7211)](https://github.com/PennyLaneAI/pennylane/pull/7211)

* Fixed a bug that caused `CountsMP.process_counts` to return results in the computational basis, even if
  an observable was specified.
  [(#7342)](https://github.com/PennyLaneAI/pennylane/pull/7342)

* Fixed a bug that caused `SamplesMP.process_counts` used with an observable to return a list of eigenvalues 
  for each individual operation in the observable, instead of the overall result.
  [(#7342)](https://github.com/PennyLaneAI/pennylane/pull/7342)

* Fixed a bug where `two_qubit_decomposition` provides an incorrect decomposition for some special matrices.
  [(#7340)](https://github.com/PennyLaneAI/pennylane/pull/7340)

* Fixes a bug where the powers of `qml.ISWAP` and `qml.SISWAP` were decomposed incorrectly.
  [(#7361)](https://github.com/PennyLaneAI/pennylane/pull/7361)

* Returning `MeasurementValue`s from the `ftqc` module's parametric mid-circuit measurements
  (`measure_arbitrary_basis`, `measure_x` and `measure_y`) no longer raises an error in circuits 
  using `diagonalize_mcms`.
  [(#7387)](https://github.com/PennyLaneAI/pennylane/pull/7387)

<h3>Contributors ✍️</h3>

This release contains contributions from (in alphabetical order):

Guillermo Alonso-Linaje,
Astral Cai,
Yushao Chen,
Lillian Frederiksen,
Pietropaolo Frisoni,
Simone Gasperini,
Korbinian Kottmann,
Christina Lee,
Anton Naim Ibrahim,
Lee J. O'Riordan,
Mudit Pandey,
Andrija Paurevic,
Kalman Szenes,
David Wierichs,
Jake Zaia<|MERGE_RESOLUTION|>--- conflicted
+++ resolved
@@ -128,13 +128,6 @@
   # This decomposition will be ignored for `QubitUnitary` on more than one wire.
   qml.add_decomps(qml.QubitUnitary, zyz_decomposition)
   ```
-<<<<<<< HEAD
-=======
-
-* The :func:`~.transforms.decompose` transform now supports symbolic operators (e.g., `Adjoint` and `Controlled`) specified as strings in the `gate_set` argument
-  when the new graph-based decomposition system is enabled.
-  [(#7331)](https://github.com/PennyLaneAI/pennylane/pull/7331)
->>>>>>> 0991a716
 
 * Symbolic operator types (e.g., `Adjoint`, `Controlled`, and `Pow`) can now be specified as strings
   in various parts of the new graph-based decomposition system, specifically:
