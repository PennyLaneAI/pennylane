--- conflicted
+++ resolved
@@ -50,19 +50,6 @@
   + 2j * X(0) @ Z(1)
   ```
 
-<<<<<<< HEAD
-* `expectation_value` was added to `math` to calculate the expectation value of a matrix for pure states.
-  [(#4484)](https://github.com/PennyLaneAI/pennylane/pull/4484)
-
-  ```pycon
-  >>> state_vector = [1/np.sqrt(2), 0, 1/np.sqrt(2), 0]
-  >>> operator_matrix = qml.matrix(qml.PauliZ(0), wire_order=[0,1])
-  >>> qml.math.expectation_value(operator_matrix, state_vector)
-  tensor(-2.23711432e-17+0.j, requires_grad=True)
-  ```
-
-
-=======
 * Upgrade Pauli arithmetic:
   You can now multiply `PauliWord` and `PauliSentence` instances by scalars, e.g. `0.5 * PauliWord({0:"X"})` or `0.5 * PauliSentence({PauliWord({0:"X"}): 1.})`.
   You can now intuitively add together
@@ -136,7 +123,6 @@
 * `device_vjp` can now be used with normal Tensorflow. Support has not yet been added
   for `tf.Function` and Tensorflow Autograph.
   [(#4676)](https://github.com/PennyLaneAI/pennylane/pull/4676)
->>>>>>> c1a813d3
 
 * PennyLane can now use lightning provided VJPs by selecting `device_vjp=True` on the QNode.
   [(#4914)](https://github.com/PennyLaneAI/pennylane/pull/4914)
@@ -231,6 +217,16 @@
 * Remove the unwanted warning filter from tests, and ensure that no PennyLaneDeprecationWarnings
   are being raised unexpectedly.
   [(#5122)](https://github.com/PennyLaneAI/pennylane/pull/5122)
+ 
+ * `expectation_value` was added to `math` to calculate the expectation value of a matrix for pure states.
+  [(#4484)](https://github.com/PennyLaneAI/pennylane/pull/4484)
+
+  ```pycon
+  >>> state_vector = [1/np.sqrt(2), 0, 1/np.sqrt(2), 0]
+  >>> operator_matrix = qml.matrix(qml.PauliZ(0), wire_order=[0,1])
+  >>> qml.math.expectation_value(operator_matrix, state_vector)
+  tensor(-2.23711432e-17+0.j, requires_grad=True)
+  ```
 
 <h3>Breaking changes 💔</h3>
 
