:orphan:

# Release 0.41.0-dev (development release)

<h3>New features since last release</h3>

<h3>Improvements 🛠</h3>

* `QNode` objects now have an `update` method that allows for re-configuring settings like `diff_method`, `mcm_method`, and more. This allows for easier on-the-fly adjustments to workflows. Any arguments not specified will retain their original value.
  [(#6803)](https://github.com/PennyLaneAI/pennylane/pull/6803)

  After constructing a `QNode`,
  ```python
  import pennylane as qml

  @qml.qnode(device=qml.device("default.qubit"))
  def circuit():
    qml.H(0)
    qml.CNOT([0,1])
    return qml.probs()
  ```
  its settings can be modified with `update`, which returns a new `QNode` object. Here is an example
  of updating a QNode's `diff_method`:
  ```pycon
  >>> print(circuit.diff_method)
  best
  >>> new_circuit = circuit.update(diff_method="parameter-shift")
  >>> print(new_circuit.diff_method)
  'parameter-shift'
  ```
  
* Finite shot and parameter-shift executions on `default.qubit` can now
  be natively jitted end-to-end, leading to performance improvements.
  Devices can now configure whether or not ML framework data is sent to them
  via an `ExecutionConfig.convert_to_numpy` parameter.
  [(#6788)](https://github.com/PennyLaneAI/pennylane/pull/6788)

* The coefficients of observables now have improved differentiability.
  [(#6598)](https://github.com/PennyLaneAI/pennylane/pull/6598)

* An empty basis set in `qml.compile` is now recognized as valid, resulting in decomposition of all operators that can be decomposed. 
   [(#6821)](https://github.com/PennyLaneAI/pennylane/pull/6821)

* An informative error is raised when a `QNode` with `diff_method=None` is differentiated.
  [(#6770)](https://github.com/PennyLaneAI/pennylane/pull/6770)

<h3>Breaking changes 💔</h3>

* `qml.execute` now has a collection of keyword-only arguments.
  [(#6598)](https://github.com/PennyLaneAI/pennylane/pull/6598)

* The ``decomp_depth`` argument in :func:`~pennylane.transforms.set_decomposition` has been removed. 
  [(#6824)](https://github.com/PennyLaneAI/pennylane/pull/6824)

* The ``max_expansion`` argument in :func:`~pennylane.devices.preprocess.decompose` has been removed. 
  [(#6824)](https://github.com/PennyLaneAI/pennylane/pull/6824)

* The ``tape`` and ``qtape`` properties of ``QNode`` have been removed. 
  Instead, use the ``qml.workflow.construct_tape`` function.
  [(#6825)](https://github.com/PennyLaneAI/pennylane/pull/6825)

* The ``gradient_fn`` keyword argument to ``qml.execute`` has been removed. Instead, it has been replaced with ``diff_method``.
  [(#6830)](https://github.com/PennyLaneAI/pennylane/pull/6830)
  
* The ``QNode.get_best_method`` and ``QNode.best_method_str`` methods have been removed. 
  Instead, use the ``qml.workflow.get_best_diff_method`` function. 
  [(#6823)](https://github.com/PennyLaneAI/pennylane/pull/6823)

* The `output_dim` property of `qml.tape.QuantumScript` has been removed. Instead, use method `shape` of `QuantumScript` or `MeasurementProcess` to get the same information.
  [(#6829)](https://github.com/PennyLaneAI/pennylane/pull/6829)

* Removed method `qsvt_legacy` along with its private helper `_qsp_to_qsvt`
  [(#6827)](https://github.com/PennyLaneAI/pennylane/pull/6827)

<h3>Deprecations 👋</h3>

<<<<<<< HEAD
* Specifying gradient keyword arguments is deprecated and will be removed in v0.42. 
  Instead, please specify all arguments through the ``gradient_kwargs`` argument.
  [(#6828)](https://github.com/PennyLaneAI/pennylane/pull/6828)
=======
* The ``inner_transform_program`` and ``config`` keyword arguments in ``qml.execute`` have been deprecated.
  If more detailed control over the execution is required, use ``qml.workflow.run`` with these arguments instead.
  [(#6822)](https://github.com/PennyLaneAI/pennylane/pull/6822)
>>>>>>> d8424874

<h3>Documentation 📝</h3>

* Updated documentation for vibrational Hamiltonians
  [(#6717)](https://github.com/PennyLaneAI/pennylane/pull/6717)

<h3>Bug fixes 🐛</h3>

* `BasisState` now casts its input to integers.
  [(#6844)](https://github.com/PennyLaneAI/pennylane/pull/6844)

<h3>Contributors ✍️</h3>

This release contains contributions from (in alphabetical order):

Yushao Chen,
Diksha Dhawan,
Marcus Gisslén,
Christina Lee,
Andrija Paurevic<|MERGE_RESOLUTION|>--- conflicted
+++ resolved
@@ -74,15 +74,13 @@
 
 <h3>Deprecations 👋</h3>
 
-<<<<<<< HEAD
 * Specifying gradient keyword arguments is deprecated and will be removed in v0.42. 
   Instead, please specify all arguments through the ``gradient_kwargs`` argument.
   [(#6828)](https://github.com/PennyLaneAI/pennylane/pull/6828)
-=======
+
 * The ``inner_transform_program`` and ``config`` keyword arguments in ``qml.execute`` have been deprecated.
   If more detailed control over the execution is required, use ``qml.workflow.run`` with these arguments instead.
   [(#6822)](https://github.com/PennyLaneAI/pennylane/pull/6822)
->>>>>>> d8424874
 
 <h3>Documentation 📝</h3>
 
