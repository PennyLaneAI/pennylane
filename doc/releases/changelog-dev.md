:orphan:

# Release 0.24.0-dev (development release)

<h3>New features since last release</h3>

* Support adding `Observable` objects to the integer `0`.
  [(#2603)](https://github.com/PennyLaneAI/pennylane/pull/2603)

  This allows us to directly sum a list of observables as follows:
  ```
  H = sum([qml.PauliX(i) for i in range(10)])
  ```

* Parameter broadcasting within operations and tapes was introduced.
  [(#2575)](https://github.com/PennyLaneAI/pennylane/pull/2575)
  [(#2590)](https://github.com/PennyLaneAI/pennylane/pull/2590)
  [(#2609)](https://github.com/PennyLaneAI/pennylane/pull/2609)

  Parameter broadcasting refers to passing parameters with a (single) leading additional
  dimension (compared to the expected parameter shape) to `Operator`'s.
  Introducing this concept involves multiple changes:

  1. New class attributes
    - `Operator.ndim_params` can be specified by developers to provide the expected number of dimensions for each parameter
      of an operator.
    - `Operator.batch_size` returns the size of an additional parameter-broadcasting axis,
      if present.
    - `QuantumTape.batch_size` returns the `batch_size` of its operations (see logic below).
    - `Device.capabilities()["supports_broadcasting"]` is a Boolean flag indicating whether a
      device natively is able to apply broadcasted operators.
  2. New functionalities
    - `Operator`s use their new `ndim_params` attribute to set their new attribute `batch_size`
      at instantiation. `batch_size=None` corresponds to unbroadcasted operators.
    - `QuantumTape`s automatically determine their new `batch_size` attribute from the
      `batch_size`s of their operations. For this, all `Operators` in the tape must have the same
      `batch_size` or `batch_size=None`. That is, mixing broadcasted and unbroadcasted `Operators`
      is allowed, but mixing broadcasted `Operators` with differing `batch_size` is not,
      similar to NumPy broadcasting.
    - A new tape `batch_transform` called `broadcast_expand` was added. It transforms a single
      tape with `batch_size!=None` (broadcasted) into multiple tapes with `batch_size=None`
      (unbroadcasted) each.
    - `Device`s natively can handle broadcasted `QuantumTape`s by using `broadcast_expand` if
      the new flag `capabilities()["supports_broadcasting"]` is set to `False` (the default).
  3. Feature support
    - Many parametrized operations now have the attribute `ndim_params` and
      allow arguments with a broadcasting dimension in their numerical representations.
      This includes all gates in `ops/qubit/parametric_ops` and `ops/qubit/matrix_ops`.
      The broadcasted dimension is the first dimension in representations.
      Note that the broadcasted parameter has to be passed as an `tensor` but not as a python
      `list` or `tuple` for most operations.

  **Example**

  Instantiating a rotation gate with a one-dimensional array leads to a broadcasted `Operation`:

  ```pycon
  >>> op = qml.RX(np.array([0.1, 0.2, 0.3], requires_grad=True), 0)
  >>> op.batch_size
  3
  ```

  It's matrix correspondingly is augmented by a leading dimension of size `batch_size`:

  ```pycon
  >>> np.round(op.matrix(), 4)
  tensor([[[0.9988+0.j    , 0.    -0.05j  ],
         [0.    -0.05j  , 0.9988+0.j    ]],
        [[0.995 +0.j    , 0.    -0.0998j],
         [0.    -0.0998j, 0.995 +0.j    ]],
        [[0.9888+0.j    , 0.    -0.1494j],
         [0.    -0.1494j, 0.9888+0.j    ]]], requires_grad=True)
  >>> op.matrix().shape
  (3, 2, 2)
  ```

  A tape with such an operation will detect the `batch_size` and inherit it:

  ```pycon
  >>> with qml.tape.QuantumTape() as tape:
  >>>     qml.apply(op)
  >>> tape.batch_size
  3
  ```

  A tape may contain broadcasted and unbroadcasted `Operation`s

  ```pycon
  >>> with qml.tape.QuantumTape() as tape:
  >>>     qml.apply(op)
  >>>     qml.RY(1.9, 0)
  >>> tape.batch_size
  3
  ```
  
  but not `Operation`s with differing (non-`None`) `batch_size`s:

  ```pycon
  >>> with qml.tape.QuantumTape() as tape:
  >>>     qml.apply(op)
  >>>     qml.RY(np.array([1.9, 2.4]), 0)
  ValueError: The batch sizes of the tape operations do not match, they include 3 and 2.
  ```

  When creating a valid broadcasted tape, we can expand it into unbroadcasted tapes with
  the new `broadcast_expand` transform, and execute the three tapes independently.

  ```pycon
  >>> with qml.tape.QuantumTape() as tape:
  >>>     qml.apply(op)
  >>>     qml.RY(1.9, 0)
  >>>     qml.apply(op)
  >>>     qml.expval(qml.PauliZ(0))
  >>> tapes, fn = qml.transforms.broadcast_expand(tape)
  >>> len(tapes)
  3
  >>> dev = qml.device("default.qubit", wires=1)
  >>> fn(qml.execute(tapes, dev, None))
  array([-0.33003414, -0.34999899, -0.38238817])
  ```

  However, devices will handle this automatically under the hood:

  ```pycon
  >>> qml.execute([tape], dev, None)[0]
  array([-0.33003414, -0.34999899, -0.38238817])
  ```

* Boolean mask indexing of the parameter-shift Hessian
  [(#2538)](https://github.com/PennyLaneAI/pennylane/pull/2538)

  The `argnum` keyword argument for `param_shift_hessian`
  is now allowed to be a twodimensional Boolean `array_like`.
  Only the indicated entries of the Hessian will then be computed.
  A particularly useful example is the computation of the diagonal
  of the Hessian:

  ```python
  dev = qml.device("default.qubit", wires=1)
  with qml.tape.QuantumTape() as tape:
      qml.RX(0.2, wires=0)
      qml.RY(-0.9, wires=0)
      qml.RX(1.1, wires=0)
      qml.expval(qml.PauliZ(0))

  argnum = qml.math.eye(3, dtype=bool)
  ```
  ```pycon
  >>> tapes, fn = qml.gradients.param_shift_hessian(tape, argnum=argnum)
  >>> fn(qml.execute(tapes, dev, None))
  array([[[-0.09928388,  0.        ,  0.        ],
        [ 0.        , -0.27633945,  0.        ],
        [ 0.        ,  0.        , -0.09928388]]])
  ```

* Speed up measuring of commuting Pauli operators
  [(#2425)](https://github.com/PennyLaneAI/pennylane/pull/2425)

  The code that checks for qubit wise commuting (QWC) got a performance boost that is noticable
  when many commuting paulis of the same type are measured.

* Added new transform `qml.batch_partial` which behaves similarly to `functools.partial` but supports batching in the unevaluated parameters.
  [(#2585)](https://github.com/PennyLaneAI/pennylane/pull/2585)

  This is useful for executing a circuit with a batch dimension in some of its parameters:

  ```python
  dev = qml.device("default.qubit", wires=1)

  @qml.qnode(dev)
  def circuit(x, y):
     qml.RX(x, wires=0)
     qml.RY(y, wires=0)
     return qml.expval(qml.PauliZ(wires=0))
  ```
  ```pycon
  >>> batched_partial_circuit = qml.batch_partial(circuit, x=np.array(np.pi / 2))
  >>> y = np.array([0.2, 0.3, 0.4])
  >>> batched_partial_circuit(y=y)
  tensor([0.69301172, 0.67552491, 0.65128847], requires_grad=True)
  ```

**Operator Arithmetic:**

* The adjoint transform `adjoint` can now accept either a single instantiated operator or
  a quantum function. It returns an entity of the same type/ call signature as what it was given:
  [(#2222)](https://github.com/PennyLaneAI/pennylane/pull/2222)

  ```pycon
  >>> qml.adjoint(qml.PauliX(0))
  Adjoint(PauliX)(wires=[0])
  >>> qml.adjoint(lambda x: qml.RX(x, wires=0))(1.23)
  Adjoint(RX)(1.23, wires=[0])
  ```

  The adjoint now wraps operators in a symbolic operator class `qml.ops.op_math.Adjoint`. This class
  should not be constructed directly; the `adjoint` constructor should always be used instead.  The
  class behaves just like any other Operator:

  ```pycon
  >>> op = qml.adjoint(qml.S(0))
  >>> qml.matrix(op)
  array([[1.-0.j, 0.-0.j],
        [0.-0.j, 0.-1.j]])
  >>> qml.eigvals(op)
  array([1.-0.j, 0.-1.j])
  ```

* The unused keyword argument `do_queue` for `Operation.adjoint` is now fully removed.
  [(#2583)](https://github.com/PennyLaneAI/pennylane/pull/2583)

* The developer-facing `pow` method has been added to `Operator` with concrete implementations
  for many classes.
  [(#2225)](https://github.com/PennyLaneAI/pennylane/pull/2225)

<h3>Improvements</h3>

* IPython displays the `str` representation of a `Hamiltonian`, rather than the `repr`. This displays
  more information about the object.
  [(#2648)](https://github.com/PennyLaneAI/pennylane/pull/2648)

* The qchem openfermion-dependent tests are localized and collected in `tests.qchem.of_tests`. The
  new module `test_structure` is created to collect the tests of the `qchem.structure` module in
  one place and remove their dependency to openfermion.
  [(#2593)](https://github.com/PennyLaneAI/pennylane/pull/2593)

* Test classes are created in qchem test modules to group the integrals and matrices unittests.
  [(#2545)](https://github.com/PennyLaneAI/pennylane/pull/2545)

* Introduced an `operations_only` argument to the `tape.get_parameters` method.
  [(#2543)](https://github.com/PennyLaneAI/pennylane/pull/2543)

* The `gradients` module now uses faster subroutines and uniform
  formats of gradient rules.
  [(#2452)](https://github.com/XanaduAI/pennylane/pull/2452)

* Wires can be passed as the final argument to an `Operator`, instead of requiring
  the wires to be explicitly specified with keyword `wires`. This functionality already
  existed for `Observable`'s, but now extends to all `Operator`'s.
  [(#2432)](https://github.com/PennyLaneAI/pennylane/pull/2432)

  ```pycon
  >>> qml.S(0)
  S(wires=[0])
  >>> qml.CNOT((0,1))
  CNOT(wires=[0, 1])
  ```

* Instead of checking types, objects are processed in `QuantumTape`'s based on a new `_queue_category` property.
  This is a temporary fix that will disappear in the future.
  [(#2408)](https://github.com/PennyLaneAI/pennylane/pull/2408)

* The `qml.taper` function can now be used to consistently taper any additional observables such as dipole moment,
  particle number, and spin operators using the symmetries obtained from the Hamiltonian.
  [(#2510)](https://github.com/PennyLaneAI/pennylane/pull/2510)

* The `QNode` class now contains a new method `best_method_str` that returns the best differentiation
  method for a provided device and interface, in human-readable format.
  [(#2533)](https://github.com/PennyLaneAI/pennylane/pull/2533)

* Using `Operation.inv()` in a queuing environment no longer updates the queue's metadata, but merely updates
  the operation in place.
  [(#2596)](https://github.com/PennyLaneAI/pennylane/pull/2596)

* Sparse Hamiltonians representation has changed from COOrdinate (COO) to Compressed Sparse Row (CSR) format. The CSR representation is more performant for arithmetic operations and matrix vector products. This change decreases the `expval()` calculation time, for `qml.SparseHamiltonian`, specially for large workflows. Also, the CRS format consumes less memory for the `qml.SparseHamiltonian` storage.
[(#2561)](https://github.com/PennyLaneAI/pennylane/pull/2561)

* A new method `safe_update_info` is added to `qml.QueuingContext`. This method is substituted
  for `qml.QueuingContext.update_info` in a variety of places.
  [(#2612)](https://github.com/PennyLaneAI/pennylane/pull/2612)

* `BasisEmbedding` can accept an int as argument instead of a list of bits (optionally).
  [(#2601)](https://github.com/PennyLaneAI/pennylane/pull/2601)
  
  Example:

  `qml.BasisEmbedding(4, wires = range(4))` is now equivalent to
  `qml.BasisEmbedding([0,1,0,0], wires = range(4))` (because `4=0b100`). 

* Introduced a new `is_hermitian` property to determine if an operator can be used in a measurement process.
  [(#2629)](https://github.com/PennyLaneAI/pennylane/pull/2629)

* Added separate requirements_dev.txt for separation of concerns for code development and just using PennyLane.
  [(#2635)](https://github.com/PennyLaneAI/pennylane/pull/2635)

<h3>Breaking changes</h3>

* The `qml.queuing.Queue` class is now removed.
  [(#2599)](https://github.com/PennyLaneAI/pennylane/pull/2599)

* The module `qml.gradients.param_shift_hessian` has been renamed to
  `qml.gradients.parameter_shift_hessian` in order to distinguish it from the identically named
  function. Note that the `param_shift_hessian` function is unaffected by this change and can be
  invoked in the same manner as before via the `qml.gradients` module.
  [(#2528)](https://github.com/PennyLaneAI/pennylane/pull/2528)
* The properties `eigval` and `matrix` from the `Operator` class were replaced with the
  methods `eigval()` and `matrix(wire_order=None)`.
  [(#2498)](https://github.com/PennyLaneAI/pennylane/pull/2498)

* `Operator.decomposition()` is now an instance method, and no longer accepts parameters.
  [(#2498)](https://github.com/PennyLaneAI/pennylane/pull/2498)

* Adds tests, adds no-coverage directives, and removes inaccessible logic to improve code coverage.
  [(#2537)](https://github.com/PennyLaneAI/pennylane/pull/2537)

* The base classes `QubitDevice` and `DefaultQubit` now accept data-types for a statevector. This
  enables a derived class (device) in a plugin to choose correct data-types.
  [(#2448)](https://github.com/PennyLaneAI/pennylane/pull/2448)

  ```pycon
  >>> dev = qml.device("default.qubit", wires=4, r_dtype=np.float32, c_dtype=np.complex64)
  >>> dev.R_DTYPE
  <class 'numpy.float32'>
  >>> dev.C_DTYPE
  <class 'numpy.complex64'>
  ```

<h3>Bug fixes</h3>

* Fixed a bug where returning `qml.density_matrix` using the PyTorch interface would return a density matrix with wrong shape.
  [(#2643)](https://github.com/PennyLaneAI/pennylane/pull/2643)

* Fixed a bug to make `param_shift_hessian` work with QNodes in which gates marked
  as trainable do not have any impact on the QNode output.
  [(#2584)](https://github.com/PennyLaneAI/pennylane/pull/2584)

* `QNode`'s now can interpret variations on the interface name, like `"tensorflow"` 
  or `"jax-jit"`, when requesting backpropagation. 
  [(#2591)](https://github.com/PennyLaneAI/pennylane/pull/2591)

* Fixed a bug for `diff_method="adjoint"` where incorrect gradients were
  computed for QNodes with parametrized observables (e.g., `qml.Hermitian`).
  [(#2543)](https://github.com/PennyLaneAI/pennylane/pull/2543)

* Fixed a bug where `QNGOptimizer` did not work with operators
  whose generator was a Hamiltonian.
  [(#2524)](https://github.com/PennyLaneAI/pennylane/pull/2524)

* Fixes a bug with the decomposition of `qml.CommutingEvolution`.
  [(#2542)](https://github.com/PennyLaneAI/pennylane/pull/2542)

* Fixed a bug enabling PennyLane to work with the latest version of Autoray.
  [(#2549)](https://github.com/PennyLaneAI/pennylane/pull/2549)

* Fixed a bug which caused different behaviour for `Hamiltonian @ Observable` and `Observable @ Hamiltonian`.
  [(#2570)](https://github.com/PennyLaneAI/pennylane/pull/2570)

* Fixes a bug in `DiagonalQubitUnitary._controlled` where an invalid operation was queued
  instead of the controlled version of the diagonal unitary.
  [(#2525)](https://github.com/PennyLaneAI/pennylane/pull/2525)

* Updated the gradients fix [(#2485)](https://github.com/PennyLaneAI/pennylane/pull/2485) to only apply to the `strawberryfields.gbs` device, since
  the original logic was breaking some devices. [(#2595)](https://github.com/PennyLaneAI/pennylane/pull/2595)

<h3>Deprecations</h3>

<h3>Documentation</h3>

* The centralized [Xanadu Sphinx Theme](https://github.com/XanaduAI/xanadu-sphinx-theme)
  is now used to style the Sphinx documentation.
  [(#2450)](https://github.com/PennyLaneAI/pennylane/pull/2450)

* Added a new section in the [Gradients and Training](https://pennylane.readthedocs.io/en/stable/introduction/interfaces.html)
  page that summarizes the supported device configurations and provides justification. Also
  added [code examples](https://pennylane.readthedocs.io/en/stable/introduction/unsupported.html)
  for some selected configurations.
  [(#2540)](https://github.com/PennyLaneAI/pennylane/pull/2540)

<h3>Contributors</h3>

This release contains contributions from (in alphabetical order):

Amintor Dusko, Chae-Yeun Park, Christian Gogolin, Christina Lee, David Wierichs, Edward Jiang, Guillermo Alonso-Linaje,
<<<<<<< HEAD
Jay Soni, Juan Miguel Arrazola, Maria Schuld, Mikhail Andrenkov, Qi Hu, Samuel Banning, Soran Jahangiri, Utkarsh Azad
=======
Jay Soni, Juan Miguel Arrazola, Maria Schuld, Mikhail Andrenkov, Romain Moyard, Samuel Banning, Soran Jahangiri, 
Utkarsh Azad, WingCode
>>>>>>> 2b07d22c
<|MERGE_RESOLUTION|>--- conflicted
+++ resolved
@@ -371,9 +371,5 @@
 This release contains contributions from (in alphabetical order):
 
 Amintor Dusko, Chae-Yeun Park, Christian Gogolin, Christina Lee, David Wierichs, Edward Jiang, Guillermo Alonso-Linaje,
-<<<<<<< HEAD
-Jay Soni, Juan Miguel Arrazola, Maria Schuld, Mikhail Andrenkov, Qi Hu, Samuel Banning, Soran Jahangiri, Utkarsh Azad
-=======
-Jay Soni, Juan Miguel Arrazola, Maria Schuld, Mikhail Andrenkov, Romain Moyard, Samuel Banning, Soran Jahangiri, 
-Utkarsh Azad, WingCode
->>>>>>> 2b07d22c
+Jay Soni, Juan Miguel Arrazola, Maria Schuld, Mikhail Andrenkov, Romain Moyard, Qi Hu, Samuel Banning, Soran Jahangiri, 
+Utkarsh Azad, WingCode