:orphan:

# Release 0.39.0-dev (development release)

<h3>New features since last release</h3>

<h3>Improvements 🛠</h3>

* Some custom primitives for the capture project can now be imported via
  `from pennylane.capture.primitives import *`.
  [(#6129)](https://github.com/PennyLaneAI/pennylane/pull/6129)

<h3>Breaking changes 💔</h3>

<h3>Deprecations 👋</h3>

* The ``QubitStateVector`` template is deprecated.
   Instead, use ``StatePrep``.
   [(#6172)](https://github.com/PennyLaneAI/pennylane/pull/6172)

<h3>Documentation 📝</h3>

<h3>Bug fixes 🐛</h3>

* Fix Pytree serialization of operators with empty shot vectors:
  [(#6155)](https://github.com/PennyLaneAI/pennylane/pull/6155)

<h3>Contributors ✍️</h3>

This release contains contributions from (in alphabetical order):

<<<<<<< HEAD
Guillermo Alonso
Jack Brown
=======
Jack Brown
Christina Lee
>>>>>>> afa4b4ce
<|MERGE_RESOLUTION|>--- conflicted
+++ resolved
@@ -29,10 +29,6 @@
 
 This release contains contributions from (in alphabetical order):
 
-<<<<<<< HEAD
 Guillermo Alonso
 Jack Brown
-=======
-Jack Brown
-Christina Lee
->>>>>>> afa4b4ce
+Christina Lee