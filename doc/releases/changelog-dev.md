--- conflicted
+++ resolved
@@ -291,14 +291,13 @@
   depth greater than 0. The `__repr__` for `Controlled` show `control_wires` instead of `wires`.
   [(#3013)](https://github.com/PennyLaneAI/pennylane/pull/3013)
 
-<<<<<<< HEAD
-* New `null.qubit` device. The `null.qubit`performs no operations or memory allocations. It inherits directly from default.qubit and should support all Numpy-interface functionality.
-=======
 * Use `Operator.hash` instead of `Operator.matrix` to cache the eigendecomposition results in `Prod` and
   `Sum` classes. When `Prod` and `Sum` operators have no overlapping wires, compute the eigenvalues
   and the diagonalising gates using the factors/summands instead of using the full matrix.
   [(#3022)](https://github.com/PennyLaneAI/pennylane/pull/3022)
->>>>>>> 74ba19e0
+
+* New `null.qubit` device. The `null.qubit`performs no operations or memory allocations. 
+  It inherits directly from default.qubit and should support all Numpy-interface functionality.
 
 <h3>Breaking changes</h3>
 
@@ -351,19 +350,15 @@
 Utkarsh Azad,
 Albert Mitjans Coma,
 Amintor Dusko,
+Lillian Marie Austin Frederiksen,
 Josh Izaac,
 Soran Jahangiri,
 Edward Jiang,
 Ankit Khandelwal,
 Korbinian Kottmann,
 Meenu Kumari,
-<<<<<<< HEAD
 Christina Lee,
 Olivia Di Matteo,
-=======
-Lillian Marie Austin Frederiksen,
-Albert Mitjans Coma,
->>>>>>> 74ba19e0
 Rashid N H M,
 Zeyue Niu,
 Lee J. O'Riordan
