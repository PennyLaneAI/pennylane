:orphan:

# Release 0.41.0-dev (development release)

<h3>New features since last release</h3>

<h3>Improvements 🛠</h3>

* Finite shot and parameter-shift executions on `default.qubit` can now
  be natively jitted end-to-end, leading to performance improvements.
  Devices can now configure whether or not ML framework data is sent to them
  via an `ExecutionConfig.convert_to_numpy` parameter.
  [(#6788)](https://github.com/PennyLaneAI/pennylane/pull/6788)

* The coefficients of observables now have improved differentiability.
  [(#6598)](https://github.com/PennyLaneAI/pennylane/pull/6598)

<<<<<<< HEAD
* An empty basis set in `qml.compile` is now recognized as valid, resulting in decomposition of all operators that can be decomposed. 
   [(#6821)](https://github.com/PennyLaneAI/pennylane/pull/6821)
=======
* An informative error is raised when a `QNode` with `diff_method=None` is differentiated.
  [(#6770)](https://github.com/PennyLaneAI/pennylane/pull/6770)
>>>>>>> 893198a0

<h3>Breaking changes 💔</h3>

* The ``tape`` and ``qtape`` properties of ``QNode`` have been removed. 
  Instead, use the ``qml.workflow.construct_tape`` function.
  [(#6825)](https://github.com/PennyLaneAI/pennylane/pull/6825)

* The ``gradient_fn`` keyword argument to ``qml.execute`` has been removed. Instead, it has been replaced with ``diff_method``.
  [(#6830)](https://github.com/PennyLaneAI/pennylane/pull/6830)
  
* The ``QNode.get_best_method`` and ``QNode.best_method_str`` methods have been removed. 
  Instead, use the ``qml.workflow.get_best_diff_method`` function. 
  [(#6823)](https://github.com/PennyLaneAI/pennylane/pull/6823)

* The `output_dim` property of `qml.tape.QuantumScript` has been removed. Instead, use method `shape` of `QuantumScript` or `MeasurementProcess` to get the same information.
  [(#6829)](https://github.com/PennyLaneAI/pennylane/pull/6829)

* Removed method `qsvt_legacy` along with its private helper `_qsp_to_qsvt`
  [(#6827)](https://github.com/PennyLaneAI/pennylane/pull/6827)

<h3>Deprecations 👋</h3>

<h3>Documentation 📝</h3>

* Updated documentation for vibrational Hamiltonians
  [(#6717)](https://github.com/PennyLaneAI/pennylane/pull/6717)

<h3>Bug fixes 🐛</h3>

<h3>Contributors ✍️</h3>

This release contains contributions from (in alphabetical order):

Yushao Chen,
Diksha Dhawan,
<<<<<<< HEAD
Marcus Gisslén,
Christina Lee,
=======
Christina Lee,
Andrija Paurevic
>>>>>>> 893198a0
<|MERGE_RESOLUTION|>--- conflicted
+++ resolved
@@ -15,13 +15,11 @@
 * The coefficients of observables now have improved differentiability.
   [(#6598)](https://github.com/PennyLaneAI/pennylane/pull/6598)
 
-<<<<<<< HEAD
 * An empty basis set in `qml.compile` is now recognized as valid, resulting in decomposition of all operators that can be decomposed. 
    [(#6821)](https://github.com/PennyLaneAI/pennylane/pull/6821)
-=======
+
 * An informative error is raised when a `QNode` with `diff_method=None` is differentiated.
   [(#6770)](https://github.com/PennyLaneAI/pennylane/pull/6770)
->>>>>>> 893198a0
 
 <h3>Breaking changes 💔</h3>
 
@@ -57,10 +55,6 @@
 
 Yushao Chen,
 Diksha Dhawan,
-<<<<<<< HEAD
 Marcus Gisslén,
 Christina Lee,
-=======
-Christina Lee,
-Andrija Paurevic
->>>>>>> 893198a0
+Andrija Paurevic