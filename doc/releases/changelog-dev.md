# Release 0.44.0-dev (development release)

<h3>New features since last release</h3>

<<<<<<< HEAD
* :func:`~pennylane.specs` can now be used to analyze arbitrary compilation passes for
  workflows compiled with :func:`~pennylane.qjit`.

  ```python
  @qml.qjit
  @qml.transforms.merge_rotations
  @qml.transforms.cancel_inverses
  @qml.qnode(dev)
  def circuit(x):
      qml.RX(x, wires=0)
      qml.RX(x, wires=0)
      qml.X(0)
      qml.X(0)
      qml.CNOT([0, 1])
      return qml.probs()
  ```

  The supplied levels may be individual `int` values, or an iterable of multiple levels.
  The strings ``"all"`` and ``"all-mlir"`` are also allowed, and return all user-applied transforms
  and MLIR passes, or all user-applied MLIR passes only respectively.

  ```pycon
  >>> print(qml.specs(circuit, level=[1,2])(1.23))
  Device: lightning.qubit
  Device wires: 3
  Shots: Shots(total=None)
  Level: ['Before MLIR Passes (MLIR-0)', 'cancel-inverses (MLIR-1)']
  <BLANKLINE>
  Resource specifications:
  Level = Before MLIR Passes (MLIR-0):
    Total qubit allocations: 3
    Total gates: 5
    Circuit depth: Not computed
  <BLANKLINE>
    Gate types:
      RX: 2
      PauliX: 2
      CNOT: 1
  <BLANKLINE>
    Measurements:
      probs(all wires): 1
  <BLANKLINE>
  ------------------------------------------------------------
  <BLANKLINE>
  Level = cancel-inverses (MLIR-1):
    Total qubit allocations: 3
    Total gates: 3
    Circuit depth: Not computed
  <BLANKLINE>
    Gate types:
      RX: 2
      CNOT: 1
  <BLANKLINE>
    Measurements:
      probs(all wires): 1
  ```
  [(#8606)](https://github.com/PennyLaneAI/pennylane/pull/8606)
=======
* Users can now set precisions for a larger variety of `ResourceOperator`s in
  :mod:`estimator <pennylane.estimator>` using
  :meth:`ResourceConfig.set_precision <pennylane.estimator.resource_config.ResourceConfig.set_precision>`
  thanks to the addition of the `resource_key` keyword argument.
  [(#8561)](https://github.com/PennyLaneAI/pennylane/pull/8561)

* Users can now estimate the resources of Trotterization for Pauli Hamiltonians, using the new
  :class:`estimator.PauliHamiltonian <pennylane.estimator.compact_hamiltonian.PauliHamiltonian>`
  resource Hamiltonian class and the new
  :class:`estimator.TrotterPauli <pennylane.estimator.templates.TrotterPauli>`
  resource operator.
  [(#8546)](https://github.com/PennyLaneAI/pennylane/pull/8546)
>>>>>>> 50b9185c

* Users can now perform rapid Clifford+T decomposition with QJIT and program capture enabled,
  using the new :func:`~pennylane.transforms.gridsynth` compilation pass.
  This pass discretizes ``RZ`` and ``PhaseShift`` gates to either the Clifford+T basis or to the PPR basis.
  [(#8609)](https://github.com/PennyLaneAI/pennylane/pull/8609)

* Quantum Automatic Differentiation implemented to allow automatic selection of optimal
  Hadamard gradient differentiation methods per [the paper](https://arxiv.org/pdf/2408.05406).
  [(#8640)](https://github.com/PennyLaneAI/pennylane/pull/8640)

* A new decomposition has been added for the Controlled :class:`~.SemiAdder`,
  which is efficient and skips controlling all gates in its decomposition.
  [(#8423)](https://github.com/PennyLaneAI/pennylane/pull/8423)

* Added a :meth:`~pennylane.devices.DeviceCapabilities.gate_set` method to :class:`~pennylane.devices.DeviceCapabilities`
  that produces a set of gate names to be used as the target gate set in decompositions.
  [(#8522)](https://github.com/PennyLaneAI/pennylane/pull/8522)

* The :func:`~pennylane.transforms.decompose` transform now accepts a `minimize_work_wires` argument. With
  the new graph-based decomposition system activated via :func:`~pennylane.decomposition.enable_graph`,
  and `minimize_work_wires` set to `True`, the decomposition system will select decomposition rules that
  minimizes the maximum number of simultaneously allocated work wires.
  [(#8729)](https://github.com/PennyLaneAI/pennylane/pull/8729)
  [(#8734)](https://github.com/PennyLaneAI/pennylane/pull/8734)

<h4>Pauli product measurements</h4>

* Writing circuits in terms of `Pauli product measurements <https://pennylane.ai/compilation/pauli-product-measurement>`_
  (PPMs) in PennyLane is now possible with the new :func:`~.pauli_measure` function.
  Using this function in tandem with :class:`~.PauliRot` to represent Pauli product rotations (PPRs) unlocks surface-code fault-tolerant quantum computing research spurred from `A Game of Surface Codes <http://arxiv.org/abs/1808.02892>`_.
  [(#8461)](https://github.com/PennyLaneAI/pennylane/pull/8461)
  [(#8631)](https://github.com/PennyLaneAI/pennylane/pull/8631)
  [(#8623)](https://github.com/PennyLaneAI/pennylane/pull/8623)
  [(#8663)](https://github.com/PennyLaneAI/pennylane/pull/8663)
  [(#8692)](https://github.com/PennyLaneAI/pennylane/pull/8692)

  The new :func:`~.pauli_measure` function is currently only for analysis on the ``null.qubit`` device, which allows for resource tracking with :func:`~.specs` and circuit inspection with :func:`~.drawer.draw`.

  In the following example, a measurement of the ``XY`` Pauli product on wires ``0`` and ``2`` is performed
  using :func:`~.pauli_measure`, followed by application of a :class:`~.PauliX` gate conditional on
  the outcome of the PPM:

  ```python
  import pennylane as qml
  
  dev = qml.device("null.qubit", wires=3)

  @qml.qnode(dev)
  def circuit():
      qml.Hadamard(0)
      qml.Hadamard(2)
      qml.PauliRot(np.pi / 4, pauli_word="XYZ", wires=[0, 1, 2])
      ppm = qml.pauli_measure(pauli_word="XY", wires=[0, 2])
      qml.cond(ppm, qml.X)(wires=1)
      return qml.expval(qml.Z(0))
  ```

  ```pycon
  >>> print(qml.draw(circuit)())
  0: ──H─╭RXYZ(0.79)─╭┤↗X├────┤  <Z>
  1: ────├RXYZ(0.79)─│──────X─┤
  2: ──H─╰RXYZ(0.79)─╰┤↗Y├──║─┤
                       ╚════╝
  ```

  By appliying the :func:`~.specs` function to the circuit above, you can easily determine its resource information.
  In this case, in addition to other gates, we can see that the circuit includes one PPR and one PPM operation (represented
  by the :class:`~.PauliRot` and :class:`~.ops.mid_measure.pauli_measure.PauliMeasure` gate types):

  ```pycon
  >>> print(qml.specs(circuit)()['resources'])
  Total qubit allocations: 3
  Total gates: 5
  Circuit depth: 4

  Gate types:
    Hadamard: 2
    PauliRot: 1
    PauliMeasure: 1
    Conditional(PauliX): 1

  Measurements:
    expval(PauliZ): 1
  ```

<h4> Compile Pipeline and Transforms </h4>

* Arithmetic dunder methods (`__add__`, `__mul__`, `__rmul__`) have been added to 
  :class:`~.transforms.core.TransformDispatcher`, :class:`~.transforms.core.TransformContainer`, 
  and :class:`~.CompilePipeline` (previously known as the `TransformProgram`) to enable intuitive composition of transform programs using `+` and `*` operators.
  [(#8703)](https://github.com/PennyLaneAI/pennylane/pull/8703)

* In the past, calling a transform with only arguments or keyword but no tapes would raise an error.
  Now, two transforms can be concatenated naturally as

  ```python
  decompose(gate_set=gate_set) + merge_rotations(1e-6)
  ```

  [(#8730)](https://github.com/PennyLaneAI/pennylane/pull/8730)

* `@partial` is not needed anymore for using transforms as decorators with arguments.
  Now, the following two usages are equivalent:

  ```python
  @partial(qml.transforms.decompose, gate_set={qml.RX, qml.CNOT})
  @qml.qnode(qml.device('default.qubit', wires=2))
  def circuit():
      qml.Hadamard(wires=0)
      qml.CZ(wires=[0,1])
      return qml.expval(qml.Z(0))
  ```

  ```python
  @qml.transforms.decompose(gate_set={qml.RX, qml.CNOT})
  @qml.qnode(qml.device('default.qubit', wires=2))
  def circuit():
      qml.Hadamard(wires=0)
      qml.CZ(wires=[0,1])
      return qml.expval(qml.Z(0))
  ```

  [(#8730)](https://github.com/PennyLaneAI/pennylane/pull/8730)

* The `TransformProgram` has been renamed to :class:`~pennylane.transforms.core.CompilePipeline`, and uses of
  the term "transform program" has been updated to "compile pipeline" across the codebase. The class is still
  accessible as `TransformProgram` from `pennylane.transforms.core`, but the module `pennylane.transforms.core.transform_program`
  has been renamed to `pennylane.transforms.core.compile_pipeline`, and the old name is no longer available.
  [(#8735)](https://github.com/PennyLaneAI/pennylane/pull/8735)

* The :class:`~pennylane.transforms.core.CompilePipeline` (previously known as `TransformProgram`)
  is available at the top level namespace as `qml.CompilePipeline`.
  [(#8735)](https://github.com/PennyLaneAI/pennylane/pull/8735)

* Now `CompilePipeline` can dispatch to anything individual transforms can dispatch onto, including
  QNodes.
  [(#8731)](https://github.com/PennyLaneAI/pennylane/pull/8731)

* The :class:`~.CompilePipeline` (previously known as the `TransformProgram`) can now be constructed
  more flexibility with a variable number of arguments that are of types `TransformDispatcher`,
  `TransformContainer`, or other `CompilePipeline`s.
  [(#8750)](https://github.com/PennyLaneAI/pennylane/pull/8750)

<h3>Improvements 🛠</h3>

* Improved :mod:`estimator <pennylane.estimator>`'s
  resource decomposition of `PauliRot` to match the optimal resources
  for certain special cases of Pauli strings (e.g. for `XX` and `YY` type Pauli strings).
  [(#8562)](https://github.com/PennyLaneAI/pennylane/pull/8562)

* Added a new decomposition, `_decompose_2_cnots`, for the two-qubit decomposition for `QubitUnitary`.
  It supports the analytical decomposition a two-qubit unitary known to require exactly 2 CNOTs.
  [(#8666)](https://github.com/PennyLaneAI/pennylane/issues/8666)
<<<<<<< HEAD

* Arithmetic dunder methods (`__add__`, `__mul__`, `__rmul__`) have been added to
  :class:`~.transforms.core.TransformDispatcher`, :class:`~.transforms.core.TransformContainer`,
  and :class:`~.transforms.core.TransformProgram` to enable intuitive composition of transform
  programs using `+` and `*` operators.
  [(#8703)](https://github.com/PennyLaneAI/pennylane/pull/8703)
=======
>>>>>>> 50b9185c

* Quantum compilation passes in MLIR and XDSL can now be applied using the core PennyLane transform
  infrastructure, instead of using Catalyst-specific tools. This is made possible by a new argument in
  :func:`~pennylane.transform` and `~.TransformDispatcher` called ``pass_name``, which accepts a string
  corresponding to the name of the compilation pass.
  The ``pass_name`` argument ensures that the given compilation pass will be used when qjit'ing a
  workflow, where the pass is performed in MLIR or xDSL.
  [(#8539)](https://github.com/PennyLaneAI/pennylane/pull/8539)

* `Operator.decomposition` will fallback to the first entry in `qml.list_decomps` if the `Operator.compute_decomposition`
  method is not overridden.
  [(#8686)](https://github.com/PennyLaneAI/pennylane/pull/8686)

* A new :func:`~.marker` function allows for easy inspection at particular points in a transform program
  with :func:`~.specs` and :func:`~.drawer.draw` instead of having to increment ``level``
  by integer amounts when not using any Catalyst passes.
  [(#8684)](https://github.com/PennyLaneAI/pennylane/pull/8684)

  The :func:`~.marker` function works like a transform in PennyLane, and can be deployed as
  a decorator on top of QNodes:

  ```
  from functools import partial

  @partial(qml.marker, level="rotations-merged")
  @qml.transforms.merge_rotations
  @partial(qml.marker, level="my-level")
  @qml.transforms.cancel_inverses
  @partial(qml.transforms.decompose, gate_set={qml.RX})
  @qml.qnode(qml.device('lightning.qubit'))
  def circuit():
      qml.RX(0.2,0)
      qml.X(0)
      qml.X(0)
      qml.RX(0.2, 0)
      return qml.state()
  ```

  The string supplied to ``marker`` can then be used as an argument to ``level`` in ``draw``
  and ``specs``, showing the cumulative result of applying transforms up to the marker:

  ```pycon
  >>> print(qml.draw(circuit, level="my-level")())
  0: ──RX(0.20)──RX(3.14)──RX(3.14)──RX(0.20)─┤  State
  >>> print(qml.draw(circuit, level="rotations-merged")())
  0: ──RX(6.68)─┤  State
  ```

* `qml.for_loop` will now fall back to a standard Python `for` loop if capturing a condensed, structured loop fails
  with program capture enabled.
  [(#8615)](https://github.com/PennyLaneAI/pennylane/pull/8615)

* `qml.cond` will now use standard Python logic if all predicates have concrete values. A nested
  control flow primitive will no longer be captured as it is not needed.
  [(#8634)](https://github.com/PennyLaneAI/pennylane/pull/8634)

* The `~.BasisRotation` graph decomposition was re-written in a qjit friendly way with PennyLane control flow.
  [(#8560)](https://github.com/PennyLaneAI/pennylane/pull/8560)
  [(#8608)](https://github.com/PennyLaneAI/pennylane/pull/8608)
  [(#8620)](https://github.com/PennyLaneAI/pennylane/pull/8620)

* The new graph based decompositions system enabled via :func:`~.decomposition.enable_graph` now supports the following
  additional templates.
  [(#8520)](https://github.com/PennyLaneAI/pennylane/pull/8520)
  [(#8515)](https://github.com/PennyLaneAI/pennylane/pull/8515)
  [(#8516)](https://github.com/PennyLaneAI/pennylane/pull/8516)
  [(#8555)](https://github.com/PennyLaneAI/pennylane/pull/8555)
  [(#8558)](https://github.com/PennyLaneAI/pennylane/pull/8558)
  [(#8538)](https://github.com/PennyLaneAI/pennylane/pull/8538)
  [(#8534)](https://github.com/PennyLaneAI/pennylane/pull/8534)
  [(#8582)](https://github.com/PennyLaneAI/pennylane/pull/8582)
  [(#8543)](https://github.com/PennyLaneAI/pennylane/pull/8543)
  [(#8554)](https://github.com/PennyLaneAI/pennylane/pull/8554)
  [(#8616)](https://github.com/PennyLaneAI/pennylane/pull/8616)
  [(#8602)](https://github.com/PennyLaneAI/pennylane/pull/8602)
  [(#8600)](https://github.com/PennyLaneAI/pennylane/pull/8600)
  [(#8601)](https://github.com/PennyLaneAI/pennylane/pull/8601)
  [(#8595)](https://github.com/PennyLaneAI/pennylane/pull/8595)
  [(#8586)](https://github.com/PennyLaneAI/pennylane/pull/8586)
  [(#8614)](https://github.com/PennyLaneAI/pennylane/pull/8614)

  - :class:`~.QSVT`
  - :class:`~.AmplitudeEmbedding`
  - :class:`~.AllSinglesDoubles`
  - :class:`~.SimplifiedTwoDesign`
  - :class:`~.GateFabric`
  - :class:`~.AngleEmbedding`
  - :class:`~.IQPEmbedding`
  - :class:`~.kUpCCGSD`
  - :class:`~.QAOAEmbedding`
  - :class:`~.BasicEntanglerLayers`
  - :class:`~.HilbertSchmidt`
  - :class:`~.LocalHilbertSchmidt`
  - :class:`~.QuantumMonteCarlo`
  - :class:`~.ArbitraryUnitary`
  - :class:`~.ApproxTimeEvolution`
  - :class:`~.ParticleConservingU2`
  - :class:`~.ParticleConservingU1`
  - :class:`~.CommutingEvolution`

* Added a keyword argument ``recursive`` to ``qml.transforms.cancel_inverses`` that enables
  recursive cancellation of nested pairs of mutually inverse gates. This makes the transform
  more powerful, because it can cancel larger blocks of inverse gates without having to scan
  the circuit from scratch. By default, the recursive cancellation is enabled (``recursive=True``).
  To obtain previous behaviour, disable it by setting ``recursive=False``.
  [(#8483)](https://github.com/PennyLaneAI/pennylane/pull/8483)

* `qml.grad` and `qml.jacobian` now lazily dispatch to catalyst and program
  capture, allowing for `qml.qjit(qml.grad(c))` and `qml.qjit(qml.jacobian(c))` to work.
  [(#8382)](https://github.com/PennyLaneAI/pennylane/pull/8382)

* Both the generic and transform-specific application behavior of a `qml.transforms.core.TransformDispatcher`
  can be overwritten with `TransformDispatcher.generic_register` and `my_transform.register`.
  [(#7797)](https://github.com/PennyLaneAI/pennylane/pull/7797)

* With capture enabled, measurements can now be performed on Operator instances passed as closure
  variables from outside the workflow scope.
  [(#8504)](https://github.com/PennyLaneAI/pennylane/pull/8504)

* Users can now estimate the resources for quantum circuits that contain or decompose into
  any of the following symbolic operators: :class:`~.ChangeOpBasis`, :class:`~.Prod`,
  :class:`~.Controlled`, :class:`~.ControlledOp`, :class:`~.Pow`, and :class:`~.Adjoint`.
  [(#8464)](https://github.com/PennyLaneAI/pennylane/pull/8464)

* Wires can be specified via `range` with program capture and autograph.
  [(#8500)](https://github.com/PennyLaneAI/pennylane/pull/8500)

* The :func:`~pennylane.transforms.decompose` transform no longer raises an error if both `gate_set` and
  `stopping_condition` are provided, or if `gate_set` is a dictionary, when the new graph-based decomposition
  system is disabled.
  [(#8532)](https://github.com/PennyLaneAI/pennylane/pull/8532)

* A new decomposition has been added to :class:`pennylane.Toffoli`. This decomposition uses one
  work wire and :class:`pennylane.TemporaryAND` operators to reduce the resources needed.
  [(#8549)](https://github.com/PennyLaneAI/pennylane/pull/8549)

* The :func:`~pennylane.pauli_decompose` now supports decomposing scipy's sparse matrices,
  allowing for efficient decomposition of large matrices that cannot fit in memory when written as
  dense arrays.
  [(#8612)](https://github.com/PennyLaneAI/pennylane/pull/8612)
  
* A decomposition has been added to the adjoint of :class:`pennylane.TemporaryAND`. This decomposition relies on mid-circuit measurments and does not require any T gates.
  [(#8633)](https://github.com/PennyLaneAI/pennylane/pull/8633)

* The graph-based decomposition system now supports decomposition rules that contains mid-circuit measurements.
  [(#8079)](https://github.com/PennyLaneAI/pennylane/pull/8079)

* The `~pennylane.estimator.compact_hamiltonian.CDFHamiltonian`, `~pennylane.estimator.compact_hamiltonian.THCHamiltonian`,
  `~pennylane.estimator.compact_hamiltonian.VibrationalHamiltonian`, and `~pennylane.estimator.compact_hamiltonian.VibronicHamiltonian`
  classes were modified to take the 1-norm of the Hamiltonian as an optional argument.
  [(#8697)](https://github.com/PennyLaneAI/pennylane/pull/8697)

* New decomposition rules that decompose to :class:`~.PauliRot` are added for the following operators.
  [(#8700)](https://github.com/PennyLaneAI/pennylane/pull/8700)
  [(#8704)](https://github.com/PennyLaneAI/pennylane/pull/8704)

  - :class:`~.CRX`, :class:`~.CRY`, :class:`~.CRZ`
  - :class:`~.ControlledPhaseShift`
  - :class:`~.IsingXX`, :class:`~.IsingYY`, :class:`~.IsingZZ`
  - :class:`~.PSWAP`
  - :class:`~.RX`, :class:`~.RY`, :class:`~.RZ`
  - :class:`~.SingleExcitation`, :class:`~.DoubleExcitation`
  - :class:`~.SWAP`, :class:`~.ISWAP`, :class:`~.SISWAP`
  - :class:`~.CY`, :class:`~.CZ`, :class:`~.CSWAP`, :class:`~.CNOT`, :class:`~.Toffoli`

<h3>Breaking changes 💔</h3>

* The output format of `qml.specs` has been restructured into a dataclass to streamline the outputs.
  Some legacy information has been removed from the new output format.
  [(#8713)](https://github.com/PennyLaneAI/pennylane/pull/8713)

* The unified compiler, implemented in the `qml.compiler.python_compiler` submodule, has been removed from PennyLane.
  It has been migrated to Catalyst, available as `catalyst.python_interface`.
  [(#8662)](https://github.com/PennyLaneAI/pennylane/pull/8662)

* `qml.transforms.map_wires` no longer supports plxpr transforms.
  [(#8683)](https://github.com/PennyLaneAI/pennylane/pull/8683)

* ``QuantumScript.to_openqasm`` has been removed. Please use ``qml.to_openqasm`` instead. This removes duplicated
  functionality for converting a circuit to OpenQASM code.
  [(#8499)](https://github.com/PennyLaneAI/pennylane/pull/8499)

* Providing ``num_steps`` to :func:`pennylane.evolve`, :func:`pennylane.exp`, :class:`pennylane.ops.Evolution`,
  and :class:`pennylane.ops.Exp` has been disallowed. Instead, use :class:`~.TrotterProduct` for approximate
  methods, providing the ``n`` parameter to perform the Suzuki-Trotter product approximation of a Hamiltonian
  with the specified number of Trotter steps.
  [(#8474)](https://github.com/PennyLaneAI/pennylane/pull/8474)

  As a concrete example, consider the following case:

  .. code-block:: python

    coeffs = [0.5, -0.6]
    ops = [qml.X(0), qml.X(0) @ qml.Y(1)]
    H_flat = qml.dot(coeffs, ops)

  Instead of computing the Suzuki-Trotter product approximation as:

  ```pycon
  >>> qml.evolve(H_flat, num_steps=2).decomposition()
  [RX(0.5, wires=[0]),
  PauliRot(-0.6, XY, wires=[0, 1]),
  RX(0.5, wires=[0]),
  PauliRot(-0.6, XY, wires=[0, 1])]
  ```

  The same result can be obtained using :class:`~.TrotterProduct` as follows:

  ```pycon
  >>> decomp_ops = qml.adjoint(qml.TrotterProduct(H_flat, time=1.0, n=2)).decomposition()
  >>> [simp_op for op in decomp_ops for simp_op in map(qml.simplify, op.decomposition())]
  [RX(0.5, wires=[0]),
  PauliRot(-0.6, XY, wires=[0, 1]),
  RX(0.5, wires=[0]),
  PauliRot(-0.6, XY, wires=[0, 1])]
  ```

* The value ``None`` has been removed as a valid argument to the ``level`` parameter in the
  :func:`pennylane.workflow.get_transform_program`, :func:`pennylane.workflow.construct_batch`,
  :func:`pennylane.draw`, :func:`pennylane.draw_mpl`, and :func:`pennylane.specs` transforms.
  Please use ``level='device'`` instead to apply the transform at the device level.
  [(#8477)](https://github.com/PennyLaneAI/pennylane/pull/8477)

* Access to ``add_noise``, ``insert`` and noise mitigation transforms from the ``pennylane.transforms`` module is deprecated.
  Instead, these functions should be imported from the ``pennylane.noise`` module.
  [(#8477)](https://github.com/PennyLaneAI/pennylane/pull/8477)

* ``qml.qnn.cost.SquaredErrorLoss`` has been removed. Instead, this hybrid workflow can be accomplished
  with a function like ``loss = lambda *args: (circuit(*args) - target)**2``.
  [(#8477)](https://github.com/PennyLaneAI/pennylane/pull/8477)

* Some unnecessary methods of the ``qml.CircuitGraph`` class have been removed:
  [(#8477)](https://github.com/PennyLaneAI/pennylane/pull/8477)

  - ``print_contents`` in favor of ``print(obj)``
  - ``observables_in_order`` in favor of ``observables``
  - ``operations_in_order`` in favor of ``operations``
  - ``ancestors_in_order(obj)`` in favor of ``ancestors(obj, sort=True)``
  - ``descendants_in_order(obj)`` in favor of ``descendants(obj, sort=True)``

* ``pennylane.devices.DefaultExecutionConfig`` has been removed. Instead, use
  ``qml.devices.ExecutionConfig()`` to create a default execution configuration.
  [(#8470)](https://github.com/PennyLaneAI/pennylane/pull/8470)

* Specifying the ``work_wire_type`` argument in ``qml.ctrl`` and other controlled operators as ``"clean"`` or
  ``"dirty"`` is disallowed. Use ``"zeroed"`` to indicate that the work wires are initially in the :math:`|0\rangle`
  state, and ``"borrowed"`` to indicate that the work wires can be in any arbitrary state. In both cases, the
  work wires are assumed to be restored to their original state upon completing the decomposition.
  [(#8470)](https://github.com/PennyLaneAI/pennylane/pull/8470)

* `QuantumScript.shape` and `QuantumScript.numeric_type` are removed. The corresponding `MeasurementProcess`
  methods should be used instead.
  [(#8468)](https://github.com/PennyLaneAI/pennylane/pull/8468)

* `MeasurementProcess.expand` is removed.
  `qml.tape.QuantumScript(mp.obs.diagonalizing_gates(), [type(mp)(eigvals=mp.obs.eigvals(), wires=mp.obs.wires)])`
  can be used instead.
  [(#8468)](https://github.com/PennyLaneAI/pennylane/pull/8468)

* The `qml.QNode.add_transform` method is removed.
  Instead, please use `QNode.transform_program.push_back(transform_container=transform_container)`.
  [(#8468)](https://github.com/PennyLaneAI/pennylane/pull/8468)

* The `TransformProgram` has been renamed to :class:`~pennylane.transforms.core.CompilePipeline`, and uses of
  the term "transform program" has been updated to "compile pipeline" across the codebase. The class is still
  accessible as `TransformProgram` from `pennylane.transforms.core`, but the module `pennylane.transforms.core.transform_program`
  has been renamed to `pennylane.transforms.core.compile_pipeline`, and the old name is no longer available.
  [(#8735)](https://github.com/PennyLaneAI/pennylane/pull/8735)

<h3>Deprecations 👋</h3>

* Maintenance support of NumPy<2.0 is deprecated as of v0.44 and will be completely dropped in v0.45.
  Future versions of PennyLane will only work with NumPy>=2.0.
  We recommend upgrading your version of NumPy to benefit from enhanced support and features.
  [(#8578)](https://github.com/PennyLaneAI/pennylane/pull/8578)
  [(#8497)](https://github.com/PennyLaneAI/pennylane/pull/8497)

* The ``custom_decomps`` keyword argument to ``qml.device`` has been deprecated and will be removed
  in 0.45. Instead, with ``qml.decomposition.enable_graph()``, new decomposition rules can be defined as
  quantum functions with registered resources. See :mod:`pennylane.decomposition` for more details.

* `qml.measure`, `qml.measurements.MidMeasureMP`, `qml.measurements.MeasurementValue`,
  and `qml.measurements.get_mcm_predicates` are now located in `qml.ops.mid_measure`.
  `MidMeasureMP` is now renamed to `MidMeasure`.
  `qml.measurements.find_post_processed_mcms` is now `qml.devices.qubit.simulate._find_post_processed_mcms`,
  and is being made private, as it is an utility for tree-traversal.
  [(#8466)](https://github.com/PennyLaneAI/pennylane/pull/8466)

* The ``pennylane.operation.Operator.is_hermitian`` property has been deprecated and renamed
  to ``pennylane.operation.Operator.is_verified_hermitian`` as it better reflects the functionality of this property.
  The deprecated access through ``is_hermitian`` will be removed in PennyLane v0.45.
  Alternatively, consider using the ``pennylane.is_hermitian`` function instead as it provides a more reliable check for hermiticity.
  Please be aware that it comes with a higher computational cost.
  [(#8494)](https://github.com/PennyLaneAI/pennylane/pull/8494)

* Access to the follow functions and classes from the ``pennylane.resources`` module are deprecated. Instead, these functions must be imported from the ``pennylane.estimator`` module.
  [(#8484)](https://github.com/PennyLaneAI/pennylane/pull/8484)

  - ``qml.estimator.estimate_shots`` in favor of ``qml.resources.estimate_shots``
  - ``qml.estimator.estimate_error`` in favor of ``qml.resources.estimate_error``
  - ``qml.estimator.FirstQuantization`` in favor of ``qml.resources.FirstQuantization``
  - ``qml.estimator.DoubleFactorization`` in favor of ``qml.resources.DoubleFactorization``

* ``argnum`` has been renamed ``argnums`` for ``qml.grad``, ``qml.jacobian``, ``qml.jvp`` and ``qml.vjp``.
  [(#8496)](https://github.com/PennyLaneAI/pennylane/pull/8496)
  [(#8481)](https://github.com/PennyLaneAI/pennylane/pull/8481)

* The :func:`pennylane.devices.preprocess.mid_circuit_measurements` transform is deprecated. Instead,
  the device should determine which mcm method to use, and explicitly include :func:`~pennylane.transforms.dynamic_one_shot`
  or :func:`~pennylane.transforms.defer_measurements` in its preprocess transforms if necessary.
  [(#8467)](https://github.com/PennyLaneAI/pennylane/pull/8467)

* Passing a function to the ``gate_set`` argument in the :func:`~pennylane.transforms.decompose` transform
  is deprecated. The ``gate_set`` argument expects a static iterable of operator type and/or operator names,
  and the function should be passed to the ``stopping_condition`` argument instead.
  [(#8533)](https://github.com/PennyLaneAI/pennylane/pull/8533)

  The example below illustrates how you can provide a function as the ``stopping_condition`` in addition to providing a
  ``gate_set``. The decomposition of each operator will then stop once it reaches the gates in the ``gate_set`` or the
  ``stopping_condition`` is satisfied.

  ```python
  import pennylane as qml
  from functools import partial

  @partial(qml.transforms.decompose, gate_set={"H", "T", "CNOT"}, stopping_condition=lambda op: len(op.wires) <= 2)
  @qml.qnode(qml.device("default.qubit"))
  def circuit():
      qml.Hadamard(wires=[0])
      qml.Toffoli(wires=[0,1,2])
      return qml.expval(qml.Z(0))
  ```

  ```pycon
  >>> print(qml.draw(circuit)())
  0: ──H────────╭●───────────╭●────╭●──T──╭●─┤  <Z>
  1: ────╭●─────│─────╭●─────│───T─╰X──T†─╰X─┤
  2: ──H─╰X──T†─╰X──T─╰X──T†─╰X──T──H────────┤
  ```

<h3>Internal changes ⚙️</h3>

* `qml.cond`, the `QNode`, transforms, `qml.grad`, and `qml.jacobian` no longer treat all keyword arguments as static
  arguments. They are instead treated as dynamic, numerical inputs, matching the behaviour of Jax and Catalyst.
  [(#8290)](https://github.com/PennyLaneAI/pennylane/pull/8290)

* To adjust to the Python 3.14, some error messages expectations have been updated in tests; `get_type_str` added a special branch to handle `Union`.
  [(#8568)](https://github.com/PennyLaneAI/pennylane/pull/8568)

* Bump `jax` version to `0.7.1` for `capture` module.
  [(#8715)](https://github.com/PennyLaneAI/pennylane/pull/8715)

* Bump `jax` version to `0.7.0` for `capture` module.
  [(#8701)](https://github.com/PennyLaneAI/pennylane/pull/8701)

* Improve error handling when using PennyLane's experimental program capture functionality with an incompatible JAX version.
  [(#8723)](https://github.com/PennyLaneAI/pennylane/pull/8723)

* Bump `autoray` package version to `0.8.2`.
  [(#8674)](https://github.com/PennyLaneAI/pennylane/pull/8674)

* Update the schedule of nightly TestPyPI uploads to occur at the end rather than the beginning of all week days.
  [(#8672)](https://github.com/PennyLaneAI/pennylane/pull/8672)

* Add workflow to bump Catalyst and Lightning versions in the RC branch, create a new release tag and draft release, tag the RC branch, and create a PR to merge the RC branch into master.
  [(#8352)](https://github.com/PennyLaneAI/pennylane/pull/8352)

* Added `MCM_METHOD` and `POSTSELECT_MODE` `StrEnum` objects to improve validation and handling of `MCMConfig` creation.
  [(#8596)](https://github.com/PennyLaneAI/pennylane/pull/8596)

* Updated various docstrings to be compatible with the new documentation testing approach.
  [(#8635)](https://github.com/PennyLaneAI/pennylane/pull/8635)

* In program capture, transforms now have a single transform primitive that have a `transform` param that stores
  the `TransformDispatcher`. Before, each transform had its own primitive stored on the
  `TransformDispatcher._primitive` private property. It proved difficult to keep maintaining dispatch behaviour
  for every single transform.
  [(#8576)](https://github.com/PennyLaneAI/pennylane/pull/8576)
  [(#8639)](https://github.com/PennyLaneAI/pennylane/pull/8639)

* Updated documentation check workflow to run on pull requests on `v[0-9]+\.[0-9]+\.[0-9]+-docs` branches.
  [(#8590)](https://github.com/PennyLaneAI/pennylane/pull/8590)

* When program capture is enabled, there is no longer caching of the jaxpr on the QNode.
  [(#8629)](https://github.com/PennyLaneAI/pennylane/pull/8629)

* The `grad` and `jacobian` primitives now store the function under `fn`. There is also now a single `jacobian_p`
  primitive for use in program capture.
  [(#8357)](https://github.com/PennyLaneAI/pennylane/pull/8357)

* Update versions for `pylint`, `isort` and `black` in `format.yml`
  [(#8506)](https://github.com/PennyLaneAI/pennylane/pull/8506)

* Reclassifies `registers` as a tertiary module for use with tach.
  [(#8513)](https://github.com/PennyLaneAI/pennylane/pull/8513)

* The :class:`~pennylane.devices.LegacyDeviceFacade` is slightly refactored to implement `setup_execution_config` and `preprocess_transforms`
  separately as opposed to implementing a single `preprocess` method. Additionally, the `mid_circuit_measurements` transform has been removed
  from the preprocess transform program. Instead, the best mcm method is chosen in `setup_execution_config`. By default, the ``_capabilities``
  dictionary is queried for the ``"supports_mid_measure"`` property. If the underlying device defines a TOML file, the ``supported_mcm_methods``
  field in the TOML file is used as the source of truth.
  [(#8469)](https://github.com/PennyLaneAI/pennylane/pull/8469)
  [(#8486)](https://github.com/PennyLaneAI/pennylane/pull/8486)
  [(#8495)](https://github.com/PennyLaneAI/pennylane/pull/8495)

* The various private functions of the :class:`~pennylane.estimator.FirstQuantization` class have
  been modified to avoid using `numpy.matrix` as this function is deprecated.
  [(#8523)](https://github.com/PennyLaneAI/pennylane/pull/8523)

* The `ftqc` module now includes dummy transforms for several Catalyst/MLIR passes (`to-ppr`, `commute-ppr`, `merge-ppr-ppm`,
  `decompose-clifford-ppr`, `decompose-non-clifford-ppr`, `ppr-to-ppm`, `ppr-to-mbqc` and `reduce-t-depth`), to allow them to
  be captured as primitives in PLxPR and mapped to the MLIR passes in Catalyst. This enables using the passes with the unified
  compiler and program capture.
  [(#8519)](https://github.com/PennyLaneAI/pennylane/pull/8519)
  [(#8544)](https://github.com/PennyLaneAI/pennylane/pull/8544)

* The decompositions for several templates have been updated to use
  :class:`~.ops.op_math.ChangeOpBasis`, which makes their decompositions more resource efficient
  by eliminating unnecessary controlled operations. The templates include :class:`~.PhaseAdder`,
  :class:`~.TemporaryAND`, :class:`~.QSVT`, and :class:`~.SelectPauliRot`.
  [(#8490)](https://github.com/PennyLaneAI/pennylane/pull/8490)
  [(#8577)](https://github.com/PennyLaneAI/pennylane/pull/8577)
  [(#8721)](https://github.com/PennyLaneAI/pennylane/issues/8721)

* The constant to convert the length unit Bohr to Angstrom in ``qml.qchem`` is updated to use scipy
  constants.
  [(#8537)](https://github.com/PennyLaneAI/pennylane/pull/8537)

* Solovay-Kitaev decomposition using the :func:`~.clifford_t_decompostion` transform
  with ``method="sk"`` or directly via :func:`~.ops.sk_decomposition` now raises a more
  informative ``RuntimeError`` when used with JAX-JIT or :func:`~.qjit`.
  [(#8489)](https://github.com/PennyLaneAI/pennylane/pull/8489)

* Added a `skip_decomp_matrix_check` argument to :func:`~pennylane.ops.functions.assert_valid` that
  allows the test to skip the matrix check part of testing a decomposition rule but still verify
  that the resource function is correct.
  [(#8687)](https://github.com/PennyLaneAI/pennylane/pull/8687)

<h3>Documentation 📝</h3>

* The documentation of ``qml.transforms.rz_phase_gradient`` has been updated with respect to the
  sign convention of phase gradient states, how it prepares the phase gradient state in the code
  example, and the verification of the code example result.

* The code example in the documentation for ``qml.decomposition.register_resources`` has been
  updated to adhere to renamed keyword arguments and default behaviour of ``max_work_wires``.
  [(#8536)](https://github.com/PennyLaneAI/pennylane/pull/8536)

* The docstring for ``qml.device`` has been updated to include a section on custom decompositions,
  and a warning about the removal of the ``custom_decomps`` kwarg in v0.45. Additionally, the page
  :doc:`Building a plugin <../development/plugins>` now includes instructions on using
  the :func:`~pennylane.devices.preprocess.decompose` transform for device-level decompositions.
  The documentation for :doc:`Compiling circuits <../introduction/compiling_circuits>` has also been
  updated with a warning message about ``custom_decomps`` future removal.
  [(#8492)](https://github.com/PennyLaneAI/pennylane/pull/8492)
  [(#8564)](https://github.com/PennyLaneAI/pennylane/pull/8564)

A warning message has been added to :doc:`Building a plugin <../development/plugins>`
  docstring for ``qml.device`` has been updated to include a section on custom decompositions,
  and a warning about the removal of the ``custom_decomps`` kwarg in v0.44. Additionally, the page
  :doc:`Building a plugin <../development/plugins>` now includes instructions on using
  the :func:`~pennylane.devices.preprocess.decompose` transform for device-level decompositions.
  [(#8492)](https://github.com/PennyLaneAI/pennylane/pull/8492)

* Improves documentation in the transforms module and adds documentation testing for it.
  [(#8557)](https://github.com/PennyLaneAI/pennylane/pull/8557)

<h3>Bug fixes 🐛</h3>

* Handles floating point errors in the norm of the state when applying
  mid circuit measurements.
  [(#8741)](https://github.com/PennyLaneAI/pennylane/pull/8741)

* Update `interface-unit-tests.yml` to use its input parameter `pytest_additional_args` when running pytest.
  [(#8705)](https://github.com/PennyLaneAI/pennylane/pull/8705)

* Fixes a bug where in `resolve_work_wire_type` we incorrectly returned a value of `zeroed` if `both work_wires`
  and `base_work_wires` were empty, causing an incorrect work wire type.
  [(#8718)](https://github.com/PennyLaneAI/pennylane/pull/8718)

* The warnings-as-errors CI action was failing due to an incompatibility between `pytest-xdist` and `pytest-benchmark`.
  Disabling the benchmark package allows the tests to be collected an executed.
  [(#8699)](https://github.com/PennyLaneAI/pennylane/pull/8699)

* Adds an `expand_transform` to `param_shift_hessian` to pre-decompose
  operations till they are supported.
  [(#8698)](https://github.com/PennyLaneAI/pennylane/pull/8698)

* Fixes a bug in `default.mixed` device where certain diagonal operations were incorrectly
  reshaped during application when using broadcasting.
  [(#8593)](https://github.com/PennyLaneAI/pennylane/pull/8593)

* Add an exception to the warning for unsolved operators within the graph-based decomposition
  system if the unsolved operators are :class:`.allocation.Allocate` or :class:`.allocation.Deallocate`.
  [(#8553)](https://github.com/PennyLaneAI/pennylane/pull/8553)

* Fixes a bug in `clifford_t_decomposition` with `method="gridsynth"` and qjit, where using cached decomposition with the same parameter causes an error.
  [(#8535)](https://github.com/PennyLaneAI/pennylane/pull/8535)

* Fixes a bug in :class:`~.SemiAdder` where the results were incorrect when more ``work_wires`` than required were passed.
 [(#8423)](https://github.com/PennyLaneAI/pennylane/pull/8423)

* Fixes a bug where the deferred measurement method is used silently even if ``mcm_method="one-shot"`` is explicitly requested,
  when a device that extends the ``LegacyDevice`` does not declare support for mid-circuit measurements.
  [(#8486)](https://github.com/PennyLaneAI/pennylane/pull/8486)

* Fixes a bug where a `KeyError` is raised when querying the decomposition rule for an operator in the gate set from a :class:`~pennylane.decomposition.DecompGraphSolution`.
  [(#8526)](https://github.com/PennyLaneAI/pennylane/pull/8526)

* Fixes a bug where mid-circuit measurements were generating incomplete QASM.
  [(#8556)](https://github.com/PennyLaneAI/pennylane/pull/8556)

* Fixes a bug where `qml.specs` incorrectly computes the circuit depth when classically controlled operators are involved.
  [(#8668)](https://github.com/PennyLaneAI/pennylane/pull/8668)

* Fixes a bug where an error is raised when trying to decompose a nested composite operator with capture and the new graph system enabled.
  [(#8695)](https://github.com/PennyLaneAI/pennylane/pull/8695)

* Fixes a bug where :func:`~.change_op_basis` cannot be captured when the `uncompute_op` is left out.
  [(#8695)](https://github.com/PennyLaneAI/pennylane/pull/8695)

* Fixes a bug in :func:`~qml.ops.rs_decomposition` where correct solution candidates were being rejected
  due to some incorrect GCD computations.
  [(#8625)](https://github.com/PennyLaneAI/pennylane/pull/8625)

* Fixes a bug where decomposition rules are sometimes incorrectly disregarded by the `DecompositionGraph` when a higher level
  decomposition rule uses dynamically allocated work wires.
  [(#8725)](https://github.com/PennyLaneAI/pennylane/pull/8725)

* Fixes a bug where :class:`~.ops.ChangeOpBasis` is not correctly reconstructed using `qml.pytrees.unflatten(*qml.pytrees.flatten(op))`
  [(#8721)](https://github.com/PennyLaneAI/pennylane/issues/8721)

<h3>Contributors ✍️</h3>

This release contains contributions from (in alphabetical order):

Guillermo Alonso,
Utkarsh Azad,
Astral Cai,
Yushao Chen,
Marcus Edwards,
Lillian Frederiksen,
Sengthai Heng,
Soran Jahangiri,
Jacob Kitchen,
Christina Lee,
Joseph Lee,
Lee J. O'Riordan,
Gabriela Sanchez Diaz,
Mudit Pandey,
Shuli Shu,
Jay Soni,
nate stemen,
Theodoros Trochatos,
David Wierichs,
Hongsheng Zheng,
Zinan Zhou<|MERGE_RESOLUTION|>--- conflicted
+++ resolved
@@ -2,7 +2,6 @@
 
 <h3>New features since last release</h3>
 
-<<<<<<< HEAD
 * :func:`~pennylane.specs` can now be used to analyze arbitrary compilation passes for
   workflows compiled with :func:`~pennylane.qjit`.
 
@@ -60,7 +59,7 @@
       probs(all wires): 1
   ```
   [(#8606)](https://github.com/PennyLaneAI/pennylane/pull/8606)
-=======
+
 * Users can now set precisions for a larger variety of `ResourceOperator`s in
   :mod:`estimator <pennylane.estimator>` using
   :meth:`ResourceConfig.set_precision <pennylane.estimator.resource_config.ResourceConfig.set_precision>`
@@ -73,7 +72,6 @@
   :class:`estimator.TrotterPauli <pennylane.estimator.templates.TrotterPauli>`
   resource operator.
   [(#8546)](https://github.com/PennyLaneAI/pennylane/pull/8546)
->>>>>>> 50b9185c
 
 * Users can now perform rapid Clifford+T decomposition with QJIT and program capture enabled,
   using the new :func:`~pennylane.transforms.gridsynth` compilation pass.
@@ -227,15 +225,6 @@
 * Added a new decomposition, `_decompose_2_cnots`, for the two-qubit decomposition for `QubitUnitary`.
   It supports the analytical decomposition a two-qubit unitary known to require exactly 2 CNOTs.
   [(#8666)](https://github.com/PennyLaneAI/pennylane/issues/8666)
-<<<<<<< HEAD
-
-* Arithmetic dunder methods (`__add__`, `__mul__`, `__rmul__`) have been added to
-  :class:`~.transforms.core.TransformDispatcher`, :class:`~.transforms.core.TransformContainer`,
-  and :class:`~.transforms.core.TransformProgram` to enable intuitive composition of transform
-  programs using `+` and `*` operators.
-  [(#8703)](https://github.com/PennyLaneAI/pennylane/pull/8703)
-=======
->>>>>>> 50b9185c
 
 * Quantum compilation passes in MLIR and XDSL can now be applied using the core PennyLane transform
   infrastructure, instead of using Catalyst-specific tools. This is made possible by a new argument in
