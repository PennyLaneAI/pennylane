--- conflicted
+++ resolved
@@ -4,9 +4,8 @@
 
 <h3>New features since last release</h3>
 
-<<<<<<< HEAD
 <h4>New operators and such</h4>
-=======
+
 * Support for getting the ZX calculus graph of a circuit with the PyZX framework and converting
   a PyZX graph back into a PennyLane circuit.
   [#3446](https://github.com/PennyLaneAI/pennylane/pull/3446)
@@ -72,7 +71,6 @@
   >>> grad_fn(x)
   array(-0.38876964)
   ```
->>>>>>> 26d17e4b
 
 * The controlled CZ gate and Hadamard gate are now available via `qml.CCZ` and `qml.CH`, respectively.
   [(#3408)](https://github.com/PennyLaneAI/pennylane/pull/3408)
@@ -327,9 +325,9 @@
   -0.9320390495504149
   ```
 
-<<<<<<< HEAD
+
 <h4>(Experimental) Return types project</h4>
-=======
+
 <h3>Improvements</h3>
 
 * The `qml.is_pauli_word` now supports instances of `Hamiltonian`.
@@ -423,7 +421,6 @@
   [(#3363)](https://github.com/PennyLaneAI/pennylane/pull/3363)
 
 <h4>Return types project</h4>
->>>>>>> 26d17e4b
 
 * The autograd interface for the new return types now supports devices with shot vectors.
   [(#3374)](https://github.com/PennyLaneAI/pennylane/pull/3374)
@@ -664,7 +661,6 @@
   support the new return types.
   [(#3346)](https://github.com/PennyLaneAI/pennylane/pull/3346)
 
-<<<<<<< HEAD
 * Improved the performance of executing circuits under the `jax.vmap` transformation, which can now leverage the batch-execution capabilities of some devices. 
   [(#3452)](https://github.com/PennyLaneAI/pennylane/pull/3452)
 
@@ -687,10 +683,9 @@
   means that single-qubit `QubitUnitary` operators, instantiated from a batch of unitaries,
   can now be decomposed.
   [(#3477)](https://github.com/PennyLaneAI/pennylane/pull/3477)
-=======
+
 * Update `OperationRecorder` to inherit from `AnnotatedQueue` and `QuantumScript` instead of `QuantumTape`.
   [(#3496)](https://github.com/PennyLaneAI/pennylane/pull/3496)
->>>>>>> 26d17e4b
 
 <h3>Breaking changes</h3>
 
