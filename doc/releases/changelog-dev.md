:orphan:

# Release 0.37.0-dev (development release)

<h3>New features since last release</h3>

<h3>Improvements 🛠</h3>

<h4>Mid-circuit measurements and dynamic circuits</h4>

* The `dynamic_one_shot` transform can be compiled with `jax.jit`.
  [(#5557)](https://github.com/PennyLaneAI/pennylane/pull/5557)
  
* When using `defer_measurements` with postselecting mid-circuit measurements, operations
  that will never be active due to the postselected state are skipped in the transformed
  quantum circuit. In addition, postselected controls are skipped, as they are evaluated
  at transform time. This optimization feature can be turned off by setting `reduce_postselected=False`
  [(#5558)](https://github.com/PennyLaneAI/pennylane/pull/5558)

  Consider a simple circuit with three mid-circuit measurements, two of which are postselecting,
  and a single gate conditioned on those measurements:

  ```python
  @qml.qnode(qml.device("default.qubit"))
  def node(x):
      qml.RX(x, 0)
      qml.RX(x, 1)
      qml.RX(x, 2)
      mcm0 = qml.measure(0, postselect=0, reset=False)
      mcm1 = qml.measure(1, postselect=None, reset=True)
      mcm2 = qml.measure(2, postselect=1, reset=False)
      qml.cond(mcm0+mcm1+mcm2==1, qml.RX)(0.5, 3)
      return qml.expval(qml.Z(0) @ qml.Z(3))
  ```

  Without the new optimization, we obtain three gates, each controlled on the three measured
  qubits. They correspond to the combinations of controls that satisfy the condition
  `mcm0+mcm1+mcm2==1`:

  ```pycon
  >>> print(qml.draw(qml.defer_measurements(node, reduce_postselected=False))(0.6))
  0: ──RX(0.60)──|0⟩⟨0|─╭●─────────────────────────────────────────────┤ ╭<Z@Z>
  1: ──RX(0.60)─────────│──╭●─╭X───────────────────────────────────────┤ │
  2: ──RX(0.60)─────────│──│──│───|1⟩⟨1|─╭○────────╭○────────╭●────────┤ │
  3: ───────────────────│──│──│──────────├RX(0.50)─├RX(0.50)─├RX(0.50)─┤ ╰<Z@Z>
  4: ───────────────────╰X─│──│──────────├○────────├●────────├○────────┤
  5: ──────────────────────╰X─╰●─────────╰●────────╰○────────╰○────────┤
  ```

  If we do not explicitly deactivate the optimization, we obtain a much simpler circuit:

  ```pycon
  >>> print(qml.draw(qml.defer_measurements(node))(0.6))
  0: ──RX(0.60)──|0⟩⟨0|─╭●─────────────────┤ ╭<Z@Z>
  1: ──RX(0.60)─────────│──╭●─╭X───────────┤ │
  2: ──RX(0.60)─────────│──│──│───|1⟩⟨1|───┤ │
  3: ───────────────────│──│──│──╭RX(0.50)─┤ ╰<Z@Z>
  4: ───────────────────╰X─│──│──│─────────┤
  5: ──────────────────────╰X─╰●─╰○────────┤
  ```

  There is only one controlled gate with only one control wire.

* `qml.devices.LegacyDevice` is now an alias for `qml.Device`, so it is easier to distinguish it from
  `qml.devices.Device`, which follows the new device API.
  [(#5581)](https://github.com/PennyLaneAI/pennylane/pull/5581)

* Sets up the framework for the development of an `assert_equal` function for testing operator comparison.
  [(#5634)](https://github.com/PennyLaneAI/pennylane/pull/5634)

<h3>Breaking changes 💔</h3>

<h3>Deprecations 👋</h3>

<h3>Documentation 📝</h3>

<h3>Bug fixes 🐛</h3>

<h3>Contributors ✍️</h3>

This release contains contributions from (in alphabetical order):

Pietropaolo Frisoni,
<<<<<<< HEAD
Vincent Michaud-Rioux,
=======
Christina Lee,
>>>>>>> b6e96588
David Wierichs.<|MERGE_RESOLUTION|>--- conflicted
+++ resolved
@@ -81,9 +81,6 @@
 This release contains contributions from (in alphabetical order):
 
 Pietropaolo Frisoni,
-<<<<<<< HEAD
+Christina Lee,
 Vincent Michaud-Rioux,
-=======
-Christina Lee,
->>>>>>> b6e96588
 David Wierichs.