:orphan:

# Release 0.36.0-dev (development release)

<h3>New features since last release</h3>

* The `QubitDevice` class and children classes support the `dynamic_one_shot` transform provided that they support `MidMeasureMP` operations natively.
  [(#5317)](https://github.com/PennyLaneAI/pennylane/pull/5317)

* `qml.ops.Sum` now supports storing grouping information. Grouping type and method can be
  specified during construction using the `grouping_type` and `method` keyword arguments of
  `qml.dot`, `qml.sum`, or `qml.ops.Sum`. The grouping indices are stored in `Sum.grouping_indices`.
  [(#5179)](https://github.com/PennyLaneAI/pennylane/pull/5179)

  ```python
  import pennylane as qml

  a = qml.X(0)
  b = qml.prod(qml.X(0), qml.X(1))
  c = qml.Z(0)
  obs = [a, b, c]
  coeffs = [1.0, 2.0, 3.0]

  op = qml.dot(coeffs, obs, grouping_type="qwc")
  ```
  ```pycon
  >>> op.grouping_indices
  ((2,), (0, 1))
  ```

  Additionally, grouping type and method can be set or changed after construction using
  `Sum.compute_grouping()`:

  ```python
  import pennylane as qml

  a = qml.X(0)
  b = qml.prod(qml.X(0), qml.X(1))
  c = qml.Z(0)
  obs = [a, b, c]
  coeffs = [1.0, 2.0, 3.0]

  op = qml.dot(coeffs, obs)
  ```
  ```pycon
  >>> op.grouping_indices is None
  True
  >>> op.compute_grouping(grouping_type="qwc")
  >>> op.grouping_indices
  ((2,), (0, 1))
  ```

  Note that the grouping indices refer to the lists returned by `Sum.terms()`, not `Sum.operands`.

* Added new `SpectralNormError` class to the new error tracking functionality.
  [(#5154)](https://github.com/PennyLaneAI/pennylane/pull/5154)

* Added `error` method to `QuantumPhaseEstimation` template.
  [(#5278)](https://github.com/PennyLaneAI/pennylane/pull/5278)

* The `dynamic_one_shot` transform is introduced enabling dynamic circuit execution on circuits with shots and devices that support `MidMeasureMP` operations natively.
  [(#5266)](https://github.com/PennyLaneAI/pennylane/pull/5266)

* Added new function `qml.operation.convert_to_legacy_H` to convert `Sum`, `SProd`, and `Prod` to `Hamiltonian` instances.
  [(#5309)](https://github.com/PennyLaneAI/pennylane/pull/5309)

<h3>Improvements 🛠</h3>

* The `qml.is_commuting` function now accepts `Sum`, `SProd`, and `Prod` instances.
  [(#5351)](https://github.com/PennyLaneAI/pennylane/pull/5351)

* Operators can now be left multiplied `x * op` by numpy arrays.
  [(#5361)](https://github.com/PennyLaneAI/pennylane/pull/5361)

* Create the `qml.Reflection` operator, useful for amplitude amplification and its variants.
  [(#5159)](https://github.com/PennyLaneAI/pennylane/pull/5159)

  ```python
  @qml.prod
  def generator(wires):
        qml.Hadamard(wires=wires)

  U = generator(wires=0)

  dev = qml.device('default.qubit')
  @qml.qnode(dev)
  def circuit():

        # Initialize to the state |1>
        qml.PauliX(wires=0)

        # Apply the reflection
        qml.Reflection(U)

        return qml.state()

  ```

  ```pycon
  >>> circuit()
  tensor([1.+6.123234e-17j, 0.-6.123234e-17j], requires_grad=True)
  ```
  
* The `qml.AmplitudeAmplification` operator is introduced, which is a high-level interface for amplitude amplification and its variants.
  [(#5160)](https://github.com/PennyLaneAI/pennylane/pull/5160)

  ```python
  @qml.prod
  def generator(wires):
      for wire in wires:
          qml.Hadamard(wires=wire)

  U = generator(wires=range(3))
  O = qml.FlipSign(2, wires=range(3))

  dev = qml.device("default.qubit")

  @qml.qnode(dev)
  def circuit():

      generator(wires=range(3))
      qml.AmplitudeAmplification(U, O, iters=5, fixed_point=True, work_wire=3)

      return qml.probs(wires=range(3))

  ```
  
  ```pycon
  >>> print(np.round(circuit(), 3))
  [0.013, 0.013, 0.91, 0.013, 0.013, 0.013, 0.013, 0.013]

  ```

* A new class `qml.ops.LinearCombination` is introduced. In essence, this class is an updated equivalent of `qml.ops.Hamiltonian`
  but for usage with new operator arithmetic.
  [(#5216)](https://github.com/PennyLaneAI/pennylane/pull/5216)

<h3>Improvements 🛠</h3>

* The `qml.is_commuting` function now accepts `Sum`, `SProd`, and `Prod` instances.
  [(#5351)](https://github.com/PennyLaneAI/pennylane/pull/5351)

* Operators can now be left multiplied `x * op` by numpy arrays.
  [(#5361)](https://github.com/PennyLaneAI/pennylane/pull/5361)

* The `molecular_hamiltonian` function calls `PySCF` directly when `method='pyscf'` is selected.
  [(#5118)](https://github.com/PennyLaneAI/pennylane/pull/5118)

* The generators in the source code return operators consistent with the global setting for 
  `qml.operator.active_new_opmath()` wherever possible. `Sum`, `SProd` and `Prod` instances 
  will be returned even after disabling the new operator arithmetic in cases where they offer 
  additional functionality not available using legacy operators.
  [(#5253)](https://github.com/PennyLaneAI/pennylane/pull/5253)
  [(#5410)](https://github.com/PennyLaneAI/pennylane/pull/5410)
  [(#5411)](https://github.com/PennyLaneAI/pennylane/pull/5411) 

* Upgraded `null.qubit` to the new device API. Also, added support for all measurements and various modes of differentiation.
  [(#5211)](https://github.com/PennyLaneAI/pennylane/pull/5211)
  
* `ApproxTimeEvolution` is now compatible with any operator that defines a `pauli_rep`.
  [(#5362)](https://github.com/PennyLaneAI/pennylane/pull/5362)

* `Hamiltonian.pauli_rep` is now defined if the hamiltonian is a linear combination of paulis.
  [(#5377)](https://github.com/PennyLaneAI/pennylane/pull/5377)

* `Prod.eigvals()` is now compatible with Qudit operators.
  [(#5400)](https://github.com/PennyLaneAI/pennylane/pull/5400)

* Obtaining classical shadows using the `default.clifford` device is now compatible with
  [stim](https://github.com/quantumlib/Stim) `v1.13.0`.
  [(#5409)](https://github.com/PennyLaneAI/pennylane/pull/5409)

<h4>Community contributions 🥳</h4>

* Functions `measure_with_samples` and `sample_state` have been added to the new `qutrit_mixed` module found in
 `qml.devices`. These functions are used to sample device-compatible states, returning either the final measured state or value of an observable.
  [(#5082)](https://github.com/PennyLaneAI/pennylane/pull/5082)

* The `QNode` now defers `diff_method` validation to the device under the new device api `qml.devices.Device`.
  [(#5176)](https://github.com/PennyLaneAI/pennylane/pull/5176)

* `taper_operation` method is compatible with new operator arithmetic.
  [(#5326)](https://github.com/PennyLaneAI/pennylane/pull/5326)

* `qml.transforms.split_non_commuting` will now work with single-term operator arithmetic.
  [(#5314)](https://github.com/PennyLaneAI/pennylane/pull/5314)

* Implemented the method `process_counts` in `ExpectationMP`, `VarianceMP`, and `CountsMP`.
  [(#5256)](https://github.com/PennyLaneAI/pennylane/pull/5256)

<h3>Breaking changes 💔</h3>

* The private functions `_pauli_mult`, `_binary_matrix` and `_get_pauli_map` from the `pauli` module have been removed. The same functionality can be achieved using newer features in the ``pauli`` module.
  [(#5323)](https://github.com/PennyLaneAI/pennylane/pull/5323)

* `qml.matrix()` called on the following will raise an error if `wire_order` is not specified:
  * tapes with more than one wire.
  * quantum functions.
  * Operator class where `num_wires` does not equal to 1
  * QNodes if the device does not have wires specified.
  * PauliWords and PauliSentences with more than one wire.
  [(#5328)](https://github.com/PennyLaneAI/pennylane/pull/5328)
  [(#5359)](https://github.com/PennyLaneAI/pennylane/pull/5359)

* `qml.pauli.pauli_mult` and `qml.pauli.pauli_mult_with_phase` are now removed. Instead, you  should use `qml.simplify(qml.prod(pauli_1, pauli_2))` to get the reduced operator.
  [(#5324)](https://github.com/PennyLaneAI/pennylane/pull/5324)
  
  ```pycon
  >>> op = qml.simplify(qml.prod(qml.PauliX(0), qml.PauliZ(0)))
  >>> op
  -1j*(PauliY(wires=[0]))
  >>> [phase], [base] = op.terms()
  >>> phase, base
  (-1j, PauliY(wires=[0]))
  ```

* `MeasurementProcess.name` and `MeasurementProcess.data` have been removed. Use `MeasurementProcess.obs.name` and `MeasurementProcess.obs.data` instead.
  [(#5321)](https://github.com/PennyLaneAI/pennylane/pull/5321)

* `Operator.validate_subspace(subspace)` has been removed. Instead, you should use `qml.ops.qutrit.validate_subspace(subspace)`.
  [(#5311)](https://github.com/PennyLaneAI/pennylane/pull/5311)

* The contents of `qml.interfaces` is moved inside `qml.workflow`. The old import path no longer exists.
  [(#5329)](https://github.com/PennyLaneAI/pennylane/pull/5329)

* `single_tape_transform`, `batch_transform`, `qfunc_transform`, `op_transform`, `gradient_transform`
  and `hessian_transform` are removed. Instead, switch to using the new `qml.transform` function. Please refer to
  `the transform docs <https://docs.pennylane.ai/en/stable/code/qml_transforms.html#custom-transforms>`_
  to see how this can be done.
  [(#5339)](https://github.com/PennyLaneAI/pennylane/pull/5339)

* Attempting to multiply `PauliWord` and `PauliSentence` with `*` will raise an error. Instead, use `@` to conform with the PennyLane convention.
  [(#5341)](https://github.com/PennyLaneAI/pennylane/pull/5341)

<<<<<<< HEAD
* When new operator arithmetic is enabled, `qml.Hamiltonian` is now an alias for `qml.ops.LinearCombination`.
  `Hamiltonian` will still be accessible as `qml.ops.Hamiltonian`.
  [(#5393)](https://github.com/PennyLaneAI/pennylane/pull/5393)
=======
* Since `default.mixed` does not support snapshots with measurements, attempting to do so will result in a `DeviceError` instead of getting the density matrix.
  [(#5416)](https://github.com/PennyLaneAI/pennylane/pull/5416)
>>>>>>> e21eef7a

<h3>Deprecations 👋</h3>

* `qml.load` is deprecated. Instead, please use the functions outlined in the *Importing workflows* quickstart guide, such as `qml.from_qiskit`.
  [(#5312)](https://github.com/PennyLaneAI/pennylane/pull/5312)

* Specifying `control_values` with a bit string to `qml.MultiControlledX` is deprecated. Instead, use a list of booleans or 1s and 0s.
  [(#5352)](https://github.com/PennyLaneAI/pennylane/pull/5352)

* `qml.from_qasm_file` is deprecated. Instead, please open the file and then load its content using `qml.from_qasm`.
  [(#5331)](https://github.com/PennyLaneAI/pennylane/pull/5331)

  ```pycon
  >>> with open("test.qasm", "r") as f:
  ...     circuit = qml.from_qasm(f.read())
  ```

* Accessing `qml.ops.Hamiltonian` with new operator arithmetic is deprecated. Using `qml.Hamiltonian` with new operator arithmetic enabled now
  returns a `LinearCombination` instance. Some functionality may not work as expected. To continue using the `Hamiltonian` class, you can use
  `qml.operation.disable_new_opmath()` to disable the new operator arithmetic.
  [(#5393)](https://github.com/PennyLaneAI/pennylane/pull/5393)

<h3>Documentation 📝</h3>

* Removed some redundant documentation for the `evolve` function.
  [(#5347)](https://github.com/PennyLaneAI/pennylane/pull/5347)

* Updated the final example in the `compile` docstring to use transforms correctly.
  [(#5348)](https://github.com/PennyLaneAI/pennylane/pull/5348)

<h3>Bug fixes 🐛</h3>

* `qml.qinfo.quantum_fisher` now works with non-`default.qubit` devices.
  [(#5423)](https://github.com/PennyLaneAI/pennylane/pull/5423)

* We no longer perform unwanted dtype promotion in the `pauli_rep` of `SProd` instances when using tensorflow.
  [(#5246)](https://github.com/PennyLaneAI/pennylane/pull/5246)

* Fixed `TestQubitIntegration.test_counts` in `tests/interfaces/test_jax_qnode.py` to always produce counts for all outcomes.
  [(#5336)](https://github.com/PennyLaneAI/pennylane/pull/5336)

<h3>Contributors ✍️</h3>

This release contains contributions from (in alphabetical order):

Tarun Kumar Allamsetty,
Guillermo Alonso,
Mikhail Andrenkov,
Utkarsh Azad,
Gabriel Bottrill,
Astral Cai,
Amintor Dusko,
Pietropaolo Frisoni,
Soran Jahangiri,
Korbinian Kottmann,
Christina Lee,
Vincent Michaud-Rioux,
Mudit Pandey,
Matthew Silverman.<|MERGE_RESOLUTION|>--- conflicted
+++ resolved
@@ -232,14 +232,12 @@
 * Attempting to multiply `PauliWord` and `PauliSentence` with `*` will raise an error. Instead, use `@` to conform with the PennyLane convention.
   [(#5341)](https://github.com/PennyLaneAI/pennylane/pull/5341)
 
-<<<<<<< HEAD
 * When new operator arithmetic is enabled, `qml.Hamiltonian` is now an alias for `qml.ops.LinearCombination`.
   `Hamiltonian` will still be accessible as `qml.ops.Hamiltonian`.
   [(#5393)](https://github.com/PennyLaneAI/pennylane/pull/5393)
-=======
+
 * Since `default.mixed` does not support snapshots with measurements, attempting to do so will result in a `DeviceError` instead of getting the density matrix.
   [(#5416)](https://github.com/PennyLaneAI/pennylane/pull/5416)
->>>>>>> e21eef7a
 
 <h3>Deprecations 👋</h3>
 
