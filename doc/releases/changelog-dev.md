# Release 0.44.0-dev (development release)

<h3>New features since last release</h3>

<<<<<<< HEAD
* Users can now set precisions for a larger variety of `ResourceOperator`s in
  :mod:`estimator <pennylane.estimator>` using
  :meth:`ResourceConfig.set_precision <pennylane.estimator.resource_config.ResourceConfig.set_precision>`
  thanks to the addition of the `resource_key` keyword argument.
  [(#8561)](https://github.com/PennyLaneAI/pennylane/pull/8561)

=======
>>>>>>> e2d74f3e
* Users can now estimate the resources of Trotterization for Pauli Hamiltonians, using the new
  :class:`estimator.PauliHamiltonian <pennylane.estimator.compact_hamiltonian.PauliHamiltonian>`
  resource Hamiltonian class and the new
  :class:`estimator.TrotterPauli <pennylane.estimator.templates.TrotterPauli>`
  resource operator.
  [(#8546)](https://github.com/PennyLaneAI/pennylane/pull/8546)

* Users can now perform rapid Clifford+T decomposition with QJIT and program capture enabled,
  using the new :func:`~pennylane.transforms.gridsynth` compilation pass.
  This pass discretizes ``RZ`` and ``PhaseShift`` gates to either the Clifford+T basis or to the PPR basis.
  [(#8609)](https://github.com/PennyLaneAI/pennylane/pull/8609)

* Quantum Automatic Differentiation implemented to allow automatic selection of optimal
  Hadamard gradient differentiation methods per [the paper](https://arxiv.org/pdf/2408.05406).
  [(#8640)](https://github.com/PennyLaneAI/pennylane/pull/8640)

* A new decomposition has been added for the Controlled :class:`~.SemiAdder`,
  which is efficient and skips controlling all gates in its decomposition.
  [(#8423)](https://github.com/PennyLaneAI/pennylane/pull/8423)

* Added a :meth:`~pennylane.devices.DeviceCapabilities.gate_set` method to :class:`~pennylane.devices.DeviceCapabilities`
  that produces a set of gate names to be used as the target gate set in decompositions.
  [(#8522)](https://github.com/PennyLaneAI/pennylane/pull/8522)

* The :func:`~pennylane.transforms.decompose` transform now accepts a `minimize_work_wires` argument. With
  the new graph-based decomposition system activated via :func:`~pennylane.decomposition.enable_graph`,
  and `minimize_work_wires` set to `True`, the decomposition system will select decomposition rules that
  minimizes the maximum number of simultaneously allocated work wires.
  [(#8729)](https://github.com/PennyLaneAI/pennylane/pull/8729)
  [(#8734)](https://github.com/PennyLaneAI/pennylane/pull/8734)

<h4>Pauli product measurements</h4>

* Writing circuits in terms of `Pauli product measurements <https://pennylane.ai/compilation/pauli-product-measurement>`_
  (PPMs) in PennyLane is now possible with the new :func:`~.pauli_measure` function.
  Using this function in tandem with :class:`~.PauliRot` to represent Pauli product rotations (PPRs) unlocks surface-code fault-tolerant quantum computing research spurred from `A Game of Surface Codes <http://arxiv.org/abs/1808.02892>`_.
  [(#8461)](https://github.com/PennyLaneAI/pennylane/pull/8461)
  [(#8631)](https://github.com/PennyLaneAI/pennylane/pull/8631)
  [(#8623)](https://github.com/PennyLaneAI/pennylane/pull/8623)
  [(#8663)](https://github.com/PennyLaneAI/pennylane/pull/8663)
  [(#8692)](https://github.com/PennyLaneAI/pennylane/pull/8692)

  The new :func:`~.pauli_measure` function is currently only for analysis on the ``null.qubit`` device, which allows for resource tracking with :func:`~.specs` and circuit inspection with :func:`~.drawer.draw`.

  In the following example, a measurement of the ``XY`` Pauli product on wires ``0`` and ``2`` is performed
  using :func:`~.pauli_measure`, followed by application of a :class:`~.PauliX` gate conditional on
  the outcome of the PPM:

  ```python
  import pennylane as qml
  
  dev = qml.device("null.qubit", wires=3)

  @qml.qnode(dev)
  def circuit():
      qml.Hadamard(0)
      qml.Hadamard(2)
      qml.PauliRot(np.pi / 4, pauli_word="XYZ", wires=[0, 1, 2])
      ppm = qml.pauli_measure(pauli_word="XY", wires=[0, 2])
      qml.cond(ppm, qml.X)(wires=1)
      return qml.expval(qml.Z(0))
  ```

  ```pycon
  >>> print(qml.draw(circuit)())
  0: ──H─╭RXYZ(0.79)─╭┤↗X├────┤  <Z>
  1: ────├RXYZ(0.79)─│──────X─┤
  2: ──H─╰RXYZ(0.79)─╰┤↗Y├──║─┤
                       ╚════╝
  ```

  By appliying the :func:`~.specs` function to the circuit above, you can easily determine its resource information.
  In this case, in addition to other gates, we can see that the circuit includes one PPR and one PPM operation (represented
  by the :class:`~.PauliRot` and :class:`~.ops.mid_measure.pauli_measure.PauliMeasure` gate types):

  ```pycon
  >>> print(qml.specs(circuit)()['resources'])
  Total qubit allocations: 3
  Total gates: 5
  Circuit depth: 4

  Gate types:
    Hadamard: 2
    PauliRot: 1
    PauliMeasure: 1
    Conditional(PauliX): 1

  Measurements:
    expval(PauliZ): 1
  ```

<h4> Compile Pipeline and Transforms </h4>

* Arithmetic dunder methods (`__add__`, `__mul__`, `__rmul__`) have been added to 
  :class:`~.transforms.core.TransformDispatcher`, :class:`~.transforms.core.TransformContainer`, 
  and :class:`~.CompilePipeline` (previously known as the `TransformProgram`) to enable intuitive composition of transform programs using `+` and `*` operators.
  [(#8703)](https://github.com/PennyLaneAI/pennylane/pull/8703)

* In the past, calling a transform with only arguments or keyword but no tapes would raise an error.
  Now, two transforms can be concatenated naturally as

  ```python
  decompose(gate_set=gate_set) + merge_rotations(1e-6)
  ```

  [(#8730)](https://github.com/PennyLaneAI/pennylane/pull/8730)

* `@partial` is not needed anymore for using transforms as decorators with arguments.
  Now, the following two usages are equivalent:

  ```python
  @partial(qml.transforms.decompose, gate_set={qml.RX, qml.CNOT})
  @qml.qnode(qml.device('default.qubit', wires=2))
  def circuit():
      qml.Hadamard(wires=0)
      qml.CZ(wires=[0,1])
      return qml.expval(qml.Z(0))
  ```

  ```python
  @qml.transforms.decompose(gate_set={qml.RX, qml.CNOT})
  @qml.qnode(qml.device('default.qubit', wires=2))
  def circuit():
      qml.Hadamard(wires=0)
      qml.CZ(wires=[0,1])
      return qml.expval(qml.Z(0))
  ```

  [(#8730)](https://github.com/PennyLaneAI/pennylane/pull/8730)

* The `TransformProgram` has been renamed to :class:`~pennylane.transforms.core.CompilePipeline`, and uses of
  the term "transform program" has been updated to "compile pipeline" across the codebase. The class is still
  accessible as `TransformProgram` from `pennylane.transforms.core`, but the module `pennylane.transforms.core.transform_program`
  has been renamed to `pennylane.transforms.core.compile_pipeline`, and the old name is no longer available.
  [(#8735)](https://github.com/PennyLaneAI/pennylane/pull/8735)

* The :class:`~pennylane.transforms.core.CompilePipeline` (previously known as `TransformProgram`)
  is available at the top level namespace as `qml.CompilePipeline`.
  [(#8735)](https://github.com/PennyLaneAI/pennylane/pull/8735)

* Now `CompilePipeline` can dispatch to anything individual transforms can dispatch onto, including
  QNodes.
  [(#8731)](https://github.com/PennyLaneAI/pennylane/pull/8731)

* The :class:`~.CompilePipeline` (previously known as the `TransformProgram`) can now be constructed
  more flexibility with a variable number of arguments that are of types `TransformDispatcher`,
  `TransformContainer`, or other `CompilePipeline`s.
  [(#8750)](https://github.com/PennyLaneAI/pennylane/pull/8750)

<h3>Improvements 🛠</h3>

* Added a new decomposition, `_decompose_2_cnots`, for the two-qubit decomposition for `QubitUnitary`.
  It supports the analytical decomposition a two-qubit unitary known to require exactly 2 CNOTs.
  [(#8666)](https://github.com/PennyLaneAI/pennylane/issues/8666)

* Quantum compilation passes in MLIR and XDSL can now be applied using the core PennyLane transform
  infrastructure, instead of using Catalyst-specific tools. This is made possible by a new argument in
  :func:`~pennylane.transform` and `~.TransformDispatcher` called ``pass_name``, which accepts a string
  corresponding to the name of the compilation pass.
  The ``pass_name`` argument ensures that the given compilation pass will be used when qjit'ing a
  workflow, where the pass is performed in MLIR or xDSL.
  [(#8539)](https://github.com/PennyLaneAI/pennylane/pull/8539)

* `Operator.decomposition` will fallback to the first entry in `qml.list_decomps` if the `Operator.compute_decomposition`
  method is not overridden.
  [(#8686)](https://github.com/PennyLaneAI/pennylane/pull/8686)

* A new :func:`~.marker` function allows for easy inspection at particular points in a transform program
  with :func:`~.specs` and :func:`~.drawer.draw` instead of having to increment ``level``
  by integer amounts when not using any Catalyst passes.
  [(#8684)](https://github.com/PennyLaneAI/pennylane/pull/8684)

  The :func:`~.marker` function works like a transform in PennyLane, and can be deployed as
  a decorator on top of QNodes:

  ```
  from functools import partial

  @partial(qml.marker, level="rotations-merged")
  @qml.transforms.merge_rotations
  @partial(qml.marker, level="my-level")
  @qml.transforms.cancel_inverses
  @partial(qml.transforms.decompose, gate_set={qml.RX})
  @qml.qnode(qml.device('lightning.qubit'))
  def circuit():
      qml.RX(0.2,0)
      qml.X(0)
      qml.X(0)
      qml.RX(0.2, 0)
      return qml.state()
  ```

  The string supplied to ``marker`` can then be used as an argument to ``level`` in ``draw``
  and ``specs``, showing the cumulative result of applying transforms up to the marker:

  ```pycon
  >>> print(qml.draw(circuit, level="my-level")())
  0: ──RX(0.20)──RX(3.14)──RX(3.14)──RX(0.20)─┤  State
  >>> print(qml.draw(circuit, level="rotations-merged")())
  0: ──RX(6.68)─┤  State
  ```

* `qml.for_loop` will now fall back to a standard Python `for` loop if capturing a condensed, structured loop fails
  with program capture enabled.
  [(#8615)](https://github.com/PennyLaneAI/pennylane/pull/8615)

* `qml.cond` will now use standard Python logic if all predicates have concrete values. A nested
  control flow primitive will no longer be captured as it is not needed.
  [(#8634)](https://github.com/PennyLaneAI/pennylane/pull/8634)

* The `~.BasisRotation` graph decomposition was re-written in a qjit friendly way with PennyLane control flow.
  [(#8560)](https://github.com/PennyLaneAI/pennylane/pull/8560)
  [(#8608)](https://github.com/PennyLaneAI/pennylane/pull/8608)
  [(#8620)](https://github.com/PennyLaneAI/pennylane/pull/8620)

* The new graph based decompositions system enabled via :func:`~.decomposition.enable_graph` now supports the following
  additional templates.
  [(#8520)](https://github.com/PennyLaneAI/pennylane/pull/8520)
  [(#8515)](https://github.com/PennyLaneAI/pennylane/pull/8515)
  [(#8516)](https://github.com/PennyLaneAI/pennylane/pull/8516)
  [(#8555)](https://github.com/PennyLaneAI/pennylane/pull/8555)
  [(#8558)](https://github.com/PennyLaneAI/pennylane/pull/8558)
  [(#8538)](https://github.com/PennyLaneAI/pennylane/pull/8538)
  [(#8534)](https://github.com/PennyLaneAI/pennylane/pull/8534)
  [(#8582)](https://github.com/PennyLaneAI/pennylane/pull/8582)
  [(#8543)](https://github.com/PennyLaneAI/pennylane/pull/8543)
  [(#8554)](https://github.com/PennyLaneAI/pennylane/pull/8554)
  [(#8616)](https://github.com/PennyLaneAI/pennylane/pull/8616)
  [(#8602)](https://github.com/PennyLaneAI/pennylane/pull/8602)
  [(#8600)](https://github.com/PennyLaneAI/pennylane/pull/8600)
  [(#8601)](https://github.com/PennyLaneAI/pennylane/pull/8601)
  [(#8595)](https://github.com/PennyLaneAI/pennylane/pull/8595)
  [(#8586)](https://github.com/PennyLaneAI/pennylane/pull/8586)
  [(#8614)](https://github.com/PennyLaneAI/pennylane/pull/8614)

  - :class:`~.QSVT`
  - :class:`~.AmplitudeEmbedding`
  - :class:`~.AllSinglesDoubles`
  - :class:`~.SimplifiedTwoDesign`
  - :class:`~.GateFabric`
  - :class:`~.AngleEmbedding`
  - :class:`~.IQPEmbedding`
  - :class:`~.kUpCCGSD`
  - :class:`~.QAOAEmbedding`
  - :class:`~.BasicEntanglerLayers`
  - :class:`~.HilbertSchmidt`
  - :class:`~.LocalHilbertSchmidt`
  - :class:`~.QuantumMonteCarlo`
  - :class:`~.ArbitraryUnitary`
  - :class:`~.ApproxTimeEvolution`
  - :class:`~.ParticleConservingU2`
  - :class:`~.ParticleConservingU1`
  - :class:`~.CommutingEvolution`

* Added a keyword argument ``recursive`` to ``qml.transforms.cancel_inverses`` that enables
  recursive cancellation of nested pairs of mutually inverse gates. This makes the transform
  more powerful, because it can cancel larger blocks of inverse gates without having to scan
  the circuit from scratch. By default, the recursive cancellation is enabled (``recursive=True``).
  To obtain previous behaviour, disable it by setting ``recursive=False``.
  [(#8483)](https://github.com/PennyLaneAI/pennylane/pull/8483)

* `qml.grad` and `qml.jacobian` now lazily dispatch to catalyst and program
  capture, allowing for `qml.qjit(qml.grad(c))` and `qml.qjit(qml.jacobian(c))` to work.
  [(#8382)](https://github.com/PennyLaneAI/pennylane/pull/8382)

* Both the generic and transform-specific application behavior of a `qml.transforms.core.TransformDispatcher`
  can be overwritten with `TransformDispatcher.generic_register` and `my_transform.register`.
  [(#7797)](https://github.com/PennyLaneAI/pennylane/pull/7797)

* With capture enabled, measurements can now be performed on Operator instances passed as closure
  variables from outside the workflow scope.
  [(#8504)](https://github.com/PennyLaneAI/pennylane/pull/8504)

* Users can now estimate the resources for quantum circuits that contain or decompose into
  any of the following symbolic operators: :class:`~.ChangeOpBasis`, :class:`~.Prod`,
  :class:`~.Controlled`, :class:`~.ControlledOp`, :class:`~.Pow`, and :class:`~.Adjoint`.
  [(#8464)](https://github.com/PennyLaneAI/pennylane/pull/8464)

* Wires can be specified via `range` with program capture and autograph.
  [(#8500)](https://github.com/PennyLaneAI/pennylane/pull/8500)

* The :func:`~pennylane.transforms.decompose` transform no longer raises an error if both `gate_set` and
  `stopping_condition` are provided, or if `gate_set` is a dictionary, when the new graph-based decomposition
  system is disabled.
  [(#8532)](https://github.com/PennyLaneAI/pennylane/pull/8532)

* A new decomposition has been added to :class:`pennylane.Toffoli`. This decomposition uses one
  work wire and :class:`pennylane.TemporaryAND` operators to reduce the resources needed.
  [(#8549)](https://github.com/PennyLaneAI/pennylane/pull/8549)

* The :func:`~pennylane.pauli_decompose` now supports decomposing scipy's sparse matrices,
  allowing for efficient decomposition of large matrices that cannot fit in memory when written as
  dense arrays.
  [(#8612)](https://github.com/PennyLaneAI/pennylane/pull/8612)
  
* A decomposition has been added to the adjoint of :class:`pennylane.TemporaryAND`. This decomposition relies on mid-circuit measurments and does not require any T gates.
  [(#8633)](https://github.com/PennyLaneAI/pennylane/pull/8633)

* The graph-based decomposition system now supports decomposition rules that contains mid-circuit measurements.
  [(#8079)](https://github.com/PennyLaneAI/pennylane/pull/8079)

* The `~pennylane.estimator.compact_hamiltonian.CDFHamiltonian`, `~pennylane.estimator.compact_hamiltonian.THCHamiltonian`,
  `~pennylane.estimator.compact_hamiltonian.VibrationalHamiltonian`, and `~pennylane.estimator.compact_hamiltonian.VibronicHamiltonian`
  classes were modified to take the 1-norm of the Hamiltonian as an optional argument.
  [(#8697)](https://github.com/PennyLaneAI/pennylane/pull/8697)

* New decomposition rules that decompose to :class:`~.PauliRot` are added for the following operators.
  [(#8700)](https://github.com/PennyLaneAI/pennylane/pull/8700)
  [(#8704)](https://github.com/PennyLaneAI/pennylane/pull/8704)

  - :class:`~.CRX`, :class:`~.CRY`, :class:`~.CRZ`
  - :class:`~.ControlledPhaseShift`
  - :class:`~.IsingXX`, :class:`~.IsingYY`, :class:`~.IsingZZ`
  - :class:`~.PSWAP`
  - :class:`~.RX`, :class:`~.RY`, :class:`~.RZ`
  - :class:`~.SingleExcitation`, :class:`~.DoubleExcitation`
  - :class:`~.SWAP`, :class:`~.ISWAP`, :class:`~.SISWAP`
  - :class:`~.CY`, :class:`~.CZ`, :class:`~.CSWAP`, :class:`~.CNOT`, :class:`~.Toffoli`

<h3>Breaking changes 💔</h3>

* The output format of `qml.specs` has been restructured into a dataclass to streamline the outputs.
  Some legacy information has been removed from the new output format.
  [(#8713)](https://github.com/PennyLaneAI/pennylane/pull/8713)

* The unified compiler, implemented in the `qml.compiler.python_compiler` submodule, has been removed from PennyLane.
  It has been migrated to Catalyst, available as `catalyst.python_interface`.
  [(#8662)](https://github.com/PennyLaneAI/pennylane/pull/8662)

* `qml.transforms.map_wires` no longer supports plxpr transforms.
  [(#8683)](https://github.com/PennyLaneAI/pennylane/pull/8683)

* ``QuantumScript.to_openqasm`` has been removed. Please use ``qml.to_openqasm`` instead. This removes duplicated
  functionality for converting a circuit to OpenQASM code.
  [(#8499)](https://github.com/PennyLaneAI/pennylane/pull/8499)

* Providing ``num_steps`` to :func:`pennylane.evolve`, :func:`pennylane.exp`, :class:`pennylane.ops.Evolution`,
  and :class:`pennylane.ops.Exp` has been disallowed. Instead, use :class:`~.TrotterProduct` for approximate
  methods, providing the ``n`` parameter to perform the Suzuki-Trotter product approximation of a Hamiltonian
  with the specified number of Trotter steps.
  [(#8474)](https://github.com/PennyLaneAI/pennylane/pull/8474)

  As a concrete example, consider the following case:

  .. code-block:: python

    coeffs = [0.5, -0.6]
    ops = [qml.X(0), qml.X(0) @ qml.Y(1)]
    H_flat = qml.dot(coeffs, ops)

  Instead of computing the Suzuki-Trotter product approximation as:

  ```pycon
  >>> qml.evolve(H_flat, num_steps=2).decomposition()
  [RX(0.5, wires=[0]),
  PauliRot(-0.6, XY, wires=[0, 1]),
  RX(0.5, wires=[0]),
  PauliRot(-0.6, XY, wires=[0, 1])]
  ```

  The same result can be obtained using :class:`~.TrotterProduct` as follows:

  ```pycon
  >>> decomp_ops = qml.adjoint(qml.TrotterProduct(H_flat, time=1.0, n=2)).decomposition()
  >>> [simp_op for op in decomp_ops for simp_op in map(qml.simplify, op.decomposition())]
  [RX(0.5, wires=[0]),
  PauliRot(-0.6, XY, wires=[0, 1]),
  RX(0.5, wires=[0]),
  PauliRot(-0.6, XY, wires=[0, 1])]
  ```

* The value ``None`` has been removed as a valid argument to the ``level`` parameter in the
  :func:`pennylane.workflow.get_transform_program`, :func:`pennylane.workflow.construct_batch`,
  :func:`pennylane.draw`, :func:`pennylane.draw_mpl`, and :func:`pennylane.specs` transforms.
  Please use ``level='device'`` instead to apply the transform at the device level.
  [(#8477)](https://github.com/PennyLaneAI/pennylane/pull/8477)

* Access to ``add_noise``, ``insert`` and noise mitigation transforms from the ``pennylane.transforms`` module is deprecated.
  Instead, these functions should be imported from the ``pennylane.noise`` module.
  [(#8477)](https://github.com/PennyLaneAI/pennylane/pull/8477)

* ``qml.qnn.cost.SquaredErrorLoss`` has been removed. Instead, this hybrid workflow can be accomplished
  with a function like ``loss = lambda *args: (circuit(*args) - target)**2``.
  [(#8477)](https://github.com/PennyLaneAI/pennylane/pull/8477)

* Some unnecessary methods of the ``qml.CircuitGraph`` class have been removed:
  [(#8477)](https://github.com/PennyLaneAI/pennylane/pull/8477)

  - ``print_contents`` in favor of ``print(obj)``
  - ``observables_in_order`` in favor of ``observables``
  - ``operations_in_order`` in favor of ``operations``
  - ``ancestors_in_order(obj)`` in favor of ``ancestors(obj, sort=True)``
  - ``descendants_in_order(obj)`` in favor of ``descendants(obj, sort=True)``

* ``pennylane.devices.DefaultExecutionConfig`` has been removed. Instead, use
  ``qml.devices.ExecutionConfig()`` to create a default execution configuration.
  [(#8470)](https://github.com/PennyLaneAI/pennylane/pull/8470)

* Specifying the ``work_wire_type`` argument in ``qml.ctrl`` and other controlled operators as ``"clean"`` or
  ``"dirty"`` is disallowed. Use ``"zeroed"`` to indicate that the work wires are initially in the :math:`|0\rangle`
  state, and ``"borrowed"`` to indicate that the work wires can be in any arbitrary state. In both cases, the
  work wires are assumed to be restored to their original state upon completing the decomposition.
  [(#8470)](https://github.com/PennyLaneAI/pennylane/pull/8470)

* `QuantumScript.shape` and `QuantumScript.numeric_type` are removed. The corresponding `MeasurementProcess`
  methods should be used instead.
  [(#8468)](https://github.com/PennyLaneAI/pennylane/pull/8468)

* `MeasurementProcess.expand` is removed.
  `qml.tape.QuantumScript(mp.obs.diagonalizing_gates(), [type(mp)(eigvals=mp.obs.eigvals(), wires=mp.obs.wires)])`
  can be used instead.
  [(#8468)](https://github.com/PennyLaneAI/pennylane/pull/8468)

* The `qml.QNode.add_transform` method is removed.
  Instead, please use `QNode.transform_program.push_back(transform_container=transform_container)`.
  [(#8468)](https://github.com/PennyLaneAI/pennylane/pull/8468)

* The `TransformProgram` has been renamed to :class:`~pennylane.transforms.core.CompilePipeline`, and uses of
  the term "transform program" has been updated to "compile pipeline" across the codebase. The class is still
  accessible as `TransformProgram` from `pennylane.transforms.core`, but the module `pennylane.transforms.core.transform_program`
  has been renamed to `pennylane.transforms.core.compile_pipeline`, and the old name is no longer available.
  [(#8735)](https://github.com/PennyLaneAI/pennylane/pull/8735)

<h3>Deprecations 👋</h3>

* Maintenance support of NumPy<2.0 is deprecated as of v0.44 and will be completely dropped in v0.45.
  Future versions of PennyLane will only work with NumPy>=2.0.
  We recommend upgrading your version of NumPy to benefit from enhanced support and features.
  [(#8578)](https://github.com/PennyLaneAI/pennylane/pull/8578)
  [(#8497)](https://github.com/PennyLaneAI/pennylane/pull/8497)

* The ``custom_decomps`` keyword argument to ``qml.device`` has been deprecated and will be removed
  in 0.45. Instead, with ``qml.decomposition.enable_graph()``, new decomposition rules can be defined as
  quantum functions with registered resources. See :mod:`pennylane.decomposition` for more details.

* `qml.measure`, `qml.measurements.MidMeasureMP`, `qml.measurements.MeasurementValue`,
  and `qml.measurements.get_mcm_predicates` are now located in `qml.ops.mid_measure`.
  `MidMeasureMP` is now renamed to `MidMeasure`.
  `qml.measurements.find_post_processed_mcms` is now `qml.devices.qubit.simulate._find_post_processed_mcms`,
  and is being made private, as it is an utility for tree-traversal.
  [(#8466)](https://github.com/PennyLaneAI/pennylane/pull/8466)

* The ``pennylane.operation.Operator.is_hermitian`` property has been deprecated and renamed
  to ``pennylane.operation.Operator.is_verified_hermitian`` as it better reflects the functionality of this property.
  The deprecated access through ``is_hermitian`` will be removed in PennyLane v0.45.
  Alternatively, consider using the ``pennylane.is_hermitian`` function instead as it provides a more reliable check for hermiticity.
  Please be aware that it comes with a higher computational cost.
  [(#8494)](https://github.com/PennyLaneAI/pennylane/pull/8494)

* Access to the follow functions and classes from the ``pennylane.resources`` module are deprecated. Instead, these functions must be imported from the ``pennylane.estimator`` module.
  [(#8484)](https://github.com/PennyLaneAI/pennylane/pull/8484)

  - ``qml.estimator.estimate_shots`` in favor of ``qml.resources.estimate_shots``
  - ``qml.estimator.estimate_error`` in favor of ``qml.resources.estimate_error``
  - ``qml.estimator.FirstQuantization`` in favor of ``qml.resources.FirstQuantization``
  - ``qml.estimator.DoubleFactorization`` in favor of ``qml.resources.DoubleFactorization``

* ``argnum`` has been renamed ``argnums`` for ``qml.grad``, ``qml.jacobian``, ``qml.jvp`` and ``qml.vjp``.
  [(#8496)](https://github.com/PennyLaneAI/pennylane/pull/8496)
  [(#8481)](https://github.com/PennyLaneAI/pennylane/pull/8481)

* The :func:`pennylane.devices.preprocess.mid_circuit_measurements` transform is deprecated. Instead,
  the device should determine which mcm method to use, and explicitly include :func:`~pennylane.transforms.dynamic_one_shot`
  or :func:`~pennylane.transforms.defer_measurements` in its preprocess transforms if necessary.
  [(#8467)](https://github.com/PennyLaneAI/pennylane/pull/8467)

* Passing a function to the ``gate_set`` argument in the :func:`~pennylane.transforms.decompose` transform
  is deprecated. The ``gate_set`` argument expects a static iterable of operator type and/or operator names,
  and the function should be passed to the ``stopping_condition`` argument instead.
  [(#8533)](https://github.com/PennyLaneAI/pennylane/pull/8533)

  The example below illustrates how you can provide a function as the ``stopping_condition`` in addition to providing a
  ``gate_set``. The decomposition of each operator will then stop once it reaches the gates in the ``gate_set`` or the
  ``stopping_condition`` is satisfied.

  ```python
  import pennylane as qml
  from functools import partial

  @partial(qml.transforms.decompose, gate_set={"H", "T", "CNOT"}, stopping_condition=lambda op: len(op.wires) <= 2)
  @qml.qnode(qml.device("default.qubit"))
  def circuit():
      qml.Hadamard(wires=[0])
      qml.Toffoli(wires=[0,1,2])
      return qml.expval(qml.Z(0))
  ```

  ```pycon
  >>> print(qml.draw(circuit)())
  0: ──H────────╭●───────────╭●────╭●──T──╭●─┤  <Z>
  1: ────╭●─────│─────╭●─────│───T─╰X──T†─╰X─┤
  2: ──H─╰X──T†─╰X──T─╰X──T†─╰X──T──H────────┤
  ```

<h3>Internal changes ⚙️</h3>

* `qml.cond`, the `QNode`, transforms, `qml.grad`, and `qml.jacobian` no longer treat all keyword arguments as static
  arguments. They are instead treated as dynamic, numerical inputs, matching the behaviour of Jax and Catalyst.
  [(#8290)](https://github.com/PennyLaneAI/pennylane/pull/8290)

* To adjust to the Python 3.14, some error messages expectations have been updated in tests; `get_type_str` added a special branch to handle `Union`.
  [(#8568)](https://github.com/PennyLaneAI/pennylane/pull/8568)

* Bump `jax` version to `0.7.1` for `capture` module.
  [(#8715)](https://github.com/PennyLaneAI/pennylane/pull/8715)

* Bump `jax` version to `0.7.0` for `capture` module.
  [(#8701)](https://github.com/PennyLaneAI/pennylane/pull/8701)

* Improve error handling when using PennyLane's experimental program capture functionality with an incompatible JAX version.
  [(#8723)](https://github.com/PennyLaneAI/pennylane/pull/8723)

* Bump `autoray` package version to `0.8.2`.
  [(#8674)](https://github.com/PennyLaneAI/pennylane/pull/8674)

* Update the schedule of nightly TestPyPI uploads to occur at the end rather than the beginning of all week days.
  [(#8672)](https://github.com/PennyLaneAI/pennylane/pull/8672)

* Add workflow to bump Catalyst and Lightning versions in the RC branch, create a new release tag and draft release, tag the RC branch, and create a PR to merge the RC branch into master.
  [(#8352)](https://github.com/PennyLaneAI/pennylane/pull/8352)

* Added `MCM_METHOD` and `POSTSELECT_MODE` `StrEnum` objects to improve validation and handling of `MCMConfig` creation.
  [(#8596)](https://github.com/PennyLaneAI/pennylane/pull/8596)

* Updated various docstrings to be compatible with the new documentation testing approach.
  [(#8635)](https://github.com/PennyLaneAI/pennylane/pull/8635)

* In program capture, transforms now have a single transform primitive that have a `transform` param that stores
  the `TransformDispatcher`. Before, each transform had its own primitive stored on the
  `TransformDispatcher._primitive` private property. It proved difficult to keep maintaining dispatch behaviour
  for every single transform.
  [(#8576)](https://github.com/PennyLaneAI/pennylane/pull/8576)
  [(#8639)](https://github.com/PennyLaneAI/pennylane/pull/8639)

* Updated documentation check workflow to run on pull requests on `v[0-9]+\.[0-9]+\.[0-9]+-docs` branches.
  [(#8590)](https://github.com/PennyLaneAI/pennylane/pull/8590)

* When program capture is enabled, there is no longer caching of the jaxpr on the QNode.
  [(#8629)](https://github.com/PennyLaneAI/pennylane/pull/8629)

* The `grad` and `jacobian` primitives now store the function under `fn`. There is also now a single `jacobian_p`
  primitive for use in program capture.
  [(#8357)](https://github.com/PennyLaneAI/pennylane/pull/8357)

* Update versions for `pylint`, `isort` and `black` in `format.yml`
  [(#8506)](https://github.com/PennyLaneAI/pennylane/pull/8506)

* Reclassifies `registers` as a tertiary module for use with tach.
  [(#8513)](https://github.com/PennyLaneAI/pennylane/pull/8513)

* The :class:`~pennylane.devices.LegacyDeviceFacade` is slightly refactored to implement `setup_execution_config` and `preprocess_transforms`
  separately as opposed to implementing a single `preprocess` method. Additionally, the `mid_circuit_measurements` transform has been removed
  from the preprocess transform program. Instead, the best mcm method is chosen in `setup_execution_config`. By default, the ``_capabilities``
  dictionary is queried for the ``"supports_mid_measure"`` property. If the underlying device defines a TOML file, the ``supported_mcm_methods``
  field in the TOML file is used as the source of truth.
  [(#8469)](https://github.com/PennyLaneAI/pennylane/pull/8469)
  [(#8486)](https://github.com/PennyLaneAI/pennylane/pull/8486)
  [(#8495)](https://github.com/PennyLaneAI/pennylane/pull/8495)

* The various private functions of the :class:`~pennylane.estimator.FirstQuantization` class have
  been modified to avoid using `numpy.matrix` as this function is deprecated.
  [(#8523)](https://github.com/PennyLaneAI/pennylane/pull/8523)

* The `ftqc` module now includes dummy transforms for several Catalyst/MLIR passes (`to-ppr`, `commute-ppr`, `merge-ppr-ppm`,
  `decompose-clifford-ppr`, `decompose-non-clifford-ppr`, `ppr-to-ppm`, `ppr-to-mbqc` and `reduce-t-depth`), to allow them to
  be captured as primitives in PLxPR and mapped to the MLIR passes in Catalyst. This enables using the passes with the unified
  compiler and program capture.
  [(#8519)](https://github.com/PennyLaneAI/pennylane/pull/8519)
  [(#8544)](https://github.com/PennyLaneAI/pennylane/pull/8544)

* The decompositions for several templates have been updated to use
  :class:`~.ops.op_math.ChangeOpBasis`, which makes their decompositions more resource efficient
  by eliminating unnecessary controlled operations. The templates include :class:`~.PhaseAdder`,
  :class:`~.TemporaryAND`, :class:`~.QSVT`, and :class:`~.SelectPauliRot`.
  [(#8490)](https://github.com/PennyLaneAI/pennylane/pull/8490)
  [(#8577)](https://github.com/PennyLaneAI/pennylane/pull/8577)
  [(#8721)](https://github.com/PennyLaneAI/pennylane/issues/8721)

* The constant to convert the length unit Bohr to Angstrom in ``qml.qchem`` is updated to use scipy
  constants.
  [(#8537)](https://github.com/PennyLaneAI/pennylane/pull/8537)

* Solovay-Kitaev decomposition using the :func:`~.clifford_t_decompostion` transform
  with ``method="sk"`` or directly via :func:`~.ops.sk_decomposition` now raises a more
  informative ``RuntimeError`` when used with JAX-JIT or :func:`~.qjit`.
  [(#8489)](https://github.com/PennyLaneAI/pennylane/pull/8489)

* Added a `skip_decomp_matrix_check` argument to :func:`~pennylane.ops.functions.assert_valid` that
  allows the test to skip the matrix check part of testing a decomposition rule but still verify
  that the resource function is correct.
  [(#8687)](https://github.com/PennyLaneAI/pennylane/pull/8687)

<h3>Documentation 📝</h3>

* The documentation of ``qml.transforms.rz_phase_gradient`` has been updated with respect to the
  sign convention of phase gradient states, how it prepares the phase gradient state in the code
  example, and the verification of the code example result.

* The code example in the documentation for ``qml.decomposition.register_resources`` has been
  updated to adhere to renamed keyword arguments and default behaviour of ``max_work_wires``.
  [(#8536)](https://github.com/PennyLaneAI/pennylane/pull/8536)

* The docstring for ``qml.device`` has been updated to include a section on custom decompositions,
  and a warning about the removal of the ``custom_decomps`` kwarg in v0.45. Additionally, the page
  :doc:`Building a plugin <../development/plugins>` now includes instructions on using
  the :func:`~pennylane.devices.preprocess.decompose` transform for device-level decompositions.
  The documentation for :doc:`Compiling circuits <../introduction/compiling_circuits>` has also been
  updated with a warning message about ``custom_decomps`` future removal.
  [(#8492)](https://github.com/PennyLaneAI/pennylane/pull/8492)
  [(#8564)](https://github.com/PennyLaneAI/pennylane/pull/8564)

A warning message has been added to :doc:`Building a plugin <../development/plugins>`
  docstring for ``qml.device`` has been updated to include a section on custom decompositions,
  and a warning about the removal of the ``custom_decomps`` kwarg in v0.44. Additionally, the page
  :doc:`Building a plugin <../development/plugins>` now includes instructions on using
  the :func:`~pennylane.devices.preprocess.decompose` transform for device-level decompositions.
  [(#8492)](https://github.com/PennyLaneAI/pennylane/pull/8492)

* Improves documentation in the transforms module and adds documentation testing for it.
  [(#8557)](https://github.com/PennyLaneAI/pennylane/pull/8557)

<h3>Bug fixes 🐛</h3>

* Handles floating point errors in the norm of the state when applying
  mid circuit measurements.
  [(#8741)](https://github.com/PennyLaneAI/pennylane/pull/8741)

* Update `interface-unit-tests.yml` to use its input parameter `pytest_additional_args` when running pytest.
  [(#8705)](https://github.com/PennyLaneAI/pennylane/pull/8705)

* Fixes a bug where in `resolve_work_wire_type` we incorrectly returned a value of `zeroed` if `both work_wires`
  and `base_work_wires` were empty, causing an incorrect work wire type.
  [(#8718)](https://github.com/PennyLaneAI/pennylane/pull/8718)

* The warnings-as-errors CI action was failing due to an incompatibility between `pytest-xdist` and `pytest-benchmark`.
  Disabling the benchmark package allows the tests to be collected an executed.
  [(#8699)](https://github.com/PennyLaneAI/pennylane/pull/8699)

* Adds an `expand_transform` to `param_shift_hessian` to pre-decompose
  operations till they are supported.
  [(#8698)](https://github.com/PennyLaneAI/pennylane/pull/8698)

* Fixes a bug in `default.mixed` device where certain diagonal operations were incorrectly
  reshaped during application when using broadcasting.
  [(#8593)](https://github.com/PennyLaneAI/pennylane/pull/8593)

* Add an exception to the warning for unsolved operators within the graph-based decomposition
  system if the unsolved operators are :class:`.allocation.Allocate` or :class:`.allocation.Deallocate`.
  [(#8553)](https://github.com/PennyLaneAI/pennylane/pull/8553)

* Fixes a bug in `clifford_t_decomposition` with `method="gridsynth"` and qjit, where using cached decomposition with the same parameter causes an error.
  [(#8535)](https://github.com/PennyLaneAI/pennylane/pull/8535)

* Fixes a bug in :class:`~.SemiAdder` where the results were incorrect when more ``work_wires`` than required were passed.
 [(#8423)](https://github.com/PennyLaneAI/pennylane/pull/8423)

* Fixes a bug where the deferred measurement method is used silently even if ``mcm_method="one-shot"`` is explicitly requested,
  when a device that extends the ``LegacyDevice`` does not declare support for mid-circuit measurements.
  [(#8486)](https://github.com/PennyLaneAI/pennylane/pull/8486)

* Fixes a bug where a `KeyError` is raised when querying the decomposition rule for an operator in the gate set from a :class:`~pennylane.decomposition.DecompGraphSolution`.
  [(#8526)](https://github.com/PennyLaneAI/pennylane/pull/8526)

* Fixes a bug where mid-circuit measurements were generating incomplete QASM.
  [(#8556)](https://github.com/PennyLaneAI/pennylane/pull/8556)

* Fixes a bug where `qml.specs` incorrectly computes the circuit depth when classically controlled operators are involved.
  [(#8668)](https://github.com/PennyLaneAI/pennylane/pull/8668)

* Fixes a bug where an error is raised when trying to decompose a nested composite operator with capture and the new graph system enabled.
  [(#8695)](https://github.com/PennyLaneAI/pennylane/pull/8695)

* Fixes a bug where :func:`~.change_op_basis` cannot be captured when the `uncompute_op` is left out.
  [(#8695)](https://github.com/PennyLaneAI/pennylane/pull/8695)

* Fixes a bug in :func:`~qml.ops.rs_decomposition` where correct solution candidates were being rejected
  due to some incorrect GCD computations.
  [(#8625)](https://github.com/PennyLaneAI/pennylane/pull/8625)

* Fixes a bug where decomposition rules are sometimes incorrectly disregarded by the `DecompositionGraph` when a higher level
  decomposition rule uses dynamically allocated work wires.
  [(#8725)](https://github.com/PennyLaneAI/pennylane/pull/8725)

* Fixes a bug where :class:`~.ops.ChangeOpBasis` is not correctly reconstructed using `qml.pytrees.unflatten(*qml.pytrees.flatten(op))`
  [(#8721)](https://github.com/PennyLaneAI/pennylane/issues/8721)

<h3>Contributors ✍️</h3>

This release contains contributions from (in alphabetical order):

Guillermo Alonso,
Utkarsh Azad,
Astral Cai,
Yushao Chen,
Marcus Edwards,
Lillian Frederiksen,
Sengthai Heng,
Soran Jahangiri,
Jacob Kitchen,
Christina Lee,
Joseph Lee,
Lee J. O'Riordan,
Gabriela Sanchez Diaz,
Mudit Pandey,
Shuli Shu,
Jay Soni,
nate stemen,
Theodoros Trochatos,
David Wierichs,
Hongsheng Zheng,
Zinan Zhou<|MERGE_RESOLUTION|>--- conflicted
+++ resolved
@@ -2,15 +2,12 @@
 
 <h3>New features since last release</h3>
 
-<<<<<<< HEAD
 * Users can now set precisions for a larger variety of `ResourceOperator`s in
   :mod:`estimator <pennylane.estimator>` using
   :meth:`ResourceConfig.set_precision <pennylane.estimator.resource_config.ResourceConfig.set_precision>`
   thanks to the addition of the `resource_key` keyword argument.
   [(#8561)](https://github.com/PennyLaneAI/pennylane/pull/8561)
 
-=======
->>>>>>> e2d74f3e
 * Users can now estimate the resources of Trotterization for Pauli Hamiltonians, using the new
   :class:`estimator.PauliHamiltonian <pennylane.estimator.compact_hamiltonian.PauliHamiltonian>`
   resource Hamiltonian class and the new
