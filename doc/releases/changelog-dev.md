:orphan:

# Release 0.40.0-dev (development release)

<h3>New features since last release</h3>

* A `DeviceCapabilities` data class is defined to contain all capabilities of the device's execution interface (i.e. its implementation of `Device.execute`). A TOML file can be used to define the capabilities of a device, and it can be loaded into a `DeviceCapabilities` object.
  [(#6407)](https://github.com/PennyLaneAI/pennylane/pull/6407)

  ```pycon
  >>> from pennylane.devices.capabilities import load_toml_file, parse_toml_document, DeviceCapabilities
  >>> document = load_toml_file("my_device.toml")
  >>> capabilities = parse_toml_document(document)
  >>> isinstance(capabilities, DeviceCapabilities)
  True
  ```

<h3>Improvements 🛠</h3>

* Added support for the `wire_options` dictionary to customize wire line formatting in `qml.draw_mpl` circuit
  visualizations, allowing global and per-wire customization with options like `color`, `linestyle`, and `linewidth`.
  [(#6486)](https://github.com/PennyLaneAI/pennylane/pull/6486)

<h4>Capturing and representing hybrid programs</h4>

* `jax.vmap` can be captured with `qml.capture.make_plxpr` and is compatible with quantum circuits. 
  [(#6349)](https://github.com/PennyLaneAI/pennylane/pull/6349)

<h4>Other Improvements</h4>

* Added `qml.devices.qubit_mixed` module for mixed-state qubit device support. This module introduces:
  - A new API for mixed-state operations
  - An `apply_operation` helper function featuring:
    - Two density matrix contraction methods using `einsum` and `tensordot`
    - Optimized handling of special cases including:
      - Diagonal operators
      - Identity operators 
      - CX (controlled-X)
      - Multi-controlled X gates
      - Grover operators
  [(#6379)](https://github.com/PennyLaneAI/pennylane/pull/6379)

* `qml.BasisRotation` template is now JIT compatible.
  [(#6019)](https://github.com/PennyLaneAI/pennylane/pull/6019)

* Expand `ExecutionConfig.gradient_method` to store `TransformDispatcher` type.
  [(#6455)](https://github.com/PennyLaneAI/pennylane/pull/6455)

<h3>Breaking changes 💔</h3>

<h3>Deprecations 👋</h3>

<h3>Documentation 📝</h3>

* Add a warning message to Gradients and training documentation about ComplexWarnings
  [(#6543)](https://github.com/PennyLaneAI/pennylane/pull/6543)

<h3>Bug fixes 🐛</h3>

* `qml.math.get_deep_interface` now works properly for autograd arrays.
  [(#6557)](https://github.com/PennyLaneAI/pennylane/pull/6557)

<h3>Contributors ✍️</h3>

This release contains contributions from (in alphabetical order):

Shiwen An
Astral Cai,
<<<<<<< HEAD
Austin Huang,
Andrija Paurevic
=======
Andrija Paurevic,
Justin Pickering
Pietropaolo Frisoni
>>>>>>> c0cc3e3b
<|MERGE_RESOLUTION|>--- conflicted
+++ resolved
@@ -66,11 +66,7 @@
 
 Shiwen An
 Astral Cai,
-<<<<<<< HEAD
+Pietropaolo Frisoni
 Austin Huang,
-Andrija Paurevic
-=======
 Andrija Paurevic,
-Justin Pickering
-Pietropaolo Frisoni
->>>>>>> c0cc3e3b
+Justin Pickering,