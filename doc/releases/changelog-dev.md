--- conflicted
+++ resolved
@@ -291,17 +291,12 @@
   expectation.
   [(#4590)](https://github.com/PennyLaneAI/pennylane/pull/4590)
 
-<<<<<<< HEAD
-
-
-=======
 * The `torch.nn.Module` properties are now accessible on a `pennylane.qnn.TorchLayer`.
   [(#4611)](https://github.com/PennyLaneAI/pennylane/pull/4611)
 
 * `qml.math.take` with torch now returns `tensor[..., indices]` when the user requests
   the last axis (`axis=-1`). Without the fix, it would wrongly return `tensor[indices]`.
   [(#4605)](https://github.com/PennyLaneAI/pennylane/pull/4605)
->>>>>>> a05babb5
 
 <h3>Contributors ✍️</h3>
 
