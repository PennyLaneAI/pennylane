--- conflicted
+++ resolved
@@ -76,7 +76,6 @@
   For more usage details, please see the
   [classical Jacobian docstring](https://pennylane.readthedocs.io/en/latest/code/api/pennylane.transforms.classical_jacobian.html).
 
-<<<<<<< HEAD
 * Added a new operation `OrbitalRotation`, which implements the spin-adapted spatial orbital rotation gate. 
   [(#1665)](https://github.com/PennyLaneAI/pennylane/pull/1665)
   
@@ -102,7 +101,7 @@
           0.99750208+0.j,  0.        +0.j,  0.        +0.j,
           0.        +0.j])
   ```
-=======
+
 * A new, experimental QNode has been added, that adds support for batch execution of circuits,
   custom quantum gradient support, and arbitrary order derivatives. This QNode is available via
   `qml.beta.QNode`, and `@qml.beta.qnode`.
@@ -144,7 +143,6 @@
   - Viewing specifications with `qml.specs`
 
   It is also not tested with the `qml.qnn` module.
->>>>>>> 5f271eb9
 
 <h3>Improvements</h3>
 
