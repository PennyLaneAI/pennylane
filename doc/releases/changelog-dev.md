--- conflicted
+++ resolved
@@ -93,7 +93,9 @@
   `ops.op_math.ctrl_decomp_bisect`.
   [(#3851)](https://github.com/PennyLaneAI/pennylane/pull/3851)
 
-<<<<<<< HEAD
+* Changed `Operator.num_wires` from an abstract value to `AnyWires`.
+  [(#3919)](https://github.com/PennyLaneAI/pennylane/pull/3919)
+
 * Do not run `qml.transforms.sum_expand` in `Device.batch_transform` if the device supports Sum observables.
   [(#3915)](https://github.com/PennyLaneAI/pennylane/pull/3915)
 
@@ -104,10 +106,6 @@
 * If a `Sum` operator has a pre-computed Pauli representation, `is_hermitian` now checks that all coefficients
   are real, providing a significant performance improvement.
   [(#3915)](https://github.com/PennyLaneAI/pennylane/pull/3915)
-=======
-* Changed `Operator.num_wires` from an abstract value to `AnyWires`.
-  [(#3919)](https://github.com/PennyLaneAI/pennylane/pull/3919)
->>>>>>> f1bc8e39
 
 <h3>Breaking changes</h3>
 
