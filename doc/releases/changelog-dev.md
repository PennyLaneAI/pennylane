--- conflicted
+++ resolved
@@ -49,10 +49,6 @@
 
 This release contains contributions from (in alphabetical order):
 
-<<<<<<< HEAD
-Yushao Chen,
-Andrija Paurevic,
-=======
 Astral Cai,
-Andrija Paurevic
->>>>>>> 95788c0d
+Yushao Chen
+Andrija Paurevic