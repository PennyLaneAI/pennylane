--- conflicted
+++ resolved
@@ -818,15 +818,11 @@
 * The `pad_with` argument in the `qml.AmplitudeEmbedding` template is now compatible with all interfaces
   [(#3392)](https://github.com/PennyLaneAI/pennylane/pull/3392)
 
-<<<<<<< HEAD
 * `Operator.pow` now queues its constituents by default.
   [(#3373)](https://github.com/PennyLaneAI/pennylane/pull/3373)
 
 * Fixed a bug where a QNode returning `qml.sample` would produce incorrect results when
   run on a device defined with a shot vector.
-=======
-* Fixed a bug where a QNode returning `qml.sample` would produce incorrect results when run on a device defined with a shot vector.
->>>>>>> f24ceb66
   [(#3422)](https://github.com/PennyLaneAI/pennylane/pull/3422)
 
 * The `qml.data` module now works as expected on Windows.
