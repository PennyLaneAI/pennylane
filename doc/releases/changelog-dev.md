:orphan:

# Release 0.30.0-dev (development release)

<h3>New features since last release</h3>
* The new return system is activated and public facing. The qnode kwarg `mode` is replaced by the boolean 
  `grad_on_execution` .
  [(#3957)](https://github.com/PennyLaneAI/pennylane/pull/3957)
  [(#3969)](https://github.com/PennyLaneAI/pennylane/pull/3969)

* The `sample_state` function is added to `devices/qubit` that returns a series of samples based on a given
  state vector and a number of shots.
  [(#3720)](https://github.com/PennyLaneAI/pennylane/pull/3720)

* Adjoint differentiation support for the new qubit state-vector device has been added via
  `adjoint_jacobian` in `devices/qubit`.
  [(#3790)](https://github.com/PennyLaneAI/pennylane/pull/3790)

* Added the needed functions and classes to simulate an ensemble of Rydberg atoms:
  * A new internal `RydbergHamiltonian` class is added, which contains the Hamiltonian of an ensemble of
    Rydberg atoms.
  * A new user-facing `rydberg_interaction` function is added, which returns a `RydbergHamiltonian` containing
    the Hamiltonian of the interaction of all the Rydberg atoms.
  * A new user-facing `drive` function is added, which returns a `ParametrizedHamiltonian` (`HardwareHamiltonian`) containing
    the Hamiltonian of the interaction between a driving electro-magnetic field and a group of qubits.
  [(#3749)](https://github.com/PennyLaneAI/pennylane/pull/3749)
  [(#3911)](https://github.com/PennyLaneAI/pennylane/pull/3911)
  [(#3930)](https://github.com/PennyLaneAI/pennylane/pull/3930)

* Added `Operation.__truediv__` dunder method to be able to divide operators.
  [(#3749)](https://github.com/PennyLaneAI/pennylane/pull/3749)

* The `simulate` function added to `devices/qubit` now supports measuring expectation values of large observables such as
  `qml.Hamiltonian`, `qml.SparseHamiltonian`, `qml.Sum`.
  [(#3759)](https://github.com/PennyLaneAI/pennylane/pull/3759)

* Added a `Shots` class to the `measurements` module to hold shot-related data.
  [(#3682)](https://github.com/PennyLaneAI/pennylane/pull/3682)

<h3>Improvements</h3>

* The default gaussian device and parameter shift cv support the new return system but only for single measurement.
  [(3946)](https://github.com/PennyLaneAI/pennylane/pull/3946)

* Improve the efficiency of `tapering()`, `tapering_hf()` and `clifford()`.
  [(3942)](https://github.com/PennyLaneAI/pennylane/pull/3942)

* Update Pauli arithmetic to more efficiently convert to a Hamiltonian.
  [(#3939)](https://github.com/PennyLaneAI/pennylane/pull/3939)

* Keras and Torch NN modules are now compatible with the new return type system.
  [(#3913)](https://github.com/PennyLaneAI/pennylane/pull/3913)
  [(#3914)](https://github.com/PennyLaneAI/pennylane/pull/3914)

* The adjoint differentiation method now supports more operations, and does no longer decompose
  some operations that may be differentiated directly. In addition, all new operations with a
  generator are now supported by the method.
  [(#3874)](https://github.com/PennyLaneAI/pennylane/pull/3874)

* The `coefficients` function and the `visualize` submodule of the `qml.fourier` module
  now allow assigning different degrees for different parameters of the input function.
  [(#3005)](https://github.com/PennyLaneAI/pennylane/pull/3005)

  The arguments `degree` and `filter_threshold` to `qml.fourier.coefficients` previously were
  expected to be integers, and now can be a sequences of integers with one integer per function
  parameter (i.e. `len(degree)==n_inputs`), resulting in a returned array with shape
  `(2*degrees[0]+1,..., 2*degrees[-1]+1)`.
  The functions in `qml.fourier.visualize` accordingly accept such arrays of coefficients.

* `Operator` now has a `has_generator` attribute that returns whether or not the operator
  has a generator defined. It is used in `qml.operation.has_gen`, improving its performance.
  [(#3875)](https://github.com/PennyLaneAI/pennylane/pull/3875)

* The custom JVP rules in PennyLane now also support non-scalar and mixed-shape tape parameters as
  well as multi-dimensional tape return types, like broadcasted `qml.probs`, for example.
  [(#3766)](https://github.com/PennyLaneAI/pennylane/pull/3766)

* The `qchem.jordan_wigner` function is extended to support more fermionic operator orders.
  [(#3754)](https://github.com/PennyLaneAI/pennylane/pull/3754)
  [(#3751)](https://github.com/PennyLaneAI/pennylane/pull/3751)

* `AdaptiveOptimizer` is updated to use non-default user-defined qnode arguments.
  [(#3765)](https://github.com/PennyLaneAI/pennylane/pull/3765)

* Adds logic to `qml.devices.qubit.measure` to compute the expectation values of `Hamiltonian` and `Sum `
  in a backpropagation compatible way.
  [(#3862)](https://github.com/PennyLaneAI/pennylane/pull/3862/)

* Use `TensorLike` type in `Operator` dunder methods.
  [(#3749)](https://github.com/PennyLaneAI/pennylane/pull/3749)

* The `apply_operation` function added to `devices/qubit` now supports broadcasting.
  [(#3852)](https://github.com/PennyLaneAI/pennylane/pull/3852)

* `qml.QubitStateVector.state_vector` now supports broadcasting.
  [(#3852)](https://github.com/PennyLaneAI/pennylane/pull/3852)
  
* `pennylane.devices.qubit.preprocess` now allows circuits with non-commuting observables.
  [(#3857)](https://github.com/PennyLaneAI/pennylane/pull/3857)

* When using Jax-jit with gradient transforms the trainable parameters are correctly set (instead of every parameter 
  to be set as trainable), and therefore the derivatives are computed more efficiently.
  [(#3697)](https://github.com/PennyLaneAI/pennylane/pull/3697)

* `qml.SparseHamiltonian` can now be applied to any wires in a circuit rather than being restricted to all wires
  in the circuit.
  [(#3888)](https://github.com/PennyLaneAI/pennylane/pull/3888)

* Added `max_distance` keyword argument to `qml.pulse.rydberg_interaction` to allow removal of negligible contributions
  from atoms beyond `max_distance`from each other.
  [(#3889)](https://github.com/PennyLaneAI/pennylane/pull/3889)

* 3 new decomposition algorithms are added for n-controlled operations with single-qubit target,
  and are selected automatically when they produce a better result. They can be accessed via
  `ops.op_math.ctrl_decomp_bisect`.
  [(#3851)](https://github.com/PennyLaneAI/pennylane/pull/3851)

* `repr` for `MutualInfoMP` now displays the distribution of the wires between the two subsystems.
  [(#3898)](https://github.com/PennyLaneAI/pennylane/pull/3898)

* Changed `Operator.num_wires` from an abstract value to `AnyWires`.
  [(#3919)](https://github.com/PennyLaneAI/pennylane/pull/3919)

* Do not run `qml.transforms.sum_expand` in `Device.batch_transform` if the device supports Sum observables.
  [(#3915)](https://github.com/PennyLaneAI/pennylane/pull/3915)

* `CompositeOp` now overrides `Operator._check_batching`, providing a significant performance improvement.
  `Hamiltonian` also overrides this method and does nothing, because it does not support batching.
  [(#3915)](https://github.com/PennyLaneAI/pennylane/pull/3915)

* If a `Sum` operator has a pre-computed Pauli representation, `is_hermitian` now checks that all coefficients
  are real, providing a significant performance improvement.
  [(#3915)](https://github.com/PennyLaneAI/pennylane/pull/3915)

  * The type of `n_electrons` in `qml.qchem.Molecule` is set to `int`.
  [(#3885)](https://github.com/PennyLaneAI/pennylane/pull/3885)

* Added explicit errors to `QutritDevice` if `classical_shadow` or `shadow_expval` are measured.
  [(#3934)](https://github.com/PennyLaneAI/pennylane/pull/3934)

* `DefaultQutrit` supports the new return system.
  [(#3934)](https://github.com/PennyLaneAI/pennylane/pull/3934)

* `QubitDevice` now defines the private `_get_diagonalizing_gates(circuit)` method and uses it when executing circuits.
  This allows devices that inherit from `QubitDevice` to override and customize their definition of diagonalizing gates.
  [(#3938)](https://github.com/PennyLaneAI/pennylane/pull/3938)

* `retworkx` has been renamed to `rustworkx` to accomodate the change in name for the package.
  [(#3975)](https://github.com/PennyLaneAI/pennylane/pull/3975)

* `Sum`, `Prod`, and `SProd` operator data is now a flat list, instead of nested.
  [(#3958)](https://github.com/PennyLaneAI/pennylane/pull/3958)

* `qml.operation.WiresEnum.AllWires` is now -2 instead of 0 to avoid the
  ambiguity between `op.num_wires = 0` and `op.num_wires = AllWires`.
  [(#3978)](https://github.com/PennyLaneAI/pennylane/pull/3978)

<h3>Breaking changes</h3>

* Both JIT interfaces are not compatible with Jax `>0.4.3`, we raise an error for those versions.
  [(#3877)](https://github.com/PennyLaneAI/pennylane/pull/3877)

* An operation that implements a custom `generator` method, but does not always return a valid generator, also has
  to implement a `has_generator` property that reflects in which scenarios a generator will be returned.
  [(#3875)](https://github.com/PennyLaneAI/pennylane/pull/3875)
 
* Trainable parameters for the Jax interface are the parameters that are `JVPTracer`, defined by setting
  `argnums`. Previously, all JAX tracers, including those used for JIT compilation, were interpreted to be trainable.
  [(#3697)](https://github.com/PennyLaneAI/pennylane/pull/3697)

* The keyword argument `argnums` is now used for gradient transform using Jax, instead of `argnum`.
  `argnum` is automatically converted to `argnums` when using JAX, and will no longer be supported in v0.31.
  [(#3697)](https://github.com/PennyLaneAI/pennylane/pull/3697)
  [(#3847)](https://github.com/PennyLaneAI/pennylane/pull/3847)

* Made `qml.OrbitalRotation` and consequently `qml.GateFabric` consistent with the interleaved Jordan-Wigner ordering.
  Previously, they were consistent with the sequential Jordan-Wigner ordering.
  [(#3861)](https://github.com/PennyLaneAI/pennylane/pull/3861)

* Some `MeasurementProcess` classes can now only be instantiated with arguments that they will actually use.
  For example, you can no longer create `StateMP(qml.PauliX(0))` or `PurityMP(eigvals=(-1,1), wires=Wires(0))`.
  [(#3898)](https://github.com/PennyLaneAI/pennylane/pull/3898)

* `Sum`, `Prod`, and `SProd` operator data is now a flat list, instead of nested.
  [(#3958)](https://github.com/PennyLaneAI/pennylane/pull/3958)

<h3>Deprecations</h3>

<h3>Documentation</h3>

* A typo was corrected in the documentation for introduction to `inspecting_circuits` and `chemistry`.
  [(#3844)](https://github.com/PennyLaneAI/pennylane/pull/3844)

<h3>Bug fixes</h3>

* Fixed a bug where calling `Evolution.generator` with `coeff` being a complex ArrayBox raised an error.
  [(#3796)](https://github.com/PennyLaneAI/pennylane/pull/3796)
  
* `MeasurementProcess.hash` now uses the hash property of the observable. The property now depends on all
  properties that affect the behaviour of the object, such as `VnEntropyMP.log_base` or the distribution of wires between
  the two subsystems in `MutualInfoMP`.
  [(#3898)](https://github.com/PennyLaneAI/pennylane/pull/3898)

* The enum `measurements.Purity` is added so that `PurityMP.return_type` is defined. `str` and `repr` for `PurityMP` are now defined.
  [(#3898)](https://github.com/PennyLaneAI/pennylane/pull/3898)

* `Sum.hash` and `Prod.hash` are slightly changed
  to work with non-numeric wire labels.  `sum_expand` should now return correct results and not treat some products as the same
  operation.
  [(#3898)](https://github.com/PennyLaneAI/pennylane/pull/3898)
  
* Fixed bug where the coefficients where not ordered correctly when summing a `ParametrizedHamiltonian`
  with other operators.
  [(#3749)](https://github.com/PennyLaneAI/pennylane/pull/3749)
  [(#3902)](https://github.com/PennyLaneAI/pennylane/pull/3902)

* The metric tensor transform is fully compatible with Jax and therefore users can provide multiple parameters.
  [(#3847)](https://github.com/PennyLaneAI/pennylane/pull/3847)

* Registers `math.ndim` and `math.shape` for built-ins and autograd to accomodate Autoray 0.6.1.
  [#3864](https://github.com/PennyLaneAI/pennylane/pull/3865)

* Ensure that `qml.data.load` returns datasets in a stable and expected order.
  [(#3856)](https://github.com/PennyLaneAI/pennylane/pull/3856)

* The `qml.equal` function now handles comparisons of `ParametrizedEvolution` operators.
  [(#3870)](https://github.com/PennyLaneAI/pennylane/pull/3870)

* Made `qml.OrbitalRotation` and consequently `qml.GateFabric` consistent with the interleaved Jordan-Wigner ordering.
  [(#3861)](https://github.com/PennyLaneAI/pennylane/pull/3861)

* `qml.devices.qubit.apply_operation` catches the `tf.errors.UnimplementedError` that occurs when `PauliZ` or `CNOT` gates
  are applied to a large (>8 wires) tensorflow state. When that occurs, the logic falls back to the tensordot logic instead.
  [(#3884)](https://github.com/PennyLaneAI/pennylane/pull/3884/)

* Fixed parameter broadcasting support with `qml.counts` in most cases, and introduced explicit errors otherwise.
  [(#3876)](https://github.com/PennyLaneAI/pennylane/pull/3876)

* An error is now raised if a `QNode` with Jax-jit in use returns `counts` while having trainable parameters
  [(#3892)](https://github.com/PennyLaneAI/pennylane/pull/3892)

* A correction is added to the reference values in `test_dipole_of` to account for small changes
  (~2e-8) in the computed dipole moment values, resulting from the new [PySCF 2.2.0](https://github.com/pyscf/pyscf/releases/tag/v2.2.0) release.
  [(#3908)](https://github.com/PennyLaneAI/pennylane/pull/3908)

<<<<<<< HEAD
* Ensure that parallel `AnnotatedQueues` do not queue each other's contents.
  [(#3924)](https://github.com/PennyLaneAI/pennylane/pull/3924)
=======
* `SampleMP.shape` is now correct when sampling only occurs on a subset of the device wires.
  [(#3921)](https://github.com/PennyLaneAI/pennylane/pull/3921)

* An issue is fixed in `qchem.Molecule` to allow basis sets other than the hard-coded ones to be
  used in the `Molecule` class.
  [(#3955)](https://github.com/PennyLaneAI/pennylane/pull/3955)

* Fixed bug where all devices that inherit from DefaultQubit claimed to support `ParametrizedEvolution`.
  Now only `DefaultQubitJax` supports the operator, as expected.
  [(#3964)](https://github.com/PennyLaneAI/pennylane/pull/3964)
>>>>>>> b7d658b0

<h3>Contributors</h3>

This release contains contributions from (in alphabetical order):

Komi Amiko
Utkarsh Azad
Lillian M. A. Frederiksen
Soran Jahangiri
Christina Lee
Vincent Michaud-Rioux
Albert Mitjans
Romain Moyard
Mudit Pandey
Matthew Silverman
Jay Soni
David Wierichs<|MERGE_RESOLUTION|>--- conflicted
+++ resolved
@@ -243,10 +243,6 @@
   (~2e-8) in the computed dipole moment values, resulting from the new [PySCF 2.2.0](https://github.com/pyscf/pyscf/releases/tag/v2.2.0) release.
   [(#3908)](https://github.com/PennyLaneAI/pennylane/pull/3908)
 
-<<<<<<< HEAD
-* Ensure that parallel `AnnotatedQueues` do not queue each other's contents.
-  [(#3924)](https://github.com/PennyLaneAI/pennylane/pull/3924)
-=======
 * `SampleMP.shape` is now correct when sampling only occurs on a subset of the device wires.
   [(#3921)](https://github.com/PennyLaneAI/pennylane/pull/3921)
 
@@ -257,7 +253,9 @@
 * Fixed bug where all devices that inherit from DefaultQubit claimed to support `ParametrizedEvolution`.
   Now only `DefaultQubitJax` supports the operator, as expected.
   [(#3964)](https://github.com/PennyLaneAI/pennylane/pull/3964)
->>>>>>> b7d658b0
+
+* Ensure that parallel `AnnotatedQueues` do not queue each other's contents.
+  [(#3924)](https://github.com/PennyLaneAI/pennylane/pull/3924)
 
 <h3>Contributors</h3>
 
