:orphan:

# Release 0.40.0-dev (development release)

<h3>New features since last release</h3>
  
* A `DeviceCapabilities` data class is defined to contain all capabilities of the device's execution interface (i.e. its implementation of `Device.execute`). A TOML file can be used to define the capabilities of a device, and it can be loaded into a `DeviceCapabilities` object.
  [(#6407)](https://github.com/PennyLaneAI/pennylane/pull/6407)

  ```pycon
  >>> from pennylane.devices.capabilities import load_toml_file, parse_toml_document, DeviceCapabilities
  >>> document = load_toml_file("my_device.toml")
  >>> capabilities = parse_toml_document(document)
  >>> isinstance(capabilities, DeviceCapabilities)
  True
  ```

* Added a dense implementation of computing the Lie closure in a new function
  `lie_closure_dense` in `pennylane.labs.dla`.
  [(#6371)](https://github.com/PennyLaneAI/pennylane/pull/6371)

<h4>New API for Qubit Mixed</h4>

* Added `qml.devices.qubit_mixed` module for mixed-state qubit device support [(#6379)](https://github.com/PennyLaneAI/pennylane/pull/6379). This module introduces an `apply_operation` helper function that features:

  * Two density matrix contraction methods using `einsum` and `tensordot`

  * Optimized handling of special cases including: Diagonal operators, Identity operators, CX (controlled-X), Multi-controlled X gates, Grover operators

* Added submodule 'initialize_state' featuring a `create_initial_state` function for initializing a density matrix from `qml.StatePrep` operations or `qml.QubitDensityMatrix` operations.
  [(#6503)](https://github.com/PennyLaneAI/pennylane/pull/6503)

<h3>Improvements 🛠</h3>

* Added support for the `wire_options` dictionary to customize wire line formatting in `qml.draw_mpl` circuit
  visualizations, allowing global and per-wire customization with options like `color`, `linestyle`, and `linewidth`.
  [(#6486)](https://github.com/PennyLaneAI/pennylane/pull/6486)

* Shortened the string representation for the `qml.S`, `qml.T`, and `qml.SX` operators.
  [(#6542)](https://github.com/PennyLaneAI/pennylane/pull/6542)

<h4>Capturing and representing hybrid programs</h4>

* `jax.vmap` can be captured with `qml.capture.make_plxpr` and is compatible with quantum circuits. 
  [(#6349)](https://github.com/PennyLaneAI/pennylane/pull/6349)
  [(#6422)](https://github.com/PennyLaneAI/pennylane/pull/6422)

* `qml.capture.PlxprInterpreter` base class has been added for easy transformation and execution of
  pennylane variant jaxpr.
  [(#6141)](https://github.com/PennyLaneAI/pennylane/pull/6141)

* A `DefaultQubitInterpreter` class has been added to provide plxpr execution using python based tools,
  and the `DefaultQubit.eval_jaxpr` method is now implemented.
  [(#6594)](https://github.com/PennyLaneAI/pennylane/pull/6594)
  [(#6328)](https://github.com/PennyLaneAI/pennylane/pull/6328)

* An optional method `eval_jaxpr` is added to the device API for native execution of plxpr programs.
  [(#6580)](https://github.com/PennyLaneAI/pennylane/pull/6580)

<h4>Other Improvements</h4>

* `qml.BasisRotation` template is now JIT compatible.
  [(#6019)](https://github.com/PennyLaneAI/pennylane/pull/6019)

* The Jaxpr primitives for `for_loop`, `while_loop` and `cond` now store slices instead of
  numbers of args.
  [(#6521)](https://github.com/PennyLaneAI/pennylane/pull/6521)

* Expand `ExecutionConfig.gradient_method` to store `TransformDispatcher` type.
  [(#6455)](https://github.com/PennyLaneAI/pennylane/pull/6455)

<<<<<<< HEAD
* Fix the string representation of `Resources` instances to match the attribute names.
  [(#6581)](https://github.com/PennyLaneAI/pennylane/pull/6581)
=======
<h3>Labs 🧪</h3>

* Added base class `Resources`, `CompressedResourceOp`, `ResourceOperator` for advanced resource estimation.
  [(#6428)](https://github.com/PennyLaneAI/pennylane/pull/6428)

* Added `ResourceOperator` classes for QFT and all operators in QFT's decomposition.
  [(#6447)](https://github.com/PennyLaneAI/pennylane/pull/6447)
>>>>>>> cffb61fd

<h3>Breaking changes 💔</h3>

* `qml.math.jax_argnums_to_tape_trainable` is moved and made private to avoid a qnode dependency
  in the math module.
  [(#6609)](https://github.com/PennyLaneAI/pennylane/pull/6609)

* Gradient transforms are now applied after the user's transform program.
  [(#6590)](https://github.com/PennyLaneAI/pennylane/pull/6590)

* Legacy operator arithmetic has been removed. This includes `qml.ops.Hamiltonian`, `qml.operation.Tensor`,
  `qml.operation.enable_new_opmath`, `qml.operation.disable_new_opmath`, and `qml.operation.convert_to_legacy_H`.
  Note that `qml.Hamiltonian` will continue to dispatch to `qml.ops.LinearCombination`. For more information, 
  check out the [updated operator troubleshooting page](https://docs.pennylane.ai/en/stable/news/new_opmath.html).
  [(#6548)](https://github.com/PennyLaneAI/pennylane/pull/6548)
  [(#6602)](https://github.com/PennyLaneAI/pennylane/pull/6602)

* The developer-facing `qml.utils` module has been removed. Specifically, the
following 4 sets of functions have been either moved or removed[(#6588)](https://github.com/PennyLaneAI/pennylane/pull/6588):

  * `qml.utils._flatten`, `qml.utils.unflatten` has been moved and renamed to `qml.optimize.qng._flatten_np` and `qml.optimize.qng._unflatten_np` respectively.

  * `qml.utils._inv_dict` and `qml._get_default_args` have been removed.

  * `qml.utils.pauli_eigs` has been moved to `qml.pauli.utils`.

  * `qml.utils.expand_vector` has been moved to `qml.math.expand_vector`.
  
* The `qml.qinfo` module has been removed. Please see the respective functions in the `qml.math` and `qml.measurements`
  modules instead.
  [(#6584)](https://github.com/PennyLaneAI/pennylane/pull/6584)

* Top level access to `Device`, `QubitDevice`, and `QutritDevice` have been removed. Instead, they
  are available as `qml.devices.LegacyDevice`, `qml.devices.QubitDevice`, and `qml.devices.QutritDevice`
  respectively.
  [(#6537)](https://github.com/PennyLaneAI/pennylane/pull/6537)

* The `'ancilla'` argument for `qml.iterative_qpe` has been removed. Instead, use the `'aux_wire'` argument.
  [(#6532)](https://github.com/PennyLaneAI/pennylane/pull/6532)

* The `qml.BasisStatePreparation` template has been removed. Instead, use `qml.BasisState`.
  [(#6528)](https://github.com/PennyLaneAI/pennylane/pull/6528)

* The `qml.workflow.set_shots` helper function has been removed. We no longer interact with the legacy device interface in our code.
  Instead, shots should be specified on the tape, and the device should use these shots.
  [(#6534)](https://github.com/PennyLaneAI/pennylane/pull/6534)

* `QNode.gradient_fn` has been removed. Please use `QNode.diff_method` instead. `QNode.get_gradient_fn` can also be used to
  process the diff method.
  [(#6535)](https://github.com/PennyLaneAI/pennylane/pull/6535)
 
* The `qml.QubitStateVector` template has been removed. Instead, use `qml.StatePrep`.
  [(#6525)](https://github.com/PennyLaneAI/pennylane/pull/6525)

* `qml.broadcast` has been removed. Users should use `for` loops instead.
  [(#6527)](https://github.com/PennyLaneAI/pennylane/pull/6527)

* The `max_expansion` argument for `qml.transforms.clifford_t_decomposition` has been removed.
  [(#6531)](https://github.com/PennyLaneAI/pennylane/pull/6531)
  [(#6571)](https://github.com/PennyLaneAI/pennylane/pull/6571)

* The `expand_depth` argument for `qml.compile` has been removed.
  [(#6531)](https://github.com/PennyLaneAI/pennylane/pull/6531)
  
* The `qml.shadows.shadow_expval` transform has been removed. Instead, please use the
  `qml.shadow_expval` measurement process.
  [(#6530)](https://github.com/PennyLaneAI/pennylane/pull/6530)
  [(#6561)](https://github.com/PennyLaneAI/pennylane/pull/6561)

<h3>Deprecations 👋</h3>

* The `tape` and `qtape` properties of `QNode` have been deprecated. 
  Instead, use the `qml.workflow.construct_tape` function.
  [(#6583)](https://github.com/PennyLaneAI/pennylane/pull/6583)

* The `max_expansion` argument in `qml.devices.preprocess.decompose` is deprecated and will be removed in v0.41.
  [(#6400)](https://github.com/PennyLaneAI/pennylane/pull/6400)

* The `decomp_depth` argument in `qml.transforms.set_decomposition` is deprecated and will be removed in v0.41.
  [(#6400)](https://github.com/PennyLaneAI/pennylane/pull/6400)

* The `output_dim` property of `qml.tape.QuantumScript` has been deprecated. 
Instead, use method `shape` of `QuantumScript` or `MeasurementProcess` to get the 
same information.
  [(#6577)](https://github.com/PennyLaneAI/pennylane/pull/6577)

* The `QNode.get_best_method` and `QNode.best_method_str` methods have been deprecated. 
  Instead, use the `qml.workflow.get_best_diff_method` function.
  [(#6418)](https://github.com/PennyLaneAI/pennylane/pull/6418)

* The `qml.execute` `gradient_fn` keyword argument has been renamed `diff_method`,
  to better align with the termionology used by the `QNode`.
  `gradient_fn` will be removed in v0.41.
  [(#6549)](https://github.com/PennyLaneAI/pennylane/pull/6549)

<h3>Documentation 📝</h3>

* Add reporting of test warnings as failures.
  [(#6217)](https://github.com/PennyLaneAI/pennylane/pull/6217)

* Add a warning message to Gradients and training documentation about ComplexWarnings.
  [(#6543)](https://github.com/PennyLaneAI/pennylane/pull/6543)

<h3>Bug fixes 🐛</h3>

* `qml.QNode` now accepts arguments with types defined in libraries that are not necessarily 
  in the list of supported interfaces, such as the `Graph` class defined in `networkx`.
  [(#6600)](https://github.com/PennyLaneAI/pennylane/pull/6600)

* `qml.math.get_deep_interface` now works properly for autograd arrays.
  [(#6557)](https://github.com/PennyLaneAI/pennylane/pull/6557)

* Fixed `Identity.__repr__` to return correct wires list.
  [(#6506)](https://github.com/PennyLaneAI/pennylane/pull/6506)


<h3>Contributors ✍️</h3>

This release contains contributions from (in alphabetical order):

Shiwen An,
Astral Cai,
Yushao Chen,
Pietropaolo Frisoni,
Austin Huang,
Korbinian Kottmann,
Christina Lee,
William Maxwell,
Andrija Paurevic,
Justin Pickering,
Jay Soni,<|MERGE_RESOLUTION|>--- conflicted
+++ resolved
@@ -69,10 +69,9 @@
 * Expand `ExecutionConfig.gradient_method` to store `TransformDispatcher` type.
   [(#6455)](https://github.com/PennyLaneAI/pennylane/pull/6455)
 
-<<<<<<< HEAD
 * Fix the string representation of `Resources` instances to match the attribute names.
   [(#6581)](https://github.com/PennyLaneAI/pennylane/pull/6581)
-=======
+
 <h3>Labs 🧪</h3>
 
 * Added base class `Resources`, `CompressedResourceOp`, `ResourceOperator` for advanced resource estimation.
@@ -80,7 +79,6 @@
 
 * Added `ResourceOperator` classes for QFT and all operators in QFT's decomposition.
   [(#6447)](https://github.com/PennyLaneAI/pennylane/pull/6447)
->>>>>>> cffb61fd
 
 <h3>Breaking changes 💔</h3>
 
