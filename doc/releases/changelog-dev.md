
# Release 0.43.0-dev (development release)

<h3>New features since last release</h3>

* New transforms called :func:`~.transforms.match_relative_phase_toffoli` and 
  :func:`~.transforms.match_controlled_iX_gate` have been added to implement passes that make use
  of equivalencies to compile certain patterns to efficient Clifford+T equivalents.
  [(#7748)](https://github.com/PennyLaneAI/pennylane/pull/7748)

* Leveraging quantum just-in-time compilation to optimize parameterized hybrid workflows with the momentum
  quantum natural gradient optimizer is now possible with the new :class:`~.MomentumQNGOptimizerQJIT` optimizer.
  [(#7606)](https://github.com/PennyLaneAI/pennylane/pull/7606)

  Similar to the :class:`~.QNGOptimizerQJIT` optimizer, :class:`~.MomentumQNGOptimizerQJIT` offers a
  `qml.qjit`-compatible analogue to the existing :class:`~.MomentumQNGOptimizer` with an Optax-like interface:

  ```python
  import pennylane as qml
  import jax.numpy as jnp

  dev = qml.device("lightning.qubit", wires=2)

  @qml.qnode(dev)
  def circuit(params):
      qml.RX(params[0], wires=0)
      qml.RY(params[1], wires=1)
      return qml.expval(qml.Z(0) + qml.X(1))

  opt = qml.MomentumQNGOptimizerQJIT(stepsize=0.1, momentum=0.2)

  @qml.qjit
  def update_step_qjit(i, args):
      params, state = args
      return opt.step(circuit, params, state)

  @qml.qjit
  def optimization_qjit(params, iters):
      state = opt.init(params)
      args = (params, state)
      params, state = qml.for_loop(iters)(update_step_qjit)(args)
      return params
  ```

  ```pycon
  >>> params = jnp.array([0.1, 0.2])
  >>> iters = 1000
  >>> optimization_qjit(params=params, iters=iters)
  Array([ 3.14159265, -1.57079633], dtype=float64)
  ```

<h3>Improvements 🛠</h3>

* Several templates now have decompositions that can be accessed within the graph-based
  decomposition system (:func:`~.decomposition.enable_graph`), allowing workflows
  that include these templates to be decomposed in a resource-efficient and performant
  manner.
  [(#7779)](https://github.com/PennyLaneAI/pennylane/pull/7779)
  [(#7908)](https://github.com/PennyLaneAI/pennylane/pull/7908)
  [(#7385)](https://github.com/PennyLaneAI/pennylane/pull/7385)
  [(#7941)](https://github.com/PennyLaneAI/pennylane/pull/7941)
  
  The included templates are:

  * :class:`~.Adder`

  * :class:`~.ControlledSequence`

  * :class:`~.ModExp`

  * :class:`~.MottonenStatePreparation`

  * :class:`~.MPSPrep`

  * :class:`~.Multiplier`

  * :class:`~.OutAdder`

  * :class:`~.OutMultiplier`

  * :class:`~.OutPoly`

  * :class:`~.PrepSelPrep`

  * :class:`~.ops.Prod`

  * :class:`~.Reflection`

  * :class:`~.Select`

  * :class:`~.StatePrep`

  * :class:`~.TrotterProduct`

  * :class:`~.QROM`

* A new function called :func:`~.math.choi_matrix` is available, which computes the [Choi matrix](https://en.wikipedia.org/wiki/Choi%E2%80%93Jamio%C5%82kowski_isomorphism) of a quantum channel.
  This is a useful tool in quantum information science and to check circuit identities involving non-unitary operations.
  [(#7951)](https://github.com/PennyLaneAI/pennylane/pull/7951)

  ```pycon
  >>> import numpy as np
  >>> Ks = [np.sqrt(0.3) * qml.CNOT((0, 1)), np.sqrt(1-0.3) * qml.X(0)]
  >>> Ks = [qml.matrix(op, wire_order=range(2)) for op in Ks]
  >>> Lambda = qml.math.choi_matrix(Ks)
  >>> np.trace(Lambda), np.trace(Lambda @ Lambda)
  (np.float64(1.0), np.float64(0.58))
  ```

<h4>OpenQASM-PennyLane interoperability</h4>

* The :func:`qml.from_qasm3` function can now convert OpenQASM 3.0 circuits that contain
  subroutines, constants, all remaining stdlib gates, qubit registers, and built-in mathematical functions.
  [(#7651)](https://github.com/PennyLaneAI/pennylane/pull/7651)
  [(#7653)](https://github.com/PennyLaneAI/pennylane/pull/7653)
  [(#7676)](https://github.com/PennyLaneAI/pennylane/pull/7676)
  [(#7679)](https://github.com/PennyLaneAI/pennylane/pull/7679)
  [(#7677)](https://github.com/PennyLaneAI/pennylane/pull/7677)
  [(#7767)](https://github.com/PennyLaneAI/pennylane/pull/7767)
  [(#7690)](https://github.com/PennyLaneAI/pennylane/pull/7690)

<h4>Other improvements</h4>

* PennyLane is now compatible with `quimb` 1.11.2 after a bug affecting `default.tensor` was fixed.
  [(#7931)](https://github.com/PennyLaneAI/pennylane/pull/7931)

* The error message raised when using Python compiler transforms with :func:`pennylane.qjit` has been updated
  with suggested fixes.
  [(#7916)](https://github.com/PennyLaneAI/pennylane/pull/7916)

* A new `qml.transforms.resolve_dynamic_wires` transform can allocate concrete wire values for dynamic
  qubit allocation.
  [(#7678)](https://github.com/PennyLaneAI/pennylane/pull/7678)

* The :func:`qml.workflow.set_shots` transform can now be directly applied to a QNode without the need for `functools.partial`, providing a more user-friendly syntax and negating having to import the `functools` package.
  [(#7876)](https://github.com/PennyLaneAI/pennylane/pull/7876)
  [(#7919)](https://github.com/PennyLaneAI/pennylane/pull/7919)

  ```python
  @qml.set_shots(shots=1000)  # or @qml.set_shots(1000)
  @qml.qnode(dev)
  def circuit():
      qml.H(0)
      return qml.expval(qml.Z(0))
  ```

  ```pycon
  >>> circuit()
  0.002
  ```

* Added a `QuantumParser` class to the `qml.compiler.python_compiler` submodule that automatically loads relevant dialects.
  [(#7888)](https://github.com/PennyLaneAI/pennylane/pull/7888)

* Enforce various modules to follow modular architecture via `tach`.
  [(#7847)](https://github.com/PennyLaneAI/pennylane/pull/7847)

* A compilation pass written with xDSL called `qml.compiler.python_compiler.transforms.MeasurementsFromSamplesPass`
  has been added for the experimental xDSL Python compiler integration. This pass replaces all
  terminal measurements in a program with a single :func:`pennylane.sample` measurement, and adds
  postprocessing instructions to recover the original measurement.
  [(#7620)](https://github.com/PennyLaneAI/pennylane/pull/7620)

* A combine-global-phase pass has been added to the xDSL Python compiler integration.
  Note that the current implementation can only combine all the global phase operations at
  the last global phase operation in the same region. In other words, global phase operations inside a control flow region can't be combined with those in their parent
  region.
  [(#7675)](https://github.com/PennyLaneAI/pennylane/pull/7675)

* The `mbqc` xDSL dialect has been added to the Python compiler, which is used to represent
  measurement-based quantum-computing instructions in the xDSL framework.
  [(#7815)](https://github.com/PennyLaneAI/pennylane/pull/7815)

* The `AllocQubitOp` and `DeallocQubitOp` operations have been added to the `Quantum` dialect in the
  Python compiler.
  [(#7915)](https://github.com/PennyLaneAI/pennylane/pull/7915)

* The :func:`pennylane.ops.rs_decomposition` method now performs exact decomposition and returns
  complete global phase information when used for decomposing a phase gate to Clifford+T basis.
  [(#7793)](https://github.com/PennyLaneAI/pennylane/pull/7793)

* `default.qubit` will default to the tree-traversal MCM method when `mcm_method="device"`.
  [(#7885)](https://github.com/PennyLaneAI/pennylane/pull/7885)

* The :func:`~.clifford_t_decomposition` transform can now handle circuits with mid-circuit
  measurements including Catalyst's measurements operations. It also now handles `RZ` and `PhaseShift`
  operations where angles are odd multiples of `±pi/4` more efficiently while using `method="gridsynth"`.
  [(#7793)](https://github.com/PennyLaneAI/pennylane/pull/7793)
  [(#7942)](https://github.com/PennyLaneAI/pennylane/pull/7942)

* The default implementation of `Device.setup_execution_config` now choses `"device"` as the default mcm method if it is available as specified by the device TOML file.
  [(#7968)](https://github.com/PennyLaneAI/pennylane/pull/7968)

<h4>Resource-efficient decompositions 🔎</h4>

* With :func:`~.decomposition.enable_graph()`, dynamically allocated wires are now supported in decomposition rules. This provides a smoother overall experience when decomposing operators in a way that requires auxiliary/work wires.

  [(#7861)](https://github.com/PennyLaneAI/pennylane/pull/7861)
<h3>Labs: a place for unified and rapid prototyping of research software 🧪</h3>

* Added state of the art resources for the `ResourceSelectPauliRot` template and the
  `ResourceQubitUnitary` templates.
  [(#7786)](https://github.com/PennyLaneAI/pennylane/pull/7786)

* Added state of the art resources for the `ResourceSingleQubitCompare`, `ResourceTwoQubitCompare`,
  `ResourceIntegerComparator` and `ResourceRegisterComparator` templates.
  [(#7857)](https://github.com/PennyLaneAI/pennylane/pull/7857)

* Added state of the art resources for the `ResourceUniformStatePrep`,
  and `ResourceAliasSampling` templates.
  [(#7883)](https://github.com/PennyLaneAI/pennylane/pull/7883)

* Added state of the art resources for the `ResourceQFT` and `ResourceAQFT` templates.
  [(#7920)](https://github.com/PennyLaneAI/pennylane/pull/7920)

* Added an internal `dequeue()` method to the `ResourceOperator` class to simplify the 
  instantiation of resource operators which require resource operators as input.
  [(#7974)](https://github.com/PennyLaneAI/pennylane/pull/7974)

* The `catalyst` xDSL dialect has been added to the Python compiler, which contains data structures that support core compiler functionality.
  [(#7901)](https://github.com/PennyLaneAI/pennylane/pull/7901)

<h3>Breaking changes 💔</h3>

* Remove support for Python 3.10 and adds support for 3.13.
  [(#7935)](https://github.com/PennyLaneAI/pennylane/pull/7935)

* Move custom exceptions into `exceptions.py` and add a documentation page for them in the internals.
  [(#7856)](https://github.com/PennyLaneAI/pennylane/pull/7856)

* The boolean functions provided in `qml.operation` are deprecated. See the
  :doc:`deprecations page </development/deprecations>` for equivalent code to use instead. These
  include `not_tape`, `has_gen`, `has_grad_method`, `has_multipar`, `has_nopar`, `has_unitary_gen`,
  `is_measurement`, `defines_diagonalizing_gates`, and `gen_is_multi_term_hamiltonian`.
  [(#7924)](https://github.com/PennyLaneAI/pennylane/pull/7924)

* Removed access for `lie_closure`, `structure_constants` and `center` via `qml.pauli`.
  Top level import and usage is advised. The functions now live in the `liealg` module.

  ```python
  import pennylane.liealg
  from pennylane.liealg import lie_closure, structure_constants, center
  ```

  [(#7928)](https://github.com/PennyLaneAI/pennylane/pull/7928)
  [(#7994)](https://github.com/PennyLaneAI/pennylane/pull/7994)

* `qml.operation.Observable` and the corresponding `Observable.compare` have been removed, as
  PennyLane now depends on the more general `Operator` interface instead. The
  `Operator.is_hermitian` property can instead be used to check whether or not it is highly likely
  that the operator instance is Hermitian.
  [(#7927)](https://github.com/PennyLaneAI/pennylane/pull/7927)

* `qml.operation.WiresEnum`, `qml.operation.AllWires`, and `qml.operation.AnyWires` have been removed. Setting `Operator.num_wires = None` (the default)
  should instead indicate that the `Operator` does not need wire validation.
  [(#7911)](https://github.com/PennyLaneAI/pennylane/pull/7911)

* Removed `QNode.get_gradient_fn` method. Instead, use `qml.workflow.get_best_diff_method` to obtain the differentiation method.
  [(#7907)](https://github.com/PennyLaneAI/pennylane/pull/7907)

* Top-level access to ``DeviceError``, ``PennyLaneDeprecationWarning``, ``QuantumFunctionError`` and ``ExperimentalWarning`` has been removed. Please import these objects from the new ``pennylane.exceptions`` module.
  [(#7874)](https://github.com/PennyLaneAI/pennylane/pull/7874)

* `qml.cut_circuit_mc` no longer accepts a `shots` keyword argument. The shots should instead
  be set on the tape itself.
  [(#7882)](https://github.com/PennyLaneAI/pennylane/pull/7882)

<h3>Deprecations 👋</h3>

* Providing `num_steps` to :func:`pennylane.evolve`, :func:`pennylane.exp`, :class:`pennylane.ops.Evolution`,
  and :class:`pennylane.ops.Exp` is deprecated and will be removed in a future release. Instead, use
  :class:`~.TrotterProduct` for approximate methods, providing the `n` parameter to perform the Suzuki-Trotter
  product approximation of a Hamiltonian with the specified number of Trotter steps.

  As a concrete example, consider the following case:

  ```python
  coeffs = [0.5, -0.6]
  ops = [qml.X(0), qml.X(0) @ qml.Y(1)]
  H_flat = qml.dot(coeffs, ops)
  ```

  Instead of computing the Suzuki-Trotter product approximation as:

  ```pycon
  >>> qml.evolve(H_flat, num_steps=2).decomposition()
  [RX(0.5, wires=[0]),
  PauliRot(-0.6, XY, wires=[0, 1]),
  RX(0.5, wires=[0]),
  PauliRot(-0.6, XY, wires=[0, 1])]
  ```

  The same result can be obtained using :class:`~.TrotterProduct` as follows:

  ```pycon
  >>> decomp_ops = qml.adjoint(qml.TrotterProduct(H_flat, time=1.0, n=2)).decomposition()
  >>> [simp_op for op in decomp_ops for simp_op in map(qml.simplify, op.decomposition())]
  [RX(0.5, wires=[0]),
  PauliRot(-0.6, XY, wires=[0, 1]),
  RX(0.5, wires=[0]),
  PauliRot(-0.6, XY, wires=[0, 1])]
  ```
  [(#7954)](https://github.com/PennyLaneAI/pennylane/pull/7954)
  [(#7977)](https://github.com/PennyLaneAI/pennylane/pull/7977)

* `MeasurementProcess.expand` is deprecated. The relevant method can be replaced with 
  `qml.tape.QuantumScript(mp.obs.diagonalizing_gates(), [type(mp)(eigvals=mp.obs.eigvals(), wires=mp.obs.wires)])`
  [(#7953)](https://github.com/PennyLaneAI/pennylane/pull/7953)

* `shots=` in `QNode` calls is deprecated and will be removed in v0.44.
  Instead, please use the `qml.workflow.set_shots` transform to set the number of shots for a QNode.
  [(#7906)](https://github.com/PennyLaneAI/pennylane/pull/7906)

* ``QuantumScript.shape`` and ``QuantumScript.numeric_type`` are deprecated and will be removed in version v0.44.
  Instead, the corresponding ``.shape`` or ``.numeric_type`` of the ``MeasurementProcess`` class should be used.
  [(#7950)](https://github.com/PennyLaneAI/pennylane/pull/7950)

* Some unnecessary methods of the `qml.CircuitGraph` class are deprecated and will be removed in version v0.44:
  [(#7904)](https://github.com/PennyLaneAI/pennylane/pull/7904)

    - `print_contents` in favor of `print(obj)`
    - `observables_in_order` in favor of `observables`
    - `operations_in_order` in favor of `operations`
    - `ancestors_in_order` in favor of `ancestors(obj, sort=True)`
    - `descendants_in_order` in favore of `descendants(obj, sort=True)`

* The `QuantumScript.to_openqasm` method is deprecated and will be removed in version v0.44.
  Instead, the `qml.to_openqasm` function should be used.
  [(#7909)](https://github.com/PennyLaneAI/pennylane/pull/7909)

* The `level=None` argument in the :func:`pennylane.workflow.get_transform_program`, :func:`pennylane.workflow.construct_batch`, `qml.draw`, `qml.draw_mpl`, and `qml.specs` transforms is deprecated and will be removed in v0.43.
  Please use `level='device'` instead to apply the noise model at the device level.
  [(#7886)](https://github.com/PennyLaneAI/pennylane/pull/7886)

* `qml.qnn.cost.SquaredErrorLoss` is deprecated and will be removed in version v0.44. Instead, this hybrid workflow can be accomplished
  with a function like `loss = lambda *args: (circuit(*args) - target)**2`.
  [(#7527)](https://github.com/PennyLaneAI/pennylane/pull/7527)

* Access to `add_noise`, `insert` and noise mitigation transforms from the `pennylane.transforms` module is deprecated.
  Instead, these functions should be imported from the `pennylane.noise` module.
  [(#7854)](https://github.com/PennyLaneAI/pennylane/pull/7854)

* The `qml.QNode.add_transform` method is deprecated and will be removed in v0.43.
  Instead, please use `QNode.transform_program.push_back(transform_container=transform_container)`.
  [(#7855)](https://github.com/PennyLaneAI/pennylane/pull/7855)

<h3>Internal changes ⚙️</h3>

* Added a new `all-tests-passed` gatekeeper job to `interface-unit-tests.yml` to ensure all test
  jobs complete successfully before triggering downstream actions. This reduces the need to
  maintain a long list of required checks in GitHub settings. Also added the previously missing
  `capture-jax-tests` job to the list of required test jobs, ensuring this test suite is properly
  enforced in CI.
  [(#7996)](https://github.com/PennyLaneAI/pennylane/pull/7996)

* Equipped `DefaultQubitLegacy` (test suite only) with seeded sampling.
  This allows for reproducible sampling results of legacy classical shadow across CI.
  [(#7903)](https://github.com/PennyLaneAI/pennylane/pull/7903)

* Capture does not block `wires=0` anymore. This allows Catalyst to work with zero-wire devices.
  Note that `wires=None` is still illegal.
  [(#7978)](https://github.com/PennyLaneAI/pennylane/pull/7978)

* Improves readability of `dynamic_one_shot` postprocessing to allow further modification.
  [(#7962)](https://github.com/PennyLaneAI/pennylane/pull/7962)

* Update PennyLane's top-level `__init__.py` file imports to improve Python language server support for finding
  PennyLane submodules.
  [(#7959)](https://github.com/PennyLaneAI/pennylane/pull/7959)

* Adds `measurements` as a "core" module in the tach specification.
  [(#7945)](https://github.com/PennyLaneAI/pennylane/pull/7945)

* Improves type hints in the `measurements` module.
  [(#7938)](https://github.com/PennyLaneAI/pennylane/pull/7938)

* Refactored the codebase to adopt modern type hint syntax for Python 3.11+ language features.
  [(#7860)](https://github.com/PennyLaneAI/pennylane/pull/7860)
  [(#7982)](https://github.com/PennyLaneAI/pennylane/pull/7982)

* Improve the pre-commit hook to add gitleaks.
  [(#7922)](https://github.com/PennyLaneAI/pennylane/pull/7922)

* Added a `run_filecheck_qjit` fixture that can be used to run FileCheck on integration tests for the
  `qml.compiler.python_compiler` submodule.
  [(#7888)](https://github.com/PennyLaneAI/pennylane/pull/7888)

* Added a `dialects` submodule to `qml.compiler.python_compiler` which now houses all the xDSL dialects we create.
  Additionally, the `MBQCDialect` and `QuantumDialect` dialects have been renamed to `MBQC` and `Quantum`.
  [(#7897)](https://github.com/PennyLaneAI/pennylane/pull/7897)

* Update minimum supported `pytest` version to `8.4.1`.
  [(#7853)](https://github.com/PennyLaneAI/pennylane/pull/7853)

* `DefaultQubitLegacy` (test suite only) no longer provides a customized classical shadow
  implementation
  [(#7895)](https://github.com/PennyLaneAI/pennylane/pull/7895)

* Make `pennylane.io` a tertiary module.
  [(#7877)](https://github.com/PennyLaneAI/pennylane/pull/7877)

* Seeded tests for the `split_to_single_terms` transformation.
  [(#7851)](https://github.com/PennyLaneAI/pennylane/pull/7851)

* Upgrade `rc_sync.yml` to work with latest `pyproject.toml` changes.
  [(#7808)](https://github.com/PennyLaneAI/pennylane/pull/7808)
  [(#7818)](https://github.com/PennyLaneAI/pennylane/pull/7818)

* `LinearCombination` instances can be created with `_primitive.impl` when
  capture is enabled and tracing is active.
  [(#7893)](https://github.com/PennyLaneAI/pennylane/pull/7893)

* The `TensorLike` type is now compatible with static type checkers.
  [(#7905)](https://github.com/PennyLaneAI/pennylane/pull/7905)

* Update xDSL supported version to `0.46`.
  [(#7923)](https://github.com/PennyLaneAI/pennylane/pull/7923)
  [(#7932)](https://github.com/PennyLaneAI/pennylane/pull/7932)

* Update JAX version used in tests to `0.6.2`
  [(#7925)](https://github.com/PennyLaneAI/pennylane/pull/7925)

* The measurement-plane attribute of the Python compiler `mbqc` dialect now uses the "opaque syntax"
  format when printing in the generic IR format. This enables usage of this attribute when IR needs
  to be passed from the python compiler to Catalyst.
  [(#7957)](https://github.com/PennyLaneAI/pennylane/pull/7957)

<h3>Documentation 📝</h3>

* Updated the code examples in the documentation of :func:`~.specs`.
  [(#8003)](https://github.com/PennyLaneAI/pennylane/pull/8003)

* Clarifies the use case for `Operator.pow` and `Operator.adjoint`.
  [(#7999)](https://github.com/PennyLaneAI/pennylane/pull/7999)

* The docstring of the `is_hermitian` operator property has been updated to better describe its behaviour.
  [(#7946)](https://github.com/PennyLaneAI/pennylane/pull/7946)

* Improved the docstrings of all optimizers for consistency and legibility.
  [(#7891)](https://github.com/PennyLaneAI/pennylane/pull/7891)

* Updated the code example in the documentation for :func:`~.transforms.split_non_commuting`.
  [(#7892)](https://github.com/PennyLaneAI/pennylane/pull/7892)

<h3>Bug fixes 🐛</h3>

<<<<<<< HEAD
* Fixed a shape broadcasting bug in `dynamic_one_shot` transform that caused multi-wire sampling 
  with `mcm_method="one-shot"` and `postselect_mode="fill-shots"` to fail with incompatible shapes 
  for broadcasting error. The issue occurred when samples had shape `(shots, 1, wires)` but `is_valid` 
  had shape `(shots,)`.
  [(#8016)](https://github.com/PennyLaneAI/pennylane/pull/8016)
=======
* Plxpr primitives now only return dynamically shaped arrays if their outputs
  actually have dynamic shapes.
  [(#8004)](https://github.com/PennyLaneAI/pennylane/pull/8004)
>>>>>>> ea4de355

* Fixes an issue with tree-traversal and non-sequential wire orders.
  [(#7991)](https://github.com/PennyLaneAI/pennylane/pull/7991)

* Fixes a bug in :func:`~.matrix` where an operator's
  constituents were incorrectly queued if its decomposition was requested.
  [(#7975)](https://github.com/PennyLaneAI/pennylane/pull/7975)

* An error is now raised if an `end` statement is found in a measurement conditioned branch in a QASM string being imported into PennyLane.
  [(#7872)](https://github.com/PennyLaneAI/pennylane/pull/7872)

* Fixes issue related to :func:`~.transforms.to_zx` adding the support for
  `Toffoli` and `CCZ` gates conversion into their ZX-graph representation.
  [(#7899)](https://github.com/PennyLaneAI/pennylane/pull/7899)

* `get_best_diff_method` now correctly aligns with `execute` and `construct_batch` logic in workflows.
  [(#7898)](https://github.com/PennyLaneAI/pennylane/pull/7898)

* Resolve issues with AutoGraph transforming internal PennyLane library code due to incorrect
  module attribution of wrapper functions.
  [(#7889)](https://github.com/PennyLaneAI/pennylane/pull/7889)

* Calling `QNode.update` no longer acts as if `set_shots` has been applied.
  [(#7881)](https://github.com/PennyLaneAI/pennylane/pull/7881)

* Fixes attributes and types in the quantum dialect.
  This allows for types to be inferred correctly when parsing.
  [(#7825)](https://github.com/PennyLaneAI/pennylane/pull/7825)

* Fixes `SemiAdder` to work when inputs are defined with a single wire.
  [(#7940)](https://github.com/PennyLaneAI/pennylane/pull/7940)

<h3>Contributors ✍️</h3>

This release contains contributions from (in alphabetical order):

Guillermo Alonso,
Utkarsh Azad,
Joey Carter,
Yushao Chen,
Diksha Dhawan,
Marcus Edwards,
Pietropaolo Frisoni,
Simone Gasperini,
David Ittah,
Korbinian Kottmann,
Mehrdad Malekmohammadi
Erick Ochoa,
Mudit Pandey,
Andrija Paurevic,
Alex Preciado,
Shuli Shu,
Jay Soni,
David Wierichs,
Jake Zaia<|MERGE_RESOLUTION|>--- conflicted
+++ resolved
@@ -444,17 +444,15 @@
 
 <h3>Bug fixes 🐛</h3>
 
-<<<<<<< HEAD
 * Fixed a shape broadcasting bug in `dynamic_one_shot` transform that caused multi-wire sampling 
   with `mcm_method="one-shot"` and `postselect_mode="fill-shots"` to fail with incompatible shapes 
   for broadcasting error. The issue occurred when samples had shape `(shots, 1, wires)` but `is_valid` 
   had shape `(shots,)`.
   [(#8016)](https://github.com/PennyLaneAI/pennylane/pull/8016)
-=======
+
 * Plxpr primitives now only return dynamically shaped arrays if their outputs
   actually have dynamic shapes.
   [(#8004)](https://github.com/PennyLaneAI/pennylane/pull/8004)
->>>>>>> ea4de355
 
 * Fixes an issue with tree-traversal and non-sequential wire orders.
   [(#7991)](https://github.com/PennyLaneAI/pennylane/pull/7991)
