--- conflicted
+++ resolved
@@ -15,15 +15,9 @@
 
   ```python
   import pennylane as qml
-<<<<<<< HEAD
 
   dev = qml.device("default.clifford", tableau=True)
-
-=======
-
-  dev = qml.device("default.clifford", tableau=True)
-
->>>>>>> 321ad706
+  
   @qml.qnode(dev)
   def circuit():
       qml.CNOT(wires=[0, 1])
@@ -76,7 +70,7 @@
   + 2j * X(0) @ Z(1)
   ```
 
-<<<<<<< HEAD
+
 <h4>Parity Mapping</h4>
 
 * `parity_transform`  is added for parity mapping of a fermionic Hamiltonian.
@@ -97,8 +91,6 @@
    ((0.25+0j)*(PauliX(wires=[0]))) + (0.25j*(PauliY(wires=[0]) @ PauliZ(wires=[1])))
    ```
 
-=======
->>>>>>> 321ad706
 <h3>Improvements 🛠</h3>
 
 * `device_vjp` can now be used with normal Tensorflow. Support has not yet been added
@@ -301,9 +293,5 @@
 Lee J. O'Riordan,
 Mudit Pandey,
 Alex Preciado,
-<<<<<<< HEAD
 Matthew Silverman,
 Diksha Dhawan.
-=======
-Matthew Silverman.
->>>>>>> 321ad706
