
# Release 0.43.0-dev (development release)

<h3>New features since last release</h3>

* Leveraging quantum just-in-time compilation to optimize parameterized hybrid workflows with the momentum
  quantum natural gradient optimizer is now possible with the new :class:`~.MomentumQNGOptimizerQJIT` optimizer.
  [(#7606)](https://github.com/PennyLaneAI/pennylane/pull/7606)

<h3>Improvements 🛠</h3>

<h4>Graph-based decompositions support</h4>

* Several templates now have decompositions that can be accessed within the graph-based
  decomposition system (:func:`~.decomposition.enable_graph`), allowing workflows 
  that include these templates to be decomposed in a resource-efficient and performant
  manner. The included templates are: :class:`~.Adder`, :class:`~.ControlledSequence`,
  :class:`~.ModExp`, :class:`~.Multiplier`, :class:`~.OutAdder`, :class:`~.OutMultiplier`,
  :class:`~.OutPoly`, :class:`~.Reflection`, :class:`~.TrotterProduct`, :class:`~.MPSPrep`.
  [(#7779)](https://github.com/PennyLaneAI/pennylane/pull/7779)
  [(#7908)](https://github.com/PennyLaneAI/pennylane/pull/7908)
<<<<<<< HEAD
=======
  [(#7385)](https://github.com/PennyLaneAI/pennylane/pull/7385)
  
  The included templates are:

  * :class:`~.Adder`
    
  * :class:`~.ControlledSequence`
  
  * :class:`~.ModExp`

  * :class:`~.MottonenStatePreparation`

  * :class:`~.MPSPrep`

  * :class:`~.Multiplier`

  * :class:`~.OutAdder`

  * :class:`~.OutMultiplier`

  * :class:`~.OutPoly`

  * :class:`~.PrepSelPrep`

  * :class:`~.ops.Prod`

  * :class:`~.Reflection`

  * :class:`~.Select`

  * :class:`~.StatePrep`

  * :class:`~.TrotterProduct`

* A new function called :func:`~.math.choi_matrix` is available, which computes the [Choi matrix](https://en.wikipedia.org/wiki/Choi%E2%80%93Jamio%C5%82kowski_isomorphism) of a quantum channel.
  This is a useful tool in quantum information science and to check circuit identities involving non-unitary operations.
  [(#7951)](https://github.com/PennyLaneAI/pennylane/pull/7951)

  ```pycon
  >>> import numpy as np
  >>> Ks = [np.sqrt(0.3) * qml.CNOT((0, 1)), np.sqrt(1-0.3) * qml.X(0)]
  >>> Ks = [qml.matrix(op, wire_order=range(2)) for op in Ks]
  >>> Lambda = qml.math.choi_matrix(Ks)
  >>> np.trace(Lambda), np.trace(Lambda @ Lambda)
  (np.float64(1.0), np.float64(0.58))
  ```
>>>>>>> c6da9efe

<h4>OpenQASM-PennyLane interoperability</h4>

* The :func:`qml.from_qasm3` function can now convert OpenQASM 3.0 circuits that contain
  subroutines, constants, all remaining stdlib gates, qubit registers, and built-in mathematical functions.
  [(#7651)](https://github.com/PennyLaneAI/pennylane/pull/7651)
  [(#7653)](https://github.com/PennyLaneAI/pennylane/pull/7653)
  [(#7676)](https://github.com/PennyLaneAI/pennylane/pull/7676)
  [(#7679)](https://github.com/PennyLaneAI/pennylane/pull/7679)
  [(#7677)](https://github.com/PennyLaneAI/pennylane/pull/7677)
  [(#7767)](https://github.com/PennyLaneAI/pennylane/pull/7767)
  [(#7690)](https://github.com/PennyLaneAI/pennylane/pull/7690)

<h4>Other improvements</h4>

* A new function called :func:`~.math.choi_matrix` is available, which computes the
  [Choi matrix](https://en.wikipedia.org/wiki/Choi%E2%80%93Jamio%C5%82kowski_isomorphism) of a quantum channel.
  This is a useful tool in quantum information science and to check circuit identities involving non-unitary operations.
  [(#7951)](https://github.com/PennyLaneAI/pennylane/pull/7951)

* The error message raised when using Python compiler transforms with :func:`pennylane.qjit` has been updated
  with suggested fixes.
  [(#7916)](https://github.com/PennyLaneAI/pennylane/pull/7916)

* A new `qml.transforms.resolve_dynamic_wires` transform can allocate concrete wire values for dynamic
  qubit allocation.
  [(#7678)](https://github.com/PennyLaneAI/pennylane/pull/7678)

<<<<<<< HEAD
* The :func:`qml.workflow.set_shots` transform can now be directly applied to a QNode without the need for `functools.partial`,
  providing a more user-friendly syntax and negating having to import the `functools` package.
=======
* The :func:`qml.workflow.set_shots` transform can now be directly applied to a QNode without the need for `functools.partial`, providing a more user-friendly syntax and negating having to import the `functools` package.
>>>>>>> c6da9efe
  [(#7876)](https://github.com/PennyLaneAI/pennylane/pull/7876)
  [(#7919)](https://github.com/PennyLaneAI/pennylane/pull/7919)

* Added a `QuantumParser` class to the `qml.compiler.python_compiler` submodule that automatically loads relevant dialects.
  [(#7888)](https://github.com/PennyLaneAI/pennylane/pull/7888)

* Enforce various modules to follow modular architecture via `tach`.
  [(#7847)](https://github.com/PennyLaneAI/pennylane/pull/7847)

* A compilation pass written with xDSL called `qml.compiler.python_compiler.transforms.MeasurementsFromSamplesPass`
  has been added for the experimental xDSL Python compiler integration. This pass replaces all
  terminal measurements in a program with a single :func:`pennylane.sample` measurement, and adds
  postprocessing instructions to recover the original measurement.
  [(#7620)](https://github.com/PennyLaneAI/pennylane/pull/7620)

* A combine-global-phase pass has been added to the xDSL Python compiler integration.
  Note that the current implementation can only combine all the global phase operations at
  the last global phase operation in the same region. In other words, global phase operations inside a control flow region can't be combined with those in their parent
  region.
  [(#7675)](https://github.com/PennyLaneAI/pennylane/pull/7675)

* The `mbqc` xDSL dialect has been added to the Python compiler, which is used to represent
  measurement-based quantum-computing instructions in the xDSL framework.
  [(#7815)](https://github.com/PennyLaneAI/pennylane/pull/7815)

* The `AllocQubitOp` and `DeallocQubitOp` operations have been added to the `Quantum` dialect in the
  Python compiler.
  [(#7915)](https://github.com/PennyLaneAI/pennylane/pull/7915)

* The :func:`pennylane.ops.rs_decomposition` method now performs exact decomposition and returns
  complete global phase information when used for decomposing a phase gate to Clifford+T basis.
  [(#7793)](https://github.com/PennyLaneAI/pennylane/pull/7793)

* `default.qubit` will default to the tree-traversal MCM method when `mcm_method="device"`.
  [(#7885)](https://github.com/PennyLaneAI/pennylane/pull/7885)

* The default implementation of `Device.setup_execution_config` now choses `"device"` as the default mcm method if it is available as specified by the device TOML file.
  [(#7968)](https://github.com/PennyLaneAI/pennylane/pull/7968)

<h4>Resource-efficient decompositions 🔎</h4>

* With :func:`~.decomposition.enable_graph()`, dynamically allocated wires are now supported in decomposition rules.
  This provides a smoother overall experience when decomposing operators in a way that requires auxiliary/work wires.
  [(#7861)](https://github.com/PennyLaneAI/pennylane/pull/7861)

<h3>Labs: a place for unified and rapid prototyping of research software 🧪</h3>

* Added state of the art resources for the `ResourceSelectPauliRot` template and the
  `ResourceQubitUnitary` templates.
  [(#7786)](https://github.com/PennyLaneAI/pennylane/pull/7786)

* Added state of the art resources for the `ResourceQFT` and `ResourceAQFT` templates.
  [(#7920)](https://github.com/PennyLaneAI/pennylane/pull/7920)

* Added an internal `dequeue()` method to the `ResourceOperator` class to simplify the 
  instantiation of resource operators which require resource operators as input.
  [(#7974)](https://github.com/PennyLaneAI/pennylane/pull/7974)

* The `catalyst` xDSL dialect has been added to the Python compiler, which contains data structures that support core compiler functionality.
  [(#7901)](https://github.com/PennyLaneAI/pennylane/pull/7901)

<h3>Breaking changes 💔</h3>

* Move custom exceptions into `exceptions.py` and add a documentation page for them in the internals.
  [(#7856)](https://github.com/PennyLaneAI/pennylane/pull/7856)

* The boolean functions provided in `qml.operation` are deprecated. See the 
  :doc:`deprecations page </development/deprecations>` for equivalent code to use instead. These 
  include `not_tape`, `has_gen`, `has_grad_method`, `has_multipar`, `has_nopar`, `has_unitary_gen`, 
  `is_measurement`, `defines_diagonalizing_gates`, and `gen_is_multi_term_hamiltonian`.
  [(#7924)](https://github.com/PennyLaneAI/pennylane/pull/7924)

* Removed access for `lie_closure`, `structure_constants` and `center` via `qml.pauli`.
  Top level import and usage is advised. The functions now live in the `liealg` module.

  [(#7928)](https://github.com/PennyLaneAI/pennylane/pull/7928)

* `qml.operation.Observable` and the corresponding `Observable.compare` have been removed, as
  PennyLane now depends on the more general `Operator` interface instead. The
  `Operator.is_hermitian` property can instead be used to check whether or not it is highly likely
  that the operator instance is Hermitian.
  [(#7927)](https://github.com/PennyLaneAI/pennylane/pull/7927)

* `qml.operation.WiresEnum`, `qml.operation.AllWires`, and `qml.operation.AnyWires` have been removed. Setting `Operator.num_wires = None` (the default)
  should instead indicate that the `Operator` does not need wire validation.
  [(#7911)](https://github.com/PennyLaneAI/pennylane/pull/7911)

* Removed `QNode.get_gradient_fn` method. Instead, use `qml.workflow.get_best_diff_method` to obtain the differentiation method.
  [(#7907)](https://github.com/PennyLaneAI/pennylane/pull/7907)

* Top-level access to ``DeviceError``, ``PennyLaneDeprecationWarning``, ``QuantumFunctionError`` and ``ExperimentalWarning`` has been removed. Please import these objects from the new ``pennylane.exceptions`` module.
  [(#7874)](https://github.com/PennyLaneAI/pennylane/pull/7874)

* `qml.cut_circuit_mc` no longer accepts a `shots` keyword argument. The shots should instead
  be set on the tape itself.
  [(#7882)](https://github.com/PennyLaneAI/pennylane/pull/7882)

<h3>Deprecations 👋</h3>

* Providing `num_steps` to `qml.evolve` and `Evolution` is deprecated and will be removed in a future version.
  Instead, use :class:`~.TrotterProduct` for approximate methods, providing the `n` parameter to perform the
  Suzuki-Trotter product approximation of a Hamiltonian with the specified number of Trotter steps.
  [(#7954)](https://github.com/PennyLaneAI/pennylane/pull/7954)

* `MeasurementProcess.expand` is deprecated. The relevant method can be replaced with 
  `qml.tape.QuantumScript(mp.obs.diagonalizing_gates(), [type(mp)(eigvals=mp.obs.eigvals(), wires=mp.obs.wires)])`
  [(#7953)](https://github.com/PennyLaneAI/pennylane/pull/7953)

* `shots=` in `QNode` calls is deprecated and will be removed in v0.44.
  Instead, please use the `qml.workflow.set_shots` transform to set the number of shots for a QNode.
  [(#7906)](https://github.com/PennyLaneAI/pennylane/pull/7906)

* ``QuantumScript.shape`` and ``QuantumScript.numeric_type`` are deprecated and will be removed in version v0.44.
  Instead, the corresponding ``.shape`` or ``.numeric_type`` of the ``MeasurementProcess`` class should be used.
  [(#7950)](https://github.com/PennyLaneAI/pennylane/pull/7950)

* Some unnecessary methods of the `qml.CircuitGraph` class are deprecated and will be removed in version v0.44:
  [(#7904)](https://github.com/PennyLaneAI/pennylane/pull/7904)

    - `print_contents` in favor of `print(obj)`
    - `observables_in_order` in favor of `observables`
    - `operations_in_order` in favor of `operations`
    - `ancestors_in_order` in favor of `ancestors(obj, sort=True)`
    - `descendants_in_order` in favore of `descendants(obj, sort=True)`

* The `QuantumScript.to_openqasm` method is deprecated and will be removed in version v0.44.
  Instead, the `qml.to_openqasm` function should be used.
  [(#7909)](https://github.com/PennyLaneAI/pennylane/pull/7909)

* The `level=None` argument in the :func:`pennylane.workflow.get_transform_program`, :func:`pennylane.workflow.construct_batch`, `qml.draw`, `qml.draw_mpl`, and `qml.specs` transforms is deprecated and will be removed in v0.43.
  Please use `level='device'` instead to apply the noise model at the device level.
  [(#7886)](https://github.com/PennyLaneAI/pennylane/pull/7886)

* `qml.qnn.cost.SquaredErrorLoss` is deprecated and will be removed in version v0.44. Instead, this hybrid workflow can be accomplished 
  with a function like `loss = lambda *args: (circuit(*args) - target)**2`.
  [(#7527)](https://github.com/PennyLaneAI/pennylane/pull/7527)
  
* Access to `add_noise`, `insert` and noise mitigation transforms from the `pennylane.transforms` module is deprecated.
  Instead, these functions should be imported from the `pennylane.noise` module.
  [(#7854)](https://github.com/PennyLaneAI/pennylane/pull/7854)

* The `qml.QNode.add_transform` method is deprecated and will be removed in v0.43.
  Instead, please use `QNode.transform_program.push_back(transform_container=transform_container)`.
  [(#7855)](https://github.com/PennyLaneAI/pennylane/pull/7855)

<h3>Internal changes ⚙️</h3>

* Improves readability of `dynamic_one_shot` postprocessing to allow further modification.
  [(#7962)](https://github.com/PennyLaneAI/pennylane/pull/7962)

* Update PennyLane's top-level `__init__.py` file imports to improve Python language server support for finding
  PennyLane submodules.
  [(#7959)](https://github.com/PennyLaneAI/pennylane/pull/7959)

* Adds `measurements` as a "core" module in the tach specification.
 [(#7945)](https://github.com/PennyLaneAI/pennylane/pull/7945)

* Improves type hints in the `measurements` module.
  [(#7938)](https://github.com/PennyLaneAI/pennylane/pull/7938)

* Refactored the codebase to adopt modern type hint syntax for Python 3.11+ language features.
  [(#7860)](https://github.com/PennyLaneAI/pennylane/pull/7860)
  [(#7982)](https://github.com/PennyLaneAI/pennylane/pull/7982)

* Improve the pre-commit hook to add gitleaks.
  [(#7922)](https://github.com/PennyLaneAI/pennylane/pull/7922)

* Added a `run_filecheck_qjit` fixture that can be used to run FileCheck on integration tests for the
  `qml.compiler.python_compiler` submodule.
  [(#7888)](https://github.com/PennyLaneAI/pennylane/pull/7888)

* Added a `dialects` submodule to `qml.compiler.python_compiler` which now houses all the xDSL dialects we create.
  Additionally, the `MBQCDialect` and `QuantumDialect` dialects have been renamed to `MBQC` and `Quantum`.
  [(#7897)](https://github.com/PennyLaneAI/pennylane/pull/7897)

* Update minimum supported `pytest` version to `8.4.1`.
  [(#7853)](https://github.com/PennyLaneAI/pennylane/pull/7853)

* `DefaultQubitLegacy` (test suite only) no longer provides a customized classical shadow
  implementation
  [(#7895)](https://github.com/PennyLaneAI/pennylane/pull/7895)

* Make `pennylane.io` a tertiary module.
  [(#7877)](https://github.com/PennyLaneAI/pennylane/pull/7877)

* Seeded tests for the `split_to_single_terms` transformation.
  [(#7851)](https://github.com/PennyLaneAI/pennylane/pull/7851)

* Upgrade `rc_sync.yml` to work with latest `pyproject.toml` changes.
  [(#7808)](https://github.com/PennyLaneAI/pennylane/pull/7808)
  [(#7818)](https://github.com/PennyLaneAI/pennylane/pull/7818)

* `LinearCombination` instances can be created with `_primitive.impl` when
  capture is enabled and tracing is active.
  [(#7893)](https://github.com/PennyLaneAI/pennylane/pull/7893)

* The `TensorLike` type is now compatible with static type checkers.
  [(#7905)](https://github.com/PennyLaneAI/pennylane/pull/7905)

* Update xDSL supported version to `0.46`.
  [(#7923)](https://github.com/PennyLaneAI/pennylane/pull/7923)
  [(#7932)](https://github.com/PennyLaneAI/pennylane/pull/7932)

* Update JAX version used in tests to `0.6.2`
  [(#7925)](https://github.com/PennyLaneAI/pennylane/pull/7925)

* The measurement-plane attribute of the Python compiler `mbqc` dialect now uses the "opaque syntax"
  format when printing in the generic IR format. This enables usage of this attribute when IR needs
  to be passed from the python compiler to Catalyst.
  [(#7957)](https://github.com/PennyLaneAI/pennylane/pull/7957)

<h3>Documentation 📝</h3>

* Separated the release notes from the changelog. The release notes are meant to be more user-facing,
  whereas the changelog is meant to be more developer-facing.
  [(#7966)](https://github.com/PennyLaneAI/pennylane/pull/7966)

* The docstring of the `is_hermitian` operator property has been updated to better describe its behaviour.
  [(#7946)](https://github.com/PennyLaneAI/pennylane/pull/7946)

* Improved the docstrings of all optimizers for consistency and legibility.
  [(#7891)](https://github.com/PennyLaneAI/pennylane/pull/7891)

* Updated the code example in the documentation for :func:`~.transforms.split_non_commuting`.
  [(#7892)](https://github.com/PennyLaneAI/pennylane/pull/7892)

<h3>Bug fixes 🐛</h3>

* Fixes a bug in :func:`~.matrix` where an operator's
  constituents were incorrectly queued if its decomposition was requested.
  [(#7975)](https://github.com/PennyLaneAI/pennylane/pull/7975)

* An error is now raised if an `end` statement is found in a measurement conditioned branch in a QASM string being imported into PennyLane.
  [(#7872)](https://github.com/PennyLaneAI/pennylane/pull/7872)

* Fixes issue related to :func:`~.transforms.to_zx` adding the support for
  `Toffoli` and `CCZ` gates conversion into their ZX-graph representation.
  [(#7899)](https://github.com/PennyLaneAI/pennylane/pull/7899)

* `get_best_diff_method` now correctly aligns with `execute` and `construct_batch` logic in workflows.
  [(#7898)](https://github.com/PennyLaneAI/pennylane/pull/7898)

* Resolve issues with AutoGraph transforming internal PennyLane library code due to incorrect
  module attribution of wrapper functions.
  [(#7889)](https://github.com/PennyLaneAI/pennylane/pull/7889)

* Calling `QNode.update` no longer acts as if `set_shots` has been applied.
  [(#7881)](https://github.com/PennyLaneAI/pennylane/pull/7881)

* Fixed attributes and types in the quantum dialect.
  This allows for types to be inferred correctly when parsing.
  [(#7825)](https://github.com/PennyLaneAI/pennylane/pull/7825)

* Fixes `SemiAdder` to work when inputs are defined with a single wire.
  [(#7940)](https://github.com/PennyLaneAI/pennylane/pull/7940)

<h3>Contributors ✍️</h3>

This release contains contributions from (in alphabetical order):

Guillermo Alonso,
Utkarsh Azad,
Joey Carter,
Yushao Chen,
Marcus Edwards,
Simone Gasperini,
David Ittah,
Korbinian Kottmann,
Mehrdad Malekmohammadi,
Anton Naim Ibrahim,
Erick Ochoa,
Mudit Pandey,
Andrija Paurevic,
Shuli Shu,
Jay Soni,
<<<<<<< HEAD
Jake Zaia.
=======
David Wierichs,
Jake Zaia
>>>>>>> c6da9efe
<|MERGE_RESOLUTION|>--- conflicted
+++ resolved
@@ -15,59 +15,12 @@
   decomposition system (:func:`~.decomposition.enable_graph`), allowing workflows 
   that include these templates to be decomposed in a resource-efficient and performant
   manner. The included templates are: :class:`~.Adder`, :class:`~.ControlledSequence`,
-  :class:`~.ModExp`, :class:`~.Multiplier`, :class:`~.OutAdder`, :class:`~.OutMultiplier`,
-  :class:`~.OutPoly`, :class:`~.Reflection`, :class:`~.TrotterProduct`, :class:`~.MPSPrep`.
+  :class:`~.ModExp`, :class:`~.MottonenStatePreparation`, :class:`~.MPSPrep`,
+  :class:`~.Multiplier`, :class:`~.OutAdder`, :class:`~.OutMultiplier`,
+  :class:`~.OutPoly`, :class:`~.PrepSelPrep`, :class:`~.ops.Prod`, :class:`~.Reflection`,
+  :class:`~.Select`, :class:`~.StatePrep`, :class:`~.TrotterProduct`, .
   [(#7779)](https://github.com/PennyLaneAI/pennylane/pull/7779)
   [(#7908)](https://github.com/PennyLaneAI/pennylane/pull/7908)
-<<<<<<< HEAD
-=======
-  [(#7385)](https://github.com/PennyLaneAI/pennylane/pull/7385)
-  
-  The included templates are:
-
-  * :class:`~.Adder`
-    
-  * :class:`~.ControlledSequence`
-  
-  * :class:`~.ModExp`
-
-  * :class:`~.MottonenStatePreparation`
-
-  * :class:`~.MPSPrep`
-
-  * :class:`~.Multiplier`
-
-  * :class:`~.OutAdder`
-
-  * :class:`~.OutMultiplier`
-
-  * :class:`~.OutPoly`
-
-  * :class:`~.PrepSelPrep`
-
-  * :class:`~.ops.Prod`
-
-  * :class:`~.Reflection`
-
-  * :class:`~.Select`
-
-  * :class:`~.StatePrep`
-
-  * :class:`~.TrotterProduct`
-
-* A new function called :func:`~.math.choi_matrix` is available, which computes the [Choi matrix](https://en.wikipedia.org/wiki/Choi%E2%80%93Jamio%C5%82kowski_isomorphism) of a quantum channel.
-  This is a useful tool in quantum information science and to check circuit identities involving non-unitary operations.
-  [(#7951)](https://github.com/PennyLaneAI/pennylane/pull/7951)
-
-  ```pycon
-  >>> import numpy as np
-  >>> Ks = [np.sqrt(0.3) * qml.CNOT((0, 1)), np.sqrt(1-0.3) * qml.X(0)]
-  >>> Ks = [qml.matrix(op, wire_order=range(2)) for op in Ks]
-  >>> Lambda = qml.math.choi_matrix(Ks)
-  >>> np.trace(Lambda), np.trace(Lambda @ Lambda)
-  (np.float64(1.0), np.float64(0.58))
-  ```
->>>>>>> c6da9efe
 
 <h4>OpenQASM-PennyLane interoperability</h4>
 
@@ -96,12 +49,8 @@
   qubit allocation.
   [(#7678)](https://github.com/PennyLaneAI/pennylane/pull/7678)
 
-<<<<<<< HEAD
 * The :func:`qml.workflow.set_shots` transform can now be directly applied to a QNode without the need for `functools.partial`,
   providing a more user-friendly syntax and negating having to import the `functools` package.
-=======
-* The :func:`qml.workflow.set_shots` transform can now be directly applied to a QNode without the need for `functools.partial`, providing a more user-friendly syntax and negating having to import the `functools` package.
->>>>>>> c6da9efe
   [(#7876)](https://github.com/PennyLaneAI/pennylane/pull/7876)
   [(#7919)](https://github.com/PennyLaneAI/pennylane/pull/7919)
 
@@ -377,9 +326,5 @@
 Andrija Paurevic,
 Shuli Shu,
 Jay Soni,
-<<<<<<< HEAD
-Jake Zaia.
-=======
 David Wierichs,
-Jake Zaia
->>>>>>> c6da9efe
+Jake Zaia.