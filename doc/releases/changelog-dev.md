:orphan:

# Release 0.28.0-dev (development release)

<h3>New features since last release</h3>

* Add the controlled CZ gate: CCZ.

  ```pycon
  >>> ccz = qml.CCZ(wires=[0, 1, 2])
  >>> matrix = ccz.compute_matrix()
  [[ 1  0  0  0  0  0  0  0]
   [ 0  1  0  0  0  0  0  0]
   [ 0  0  1  0  0  0  0  0]
   [ 0  0  0  1  0  0  0  0]
   [ 0  0  0  0  1  0  0  0]
   [ 0  0  0  0  0  1  0  0]
   [ 0  0  0  0  0  0  1  0]
   [ 0  0  0  0  0  0  0 -1]]
  ```

  [(#3408)](https://github.com/PennyLaneAI/pennylane/pull/3408)

* Add the controlled Hadamard gate.

  ```pycon
  >>> ch = qml.CH(wires=[0, 1])
  >>> matrix = ch.compute_matrix()
  [[ 1.          0.          0.          0.        ]
   [ 0.          1.          0.          0.        ]
   [ 0.          0.          0.70710678  0.70710678]
   [ 0.          0.          0.70710678 -0.70710678]]
  ```

  [(#3408)](https://github.com/PennyLaneAI/pennylane/pull/3408)

* Support custom measurement processes:
  * `SampleMeasurement`, `StateMeasurement` and `CustomMeasurement` classes have been added.
    They contain an abstract method to process samples/quantum state/quantum script.
    [(#3286)](https://github.com/PennyLaneAI/pennylane/pull/3286)
    [(#3388)](https://github.com/PennyLaneAI/pennylane/pull/3388)

  * Add `_Expectation` class.
    [(#3343)](https://github.com/PennyLaneAI/pennylane/pull/3343)

  * Add `_Sample` class.
    [(#3288)](https://github.com/PennyLaneAI/pennylane/pull/3288)

  * Add `_Var` class.
    [(#3312)](https://github.com/PennyLaneAI/pennylane/pull/3312)

  * Add `_Probability` class.
    [(#3287)](https://github.com/PennyLaneAI/pennylane/pull/3287)

  * Add `_Counts` class.
    [(#3292)](https://github.com/PennyLaneAI/pennylane/pull/3292)

  * Add `_State` class.
    [(#3287)](https://github.com/PennyLaneAI/pennylane/pull/3287)

  * Add `_VnEntropy` class.
    [(#3326)](https://github.com/PennyLaneAI/pennylane/pull/3326)

  * Add `_MutualInfo` class.
    [(#3327)](https://github.com/PennyLaneAI/pennylane/pull/3327)

  * Add `ClassicalShadow` class.
    [(#3388)](https://github.com/PennyLaneAI/pennylane/pull/3388)

  * Add `_ShadowExpval` class.
    [(#3388)](https://github.com/PennyLaneAI/pennylane/pull/3388)

* Functionality for fetching symbols and geometry of a compound from the PubChem Database using `qchem.mol_data`.
  [(#3289)](https://github.com/PennyLaneAI/pennylane/pull/3289)
  [(#3378)](https://github.com/PennyLaneAI/pennylane/pull/3378)

  ```pycon
  >>> mol_data("BeH2")
  (['Be', 'H', 'H'],
  array([[ 4.79405604,  0.29290815,  0.        ],
         [ 3.77946   , -0.29290815,  0.        ],
         [ 5.80884105, -0.29290815,  0.        ]]))

  >>> mol_data(223, "CID")
  (['N', 'H', 'H', 'H', 'H'],
  array([[ 4.79404621,  0.        ,  0.        ],
         [ 5.80882913,  0.5858151 ,  0.        ],
         [ 3.77945225, -0.5858151 ,  0.        ],
         [ 4.20823111,  1.01459396,  0.        ],
         [ 5.3798613 , -1.01459396,  0.        ]]))
  ```

* New basis sets, `6-311g` and `CC-PVDZ`, are added to the qchem basis set repo.
  [#3279](https://github.com/PennyLaneAI/pennylane/pull/3279)

<<<<<<< HEAD
* Added a `pauli_decompose()` which takes a hermitian matrix and decomposes it in the 
  Pauli basis, returning it either as a `Hamiltonian` or `PauliSentence` instance.
  [(#3384)](https://github.com/PennyLaneAI/pennylane/pull/3384)

  ```pycon
  >>> mat = np.array([[1, 1], [1, -1]])
  >>> h = qml.pauli_decompose(mat)
  >>> print(h)
    (1.0) [X0]
  + (1.0) [Z0]
  >>> ps = qml.pauli_decompose(mat, pauli=True, wire_order=["a"])
  >>> print(ps)
  1.0 * X(a)
  + 1.0 * Z(a)
  ```
  
=======
* New `pauli_sentence()` function which takes native `Operator` or `Hamiltonian`
  instances representing a linear combination of Pauli words and returns 
  the equivalent `PauliSentence`.
  [(#3389)](https://github.com/PennyLaneAI/pennylane/pull/3389)

  ```pycon
  >>> op = 1.23 * qml.prod(qml.PauliX(wires=0), qml.PauliZ(wires=1))
  >>> op
  1.23*(PauliX(wires=[0]) @ PauliZ(wires=[1]))
  >>> h = qml.Hamiltonian([1.23], [qml.PauliX(wires=0) @ qml.PauliZ(wires=1)])
  >>> print(h)
    (1.23) [X0 Z1]
  >>> qml.pauli.pauli_sentence(op)
  1.23 * Z(1) @ X(0)
  >>> qml.pauli.pauli_sentence(h)
  1.23 * X(0) @ Z(1)
  ```

>>>>>>> 0d8a73b7
* Added two new methods `operation()`, `hamiltonian()` for both `PauliSentence` and `PauliWord` classes to generate an equivalent PennyLane 
  `Operation` or `Hamiltonian` instance from a `PauliSentence` or `PauliWord` one.
  [(#3391)](https://github.com/PennyLaneAI/pennylane/pull/3391)

  ```pycon
  >>> pw = qml.pauli.PauliWord({0: 'X', 1: 'Y'})
  >>> print(pw.operation())
  PauliX(wires=[0]) @ PauliY(wires=[1])
  >>> print(pw.hamiltonian())
    (1) [X0 Y1]
  >>>
  >>> ps = qml.pauli.PauliSentence({pw: -1.23})
  >>> print(ps.operation())
  -1.23*(PauliX(wires=[0]) @ PauliY(wires=[1]))
  >>> print(ps.hamiltonian())
    (-1.23) [X0 Y1]
  ```

* Added a new gate operation `FermionicSWAP`, which implements the exchange of spin orbitals
  representing fermionic-modes while maintaining proper anti-symmetrization.
  [(#3380)](https://github.com/PennyLaneAI/pennylane/pull/3380)

  An example circuit that uses `FermionicSWAP` operation is:

  ```python
  dev = qml.device('default.qubit', wires=2)

  @qml.qnode(dev)
  def circuit(phi):
      qml.BasisState(np.array([0, 1]), wires=[0, 1])
      qml.FermionicSWAP(phi, wires=[0, 1])
      return qml.state()
  ```

  If we run this circuit, we will get the following output

  ```pycon
  >>> circuit(0.1)
  array([0.+0.j, 0.9975+0.04992j, 0.0025-0.04992j, 0.+0.j])
  ```

* New parametric qubit ops `qml.CPhaseShift00`, `qml.CPhaseShift01` and `qml.CPhaseShift10` which perform a phaseshift, similar to `qml.ControlledPhaseShift` but on different positions of the state vector.
  [(#2715)](https://github.com/PennyLaneAI/pennylane/pull/2715)

* Support for purity computation is added. The `qml.math.purity` function computes the purity from a state vector or a density matrix:

  [(#3290)](https://github.com/PennyLaneAI/pennylane/pull/3290)

  ```pycon
  >>> x = [1, 0, 0, 1] / np.sqrt(2)
  >>> qml.math.purity(x, [0, 1])
  1.0
  >>> qml.math.purity(x, [0])
  0.5

  >>> x = [[1 / 2, 0, 0, 0], [0, 0, 0, 0], [0, 0, 0, 0], [0, 0, 0, 1 / 2]]
  >>> qml.math.purity(x, [0, 1])
  0.5
  ```

  The `qml.qinfo.purity` can be used to transform a QNode returning a state to a function that returns the purity:

  ```python3
  dev = qml.device("default.mixed", wires=2)

  @qml.qnode(dev)
  def circuit(x):
    qml.IsingXX(x, wires=[0, 1])
    return qml.state()
  ```

  ```pycon
  >>> qml.qinfo.purity(circuit, wires=[0])(np.pi / 2)
  0.5
  >>> qml.qinfo.purity(circuit, wires=[0, 1])(np.pi / 2)
  1.0
  ```

  Taking the gradient is also supported:

  ```pycon
  >>> param = np.array(np.pi / 4, requires_grad=True)
  >>> qml.grad(qml.qinfo.purity(circuit, wires=[0]))(param)
  -0.5
  ```

<h3>Improvements</h3>

* The `qml.is_pauli_word` now supports instances of `Hamiltonian`.
  [(#3389)](https://github.com/PennyLaneAI/pennylane/pull/3389)

* Support calling `qml.probs()`, `qml.counts()` and `qml.sample()` with no arguments to measure all
  wires. Calling any measurement with an empty wire list will raise an error.
  [#3299](https://github.com/PennyLaneAI/pennylane/pull/3299)

* Made `gradients.finite_diff` more convenient to use with custom data type observables/devices.
  [(#3426)](https://github.com/PennyLaneAI/pennylane/pull/3426)

* The `qml.ISWAP` gate is now natively supported on `default.mixed`, improving on its efficiency.
  [(#3284)](https://github.com/PennyLaneAI/pennylane/pull/3284)

* Added more input validation to `hamiltonian_expand` such that Hamiltonian objects with no terms raise an error.
  [(#3339)](https://github.com/PennyLaneAI/pennylane/pull/3339)

* Continuous integration checks are now performed for Python 3.11 and Torch v1.13. Python 3.7 is dropped.
  [(#3276)](https://github.com/PennyLaneAI/pennylane/pull/3276)

* `qml.Tracker` now also logs results in `tracker.history` when tracking execution of a circuit.
   [(#3306)](https://github.com/PennyLaneAI/pennylane/pull/3306)

* Improve performance of `Wires.all_wires`.
  [(#3302)](https://github.com/PennyLaneAI/pennylane/pull/3302)

* A representation has been added to the `Molecule` class.
  [(#3364)](https://github.com/PennyLaneAI/pennylane/pull/3364)

* Add detail to the error message when the `insert` transform
  fails to diagonalize non-qubit-wise-commuting observables.
  [(#3381)](https://github.com/PennyLaneAI/pennylane/pull/3381)

* Extended the `qml.equal` function to `Hamiltonian` and `Tensor` objects.
  [(#3390)](https://github.com/PennyLaneAI/pennylane/pull/3390)

* Remove private `_wires` setter from the `Controlled.map_wires` method.
  [(#3405)](https://github.com/PennyLaneAI/pennylane/pull/3405)

* `QuantumTape._process_queue` has been moved to `qml.queuing.process_queue` to disentangle
  its functionality from the `QuantumTape` class.
  [(#3401)](https://github.com/PennyLaneAI/pennylane/pull/3401)

* Adds `qml.tape.make_qscript` for converting a quantum function into a quantum script.
  Replaces `qml.transforms.make_tape` with `make_qscript`.
  [(#3429)](https://github.com/PennyLaneAI/pennylane/pull/3429)

<h4>Return types project</h4>

* The autograd interface for the new return types now supports devices with shot vectors.
  [(#3374)](https://github.com/PennyLaneAI/pennylane/pull/3374)

  Example with a single measurement:

  ```python
  dev = qml.device("default.qubit", wires=1, shots=[1000, 2000, 3000])

  @qml.qnode(dev, diff_method="parameter-shift")
  def circuit(a):
      qml.RY(a, wires=0)
      qml.RX(0.2, wires=0)
      return qml.expval(qml.PauliZ(0))

  def cost(a):
      return qml.math.stack(circuit(a))
  ```

  ```pycon
  >>> qml.enable_return()
  >>> a = np.array(0.4)
  >>> circuit(a)
  (array(0.902), array(0.922), array(0.896))
  >>> cost(a)
  array([0.9       , 0.907     , 0.89733333])
  >>> qml.jacobian(cost)(a)
  array([-0.391     , -0.389     , -0.38433333])
  ```

  Example with multiple measurements:

  ```python
  dev = qml.device("default.qubit", wires=2, shots=[1000, 2000, 3000])

  @qml.qnode(dev, diff_method="parameter-shift")
  def circuit(a):
      qml.RY(a, wires=0)
      qml.RX(0.2, wires=0)
      qml.CNOT(wires=[0, 1])
      return qml.expval(qml.PauliZ(0)), qml.probs([0, 1])

  def cost(a):
      res = circuit(a)
      return qml.math.stack([qml.math.hstack(r) for r in res])
  ```

  ```pycon
  >>> circuit(a)
  ((array(0.904), array([0.952, 0.   , 0.   , 0.048])),
   (array(0.915), array([0.9575, 0.    , 0.    , 0.0425])),
   (array(0.902), array([0.951, 0.   , 0.   , 0.049])))
  >>> cost(a)
  array([[0.91      , 0.955     , 0.        , 0.        , 0.045     ],
         [0.895     , 0.9475    , 0.        , 0.        , 0.0525    ],
         [0.90666667, 0.95333333, 0.        , 0.        , 0.04666667]])
  >>> qml.jacobian(cost)(a)
  array([[-0.37      , -0.185     ,  0.        ,  0.        ,  0.185     ],
         [-0.409     , -0.2045    ,  0.        ,  0.        ,  0.2045    ],
         [-0.37133333, -0.18566667,  0.        ,  0.        ,  0.18566667]])
  ```

* The TensorFlow interface for the new return types now supports devices with shot vectors.
  [(#3400)](https://github.com/PennyLaneAI/pennylane/pull/3400)

  Example with a single measurement:

  ```python
  dev = qml.device("default.qubit", wires=1, shots=[1000, 2000, 3000])

  @qml.qnode(dev, diff_method="parameter-shift", interface="tf")
  def circuit(a):
      qml.RY(a, wires=0)
      qml.RX(0.2, wires=0)
      return qml.expval(qml.PauliZ(0))
  ```

  ```
  >>> qml.enable_return()
  >>> a = tf.Variable(0.4)
  >>> with tf.GradientTape() as tape:
  ...     res = circuit(a)
  ...     res = tf.stack(res)
  ...
  >>> res
  <tf.Tensor: shape=(3,), dtype=float64, numpy=array([0.902     , 0.904     , 0.89533333])>
  >>> tape.jacobian(res, a)
  <tf.Tensor: shape=(3,), dtype=float64, numpy=array([-0.365     , -0.3765    , -0.37533333])>
  ```

  Example with multiple measurements:

  ```python
  dev = qml.device("default.qubit", wires=2, shots=[1000, 2000, 3000])

  @qml.qnode(dev, diff_method="parameter-shift", interface="tf")
  def circuit(a):
      qml.RY(a, wires=0)
      qml.RX(0.2, wires=0)
      qml.CNOT(wires=[0, 1])
      return qml.expval(qml.PauliZ(0)), qml.probs([0, 1])
  ```

  ```
  >>> with tf.GradientTape() as tape:
  ...     res = circuit(a)
  ...     res = tf.stack([tf.experimental.numpy.hstack(r) for r in res])
  ...
  >>> res
  <tf.Tensor: shape=(3, 5), dtype=float64, numpy=
  array([[0.902, 0.951, 0.   , 0.   , 0.049],
         [0.898, 0.949, 0.   , 0.   , 0.051],
         [0.892, 0.946, 0.   , 0.   , 0.054]])>
  >>> tape.jacobian(res, a)
  <tf.Tensor: shape=(3, 5), dtype=float64, numpy=
  array([[-0.345     , -0.1725    ,  0.        ,  0.        ,  0.1725    ],
         [-0.383     , -0.1915    ,  0.        ,  0.        ,  0.1915    ],
         [-0.38466667, -0.19233333,  0.        ,  0.        ,  0.19233333]])>
  ```

* Updated `qml.transforms.split_non_commuting` to support the new return types.
  [(#3414)](https://github.com/PennyLaneAI/pennylane/pull/3414)

* Updated `qml.transforms.mitigate_with_zne` to support the new return types.
  [(#3415)](https://github.com/PennyLaneAI/pennylane/pull/3415)

* Updated `qml.transforms.metric_tensor`, `qml.transforms.adjoint_metric_tensor`,
  `qml.qinfo.classical_fisher`, and `qml.qinfo.quantum_fisher` to support the new return types.
  [(#3449)](https://github.com/PennyLaneAI/pennylane/pull/3449)


<h3>Breaking changes</h3>

* The `log_base` attribute has been moved from `MeasurementProcess` to the new `_VnEntropy` and
  `_MutualInfo` classes, which inherit from `MeasurementProcess`.
  [(#3326)](https://github.com/PennyLaneAI/pennylane/pull/3326)

* Python 3.7 support is no longer maintained.
  [(#3276)](https://github.com/PennyLaneAI/pennylane/pull/3276)

* Removed `qml.utils.decompose_hamiltonian()`, please use `qml.pauli_decompose()` instead.
  [(#3384)](https://github.com/PennyLaneAI/pennylane/pull/3384)

* Instead of having an `OrderedDict` attribute called `_queue`, `AnnotatedQueue` now inherits from
  `OrderedDict` and encapsulates the queue. Consequentially, this also applies to the `QuantumTape`
  class which inherits from `AnnotatedQueue`.
  [(#3401)](https://github.com/PennyLaneAI/pennylane/pull/3401)

* Change class name `ShadowMeasurementProcess` to `ClassicalShadow`, to be consistent with the
  `qml.classical_shadow` function name.
  [(#3388)](https://github.com/PennyLaneAI/pennylane/pull/3388)

* The method `qml.Operation.get_parameter_shift` is removed. The `gradients` module should be used
  for general parameter-shift rules instead.
  [(#3419)](https://github.com/PennyLaneAI/pennylane/pull/3419)

* Changed the signature of the `QubitDevice.statistics` method from

  ```python
  def statistics(self, observables, shot_range=None, bin_size=None, circuit=None):
  ```

  to

  ```python
  def statistics(self, circuit: QuantumScript, shot_range=None, bin_size=None):
  ```

  [(#3421)](https://github.com/PennyLaneAI/pennylane/pull/3421)

* The `MeasurementProcess.return_type` argument has been removed from the `__init__` method. Now
  it is a property of the class.
  [(#3434)](https://github.com/PennyLaneAI/pennylane/pull/3434)

* The `MeasurementProcess` class is now an abstract class.
  [(#3434)](https://github.com/PennyLaneAI/pennylane/pull/3434)

<h3>Deprecations</h3>

Deprecations cycles are tracked at [doc/developement/deprecations.rst](https://docs.pennylane.ai/en/latest/development/deprecations.html).

* The following deprecated methods are removed:
  [(#3281)](https://github.com/PennyLaneAI/pennylane/pull/3281/)

  * `qml.tape.get_active_tape`: Use `qml.QueuingManager.active_context()`
  * `qml.transforms.qcut.remap_tape_wires`: Use `qml.map_wires`
  * `qml.tape.QuantumTape.inv()`: Use `qml.tape.QuantumTape.adjoint()`
  * `qml.tape.stop_recording()`: Use `qml.QueuingManager.stop_recording()`
  * `qml.tape.QuantumTape.stop_recording()`: Use `qml.QueuingManager.stop_recording()`
  * `qml.QueuingContext` is now `qml.QueuingManager`
  * `QueuingManager.safe_update_info` and `AnnotatedQueue.safe_update_info`: Use plain `update_info`

* `qml.transforms.measurement_grouping` has been deprecated. Use `qml.transforms.hamiltonian_expand` instead.
  [(#3417)](https://github.com/PennyLaneAI/pennylane/pull/3417)

* The ``observables`` argument in ``QubitDevice.statistics`` is deprecated. Please use ``circuit``
  instead.
  [(#3433)](https://github.com/PennyLaneAI/pennylane/pull/3433)

* The `seed_recipes` argument in `qml.classical_shadow` and `qml.shadow_expval` is deprecated.
  A new argument `seed` has been added, which defaults to None and can contain an integer with the
  wanted seed.
  [(#3388)](https://github.com/PennyLaneAI/pennylane/pull/3388)


<h3>Documentation</h3>

* Adds developer documentation for the queuing module.
  [(#3268)](https://github.com/PennyLaneAI/pennylane/pull/3268)

* Corrects more mentions for diagonalizing gates for all relevant operations. The docstrings for `compute_eigvals` used
  to say that the diagonalizing gates implemented $U$, the unitary such that $O = U \Sigma U^{\dagger}$, where $O$ is
  the original observable and $\Sigma$ a diagonal matrix. However, the diagonalizing gates actually implement
  $U^{\dagger}$, since $\langle \psi | O | \psi \rangle = \langle \psi | U \Sigma U^{\dagger} | \psi \rangle$, making
  $U^{\dagger} | \psi \rangle$ the actual state being measured in the $Z$-basis.
  [(#3409)](https://github.com/PennyLaneAI/pennylane/pull/3409)

<h3>Bug fixes</h3>

* Fixed a bug where `hamiltonian_expand` didn't preserve the type of the inputted results in its output.
  [(#3339)](https://github.com/PennyLaneAI/pennylane/pull/3339)

* Fixed a bug that made `gradients.param_shift` raise an error when used with unshifted terms only
  in a custom recipe, and when using any unshifted terms at all under the new return type system.
  [(#3177)](https://github.com/PennyLaneAI/pennylane/pull/3177)

* Original tape `_obs_sharing_wires` attribute is updated during its expansion.
  [(#3293)](https://github.com/PennyLaneAI/pennylane/pull/3293)

* Small fix of `MeasurementProcess.map_wires`, where both the `self.obs` and `self._wires`
  attributes were modified.
  [(#3292)](https://github.com/PennyLaneAI/pennylane/pull/3292)

* An issue with `drain=False` in the adaptive optimizer is fixed. Before the fix, the operator pool
  needed to be re-constructed inside the optimization pool when `drain=False`. With the new fix,
  this reconstruction is not needed.
  [(#3361)](https://github.com/PennyLaneAI/pennylane/pull/3361)

* If the device originally has no shots but finite shots are dynamically specified, Hamiltonian
  expansion now occurs.
  [(#3369)](https://github.com/PennyLaneAI/pennylane/pull/3369)

* `qml.matrix(op)` now fails if the operator truly has no matrix (eg. `Barrier`) to match `op.matrix()`
  [(#3386)](https://github.com/PennyLaneAI/pennylane/pull/3386)

* The `pad_with` argument in the `AmplitudeEmbedding` template is now compatible
  with all interfaces
  [(#3392)](https://github.com/PennyLaneAI/pennylane/pull/3392)

* Fixed a bug where a QNode returning `qml.sample` would produce incorrect results when
  run on a device defined with a shot vector.
  [(#3422)](https://github.com/PennyLaneAI/pennylane/pull/3422)

<h3>Contributors</h3>

This release contains contributions from (in alphabetical order):

Juan Miguel Arrazola
Utkarsh Azad
Astral Cai
Isaac De Vlugt
Pieter Eendebak
Lillian M. A. Frederiksen
Soran Jahangiri
Edward Jiang
Christina Lee
Albert Mitjans Coma
Romain Moyard
Matthew Silverman
Jay Soni
Antal Száva
David Wierichs
Moritz Willmann<|MERGE_RESOLUTION|>--- conflicted
+++ resolved
@@ -93,7 +93,6 @@
 * New basis sets, `6-311g` and `CC-PVDZ`, are added to the qchem basis set repo.
   [#3279](https://github.com/PennyLaneAI/pennylane/pull/3279)
 
-<<<<<<< HEAD
 * Added a `pauli_decompose()` which takes a hermitian matrix and decomposes it in the 
   Pauli basis, returning it either as a `Hamiltonian` or `PauliSentence` instance.
   [(#3384)](https://github.com/PennyLaneAI/pennylane/pull/3384)
@@ -109,8 +108,7 @@
   1.0 * X(a)
   + 1.0 * Z(a)
   ```
-  
-=======
+
 * New `pauli_sentence()` function which takes native `Operator` or `Hamiltonian`
   instances representing a linear combination of Pauli words and returns 
   the equivalent `PauliSentence`.
@@ -129,7 +127,6 @@
   1.23 * X(0) @ Z(1)
   ```
 
->>>>>>> 0d8a73b7
 * Added two new methods `operation()`, `hamiltonian()` for both `PauliSentence` and `PauliWord` classes to generate an equivalent PennyLane 
   `Operation` or `Hamiltonian` instance from a `PauliSentence` or `PauliWord` one.
   [(#3391)](https://github.com/PennyLaneAI/pennylane/pull/3391)
