--- conflicted
+++ resolved
@@ -181,16 +181,15 @@
   interface-specific scalar data, eg `[(tf.Variable(1.1), tf.Variable(2.2))]`.
   [(#4603)](https://github.com/PennyLaneAI/pennylane/pull/4603)
 
-<<<<<<< HEAD
 * When decomposing a unitary matrix with `one_qubit_decomposition`, and opting to include the `GlobalPhase` 
   in the decomposition, the phase no longer has `dtype=complex` for phases with an imaginary component of 0.
   To account for rounding errors in calculating the phase, any complex component less than `1e-15` is discarded.
   [(#4653)](https://github.com/PennyLaneAI/pennylane/pull/4653)
-=======
+
 * `_qfunc_output` has been removed from `QuantumScript`, as it is no longer necessary. There is
   still a `_qfunc_output` property on `QNode` instances.
   [(#4651)](https://github.com/PennyLaneAI/pennylane/pull/4651)
->>>>>>> 751400d3
+
 
 <h3>Breaking changes 💔</h3>
 
