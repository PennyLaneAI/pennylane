--- conflicted
+++ resolved
@@ -17,15 +17,6 @@
   >>> ket = qsv_op.state_vector(wire_order=wire_order)
   >>> print(ket)
   <Compressed Sparse Row sparse matrix of dtype 'float64'
-<<<<<<< HEAD
-         with 1 stored elements and shape (1, 4)>
-    Coords        Values
-    (0, 2)        (1+0j)
-  ```
-
-* Python control flow (`if/else`, `for`, `while`) is now supported when program capture is enabled by setting
-  `autograph=True` at the QNode level.
-=======
          with 1 stored elements and shape (1, 8)>
     Coords        Values
     (0, 2)        1.0
@@ -37,7 +28,6 @@
 
 * Python control flow (`if/else`, `for`, `while`) is now supported when program capture is enabled by setting 
   `autograph=True` at the QNode level. 
->>>>>>> 71914c79
   [(#6837)](https://github.com/PennyLaneAI/pennylane/pull/6837)
 
   ```python
@@ -129,14 +119,9 @@
   ```
 
 * Devices can now configure whether or not ML framework data is sent to them
-<<<<<<< HEAD
-  via an `ExecutionConfig.convert_to_numpy` parameter. This is not used on
-  `default.qubit` due to compilation overheads when jitting.
-=======
   via an `ExecutionConfig.convert_to_numpy` parameter. End-to-end jitting on
   `default.qubit` is used if the user specified a `jax.random.PRNGKey` as a seed.
   [(#6899)](https://github.com/PennyLaneAI/pennylane/pull/6899)
->>>>>>> 71914c79
   [(#6788)](https://github.com/PennyLaneAI/pennylane/pull/6788)
   [(#6869)](https://github.com/PennyLaneAI/pennylane/pull/6869)
 
@@ -203,8 +188,6 @@
 
 <h3>Deprecations 👋</h3>
 
-<<<<<<< HEAD
-=======
 * The ``ControlledQubitUnitary`` will stop accepting `QubitUnitary` objects as arguments as its ``base``. Instead, use ``qml.ctrl`` to construct a controlled `QubitUnitary`.
   [(#6840)](https://github.com/PennyLaneAI/pennylane/pull/6840)
 
@@ -212,7 +195,6 @@
   Instead, use the `wires` argument as the second positional argument.
   [(#6839)](https://github.com/PennyLaneAI/pennylane/pull/6839)
 
->>>>>>> 71914c79
 * The `mcm_method` keyword in `qml.execute` has been deprecated.
   Instead, use the ``mcm_method`` and ``postselect_mode`` arguments.
   [(#6807)](https://github.com/PennyLaneAI/pennylane/pull/6807)
