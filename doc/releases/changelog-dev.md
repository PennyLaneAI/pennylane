--- conflicted
+++ resolved
@@ -9,14 +9,10 @@
 
 <h3>Improvements 🛠</h3>
 
-<<<<<<< HEAD
-* Autograd and torch can now use vjps provided by the device from the new device API. If a device provides
-=======
 * `qml.draw` now supports drawing mid-circuit measurements.
   [(#4775)](https://github.com/PennyLaneAI/pennylane/pull/4775)
 
-* Autograd can now use vjps provided by the device from the new device API. If a device provides
->>>>>>> 4eecda93
+* Autograd and torch can now use vjps provided by the device from the new device API. If a device provides
   a vector Jacobian product, this can be selected by providing `device_vjp=True` to
   `qml.execute`.
   [(#4557)](https://github.com/PennyLaneAI/pennylane/pull/4557)
