--- conflicted
+++ resolved
@@ -824,15 +824,13 @@
 
 <h3>Internal changes ⚙️</h3>
 
-<<<<<<< HEAD
 * `DefaultQubit` now determines the `mcm_method` in `Device.setup_execution_config`,
   making it easier to tell which mcm method will be used. This also allows `defer_measurements` and `dynamic_one_shot` to be applied at different
   locations in the preprocessing program.
   [(#8184)](https://github.com/PennyLaneAI/pennylane/pull/8184)
-=======
+
 * Update `pylint` to `3.3.8` in CI and `requirements-dev.txt`
   [(#8216)](https://github.com/PennyLaneAI/pennylane/pull/8216)
->>>>>>> 6dec1a17
 
 * Updated `CompressedResourceOp` class to track the number of wires an operator requires in labs.
   [(#8173)](https://github.com/PennyLaneAI/pennylane/pull/8173)
