:orphan:

# Release 0.34.0-dev (development release)

<h3>New features since last release</h3>

* Approximate Quantum Fourier Transform (AQFT) is now available from `qml.AQFT`.
  [(#4656)](https://github.com/PennyLaneAI/pennylane/pull/4656)

<h3>Improvements 🛠</h3>

<<<<<<< HEAD
* `default.qubit` now applies `GroverOperator` faster by not using its matrix representation but a
  custom rule for `apply_operation`. Also, the matrix representation of `GroverOperator` runs faster now.
  [(#4666)](https://github.com/PennyLaneAI/pennylane/pull/4666)

* `default.qubit` now tracks the number of equivalent qpu executions and total shots
  when the device is sampling. Note that `"simulations"` denotes the number of simulation passes, where as
  `"executions"` denotes how many different computational bases need to be sampled in. Additionally, the
  new `default.qubit` also tracks the results of `device.execute`.
  [(#4628)](https://github.com/PennyLaneAI/pennylane/pull/4628)
  [(#4649)](https://github.com/PennyLaneAI/pennylane/pull/4649)

* The `JacobianProductCalculator` abstract base class and implementation `TransformJacobianProducts`
  have been added to `pennylane.interfaces.jacobian_products`.
  [(#4435)](https://github.com/PennyLaneAI/pennylane/pull/4435)

* Extended ``qml.qchem.import_state`` to import wavefunctions from MPS DMRG and SHCI classical
  calculations performed with the Block2 and Dice libraries, incorporating new tests and wavefunction
  input selection logic.
  [#4523](https://github.com/PennyLaneAI/pennylane/pull/4523)
  [#4524](https://github.com/PennyLaneAI/pennylane/pull/4524)
  [#4626](https://github.com/PennyLaneAI/pennylane/pull/4626)
  [#4634](https://github.com/PennyLaneAI/pennylane/pull/4634)

* `MeasurementProcess` and `QuantumScript` objects are now registered as jax pytrees.
  [(#4607)](https://github.com/PennyLaneAI/pennylane/pull/4607)
  [(#4608)](https://github.com/PennyLaneAI/pennylane/pull/4608)

* Tensor-network template `qml.MPS` now supports changing `offset` between subsequent blocks for more flexibility.
  [(#4531)](https://github.com/PennyLaneAI/pennylane/pull/4531)

* The qchem ``fermionic_dipole`` and ``particle_number`` functions are updated to use a
  ``FermiSentence``. The deprecated features for using tuples to represent fermionic operations are
  removed.
  [(#4546)](https://github.com/PennyLaneAI/pennylane/pull/4546)
  [(#4556)](https://github.com/PennyLaneAI/pennylane/pull/4556)

* Add the method ``add_transform`` and ``insert_front_transform`` transform in the ``TransformProgram``.
  [(#4559)](https://github.com/PennyLaneAI/pennylane/pull/4559)

* Dunder ``__add__`` method is added to the ``TransformProgram`` class, therefore two programs can be added using ``+`` .
  [(#4549)](https://github.com/PennyLaneAI/pennylane/pull/4549)

* `qml.sample()` in the new device API now returns a `np.int64` array instead of `np.bool8`.
  [(#4539)](https://github.com/PennyLaneAI/pennylane/pull/4539)

* Wires can be provided to the new device API.
  [(#4538)](https://github.com/PennyLaneAI/pennylane/pull/4538)
  [(#4562)](https://github.com/PennyLaneAI/pennylane/pull/4562)

* The new device API now has a `repr()`
  [(#4562)](https://github.com/PennyLaneAI/pennylane/pull/4562)
=======
* `AmplitudeEmbedding` now also supports batching when used with Tensorflow.
  [(#4818)](https://github.com/PennyLaneAI/pennylane/pull/4818)
>>>>>>> 768bea0c

* `qml.draw` now supports drawing mid-circuit measurements.
  [(#4775)](https://github.com/PennyLaneAI/pennylane/pull/4775)

* Autograd can now use vjps provided by the device from the new device API. If a device provides
  a vector Jacobian product, this can be selected by providing `device_vjp=True` to
  `qml.execute`.
  [(#4557)](https://github.com/PennyLaneAI/pennylane/pull/4557)

* Updates to some relevant Pytests to enable its use as a suite of benchmarks.
  [(#4703)](https://github.com/PennyLaneAI/pennylane/pull/4703)

* Added `__iadd__` method to PauliSentence, which enables inplace-addition using `+=`, we no longer need to perform a copy, leading to performance improvements.
[(#4662)](https://github.com/PennyLaneAI/pennylane/pull/4662) 

* `qml.ArbitraryUnitary` now supports batching.
  [(#4745)](https://github.com/PennyLaneAI/pennylane/pull/4745)

* `qml.draw` and `qml.draw_mpl` now render operator ids.
  [(#4749)](https://github.com/PennyLaneAI/pennylane/pull/4749)

<h3>Breaking changes 💔</h3>

* The `prep` keyword argument has been removed from `QuantumScript` and `QuantumTape`.
  `StatePrepBase` operations should be placed at the beginning of the `ops` list instead.
  [(#4756)](https://github.com/PennyLaneAI/pennylane/pull/4756)

* `qml.gradients.pulse_generator` has become `qml.gradients.pulse_odegen` to adhere to paper naming conventions.
  [(#4769)](https://github.com/PennyLaneAI/pennylane/pull/4769)

* Non-parametric-ops such as `Barrier`, `Snapshot` and `Wirecut` have been grouped together and moved to `pennylane/ops/meta.py`.
  Additionally, the relevant tests have been organized and placed in a new file, `tests/ops/test_meta.py` .
  [(#4789)](https://github.com/PennyLaneAI/pennylane/pull/4789)
  
* `QuantumScript.graph` is now built using `tape.measurements` instead of `tape.observables`
  because it depended on the now-deprecated `Observable.return_type` property.
  [(#4762)](https://github.com/PennyLaneAI/pennylane/pull/4762)

<h3>Deprecations 👋</h3>

* All deprecations now raise a `qml.PennyLaneDeprecationWarning` instead of a `UserWarning`.
  [(#4814)](https://github.com/PennyLaneAI/pennylane/pull/4814)

* `QuantumScript.is_sampled` and `QuantumScript.all_sampled` are deprecated.
  Users should now validate these properties manually.
  [(#4773)](https://github.com/PennyLaneAI/pennylane/pull/4773)

* `single_tape_transform`, `batch_transform`, `qfunc_transform`, and `op_transform` are deprecated.
  Instead switch to using the new `qml.transform` function.
  [(#4774)](https://github.com/PennyLaneAI/pennylane/pull/4774)

* `Observable.return_type` is deprecated. Instead, you should inspect the type
  of the surrounding measurement process.
  [(#4762)](https://github.com/PennyLaneAI/pennylane/pull/4762)
  [(#4798)](https://github.com/PennyLaneAI/pennylane/pull/4798)

<h3>Documentation 📝</h3>

* Documentation page for `qml.measurements` now links top-level accessible functions (e.g. `qml.expval`) 
  to their top-level pages (rather than their module-level pages, eg. `qml.measurements.expval`).
  [(#4750)](https://github.com/PennyLaneAI/pennylane/pull/4750)

<h3>Bug fixes 🐛</h3>

<<<<<<< HEAD
* The decomposition of `GroverOperator` now has the same global phase as its matrix.
  [(#4666)](https://github.com/PennyLaneAI/pennylane/pull/4666)

* Fixed issue where `__copy__` method of the `qml.Select()` operator attempted to access un-initialized data.
  [(#4551)](https://github.com/PennyLaneAI/pennylane/pull/4551)
=======
* Fixes a bug where the adjoint method differentiation would fail if
  an operation with `grad_method=None` that has a parameter is present.
  [(#4820)](https://github.com/PennyLaneAI/pennylane/pull/4820)
  
* `MottonenStatePreparation` now raises an error if decomposing a broadcasted state vector.
  [(#4767)](https://github.com/PennyLaneAI/pennylane/pull/4767)

* `BasisStatePreparation` now raises an error if decomposing a broadcasted state vector.
  [(#4767)](https://github.com/PennyLaneAI/pennylane/pull/4767)
>>>>>>> 768bea0c

* Gradient transforms now work with overridden shot vectors and default qubit.
  [(#4795)](https://github.com/PennyLaneAI/pennylane/pull/4795)

* `qml.defer_measurements` now correctly transforms circuits when terminal measurements include wires
  used in mid-circuit measurements.
  [(#4787)](https://github.com/PennyLaneAI/pennylane/pull/4787)

* Jax jit now works with shot vectors.
  [(#4772)](https://github.com/PennyLaneAI/pennylane/pull/4772/)

* Any `ScalarSymbolicOp`, like `Evolution`, now states that it has a matrix if the target
  is a `Hamiltonian`.
  [(#4768)](https://github.com/PennyLaneAI/pennylane/pull/4768)

* In `default.qubit`, initial states are now initialized with the simulator's wire order, not the circuit's
  wire order.
  [(#4781)](https://github.com/PennyLaneAI/pennylane/pull/4781)

* `transpile` can now handle measurements that are broadcasted onto all wires.
  [(#4793)](https://github.com/PennyLaneAI/pennylane/pull/4793)

* Parametrized circuits whose operators do not act on all wires return pennylane tensors as
  expected, instead of numpy arrays.
  [(#4811)](https://github.com/PennyLaneAI/pennylane/pull/4811)

<h3>Contributors ✍️</h3>

This release contains contributions from (in alphabetical order):

Amintor Dusko,
Lillian Frederiksen,
Ankit Khandelwal,
Christina Lee,
Anurav Modak,
Mudit Pandey,
Matthew Silverman,
<<<<<<< HEAD
Jay Soni,
Davd Wierichs,
=======
David Wierichs,
Justin Woodring,
>>>>>>> 768bea0c
<|MERGE_RESOLUTION|>--- conflicted
+++ resolved
@@ -9,62 +9,12 @@
 
 <h3>Improvements 🛠</h3>
 
-<<<<<<< HEAD
 * `default.qubit` now applies `GroverOperator` faster by not using its matrix representation but a
   custom rule for `apply_operation`. Also, the matrix representation of `GroverOperator` runs faster now.
   [(#4666)](https://github.com/PennyLaneAI/pennylane/pull/4666)
 
-* `default.qubit` now tracks the number of equivalent qpu executions and total shots
-  when the device is sampling. Note that `"simulations"` denotes the number of simulation passes, where as
-  `"executions"` denotes how many different computational bases need to be sampled in. Additionally, the
-  new `default.qubit` also tracks the results of `device.execute`.
-  [(#4628)](https://github.com/PennyLaneAI/pennylane/pull/4628)
-  [(#4649)](https://github.com/PennyLaneAI/pennylane/pull/4649)
-
-* The `JacobianProductCalculator` abstract base class and implementation `TransformJacobianProducts`
-  have been added to `pennylane.interfaces.jacobian_products`.
-  [(#4435)](https://github.com/PennyLaneAI/pennylane/pull/4435)
-
-* Extended ``qml.qchem.import_state`` to import wavefunctions from MPS DMRG and SHCI classical
-  calculations performed with the Block2 and Dice libraries, incorporating new tests and wavefunction
-  input selection logic.
-  [#4523](https://github.com/PennyLaneAI/pennylane/pull/4523)
-  [#4524](https://github.com/PennyLaneAI/pennylane/pull/4524)
-  [#4626](https://github.com/PennyLaneAI/pennylane/pull/4626)
-  [#4634](https://github.com/PennyLaneAI/pennylane/pull/4634)
-
-* `MeasurementProcess` and `QuantumScript` objects are now registered as jax pytrees.
-  [(#4607)](https://github.com/PennyLaneAI/pennylane/pull/4607)
-  [(#4608)](https://github.com/PennyLaneAI/pennylane/pull/4608)
-
-* Tensor-network template `qml.MPS` now supports changing `offset` between subsequent blocks for more flexibility.
-  [(#4531)](https://github.com/PennyLaneAI/pennylane/pull/4531)
-
-* The qchem ``fermionic_dipole`` and ``particle_number`` functions are updated to use a
-  ``FermiSentence``. The deprecated features for using tuples to represent fermionic operations are
-  removed.
-  [(#4546)](https://github.com/PennyLaneAI/pennylane/pull/4546)
-  [(#4556)](https://github.com/PennyLaneAI/pennylane/pull/4556)
-
-* Add the method ``add_transform`` and ``insert_front_transform`` transform in the ``TransformProgram``.
-  [(#4559)](https://github.com/PennyLaneAI/pennylane/pull/4559)
-
-* Dunder ``__add__`` method is added to the ``TransformProgram`` class, therefore two programs can be added using ``+`` .
-  [(#4549)](https://github.com/PennyLaneAI/pennylane/pull/4549)
-
-* `qml.sample()` in the new device API now returns a `np.int64` array instead of `np.bool8`.
-  [(#4539)](https://github.com/PennyLaneAI/pennylane/pull/4539)
-
-* Wires can be provided to the new device API.
-  [(#4538)](https://github.com/PennyLaneAI/pennylane/pull/4538)
-  [(#4562)](https://github.com/PennyLaneAI/pennylane/pull/4562)
-
-* The new device API now has a `repr()`
-  [(#4562)](https://github.com/PennyLaneAI/pennylane/pull/4562)
-=======
 * `AmplitudeEmbedding` now also supports batching when used with Tensorflow.
   [(#4818)](https://github.com/PennyLaneAI/pennylane/pull/4818)
->>>>>>> 768bea0c
 
 * `qml.draw` now supports drawing mid-circuit measurements.
   [(#4775)](https://github.com/PennyLaneAI/pennylane/pull/4775)
@@ -129,13 +79,9 @@
 
 <h3>Bug fixes 🐛</h3>
 
-<<<<<<< HEAD
 * The decomposition of `GroverOperator` now has the same global phase as its matrix.
   [(#4666)](https://github.com/PennyLaneAI/pennylane/pull/4666)
 
-* Fixed issue where `__copy__` method of the `qml.Select()` operator attempted to access un-initialized data.
-  [(#4551)](https://github.com/PennyLaneAI/pennylane/pull/4551)
-=======
 * Fixes a bug where the adjoint method differentiation would fail if
   an operation with `grad_method=None` that has a parameter is present.
   [(#4820)](https://github.com/PennyLaneAI/pennylane/pull/4820)
@@ -145,7 +91,6 @@
 
 * `BasisStatePreparation` now raises an error if decomposing a broadcasted state vector.
   [(#4767)](https://github.com/PennyLaneAI/pennylane/pull/4767)
->>>>>>> 768bea0c
 
 * Gradient transforms now work with overridden shot vectors and default qubit.
   [(#4795)](https://github.com/PennyLaneAI/pennylane/pull/4795)
@@ -183,10 +128,5 @@
 Anurav Modak,
 Mudit Pandey,
 Matthew Silverman,
-<<<<<<< HEAD
-Jay Soni,
-Davd Wierichs,
-=======
 David Wierichs,
-Justin Woodring,
->>>>>>> 768bea0c
+Justin Woodring,