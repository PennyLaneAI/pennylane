:orphan:

# Release 0.39.0-dev (development release)

<h3>New features since last release</h3>
 
<h3>Improvements 🛠</h3>

* PennyLane is now compatible with NumPy 2.0.
  [(#6061)](https://github.com/PennyLaneAI/pennylane/pull/6061)
  [(#6258)](https://github.com/PennyLaneAI/pennylane/pull/6258)

* `qml.qchem.excitations` now optionally returns fermionic operators.
  [(#6171)](https://github.com/PennyLaneAI/pennylane/pull/6171)

* The `diagonalize_measurements` transform now uses a more efficient method of diagonalization 
  when possible, based on the `pauli_rep` of the relevant observables.
  [#6113](https://github.com/PennyLaneAI/pennylane/pull/6113/)

<<<<<<< HEAD
* Datasets are now downloaded via Dataset API.
  [(#6126)](https://github.com/PennyLaneAI/pennylane/pull/6126)

<h4>Capturing and representing hybrid programs</h4>

* Differentiation of hybrid programs via `qml.grad` can now be captured into plxpr.
  When evaluating a captured `qml.grad` instruction, it will dispatch to `jax.grad`,
  which differs from the Autograd implementation of `qml.grad` itself.
  [(#6120)](https://github.com/PennyLaneAI/pennylane/pull/6120)
=======
* The `Hermitian` operator now has a `compute_sparse_matrix` implementation.
  [(#6225)](https://github.com/PennyLaneAI/pennylane/pull/6225)
>>>>>>> b78565cb

<h4>Capturing and representing hybrid programs</h4>

* Differentiation of hybrid programs via `qml.grad` and `qml.jacobian` can now be captured
  into plxpr. When evaluating a captured `qml.grad` (`qml.jacobian`) instruction, it will
  dispatch to `jax.grad` (`jax.jacobian`), which differs from the Autograd implementation
  without capture. Pytree inputs and outputs are supported.
  [(#6120)](https://github.com/PennyLaneAI/pennylane/pull/6120)
  [(#6127)](https://github.com/PennyLaneAI/pennylane/pull/6127)
  [(#6134)](https://github.com/PennyLaneAI/pennylane/pull/6134)

* Improve unit testing for capturing of nested control flows.
  [(#6111)](https://github.com/PennyLaneAI/pennylane/pull/6111)

* Some custom primitives for the capture project can now be imported via
  `from pennylane.capture.primitives import *`.
  [(#6129)](https://github.com/PennyLaneAI/pennylane/pull/6129)

* `FermiWord` and `FermiSentence` classes now have methods to compute adjoints.
  [(#6166)](https://github.com/PennyLaneAI/pennylane/pull/6166)

* The `SampleMP.process_samples` method is updated to support using JAX tracers
  for samples, allowing compatiblity with Catalyst workflows.
  [(#6211)](https://github.com/PennyLaneAI/pennylane/pull/6211)

* Improve `qml.Qubitization` decomposition.
  [(#6182)](https://github.com/PennyLaneAI/pennylane/pull/6182)

* The `__repr__` methods for `FermiWord` and `FermiSentence` now returns a
  unique representation of the object.
  [(#6167)](https://github.com/PennyLaneAI/pennylane/pull/6167)

* The `to_mat` methods for `FermiWord` and `FermiSentence` now optionally return
  a sparse matrix.
  [(#6173)](https://github.com/PennyLaneAI/pennylane/pull/6173)

<h3>Breaking changes 💔</h3>

* Remove support for Python 3.9.
  [(#6223)](https://github.com/PennyLaneAI/pennylane/pull/6223)

* `DefaultQubitTF`, `DefaultQubitTorch`, `DefaultQubitJax`, and `DefaultQubitAutograd` are removed.
  Please use `default.qubit` for all interfaces.
  [(#6207)](https://github.com/PennyLaneAI/pennylane/pull/6207)
  [(#6208)](https://github.com/PennyLaneAI/pennylane/pull/6208)
  [(#6209)](https://github.com/PennyLaneAI/pennylane/pull/6209)
  [(#6210)](https://github.com/PennyLaneAI/pennylane/pull/6210)

* `expand_fn`, `max_expansion`, `override_shots`, and `device_batch_transform` are removed from the
  signature of `qml.execute`.
  [(#6203)](https://github.com/PennyLaneAI/pennylane/pull/6203)

* `max_expansion` and `expansion_strategy` are removed from the `QNode`.
  [(#6203)](https://github.com/PennyLaneAI/pennylane/pull/6203)

* `expansion_strategy` is removed from `qml.draw`, `qml.draw_mpl`, and `qml.specs`. `max_expansion` is removed from `qml.specs`, as it had no impact on the output.
  [(#6203)](https://github.com/PennyLaneAI/pennylane/pull/6203)

* `qml.transforms.hamiltonian_expand` and `qml.transforms.sum_expand` are removed.
  Please use `qml.transforms.split_non_commuting` instead.
  [(#6204)](https://github.com/PennyLaneAI/pennylane/pull/6204)

* `Operator.expand` is now removed. Use `qml.tape.QuantumScript(op.deocomposition())` instead.
  [(#6227)](https://github.com/PennyLaneAI/pennylane/pull/6227)


<h3>Deprecations 👋</h3>

* `Device`, `QubitDevice`, and `QutritDevice` will no longer be accessible via top-level import in v0.40.
  They will still be accessible as `qml.devices.LegacyDevice`, `qml.devices.QubitDevice`, and `qml.devices.QutritDevice`
  respectively.
  [(#6238)](https://github.com/PennyLaneAI/pennylane/pull/6238/)

* `QNode.gradient_fn` is deprecated. Please use `QNode.diff_method` and `QNode.get_gradient_fn` instead.
  [(#6244)](https://github.com/PennyLaneAI/pennylane/pull/6244)

<h3>Documentation 📝</h3>

<h3>Bug fixes 🐛</h3>

* Fix a bug where zero-valued JVPs were calculated wrongly in the presence of shot vectors.
  [(#6219)](https://github.com/PennyLaneAI/pennylane/pull/6219)

* Fix `qml.PrepSelPrep` template to work with `torch`:
  [(#6191)](https://github.com/PennyLaneAI/pennylane/pull/6191)

* Now `qml.equal` compares correctly `qml.PrepSelPrep` operators.
  [(#6182)](https://github.com/PennyLaneAI/pennylane/pull/6182)

* The ``qml.QSVT`` template now orders the ``projector`` wires first and the ``UA`` wires second, which is the expected order of the decomposition.
  [(#6212)](https://github.com/PennyLaneAI/pennylane/pull/6212)
  
* The ``qml.Qubitization`` template now orders the ``control`` wires first and the ``hamiltonian`` wires second, which is the expected according to other templates.
  [(#6229)](https://github.com/PennyLaneAI/pennylane/pull/6229)

* The ``qml.FABLE`` template now returns the correct value when JIT is enabled.
  [(#6263)](https://github.com/PennyLaneAI/pennylane/pull/6263)

* Fixes a bug where a circuit using the `autograd` interface sometimes returns nested values that are not of the `autograd` interface.
  [(#6225)](https://github.com/PennyLaneAI/pennylane/pull/6225)

* Fixes a bug where a simple circuit with no parameters or only builtin/numpy arrays as parameters returns autograd tensors.
  [(#6225)](https://github.com/PennyLaneAI/pennylane/pull/6225)

<h3>Contributors ✍️</h3>

This release contains contributions from (in alphabetical order):

Guillermo Alonso,
Utkarsh Azad,
Astral Cai,
Lillian M. A. Frederiksen,
Pietropaolo Frisoni,
Emiliano Godinez,
Anthony Hayes,
Christina Lee,
William Maxwell,
Lee J. O'Riordan,
David Wierichs,<|MERGE_RESOLUTION|>--- conflicted
+++ resolved
@@ -17,20 +17,9 @@
   when possible, based on the `pauli_rep` of the relevant observables.
   [#6113](https://github.com/PennyLaneAI/pennylane/pull/6113/)
 
-<<<<<<< HEAD
 * Datasets are now downloaded via Dataset API.
   [(#6126)](https://github.com/PennyLaneAI/pennylane/pull/6126)
 
-<h4>Capturing and representing hybrid programs</h4>
-
-* Differentiation of hybrid programs via `qml.grad` can now be captured into plxpr.
-  When evaluating a captured `qml.grad` instruction, it will dispatch to `jax.grad`,
-  which differs from the Autograd implementation of `qml.grad` itself.
-  [(#6120)](https://github.com/PennyLaneAI/pennylane/pull/6120)
-=======
-* The `Hermitian` operator now has a `compute_sparse_matrix` implementation.
-  [(#6225)](https://github.com/PennyLaneAI/pennylane/pull/6225)
->>>>>>> b78565cb
 
 <h4>Capturing and representing hybrid programs</h4>
 
@@ -66,6 +55,9 @@
 * The `to_mat` methods for `FermiWord` and `FermiSentence` now optionally return
   a sparse matrix.
   [(#6173)](https://github.com/PennyLaneAI/pennylane/pull/6173)
+
+* The `Hermitian` operator now has a `compute_sparse_matrix` implementation.
+  [(#6225)](https://github.com/PennyLaneAI/pennylane/pull/6225)
 
 <h3>Breaking changes 💔</h3>
 
