--- conflicted
+++ resolved
@@ -12,14 +12,11 @@
   operation on our quantum circuits for both qubit and CV devices.
   [(#1829)](https://github.com/PennyLaneAI/pennylane/pull/1829) 
 
-<<<<<<< HEAD
 * The qml.Barrier() operator has been added. With it we can separate blocks in compilation or use it as a visual tool.
   [(#1844)](https://github.com/PennyLaneAI/pennylane/pull/1844)
   
-=======
 * Added density matrix initialization gate for mixed state simulation. [(#1686)](https://github.com/PennyLaneAI/pennylane/issues/1686)
 
->>>>>>> f9146e10
 <h3>Improvements</h3>
 
 * Tests do not loop over automatically imported and instantiated operations any more, 
