--- conflicted
+++ resolved
@@ -259,16 +259,14 @@
 
 <h3>Improvements</h3>
 
-<<<<<<< HEAD
 * The new function `qml.drawer.tape_text` produces a string drawing of a tape. This function
   differs in implementation and minor stylistic details from the old string circuit drawing
   infrastructure.
   [(#1885)](https://github.com/PennyLaneAI/pennylane/pull/1885)
-=======
+
 * The `RotosolveOptimizer` now raises an error if no trainable arguments are
   detected, instead of silently skipping update steps for all arguments.
   [(#2109)](https://github.com/PennyLaneAI/pennylane/pull/2109)
->>>>>>> d23d3fd6
 
 * The function `qml.math.safe_squeeze` is introduced and `gradient_transform` allows
   for QNode argument axes of size `1`.
