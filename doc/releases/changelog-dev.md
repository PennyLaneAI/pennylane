--- conflicted
+++ resolved
@@ -16,186 +16,8 @@
   that can handle non-commuting observables but don't natively support multi-term observables.
   [(#5884)](https://github.com/PennyLaneAI/pennylane/pull/5884)
 
-<<<<<<< HEAD
-  ```python
-  # a list of bitstrings is defined
-  bitstrings = ["010", "111", "110", "000"]
-
-  dev = qml.device("default.qubit", shots = 1)
-
-  @qml.qnode(dev)
-  def circuit():
-
-      # the third index is encoded in the control wires [0, 1]
-      qml.BasisEmbedding(2, wires = [0,1])
-
-      qml.QROM(bitstrings = bitstrings,
-              control_wires = [0,1],
-              target_wires = [2,3,4],
-              work_wires = [5,6,7])
-
-      return qml.sample(wires = [2,3,4])
-  ```
-   ```pycon
-  >>> print(circuit())
-  [1 1 0]
-  ```
-
-* `expectation_value` was added to `qml.math` to calculate the expectation value of a matrix for pure states.
-  [(#4484)](https://github.com/PennyLaneAI/pennylane/pull/4484)
-
-  ```pycon
-  >>> state_vector = [1/np.sqrt(2), 0, 1/np.sqrt(2), 0]
-  >>> operator_matrix = qml.matrix(qml.PauliZ(0), wire_order=[0,1])
-  >>> qml.math.expectation_value(operator_matrix, state_vector)
-  tensor(-2.23711432e-17+0.j, requires_grad=True)
-  ```
-
-* The `default.tensor` device is introduced to perform tensor network simulations of quantum circuits using the `mps` (Matrix Product State) method.
-  [(#5699)](https://github.com/PennyLaneAI/pennylane/pull/5699)
-
-* A new `qml.noise` module which contains utility function for building `NoiseModels` 
-  and an `add_noise` tranform for addding it to quantum circuits.
-  [(#5674)](https://github.com/PennyLaneAI/pennylane/pull/5674)
-  [(#5684)](https://github.com/PennyLaneAI/pennylane/pull/5684)
-  [(#5718)](https://github.com/PennyLaneAI/pennylane/pull/5718)
-
-  ```pycon
-  >>> fcond1 = qml.noise.op_eq(qml.RX) & qml.noise.wires_in([0, 1])
-  >>> noise1 = qml.noise.partial_wires(qml.PhaseDamping, 0.4)
-  >>> fcond2 = qml.noise.op_in([qml.RY, qml.RZ])
-  >>> def noise2(op, **kwargs):
-  ...     qml.ThermalRelaxationError(op.parameters[0] * 0.05, kwargs["t1"], 0.2, 0.6, op.wires)
-  >>> noise_model = qml.NoiseModel({fcond1: noise1, fcond2: noise2}, t1=2.0)
-  >>> noise_model
-  NoiseModel({
-      OpEq(RX) & WiresIn([0, 1]) = PhaseDamping(gamma=0.4)
-      OpIn(['RY', 'RZ']) = noise2
-  }, t1 = 2.0)
-  ```
-
-  ```pycon
-  >>> @partial(qml.transforms.add_noise, noise_model=noise_model)
-  ... @qml.qnode(dev)
-  ... def circuit(w, x, y, z):
-  ...    qml.RX(w, wires=0)
-  ...    qml.RY(x, wires=1)
-  ...    qml.CNOT(wires=[0, 1])
-  ...    qml.RY(y, wires=0)
-  ...    qml.RX(z, wires=1)
-  ...    return qml.expval(qml.Z(0) @ qml.Z(1))
-  >>> print(qml.draw(circuit)(0.9, 0.4, 0.5, 0.6))
-  0: ──RX(0.90)──PhaseDamping(0.40)──────────────────────────╭●──RY(0.50)
-  1: ──RY(0.40)──ThermalRelaxationError(0.02,2.00,0.20,0.60)─╰X──RX(0.60)
-  ───ThermalRelaxationError(0.03,2.00,0.20,0.60)─┤ ╭<Z@Z>
-  ───PhaseDamping(0.40)──────────────────────────┤ ╰<Z@Z>
-  ```
-
-* The ``from_openfermion`` and ``to_openfermion`` functions are added to convert between 
-  OpenFermion and PennyLane objects.
-  [(#5773)](https://github.com/PennyLaneAI/pennylane/pull/5773)
-  [(#5808)](https://github.com/PennyLaneAI/pennylane/pull/5808)
-
-  ```python
-  of_op = openfermion.FermionOperator('0^ 2')
-  pl_op = qml.from_openfermion(of_op)
-  of_op_new = qml.to_openfermion(pl_op)
-  ```
-
-  ```pycon
-  >>> print(pl_op)
-  a⁺(0) a(2)
-  >>> print(of_op_new)
-  1.0 [0^ 2]
-  ```
-
-<h3>Improvements 🛠</h3>
-
-* Add operation and measurement specific routines in `default.tensor` to improve scalability.
-  [(#5795)](https://github.com/PennyLaneAI/pennylane/pull/5795)
-  
-* `param_shift` with the `broadcast=True` option now supports shot vectors and multiple measurements.
-  [(#5667)](https://github.com/PennyLaneAI/pennylane/pull/5667)
-
-* `default.clifford` now supports arbitrary state-based measurements with `qml.Snapshot`.
-  [(#5794)](https://github.com/PennyLaneAI/pennylane/pull/5794)
-
-* `qml.TrotterProduct` is now compatible with resource tracking by inheriting from `ResourcesOperation`. 
-   [(#5680)](https://github.com/PennyLaneAI/pennylane/pull/5680)
-
-* The wires for the `default.tensor` device are selected at runtime if they are not provided by user.
-  [(#5744)](https://github.com/PennyLaneAI/pennylane/pull/5744)
-
-* Added `packaging` in the required list of packages.
-  [(#5769)](https://github.com/PennyLaneAI/pennylane/pull/5769).
-
-* Logging now allows for an easier opt-in across the stack, and also extends control support to `catalyst`.
-  [(#5528)](https://github.com/PennyLaneAI/pennylane/pull/5528).
-
-* A number of templates have been updated to be valid pytrees and PennyLane operations.
-  [(#5698)](https://github.com/PennyLaneAI/pennylane/pull/5698)
-
-* `ctrl` now works with tuple-valued `control_values` when applied to any already controlled operation.
-  [(#5725)](https://github.com/PennyLaneAI/pennylane/pull/5725)
-
-* Add support for 3 new pytest markers: `unit`, `integration` and `system`.
-  [(#5517)](https://github.com/PennyLaneAI/pennylane/pull/5517)
-
-* The sorting order of parameter-shift terms is now guaranteed to resolve ties in the absolute value with the sign of the shifts.
-  [(#5582)](https://github.com/PennyLaneAI/pennylane/pull/5582)
-
-* `qml.transforms.split_non_commuting` can now handle circuits containing measurements of multi-term observables.
-  [(#5729)](https://github.com/PennyLaneAI/pennylane/pull/5729)
-  [(#5853)](https://github.com/PennyLaneAI/pennylane/pull/5838)
-  [(#5828)](https://github.com/PennyLaneAI/pennylane/pull/5828)
-  [(#5869)](https://github.com/PennyLaneAI/pennylane/pull/5869)
-
-* The qchem module has dedicated functions for calling `pyscf` and `openfermion` backends. The
-  ``molecular_hamiltonian`` and ``molecular_dipole`` functions are moved to ``hamiltonian`` and
-  ``dipole`` modules.
-  [(#5553)](https://github.com/PennyLaneAI/pennylane/pull/5553)
-  [(#5863)](https://github.com/PennyLaneAI/pennylane/pull/5863)
-
-* Molecules and Hamiltonians can now be constructed for all the elements present in the periodic table.
-  [(#5821)](https://github.com/PennyLaneAI/pennylane/pull/5821)
-
-* `qml.from_qasm` now supports the ability to convert mid-circuit measurements from `OpenQASM 2` code, and it can now also take an
-   optional argument to specify a list of measurements to be performed at the end of the circuit, just like `from_qiskit`.
-   [(#5818)](https://github.com/PennyLaneAI/pennylane/pull/5818)
-
-* Add more fermionic-to-qubit tests to cover cases when the mapped operator is different for various mapping schemes.
-  [(#5873)](https://github.com/PennyLaneAI/pennylane/pull/5873)
-
-<h4>Mid-circuit measurements and dynamic circuits</h4>
-
-* The `default.qubit` device implements a depth-first tree-traversal algorithm to
-  accelerate native mid-circuit measurement execution. The new implementation
-  supports classical control, collecting statistics, and post-selection, along
-  with all measurements enabled with `qml.dynamic_one_shot`.
-  [(#5180)](https://github.com/PennyLaneAI/pennylane/pull/5180)
-
-* `qml.QNode` and `qml.qnode` now accept two new keyword arguments: `postselect_mode` and `mcm_method`.
-  These keyword arguments can be used to configure how the device should behave when running circuits with
-  mid-circuit measurements.
-  [(#5679)](https://github.com/PennyLaneAI/pennylane/pull/5679)
-  [(#5833)](https://github.com/PennyLaneAI/pennylane/pull/5833)
-  [(#5850)](https://github.com/PennyLaneAI/pennylane/pull/5850)
-
-  * `postselect_mode="hw-like"` will indicate to devices to discard invalid shots when postselecting
-    mid-circuit measurements. Use `postselect_mode="fill-shots"` to unconditionally sample the postselected
-    value, thus making all samples valid. This is equivalent to sampling until the number of valid samples
-    matches the total number of shots.
-  * `mcm_method` will indicate which strategy to use for running circuits with mid-circuit measurements.
-    Use `mcm_method="deferred"` to use the deferred measurements principle, or `mcm_method="one-shot"`
-    to execute once for each shot. If using `qml.jit` with the Catalyst compiler, `mcm_method="single-branch-statistics"`
-    is also available. Using this method, a single branch of the execution tree will be randomly explored.
-
-* The `dynamic_one_shot` transform is made compatible with the Catalyst compiler.
-  [(#5766)](https://github.com/PennyLaneAI/pennylane/pull/5766)
-=======
 * `SProd.terms` now flattens out the terms if the base is a multi-term observable.
   [(#5885)](https://github.com/PennyLaneAI/pennylane/pull/5885)
->>>>>>> 3bae4a2c
   
 <h3>Improvements 🛠</h3>
 
@@ -215,6 +37,9 @@
   
 * Observable validation for `default.qubit` is now based on execution mode (analytic vs. finite shots) and measurement type (sample measurement vs. state measurement).
   [(#5890)](https://github.com/PennyLaneAI/pennylane/pull/5890)
+
+* Molecules and Hamiltonians can now be constructed for all the elements present in the periodic table.
+  [(#5821)](https://github.com/PennyLaneAI/pennylane/pull/5821)
 
 <h3>Breaking changes 💔</h3>
 
