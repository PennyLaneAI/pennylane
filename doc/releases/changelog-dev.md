:orphan:

# Release 0.23.0-dev (development release)

<h3>New features since last release</h3>

* Development of a circuit-cutting compiler extension to circuits with sampling
  measurements has begun:

  - The existing `qcut.tape_to_graph()` method has been extended to convert a
    sample measurement without an observable specified to multiple single-qubit sample
    nodes.
    [(#2313)](https://github.com/PennyLaneAI/pennylane/pull/2313)

<h3>Improvements</h3>

* The function `qml.ctrl` was given the optional argument `control_values=None`.
  If overridden, `control_values` takes an integer or a list of integers corresponding to
  the binary value that each control value should take. The same change is reflected in
  `ControlledOperation`. Control values of `0` are implemented by `qml.PauliX` applied
  before and after the controlled operation
  [(#2288)](https://github.com/PennyLaneAI/pennylane/pull/2288)

* Circuit cutting now performs expansion to search for wire cuts in contained operations or tapes.
  [(#2340)](https://github.com/PennyLaneAI/pennylane/pull/2340)

<h3>Deprecations</h3>

<<<<<<< HEAD
* `qml.drawer.CircuitDrawer`, `qml.drawer.CHARSETS`, `qml.drawer.drawable_grid`, `RepresentationResolver`,
  `Grid`, `qml.transforms.draw_old`, `qml.CircuitGraph.greedy_layers` and `qml.CircuitGraph.draw` have all been deleted.
  `qml.tape.QuantumTape.draw` calls `qml.drawer.tape_text`, the prefered way to draw a Quantum Tape.
  [(#2310)](https://github.com/PennyLaneAI/pennylane/pull/2310)
=======
<h3>Breaking changes</h3>

* The `ObservableReturnTypes` `Sample`, `Variance`, `Expectation`, `Probability`, `State`, and `MidMeasure`
  have been moved to `measurements` from `operation`.
  [(#2329)](https://github.com/PennyLaneAI/pennylane/pull/2329)

* The deprecated QNode, available via `qml.qnode_old.QNode`, has been removed. Please
  transition to using the standard `qml.QNode`.
  [(#2336)](https://github.com/PennyLaneAI/pennylane/pull/2336)

* The deprecated, non-batch compatible interfaces, have been removed.
  [(#2336)](https://github.com/PennyLaneAI/pennylane/pull/2336)

* The deprecated tape subclasses `QubitParamShiftTape`, `JacobianTape`, `CVParamShiftTape`, and
  `ReversibleTape` have been removed.
  [(#2336)](https://github.com/PennyLaneAI/pennylane/pull/2336)

<h3>Bug fixes</h3>
>>>>>>> 5bb5eb93

<h3>Documentation</h3>

<h3>Contributors</h3>

This release contains contributions from (in alphabetical order):

<<<<<<< HEAD
Karim Alaa El-Din, Anthony Hayes, Christina Lee
=======
Karim Alaa El-Din, Thomas Bromley, Anthony Hayes, Josh Izaac, Christina Lee.
>>>>>>> 5bb5eb93
<|MERGE_RESOLUTION|>--- conflicted
+++ resolved
@@ -26,12 +26,11 @@
 
 <h3>Deprecations</h3>
 
-<<<<<<< HEAD
 * `qml.drawer.CircuitDrawer`, `qml.drawer.CHARSETS`, `qml.drawer.drawable_grid`, `RepresentationResolver`,
   `Grid`, `qml.transforms.draw_old`, `qml.CircuitGraph.greedy_layers` and `qml.CircuitGraph.draw` have all been deleted.
   `qml.tape.QuantumTape.draw` calls `qml.drawer.tape_text`, the prefered way to draw a Quantum Tape.
   [(#2310)](https://github.com/PennyLaneAI/pennylane/pull/2310)
-=======
+
 <h3>Breaking changes</h3>
 
 * The `ObservableReturnTypes` `Sample`, `Variance`, `Expectation`, `Probability`, `State`, and `MidMeasure`
@@ -50,7 +49,6 @@
   [(#2336)](https://github.com/PennyLaneAI/pennylane/pull/2336)
 
 <h3>Bug fixes</h3>
->>>>>>> 5bb5eb93
 
 <h3>Documentation</h3>
 
@@ -58,8 +56,4 @@
 
 This release contains contributions from (in alphabetical order):
 
-<<<<<<< HEAD
-Karim Alaa El-Din, Anthony Hayes, Christina Lee
-=======
-Karim Alaa El-Din, Thomas Bromley, Anthony Hayes, Josh Izaac, Christina Lee.
->>>>>>> 5bb5eb93
+Karim Alaa El-Din, Thomas Bromley, Anthony Hayes, Josh Izaac, Christina Lee.