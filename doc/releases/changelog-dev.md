--- conflicted
+++ resolved
@@ -261,17 +261,15 @@
   Replaces `qml.transforms.make_tape` with `make_qscript`.
   [(#3429)](https://github.com/PennyLaneAI/pennylane/pull/3429)
 
-<<<<<<< HEAD
 * File `qcut.py` in `qml.transforms` reorganized into multiple files in `qml.transforms.qcut`
   [3413](https://github.com/PennyLaneAI/pennylane/pull/3413)
-=======
+
 * Add a UserWarning when creating a `Tensor` object with overlapping wires, 
   informing that this can in some cases lead to undefined behaviour.
   [(#3459)](https://github.com/PennyLaneAI/pennylane/pull/3459)
 
 * Extended the `qml.equal` function to `Controlled` and `ControlledOp` objects.
   [(#3463)](https://github.com/PennyLaneAI/pennylane/pull/3463)
->>>>>>> 1f68db8b
 
 * Replace (almost) all instances of `with QuantumTape()` with `QuantumScript` construction.
   [(#3454)](https://github.com/PennyLaneAI/pennylane/pull/3454)
