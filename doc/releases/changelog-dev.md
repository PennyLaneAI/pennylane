:orphan:

# Release 0.39.0-dev (development release)

<h3>New features since last release</h3>

* A new class `MomentumQNGOptimizer` is added. It inherits the basic `QNGOptimizer` class and requires one additional hyperparameter (the momentum coefficient) :math:`0 \leq \rho < 1`, the default value being :math:`\rho=0.9`. For :math:`\rho=0` Momentum-QNG reduces to the basic QNG.
  [(#6240)](https://github.com/PennyLaneAI/pennylane/pull/6240)
 
* Function is added for generating the spin Hamiltonian for the
  [Kitaev](https://arxiv.org/abs/cond-mat/0506438) model on a lattice.
  [(#6174)](https://github.com/PennyLaneAI/pennylane/pull/6174)

* Function is added for generating the spin Hamiltonians for custom lattices.
  [(#6226)](https://github.com/PennyLaneAI/pennylane/pull/6226)

* Functions are added for generating spin Hamiltonians for [Emery]
  (https://journals.aps.org/prl/abstract/10.1103/PhysRevLett.58.2794) and
  [Haldane](https://journals.aps.org/prl/pdf/10.1103/PhysRevLett.61.2015) models on a lattice.
  [(#6201)](https://github.com/PennyLaneAI/pennylane/pull/6201/)

* A new `qml.vn_entanglement_entropy` measurement process has been added which measures the
  Von Neumann entanglement entropy of a quantum state.
  [(#5911)](https://github.com/PennyLaneAI/pennylane/pull/5911)

* A `has_sparse_matrix` property is added to `Operator` to indicate whether a sparse matrix is defined.
  [(#6278)](https://github.com/PennyLaneAI/pennylane/pull/6278)
  [(#6310)](https://github.com/PennyLaneAI/pennylane/pull/6310)

<h3>Improvements 🛠</h3>

* PennyLane is now compatible with NumPy 2.0.
  [(#6061)](https://github.com/PennyLaneAI/pennylane/pull/6061)
  [(#6258)](https://github.com/PennyLaneAI/pennylane/pull/6258)

* PennyLane is now compatible with Jax 0.4.28.
  [(#6255)](https://github.com/PennyLaneAI/pennylane/pull/6255)

* `qml.qchem.excitations` now optionally returns fermionic operators.
  [(#6171)](https://github.com/PennyLaneAI/pennylane/pull/6171)

* The `diagonalize_measurements` transform now uses a more efficient method of diagonalization
  when possible, based on the `pauli_rep` of the relevant observables.
  [(#6113)](https://github.com/PennyLaneAI/pennylane/pull/6113/)

* The `QuantumScript.copy` method now takes `operations`, `measurements`, `shots` and 
  `trainable_params` as keyword arguments. If any of these are passed when copying a 
  tape, the specified attributes will replace the copied attributes on the new tape.
  [(#6285)](https://github.com/PennyLaneAI/pennylane/pull/6285)

* The `Hermitian` operator now has a `compute_sparse_matrix` implementation.
  [(#6225)](https://github.com/PennyLaneAI/pennylane/pull/6225)

* The number of diagonalizing gates returned in `qml.specs` now follows the `level` keyword argument 
  regarding whether the diagonalizing gates are modified by device, instead of always counting 
  unprocessed diagonalizing gates.
  [(#6290)](https://github.com/PennyLaneAI/pennylane/pull/6290)

<h4>Capturing and representing hybrid programs</h4>

* Differentiation of hybrid programs via `qml.grad` and `qml.jacobian` can now be captured
  into plxpr. When evaluating a captured `qml.grad` (`qml.jacobian`) instruction, it will
  dispatch to `jax.grad` (`jax.jacobian`), which differs from the Autograd implementation
  without capture. Pytree inputs and outputs are supported.
  [(#6120)](https://github.com/PennyLaneAI/pennylane/pull/6120)
  [(#6127)](https://github.com/PennyLaneAI/pennylane/pull/6127)
  [(#6134)](https://github.com/PennyLaneAI/pennylane/pull/6134)

* Improve unit testing for capturing of nested control flows.
  [(#6111)](https://github.com/PennyLaneAI/pennylane/pull/6111)

* Some custom primitives for the capture project can now be imported via
  `from pennylane.capture.primitives import *`.
  [(#6129)](https://github.com/PennyLaneAI/pennylane/pull/6129)

* All higher order primitives now use `jax.core.Jaxpr` as metadata instead of sometimes
  using `jax.core.ClosedJaxpr` and sometimes using `jax.core.Jaxpr`.
  [(#6319)](https://github.com/PennyLaneAI/pennylane/pull/6319)

* `FermiWord` class now has a method to apply anti-commutator relations.
   [(#6196)](https://github.com/PennyLaneAI/pennylane/pull/6196)

* `FermiWord` and `FermiSentence` classes now have methods to compute adjoints.
  [(#6166)](https://github.com/PennyLaneAI/pennylane/pull/6166)

* The `SampleMP.process_samples` method is updated to support using JAX tracers
  for samples, allowing compatiblity with Catalyst workflows.
  [(#6211)](https://github.com/PennyLaneAI/pennylane/pull/6211)

* Improve `qml.Qubitization` decomposition.
  [(#6182)](https://github.com/PennyLaneAI/pennylane/pull/6182)

* The `__repr__` methods for `FermiWord` and `FermiSentence` now returns a
  unique representation of the object.
  [(#6167)](https://github.com/PennyLaneAI/pennylane/pull/6167)

* Predefined lattice shapes such as `lieb`, `cubic`, `bcc`, `fcc`, and `diamond`
  can now be generated.
  [(6237)](https://github.com/PennyLaneAI/pennylane/pull/6237)

* A `ReferenceQubit` is introduced for testing purposes and as a reference for future plugin development.
  [(#6181)](https://github.com/PennyLaneAI/pennylane/pull/6181)

* The `to_mat` methods for `FermiWord` and `FermiSentence` now optionally return
  a sparse matrix.
  [(#6173)](https://github.com/PennyLaneAI/pennylane/pull/6173)

<h3>Breaking changes 💔</h3>

* The `simplify` argument in `qml.Hamiltonian` and `qml.ops.LinearCombination` has been removed.
  Instead, `qml.simplify()` can be called on the constructed operator.
  [(#6279)](https://github.com/PennyLaneAI/pennylane/pull/6279)

* The functions `qml.qinfo.classical_fisher` and `qml.qinfo.quantum_fisher` have been removed and migrated to the `qml.gradients`
  module. Therefore, `qml.gradients.classical_fisher` and `qml.gradients.quantum_fisher` should be used instead.
  [(#5911)](https://github.com/PennyLaneAI/pennylane/pull/5911)

* Remove support for Python 3.9.
  [(#6223)](https://github.com/PennyLaneAI/pennylane/pull/6223)

* `DefaultQubitTF`, `DefaultQubitTorch`, `DefaultQubitJax`, and `DefaultQubitAutograd` are removed.
  Please use `default.qubit` for all interfaces.
  [(#6207)](https://github.com/PennyLaneAI/pennylane/pull/6207)
  [(#6208)](https://github.com/PennyLaneAI/pennylane/pull/6208)
  [(#6209)](https://github.com/PennyLaneAI/pennylane/pull/6209)
  [(#6210)](https://github.com/PennyLaneAI/pennylane/pull/6210)

* `expand_fn`, `max_expansion`, `override_shots`, and `device_batch_transform` are removed from the
  signature of `qml.execute`.
  [(#6203)](https://github.com/PennyLaneAI/pennylane/pull/6203)

* `max_expansion` and `expansion_strategy` are removed from the `QNode`.
  [(#6203)](https://github.com/PennyLaneAI/pennylane/pull/6203)

* `expansion_strategy` is removed from `qml.draw`, `qml.draw_mpl`, and `qml.specs`. `max_expansion` is removed from `qml.specs`, as it had no impact on the output.
  [(#6203)](https://github.com/PennyLaneAI/pennylane/pull/6203)

* `qml.transforms.hamiltonian_expand` and `qml.transforms.sum_expand` are removed.
  Please use `qml.transforms.split_non_commuting` instead.
  [(#6204)](https://github.com/PennyLaneAI/pennylane/pull/6204)

* The `decomp_depth` keyword argument to `qml.device` is removed.
  [(#6234)](https://github.com/PennyLaneAI/pennylane/pull/6234)

* `Operator.expand` is now removed. Use `qml.tape.QuantumScript(op.deocomposition())` instead.
  [(#6227)](https://github.com/PennyLaneAI/pennylane/pull/6227)


<h3>Deprecations 👋</h3>

* The `qml.BasisStatePreparation` template is deprecated.
  Instead, use `qml.BasisState`.
  [(#6021)](https://github.com/PennyLaneAI/pennylane/pull/6021)

* The `'ancilla'` argument for `qml.iterative_qpe` has been deprecated. Instead, use the `'aux_wire'` argument.
  [(#6277)](https://github.com/PennyLaneAI/pennylane/pull/6277)

* `qml.shadows.shadow_expval` has been deprecated. Instead, use the `qml.shadow_expval` measurement
  process.
  [(#6277)](https://github.com/PennyLaneAI/pennylane/pull/6277)

* `qml.broadcast` has been deprecated. Please use `for` loops instead.
  [(#6277)](https://github.com/PennyLaneAI/pennylane/pull/6277)

* The `qml.QubitStateVector` template is deprecated. Instead, use `qml.StatePrep`.
  [(#6172)](https://github.com/PennyLaneAI/pennylane/pull/6172)

* The `qml.qinfo` module has been deprecated. Please see the respective functions in the `qml.math` and
  `qml.measurements` modules instead.
  [(#5911)](https://github.com/PennyLaneAI/pennylane/pull/5911)

* `Device`, `QubitDevice`, and `QutritDevice` will no longer be accessible via top-level import in v0.40.
  They will still be accessible as `qml.devices.LegacyDevice`, `qml.devices.QubitDevice`, and `qml.devices.QutritDevice`
  respectively.
  [(#6238)](https://github.com/PennyLaneAI/pennylane/pull/6238/)

* `QNode.gradient_fn` is deprecated. Please use `QNode.diff_method` and `QNode.get_gradient_fn` instead.
  [(#6244)](https://github.com/PennyLaneAI/pennylane/pull/6244)

<h3>Documentation 📝</h3>

<<<<<<< HEAD
* Update `qml.Qubitization` documentation based on new decomposition.
  [(#6276)](https://github.com/PennyLaneAI/pennylane/pull/6276)
=======
* Fixed examples in the documentation of a few optimizers.
  [(#6303)](https://github.com/PennyLaneAI/pennylane/pull/6303)
  [(#6315)](https://github.com/PennyLaneAI/pennylane/pull/6315)

* Corrected examples in the documentation of `qml.jacobian`.
  [(#6283)](https://github.com/PennyLaneAI/pennylane/pull/6283)
  [(#6315)](https://github.com/PennyLaneAI/pennylane/pull/6315)

* Fixed spelling in a number of places across the documentation.
  [(#6280)](https://github.com/PennyLaneAI/pennylane/pull/6280)

* Add `work_wires` parameter to `qml.MultiControlledX` docstring signature.
  [(#6271)](https://github.com/PennyLaneAI/pennylane/pull/6271)

* Removed ambiguity in error raised by the `PauliRot` class.
  [(#6298)](https://github.com/PennyLaneAI/pennylane/pull/6298)
>>>>>>> e458046c

<h3>Bug fixes 🐛</h3>

* `qml.map_wires` can now be applied to a batch of tapes.
  [(#6295)](https://github.com/PennyLaneAI/pennylane/pull/6295)

* Fix float-to-complex casting in various places across PennyLane.
 [(#6260)](https://github.com/PennyLaneAI/pennylane/pull/6260)
 [(#6268)](https://github.com/PennyLaneAI/pennylane/pull/6268)

* Fix a bug where zero-valued JVPs were calculated wrongly in the presence of shot vectors.
  [(#6219)](https://github.com/PennyLaneAI/pennylane/pull/6219)

* Fix `qml.PrepSelPrep` template to work with `torch`.
  [(#6191)](https://github.com/PennyLaneAI/pennylane/pull/6191)

* Now `qml.equal` compares correctly `qml.PrepSelPrep` operators.
  [(#6182)](https://github.com/PennyLaneAI/pennylane/pull/6182)

* The `qml.QSVT` template now orders the `projector` wires first and the `UA` wires second, which is the expected order of the decomposition.
  [(#6212)](https://github.com/PennyLaneAI/pennylane/pull/6212)

* The `qml.Qubitization` template now orders the `control` wires first and the `hamiltonian` wires second, which is the expected according to other templates.
  [(#6229)](https://github.com/PennyLaneAI/pennylane/pull/6229)

* The `qml.FABLE` template now returns the correct value when JIT is enabled.
  [(#6263)](https://github.com/PennyLaneAI/pennylane/pull/6263)

* Fixes a bug where a circuit using the `autograd` interface sometimes returns nested values that are not of the `autograd` interface.
  [(#6225)](https://github.com/PennyLaneAI/pennylane/pull/6225)

* Fixes a bug where a simple circuit with no parameters or only builtin/numpy arrays as parameters returns autograd tensors.
  [(#6225)](https://github.com/PennyLaneAI/pennylane/pull/6225)

* `qml.pauli.PauliVSpace` now uses a more stable SVD-based linear independence check to avoid running into `LinAlgError: Singular matrix`. This stabilizes the usage of `qml.lie_closure`. It also introduces normalization of the basis vector's internal representation `_M` to avoid exploding coefficients.
  [(#6232)](https://github.com/PennyLaneAI/pennylane/pull/6232)

* Fixes a bug where `csc_dot_product` is used during measurement for `Sum`/`Hamiltonian` that contains observables that does not define a sparse matrix.
  [(#6278)](https://github.com/PennyLaneAI/pennylane/pull/6278)
  [(#6310)](https://github.com/PennyLaneAI/pennylane/pull/6310)

<h3>Contributors ✍️</h3>

This release contains contributions from (in alphabetical order):

Guillermo Alonso,
Utkarsh Azad,
Oleksandr Borysenko,
Astral Cai,
Isaac De Vlugt,
Diksha Dhawan,
Lillian M. A. Frederiksen,
Pietropaolo Frisoni,
Emiliano Godinez,
Austin Huang,
Korbinian Kottmann,
Christina Lee,
William Maxwell,
Lee J. O'Riordan,
Mudit Pandey,
David Wierichs,<|MERGE_RESOLUTION|>--- conflicted
+++ resolved
@@ -179,10 +179,9 @@
 
 <h3>Documentation 📝</h3>
 
-<<<<<<< HEAD
 * Update `qml.Qubitization` documentation based on new decomposition.
   [(#6276)](https://github.com/PennyLaneAI/pennylane/pull/6276)
-=======
+
 * Fixed examples in the documentation of a few optimizers.
   [(#6303)](https://github.com/PennyLaneAI/pennylane/pull/6303)
   [(#6315)](https://github.com/PennyLaneAI/pennylane/pull/6315)
@@ -199,7 +198,6 @@
 
 * Removed ambiguity in error raised by the `PauliRot` class.
   [(#6298)](https://github.com/PennyLaneAI/pennylane/pull/6298)
->>>>>>> e458046c
 
 <h3>Bug fixes 🐛</h3>
 
