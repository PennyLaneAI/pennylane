:orphan:

# Release 0.42.0-dev (development release)

<h3>New features since last release</h3>

* A new template called :class:`~.SelectPauliRot` that applies a sequence of uniformly controlled rotations to a target qubit 
  is now available. This operator appears frequently in unitary decomposition and block encoding techniques. 
  [(#7206)](https://github.com/PennyLaneAI/pennylane/pull/7206)

  ```python
  angles = np.array([1.0, 2.0, 3.0, 4.0])

  wires = qml.registers({"control": 2, "target": 1})
  dev = qml.device("default.qubit", wires=3)

  @qml.qnode(dev)
  def circuit():
      qml.SelectPauliRot(
        angles,
        control_wires=wires["control"],
        target_wire=wires["target"],
        rot_axis="Y")
      return qml.state()
  ```
  
  ```pycon
  >>> print(circuit())
  [0.87758256+0.j 0.47942554+0.j 0.        +0.j 0.        +0.j
   0.        +0.j 0.        +0.j 0.        +0.j 0.        +0.j]
  ```
  

* The transform `convert_to_mbqc_gateset` is added to the `ftqc` module to convert arbitrary 
  circuits to a limited gate-set that can be translated to the MBQC formalism.
  [(7271)](https://github.com/PennyLaneAI/pennylane/pull/7271)

* The `RotXZX` operation is added to the `ftqc` module to support definition of a universal
  gate-set that can be translated to the MBQC formalism.
  [(7271)](https://github.com/PennyLaneAI/pennylane/pull/7271)

* Two new functions called :func:`~.math.convert_to_su2` and :func:`~.math.convert_to_su4` have been added to `qml.math`, which convert unitary matrices to SU(2) or SU(4), respectively, and optionally a global phase.
  [(#7211)](https://github.com/PennyLaneAI/pennylane/pull/7211)

<h4>Resource-efficient Decompositions 🔎</h4>

* New decomposition rules comprising rotation gates and global phases have been added to `QubitUnitary` that 
  can be accessed with the new graph-based decomposition system. The most efficient set of rotations to 
  decompose into will be chosen based on the target gate set.
  [(#7211)](https://github.com/PennyLaneAI/pennylane/pull/7211)

  ```python
  from functools import partial
  import numpy as np
  import pennylane as qml
  
  qml.decomposition.enable_graph()
  
  U = np.array([[1, 1], [1, -1]]) / np.sqrt(2)
  
  @partial(qml.transforms.decompose, gate_set={"RX", "RY", "GlobalPhase"})
  @qml.qnode(qml.device("default.qubit"))
  def circuit():
      qml.QubitUnitary(np.array([[1, 1], [1, -1]]) / np.sqrt(2), wires=[0])
      return qml.expval(qml.PauliZ(0))
  ```
  ```pycon
  >>> print(qml.draw(circuit)())
  0: ──RX(0.00)──RY(1.57)──RX(3.14)──GlobalPhase(-1.57)─┤  <Z>
  ```

* Decomposition rules can be marked as not-applicable with :class:`~.decomposition.DecompositionNotApplicable`, allowing for flexibility when creating conditional decomposition 
  rules based on parameters that affects the rule's resources.
  [(#7211)](https://github.com/PennyLaneAI/pennylane/pull/7211)

  ```python
  import pennylane as qml
  from pennylane.decomposition import DecompositionNotApplicable
  from pennylane.math.decomposition import zyz_rotation_angles
  
  def _zyz_resource(num_wires):
      if num_wires != 1:
          # This decomposition is only applicable when num_wires is 1
          raise DecompositionNotApplicable
      return {qml.RZ: 2, qml.RY: 1, qml.GlobalPhase: 1}

  @qml.register_resources(_zyz_resource)
  def zyz_decomposition(U, wires, **__):
      phi, theta, omega, phase = zyz_rotation_angles(U, return_global_phase=True)
      qml.RZ(phi, wires=wires[0])
      qml.RY(theta, wires=wires[0])
      qml.RZ(omega, wires=wires[0])
      qml.GlobalPhase(-phase)
  
  qml.add_decomps(QubitUnitary, zyz_decomposition)
  ```
  
  This decomposition will be ignored for `QubitUnitary` on more than one wire.

* The :func:`~.transforms.decompose` transform now supports symbolic operators (e.g., `Adjoint` and `Controlled`) specified as strings in the `gate_set` argument
  when the new graph-based decomposition system is enabled.
  [(#7331)](https://github.com/PennyLaneAI/pennylane/pull/7331)

  ```python
  from functools import partial
  import pennylane as qml
  
  qml.decomposition.enable_graph()
   
  @partial(qml.transforms.decompose, gate_set={"T", "Adjoint(T)", "H", "CNOT"})
  @qml.qnode(qml.device("default.qubit"))
  def circuit():
      qml.Toffoli(wires=[0, 1, 2])
  ```
  ```pycon
  >>> print(qml.draw(circuit)())
  0: ───────────╭●───────────╭●────╭●──T──╭●─┤  
  1: ────╭●─────│─────╭●─────│───T─╰X──T†─╰X─┤  
  2: ──H─╰X──T†─╰X──T─╰X──T†─╰X──T──H────────┤
  ```

<h3>Improvements 🛠</h3>

* Alias for Identity (`I`) is now accessible from `qml.ops`.
  [(#7200)](https://github.com/PennyLaneAI/pennylane/pull/7200)

* Two-qubit `QubitUnitary` gates no longer decompose into fundamental rotation gates; it now 
  decomposes into single-qubit `QubitUnitary` gates. This allows the decomposition system to
  further decompose single-qubit unitary gates more flexibly using different rotations.
  [(#7211)](https://github.com/PennyLaneAI/pennylane/pull/7211)

* The `gate_set` argument of :func:`~.transforms.decompose` now accepts `"X"`, `"Y"`, `"Z"`, `"H"`, 
  `"I"` as aliases for `"PauliX"`, `"PauliY"`, `"PauliZ"`, `"Hadamard"`, and `"Identity"`. These 
  aliases are also recognized as part of symbolic operators. For example, `"Adjoint(H)"` is now 
  accepted as an alias for `"Adjoint(Hadamard)"`.
  [(#7331)](https://github.com/PennyLaneAI/pennylane/pull/7331)

* PennyLane no longer validates that an operation has at least one wire, as having this check required the abstract
  interface to maintain a list of special implementations.
  [(#7327)](https://github.com/PennyLaneAI/pennylane/pull/7327)

<h3>Labs: a place for unified and rapid prototyping of research software 🧪</h3>

<<<<<<< HEAD
* The functions `parity_matrix` and `phase_polynomial` are now available in `pennylane.labs.phase_polynomials`.
  They allows to compute the efficient intermediate representation for CNOT circuits (parity matrix) and (CNOT, RZ) circuits (phase polynomial).
  They are important for CNOT routing algorithms and other quantum compilation routines.
=======
* A `parity_matrix` function is now available in `pennylane.labs.phase_polynomials`.
  It allows to compute the parity matrix of a CNOT circuit, which is an efficient intermediate representation.
  It is important for CNOT routing algorithms and other quantum compilation routines.
>>>>>>> bc09fb76
  [(#7229)](https://github.com/PennyLaneAI/pennylane/pull/7229)
  [(#7333)](https://github.com/PennyLaneAI/pennylane/pull/7333)

<h3>Breaking changes 💔</h3>

* The `return_type` property of `MeasurementProcess` has been removed. Please use `isinstance` for type checking instead.
  [(#7322)](https://github.com/PennyLaneAI/pennylane/pull/7322)

* The `KerasLayer` class in `qml.qnn.keras` has been removed because Keras 2 is no longer actively maintained.
  Please consider using a different machine learning framework, like :doc:`PyTorch <demos/tutorial_qnn_module_torch>` or :doc:`JAX <demos/tutorial_How_to_optimize_QML_model_using_JAX_and_Optax>`.
  [(#7320)](https://github.com/PennyLaneAI/pennylane/pull/7320)

* The `qml.gradients.hamiltonian_grad` function has been removed because this gradient recipe is no
  longer required with the :doc:`new operator arithmetic system </news/new_opmath>`.
  [(#7302)](https://github.com/PennyLaneAI/pennylane/pull/7302)

* Accessing terms of a tensor product (e.g., `op = X(0) @ X(1)`) via `op.obs` has been removed.
  [(#7324)](https://github.com/PennyLaneAI/pennylane/pull/7324)

* The `mcm_method` keyword argument in `qml.execute` has been removed.
  [(#7301)](https://github.com/PennyLaneAI/pennylane/pull/7301)

* The `inner_transform` and `config` keyword arguments in `qml.execute` have been removed.
  [(#7300)](https://github.com/PennyLaneAI/pennylane/pull/7300)

* `Sum.ops`, `Sum.coeffs`, `Prod.ops` and `Prod.coeffs` have been removed.
  [(#7304)](https://github.com/PennyLaneAI/pennylane/pull/7304)

* Specifying `pipeline=None` with `qml.compile` has been removed.
  [(#7307)](https://github.com/PennyLaneAI/pennylane/pull/7307)

* The `control_wires` argument in `qml.ControlledQubitUnitary` has been removed.
  Furthermore, the `ControlledQubitUnitary` no longer accepts `QubitUnitary` objects as arguments as its `base`.
  [(#7305)](https://github.com/PennyLaneAI/pennylane/pull/7305)

* `qml.tape.TapeError` has been removed.
  [(#7205)](https://github.com/PennyLaneAI/pennylane/pull/7205)

<h3>Deprecations 👋</h3>

* The :func:`qml.QNode.get_gradient_fn` method is now deprecated. Instead, use :func:`~.workflow.get_best_diff_method` to obtain the differentiation method.
  [(#7323)](https://github.com/PennyLaneAI/pennylane/pull/7323)

<h3>Internal changes ⚙️</h3>

* Test suites in `tests/transforms/test_defer_measurement.py` use analytic mocker devices to test numeric results.
  [(#7329)](https://github.com/PennyLaneAI/pennylane/pull/7329)

* Introduce module dependency management using `tach`.
  [(#7185)](https://github.com/PennyLaneAI/pennylane/pull/7185)

* Add new `pennylane.exceptions` module for custom errors and warnings.
  [(#7205)](https://github.com/PennyLaneAI/pennylane/pull/7205)

* Clean up `__init__.py` files in `math`, `ops`, `qaoa`, `tape` and `templates` to be explicit in what they import. 
  [(#7200)](https://github.com/PennyLaneAI/pennylane/pull/7200)
  
* The `Tracker` class has been moved into the `devices` module.
  [(#7281)](https://github.com/PennyLaneAI/pennylane/pull/7281)

* Moved functions that calculate rotation angles for unitary decompositions into an internal
  module `qml.math.decomposition`
  [(#7211)](https://github.com/PennyLaneAI/pennylane/pull/7211)

<h3>Documentation 📝</h3>

* The entry in the :doc:`/news/program_capture_sharp_bits` page for using program capture with Catalyst
  has been updated. Instead of using ``qjit(experimental_capture=True)``, Catalyst is now compatible 
  with the global toggles ``qml.capture.enable()`` and ``qml.capture.disable()`` for enabling and 
  disabling program capture.
  [(#7298)](https://github.com/PennyLaneAI/pennylane/pull/7298)

<h3>Bug fixes 🐛</h3>

* Fixes a bug where circuit execution fails with ``BlockEncode`` initialized with sparse matrices.
  [(#7285)](https://github.com/PennyLaneAI/pennylane/pull/7285)

* Adds an informative error if `qml.cond` is used with an abstract condition with
  jitting on `default.qubit` if capture is enabled.
  [(#7314)](https://github.com/PennyLaneAI/pennylane/pull/7314)

* Fixes a bug where using a ``StatePrep`` operation with `batch_size=1` did not work with ``default.mixed``.
  [(#7280)](https://github.com/PennyLaneAI/pennylane/pull/7280)

* Gradient transforms can now be used in conjunction with batch transforms with all interfaces.
  [(#7287)](https://github.com/PennyLaneAI/pennylane/pull/7287)

* Fixes a bug where the global phase was not being added in the ``QubitUnitary`` decomposition.  
  [(#7244)](https://github.com/PennyLaneAI/pennylane/pull/7244)
  [(#7270)](https://github.com/PennyLaneAI/pennylane/pull/7270)

* Using finite differences with program capture without x64 mode enabled now raises a warning.
  [(#7282)](https://github.com/PennyLaneAI/pennylane/pull/7282)

* When the `mcm_method` is specified to the `"device"`, the `defer_measurements` transform will 
  no longer be applied. Instead, the device will be responsible for all MCM handling.
  [(#7243)](https://github.com/PennyLaneAI/pennylane/pull/7243)

* Fixed coverage of `qml.liealg.CII` and `qml.liealg.AIII`.
  [(#7291)](https://github.com/PennyLaneAI/pennylane/pull/7291)

* Fixed a bug where the phase is used as the wire label for a `qml.GlobalPhase` when capture is enabled.
  [(#7211)](https://github.com/PennyLaneAI/pennylane/pull/7211)

<h3>Contributors ✍️</h3>

This release contains contributions from (in alphabetical order):

Guillermo Alonso-Linaje,
Astral Cai,
Yushao Chen,
Lillian Frederiksen,
Pietropaolo Frisoni,
Korbinian Kottmann,
Christina Lee,
Andrija Paurevic<|MERGE_RESOLUTION|>--- conflicted
+++ resolved
@@ -141,15 +141,9 @@
 
 <h3>Labs: a place for unified and rapid prototyping of research software 🧪</h3>
 
-<<<<<<< HEAD
 * The functions `parity_matrix` and `phase_polynomial` are now available in `pennylane.labs.phase_polynomials`.
   They allows to compute the efficient intermediate representation for CNOT circuits (parity matrix) and (CNOT, RZ) circuits (phase polynomial).
   They are important for CNOT routing algorithms and other quantum compilation routines.
-=======
-* A `parity_matrix` function is now available in `pennylane.labs.phase_polynomials`.
-  It allows to compute the parity matrix of a CNOT circuit, which is an efficient intermediate representation.
-  It is important for CNOT routing algorithms and other quantum compilation routines.
->>>>>>> bc09fb76
   [(#7229)](https://github.com/PennyLaneAI/pennylane/pull/7229)
   [(#7333)](https://github.com/PennyLaneAI/pennylane/pull/7333)
 
