--- conflicted
+++ resolved
@@ -135,8 +135,6 @@
   but for usage with new operator arithmetic.
   [(#5216)](https://github.com/PennyLaneAI/pennylane/pull/5216)
 
-<<<<<<< HEAD
-=======
 * The `qml.TrotterProduct` operator now supports error estimation functionality. 
   [(#5384)](https://github.com/PennyLaneAI/pennylane/pull/5384)
 
@@ -150,7 +148,6 @@
   SpectralNormError(6.166666666666668e-06)
   ```
 
->>>>>>> 04be3174
 <h3>Improvements 🛠</h3>
 
 * The `qml.is_commuting` function now accepts `Sum`, `SProd`, and `Prod` instances.
