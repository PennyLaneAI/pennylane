--- conflicted
+++ resolved
@@ -149,16 +149,13 @@
 
 <h3>Internal changes ⚙️</h3>
 
-<<<<<<< HEAD
 * The `grad` and `jacobian` primitives now store the function under `fn`. There is also now a single `grad_p`
   primitive for use in program capture.
   [(#8357)](https://github.com/PennyLaneAI/pennylane/pull/8357)
 
-=======
 * Fix all NumPy 1.X `DeprecationWarnings` in our source code.
   [(#8497)](https://github.com/PennyLaneAI/pennylane/pull/8497)
   
->>>>>>> ec1cc5f7
 * Update versions for `pylint`, `isort` and `black` in `format.yml`
   [(#8506)](https://github.com/PennyLaneAI/pennylane/pull/8506)
 
