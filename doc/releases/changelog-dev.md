:orphan:

# Release 0.28.0-dev (development release)

<h3>New features since last release</h3>

* New gradient transform `qml.gradients.spsa_grad` based on the idea of SPSA.
  [#3366](https://github.com/PennyLaneAI/pennylane/pull/3366)

  This new transform allows users to compute a single estimate of a quantum gradient
  using simultaneous perturbation of parameters and a stochastic approximation.
  Given some QNode `circuit` that takes, say, an argument `x`, the approximate
  gradient can be computed via

  ```pycon
  >>> dev = qml.device("default.qubit", wires=2)
  >>> x = pnp.array(0.4, requires_grad=True)
  >>> @qml.qnode(dev)
  ... def circuit(x):
  ...     qml.RX(x, 0)
  ...     qml.RX(x, 1)
  ...     return qml.expval(qml.PauliZ(0))
  >>> grad_fn = qml.gradients.spsa_grad(circuit, h=0.1, num_directions=1)
  >>> grad_fn(x)
  array(-0.38876964)
  ```

  The argument `num_directions` determines how many directions of simultaneous
  perturbation are used and therefore the number of circuit evaluations, up
  to a prefactor. See the
  [SPSA gradient transform documentation](https://docs.pennylane.ai/en/stable/code/api/pennylane.gradients.spsa_grad.html) for details.
  Note: The full SPSA optimization method is already available as `SPSAOptimizer`.

* Add the controlled CZ gate: CCZ.

  ```pycon
  >>> ccz = qml.CCZ(wires=[0, 1, 2])
  >>> matrix = ccz.compute_matrix()
  [[ 1  0  0  0  0  0  0  0]
   [ 0  1  0  0  0  0  0  0]
   [ 0  0  1  0  0  0  0  0]
   [ 0  0  0  1  0  0  0  0]
   [ 0  0  0  0  1  0  0  0]
   [ 0  0  0  0  0  1  0  0]
   [ 0  0  0  0  0  0  1  0]
   [ 0  0  0  0  0  0  0 -1]]
  ```

  [(#3408)](https://github.com/PennyLaneAI/pennylane/pull/3408)

* Add the controlled Hadamard gate.

  ```pycon
  >>> ch = qml.CH(wires=[0, 1])
  >>> matrix = ch.compute_matrix()
  [[ 1.          0.          0.          0.        ]
   [ 0.          1.          0.          0.        ]
   [ 0.          0.          0.70710678  0.70710678]
   [ 0.          0.          0.70710678 -0.70710678]]
  ```

  [(#3408)](https://github.com/PennyLaneAI/pennylane/pull/3408)

* Support custom measurement processes:
  * `SampleMeasurement`, `StateMeasurement` and `MeasurementTransform` classes have been added.
    They contain an abstract method to process samples/quantum state/quantum script.

  * Add `ExpectationMP`, `SampleMP`, `VarianceMP`, `ProbabilityMP`, `CountsMP`, `StateMP`,
    `VnEntropyMP`, `MutualInfoMP`, `ClassicalShadowMP` and `ShadowExpvalMP` classes.

  * Allow the execution of `SampleMeasurement`, `StateMeasurement` and `MeasurementTransform`
    measurement processes in `QubitDevice`.
    [(#3286)](https://github.com/PennyLaneAI/pennylane/pull/3286)
    [(#3388)](https://github.com/PennyLaneAI/pennylane/pull/3388)
    [(#3343)](https://github.com/PennyLaneAI/pennylane/pull/3343)
    [(#3288)](https://github.com/PennyLaneAI/pennylane/pull/3288)
    [(#3312)](https://github.com/PennyLaneAI/pennylane/pull/3312)
    [(#3287)](https://github.com/PennyLaneAI/pennylane/pull/3287)
    [(#3292)](https://github.com/PennyLaneAI/pennylane/pull/3292)
    [(#3287)](https://github.com/PennyLaneAI/pennylane/pull/3287)
    [(#3326)](https://github.com/PennyLaneAI/pennylane/pull/3326)
    [(#3327)](https://github.com/PennyLaneAI/pennylane/pull/3327)
    [(#3388)](https://github.com/PennyLaneAI/pennylane/pull/3388)
    [(#3388)](https://github.com/PennyLaneAI/pennylane/pull/3388)
    [(#3439)](https://github.com/PennyLaneAI/pennylane/pull/3439)
    [(#3466)](https://github.com/PennyLaneAI/pennylane/pull/3466)

* Functionality for fetching symbols and geometry of a compound from the PubChem Database using `qchem.mol_data`.
  [(#3289)](https://github.com/PennyLaneAI/pennylane/pull/3289)
  [(#3378)](https://github.com/PennyLaneAI/pennylane/pull/3378)

  ```pycon
  >>> mol_data("BeH2")
  (['Be', 'H', 'H'],
  array([[ 4.79405604,  0.29290815,  0.        ],
         [ 3.77946   , -0.29290815,  0.        ],
         [ 5.80884105, -0.29290815,  0.        ]]))

  >>> mol_data(223, "CID")
  (['N', 'H', 'H', 'H', 'H'],
  array([[ 4.79404621,  0.        ,  0.        ],
         [ 5.80882913,  0.5858151 ,  0.        ],
         [ 3.77945225, -0.5858151 ,  0.        ],
         [ 4.20823111,  1.01459396,  0.        ],
         [ 5.3798613 , -1.01459396,  0.        ]]))
  ```

* New basis sets, `6-311g` and `CC-PVDZ`, are added to the qchem basis set repo.
  [#3279](https://github.com/PennyLaneAI/pennylane/pull/3279)

* Added a `pauli_decompose()` which takes a hermitian matrix and decomposes it in the
  Pauli basis, returning it either as a `Hamiltonian` or `PauliSentence` instance.
  [(#3384)](https://github.com/PennyLaneAI/pennylane/pull/3384)

  ```pycon
  >>> mat = np.array([[1, 1], [1, -1]])
  >>> h = qml.pauli_decompose(mat)
  >>> print(h)
    (1.0) [X0]
  + (1.0) [Z0]
  >>> ps = qml.pauli_decompose(mat, pauli=True, wire_order=["a"])
  >>> print(ps)
  1.0 * X(a)
  + 1.0 * Z(a)
  ```

* New `pauli_sentence()` function which takes native `Operator` or `Hamiltonian`
  instances representing a linear combination of Pauli words and returns
  the equivalent `PauliSentence`.
  [(#3389)](https://github.com/PennyLaneAI/pennylane/pull/3389)

  ```pycon
  >>> op = 1.23 * qml.prod(qml.PauliX(wires=0), qml.PauliZ(wires=1))
  >>> op
  1.23*(PauliX(wires=[0]) @ PauliZ(wires=[1]))
  >>> h = qml.Hamiltonian([1.23], [qml.PauliX(wires=0) @ qml.PauliZ(wires=1)])
  >>> print(h)
    (1.23) [X0 Z1]
  >>> qml.pauli.pauli_sentence(op)
  1.23 * Z(1) @ X(0)
  >>> qml.pauli.pauli_sentence(h)
  1.23 * X(0) @ Z(1)
  ```

* Added two new methods `operation()`, `hamiltonian()` for both `PauliSentence` and `PauliWord` classes to generate an equivalent PennyLane
  `Operation` or `Hamiltonian` instance from a `PauliSentence` or `PauliWord` one.
  [(#3391)](https://github.com/PennyLaneAI/pennylane/pull/3391)

  ```pycon
  >>> pw = qml.pauli.PauliWord({0: 'X', 1: 'Y'})
  >>> print(pw.operation())
  PauliX(wires=[0]) @ PauliY(wires=[1])
  >>> print(pw.hamiltonian())
    (1) [X0 Y1]
  >>>
  >>> ps = qml.pauli.PauliSentence({pw: -1.23})
  >>> print(ps.operation())
  -1.23*(PauliX(wires=[0]) @ PauliY(wires=[1]))
  >>> print(ps.hamiltonian())
    (-1.23) [X0 Y1]
  ```

* Added a new gate operation `FermionicSWAP`, which implements the exchange of spin orbitals
  representing fermionic-modes while maintaining proper anti-symmetrization.
  [(#3380)](https://github.com/PennyLaneAI/pennylane/pull/3380)

  An example circuit that uses `FermionicSWAP` operation is:

  ```python
  dev = qml.device('default.qubit', wires=2)

  @qml.qnode(dev)
  def circuit(phi):
      qml.BasisState(np.array([0, 1]), wires=[0, 1])
      qml.FermionicSWAP(phi, wires=[0, 1])
      return qml.state()
  ```

  If we run this circuit, we will get the following output

  ```pycon
  >>> circuit(0.1)
  array([0.+0.j, 0.9975+0.04992j, 0.0025-0.04992j, 0.+0.j])
  ```

* New parametric qubit ops `qml.CPhaseShift00`, `qml.CPhaseShift01` and `qml.CPhaseShift10` which perform a phaseshift, similar to `qml.ControlledPhaseShift` but on different positions of the state vector.
  [(#2715)](https://github.com/PennyLaneAI/pennylane/pull/2715)

* Support for purity computation is added. The `qml.math.purity` function computes the purity from a state vector or a density matrix:

  [(#3290)](https://github.com/PennyLaneAI/pennylane/pull/3290)

  ```pycon
  >>> x = [1, 0, 0, 1] / np.sqrt(2)
  >>> qml.math.purity(x, [0, 1])
  1.0
  >>> qml.math.purity(x, [0])
  0.5

  >>> x = [[1 / 2, 0, 0, 0], [0, 0, 0, 0], [0, 0, 0, 0], [0, 0, 0, 1 / 2]]
  >>> qml.math.purity(x, [0, 1])
  0.5
  ```

  The `qml.qinfo.purity` can be used to transform a QNode returning a state to a function that returns the purity:

  ```python3
  dev = qml.device("default.mixed", wires=2)

  @qml.qnode(dev)
  def circuit(x):
    qml.IsingXX(x, wires=[0, 1])
    return qml.state()
  ```

  ```pycon
  >>> qml.qinfo.purity(circuit, wires=[0])(np.pi / 2)
  0.5
  >>> qml.qinfo.purity(circuit, wires=[0, 1])(np.pi / 2)
  1.0
  ```

  Taking the gradient is also supported:

  ```pycon
  >>> param = np.array(np.pi / 4, requires_grad=True)
  >>> qml.grad(qml.qinfo.purity(circuit, wires=[0]))(param)
  -0.5
  ```

<h3>Improvements</h3>

* The `qml.is_pauli_word` now supports instances of `Hamiltonian`.
  [(#3389)](https://github.com/PennyLaneAI/pennylane/pull/3389)

* Support calling `qml.probs()`, `qml.counts()` and `qml.sample()` with no arguments to measure all
  wires. Calling any measurement with an empty wire list will raise an error.
  [#3299](https://github.com/PennyLaneAI/pennylane/pull/3299)

* Made `gradients.finite_diff` more convenient to use with custom data type observables/devices.
  [(#3426)](https://github.com/PennyLaneAI/pennylane/pull/3426)

* The `qml.ISWAP` gate is now natively supported on `default.mixed`, improving on its efficiency.
  [(#3284)](https://github.com/PennyLaneAI/pennylane/pull/3284)

* Added more input validation to `hamiltonian_expand` such that Hamiltonian objects with no terms raise an error.
  [(#3339)](https://github.com/PennyLaneAI/pennylane/pull/3339)

* Continuous integration checks are now performed for Python 3.11 and Torch v1.13. Python 3.7 is dropped.
  [(#3276)](https://github.com/PennyLaneAI/pennylane/pull/3276)

* `qml.Tracker` now also logs results in `tracker.history` when tracking execution of a circuit.
   [(#3306)](https://github.com/PennyLaneAI/pennylane/pull/3306)

* Improve performance of `Wires.all_wires`.
  [(#3302)](https://github.com/PennyLaneAI/pennylane/pull/3302)

* A representation has been added to the `Molecule` class.
  [(#3364)](https://github.com/PennyLaneAI/pennylane/pull/3364)

* Add detail to the error message when the `insert` transform
  fails to diagonalize non-qubit-wise-commuting observables.
  [(#3381)](https://github.com/PennyLaneAI/pennylane/pull/3381)

* Extended the `qml.equal` function to `Hamiltonian` and `Tensor` objects.
  [(#3390)](https://github.com/PennyLaneAI/pennylane/pull/3390)

* Remove private `_wires` setter from the `Controlled.map_wires` method.
  [(#3405)](https://github.com/PennyLaneAI/pennylane/pull/3405)

* `QuantumTape._process_queue` has been moved to `qml.queuing.process_queue` to disentangle
  its functionality from the `QuantumTape` class.
  [(#3401)](https://github.com/PennyLaneAI/pennylane/pull/3401)

* Adds `qml.tape.make_qscript` for converting a quantum function into a quantum script.
  Replaces `qml.transforms.make_tape` with `make_qscript`.
  [(#3429)](https://github.com/PennyLaneAI/pennylane/pull/3429)

* Add a UserWarning when creating a `Tensor` object with overlapping wires,
  informing that this can in some cases lead to undefined behaviour.
  [(#3459)](https://github.com/PennyLaneAI/pennylane/pull/3459)

* Extended the `qml.equal` function to `Controlled` and `ControlledOp` objects.
  [(#3463)](https://github.com/PennyLaneAI/pennylane/pull/3463)

* Replace (almost) all instances of `with QuantumTape()` with `QuantumScript` construction.
  [(#3454)](https://github.com/PennyLaneAI/pennylane/pull/3454)

* Adds support for devices disregarding observable grouping indices in Hamiltonians through
  the optional `use_grouping` attribute.
  [(#3456)](https://github.com/PennyLaneAI/pennylane/pull/3456)

<<<<<<< HEAD
* Add the optional argument lazy=True to functions qml.s_prod, qml.prod and qml.op_sum to allow simplification.
  [(#3483)](https://github.com/PennyLaneAI/pennylane/pull/3483)

=======
* Reduce usage of `MeasurementProcess.return_type`. Use `isinstance` checks instead.
  [(#3399)](https://github.com/PennyLaneAI/pennylane/pull/3399)
  
>>>>>>> fd44845f
<h4>Return types project</h4>

* The autograd interface for the new return types now supports devices with shot vectors.
  [(#3374)](https://github.com/PennyLaneAI/pennylane/pull/3374)

  Example with a single measurement:

  ```python
  dev = qml.device("default.qubit", wires=1, shots=[1000, 2000, 3000])

  @qml.qnode(dev, diff_method="parameter-shift")
  def circuit(a):
      qml.RY(a, wires=0)
      qml.RX(0.2, wires=0)
      return qml.expval(qml.PauliZ(0))

  def cost(a):
      return qml.math.stack(circuit(a))
  ```

  ```pycon
  >>> qml.enable_return()
  >>> a = np.array(0.4)
  >>> circuit(a)
  (array(0.902), array(0.922), array(0.896))
  >>> cost(a)
  array([0.9       , 0.907     , 0.89733333])
  >>> qml.jacobian(cost)(a)
  array([-0.391     , -0.389     , -0.38433333])
  ```

  Example with multiple measurements:

  ```python
  dev = qml.device("default.qubit", wires=2, shots=[1000, 2000, 3000])

  @qml.qnode(dev, diff_method="parameter-shift")
  def circuit(a):
      qml.RY(a, wires=0)
      qml.RX(0.2, wires=0)
      qml.CNOT(wires=[0, 1])
      return qml.expval(qml.PauliZ(0)), qml.probs([0, 1])

  def cost(a):
      res = circuit(a)
      return qml.math.stack([qml.math.hstack(r) for r in res])
  ```

  ```pycon
  >>> circuit(a)
  ((array(0.904), array([0.952, 0.   , 0.   , 0.048])),
   (array(0.915), array([0.9575, 0.    , 0.    , 0.0425])),
   (array(0.902), array([0.951, 0.   , 0.   , 0.049])))
  >>> cost(a)
  array([[0.91      , 0.955     , 0.        , 0.        , 0.045     ],
         [0.895     , 0.9475    , 0.        , 0.        , 0.0525    ],
         [0.90666667, 0.95333333, 0.        , 0.        , 0.04666667]])
  >>> qml.jacobian(cost)(a)
  array([[-0.37      , -0.185     ,  0.        ,  0.        ,  0.185     ],
         [-0.409     , -0.2045    ,  0.        ,  0.        ,  0.2045    ],
         [-0.37133333, -0.18566667,  0.        ,  0.        ,  0.18566667]])
  ```

* The TensorFlow interface for the new return types now supports devices with shot vectors.
  [(#3400)](https://github.com/PennyLaneAI/pennylane/pull/3400)

  Example with a single measurement:

  ```python
  dev = qml.device("default.qubit", wires=1, shots=[1000, 2000, 3000])

  @qml.qnode(dev, diff_method="parameter-shift", interface="tf")
  def circuit(a):
      qml.RY(a, wires=0)
      qml.RX(0.2, wires=0)
      return qml.expval(qml.PauliZ(0))
  ```

  ```
  >>> qml.enable_return()
  >>> a = tf.Variable(0.4)
  >>> with tf.GradientTape() as tape:
  ...     res = circuit(a)
  ...     res = tf.stack(res)
  ...
  >>> res
  <tf.Tensor: shape=(3,), dtype=float64, numpy=array([0.902     , 0.904     , 0.89533333])>
  >>> tape.jacobian(res, a)
  <tf.Tensor: shape=(3,), dtype=float64, numpy=array([-0.365     , -0.3765    , -0.37533333])>
  ```

  Example with multiple measurements:

  ```python
  dev = qml.device("default.qubit", wires=2, shots=[1000, 2000, 3000])

  @qml.qnode(dev, diff_method="parameter-shift", interface="tf")
  def circuit(a):
      qml.RY(a, wires=0)
      qml.RX(0.2, wires=0)
      qml.CNOT(wires=[0, 1])
      return qml.expval(qml.PauliZ(0)), qml.probs([0, 1])
  ```

  ```
  >>> with tf.GradientTape() as tape:
  ...     res = circuit(a)
  ...     res = tf.stack([tf.experimental.numpy.hstack(r) for r in res])
  ...
  >>> res
  <tf.Tensor: shape=(3, 5), dtype=float64, numpy=
  array([[0.902, 0.951, 0.   , 0.   , 0.049],
         [0.898, 0.949, 0.   , 0.   , 0.051],
         [0.892, 0.946, 0.   , 0.   , 0.054]])>
  >>> tape.jacobian(res, a)
  <tf.Tensor: shape=(3, 5), dtype=float64, numpy=
  array([[-0.345     , -0.1725    ,  0.        ,  0.        ,  0.1725    ],
         [-0.383     , -0.1915    ,  0.        ,  0.        ,  0.1915    ],
         [-0.38466667, -0.19233333,  0.        ,  0.        ,  0.19233333]])>
  ```

* The JAX-JIT interface now supports gradient transforms and device gradient execution in `backward` mode with the new
  return types system.
  [(#3235)](https://github.com/PennyLaneAI/pennylane/pull/3235)

  ```python
  import pennylane as qml
  import jax
  from jax import numpy as jnp

  jax.config.update("jax_enable_x64", True)

  qml.enable_return()

  dev = qml.device("lightning.qubit", wires=2)

  @jax.jit
  @qml.qnode(dev, interface="jax-jit", diff_method="parameter-shift")
  def circuit(a, b):
      qml.RY(a, wires=0)
      qml.RX(b, wires=0)
      return qml.expval(qml.PauliZ(0)), qml.expval(qml.PauliZ(1))

  a, b = jnp.array(1.0), jnp.array(2.0)
  ```

  ```pycon
  >>> jax.jacobian(circuit, argnums=[0, 1])(a, b)
  ((DeviceArray(0.35017549, dtype=float64, weak_type=True),
  DeviceArray(-0.4912955, dtype=float64, weak_type=True)),
  (DeviceArray(5.55111512e-17, dtype=float64, weak_type=True),
  DeviceArray(0., dtype=float64, weak_type=True)))
  ```

* Updated `qml.transforms.split_non_commuting` to support the new return types.
  [(#3414)](https://github.com/PennyLaneAI/pennylane/pull/3414)

* Updated `qml.transforms.mitigate_with_zne` to support the new return types.
  [(#3415)](https://github.com/PennyLaneAI/pennylane/pull/3415)

* Updated `qml.transforms.metric_tensor`, `qml.transforms.adjoint_metric_tensor`,
  `qml.qinfo.classical_fisher`, and `qml.qinfo.quantum_fisher` to support the new return types.
  [(#3449)](https://github.com/PennyLaneAI/pennylane/pull/3449)

* File `qcut.py` in `qml.transforms` reorganized into multiple files in `qml.transforms.qcut`
  [3413](https://github.com/PennyLaneAI/pennylane/pull/3413)

<h3>Breaking changes</h3>

* The `log_base` attribute has been moved from `MeasurementProcess` to the new `VnEntropyMP` and
  `MutualInfoMP` classes, which inherit from `MeasurementProcess`.
  [(#3326)](https://github.com/PennyLaneAI/pennylane/pull/3326)

* Python 3.7 support is no longer maintained.
  [(#3276)](https://github.com/PennyLaneAI/pennylane/pull/3276)

* Removed `qml.utils.decompose_hamiltonian()`, please use `qml.pauli_decompose()` instead.
  [(#3384)](https://github.com/PennyLaneAI/pennylane/pull/3384)

* Instead of having an `OrderedDict` attribute called `_queue`, `AnnotatedQueue` now inherits from
  `OrderedDict` and encapsulates the queue. Consequentially, this also applies to the `QuantumTape`
  class which inherits from `AnnotatedQueue`.
  [(#3401)](https://github.com/PennyLaneAI/pennylane/pull/3401)

* Change class name `ShadowMeasurementProcess` to `ClassicalShadow`, to be consistent with the
  `qml.classical_shadow` function name.
  [(#3388)](https://github.com/PennyLaneAI/pennylane/pull/3388)

* The method `qml.Operation.get_parameter_shift` is removed. The `gradients` module should be used
  for general parameter-shift rules instead.
  [(#3419)](https://github.com/PennyLaneAI/pennylane/pull/3419)

* Changed the signature of the `QubitDevice.statistics` method from

  ```python
  def statistics(self, observables, shot_range=None, bin_size=None, circuit=None):
  ```

  to

  ```python
  def statistics(self, circuit: QuantumScript, shot_range=None, bin_size=None):
  ```

  [(#3421)](https://github.com/PennyLaneAI/pennylane/pull/3421)

* The `MeasurementProcess.return_type` argument has been removed from the `__init__` method. Now
  it is a property of the class.
  [(#3434)](https://github.com/PennyLaneAI/pennylane/pull/3434)

* The `MeasurementProcess` class is now an abstract class.
  [(#3434)](https://github.com/PennyLaneAI/pennylane/pull/3434)

<h3>Deprecations</h3>

Deprecations cycles are tracked at [doc/developement/deprecations.rst](https://docs.pennylane.ai/en/latest/development/deprecations.html).

* The following deprecated methods are removed:
  [(#3281)](https://github.com/PennyLaneAI/pennylane/pull/3281/)

  * `qml.tape.get_active_tape`: Use `qml.QueuingManager.active_context()`
  * `qml.transforms.qcut.remap_tape_wires`: Use `qml.map_wires`
  * `qml.tape.QuantumTape.inv()`: Use `qml.tape.QuantumTape.adjoint()`
  * `qml.tape.stop_recording()`: Use `qml.QueuingManager.stop_recording()`
  * `qml.tape.QuantumTape.stop_recording()`: Use `qml.QueuingManager.stop_recording()`
  * `qml.QueuingContext` is now `qml.QueuingManager`
  * `QueuingManager.safe_update_info` and `AnnotatedQueue.safe_update_info`: Use plain `update_info`

* `qml.transforms.measurement_grouping` has been deprecated. Use `qml.transforms.hamiltonian_expand` instead.
  [(#3417)](https://github.com/PennyLaneAI/pennylane/pull/3417)

* The `observables` argument in `QubitDevice.statistics` is deprecated. Please use `circuit`
  instead.
  [(#3433)](https://github.com/PennyLaneAI/pennylane/pull/3433)

* The `seed_recipes` argument in `qml.classical_shadow` and `qml.shadow_expval` is deprecated.
  A new argument `seed` has been added, which defaults to None and can contain an integer with the
  wanted seed.
  [(#3388)](https://github.com/PennyLaneAI/pennylane/pull/3388)

* `make_tape` is deprecated. Please use `qml.tape.make_qscript` instead.
  [(#3478)](https://github.com/PennyLaneAI/pennylane/pull/3478)

<h3>Documentation</h3>

* Adds developer documentation for the queuing module.
  [(#3268)](https://github.com/PennyLaneAI/pennylane/pull/3268)

* Corrects more mentions for diagonalizing gates for all relevant operations. The docstrings for `compute_eigvals` used
  to say that the diagonalizing gates implemented $U$, the unitary such that $O = U \Sigma U^{\dagger}$, where $O$ is
  the original observable and $\Sigma$ a diagonal matrix. However, the diagonalizing gates actually implement
  $U^{\dagger}$, since $\langle \psi | O | \psi \rangle = \langle \psi | U \Sigma U^{\dagger} | \psi \rangle$, making
  $U^{\dagger} | \psi \rangle$ the actual state being measured in the $Z$-basis.
  [(#3409)](https://github.com/PennyLaneAI/pennylane/pull/3409)

<h3>Bug fixes</h3>

* Fixed a bug where `hamiltonian_expand` didn't preserve the type of the inputted results in its output.
  [(#3339)](https://github.com/PennyLaneAI/pennylane/pull/3339)

* Fixed a bug that made `gradients.param_shift` raise an error when used with unshifted terms only
  in a custom recipe, and when using any unshifted terms at all under the new return type system.
  [(#3177)](https://github.com/PennyLaneAI/pennylane/pull/3177)

* Original tape `_obs_sharing_wires` attribute is updated during its expansion.
  [(#3293)](https://github.com/PennyLaneAI/pennylane/pull/3293)

* Small fix of `MeasurementProcess.map_wires`, where both the `self.obs` and `self._wires`
  attributes were modified.
  [(#3292)](https://github.com/PennyLaneAI/pennylane/pull/3292)

* An issue with `drain=False` in the adaptive optimizer is fixed. Before the fix, the operator pool
  needed to be re-constructed inside the optimization pool when `drain=False`. With the new fix,
  this reconstruction is not needed.
  [(#3361)](https://github.com/PennyLaneAI/pennylane/pull/3361)

* If the device originally has no shots but finite shots are dynamically specified, Hamiltonian
  expansion now occurs.
  [(#3369)](https://github.com/PennyLaneAI/pennylane/pull/3369)

* `qml.matrix(op)` now fails if the operator truly has no matrix (eg. `Barrier`) to match `op.matrix()`
  [(#3386)](https://github.com/PennyLaneAI/pennylane/pull/3386)

* The `pad_with` argument in the `AmplitudeEmbedding` template is now compatible
  with all interfaces
  [(#3392)](https://github.com/PennyLaneAI/pennylane/pull/3392)

* Fixed a bug where a QNode returning `qml.sample` would produce incorrect results when
  run on a device defined with a shot vector.
  [(#3422)](https://github.com/PennyLaneAI/pennylane/pull/3422)

<h3>Contributors</h3>

This release contains contributions from (in alphabetical order):

Juan Miguel Arrazola
Utkarsh Azad
Astral Cai
Isaac De Vlugt
Pieter Eendebak
Lillian M. A. Frederiksen
Katharine Hyatt
Soran Jahangiri
Edward Jiang
Christina Lee
Albert Mitjans Coma
Romain Moyard
Kevin Shen
Matthew Silverman
Jay Soni
Antal Száva
David Wierichs
Moritz Willmann<|MERGE_RESOLUTION|>--- conflicted
+++ resolved
@@ -290,15 +290,13 @@
   the optional `use_grouping` attribute.
   [(#3456)](https://github.com/PennyLaneAI/pennylane/pull/3456)
 
-<<<<<<< HEAD
 * Add the optional argument lazy=True to functions qml.s_prod, qml.prod and qml.op_sum to allow simplification.
   [(#3483)](https://github.com/PennyLaneAI/pennylane/pull/3483)
 
-=======
 * Reduce usage of `MeasurementProcess.return_type`. Use `isinstance` checks instead.
   [(#3399)](https://github.com/PennyLaneAI/pennylane/pull/3399)
   
->>>>>>> fd44845f
+
 <h4>Return types project</h4>
 
 * The autograd interface for the new return types now supports devices with shot vectors.
