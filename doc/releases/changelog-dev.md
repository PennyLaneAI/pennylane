:orphan:

# Release 0.22.0-dev (development release)

<h3>New features since last release</h3>

* The text based drawer accessed via `qml.draw` has been overhauled. The new drawer has 
  a `decimals` keyword for controlling parameter rounding, a different algorithm for determining positions, 
  deprecation of the `charset` keyword, and minor cosmetic changes.
  [(#2128)](https://github.com/PennyLaneAI/pennylane/pull/2128)

  ```
  @qml.qnode(qml.device('lightning.qubit', wires=2))
  def circuit(a, w):
      qml.Hadamard(0)
      qml.CRX(a, wires=[0, 1])
      qml.Rot(*w, wires=[1])
      qml.CRX(-a, wires=[0, 1])
      return qml.expval(qml.PauliZ(0) @ qml.PauliZ(1))
  ```
  ```
    >>> print(qml.draw(circuit, decimals=2)(a=2.3, w=[1.2, 3.2, 0.7]))
    0: ──H─╭C─────────────────────────────╭C─────────┤ ╭<Z@Z>
    1: ────╰RX(2.30)──Rot(1.20,3.20,0.70)─╰RX(-2.30)─┤ ╰<Z@Z>
  ```

* Parametric operations now have the `parameter_frequencies`
  method that returns the frequencies with which a parameter
  enters a circuit when using the operation.
  [(#2180)](https://github.com/PennyLaneAI/pennylane/pull/2180)

  The frequencies can be used for circuit analysis, optimization
  via the `RotosolveOptimizer` and differentiation with the
  parameter-shift rule. They assume that the circuit returns
  expectation values or probabilities, for a variance
  measurement the frequencies will differ.

* Continued development of the circuit-cutting compiler:

  A method for converting a quantum tape to a directed multigraph that is amenable
  to graph partitioning algorithms for circuit cutting has been added.
  [(#2107)](https://github.com/PennyLaneAI/pennylane/pull/2107)

  A method to replace `WireCut` nodes in a directed multigraph with `MeasureNode`
  and `PrepareNode` placeholders has been added.
  [(#2124)](https://github.com/PennyLaneAI/pennylane/pull/2124)

  A method has been added that takes a directed multigraph with `MeasureNode` and
  `PrepareNode` placeholders and fragments into subgraphs and a communication graph.
  [(#2153)](https://github.com/PennyLaneAI/pennylane/pull/2153)

  A differentiable tensor contraction function `contract_tensors` has been
  added.
  [(#2158)](https://github.com/PennyLaneAI/pennylane/pull/2158)

<h3>Improvements</h3>

* Added a new `partition_pauli_group` function to the `grouping` module for
  efficiently measuring the `N`-qubit Pauli group with `3 ** N`
  qubit-wise commuting terms.
  [(#2185)](https://github.com/PennyLaneAI/pennylane/pull/2185)
  
  ```pycon
  >>> qml.grouping.partition_pauli_group(3)
  [['III', 'IIZ', 'IZI', 'IZZ', 'ZII', 'ZIZ', 'ZZI', 'ZZZ'],
   ['IIX', 'IZX', 'ZIX', 'ZZX'],
   ['IIY', 'IZY', 'ZIY', 'ZZY'],
   ['IXI', 'IXZ', 'ZXI', 'ZXZ'],
   ['IXX', 'ZXX'],
   ['IXY', 'ZXY'],
   ['IYI', 'IYZ', 'ZYI', 'ZYZ'],
   ['IYX', 'ZYX'],
   ['IYY', 'ZYY'],
   ['XII', 'XIZ', 'XZI', 'XZZ'],
   ['XIX', 'XZX'],
   ['XIY', 'XZY'],
   ['XXI', 'XXZ'],
   ['XXX'],
   ['XXY'],
   ['XYI', 'XYZ'],
   ['XYX'],
   ['XYY'],
   ['YII', 'YIZ', 'YZI', 'YZZ'],
   ['YIX', 'YZX'],
   ['YIY', 'YZY'],
   ['YXI', 'YXZ'],
   ['YXX'],
   ['YXY'],
   ['YYI', 'YYZ'],
   ['YYX'],
   ['YYY']]
  ```

<h3>Breaking changes</h3>

* The `MultiControlledX` operation now accepts a single `wires` keyword argument for both `control_wires` and `wires`.
  The single `wires` keyword should be all the control wires followed by a single target wire. 
  [(#2121)](https://github.com/PennyLaneAI/pennylane/pull/2121)

<h3>Deprecations</h3>

<h3>Bug fixes</h3>

* The operation `OrbitalRotation` previously was wrongfully registered to satisfy
  the four-term parameter shift rule, it now will be decomposed instead when
  using the parameter-shift rule.
  [(#2180)](https://github.com/PennyLaneAI/pennylane/pull/2180)

<h3>Documentation</h3>

* Fixes the example for using `qml.sample` with `jax.jit`.
  [(#2196)](https://github.com/PennyLaneAI/pennylane/pull/2196)

* The ``pennylane.numpy`` subpackage is now included in the PennyLane
  API documentation.
  [(#2179)](https://github.com/PennyLaneAI/pennylane/pull/2179)

* Improves the documentation of `RotosolveOptimizer` regarding the
  usage of the passed `substep_optimizer` and its keyword arguments.
  [(#2160)](https://github.com/PennyLaneAI/pennylane/pull/2160)

<h3>Contributors</h3>

This release contains contributions from (in alphabetical order):

<<<<<<< HEAD
Thomas Bromley, Anthony Hayes, Josh Izaac, Christina Lee, Maria Fernanda Morris, David Wierichs
=======
Thomas Bromley, Anthony Hayes, Josh Izaac, Maria Fernanda Morris, Antal Száva,
David Wierichs
>>>>>>> 00cdc925
<|MERGE_RESOLUTION|>--- conflicted
+++ resolved
@@ -123,9 +123,5 @@
 
 This release contains contributions from (in alphabetical order):
 
-<<<<<<< HEAD
-Thomas Bromley, Anthony Hayes, Josh Izaac, Christina Lee, Maria Fernanda Morris, David Wierichs
-=======
-Thomas Bromley, Anthony Hayes, Josh Izaac, Maria Fernanda Morris, Antal Száva,
+Thomas Bromley, Anthony Hayes, Josh Izaac, Christina Lee, Maria Fernanda Morris, Antal Száva,
 David Wierichs
->>>>>>> 00cdc925
