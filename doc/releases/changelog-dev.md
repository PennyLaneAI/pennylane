--- conflicted
+++ resolved
@@ -303,26 +303,17 @@
   [(#2836)](https://github.com/PennyLaneAI/pennylane/pull/2836)
 
 * Added `arithmetic_depth` property and `simplify` method to the `Operator`, `Sum`, `Adjoint`
-<<<<<<< HEAD
   and `SProd` operators so that users can reduce the depth of nested operators.
-
-  ```pycon
-  >>> sum_op = qml.ops.Sum(qml.RX(phi=1.23, wires=0), qml.ops.Sum(qml.RZ(phi=3.14, wires=0), qml.PauliZ(0)))
-=======
-and `SProd` operators so that users can reduce the depth of nested operators.
   [(#2835)](https://github.com/PennyLaneAI/pennylane/pull/2835)
 
   ```pycon
   >>> sum_op = qml.ops.Sum(qml.RX(phi=1.23, wires=0), qml.ops.Sum(qml.RZ(phi=3.14, wires=0), qml.PauliX(0)))
->>>>>>> 7c2cdf9c
   >>> sum_op.arithmetic_depth
   2
   >>> simplified_op = sum_op.simplify()
   >>> simplified_op.arithmetic_depth
   1
   ```
-<<<<<<< HEAD
-=======
 
 * `qml.simplify` can now be used instead of using each operator's simplify method.
   [(#2854)](https://github.com/PennyLaneAI/pennylane/pull/2854)
@@ -336,7 +327,6 @@
       if simplify:
           qml.simplify(op)
       return qml.expval(qml.PauliZ(0))
->>>>>>> 7c2cdf9c
 
   print(qml.draw(circuit)(1.2, simplify=False))
   print(qml.draw(circuit)(1.2))
