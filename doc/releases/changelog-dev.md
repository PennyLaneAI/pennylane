--- conflicted
+++ resolved
@@ -138,15 +138,13 @@
 
 <h3>Improvements</h3>
 
-<<<<<<< HEAD
 * Some methods of the `QuantumTape` class have been simplified and reordered to
   improve both readability and performance. The `Wires.all_wires` method has been rewritten
   to improve performance.
   [(#2963)](https://github.com/PennyLaneAI/pennylane/pull/2963)
-=======
+
 * The `qml.qchem.molecular_hamiltonian` function is modified to support observable grouping.
   [(#2997)](https://github.com/PennyLaneAI/pennylane/pull/2997)
->>>>>>> 345452a8
 
 * `qml.ops.op_math.Controlled` now has basic decomposition functionality.
   [(#2938)](https://github.com/PennyLaneAI/pennylane/pull/2938)
