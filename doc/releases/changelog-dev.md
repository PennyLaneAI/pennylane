--- conflicted
+++ resolved
@@ -271,15 +271,11 @@
   or a product of identities.
   [(#3016)](https://github.com/PennyLaneAI/pennylane/pull/3016)
 
-<<<<<<< HEAD
-* New `null.qubit` device. The `null.qubit`performs no operations or memory allocations. It inherits directly from default.qubit and should support all Numpy-interface functionality.
-=======
 * `__repr__` and `label` methods are more correct and meaningful for Operators with an arithmetic
   depth greater than 0. The `__repr__` for `Controlled` show `control_wires` instead of `wires`.
   [(#3013)](https://github.com/PennyLaneAI/pennylane/pull/3013)
 
-* New `null.qubit` device. The `null.qubit` no-ops all operations and memory allocations. It inherits directly from default.qubit and should support all Numpy-interface functionality.
->>>>>>> c8cd2531
+* New `null.qubit` device. The `null.qubit`performs no operations or memory allocations. It inherits directly from default.qubit and should support all Numpy-interface functionality.
 
 <h3>Breaking changes</h3>
 
