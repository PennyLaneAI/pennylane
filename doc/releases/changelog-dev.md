
# Release 0.43.0-dev (development release)

<h3>New features since last release</h3>

* Dynamic wire allocation with `qml.allocation.allocate` can now be executed on `default.qubit`.
  [(#7718)](https://github.com/PennyLaneAI/pennylane/pull/7718)

  ```python
  @qml.qnode(qml.device('default.qubit'))
  def c():
      with qml.allocate(1) as wires:
          qml.H(wires)
          qml.CNOT((wires[0], 0))
      return qml.probs(wires=0)

  c()
  ```
  ```
  array([0.5, 0.5])
  ```

* A new :func:`~.ops.op_math.change_basis_op` function and :class:`~.ops.op_math.ChangeOpBasis` class were added,
  which allow a compute-uncompute pattern (U V U†) to be represented by a single operator.
  A corresponding decomposition rule has been added to support efficiently controlling the pattern,
  in which only the central (target) operator is controlled, and not U or U†.
  [(#8023)](https://github.com/PennyLaneAI/pennylane/pull/8023)
  [(#8070)](https://github.com/PennyLaneAI/pennylane/pull/8070)

* A new keyword argument ``partial`` has been added to :class:`qml.Select`. It allows for 
  simplifications in the decomposition of ``Select`` under the assumption that the state of the
  control wires has no overlap with computational basis states that are not used by ``Select``.
  [(#7658)](https://github.com/PennyLaneAI/pennylane/pull/7658)

* New ZX calculus-based transforms have been added to access circuit optimization
  passes implemented in [pyzx](https://pyzx.readthedocs.io/en/latest/):

  * :func:`~.transforms.zx.push_hadamards` to optimize a phase-polynomial + Hadamard circuit by pushing
    Hadamard gates as far as possible to one side to create fewer larger phase-polynomial blocks
    (see [pyzx.basic_optimization](https://pyzx.readthedocs.io/en/latest/api.html#pyzx.optimize.basic_optimization)).
    [(#8025)](https://github.com/PennyLaneAI/pennylane/pull/8025)

  * :func:`~.transforms.zx.todd` to optimize a Clifford + T circuit by using the Third Order Duplicate and Destroy (TODD) algorithm
    (see [pyzx.phase_block_optimize](https://pyzx.readthedocs.io/en/latest/api.html#pyzx.optimize.phase_block_optimize)).
    [(#8029)](https://github.com/PennyLaneAI/pennylane/pull/8029)

  * :func:`~.transforms.zx.optimize_t_count` to reduce the number of T gates in a Clifford + T circuit by applying
    a sequence of passes that combine ZX-based commutation and cancellation rules and the TODD algorithm
    (see [pyzx.full_optimize](https://pyzx.readthedocs.io/en/latest/api.html#pyzx.optimize.full_optimize)).
    [(#8088)](https://github.com/PennyLaneAI/pennylane/pull/8088)

  * :func:`~.transforms.zx.reduce_non_clifford` to reduce the number of non-Clifford gates by applying
    a combination of phase gadgetization strategies and Clifford gate simplification rules.
    (see [pyzx.full_reduce](https://pyzx.readthedocs.io/en/latest/api.html#pyzx.simplify.full_reduce)).
    [(#7747)](https://github.com/PennyLaneAI/pennylane/pull/7747)

* The `qml.specs` function now accepts a `compute_depth` keyword argument, which is set to `True` by default.
  This makes the expensive depth computation performed by `qml.specs` optional.
  [(#7998)](https://github.com/PennyLaneAI/pennylane/pull/7998)
  [(#8042)](https://github.com/PennyLaneAI/pennylane/pull/8042)

* New transforms called :func:`~.transforms.match_relative_phase_toffoli` and 
  :func:`~.transforms.match_controlled_iX_gate` have been added to implement passes that make use
  of equivalencies to compile certain patterns to efficient Clifford+T equivalents.
  [(#7748)](https://github.com/PennyLaneAI/pennylane/pull/7748)

* Leveraging quantum just-in-time compilation to optimize parameterized hybrid workflows with the momentum
  quantum natural gradient optimizer is now possible with the new :class:`~.MomentumQNGOptimizerQJIT` optimizer.
  [(#7606)](https://github.com/PennyLaneAI/pennylane/pull/7606)

  Similar to the :class:`~.QNGOptimizerQJIT` optimizer, :class:`~.MomentumQNGOptimizerQJIT` offers a
  `qml.qjit`-compatible analogue to the existing :class:`~.MomentumQNGOptimizer` with an Optax-like interface:

  ```python
  import pennylane as qml
  import jax.numpy as jnp

  dev = qml.device("lightning.qubit", wires=2)

  @qml.qnode(dev)
  def circuit(params):
      qml.RX(params[0], wires=0)
      qml.RY(params[1], wires=1)
      return qml.expval(qml.Z(0) + qml.X(1))

  opt = qml.MomentumQNGOptimizerQJIT(stepsize=0.1, momentum=0.2)

  @qml.qjit
  def update_step_qjit(i, args):
      params, state = args
      return opt.step(circuit, params, state)

  @qml.qjit
  def optimization_qjit(params, iters):
      state = opt.init(params)
      args = (params, state)
      params, state = qml.for_loop(iters)(update_step_qjit)(args)
      return params
  ```

  ```pycon
  >>> params = jnp.array([0.1, 0.2])
  >>> iters = 1000
  >>> optimization_qjit(params=params, iters=iters)
  Array([ 3.14159265, -1.57079633], dtype=float64)
  ```

* The :func:`~.transforms.decompose` transform is now able to decompose classically controlled operations.
  [(#8145)](https://github.com/PennyLaneAI/pennylane/pull/8145)

<h3>Improvements 🛠</h3>

* `allocate` and `deallocate` can now be accessed as `qml.allocate` and `qml.deallocate`.
  [(#8189)](https://github.com/PennyLaneAI/pennylane/pull/8198))

* `allocate` now takes `state: Literal["zero", "any"] = "zero"` instead of `require_zeros=True`.
  [(#8163)](https://github.com/PennyLaneAI/pennylane/pull/8163)

* A `DynamicRegister` can no longer be used as an individual wire itself, as this led to confusing results.
  [(#8151)](https://github.com/PennyLaneAI/pennylane/pull/8151)

* A new keyword argument called ``shot_dist`` has been added to the :func:`~.transforms.split_non_commuting` transform.
  This allows for more customization and efficiency when calculating expectation values across the non-commuting groups
  of observables that make up a ``Hamiltonian``/``LinearCombination``.
  [(#7988)](https://github.com/PennyLaneAI/pennylane/pull/7988)

  Given a QNode that returns a sample-based measurement (e.g., ``expval``) of a ``Hamiltonian``/``LinearCombination``
  with finite ``shots``, the current default behaviour of :func:`~.transforms.split_non_commuting` will perform ``shots``
  executions for each group of commuting terms. With the ``shot_dist`` argument, this behaviour can be changed:

  * ``"uniform"``: evenly distributes the number of ``shots`` across all groups of commuting terms
  * ``"weighted"``: distributes the number of ``shots`` according to weights proportional to the L1 norm of the coefficients in each group
  * ``"weighted_random"``: same as ``"weighted"``, but the numbers of ``shots`` are sampled from a multinomial distribution
  * or a user-defined function implementing a custom shot distribution strategy

  To show an example about how this works, let's start by defining a simple Hamiltonian:

  ```python
  import pennylane as qml

  ham = qml.Hamiltonian(
      coeffs=[10, 0.1, 20, 100, 0.2],
      observables=[
          qml.X(0) @ qml.Y(1),
          qml.Z(0) @ qml.Z(2),
          qml.Y(1),
          qml.X(1) @ qml.X(2),
          qml.Z(0) @ qml.Z(1) @ qml.Z(2)
      ]
  )
  ```

  This Hamiltonian can be split into 3 non-commuting groups of mutually commuting terms.
  With ``shot_dist = "weighted"``, for example, the number of shots will be divided
  according to the L1 norm of each group's coefficients:

  ```python
  from functools import partial
  from pennylane.transforms import split_non_commuting

  dev = qml.device("default.qubit")

  @partial(split_non_commuting, shot_dist="weighted")
  @qml.qnode(dev, shots=10000)
  def circuit():
      return qml.expval(ham)

  with qml.Tracker(dev) as tracker:
      circuit()
  ```

  ```pycon
  >>> print(tracker.history["shots"])
  [2303, 23, 7674]
  ```

* The number of `shots` can now be specified directly in QNodes as a standard keyword argument.
  [(#8073)](https://github.com/PennyLaneAI/pennylane/pull/8073)

  ```python
  @qml.qnode(qml.device("default.qubit"), shots=1000)
  def circuit():
      qml.H(0)
      return qml.expval(qml.Z(0))
  ```

  ```pycon
  >>> circuit.shots
  Shots(total=1000)
  >>> circuit()
  np.float64(-0.004)
  ```

  Setting the `shots` value in a QNode is equivalent to decorating with :func:`qml.workflow.set_shots`. Note, however, that decorating with :func:`qml.workflow.set_shots` overrides QNode `shots`:

  ```pycon
  >>> new_circ = qml.set_shots(circuit, shots=123)
  >>> new_circ.shots
  Shots(total=123)
  ```

* PennyLane `autograph` supports standard python for updating arrays like `array[i] += x` instead of jax `arr.at[i].add(x)`. 
  Users can now use this when designing quantum circuits with experimental program capture enabled.

  ```python
  import pennylane as qml
  import jax.numpy as jnp

  qml.capture.enable()

  @qml.qnode(qml.device("default.qubit", wires=3))
  def circuit(val):
    angles = jnp.zeros(3)
    angles[0:3] += val

    for i, angle in enumerate(angles):
        qml.RX(angle, i)

    return qml.expval(qml.Z(0)), qml.expval(qml.Z(1)), qml.expval(qml.Z(2))
  ```

  ```pycon
  >>> circuit(jnp.pi)
  (Array(-1, dtype=float32),
   Array(-1, dtype=float32),
   Array(-1, dtype=float32)) 
  ```

  [(#8076)](https://github.com/PennyLaneAI/pennylane/pull/8076)

* PennyLane `autograph` supports standard python for index assignment (`arr[i] = x`) instead of jax.numpy form (`arr = arr.at[i].set(x)`).
  Users can now use standard python assignment when designing circuits with experimental program capture enabled.

  ```python
  import pennylane as qml
  import jax.numpy as jnp

  qml.capture.enable()

  @qml.qnode(qml.device("default.qubit", wires=3))
  def circuit(val):
    angles = jnp.zeros(3)
    angles[1] = val / 2
    angles[2] = val

    for i, angle in enumerate(angles):
        qml.RX(angle, i)

    return qml.expval(qml.Z(0)), qml.expval(qml.Z(1)), qml.expval(qml.Z(2))
  ```

  ```pycon
  >>> circuit(jnp.pi)
  (Array(0.99999994, dtype=float32),
   Array(0., dtype=float32),
   Array(-0.99999994, dtype=float32)) 
  ```

  [(#8027)](https://github.com/PennyLaneAI/pennylane/pull/8027)

* Logical operations (`and`, `or` and `not`) are now supported with the `autograph` module. Users can
  now use these logical operations in control flow when designing quantum circuits with experimental
  program capture enabled.

  ```python
  import pennylane as qml

  qml.capture.enable()

  @qml.qnode(qml.device("default.qubit", wires=1))
  def circuit(param):
      if param >= 0 and param <= 1:
          qml.H(0)
      return qml.state()
  ```

  ```pycon
  >>> circuit(0.5)
  Array([0.70710677+0.j, 0.70710677+0.j], dtype=complex64)
  ```

  [(#8006)](https://github.com/PennyLaneAI/pennylane/pull/8006)

* The decomposition of :class:`~.BasisRotation` has been optimized to skip redundant phase shift gates
  with angle :math:`\pm \pi` for real-valued, i.e., orthogonal, rotation matrices. This uses the fact that
  no or single :class:`~.PhaseShift` gate is required in case the matrix has a determinant :math:`\pm 1`.
  [(#7765)](https://github.com/PennyLaneAI/pennylane/pull/7765)

* Changed how basis states are assigned internally in `qml.Superposition`, improving its
  decomposition slightly both regarding classical computing time and gate decomposition.
  [(#7880)](https://github.com/PennyLaneAI/pennylane/pull/7880)

* The printing and drawing of :class:`~.TemporaryAND`, also known as ``qml.Elbow``, and its adjoint
  have been improved to be more legible and consistent with how it's depicted in circuits in the literature.
  [(#8017)](https://github.com/PennyLaneAI/pennylane/pull/8017)

  ```python
  import pennylane as qml

  @qml.draw
  @qml.qnode(qml.device("lightning.qubit", wires=4))
  def node():
      qml.TemporaryAND([0, 1, 2], control_values=[1, 0])
      qml.CNOT([2, 3])
      qml.adjoint(qml.TemporaryAND([0, 1, 2], control_values=[1, 0]))
      return qml.expval(qml.Z(3))
  ```

  ```pycon
  print(node())
  0: ─╭●─────●╮─┤     
  1: ─├○─────○┤─┤     
  2: ─╰──╭●───╯─┤     
  3: ────╰X─────┤  <Z>
  ```

* Several templates now have decompositions that can be accessed within the graph-based
  decomposition system (:func:`~.decomposition.enable_graph`), allowing workflows
  that include these templates to be decomposed in a resource-efficient and performant
  manner.
  [(#7779)](https://github.com/PennyLaneAI/pennylane/pull/7779)
  [(#7908)](https://github.com/PennyLaneAI/pennylane/pull/7908)
  [(#7385)](https://github.com/PennyLaneAI/pennylane/pull/7385)
  [(#7941)](https://github.com/PennyLaneAI/pennylane/pull/7941)
  [(#7943)](https://github.com/PennyLaneAI/pennylane/pull/7943)
  [(#8075)](https://github.com/PennyLaneAI/pennylane/pull/8075)
  [(#8002)](https://github.com/PennyLaneAI/pennylane/pull/8002)
  
  The included templates are: :class:`~.Adder`, :class:`~.ControlledSequence`, :class:`~.ModExp`, :class:`~.MottonenStatePreparation`, 
  :class:`~.MPSPrep`, :class:`~.Multiplier`, :class:`~.OutAdder`, :class:`~.OutMultiplier`, :class:`~.OutPoly`, :class:`~.PrepSelPrep`,
  :class:`~.ops.Prod`, :class:`~.Reflection`, :class:`~.Select`, :class:`~.StatePrep`, :class:`~.TrotterProduct`, :class:`~.QROM`, 
  :class:`~.GroverOperator`, :class:`~.UCCSD`, :class:`~.StronglyEntanglingLayers`, :class:`~.GQSP`, :class:`~.FermionicSingleExcitation`, 
  :class:`~.FermionicDoubleExcitation`, :class:`~.QROM`, :class:`~.ArbitraryStatePreparation`, :class:`~.CosineWindow`, 
  :class:`~.AmplitudeAmplification`, :class:`~.Permute`, :class:`~.AQFT`, :class:`~.FlipSign`, :class:`~.FABLE`,
  :class:`~.Qubitization`, and :class:`~.Superposition`

* A new function called :func:`~.math.choi_matrix` is available, which computes the [Choi matrix](https://en.wikipedia.org/wiki/Choi%E2%80%93Jamio%C5%82kowski_isomorphism) of a quantum channel.
  This is a useful tool in quantum information science and to check circuit identities involving non-unitary operations.
  [(#7951)](https://github.com/PennyLaneAI/pennylane/pull/7951)

  ```pycon
  >>> import numpy as np
  >>> Ks = [np.sqrt(0.3) * qml.CNOT((0, 1)), np.sqrt(1-0.3) * qml.X(0)]
  >>> Ks = [qml.matrix(op, wire_order=range(2)) for op in Ks]
  >>> Lambda = qml.math.choi_matrix(Ks)
  >>> np.trace(Lambda), np.trace(Lambda @ Lambda)
  (np.float64(1.0), np.float64(0.58))
  ```

* A new device preprocess transform, `~.devices.preprocess.no_analytic`, is available for hardware devices and hardware-like simulators.
  It validates that all executions are shot-based.
  [(#8037)](https://github.com/PennyLaneAI/pennylane/pull/8037)

* With program capture, the `true_fn` can now be a subclass of `Operator` when no `false_fn` is provided.
  `qml.cond(condition, qml.X)(0)` is now valid code and will return nothing, even though `qml.X` is
  technically a callable that returns an `X` operator.
  [(#8060)](https://github.com/PennyLaneAI/pennylane/pull/8060)
  [(#8101)](https://github.com/PennyLaneAI/pennylane/pull/8101)

* With program capture, an error is now raised if the conditional predicate is not a scalar.
  [(#8066)](https://github.com/PennyLaneAI/pennylane/pull/8066)

* :func:`~.tape.plxpr_to_tape` now supports converting circuits containing dynamic wire allocation.
  [(#8179)](https://github.com/PennyLaneAI/pennylane/pull/8179)

<h4>OpenQASM-PennyLane interoperability</h4>

* The :func:`qml.from_qasm3` function can now convert OpenQASM 3.0 circuits that contain
  subroutines, constants, all remaining stdlib gates, qubit registers, and built-in mathematical functions.
  [(#7651)](https://github.com/PennyLaneAI/pennylane/pull/7651)
  [(#7653)](https://github.com/PennyLaneAI/pennylane/pull/7653)
  [(#7676)](https://github.com/PennyLaneAI/pennylane/pull/7676)
  [(#7679)](https://github.com/PennyLaneAI/pennylane/pull/7679)
  [(#7677)](https://github.com/PennyLaneAI/pennylane/pull/7677)
  [(#7767)](https://github.com/PennyLaneAI/pennylane/pull/7767)
  [(#7690)](https://github.com/PennyLaneAI/pennylane/pull/7690)

<h4>Other improvements</h4>

* The Python `Quantum` dialect now has more strict constraints for operands and results.
  [(#8083)](https://github.com/PennyLaneAI/pennylane/pull/8083)

* Program capture can now handle dynamic shots, shot vectors, and shots set with `qml.set_shots`.
  [(#7652)](https://github.com/PennyLaneAI/pennylane/pull/7652)

* Added a callback mechanism to the `qml.compiler.python_compiler` submodule to inspect the intermediate 
  representation of the program between multiple compilation passes.
  [(#7964)](https://github.com/PennyLaneAI/pennylane/pull/7964)

* The matrix factorization using :func:`~.math.decomposition.givens_decomposition` has
  been optimized to factor out the redundant sign in the diagonal phase matrix for the
  real-valued (orthogonal) rotation matrices. For example, in case the determinant of a matrix is
  :math:`-1`, only a single element of the phase matrix is required.
  [(#7765)](https://github.com/PennyLaneAI/pennylane/pull/7765)

* Added the `NumQubitsOp` operation to the `Quantum` dialect of the Python compiler.
[(#8063)](https://github.com/PennyLaneAI/pennylane/pull/8063)

* An error is no longer raised when non-integer wire labels are used in QNodes using `mcm_method="deferred"`.
  [(#7934)](https://github.com/PennyLaneAI/pennylane/pull/7934)
  

  ```python
  @qml.qnode(qml.device("default.qubit"), mcm_method="deferred")
  def circuit():
      m = qml.measure("a")
      qml.cond(m == 0, qml.X)("aux")
      return qml.expval(qml.Z("a"))
  ```

  ```pycon
  >>> print(qml.draw(circuit)())
    a: ──┤↗├────┤  <Z>
  aux: ───║───X─┤     
          ╚═══╝      
  ```

* PennyLane is now compatible with `quimb` 1.11.2 after a bug affecting `default.tensor` was fixed.
  [(#7931)](https://github.com/PennyLaneAI/pennylane/pull/7931)

* The error message raised when using Python compiler transforms with :func:`pennylane.qjit` has been updated
  with suggested fixes.
  [(#7916)](https://github.com/PennyLaneAI/pennylane/pull/7916)

* A new `qml.transforms.resolve_dynamic_wires` transform can allocate concrete wire values for dynamic
  qubit allocation.
  [(#7678)](https://github.com/PennyLaneAI/pennylane/pull/7678)

* The :func:`qml.workflow.set_shots` transform can now be directly applied to a QNode without the need for `functools.partial`, providing a more user-friendly syntax and negating having to import the `functools` package.
  [(#7876)](https://github.com/PennyLaneAI/pennylane/pull/7876)
  [(#7919)](https://github.com/PennyLaneAI/pennylane/pull/7919)

  ```python
  @qml.set_shots(shots=1000)  # or @qml.set_shots(1000)
  @qml.qnode(dev)
  def circuit():
      qml.H(0)
      return qml.expval(qml.Z(0))
  ```

  ```pycon
  >>> circuit()
  0.002
  ```

* Added a `QuantumParser` class to the `qml.compiler.python_compiler` submodule that automatically loads relevant dialects.
  [(#7888)](https://github.com/PennyLaneAI/pennylane/pull/7888)

* A compilation pass written with xDSL called `qml.compiler.python_compiler.transforms.ConvertToMBQCFormalismPass` has been added for the experimental xDSL Python compiler integration. This pass converts all gates in the MBQC gate set (`Hadamard`, `S`, `RZ`, `RotXZX` and `CNOT`) to the textbook MBQC formalism.
  [(#7870)](https://github.com/PennyLaneAI/pennylane/pull/7870)

* Enforce various modules to follow modular architecture via `tach`.
  [(#7847)](https://github.com/PennyLaneAI/pennylane/pull/7847)

* Users can now specify a relative threshold value for the permissible operator norm error (`epsilon`) that
  triggers rebuilding of the cache in the `qml.clifford_t_transform`, via new `cache_eps_rtol` keyword argument.
  [(#8056)](https://github.com/PennyLaneAI/pennylane/pull/8056)

* A compilation pass written with xDSL called `qml.compiler.python_compiler.transforms.MeasurementsFromSamplesPass`
  has been added for the experimental xDSL Python compiler integration. This pass replaces all
  terminal measurements in a program with a single :func:`pennylane.sample` measurement, and adds
  postprocessing instructions to recover the original measurement.
  [(#7620)](https://github.com/PennyLaneAI/pennylane/pull/7620)

* A combine-global-phase pass has been added to the xDSL Python compiler integration.
  Note that the current implementation can only combine all the global phase operations at
  the last global phase operation in the same region. In other words, global phase operations inside a control flow region can't be combined with those in their parent
  region.
  [(#7675)](https://github.com/PennyLaneAI/pennylane/pull/7675)

* The `mbqc` xDSL dialect has been added to the Python compiler, which is used to represent
  measurement-based quantum-computing instructions in the xDSL framework.
  [(#7815)](https://github.com/PennyLaneAI/pennylane/pull/7815)
  [(#8059)](https://github.com/PennyLaneAI/pennylane/pull/8059)

* The `AllocQubitOp` and `DeallocQubitOp` operations have been added to the `Quantum` dialect in the
  Python compiler.
  [(#7915)](https://github.com/PennyLaneAI/pennylane/pull/7915)

* The :func:`pennylane.ops.rs_decomposition` method now performs exact decomposition and returns
  complete global phase information when used for decomposing a phase gate to Clifford+T basis.
  [(#7793)](https://github.com/PennyLaneAI/pennylane/pull/7793)

* `default.qubit` will default to the tree-traversal MCM method when `mcm_method="device"`.
  [(#7885)](https://github.com/PennyLaneAI/pennylane/pull/7885)

* The :func:`~.clifford_t_decomposition` transform can now handle circuits with mid-circuit
  measurements including Catalyst's measurements operations. It also now handles `RZ` and `PhaseShift`
  operations where angles are odd multiples of `±pi/4` more efficiently while using `method="gridsynth"`.
  [(#7793)](https://github.com/PennyLaneAI/pennylane/pull/7793)
  [(#7942)](https://github.com/PennyLaneAI/pennylane/pull/7942)

* The default implementation of `Device.setup_execution_config` now choses `"device"` as the default mcm method if it is available as specified by the device TOML file.
  [(#7968)](https://github.com/PennyLaneAI/pennylane/pull/7968)

<h4>Resource-efficient decompositions 🔎</h4>

* With :func:`~.decomposition.enable_graph()`, dynamically allocated wires are now supported in decomposition rules. This provides a smoother overall experience when decomposing operators in a way that requires auxiliary/work wires.
  [(#7861)](https://github.com/PennyLaneAI/pennylane/pull/7861)

  * The :func:`~.transforms.decompose` transform now accepts a `num_available_work_wires` argument that allows the user to specify the number of work wires available for dynamic allocation.
  [(#7963)](https://github.com/PennyLaneAI/pennylane/pull/7963)
  [(#7980)](https://github.com/PennyLaneAI/pennylane/pull/7980)
  [(#8103)](https://github.com/PennyLaneAI/pennylane/pull/8103)

  * Decomposition rules added for the :class:`~.MultiControlledX` that dynamically allocate work wires if none was explicitly specified via the `work_wires` argument of the operator.
  [(#8024)](https://github.com/PennyLaneAI/pennylane/pull/8024)

* A :class:`~.decomposition.decomposition_graph.DecompGraphSolution` class is added to store the solution of a decomposition graph. An instance of this class is returned from the `solve` method of the :class:`~.decomposition.decomposition_graph.DecompositionGraph`.
  [(#8031)](https://github.com/PennyLaneAI/pennylane/pull/8031)

* With the graph-based decomposition system enabled (:func:`~.decomposition.enable_graph()`), if a decomposition cannot be found for an operator in the circuit, it no longer
  raises an error. Instead, a warning is raised, and `op.decomposition()` (the current default method for decomposing gates) is
  used as a fallback, while the rest of the circuit is still decomposed with
  the new graph-based system. Additionally, a special warning message is
  raised if the circuit contains a `GlobalPhase`, reminding the user that
  `GlobalPhase` is not assumed to have a decomposition under the new system.
  [(#8156)](https://github.com/PennyLaneAI/pennylane/pull/8156)
<h3>Labs: a place for unified and rapid prototyping of research software 🧪</h3>

* Added concurrency support for `effective_hamiltonian` in labs.
  [(#8081)](https://github.com/PennyLaneAI/pennylane/pull/8081)

* Fixed a queueing issue in `ResourceOperator` tests.
  [(#8204)](https://github.com/PennyLaneAI/pennylane/pull/8204)

* The module `qml.labs.zxopt` has been removed as its functionalities are now available in the
  submodule :mod:`~.transforms.zx`. The same functions are available, but their signature
  may have changed.
  - Instead of `qml.labs.zxopt.full_optimize`, use :func:`.transforms.zx.optimize_t_count`
  - Instead of `qml.labs.zxopt.full_reduce`, use :func:`.transforms.zx.reduce_non_clifford`
  - Instead of `qml.labs.zxopt.todd`, use :func:`.transforms.zx.todd`
  - Instead of `qml.labs.zxopt.basic_optimization`, use :func:`.transforms.zx.push_hadamards`
  [(#8177)](https://github.com/PennyLaneAI/pennylane/pull/8177)

* Added state of the art resources for the `ResourceSelectPauliRot` template and the
  `ResourceQubitUnitary` templates.
  [(#7786)](https://github.com/PennyLaneAI/pennylane/pull/7786)

* Added state of the art resources for the `ResourceSingleQubitCompare`, `ResourceTwoQubitCompare`,
  `ResourceIntegerComparator` and `ResourceRegisterComparator` templates.
  [(#7857)](https://github.com/PennyLaneAI/pennylane/pull/7857)

* Added state of the art resources for the `ResourceUniformStatePrep`,
  and `ResourceAliasSampling` templates.
  [(#7883)](https://github.com/PennyLaneAI/pennylane/pull/7883)

* Added state of the art resources for the `ResourceQFT` and `ResourceAQFT` templates.
  [(#7920)](https://github.com/PennyLaneAI/pennylane/pull/7920)

* Added an internal `dequeue()` method to the `ResourceOperator` class to simplify the 
  instantiation of resource operators which require resource operators as input.
  [(#7974)](https://github.com/PennyLaneAI/pennylane/pull/7974)

* The `catalyst` xDSL dialect has been added to the Python compiler, which contains data structures that support core compiler functionality.
  [(#7901)](https://github.com/PennyLaneAI/pennylane/pull/7901)

* New `SparseFragment` and `SparseState` classes have been created that allow to use sparse matrices for the Hamiltonian Fragments when estimating the Trotter error.
  [(#7971)](https://github.com/PennyLaneAI/pennylane/pull/7971)

* The `qec` xDSL dialect has been added to the Python compiler, which contains data structures that support quantum error correction functionality.
  [(#7985)](https://github.com/PennyLaneAI/pennylane/pull/7985)

* The `stablehlo` xDSL dialect has been added to the Python compiler, which extends the existing
  StableHLO dialect with missing upstream operations.
  [(#8036)](https://github.com/PennyLaneAI/pennylane/pull/8036)
  [(#8084)](https://github.com/PennyLaneAI/pennylane/pull/8084)
  [(#8113)](https://github.com/PennyLaneAI/pennylane/pull/8113)
  
* Added more templates with state of the art resource estimates. Users can now use the `ResourceQPE`,
  `ResourceControlledSequence`, and `ResourceIterativeQPE` templates with the resource estimation tool.
  [(#8053)](https://github.com/PennyLaneAI/pennylane/pull/8053)

* Added state of the art resources for the `ResourceTrotterProduct` template.
  [(#7910)](https://github.com/PennyLaneAI/pennylane/pull/7910)

* Updated the symbolic `ResourceOperators` to use hyperparameters from `config` dictionary.
  [(#8181)](https://github.com/PennyLaneAI/pennylane/pull/8181)

<h3>Breaking changes 💔</h3>

* `DefaultQubit.eval_jaxpr` does not use `self.shots` from device anymore; instead, it takes `shots` as a keyword argument,
  and the qnode primitive should process the `shots` and call `eval_jaxpr` accordingly.
  [(#8161)](https://github.com/PennyLaneAI/pennylane/pull/8161)

* The methods :meth:`~.pauli.PauliWord.operation` and :meth:`~.pauli.PauliSentence.operation`
  no longer queue any operators.
  [(#8136)](https://github.com/PennyLaneAI/pennylane/pull/8136)

* `qml.sample` no longer has singleton dimensions squeezed out for single shots or single wires. This cuts
  down on the complexity of post-processing due to having to handle single shot and single wire cases
  separately. The return shape will now *always* be `(shots, num_wires)`.
  [(#7944)](https://github.com/PennyLaneAI/pennylane/pull/7944)
  [(#8118)](https://github.com/PennyLaneAI/pennylane/pull/8118)

  For a simple qnode:

  ```pycon
  >>> @qml.qnode(qml.device('default.qubit'))
  ... def c():
  ...   return qml.sample(wires=0)
  ```

  Before the change, we had:
  
  ```pycon
  >>> qml.set_shots(c, shots=1)()
  0
  ```

  and now we have:

  ```pycon
  >>> qml.set_shots(c, shots=1)()
  array([[0]])
  ```

  Previous behavior can be recovered by squeezing the output:

  ```pycon
  >>> qml.math.squeeze(qml.set_shots(c, shots=1)())
  0
  ```

* `ExecutionConfig` and `MCMConfig` from `pennylane.devices` are now frozen dataclasses whose fields should be updated with `dataclass.replace`. 
  [(#7697)](https://github.com/PennyLaneAI/pennylane/pull/7697)
  [(#8046)](https://github.com/PennyLaneAI/pennylane/pull/8046)

* Functions involving an execution configuration will now default to `None` instead of `pennylane.devices.DefaultExecutionConfig` and have to be handled accordingly. 
  This prevents the potential mutation of a global object. 

  This means that functions like,
  ```python
  ...
    def some_func(..., execution_config = DefaultExecutionConfig):
      ...
  ...
  ```
  should be written as follows,
  ```python
  ...
    def some_func(..., execution_config: ExecutionConfig | None = None):
      if execution_config is None:
          execution_config = ExecutionConfig()
  ...
  ```

  [(#7697)](https://github.com/PennyLaneAI/pennylane/pull/7697)

* The `qml.HilbertSchmidt` and `qml.LocalHilbertSchmidt` templates have been updated and their UI has been remarkably simplified. 
  They now accept an operation or a list of operations as quantum unitaries.
  [(#7933)](https://github.com/PennyLaneAI/pennylane/pull/7933)

  In past versions of PennyLane, these templates required providing the `U` and `V` unitaries as a `qml.tape.QuantumTape` and a quantum function,
  respectively, along with separate parameters and wires.

  With this release, each template has been improved to accept one or more operators as  unitaries. 
  The wires and parameters of the approximate unitary `V` are inferred from the inputs, according to the order provided.

  ```python
  >>> U = qml.Hadamard(0)
  >>> V = qml.RZ(0.1, wires=1)
  >>> qml.HilbertSchmidt(V, U)
  HilbertSchmidt(0.1, wires=[0, 1])
  ```

* Remove support for Python 3.10 and adds support for 3.13.
  [(#7935)](https://github.com/PennyLaneAI/pennylane/pull/7935)

* Move custom exceptions into `exceptions.py` and add a documentation page for them in the internals.
  [(#7856)](https://github.com/PennyLaneAI/pennylane/pull/7856)

* The boolean functions provided in `qml.operation` are deprecated. See the
  :doc:`deprecations page </development/deprecations>` for equivalent code to use instead. These
  include `not_tape`, `has_gen`, `has_grad_method`, `has_multipar`, `has_nopar`, `has_unitary_gen`,
  `is_measurement`, `defines_diagonalizing_gates`, and `gen_is_multi_term_hamiltonian`.
  [(#7924)](https://github.com/PennyLaneAI/pennylane/pull/7924)

* Removed access for `lie_closure`, `structure_constants` and `center` via `qml.pauli`.
  Top level import and usage is advised. The functions now live in the `liealg` module.

  ```python
  import pennylane.liealg
  from pennylane.liealg import lie_closure, structure_constants, center
  ```

  [(#7928)](https://github.com/PennyLaneAI/pennylane/pull/7928)
  [(#7994)](https://github.com/PennyLaneAI/pennylane/pull/7994)

* `qml.operation.Observable` and the corresponding `Observable.compare` have been removed, as
  PennyLane now depends on the more general `Operator` interface instead. The
  `Operator.is_hermitian` property can instead be used to check whether or not it is highly likely
  that the operator instance is Hermitian.
  [(#7927)](https://github.com/PennyLaneAI/pennylane/pull/7927)

* `qml.operation.WiresEnum`, `qml.operation.AllWires`, and `qml.operation.AnyWires` have been removed. Setting `Operator.num_wires = None` (the default)
  should instead indicate that the `Operator` does not need wire validation.
  [(#7911)](https://github.com/PennyLaneAI/pennylane/pull/7911)

* Removed `QNode.get_gradient_fn` method. Instead, use `qml.workflow.get_best_diff_method` to obtain the differentiation method.
  [(#7907)](https://github.com/PennyLaneAI/pennylane/pull/7907)

* Top-level access to ``DeviceError``, ``PennyLaneDeprecationWarning``, ``QuantumFunctionError`` and ``ExperimentalWarning`` has been removed. Please import these objects from the new ``pennylane.exceptions`` module.
  [(#7874)](https://github.com/PennyLaneAI/pennylane/pull/7874)

* `qml.cut_circuit_mc` no longer accepts a `shots` keyword argument. The shots should instead
  be set on the tape itself.
  [(#7882)](https://github.com/PennyLaneAI/pennylane/pull/7882)

<h3>Deprecations 👋</h3>

* Setting shots on a device through the `shots=` kwarg, e.g. `qml.device("default.qubit", wires=2, shots=1000)`, is deprecated. Please use the `set_shots` transform on the `QNode` instead.

  ```python
  dev = qml.device("default.qubit", wires=2)

  @qml.set_shots(1000)
  @qml.qnode(dev)
  def circuit(x):
      qml.RX(x, wires=0)
      return qml.expval(qml.Z(0))
  ```

  [(#7979)](https://github.com/PennyLaneAI/pennylane/pull/7979)
  [(#8161)](https://github.com/PennyLaneAI/pennylane/pull/8161)

* Support for using TensorFlow with PennyLane has been deprecated and will be dropped in Pennylane v0.44.
  Future versions of PennyLane are not guaranteed to work with TensorFlow.
  Instead, we recommend using the :doc:`JAX </introduction/interfaces/jax>` or :doc:`PyTorch </introduction/interfaces/torch>` interface for
  machine learning applications to benefit from enhanced support and features. Please consult the following demos for
  more usage information: 
  [Turning quantum nodes into Torch Layers](https://pennylane.ai/qml/demos/tutorial_qnn_module_torch) and
  [How to optimize a QML model using JAX and Optax](https://pennylane.ai/qml/demos/tutorial_How_to_optimize_QML_model_using_JAX_and_Optax).
  [(#7989)](https://github.com/PennyLaneAI/pennylane/pull/7989)
  [(#8106)](https://github.com/PennyLaneAI/pennylane/pull/8106)

* `pennylane.devices.DefaultExecutionConfig` is deprecated and will be removed in v0.44.
  Instead, use `qml.devices.ExecutionConfig()` to create a default execution configuration.
  [(#7987)](https://github.com/PennyLaneAI/pennylane/pull/7987)

* Specifying the ``work_wire_type`` argument in ``qml.ctrl`` and other controlled operators as ``"clean"`` or 
  ``"dirty"`` is deprecated. Use ``"zeroed"`` to indicate that the work wires are initially in the :math:`|0\rangle`
  state, and ``"borrowed"`` to indicate that the work wires can be in any arbitrary state. In both cases, the
  work wires are restored to their original state upon completing the decomposition.
  [(#7993)](https://github.com/PennyLaneAI/pennylane/pull/7993)

* Providing `num_steps` to :func:`pennylane.evolve`, :func:`pennylane.exp`, :class:`pennylane.ops.Evolution`,
  and :class:`pennylane.ops.Exp` is deprecated and will be removed in a future release. Instead, use
  :class:`~.TrotterProduct` for approximate methods, providing the `n` parameter to perform the Suzuki-Trotter
  product approximation of a Hamiltonian with the specified number of Trotter steps.

  As a concrete example, consider the following case:

  ```python
  coeffs = [0.5, -0.6]
  ops = [qml.X(0), qml.X(0) @ qml.Y(1)]
  H_flat = qml.dot(coeffs, ops)
  ```

  Instead of computing the Suzuki-Trotter product approximation as:

  ```pycon
  >>> qml.evolve(H_flat, num_steps=2).decomposition()
  [RX(0.5, wires=[0]),
  PauliRot(-0.6, XY, wires=[0, 1]),
  RX(0.5, wires=[0]),
  PauliRot(-0.6, XY, wires=[0, 1])]
  ```

  The same result can be obtained using :class:`~.TrotterProduct` as follows:

  ```pycon
  >>> decomp_ops = qml.adjoint(qml.TrotterProduct(H_flat, time=1.0, n=2)).decomposition()
  >>> [simp_op for op in decomp_ops for simp_op in map(qml.simplify, op.decomposition())]
  [RX(0.5, wires=[0]),
  PauliRot(-0.6, XY, wires=[0, 1]),
  RX(0.5, wires=[0]),
  PauliRot(-0.6, XY, wires=[0, 1])]
  ```
  [(#7954)](https://github.com/PennyLaneAI/pennylane/pull/7954)
  [(#7977)](https://github.com/PennyLaneAI/pennylane/pull/7977)

* `MeasurementProcess.expand` is deprecated. The relevant method can be replaced with 
  `qml.tape.QuantumScript(mp.obs.diagonalizing_gates(), [type(mp)(eigvals=mp.obs.eigvals(), wires=mp.obs.wires)])`
  [(#7953)](https://github.com/PennyLaneAI/pennylane/pull/7953)

* `shots=` in `QNode` calls is deprecated and will be removed in v0.44.
  Instead, please use the `qml.workflow.set_shots` transform to set the number of shots for a QNode.
  [(#7906)](https://github.com/PennyLaneAI/pennylane/pull/7906)

* ``QuantumScript.shape`` and ``QuantumScript.numeric_type`` are deprecated and will be removed in version v0.44.
  Instead, the corresponding ``.shape`` or ``.numeric_type`` of the ``MeasurementProcess`` class should be used.
  [(#7950)](https://github.com/PennyLaneAI/pennylane/pull/7950)

* Some unnecessary methods of the `qml.CircuitGraph` class are deprecated and will be removed in version v0.44:
  [(#7904)](https://github.com/PennyLaneAI/pennylane/pull/7904)

    - `print_contents` in favor of `print(obj)`
    - `observables_in_order` in favor of `observables`
    - `operations_in_order` in favor of `operations`
    - `ancestors_in_order` in favor of `ancestors(obj, sort=True)`
    - `descendants_in_order` in favore of `descendants(obj, sort=True)`

* The `QuantumScript.to_openqasm` method is deprecated and will be removed in version v0.44.
  Instead, the `qml.to_openqasm` function should be used.
  [(#7909)](https://github.com/PennyLaneAI/pennylane/pull/7909)

* The `level=None` argument in the :func:`pennylane.workflow.get_transform_program`, :func:`pennylane.workflow.construct_batch`, `qml.draw`, `qml.draw_mpl`, and `qml.specs` transforms is deprecated and will be removed in v0.43.
  Please use `level='device'` instead to apply the noise model at the device level.
  [(#7886)](https://github.com/PennyLaneAI/pennylane/pull/7886)

* `qml.qnn.cost.SquaredErrorLoss` is deprecated and will be removed in version v0.44. Instead, this hybrid workflow can be accomplished
  with a function like `loss = lambda *args: (circuit(*args) - target)**2`.
  [(#7527)](https://github.com/PennyLaneAI/pennylane/pull/7527)

* Access to `add_noise`, `insert` and noise mitigation transforms from the `pennylane.transforms` module is deprecated.
  Instead, these functions should be imported from the `pennylane.noise` module.
  [(#7854)](https://github.com/PennyLaneAI/pennylane/pull/7854)

* The `qml.QNode.add_transform` method is deprecated and will be removed in v0.43.
  Instead, please use `QNode.transform_program.push_back(transform_container=transform_container)`.
  [(#7855)](https://github.com/PennyLaneAI/pennylane/pull/7855)

<h3>Internal changes ⚙️</h3>

* Update `pylint` to `3.3.8` in CI and `requirements-dev.txt`
  [(#8216)](https://github.com/PennyLaneAI/pennylane/pull/8216)

* Updated `CompressedResourceOp` class to track the number of wires an operator requires in labs.
  [(#8173)](https://github.com/PennyLaneAI/pennylane/pull/8173)

* Update links in `README.md`.
  [(#8165)](https://github.com/PennyLaneAI/pennylane/pull/8165)

* Update `autograph` guide to reflect new capabilities.
  [(#8132)](https://github.com/PennyLaneAI/pennylane/pull/8132)

* Start using `strict=True` to `zip` usage in source code.
  [(#8164)](https://github.com/PennyLaneAI/pennylane/pull/8164)
  [(#8182)](https://github.com/PennyLaneAI/pennylane/pull/8182)
  [(#8183)](https://github.com/PennyLaneAI/pennylane/pull/8183)

* Unpin `autoray` package in `pyproject.toml` by fixing source code that was broken by release.
  [(#8147)](https://github.com/PennyLaneAI/pennylane/pull/8147)
  [(#8159)](https://github.com/PennyLaneAI/pennylane/pull/8159)
  [(#8160)](https://github.com/PennyLaneAI/pennylane/pull/8160)

* A `diagonalize_mcms` option has been added to the `ftqc.decomposition.convert_to_mbqc_formalism` tape transform that, when set, arbitrary-basis mid-circuit measurements are mapped into corresponding diagonalizing gates and Z-basis mid-circuit measurements.  
  [(#8105)](https://github.com/PennyLaneAI/pennylane/pull/8105)

* The `autograph` keyword argument has been removed from the `QNode` constructor. 
  To enable autograph conversion, use the `qjit` decorator together with the `qml.capture.disable_autograph` context manager.
  [(#8104)](https://github.com/PennyLaneAI/pennylane/pull/8104)
  
* Add ability to disable autograph conversion using the newly added `qml.capture.disable_autograph` decorator or context manager.
  [(#8102)](https://github.com/PennyLaneAI/pennylane/pull/8102)

* Set `autoray` package upper-bound in `pyproject.toml` CI due to breaking changes in `v0.8.0`.
  [(#8110)](https://github.com/PennyLaneAI/pennylane/pull/8110)

* Add capability for roundtrip testing and module verification to the Python compiler `run_filecheck` and
`run_filecheck_qjit` fixtures.
  [(#8049)](https://github.com/PennyLaneAI/pennylane/pull/8049)

* Improve type hinting internally.
  [(#8086)](https://github.com/PennyLaneAI/pennylane/pull/8086)

* The `cond` primitive with program capture no longer stores missing false branches as `None`, instead storing them
  as jaxprs with no output.
  [(#8080)](https://github.com/PennyLaneAI/pennylane/pull/8080)

* Removed unnecessary execution tests along with accuracy validation in `tests/ops/functions/test_map_wires.py`.
  [(#8032)](https://github.com/PennyLaneAI/pennylane/pull/8032)

* Added a new `all-tests-passed` gatekeeper job to `interface-unit-tests.yml` to ensure all test
  jobs complete successfully before triggering downstream actions. This reduces the need to
  maintain a long list of required checks in GitHub settings. Also added the previously missing
  `capture-jax-tests` job to the list of required test jobs, ensuring this test suite is properly
  enforced in CI.
  [(#7996)](https://github.com/PennyLaneAI/pennylane/pull/7996)

* Equipped `DefaultQubitLegacy` (test suite only) with seeded sampling.
  This allows for reproducible sampling results of legacy classical shadow across CI.
  [(#7903)](https://github.com/PennyLaneAI/pennylane/pull/7903)

* Capture does not block `wires=0` anymore. This allows Catalyst to work with zero-wire devices.
  Note that `wires=None` is still illegal.
  [(#7978)](https://github.com/PennyLaneAI/pennylane/pull/7978)

* Improves readability of `dynamic_one_shot` postprocessing to allow further modification.
  [(#7962)](https://github.com/PennyLaneAI/pennylane/pull/7962)
  [(#8041)](https://github.com/PennyLaneAI/pennylane/pull/8041)

* Update PennyLane's top-level `__init__.py` file imports to improve Python language server support for finding
  PennyLane submodules.
  [(#7959)](https://github.com/PennyLaneAI/pennylane/pull/7959)

* Adds `measurements` as a "core" module in the tach specification.
  [(#7945)](https://github.com/PennyLaneAI/pennylane/pull/7945)

* Improves type hints in the `measurements` module.
  [(#7938)](https://github.com/PennyLaneAI/pennylane/pull/7938)

* Refactored the codebase to adopt modern type hint syntax for Python 3.11+ language features.
  [(#7860)](https://github.com/PennyLaneAI/pennylane/pull/7860)
  [(#7982)](https://github.com/PennyLaneAI/pennylane/pull/7982)

* Improve the pre-commit hook to add gitleaks.
  [(#7922)](https://github.com/PennyLaneAI/pennylane/pull/7922)

* Added a `run_filecheck_qjit` fixture that can be used to run FileCheck on integration tests for the
  `qml.compiler.python_compiler` submodule.
  [(#7888)](https://github.com/PennyLaneAI/pennylane/pull/7888)

* Added a `dialects` submodule to `qml.compiler.python_compiler` which now houses all the xDSL dialects we create.
  Additionally, the `MBQCDialect` and `QuantumDialect` dialects have been renamed to `MBQC` and `Quantum`.
  [(#7897)](https://github.com/PennyLaneAI/pennylane/pull/7897)

* Update minimum supported `pytest` version to `8.4.1`.
  [(#7853)](https://github.com/PennyLaneAI/pennylane/pull/7853)

* `DefaultQubitLegacy` (test suite only) no longer provides a customized classical shadow
  implementation
  [(#7895)](https://github.com/PennyLaneAI/pennylane/pull/7895)

* Make `pennylane.io` a tertiary module.
  [(#7877)](https://github.com/PennyLaneAI/pennylane/pull/7877)

* Seeded tests for the `split_to_single_terms` transformation.
  [(#7851)](https://github.com/PennyLaneAI/pennylane/pull/7851)

* Upgrade `rc_sync.yml` to work with latest `pyproject.toml` changes.
  [(#7808)](https://github.com/PennyLaneAI/pennylane/pull/7808)
  [(#7818)](https://github.com/PennyLaneAI/pennylane/pull/7818)

* `LinearCombination` instances can be created with `_primitive.impl` when
  capture is enabled and tracing is active.
  [(#7893)](https://github.com/PennyLaneAI/pennylane/pull/7893)

* The `TensorLike` type is now compatible with static type checkers.
  [(#7905)](https://github.com/PennyLaneAI/pennylane/pull/7905)

* Update xDSL supported version to `0.49`.
  [(#7923)](https://github.com/PennyLaneAI/pennylane/pull/7923)
  [(#7932)](https://github.com/PennyLaneAI/pennylane/pull/7932)
  [(#8120)](https://github.com/PennyLaneAI/pennylane/pull/8120)

* Update JAX version used in tests to `0.6.2`
  [(#7925)](https://github.com/PennyLaneAI/pennylane/pull/7925)

* The measurement-plane attribute of the Python compiler `mbqc` dialect now uses the "opaque syntax"
  format when printing in the generic IR format. This enables usage of this attribute when IR needs
  to be passed from the python compiler to Catalyst.
  [(#7957)](https://github.com/PennyLaneAI/pennylane/pull/7957)

* An `xdsl_extras` module has been added to the Python compiler to house additional utilities and
  functionality not available upstream in xDSL.
  [(#8067)](https://github.com/PennyLaneAI/pennylane/pull/8067)
  [(#8120)](https://github.com/PennyLaneAI/pennylane/pull/8120)

* Moved `allocation.DynamicWire` from the `allocation` to the `wires` module to avoid circular dependencies.
  [(#8179)](https://github.com/PennyLaneAI/pennylane/pull/8179)

* Two new xDSL passes have been added to the Python compiler: `decompose-graph-state`, which
  decomposes `mbqc.graph_state_prep` operations to their corresponding set of quantum operations for
  execution on state simulators, and `null-decompose-graph-state`, which replaces
  `mbqc.graph_state_prep` operations with single quantum-register allocation operations for
  execution on null devices.
  [(#8090)](https://github.com/PennyLaneAI/pennylane/pull/8090)

* :func:`.transforms.decompose` and :func:`.preprocess.decompose` now have a unified internal implementation.
  [(#8193)](https://github.com/PennyLaneAI/pennylane/pull/8193)

* Updated support for `pubchempy` used in the unit tests for `qml.qchem.mol_data` to `1.0.5`.
  [(#8224)](https://github.com/PennyLaneAI/pennylane/pull/8224)

<h3>Documentation 📝</h3>

* Rename `ancilla` to `auxiliary` in internal documentation.
  [(#8005)](https://github.com/PennyLaneAI/pennylane/pull/8005)

* Small typos in the docstring for `qml.noise.partial_wires` have been corrected.
  [(#8052)](https://github.com/PennyLaneAI/pennylane/pull/8052)

* The theoretical background section of :class:`~.BasisRotation` has been extended to explain
  the underlying Lie group/algebra homomorphism between the (dense) rotation matrix and the
  performed operations on the target qubits.
  [(#7765)](https://github.com/PennyLaneAI/pennylane/pull/7765)

* Updated the code examples in the documentation of :func:`~.specs`.
  [(#8003)](https://github.com/PennyLaneAI/pennylane/pull/8003)

* Clarifies the use case for `Operator.pow` and `Operator.adjoint`.
  [(#7999)](https://github.com/PennyLaneAI/pennylane/pull/7999)

* The docstring of the `is_hermitian` operator property has been updated to better describe its behaviour.
  [(#7946)](https://github.com/PennyLaneAI/pennylane/pull/7946)

* Improved the docstrings of all optimizers for consistency and legibility.
  [(#7891)](https://github.com/PennyLaneAI/pennylane/pull/7891)

* Updated the code example in the documentation for :func:`~.transforms.split_non_commuting`.
  [(#7892)](https://github.com/PennyLaneAI/pennylane/pull/7892)

* Fixed :math:`\LaTeX` rendering in the documentation for `qml.TrotterProduct` and `qml.trotterize`.
  [(#8014)](https://github.com/PennyLaneAI/pennylane/pull/8014)

* Updated description of `alpha` parameter in `ClassicalShadow.entropy`.
  Trimmed the outdated part of discussion regarding different choices of `alpha`.
  [(#8100)](https://github.com/PennyLaneAI/pennylane/pull/8100)

<<<<<<< HEAD
* Added a warning to the interfaces documentation that all floating-point inputs are promoted 
  to `Float64`.
  [(#8124)](https://github.com/PennyLaneAI/pennylane/pull/8124)
=======
* The :doc:`Dynamic Quantum Circuits </introduction/dynamic_quantum_circuits>` page has been updated to include the latest device-dependent mid-circuit measurement method defaults.
  [(#8149)](https://github.com/PennyLaneAI/pennylane/pull/8149)
>>>>>>> 64c751f3

<h3>Bug fixes 🐛</h3>

* Pauli arithmetic can now handle abstract coefficients when participating in a jitted function.
  [(#8190)](https://github.com/PennyLaneAI/pennylane/pull/8190)

* Operators queued with :func:`pennylane.apply` no longer get dequeued by subsequent dequeuing operations
  (e.g. :func:`pennylane.adjoint`).
  [(#8078)](https://github.com/PennyLaneAI/pennylane/pull/8078)

* Fixed a bug in the decomposition rules of :class:`~.Select` with the new decomposition system
  that broke the decompositions if the target ``ops`` of the ``Select`` operator were parametrized.
  This enables the new decomposition system with ``Select`` of parametrized target ``ops``.
  [(#8186)](https://github.com/PennyLaneAI/pennylane/pull/8186)
  
* `Exp` and `Evolution` now have improved decompositions, allowing them to handle more situations
  more robustly. In particular, the generator is simplified prior to decomposition. Now more
  time evolution ops can be supported on devices that do not natively support them.
  [(#8133)](https://github.com/PennyLaneAI/pennylane/pull/8133)

* A scalar product of a norm one scalar and an operator now decomposes into a `GlobalPhase` and the operator.
  For example, `-1 * qml.X(0)` now decomposes into `[qml.GlobalPhase(-np.pi), qml.X(0)]`.
  [(#8133)](https://github.com/PennyLaneAI/pennylane/pull/8133)

* Fixes a bug that made the queueing behaviour of :meth:`~.pauli.PauliWord.operation` and
  :meth:`~.pauli.PauliSentence.operation` dependent on the global state of a program due to
  a caching issue.
  [(#8135)](https://github.com/PennyLaneAI/pennylane/pull/8135)

* A more informative error is raised when extremely deep circuits are attempted to be drawn.
  [(#8139)](https://github.com/PennyLaneAI/pennylane/pull/8139)

* An error is now raised if sequences of classically processed mid circuit measurements
  are used as input to :func:`pennylane.counts` or :func:`pennylane.probs`.
  [(#8109)](https://github.com/PennyLaneAI/pennylane/pull/8109)

* Simplifying operators raised to integer powers no longer causes recursion errors.
  [(#8044)](https://github.com/PennyLaneAI/pennylane/pull/8044)

* Fixes the GPU selection issue in `qml.math` with PyTorch when multiple GPUs are present.
  [(#8008)](https://github.com/PennyLaneAI/pennylane/pull/8008)

* The `~.for_loop` function with capture enabled can now handle over indexing
  into an empty array when `start == stop`.
  [(#8026)](https://github.com/PennyLaneAI/pennylane/pull/8026)

* Plxpr primitives now only return dynamically shaped arrays if their outputs
  actually have dynamic shapes.
  [(#8004)](https://github.com/PennyLaneAI/pennylane/pull/8004)

* Fixes an issue with tree-traversal and non-sequential wire orders.
  [(#7991)](https://github.com/PennyLaneAI/pennylane/pull/7991)

* Fixes a bug in :func:`~.matrix` where an operator's
  constituents were incorrectly queued if its decomposition was requested.
  [(#7975)](https://github.com/PennyLaneAI/pennylane/pull/7975)

* An error is now raised if an `end` statement is found in a measurement conditioned branch in a QASM string being imported into PennyLane.
  [(#7872)](https://github.com/PennyLaneAI/pennylane/pull/7872)

* Fixes issue related to :func:`~.transforms.to_zx` adding the support for
  `Toffoli` and `CCZ` gates conversion into their ZX-graph representation.
  [(#7899)](https://github.com/PennyLaneAI/pennylane/pull/7899)

* `get_best_diff_method` now correctly aligns with `execute` and `construct_batch` logic in workflows.
  [(#7898)](https://github.com/PennyLaneAI/pennylane/pull/7898)

* Resolve issues with AutoGraph transforming internal PennyLane library code due to incorrect
  module attribution of wrapper functions.
  [(#7889)](https://github.com/PennyLaneAI/pennylane/pull/7889)

* Calling `QNode.update` no longer acts as if `set_shots` has been applied.
  [(#7881)](https://github.com/PennyLaneAI/pennylane/pull/7881)

* Fixes attributes and types in the quantum dialect.
  This allows for types to be inferred correctly when parsing.
  [(#7825)](https://github.com/PennyLaneAI/pennylane/pull/7825)

* Fixes `SemiAdder` to work when inputs are defined with a single wire.
  [(#7940)](https://github.com/PennyLaneAI/pennylane/pull/7940)

* Fixes a bug where `qml.prod`, `qml.matrix`, and `qml.cond` applied on a quantum function does not dequeue operators passed as arguments to the function.
  [(#8094)](https://github.com/PennyLaneAI/pennylane/pull/8094)
  [(#8119)](https://github.com/PennyLaneAI/pennylane/pull/8119)
  [(#8078)](https://github.com/PennyLaneAI/pennylane/pull/8078)

* Fixes a bug where a copy of `ShadowExpvalMP` was incorrect for a multi-term composite observable.
  [(#8078)](https://github.com/PennyLaneAI/pennylane/pull/8078)

<h3>Contributors ✍️</h3>

This release contains contributions from (in alphabetical order):

Guillermo Alonso,
Ali Asadi,
Utkarsh Azad,
Astral Cai,
Joey Carter,
Yushao Chen,
Isaac De Vlugt,
Diksha Dhawan,
Marcus Edwards,
Lillian Frederiksen,
Pietropaolo Frisoni,
Simone Gasperini,
David Ittah,
Soran Jahangiri,
Korbinian Kottmann,
Mehrdad Malekmohammadi
Pablo Antonio Moreno Casares
Erick Ochoa,
Mudit Pandey,
Andrija Paurevic,
Justin Pickering,
Alex Preciado,
Shuli Shu,
Jay Soni,
David Wierichs,
Jake Zaia<|MERGE_RESOLUTION|>--- conflicted
+++ resolved
@@ -1009,14 +1009,12 @@
   Trimmed the outdated part of discussion regarding different choices of `alpha`.
   [(#8100)](https://github.com/PennyLaneAI/pennylane/pull/8100)
 
-<<<<<<< HEAD
 * Added a warning to the interfaces documentation that all floating-point inputs are promoted 
   to `Float64`.
   [(#8124)](https://github.com/PennyLaneAI/pennylane/pull/8124)
-=======
+
 * The :doc:`Dynamic Quantum Circuits </introduction/dynamic_quantum_circuits>` page has been updated to include the latest device-dependent mid-circuit measurement method defaults.
   [(#8149)](https://github.com/PennyLaneAI/pennylane/pull/8149)
->>>>>>> 64c751f3
 
 <h3>Bug fixes 🐛</h3>
 
