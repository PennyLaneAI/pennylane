:orphan:

# Release 0.36.0-dev (development release)

<h3>New features since last release</h3>

<h4>Estimate errors in a quantum circuit 🧮</h4>

* Added `error` method to `QuantumPhaseEstimation` template.
  [(#5278)](https://github.com/PennyLaneAI/pennylane/pull/5278)

* Added new `SpectralNormError` class to the new error tracking functionality.
  [(#5154)](https://github.com/PennyLaneAI/pennylane/pull/5154)

* The `qml.TrotterProduct` operator now supports error estimation functionality. 
  [(#5384)](https://github.com/PennyLaneAI/pennylane/pull/5384)

  ```pycon
  >>> hamiltonian = qml.dot([1.0, 0.5, -0.25], [qml.X(0), qml.Y(0), qml.Z(0)])
  >>> op = qml.TrotterProduct(hamiltonian, time=0.01, order=2)
  >>> op.error(method="one-norm")
  SpectralNormError(8.039062500000003e-06)
  >>>
  >>> op.error(method="commutator")
  SpectralNormError(6.166666666666668e-06)
  ```

* `qml.specs` and `qml.Tracker` now return information about algorithmic errors for the qnode as well.
  [(#5464)](https://github.com/PennyLaneAI/pennylane/pull/5464)
  [(#5465)](https://github.com/PennyLaneAI/pennylane/pull/5465)


<h4>Access an extended arsenal of quantum algorithms 🏹</h4>

* The `FABLE` template is added for efficient block encoding of matrices. Users can now call FABLE to efficiently construct circuits according to a user-set approximation level. 
  [(#5107)](https://github.com/PennyLaneAI/pennylane/pull/5107)

* Create the `qml.Reflection` operator, useful for amplitude amplification and its variants.
  [(#5159)](https://github.com/PennyLaneAI/pennylane/pull/5159)

  ```python
  @qml.prod
  def generator(wires):
        qml.Hadamard(wires=wires)

  U = generator(wires=0)

  dev = qml.device('default.qubit')
  @qml.qnode(dev)
  def circuit():

        # Initialize to the state |1>
        qml.PauliX(wires=0)

        # Apply the reflection
        qml.Reflection(U)

        return qml.state()

  ```

  ```pycon
  >>> circuit()
  tensor([1.+6.123234e-17j, 0.-6.123234e-17j], requires_grad=True)
  ```
  
* The `qml.AmplitudeAmplification` operator is introduced, which is a high-level interface for amplitude amplification and its variants.
  [(#5160)](https://github.com/PennyLaneAI/pennylane/pull/5160)

  ```python
  @qml.prod
  def generator(wires):
      for wire in wires:
          qml.Hadamard(wires=wire)

  U = generator(wires=range(3))
  O = qml.FlipSign(2, wires=range(3))

  dev = qml.device("default.qubit")

  @qml.qnode(dev)
  def circuit():

      generator(wires=range(3))
      qml.AmplitudeAmplification(U, O, iters=5, fixed_point=True, work_wire=3)

      return qml.probs(wires=range(3))

  ```
  
  ```pycon
  >>> print(np.round(circuit(), 3))
  [0.013, 0.013, 0.91, 0.013, 0.013, 0.013, 0.013, 0.013]

  ```

<h4>Make use of more methods to map from molecules 🗺️</h4>

* Added new function `qml.bravyi_kitaev` to map fermionic Hamiltonians to qubit Hamiltonians.
  [(#5390)](https://github.com/PennyLaneAI/pennylane/pull/5390)

  ```python
  import pennylane as qml
  fermi_ham = qml.fermi.from_string('0+ 1-')

  qubit_ham = qml.bravyi_kitaev(fermi_ham, n=6)
  ```

  ```pycon
  >>> print(qubit_ham)
  -0.25j * Y(0.0) + (-0.25+0j) * X(0) @ Z(1.0) + (0.25+0j) * X(0.0) + 0.25j * Y(0) @ Z(1.0)
  ```

* The `qml.qchem.hf_state` function is upgraded to be compatible with the parity and Bravyi-Kitaev bases.
  [(#5472)](https://github.com/PennyLaneAI/pennylane/pull/5472)

<h4>Calculate dynamical Lie algebras 👾</h4>

* A new `qml.lie_closure` function to compute the Lie closure of a list of operators.
  [(#5161)](https://github.com/PennyLaneAI/pennylane/pull/5161)
  [(#5169)](https://github.com/PennyLaneAI/pennylane/pull/5169)

  The Lie closure, pronounced "Lee closure", is a way to compute the so-called dynamical Lie algebra (DLA) of a set of operators.
  For a list of operators `ops = [op1, op2, op3, ..]`, one computes all nested commutators between `ops` until no new operators are generated from commutation.
  All these operators together form the DLA, see e.g. section IIB of [arXiv:2308.01432](https://arxiv.org/abs/2308.01432).

  Take for example the following ops

  ```python
  ops = [X(0) @ X(1), Z(0), Z(1)]
  ```

  A first round of commutators between all elements yields the new operators `Y(0) @ X(1)` and `X(0) @ Y(1)` (omitting scalar prefactors).

  ```python
  >>> qml.commutator(X(0) @ X(1), Z(0))
  -2j * (X(1) @ Y(0))
  >>> qml.commutator(X(0) @ X(1), Z(1))
  -2j * (Y(1) @ X(0))
  ```

  A next round of commutators between all elements further yields the new operator `Y(0) @ Y(1)`.

  ```python
  >>> qml.commutator(X(0) @ Y(1), Z(0))
  -2j * (Y(1) @ Y(0))
  ```

  After that, no new operators emerge from taking nested commutators and we have the resulting DLA.
  This can now be done in short via `qml.lie_closure` as follows.

  ```python
  >>> ops = [X(0) @ X(1), Z(0), Z(1)]
  >>> dla = qml.lie_closure(ops)
  >>> print(dla)
  [1.0 * X(1) @ X(0),
   1.0 * Z(0),
   1.0 * Z(1),
   -1.0 * X(1) @ Y(0),
   -1.0 * Y(1) @ X(0),
   -1.0 * Y(1) @ Y(0)]
  ```

<<<<<<< HEAD
<h4>Simulate mixed-state qutrit systems 3️⃣</h4>
=======
* We can compute the structure constants (the adjoint representation) of a dynamical Lie algebra.
  [(5406)](https://github.com/PennyLaneAI/pennylane/pull/5406)

  For example, we can compute the adjoint representation of the transverse field Ising model DLA.

  >>> dla = [X(0) @ X(1), Z(0), Z(1), Y(0) @ X(1), X(0) @ Y(1), Y(0) @ Y(1)]
  >>> structure_const = qml.structure_constants(dla)
  >>> structure_constp.shape
  (6, 6, 6)

<h3>Improvements 🛠</h3>
>>>>>>> a8bba509

* Functions `measure_with_samples` and `sample_state` have been added to the new `qutrit_mixed` module found in
 `qml.devices`. These functions are used to sample device-compatible states, returning either the final measured state or value of an observable.
  [(#5082)](https://github.com/PennyLaneAI/pennylane/pull/5082)

* Fixed differentiability for Hamiltonian measurements in new `qutrit_mixed` module. 
  [(#5186)](https://github.com/PennyLaneAI/pennylane/pull/5186)

* Added `simulate` function to the new `qutrit_mixed` module in `qml.devices`. This allows for simulation of a 
  noisy qutrit circuit with measurement and sampling.
  [(#5213)](https://github.com/PennyLaneAI/pennylane/pull/5213)

 * Created the `DefaultQutritMixed` class, which inherits from `qml.devices.Device`, with an implementation 
  for `preprocess`.
  [(#5451)](https://github.com/PennyLaneAI/pennylane/pull/5451)

<h4>Work easily and efficiently with operators 🔧</h4>

<h3>Improvements 🛠</h3>

<h4>Community contributions 🥳</h4>

* Implemented the method `process_counts` in `ExpectationMP`, `VarianceMP`, `CountsMP`, and `SampleMP`
  [(#5256)](https://github.com/PennyLaneAI/pennylane/pull/5256)
  [(#5395)](https://github.com/PennyLaneAI/pennylane/pull/5395)

* Add type hints for unimplemented methods of the abstract class `Operator`.
  [(#5490)](https://github.com/PennyLaneAI/pennylane/pull/5490)

* Implement `Shots.bins()` method.
  [(#5476)](https://github.com/PennyLaneAI/pennylane/pull/5476)

<h4>Updated operators</h4>

<<<<<<< HEAD
* `qml.ops.Sum` now supports storing grouping information. Grouping type and method can be
  specified during construction using the `grouping_type` and `method` keyword arguments of
  `qml.dot`, `qml.sum`, or `qml.ops.Sum`. The grouping indices are stored in `Sum.grouping_indices`.
  [(#5179)](https://github.com/PennyLaneAI/pennylane/pull/5179)
=======
  ```pycon
  >>> circuit()
  tensor([1.+6.123234e-17j, 0.-6.123234e-17j], requires_grad=True)
  ```

* The `qml.AmplitudeAmplification` operator is introduced, which is a high-level interface for amplitude amplification and its variants.
  [(#5160)](https://github.com/PennyLaneAI/pennylane/pull/5160)
>>>>>>> a8bba509

  ```python
  import pennylane as qml

  a = qml.X(0)
  b = qml.prod(qml.X(0), qml.X(1))
  c = qml.Z(0)
  obs = [a, b, c]
  coeffs = [1.0, 2.0, 3.0]

  op = qml.dot(coeffs, obs, grouping_type="qwc")
  ```
<<<<<<< HEAD
=======

>>>>>>> a8bba509
  ```pycon
  >>> op.grouping_indices
  ((2,), (0, 1))
  ```

  Additionally, grouping type and method can be set or changed after construction using
  `Sum.compute_grouping()`:

  ```python
  import pennylane as qml

  a = qml.X(0)
  b = qml.prod(qml.X(0), qml.X(1))
  c = qml.Z(0)
  obs = [a, b, c]
  coeffs = [1.0, 2.0, 3.0]

  op = qml.dot(coeffs, obs)
  ```
<<<<<<< HEAD
=======
  
* A new class `qml.ops.LinearCombination` is introduced. In essence, this class is an updated equivalent of `qml.ops.Hamiltonian`
  but for usage with new operator arithmetic.
  [(#5216)](https://github.com/PennyLaneAI/pennylane/pull/5216)

* The `qml.TrotterProduct` operator now supports error estimation functionality.
  [(#5384)](https://github.com/PennyLaneAI/pennylane/pull/5384)

>>>>>>> a8bba509
  ```pycon
  >>> op.grouping_indices is None
  True
  >>> op.compute_grouping(grouping_type="qwc")
  >>> op.grouping_indices
  ((2,), (0, 1))
  ```

  Note that the grouping indices refer to the lists returned by `Sum.terms()`, not `Sum.operands`.

* Added new function `qml.operation.convert_to_legacy_H` to convert `Sum`, `SProd`, and `Prod` to `Hamiltonian` instances.
  [(#5309)](https://github.com/PennyLaneAI/pennylane/pull/5309)

* The `qml.is_commuting` function now accepts `Sum`, `SProd`, and `Prod` instances.
  [(#5351)](https://github.com/PennyLaneAI/pennylane/pull/5351)

* Operators can now be left multiplied `x * op` by numpy arrays.
  [(#5361)](https://github.com/PennyLaneAI/pennylane/pull/5361)

* A new class `qml.ops.LinearCombination` is introduced. In essence, this class is an updated equivalent of `qml.ops.Hamiltonian`
  but for usage with new operator arithmetic.
  [(#5216)](https://github.com/PennyLaneAI/pennylane/pull/5216)

* The generators in the source code return operators consistent with the global setting for
  `qml.operator.active_new_opmath()` wherever possible. `Sum`, `SProd` and `Prod` instances
  will be returned even after disabling the new operator arithmetic in cases where they offer
  additional functionality not available using legacy operators.
  [(#5253)](https://github.com/PennyLaneAI/pennylane/pull/5253)
  [(#5410)](https://github.com/PennyLaneAI/pennylane/pull/5410)
  [(#5411)](https://github.com/PennyLaneAI/pennylane/pull/5411)
  [(#5421)](https://github.com/PennyLaneAI/pennylane/pull/5421)

<<<<<<< HEAD
=======
* Upgraded `null.qubit` to the new device API. Also, added support for all measurements and various modes of differentiation.
  [(#5211)](https://github.com/PennyLaneAI/pennylane/pull/5211)

>>>>>>> a8bba509
* `ApproxTimeEvolution` is now compatible with any operator that defines a `pauli_rep`.
  [(#5362)](https://github.com/PennyLaneAI/pennylane/pull/5362)

* `Hamiltonian.pauli_rep` is now defined if the hamiltonian is a linear combination of paulis.
  [(#5377)](https://github.com/PennyLaneAI/pennylane/pull/5377)

* `Prod.eigvals()` is now compatible with Qudit operators.
  [(#5400)](https://github.com/PennyLaneAI/pennylane/pull/5400)

* `qml.transforms.hamiltonian_expand` can now handle multi-term observables with a constant offset.
  [(#5414)](https://github.com/PennyLaneAI/pennylane/pull/5414)

* `taper_operation` method is compatible with new operator arithmetic.
  [(#5326)](https://github.com/PennyLaneAI/pennylane/pull/5326)

* Removed the warning that an observable might not be hermitian in `qnode` executions. This enables jit-compilation.
  [(#5506)](https://github.com/PennyLaneAI/pennylane/pull/5506)

* `qml.transforms.split_non_commuting` will now work with single-term operator arithmetic.
  [(#5314)](https://github.com/PennyLaneAI/pennylane/pull/5314)

<h4>Mid-circuit measurements and dynamic circuits</h4>

* The `QubitDevice` class and children classes support the `dynamic_one_shot` transform provided that they support `MidMeasureMP` operations natively.
  [(#5317)](https://github.com/PennyLaneAI/pennylane/pull/5317)

* The `dynamic_one_shot` transform is introduced enabling dynamic circuit execution on circuits with shots and devices that support `MidMeasureMP` operations natively.
  [(#5266)](https://github.com/PennyLaneAI/pennylane/pull/5266)

* Added a qml.capture module that will contain PennyLane's own capturing mechanism for hybrid
  quantum-classical programs.
  [(#5509)](https://github.com/PennyLaneAI/pennylane/pull/5509)

<h4>Performance and broadcasting</h4>

* Gradient transforms may now be applied to batched/broadcasted QNodes, as long as the
  broadcasting is in non-trainable parameters.
  [(#5452)](https://github.com/PennyLaneAI/pennylane/pull/5452)

* Improve the performance of computing the matrix of `qml.QFT`
  [(#5351)](https://github.com/PennyLaneAI/pennylane/pull/5351)

* `qml.transforms.broadcast_expand` now supports shot vectors when returning `qml.sample()`.
  [(#5473)](https://github.com/PennyLaneAI/pennylane/pull/5473)

* `LightningVJPs` is now compatible with Lightning devices using the new device API.
  [(#5469)](https://github.com/PennyLaneAI/pennylane/pull/5469)

<h4>Other improvements</h4>

* `qml.ops.Conditional` now stores the `data`, `num_params`, and `ndim_param` attributes of
  the operator it wraps.
  [(#5473)](https://github.com/PennyLaneAI/pennylane/pull/5473)

* The `molecular_hamiltonian` function calls `PySCF` directly when `method='pyscf'` is selected.
  [(#5118)](https://github.com/PennyLaneAI/pennylane/pull/5118)

* Upgraded `null.qubit` to the new device API. Also, added support for all measurements and various modes of differentiation.
  [(#5211)](https://github.com/PennyLaneAI/pennylane/pull/5211)

* Obtaining classical shadows using the `default.clifford` device is now compatible with
  [stim](https://github.com/quantumlib/Stim) `v1.13.0`.
  [(#5409)](https://github.com/PennyLaneAI/pennylane/pull/5409)

* `default.mixed` has improved support for sampling-based measurements with non-numpy interfaces.
  [(#5514)](https://github.com/PennyLaneAI/pennylane/pull/5514)

* Replaced `cache_execute` with an alternate implementation based on `@transform`.
  [(#5318)](https://github.com/PennyLaneAI/pennylane/pull/5318)

* The `QNode` now defers `diff_method` validation to the device under the new device api `qml.devices.Device`.
  [(#5176)](https://github.com/PennyLaneAI/pennylane/pull/5176)

* Extend the device test suite to cover gradient methods, templates and arithmetic observables.
  [(#5273)](https://github.com/PennyLaneAI/pennylane/pull/5273)
  [(#5518)](https://github.com/PennyLaneAI/pennylane/pull/5518)

* A clear error message is added in `KerasLayer` when using the newest version of TensorFlow with Keras 3 
  (which is not currently compatible with `KerasLayer`), linking to instructions to enable Keras 2.
  [(#5488)](https://github.com/PennyLaneAI/pennylane/pull/5488)

<h3>Breaking changes 💔</h3>

* Use `SampleMP`s in the `dynamic_one_shot` transform to get back the values of the mid-circuit measurements.
  [(#5486)](https://github.com/PennyLaneAI/pennylane/pull/5486)

* Operator dunder methods now combine like-operator arithmetic classes via `lazy=False`. This reduces the chance of `RecursionError` and makes nested
  operators easier to work with.
  [(#5478)](https://github.com/PennyLaneAI/pennylane/pull/5478)

* The private functions `_pauli_mult`, `_binary_matrix` and `_get_pauli_map` from the `pauli` module have been removed. The same functionality can be achieved using newer features in the ``pauli`` module.
  [(#5323)](https://github.com/PennyLaneAI/pennylane/pull/5323)
  
* `DefaultQubit` uses a pre-emptive key-splitting strategy to avoid reusing JAX PRNG keys throughout a single `execute` call. 
  [(#5515)](https://github.com/PennyLaneAI/pennylane/pull/5515)

* `qml.matrix()` called on the following will raise an error if `wire_order` is not specified:
  * tapes with more than one wire.
  * quantum functions.
  * Operator class where `num_wires` does not equal to 1
  * QNodes if the device does not have wires specified.
  * PauliWords and PauliSentences with more than one wire.
  [(#5328)](https://github.com/PennyLaneAI/pennylane/pull/5328)
  [(#5359)](https://github.com/PennyLaneAI/pennylane/pull/5359)

* `qml.pauli.pauli_mult` and `qml.pauli.pauli_mult_with_phase` are now removed. Instead, you  should use `qml.simplify(qml.prod(pauli_1, pauli_2))` to get the reduced operator.
  [(#5324)](https://github.com/PennyLaneAI/pennylane/pull/5324)

  ```pycon
  >>> op = qml.simplify(qml.prod(qml.PauliX(0), qml.PauliZ(0)))
  >>> op
  -1j*(PauliY(wires=[0]))
  >>> [phase], [base] = op.terms()
  >>> phase, base
  (-1j, PauliY(wires=[0]))
  ```

* `MeasurementProcess.name` and `MeasurementProcess.data` have been removed. Use `MeasurementProcess.obs.name` and `MeasurementProcess.obs.data` instead.
  [(#5321)](https://github.com/PennyLaneAI/pennylane/pull/5321)

* `Operator.validate_subspace(subspace)` has been removed. Instead, you should use `qml.ops.qutrit.validate_subspace(subspace)`.
  [(#5311)](https://github.com/PennyLaneAI/pennylane/pull/5311)

* The contents of `qml.interfaces` is moved inside `qml.workflow`. The old import path no longer exists.
  [(#5329)](https://github.com/PennyLaneAI/pennylane/pull/5329)

* `single_tape_transform`, `batch_transform`, `qfunc_transform`, `op_transform`, `gradient_transform`
  and `hessian_transform` are removed. Instead, switch to using the new `qml.transform` function. Please refer to
  `the transform docs <https://docs.pennylane.ai/en/stable/code/qml_transforms.html#custom-transforms>`_
  to see how this can be done.
  [(#5339)](https://github.com/PennyLaneAI/pennylane/pull/5339)

* Attempting to multiply `PauliWord` and `PauliSentence` with `*` will raise an error. Instead, use `@` to conform with the PennyLane convention.
  [(#5341)](https://github.com/PennyLaneAI/pennylane/pull/5341)

* When new operator arithmetic is enabled, `qml.Hamiltonian` is now an alias for `qml.ops.LinearCombination`.
  `Hamiltonian` will still be accessible as `qml.ops.Hamiltonian`.
  [(#5393)](https://github.com/PennyLaneAI/pennylane/pull/5393)

* Since `default.mixed` does not support snapshots with measurements, attempting to do so will result in a `DeviceError` instead of getting the density matrix.
  [(#5416)](https://github.com/PennyLaneAI/pennylane/pull/5416)

<h3>Deprecations 👋</h3>

* `qml.load` is deprecated. Instead, please use the functions outlined in the *Importing workflows* quickstart guide, such as `qml.from_qiskit`.
  [(#5312)](https://github.com/PennyLaneAI/pennylane/pull/5312)

* Specifying `control_values` with a bit string to `qml.MultiControlledX` is deprecated. Instead, use a list of booleans or 1s and 0s.
  [(#5352)](https://github.com/PennyLaneAI/pennylane/pull/5352)

* `qml.from_qasm_file` is deprecated. Instead, please open the file and then load its content using `qml.from_qasm`.
  [(#5331)](https://github.com/PennyLaneAI/pennylane/pull/5331)

  ```pycon
  >>> with open("test.qasm", "r") as f:
  ...     circuit = qml.from_qasm(f.read())
  ```

* Accessing `qml.ops.Hamiltonian` with new operator arithmetic is deprecated. Using `qml.Hamiltonian` with new operator arithmetic enabled now
  returns a `LinearCombination` instance. Some functionality may not work as expected. To continue using the `Hamiltonian` class, you can use
  `qml.operation.disable_new_opmath()` to disable the new operator arithmetic.
  [(#5393)](https://github.com/PennyLaneAI/pennylane/pull/5393)

<h3>Documentation 📝</h3>

* Adds a page explaining the shapes and nesting of result objects.
  [(#5418)](https://github.com/PennyLaneAI/pennylane/pull/5418)

* Removed some redundant documentation for the `evolve` function.
  [(#5347)](https://github.com/PennyLaneAI/pennylane/pull/5347)

* Updated the final example in the `compile` docstring to use transforms correctly.
  [(#5348)](https://github.com/PennyLaneAI/pennylane/pull/5348)

* A link to the demos for using `qml.SpecialUnitary` and `qml.QNGOptimizer` has been added to their respective docstrings.
  [(#5376)](https://github.com/PennyLaneAI/pennylane/pull/5376)

* A code example in the `qml.measure` docstring has been added that showcases returning mid-circuit measurement statistics from QNodes.
  [(#5441)](https://github.com/PennyLaneAI/pennylane/pull/5441)

* The computational basis convention used for `qml.measure` — 0 and 1 rather than ±1 — has been clarified in its docstring.
  [(#5474)](https://github.com/PennyLaneAI/pennylane/pull/5474)

<h3>Bug fixes 🐛</h3>

* (In)equality of `qml.HilbertSchmidt` instances is now reported correctly by `qml.equal`.
  [(#5538)](https://github.com/PennyLaneAI/pennylane/pull/5538)

* `qml.ParticleConservingU1` and `qml.ParticleConservingU2` no longer raise an error when the initial state is not specified but default to the all-zeros state.
  [(#5535)](https://github.com/PennyLaneAI/pennylane/pull/5535)

* `qml.counts` no longer returns negative samples when measuring 8 or more wires.
  [(#5544)](https://github.com/PennyLaneAI/pennylane/pull/5544)

* The `dynamic_one_shot` transform now works with broadcasting.
  [(#5473)](https://github.com/PennyLaneAI/pennylane/pull/5473)

* Diagonalize the state around `ProbabilityMP` measurements in `statistics` when executing on a Lightning device.
  [(#5529)](https://github.com/PennyLaneAI/pennylane/pull/5529)

* `two_qubit_decomposition` no longer diverges at a special case of unitary matrix.
  [(#5448)](https://github.com/PennyLaneAI/pennylane/pull/5448)

* The `qml.QNSPSAOptimizer` now correctly handles optimization for legacy devices that do not follow the new API design.
  [(#5497)](https://github.com/PennyLaneAI/pennylane/pull/5497)

* Operators applied to all wires are now drawn correctly in a circuit with mid-circuit measurements.
  [(#5501)](https://github.com/PennyLaneAI/pennylane/pull/5501)

* Fix a bug where certain unary mid-circuit measurement expressions would raise an uncaught error.
  [(#5480)](https://github.com/PennyLaneAI/pennylane/pull/5480)

* The probabilities now sum to one using the `torch` interface with `default_dtype` set to `torch.float32`. 
  [(#5462)](https://github.com/PennyLaneAI/pennylane/pull/5462)

* Tensorflow can now handle devices with float32 results but float64 input parameters.
  [(#5446)](https://github.com/PennyLaneAI/pennylane/pull/5446)

* Fix a bug where the `argnum` kwarg of `qml.gradients.stoch_pulse_grad` references the wrong parameters in a tape,
  creating an inconsistency with other differentiation methods and preventing some use cases.
  [(#5458)](https://github.com/PennyLaneAI/pennylane/pull/5458)

* Avoid bounded value failures due to numerical noise with calls to `np.random.binomial`.
  [(#5447)](https://github.com/PennyLaneAI/pennylane/pull/5447)

* Using `@` with legacy Hamiltonian instances now properly de-queues the previously existing operations.
  [(#5454)](https://github.com/PennyLaneAI/pennylane/pull/5455)

* The `QNSPSAOptimizer` now properly handles differentiable parameters, resulting in being able to use it for more than one optimization step.
  [(#5439)](https://github.com/PennyLaneAI/pennylane/pull/5439)

* The `QNode` interface now resets if an error occurs during execution.
  [(#5449)](https://github.com/PennyLaneAI/pennylane/pull/5449)

* Fix failing tests due to changes with Lightning's adjoint diff pipeline.
  [(#5450)](https://github.com/PennyLaneAI/pennylane/pull/5450)

* Fix Torch tensor locality with autoray-registered coerce method.
  [(#5438)](https://github.com/PennyLaneAI/pennylane/pull/5438)

* `jax.jit` now works with `qml.sample` with a multi-wire observable.
  [(#5422)](https://github.com/PennyLaneAI/pennylane/pull/5422)

* `qml.qinfo.quantum_fisher` now works with non-`default.qubit` devices.
  [(#5423)](https://github.com/PennyLaneAI/pennylane/pull/5423)

* We no longer perform unwanted dtype promotion in the `pauli_rep` of `SProd` instances when using tensorflow.
  [(#5246)](https://github.com/PennyLaneAI/pennylane/pull/5246)

* Fixed `TestQubitIntegration.test_counts` in `tests/interfaces/test_jax_qnode.py` to always produce counts for all
  outcomes.
  [(#5336)](https://github.com/PennyLaneAI/pennylane/pull/5336)

* Fixed `PauliSentence.to_mat(wire_order)` to support identities with wires.
  [(#5407)](https://github.com/PennyLaneAI/pennylane/pull/5407)

* `CompositeOp.map_wires` now correctly maps the `overlapping_ops` property.
  [(#5430)](https://github.com/PennyLaneAI/pennylane/pull/5430)

* Update `DefaultQubit.supports_derivatives` to correctly handle circuits containing `MidMeasureMP` with adjoint
  differentiation.
  [(#5434)](https://github.com/PennyLaneAI/pennylane/pull/5434)

* `SampleMP`, `ExpectationMP`, `CountsMP`, `VarianceMP` constructed with ``eigvals`` can now properly process samples.
  [(#5463)](https://github.com/PennyLaneAI/pennylane/pull/5463)

* Fixes a bug in `hamiltonian_expand` that produces incorrect output dimensions when shot vectors are combined with parameter broadcasting.
  [(#5494)](https://github.com/PennyLaneAI/pennylane/pull/5494)

* Fixes a bug where `TorchLayer` does not work with shot vectors.
  [(#5492)](https://github.com/PennyLaneAI/pennylane/pull/5492)

* Fixes a bug where the output shape of a qnode returning a list containing a single measurement is incorrect when combined with shot vectors.
  [(#5492)](https://github.com/PennyLaneAI/pennylane/pull/5492)

* Fixes a bug in `qml.math.kron` that makes torch incompatible with numpy.
  [(#5540)](https://github.com/PennyLaneAI/pennylane/pull/5540)

* Fixes a bug in `_group_measurements` that fails to group measurements with commuting observables when they are operands of `Prod`.
  [(#5512)](https://github.com/PennyLaneAI/pennylane/issues/5512)

<h3>Contributors ✍️</h3>

This release contains contributions from (in alphabetical order):

Tarun Kumar Allamsetty,
Guillermo Alonso,
Mikhail Andrenkov,
Utkarsh Azad,
Gabriel Bottrill,
Astral Cai,
Diksha Dhawan,
Isaac De Vlugt,
Amintor Dusko,
Pietropaolo Frisoni,
Lillian M. A. Frederiksen,
Austin Huang,
Soran Jahangiri,
Korbinian Kottmann,
Christina Lee,
Vincent Michaud-Rioux,
Mudit Pandey,
Kenya Sakka,
Jay Soni,
Matthew Silverman,
David Wierichs.<|MERGE_RESOLUTION|>--- conflicted
+++ resolved
@@ -93,6 +93,9 @@
   [0.013, 0.013, 0.91, 0.013, 0.013, 0.013, 0.013, 0.013]
 
   ```
+
+* The `qml.AmplitudeAmplification` operator is introduced, which is a high-level interface for amplitude amplification and its variants.
+  [(#5160)](https://github.com/PennyLaneAI/pennylane/pull/5160)
 
 <h4>Make use of more methods to map from molecules 🗺️</h4>
 
@@ -161,9 +164,6 @@
    -1.0 * Y(1) @ Y(0)]
   ```
 
-<<<<<<< HEAD
-<h4>Simulate mixed-state qutrit systems 3️⃣</h4>
-=======
 * We can compute the structure constants (the adjoint representation) of a dynamical Lie algebra.
   [(5406)](https://github.com/PennyLaneAI/pennylane/pull/5406)
 
@@ -174,8 +174,7 @@
   >>> structure_constp.shape
   (6, 6, 6)
 
-<h3>Improvements 🛠</h3>
->>>>>>> a8bba509
+<h4>Simulate mixed-state qutrit systems 3️⃣</h4>
 
 * Functions `measure_with_samples` and `sample_state` have been added to the new `qutrit_mixed` module found in
  `qml.devices`. These functions are used to sample device-compatible states, returning either the final measured state or value of an observable.
@@ -210,20 +209,10 @@
 
 <h4>Updated operators</h4>
 
-<<<<<<< HEAD
 * `qml.ops.Sum` now supports storing grouping information. Grouping type and method can be
   specified during construction using the `grouping_type` and `method` keyword arguments of
   `qml.dot`, `qml.sum`, or `qml.ops.Sum`. The grouping indices are stored in `Sum.grouping_indices`.
   [(#5179)](https://github.com/PennyLaneAI/pennylane/pull/5179)
-=======
-  ```pycon
-  >>> circuit()
-  tensor([1.+6.123234e-17j, 0.-6.123234e-17j], requires_grad=True)
-  ```
-
-* The `qml.AmplitudeAmplification` operator is introduced, which is a high-level interface for amplitude amplification and its variants.
-  [(#5160)](https://github.com/PennyLaneAI/pennylane/pull/5160)
->>>>>>> a8bba509
 
   ```python
   import pennylane as qml
@@ -236,10 +225,7 @@
 
   op = qml.dot(coeffs, obs, grouping_type="qwc")
   ```
-<<<<<<< HEAD
-=======
-
->>>>>>> a8bba509
+
   ```pycon
   >>> op.grouping_indices
   ((2,), (0, 1))
@@ -259,17 +245,7 @@
 
   op = qml.dot(coeffs, obs)
   ```
-<<<<<<< HEAD
-=======
-  
-* A new class `qml.ops.LinearCombination` is introduced. In essence, this class is an updated equivalent of `qml.ops.Hamiltonian`
-  but for usage with new operator arithmetic.
-  [(#5216)](https://github.com/PennyLaneAI/pennylane/pull/5216)
-
-* The `qml.TrotterProduct` operator now supports error estimation functionality.
-  [(#5384)](https://github.com/PennyLaneAI/pennylane/pull/5384)
-
->>>>>>> a8bba509
+
   ```pycon
   >>> op.grouping_indices is None
   True
@@ -302,12 +278,6 @@
   [(#5411)](https://github.com/PennyLaneAI/pennylane/pull/5411)
   [(#5421)](https://github.com/PennyLaneAI/pennylane/pull/5421)
 
-<<<<<<< HEAD
-=======
-* Upgraded `null.qubit` to the new device API. Also, added support for all measurements and various modes of differentiation.
-  [(#5211)](https://github.com/PennyLaneAI/pennylane/pull/5211)
-
->>>>>>> a8bba509
 * `ApproxTimeEvolution` is now compatible with any operator that defines a `pauli_rep`.
   [(#5362)](https://github.com/PennyLaneAI/pennylane/pull/5362)
 
