
# Release 0.43.0-dev (development release)

<h3>New features since last release</h3>

* New ZX calculus-based transforms have been added to access circuit optimization
  passes implemented in [pyzx](https://pyzx.readthedocs.io/en/latest/):

    * :func:`~.transforms.push_hadamards` to optimize phase-polynomial + Hadamard circuits pushing
      Hadamard gates to the side to create fewer larger phase-polynomial blocks
      (see [pyzx.basic_optimization](https://pyzx.readthedocs.io/en/latest/api.html#pyzx.optimize.basic_optimization)).
      [(#8025)](https://github.com/PennyLaneAI/pennylane/pull/8025)

* The `qml.specs` function now accepts a `compute_depth` keyword argument, which is set to `True` by default.
  This makes the expensive depth computation performed by `qml.specs` optional.
  [(#7998)](https://github.com/PennyLaneAI/pennylane/pull/7998)
  [(#8042)](https://github.com/PennyLaneAI/pennylane/pull/8042)

* New transforms called :func:`~.transforms.match_relative_phase_toffoli` and 
  :func:`~.transforms.match_controlled_iX_gate` have been added to implement passes that make use
  of equivalencies to compile certain patterns to efficient Clifford+T equivalents.
  [(#7748)](https://github.com/PennyLaneAI/pennylane/pull/7748)

* Leveraging quantum just-in-time compilation to optimize parameterized hybrid workflows with the momentum
  quantum natural gradient optimizer is now possible with the new :class:`~.MomentumQNGOptimizerQJIT` optimizer.
  [(#7606)](https://github.com/PennyLaneAI/pennylane/pull/7606)

  Similar to the :class:`~.QNGOptimizerQJIT` optimizer, :class:`~.MomentumQNGOptimizerQJIT` offers a
  `qml.qjit`-compatible analogue to the existing :class:`~.MomentumQNGOptimizer` with an Optax-like interface:

  ```python
  import pennylane as qml
  import jax.numpy as jnp

  dev = qml.device("lightning.qubit", wires=2)

  @qml.qnode(dev)
  def circuit(params):
      qml.RX(params[0], wires=0)
      qml.RY(params[1], wires=1)
      return qml.expval(qml.Z(0) + qml.X(1))

  opt = qml.MomentumQNGOptimizerQJIT(stepsize=0.1, momentum=0.2)

  @qml.qjit
  def update_step_qjit(i, args):
      params, state = args
      return opt.step(circuit, params, state)

  @qml.qjit
  def optimization_qjit(params, iters):
      state = opt.init(params)
      args = (params, state)
      params, state = qml.for_loop(iters)(update_step_qjit)(args)
      return params
  ```

  ```pycon
  >>> params = jnp.array([0.1, 0.2])
  >>> iters = 1000
  >>> optimization_qjit(params=params, iters=iters)
  Array([ 3.14159265, -1.57079633], dtype=float64)
  ```

<h3>Improvements 🛠</h3>

* The decomposition of :class:`~.BasisRotation` has been optimized to skip redundant phase shift gates
  with angle :math:`\pm \pi` for real-valued, i.e., orthogonal, rotation matrices. This uses the fact that
  no or single :class:`~.PhaseShift` gate is required in case the matrix has a determinant :math:`\pm 1`.
  [(#7765)](https://github.com/PennyLaneAI/pennylane/pull/7765)

* Changed how basis states are assigned internally in `qml.Superposition`, improving its
  decomposition slightly both regarding classical computing time and gate decomposition.
  [(#7880)](https://github.com/PennyLaneAI/pennylane/pull/7880)

* The printing and drawing of :class:`~.TemporaryAND`, also known as ``qml.Elbow``, and its adjoint
  have been improved to be more legible and consistent with how it's depicted in circuits in the literature.
  [(#8017)](https://github.com/PennyLaneAI/pennylane/pull/8017)

  ```python
  import pennylane as qml

  @qml.draw
  @qml.qnode(qml.device("lightning.qubit", wires=4))
  def node():
      qml.TemporaryAND([0, 1, 2], control_values=[1, 0])
      qml.CNOT([2, 3])
      qml.adjoint(qml.TemporaryAND([0, 1, 2], control_values=[1, 0]))
      return qml.expval(qml.Z(3))
  ```

  ```pycon
  print(node())
  0: ─╭●─────●╮─┤     
  1: ─├○─────○┤─┤     
  2: ─╰──╭●───╯─┤     
  3: ────╰X─────┤  <Z>
  ```

* Several templates now have decompositions that can be accessed within the graph-based
  decomposition system (:func:`~.decomposition.enable_graph`), allowing workflows
  that include these templates to be decomposed in a resource-efficient and performant
  manner.
  [(#7779)](https://github.com/PennyLaneAI/pennylane/pull/7779)
  [(#7908)](https://github.com/PennyLaneAI/pennylane/pull/7908)
  [(#7385)](https://github.com/PennyLaneAI/pennylane/pull/7385)
  [(#7941)](https://github.com/PennyLaneAI/pennylane/pull/7941)
  [(#7943)](https://github.com/PennyLaneAI/pennylane/pull/7943)
  
  The included templates are: :class:`~.Adder`, :class:`~.ControlledSequence`, :class:`~.ModExp`, :class:`~.MottonenStatePreparation`, 
  :class:`~.MPSPrep`, :class:`~.Multiplier`, :class:`~.OutAdder`, :class:`~.OutMultiplier`, :class:`~.OutPoly`, :class:`~.PrepSelPrep`,
  :class:`~.ops.Prod`, :class:`~.Reflection`, :class:`~.Select`, :class:`~.StatePrep`, :class:`~.TrotterProduct`, :class:`~.QROM`, 
  :class:`~.GroverOperator`, :class:`~.UCCSD`, :class:`~.StronglyEntanglingLayers`, :class:`~.GQSP`, :class:`~.FermionicSingleExcitation`, 
  :class:`~.FermionicDoubleExcitation`, :class:`~.QROM`

* A new function called :func:`~.math.choi_matrix` is available, which computes the [Choi matrix](https://en.wikipedia.org/wiki/Choi%E2%80%93Jamio%C5%82kowski_isomorphism) of a quantum channel.
  This is a useful tool in quantum information science and to check circuit identities involving non-unitary operations.
  [(#7951)](https://github.com/PennyLaneAI/pennylane/pull/7951)

  ```pycon
  >>> import numpy as np
  >>> Ks = [np.sqrt(0.3) * qml.CNOT((0, 1)), np.sqrt(1-0.3) * qml.X(0)]
  >>> Ks = [qml.matrix(op, wire_order=range(2)) for op in Ks]
  >>> Lambda = qml.math.choi_matrix(Ks)
  >>> np.trace(Lambda), np.trace(Lambda @ Lambda)
  (np.float64(1.0), np.float64(0.58))
  ```

* A new device preprocess transform, `~.devices.preprocess.no_analytic`, is available for hardware devices and hardware-like simulators.
  It validates that all executions are shot-based.
  [(#8037)](https://github.com/PennyLaneAI/pennylane/pull/8037)

* With program capture, the `true_fn` can now be a subclass of `Operator` when no `false_fn` is provided.
  `qml.cond(condition, qml.X)(0)` is now valid code and will return nothing, even though `qml.X` is
  technically a callable that returns an `X` operator.
  [(#8060)](https://github.com/PennyLaneAI/pennylane/pull/8060)

* With program capture, an error is now raised if the conditional predicate is not a scalar.
  [(#8066)](https://github.com/PennyLaneAI/pennylane/pull/8066)

<h4>OpenQASM-PennyLane interoperability</h4>

* The :func:`qml.from_qasm3` function can now convert OpenQASM 3.0 circuits that contain
  subroutines, constants, all remaining stdlib gates, qubit registers, and built-in mathematical functions.
  [(#7651)](https://github.com/PennyLaneAI/pennylane/pull/7651)
  [(#7653)](https://github.com/PennyLaneAI/pennylane/pull/7653)
  [(#7676)](https://github.com/PennyLaneAI/pennylane/pull/7676)
  [(#7679)](https://github.com/PennyLaneAI/pennylane/pull/7679)
  [(#7677)](https://github.com/PennyLaneAI/pennylane/pull/7677)
  [(#7767)](https://github.com/PennyLaneAI/pennylane/pull/7767)
  [(#7690)](https://github.com/PennyLaneAI/pennylane/pull/7690)

<h4>Other improvements</h4>

<<<<<<< HEAD
* Program capture can now handle dynamic shots, shot vectors, and shots set with `qml.set_shots`.
  [(#7652)](https://github.com/PennyLaneAI/pennylane/pull/7652)
=======
* The matrix factorization using :func:`~.math.decomposition.givens_decomposition` has
  been optimized to factor out the redundant sign in the diagonal phase matrix for the
  real-valued (orthogonal) rotation matrices. For example, in case the determinant of a matrix is
  :math:`-1`, only a single element of the phase matrix is required.
  [(#7765)](https://github.com/PennyLaneAI/pennylane/pull/7765)
>>>>>>> c0772698

* Added the `NumQubitsOp` operation to the `Quantum` dialect of the Python compiler.
[(#8063)](https://github.com/PennyLaneAI/pennylane/pull/8063)

* An error is no longer raised when non-integer wire labels are used in QNodes using `mcm_method="deferred"`.
  [(#7934)](https://github.com/PennyLaneAI/pennylane/pull/7934)
  

  ```python
  @qml.qnode(qml.device("default.qubit"), mcm_method="deferred")
  def circuit():
      m = qml.measure("a")
      qml.cond(m == 0, qml.X)("aux")
      return qml.expval(qml.Z("a"))
  ```

  ```pycon
  >>> print(qml.draw(circuit)())
    a: ──┤↗├────┤  <Z>
  aux: ───║───X─┤     
          ╚═══╝      
  ```

* PennyLane is now compatible with `quimb` 1.11.2 after a bug affecting `default.tensor` was fixed.
  [(#7931)](https://github.com/PennyLaneAI/pennylane/pull/7931)

* The error message raised when using Python compiler transforms with :func:`pennylane.qjit` has been updated
  with suggested fixes.
  [(#7916)](https://github.com/PennyLaneAI/pennylane/pull/7916)

* A new `qml.transforms.resolve_dynamic_wires` transform can allocate concrete wire values for dynamic
  qubit allocation.
  [(#7678)](https://github.com/PennyLaneAI/pennylane/pull/7678)

* The :func:`qml.workflow.set_shots` transform can now be directly applied to a QNode without the need for `functools.partial`, providing a more user-friendly syntax and negating having to import the `functools` package.
  [(#7876)](https://github.com/PennyLaneAI/pennylane/pull/7876)
  [(#7919)](https://github.com/PennyLaneAI/pennylane/pull/7919)

  ```python
  @qml.set_shots(shots=1000)  # or @qml.set_shots(1000)
  @qml.qnode(dev)
  def circuit():
      qml.H(0)
      return qml.expval(qml.Z(0))
  ```

  ```pycon
  >>> circuit()
  0.002
  ```

* Added a `QuantumParser` class to the `qml.compiler.python_compiler` submodule that automatically loads relevant dialects.
  [(#7888)](https://github.com/PennyLaneAI/pennylane/pull/7888)

* Enforce various modules to follow modular architecture via `tach`.
  [(#7847)](https://github.com/PennyLaneAI/pennylane/pull/7847)

* A compilation pass written with xDSL called `qml.compiler.python_compiler.transforms.MeasurementsFromSamplesPass`
  has been added for the experimental xDSL Python compiler integration. This pass replaces all
  terminal measurements in a program with a single :func:`pennylane.sample` measurement, and adds
  postprocessing instructions to recover the original measurement.
  [(#7620)](https://github.com/PennyLaneAI/pennylane/pull/7620)

* A combine-global-phase pass has been added to the xDSL Python compiler integration.
  Note that the current implementation can only combine all the global phase operations at
  the last global phase operation in the same region. In other words, global phase operations inside a control flow region can't be combined with those in their parent
  region.
  [(#7675)](https://github.com/PennyLaneAI/pennylane/pull/7675)

* The `mbqc` xDSL dialect has been added to the Python compiler, which is used to represent
  measurement-based quantum-computing instructions in the xDSL framework.
  [(#7815)](https://github.com/PennyLaneAI/pennylane/pull/7815)
  [(#8059)](https://github.com/PennyLaneAI/pennylane/pull/8059)

* The `AllocQubitOp` and `DeallocQubitOp` operations have been added to the `Quantum` dialect in the
  Python compiler.
  [(#7915)](https://github.com/PennyLaneAI/pennylane/pull/7915)

* The :func:`pennylane.ops.rs_decomposition` method now performs exact decomposition and returns
  complete global phase information when used for decomposing a phase gate to Clifford+T basis.
  [(#7793)](https://github.com/PennyLaneAI/pennylane/pull/7793)

* `default.qubit` will default to the tree-traversal MCM method when `mcm_method="device"`.
  [(#7885)](https://github.com/PennyLaneAI/pennylane/pull/7885)

* The :func:`~.clifford_t_decomposition` transform can now handle circuits with mid-circuit
  measurements including Catalyst's measurements operations. It also now handles `RZ` and `PhaseShift`
  operations where angles are odd multiples of `±pi/4` more efficiently while using `method="gridsynth"`.
  [(#7793)](https://github.com/PennyLaneAI/pennylane/pull/7793)
  [(#7942)](https://github.com/PennyLaneAI/pennylane/pull/7942)

* The default implementation of `Device.setup_execution_config` now choses `"device"` as the default mcm method if it is available as specified by the device TOML file.
  [(#7968)](https://github.com/PennyLaneAI/pennylane/pull/7968)

<h4>Resource-efficient decompositions 🔎</h4>

* With :func:`~.decomposition.enable_graph()`, dynamically allocated wires are now supported in decomposition rules. This provides a smoother overall experience when decomposing operators in a way that requires auxiliary/work wires.
  [(#7861)](https://github.com/PennyLaneAI/pennylane/pull/7861)

* A :class:`~.decomposition.decomposition_graph.DecompGraphSolution` class is added to store the solution of a decomposition graph. An instance of this class is returned from the `solve` method of the :class:`~.decomposition.decomposition_graph.DecompositionGraph`.
  [(#8031)](https://github.com/PennyLaneAI/pennylane/pull/8031)

<h3>Labs: a place for unified and rapid prototyping of research software 🧪</h3>

* Added state of the art resources for the `ResourceSelectPauliRot` template and the
  `ResourceQubitUnitary` templates.
  [(#7786)](https://github.com/PennyLaneAI/pennylane/pull/7786)

* Added state of the art resources for the `ResourceSingleQubitCompare`, `ResourceTwoQubitCompare`,
  `ResourceIntegerComparator` and `ResourceRegisterComparator` templates.
  [(#7857)](https://github.com/PennyLaneAI/pennylane/pull/7857)

* Added state of the art resources for the `ResourceUniformStatePrep`,
  and `ResourceAliasSampling` templates.
  [(#7883)](https://github.com/PennyLaneAI/pennylane/pull/7883)

* Added state of the art resources for the `ResourceQFT` and `ResourceAQFT` templates.
  [(#7920)](https://github.com/PennyLaneAI/pennylane/pull/7920)

* Added an internal `dequeue()` method to the `ResourceOperator` class to simplify the 
  instantiation of resource operators which require resource operators as input.
  [(#7974)](https://github.com/PennyLaneAI/pennylane/pull/7974)

* The `catalyst` xDSL dialect has been added to the Python compiler, which contains data structures that support core compiler functionality.
  [(#7901)](https://github.com/PennyLaneAI/pennylane/pull/7901)

* New `SparseFragment` and `SparseState` classes have been created that allow to use sparse matrices for the Hamiltonian Fragments when estimating the Trotter error.
  [(#7971)](https://github.com/PennyLaneAI/pennylane/pull/7971)

* The `qec` xDSL dialect has been added to the Python compiler, which contains data structures that support quantum error correction functionality.
  [(#7985)](https://github.com/PennyLaneAI/pennylane/pull/7985)

<h3>Breaking changes 💔</h3>

* `qml.sample` no longer has singleton dimensions squeezed out for single shots or single wires. This cuts
  down on the complexity of post-processing due to having to handle single shot and single wire cases
  separately. The return shape will now *always* be `(shots, num_wires)`.
  [(#7944)](https://github.com/PennyLaneAI/pennylane/pull/7944)

  For a simple qnode:

  ```pycon
  >>> @qml.qnode(qml.device('default.qubit'))
  ... def c():
  ...   return qml.sample(wires=0)
  ```

  Before the change, we had:
  
  ```pycon
  >>> qml.set_shots(c, shots=1)()
  0
  ```

  and now we have:

  ```pycon
  >>> qml.set_shots(c, shots=1)()
  array([[0]])
  ```

  Previous behavior can be recovered by squeezing the output:

  ```pycon
  >>> qml.math.squeeze(qml.set_shots(c, shots=1)())
  0
  ```

* `ExecutionConfig` and `MCMConfig` from `pennylane.devices` are now frozen dataclasses whose fields should be updated with `dataclass.replace`. 
  [(#7697)](https://github.com/PennyLaneAI/pennylane/pull/7697)

* Functions involving an execution configuration will now default to `None` instead of `pennylane.devices.DefaultExecutionConfig` and have to be handled accordingly. 
  This prevents the potential mutation of a global object. 

  This means that functions like,
  ```python
  ...
    def some_func(..., execution_config = DefaultExecutionConfig):
      ...
  ...
  ```
  should be written as follows,
  ```python
  ...
    def some_func(..., execution_config: ExecutionConfig | None = None):
      if execution_config is None:
          execution_config = ExecutionConfig()
  ...
  ```

  [(#7697)](https://github.com/PennyLaneAI/pennylane/pull/7697)

* The `qml.HilbertSchmidt` and `qml.LocalHilbertSchmidt` templates have been updated and their UI has been remarkably simplified. 
  They now accept an operation or a list of operations as quantum unitaries.
  [(#7933)](https://github.com/PennyLaneAI/pennylane/pull/7933)

  In past versions of PennyLane, these templates required providing the `U` and `V` unitaries as a `qml.tape.QuantumTape` and a quantum function,
  respectively, along with separate parameters and wires.

  With this release, each template has been improved to accept one or more operators as  unitaries. 
  The wires and parameters of the approximate unitary `V` are inferred from the inputs, according to the order provided.

  ```python
  >>> U = qml.Hadamard(0)
  >>> V = qml.RZ(0.1, wires=1)
  >>> qml.HilbertSchmidt(V, U)
  HilbertSchmidt(0.1, wires=[0, 1])
  ```

* Remove support for Python 3.10 and adds support for 3.13.
  [(#7935)](https://github.com/PennyLaneAI/pennylane/pull/7935)

* Move custom exceptions into `exceptions.py` and add a documentation page for them in the internals.
  [(#7856)](https://github.com/PennyLaneAI/pennylane/pull/7856)

* The boolean functions provided in `qml.operation` are deprecated. See the
  :doc:`deprecations page </development/deprecations>` for equivalent code to use instead. These
  include `not_tape`, `has_gen`, `has_grad_method`, `has_multipar`, `has_nopar`, `has_unitary_gen`,
  `is_measurement`, `defines_diagonalizing_gates`, and `gen_is_multi_term_hamiltonian`.
  [(#7924)](https://github.com/PennyLaneAI/pennylane/pull/7924)

* Removed access for `lie_closure`, `structure_constants` and `center` via `qml.pauli`.
  Top level import and usage is advised. The functions now live in the `liealg` module.

  ```python
  import pennylane.liealg
  from pennylane.liealg import lie_closure, structure_constants, center
  ```

  [(#7928)](https://github.com/PennyLaneAI/pennylane/pull/7928)
  [(#7994)](https://github.com/PennyLaneAI/pennylane/pull/7994)

* `qml.operation.Observable` and the corresponding `Observable.compare` have been removed, as
  PennyLane now depends on the more general `Operator` interface instead. The
  `Operator.is_hermitian` property can instead be used to check whether or not it is highly likely
  that the operator instance is Hermitian.
  [(#7927)](https://github.com/PennyLaneAI/pennylane/pull/7927)

* `qml.operation.WiresEnum`, `qml.operation.AllWires`, and `qml.operation.AnyWires` have been removed. Setting `Operator.num_wires = None` (the default)
  should instead indicate that the `Operator` does not need wire validation.
  [(#7911)](https://github.com/PennyLaneAI/pennylane/pull/7911)

* Removed `QNode.get_gradient_fn` method. Instead, use `qml.workflow.get_best_diff_method` to obtain the differentiation method.
  [(#7907)](https://github.com/PennyLaneAI/pennylane/pull/7907)

* Top-level access to ``DeviceError``, ``PennyLaneDeprecationWarning``, ``QuantumFunctionError`` and ``ExperimentalWarning`` has been removed. Please import these objects from the new ``pennylane.exceptions`` module.
  [(#7874)](https://github.com/PennyLaneAI/pennylane/pull/7874)

* `qml.cut_circuit_mc` no longer accepts a `shots` keyword argument. The shots should instead
  be set on the tape itself.
  [(#7882)](https://github.com/PennyLaneAI/pennylane/pull/7882)

<h3>Deprecations 👋</h3>

* Setting shots on a device through the `shots=` kwarg, e.g. `qml.device("default.qubit", wires=2, shots=1000)`, is deprecated. Please use the `set_shots` transform on the `QNode` instead.

  ```python
  dev = qml.device("default.qubit", wires=2)

  @qml.set_shots(1000)
  @qml.qnode(dev)
  def circuit(x):
      qml.RX(x, wires=0)
      return qml.expval(qml.Z(0))
  ```

  [(#7979)](https://github.com/PennyLaneAI/pennylane/pull/7979)

* Support for using TensorFlow with PennyLane has been deprecated and will be dropped in Pennylane v0.44.
  Future versions of PennyLane are not guaranteed to work with TensorFlow.
  Instead, we recommend using the :doc:`JAX </introduction/interfaces/jax>` or :doc:`PyTorch </introduction/interfaces/torch>` interface for
  machine learning applications to benefit from enhanced support and features. Please consult the following demos for
  more usage information: 
  [Turning quantum nodes into Torch Layers](https://pennylane.ai/qml/demos/tutorial_qnn_module_torch) and
  [How to optimize a QML model using JAX and Optax](https://pennylane.ai/qml/demos/tutorial_How_to_optimize_QML_model_using_JAX_and_Optax).
  [(#7989)](https://github.com/PennyLaneAI/pennylane/pull/7989)

* `pennylane.devices.DefaultExecutionConfig` is deprecated and will be removed in v0.44.
  Instead, use `qml.devices.ExecutionConfig()` to create a default execution configuration.
  [(#7987)](https://github.com/PennyLaneAI/pennylane/pull/7987)

* Specifying the ``work_wire_type`` argument in ``qml.ctrl`` and other controlled operators as ``"clean"`` or 
  ``"dirty"`` is deprecated. Use ``"zeroed"`` to indicate that the work wires are initially in the :math:`|0\rangle`
  state, and ``"borrowed"`` to indicate that the work wires can be in any arbitrary state. In both cases, the
  work wires are restored to their original state upon completing the decomposition.
  [(#7993)](https://github.com/PennyLaneAI/pennylane/pull/7993)

* Providing `num_steps` to :func:`pennylane.evolve`, :func:`pennylane.exp`, :class:`pennylane.ops.Evolution`,
  and :class:`pennylane.ops.Exp` is deprecated and will be removed in a future release. Instead, use
  :class:`~.TrotterProduct` for approximate methods, providing the `n` parameter to perform the Suzuki-Trotter
  product approximation of a Hamiltonian with the specified number of Trotter steps.

  As a concrete example, consider the following case:

  ```python
  coeffs = [0.5, -0.6]
  ops = [qml.X(0), qml.X(0) @ qml.Y(1)]
  H_flat = qml.dot(coeffs, ops)
  ```

  Instead of computing the Suzuki-Trotter product approximation as:

  ```pycon
  >>> qml.evolve(H_flat, num_steps=2).decomposition()
  [RX(0.5, wires=[0]),
  PauliRot(-0.6, XY, wires=[0, 1]),
  RX(0.5, wires=[0]),
  PauliRot(-0.6, XY, wires=[0, 1])]
  ```

  The same result can be obtained using :class:`~.TrotterProduct` as follows:

  ```pycon
  >>> decomp_ops = qml.adjoint(qml.TrotterProduct(H_flat, time=1.0, n=2)).decomposition()
  >>> [simp_op for op in decomp_ops for simp_op in map(qml.simplify, op.decomposition())]
  [RX(0.5, wires=[0]),
  PauliRot(-0.6, XY, wires=[0, 1]),
  RX(0.5, wires=[0]),
  PauliRot(-0.6, XY, wires=[0, 1])]
  ```
  [(#7954)](https://github.com/PennyLaneAI/pennylane/pull/7954)
  [(#7977)](https://github.com/PennyLaneAI/pennylane/pull/7977)

* `MeasurementProcess.expand` is deprecated. The relevant method can be replaced with 
  `qml.tape.QuantumScript(mp.obs.diagonalizing_gates(), [type(mp)(eigvals=mp.obs.eigvals(), wires=mp.obs.wires)])`
  [(#7953)](https://github.com/PennyLaneAI/pennylane/pull/7953)

* `shots=` in `QNode` calls is deprecated and will be removed in v0.44.
  Instead, please use the `qml.workflow.set_shots` transform to set the number of shots for a QNode.
  [(#7906)](https://github.com/PennyLaneAI/pennylane/pull/7906)

* ``QuantumScript.shape`` and ``QuantumScript.numeric_type`` are deprecated and will be removed in version v0.44.
  Instead, the corresponding ``.shape`` or ``.numeric_type`` of the ``MeasurementProcess`` class should be used.
  [(#7950)](https://github.com/PennyLaneAI/pennylane/pull/7950)

* Some unnecessary methods of the `qml.CircuitGraph` class are deprecated and will be removed in version v0.44:
  [(#7904)](https://github.com/PennyLaneAI/pennylane/pull/7904)

    - `print_contents` in favor of `print(obj)`
    - `observables_in_order` in favor of `observables`
    - `operations_in_order` in favor of `operations`
    - `ancestors_in_order` in favor of `ancestors(obj, sort=True)`
    - `descendants_in_order` in favore of `descendants(obj, sort=True)`

* The `QuantumScript.to_openqasm` method is deprecated and will be removed in version v0.44.
  Instead, the `qml.to_openqasm` function should be used.
  [(#7909)](https://github.com/PennyLaneAI/pennylane/pull/7909)

* The `level=None` argument in the :func:`pennylane.workflow.get_transform_program`, :func:`pennylane.workflow.construct_batch`, `qml.draw`, `qml.draw_mpl`, and `qml.specs` transforms is deprecated and will be removed in v0.43.
  Please use `level='device'` instead to apply the noise model at the device level.
  [(#7886)](https://github.com/PennyLaneAI/pennylane/pull/7886)

* `qml.qnn.cost.SquaredErrorLoss` is deprecated and will be removed in version v0.44. Instead, this hybrid workflow can be accomplished
  with a function like `loss = lambda *args: (circuit(*args) - target)**2`.
  [(#7527)](https://github.com/PennyLaneAI/pennylane/pull/7527)

* Access to `add_noise`, `insert` and noise mitigation transforms from the `pennylane.transforms` module is deprecated.
  Instead, these functions should be imported from the `pennylane.noise` module.
  [(#7854)](https://github.com/PennyLaneAI/pennylane/pull/7854)

* The `qml.QNode.add_transform` method is deprecated and will be removed in v0.43.
  Instead, please use `QNode.transform_program.push_back(transform_container=transform_container)`.
  [(#7855)](https://github.com/PennyLaneAI/pennylane/pull/7855)

<h3>Internal changes ⚙️</h3>

* Add capability for roundtrip testing and module verification to the Python compiler `run_filecheck` and
`run_filecheck_qjit` fixtures.
  [(#8049)](https://github.com/PennyLaneAI/pennylane/pull/8049)

* Improve type hinting internally.
  [(#8086)](https://github.com/PennyLaneAI/pennylane/pull/8086)

* The `cond` primitive with program capture no longer stores missing false branches as `None`, instead storing them
  as jaxprs with no output.
  [(#8080)](https://github.com/PennyLaneAI/pennylane/pull/8080)

* Removed unnecessary execution tests along with accuracy validation in `tests/ops/functions/test_map_wires.py`.
  [(#8032)](https://github.com/PennyLaneAI/pennylane/pull/8032)

* Added a new `all-tests-passed` gatekeeper job to `interface-unit-tests.yml` to ensure all test
  jobs complete successfully before triggering downstream actions. This reduces the need to
  maintain a long list of required checks in GitHub settings. Also added the previously missing
  `capture-jax-tests` job to the list of required test jobs, ensuring this test suite is properly
  enforced in CI.
  [(#7996)](https://github.com/PennyLaneAI/pennylane/pull/7996)

* Equipped `DefaultQubitLegacy` (test suite only) with seeded sampling.
  This allows for reproducible sampling results of legacy classical shadow across CI.
  [(#7903)](https://github.com/PennyLaneAI/pennylane/pull/7903)

* Capture does not block `wires=0` anymore. This allows Catalyst to work with zero-wire devices.
  Note that `wires=None` is still illegal.
  [(#7978)](https://github.com/PennyLaneAI/pennylane/pull/7978)

* Improves readability of `dynamic_one_shot` postprocessing to allow further modification.
  [(#7962)](https://github.com/PennyLaneAI/pennylane/pull/7962)
  [(#8041)](https://github.com/PennyLaneAI/pennylane/pull/8041)

* Update PennyLane's top-level `__init__.py` file imports to improve Python language server support for finding
  PennyLane submodules.
  [(#7959)](https://github.com/PennyLaneAI/pennylane/pull/7959)

* Adds `measurements` as a "core" module in the tach specification.
  [(#7945)](https://github.com/PennyLaneAI/pennylane/pull/7945)

* Improves type hints in the `measurements` module.
  [(#7938)](https://github.com/PennyLaneAI/pennylane/pull/7938)

* Refactored the codebase to adopt modern type hint syntax for Python 3.11+ language features.
  [(#7860)](https://github.com/PennyLaneAI/pennylane/pull/7860)
  [(#7982)](https://github.com/PennyLaneAI/pennylane/pull/7982)

* Improve the pre-commit hook to add gitleaks.
  [(#7922)](https://github.com/PennyLaneAI/pennylane/pull/7922)

* Added a `run_filecheck_qjit` fixture that can be used to run FileCheck on integration tests for the
  `qml.compiler.python_compiler` submodule.
  [(#7888)](https://github.com/PennyLaneAI/pennylane/pull/7888)

* Added a `dialects` submodule to `qml.compiler.python_compiler` which now houses all the xDSL dialects we create.
  Additionally, the `MBQCDialect` and `QuantumDialect` dialects have been renamed to `MBQC` and `Quantum`.
  [(#7897)](https://github.com/PennyLaneAI/pennylane/pull/7897)

* Update minimum supported `pytest` version to `8.4.1`.
  [(#7853)](https://github.com/PennyLaneAI/pennylane/pull/7853)

* `DefaultQubitLegacy` (test suite only) no longer provides a customized classical shadow
  implementation
  [(#7895)](https://github.com/PennyLaneAI/pennylane/pull/7895)

* Make `pennylane.io` a tertiary module.
  [(#7877)](https://github.com/PennyLaneAI/pennylane/pull/7877)

* Seeded tests for the `split_to_single_terms` transformation.
  [(#7851)](https://github.com/PennyLaneAI/pennylane/pull/7851)

* Upgrade `rc_sync.yml` to work with latest `pyproject.toml` changes.
  [(#7808)](https://github.com/PennyLaneAI/pennylane/pull/7808)
  [(#7818)](https://github.com/PennyLaneAI/pennylane/pull/7818)

* `LinearCombination` instances can be created with `_primitive.impl` when
  capture is enabled and tracing is active.
  [(#7893)](https://github.com/PennyLaneAI/pennylane/pull/7893)

* The `TensorLike` type is now compatible with static type checkers.
  [(#7905)](https://github.com/PennyLaneAI/pennylane/pull/7905)

* Update xDSL supported version to `0.46`.
  [(#7923)](https://github.com/PennyLaneAI/pennylane/pull/7923)
  [(#7932)](https://github.com/PennyLaneAI/pennylane/pull/7932)

* Update JAX version used in tests to `0.6.2`
  [(#7925)](https://github.com/PennyLaneAI/pennylane/pull/7925)

* The measurement-plane attribute of the Python compiler `mbqc` dialect now uses the "opaque syntax"
  format when printing in the generic IR format. This enables usage of this attribute when IR needs
  to be passed from the python compiler to Catalyst.
  [(#7957)](https://github.com/PennyLaneAI/pennylane/pull/7957)

* An `xdsl_extras` module has been added to the Python compiler to house additional utilities and
  functionality not available upstream in xDSL.
  [(#8067)](https://github.com/PennyLaneAI/pennylane/pull/8067)

<h3>Documentation 📝</h3>

* The theoretical background section of :class:`~.BasisRotation` has been extended to explain
  the underlying Lie group/algebra homomorphism between the (dense) rotation matrix and the
  performed operations on the target qubits.
  [(#7765)](https://github.com/PennyLaneAI/pennylane/pull/7765)

* Updated the code examples in the documentation of :func:`~.specs`.
  [(#8003)](https://github.com/PennyLaneAI/pennylane/pull/8003)

* Clarifies the use case for `Operator.pow` and `Operator.adjoint`.
  [(#7999)](https://github.com/PennyLaneAI/pennylane/pull/7999)

* The docstring of the `is_hermitian` operator property has been updated to better describe its behaviour.
  [(#7946)](https://github.com/PennyLaneAI/pennylane/pull/7946)

* Improved the docstrings of all optimizers for consistency and legibility.
  [(#7891)](https://github.com/PennyLaneAI/pennylane/pull/7891)

* Updated the code example in the documentation for :func:`~.transforms.split_non_commuting`.
  [(#7892)](https://github.com/PennyLaneAI/pennylane/pull/7892)

* Fixed :math:`\LaTeX` rendering in the documentation for `qml.TrotterProduct` and `qml.trotterize`.
  [(#8014)](https://github.com/PennyLaneAI/pennylane/pull/8014)

<h3>Bug fixes 🐛</h3>

* Simplifying operators raised to integer powers no longer causes recursion errors.
  [(#8044)](https://github.com/PennyLaneAI/pennylane/pull/8044)

* Fixes the GPU selection issue in `qml.math` with PyTorch when multiple GPUs are present.
  [(#8008)](https://github.com/PennyLaneAI/pennylane/pull/8008)

* The `~.for_loop` function with capture enabled can now handle over indexing
  into an empty array when `start == stop`.
  [(#8026)](https://github.com/PennyLaneAI/pennylane/pull/8026)

* Plxpr primitives now only return dynamically shaped arrays if their outputs
  actually have dynamic shapes.
  [(#8004)](https://github.com/PennyLaneAI/pennylane/pull/8004)

* Fixes an issue with tree-traversal and non-sequential wire orders.
  [(#7991)](https://github.com/PennyLaneAI/pennylane/pull/7991)

* Fixes a bug in :func:`~.matrix` where an operator's
  constituents were incorrectly queued if its decomposition was requested.
  [(#7975)](https://github.com/PennyLaneAI/pennylane/pull/7975)

* An error is now raised if an `end` statement is found in a measurement conditioned branch in a QASM string being imported into PennyLane.
  [(#7872)](https://github.com/PennyLaneAI/pennylane/pull/7872)

* Fixes issue related to :func:`~.transforms.to_zx` adding the support for
  `Toffoli` and `CCZ` gates conversion into their ZX-graph representation.
  [(#7899)](https://github.com/PennyLaneAI/pennylane/pull/7899)

* `get_best_diff_method` now correctly aligns with `execute` and `construct_batch` logic in workflows.
  [(#7898)](https://github.com/PennyLaneAI/pennylane/pull/7898)

* Resolve issues with AutoGraph transforming internal PennyLane library code due to incorrect
  module attribution of wrapper functions.
  [(#7889)](https://github.com/PennyLaneAI/pennylane/pull/7889)

* Calling `QNode.update` no longer acts as if `set_shots` has been applied.
  [(#7881)](https://github.com/PennyLaneAI/pennylane/pull/7881)

* Fixes attributes and types in the quantum dialect.
  This allows for types to be inferred correctly when parsing.
  [(#7825)](https://github.com/PennyLaneAI/pennylane/pull/7825)

* Fixes `SemiAdder` to work when inputs are defined with a single wire.
  [(#7940)](https://github.com/PennyLaneAI/pennylane/pull/7940)

<h3>Contributors ✍️</h3>

This release contains contributions from (in alphabetical order):

Guillermo Alonso,
Ali Asadi,
Utkarsh Azad,
Joey Carter,
Yushao Chen,
Diksha Dhawan,
Marcus Edwards,
Lillian Frederiksen,
Pietropaolo Frisoni,
Simone Gasperini,
David Ittah,
Korbinian Kottmann,
Mehrdad Malekmohammadi
Pablo Antonio Moreno Casares
Erick Ochoa,
Mudit Pandey,
Andrija Paurevic,
Alex Preciado,
Shuli Shu,
Jay Soni,
David Wierichs,
Jake Zaia<|MERGE_RESOLUTION|>--- conflicted
+++ resolved
@@ -152,16 +152,14 @@
 
 <h4>Other improvements</h4>
 
-<<<<<<< HEAD
 * Program capture can now handle dynamic shots, shot vectors, and shots set with `qml.set_shots`.
   [(#7652)](https://github.com/PennyLaneAI/pennylane/pull/7652)
-=======
+
 * The matrix factorization using :func:`~.math.decomposition.givens_decomposition` has
   been optimized to factor out the redundant sign in the diagonal phase matrix for the
   real-valued (orthogonal) rotation matrices. For example, in case the determinant of a matrix is
   :math:`-1`, only a single element of the phase matrix is required.
   [(#7765)](https://github.com/PennyLaneAI/pennylane/pull/7765)
->>>>>>> c0772698
 
 * Added the `NumQubitsOp` operation to the `Quantum` dialect of the Python compiler.
 [(#8063)](https://github.com/PennyLaneAI/pennylane/pull/8063)
