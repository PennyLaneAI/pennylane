--- conflicted
+++ resolved
@@ -33,13 +33,10 @@
   visualizations, allowing global and per-wire customization with options like `color`, `linestyle`, and `linewidth`.
   [(#6486)](https://github.com/PennyLaneAI/pennylane/pull/6486)
 
-<<<<<<< HEAD
 * Added Pauli String representations for the gates X, Y, Z, H, S, T, SX, SWAP, ISWAP, ECR, SISWAP, RX, RY, RZ, Rot, U1, U2, U2.
   [(#6562)](https://github.com/PennyLaneAI/pennylane/pull/6562)
-=======
 * Shortened the string representation for the `qml.S`, `qml.T`, and `qml.SX` operators.
   [(#6542)](https://github.com/PennyLaneAI/pennylane/pull/6542)
->>>>>>> d27be758
 
 <h4>Capturing and representing hybrid programs</h4>
 
