:orphan:

# Release 0.19.0-dev (development release)

<h3>New features since last release</h3>

* The new `qml.fourier.qnode_spectrum` function extends the former
  `qml.fourier.spectrum` function
  and takes classical processing of QNode arguments into account.
  The frequencies are computed per (requested) QNode argument instead
  of per gate `id`. The gate `id`s are ignored.
  [(#1681)](https://github.com/PennyLaneAI/pennylane/pull/1681)
  [(#1720)](https://github.com/PennyLaneAI/pennylane/pull/1720)

  Consider the following example, which uses non-trainable inputs `x`, `y` and `z`
  as well as trainable parameters `w` as arguments to the QNode.

  ```python
  import pennylane as qml
  import numpy as np

  n_qubits = 3
  dev = qml.device("default.qubit", wires=n_qubits)

  @qml.qnode(dev)
  def circuit(x, y, z, w):
      for i in range(n_qubits):
          qml.RX(0.5*x[i], wires=i)
          qml.Rot(w[0,i,0], w[0,i,1], w[0,i,2], wires=i)
          qml.RY(2.3*y[i], wires=i)
          qml.Rot(w[1,i,0], w[1,i,1], w[1,i,2], wires=i)
          qml.RX(z, wires=i)
      return qml.expval(qml.PauliZ(wires=0))

  x = np.array([1., 2., 3.])
  y = np.array([0.1, 0.3, 0.5])
  z = -1.8
  w = np.random.random((2, n_qubits, 3))
  ```

  This circuit looks as follows:

  ```pycon
  >>> print(qml.draw(circuit)(x, y, z, w))
  0: ──RX(0.5)──Rot(0.598, 0.949, 0.346)───RY(0.23)──Rot(0.693, 0.0738, 0.246)──RX(-1.8)──┤ ⟨Z⟩
  1: ──RX(1)────Rot(0.0711, 0.701, 0.445)──RY(0.69)──Rot(0.32, 0.0482, 0.437)───RX(-1.8)──┤
  2: ──RX(1.5)──Rot(0.401, 0.0795, 0.731)──RY(1.15)──Rot(0.756, 0.38, 0.38)─────RX(-1.8)──┤
  ```

  Applying the `qml.fourier.qnode_spectrum` function to the circuit for the non-trainable
  parameters, we obtain:

  ```pycon
  >>> spec = qml.fourier.qnode_spectrum(circuit, encoding_args={"x", "y", "z"})(x, y, z, w)
  >>> for inp, freqs in spec.items():
  ...     print(f"{inp}: {freqs}")
  "x": {(0,): [-0.5, 0.0, 0.5], (1,): [-0.5, 0.0, 0.5], (2,): [-0.5, 0.0, 0.5]}
  "y": {(0,): [-2.3, 0.0, 2.3], (1,): [-2.3, 0.0, 2.3], (2,): [-2.3, 0.0, 2.3]}
  "z": {(): [-3.0, -2.0, -1.0, 0.0, 1.0, 2.0, 3.0]}
  ```

  We can see that all three parameters in the QNode arguments ``x`` and ``y``
  contribute the spectrum of a Pauli rotation ``[-1.0, 0.0, 1.0]``, rescaled with the
  prefactor of the respective parameter in the circuit.
  The three ``RX`` rotations using the parameter ``z`` accumulate, yielding a more
  complex frequency spectrum.

  For details on how to control for which parameters the spectrum is computed,
  a comparison to `qml.fourier.circuit_spectrum`, and other usage details, please see the
  [fourier.qnode_spectrum docstring](https://pennylane.readthedocs.io/en/latest/code/api/pennylane.fourier.qnode_spectrum.html).

* There is a new utility function `qml.math.is_independent` that checks whether
  a callable is independent of its arguments.
  [(#1700)](https://github.com/PennyLaneAI/pennylane/pull/1700)

  **Warning**

  This function is experimental and might behave differently than expected.
  Also, it might be subject to change.

  **Disclaimer**

  Note that the test relies on both numerical and analytical checks, except
  when using the PyTorch interface which only performs a numerical check.
  It is known that there are edge cases on which this test will yield wrong
  results, in particular non-smooth functions may be problematic.
  For details, please refer to the
  [is_indpendent docstring](https://pennylane.readthedocs.io/en/latest/code/api/pennylane.math.is_independent.html).

* Support for differentiable execution of batches of circuits has been
  extended to the JAX interface for scalar functions, via the beta
  `pennylane.interfaces.batch` module.
  [(#1634)](https://github.com/PennyLaneAI/pennylane/pull/1634)

  For example using the `execute` function from the `pennylane.interfaces.batch` module:

  ```python
  from pennylane.interfaces.batch import execute

  def cost_fn(x):
      with qml.tape.JacobianTape() as tape1:
          qml.RX(x[0], wires=[0])
          qml.RY(x[1], wires=[1])
          qml.CNOT(wires=[0, 1])
          qml.var(qml.PauliZ(0) @ qml.PauliX(1))

      with qml.tape.JacobianTape() as tape2:
          qml.RX(x[0], wires=0)
          qml.RY(x[0], wires=1)
          qml.CNOT(wires=[0, 1])
          qml.probs(wires=1)

      result = execute(
        [tape1, tape2], dev,
        gradient_fn=qml.gradients.param_shift,
        interface="autograd"
      )
      return (result[0] + result[1][0, 0])[0]

  res = jax.grad(cost_fn)(params)
  ```

* The unitary matrix corresponding to a quantum circuit can now be created using the new
  `get_unitary_matrix()` transform.
  [(#1609)](https://github.com/PennyLaneAI/pennylane/pull/1609)

* Arbitrary two-qubit unitaries can now be decomposed into elementary gates. This
  functionality has been incorporated into the `qml.transforms.unitary_to_rot` transform, and is
  available separately as `qml.transforms.two_qubit_decomposition`.
  [(#1552)](https://github.com/PennyLaneAI/pennylane/pull/1552)

  As an example, consider the following randomly-generated matrix and circuit that uses it:

  ```python
  U = np.array([
      [-0.03053706-0.03662692j,  0.01313778+0.38162226j, 0.4101526 -0.81893687j, -0.03864617+0.10743148j],
      [-0.17171136-0.24851809j,  0.06046239+0.1929145j, -0.04813084-0.01748555j, -0.29544883-0.88202604j],
      [ 0.39634931-0.78959795j, -0.25521689-0.17045233j, -0.1391033 -0.09670952j, -0.25043606+0.18393466j],
      [ 0.29599198-0.19573188j,  0.55605806+0.64025769j, 0.06140516+0.35499559j,  0.02674726+0.1563311j ]
  ])

  dev = qml.device('default.qubit', wires=2)

  @qml.qnode(dev)
  @qml.transforms.unitary_to_rot
  def circuit(x, y):
      qml.RX(x, wires=0)
      qml.QubitUnitary(U, wires=[0, 1])
      qml.RY(y, wires=0)
      return qml.expval(qml.PauliZ(wires=0))
  ```

  If we run the circuit, we can see the new decomposition:

  ```pycon
  >>> circuit(0.3, 0.4)
  tensor(-0.70520073, requires_grad=True)
  >>> print(qml.draw(circuit)(0.3, 0.4))
  0: ──RX(0.3)─────────────────Rot(-3.5, 0.242, 0.86)──╭X──RZ(0.176)───╭C─────────────╭X──Rot(5.56, 0.321, -2.09)───RY(0.4)──┤ ⟨Z⟩
  1: ──Rot(-1.64, 2.69, 1.58)──────────────────────────╰C──RY(-0.883)──╰X──RY(-1.47)──╰C──Rot(-1.46, 0.337, 0.587)───────────┤
  ```

* The transform for the Jacobian of the classical preprocessing within a QNode,
  `qml.transforms.classical_jacobian`, now takes a keyword argument `argnum` to specify
  the QNode argument indices with respect to which the Jacobian is computed.
  [(#1645)](https://github.com/PennyLaneAI/pennylane/pull/1645)

  An example for the usage of ``argnum`` is

  ```python
  @qml.qnode(dev)
  def circuit(x, y, z):
      qml.RX(qml.math.sin(x), wires=0)
      qml.CNOT(wires=[0, 1])
      qml.RY(y ** 2, wires=1)
      qml.RZ(1 / z, wires=1)
      return qml.expval(qml.PauliZ(0))

  jac_fn = qml.transforms.classical_jacobian(circuit, argnum=[1, 2])
  ```

  The Jacobian can then be computed at specified parameters.

  ```pycon
  >>> x, y, z = np.array([0.1, -2.5, 0.71])
  >>> jac_fn(x, y, z)
  (array([-0., -5., -0.]), array([-0.        , -0.        , -1.98373339]))
  ```

  The returned arrays are the derivatives of the three parametrized gates in the circuit
  with respect to `y` and `z` respectively.

  There also are explicit tests for `classical_jacobian` now, which previously was tested
  implicitly via its use in the `metric_tensor` transform.

  For more usage details, please see the
  [classical Jacobian docstring](https://pennylane.readthedocs.io/en/latest/code/api/pennylane.transforms.classical_jacobian.html).

* Added a new operation `OrbitalRotation`, which implements the spin-adapted spatial orbital rotation gate.
  [(#1665)](https://github.com/PennyLaneAI/pennylane/pull/1665)

  An example circuit that uses `OrbitalRotation` operation is:

  ```python
  dev = qml.device('default.qubit', wires=4)
  @qml.qnode(dev)
  def circuit(phi):
      qml.BasisState(np.array([1, 1, 0, 0]), wires=[0, 1, 2, 3])
      qml.OrbitalRotation(phi, wires=[0, 1, 2, 3])
      return qml.state()
  ```

  If we run this circuit, we will get the following output

  ```pycon
  >>> circuit(0.1)
  array([ 0.        +0.j,  0.        +0.j,  0.        +0.j,
          0.00249792+0.j,  0.        +0.j,  0.        +0.j,
          -0.04991671+0.j,  0.        +0.j,  0.        +0.j,
          -0.04991671+0.j,  0.        +0.j,  0.        +0.j,
          0.99750208+0.j,  0.        +0.j,  0.        +0.j,
          0.        +0.j])
  ```

* A new, experimental QNode has been added, that adds support for batch execution of circuits,
  custom quantum gradient support, and arbitrary order derivatives. This QNode is available via
  `qml.beta.QNode`, and `@qml.beta.qnode`.
  [(#1642)](https://github.com/PennyLaneAI/pennylane/pull/1642)
  [(#1646)](https://github.com/PennyLaneAI/pennylane/pull/1646)
  [(#1651)](https://github.com/PennyLaneAI/pennylane/pull/1651)

  It differs from the standard QNode in several ways:

  - Custom gradient transforms can be specified as the differentiation method:

    ```python
    @qml.gradients.gradient_transform
    def my_gradient_transform(tape):
        ...
        return tapes, processing_fn

    @qml.beta.qnode(dev, diff_method=my_gradient_transform)
    def circuit():
    ```

  - Arbitrary :math:`n`-th order derivatives are supported on hardware using
    gradient transforms such as the parameter-shift rule. To specify that an :math:`n`-th
    order derivative of a QNode will be computed, the `max_diff` argument should be set.
    By default, this is set to 1 (first-order derivatives only).

  - Internally, if multiple circuits are generated for execution simultaneously, they
    will be packaged into a single job for execution on the device. This can lead to
    significant performance improvement when executing the QNode on remote
    quantum hardware.

  - When decomposing the circuit, the default decomposition strategy will prioritize
    decompositions that result in the smallest number of parametrized operations
    required to satisfy the differentiation method. Additional decompositions required
    to satisfy the native gate set of the quantum device will be performed later, by the
    device at execution time. While this may lead to a slight increase in classical processing,
    it significantly reduces the number of circuit evaluations needed to compute
    gradients of complex unitaries.

  In an upcoming release, this QNode will replace the existing one. If you come across any bugs
  while using this QNode, please let us know via a [bug
  report](https://github.com/PennyLaneAI/pennylane/issues/new?assignees=&labels=bug+%3Abug%3A&template=bug_report.yml&title=%5BBUG%5D)
  on our GitHub bug tracker.

  Currently, this beta QNode does not support the following features:

  - Non-mutability via the `mutable` keyword argument
  - Viewing specifications with `qml.specs`
  - The `reversible` QNode differentiation method
  - The ability to specify a `dtype` when using PyTorch and TensorFlow.

  It is also not tested with the `qml.qnn` module.

* Two new methods were added to the Device API, allowing PennyLane devices
  increased control over circuit decompositions.
  [(#1651)](https://github.com/PennyLaneAI/pennylane/pull/1651)

  - `Device.expand_fn(tape) -> tape`: expands a tape such that it is supported by the device. By
    default, performs the standard device-specific gate set decomposition done in the default
    QNode. Devices may overwrite this method in order to define their own decomposition logic.

    Note that the numerical result after applying this method should remain unchanged; PennyLane
    will assume that the expanded tape returns exactly the same value as the original tape when
    executed.

  - `Device.batch_transform(tape) -> (tapes, processing_fn)`: preprocesses the tape in the case
    where the device needs to generate multiple circuits to execute from the input circuit. The
    requirement of a post-processing function makes this distinct to the `expand_fn` method above.

    By default, this method applies the transform

    .. math:: \left\langle \sum_i c_i h_i\right\rangle -> \sum_i c_i \left\langle h_i \right\rangle

    if `expval(H)` is present on devices that do not natively support Hamiltonians with
    non-commuting terms.

* Added a new template `GateFabric`, which implements a local, expressive, quantum-number-preserving
  ansatz proposed by Anselmetti *et al.* in [arXiv:2104.05692](https://arxiv.org/abs/2104.05695).
  [(#1687)](https://github.com/PennyLaneAI/pennylane/pull/1687)

  An example of a circuit using `GateFabric` template is:

  ```python
  coordinates = np.array([0.0, 0.0, -0.6614, 0.0, 0.0, 0.6614])
  H, qubits = qml.qchem.molecular_hamiltonian(["H", "H"], coordinates)
  ref_state = qml.qchem.hf_state(electrons=2, qubits)

  dev = qml.device('default.qubit', wires=qubits)
  @qml.qnode(dev)
  def ansatz(weights):
      qml.templates.GateFabric(weights, wires=[0,1,2,3],
                                  init_state=ref_state, include_pi=True)
      return qml.expval(H)
  ```

  For more details, see the [GateFabric documentation](../code/api/pennylane.templates.layers.GateFabric.html).


<h3>Improvements</h3>

<<<<<<< HEAD
* `@qml.beta.QNode` now supports the `qml.specs` transform.
  [(#1739)](https://github.com/PennyLaneAI/pennylane/pull/1739)
=======
* `qml.transforms.batch_transform` now accepts `expand_fn`s that take additional arguments and
  keyword arguments. In fact, `expand_fn` and `transform_fn` now **must** have the same signature.
  [(#1721)](https://github.com/PennyLaneAI/pennylane/pull/1721)
>>>>>>> ce15837d

* The `qml.batch_transform` decorator is now ignored during Sphinx builds, allowing
  the correct signature to display in the built documentation.
  [(#1733)](https://github.com/PennyLaneAI/pennylane/pull/1733)

* The use of `expval(H)`, where `H` is a cost Hamiltonian generated by the `qaoa` module,
  has been sped up. This was achieved by making PennyLane decompose a circuit with an `expval(H)`
  measurement into subcircuits if the `Hamiltonian.grouping_indices` attribute is set, and setting
  this attribute in the relevant `qaoa` module functions.
  [(#1718)](https://github.com/PennyLaneAI/pennylane/pull/1718)

* The tests for qubit operations are split into multiple files.
  [(#1661)](https://github.com/PennyLaneAI/pennylane/pull/1661)

* The `qml.metric_tensor` transform has been improved with regards to
  both function and performance.
  [(#1638)](https://github.com/PennyLaneAI/pennylane/pull/1638)
  [(#1721)](https://github.com/PennyLaneAI/pennylane/pull/1721)

  - If the underlying device supports batch execution of circuits, the quantum circuits required to
    compute the metric tensor elements will be automatically submitted as a batched job. This can
    lead to significant performance improvements for devices with a non-trivial job submission
    overhead.

  - Previously, the transform would only return the metric tensor with respect to gate arguments,
    and ignore any classical processing inside the QNode, even very trivial classical processing
    such as parameter permutation. The metric tensor now takes into account classical processing,
    and returns the metric tensor with respect to QNode arguments, not simply gate arguments:

    ```pycon
    >>> @qml.qnode(dev)
    ... def circuit(x):
    ...     qml.Hadamard(wires=1)
    ...     qml.RX(x[0], wires=0)
    ...     qml.CNOT(wires=[0, 1])
    ...     qml.RY(x[1] ** 2, wires=1)
    ...     qml.RY(x[1], wires=0)
    ...     return qml.expval(qml.PauliZ(0))
    >>> x = np.array([0.1, 0.2], requires_grad=True)
    >>> qml.metric_tensor(circuit)(x)
    array([[0.25      , 0.        ],
           [0.        , 0.28750832]])
    ```

    To revert to the previous behaviour of returning the metric tensor with respect to gate
    arguments, `qml.metric_tensor(qnode, hybrid=False)` can be passed.

    ```pycon
    >>> qml.metric_tensor(circuit, hybrid=False)(x)
    array([[0.25      , 0.        , 0.        ],
           [0.        , 0.25      , 0.        ],
           [0.        , 0.        , 0.24750832]])
    ```

  - The metric tensor transform now works with a larger set of operations. In particular,
    all operations that have a single variational parameter and define a generator are now
    supported. In addition to a reduction in decomposition overhead, the change
    also results in fewer circuit evaluations.


* ``qml.circuit_drawer.CircuitDrawer`` can accept a string for the ``charset`` keyword, instead of a ``CharSet`` object.
  [(#1640)](https://github.com/PennyLaneAI/pennylane/pull/1640)

* ``qml.math.sort`` will now return only the sorted torch tensor and not the corresponding indices, making sort consistent across interfaces.
    [(#1691)](https://github.com/PennyLaneAI/pennylane/pull/1691)

* Operations can now have gradient recipes that depend on the state of the operation.
  [(#1674)](https://github.com/PennyLaneAI/pennylane/pull/1674)

  For example, this allows for gradient recipes that are parameter dependent:

  ```python
  class RX(qml.RX):

      @property
      def grad_recipe(self):
          # The gradient is given by [f(2x) - f(0)] / (2 sin(x)), by subsituting
          # shift = x into the two term parameter-shift rule.
          x = self.data[0]
          c = 0.5 / np.sin(x)
          return ([[c, 0.0, 2 * x], [-c, 0.0, 0.0]],)
  ```

* Shots can now be passed as a runtime argument to transforms that execute circuits in batches, similarly
  to QNodes.
  [(#1707)](https://github.com/PennyLaneAI/pennylane/pull/1707)

  An example of such a transform are the gradient transforms in the
  `qml.gradients` module. As a result, we can now call gradient transforms
  (such as `qml.gradients.param_shift`) and set the number of shots at runtime.

  ```pycon
  >>> dev = qml.device("default.qubit", wires=1, shots=1000)
  >>> @qml.beta.qnode(dev)
  ... def circuit(x):
  ...     qml.RX(x, wires=0)
  ...     return qml.expval(qml.PauliZ(0))
  >>> grad_fn = qml.gradients.param_shift(circuit)
  >>> grad_fn(0.564, shots=[(1, 10)]).T
  array([[-1., -1., -1., -1., -1.,  0., -1.,  0., -1.,  0.]])
  >>> grad_fn(0.1233, shots=None)
  array([[-0.53457096]])
  ```

* Specific QNode execution options are now re-used by batch transforms
  to execute transformed QNodes.
  [(#1708)](https://github.com/PennyLaneAI/pennylane/pull/1708)

<h3>Breaking changes</h3>

- The input signature of an `expand_fn` used in a `batch_transform`
  now **must** have the same signature as the provided `transform_fn`,
  and vice versa.
  [(#1721)](https://github.com/PennyLaneAI/pennylane/pull/1721)

- The expansion rule in the `qml.metric_tensor` transform has been changed.
  [(#1721)](https://github.com/PennyLaneAI/pennylane/pull/1721)

  If `hybrid=False`, the changed expansion rule might lead to a changed output.

- The `qml.metric_tensor` keyword argument `diag_approx` is deprecated.
  Approximations can be controlled with the more fine-grained `approx`
  keyword argument, with `approx="block-diag"` (the default) reproducing
  the old behaviour.
  [(#1721)](https://github.com/PennyLaneAI/pennylane/pull/1721)

* The `default.qubit.torch` device automatically determines if computations
  should be run on a CPU or a GPU and doesn't take a `torch_device` argument
  anymore.
  [(#1705)](https://github.com/PennyLaneAI/pennylane/pull/1705)

* The `QNode.metric_tensor` method has been deprecated, and will be removed in an upcoming release.
  Please use the `qml.metric_tensor` transform instead.
  [(#1638)](https://github.com/PennyLaneAI/pennylane/pull/1638)

* The utility function `qml.math.requires_grad` now returns `True` when using Autograd
  if and only if the `requires_grad=True` attribute is set on the NumPy array. Previously,
  this function would return `True` for *all* NumPy arrays and Python floats, unless
  `requires_grad=False` was explicitly set.
  [(#1638)](https://github.com/PennyLaneAI/pennylane/pull/1638)

- The operation `qml.Interferometer` has been renamed `qml.InterferometerUnitary` in order to
  distinguish it from the template `qml.templates.Interferometer`.
  [(#1714)](https://github.com/PennyLaneAI/pennylane/pull/1714)

<h3>Deprecations</h3>

* The `qml.fourier.spectrum` function has been renamed to `qml.fourier.circuit_spectrum`,
  in order to clearly separate the new `qnode_spectrum` function from this one.
  `qml.fourier.spectrum` is now an alias for `circuit_spectrum` but is flagged for
  deprecation and will be removed soon.
  [(#1681)](https://github.com/PennyLaneAI/pennylane/pull/1681)

* The `init` module, which contains functions to generate random parameter tensors for
  templates, is flagged for deprecation and will be removed in the next release cycle.
  Instead, the templates' `shape` method can be used to get the desired shape of the tensor,
  which can then be generated manually.
  [(#1689)](https://github.com/PennyLaneAI/pennylane/pull/1689)

<h3>Bug fixes</h3>

* Fixes a bug where the GPU cannot be used with `qml.qnn.TorchLayer`.
  [(#1705)](https://github.com/PennyLaneAI/pennylane/pull/1705)

* Fix a bug where the devices cache the same result for different observables return types.
  [(#1719)](https://github.com/PennyLaneAI/pennylane/pull/1719)

* Fixed a bug of the default circuit drawer where having more measurements
  compared to the number of measurements on any wire raised a `KeyError`.
  [(#1702)](https://github.com/PennyLaneAI/pennylane/pull/1702)

* Fix a bug where it was not possible to use `jax.jit` on a `QNode` when using `QubitStateVector`.
  [(#1683)](https://github.com/PennyLaneAI/pennylane/pull/1683)

* The device suite tests can now execute successfully if no shots configuration variable is given.
  [(#1641)](https://github.com/PennyLaneAI/pennylane/pull/1641)

* Fixes a bug where the `qml.gradients.param_shift` transform would raise an error while attempting
  to compute the variance of a QNode with ragged output.
  [(#1646)](https://github.com/PennyLaneAI/pennylane/pull/1646)

* Fixes a bug in `default.mixed`, to ensure that returned probabilities are always non-negative.
  [(#1680)](https://github.com/PennyLaneAI/pennylane/pull/1680)

* Fixes a bug where gradient transforms would fail to apply to QNodes
  containing classical processing.
  [(#1699)](https://github.com/PennyLaneAI/pennylane/pull/1699)

<h3>Documentation</h3>

* Adds a link to https://pennylane.ai/qml/demonstrations.html in the navbar.
  [(#1624)](https://github.com/PennyLaneAI/pennylane/pull/1624)

* Corrects the docstring of `ExpvalCost` by adding `wires` to the signature of the `ansatz` argument. [(#1715)](https://github.com/PennyLaneAI/pennylane/pull/1715)

<h3>Contributors</h3>

This release contains contributions from (in alphabetical order):

Utkarsh Azad, Akash Narayanan B, Olivia Di Matteo, Andrew Gardhouse, Josh Izaac, Christina Lee,
Romain Moyard, Carrie-Anne Rubidge, Maria Schuld, Ingrid Strandberg, Antal Száva, Cody Wang,
David Wierichs.<|MERGE_RESOLUTION|>--- conflicted
+++ resolved
@@ -322,14 +322,12 @@
 
 <h3>Improvements</h3>
 
-<<<<<<< HEAD
 * `@qml.beta.QNode` now supports the `qml.specs` transform.
   [(#1739)](https://github.com/PennyLaneAI/pennylane/pull/1739)
-=======
+
 * `qml.transforms.batch_transform` now accepts `expand_fn`s that take additional arguments and
   keyword arguments. In fact, `expand_fn` and `transform_fn` now **must** have the same signature.
   [(#1721)](https://github.com/PennyLaneAI/pennylane/pull/1721)
->>>>>>> ce15837d
 
 * The `qml.batch_transform` decorator is now ignored during Sphinx builds, allowing
   the correct signature to display in the built documentation.
