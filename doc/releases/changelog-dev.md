--- conflicted
+++ resolved
@@ -50,10 +50,7 @@
 
 Guillermo Alonso
 Utkarsh Azad
-<<<<<<< HEAD
 Jack Brown
 Diksha Dhawan
-=======
->>>>>>> 3482df37
 Christina Lee
 William Maxwell