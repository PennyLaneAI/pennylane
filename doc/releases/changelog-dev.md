:orphan:

# Release 0.43.0-dev (development release)

<h3>New features since last release</h3>

* Leveraging quantum just-in-time compilation to optimize parameterized hybrid workflows with the momentum
  quantum natural gradient optimizer is now possible with the new :class:`~.MomentumQNGOptimizerQJIT` optimizer.
  [(#7606)](https://github.com/PennyLaneAI/pennylane/pull/7606)

  Similar to the :class:`~.QNGOptimizerQJIT` optimizer, :class:`~.MomentumQNGOptimizerQJIT` offers a
  `qml.qjit`-compatible analogue to the existing :class:`~.MomentumQNGOptimizer` with an Optax-like interface:

  ```python
  import pennylane as qml
  import jax.numpy as jnp

  dev = qml.device("lightning.qubit", wires=2)

  @qml.qnode(dev)
  def circuit(params):
      qml.RX(params[0], wires=0)
      qml.RY(params[1], wires=1)
      return qml.expval(qml.Z(0) + qml.X(1))

  opt = qml.MomentumQNGOptimizerQJIT(stepsize=0.1, momentum=0.2)

  @qml.qjit
  def update_step_qjit(i, args):
      params, state = args
      return opt.step(circuit, params, state)

  @qml.qjit
  def optimization_qjit(params, iters):
      state = opt.init(params)
      args = (params, state)
      params, state = qml.for_loop(iters)(update_step_qjit)(args)
      return params
  ```

  ```pycon
  >>> params = jnp.array([0.1, 0.2])
  >>> iters = 1000
  >>> optimization_qjit(params=params, iters=iters)
  Array([ 3.14159265, -1.57079633], dtype=float64)
  ```

<h3>Improvements 🛠</h3>

<h4>OpenQASM-PennyLane interoperability</h4>

* The :func:`qml.from_qasm3` function can now convert OpenQASM 3.0 circuits that contain
  subroutines, constants, all remaining stdlib gates, qubit registers, and built-in mathematical functions.
  [(#7651)](https://github.com/PennyLaneAI/pennylane/pull/7651)
  [(#7653)](https://github.com/PennyLaneAI/pennylane/pull/7653)
  [(#7676)](https://github.com/PennyLaneAI/pennylane/pull/7676)
  [(#7679)](https://github.com/PennyLaneAI/pennylane/pull/7679)
  [(#7677)](https://github.com/PennyLaneAI/pennylane/pull/7677)
  [(#7767)](https://github.com/PennyLaneAI/pennylane/pull/7767)
  [(#7690)](https://github.com/PennyLaneAI/pennylane/pull/7690)

<h4>Other improvements</h4>

* The error message raised when using Python compiler transforms with :func:`pennylane.qjit` has been updated
  with suggested fixes.
  [(#7916)](https://github.com/PennyLaneAI/pennylane/pull/7916)

* A new `qml.transforms.resolve_dynamic_wires` transform can allocate concrete wire values for dynamic
  qubit allocation.
  [(#7678)](https://github.com/PennyLaneAI/pennylane/pull/7678)


* The :func:`qml.workflow.set_shots` transform can now be directly applied to a QNode without the need for `functools.partial`, providing a more user-friendly syntax and negating having to import the `functools` package.
  [(#7876)](https://github.com/PennyLaneAI/pennylane/pull/7876)

  ```python
  @qml.set_shots(shots=1000)
  @qml.qnode(dev)
  def circuit():
      qml.H(0)
      return qml.expval(qml.Z(0))
  ```

  ```pycon
  >>> circuit()
  0.002
  ```

* Added a `QuantumParser` class to the `qml.compiler.python_compiler` submodule that automatically loads relevant dialects.
  [(#7888)](https://github.com/PennyLaneAI/pennylane/pull/7888)

* Enforce various modules to follow modular architecture via `tach`.
  [(#7847)](https://github.com/PennyLaneAI/pennylane/pull/7847)

* A compilation pass written with xDSL called `qml.compiler.python_compiler.transforms.MeasurementsFromSamplesPass`
  has been added for the experimental xDSL Python compiler integration. This pass replaces all
  terminal measurements in a program with a single :func:`pennylane.sample` measurement, and adds
  postprocessing instructions to recover the original measurement.
  [(#7620)](https://github.com/PennyLaneAI/pennylane/pull/7620)

* A combine-global-phase pass has been added to the xDSL Python compiler integration.
  Note that the current implementation can only combine all the global phase operations at
  the last global phase operation in the same region. In other words, global phase operations inside a control flow region can't be combined with those in their parent
  region.
  [(#7675)](https://github.com/PennyLaneAI/pennylane/pull/7675)

* The `mbqc` xDSL dialect has been added to the Python compiler, which is used to represent
  measurement-based quantum-computing instructions in the xDSL framework.
  [(#7815)](https://github.com/PennyLaneAI/pennylane/pull/7815)

* The `AllocQubitOp` and `DeallocQubitOp` operations have been added to the `Quantum` dialect in the
  Python compiler.
  [(#7915)](https://github.com/PennyLaneAI/pennylane/pull/7915)

* The :func:`pennylane.ops.rs_decomposition` method now performs exact decomposition and returns
  complete global phase information when used for decomposing a phase gate to Clifford+T basis.
  [(#7793)](https://github.com/PennyLaneAI/pennylane/pull/7793)

* `default.qubit` will default to the tree-traversal MCM method when `mcm_method="device"`.
  [(#7885)](https://github.com/PennyLaneAI/pennylane/pull/7885)

<h3>Labs: a place for unified and rapid prototyping of research software 🧪</h3>

* Added state of the art resources for the `ResourceSelectPauliRot` template and the
  `ResourceQubitUnitary` templates.
  [(#7786)](https://github.com/PennyLaneAI/pennylane/pull/7786)

<h3>Breaking changes 💔</h3>

<<<<<<< HEAD
* Remove support for Python 3.10.
  [(#)]()
=======
* The boolean functions provided in `qml.operation` are deprecated. See the 
  :doc:`deprecations page </development/deprecations>` for equivalent code to use instead. These 
  include `not_tape`, `has_gen`, `has_grad_method`, `has_multipar`, `has_nopar`, `has_unitary_gen`, 
  `is_measurement`, `defines_diagonalizing_gates`, and `gen_is_multi_term_hamiltonian`.
  [(#7924)](https://github.com/PennyLaneAI/pennylane/pull/7924)

* Removed access for `lie_closure`, `structure_constants` and `center` via `qml.pauli`.
  Top level import and usage is advised. The functions now live in the `liealg` module.

  ```python
  import pennylane.liealg
  from pennylane.liealg import lie_closure, structure_constants, center
  ```

  [(#7928)](https://github.com/PennyLaneAI/pennylane/pull/7928)

* `qml.operation.Observable` and the corresponding `Observable.compare` have been removed, as
  PennyLane now depends on the more general `Operator` interface instead. The
  `Operator.is_hermitian` property can instead be used to check whether or not it is highly likely
  that the operator instance is Hermitian.
  [(#7927)](https://github.com/PennyLaneAI/pennylane/pull/7927)
>>>>>>> 191ef7ad

* `qml.operation.WiresEnum`, `qml.operation.AllWires`, and `qml.operation.AnyWires` have been removed. Setting `Operator.num_wires = None` (the default)
  should instead indicate that the `Operator` does not need wire validation.
  [(#7911)](https://github.com/PennyLaneAI/pennylane/pull/7911)

* Removed `QNode.get_gradient_fn` method. Instead, use `qml.workflow.get_best_diff_method` to obtain the differentiation method.
  [(#7907)](https://github.com/PennyLaneAI/pennylane/pull/7907)

* Top-level access to ``DeviceError``, ``PennyLaneDeprecationWarning``, ``QuantumFunctionError`` and ``ExperimentalWarning`` has been removed. Please import these objects from the new ``pennylane.exceptions`` module.
  [(#7874)](https://github.com/PennyLaneAI/pennylane/pull/7874)

* `qml.cut_circuit_mc` no longer accepts a `shots` keyword argument. The shots should instead
  be set on the tape itself.
  [(#7882)](https://github.com/PennyLaneAI/pennylane/pull/7882)

<h3>Deprecations 👋</h3>

* The `QuantumScript.to_openqasm` method is deprecated and will be removed in version v0.44.
  Instead, the `qml.to_openqasm` function should be used.
  [(#7909)](https://github.com/PennyLaneAI/pennylane/pull/7909)

* The `level=None` argument in the :func:`pennylane.workflow.get_transform_program`, :func:`pennylane.workflow.construct_batch`, `qml.draw`, `qml.draw_mpl`, and `qml.specs` transforms is deprecated and will be removed in v0.43.
  Please use `level='device'` instead to apply the noise model at the device level.
  [(#7886)](https://github.com/PennyLaneAI/pennylane/pull/7886)

* `qml.qnn.cost.SquaredErrorLoss` is deprecated and will be removed in version v0.44. Instead, this hybrid workflow can be accomplished 
  with a function like `loss = lambda *args: (circuit(*args) - target)**2`.
  [(#7527)](https://github.com/PennyLaneAI/pennylane/pull/7527)
  
* Access to `add_noise`, `insert` and noise mitigation transforms from the `pennylane.transforms` module is deprecated.
  Instead, these functions should be imported from the `pennylane.noise` module.
  [(#7854)](https://github.com/PennyLaneAI/pennylane/pull/7854)

* The `qml.QNode.add_transform` method is deprecated and will be removed in v0.43.
  Instead, please use `QNode.transform_program.push_back(transform_container=transform_container)`.
  [(#7855)](https://github.com/PennyLaneAI/pennylane/pull/7855)

<h3>Internal changes ⚙️</h3>

* Refactored the codebase to adopt modern type hint syntax for Python 3.11+ language features.
  [(#7860)](https://github.com/PennyLaneAI/pennylane/pull/7860)

* Added a `run_filecheck_qjit` fixture that can be used to run FileCheck on integration tests for the
  `qml.compiler.python_compiler` submodule.
  [(#7888)](https://github.com/PennyLaneAI/pennylane/pull/7888)

* Added a `dialects` submodule to `qml.compiler.python_compiler` which now houses all the xDSL dialects we create.
  Additionally, the `MBQCDialect` and `QuantumDialect` dialects have been renamed to `MBQC` and `Quantum`.
  [(#7897)](https://github.com/PennyLaneAI/pennylane/pull/7897)

* Update minimum supported `pytest` version to `8.4.1`.
  [(#7853)](https://github.com/PennyLaneAI/pennylane/pull/7853)

* `DefaultQubitLegacy` (test suite only) no longer provides a customized classical shadow
  implementation
  [(#7895)](https://github.com/PennyLaneAI/pennylane/pull/7895)

* Make `pennylane.io` a tertiary module.
  [(#7877)](https://github.com/PennyLaneAI/pennylane/pull/7877)

* Seeded tests for the `split_to_single_terms` transformation.
  [(#7851)](https://github.com/PennyLaneAI/pennylane/pull/7851)

* Upgrade `rc_sync.yml` to work with latest `pyproject.toml` changes.
  [(#7808)](https://github.com/PennyLaneAI/pennylane/pull/7808)
  [(#7818)](https://github.com/PennyLaneAI/pennylane/pull/7818)

* `LinearCombination` instances can be created with `_primitive.impl` when
  capture is enabled and tracing is active.
  [(#7893)](https://github.com/PennyLaneAI/pennylane/pull/7893)

* The `TensorLike` type is now compatible with static type checkers.
  [(#7905)](https://github.com/PennyLaneAI/pennylane/pull/7905)

* Update xDSL supported version to `0.45`.
  [(#7923)](https://github.com/PennyLaneAI/pennylane/pull/7923)

* Update JAX version used in tests to `0.6.2`
  [(#7925)](https://github.com/PennyLaneAI/pennylane/pull/7925)

<h3>Documentation 📝</h3>

* Improved the docstrings of all optimizers for consistency and legibility.
  [(#7891)](https://github.com/PennyLaneAI/pennylane/pull/7891)

* Updated the code example in the documentation for :func:`~.transforms.split_non_commuting`.
  [(#7892)](https://github.com/PennyLaneAI/pennylane/pull/7892)

<h3>Bug fixes 🐛</h3>

* An error is now raised if an `end` statement is found in a measurement conditioned branch in a QASM string being imported into PennyLane.
  [(#7872)](https://github.com/PennyLaneAI/pennylane/pull/7872)

* Fixes issue related to :func:`~.transforms.to_zx` adding the support for
  `Toffoli` and `CCZ` gates conversion into their ZX-graph representation.
  [(#7899)](https://github.com/PennyLaneAI/pennylane/pull/7899)

* `get_best_diff_method` now correctly aligns with `execute` and `construct_batch` logic in workflows.
  [(#7898)](https://github.com/PennyLaneAI/pennylane/pull/7898)

* Resolve issues with AutoGraph transforming internal PennyLane library code due to incorrect
  module attribution of wrapper functions.
  [(#7889)](https://github.com/PennyLaneAI/pennylane/pull/7889)

* Calling `QNode.update` no longer acts as if `set_shots` has been applied.
  [(#7881)](https://github.com/PennyLaneAI/pennylane/pull/7881)

* Fixes attributes and types in the quantum dialect.
  This allows for types to be inferred correctly when parsing.
  [(#7825)](https://github.com/PennyLaneAI/pennylane/pull/7825)

<h3>Contributors ✍️</h3>

This release contains contributions from (in alphabetical order):

Utkarsh Azad,
Joey Carter,
Yushao Chen,
Marcus Edwards,
Simone Gasperini,
David Ittah,
Erick Ochoa,
Mudit Pandey,
Andrija Paurevic,
Shuli Shu,
Jay Soni,
Jake Zaia<|MERGE_RESOLUTION|>--- conflicted
+++ resolved
@@ -127,10 +127,9 @@
 
 <h3>Breaking changes 💔</h3>
 
-<<<<<<< HEAD
 * Remove support for Python 3.10.
   [(#)]()
-=======
+
 * The boolean functions provided in `qml.operation` are deprecated. See the 
   :doc:`deprecations page </development/deprecations>` for equivalent code to use instead. These 
   include `not_tape`, `has_gen`, `has_grad_method`, `has_multipar`, `has_nopar`, `has_unitary_gen`, 
@@ -152,7 +151,6 @@
   `Operator.is_hermitian` property can instead be used to check whether or not it is highly likely
   that the operator instance is Hermitian.
   [(#7927)](https://github.com/PennyLaneAI/pennylane/pull/7927)
->>>>>>> 191ef7ad
 
 * `qml.operation.WiresEnum`, `qml.operation.AllWires`, and `qml.operation.AnyWires` have been removed. Setting `Operator.num_wires = None` (the default)
   should instead indicate that the `Operator` does not need wire validation.
