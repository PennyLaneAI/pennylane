:orphan:

# Release 0.36.0-dev (development release)

<h3>New features since last release</h3>

<h4>Estimate errors in a quantum circuit 🧮</h4>

* Added `error` method to `QuantumPhaseEstimation` template.
  [(#5278)](https://github.com/PennyLaneAI/pennylane/pull/5278)

* Added new `SpectralNormError` class to the new error tracking functionality.
  [(#5154)](https://github.com/PennyLaneAI/pennylane/pull/5154)

* The `qml.TrotterProduct` operator now supports error estimation functionality. 
  [(#5384)](https://github.com/PennyLaneAI/pennylane/pull/5384)

  ```pycon
  >>> hamiltonian = qml.dot([1.0, 0.5, -0.25], [qml.X(0), qml.Y(0), qml.Z(0)])
  >>> op = qml.TrotterProduct(hamiltonian, time=0.01, order=2)
  >>> op.error(method="one-norm")
  SpectralNormError(8.039062500000003e-06)
  >>>
  >>> op.error(method="commutator")
  SpectralNormError(6.166666666666668e-06)
  ```

* `qml.specs` and `qml.Tracker` now return information about algorithmic errors for the qnode as well.
  [(#5464)](https://github.com/PennyLaneAI/pennylane/pull/5464)
  [(#5465)](https://github.com/PennyLaneAI/pennylane/pull/5465)


<h4>Access an extended arsenal of quantum algorithms 🏹</h4>

* The `FABLE` template is added for efficient block encoding of matrices. Users can now call FABLE to efficiently construct circuits according to a user-set approximation level. 
  [(#5107)](https://github.com/PennyLaneAI/pennylane/pull/5107)

* Create the `qml.Reflection` operator, useful for amplitude amplification and its variants.
  [(#5159)](https://github.com/PennyLaneAI/pennylane/pull/5159)

  ```python
  @qml.prod
  def generator(wires):
        qml.Hadamard(wires=wires)

  U = generator(wires=0)

  dev = qml.device('default.qubit')
  @qml.qnode(dev)
  def circuit():

        # Initialize to the state |1>
        qml.PauliX(wires=0)

        # Apply the reflection
        qml.Reflection(U)

        return qml.state()

  ```

  ```pycon
  >>> circuit()
  tensor([1.+6.123234e-17j, 0.-6.123234e-17j], requires_grad=True)
  ```
  
* The `qml.AmplitudeAmplification` operator is introduced, which is a high-level interface for amplitude amplification and its variants.
  [(#5160)](https://github.com/PennyLaneAI/pennylane/pull/5160)

  ```python
  @qml.prod
  def generator(wires):
      for wire in wires:
          qml.Hadamard(wires=wire)

  U = generator(wires=range(3))
  O = qml.FlipSign(2, wires=range(3))

  dev = qml.device("default.qubit")

  @qml.qnode(dev)
  def circuit():

      generator(wires=range(3))
      qml.AmplitudeAmplification(U, O, iters=5, fixed_point=True, work_wire=3)

      return qml.probs(wires=range(3))

  ```
  
  ```pycon
  >>> print(np.round(circuit(), 3))
  [0.013, 0.013, 0.91, 0.013, 0.013, 0.013, 0.013, 0.013]

  ```

<h4>Make use of more methods to map from molecules 🗺️</h4>

* Added new function `qml.bravyi_kitaev` to map fermionic Hamiltonians to qubit Hamiltonians.
  [(#5390)](https://github.com/PennyLaneAI/pennylane/pull/5390)

  ```python
  import pennylane as qml
  fermi_ham = qml.fermi.from_string('0+ 1-')

  qubit_ham = qml.bravyi_kitaev(fermi_ham, n=6)
  ```

  ```pycon
  >>> print(qubit_ham)
  -0.25j * Y(0.0) + (-0.25+0j) * X(0) @ Z(1.0) + (0.25+0j) * X(0.0) + 0.25j * Y(0) @ Z(1.0)
  ```

* The `qml.qchem.hf_state` function is upgraded to be compatible with the parity and Bravyi-Kitaev bases.
  [(#5472)](https://github.com/PennyLaneAI/pennylane/pull/5472)

<h4>Calculate dynamical Lie algebras 👾</h4>

* A new `qml.lie_closure` function to compute the Lie closure of a list of operators.
  [(#5161)](https://github.com/PennyLaneAI/pennylane/pull/5161)
  [(#5169)](https://github.com/PennyLaneAI/pennylane/pull/5169)

  The Lie closure, pronounced "Lee closure", is a way to compute the so-called dynamical Lie algebra (DLA) of a set of operators.
  For a list of operators `ops = [op1, op2, op3, ..]`, one computes all nested commutators between `ops` until no new operators are generated from commutation.
  All these operators together form the DLA, see e.g. section IIB of [arXiv:2308.01432](https://arxiv.org/abs/2308.01432).

  Take for example the following ops

  ```python
  ops = [X(0) @ X(1), Z(0), Z(1)]
  ```

  A first round of commutators between all elements yields the new operators `Y(0) @ X(1)` and `X(0) @ Y(1)` (omitting scalar prefactors).

  ```python
  >>> qml.commutator(X(0) @ X(1), Z(0))
  -2j * (X(1) @ Y(0))
  >>> qml.commutator(X(0) @ X(1), Z(1))
  -2j * (Y(1) @ X(0))
  ```

  A next round of commutators between all elements further yields the new operator `Y(0) @ Y(1)`.

  ```python
  >>> qml.commutator(X(0) @ Y(1), Z(0))
  -2j * (Y(1) @ Y(0))
  ```

  After that, no new operators emerge from taking nested commutators and we have the resulting DLA.
  This can now be done in short via `qml.lie_closure` as follows.

  ```python
  >>> ops = [X(0) @ X(1), Z(0), Z(1)]
  >>> dla = qml.lie_closure(ops)
  >>> print(dla)
  [1.0 * X(1) @ X(0),
   1.0 * Z(0),
   1.0 * Z(1),
   -1.0 * X(1) @ Y(0),
   -1.0 * Y(1) @ X(0),
   -1.0 * Y(1) @ Y(0)]
  ```

* We can compute the structure constants (the adjoint representation) of a dynamical Lie algebra.
  [(5406)](https://github.com/PennyLaneAI/pennylane/pull/5406)

  For example, we can compute the adjoint representation of the transverse field Ising model DLA.

  ```pycon
  >>> dla = [X(0) @ X(1), Z(0), Z(1), Y(0) @ X(1), X(0) @ Y(1), Y(0) @ Y(1)]
  >>> structure_const = qml.structure_constants(dla)
  >>> structure_constp.shape
  (6, 6, 6)
  ```

<h4>Simulate mixed-state qutrit systems 3️⃣</h4>

* Functions `measure_with_samples` and `sample_state` have been added to the new `qutrit_mixed` module found in
 `qml.devices`. These functions are used to sample device-compatible states, returning either the final measured state or value of an observable.
  [(#5082)](https://github.com/PennyLaneAI/pennylane/pull/5082)

* Fixed differentiability for Hamiltonian measurements in new `qutrit_mixed` module. 
  [(#5186)](https://github.com/PennyLaneAI/pennylane/pull/5186)

* Added `simulate` function to the new `qutrit_mixed` module in `qml.devices`. This allows for simulation of a 
  noisy qutrit circuit with measurement and sampling.
  [(#5213)](https://github.com/PennyLaneAI/pennylane/pull/5213)

 * Created the `DefaultQutritMixed` class, which inherits from `qml.devices.Device`, with an implementation 
  for `preprocess`.
  [(#5451)](https://github.com/PennyLaneAI/pennylane/pull/5451)

<h4>Work easily and efficiently with operators 🔧</h4>

<h3>Improvements 🛠</h3>

<h4>Community contributions 🥳</h4>

* Implemented the method `process_counts` in `ExpectationMP`, `VarianceMP`, `CountsMP`, and `SampleMP`
  [(#5256)](https://github.com/PennyLaneAI/pennylane/pull/5256)
  [(#5395)](https://github.com/PennyLaneAI/pennylane/pull/5395)

* Add type hints for unimplemented methods of the abstract class `Operator`.
  [(#5490)](https://github.com/PennyLaneAI/pennylane/pull/5490)

* Implement `Shots.bins()` method.
  [(#5476)](https://github.com/PennyLaneAI/pennylane/pull/5476)

<h4>Updated operators</h4>

* `qml.ops.Sum` now supports storing grouping information. Grouping type and method can be
  specified during construction using the `grouping_type` and `method` keyword arguments of
  `qml.dot`, `qml.sum`, or `qml.ops.Sum`. The grouping indices are stored in `Sum.grouping_indices`.
  [(#5179)](https://github.com/PennyLaneAI/pennylane/pull/5179)

  ```python
  import pennylane as qml

  a = qml.X(0)
  b = qml.prod(qml.X(0), qml.X(1))
  c = qml.Z(0)
  obs = [a, b, c]
  coeffs = [1.0, 2.0, 3.0]

  op = qml.dot(coeffs, obs, grouping_type="qwc")
  ```

  ```pycon
  >>> op.grouping_indices
  ((2,), (0, 1))
  ```

  Additionally, grouping type and method can be set or changed after construction using
  `Sum.compute_grouping()`:

  ```python
  import pennylane as qml

  a = qml.X(0)
  b = qml.prod(qml.X(0), qml.X(1))
  c = qml.Z(0)
  obs = [a, b, c]
  coeffs = [1.0, 2.0, 3.0]

  op = qml.dot(coeffs, obs)
  ```

  ```pycon
  >>> op.grouping_indices is None
  True
  >>> op.compute_grouping(grouping_type="qwc")
  >>> op.grouping_indices
  ((2,), (0, 1))
  ```

  Note that the grouping indices refer to the lists returned by `Sum.terms()`, not `Sum.operands`.

* Added new function `qml.operation.convert_to_legacy_H` to convert `Sum`, `SProd`, and `Prod` to `Hamiltonian` instances.
  [(#5309)](https://github.com/PennyLaneAI/pennylane/pull/5309)

* The `qml.is_commuting` function now accepts `Sum`, `SProd`, and `Prod` instances.
  [(#5351)](https://github.com/PennyLaneAI/pennylane/pull/5351)

* Operators can now be left multiplied `x * op` by numpy arrays.
  [(#5361)](https://github.com/PennyLaneAI/pennylane/pull/5361)

* A new class `qml.ops.LinearCombination` is introduced. In essence, this class is an updated equivalent of `qml.ops.Hamiltonian`
  but for usage with new operator arithmetic.
  [(#5216)](https://github.com/PennyLaneAI/pennylane/pull/5216)

* The generators in the source code return operators consistent with the global setting for
  `qml.operator.active_new_opmath()` wherever possible. `Sum`, `SProd` and `Prod` instances
  will be returned even after disabling the new operator arithmetic in cases where they offer
  additional functionality not available using legacy operators.
  [(#5253)](https://github.com/PennyLaneAI/pennylane/pull/5253)
  [(#5410)](https://github.com/PennyLaneAI/pennylane/pull/5410)
  [(#5411)](https://github.com/PennyLaneAI/pennylane/pull/5411)
  [(#5421)](https://github.com/PennyLaneAI/pennylane/pull/5421)

<<<<<<< HEAD
* A new `Prod.obs` property is introduced to smoothen the transition of the new operator arithmetic system.
  In particular, this aims at preventing breaking code that uses `Tensor.obs`. This is immediately deprecated.
  Moving forward, we recommend using `op.operands`.
  [(#5539)](https://github.com/PennyLaneAI/pennylane/pull/5539)

* Upgraded `null.qubit` to the new device API. Also, added support for all measurements and various modes of differentiation.
  [(#5211)](https://github.com/PennyLaneAI/pennylane/pull/5211)
  
=======
>>>>>>> f504341a
* `ApproxTimeEvolution` is now compatible with any operator that defines a `pauli_rep`.
  [(#5362)](https://github.com/PennyLaneAI/pennylane/pull/5362)

* `Hamiltonian.pauli_rep` is now defined if the hamiltonian is a linear combination of paulis.
  [(#5377)](https://github.com/PennyLaneAI/pennylane/pull/5377)

* `Prod.eigvals()` is now compatible with Qudit operators.
  [(#5400)](https://github.com/PennyLaneAI/pennylane/pull/5400)

* `qml.transforms.hamiltonian_expand` can now handle multi-term observables with a constant offset.
  [(#5414)](https://github.com/PennyLaneAI/pennylane/pull/5414)

* `taper_operation` method is compatible with new operator arithmetic.
  [(#5326)](https://github.com/PennyLaneAI/pennylane/pull/5326)

* Removed the warning that an observable might not be hermitian in `qnode` executions. This enables jit-compilation.
  [(#5506)](https://github.com/PennyLaneAI/pennylane/pull/5506)

* `qml.transforms.split_non_commuting` will now work with single-term operator arithmetic.
  [(#5314)](https://github.com/PennyLaneAI/pennylane/pull/5314)

* `LinearCombination` and `Sum` now accept `_grouping_indices` on initialization.
  [(#5524)](https://github.com/PennyLaneAI/pennylane/pull/5524)

<h4>Mid-circuit measurements and dynamic circuits</h4>

* The `QubitDevice` class and children classes support the `dynamic_one_shot` transform provided that they support `MidMeasureMP` operations natively.
  [(#5317)](https://github.com/PennyLaneAI/pennylane/pull/5317)

* The `dynamic_one_shot` transform is introduced enabling dynamic circuit execution on circuits with shots and devices that support `MidMeasureMP` operations natively.
  [(#5266)](https://github.com/PennyLaneAI/pennylane/pull/5266)

* Added a qml.capture module that will contain PennyLane's own capturing mechanism for hybrid
  quantum-classical programs.
  [(#5509)](https://github.com/PennyLaneAI/pennylane/pull/5509)

<h4>Performance and broadcasting</h4>

* Gradient transforms may now be applied to batched/broadcasted QNodes, as long as the
  broadcasting is in non-trainable parameters.
  [(#5452)](https://github.com/PennyLaneAI/pennylane/pull/5452)

* Improve the performance of computing the matrix of `qml.QFT`
  [(#5351)](https://github.com/PennyLaneAI/pennylane/pull/5351)

* `qml.transforms.broadcast_expand` now supports shot vectors when returning `qml.sample()`.
  [(#5473)](https://github.com/PennyLaneAI/pennylane/pull/5473)

* `LightningVJPs` is now compatible with Lightning devices using the new device API.
  [(#5469)](https://github.com/PennyLaneAI/pennylane/pull/5469)

<h4>Other improvements</h4>

* `qml.ops.Conditional` now stores the `data`, `num_params`, and `ndim_param` attributes of
  the operator it wraps.
  [(#5473)](https://github.com/PennyLaneAI/pennylane/pull/5473)

* The `molecular_hamiltonian` function calls `PySCF` directly when `method='pyscf'` is selected.
  [(#5118)](https://github.com/PennyLaneAI/pennylane/pull/5118)

* Upgraded `null.qubit` to the new device API. Also, added support for all measurements and various modes of differentiation.
  [(#5211)](https://github.com/PennyLaneAI/pennylane/pull/5211)

* Obtaining classical shadows using the `default.clifford` device is now compatible with
  [stim](https://github.com/quantumlib/Stim) `v1.13.0`.
  [(#5409)](https://github.com/PennyLaneAI/pennylane/pull/5409)

* `default.mixed` has improved support for sampling-based measurements with non-numpy interfaces.
  [(#5514)](https://github.com/PennyLaneAI/pennylane/pull/5514)

* Replaced `cache_execute` with an alternate implementation based on `@transform`.
  [(#5318)](https://github.com/PennyLaneAI/pennylane/pull/5318)

* The `QNode` now defers `diff_method` validation to the device under the new device api `qml.devices.Device`.
  [(#5176)](https://github.com/PennyLaneAI/pennylane/pull/5176)

* Extend the device test suite to cover gradient methods, templates and arithmetic observables.
  [(#5273)](https://github.com/PennyLaneAI/pennylane/pull/5273)
  [(#5518)](https://github.com/PennyLaneAI/pennylane/pull/5518)

* A clear error message is added in `KerasLayer` when using the newest version of TensorFlow with Keras 3 
  (which is not currently compatible with `KerasLayer`), linking to instructions to enable Keras 2.
  [(#5488)](https://github.com/PennyLaneAI/pennylane/pull/5488)

<h3>Breaking changes 💔</h3>

* State measurements preserve `dtype`.
  [(#5547)](https://github.com/PennyLaneAI/pennylane/pull/5547)

* Use `SampleMP`s in the `dynamic_one_shot` transform to get back the values of the mid-circuit measurements.
  [(#5486)](https://github.com/PennyLaneAI/pennylane/pull/5486)

* Operator dunder methods now combine like-operator arithmetic classes via `lazy=False`. This reduces the chance of `RecursionError` and makes nested
  operators easier to work with.
  [(#5478)](https://github.com/PennyLaneAI/pennylane/pull/5478)

* The private functions `_pauli_mult`, `_binary_matrix` and `_get_pauli_map` from the `pauli` module have been removed. The same functionality can be achieved using newer features in the ``pauli`` module.
  [(#5323)](https://github.com/PennyLaneAI/pennylane/pull/5323)
  
* `DefaultQubit` uses a pre-emptive key-splitting strategy to avoid reusing JAX PRNG keys throughout a single `execute` call. 
  [(#5515)](https://github.com/PennyLaneAI/pennylane/pull/5515)

* `qml.matrix()` called on the following will raise an error if `wire_order` is not specified:
  * tapes with more than one wire.
  * quantum functions.
  * Operator class where `num_wires` does not equal to 1
  * QNodes if the device does not have wires specified.
  * PauliWords and PauliSentences with more than one wire.
  [(#5328)](https://github.com/PennyLaneAI/pennylane/pull/5328)
  [(#5359)](https://github.com/PennyLaneAI/pennylane/pull/5359)

* `qml.pauli.pauli_mult` and `qml.pauli.pauli_mult_with_phase` are now removed. Instead, you  should use `qml.simplify(qml.prod(pauli_1, pauli_2))` to get the reduced operator.
  [(#5324)](https://github.com/PennyLaneAI/pennylane/pull/5324)

  ```pycon
  >>> op = qml.simplify(qml.prod(qml.PauliX(0), qml.PauliZ(0)))
  >>> op
  -1j*(PauliY(wires=[0]))
  >>> [phase], [base] = op.terms()
  >>> phase, base
  (-1j, PauliY(wires=[0]))
  ```

* `MeasurementProcess.name` and `MeasurementProcess.data` have been removed. Use `MeasurementProcess.obs.name` and `MeasurementProcess.obs.data` instead.
  [(#5321)](https://github.com/PennyLaneAI/pennylane/pull/5321)

* `Operator.validate_subspace(subspace)` has been removed. Instead, you should use `qml.ops.qutrit.validate_subspace(subspace)`.
  [(#5311)](https://github.com/PennyLaneAI/pennylane/pull/5311)

* The contents of `qml.interfaces` is moved inside `qml.workflow`. The old import path no longer exists.
  [(#5329)](https://github.com/PennyLaneAI/pennylane/pull/5329)

* `single_tape_transform`, `batch_transform`, `qfunc_transform`, `op_transform`, `gradient_transform`
  and `hessian_transform` are removed. Instead, switch to using the new `qml.transform` function. Please refer to
  `the transform docs <https://docs.pennylane.ai/en/stable/code/qml_transforms.html#custom-transforms>`_
  to see how this can be done.
  [(#5339)](https://github.com/PennyLaneAI/pennylane/pull/5339)

* Attempting to multiply `PauliWord` and `PauliSentence` with `*` will raise an error. Instead, use `@` to conform with the PennyLane convention.
  [(#5341)](https://github.com/PennyLaneAI/pennylane/pull/5341)

* When new operator arithmetic is enabled, `qml.Hamiltonian` is now an alias for `qml.ops.LinearCombination`.
  `Hamiltonian` will still be accessible as `qml.ops.Hamiltonian`.
  [(#5393)](https://github.com/PennyLaneAI/pennylane/pull/5393)

* Since `default.mixed` does not support snapshots with measurements, attempting to do so will result in a `DeviceError` instead of getting the density matrix.
  [(#5416)](https://github.com/PennyLaneAI/pennylane/pull/5416)

* `LinearCombination._obs_data` is removed. You can still use `LinearCombination.compare` to check mathematical equivalence between a `LinearCombination` and another operator.
  [(#5504)](https://github.com/PennyLaneAI/pennylane/pull/5504)

<h3>Deprecations 👋</h3>

* `qml.load` is deprecated. Instead, please use the functions outlined in the *Importing workflows* quickstart guide, such as `qml.from_qiskit`.
  [(#5312)](https://github.com/PennyLaneAI/pennylane/pull/5312)

* Specifying `control_values` with a bit string to `qml.MultiControlledX` is deprecated. Instead, use a list of booleans or 1s and 0s.
  [(#5352)](https://github.com/PennyLaneAI/pennylane/pull/5352)

* `qml.from_qasm_file` is deprecated. Instead, please open the file and then load its content using `qml.from_qasm`.
  [(#5331)](https://github.com/PennyLaneAI/pennylane/pull/5331)

  ```pycon
  >>> with open("test.qasm", "r") as f:
  ...     circuit = qml.from_qasm(f.read())
  ```

* Accessing `qml.ops.Hamiltonian` with new operator arithmetic is deprecated. Using `qml.Hamiltonian` with new operator arithmetic enabled now
  returns a `LinearCombination` instance. Some functionality may not work as expected. To continue using the `Hamiltonian` class, you can use
  `qml.operation.disable_new_opmath()` to disable the new operator arithmetic.
  [(#5393)](https://github.com/PennyLaneAI/pennylane/pull/5393)

<h3>Documentation 📝</h3>

* Adds a page explaining the shapes and nesting of result objects.
  [(#5418)](https://github.com/PennyLaneAI/pennylane/pull/5418)

* Removed some redundant documentation for the `evolve` function.
  [(#5347)](https://github.com/PennyLaneAI/pennylane/pull/5347)

* Updated the final example in the `compile` docstring to use transforms correctly.
  [(#5348)](https://github.com/PennyLaneAI/pennylane/pull/5348)

* A link to the demos for using `qml.SpecialUnitary` and `qml.QNGOptimizer` has been added to their respective docstrings.
  [(#5376)](https://github.com/PennyLaneAI/pennylane/pull/5376)

* A code example in the `qml.measure` docstring has been added that showcases returning mid-circuit measurement statistics from QNodes.
  [(#5441)](https://github.com/PennyLaneAI/pennylane/pull/5441)

* The computational basis convention used for `qml.measure` — 0 and 1 rather than ±1 — has been clarified in its docstring.
  [(#5474)](https://github.com/PennyLaneAI/pennylane/pull/5474)

<h3>Bug fixes 🐛</h3>

* `ApproxTimeEvolution`, `CommutingEvolution`, `QDrift`, and `TrotterProduct` 
  now de-queue their input observable.
  [(#5524)](https://github.com/PennyLaneAI/pennylane/pull/5524)

* (In)equality of `qml.HilbertSchmidt` instances is now reported correctly by `qml.equal`.
  [(#5538)](https://github.com/PennyLaneAI/pennylane/pull/5538)

* `qml.ParticleConservingU1` and `qml.ParticleConservingU2` no longer raise an error when the initial state is not specified but default to the all-zeros state.
  [(#5535)](https://github.com/PennyLaneAI/pennylane/pull/5535)

* `qml.counts` no longer returns negative samples when measuring 8 or more wires.
  [(#5544)](https://github.com/PennyLaneAI/pennylane/pull/5544)
  [(#5556)](https://github.com/PennyLaneAI/pennylane/pull/5556)

* The `dynamic_one_shot` transform now works with broadcasting.
  [(#5473)](https://github.com/PennyLaneAI/pennylane/pull/5473)

* Diagonalize the state around `ProbabilityMP` measurements in `statistics` when executing on a Lightning device.
  [(#5529)](https://github.com/PennyLaneAI/pennylane/pull/5529)

* `two_qubit_decomposition` no longer diverges at a special case of unitary matrix.
  [(#5448)](https://github.com/PennyLaneAI/pennylane/pull/5448)

* The `qml.QNSPSAOptimizer` now correctly handles optimization for legacy devices that do not follow the new API design.
  [(#5497)](https://github.com/PennyLaneAI/pennylane/pull/5497)

* Operators applied to all wires are now drawn correctly in a circuit with mid-circuit measurements.
  [(#5501)](https://github.com/PennyLaneAI/pennylane/pull/5501)

* Fix a bug where certain unary mid-circuit measurement expressions would raise an uncaught error.
  [(#5480)](https://github.com/PennyLaneAI/pennylane/pull/5480)

* The probabilities now sum to one using the `torch` interface with `default_dtype` set to `torch.float32`. 
  [(#5462)](https://github.com/PennyLaneAI/pennylane/pull/5462)

* Tensorflow can now handle devices with float32 results but float64 input parameters.
  [(#5446)](https://github.com/PennyLaneAI/pennylane/pull/5446)

* Fix a bug where the `argnum` kwarg of `qml.gradients.stoch_pulse_grad` references the wrong parameters in a tape,
  creating an inconsistency with other differentiation methods and preventing some use cases.
  [(#5458)](https://github.com/PennyLaneAI/pennylane/pull/5458)

* Avoid bounded value failures due to numerical noise with calls to `np.random.binomial`.
  [(#5447)](https://github.com/PennyLaneAI/pennylane/pull/5447)

* Using `@` with legacy Hamiltonian instances now properly de-queues the previously existing operations.
  [(#5454)](https://github.com/PennyLaneAI/pennylane/pull/5455)

* The `QNSPSAOptimizer` now properly handles differentiable parameters, resulting in being able to use it for more than one optimization step.
  [(#5439)](https://github.com/PennyLaneAI/pennylane/pull/5439)

* The `QNode` interface now resets if an error occurs during execution.
  [(#5449)](https://github.com/PennyLaneAI/pennylane/pull/5449)

* Fix failing tests due to changes with Lightning's adjoint diff pipeline.
  [(#5450)](https://github.com/PennyLaneAI/pennylane/pull/5450)

* Fix Torch tensor locality with autoray-registered coerce method.
  [(#5438)](https://github.com/PennyLaneAI/pennylane/pull/5438)

* `jax.jit` now works with `qml.sample` with a multi-wire observable.
  [(#5422)](https://github.com/PennyLaneAI/pennylane/pull/5422)

* `qml.qinfo.quantum_fisher` now works with non-`default.qubit` devices.
  [(#5423)](https://github.com/PennyLaneAI/pennylane/pull/5423)

* We no longer perform unwanted dtype promotion in the `pauli_rep` of `SProd` instances when using tensorflow.
  [(#5246)](https://github.com/PennyLaneAI/pennylane/pull/5246)

* Fixed `TestQubitIntegration.test_counts` in `tests/interfaces/test_jax_qnode.py` to always produce counts for all
  outcomes.
  [(#5336)](https://github.com/PennyLaneAI/pennylane/pull/5336)

* Fixed `PauliSentence.to_mat(wire_order)` to support identities with wires.
  [(#5407)](https://github.com/PennyLaneAI/pennylane/pull/5407)

* `CompositeOp.map_wires` now correctly maps the `overlapping_ops` property.
  [(#5430)](https://github.com/PennyLaneAI/pennylane/pull/5430)

* Update `DefaultQubit.supports_derivatives` to correctly handle circuits containing `MidMeasureMP` with adjoint
  differentiation.
  [(#5434)](https://github.com/PennyLaneAI/pennylane/pull/5434)

* `SampleMP`, `ExpectationMP`, `CountsMP`, `VarianceMP` constructed with ``eigvals`` can now properly process samples.
  [(#5463)](https://github.com/PennyLaneAI/pennylane/pull/5463)

* Fixes a bug in `hamiltonian_expand` that produces incorrect output dimensions when shot vectors are combined with parameter broadcasting.
  [(#5494)](https://github.com/PennyLaneAI/pennylane/pull/5494)

* Fixes a bug where `TorchLayer` does not work with shot vectors.
  [(#5492)](https://github.com/PennyLaneAI/pennylane/pull/5492)

* Fixes a bug where the output shape of a qnode returning a list containing a single measurement is incorrect when combined with shot vectors.
  [(#5492)](https://github.com/PennyLaneAI/pennylane/pull/5492)

* Fixes a bug in `qml.math.kron` that makes torch incompatible with numpy.
  [(#5540)](https://github.com/PennyLaneAI/pennylane/pull/5540)

* Fixes a bug in `_group_measurements` that fails to group measurements with commuting observables when they are operands of `Prod`.
  [(#5512)](https://github.com/PennyLaneAI/pennylane/issues/5512)

<h3>Contributors ✍️</h3>

This release contains contributions from (in alphabetical order):

Tarun Kumar Allamsetty,
Guillermo Alonso,
Mikhail Andrenkov,
Utkarsh Azad,
Gabriel Bottrill,
Astral Cai,
Diksha Dhawan,
Isaac De Vlugt,
Amintor Dusko,
Pietropaolo Frisoni,
Lillian M. A. Frederiksen,
Austin Huang,
Soran Jahangiri,
Korbinian Kottmann,
Christina Lee,
Vincent Michaud-Rioux,
Mudit Pandey,
Kenya Sakka,
Jay Soni,
Matthew Silverman,
David Wierichs.<|MERGE_RESOLUTION|>--- conflicted
+++ resolved
@@ -277,7 +277,6 @@
   [(#5411)](https://github.com/PennyLaneAI/pennylane/pull/5411)
   [(#5421)](https://github.com/PennyLaneAI/pennylane/pull/5421)
 
-<<<<<<< HEAD
 * A new `Prod.obs` property is introduced to smoothen the transition of the new operator arithmetic system.
   In particular, this aims at preventing breaking code that uses `Tensor.obs`. This is immediately deprecated.
   Moving forward, we recommend using `op.operands`.
@@ -286,8 +285,6 @@
 * Upgraded `null.qubit` to the new device API. Also, added support for all measurements and various modes of differentiation.
   [(#5211)](https://github.com/PennyLaneAI/pennylane/pull/5211)
   
-=======
->>>>>>> f504341a
 * `ApproxTimeEvolution` is now compatible with any operator that defines a `pauli_rep`.
   [(#5362)](https://github.com/PennyLaneAI/pennylane/pull/5362)
 
