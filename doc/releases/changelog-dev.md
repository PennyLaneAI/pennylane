--- conflicted
+++ resolved
@@ -157,8 +157,5 @@
 Lillian Frederiksen,
 Christina Lee,
 Shuli Shu,
-<<<<<<< HEAD
-David Wierichs,
-=======
 Jay Soni,
->>>>>>> 127e8c35
+David Wierichs,