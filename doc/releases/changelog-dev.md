--- conflicted
+++ resolved
@@ -333,16 +333,14 @@
 * `null.qubit` can now execute jaxpr.
   [(#6924)](https://github.com/PennyLaneAI/pennylane/pull/6924)
 
-<<<<<<< HEAD
 * `qml.pauli.PauliVSpace` is now iterable.
   [(#7054)](https://github.com/PennyLaneAI/pennylane/pull/7054)
-=======
+
 * A new class, `qml.ftqc.QubitGraph`, is now available for representing a qubit memory-addressing
   model for mappings between logical and physical qubits. This representation allows for nesting of
   lower-level qubits with arbitrary depth to allow easy insertion of arbitrarily many levels of
   abstractions between logical qubits and physical qubits.
   [(#6962)](https://github.com/PennyLaneAI/pennylane/pull/6962)
->>>>>>> 130c6b2a
 
 <h4>Capturing and representing hybrid programs</h4>
 
