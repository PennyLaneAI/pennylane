:orphan:

# Release 0.29.0-dev (development release)

<h3>New features since last release</h3>

* The JAX-JIT interface now supports higher-order gradient computation with the new return types system.
  [(#3498)](https://github.com/PennyLaneAI/pennylane/pull/3498)

  ```python
  import pennylane as qml
  import jax
  from jax import numpy as jnp
  
  jax.config.update("jax_enable_x64", True)
  
  qml.enable_return()
  
  dev = qml.device("lightning.qubit", wires=2)
  
  @jax.jit
  @qml.qnode(dev, interface="jax-jit", diff_method="parameter-shift", max_diff=2)
  def circuit(a, b):
      qml.RY(a, wires=0)
      qml.RX(b, wires=1)
      return qml.expval(qml.PauliZ(0)), qml.expval(qml.PauliZ(1))
  
  a, b = jnp.array(1.0), jnp.array(2.0)
  ```

  ```pycon
  >>> jax.hessian(circuit, argnums=[0, 1])(a, b)
  (((DeviceArray(-0.54030231, dtype=float64, weak_type=True),
     DeviceArray(1.76002563e-17, dtype=float64, weak_type=True)),
    (DeviceArray(1.76002563e-17, dtype=float64, weak_type=True),
     DeviceArray(1.11578284e-34, dtype=float64, weak_type=True))),
   ((DeviceArray(2.77555756e-17, dtype=float64, weak_type=True),
     DeviceArray(-4.54411427e-17, dtype=float64, weak_type=True)),
    (DeviceArray(-1.76855671e-17, dtype=float64, weak_type=True),
     DeviceArray(0.41614684, dtype=float64, weak_type=True))))
  ```

<h3>Improvements</h3>

<<<<<<< HEAD
 <h3>Improvements</h3>

* Extended the `qml.equal` function to compare `Prod` and `Sum` operators.
  [(#3516)](https://github.com/PennyLaneAI/pennylane/pull/3516)

=======
>>>>>>> e4a6c0e2
* The `qml.generator` function now checks if the generator is hermitian, rather than whether it is a subclass of 
  `Observable`, allowing it to return valid generators from `SymbolicOp` and `CompositeOp` classes.
 [(#3485)](https://github.com/PennyLaneAI/pennylane/pull/3485)

<<<<<<< HEAD

 <h3>Breaking changes</h3>
=======
<h3>Breaking changes</h3>

<h3>Deprecations</h3>
>>>>>>> e4a6c0e2

<h3>Documentation</h3>

<h3>Bug fixes</h3>

* Child classes of `QuantumScript` now return their own type when using `SomeChildClass.from_queue`.
  [(#3501)](https://github.com/PennyLaneAI/pennylane/pull/3501)

<h3>Contributors</h3>

<<<<<<< HEAD
 This release contains contributions from (in alphabetical order):

Lillian M. A. Frederiksen
=======
This release contains contributions from (in alphabetical order):
 
Lillian M. A. Frederiksen
Matthew Silverman
Antal Száva
>>>>>>> e4a6c0e2
<|MERGE_RESOLUTION|>--- conflicted
+++ resolved
@@ -42,26 +42,18 @@
 
 <h3>Improvements</h3>
 
-<<<<<<< HEAD
- <h3>Improvements</h3>
-
 * Extended the `qml.equal` function to compare `Prod` and `Sum` operators.
   [(#3516)](https://github.com/PennyLaneAI/pennylane/pull/3516)
 
-=======
->>>>>>> e4a6c0e2
+
 * The `qml.generator` function now checks if the generator is hermitian, rather than whether it is a subclass of 
   `Observable`, allowing it to return valid generators from `SymbolicOp` and `CompositeOp` classes.
  [(#3485)](https://github.com/PennyLaneAI/pennylane/pull/3485)
 
-<<<<<<< HEAD
 
- <h3>Breaking changes</h3>
-=======
 <h3>Breaking changes</h3>
 
 <h3>Deprecations</h3>
->>>>>>> e4a6c0e2
 
 <h3>Documentation</h3>
 
@@ -72,14 +64,9 @@
 
 <h3>Contributors</h3>
 
-<<<<<<< HEAD
- This release contains contributions from (in alphabetical order):
 
-Lillian M. A. Frederiksen
-=======
 This release contains contributions from (in alphabetical order):
  
 Lillian M. A. Frederiksen
 Matthew Silverman
 Antal Száva
->>>>>>> e4a6c0e2
