:orphan:

# Release 0.42.0-dev (development release)

<h3>New features since last release</h3>

* A new template called :class:`~.SelectPauliRot` that applies a sequence of uniformly controlled rotations to a target qubit 
  is now available. This operator appears frequently in unitary decomposition and block encoding techniques. 
  [(#7206)](https://github.com/PennyLaneAI/pennylane/pull/7206)

  ```python
  angles = np.array([1.0, 2.0, 3.0, 4.0])

  wires = qml.registers({"control": 2, "target": 1})
  dev = qml.device("default.qubit", wires=3)

  @qml.qnode(dev)
  def circuit():
      qml.SelectPauliRot(
        angles,
        control_wires=wires["control"],
        target_wire=wires["target"],
        rot_axis="Y")
      return qml.state()
  ```
  
  ```pycon
  >>> print(circuit())
  [0.87758256+0.j 0.47942554+0.j 0.        +0.j 0.        +0.j
   0.        +0.j 0.        +0.j 0.        +0.j 0.        +0.j]
  ```

* The transform `convert_to_mbqc_gateset` is added to the `ftqc` module to convert arbitrary 
  circuits to a limited gate-set that can be translated to the MBQC formalism.
  [(7271)](https://github.com/PennyLaneAI/pennylane/pull/7271)

* The `RotXZX` operation is added to the `ftqc` module to support definition of a universal
  gate-set that can be translated to the MBQC formalism.
  [(7271)](https://github.com/PennyLaneAI/pennylane/pull/7271)

* Two new functions called :func:`~.math.convert_to_su2` and :func:`~.math.convert_to_su4` have been added to `qml.math`, which convert unitary matrices to SU(2) or SU(4), respectively, and optionally a global phase.
  [(#7211)](https://github.com/PennyLaneAI/pennylane/pull/7211)

<h4>Resource-efficient Decompositions 🔎</h4>

* New decomposition rules comprising rotation gates and global phases have been added to `QubitUnitary` that 
  can be accessed with the new graph-based decomposition system. The most efficient set of rotations to 
  decompose into will be chosen based on the target gate set.
  [(#7211)](https://github.com/PennyLaneAI/pennylane/pull/7211)

  ```python
  from functools import partial
  import numpy as np
  import pennylane as qml
  
  qml.decomposition.enable_graph()
  
  U = np.array([[1, 1], [1, -1]]) / np.sqrt(2)
  
  @partial(qml.transforms.decompose, gate_set={"RX", "RY", "GlobalPhase"})
  @qml.qnode(qml.device("default.qubit"))
  def circuit():
      qml.QubitUnitary(np.array([[1, 1], [1, -1]]) / np.sqrt(2), wires=[0])
      return qml.expval(qml.PauliZ(0))
  ```
  ```pycon
  >>> print(qml.draw(circuit)())
  0: ──RX(0.00)──RY(1.57)──RX(3.14)──GlobalPhase(-1.57)─┤  <Z>
  ```

* Decomposition rules can be marked as not-applicable with :class:`~.decomposition.DecompositionNotApplicable`, allowing for flexibility when creating conditional decomposition 
  rules based on parameters that affects the rule's resources.
  [(#7211)](https://github.com/PennyLaneAI/pennylane/pull/7211)

  ```python
  import pennylane as qml
  from pennylane.decomposition import DecompositionNotApplicable
  from pennylane.math.decomposition import zyz_rotation_angles
  
  def _zyz_resource(num_wires):
      if num_wires != 1:
          # This decomposition is only applicable when num_wires is 1
          raise DecompositionNotApplicable
      return {qml.RZ: 2, qml.RY: 1, qml.GlobalPhase: 1}

  @qml.register_resources(_zyz_resource)
  def zyz_decomposition(U, wires, **__):
      phi, theta, omega, phase = zyz_rotation_angles(U, return_global_phase=True)
      qml.RZ(phi, wires=wires[0])
      qml.RY(theta, wires=wires[0])
      qml.RZ(omega, wires=wires[0])
      qml.GlobalPhase(-phase)
  
  qml.add_decomps(QubitUnitary, zyz_decomposition)
  ```
  
  This decomposition will be ignored for `QubitUnitary` on more than one wire.

* The :func:`~.transforms.decompose` transform now supports symbolic operators (e.g., `Adjoint` and `Controlled`) specified as strings in the `gate_set` argument
  when the new graph-based decomposition system is enabled.
  [(#7331)](https://github.com/PennyLaneAI/pennylane/pull/7331)

  ```python
  from functools import partial
  import pennylane as qml
  
  qml.decomposition.enable_graph()
   
  @partial(qml.transforms.decompose, gate_set={"T", "Adjoint(T)", "H", "CNOT"})
  @qml.qnode(qml.device("default.qubit"))
  def circuit():
      qml.Toffoli(wires=[0, 1, 2])
  ```
  ```pycon
  >>> print(qml.draw(circuit)())
  0: ───────────╭●───────────╭●────╭●──T──╭●─┤  
  1: ────╭●─────│─────╭●─────│───T─╰X──T†─╰X─┤  
  2: ──H─╰X──T†─╰X──T─╰X──T†─╰X──T──H────────┤
  ```

<h3>Improvements 🛠</h3>

* PennyLane supports `JAX` version 0.6.0.
  [(#7299)](https://github.com/PennyLaneAI/pennylane/pull/7299)

* PennyLane supports `JAX` version 0.5.3.
  [(#6919)](https://github.com/PennyLaneAI/pennylane/pull/6919)

* Computing the angles for uniformly controlled rotations, used in :class:`~.MottonenStatePreparation`
  and :class:`~.SelectPauliRot`, now takes much less computational effort and memory.
  [(#7377)](https://github.com/PennyLaneAI/pennylane/pull/7377)

* An experimental quantum dialect written in [xDSL](https://xdsl.dev/index) has been introduced.
  This is similar to [Catalyst's MLIR dialects](https://docs.pennylane.ai/projects/catalyst/en/stable/dev/dialects.html#mlir-dialects-in-catalyst), 
  but it is coded in Python instead of C++.
  [(#7357)](https://github.com/PennyLaneAI/pennylane/pull/7357)
  
* The :func:`~.transforms.cancel_inverses` transform no longer changes the order of operations that don't have shared wires, providing a deterministic output.
  [(#7328)](https://github.com/PennyLaneAI/pennylane/pull/7328)

* Alias for Identity (`I`) is now accessible from `qml.ops`.
  [(#7200)](https://github.com/PennyLaneAI/pennylane/pull/7200)

* The `ftqc` module `measure_arbitrary_basis`, `measure_x` and `measure_y` functions
  can now be captured when program capture is enabled.
  [(#7219)](https://github.com/PennyLaneAI/pennylane/pull/7219)
  [(#7368)](https://github.com/PennyLaneAI/pennylane/pull/7368)

* `Operator.num_wires` now defaults to `None` to indicate that the operator can be on
  any number of wires.
  [(#7312)](https://github.com/PennyLaneAI/pennylane/pull/7312)

* Shots can now be overridden for specific `qml.Snapshot` instances via a `shots` keyword argument.
  [(#7326)](https://github.com/PennyLaneAI/pennylane/pull/7326)

  ```python
  dev = qml.device("default.qubit", wires=2, shots=10)

  @qml.qnode(dev)
  def circuit():
      qml.Snapshot("sample", measurement=qml.sample(qml.X(0)), shots=5)
      return qml.sample(qml.X(0))
  ```

  ```pycon
  >>> qml.snapshots(circuit)()
  {'sample': array([-1., -1., -1., -1., -1.]),
   'execution_results': array([ 1., -1., -1., -1., -1.,  1., -1., -1.,  1., -1.])}
  ```

* Two-qubit `QubitUnitary` gates no longer decompose into fundamental rotation gates; it now 
  decomposes into single-qubit `QubitUnitary` gates. This allows the decomposition system to
  further decompose single-qubit unitary gates more flexibly using different rotations.
  [(#7211)](https://github.com/PennyLaneAI/pennylane/pull/7211)

* The `gate_set` argument of :func:`~.transforms.decompose` now accepts `"X"`, `"Y"`, `"Z"`, `"H"`, 
  `"I"` as aliases for `"PauliX"`, `"PauliY"`, `"PauliZ"`, `"Hadamard"`, and `"Identity"`. These 
  aliases are also recognized as part of symbolic operators. For example, `"Adjoint(H)"` is now 
  accepted as an alias for `"Adjoint(Hadamard)"`.
  [(#7331)](https://github.com/PennyLaneAI/pennylane/pull/7331)

* PennyLane no longer validates that an operation has at least one wire, as having this check required the abstract
  interface to maintain a list of special implementations.
  [(#7327)](https://github.com/PennyLaneAI/pennylane/pull/7327)

<<<<<<< HEAD
* Sphinx version was updated to 8.1. Sphinx is upgraded to version 8.1 and uses Python 3.10.
  References to intersphinx (e.g. `<demos/>` or `<catalyst/>` are updated to remove the
  :doc: prefix that is incompatible with sphinx 8.1.
  [(7212)](https://github.com/PennyLaneAI/pennylane/pull/7212)

<h3>Labs: a place for unified and rapid prototyping of research software 🧪</h3>

* A `rowcol` function is now available in `pennylane.labs.intermediate_reps`.
  Given the parity matrix of a CNOT circuit and a qubit connectivity graph, it synthesizes a
  possible implementation of the parity matrix that respects the connectivity.
  [(#7394)](https://github.com/PennyLaneAI/pennylane/pull/7394)

* A `parity_matrix` function is now available in `pennylane.labs.intermediate_reps`.
  It allows to compute the parity matrix of a CNOT circuit, which is an efficient intermediate representation.
  It is important for CNOT routing algorithms and other quantum compilation routines.
  [(#7229)](https://github.com/PennyLaneAI/pennylane/pull/7229)
=======
* Two new device-developer transforms have been added to `devices.preprocess`: 
  :func:`~.devices.preprocess.measurements_from_counts` and :func:`~.devices.preprocess.measurements_from_samples`.
  These transforms modify the tape to instead contain a `counts` or `sample` measurement process, 
  deriving the original measurements from the raw counts/samples in post-processing. This allows 
  expanded measurement support for devices that only 
  support counts/samples at execution, like real hardware devices.
  [(#7317)](https://github.com/PennyLaneAI/pennylane/pull/7317)

* Sphinx version was updated to 8.1. Sphinx is upgraded to version 8.1 and uses Python 3.10. References to intersphinx (e.g. `<demos/>` or `<catalyst/>` are updated to remove the :doc: prefix that is incompatible with sphinx 8.1. 
  [(7212)](https://github.com/PennyLaneAI/pennylane/pull/7212)

* Migrated `setup.py` package build and install to `pyproject.toml`
  [(#7375)](https://github.com/PennyLaneAI/pennylane/pull/7375)

* Updated GitHub Actions workflows (`rtd.yml`, `readthedocs.yml`, and `docs.yml`) to use `ubuntu-24.04` runners.
 [(#7396)](https://github.com/PennyLaneAI/pennylane/pull/7396)


<h3>Labs: a place for unified and rapid prototyping of research software 🧪</h3>

* A :func:`parity_matrix <pennylane.labs.intermediate_reps.parity_matrix>` function is now available
  in :mod:`pennylane.labs.intermediate_reps <pennylane.labs.intermediate_reps>`.
  It allows computation of the parity matrix of a CNOT circuit; an efficient intermediate representation.
  It is important for CNOT routing algorithms and other quantum compilation routines.
  [(#7229)](https://github.com/PennyLaneAI/pennylane/pull/7229)

>>>>>>> 42ce34c3

<h3>Breaking changes 💔</h3>

* The `return_type` property of `MeasurementProcess` has been removed. Please use `isinstance` for type checking instead.
  [(#7322)](https://github.com/PennyLaneAI/pennylane/pull/7322)

* The `KerasLayer` class in `qml.qnn.keras` has been removed because Keras 2 is no longer actively maintained.
  Please consider using a different machine learning framework, like `PyTorch <demos/tutorial_qnn_module_torch>`__ or `JAX <demos/tutorial_How_to_optimize_QML_model_using_JAX_and_Optax>`__.
  [(#7320)](https://github.com/PennyLaneAI/pennylane/pull/7320)

* The `qml.gradients.hamiltonian_grad` function has been removed because this gradient recipe is no
  longer required with the :doc:`new operator arithmetic system </news/new_opmath>`.
  [(#7302)](https://github.com/PennyLaneAI/pennylane/pull/7302)

* Accessing terms of a tensor product (e.g., `op = X(0) @ X(1)`) via `op.obs` has been removed.
  [(#7324)](https://github.com/PennyLaneAI/pennylane/pull/7324)

* The `mcm_method` keyword argument in `qml.execute` has been removed.
  [(#7301)](https://github.com/PennyLaneAI/pennylane/pull/7301)

* The `inner_transform` and `config` keyword arguments in `qml.execute` have been removed.
  [(#7300)](https://github.com/PennyLaneAI/pennylane/pull/7300)

* `Sum.ops`, `Sum.coeffs`, `Prod.ops` and `Prod.coeffs` have been removed.
  [(#7304)](https://github.com/PennyLaneAI/pennylane/pull/7304)

* Specifying `pipeline=None` with `qml.compile` has been removed.
  [(#7307)](https://github.com/PennyLaneAI/pennylane/pull/7307)

* The `control_wires` argument in `qml.ControlledQubitUnitary` has been removed.
  Furthermore, the `ControlledQubitUnitary` no longer accepts `QubitUnitary` objects as arguments as its `base`.
  [(#7305)](https://github.com/PennyLaneAI/pennylane/pull/7305)

* `qml.tape.TapeError` has been removed.
  [(#7205)](https://github.com/PennyLaneAI/pennylane/pull/7205)

<h3>Deprecations 👋</h3>

Here's a list of deprecations made this release. For a more detailed breakdown of deprecations and alternative code to use instead, Please consult the :doc:`deprecations and removals page </development/deprecations>`.

* `qml.operation.Observable` and the corresponding `Observable.compare` have been deprecated, as
  pennylane now depends on the more general `Operator` interface instead. The
  `Operator.is_hermitian` property can instead be used to check whether or not it is highly likely
  that the operator instance is Hermitian.
  [(#7316)](https://github.com/PennyLaneAI/pennylane/pull/7316)

* The boolean functions provided in `pennylane.operation` are deprecated. See the :doc:`deprecations page </development/deprecations>` 
  for equivalent code to use instead. These include `not_tape`, `has_gen`, `has_grad_method`, `has_multipar`,
  `has_nopar`, `has_unitary_gen`, `is_measurement`, `defines_diagonalizing_gates`, and `gen_is_multi_term_hamiltonian`.
  [(#7319)](https://github.com/PennyLaneAI/pennylane/pull/7319)

* `qml.operation.WiresEnum`, `qml.operation.AllWires`, and `qml.operation.AnyWires` are deprecated. To indicate that
  an operator can act on any number of wires, `Operator.num_wires = None` should be used instead. This is the default
  and does not need to be overwritten unless the operator developer wants to add wire number validation.
  [(#7313)](https://github.com/PennyLaneAI/pennylane/pull/7313)

* The :func:`qml.QNode.get_gradient_fn` method is now deprecated. Instead, use :func:`~.workflow.get_best_diff_method` to obtain the differentiation method.
  [(#7323)](https://github.com/PennyLaneAI/pennylane/pull/7323)

<h3>Internal changes ⚙️</h3>

* A `RuntimeWarning` raised when using versions of JAX > 0.4.28 has been removed.
  [(#7398)](https://github.com/PennyLaneAI/pennylane/pull/7398)

* Wheel releases for PennyLane now follow the `PyPA binary-distribution format <https://packaging.python.org/en/latest/specifications/binary-distribution-format/>_` guidelines more closely.
  [(#7382)](https://github.com/PennyLaneAI/pennylane/pull/7382)

* `null.qubit` can now support an optional `track_resources` argument which allows it to record which gates are executed.
  [(#7226)](https://github.com/PennyLaneAI/pennylane/pull/7226)
  [(#7372)](https://github.com/PennyLaneAI/pennylane/pull/7372)

* A new internal module, `qml.concurrency`, is added to support internal use of multiprocess and multithreaded execution of workloads. This also migrates the use of `concurrent.futures` in `default.qubit` to this new design.
  [(#7303)](https://github.com/PennyLaneAI/pennylane/pull/7303)

* Test suites in `tests/transforms/test_defer_measurement.py` use analytic mocker devices to test numeric results.
  [(#7329)](https://github.com/PennyLaneAI/pennylane/pull/7329)

* Introduce module dependency management using `tach`.
  [(#7185)](https://github.com/PennyLaneAI/pennylane/pull/7185)

* Add new `pennylane.exceptions` module for custom errors and warnings.
  [(#7205)](https://github.com/PennyLaneAI/pennylane/pull/7205)

* Clean up `__init__.py` files in `math`, `ops`, `qaoa`, `tape` and `templates` to be explicit in what they import. 
  [(#7200)](https://github.com/PennyLaneAI/pennylane/pull/7200)
  
* The `Tracker` class has been moved into the `devices` module.
  [(#7281)](https://github.com/PennyLaneAI/pennylane/pull/7281)

* Moved functions that calculate rotation angles for unitary decompositions into an internal
  module `qml.math.decomposition`
  [(#7211)](https://github.com/PennyLaneAI/pennylane/pull/7211)

<h3>Documentation 📝</h3>

* The entry in the :doc:`/news/program_capture_sharp_bits` page for using program capture with Catalyst 
  has been updated. Instead of using ``qjit(experimental_capture=True)``, Catalyst is now compatible 
  with the global toggles ``qml.capture.enable()`` and ``qml.capture.disable()`` for enabling and
  disabling program capture.
  [(#7298)](https://github.com/PennyLaneAI/pennylane/pull/7298)

<h3>Bug fixes 🐛</h3>

* Fixed a bug in `to_openfermion` where identity qubit-to-wires mapping was not obeyed.
  [(#7332)](https://github.com/PennyLaneAI/pennylane/pull/7332)

* Fixed a bug in the validation of :class:`~.SelectPauliRot` that prevents parameter broadcasting.
  [(#7377)](https://github.com/PennyLaneAI/pennylane/pull/7377)

* Usage of NumPy in `default.mixed` source code has been converted to `qml.math` to avoid
  unnecessary dependency on NumPy and to fix a bug that caused an error when using `default.mixed` with PyTorch and GPUs.
  [(#7384)](https://github.com/PennyLaneAI/pennylane/pull/7384)

* With program capture enabled (`qml.capture.enable()`), `QSVT` no treats abstract values as metadata.
  [(#7360)](https://github.com/PennyLaneAI/pennylane/pull/7360)

* A fix was made to `default.qubit` to allow for using `qml.Snapshot` with defer-measurements (`mcm_method="deferred"`).
  [(#7335)](https://github.com/PennyLaneAI/pennylane/pull/7335)

* Fixes the repr for empty `Prod` and `Sum` instances to better communicate the existence of an empty instance.
  [(#7346)](https://github.com/PennyLaneAI/pennylane/pull/7346)

* Fixes a bug where circuit execution fails with ``BlockEncode`` initialized with sparse matrices.
  [(#7285)](https://github.com/PennyLaneAI/pennylane/pull/7285)

* Adds an informative error if `qml.cond` is used with an abstract condition with
  jitting on `default.qubit` if capture is enabled.
  [(#7314)](https://github.com/PennyLaneAI/pennylane/pull/7314)

* Fixes a bug where using a ``StatePrep`` operation with `batch_size=1` did not work with ``default.mixed``.
  [(#7280)](https://github.com/PennyLaneAI/pennylane/pull/7280)

* Gradient transforms can now be used in conjunction with batch transforms with all interfaces.
  [(#7287)](https://github.com/PennyLaneAI/pennylane/pull/7287)

* Fixes a bug where the global phase was not being added in the ``QubitUnitary`` decomposition.  
  [(#7244)](https://github.com/PennyLaneAI/pennylane/pull/7244)
  [(#7270)](https://github.com/PennyLaneAI/pennylane/pull/7270)

* Using finite differences with program capture without x64 mode enabled now raises a warning.
  [(#7282)](https://github.com/PennyLaneAI/pennylane/pull/7282)

* When the `mcm_method` is specified to the `"device"`, the `defer_measurements` transform will 
  no longer be applied. Instead, the device will be responsible for all MCM handling.
  [(#7243)](https://github.com/PennyLaneAI/pennylane/pull/7243)

* Fixed coverage of `qml.liealg.CII` and `qml.liealg.AIII`.
  [(#7291)](https://github.com/PennyLaneAI/pennylane/pull/7291)

* Fixed a bug where the phase is used as the wire label for a `qml.GlobalPhase` when capture is enabled.
  [(#7211)](https://github.com/PennyLaneAI/pennylane/pull/7211)

* Fixed a bug that caused `CountsMP.process_counts` to return results in the computational basis, even if
  an observable was specified.
  [(#7342)](https://github.com/PennyLaneAI/pennylane/pull/7342)

* Fixed a bug that caused `SamplesMP.process_counts` used with an observable to return a list of eigenvalues 
  for each individual operation in the observable, instead of the overall result.
  [(#7342)](https://github.com/PennyLaneAI/pennylane/pull/7342)

* Fixed a bug where `two_qubit_decomposition` provides an incorrect decomposition for some special matrices.
  [(#7340)](https://github.com/PennyLaneAI/pennylane/pull/7340)

* Fixes a bug where the powers of `qml.ISWAP` and `qml.SISWAP` were decomposed incorrectly.
  [(#7361)](https://github.com/PennyLaneAI/pennylane/pull/7361)

* Returning `MeasurementValue`s from the `ftqc` module's parametric mid-circuit measurements
  (`measure_arbitrary_basis`, `measure_x` and `measure_y`) no longer raises an error in circuits 
  using `diagonalize_mcms`.
  [(#7387)](https://github.com/PennyLaneAI/pennylane/pull/7387)

<h3>Contributors ✍️</h3>

This release contains contributions from (in alphabetical order):

Guillermo Alonso-Linaje,
Astral Cai,
Yushao Chen,
Lillian Frederiksen,
Pietropaolo Frisoni,
Korbinian Kottmann,
Christina Lee,
Lee J. O'Riordan,
Mudit Pandey,
Andrija Paurevic,
Kalman Szenes,
David Wierichs,
Jake Zaia<|MERGE_RESOLUTION|>--- conflicted
+++ resolved
@@ -183,24 +183,6 @@
   interface to maintain a list of special implementations.
   [(#7327)](https://github.com/PennyLaneAI/pennylane/pull/7327)
 
-<<<<<<< HEAD
-* Sphinx version was updated to 8.1. Sphinx is upgraded to version 8.1 and uses Python 3.10.
-  References to intersphinx (e.g. `<demos/>` or `<catalyst/>` are updated to remove the
-  :doc: prefix that is incompatible with sphinx 8.1.
-  [(7212)](https://github.com/PennyLaneAI/pennylane/pull/7212)
-
-<h3>Labs: a place for unified and rapid prototyping of research software 🧪</h3>
-
-* A `rowcol` function is now available in `pennylane.labs.intermediate_reps`.
-  Given the parity matrix of a CNOT circuit and a qubit connectivity graph, it synthesizes a
-  possible implementation of the parity matrix that respects the connectivity.
-  [(#7394)](https://github.com/PennyLaneAI/pennylane/pull/7394)
-
-* A `parity_matrix` function is now available in `pennylane.labs.intermediate_reps`.
-  It allows to compute the parity matrix of a CNOT circuit, which is an efficient intermediate representation.
-  It is important for CNOT routing algorithms and other quantum compilation routines.
-  [(#7229)](https://github.com/PennyLaneAI/pennylane/pull/7229)
-=======
 * Two new device-developer transforms have been added to `devices.preprocess`: 
   :func:`~.devices.preprocess.measurements_from_counts` and :func:`~.devices.preprocess.measurements_from_samples`.
   These transforms modify the tape to instead contain a `counts` or `sample` measurement process, 
@@ -227,7 +209,11 @@
   It is important for CNOT routing algorithms and other quantum compilation routines.
   [(#7229)](https://github.com/PennyLaneAI/pennylane/pull/7229)
 
->>>>>>> 42ce34c3
+* A `rowcol` function is now available in `pennylane.labs.intermediate_reps`.
+  Given the parity matrix of a CNOT circuit and a qubit connectivity graph, it synthesizes a
+  possible implementation of the parity matrix that respects the connectivity.
+  [(#7394)](https://github.com/PennyLaneAI/pennylane/pull/7394)
+
 
 <h3>Breaking changes 💔</h3>
 
