--- conflicted
+++ resolved
@@ -37,12 +37,20 @@
     True
     ```
 
+* Added utility functions for handling dense matrices in Lie theory context.
+  [(#6563)](https://github.com/PennyLaneAI/pennylane/pull/6563)
+
+
+<h4>New `labs` module `dla` for handling dynamical Lie algebras (DLAs)</h4>
+
 * Added a dense implementation of computing the Lie closure in a new function
   `lie_closure_dense` in `pennylane.labs.dla`.
   [(#6371)](https://github.com/PennyLaneAI/pennylane/pull/6371)
 
-* Added utility functions for handling dense matrices in Lie theory context.
-  [(#6563)](https://github.com/PennyLaneAI/pennylane/pull/6563)
+* Added a dense implementation of computing the structure constants in a new function
+  `structure_constants_dense` in `pennylane.labs.dla`.
+  [(#6371)](https://github.com/PennyLaneAI/pennylane/pull/6376)
+
 
 <h4>New API for Qubit Mixed</h4>
 
@@ -63,14 +71,9 @@
 
 <h3>Improvements 🛠</h3>
 
-<<<<<<< HEAD
-* Added support for non-orthogonal bases in `qml.structure_constants`.
-  [(#6371)](https://github.com/PennyLaneAI/pennylane/pull/6371)
-=======
 * Raises a comprehensive error when using `qml.fourier.qnode_spectrum` with standard numpy
   arguments and `interface="auto"`.
   [(#6622)](https://github.com/PennyLaneAI/pennylane/pull/6622)
->>>>>>> 65fd3d2e
 
 * Added support for the `wire_options` dictionary to customize wire line formatting in `qml.draw_mpl` circuit
   visualizations, allowing global and per-wire customization with options like `color`, `linestyle`, and `linewidth`.
