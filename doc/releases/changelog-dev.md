:orphan:

# Release 0.34.0-dev (development release)

<h3>New features since last release</h3>

* Approximate Quantum Fourier Transform (AQFT) is now available from `qml.AQFT`.
  [(#4656)](https://github.com/PennyLaneAI/pennylane/pull/4656)

<h3>Improvements 🛠</h3>

<<<<<<< HEAD
* `qml.draw` now supports drawing mid-circuit measurements and conditional operators.
  [(#4775)](https://github.com/PennyLaneAI/pennylane/pull/4775)
  [(#4803)](https://github.com/PennyLaneAI/pennylane/pull/4803)
=======
* `qml.draw` now supports drawing mid-circuit measurements.
  [(#4775)](https://github.com/PennyLaneAI/pennylane/pull/4775)

* Autograd can now use vjps provided by the device from the new device API. If a device provides
  a vector Jacobian product, this can be selected by providing `device_vjp=True` to
  `qml.execute`.
  [(#4557)](https://github.com/PennyLaneAI/pennylane/pull/4557)
>>>>>>> f845ae9f

* Updates to some relevant Pytests to enable its use as a suite of benchmarks.
  [(#4703)](https://github.com/PennyLaneAI/pennylane/pull/4703)

* Added `__iadd__` method to PauliSentence, which enables inplace-addition using `+=`, we no longer need to perform a copy, leading to performance improvements.
  [(#4662)](https://github.com/PennyLaneAI/pennylane/pull/4662) 

* `qml.ArbitraryUnitary` now supports batching.
  [(#4745)](https://github.com/PennyLaneAI/pennylane/pull/4745)

* `qml.draw` and `qml.draw_mpl` now render operator ids.
  [(#4749)](https://github.com/PennyLaneAI/pennylane/pull/4749)

<h3>Breaking changes 💔</h3>

* The `prep` keyword argument has been removed from `QuantumScript` and `QuantumTape`.
  `StatePrepBase` operations should be placed at the beginning of the `ops` list instead.
  [(#4756)](https://github.com/PennyLaneAI/pennylane/pull/4756)

* `qml.gradients.pulse_generator` has become `qml.gradients.pulse_odegen` to adhere to paper naming conventions.
  [(#4769)](https://github.com/PennyLaneAI/pennylane/pull/4769)

* Non-parametric-ops such as `Barrier`, `Snapshot` and `Wirecut` have been grouped together and moved to `pennylane/ops/meta.py`.
  Additionally, the relevant tests have been organized and placed in a new file, `tests/ops/test_meta.py` .
  [(#4789)](https://github.com/PennyLaneAI/pennylane/pull/4789)
  
* `QuantumScript.graph` is now built using `tape.measurements` instead of `tape.observables`
  because it depended on the now-deprecated `Observable.return_type` property.
  [(#4762)](https://github.com/PennyLaneAI/pennylane/pull/4762)

<h3>Deprecations 👋</h3>

* `QuantumScript.is_sampled` and `QuantumScript.all_sampled` are deprecated.
  Users should now validate these properties manually.
  [(#4773)](https://github.com/PennyLaneAI/pennylane/pull/4773)

* `single_tape_transform`, `batch_transform`, `qfunc_transform`, and `op_transform` are deprecated.
  Instead switch to using the new `qml.transform` function.
  [(#4774)](https://github.com/PennyLaneAI/pennylane/pull/4774)

* `Observable.return_type` is deprecated. Instead, you should inspect the type
  of the surrounding measurement process.
  [(#4762)](https://github.com/PennyLaneAI/pennylane/pull/4762)
  [(#4798)](https://github.com/PennyLaneAI/pennylane/pull/4798)

<h3>Documentation 📝</h3>

* Documentation page for `qml.measurements` now links top-level accessible functions (e.g. `qml.expval`) 
  to their top-level pages (rather than their module-level pages, eg. `qml.measurements.expval`).
  [(#4750)](https://github.com/PennyLaneAI/pennylane/pull/4750)

<h3>Bug fixes 🐛</h3>

* `qml.defer_measurements` now correctly transforms circuits when terminal measurements include wires
  used in mid-circuit measurements.
  [(#4787)](https://github.com/PennyLaneAI/pennylane/pull/4787)

* Jax jit now works with shot vectors.
  [(#4772)](https://github.com/PennyLaneAI/pennylane/pull/4772/)

* Any `ScalarSymbolicOp`, like `Evolution`, now states that it has a matrix if the target
  is a `Hamiltonian`.
  [(#4768)](https://github.com/PennyLaneAI/pennylane/pull/4768)

* In `default.qubit`, initial states are now initialized with the simulator's wire order, not the circuit's
  wire order.
  [(#4781)](https://github.com/PennyLaneAI/pennylane/pull/4781)

<h3>Contributors ✍️</h3>

This release contains contributions from (in alphabetical order):

Amintor Dusko,
Lillian Frederiksen,
Ankit Khandelwal,
Christina Lee,
Anurav Modak,
Matthew Silverman,
David Wierichs,
Justin Woodring,<|MERGE_RESOLUTION|>--- conflicted
+++ resolved
@@ -9,11 +9,10 @@
 
 <h3>Improvements 🛠</h3>
 
-<<<<<<< HEAD
 * `qml.draw` now supports drawing mid-circuit measurements and conditional operators.
   [(#4775)](https://github.com/PennyLaneAI/pennylane/pull/4775)
   [(#4803)](https://github.com/PennyLaneAI/pennylane/pull/4803)
-=======
+
 * `qml.draw` now supports drawing mid-circuit measurements.
   [(#4775)](https://github.com/PennyLaneAI/pennylane/pull/4775)
 
@@ -21,7 +20,6 @@
   a vector Jacobian product, this can be selected by providing `device_vjp=True` to
   `qml.execute`.
   [(#4557)](https://github.com/PennyLaneAI/pennylane/pull/4557)
->>>>>>> f845ae9f
 
 * Updates to some relevant Pytests to enable its use as a suite of benchmarks.
   [(#4703)](https://github.com/PennyLaneAI/pennylane/pull/4703)
