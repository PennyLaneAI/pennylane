:orphan:

# Release 0.23.0-dev (development release)

<h3>New features since last release</h3>

<<<<<<< HEAD
* A new operation `qml.Snapshot` has been added to assist users in debugging quantum progams.
  The instruction is used to save the internal state of simulator devices at arbitrary points of
  execution, such as the quantum state vector and density matrix in the qubit case, or the
  covariance matrix and vector of means in the continuous variable case. The saved states can be
  retrieved in the form of a dictionary via the top-level `qml.snapshots` function.
  [(#2233)](https://github.com/PennyLaneAI/pennylane/pull/2233)
  [(#2289)](https://github.com/PennyLaneAI/pennylane/pull/2289)
  [(#2291)](https://github.com/PennyLaneAI/pennylane/pull/2291)

  ```py
  dev = qml.device("default.qubit", wires=2)

  @qml.qnode(dev, interface=None)
  def circuit():
      qml.Snapshot()
      qml.Hadamard(wires=0)
      qml.Snapshot("very_important_state")
      qml.CNOT(wires=[0, 1])
      qml.Snapshot()
      return qml.expval(qml.PauliX(0))
  ```

  ```pycon
  >>> qml.snapshots(circuit)()
  {0: array([1.+0.j, 0.+0.j, 0.+0.j, 0.+0.j]),
   'very_important_state': array([0.70710678+0.j, 0.        +0.j, 0.70710678+0.j, 0.        +0.j]),
   2: array([0.70710678+0.j, 0.        +0.j, 0.        +0.j, 0.70710678+0.j]),
   'execution_results': array(0.)}
  ```

* New functions and transforms of operators have been added. These include:

  - `qml.matrix()` for computing the matrix representation of one or more unitary operators.
    [(#2241)](https://github.com/PennyLaneAI/pennylane/pull/2241)

  - `qml.eigvals()` for computing the eigenvalues of one or more operators.
    [(#2248)](https://github.com/PennyLaneAI/pennylane/pull/2248)

  - `qml.generator()` for computing the generator of a single-parameter unitary operation.
    [(#2256)](https://github.com/PennyLaneAI/pennylane/pull/2256)

  All operator transforms can be used on instantiated operators,

  ```pycon
  >>> op = qml.RX(0.54, wires=0)
  >>> qml.matrix(op)
  [[0.9637709+0.j         0.       -0.26673144j]
  [0.       -0.26673144j 0.9637709+0.j        ]]
  ```

  Operator transforms can also be used in a functional form:

  ```pycon
  >>> x = torch.tensor(0.6, requires_grad=True)
  >>> matrix_fn = qml.matrix(qml.RX)
  >>> matrix_fn(x)
  tensor([[0.9553+0.0000j, 0.0000-0.2955j],
          [0.0000-0.2955j, 0.9553+0.0000j]], grad_fn=<AddBackward0>)
  ```

  In its functional form, it is fully differentiable with respect to gate arguments:

  ```pycon
  >>> loss = torch.real(torch.trace(matrix_fn(x, wires=0)))
  >>> loss.backward()
  >>> x.grad
  tensor(-0.5910)
  ```

  Some operator transform can also act on multiple operations, by passing
  quantum functions or tapes:

  ```pycon
  >>> def circuit(theta):
  ...     qml.RX(theta, wires=1)
  ...     qml.PauliZ(wires=0)
  >>> qml.matrix(circuit)(np.pi / 4)
  array([[ 0.92387953+0.j,  0.+0.j ,  0.-0.38268343j,  0.+0.j],
  [ 0.+0.j,  -0.92387953+0.j,  0.+0.j,  0. +0.38268343j],
  [ 0. -0.38268343j,  0.+0.j,  0.92387953+0.j,  0.+0.j],
  [ 0.+0.j,  0.+0.38268343j,  0.+0.j,  -0.92387953+0.j]])
  ```

* The user-interface for mid-circuit measurements and conditional operations
  has been added to support use cases like quantum teleportation.
  [(#2211)](https://github.com/PennyLaneAI/pennylane/pull/2211)
  [(#2236)](https://github.com/PennyLaneAI/pennylane/pull/2236)
  [(#2275)](https://github.com/PennyLaneAI/pennylane/pull/2275)
  [(#2294)](https://github.com/PennyLaneAI/pennylane/pull/2294)

  The addition includes the `defer_measurements` device-independent transform
  that can be applied on devices that have no native mid-circuit measurements
  capabilities. This transform is applied by default when evaluating a QNode on a
  device that doesn't support mid-circuit measurements.
  
  For example, the code below shows how to teleport a qubit:

  ```python
  from scipy.stats import unitary_group

  random_state = unitary_group.rvs(2, random_state=1967)[0]

  dev = qml.device("default.mixed", wires=3)

  @qml.qnode(dev)
  def teleport(state):
      # Prepare input state
      qml.QubitStateVector(state, wires=0)

      # Prepare Bell state
      qml.Hadamard(wires=1)
      qml.CNOT(wires=[1, 2])

      # Apply gates
      qml.CNOT(wires=[0, 1])
      qml.Hadamard(wires=0)

      # Measure first two wires
      m1 = qml.measure(0)
      m2 = qml.measure(1)

      # Condition final wire on results
      qml.cond(m2 == 1, qml.PauliX)(wires=2)
      qml.cond(m1 == 1, qml.PauliZ)(wires=2)

      # Return state on final wire
      return qml.density_matrix(wires=2)

  output_projector = teleport(random_state)
  overlap = random_state.conj() @ output_projector @ random_state
  ```
  ```pycon
  >>> overlap
  tensor(1.+0.j, requires_grad=True)
  ```

  For further examples, refer to the [Mid-circuit measurements and conditional
  operations](https://pennylane.readthedocs.io/en/latest/introduction/measurements.html#mid-circuit-measurements-and-conditional-operations)
  section in the documentation.

* A new transform has been added to construct the pairwise-commutation directed acyclic graph (DAG)
  representation of a quantum circuit.
  [(#1712)](https://github.com/PennyLaneAI/pennylane/pull/1712)

  In the DAG, each node represents a quantum operation, and edges represent non-commutation
  between two operations.

  This transform takes into account that not all operations can be moved next to each other by
  pairwise commutation:

  ```pycon
  >>> def circuit(x, y, z):
  ...     qml.RX(x, wires=0)
  ...     qml.RX(y, wires=0)
  ...     qml.CNOT(wires=[1, 2])
  ...     qml.RY(y, wires=1)
  ...     qml.Hadamard(wires=2)
  ...     qml.CRZ(z, wires=[2, 0])
  ...     qml.RY(-y, wires=1)
  ...     return qml.expval(qml.PauliZ(0))
  >>> dag_fn = commutation_dag(circuit)
  >>> dag = dag_fn(np.pi / 4, np.pi / 3, np.pi / 2)
  ```

  Nodes in the commutation DAG can be accessed via the `get_nodes()` method, returning a list of
  the  form `(ID, CommutationDAGNode)`:

  ```pycon
  nodes = dag.get_nodes()
  [(0, <pennylane.transforms.commutation_dag.CommutationDAGNode object at 0x132b03b20>), ...]
  ```

  Specific nodes in the commutation DAG can be accessed via the `get_node()` method:

  ```
  >>> second_node = dag.get_node(2)
  >>> second_node
  <pennylane.transforms.commutation_dag.CommutationDAGNode object at 0x136f8c4c0>
  >>> second_node.op
  CNOT(wires=[1, 2])
  >>> second_node.successors
  [3, 4, 5, 6]
  >>> second_node.predecessors
  []
  ```

* The text based drawer accessed via `qml.draw` has been overhauled.
  [(#2128)](https://github.com/PennyLaneAI/pennylane/pull/2128)
  [(#2198)](https://github.com/PennyLaneAI/pennylane/pull/2198)

  The new drawer has:

  * a `decimals` keyword for controlling parameter rounding
  * a `show_matrices` keyword for controlling display of matrices
  * a different algorithm for determining positions
  * deprecation of the `charset` keyword
  * additional minor cosmetic changes

  ```python
  @qml.qnode(qml.device('lightning.qubit', wires=2))
  def circuit(a, w):
      qml.Hadamard(0)
      qml.CRX(a, wires=[0, 1])
      qml.Rot(*w, wires=[1])
      qml.CRX(-a, wires=[0, 1])
      return qml.expval(qml.PauliZ(0) @ qml.PauliZ(1))
  ```

  ```pycon
  >>> print(qml.draw(circuit, decimals=2)(a=2.3, w=[1.2, 3.2, 0.7]))
  0: ──H─╭C─────────────────────────────╭C─────────┤ ╭<Z@Z>
  1: ────╰RX(2.30)──Rot(1.20,3.20,0.70)─╰RX(-2.30)─┤ ╰<Z@Z>
  ```

* Parametric operations now have the `parameter_frequencies`
  method that returns the frequencies with which a parameter
  enters a circuit. In addition, the general parameter-shift
  rule is now automatically used by `qml.gradients.param_shift`.
  [(#2180)](https://github.com/PennyLaneAI/pennylane/pull/2180)
  [(#2182)](https://github.com/PennyLaneAI/pennylane/pull/2182)
  [(#2227)](https://github.com/PennyLaneAI/pennylane/pull/2227)

  The frequencies can be used for circuit analysis, optimization
  via the `RotosolveOptimizer` and differentiation with the
  parameter-shift rule. They assume that the circuit returns
  expectation values or probabilities, for a variance
  measurement the frequencies will differ.

  By default, the frequencies will be obtained from the
  `generator` property (if it is defined).

  When using `qml.gradients.param_shift`, either a custom `grad_recipe`
  or the parameter frequencies are used to obtain the shift rule
  for the operation, in that order of preference.

  See [Vidal and Theis (2018)](https://arxiv.org/abs/1812.06323)
  and [Wierichs et al. (2021)](https://arxiv.org/abs/2107.12390)
  for theoretical background information on the general
  parameter-shift rule.

* Support for circuit cutting has been added ✂️

  Users can now run `N`-qubit circuits on devices with fewer than `N` qubits by strategically
  placing `WireCut` operations that allow their circuit to be partitioned into smaller fragments,
  at a cost of needing to perform a greater number of device executions. Circuit cutting is enabled
  by decorating a QNode with the `@qml.cut_circuit` transform.
  [(#2107)](https://github.com/PennyLaneAI/pennylane/pull/2107)
  [(#2124)](https://github.com/PennyLaneAI/pennylane/pull/2124)
  [(#2153)](https://github.com/PennyLaneAI/pennylane/pull/2153)
  [(#2165)](https://github.com/PennyLaneAI/pennylane/pull/2165)
  [(#2158)](https://github.com/PennyLaneAI/pennylane/pull/2158)
  [(#2169)](https://github.com/PennyLaneAI/pennylane/pull/2169)
  [(#2192)](https://github.com/PennyLaneAI/pennylane/pull/2192)
  [(#2216)](https://github.com/PennyLaneAI/pennylane/pull/2216)
  [(#2168)](https://github.com/PennyLaneAI/pennylane/pull/2168)
  [(#2231)](https://github.com/PennyLaneAI/pennylane/pull/2231)
  [(#2234)](https://github.com/PennyLaneAI/pennylane/pull/2234)
  [(#2244)](https://github.com/PennyLaneAI/pennylane/pull/2244)
  [(#2251)](https://github.com/PennyLaneAI/pennylane/pull/2251)
  [(#2265)](https://github.com/PennyLaneAI/pennylane/pull/2265)
  [(#2254)](https://github.com/PennyLaneAI/pennylane/pull/2254)
  [(#2260)](https://github.com/PennyLaneAI/pennylane/pull/2260)
  [(#2257)](https://github.com/PennyLaneAI/pennylane/pull/2257)
  [(#2279)](https://github.com/PennyLaneAI/pennylane/pull/2279)
  
  The example below shows how a three-qubit circuit can be run on a two-qubit device:
  
  ```python
  dev = qml.device("default.qubit", wires=2)

  @qml.cut_circuit
  @qml.qnode(dev)
  def circuit(x):
      qml.RX(x, wires=0)
      qml.RY(0.9, wires=1)
      qml.RX(0.3, wires=2)

      qml.CZ(wires=[0, 1])
      qml.RY(-0.4, wires=0)

      qml.WireCut(wires=1)

      qml.CZ(wires=[1, 2])

      return qml.expval(qml.grouping.string_to_pauli_word("ZZZ"))
  ```
  
  Instead of executing the circuit directly, it will be partitioned into smaller fragments
  according to the `WireCut` locations, and each fragment executed multiple times. Combining the
  results of the fragment executions will recover the expected output of the original uncut circuit.
  
    ```pycon
  >>> x = np.array(0.531, requires_grad=True)
  >>> circuit(0.531)
  0.47165198882111165
  ```

  Circuit cutting support is also differentiable:
  
  ```pycon
  >>> qml.grad(circuit)(x)
  -0.276982865449393
  ```
  
  For more details on circuit cutting, check out the
  [qml.cut_circuit](https://pennylane.readthedocs.io/en/stable/code/api/pennylane.cut_circuit.html)
  documentation page or [Peng et. al](https://arxiv.org/abs/1904.00102).

* A method to batch the non-trainable inputs for machine learning applications has been added.
  [(#2069)](https://github.com/PennyLaneAI/pennylane/pull/2069)

<h3>Improvements</h3>

* Some error messages have been improved and operation properties made
  more consistent.
  [(#2287)](https://github.com/PennyLaneAI/pennylane/pull/2287/)

* No two-term parameter-shift rule is assumed anymore by default.
  [(#2227)](https://github.com/PennyLaneAI/pennylane/pull/2227)

  Previously, operations marked for analytic differentiation that
  do not provide a `generator`, `parameter_frequencies` or a
  custom `grad_recipe` were assumed to satisfy the two-term shift
  rule. This now has to be made explicit for custom operations
  by adding any of the above attributes.

* The `qml.draw_mpl` transform supports a `expansion_strategy` keyword argument.
  [(#2271)](https://github.com/PennyLaneAI/pennylane/pull/2271/)

* The `qml.gradients` module has been streamlined and special-purpose functions
  moved closer to their use cases, while preserving existing behaviour.
  [(#2200)](https://github.com/PennyLaneAI/pennylane/pull/2200)

* Added a new `partition_pauli_group` function to the `grouping` module for
  efficiently measuring the `N`-qubit Pauli group with `3 ** N`
  qubit-wise commuting terms.
  [(#2185)](https://github.com/PennyLaneAI/pennylane/pull/2185)

  ```pycon
  >>> qml.grouping.partition_pauli_group(2)
  [['II', 'IZ', 'ZI', 'ZZ'],
   ['IX', 'ZX'],
   ['IY', 'ZY'],
   ['XI', 'XZ'],
   ['XX'],
   ['XY'],
   ['YI', 'YZ'],
   ['YX'],
   ['YY']]
  ```

=======
* Development of a circuit-cutting compiler extension to circuits with sampling
  measurements has begun:

  - The existing `qcut.tape_to_graph()` method has been extended to convert a
    sample measurement without an observable specified to multiple single-qubit sample
    nodes.
    [(#2313)](https://github.com/PennyLaneAI/pennylane/pull/2313)

<h3>Improvements</h3>

* The function `qml.ctrl` was given the optional argument `control_values=None`.
  If overridden, `control_values` takes an integer or a list of integers corresponding to
  the binary value that each control value should take. The same change is reflected in
  `ControlledOperation`. Control values of `0` are implemented by `qml.PauliX` applied
  before and after the controlled operation
  [(#2288)](https://github.com/PennyLaneAI/pennylane/pull/2288)
  
>>>>>>> c379bb6e
<h3>Breaking changes</h3>

<h3>Deprecations</h3>

<<<<<<< HEAD
* Executing tapes using `tape.execute(dev)` is deprecated.
  Please use the `qml.execute([tape], dev)` function instead.
  [(#2306)](https://github.com/PennyLaneAI/pennylane/pull/2306)

* The subclasses of the quantum tape, including `JacobianTape`, `QubitParamShiftTape`,
  `CVParamShiftTape`, and `ReversibleTape` are deprecated. Instead of calling
  `JacobianTape.jacobian()` and `JacobianTape.hessian()`,
  please use a standard `QuantumTape`, and apply gradient transforms using
  the `qml.gradients` module.
  [(#2306)](https://github.com/PennyLaneAI/pennylane/pull/2306)

* The `qml.operation.Operation.get_parameter_shift` method has been deprecated
  and will be removed in a future release.
  [#2227](https://github.com/PennyLaneAI/pennylane/pull/2227)

  Instead, the functionalities for general parameter-shift rules in the
  `qml.gradients` module should be used, together with the operation attributes
  `parameter_frequencies` or `grad_recipe`.

* The `qml.finite_diff()` function has been deprecated and will be removed
  in an upcoming release. Instead,
  `qml.gradients.finite_diff()` can be used to compute purely quantum gradients
  (that is, gradients of tapes or QNode).
  [#2212](https://github.com/PennyLaneAI/pennylane/pull/2212)

* `qml.transforms.get_unitary_matrix()` has been deprecated and will be removed
  in a future release. For extracting matrices of operations and quantum functions,
  please use `qml.matrix()`.
  [(#2248)](https://github.com/PennyLaneAI/pennylane/pull/2248)

<h3>Bug fixes</h3>

* The `basis` property of `qml.SWAP` was set to `"X"`, which is incorrect; it is
  now set to `None`.
  [(#2287)](https://github.com/PennyLaneAI/pennylane/pull/2287/)

* The `qml.RandomLayers` template now decomposes when the weights are a list of lists.
  [(#2266)](https://github.com/PennyLaneAI/pennylane/pull/2266/)

* The `qml.QubitUnitary` operation now supports jitting. 
  [(#2249)](https://github.com/PennyLaneAI/pennylane/pull/2249)

* Fixes a bug in the JAX interface where ``DeviceArray`` objects
  were not being converted to NumPy arrays before executing an
  external device.
  [(#2255)](https://github.com/PennyLaneAI/pennylane/pull/2255)

* The ``qml.ctrl`` transform now works correctly with gradient transforms
  such as the parameter-shift rule.
  [(#2238)](https://github.com/PennyLaneAI/pennylane/pull/2238)

* Fixes a bug in which passing required arguments into operations as
  keyword arguments would throw an error because the documented call
  signature didn't match the function definition.
  [(#1976)](https://github.com/PennyLaneAI/pennylane/pull/1976)

* The operation `OrbitalRotation` previously was wrongfully registered to satisfy
  the four-term parameter shift rule. The correct eight-term rule will now be used when
  using the parameter-shift rule.
  [(#2180)](https://github.com/PennyLaneAI/pennylane/pull/2180)
  
* Fixes a bug where `qml.gradients.param_shift_hessian` would produce an
  error whenever all elements of the Hessian are known in advance to be 0.
  [(#2299)](https://github.com/PennyLaneAI/pennylane/pull/2299)

* Fixed convention when computing `expval` or `var` of tensor product observables 
  (i.e `qml.expval(qml.PauliZ(wires=1) @ qml.PauliX(wires=0)`) such that the wires 
  provided dictate the form of the observable.
  [(#2276)](https://github.com/PennyLaneAI/pennylane/pull/2276)

=======
>>>>>>> c379bb6e
<h3>Documentation</h3>

<h3>Contributors</h3>

This release contains contributions from (in alphabetical order):

<<<<<<< HEAD
Jack Y. Araz, Sam Banning, Thomas Bromley, Olivia Di Matteo, Anthony Hayes, David Ittah, Josh Izaac,
Christina Lee, Angus Lowe, Maria Fernanda Morris, Romain Moyard, Zeyue Niu, Maria Schuld, Jay Soni,
Antal Száva, David Wierichs
=======
Karim Alaa El-Din, Anthony Hayes
>>>>>>> c379bb6e
<|MERGE_RESOLUTION|>--- conflicted
+++ resolved
@@ -4,359 +4,6 @@
 
 <h3>New features since last release</h3>
 
-<<<<<<< HEAD
-* A new operation `qml.Snapshot` has been added to assist users in debugging quantum progams.
-  The instruction is used to save the internal state of simulator devices at arbitrary points of
-  execution, such as the quantum state vector and density matrix in the qubit case, or the
-  covariance matrix and vector of means in the continuous variable case. The saved states can be
-  retrieved in the form of a dictionary via the top-level `qml.snapshots` function.
-  [(#2233)](https://github.com/PennyLaneAI/pennylane/pull/2233)
-  [(#2289)](https://github.com/PennyLaneAI/pennylane/pull/2289)
-  [(#2291)](https://github.com/PennyLaneAI/pennylane/pull/2291)
-
-  ```py
-  dev = qml.device("default.qubit", wires=2)
-
-  @qml.qnode(dev, interface=None)
-  def circuit():
-      qml.Snapshot()
-      qml.Hadamard(wires=0)
-      qml.Snapshot("very_important_state")
-      qml.CNOT(wires=[0, 1])
-      qml.Snapshot()
-      return qml.expval(qml.PauliX(0))
-  ```
-
-  ```pycon
-  >>> qml.snapshots(circuit)()
-  {0: array([1.+0.j, 0.+0.j, 0.+0.j, 0.+0.j]),
-   'very_important_state': array([0.70710678+0.j, 0.        +0.j, 0.70710678+0.j, 0.        +0.j]),
-   2: array([0.70710678+0.j, 0.        +0.j, 0.        +0.j, 0.70710678+0.j]),
-   'execution_results': array(0.)}
-  ```
-
-* New functions and transforms of operators have been added. These include:
-
-  - `qml.matrix()` for computing the matrix representation of one or more unitary operators.
-    [(#2241)](https://github.com/PennyLaneAI/pennylane/pull/2241)
-
-  - `qml.eigvals()` for computing the eigenvalues of one or more operators.
-    [(#2248)](https://github.com/PennyLaneAI/pennylane/pull/2248)
-
-  - `qml.generator()` for computing the generator of a single-parameter unitary operation.
-    [(#2256)](https://github.com/PennyLaneAI/pennylane/pull/2256)
-
-  All operator transforms can be used on instantiated operators,
-
-  ```pycon
-  >>> op = qml.RX(0.54, wires=0)
-  >>> qml.matrix(op)
-  [[0.9637709+0.j         0.       -0.26673144j]
-  [0.       -0.26673144j 0.9637709+0.j        ]]
-  ```
-
-  Operator transforms can also be used in a functional form:
-
-  ```pycon
-  >>> x = torch.tensor(0.6, requires_grad=True)
-  >>> matrix_fn = qml.matrix(qml.RX)
-  >>> matrix_fn(x)
-  tensor([[0.9553+0.0000j, 0.0000-0.2955j],
-          [0.0000-0.2955j, 0.9553+0.0000j]], grad_fn=<AddBackward0>)
-  ```
-
-  In its functional form, it is fully differentiable with respect to gate arguments:
-
-  ```pycon
-  >>> loss = torch.real(torch.trace(matrix_fn(x, wires=0)))
-  >>> loss.backward()
-  >>> x.grad
-  tensor(-0.5910)
-  ```
-
-  Some operator transform can also act on multiple operations, by passing
-  quantum functions or tapes:
-
-  ```pycon
-  >>> def circuit(theta):
-  ...     qml.RX(theta, wires=1)
-  ...     qml.PauliZ(wires=0)
-  >>> qml.matrix(circuit)(np.pi / 4)
-  array([[ 0.92387953+0.j,  0.+0.j ,  0.-0.38268343j,  0.+0.j],
-  [ 0.+0.j,  -0.92387953+0.j,  0.+0.j,  0. +0.38268343j],
-  [ 0. -0.38268343j,  0.+0.j,  0.92387953+0.j,  0.+0.j],
-  [ 0.+0.j,  0.+0.38268343j,  0.+0.j,  -0.92387953+0.j]])
-  ```
-
-* The user-interface for mid-circuit measurements and conditional operations
-  has been added to support use cases like quantum teleportation.
-  [(#2211)](https://github.com/PennyLaneAI/pennylane/pull/2211)
-  [(#2236)](https://github.com/PennyLaneAI/pennylane/pull/2236)
-  [(#2275)](https://github.com/PennyLaneAI/pennylane/pull/2275)
-  [(#2294)](https://github.com/PennyLaneAI/pennylane/pull/2294)
-
-  The addition includes the `defer_measurements` device-independent transform
-  that can be applied on devices that have no native mid-circuit measurements
-  capabilities. This transform is applied by default when evaluating a QNode on a
-  device that doesn't support mid-circuit measurements.
-  
-  For example, the code below shows how to teleport a qubit:
-
-  ```python
-  from scipy.stats import unitary_group
-
-  random_state = unitary_group.rvs(2, random_state=1967)[0]
-
-  dev = qml.device("default.mixed", wires=3)
-
-  @qml.qnode(dev)
-  def teleport(state):
-      # Prepare input state
-      qml.QubitStateVector(state, wires=0)
-
-      # Prepare Bell state
-      qml.Hadamard(wires=1)
-      qml.CNOT(wires=[1, 2])
-
-      # Apply gates
-      qml.CNOT(wires=[0, 1])
-      qml.Hadamard(wires=0)
-
-      # Measure first two wires
-      m1 = qml.measure(0)
-      m2 = qml.measure(1)
-
-      # Condition final wire on results
-      qml.cond(m2 == 1, qml.PauliX)(wires=2)
-      qml.cond(m1 == 1, qml.PauliZ)(wires=2)
-
-      # Return state on final wire
-      return qml.density_matrix(wires=2)
-
-  output_projector = teleport(random_state)
-  overlap = random_state.conj() @ output_projector @ random_state
-  ```
-  ```pycon
-  >>> overlap
-  tensor(1.+0.j, requires_grad=True)
-  ```
-
-  For further examples, refer to the [Mid-circuit measurements and conditional
-  operations](https://pennylane.readthedocs.io/en/latest/introduction/measurements.html#mid-circuit-measurements-and-conditional-operations)
-  section in the documentation.
-
-* A new transform has been added to construct the pairwise-commutation directed acyclic graph (DAG)
-  representation of a quantum circuit.
-  [(#1712)](https://github.com/PennyLaneAI/pennylane/pull/1712)
-
-  In the DAG, each node represents a quantum operation, and edges represent non-commutation
-  between two operations.
-
-  This transform takes into account that not all operations can be moved next to each other by
-  pairwise commutation:
-
-  ```pycon
-  >>> def circuit(x, y, z):
-  ...     qml.RX(x, wires=0)
-  ...     qml.RX(y, wires=0)
-  ...     qml.CNOT(wires=[1, 2])
-  ...     qml.RY(y, wires=1)
-  ...     qml.Hadamard(wires=2)
-  ...     qml.CRZ(z, wires=[2, 0])
-  ...     qml.RY(-y, wires=1)
-  ...     return qml.expval(qml.PauliZ(0))
-  >>> dag_fn = commutation_dag(circuit)
-  >>> dag = dag_fn(np.pi / 4, np.pi / 3, np.pi / 2)
-  ```
-
-  Nodes in the commutation DAG can be accessed via the `get_nodes()` method, returning a list of
-  the  form `(ID, CommutationDAGNode)`:
-
-  ```pycon
-  nodes = dag.get_nodes()
-  [(0, <pennylane.transforms.commutation_dag.CommutationDAGNode object at 0x132b03b20>), ...]
-  ```
-
-  Specific nodes in the commutation DAG can be accessed via the `get_node()` method:
-
-  ```
-  >>> second_node = dag.get_node(2)
-  >>> second_node
-  <pennylane.transforms.commutation_dag.CommutationDAGNode object at 0x136f8c4c0>
-  >>> second_node.op
-  CNOT(wires=[1, 2])
-  >>> second_node.successors
-  [3, 4, 5, 6]
-  >>> second_node.predecessors
-  []
-  ```
-
-* The text based drawer accessed via `qml.draw` has been overhauled.
-  [(#2128)](https://github.com/PennyLaneAI/pennylane/pull/2128)
-  [(#2198)](https://github.com/PennyLaneAI/pennylane/pull/2198)
-
-  The new drawer has:
-
-  * a `decimals` keyword for controlling parameter rounding
-  * a `show_matrices` keyword for controlling display of matrices
-  * a different algorithm for determining positions
-  * deprecation of the `charset` keyword
-  * additional minor cosmetic changes
-
-  ```python
-  @qml.qnode(qml.device('lightning.qubit', wires=2))
-  def circuit(a, w):
-      qml.Hadamard(0)
-      qml.CRX(a, wires=[0, 1])
-      qml.Rot(*w, wires=[1])
-      qml.CRX(-a, wires=[0, 1])
-      return qml.expval(qml.PauliZ(0) @ qml.PauliZ(1))
-  ```
-
-  ```pycon
-  >>> print(qml.draw(circuit, decimals=2)(a=2.3, w=[1.2, 3.2, 0.7]))
-  0: ──H─╭C─────────────────────────────╭C─────────┤ ╭<Z@Z>
-  1: ────╰RX(2.30)──Rot(1.20,3.20,0.70)─╰RX(-2.30)─┤ ╰<Z@Z>
-  ```
-
-* Parametric operations now have the `parameter_frequencies`
-  method that returns the frequencies with which a parameter
-  enters a circuit. In addition, the general parameter-shift
-  rule is now automatically used by `qml.gradients.param_shift`.
-  [(#2180)](https://github.com/PennyLaneAI/pennylane/pull/2180)
-  [(#2182)](https://github.com/PennyLaneAI/pennylane/pull/2182)
-  [(#2227)](https://github.com/PennyLaneAI/pennylane/pull/2227)
-
-  The frequencies can be used for circuit analysis, optimization
-  via the `RotosolveOptimizer` and differentiation with the
-  parameter-shift rule. They assume that the circuit returns
-  expectation values or probabilities, for a variance
-  measurement the frequencies will differ.
-
-  By default, the frequencies will be obtained from the
-  `generator` property (if it is defined).
-
-  When using `qml.gradients.param_shift`, either a custom `grad_recipe`
-  or the parameter frequencies are used to obtain the shift rule
-  for the operation, in that order of preference.
-
-  See [Vidal and Theis (2018)](https://arxiv.org/abs/1812.06323)
-  and [Wierichs et al. (2021)](https://arxiv.org/abs/2107.12390)
-  for theoretical background information on the general
-  parameter-shift rule.
-
-* Support for circuit cutting has been added ✂️
-
-  Users can now run `N`-qubit circuits on devices with fewer than `N` qubits by strategically
-  placing `WireCut` operations that allow their circuit to be partitioned into smaller fragments,
-  at a cost of needing to perform a greater number of device executions. Circuit cutting is enabled
-  by decorating a QNode with the `@qml.cut_circuit` transform.
-  [(#2107)](https://github.com/PennyLaneAI/pennylane/pull/2107)
-  [(#2124)](https://github.com/PennyLaneAI/pennylane/pull/2124)
-  [(#2153)](https://github.com/PennyLaneAI/pennylane/pull/2153)
-  [(#2165)](https://github.com/PennyLaneAI/pennylane/pull/2165)
-  [(#2158)](https://github.com/PennyLaneAI/pennylane/pull/2158)
-  [(#2169)](https://github.com/PennyLaneAI/pennylane/pull/2169)
-  [(#2192)](https://github.com/PennyLaneAI/pennylane/pull/2192)
-  [(#2216)](https://github.com/PennyLaneAI/pennylane/pull/2216)
-  [(#2168)](https://github.com/PennyLaneAI/pennylane/pull/2168)
-  [(#2231)](https://github.com/PennyLaneAI/pennylane/pull/2231)
-  [(#2234)](https://github.com/PennyLaneAI/pennylane/pull/2234)
-  [(#2244)](https://github.com/PennyLaneAI/pennylane/pull/2244)
-  [(#2251)](https://github.com/PennyLaneAI/pennylane/pull/2251)
-  [(#2265)](https://github.com/PennyLaneAI/pennylane/pull/2265)
-  [(#2254)](https://github.com/PennyLaneAI/pennylane/pull/2254)
-  [(#2260)](https://github.com/PennyLaneAI/pennylane/pull/2260)
-  [(#2257)](https://github.com/PennyLaneAI/pennylane/pull/2257)
-  [(#2279)](https://github.com/PennyLaneAI/pennylane/pull/2279)
-  
-  The example below shows how a three-qubit circuit can be run on a two-qubit device:
-  
-  ```python
-  dev = qml.device("default.qubit", wires=2)
-
-  @qml.cut_circuit
-  @qml.qnode(dev)
-  def circuit(x):
-      qml.RX(x, wires=0)
-      qml.RY(0.9, wires=1)
-      qml.RX(0.3, wires=2)
-
-      qml.CZ(wires=[0, 1])
-      qml.RY(-0.4, wires=0)
-
-      qml.WireCut(wires=1)
-
-      qml.CZ(wires=[1, 2])
-
-      return qml.expval(qml.grouping.string_to_pauli_word("ZZZ"))
-  ```
-  
-  Instead of executing the circuit directly, it will be partitioned into smaller fragments
-  according to the `WireCut` locations, and each fragment executed multiple times. Combining the
-  results of the fragment executions will recover the expected output of the original uncut circuit.
-  
-    ```pycon
-  >>> x = np.array(0.531, requires_grad=True)
-  >>> circuit(0.531)
-  0.47165198882111165
-  ```
-
-  Circuit cutting support is also differentiable:
-  
-  ```pycon
-  >>> qml.grad(circuit)(x)
-  -0.276982865449393
-  ```
-  
-  For more details on circuit cutting, check out the
-  [qml.cut_circuit](https://pennylane.readthedocs.io/en/stable/code/api/pennylane.cut_circuit.html)
-  documentation page or [Peng et. al](https://arxiv.org/abs/1904.00102).
-
-* A method to batch the non-trainable inputs for machine learning applications has been added.
-  [(#2069)](https://github.com/PennyLaneAI/pennylane/pull/2069)
-
-<h3>Improvements</h3>
-
-* Some error messages have been improved and operation properties made
-  more consistent.
-  [(#2287)](https://github.com/PennyLaneAI/pennylane/pull/2287/)
-
-* No two-term parameter-shift rule is assumed anymore by default.
-  [(#2227)](https://github.com/PennyLaneAI/pennylane/pull/2227)
-
-  Previously, operations marked for analytic differentiation that
-  do not provide a `generator`, `parameter_frequencies` or a
-  custom `grad_recipe` were assumed to satisfy the two-term shift
-  rule. This now has to be made explicit for custom operations
-  by adding any of the above attributes.
-
-* The `qml.draw_mpl` transform supports a `expansion_strategy` keyword argument.
-  [(#2271)](https://github.com/PennyLaneAI/pennylane/pull/2271/)
-
-* The `qml.gradients` module has been streamlined and special-purpose functions
-  moved closer to their use cases, while preserving existing behaviour.
-  [(#2200)](https://github.com/PennyLaneAI/pennylane/pull/2200)
-
-* Added a new `partition_pauli_group` function to the `grouping` module for
-  efficiently measuring the `N`-qubit Pauli group with `3 ** N`
-  qubit-wise commuting terms.
-  [(#2185)](https://github.com/PennyLaneAI/pennylane/pull/2185)
-
-  ```pycon
-  >>> qml.grouping.partition_pauli_group(2)
-  [['II', 'IZ', 'ZI', 'ZZ'],
-   ['IX', 'ZX'],
-   ['IY', 'ZY'],
-   ['XI', 'XZ'],
-   ['XX'],
-   ['XY'],
-   ['YI', 'YZ'],
-   ['YX'],
-   ['YY']]
-  ```
-
-=======
 * Development of a circuit-cutting compiler extension to circuits with sampling
   measurements has begun:
 
@@ -374,94 +21,14 @@
   before and after the controlled operation
   [(#2288)](https://github.com/PennyLaneAI/pennylane/pull/2288)
   
->>>>>>> c379bb6e
 <h3>Breaking changes</h3>
 
 <h3>Deprecations</h3>
 
-<<<<<<< HEAD
-* Executing tapes using `tape.execute(dev)` is deprecated.
-  Please use the `qml.execute([tape], dev)` function instead.
-  [(#2306)](https://github.com/PennyLaneAI/pennylane/pull/2306)
-
-* The subclasses of the quantum tape, including `JacobianTape`, `QubitParamShiftTape`,
-  `CVParamShiftTape`, and `ReversibleTape` are deprecated. Instead of calling
-  `JacobianTape.jacobian()` and `JacobianTape.hessian()`,
-  please use a standard `QuantumTape`, and apply gradient transforms using
-  the `qml.gradients` module.
-  [(#2306)](https://github.com/PennyLaneAI/pennylane/pull/2306)
-
-* The `qml.operation.Operation.get_parameter_shift` method has been deprecated
-  and will be removed in a future release.
-  [#2227](https://github.com/PennyLaneAI/pennylane/pull/2227)
-
-  Instead, the functionalities for general parameter-shift rules in the
-  `qml.gradients` module should be used, together with the operation attributes
-  `parameter_frequencies` or `grad_recipe`.
-
-* The `qml.finite_diff()` function has been deprecated and will be removed
-  in an upcoming release. Instead,
-  `qml.gradients.finite_diff()` can be used to compute purely quantum gradients
-  (that is, gradients of tapes or QNode).
-  [#2212](https://github.com/PennyLaneAI/pennylane/pull/2212)
-
-* `qml.transforms.get_unitary_matrix()` has been deprecated and will be removed
-  in a future release. For extracting matrices of operations and quantum functions,
-  please use `qml.matrix()`.
-  [(#2248)](https://github.com/PennyLaneAI/pennylane/pull/2248)
-
-<h3>Bug fixes</h3>
-
-* The `basis` property of `qml.SWAP` was set to `"X"`, which is incorrect; it is
-  now set to `None`.
-  [(#2287)](https://github.com/PennyLaneAI/pennylane/pull/2287/)
-
-* The `qml.RandomLayers` template now decomposes when the weights are a list of lists.
-  [(#2266)](https://github.com/PennyLaneAI/pennylane/pull/2266/)
-
-* The `qml.QubitUnitary` operation now supports jitting. 
-  [(#2249)](https://github.com/PennyLaneAI/pennylane/pull/2249)
-
-* Fixes a bug in the JAX interface where ``DeviceArray`` objects
-  were not being converted to NumPy arrays before executing an
-  external device.
-  [(#2255)](https://github.com/PennyLaneAI/pennylane/pull/2255)
-
-* The ``qml.ctrl`` transform now works correctly with gradient transforms
-  such as the parameter-shift rule.
-  [(#2238)](https://github.com/PennyLaneAI/pennylane/pull/2238)
-
-* Fixes a bug in which passing required arguments into operations as
-  keyword arguments would throw an error because the documented call
-  signature didn't match the function definition.
-  [(#1976)](https://github.com/PennyLaneAI/pennylane/pull/1976)
-
-* The operation `OrbitalRotation` previously was wrongfully registered to satisfy
-  the four-term parameter shift rule. The correct eight-term rule will now be used when
-  using the parameter-shift rule.
-  [(#2180)](https://github.com/PennyLaneAI/pennylane/pull/2180)
-  
-* Fixes a bug where `qml.gradients.param_shift_hessian` would produce an
-  error whenever all elements of the Hessian are known in advance to be 0.
-  [(#2299)](https://github.com/PennyLaneAI/pennylane/pull/2299)
-
-* Fixed convention when computing `expval` or `var` of tensor product observables 
-  (i.e `qml.expval(qml.PauliZ(wires=1) @ qml.PauliX(wires=0)`) such that the wires 
-  provided dictate the form of the observable.
-  [(#2276)](https://github.com/PennyLaneAI/pennylane/pull/2276)
-
-=======
->>>>>>> c379bb6e
 <h3>Documentation</h3>
 
 <h3>Contributors</h3>
 
 This release contains contributions from (in alphabetical order):
 
-<<<<<<< HEAD
-Jack Y. Araz, Sam Banning, Thomas Bromley, Olivia Di Matteo, Anthony Hayes, David Ittah, Josh Izaac,
-Christina Lee, Angus Lowe, Maria Fernanda Morris, Romain Moyard, Zeyue Niu, Maria Schuld, Jay Soni,
-Antal Száva, David Wierichs
-=======
-Karim Alaa El-Din, Anthony Hayes
->>>>>>> c379bb6e
+Karim Alaa El-Din, Anthony Hayes