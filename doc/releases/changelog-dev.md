--- conflicted
+++ resolved
@@ -1384,13 +1384,11 @@
 
 <h3>Bug fixes 🐛</h3>
 
-<<<<<<< HEAD
 * Return `dtype` of `qml.samples` when using `mcm_method="tree-traversal"` is now `int` - consistent with other MCMs.
   [(#8274)](https://github.com/PennyLaneAI/pennylane/pull/8274)
-=======
+
 * `default.qubit` now properly validates the `mcm_method`.
   [(#8343)](https://github.com/PennyLaneAI/pennylane/pull/8343)
->>>>>>> e44771de
 
 * :class:`~.SpecialUnitary` now correctly obeys the interfaces of input parameters when large numbers of wires are used.
   [(#8209)](https://github.com/PennyLaneAI/pennylane/pull/8209)
