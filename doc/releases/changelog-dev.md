--- conflicted
+++ resolved
@@ -80,13 +80,11 @@
 
 <h3>Documentation 📝</h3>
 
-<<<<<<< HEAD
 * Improved the docstrings of all optimizers for consistency and legibility.
   [(#7891)](https://github.com/PennyLaneAI/pennylane/pull/7891)
-=======
+
 * Updated the code example in the documentation for :func:`~.transforms.split_non_commuting`.
   [(#7892)](https://github.com/PennyLaneAI/pennylane/pull/7892)
->>>>>>> cbc83d86
 
 <h3>Bug fixes 🐛</h3>
 
