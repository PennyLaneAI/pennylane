:orphan:

# Release 0.41.0-dev (development release)

<h3>New features since last release</h3>

* `qml.defer_measurements` can now be used with program capture enabled.
  [(#6838)](https://github.com/PennyLaneAI/pennylane/pull/6838)

  Using `qml.defer_measurements` with program capture enables many new features, including:
  * Significantly richer variety of classical processing on mid-circuit measurement values.
  * Using mid-circuit measurement values as gate parameters.

  Functions such as the following can now be captured:

  ```python
  import jax.numpy as jnp

  qml.capture.enable()

  def f(x):
      m0 = qml.measure(0)
      m1 = qml.measure(0)
      a = jnp.sin(0.5 * jnp.pi * m0)
      phi = a - (m1 + 1) ** 4

      qml.s_prod(x, qml.RZ(phi, 0))

      return qml.expval(qml.Z(0))
  ```

* Added class `qml.capture.transforms.UnitaryToRotInterpreter` that decomposes `qml.QubitUnitary` operators 
  following the same API as `qml.transforms.unitary_to_rot` when experimental program capture is enabled.
  [(#6916)](https://github.com/PennyLaneAI/pennylane/pull/6916)

<h3>Improvements 🛠</h3>

* `qml.SWAP` now has sparse representation.
  [(#6965)](https://github.com/PennyLaneAI/pennylane/pull/6965)

* `qml.QubitUnitary` now accepts sparse CSR matrices (from `scipy.sparse`). This allows efficient representation of large unitaries with mostly zero entries. Note that sparse unitaries are still in early development and may not support all features of their dense counterparts.
  [(#6889)](https://github.com/PennyLaneAI/pennylane/pull/6889)

  ```pycon
  >>> import numpy as np
  >>> import pennylane as qml
  >>> import scipy as sp
  >>> U_dense = np.eye(4)  # 2-wire identity
  >>> U_sparse = sp.sparse.csr_matrix(U_dense)
  >>> op = qml.QubitUnitary(U_sparse, wires=[0, 1])
  >>> print(op.matrix())
  <Compressed Sparse Row sparse matrix of dtype 'float64'
          with 4 stored elements and shape (4, 4)>
    Coords        Values
    (0, 0)        1.0
    (1, 1)        1.0
    (2, 2)        1.0
    (3, 3)        1.0
  >>> op.matrix().toarray()
  array([[1., 0., 0., 0.],
        [0., 1., 0., 0.],
        [0., 0., 1., 0.],
        [0., 0., 0., 1.]])
  ```

* Add a decomposition for multi-controlled global phases into a one-less-controlled phase shift.
  [(#6936)](https://github.com/PennyLaneAI/pennylane/pull/6936)
 
* `qml.StatePrep` now accepts sparse state vectors. Users can create `StatePrep` using `scipy.sparse.csr_matrix`. Note that non-zero `pad_with` is forbidden.
  [(#6863)](https://github.com/PennyLaneAI/pennylane/pull/6863)

  ```pycon
  >>> import scipy as sp
  >>> init_state = sp.sparse.csr_matrix([0, 0, 1, 0])
  >>> qsv_op = qml.StatePrep(init_state, wires=[1, 2])
  >>> wire_order = [0, 1, 2]
  >>> ket = qsv_op.state_vector(wire_order=wire_order)
  >>> print(ket)
  <Compressed Sparse Row sparse matrix of dtype 'float64'
         with 1 stored elements and shape (1, 8)>
    Coords        Values
    (0, 2)        1.0
  ```

* A `RuntimeWarning` is now raised by `qml.QNode` and `qml.execute` if executing JAX workflows and the installed version of JAX
  is greater than `0.4.28`.
  [(#6864)](https://github.com/PennyLaneAI/pennylane/pull/6864)

* Added the `qml.workflow.construct_execution_config(qnode)(*args,**kwargs)` helper function.
  Users can now construct the execution configuration from a particular `QNode` instance.
  [(#6901)](https://github.com/PennyLaneAI/pennylane/pull/6901)

  ```python
  @qml.qnode(qml.device("default.qubit", wires=1))
  def circuit(x):
      qml.RX(x, 0)
      return qml.expval(qml.Z(0))
  ```

  ```pycon
  >>> config = qml.workflow.construct_execution_config(circuit)(1)
  >>> pprint.pprint(config)
  ExecutionConfig(grad_on_execution=False,
                  use_device_gradient=True,
                  use_device_jacobian_product=False,
                  gradient_method='backprop',
                  gradient_keyword_arguments={},
                  device_options={'max_workers': None,
                                  'prng_key': None,
                                  'rng': Generator(PCG64) at 0x15F6BB680},
                  interface=<Interface.NUMPY: 'numpy'>,
                  derivative_order=1,
                  mcm_config=MCMConfig(mcm_method=None, postselect_mode=None),
                  convert_to_numpy=True)
  ```

* `QNode` objects now have an `update` method that allows for re-configuring settings like `diff_method`, `mcm_method`, and more. This allows for easier on-the-fly adjustments to workflows. Any arguments not specified will retain their original value.
  [(#6803)](https://github.com/PennyLaneAI/pennylane/pull/6803)

  After constructing a `QNode`,

  ```python
  import pennylane as qml

  @qml.qnode(device=qml.device("default.qubit"))
  def circuit():
    qml.H(0)
    qml.CNOT([0,1])
    return qml.probs()
  ```

  its settings can be modified with `update`, which returns a new `QNode` object. Here is an example
  of updating a QNode's `diff_method`:

  ```pycon
  >>> print(circuit.diff_method)
  best
  >>> new_circuit = circuit.update(diff_method="parameter-shift")
  >>> print(new_circuit.diff_method)
  'parameter-shift'
  ```

* Devices can now configure whether or not ML framework data is sent to them
  via an `ExecutionConfig.convert_to_numpy` parameter. End-to-end jitting on
  `default.qubit` is used if the user specified a `jax.random.PRNGKey` as a seed.
  [(#6899)](https://github.com/PennyLaneAI/pennylane/pull/6899)
  [(#6788)](https://github.com/PennyLaneAI/pennylane/pull/6788)
  [(#6869)](https://github.com/PennyLaneAI/pennylane/pull/6869)

* The coefficients of observables now have improved differentiability.
  [(#6598)](https://github.com/PennyLaneAI/pennylane/pull/6598)

* An empty basis set in `qml.compile` is now recognized as valid, resulting in decomposition of all operators that can be decomposed.
   [(#6821)](https://github.com/PennyLaneAI/pennylane/pull/6821)

* An informative error is raised when a `QNode` with `diff_method=None` is differentiated.
  [(#6770)](https://github.com/PennyLaneAI/pennylane/pull/6770)

* `qml.ops.sk_decomposition` has been improved to produce less gates for certain edge cases. This greatly impacts
  the performance of `qml.clifford_t_decomposition`, which should now give less extraneous `qml.T` gates.
  [(#6855)](https://github.com/PennyLaneAI/pennylane/pull/6855)

* `qml.gradients.finite_diff_jvp` has been added to compute the jvp of an arbitrary numeric
  function.
  [(#6853)](https://github.com/PennyLaneAI/pennylane/pull/6853)

* With program capture enabled, `QNode`'s can now be differentiated with `diff_method="finite-diff"`.
  [(#6853)](https://github.com/PennyLaneAI/pennylane/pull/6853)

* The requested `diff_method` is now validated when program capture is enabled.
  [(#6852)](https://github.com/PennyLaneAI/pennylane/pull/6852)

* The `qml.clifford_t_decomposition` has been improved to use less gates when decomposing `qml.PhaseShift`.
  [(#6842)](https://github.com/PennyLaneAI/pennylane/pull/6842)

* A `ParametrizedMidMeasure` class is added to represent a mid-circuit measurement in an arbitrary
  measurement basis in the XY, YZ or ZX plane. 
  [(#6938)](https://github.com/PennyLaneAI/pennylane/pull/6938)

* A `diagonalize_mcms` transform is added that diagonalizes any `ParametrizedMidMeasure`, for devices 
  that only natively support mid-circuit measurements in the computational basis.
  [(#6938)](https://github.com/PennyLaneAI/pennylane/pull/6938)
  
* `null.qubit` can now execute jaxpr.
  [(#6924)](https://github.com/PennyLaneAI/pennylane/pull/6924)

<h4>Capturing and representing hybrid programs</h4>

* `qml.QNode` can now cache plxpr. When executing a `QNode` for the first time, its plxpr representation will
  be cached based on the abstract evaluation of the arguments. Later executions that have arguments with the
  same shapes and data types will be able to use this cached plxpr instead of capturing the program again.
  [(#6923)](https://github.com/PennyLaneAI/pennylane/pull/6923)

* `qml.QNode` now accepts a `static_argnums` argument. This argument can be used to indicate any arguments that
  should be considered static when capturing the quantum program.
  [(#6923)](https://github.com/PennyLaneAI/pennylane/pull/6923)

* Implemented a `compute_plxpr_decomposition` method in the `qml.operation.Operator` class to apply dynamic decompositions
  with program capture enabled.
  [(#6859)](https://github.com/PennyLaneAI/pennylane/pull/6859)

  * Autograph can now be used with custom operations defined outside of the pennylane namespace.
  [(#6931)](https://github.com/PennyLaneAI/pennylane/pull/6931)

  * Add a `qml.capture.pause()` context manager for pausing program capture in an error-safe way.
  [(#6911)](https://github.com/PennyLaneAI/pennylane/pull/6911)

* Python control flow (`if/else`, `for`, `while`) is now supported when program capture is enabled by setting 
  `autograph=True` at the QNode level. 
  [(#6837)](https://github.com/PennyLaneAI/pennylane/pull/6837)

  ```python
  qml.capture.enable()

  dev = qml.device("default.qubit", wires=[0, 1, 2])

  @qml.qnode(dev, autograph=True)
  def circuit(num_loops: int):
      for i in range(num_loops):
          if i % 2 == 0:
              qml.H(i)
          else:
              qml.RX(1,i)
      return qml.state()
  ```

  ```pycon
  >>> print(qml.draw(circuit)(num_loops=3))
  0: ──H────────┤  State
  1: ──RX(1.00)─┤  State
  2: ──H────────┤  State
  >>> circuit(3)
  Array([0.43879125+0.j        , 0.43879125+0.j        ,
         0.        -0.23971277j, 0.        -0.23971277j,
         0.43879125+0.j        , 0.43879125+0.j        ,
         0.        -0.23971277j, 0.        -0.23971277j], dtype=complex64)
  ```

* The higher order primitives in program capture can now accept inputs with abstract shapes.
  [(#6786)](https://github.com/PennyLaneAI/pennylane/pull/6786)

* The `PlxprInterpreter` classes can now handle creating dynamic arrays via `jnp.ones`, `jnp.zeros`,
  `jnp.arange`, and `jnp.full`.
  [#6865)](https://github.com/PennyLaneAI/pennylane/pull/6865)

<h3>Breaking changes 💔</h3>

* `MultiControlledX` no longer accepts strings as control values.
  [(#6835)](https://github.com/PennyLaneAI/pennylane/pull/6835)

* The input argument `control_wires` of `MultiControlledX` has been removed.
  [(#6832)](https://github.com/PennyLaneAI/pennylane/pull/6832)
  [(#6862)](https://github.com/PennyLaneAI/pennylane/pull/6862)

* `qml.execute` now has a collection of keyword-only arguments.
  [(#6598)](https://github.com/PennyLaneAI/pennylane/pull/6598)

* The ``decomp_depth`` argument in :func:`~pennylane.transforms.set_decomposition` has been removed.
  [(#6824)](https://github.com/PennyLaneAI/pennylane/pull/6824)

* The ``max_expansion`` argument in :func:`~pennylane.devices.preprocess.decompose` has been removed.
  [(#6824)](https://github.com/PennyLaneAI/pennylane/pull/6824)

* The ``tape`` and ``qtape`` properties of ``QNode`` have been removed.
  Instead, use the ``qml.workflow.construct_tape`` function.
  [(#6825)](https://github.com/PennyLaneAI/pennylane/pull/6825)

* The ``gradient_fn`` keyword argument to ``qml.execute`` has been removed. Instead, it has been replaced with ``diff_method``.
  [(#6830)](https://github.com/PennyLaneAI/pennylane/pull/6830)
  
* The ``QNode.get_best_method`` and ``QNode.best_method_str`` methods have been removed.
  Instead, use the ``qml.workflow.get_best_diff_method`` function.
  [(#6823)](https://github.com/PennyLaneAI/pennylane/pull/6823)

* The `output_dim` property of `qml.tape.QuantumScript` has been removed. Instead, use method `shape` of `QuantumScript` or `MeasurementProcess` to get the same information.
  [(#6829)](https://github.com/PennyLaneAI/pennylane/pull/6829)

* Removed method `qsvt_legacy` along with its private helper `_qsp_to_qsvt`
  [(#6827)](https://github.com/PennyLaneAI/pennylane/pull/6827)

<h3>Deprecations 👋</h3>

* The ``ControlledQubitUnitary`` will stop accepting `QubitUnitary` objects as arguments as its ``base``. Instead, use ``qml.ctrl`` to construct a controlled `QubitUnitary`.
  A folllow-on PR fixed accidental double-queuing when using `qml.ctrl` with `QubitUnitary`.
  [(#6840)](https://github.com/PennyLaneAI/pennylane/pull/6840)
  [(#6926)](https://github.com/PennyLaneAI/pennylane/pull/6926)

* The `control_wires` argument in `qml.ControlledQubitUnitary` has been deprecated.
  Instead, use the `wires` argument as the second positional argument.
  [(#6839)](https://github.com/PennyLaneAI/pennylane/pull/6839)

* The `mcm_method` keyword in `qml.execute` has been deprecated.
  Instead, use the ``mcm_method`` and ``postselect_mode`` arguments.
  [(#6807)](https://github.com/PennyLaneAI/pennylane/pull/6807)

* Specifying gradient keyword arguments as any additional keyword argument to the qnode is deprecated
  and will be removed in v0.42.  The gradient keyword arguments should be passed to the new
  keyword argument `gradient_kwargs` via an explicit dictionary. This change will improve qnode argument
  validation.
  [(#6828)](https://github.com/PennyLaneAI/pennylane/pull/6828)

* The `qml.gradients.hamiltonian_grad` function has been deprecated.
  This gradient recipe is not required with the new operator arithmetic system.
  [(#6849)](https://github.com/PennyLaneAI/pennylane/pull/6849)

* The ``inner_transform_program`` and ``config`` keyword arguments in ``qml.execute`` have been deprecated.
  If more detailed control over the execution is required, use ``qml.workflow.run`` with these arguments instead.
  [(#6822)](https://github.com/PennyLaneAI/pennylane/pull/6822)
  [(#6879)](https://github.com/PennyLaneAI/pennylane/pull/6879)

* The property `MeasurementProcess.return_type` has been deprecated.
  If observable type checking is needed, please use direct `isinstance`; if other text information is needed, please use class name, or another internal temporary private member `_shortname`.
  [(#6841)](https://github.com/PennyLaneAI/pennylane/pull/6841)
  [(#6906)](https://github.com/PennyLaneAI/pennylane/pull/6906)
  [(#6910)](https://github.com/PennyLaneAI/pennylane/pull/6910)

<h3>Internal changes ⚙️</h3>

<<<<<<< HEAD
* The adjoint jvp of a jaxpr can be computed using default.qubit tooling.
  [(#6875)](https://github.com/PennyLaneAI/pennylane/pull/6875)

* The source code has been updated use black 25.1.0
=======
* Fix certain `pylint` errors in source code.
  [(#6980)](https://github.com/PennyLaneAI/pennylane/pull/6980)

>>>>>>> c6945216
* Remove `QNode.get_gradient_fn` from source code.
  [(#6898)](https://github.com/PennyLaneAI/pennylane/pull/6898)
  
* The source code has been updated use black 25.1.0.
  [(#6897)](https://github.com/PennyLaneAI/pennylane/pull/6897)

* Improved the `InterfaceEnum` object to prevent direct comparisons to `str` objects.
  [(#6877)](https://github.com/PennyLaneAI/pennylane/pull/6877)

* Added a `QmlPrimitive` class that inherits `jax.core.Primitive` to a new `qml.capture.custom_primitives` module.
  This class contains a `prim_type` property so that we can differentiate between different sets of PennyLane primitives.
  Consequently, `QmlPrimitive` is now used to define all PennyLane primitives.
  [(#6847)](https://github.com/PennyLaneAI/pennylane/pull/6847)

* The `RiemannianGradientOptimizer` has been updated to take advantage of newer features.
  [(#6882)](https://github.com/PennyLaneAI/pennylane/pull/6882)

<h3>Documentation 📝</h3>

* The code example in the docstring for `qml.PauliSentence` now properly copy-pastes.
  [(#6949)](https://github.com/PennyLaneAI/pennylane/pull/6949)

* The docstrings for `qml.unary_mapping`, `qml.binary_mapping`, `qml.christiansen_mapping`,
  `qml.qchem.localize_normal_modes`, and `qml.qchem.VibrationalPES` have been updated to include better
  code examples.
  [(#6717)](https://github.com/PennyLaneAI/pennylane/pull/6717)

* The docstrings for `qml.qchem.localize_normal_modes` and `qml.qchem.VibrationalPES` have been updated to include
  examples that can be copied.
  [(#6834)](https://github.com/PennyLaneAI/pennylane/pull/6834)

* Fixed a typo in the code example for `qml.labs.dla.lie_closure_dense`.
  [(#6858)](https://github.com/PennyLaneAI/pennylane/pull/6858)

* The code example in the docstring for `qml.BasisRotation` was corrected by including `wire_order` in the 
  call to `qml.matrix`.
  [(#6891)](https://github.com/PennyLaneAI/pennylane/pull/6891)

* The docstring of `qml.noise.meas_eq` has been updated to make its functionality clearer.
  [(#6920)](https://github.com/PennyLaneAI/pennylane/pull/6920)

<h3>Bug fixes 🐛</h3>

* `qml.capture.PlxprInterpreter` now flattens pytree arguments before evaluation.
  [(#6975)](https://github.com/PennyLaneAI/pennylane/pull/6975)

* `qml.GlobalPhase.sparse_matrix` now correctly returns a sparse matrix of the same shape as `matrix`.
  [(#6940)](https://github.com/PennyLaneAI/pennylane/pull/6940)

* `qml.expval` no longer silently casts to a real number when observable coefficients are imaginary.
  [(#6939)](https://github.com/PennyLaneAI/pennylane/pull/6939)

* Fixed `qml.wires.Wires` initialization to disallow `Wires` objects as wires labels.
  Now, `Wires` is idempotent, e.g. `Wires([Wires([0]), Wires([1])])==Wires([0, 1])`.
  [(#6933)](https://github.com/PennyLaneAI/pennylane/pull/6933)

* `qml.capture.PlxprInterpreter` now correctly handles propagation of constants when interpreting higher-order primitives
  [(#6913)](https://github.com/PennyLaneAI/pennylane/pull/6913)

* `qml.capture.PlxprInterpreter` now uses `Primitive.get_bind_params` to resolve primitive calling signatures before binding
  primitives.
  [(#6913)](https://github.com/PennyLaneAI/pennylane/pull/6913)

* The interface is now detected from the data in the circuit, not the arguments to the `QNode`. This allows
  interface data to be strictly passed as closure variables and still be detected.
  [(#6892)](https://github.com/PennyLaneAI/pennylane/pull/6892)

* `BasisState` now casts its input to integers.
  [(#6844)](https://github.com/PennyLaneAI/pennylane/pull/6844)

* The `workflow.contstruct_batch` and `workflow.construct_tape` functions now correctly reflect the `mcm_method`
  passed to the `QNode`, instead of assuming the method is always `deferred`.
  [(#6903)](https://github.com/PennyLaneAI/pennylane/pull/6903)

<h3>Contributors ✍️</h3>

This release contains contributions from (in alphabetical order):

Utkarsh Azad,
Yushao Chen,
Isaac De Vlugt,
Diksha Dhawan,
Lillian M.A. Frederiksen,
Pietropaolo Frisoni,
Marcus Gisslén,
Christina Lee,
Mudit Pandey,
Andrija Paurevic,
David Wierichs<|MERGE_RESOLUTION|>--- conflicted
+++ resolved
@@ -316,16 +316,12 @@
 
 <h3>Internal changes ⚙️</h3>
 
-<<<<<<< HEAD
 * The adjoint jvp of a jaxpr can be computed using default.qubit tooling.
   [(#6875)](https://github.com/PennyLaneAI/pennylane/pull/6875)
 
-* The source code has been updated use black 25.1.0
-=======
 * Fix certain `pylint` errors in source code.
   [(#6980)](https://github.com/PennyLaneAI/pennylane/pull/6980)
 
->>>>>>> c6945216
 * Remove `QNode.get_gradient_fn` from source code.
   [(#6898)](https://github.com/PennyLaneAI/pennylane/pull/6898)
   
