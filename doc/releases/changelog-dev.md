:orphan:

# Release 0.40.0-dev (development release)

<h3>New features since last release</h3>

* A `DeviceCapabilities` data class is defined to contain all capabilities of the device's execution interface (i.e. its implementation of `Device.execute`). A TOML file can be used to define the capabilities of a device, and it can be loaded into a `DeviceCapabilities` object.
  [(#6407)](https://github.com/PennyLaneAI/pennylane/pull/6407)

  ```pycon
  >>> from pennylane.devices.capabilities import load_toml_file, parse_toml_document, DeviceCapabilities
  >>> document = load_toml_file("my_device.toml")
  >>> capabilities = parse_toml_document(document)
  >>> isinstance(capabilities, DeviceCapabilities)
  True
  ```

<h3>Improvements 🛠</h3>

<<<<<<< HEAD
* Added support for the `wire_options` dictionary to customize wire line formatting in `qml.draw_mpl` circuit
  visualizations, allowing global and per-wire customization with options like `color`, `linestyle`, and `linewidth`.
  [(#6486)](https://github.com/PennyLaneAI/pennylane/pull/6486)
=======
<h4>Capturing and representing hybrid programs</h4>

* `jax.vmap` can be captured with `qml.capture.make_plxpr` and is compatible with quantum circuits. 
  [(#6349)](https://github.com/PennyLaneAI/pennylane/pull/6349)

<h4>Other Improvements</h4>
>>>>>>> 34179a0d

* Added `qml.devices.qubit_mixed` module for mixed-state qubit device support. This module introduces:
  - A new API for mixed-state operations
  - An `apply_operation` helper function featuring:
    - Two density matrix contraction methods using `einsum` and `tensordot`
    - Optimized handling of special cases including:
      - Diagonal operators
      - Identity operators 
      - CX (controlled-X)
      - Multi-controlled X gates
      - Grover operators
  [(#6379)](https://github.com/PennyLaneAI/pennylane/pull/6379)

* `qml.BasisRotation` template is now JIT compatible.
  [(#6019)](https://github.com/PennyLaneAI/pennylane/pull/6019)

* Expand `ExecutionConfig.gradient_method` to store `TransformDispatcher` type.
  [(#6455)](https://github.com/PennyLaneAI/pennylane/pull/6455)

<h3>Breaking changes 💔</h3>

<h3>Deprecations 👋</h3>

<h3>Documentation 📝</h3>

<h3>Bug fixes 🐛</h3>

<h3>Contributors ✍️</h3>

This release contains contributions from (in alphabetical order):

Shiwen An
Astral Cai,
Pietropaolo Frisoni,
Andrija Paurevic<|MERGE_RESOLUTION|>--- conflicted
+++ resolved
@@ -17,18 +17,16 @@
 
 <h3>Improvements 🛠</h3>
 
-<<<<<<< HEAD
 * Added support for the `wire_options` dictionary to customize wire line formatting in `qml.draw_mpl` circuit
   visualizations, allowing global and per-wire customization with options like `color`, `linestyle`, and `linewidth`.
   [(#6486)](https://github.com/PennyLaneAI/pennylane/pull/6486)
-=======
+
 <h4>Capturing and representing hybrid programs</h4>
 
 * `jax.vmap` can be captured with `qml.capture.make_plxpr` and is compatible with quantum circuits. 
   [(#6349)](https://github.com/PennyLaneAI/pennylane/pull/6349)
 
 <h4>Other Improvements</h4>
->>>>>>> 34179a0d
 
 * Added `qml.devices.qubit_mixed` module for mixed-state qubit device support. This module introduces:
   - A new API for mixed-state operations
