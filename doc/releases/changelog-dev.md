--- conflicted
+++ resolved
@@ -14,14 +14,11 @@
     [(#8227)](https://github.com/PennyLaneAI/pennylane/pull/8227)
   * The :class:`~.estimator.Resources` class was added as a container class for resources.
     [(#8205)](https://github.com/PennyLaneAI/pennylane/pull/8205)
-<<<<<<< HEAD
   * The resource operators for ``Identity``, ``GlobalPhase`` and non-parametric operators
     have been added to `qml.estimator.ops`.
     [(#8240)](https://github.com/PennyLaneAI/pennylane/pull/8240)
-=======
   * The test files were renamed to avoid the dual definition error with labs module.
     [(#8261)](https://github.com/PennyLaneAI/pennylane/pull/8261)
->>>>>>> 2807efdd
 
 * Dynamic wire allocation with `qml.allocation.allocate` can now be executed on `default.qubit`.
   [(#7718)](https://github.com/PennyLaneAI/pennylane/pull/7718)
