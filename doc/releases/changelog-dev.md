--- conflicted
+++ resolved
@@ -580,7 +580,6 @@
 
 <h3>Breaking changes 💔</h3>
 
-<<<<<<< HEAD
 * Remove `get_canonical_interface_name` in favour of overriding `Enum._missing_` in `Interface`.
   If you would like to get the canonical interface you can simply use the `Enum` like,
 
@@ -593,10 +592,9 @@
   ```
 
   [(#8223)](https://github.com/PennyLaneAI/pennylane/pull/8223)
-=======
+
 * `MidMeasureMP` now inherits from `Operator` instead of `MeasurementProcess`.
   [(#8166)](https://github.com/PennyLaneAI/pennylane/pull/8166)
->>>>>>> e8a5bab7
 
 * `DefaultQubit.eval_jaxpr` does not use `self.shots` from device anymore; instead, it takes `shots` as a keyword argument,
   and the qnode primitive should process the `shots` and call `eval_jaxpr` accordingly.
