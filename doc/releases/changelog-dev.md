--- conflicted
+++ resolved
@@ -31,14 +31,13 @@
 * Added a function `measure_with_samples` that returns a sample-based measurement result given a state
   [(#4083)](https://github.com/PennyLaneAI/pennylane/pull/4083)
 
-<<<<<<< HEAD
 * Wrap all objects being queued in an `AnnotatedQueue` so that `AnnotatedQueue` is not dependent on
   the hash of any operators/measurement processes.
   [(#4087)](https://github.com/PennyLaneAI/pennylane/pull/4087)
-=======
+
 * Support for adjoint differentiation has been added to the `DefaultQubit2` device.
   [(#4037)](https://github.com/PennyLaneAI/pennylane/pull/4037)
->>>>>>> 01a07bb6
+
 
 <h3>Breaking changes 💔</h3>
 
