--- conflicted
+++ resolved
@@ -191,13 +191,12 @@
 * A function called `apply_operation` has been added to the new `qutrit_mixed` module found in `qml.devices` that applies operations to device-compatible states.
   [(#5032)](https://github.com/PennyLaneAI/pennylane/pull/5032)
 
-<<<<<<< HEAD
 * The function `batched_partial_trace` has been refactored to be public-facing for computing the partial trace of matrices other than density matrices.
 
-=======
+
 * The module `pennylane/math/quantum.py` has now support for the min-entropy.
   [(#3959)](https://github.com/PennyLaneAI/pennylane/pull/3959/)
->>>>>>> d5e3cca6
+
 
 <h3>Breaking changes 💔</h3>
 
@@ -369,6 +368,7 @@
 
 Abhishek Abhishek,
 Utkarsh Azad,
+Trenten Babcock,
 Gabriel Bottrill,
 Astral Cai,
 Isaac De Vlugt,
