--- conflicted
+++ resolved
@@ -48,13 +48,12 @@
 
 <h3>Bug fixes 🐛</h3>
 
-<<<<<<< HEAD
 * Gradient transforms now work with overridden shot vectors and default qubit.
-=======
+
 * `qml.defer_measurements` now correctly transforms circuits when terminal measurements include wires
   used in mid-circuit measurements.
   [(#4787)](https://github.com/PennyLaneAI/pennylane/pull/4787)
->>>>>>> 3af63560
+
 
 * Jax jit now works with shot vectors.
   [(#4772)](https://github.com/PennyLaneAI/pennylane/pull/4772/)
