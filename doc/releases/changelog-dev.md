--- conflicted
+++ resolved
@@ -40,72 +40,11 @@
   -1.1258709813834058
   ```
 
-<<<<<<< HEAD
-* Speed up measuring of commuting Pauli operators
-  [(#2425)](https://github.com/PennyLaneAI/pennylane/pull/2425)
-
-  The code that checks for qubit wise commuting (QWC) got a performance boost that is noticable
-  when many commuting paulis of the same type are measured.
+**Operator Arithmetic:**
 
 * A `Sum` arithmetic class is added that allows users to represent the sum of operators
   [(#2475)](https://github.com/PennyLaneAI/pennylane/pull/2475)
 
-* Added new transform `qml.batch_partial` which behaves similarly to `functools.partial` but supports batching in the unevaluated parameters.
-  [(#2585)](https://github.com/PennyLaneAI/pennylane/pull/2585)
-
-  This is useful for executing a circuit with a batch dimension in some of its parameters:
-
-  ```python
-  dev = qml.device("default.qubit", wires=1)
-
-  @qml.qnode(dev)
-  def circuit(x, y):
-     qml.RX(x, wires=0)
-     qml.RY(y, wires=0)
-     return qml.expval(qml.PauliZ(wires=0))
-  ```
-  ```pycon
-  >>> batched_partial_circuit = qml.batch_partial(circuit, x=np.array(np.pi / 2))
-  >>> y = np.array([0.2, 0.3, 0.4])
-  >>> batched_partial_circuit(y=y)
-  tensor([0.69301172, 0.67552491, 0.65128847], requires_grad=True)
-  ```
-
-**Operator Arithmetic:**
-
-* The adjoint transform `adjoint` can now accept either a single instantiated operator or
-  a quantum function. It returns an entity of the same type/ call signature as what it was given:
-  [(#2222)](https://github.com/PennyLaneAI/pennylane/pull/2222)
-
-  ```pycon
-  >>> qml.adjoint(qml.PauliX(0))
-  Adjoint(PauliX)(wires=[0])
-  >>> qml.adjoint(lambda x: qml.RX(x, wires=0))(1.23)
-  Adjoint(RX)(1.23, wires=[0])
-  ```
-
-  The adjoint now wraps operators in a symbolic operator class `qml.ops.op_math.Adjoint`. This class
-  should not be constructed directly; the `adjoint` constructor should always be used instead.  The
-  class behaves just like any other Operator:
-
-  ```pycon
-  >>> op = qml.adjoint(qml.S(0))
-  >>> qml.matrix(op)
-  array([[1.-0.j, 0.-0.j],
-        [0.-0.j, 0.-1.j]])
-  >>> qml.eigvals(op)
-  array([1.-0.j, 0.-1.j])
-  ```
-
-* The unused keyword argument `do_queue` for `Operation.adjoint` is now fully removed.
-  [(#2583)](https://github.com/PennyLaneAI/pennylane/pull/2583)
-
-* The developer-facing `pow` method has been added to `Operator` with concrete implementations
-  for many classes.
-  [(#2225)](https://github.com/PennyLaneAI/pennylane/pull/2225)
-
-=======
->>>>>>> d839eb3b
 <h3>Improvements</h3>
 
 <h3>Breaking changes</h3>
