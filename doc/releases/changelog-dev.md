--- conflicted
+++ resolved
@@ -73,11 +73,7 @@
 
 <h4>Dynamical Lie Algebra functionality</h4>
 
-<<<<<<< HEAD
-* A new `qml.pauli.lie_closure` function to compute the Lie closure of a list of operators.
-=======
 * A new `qml.lie_closure` function to compute the Lie closure of a list of operators.
->>>>>>> 95d190ac
   [(#5161)](https://github.com/PennyLaneAI/pennylane/pull/5161)
   [(#5169)](https://github.com/PennyLaneAI/pennylane/pull/5169)
 
