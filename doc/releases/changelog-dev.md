--- conflicted
+++ resolved
@@ -21,15 +21,12 @@
   before and after the controlled operation
   [(#2288)](https://github.com/PennyLaneAI/pennylane/pull/2288)
 
-<<<<<<< HEAD
 * Operators now have a `has_matrix` property denoting whether or not the operator defines a matrix.
   [(#2331)](https://github.com/PennyLaneAI/pennylane/pull/2331)
   
-=======
 * Circuit cutting now performs expansion to search for wire cuts in contained operations or tapes.
   [(#2340)](https://github.com/PennyLaneAI/pennylane/pull/2340)
 
->>>>>>> 5bb5eb93
 <h3>Deprecations</h3>
 
 <h3>Breaking changes</h3>
