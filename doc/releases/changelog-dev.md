:orphan:

# Release 0.26.0-dev (development release)

<h3>New features since last release</h3>

* Added `QutritDevice` as an abstract base class for qutrit devices.
  [#2781](https://github.com/PennyLaneAI/pennylane/pull/2781)
  [#2782](https://github.com/PennyLaneAI/pennylane/pull/2782)
  
* Added operation `qml.QutritUnitary` for applying user-specified unitary operations on qutrit devices.
  [(#2699)](https://github.com/PennyLaneAI/pennylane/pull/2699)
  
* Added `default.qutrit` plugin for pure state simulation of qutrits. Currently supports operation `qml.QutritUnitary` and measurements `qml.state()`, `qml.probs()`.
  [(#2783)](https://github.com/PennyLaneAI/pennylane/pull/2783)

  ```pycon
  >>> dev = qml.device("default.qutrit", wires=1)
  >>> @qml.qnode(dev)
  ... def circuit(U):
  ...     qml.QutritUnitary(U, wires=0)
  ...     return qml.probs(wires=0)
  >>> U = np.array([[1, 1, 0], [1, -1, 0], [0, 0, np.sqrt(2)]]) / np.sqrt(2)
  >>> print(circuit(U))
  [0.5 0.5 0. ]
  ```
  
<<<<<<< HEAD
  
**Operator Arithmetic:**

* Adds the `Controlled` symbolic operator to represent a controlled version of any
  operation.
  [(#2634)](https://github.com/PennyLaneAI/pennylane/pull/2634)

* Adds a base class `qml.ops.op_math.SymbolicOp` for single-operator symbolic
  operators such as `Adjoint` and `Pow`.
  [(#2721)](https://github.com/PennyLaneAI/pennylane/pull/2721)

* A `Sum` symbolic class is added that allows users to represent the sum of operators.
  [(#2475)](https://github.com/PennyLaneAI/pennylane/pull/2475)

  The `Sum` class provides functionality like any other PennyLane operator. We can
  get the matrix, eigenvalues, terms, diagonalizing gates and more.

  ```pycon
  >>> summed_op = qml.op_sum(qml.PauliX(0), qml.PauliZ(0))
  >>> summed_op
  PauliX(wires=[0]) + PauliZ(wires=[0])
  >>> qml.matrix(summed_op)
  array([[ 1,  1],
         [ 1, -1]])
  >>> summed_op.terms()
  ([1.0, 1.0], (PauliX(wires=[0]), PauliZ(wires=[0])))
  ```

  The `summed_op` can also be used inside a `qnode` as an observable.
  If the circuit is parameterized, then we can also differentiate through the
  sum observable.

  ```python
  sum_op = Sum(qml.PauliX(0), qml.PauliZ(1))
  dev = qml.device("default.qubit", wires=2)

  @qml.qnode(dev, grad_method="best")
  def circuit(weights):
        qml.RX(weights[0], wires=0)
        qml.RY(weights[1], wires=1)
        qml.CNOT(wires=[0, 1])
        qml.RX(weights[2], wires=1)
        return qml.expval(sum_op)
  ```

  ```pycon
  >>> weights = qnp.array([0.1, 0.2, 0.3], requires_grad=True)
  >>> qml.grad(circuit)(weights)
  tensor([-0.09347337, -0.18884787, -0.28818254], requires_grad=True)
  ```

* Added `__add__` and `__pow__` dunder methods to the `qml.operation.Operator` class so that users can combine operators
  more naturally. [(#2807)](https://github.com/PennyLaneAI/pennylane/pull/2807)

  ```python
  >>> summed_op = qml.RX(phi=1.23, wires=0) + qml.RZ(phi=3.14, wires=0)
  >>> summed_op
  RX(1.23, wires=[0]) + RZ(3.14, wires=[0])
  >>> exp_op = qml.RZ(1.0, wires=0) ** 2
  >>> exp_op
  RZ**2(1.0, wires=[0])
  ```

* Added support for addition of operators and scalars. [(#2849)](https://github.com/PennyLaneAI/pennylane/pull/2849)

  ```pycon
  >>> sum_op = 5 + qml.PauliX(0)
  >>> sum_op.matrix()
  array([[5., 1.],
         [1., 5.]])
  ```

  Added `__neg__` and `__sub__` dunder methods to the `qml.operation.Operator` class so that users
  can negate and substract operators more naturally.

  ```pycon
  >>> -(-qml.PauliZ(0) + qml.PauliX(0)).matrix()
  array([[ 1, -1],
        [-1, -1]])
  ```

* A `SProd` symbolic class is added that allows users to represent the scalar product
of operators. [(#2622)](https://github.com/PennyLaneAI/pennylane/pull/2622)

  We can get the matrix, eigenvalues, terms, diagonalizing gates and more.

  ```pycon
  >>> sprod_op = qml.s_prod(2.0, qml.PauliX(0))
  >>> sprod_op
  2.0*(PauliX(wires=[0]))
  >>> sprod_op.matrix()
  array([[ 0., 2.],
         [ 2., 0.]])
  >>> sprod_op.terms()
  ([2.0], [PauliX(wires=[0])])
  ```

  The `sprod_op` can also be used inside a `qnode` as an observable.
  If the circuit is parameterized, then we can also differentiate through the observable.

  ```python
  dev = qml.device("default.qubit", wires=1)

  @qml.qnode(dev, grad_method="best")
  def circuit(scalar, theta):
        qml.RX(theta, wires=0)
        return qml.expval(qml.s_prod(scalar, qml.Hadamard(wires=0)))
  ```

  ```pycon
  >>> scalar, theta = (1.2, 3.4)
  >>> qml.grad(circuit, argnum=[0,1])(scalar, theta)
  (array(-0.68362956), array(0.21683382))
  ```

* New FlipSign operator that flips the sign for a given basic state. [(#2780)](https://github.com/PennyLaneAI/pennylane/pull/2780)

* Added `qml.counts` which samples from the supplied observable returning the number of counts
  for each sample.
  [(#2686)](https://github.com/PennyLaneAI/pennylane/pull/2686)
  [(#2839)](https://github.com/PennyLaneAI/pennylane/pull/2839)
  [(#2876)](https://github.com/PennyLaneAI/pennylane/pull/2876)
  [(#2889)](https://github.com/PennyLaneAI/pennylane/pull/2889)

  Note that the change included creating a new `Counts` measurement type in `measurements.py`.

  `qml.counts` can be used to obtain counted raw samples in the computational basis:

  ```pycon
  >>> dev = qml.device("default.qubit", wires=2, shots=1000)
  >>>
  >>> @qml.qnode(dev)
  >>> def circuit():
  ...     qml.Hadamard(wires=0)
  ...     qml.CNOT(wires=[0, 1])
  ...     return qml.counts()
  >>> result = circuit()
  >>> print(result)
  {'00': 495, '11': 505}
  ```

  Counts can also be obtained when sampling the eigenstates of an observable:

  ```pycon
  >>> dev = qml.device("default.qubit", wires=2, shots=1000)
  >>>
  >>> @qml.qnode(dev)
  >>> def circuit():
  ...   qml.Hadamard(wires=0)
  ...   qml.CNOT(wires=[0, 1])
  ...   return qml.counts(qml.PauliZ(0)), qml.counts(qml.PauliZ(1))
  >>> result = circuit()
  >>> print(result)
  ({-1: 470, 1: 530}, {-1: 470, 1: 530})
  ```
  
  Per default, counts returns only the outcomes observed in sampling. Optionally, specifying   `qml.counts(all_outcomes=True)` will return a dictionary containing all possible outcomes:
  
    ```pycon
  >>> dev = qml.device("default.qubit", wires=2, shots=1000)
  >>>
  >>> @qml.qnode(dev)
  >>> def circuit():
  ...     qml.Hadamard(wires=0)
  ...     qml.CNOT(wires=[0, 1])
  ...     return qml.counts(all_outcomes=True)
  >>> result = circuit()
  >>> print(result)
  {'00': 495, '01': 0, '10': 0,  '11': 505}
  ```
=======
* Added `qml.THermitian` observable for measuring user-specified Hermitian matrix observables for qutrit circuits.
  [#2784](https://github.com/PennyLaneAI/pennylane/pull/2784)
>>>>>>> b904c966

<h3>Improvements</h3>

* Automatic circuit cutting is improved by making better partition imbalance derivations.
  Now it is more likely to generate optimal cuts for larger circuits.
  [(#2517)](https://github.com/PennyLaneAI/pennylane/pull/2517)

* The `qml.simplify` method now can compute the adjoint and power of specific operators.
  [(#2922)](https://github.com/PennyLaneAI/pennylane/pull/2922)

  ```pycon
  >>> adj_op = qml.adjoint(qml.RX(1, 0))
  >>> qml.simplify(adj_op)
  RX(-1, wires=[0])
  ```

<h3>Breaking changes</h3>

<h3>Deprecations</h3>

<h3>Documentation</h3>

<h3>Bug fixes</h3>

<h3>Contributors</h3>

This release contains contributions from (in alphabetical order):

<<<<<<< HEAD
Samuel Banning, Juan Miguel Arrazola, Utkarsh Azad, Lillian Marie Austin Frederiksen, David Ittah, 
Soran Jahangiri, Edward Jiang, Ankit Khandelwal, Christina Lee, Sergio Martínez-Losa, 
Albert Mitjans Coma, Ixchel Meza Chavez,Romain Moyard, Lee James O'Riordan, Mudit Pandey, 
Bogdan Reznychenko, Shuli Shu, Jay Soni, Modjtaba Shokrian-Zini, Antal Száva, David Wierichs, 
Moritz Willmann
=======
Olivia Di Matteo,
Josh Izaac,
Korbinian Kottmann,
Zeyue Niu,
Mudit Pandey,
Antal Száva
>>>>>>> b904c966
<|MERGE_RESOLUTION|>--- conflicted
+++ resolved
@@ -24,182 +24,9 @@
   >>> print(circuit(U))
   [0.5 0.5 0. ]
   ```
-  
-<<<<<<< HEAD
-  
-**Operator Arithmetic:**
 
-* Adds the `Controlled` symbolic operator to represent a controlled version of any
-  operation.
-  [(#2634)](https://github.com/PennyLaneAI/pennylane/pull/2634)
-
-* Adds a base class `qml.ops.op_math.SymbolicOp` for single-operator symbolic
-  operators such as `Adjoint` and `Pow`.
-  [(#2721)](https://github.com/PennyLaneAI/pennylane/pull/2721)
-
-* A `Sum` symbolic class is added that allows users to represent the sum of operators.
-  [(#2475)](https://github.com/PennyLaneAI/pennylane/pull/2475)
-
-  The `Sum` class provides functionality like any other PennyLane operator. We can
-  get the matrix, eigenvalues, terms, diagonalizing gates and more.
-
-  ```pycon
-  >>> summed_op = qml.op_sum(qml.PauliX(0), qml.PauliZ(0))
-  >>> summed_op
-  PauliX(wires=[0]) + PauliZ(wires=[0])
-  >>> qml.matrix(summed_op)
-  array([[ 1,  1],
-         [ 1, -1]])
-  >>> summed_op.terms()
-  ([1.0, 1.0], (PauliX(wires=[0]), PauliZ(wires=[0])))
-  ```
-
-  The `summed_op` can also be used inside a `qnode` as an observable.
-  If the circuit is parameterized, then we can also differentiate through the
-  sum observable.
-
-  ```python
-  sum_op = Sum(qml.PauliX(0), qml.PauliZ(1))
-  dev = qml.device("default.qubit", wires=2)
-
-  @qml.qnode(dev, grad_method="best")
-  def circuit(weights):
-        qml.RX(weights[0], wires=0)
-        qml.RY(weights[1], wires=1)
-        qml.CNOT(wires=[0, 1])
-        qml.RX(weights[2], wires=1)
-        return qml.expval(sum_op)
-  ```
-
-  ```pycon
-  >>> weights = qnp.array([0.1, 0.2, 0.3], requires_grad=True)
-  >>> qml.grad(circuit)(weights)
-  tensor([-0.09347337, -0.18884787, -0.28818254], requires_grad=True)
-  ```
-
-* Added `__add__` and `__pow__` dunder methods to the `qml.operation.Operator` class so that users can combine operators
-  more naturally. [(#2807)](https://github.com/PennyLaneAI/pennylane/pull/2807)
-
-  ```python
-  >>> summed_op = qml.RX(phi=1.23, wires=0) + qml.RZ(phi=3.14, wires=0)
-  >>> summed_op
-  RX(1.23, wires=[0]) + RZ(3.14, wires=[0])
-  >>> exp_op = qml.RZ(1.0, wires=0) ** 2
-  >>> exp_op
-  RZ**2(1.0, wires=[0])
-  ```
-
-* Added support for addition of operators and scalars. [(#2849)](https://github.com/PennyLaneAI/pennylane/pull/2849)
-
-  ```pycon
-  >>> sum_op = 5 + qml.PauliX(0)
-  >>> sum_op.matrix()
-  array([[5., 1.],
-         [1., 5.]])
-  ```
-
-  Added `__neg__` and `__sub__` dunder methods to the `qml.operation.Operator` class so that users
-  can negate and substract operators more naturally.
-
-  ```pycon
-  >>> -(-qml.PauliZ(0) + qml.PauliX(0)).matrix()
-  array([[ 1, -1],
-        [-1, -1]])
-  ```
-
-* A `SProd` symbolic class is added that allows users to represent the scalar product
-of operators. [(#2622)](https://github.com/PennyLaneAI/pennylane/pull/2622)
-
-  We can get the matrix, eigenvalues, terms, diagonalizing gates and more.
-
-  ```pycon
-  >>> sprod_op = qml.s_prod(2.0, qml.PauliX(0))
-  >>> sprod_op
-  2.0*(PauliX(wires=[0]))
-  >>> sprod_op.matrix()
-  array([[ 0., 2.],
-         [ 2., 0.]])
-  >>> sprod_op.terms()
-  ([2.0], [PauliX(wires=[0])])
-  ```
-
-  The `sprod_op` can also be used inside a `qnode` as an observable.
-  If the circuit is parameterized, then we can also differentiate through the observable.
-
-  ```python
-  dev = qml.device("default.qubit", wires=1)
-
-  @qml.qnode(dev, grad_method="best")
-  def circuit(scalar, theta):
-        qml.RX(theta, wires=0)
-        return qml.expval(qml.s_prod(scalar, qml.Hadamard(wires=0)))
-  ```
-
-  ```pycon
-  >>> scalar, theta = (1.2, 3.4)
-  >>> qml.grad(circuit, argnum=[0,1])(scalar, theta)
-  (array(-0.68362956), array(0.21683382))
-  ```
-
-* New FlipSign operator that flips the sign for a given basic state. [(#2780)](https://github.com/PennyLaneAI/pennylane/pull/2780)
-
-* Added `qml.counts` which samples from the supplied observable returning the number of counts
-  for each sample.
-  [(#2686)](https://github.com/PennyLaneAI/pennylane/pull/2686)
-  [(#2839)](https://github.com/PennyLaneAI/pennylane/pull/2839)
-  [(#2876)](https://github.com/PennyLaneAI/pennylane/pull/2876)
-  [(#2889)](https://github.com/PennyLaneAI/pennylane/pull/2889)
-
-  Note that the change included creating a new `Counts` measurement type in `measurements.py`.
-
-  `qml.counts` can be used to obtain counted raw samples in the computational basis:
-
-  ```pycon
-  >>> dev = qml.device("default.qubit", wires=2, shots=1000)
-  >>>
-  >>> @qml.qnode(dev)
-  >>> def circuit():
-  ...     qml.Hadamard(wires=0)
-  ...     qml.CNOT(wires=[0, 1])
-  ...     return qml.counts()
-  >>> result = circuit()
-  >>> print(result)
-  {'00': 495, '11': 505}
-  ```
-
-  Counts can also be obtained when sampling the eigenstates of an observable:
-
-  ```pycon
-  >>> dev = qml.device("default.qubit", wires=2, shots=1000)
-  >>>
-  >>> @qml.qnode(dev)
-  >>> def circuit():
-  ...   qml.Hadamard(wires=0)
-  ...   qml.CNOT(wires=[0, 1])
-  ...   return qml.counts(qml.PauliZ(0)), qml.counts(qml.PauliZ(1))
-  >>> result = circuit()
-  >>> print(result)
-  ({-1: 470, 1: 530}, {-1: 470, 1: 530})
-  ```
-  
-  Per default, counts returns only the outcomes observed in sampling. Optionally, specifying   `qml.counts(all_outcomes=True)` will return a dictionary containing all possible outcomes:
-  
-    ```pycon
-  >>> dev = qml.device("default.qubit", wires=2, shots=1000)
-  >>>
-  >>> @qml.qnode(dev)
-  >>> def circuit():
-  ...     qml.Hadamard(wires=0)
-  ...     qml.CNOT(wires=[0, 1])
-  ...     return qml.counts(all_outcomes=True)
-  >>> result = circuit()
-  >>> print(result)
-  {'00': 495, '01': 0, '10': 0,  '11': 505}
-  ```
-=======
 * Added `qml.THermitian` observable for measuring user-specified Hermitian matrix observables for qutrit circuits.
   [#2784](https://github.com/PennyLaneAI/pennylane/pull/2784)
->>>>>>> b904c966
 
 <h3>Improvements</h3>
 
@@ -216,6 +43,22 @@
   RX(-1, wires=[0])
   ```
 
+* Per default, counts returns only the outcomes observed in sampling. Optionally, specifying `qml.counts(all_outcomes=True)`
+  will return a dictionary containing all possible outcomes. [(#2889)](https://github.com/PennyLaneAI/pennylane/pull/2889)
+  
+  ```pycon
+  >>> dev = qml.device("default.qubit", wires=2, shots=1000)
+  >>>
+  >>> @qml.qnode(dev)
+  >>> def circuit():
+  ...     qml.Hadamard(wires=0)
+  ...     qml.CNOT(wires=[0, 1])
+  ...     return qml.counts(all_outcomes=True)
+  >>> result = circuit()
+  >>> print(result)
+  {'00': 495, '01': 0, '10': 0,  '11': 505}
+  ```
+  
 <h3>Breaking changes</h3>
 
 <h3>Deprecations</h3>
@@ -228,17 +71,11 @@
 
 This release contains contributions from (in alphabetical order):
 
-<<<<<<< HEAD
-Samuel Banning, Juan Miguel Arrazola, Utkarsh Azad, Lillian Marie Austin Frederiksen, David Ittah, 
-Soran Jahangiri, Edward Jiang, Ankit Khandelwal, Christina Lee, Sergio Martínez-Losa, 
-Albert Mitjans Coma, Ixchel Meza Chavez,Romain Moyard, Lee James O'Riordan, Mudit Pandey, 
-Bogdan Reznychenko, Shuli Shu, Jay Soni, Modjtaba Shokrian-Zini, Antal Száva, David Wierichs, 
-Moritz Willmann
-=======
 Olivia Di Matteo,
 Josh Izaac,
 Korbinian Kottmann,
 Zeyue Niu,
 Mudit Pandey,
-Antal Száva
->>>>>>> b904c966
+Antal Száva,
+Lillian Marie Austin Frederiksen,
+Albert Mitjans Coma