:orphan:

# Release 0.27.0-dev (development release)

<h3>New features since last release</h3>

<h4>(TODO: title) JAX JIT</h4>

<h4>(TODO: title) Qutrits</h4>

* The `qml.GellMann` qutrit observable, the ternary generalization of the Pauli observables, is now available.
  ([#3035](https://github.com/PennyLaneAI/pennylane/pull/3035))

  When using `qml.GellMann`, the `index` keyword argument determines which of the 8 Gell-Mann matrices is used.

  ```python
  dev = qml.device("default.qutrit", wires=2)

  @qml.qnode(dev)
  def circuit():
      qml.TClock(wires=0)
      qml.TShift(wires=1)
      qml.TAdd(wires=[0, 1])
      return qml.expval(qml.GellMann(wires=0, index=8) + qml.GellMann(wires=1, index=3))
  ```

  ```pycon
  >>> circuit()
  -0.42264973081037416
  ```

* Controlled qutrit operations can now be performed with `qml.ControlledQutritUnitary`.
  ([#2844](https://github.com/PennyLaneAI/pennylane/pull/2844))

  The control wires and values that define the operation are defined analogously to the qubit operation.

  ```python
  dev = qml.device("default.qutrit", wires=3)

  @qml.qnode(dev)
  def circuit(U):
      qml.TShift(wires=0)
      qml.TAdd(wires=[0, 1])
      qml.ControlledQutritUnitary(U, control_wires=[0, 1], control_values='12', wires=2)
      return qml.state()
  ```

  ```pycon
  >>> U = np.array([[1, 1, 0], [1, -1, 0], [0, 0, np.sqrt(2)]]) / np.sqrt(2)
  >>> circuit(U)
  tensor([0.+0.j, 0.+0.j, 0.+0.j, 0.+0.j, 0.+0.j, 0.+0.j, 0.+0.j, 0.+0.j,
        0.+0.j, 0.+0.j, 0.+0.j, 0.+0.j, 1.+0.j, 0.+0.j, 0.+0.j, 0.+0.j,
        0.+0.j, 0.+0.j, 0.+0.j, 0.+0.j, 0.+0.j, 0.+0.j, 0.+0.j, 0.+0.j,
        0.+0.j, 0.+0.j, 0.+0.j], requires_grad=True)
  ```

<h4>(TODO: title) QChem</h4>

* Grouped coefficients, observables, and basis rotation transformation matrices needed to construct a qubit Hamiltonian in the rotated basis of molecular orbitals are now calculable via `qml.qchem.basis_rotation()`. 
  ([#3011](https://github.com/PennyLaneAI/pennylane/pull/3011))

  ```pycon
  >>> symbols  = ['H', 'H']
  >>> geometry = np.array([[0.0, 0.0, 0.0], [1.398397361, 0.0, 0.0]], requires_grad = False)
  >>> mol = qml.qchem.Molecule(symbols, geometry)
  >>> core, one, two = qml.qchem.electron_integrals(mol)()
  >>> coeffs, ops, unitaries = qml.qchem.basis_rotation(one, two, tol_factor=1.0e-5)
  >>> unitaries
  [tensor([[-1.00000000e+00, -5.46483514e-13],
         [ 5.46483514e-13, -1.00000000e+00]], requires_grad=True),
  tensor([[-1.00000000e+00,  3.17585063e-14],
          [-3.17585063e-14, -1.00000000e+00]], requires_grad=True),
  tensor([[-0.70710678, -0.70710678],
          [-0.70710678,  0.70710678]], requires_grad=True),
  tensor([[ 2.58789009e-11,  1.00000000e+00],
          [-1.00000000e+00,  2.58789009e-11]], requires_grad=True)]
  ```

* Any gate operation can now be tapered according to :math:`\mathbb{Z}_2` symmetries of the Hamiltonian via `qml.qchem.taper_operation`.
  [(#3002)](https://github.com/PennyLaneAI/pennylane/pull/3002)

  ```pycon
    >>> symbols = ['He', 'H']
    >>> geometry =  np.array([[0.0, 0.0, 0.0], [0.0, 0.0, 1.4589]])
    >>> mol = qml.qchem.Molecule(symbols, geometry, charge=1)
    >>> H, n_qubits = qml.qchem.molecular_hamiltonian(symbols, geometry)
    >>> generators = qml.qchem.symmetry_generators(H)
    >>> paulixops = qml.qchem.paulix_ops(generators, n_qubits)
    >>> paulix_sector = qml.qchem.optimal_sector(H, generators, mol.n_electrons)
    >>> tap_op = qml.qchem.taper_operation(qml.SingleExcitation, generators, paulixops,
    ...                paulix_sector, wire_order=H.wires, op_wires=[0, 2])
    >>> tap_op(3.14159)
    [Exp(1.570795j, 'PauliY', wires=[0])]
  ```

  Moreover, the obtained tapered operation can be used directly within a QNode.

  ```pycon
    >>> dev = qml.device('default.qubit', wires=[0, 1])
    >>> @qml.qnode(dev)
    ... def circuit(params):
    ...     tap_op(params[0])
    ...     return qml.expval(qml.PauliZ(0) @ qml.PauliZ(1))
    >>> drawer = qml.draw(circuit, show_all_wires=True)
    >>> print(drawer(params=[3.14159]))
        0: ─Exp(1.570795j PauliY)─┤ ╭<Z@Z>
        1: ───────────────────────┤ ╰<Z@Z>
  ```

<h4>(TODO: title) New operators and optimizers</h4>

* Optimizing quantum circuits can now be done *adaptively* with `qml.AdaptiveOptimizer`.
  [(#3192)](https://github.com/PennyLaneAI/pennylane/pull/3192)

  The `qml.AdaptiveOptimizer` optimizer takes an initial circuit and a collection of operators
  as input and adds a selected gate to the circuits at each optimization step. The process of
  growing the circuit can be repeated until the circuit gradients converge to zero within a given
  threshold. The adaptive optimizer can be used to implement algorithms such as `ADAPT-VQE`.

  For a detailed breakdown of its implementation, check out [our demo!](https://pennylane.ai/qml/demos/tutorial_adaptive_circuits.html)

* The `IntegerComparator` arithmetic operation is now available.
[(#3113)](https://github.com/PennyLaneAI/pennylane/pull/3113)

  Given a basis state :math:`\vert n \rangle`, where :math:`n` is a positive integer, and a fixed positive integer :math:`L`, the `IntegerComparator` operator flips a target qubit if :math:`n \geq L`. Alternatively, the flipping condition can be :math:`n < L` as demonstrated below:

  ```python
  dev = qml.device("default.qubit", wires=2)

  @qml.qnode(dev)
  def circuit():
      qml.BasisState(np.array([0, 1]), wires=range(2))
      qml.broadcast(qml.Hadamard, wires=range(2), pattern='single')
      qml.IntegerComparator(2, geq=False, wires=[0, 1])
      return qml.state()
  ```

  ```pycon
  >>> circuit()
  [-0.5+0.j  0.5+0.j -0.5+0.j  0.5+0.j]
  ```

<h4>(TODO: title) QNode QoL boosts</h4>

* Added support to the JAX-JIT interface for computing the gradient of QNodes that return a single vector of probabilities or multiple expectation values.
  [(#3244)](https://github.com/PennyLaneAI/pennylane/pull/3244)
  [(#3261)](https://github.com/PennyLaneAI/pennylane/pull/3261)

  ```python
  dev = qml.device("lightning.qubit", wires=2)

  @jax.jit
  @qml.qnode(dev, diff_method="parameter-shift", interface="jax")
  def circuit(x, y):
      qml.RY(x, wires=0)
      qml.RY(y, wires=1)
      qml.CNOT(wires=[0, 1])
      return qml.expval(qml.PauliZ(0)), qml.expval(qml.PauliZ(1))

  x = jnp.array(1.0, dtype=jnp.float32)
  y = jnp.array(2.0, dtype=jnp.float32)
  ```

  ```pycon
  >>> jax.jacobian(circuit, argnums=[0, 1])(x, y)
  (DeviceArray([-0.84147096,  0.3501755 ], dtype=float32),
   DeviceArray([ 4.474455e-18, -4.912955e-01], dtype=float32))
  ```

  Note that this change depends on `jax.pure_callback`, which requires `jax==0.3.17`.

* The `QNode` class now accepts an `auto` interface, which automatically detects the interface of the given input.
  [(#3132)](https://github.com/PennyLaneAI/pennylane/pull/3132)

  ```python
  dev = qml.device("default.qubit", wires=2)
  @qml.qnode(dev, interface="auto")
  def circuit(weight):
      qml.RX(weight[0], wires=0)
      qml.RY(weight[1], wires=1)
      return qml.expval(qml.PauliZ(0))

  interface_tensors = [[0, 1], np.array([0, 1]), torch.Tensor([0, 1]), tf.Variable([0, 1], dtype=float), jnp.array([0, 1])]
  for tensor in interface_tensors:
      res = circuit(weight=tensor)
      print(f"Result value: {res:.2f}; Result type: {type(res)}")
  ```

  ```pycon
  Result value: 1.00; Result type: <class 'pennylane.numpy.tensor.tensor'>
  Result value: 1.00; Result type: <class 'pennylane.numpy.tensor.tensor'>
  Result value: 1.00; Result type: <class 'torch.Tensor'>
  Result value: 1.00; Result type: <class 'tensorflow.python.framework.ops.EagerTensor'>
  Result value: 1.00; Result type: <class 'jaxlib.xla_extension.DeviceArray'>
  ```

* Wires of operators or entire QNodes can now be mapped to other wires via `qml.map_wires()`. 
  [(#3145)](https://github.com/PennyLaneAI/pennylane/pull/3145)

  The `qml.map_wires()` function requires a dictionary representing a wire map. Use it with

  - arbitrary operators:

    ```pycon
    >>> op = qml.RX(0.54, wires=0) + qml.PauliX(1) + (qml.PauliZ(2) @ qml.RY(1.23, wires=3))
    >>> op
    (RX(0.54, wires=[0]) + PauliX(wires=[1])) + (PauliZ(wires=[2]) @ RY(1.23, wires=[3]))
    >>> wire_map = {0: 10, 1: 11, 2: 12, 3: 13}
    >>> qml.map_wires(op, wire_map)
    (RX(0.54, wires=[10]) + PauliX(wires=[11])) + (PauliZ(wires=[12]) @ RY(1.23, wires=[13]))
    ```

  - entire QNodes:

    ```python
    dev = qml.device("default.qubit", wires=["A", "B", "C", "D"])
    wire_map = {0: "A", 1: "B", 2: "C", 3: "D"}

    @qml.qnode(dev) 
    def circuit():
        qml.RX(0.54, wires=0)
        qml.PauliX(1)
        qml.PauliZ(2)
        qml.RY(1.23, wires=3)
        return qml.probs(wires=0)
    ```

    ```pycon
    >>> mapped_circuit = qml.map_wires(circuit, wire_map)
    >>> mapped_circuit()
    tensor([0.92885434, 0.07114566], requires_grad=True)
    >>> print(qml.draw(mapped_circuit)())
    A: ──RX(0.54)─┤  Probs
    B: ──X────────┤       
    C: ──Z────────┤       
    D: ──RY(1.23)─┤   
    ```

<h4>(TODO: title) Data Module</h4>

* Added the `data` module to allow downloading, loading, and creating quantum datasets.

* Datasets hosted on the cloud can be downloaded with the `qml.data.load` function as follows:

  ```pycon
  >>> H2datasets = qml.data.load("qchem", molname="H2", basis="STO-3G", bondlength=1.1)
  >>> print(H2datasets)
  [<pennylane.data.dataset.Dataset object at 0x7f14e4369640>]
  >>> H2data = H2datasets[0]
  ```

* To see what datasets are available for download, we can call `qml.data.list_datasets`:

  ```pycon
  >>> available_data = qml.data.list_datasets()
  >>> available_data.keys()
  dict_keys(["qspin", "qchem"])
  >>> available_data["qchem"].keys()
  dict_keys(["H2", "LiH", ...])
  >>> available_data['qchem']['H2'].keys()
  dict_keys(["6-31G", "STO-3G"])
  >>> print(available_data['qchem']['H2']['STO-3G'])
  ["0.5", "0.54", "0.62", "0.66", ...]
  ```

* To download or load only specific properties of a dataset, we can specify the desired attributes in `qml.data.load`:

  ```pycon
  >>> part = qml.data.load("qchem", molname="H2", basis="STO-3G", bondlength=1.1, 
  ...                      attributes=["molecule", "fci_energy"])[0]
  >>> part.molecule
  <pennylane.qchem.molecule.Molecule at 0x7f56c9d78e50>
  >>> part.fci_energy
  -1.0791924385860894
  ```

* The available `attributes` can be found using `qml.data.list_attributes`:

  ```pycon
  >>> qml.data.list_attributes(data_name='qchem')
  ['molecule',
  'hamiltonian',
  'sparse_hamiltonian',
  ...
  'tapered_hamiltonian',
  'full']
  ```

* To select data interactively by following a series of prompts, we can use `qml.data.load_interactive` as follows:

  ```pycon
  >>> qml.data.load_interactive()
          Please select a data name:
              1) qspin
              2) qchem
          Choice [1-2]: 1
          Please select a sysname:
              ...
          Please select a periodicity:
              ...
          Please select a lattice:
              ...
          Please select a layout:
              ...
          Please select attributes:
              ...
          Force download files? (Default is no) [y/N]: N
          Folder to download to? (Default is pwd, will download to /datasets subdirectory):

          Please confirm your choices:
          dataset: qspin/Ising/open/rectangular/4x4
          attributes: ['parameters', 'ground_states']
          force: False
          dest folder: /Users/jovyan/Downloads/datasets
          Would you like to continue? (Default is yes) [Y/n]:
          <pennylane.data.dataset.Dataset object at 0x10157ab50>
    ```

* Once loaded, properties of a dataset can be accessed easily as follows:

  ```pycon
  >>> dev = qml.device("default.qubit",wires=4)
  >>> @qml.qnode(dev)
  ... def circuit():
  ...     qml.BasisState(H2_dataset.hf_state, wires = [0, 1, 2, 3])
  ...     for op in H2_dataset.vqe_gates:
  ...         qml.apply(op)
  ...     return qml.expval(H2_dataset.hamiltonian)
  >>> print(circuit())
  -1.0791430411076344
  ```

* It is also possible to create custom datasets with `qml.data.Dataset`

  ```pycon
  >>> coeffs = [1, 0.5]
  >>> observables = [qml.PauliZ(wires=0), qml.PauliX(wires=1)]
  >>> H = qml.Hamiltonian(coeffs, observables)
  >>> energies, _ = np.linalg.eigh(qml.matrix(H)) #Calculate the energies
  >>> dataset = qml.data.Dataset(data_name = "Example", hamiltonian=H, energies=energies)
  >>> dataset.data_name
  "Example"
  >>> dataset.hamiltonian
  (0.5) [X1]
  + (1) [Z0]
  >>> dataset.energies
  array([-1.5, -0.5,  0.5,  1.5])
  ```

* These custom datasets can be saved and read with the `Dataset.write` and `Dataset.read` functions as follows:

  ```pycon
  >>> dataset.write("./path/to/dataset.dat")
  >>> read_dataset = qml.data.Dataset()
  >>> read_dataset.read("./path/to/dataset.dat")
  >>> read_dataset.data_name
  'Example'
  >>> read_dataset.hamiltonian
  (0.5) [X1]
  + (1) [Z0]
  >>> read_dataset.energies
  array([-1.5, -0.5,  0.5,  1.5])
  ```

<h3>Improvements</h3>

* Added a `samples_computational_basis` attribute to the `MeasurementProcess` and `QuantumScript` classes to track if computational basis samples are being generated when `qml.sample` or `qml.counts` are called without specifying an observable.
  [(#3207)](https://github.com/PennyLaneAI/pennylane/pull/3207)

* The parameters of a basis set containing a different number of Gaussian functions are now easier to differentiate.
  [(#3213)](https://github.com/PennyLaneAI/pennylane/pull/3213)

* Printing a `qml.MultiControlledX` operator now shows the `control_values` keyword argument.
  [(#3113)](https://github.com/PennyLaneAI/pennylane/pull/3113)

* The matrix passed to `qml.Hermitian` is now validated when creating the observable if the input is not abstract.
  [(#3181)](https://github.com/PennyLaneAI/pennylane/pull/3181)

* `qml.simplify` and transforms like `qml.matrix`, `batch_transform`, `hamiltonian_expand`, and `split_non_commuting` now work with
  `QuantumScript` as well as `QuantumTape`.
  [(#3209)](https://github.com/PennyLaneAI/pennylane/pull/3209)

* A redundant flipping of the initial state in the UCCSD and kUpCCGSD templates has been removed.
  [(#3148)](https://github.com/PennyLaneAI/pennylane/pull/3148)

* `Adjoint` now supports batching if the base operation supports batching.
  [(#3168)](https://github.com/PennyLaneAI/pennylane/pull/3168)

* `OrbitalRotation` is now decomposed into two `SingleExcitation` operations for faster execution and more efficient parameter-shift gradient calculations on devices that natively support `SingleExcitation`.
  [(#3171)](https://github.com/PennyLaneAI/pennylane/pull/3171)

* Reorganized and grouped all functions in PennyLane responsible for manipulation of Pauli operators into a `pauli` 
  module. Deprecated the `grouping` module and moved logic from `pennylane/grouping` to `pennylane/pauli/grouping`.
  [(#3179)](https://github.com/PennyLaneAI/pennylane/pull/3179)

* Added the `Operator` attributes `has_decomposition` and `has_adjoint` that indicate
  whether a corresponding `decomposition` or `adjoint` method is available.
  [(#2986)](https://github.com/PennyLaneAI/pennylane/pull/2986)

* Structural improvements are made to `QueuingManager`, formerly `QueuingContext`, and `AnnotatedQueue`.
  [(#2794)](https://github.com/PennyLaneAI/pennylane/pull/2794)
  [(#3061)](https://github.com/PennyLaneAI/pennylane/pull/3061)

  * `QueuingContext` is renamed to `QueuingManager`.
  * `QueuingManager` should now be the global communication point for putting queuable objects into the active queue.
  * `QueuingManager` is no longer an abstract base class.
  * `AnnotatedQueue` and its children no longer inherit from `QueuingManager`.
  * `QueuingManager` is no longer a context manager.
  * Recording queues should start and stop recording via the `QueuingManager.add_active_queue` and
     `QueueingContext.remove_active_queue` class methods instead of directly manipulating the `_active_contexts` property.
  * `AnnotatedQueue` and its children no longer provide global information about actively recording queues. This information
      is now only available through `QueuingManager`.
  * `AnnotatedQueue` and its children no longer have the private `_append`, `_remove`, `_update_info`, `_safe_update_info`,
      and `_get_info` methods. The public analogues should be used instead.
  * `QueuingManager.safe_update_info` and `AnnotatedQueue.safe_update_info` are deprecated.  Their functionality is moved to
      `update_info`.

* `qml.Identity` now accepts multiple wires.
    [(#3049)](https://github.com/PennyLaneAI/pennylane/pull/3049)

    ```pycon
    >>> id_op = qml.Identity([0, 1])
    >>> id_op.matrix()
    array([[1., 0., 0., 0.],
        [0., 1., 0., 0.],
        [0., 0., 1., 0.],
        [0., 0., 0., 1.]])
    >>> id_op.sparse_matrix()
    <4x4 sparse matrix of type '<class 'numpy.float64'>'
        with 4 stored elements in Compressed Sparse Row format>
    >>> id_op.eigvals()
    array([1., 1., 1., 1.])
    ```

* Added `unitary_check` keyword argument to the constructor of the `QubitUnitary` class which
  indicates whether the user wants to check for unitarity of the input matrix or not. Its default
  value is `false`.
  [(#3063)](https://github.com/PennyLaneAI/pennylane/pull/3063)

* Modified the representation of `WireCut` by using `qml.draw_mpl`.
  [(#3067)](https://github.com/PennyLaneAI/pennylane/pull/3067)

* Improved the performance of the `qml.math.expand_matrix` function for dense matrices.
  [(#3064)](https://github.com/PennyLaneAI/pennylane/pull/3064)

* Improved the `qml.math.expand_matrix` method for sparse matrices.
  [(#3060)](https://github.com/PennyLaneAI/pennylane/pull/3060)

* Support sums and products of `Operator` classes with scalar tensors of any interface
  (numpy, jax, tensorflow, torch...).
  [(#3149)](https://github.com/PennyLaneAI/pennylane/pull/3149)

  ```pycon
  >>> s_prod = torch.tensor(4) * qml.RX(1.23, 0)
  >>> s_prod
  4*(RX(1.23, wires=[0]))
  >>> s_prod.scalar
  tensor(4)
  ```

* Added `overlapping_ops` property to the `Composite` class to improve the
  performance of the `eigvals`, `diagonalizing_gates` and `Prod.matrix` methods.
  [(#3084)](https://github.com/PennyLaneAI/pennylane/pull/3084)

* Added the `map_wires` method to the `Operator` class, which returns a copy of the operator with
  its wires changed according to the given wire map.
  [(#3143)](https://github.com/PennyLaneAI/pennylane/pull/3143)

  ```pycon
  >>> op = qml.Toffoli([0, 1, 2])
  >>> wire_map = {0: 2, 2: 0}
  >>> op.map_wires(wire_map=wire_map)
  Toffoli(wires=[2, 1, 0])
  ```

* Calling `compute_matrix` and `compute_sparse_matrix` of simple non-parametric operations is now faster and more memory-efficient with the addition of caching.
  [(#3134)](https://github.com/PennyLaneAI/pennylane/pull/3134)

* Added details to the output of `Exp.label()`.
  [(#3126)](https://github.com/PennyLaneAI/pennylane/pull/3126)

* `qml.math.unwrap` no longer creates ragged arrays. Lists remain lists.
  [(#3163)](https://github.com/PennyLaneAI/pennylane/pull/3163)

* New `null.qubit` device. The `null.qubit`performs no operations or memory allocations.
  [(#2589)](https://github.com/PennyLaneAI/pennylane/pull/2589)

* `default.qubit` favours decomposition and avoids matrix construction for `QFT` and `GroverOperator` at larger qubit numbers.
  [(#3193)](https://github.com/PennyLaneAI/pennylane/pull/3193)

* `ControlledQubitUnitary` now has a `control_values` property.
  [(#3206)](https://github.com/PennyLaneAI/pennylane/pull/3206)

* Remove `_wires` properties and setters from the `ControlledClass` and the `SymbolicClass`.
  Stop using `op._wires = new_wires`, use `qml.map_wires(op, wire_map=dict(zip(op.wires, new_wires)))`
  instead.
  [(#3186)](https://github.com/PennyLaneAI/pennylane/pull/3186)

* Added a new `qml.tape.QuantumScript` class that contains all the non-queuing behavior of `QuantumTape`. Now, `QuantumTape` inherits from `QuantumScript` as well as `AnnotatedQueue`.
  [(#3097)](https://github.com/PennyLaneAI/pennylane/pull/3097)

<h3>Breaking changes</h3>

* `QuantumTape._par_info` is now a list of dictionaries, instead of a dictionary whose keys are integers starting from zero.
  [(#3185)](https://github.com/PennyLaneAI/pennylane/pull/3185)

* `QueuingContext` is renamed `QueuingManager`.
  [(#3061)](https://github.com/PennyLaneAI/pennylane/pull/3061)

* `QueuingManager.safe_update_info` and `AnnotatedQueue.safe_update_info` are deprecated. Instead, `update_info` no longer raises errors
   if the object isn't in the queue.

* Deprecation patches for the return types enum's location and `qml.utils.expand` are removed.
  [(#3092)](https://github.com/PennyLaneAI/pennylane/pull/3092)

* Extended `qml.equal` function to MeasurementProcesses
  [(#3189)](https://github.com/PennyLaneAI/pennylane/pull/3189)
  
* `_multi_dispatch` functionality has been moved inside the `get_interface` function. This function
  can now be called with one or multiple tensors as arguments.
  [(#3136)](https://github.com/PennyLaneAI/pennylane/pull/3136)

  ```pycon
  >>> torch_scalar = torch.tensor(1)
  >>> torch_tensor = torch.Tensor([2, 3, 4])
  >>> numpy_tensor = np.array([5, 6, 7])
  >>> qml.math.get_interface(torch_scalar)
  'torch'
  >>> qml.math.get_interface(numpy_tensor)
  'numpy'
  ```

  `_multi_dispatch` previously had only one argument which contained a list of the tensors to be
  dispatched:

  ```pycon
  >>> qml.math._multi_dispatch([torch_scalar, torch_tensor, numpy_tensor])
  'torch'
  ```

  To differentiate whether the user wants to get the interface of a single tensor or multiple
  tensors, `get_interface` now accepts a different argument per tensor to be dispatched:

  ```pycon
  >>> qml.math.get_interface(*[torch_scalar, torch_tensor, numpy_tensor])
  'torch'
  >>> qml.math.get_interface(torch_scalar, torch_tensor, numpy_tensor)
  'torch'
  ```
  
* `qml.drawer.draw.draw_mpl` now accepts a `style` kwarg to select a style for plotting, rather than calling 
  `qml.drawer.use_style(style)` before plotting. Setting a style for `draw_mpl` does not change the global 
  configuration for matplotlib plotting. If no `style` is passed, the function defaults 
  to plotting with the `black_white` style.
  [(#3247)](https://github.com/PennyLaneAI/pennylane/pull/3247)

* `Operator.compute_terms` is removed. On a specific instance of an operator, `op.terms()` can be used
  instead. There is no longer a static method for this.
  [(#3215)](https://github.com/PennyLaneAI/pennylane/pull/3215)

<h3>Deprecations</h3>

* `qml.tape.stop_recording` and `QuantumTape.stop_recording` have been moved to `qml.QueuingManager.stop_recording`. The old functions will still be available until v0.29.
  [(#3068)](https://github.com/PennyLaneAI/pennylane/pull/3068)

* `qml.tape.get_active_tape` has been deprecated. Use `qml.QueuingManager.active_context()` instead.
  [(#3068)](https://github.com/PennyLaneAI/pennylane/pull/3068)

* `Operator.compute_terms` has been removed. On a specific instance of an operator, use `op.terms()` instead. There is no longer a static method for this.
  [(#3215)](https://github.com/PennyLaneAI/pennylane/pull/3215)
  
* `qml.tape.QuantumTape.inv()` has been deprecated. Use `qml.tape.QuantumTape.adjoint` instead.
  [(#3237)](https://github.com/PennyLaneAI/pennylane/pull/3237)

* `qml.transforms.qcut.remap_tape_wires` has been deprecated. Use `qml.map_wires` instead.
  [(#3186)](https://github.com/PennyLaneAI/pennylane/pull/3186)

* The grouping module `qml.grouping` has been deprecated. Use `qml.pauli` or `qml.pauli.grouping` instead. The module will still be available until v0.28.
  [(#3262)](https://github.com/PennyLaneAI/pennylane/pull/3262)

<h3>Documentation</h3>

* The code block in the usage details of the UCCSD template has been updated.
  [(#3140)](https://github.com/PennyLaneAI/pennylane/pull/3140)

* Added a "Deprecations" page to the developer documentation.
  [(#3093)](https://github.com/PennyLaneAI/pennylane/pull/3093)

* The example of the `FlipSign` template has been updated.
  [(#3219)](https://github.com/PennyLaneAI/pennylane/pull/3219)

<h3>Bug fixes</h3>

<<<<<<< HEAD
* Fixed a bug that made `gradients.param_shift` raise an error when used with unshifted terms only
  in a custom recipe, and when using any unshifted terms at all under the new return type system.
  [(#3177)](https://github.com/PennyLaneAI/pennylane/pull/3177)
=======
* Fixed a bug where `qml.sample()` and `qml.counts()` would output incorrect results when mixed with measurements whose
  operators do not qubit-wise commute with computational basis projectors.
  [(#3207)](https://github.com/PennyLaneAI/pennylane/pull/3207)

* Users no longer see unintuitive errors when inputing sequences to `qml.Hermitian`.
  [(#3181)](https://github.com/PennyLaneAI/pennylane/pull/3181)

* `ControlledQubitUnitary.pow` now copies over the `control_values`.
  [(#3206)](https://github.com/PennyLaneAI/pennylane/pull/3206)

* The evaluation of QNodes that return either `vn_entropy` or `mutual_info` raises an
  informative error message when using devices that define a vector of shots.
  [(#3180)](https://github.com/PennyLaneAI/pennylane/pull/3180)
>>>>>>> 21b35b6a

* Fixed a bug that made `qml.AmplitudeEmbedding` incompatible with JITting.
  [(#3166)](https://github.com/PennyLaneAI/pennylane/pull/3166)

* Fixed the `qml.transforms.transpile` transform to work correctly for all two-qubit operations.
  [(#3104)](https://github.com/PennyLaneAI/pennylane/pull/3104)

* Fixed a bug with the control values of a controlled version of a `ControlledQubitUnitary`.
  [(#3119)](https://github.com/PennyLaneAI/pennylane/pull/3119)

* Fixed a bug where `qml.math.fidelity(non_trainable_state, trainable_state)` failed unexpectedly.
  [(#3160)](https://github.com/PennyLaneAI/pennylane/pull/3160)

* Fixed a bug where `qml.QueuingManager.stop_recording` did not clean up if yielded code raises an exception.
  [(#3182)](https://github.com/PennyLaneAI/pennylane/pull/3182)

* Returning `qml.sample()` or `qml.counts()` with other measurements of non-commuting observables
  now raises a QuantumFunctionError (e.g., `return qml.expval(PauliX(wires=0)), qml.sample()`
  now raises an error).
  [(#2924)](https://github.com/PennyLaneAI/pennylane/pull/2924)

* Fixed a bug where `op.eigvals()` would return an incorrect result if the operator was a non-hermitian
  composite operator.
  [(#3204)](https://github.com/PennyLaneAI/pennylane/pull/3204)

* Fixed a bug where `qml.BasisStatePreparation` was not jit-compilable with JAX.
  [(#3239)](https://github.com/PennyLaneAI/pennylane/pull/3239)

* Fixed a bug where `qml.BasisEmbedding` was not jit-compilable with JAX.
  [(#3239)](https://github.com/PennyLaneAI/pennylane/pull/3239)

* Fixed a bug where `qml.expval(qml.Hamiltonian())` would not raise an error
  if the Hamiltonian involved some wires that are not present on the device.
  [(#3266)](https://github.com/PennyLaneAI/pennylane/pull/3266)

<h3>Contributors</h3>

This release contains contributions from (in alphabetical order):

Kamal Mohamed Ali,
Guillermo Alonso-Linaje,
Juan Miguel Arrazola,
Albert Mitjans Coma,
Utkarsh Azad,
Isaac De Vlugt,
Amintor Dusko,
Lillian M. A. Frederiksen,
Diego Guala,
Soran Jahangiri,
Edward Jiang,
Christina Lee,
Lee J. O'Riordan,
Mudit Pandey,
Matthew Silverman,
Jay Soni,
Antal Száva,
David Wierichs,<|MERGE_RESOLUTION|>--- conflicted
+++ resolved
@@ -591,11 +591,10 @@
 
 <h3>Bug fixes</h3>
 
-<<<<<<< HEAD
 * Fixed a bug that made `gradients.param_shift` raise an error when used with unshifted terms only
   in a custom recipe, and when using any unshifted terms at all under the new return type system.
   [(#3177)](https://github.com/PennyLaneAI/pennylane/pull/3177)
-=======
+
 * Fixed a bug where `qml.sample()` and `qml.counts()` would output incorrect results when mixed with measurements whose
   operators do not qubit-wise commute with computational basis projectors.
   [(#3207)](https://github.com/PennyLaneAI/pennylane/pull/3207)
@@ -609,7 +608,6 @@
 * The evaluation of QNodes that return either `vn_entropy` or `mutual_info` raises an
   informative error message when using devices that define a vector of shots.
   [(#3180)](https://github.com/PennyLaneAI/pennylane/pull/3180)
->>>>>>> 21b35b6a
 
 * Fixed a bug that made `qml.AmplitudeEmbedding` incompatible with JITting.
   [(#3166)](https://github.com/PennyLaneAI/pennylane/pull/3166)
