:orphan:

# Release 0.23.0-dev (development release)

<h3>New features since last release</h3>

* Development of a circuit-cutting compiler extension to circuits with sampling
  measurements has begun:

  - The existing `qcut.tape_to_graph()` method has been extended to convert a
    sample measurement without an observable specified to multiple single-qubit sample
    nodes.
    [(#2313)](https://github.com/PennyLaneAI/pennylane/pull/2313)
  - An automatic graph partitioning method `qcut.kahypar_cut()` has been implemented for cutting
    arbitrary tape-converted graphs using the general purpose graph partitioning framework
    [KaHyPar](https://pypi.org/project/kahypar/) which needs to be installed separately.
    To integrate with the existing manual cut pipeline, method `qcut.find_and_place_cuts()` and related
    utilities are implemented which uses `qcut.kahypar_cut()` as the default auto cutter.
    [(#2330)](https://github.com/PennyLaneAI/pennylane/pull/2330)

  - The existing `qcut.graph_to_tape()` method has been extended to convert
    graphs containing sample measurement nodes to tapes.
    [(#2321)](https://github.com/PennyLaneAI/pennylane/pull/2321)

<h3>Improvements</h3>

* The function `qml.ctrl` was given the optional argument `control_values=None`.
  If overridden, `control_values` takes an integer or a list of integers corresponding to
  the binary value that each control value should take. The same change is reflected in
  `ControlledOperation`. Control values of `0` are implemented by `qml.PauliX` applied
  before and after the controlled operation
  [(#2288)](https://github.com/PennyLaneAI/pennylane/pull/2288)

* Circuit cutting now performs expansion to search for wire cuts in contained operations or tapes.
  [(#2340)](https://github.com/PennyLaneAI/pennylane/pull/2340)

<h3>Deprecations</h3>

<h3>Breaking changes</h3>

* The `ObservableReturnTypes` `Sample`, `Variance`, `Expectation`, `Probability`, `State`, and `MidMeasure`
  have been moved to `measurements` from `operation`.
  [(#2329)](https://github.com/PennyLaneAI/pennylane/pull/2329)

* The deprecated QNode, available via `qml.qnode_old.QNode`, has been removed. Please
  transition to using the standard `qml.QNode`.
  [(#2336)](https://github.com/PennyLaneAI/pennylane/pull/2336)

* The deprecated, non-batch compatible interfaces, have been removed.
  [(#2336)](https://github.com/PennyLaneAI/pennylane/pull/2336)

* The deprecated tape subclasses `QubitParamShiftTape`, `JacobianTape`, `CVParamShiftTape`, and
  `ReversibleTape` have been removed.
  [(#2336)](https://github.com/PennyLaneAI/pennylane/pull/2336)

<h3>Bug fixes</h3>

<h3>Bug fixes</h3>

* Fixes a bug in which the `expval`/`var` of a `Tensor(Observable)` would depend on the order 
  in which the observable is defined: 
  ```python
  @qml.qnode(dev)
  def circ(op):
    qml.RX(0.12, wires=0)
    qml.RX(1.34, wires=1)
    qml.RX(3.67, wires=2)
    
    return qml.expval(op)
  
  op1 = qml.Identity(wires=0) @ qml.Identity(wires=1) @ qml.PauliZ(wires=2)
  op2 = qml.PauliZ(wires=2) @ qml.Identity(wires=0) @ qml.Identity(wires=1)
  ```

  ```
  >>> print(circ(op1), circ(op2))
  -0.8636111153905662 -0.8636111153905662
  ```
  [(#2276)](https://github.com/PennyLaneAI/pennylane/pull/2276)

<h3>Documentation</h3>

<h3>Contributors</h3>

This release contains contributions from (in alphabetical order):

<<<<<<< HEAD
Karim Alaa El-Din, Thomas Bromley, Anthony Hayes, Josh Izaac, Christina Lee, Zeyue Niu.
=======
Karim Alaa El-Din, Thomas Bromley, Anthony Hayes, Josh Izaac, Christina Lee, Jay Soni.
>>>>>>> 8c607b1a
<|MERGE_RESOLUTION|>--- conflicted
+++ resolved
@@ -84,8 +84,4 @@
 
 This release contains contributions from (in alphabetical order):
 
-<<<<<<< HEAD
-Karim Alaa El-Din, Thomas Bromley, Anthony Hayes, Josh Izaac, Christina Lee, Zeyue Niu.
-=======
-Karim Alaa El-Din, Thomas Bromley, Anthony Hayes, Josh Izaac, Christina Lee, Jay Soni.
->>>>>>> 8c607b1a
+Karim Alaa El-Din, Thomas Bromley, Anthony Hayes, Josh Izaac, Christina Lee, Zeyue Niu, Jay Soni.