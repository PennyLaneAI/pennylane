:orphan:

# Release 0.38.0-dev (development release)

<h3>New features since last release</h3>

<h3>Improvements 🛠</h3>

<h3>Breaking changes 💔</h3>

<h3>Deprecations 👋</h3>

<h3>Documentation 📝</h3>

<h3>Bug fixes 🐛</h3>

<<<<<<< HEAD
* The `default.tensor` device now preserves the order of wires if the initial MPS is created from a dense state vector.
  [(#5892)](https://github.com/PennyLaneAI/pennylane/pull/5892)

* Fixes a bug where `hadamard_grad` returned a wrong shape for `qml.probs()` without wires.
  [(#5860)](https://github.com/PennyLaneAI/pennylane/pull/5860)

* An error is now raised on processing an `AnnotatedQueue` into a `QuantumScript` if the queue
  contains something other than an `Operator`, `MeasurementProcess`, or `QuantumScript`.
  [(#5866)](https://github.com/PennyLaneAI/pennylane/pull/5866)

* Fixes a bug in the wire handling on special controlled ops.
  [(#5856)](https://github.com/PennyLaneAI/pennylane/pull/5856)

* Fixes a bug where `Sum`'s with repeated identical operations ended up with the same hash as
  `Sum`'s with different numbers of repeats.
  [(#5851)](https://github.com/PennyLaneAI/pennylane/pull/5851)

* `qml.qaoa.cost_layer` and `qml.qaoa.mixer_layer` can now be used with `Sum` operators.
  [(#5846)](https://github.com/PennyLaneAI/pennylane/pull/5846)

* Fixes a bug where `MottonenStatePreparation` produces wrong derivatives at special parameter values.
  [(#5774)](https://github.com/PennyLaneAI/pennylane/pull/5774)

* Fixes a bug where fractional powers and adjoints of operators were commuted, which is
  not well-defined/correct in general. Adjoints of fractional powers can no longer be evaluated.
  [(#5835)](https://github.com/PennyLaneAI/pennylane/pull/5835)

* `qml.qnn.TorchLayer` now works with tuple returns.
  [(#5816)](https://github.com/PennyLaneAI/pennylane/pull/5816)

* An error is now raised if a transform is applied to a catalyst qjit object.
  [(#5826)](https://github.com/PennyLaneAI/pennylane/pull/5826)

* `KerasLayer` and `TorchLayer` no longer mutate the input `QNode`'s interface.
  [(#5800)](https://github.com/PennyLaneAI/pennylane/pull/5800)

* Disable Docker builds on PR merge.
  [(#5777)](https://github.com/PennyLaneAI/pennylane/pull/5777)

* The validation of the adjoint method in `DefaultQubit` correctly handles device wires now.
  [(#5761)](https://github.com/PennyLaneAI/pennylane/pull/5761)

* `QuantumPhaseEstimation.map_wires` on longer modifies the original operation instance.
  [(#5698)](https://github.com/PennyLaneAI/pennylane/pull/5698)

* The decomposition of `AmplitudeAmplification` now correctly queues all operations.
  [(#5698)](https://github.com/PennyLaneAI/pennylane/pull/5698)

* Replaced `semantic_version` with `packaging.version.Version`, since the former cannot
  handle the metadata `.post` in the version string.
  [(#5754)](https://github.com/PennyLaneAI/pennylane/pull/5754)

* The `dynamic_one_shot` transform now has expanded support for the `jax` and `torch` interfaces.
  [(#5672)](https://github.com/PennyLaneAI/pennylane/pull/5672)

* The decomposition of `StronglyEntanglingLayers` is now compatible with broadcasting.
  [(#5716)](https://github.com/PennyLaneAI/pennylane/pull/5716)

* `qml.cond` can now be applied to `ControlledOp` operations when deferring measurements.
  [(#5725)](https://github.com/PennyLaneAI/pennylane/pull/5725)

* The legacy `Tensor` class can now handle a `Projector` with abstract tracer input.
  [(#5720)](https://github.com/PennyLaneAI/pennylane/pull/5720)

* Fixed a bug that raised an error regarding expected vs actual `dtype` when using `JAX-JIT` on a circuit that
  returned samples of observables containing the `qml.Identity` operator.
  [(#5607)](https://github.com/PennyLaneAI/pennylane/pull/5607)

* The signature of `CaptureMeta` objects (like `Operator`) now match the signature of the `__init__` call.
  [(#5727)](https://github.com/PennyLaneAI/pennylane/pull/5727)

* Use vanilla NumPy arrays in `test_projector_expectation` to avoid differentiating `qml.Projector` with respect to the state attribute.
  [(#5683)](https://github.com/PennyLaneAI/pennylane/pull/5683)

* `qml.Projector` is now compatible with jax-jit.
  [(#5595)](https://github.com/PennyLaneAI/pennylane/pull/5595)

* Finite shot circuits with a `qml.probs` measurement, both with a `wires` or `op` argument, can now be compiled with `jax.jit`.
  [(#5619)](https://github.com/PennyLaneAI/pennylane/pull/5619)

* `param_shift`, `finite_diff`, `compile`, `insert`, `merge_rotations`, and `transpile` now
  all work with circuits with non-commuting measurements.
  [(#5424)](https://github.com/PennyLaneAI/pennylane/pull/5424)
  [(#5681)](https://github.com/PennyLaneAI/pennylane/pull/5681)

* A correction is added to `bravyi_kitaev` to call the correct function for a FermiSentence input.
  [(#5671)](https://github.com/PennyLaneAI/pennylane/pull/5671)

* Fixes a bug where `sum_expand` produces incorrect result dimensions when combining shot vectors,
  multiple measurements, and parameter broadcasting.
  [(#5702)](https://github.com/PennyLaneAI/pennylane/pull/5702)

* Fixes a bug in `qml.math.dot` that raises an error when only one of the operands is a scalar.
  [(#5702)](https://github.com/PennyLaneAI/pennylane/pull/5702)

* `qml.matrix` is now compatible with qnodes compiled by catalyst.qjit.
  [(#5753)](https://github.com/PennyLaneAI/pennylane/pull/5753)

* `qml.snapshots` raises an error when a measurement other than `qml.state` is requested from `default.qubit.legacy` instead of silently returning the statevector.
  [(#5805)](https://github.com/PennyLaneAI/pennylane/pull/5805)

* Fixes a bug where `default.qutrit` is falsely determined to be natively compatible with `qml.snapshots`.
  [(#5805)](https://github.com/PennyLaneAI/pennylane/pull/5805)

* Fixes a bug where the measurement of a `qml.Snapshot` instance is not passed on during the `qml.adjoint` and `qml.ctrl` operations.
  [(#5805)](https://github.com/PennyLaneAI/pennylane/pull/5805)

* `CNOT` and `Toffoli` now have an `arithmetic_depth` of `1`, as they are controlled operations.
  [(#5797)](https://github.com/PennyLaneAI/pennylane/pull/5797)

* Fixes a bug where the gradient of `ControlledSequence`, `Reflection`, `AmplitudeAmplification`, and `Qubitization` is incorrect on `default.qubit.legacy` with `parameter_shift`.
  [(#5806)](https://github.com/PennyLaneAI/pennylane/pull/5806)

* Fixed a bug where `split_non_commuting` raises an error when the circuit contains measurements of observables that are not pauli words.
  [(#5827)](https://github.com/PennyLaneAI/pennylane/pull/5827)

* Simplify method for `Exp` now returns an operator with the correct number of Trotter steps, i.e. equal to the one from the pre-simplified operator.
  [(#5831)](https://github.com/PennyLaneAI/pennylane/pull/5831)

* Fix bug where `CompositeOp.overlapping_ops` sometimes puts overlapping ops in different groups, leading to incorrect results returned by `LinearCombination.eigvals()`
  [(#5847)](https://github.com/PennyLaneAI/pennylane/pull/5847)

* Implement the correct decomposition for a `qml.PauliRot` with an identity as `pauli_word`, i.e. returns a `qml.GlobalPhase` with half the angle.
  [(#5875)](https://github.com/PennyLaneAI/pennylane/pull/5875)

* `qml.pauli_decompose` now works in a jit-ted context, such as `jax.jit` and `catalyst.qjit`.
  [(#5878)](https://github.com/PennyLaneAI/pennylane/pull/5878)

=======
>>>>>>> 442cbab7
<h3>Contributors ✍️</h3>

This release contains contributions from (in alphabetical order):<|MERGE_RESOLUTION|>--- conflicted
+++ resolved
@@ -14,7 +14,6 @@
 
 <h3>Bug fixes 🐛</h3>
 
-<<<<<<< HEAD
 * The `default.tensor` device now preserves the order of wires if the initial MPS is created from a dense state vector.
   [(#5892)](https://github.com/PennyLaneAI/pennylane/pull/5892)
 
@@ -143,8 +142,6 @@
 * `qml.pauli_decompose` now works in a jit-ted context, such as `jax.jit` and `catalyst.qjit`.
   [(#5878)](https://github.com/PennyLaneAI/pennylane/pull/5878)
 
-=======
->>>>>>> 442cbab7
 <h3>Contributors ✍️</h3>
 
 This release contains contributions from (in alphabetical order):