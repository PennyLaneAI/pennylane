--- conflicted
+++ resolved
@@ -628,13 +628,11 @@
 
 <h3>Documentation 📝</h3>
 
-<<<<<<< HEAD
 * Rename `ancilla` to `auxiliary` in internal documentation.
   [(#8005)](https://github.com/PennyLaneAI/pennylane/pull/8005)
-=======
+
 * Small typos in the docstring for `qml.noise.partial_wires` have been corrected.
   [(#8052)](https://github.com/PennyLaneAI/pennylane/pull/8052)
->>>>>>> 4110110a
 
 * The theoretical background section of :class:`~.BasisRotation` has been extended to explain
   the underlying Lie group/algebra homomorphism between the (dense) rotation matrix and the
