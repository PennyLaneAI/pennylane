:orphan:

# Release 0.41.0-dev (development release)

<h3>New features since last release</h3>

* `qml.defer_measurements` can now be used with program capture enabled. Programs transformed by
  `qml.defer_measurements` can be executed on `default.qubit`.
  [(#6838)](https://github.com/PennyLaneAI/pennylane/pull/6838)
  [(#6937)](https://github.com/PennyLaneAI/pennylane/pull/6937)

  Using `qml.defer_measurements` with program capture enables many new features, including:
  * Significantly richer variety of classical processing on mid-circuit measurement values.
  * Using mid-circuit measurement values as gate parameters.

  Functions such as the following can now be captured:

  ```python
  import jax.numpy as jnp

  qml.capture.enable()

  def f(x):
      m0 = qml.measure(0)
      m1 = qml.measure(0)
      a = jnp.sin(0.5 * jnp.pi * m0)
      phi = a - (m1 + 1) ** 4

      qml.s_prod(x, qml.RZ(phi, 0))

      return qml.expval(qml.Z(0))
  ```

* Added class `qml.capture.transforms.UnitaryToRotInterpreter` that decomposes `qml.QubitUnitary` operators 
  following the same API as `qml.transforms.unitary_to_rot` when experimental program capture is enabled.
  [(#6916)](https://github.com/PennyLaneAI/pennylane/pull/6916)
  [(#6977)](https://github.com/PennyLaneAI/pennylane/pull/6977)

* ``qml.lie_closure`` now accepts and outputs matrix inputs using the ``matrix`` keyword.
  Also added ``qml.pauli.trace_inner_product`` that can handle batches of dense matrices.
  [(#6811)](https://github.com/PennyLaneAI/pennylane/pull/6811)

<h3>Improvements 🛠</h3>

<<<<<<< HEAD
* The `default.mixed` device now adheres to the newer device API introduced in 
  [v0.33](https://docs.pennylane.ai/en/stable/development/release_notes.html#release-0-33-0).
  This means that `default.mixed` now supports not having to specify the number of wires,
  more predictable behaviour with interfaces, support for `qml.Snapshot`, and more.
  [(#6684)](https://github.com/PennyLaneAI/pennylane/pull/6684)
=======
* Bump `rng_salt` to `v0.40.0`.
  [(#6854)](https://github.com/PennyLaneAI/pennylane/pull/6854)
>>>>>>> a0f6f71a

* `qml.gradients.hadamard_grad` can now differentiate anything with a generator, and can accept circuits with non-commuting measurements.
[(#6928)](https://github.com/PennyLaneAI/pennylane/pull/6928)

* `Controlled` operators now have a full implementation of `sparse_matrix` that supports `wire_order` configuration.
  [(#6994)](https://github.com/PennyLaneAI/pennylane/pull/6994)

* The `qml.measurements.NullMeasurement` measurement process is added to allow for profiling problems
  without the overheads associated with performing measurements.
  [(#6989)](https://github.com/PennyLaneAI/pennylane/pull/6989)

* `pauli_rep` property is now accessible for `Adjoint` operator when there is a Pauli representation.
  [(#6871)](https://github.com/PennyLaneAI/pennylane/pull/6871)

* `qml.SWAP` now has sparse representation.
  [(#6965)](https://github.com/PennyLaneAI/pennylane/pull/6965)

* A `Lattice` class and a `generate_lattice` method is added to the `qml.ftqc` module. The `generate_lattice` method is to generate 1D, 2D, 3D grid graphs with the given geometric parameters.
  [(#6958)](https://github.com/PennyLaneAI/pennylane/pull/6958)

* `qml.QubitUnitary` now accepts sparse CSR matrices (from `scipy.sparse`). This allows efficient representation of large unitaries with mostly zero entries. Note that sparse unitaries are still in early development and may not support all features of their dense counterparts.
  [(#6889)](https://github.com/PennyLaneAI/pennylane/pull/6889)

  ```pycon
  >>> import numpy as np
  >>> import pennylane as qml
  >>> import scipy as sp
  >>> U_dense = np.eye(4)  # 2-wire identity
  >>> U_sparse = sp.sparse.csr_matrix(U_dense)
  >>> op = qml.QubitUnitary(U_sparse, wires=[0, 1])
  >>> print(op.matrix())
  <Compressed Sparse Row sparse matrix of dtype 'float64'
          with 4 stored elements and shape (4, 4)>
    Coords        Values
    (0, 0)        1.0
    (1, 1)        1.0
    (2, 2)        1.0
    (3, 3)        1.0
  >>> op.matrix().toarray()
  array([[1., 0., 0., 0.],
        [0., 1., 0., 0.],
        [0., 0., 1., 0.],
        [0., 0., 0., 1.]])
  ```

* Add a decomposition for multi-controlled global phases into a one-less-controlled phase shift.
  [(#6936)](https://github.com/PennyLaneAI/pennylane/pull/6936)
 
* `qml.StatePrep` now accepts sparse state vectors. Users can create `StatePrep` using `scipy.sparse.csr_matrix`. Note that non-zero `pad_with` is forbidden.
  [(#6863)](https://github.com/PennyLaneAI/pennylane/pull/6863)

  ```pycon
  >>> import scipy as sp
  >>> init_state = sp.sparse.csr_matrix([0, 0, 1, 0])
  >>> qsv_op = qml.StatePrep(init_state, wires=[1, 2])
  >>> wire_order = [0, 1, 2]
  >>> ket = qsv_op.state_vector(wire_order=wire_order)
  >>> print(ket)
  <Compressed Sparse Row sparse matrix of dtype 'float64'
         with 1 stored elements and shape (1, 8)>
    Coords        Values
    (0, 2)        1.0
  ```

* A `RuntimeWarning` is now raised by `qml.QNode` and `qml.execute` if executing JAX workflows and the installed version of JAX
  is greater than `0.4.28`.
  [(#6864)](https://github.com/PennyLaneAI/pennylane/pull/6864)

* Added the `qml.workflow.construct_execution_config(qnode)(*args,**kwargs)` helper function.
  Users can now construct the execution configuration from a particular `QNode` instance.
  [(#6901)](https://github.com/PennyLaneAI/pennylane/pull/6901)

  ```python
  @qml.qnode(qml.device("default.qubit", wires=1))
  def circuit(x):
      qml.RX(x, 0)
      return qml.expval(qml.Z(0))
  ```

  ```pycon
  >>> config = qml.workflow.construct_execution_config(circuit)(1)
  >>> pprint.pprint(config)
  ExecutionConfig(grad_on_execution=False,
                  use_device_gradient=True,
                  use_device_jacobian_product=False,
                  gradient_method='backprop',
                  gradient_keyword_arguments={},
                  device_options={'max_workers': None,
                                  'prng_key': None,
                                  'rng': Generator(PCG64) at 0x15F6BB680},
                  interface=<Interface.NUMPY: 'numpy'>,
                  derivative_order=1,
                  mcm_config=MCMConfig(mcm_method=None, postselect_mode=None),
                  convert_to_numpy=True)
  ```

* `QNode` objects now have an `update` method that allows for re-configuring settings like `diff_method`, `mcm_method`, and more. This allows for easier on-the-fly adjustments to workflows. Any arguments not specified will retain their original value.
  [(#6803)](https://github.com/PennyLaneAI/pennylane/pull/6803)

  After constructing a `QNode`,

  ```python
  import pennylane as qml

  @qml.qnode(device=qml.device("default.qubit"))
  def circuit():
    qml.H(0)
    qml.CNOT([0,1])
    return qml.probs()
  ```

  its settings can be modified with `update`, which returns a new `QNode` object. Here is an example
  of updating a QNode's `diff_method`:

  ```pycon
  >>> print(circuit.diff_method)
  best
  >>> new_circuit = circuit.update(diff_method="parameter-shift")
  >>> print(new_circuit.diff_method)
  'parameter-shift'
  ```

* Devices can now configure whether or not ML framework data is sent to them
  via an `ExecutionConfig.convert_to_numpy` parameter. End-to-end jitting on
  `default.qubit` is used if the user specified a `jax.random.PRNGKey` as a seed.
  [(#6899)](https://github.com/PennyLaneAI/pennylane/pull/6899)
  [(#6788)](https://github.com/PennyLaneAI/pennylane/pull/6788)
  [(#6869)](https://github.com/PennyLaneAI/pennylane/pull/6869)

* The coefficients of observables now have improved differentiability.
  [(#6598)](https://github.com/PennyLaneAI/pennylane/pull/6598)

* An empty basis set in `qml.compile` is now recognized as valid, resulting in decomposition of all operators that can be decomposed.
   [(#6821)](https://github.com/PennyLaneAI/pennylane/pull/6821)

* An informative error is raised when a `QNode` with `diff_method=None` is differentiated.
  [(#6770)](https://github.com/PennyLaneAI/pennylane/pull/6770)

* `qml.ops.sk_decomposition` has been improved to produce less gates for certain edge cases. This greatly impacts
  the performance of `qml.clifford_t_decomposition`, which should now give less extraneous `qml.T` gates.
  [(#6855)](https://github.com/PennyLaneAI/pennylane/pull/6855)

* `qml.gradients.finite_diff_jvp` has been added to compute the jvp of an arbitrary numeric
  function.
  [(#6853)](https://github.com/PennyLaneAI/pennylane/pull/6853)

* With program capture enabled, `QNode`'s can now be differentiated with `diff_method="finite-diff"`.
  [(#6853)](https://github.com/PennyLaneAI/pennylane/pull/6853)

* The requested `diff_method` is now validated when program capture is enabled.
  [(#6852)](https://github.com/PennyLaneAI/pennylane/pull/6852)

* The `qml.clifford_t_decomposition` has been improved to use less gates when decomposing `qml.PhaseShift`.
  [(#6842)](https://github.com/PennyLaneAI/pennylane/pull/6842)
 
* `qml.qchem.taper` now handles wire ordering for the tapered observables more robustly.
  [(#6954)](https://github.com/PennyLaneAI/pennylane/pull/6954)

* A `ParametrizedMidMeasure` class is added to represent a mid-circuit measurement in an arbitrary
  measurement basis in the XY, YZ or ZX plane. Subclasses `XMidMeasureMP` and `YMidMeasureMP` represent
  X-basis and Y-basis measurements. These classes are part of the experimental `ftqc` module.
  [(#6938)](https://github.com/PennyLaneAI/pennylane/pull/6938)
  [(#6953)](https://github.com/PennyLaneAI/pennylane/pull/6953)

* A `diagonalize_mcms` transform is added that diagonalizes any `ParametrizedMidMeasure`, for devices 
  that only natively support mid-circuit measurements in the computational basis.
  [(#6938)](https://github.com/PennyLaneAI/pennylane/pull/6938)

* Measurement functions `measure_x`, `measure_y` and `measure_arbitrary_basis` are added in the experimental `ftqc` module. These functions 
  apply a mid-circuit measurement and return a `MeasurementValue`. They are analogous to `qml.measure` for 
  the computational basis, but instead measure in the X-basis, Y-basis, or an arbitrary basis, respectively.
  Function `qml.ftqc.measure_z` is also added as an alias for `qml.measure`.
  [(#6953)](https://github.com/PennyLaneAI/pennylane/pull/6953)
  
* `null.qubit` can now execute jaxpr.
  [(#6924)](https://github.com/PennyLaneAI/pennylane/pull/6924)

<h4>Capturing and representing hybrid programs</h4>

* The `qml.transforms.single_qubit_fusion` quantum transform can now be applied with program capture enabled.
  [(#6945)](https://github.com/PennyLaneAI/pennylane/pull/6945)

* `qml.QNode` can now cache plxpr. When executing a `QNode` for the first time, its plxpr representation will
  be cached based on the abstract evaluation of the arguments. Later executions that have arguments with the
  same shapes and data types will be able to use this cached plxpr instead of capturing the program again.
  [(#6923)](https://github.com/PennyLaneAI/pennylane/pull/6923)

* `qml.QNode` now accepts a `static_argnums` argument. This argument can be used to indicate any arguments that
  should be considered static when capturing the quantum program.
  [(#6923)](https://github.com/PennyLaneAI/pennylane/pull/6923)

* A new, experimental `Operator` method called `compute_qfunc_decomposition` has been added to represent decompositions with structure (e.g., control flow). 
  This method is only used when capture is enabled with `qml.capture.enable()`.
  [(#6859)](https://github.com/PennyLaneAI/pennylane/pull/6859)
  [(#6881)](https://github.com/PennyLaneAI/pennylane/pull/6881)
  [(#7022)](https://github.com/PennyLaneAI/pennylane/pull/7022)

  * Autograph can now be used with custom operations defined outside of the pennylane namespace.
  [(#6931)](https://github.com/PennyLaneAI/pennylane/pull/6931)

  * Add a `qml.capture.pause()` context manager for pausing program capture in an error-safe way.
  [(#6911)](https://github.com/PennyLaneAI/pennylane/pull/6911)

* Python control flow (`if/else`, `for`, `while`) is now supported when program capture is enabled by setting 
  `autograph=True` at the QNode level. 
  [(#6837)](https://github.com/PennyLaneAI/pennylane/pull/6837)

  ```python
  qml.capture.enable()

  dev = qml.device("default.qubit", wires=[0, 1, 2])

  @qml.qnode(dev, autograph=True)
  def circuit(num_loops: int):
      for i in range(num_loops):
          if i % 2 == 0:
              qml.H(i)
          else:
              qml.RX(1,i)
      return qml.state()
  ```

  ```pycon
  >>> print(qml.draw(circuit)(num_loops=3))
  0: ──H────────┤  State
  1: ──RX(1.00)─┤  State
  2: ──H────────┤  State
  >>> circuit(3)
  Array([0.43879125+0.j        , 0.43879125+0.j        ,
         0.        -0.23971277j, 0.        -0.23971277j,
         0.43879125+0.j        , 0.43879125+0.j        ,
         0.        -0.23971277j, 0.        -0.23971277j], dtype=complex64)
  ```

* The higher order primitives in program capture can now accept inputs with abstract shapes.
  [(#6786)](https://github.com/PennyLaneAI/pennylane/pull/6786)

* The `PlxprInterpreter` classes can now handle creating dynamic arrays via `jnp.ones`, `jnp.zeros`,
  `jnp.arange`, and `jnp.full`.
  [#6865)](https://github.com/PennyLaneAI/pennylane/pull/6865)

* The qnode primitive now stores the `ExecutionConfig` instead of `qnode_kwargs`.
  [(#6991)](https://github.com/PennyLaneAI/pennylane/pull/6991)

* `Device.eval_jaxpr` now accepts an `execution_config` keyword argument.
  [(#6991)](https://github.com/PennyLaneAI/pennylane/pull/6991)

* The adjoint jvp of a jaxpr can be computed using default.qubit tooling.
  [(#6875)](https://github.com/PennyLaneAI/pennylane/pull/6875)

<h3>Labs: a place for unified and rapid prototyping of research software 🧪</h3>

* ``pennylane.labs.dla.lie_closure_dense`` is removed and integrated into ``qml.lie_closure`` using the new ``dense`` keyword.
  [(#6811)](https://github.com/PennyLaneAI/pennylane/pull/6811)

<h3>Breaking changes 💔</h3>

* `qml.gradients.gradient_transform.choose_trainable_params` has been renamed to `choose_trainable_param_indices`
  to better reflect what it actually does.
  [(#6928)](https://github.com/PennyLaneAI/pennylane/pull/6928)

* `MultiControlledX` no longer accepts strings as control values.
  [(#6835)](https://github.com/PennyLaneAI/pennylane/pull/6835)

* The input argument `control_wires` of `MultiControlledX` has been removed.
  [(#6832)](https://github.com/PennyLaneAI/pennylane/pull/6832)
  [(#6862)](https://github.com/PennyLaneAI/pennylane/pull/6862)

* `qml.execute` now has a collection of keyword-only arguments.
  [(#6598)](https://github.com/PennyLaneAI/pennylane/pull/6598)

* The ``decomp_depth`` argument in :func:`~pennylane.transforms.set_decomposition` has been removed.
  [(#6824)](https://github.com/PennyLaneAI/pennylane/pull/6824)

* The ``max_expansion`` argument in :func:`~pennylane.devices.preprocess.decompose` has been removed.
  [(#6824)](https://github.com/PennyLaneAI/pennylane/pull/6824)

* The ``tape`` and ``qtape`` properties of ``QNode`` have been removed.
  Instead, use the ``qml.workflow.construct_tape`` function.
  [(#6825)](https://github.com/PennyLaneAI/pennylane/pull/6825)

* The ``gradient_fn`` keyword argument to ``qml.execute`` has been removed. Instead, it has been replaced with ``diff_method``.
  [(#6830)](https://github.com/PennyLaneAI/pennylane/pull/6830)
  
* The ``QNode.get_best_method`` and ``QNode.best_method_str`` methods have been removed.
  Instead, use the ``qml.workflow.get_best_diff_method`` function.
  [(#6823)](https://github.com/PennyLaneAI/pennylane/pull/6823)

* The `output_dim` property of `qml.tape.QuantumScript` has been removed. Instead, use method `shape` of `QuantumScript` or `MeasurementProcess` to get the same information.
  [(#6829)](https://github.com/PennyLaneAI/pennylane/pull/6829)

* Removed method `qsvt_legacy` along with its private helper `_qsp_to_qsvt`
  [(#6827)](https://github.com/PennyLaneAI/pennylane/pull/6827)

<h3>Deprecations 👋</h3>

* Specifying `pipeline=None` with `qml.compile` is now deprecated. A sequence of
  transforms should always be specified.
  [(#7004)](https://github.com/PennyLaneAI/pennylane/pull/7004)

* The ``ControlledQubitUnitary`` will stop accepting `QubitUnitary` objects as arguments as its ``base``. Instead, use ``qml.ctrl`` to construct a controlled `QubitUnitary`.
  A folllow-on PR fixed accidental double-queuing when using `qml.ctrl` with `QubitUnitary`.
  [(#6840)](https://github.com/PennyLaneAI/pennylane/pull/6840)
  [(#6926)](https://github.com/PennyLaneAI/pennylane/pull/6926)

* The `control_wires` argument in `qml.ControlledQubitUnitary` has been deprecated.
  Instead, use the `wires` argument as the second positional argument.
  [(#6839)](https://github.com/PennyLaneAI/pennylane/pull/6839)

* The `mcm_method` keyword in `qml.execute` has been deprecated.
  Instead, use the ``mcm_method`` and ``postselect_mode`` arguments.
  [(#6807)](https://github.com/PennyLaneAI/pennylane/pull/6807)

* Specifying gradient keyword arguments as any additional keyword argument to the qnode is deprecated
  and will be removed in v0.42.  The gradient keyword arguments should be passed to the new
  keyword argument `gradient_kwargs` via an explicit dictionary. This change will improve qnode argument
  validation.
  [(#6828)](https://github.com/PennyLaneAI/pennylane/pull/6828)

* The `qml.gradients.hamiltonian_grad` function has been deprecated.
  This gradient recipe is not required with the new operator arithmetic system.
  [(#6849)](https://github.com/PennyLaneAI/pennylane/pull/6849)

* The ``inner_transform_program`` and ``config`` keyword arguments in ``qml.execute`` have been deprecated.
  If more detailed control over the execution is required, use ``qml.workflow.run`` with these arguments instead.
  [(#6822)](https://github.com/PennyLaneAI/pennylane/pull/6822)
  [(#6879)](https://github.com/PennyLaneAI/pennylane/pull/6879)

* The property `MeasurementProcess.return_type` has been deprecated.
  If observable type checking is needed, please use direct `isinstance`; if other text information is needed, please use class name, or another internal temporary private member `_shortname`.
  [(#6841)](https://github.com/PennyLaneAI/pennylane/pull/6841)
  [(#6906)](https://github.com/PennyLaneAI/pennylane/pull/6906)
  [(#6910)](https://github.com/PennyLaneAI/pennylane/pull/6910)

<h3>Internal changes ⚙️</h3>

* `qml.capture.run_autograph` is now idempotent.
  This means `run_autograph(fn) = run_autograph(run_autograph(fn))`.
  [(#7001)](https://github.com/PennyLaneAI/pennylane/pull/7001)

* Minor changes to `DQInterpreter` for speedups with program capture execution.
  [(#6984)](https://github.com/PennyLaneAI/pennylane/pull/6984)

* Globally silences `no-member` pylint issues from jax.
  [(#6987)](https://github.com/PennyLaneAI/pennylane/pull/6987)

* Fix `pylint=3.3.4` errors in source code.
  [(#6980)](https://github.com/PennyLaneAI/pennylane/pull/6980)
  [(#6988)](https://github.com/PennyLaneAI/pennylane/pull/6988)

* Remove `QNode.get_gradient_fn` from source code.
  [(#6898)](https://github.com/PennyLaneAI/pennylane/pull/6898)
  
* The source code has been updated use black 25.1.0.
  [(#6897)](https://github.com/PennyLaneAI/pennylane/pull/6897)

* Improved the `InterfaceEnum` object to prevent direct comparisons to `str` objects.
  [(#6877)](https://github.com/PennyLaneAI/pennylane/pull/6877)

* Added a `QmlPrimitive` class that inherits `jax.core.Primitive` to a new `qml.capture.custom_primitives` module.
  This class contains a `prim_type` property so that we can differentiate between different sets of PennyLane primitives.
  Consequently, `QmlPrimitive` is now used to define all PennyLane primitives.
  [(#6847)](https://github.com/PennyLaneAI/pennylane/pull/6847)

* The `RiemannianGradientOptimizer` has been updated to take advantage of newer features.
  [(#6882)](https://github.com/PennyLaneAI/pennylane/pull/6882)

* Use `keep_intermediate=True` flag to keep Catalyst's IR when testing.
  Also use a different way of testing to see if something was compiled.
  [(#6990)](https://github.com/PennyLaneAI/pennylane/pull/6990)

<h3>Documentation 📝</h3>

* The code example in the docstring for `qml.PauliSentence` now properly copy-pastes.
  [(#6949)](https://github.com/PennyLaneAI/pennylane/pull/6949)

* The docstrings for `qml.unary_mapping`, `qml.binary_mapping`, `qml.christiansen_mapping`,
  `qml.qchem.localize_normal_modes`, and `qml.qchem.VibrationalPES` have been updated to include better
  code examples.
  [(#6717)](https://github.com/PennyLaneAI/pennylane/pull/6717)

* The docstrings for `qml.qchem.localize_normal_modes` and `qml.qchem.VibrationalPES` have been updated to include
  examples that can be copied.
  [(#6834)](https://github.com/PennyLaneAI/pennylane/pull/6834)

* Fixed a typo in the code example for `qml.labs.dla.lie_closure_dense`.
  [(#6858)](https://github.com/PennyLaneAI/pennylane/pull/6858)

* The code example in the docstring for `qml.BasisRotation` was corrected by including `wire_order` in the 
  call to `qml.matrix`.
  [(#6891)](https://github.com/PennyLaneAI/pennylane/pull/6891)

* The docstring of `qml.noise.meas_eq` has been updated to make its functionality clearer.
  [(#6920)](https://github.com/PennyLaneAI/pennylane/pull/6920)

<h3>Bug fixes 🐛</h3>

* `qml.math.get_interface` now correctly extracts the `"scipy"` interface if provided a list/array
  of sparse matrices. 
  [(#7015)](https://github.com/PennyLaneAI/pennylane/pull/7015)

* `qml.ops.Controlled.has_sparse_matrix` now provides the correct information
  by checking if the target operator has a sparse or dense matrix defined.
  [(#7025)](https://github.com/PennyLaneAI/pennylane/pull/7025)

* `qml.capture.PlxprInterpreter` now flattens pytree arguments before evaluation.
  [(#6975)](https://github.com/PennyLaneAI/pennylane/pull/6975)

* `qml.GlobalPhase.sparse_matrix` now correctly returns a sparse matrix of the same shape as `matrix`.
  [(#6940)](https://github.com/PennyLaneAI/pennylane/pull/6940)

* `qml.expval` no longer silently casts to a real number when observable coefficients are imaginary.
  [(#6939)](https://github.com/PennyLaneAI/pennylane/pull/6939)

* Fixed `qml.wires.Wires` initialization to disallow `Wires` objects as wires labels.
  Now, `Wires` is idempotent, e.g. `Wires([Wires([0]), Wires([1])])==Wires([0, 1])`.
  [(#6933)](https://github.com/PennyLaneAI/pennylane/pull/6933)

* `qml.capture.PlxprInterpreter` now correctly handles propagation of constants when interpreting higher-order primitives
  [(#6913)](https://github.com/PennyLaneAI/pennylane/pull/6913)

* `qml.capture.PlxprInterpreter` now uses `Primitive.get_bind_params` to resolve primitive calling signatures before binding
  primitives.
  [(#6913)](https://github.com/PennyLaneAI/pennylane/pull/6913)

* The interface is now detected from the data in the circuit, not the arguments to the `QNode`. This allows
  interface data to be strictly passed as closure variables and still be detected.
  [(#6892)](https://github.com/PennyLaneAI/pennylane/pull/6892)

* `BasisState` now casts its input to integers.
  [(#6844)](https://github.com/PennyLaneAI/pennylane/pull/6844)

* The `workflow.contstruct_batch` and `workflow.construct_tape` functions now correctly reflect the `mcm_method`
  passed to the `QNode`, instead of assuming the method is always `deferred`.
  [(#6903)](https://github.com/PennyLaneAI/pennylane/pull/6903)

* The `poly_to_angles` function has been improved to correctly work with different interfaces and
  no longer manipulate the input angles tensor internally.
  [(#6979)](https://github.com/PennyLaneAI/pennylane/pull/6979)

* The `QROM` template is upgraded to decompose more efficiently when `work_wires` are not used.
  [#6967)](https://github.com/PennyLaneAI/pennylane/pull/6967)

<h3>Contributors ✍️</h3>

This release contains contributions from (in alphabetical order):

Guillermo Alonso,
Utkarsh Azad,
Henry Chang,
Yushao Chen,
Isaac De Vlugt,
Diksha Dhawan,
Lillian M.A. Frederiksen,
Pietropaolo Frisoni,
Marcus Gisslén,
Korbinian Kottmann,
Christina Lee,
Mudit Pandey,
Andrija Paurevic,
Shuli Shu,
David Wierichs<|MERGE_RESOLUTION|>--- conflicted
+++ resolved
@@ -42,16 +42,14 @@
 
 <h3>Improvements 🛠</h3>
 
-<<<<<<< HEAD
 * The `default.mixed` device now adheres to the newer device API introduced in 
   [v0.33](https://docs.pennylane.ai/en/stable/development/release_notes.html#release-0-33-0).
   This means that `default.mixed` now supports not having to specify the number of wires,
   more predictable behaviour with interfaces, support for `qml.Snapshot`, and more.
   [(#6684)](https://github.com/PennyLaneAI/pennylane/pull/6684)
-=======
+
 * Bump `rng_salt` to `v0.40.0`.
   [(#6854)](https://github.com/PennyLaneAI/pennylane/pull/6854)
->>>>>>> a0f6f71a
 
 * `qml.gradients.hadamard_grad` can now differentiate anything with a generator, and can accept circuits with non-commuting measurements.
 [(#6928)](https://github.com/PennyLaneAI/pennylane/pull/6928)
