--- conflicted
+++ resolved
@@ -402,10 +402,7 @@
 * Two new `draw` and `generate_mlir_graph` functions have been introduced in the `qml.compiler.python_compiler.visualization` module 
   to visualize circuits with the new unified compiler framework when xDSL and/or Catalyst compilation passes are applied.
   [(#8040)](https://github.com/PennyLaneAI/pennylane/pull/8040)
-<<<<<<< HEAD
   [(#8180)](https://github.com/PennyLaneAI/pennylane/pull/8180)
-=======
->>>>>>> 1120a437
   [(#8091)](https://github.com/PennyLaneAI/pennylane/pull/8091)
 
 * The Python `Quantum` dialect now has more strict constraints for operands and results.
