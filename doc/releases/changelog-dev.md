:orphan:

# Release 0.20.0-dev (development release)

<h3>New features since last release</h3>

<h3>Improvements</h3>

<<<<<<< HEAD
* The default for an `Operation`'s `control_wires` attribute is now an empty `Wires`
  object instead of the attribute raising a `NonImplementedError`.
  [(#1821)](https://github.com/PennyLaneAI/pennylane/pull/1821)

* `qml.circuit_drawer.MPLDrawer` will now automatically rotate and resize text to fit inside
  the rectangle created by the `box_gate` method.
  [(#1764)](https://github.com/PennyLaneAI/pennylane/pull/1764)
  
* Quantum function transforms and batch transforms can now be applied to devices.
  Once applied to a device, any quantum function executed on the
  modified device will be transformed prior to execution.
  [(#1809)](https://github.com/PennyLaneAI/pennylane/pull/1809)
  [(#1810)](https://github.com/PennyLaneAI/pennylane/pull/1810)

  ```python
  dev = qml.device("default.mixed", wires=1)
  dev = qml.transforms.merge_rotations()(dev)
  
  @qml.beta.qnode(dev)
  def f(w, x, y, z):
      qml.RX(w, wires=0)
      qml.RX(x, wires=0)
      qml.RX(y, wires=0)
      qml.RX(z, wires=0)
      return qml.expval(qml.PauliZ(0))
  ```

  ```pycon
  >>> print(f(0.9, 0.4, 0.5, 0.6))
   -0.7373937155412453
  >>> print(qml.draw(f, expansion_strategy="device")(0.9, 0.4, 0.5, 0.6))
   0: ──RX(2.4)──┤ ⟨Z⟩
  ```

* The `ApproxTimeEvolution` template can now be used with Hamiltonians that have
  trainable coefficients.
  [(#1789)](https://github.com/PennyLaneAI/pennylane/pull/1789)

  Resulting QNodes can be differentiated with respect to both the time parameter
  *and* the Hamiltonian coefficients.

  ```python
  dev = qml.device('default.qubit', wires=2)
  obs = [qml.PauliX(0) @ qml.PauliY(1), qml.PauliY(0) @ qml.PauliX(1)]

  @qml.qnode(dev)
  def circuit(coeffs, t):
      H = qml.Hamiltonian(coeffs, obs)
      qml.templates.ApproxTimeEvolution(H, t, 2)
      return qml.expval(qml.PauliZ(0))
  ```

  ```pycon
  >>> t = np.array(0.54, requires_grad=True)
  >>> coeffs = np.array([-0.6, 2.0], requires_grad=True)
  >>> qml.grad(circuit)(coeffs, t)
  (array([-1.07813375, -1.07813375]), array(-2.79516158))
  ```

  All differentiation methods, including backpropagation and the parameter-shift
  rule, are supported.

* Templates are now top level imported and can be used directly e.g. `qml.QFT(wires=0)`.
  [(#1779)](https://github.com/PennyLaneAI/pennylane/pull/1779)

* Operators now have a `label` method to determine how they are drawn.  This will
  eventually override the `RepresentationResolver` class.
  [(#1678)](https://github.com/PennyLaneAI/pennylane/pull/1678)

* The operation `label` method now supports string variables.
  [(#1815)](https://github.com/PennyLaneAI/pennylane/pull/1815)

* It is now possible to draw QNodes that have been transformed by a 'batch transform'; that is,
  a transform that maps a single QNode into multiple circuits under the hood. Examples of
  batch transforms include `@qml.metric_tensor` and `@qml.gradients`.
  [(#1762)](https://github.com/PennyLaneAI/pennylane/pull/1762)

  For example, consider the parameter-shift rule, which generates two circuits per parameter;
  one circuit that has the parameter shifted forward, and another that has the parameter shifted
  backwards:

  ```python
  dev = qml.device("default.qubit", wires=2)

  @qml.gradients.param_shift
  @qml.beta.qnode(dev)
  def circuit(x):
      qml.RX(x, wires=0)
      qml.CNOT(wires=[0, 1])
      return qml.expval(qml.PauliZ(wires=0))
  ```

  ```pycon
  >>> print(qml.draw(circuit)(0.6))
   0: ──RX(2.17)──╭C──┤ ⟨Z⟩
   1: ────────────╰X──┤

   0: ──RX(-0.971)──╭C──┤ ⟨Z⟩
   1: ──────────────╰X──┤
  ```

* All qubit operations have been re-written to use the `qml.math` framework
  for internal classical processing and the generation of their matrix representations.
  As a result these representations are now fully differentiable, and the
  framework-specific device classes no longer need to maintain framework-specific
  versions of these matrices.
  [(#1749)](https://github.com/PennyLaneAI/pennylane/pull/1749)

* A new utility class `qml.BooleanFn` is introduced. It wraps a function that takes a single
  argument and returns a Boolean.
  [(#1734)](https://github.com/PennyLaneAI/pennylane/pull/1734)

  After wrapping, `qml.BooleanFn` can be called like the wrapped function, and
  multiple instances can be manipulated and combined with the bitwise operators
  `&`, `|` and `~`.

* `qml.probs` now accepts an attribute `op` that allows to rotate the computational basis and get the
  probabilities in the rotated basis.
  [(#1692)](https://github.com/PennyLaneAI/pennylane/pull/1692)

* The `qml.beta.QNode` now supports the `qml.qnn` module.
  [(#1748)](https://github.com/PennyLaneAI/pennylane/pull/1748)

* `@qml.beta.QNode` now supports the `qml.specs` transform.
  [(#1739)](https://github.com/PennyLaneAI/pennylane/pull/1739)

* `qml.circuit_drawer.drawable_layers` and `qml.circuit_drawer.drawable_grid` process a list of
  operations to layer positions for drawing.
  [(#1639)](https://github.com/PennyLaneAI/pennylane/pull/1639)

* `qml.transforms.batch_transform` now accepts `expand_fn`s that take additional arguments and
  keyword arguments. In fact, `expand_fn` and `transform_fn` now **must** have the same signature.
  [(#1721)](https://github.com/PennyLaneAI/pennylane/pull/1721)

* The `qml.batch_transform` decorator is now ignored during Sphinx builds, allowing
  the correct signature to display in the built documentation.
  [(#1733)](https://github.com/PennyLaneAI/pennylane/pull/1733)

* The use of `expval(H)`, where `H` is a cost Hamiltonian generated by the `qaoa` module,
  has been sped up. This was achieved by making PennyLane decompose a circuit with an `expval(H)`
  measurement into subcircuits if the `Hamiltonian.grouping_indices` attribute is set, and setting
  this attribute in the relevant `qaoa` module functions.
  [(#1718)](https://github.com/PennyLaneAI/pennylane/pull/1718)

* The tests for qubit operations are split into multiple files.
  [(#1661)](https://github.com/PennyLaneAI/pennylane/pull/1661)

* The `qml.metric_tensor` transform has been improved with regards to
  both function and performance.
  [(#1638)](https://github.com/PennyLaneAI/pennylane/pull/1638)
  [(#1721)](https://github.com/PennyLaneAI/pennylane/pull/1721)

  - If the underlying device supports batch execution of circuits, the quantum circuits required to
    compute the metric tensor elements will be automatically submitted as a batched job. This can
    lead to significant performance improvements for devices with a non-trivial job submission
    overhead.

  - Previously, the transform would only return the metric tensor with respect to gate arguments,
    and ignore any classical processing inside the QNode, even very trivial classical processing
    such as parameter permutation. The metric tensor now takes into account classical processing,
    and returns the metric tensor with respect to QNode arguments, not simply gate arguments:

    ```pycon
    >>> @qml.qnode(dev)
    ... def circuit(x):
    ...     qml.Hadamard(wires=1)
    ...     qml.RX(x[0], wires=0)
    ...     qml.CNOT(wires=[0, 1])
    ...     qml.RY(x[1] ** 2, wires=1)
    ...     qml.RY(x[1], wires=0)
    ...     return qml.expval(qml.PauliZ(0))
    >>> x = np.array([0.1, 0.2], requires_grad=True)
    >>> qml.metric_tensor(circuit)(x)
    array([[0.25      , 0.        ],
           [0.        , 0.28750832]])
    ```

    To revert to the previous behaviour of returning the metric tensor with respect to gate
    arguments, `qml.metric_tensor(qnode, hybrid=False)` can be passed.

    ```pycon
    >>> qml.metric_tensor(circuit, hybrid=False)(x)
    array([[0.25      , 0.        , 0.        ],
           [0.        , 0.25      , 0.        ],
           [0.        , 0.        , 0.24750832]])
    ```

  - The metric tensor transform now works with a larger set of operations. In particular,
    all operations that have a single variational parameter and define a generator are now
    supported. In addition to a reduction in decomposition overhead, the change
    also results in fewer circuit evaluations.


* ``qml.circuit_drawer.CircuitDrawer`` can accept a string for the ``charset`` keyword, instead of a ``CharSet`` object.
  [(#1640)](https://github.com/PennyLaneAI/pennylane/pull/1640)

* ``qml.math.sort`` will now return only the sorted torch tensor and not the corresponding indices, making sort consistent across interfaces.
    [(#1691)](https://github.com/PennyLaneAI/pennylane/pull/1691)

* Operations can now have gradient recipes that depend on the state of the operation.
  [(#1674)](https://github.com/PennyLaneAI/pennylane/pull/1674)

  For example, this allows for gradient recipes that are parameter dependent:

  ```python
  class RX(qml.RX):

      @property
      def grad_recipe(self):
          # The gradient is given by [f(2x) - f(0)] / (2 sin(x)), by subsituting
          # shift = x into the two term parameter-shift rule.
          x = self.data[0]
          c = 0.5 / np.sin(x)
          return ([[c, 0.0, 2 * x], [-c, 0.0, 0.0]],)
  ```

* Shots can now be passed as a runtime argument to transforms that execute circuits in batches, similarly
  to QNodes.
  [(#1707)](https://github.com/PennyLaneAI/pennylane/pull/1707)

  An example of such a transform are the gradient transforms in the
  `qml.gradients` module. As a result, we can now call gradient transforms
  (such as `qml.gradients.param_shift`) and set the number of shots at runtime.

  ```pycon
  >>> dev = qml.device("default.qubit", wires=1, shots=1000)
  >>> @qml.beta.qnode(dev)
  ... def circuit(x):
  ...     qml.RX(x, wires=0)
  ...     return qml.expval(qml.PauliZ(0))
  >>> grad_fn = qml.gradients.param_shift(circuit)
  >>> grad_fn(0.564, shots=[(1, 10)]).T
  array([[-1., -1., -1., -1., -1.,  0., -1.,  0., -1.,  0.]])
  >>> grad_fn(0.1233, shots=None)
  array([[-0.53457096]])
  ```

* Specific QNode execution options are now re-used by batch transforms
  to execute transformed QNodes.
  [(#1708)](https://github.com/PennyLaneAI/pennylane/pull/1708)

* To standardize across all optimizers, `qml.optimize.AdamOptimizer` now also uses `accumulation` (in form of `collections.namedtuple`) to keep track of running quantities. Before it used three variables `fm`, `sm` and `t`. [(#1757)](https://github.com/PennyLaneAI/pennylane/pull/1757)

* AngleEmbedding now supports `batch_params` decorator. [(#1812)](https://github.com/PennyLaneAI/pennylane/pull/1812)

=======
>>>>>>> 48aa626c
<h3>Breaking changes</h3>

<h3>Deprecations</h3>

<h3>Bug fixes</h3>

<h3>Documentation</h3>

<h3>Contributors</h3>

This release contains contributions from (in alphabetical order):
<|MERGE_RESOLUTION|>--- conflicted
+++ resolved
@@ -6,254 +6,6 @@
 
 <h3>Improvements</h3>
 
-<<<<<<< HEAD
-* The default for an `Operation`'s `control_wires` attribute is now an empty `Wires`
-  object instead of the attribute raising a `NonImplementedError`.
-  [(#1821)](https://github.com/PennyLaneAI/pennylane/pull/1821)
-
-* `qml.circuit_drawer.MPLDrawer` will now automatically rotate and resize text to fit inside
-  the rectangle created by the `box_gate` method.
-  [(#1764)](https://github.com/PennyLaneAI/pennylane/pull/1764)
-  
-* Quantum function transforms and batch transforms can now be applied to devices.
-  Once applied to a device, any quantum function executed on the
-  modified device will be transformed prior to execution.
-  [(#1809)](https://github.com/PennyLaneAI/pennylane/pull/1809)
-  [(#1810)](https://github.com/PennyLaneAI/pennylane/pull/1810)
-
-  ```python
-  dev = qml.device("default.mixed", wires=1)
-  dev = qml.transforms.merge_rotations()(dev)
-  
-  @qml.beta.qnode(dev)
-  def f(w, x, y, z):
-      qml.RX(w, wires=0)
-      qml.RX(x, wires=0)
-      qml.RX(y, wires=0)
-      qml.RX(z, wires=0)
-      return qml.expval(qml.PauliZ(0))
-  ```
-
-  ```pycon
-  >>> print(f(0.9, 0.4, 0.5, 0.6))
-   -0.7373937155412453
-  >>> print(qml.draw(f, expansion_strategy="device")(0.9, 0.4, 0.5, 0.6))
-   0: ──RX(2.4)──┤ ⟨Z⟩
-  ```
-
-* The `ApproxTimeEvolution` template can now be used with Hamiltonians that have
-  trainable coefficients.
-  [(#1789)](https://github.com/PennyLaneAI/pennylane/pull/1789)
-
-  Resulting QNodes can be differentiated with respect to both the time parameter
-  *and* the Hamiltonian coefficients.
-
-  ```python
-  dev = qml.device('default.qubit', wires=2)
-  obs = [qml.PauliX(0) @ qml.PauliY(1), qml.PauliY(0) @ qml.PauliX(1)]
-
-  @qml.qnode(dev)
-  def circuit(coeffs, t):
-      H = qml.Hamiltonian(coeffs, obs)
-      qml.templates.ApproxTimeEvolution(H, t, 2)
-      return qml.expval(qml.PauliZ(0))
-  ```
-
-  ```pycon
-  >>> t = np.array(0.54, requires_grad=True)
-  >>> coeffs = np.array([-0.6, 2.0], requires_grad=True)
-  >>> qml.grad(circuit)(coeffs, t)
-  (array([-1.07813375, -1.07813375]), array(-2.79516158))
-  ```
-
-  All differentiation methods, including backpropagation and the parameter-shift
-  rule, are supported.
-
-* Templates are now top level imported and can be used directly e.g. `qml.QFT(wires=0)`.
-  [(#1779)](https://github.com/PennyLaneAI/pennylane/pull/1779)
-
-* Operators now have a `label` method to determine how they are drawn.  This will
-  eventually override the `RepresentationResolver` class.
-  [(#1678)](https://github.com/PennyLaneAI/pennylane/pull/1678)
-
-* The operation `label` method now supports string variables.
-  [(#1815)](https://github.com/PennyLaneAI/pennylane/pull/1815)
-
-* It is now possible to draw QNodes that have been transformed by a 'batch transform'; that is,
-  a transform that maps a single QNode into multiple circuits under the hood. Examples of
-  batch transforms include `@qml.metric_tensor` and `@qml.gradients`.
-  [(#1762)](https://github.com/PennyLaneAI/pennylane/pull/1762)
-
-  For example, consider the parameter-shift rule, which generates two circuits per parameter;
-  one circuit that has the parameter shifted forward, and another that has the parameter shifted
-  backwards:
-
-  ```python
-  dev = qml.device("default.qubit", wires=2)
-
-  @qml.gradients.param_shift
-  @qml.beta.qnode(dev)
-  def circuit(x):
-      qml.RX(x, wires=0)
-      qml.CNOT(wires=[0, 1])
-      return qml.expval(qml.PauliZ(wires=0))
-  ```
-
-  ```pycon
-  >>> print(qml.draw(circuit)(0.6))
-   0: ──RX(2.17)──╭C──┤ ⟨Z⟩
-   1: ────────────╰X──┤
-
-   0: ──RX(-0.971)──╭C──┤ ⟨Z⟩
-   1: ──────────────╰X──┤
-  ```
-
-* All qubit operations have been re-written to use the `qml.math` framework
-  for internal classical processing and the generation of their matrix representations.
-  As a result these representations are now fully differentiable, and the
-  framework-specific device classes no longer need to maintain framework-specific
-  versions of these matrices.
-  [(#1749)](https://github.com/PennyLaneAI/pennylane/pull/1749)
-
-* A new utility class `qml.BooleanFn` is introduced. It wraps a function that takes a single
-  argument and returns a Boolean.
-  [(#1734)](https://github.com/PennyLaneAI/pennylane/pull/1734)
-
-  After wrapping, `qml.BooleanFn` can be called like the wrapped function, and
-  multiple instances can be manipulated and combined with the bitwise operators
-  `&`, `|` and `~`.
-
-* `qml.probs` now accepts an attribute `op` that allows to rotate the computational basis and get the
-  probabilities in the rotated basis.
-  [(#1692)](https://github.com/PennyLaneAI/pennylane/pull/1692)
-
-* The `qml.beta.QNode` now supports the `qml.qnn` module.
-  [(#1748)](https://github.com/PennyLaneAI/pennylane/pull/1748)
-
-* `@qml.beta.QNode` now supports the `qml.specs` transform.
-  [(#1739)](https://github.com/PennyLaneAI/pennylane/pull/1739)
-
-* `qml.circuit_drawer.drawable_layers` and `qml.circuit_drawer.drawable_grid` process a list of
-  operations to layer positions for drawing.
-  [(#1639)](https://github.com/PennyLaneAI/pennylane/pull/1639)
-
-* `qml.transforms.batch_transform` now accepts `expand_fn`s that take additional arguments and
-  keyword arguments. In fact, `expand_fn` and `transform_fn` now **must** have the same signature.
-  [(#1721)](https://github.com/PennyLaneAI/pennylane/pull/1721)
-
-* The `qml.batch_transform` decorator is now ignored during Sphinx builds, allowing
-  the correct signature to display in the built documentation.
-  [(#1733)](https://github.com/PennyLaneAI/pennylane/pull/1733)
-
-* The use of `expval(H)`, where `H` is a cost Hamiltonian generated by the `qaoa` module,
-  has been sped up. This was achieved by making PennyLane decompose a circuit with an `expval(H)`
-  measurement into subcircuits if the `Hamiltonian.grouping_indices` attribute is set, and setting
-  this attribute in the relevant `qaoa` module functions.
-  [(#1718)](https://github.com/PennyLaneAI/pennylane/pull/1718)
-
-* The tests for qubit operations are split into multiple files.
-  [(#1661)](https://github.com/PennyLaneAI/pennylane/pull/1661)
-
-* The `qml.metric_tensor` transform has been improved with regards to
-  both function and performance.
-  [(#1638)](https://github.com/PennyLaneAI/pennylane/pull/1638)
-  [(#1721)](https://github.com/PennyLaneAI/pennylane/pull/1721)
-
-  - If the underlying device supports batch execution of circuits, the quantum circuits required to
-    compute the metric tensor elements will be automatically submitted as a batched job. This can
-    lead to significant performance improvements for devices with a non-trivial job submission
-    overhead.
-
-  - Previously, the transform would only return the metric tensor with respect to gate arguments,
-    and ignore any classical processing inside the QNode, even very trivial classical processing
-    such as parameter permutation. The metric tensor now takes into account classical processing,
-    and returns the metric tensor with respect to QNode arguments, not simply gate arguments:
-
-    ```pycon
-    >>> @qml.qnode(dev)
-    ... def circuit(x):
-    ...     qml.Hadamard(wires=1)
-    ...     qml.RX(x[0], wires=0)
-    ...     qml.CNOT(wires=[0, 1])
-    ...     qml.RY(x[1] ** 2, wires=1)
-    ...     qml.RY(x[1], wires=0)
-    ...     return qml.expval(qml.PauliZ(0))
-    >>> x = np.array([0.1, 0.2], requires_grad=True)
-    >>> qml.metric_tensor(circuit)(x)
-    array([[0.25      , 0.        ],
-           [0.        , 0.28750832]])
-    ```
-
-    To revert to the previous behaviour of returning the metric tensor with respect to gate
-    arguments, `qml.metric_tensor(qnode, hybrid=False)` can be passed.
-
-    ```pycon
-    >>> qml.metric_tensor(circuit, hybrid=False)(x)
-    array([[0.25      , 0.        , 0.        ],
-           [0.        , 0.25      , 0.        ],
-           [0.        , 0.        , 0.24750832]])
-    ```
-
-  - The metric tensor transform now works with a larger set of operations. In particular,
-    all operations that have a single variational parameter and define a generator are now
-    supported. In addition to a reduction in decomposition overhead, the change
-    also results in fewer circuit evaluations.
-
-
-* ``qml.circuit_drawer.CircuitDrawer`` can accept a string for the ``charset`` keyword, instead of a ``CharSet`` object.
-  [(#1640)](https://github.com/PennyLaneAI/pennylane/pull/1640)
-
-* ``qml.math.sort`` will now return only the sorted torch tensor and not the corresponding indices, making sort consistent across interfaces.
-    [(#1691)](https://github.com/PennyLaneAI/pennylane/pull/1691)
-
-* Operations can now have gradient recipes that depend on the state of the operation.
-  [(#1674)](https://github.com/PennyLaneAI/pennylane/pull/1674)
-
-  For example, this allows for gradient recipes that are parameter dependent:
-
-  ```python
-  class RX(qml.RX):
-
-      @property
-      def grad_recipe(self):
-          # The gradient is given by [f(2x) - f(0)] / (2 sin(x)), by subsituting
-          # shift = x into the two term parameter-shift rule.
-          x = self.data[0]
-          c = 0.5 / np.sin(x)
-          return ([[c, 0.0, 2 * x], [-c, 0.0, 0.0]],)
-  ```
-
-* Shots can now be passed as a runtime argument to transforms that execute circuits in batches, similarly
-  to QNodes.
-  [(#1707)](https://github.com/PennyLaneAI/pennylane/pull/1707)
-
-  An example of such a transform are the gradient transforms in the
-  `qml.gradients` module. As a result, we can now call gradient transforms
-  (such as `qml.gradients.param_shift`) and set the number of shots at runtime.
-
-  ```pycon
-  >>> dev = qml.device("default.qubit", wires=1, shots=1000)
-  >>> @qml.beta.qnode(dev)
-  ... def circuit(x):
-  ...     qml.RX(x, wires=0)
-  ...     return qml.expval(qml.PauliZ(0))
-  >>> grad_fn = qml.gradients.param_shift(circuit)
-  >>> grad_fn(0.564, shots=[(1, 10)]).T
-  array([[-1., -1., -1., -1., -1.,  0., -1.,  0., -1.,  0.]])
-  >>> grad_fn(0.1233, shots=None)
-  array([[-0.53457096]])
-  ```
-
-* Specific QNode execution options are now re-used by batch transforms
-  to execute transformed QNodes.
-  [(#1708)](https://github.com/PennyLaneAI/pennylane/pull/1708)
-
-* To standardize across all optimizers, `qml.optimize.AdamOptimizer` now also uses `accumulation` (in form of `collections.namedtuple`) to keep track of running quantities. Before it used three variables `fm`, `sm` and `t`. [(#1757)](https://github.com/PennyLaneAI/pennylane/pull/1757)
-
-* AngleEmbedding now supports `batch_params` decorator. [(#1812)](https://github.com/PennyLaneAI/pennylane/pull/1812)
-
-=======
->>>>>>> 48aa626c
 <h3>Breaking changes</h3>
 
 <h3>Deprecations</h3>
