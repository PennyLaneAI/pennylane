--- conflicted
+++ resolved
@@ -19,16 +19,14 @@
 
 <h3>Breaking changes 💔</h3>
 
-<<<<<<< HEAD
 * The property `MeasurementProcess.return_type` has been removed.
   [(#7322)](https://github.com/PennyLaneAI/pennylane/pull/7322)
-=======
+
 * Accessing terms of a tensor product (e.g., `op = X(0) @ X(1)`) via `op.obs` has been removed.
   [(#7324)](https://github.com/PennyLaneAI/pennylane/pull/7324)
 
 * The `mcm_method` keyword argument in `qml.execute` has been removed.
   [(#7301)](https://github.com/PennyLaneAI/pennylane/pull/7301)
->>>>>>> a9e0d822
 
 * The `inner_transform` and `config` keyword arguments in `qml.execute` have been removed.
   [(#7300)](https://github.com/PennyLaneAI/pennylane/pull/7300)
