:orphan:

# Release 0.41.0-dev (development release)

<h3>New features since last release</h3>

<h3>Improvements 🛠</h3>

<<<<<<< HEAD
* The higher order primitives in program capture can now accept inputs with abstract shapes.
  [(#6786)](https://github.com/PennyLaneAI/pennylane/pull/6786)
=======
* The coefficients of observables now have improved differentiability.
  [(#6598)](https://github.com/PennyLaneAI/pennylane/pull/6598)
>>>>>>> 3bec1cd2

<h3>Breaking changes 💔</h3>

* The `output_dim` property of `qml.tape.QuantumScript` has been removed. Instead, use method `shape` of `QuantumScript` or `MeasurementProcess` to get the same information.
  [(#6829)](https://github.com/PennyLaneAI/pennylane/pull/6829)

* Removed method `qsvt_legacy` along with its private helper `_qsp_to_qsvt`
  [(#6827)](https://github.com/PennyLaneAI/pennylane/pull/6827)

<h3>Deprecations 👋</h3>

<h3>Documentation 📝</h3>

* Updated documentation for vibrational Hamiltonians
  [(#6717)](https://github.com/PennyLaneAI/pennylane/pull/6717)

<h3>Bug fixes 🐛</h3>

<h3>Contributors ✍️</h3>

This release contains contributions from (in alphabetical order):

<<<<<<< HEAD
Diksha Dhawan
Christina Lee
=======
Yushao Chen,
Diksha Dhawan,
Christina Lee,
>>>>>>> 3bec1cd2
<|MERGE_RESOLUTION|>--- conflicted
+++ resolved
@@ -6,13 +6,11 @@
 
 <h3>Improvements 🛠</h3>
 
-<<<<<<< HEAD
 * The higher order primitives in program capture can now accept inputs with abstract shapes.
   [(#6786)](https://github.com/PennyLaneAI/pennylane/pull/6786)
-=======
+
 * The coefficients of observables now have improved differentiability.
   [(#6598)](https://github.com/PennyLaneAI/pennylane/pull/6598)
->>>>>>> 3bec1cd2
 
 <h3>Breaking changes 💔</h3>
 
@@ -35,11 +33,6 @@
 
 This release contains contributions from (in alphabetical order):
 
-<<<<<<< HEAD
-Diksha Dhawan
-Christina Lee
-=======
 Yushao Chen,
 Diksha Dhawan,
-Christina Lee,
->>>>>>> 3bec1cd2
+Christina Lee,