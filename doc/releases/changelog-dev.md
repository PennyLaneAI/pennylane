--- conflicted
+++ resolved
@@ -6,242 +6,6 @@
 
 <h3>Improvements 🛠</h3>
 
-<<<<<<< HEAD
-* RTD support for `qml.labs` added to API.
-  [(#6397)](https://github.com/PennyLaneAI/pennylane/pull/6397)
-
-* Module-level sandboxing added to `qml.labs` via pre-commit hooks.
-  [(#6369)](https://github.com/PennyLaneAI/pennylane/pull/6369)
-
-* `qml.matrix` now works with empty objects (such as empty tapes, `QNode`s and quantum functions that do
-  not call operations, single operators with empty decompositions).
-  [(#6347)](https://github.com/PennyLaneAI/pennylane/pull/6347)
-  
-* PennyLane is now compatible with NumPy 2.0.
-  [(#6061)](https://github.com/PennyLaneAI/pennylane/pull/6061)
-  [(#6258)](https://github.com/PennyLaneAI/pennylane/pull/6258)
-  [(#6342)](https://github.com/PennyLaneAI/pennylane/pull/6342)
-
-* PennyLane is now compatible with Jax 0.4.28.
-  [(#6255)](https://github.com/PennyLaneAI/pennylane/pull/6255)
-
-* `qml.qchem.excitations` now optionally returns fermionic operators.
-  [(#6171)](https://github.com/PennyLaneAI/pennylane/pull/6171)
-
-* The `diagonalize_measurements` transform now uses a more efficient method of diagonalization
-  when possible, based on the `pauli_rep` of the relevant observables.
-  [(#6113)](https://github.com/PennyLaneAI/pennylane/pull/6113/)
-
-* The `QuantumScript.copy` method now takes `operations`, `measurements`, `shots` and 
-  `trainable_params` as keyword arguments. If any of these are passed when copying a 
-  tape, the specified attributes will replace the copied attributes on the new tape.
-  [(#6285)](https://github.com/PennyLaneAI/pennylane/pull/6285)
-  [(#6363)](https://github.com/PennyLaneAI/pennylane/pull/6363)
-
-* Datasets are now downloaded via Dataset API.
-  [(#6126)](https://github.com/PennyLaneAI/pennylane/pull/6126)
-
-* The `Hermitian` operator now has a `compute_sparse_matrix` implementation.
-  [(#6225)](https://github.com/PennyLaneAI/pennylane/pull/6225)
-
-* All PL templates are now unit tested to ensure JIT compatibility.
-  [(#6309)](https://github.com/PennyLaneAI/pennylane/pull/6309)
-
-* `qml.QutritBasisStatePreparation` is now JIT compatible.
-  [(#6308)](https://github.com/PennyLaneAI/pennylane/pull/6308)
-
-* `qml.AmplitudeAmplification` is now compatible with QJIT.
-  [(#6306)](https://github.com/PennyLaneAI/pennylane/pull/6306)
-
-
-<h4>Calculating Polynomials 🔢</h4>
-
-* `qml.OutPoly` template is added to implement polynomial arithmetic.
-  [(#6320)](https://github.com/PennyLaneAI/pennylane/pull/6320)
-
-<h4>Readout Noise 📠</h4>
-
-* Support for applying readout errors to a quantum circuit has been added via the ``NoiseModel`` class
-  and ``add_noise`` transform. One can specify conditions on measurement processes for this purpose via
-  ``qml.noise.meas_eq(mps)``.
-  [(#6321)](https://github.com/PennyLaneAI/pennylane/pull/6321/)
-
-<h4>User-friendly decompositions 📠</h4>
-
-* `qml.transforms.decompose` is added for stepping through decompositions to a target gate set. 
-  [(#6334)](https://github.com/PennyLaneAI/pennylane/pull/6334)
-
-<h3>Improvements 🛠</h3>
-
-<h4>Capturing and representing hybrid programs</h4>
-
-* `jax.vmap` can be captured with `qml.capture.make_plxpr` and is compatible with quantum circuits. 
-  [(#6349)](https://github.com/PennyLaneAI/pennylane/pull/6349)
-
-* `qml.wires.Wires` now accepts JAX arrays as input. Furthermore, a `FutureWarning` is no longer raised in `JAX 0.4.30+`
-  when providing JAX tracers as input to `qml.wires.Wires`.
-  [(#6312)](https://github.com/PennyLaneAI/pennylane/pull/6312)
-
-* Differentiation of hybrid programs via `qml.grad` and `qml.jacobian` can now be captured
-  into plxpr. When evaluating a captured `qml.grad` (`qml.jacobian`) instruction, it will
-  dispatch to `jax.grad` (`jax.jacobian`), which differs from the Autograd implementation
-  without capture. Pytree inputs and outputs are supported.
-  [(#6120)](https://github.com/PennyLaneAI/pennylane/pull/6120)
-  [(#6127)](https://github.com/PennyLaneAI/pennylane/pull/6127)
-  [(#6134)](https://github.com/PennyLaneAI/pennylane/pull/6134)
-
-* Improve unit testing for capturing of nested control flows.
-  [(#6111)](https://github.com/PennyLaneAI/pennylane/pull/6111)
-
-* Some custom primitives for the capture project can now be imported via
-  `from pennylane.capture.primitives import *`.
-  [(#6129)](https://github.com/PennyLaneAI/pennylane/pull/6129)
-
-* All higher order primitives now use `jax.core.Jaxpr` as metadata instead of sometimes
-  using `jax.core.ClosedJaxpr` and sometimes using `jax.core.Jaxpr`.
-  [(#6319)](https://github.com/PennyLaneAI/pennylane/pull/6319)
-
-* `FermiWord` class now has a method to apply anti-commutator relations.
-   [(#6196)](https://github.com/PennyLaneAI/pennylane/pull/6196)
-
-* `FermiWord` and `FermiSentence` classes now have methods to compute adjoints.
-  [(#6166)](https://github.com/PennyLaneAI/pennylane/pull/6166)
-
-* The `SampleMP.process_samples` method is updated to support using JAX tracers
-  for samples, allowing compatiblity with Catalyst workflows.
-  [(#6211)](https://github.com/PennyLaneAI/pennylane/pull/6211)
-
-* Improve `qml.Qubitization` decomposition.
-  [(#6182)](https://github.com/PennyLaneAI/pennylane/pull/6182)
-
-* The `__repr__` methods for `FermiWord` and `FermiSentence` now returns a
-  unique representation of the object.
-  [(#6167)](https://github.com/PennyLaneAI/pennylane/pull/6167)
-
-* Predefined lattice shapes such as `lieb`, `cubic`, `bcc`, `fcc`, and `diamond`
-  can now be generated.
-  [(6237)](https://github.com/PennyLaneAI/pennylane/pull/6237)
-
-* A `ReferenceQubit` is introduced for testing purposes and as a reference for future plugin development.
-  [(#6181)](https://github.com/PennyLaneAI/pennylane/pull/6181)
-
-* The `to_mat` methods for `FermiWord` and `FermiSentence` now optionally return
-  a sparse matrix.
-  [(#6173)](https://github.com/PennyLaneAI/pennylane/pull/6173)
-
-* `mitigate_with_zne` now gives clearer error message when being used with circuits with channel noise.
-  [(#6346)](https://github.com/PennyLaneAI/pennylane/pull/6346)
-
-* The `make_plxpr` function is added, to take a function and create a `Callable` that,
-  when called, will return a PLxPR representation of the input function.
-  [(#6326)](https://github.com/PennyLaneAI/pennylane/pull/6326)
-
-* `FermiWord` and `FermiSentence` are now compatible with JAX arrays.
-  [(#6324)](https://github.com/PennyLaneAI/pennylane/pull/6324)
-  
-<h4>Quantum information measurements</h4>
-
-* Added `process_density_matrix` implementations to 5 `StateMeasurement` subclasses:
-  `ExpVal`, `Var`, `Purity`, `MutualInformation`, and `VnEntropy`.
-  This enables `process_density_matrix` to be an abstract method in `StateMeasurement`,
-  facilitating future support for mixed-state devices and expanded density matrix operations. Also, there is a quick fix for the `np.sqrt` call in the `ProbabilityMP` class to be replaced by `qml.math.sqrt`.
-  [(#6330)](https://github.com/PennyLaneAI/pennylane/pull/6330)
-
-<h4>QJIT/JIT Compatibility</h4>
-
-* All PL templates are now unit tested to ensure JIT compatibility.
-  [(#6309)](https://github.com/PennyLaneAI/pennylane/pull/6309)
-
-* The `qml.FABLE` template now returns the correct value when JIT is enabled.
-  [(#6263)](https://github.com/PennyLaneAI/pennylane/pull/6263)
-
-* `qml.QutritBasisStatePreparation` is now JIT compatible.
-  [(#6308)](https://github.com/PennyLaneAI/pennylane/pull/6308)
-
-* `qml.AmplitudeAmplification` is now compatible with QJIT.
-  [(#6306)](https://github.com/PennyLaneAI/pennylane/pull/6306)
-
-* The quantum arithmetic templates are now QJIT compatible.
-  [(#6307)](https://github.com/PennyLaneAI/pennylane/pull/6307)
-  
-* The `qml.Qubitization` template is now QJIT compatible.
-  [(#6305)](https://github.com/PennyLaneAI/pennylane/pull/6305)
-
-<h4>Other Improvements</h4>
-
-* Added `qml.H` as an alias for the Hadamard operator.
-  [(#6450)](https://github.com/PennyLaneAI/pennylane/pull/6450)
-
-* Added `show_wire_labels` option to `draw` and `draw_mpl`, which hides wire labels when set to `False`.
-  Defaults to `True`.
-  [(#6410)](https://github.com/PennyLaneAI/pennylane/pull/6410)
-
-* Introduced `sample_probs` function for the `qml.devices.qubit` and `qml.devices.qutrit_mixed` modules:
-  - This function takes probability distributions as input and returns sampled outcomes.
-  - Simplifies the sampling process by separating it from other operations in the measurement chain.
-  - Improves modularity: The same code can be easily adapted for other devices (e.g., a potential `default_mixed` device).
-  - Enhances maintainability by isolating the sampling logic.
-  [(#6354)](https://github.com/PennyLaneAI/pennylane/pull/6354)
-
-* RTD support for `qml.labs` added to API.
-  [(#6397)](https://github.com/PennyLaneAI/pennylane/pull/6397)
-
-* Module-level sandboxing added to `qml.labs` via pre-commit hooks.
-  [(#6369)](https://github.com/PennyLaneAI/pennylane/pull/6369)
-
-* A new class `MomentumQNGOptimizer` is added. It inherits the basic `QNGOptimizer` class and requires one additional hyperparameter (the momentum coefficient) :math:`0 \leq \rho < 1`, the default value being :math:`\rho=0.9`. For :math:`\rho=0` Momentum-QNG reduces to the basic QNG.
-  [(#6240)](https://github.com/PennyLaneAI/pennylane/pull/6240)
-
-* A `has_sparse_matrix` property is added to `Operator` to indicate whether a sparse matrix is defined.
-  [(#6278)](https://github.com/PennyLaneAI/pennylane/pull/6278)
-  [(#6310)](https://github.com/PennyLaneAI/pennylane/pull/6310)
-
-* `qml.matrix` now works with empty objects (such as empty tapes, `QNode`s and quantum functions that do
-  not call operations, single operators with empty decompositions).
-  [(#6347)](https://github.com/PennyLaneAI/pennylane/pull/6347)
-  
-* PennyLane is now compatible with NumPy 2.0.
-  [(#6061)](https://github.com/PennyLaneAI/pennylane/pull/6061)
-  [(#6258)](https://github.com/PennyLaneAI/pennylane/pull/6258)
-  [(#6342)](https://github.com/PennyLaneAI/pennylane/pull/6342)
-
-* PennyLane is now compatible with Jax 0.4.28.
-  [(#6255)](https://github.com/PennyLaneAI/pennylane/pull/6255)
-
-* `qml.qchem.excitations` now optionally returns fermionic operators.
-  [(#6171)](https://github.com/PennyLaneAI/pennylane/pull/6171)
-
-* The `diagonalize_measurements` transform now uses a more efficient method of diagonalization
-  when possible, based on the `pauli_rep` of the relevant observables.
-  [(#6113)](https://github.com/PennyLaneAI/pennylane/pull/6113/)
-
-* The `QuantumScript.copy` method now takes `operations`, `measurements`, `shots` and 
-  `trainable_params` as keyword arguments. If any of these are passed when copying a 
-  tape, the specified attributes will replace the copied attributes on the new tape.
-  [(#6285)](https://github.com/PennyLaneAI/pennylane/pull/6285)
-  [(#6363)](https://github.com/PennyLaneAI/pennylane/pull/6363)
-
-* The `Hermitian` operator now has a `compute_sparse_matrix` implementation.
-  [(#6225)](https://github.com/PennyLaneAI/pennylane/pull/6225)
-
-* When an observable is repeated on a tape, `tape.diagonalizing_gates` no longer returns the 
-  diagonalizing gates for each instance of the observable. Instead, the diagonalizing gates of
-  each observable on the tape are included just once.
-  [(#6288)](https://github.com/PennyLaneAI/pennylane/pull/6288)
-
-* The number of diagonalizing gates returned in `qml.specs` now follows the `level` keyword argument 
-  regarding whether the diagonalizing gates are modified by device, instead of always counting 
-  unprocessed diagonalizing gates.
-  [(#6290)](https://github.com/PennyLaneAI/pennylane/pull/6290)
-
-* A more sensible error message is raised from a `RecursionError` encountered when accessing properties and methods of a nested `CompositeOp` or `SProd`.
-  [(#6375)](https://github.com/PennyLaneAI/pennylane/pull/6375)
-
-* Moved the calculation of `shift_len = len(shifts)` outside of a loop in the `QFT.compute_decomposition` static method, reducing redundant recalculations and improving performance.
-  [(#6434)](https://github.com/PennyLaneAI/pennylane/pull/6434)
-
-=======
->>>>>>> 8dde8f86
 <h3>Breaking changes 💔</h3>
 
 <h3>Deprecations 👋</h3>
