--- conflicted
+++ resolved
@@ -3,32 +3,14 @@
 
 <h3>New features since last release</h3>
 
-<<<<<<< HEAD
 * A new keyword argument ``new_option`` has been added to :class:`qml.Select`. It allows for 
   simplifications in the decomposition of ``Select`` under the assumption that the state of the
   control wires has no overlap with computational basis states that are not used by ``Select``.
-  [(#7657)](https://github.com/PennyLaneAI/pennylane/pull/7657)
-
-* A new decomposition based on *unary iteration* has been added to :class:`qml.Select`.
-  This decomposition reduces the :class:`T` count significantly, and uses :math:`c-1`
-  auxiliary wires for a :class:`qml.Select` operation with :math:`c` control wires.
-  Unary iteration leverages these auxiliary wires to store intermediate values for reuse
-  among the different multi-controlled operators, avoiding unnecessary recomputation.
-  Check out the documentation for a thorough explanation.
-  [(#7623)](https://github.com/PennyLaneAI/pennylane/pull/7623)
-
-* A new function called :func:`qml.from_qasm3` has been added, which converts OpenQASM 3.0 circuits into quantum functions
-  that can be subsequently loaded into QNodes and executed. 
-  [(#7432)](https://github.com/PennyLaneAI/pennylane/pull/7432)
-  [(#7486)](https://github.com/PennyLaneAI/pennylane/pull/7486)
-  [(#7488)](https://github.com/PennyLaneAI/pennylane/pull/7488)
-  [(#7593)](https://github.com/PennyLaneAI/pennylane/pull/7593)
-  [(#7498)](https://github.com/PennyLaneAI/pennylane/pull/7498)
-=======
+  [(#7658)](https://github.com/PennyLaneAI/pennylane/pull/7658)
+
 * Leveraging quantum just-in-time compilation to optimize parameterized hybrid workflows with the momentum
   quantum natural gradient optimizer is now possible with the new :class:`~.MomentumQNGOptimizerQJIT` optimizer.
   [(#7606)](https://github.com/PennyLaneAI/pennylane/pull/7606)
->>>>>>> ff39e983
 
   Similar to the :class:`~.QNGOptimizerQJIT` optimizer, :class:`~.MomentumQNGOptimizerQJIT` offers a
   `qml.qjit`-compatible analogue to the existing :class:`~.MomentumQNGOptimizer` with an Optax-like interface:
@@ -425,4 +407,5 @@
 Andrija Paurevic,
 Shuli Shu,
 Jay Soni,
+David Wierichs,
 Jake Zaia