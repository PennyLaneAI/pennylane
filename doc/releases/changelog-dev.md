:orphan:

# Release 0.42.0-dev (development release)

<h3>New features since last release</h3>

* A new QNode transform called :func:`~.transforms.set_shots` has been added to set or update the number of shots to be performed, overriding shots specified in the device.
  [(#7337)](https://github.com/PennyLaneAI/pennylane/pull/7337)
  [(#7358)](https://github.com/PennyLaneAI/pennylane/pull/7358)

  The :func:`~.transforms.set_shots` transform can be used as a decorator:

  ```python
  @partial(qml.set_shots, shots=2)
  @qml.qnode(qml.device("default.qubit", wires=1))
  def circuit():
      qml.RX(1.23, wires=0)
      return qml.sample(qml.Z(0))
  ```

  ```pycon
  >>> circuit()
  array([1., -1.])
  ```
  
  Additionally, it can be used in-line to update a circuit's `shots`:

  ```pycon
  >>> new_circ = qml.set_shots(circuit, shots=(4, 10)) # shot vector
  >>> new_circ()
  (array([-1.,  1., -1.,  1.]), array([ 1.,  1.,  1., -1.,  1.,  1., -1., -1.,  1.,  1.]))
  ```

* A new function called `qml.to_openqasm` has been added, which allows for converting PennyLane circuits to OpenQASM 2.0 programs.
  [(#7393)](https://github.com/PennyLaneAI/pennylane/pull/7393)

  Consider this simple circuit in PennyLane:
  ```python
  dev = qml.device("default.qubit", wires=2, shots=100)

  @qml.qnode(dev)
  def circuit(theta, phi):
      qml.RX(theta, wires=0)
      qml.CNOT(wires=[0,1])
      qml.RZ(phi, wires=1)
      return qml.sample()
  ```

  This can be easily converted to OpenQASM 2.0 with `qml.to_openqasm`:
  ```pycon
  >>> openqasm_circ = qml.to_openqasm(circuit)(1.2, 0.9)
  >>> print(openqasm_circ)
  OPENQASM 2.0;
  include "qelib1.inc";
  qreg q[2];
  creg c[2];
  rx(1.2) q[0];
  cx q[0],q[1];
  rz(0.9) q[1];
  measure q[0] -> c[0];
  measure q[1] -> c[1];
  ```

* A new template called :class:`~.SelectPauliRot` that applies a sequence of uniformly controlled rotations to a target qubit 
  is now available. This operator appears frequently in unitary decomposition and block encoding techniques. 
  [(#7206)](https://github.com/PennyLaneAI/pennylane/pull/7206)

  ```python
  angles = np.array([1.0, 2.0, 3.0, 4.0])

  wires = qml.registers({"control": 2, "target": 1})
  dev = qml.device("default.qubit", wires=3)

  @qml.qnode(dev)
  def circuit():
      qml.SelectPauliRot(
        angles,
        control_wires=wires["control"],
        target_wire=wires["target"],
        rot_axis="Y")
      return qml.state()
  ```
  
  ```pycon
  >>> print(circuit())
  [0.87758256+0.j 0.47942554+0.j 0.        +0.j 0.        +0.j
   0.        +0.j 0.        +0.j 0.        +0.j 0.        +0.j]
  ```

* The transform `convert_to_mbqc_gateset` is added to the `ftqc` module to convert arbitrary 
  circuits to a limited gate-set that can be translated to the MBQC formalism.
  [(#7271)](https://github.com/PennyLaneAI/pennylane/pull/7271)

* Classical shadows with mixed quantum states are now computed with a dedicated method that uses an
  iterative algorithm similar to the handling of shadows with state vectors. This makes shadows with density 
  matrices much more performant.
  [(#6748)](https://github.com/PennyLaneAI/pennylane/pull/6748)
  [(#7458)](https://github.com/PennyLaneAI/pennylane/pull/7458)

* The `RotXZX` operation is added to the `ftqc` module to support definition of a universal
  gate-set that can be translated to the MBQC formalism.
  [(#7271)](https://github.com/PennyLaneAI/pennylane/pull/7271)

* A new iterative angle solver for QSVT and QSP is available in the :func:`poly_to_angles <pennylane.poly_to_angles>` function,
  allowing angle computation for polynomials of large degrees (> 1000).
  Set `angle_solver="iterative"` in the :func:`poly_to_angles  <pennylane.poly_to_angles>` function
  (or from the :func:`qsvt <pennylane.qsvt>` function!) to use it.
  [(6694)](https://github.com/PennyLaneAI/pennylane/pull/6694)

* Two new functions called :func:`~.math.convert_to_su2` and :func:`~.math.convert_to_su4` have been added to `qml.math`, which convert unitary matrices to SU(2) or SU(4), respectively, and optionally a global phase.
  [(#7211)](https://github.com/PennyLaneAI/pennylane/pull/7211)

* The transform `convert_to_mbqc_formalism` is added to the `ftqc` module to convert a circuit already
  expressed in a limited, compatible gate-set into the MBQC formalism. Circuits can be converted to the 
  relevant gate-set with the `convert_to_mbqc_gateset` transform.
  [(#7355)](https://github.com/PennyLaneAI/pennylane/pull/7355)

<h4>Resource-efficient Decompositions 🔎</h4>

* The :func:`~.transforms.decompose` transform now supports weighting gates in the target `gate_set`, allowing for 
  preferential treatment of certain gates in a target `gate_set` over others.
  [(#7389)](https://github.com/PennyLaneAI/pennylane/pull/7389)

  Gates specified in `gate_set` can be given a numerical weight associated with their effective cost to have in a circuit:
  
  * Gate weights that are greater than 1 indicate a *greater cost* (less preferred).
  * Gate weights that are less than 1 indicate a *lower cost* (more preferred).

  Consider the following toy example.

  ```python
  qml.decomposition.enable_graph()
  
  @partial(
    qml.transforms.decompose, gate_set={qml.Toffoli: 1.23, qml.RX: 4.56, qml.CZ: 0.01, qml.H: 420, qml.CRZ: 100}
  )
  @qml.qnode(qml.device("default.qubit"))
  def circuit():
      qml.CRX(0.1, wires=[0, 1])
      qml.Toffoli(wires=[0, 1, 2])
      return qml.expval(qml.Z(0))
  ```

  ```pycon
  >>> print(qml.draw(circuit)())

  0: ───────────╭●────────────╭●─╭●─┤  <Z>
  1: ──RX(0.05)─╰Z──RX(-0.05)─╰Z─├●─┤     
  2: ────────────────────────────╰X─┤     
  ```

  ```python
  qml.decomposition.enable_graph()

  @partial(
      qml.transforms.decompose, gate_set={qml.Toffoli: 1.23, qml.RX: 4.56, qml.CZ: 0.01, qml.H: 0.1, qml.CRZ: 0.1}
  )
  @qml.qnode(qml.device("default.qubit"))
  def circuit():
      qml.CRX(0.1, wires=[0, 1])
      qml.Toffoli(wires=[0, 1, 2])
      return qml.expval(qml.Z(0))
  ```

  ```pycon
  >>> print(qml.draw(circuit)())

  0: ────╭●───────────╭●─┤  <Z>
  1: ──H─╰RZ(0.10)──H─├●─┤     
  2: ─────────────────╰X─┤  
  ```

  Here, when the Hadamard and ``CRZ`` have relatively high weights, a decomposition involving them is considered *less* 
  efficient. When they have relatively low weights, a decomposition involving them is considered *more* efficient.

* The decomposition of `qml.PCPhase` is now significantly more efficient for more than 2 qubits.
  [(#7166)](https://github.com/PennyLaneAI/pennylane/pull/7166)

* New decomposition rules comprising rotation gates and global phases have been added to `QubitUnitary` that 
  can be accessed with the new graph-based decomposition system. The most efficient set of rotations to 
  decompose into will be chosen based on the target gate set.
  [(#7211)](https://github.com/PennyLaneAI/pennylane/pull/7211)

  ```python
  from functools import partial
  import numpy as np
  import pennylane as qml
  
  qml.decomposition.enable_graph()
  
  U = np.array([[1, 1], [1, -1]]) / np.sqrt(2)
  
  @partial(qml.transforms.decompose, gate_set={"RX", "RY", "GlobalPhase"})
  @qml.qnode(qml.device("default.qubit"))
  def circuit():
      qml.QubitUnitary(np.array([[1, 1], [1, -1]]) / np.sqrt(2), wires=[0])
      return qml.expval(qml.PauliZ(0))
  ```
  ```pycon
  >>> print(qml.draw(circuit)())
  0: ──RX(0.00)──RY(1.57)──RX(3.14)──GlobalPhase(-1.57)─┤  <Z>
  ```

* A :func:`~.decomposition.register_condition` decorator is added that allows users to bind a condition to a
  decomposition rule for when it is applicable. The condition should be a function that takes the
  resource parameters of an operator as arguments and returns `True` or `False` based on whether
  these parameters satisfy the condition for when this rule can be applied.
  [(#7439)](https://github.com/PennyLaneAI/pennylane/pull/7439)

  ```python
  import pennylane as qml
  from pennylane.math.decomposition import zyz_rotation_angles
  
  # The parameters must be consistent with ``qml.QubitUnitary.resource_keys``
  def _zyz_condition(num_wires):
    return num_wires == 1

  @qml.register_condition(_zyz_condition)
  @qml.register_resources({qml.RZ: 2, qml.RY: 1, qml.GlobalPhase: 1})
  def zyz_decomposition(U, wires, **__):
      # Assumes that U is a 2x2 unitary matrix
      phi, theta, omega, phase = zyz_rotation_angles(U, return_global_phase=True)
      qml.RZ(phi, wires=wires[0])
      qml.RY(theta, wires=wires[0])
      qml.RZ(omega, wires=wires[0])
      qml.GlobalPhase(-phase)
  
  # This decomposition will be ignored for `QubitUnitary` on more than one wire.
  qml.add_decomps(qml.QubitUnitary, zyz_decomposition)
  ```

* Symbolic operator types (e.g., `Adjoint`, `Controlled`, and `Pow`) can now be specified as strings
  in various parts of the new graph-based decomposition system, specifically:

  * The `gate_set` argument of the :func:`~.transforms.decompose` transform now supports adding symbolic
    operators in the target gate set.
    [(#7331)](https://github.com/PennyLaneAI/pennylane/pull/7331)

  ```python
  from functools import partial
  import pennylane as qml

  qml.decomposition.enable_graph()
  
  @partial(qml.transforms.decompose, gate_set={"T", "Adjoint(T)", "H", "CNOT"})
  @qml.qnode(qml.device("default.qubit"))
  def circuit():
      qml.Toffoli(wires=[0, 1, 2])
  ```
  ```pycon
  >>> print(qml.draw(circuit)())
  0: ───────────╭●───────────╭●────╭●──T──╭●─┤
  1: ────╭●─────│─────╭●─────│───T─╰X──T†─╰X─┤
  2: ──H─╰X──T†─╰X──T─╰X──T†─╰X──T──H────────┤
  ```

  * Symbolic operator types can now be given as strings to the `op_type` argument of :func:`~.decomposition.add_decomps`,
    or as keys of the dictionaries passed to the `alt_decomps` and `fixed_decomps` arguments of the
    :func:`~.transforms.decompose` transform, allowing custom decomposition rules to be defined and
    registered for symbolic operators.
    [(#7347)](https://github.com/PennyLaneAI/pennylane/pull/7347)
    [(#7352)](https://github.com/PennyLaneAI/pennylane/pull/7352)
    [(#7362)](https://github.com/PennyLaneAI/pennylane/pull/7362)

  ```python
  @qml.register_resources({qml.RY: 1})
  def my_adjoint_ry(phi, wires, **_):
      qml.RY(-phi, wires=wires)

  @qml.register_resources({qml.RX: 1})
  def my_adjoint_rx(phi, wires, **__):
      qml.RX(-phi, wires)

  # Registers a decomposition rule for the adjoint of RY globally
  qml.add_decomps("Adjoint(RY)", my_adjoint_ry)

  @partial(
      qml.transforms.decompose,
      gate_set={"RX", "RY", "CNOT"},
      fixed_decomps={"Adjoint(RX)": my_adjoint_rx}
  )
  @qml.qnode(qml.device("default.qubit"))
  def circuit():
      qml.adjoint(qml.RX(0.5, wires=[0]))
      qml.CNOT(wires=[0, 1])
      qml.adjoint(qml.RY(0.5, wires=[1]))
      return qml.expval(qml.Z(0))
  ```
  ```pycon
  >>> print(qml.draw(circuit)())
  0: ──RX(-0.50)─╭●────────────┤  <Z>
  1: ────────────╰X──RY(-0.50)─┤
  ```

<h3>Improvements 🛠</h3>

* Setting up the configuration of a workflow, including the determination of the best diff
  method, is now done *after* user transforms have been applied. This allows transforms to
  update the shots and change measurement processes with fewer issues.
  [(#7358)](https://github.com/PennyLaneAI/pennylane/pull/7358)

* The decomposition of `DiagonalQubitUnitary` has been updated to a recursive decomposition
  into a smaller `DiagonalQubitUnitary` and a `SelectPauliRot` operation. This is a known
  decomposition [Theorem 7 in Shende et al.](https://arxiv.org/abs/quant-ph/0406176)
  that contains fewer gates than the previous decomposition.
  [(#7370)](https://github.com/PennyLaneAI/pennylane/pull/7370)

* A transform for applying `cancel_inverses` has been added that can be used with the experimental
  xDSL Python compiler integration. This transform is optimized to cancel self-inverse operations
  iteratively to cancel nested self-inverse operations.
  [(#7363)](https://github.com/PennyLaneAI/pennylane/pull/7363)
 
* An experimental integration for a Python compiler using [xDSL](https://xdsl.dev/index) has been introduced.
  This is similar to [Catalyst's MLIR dialects](https://docs.pennylane.ai/projects/catalyst/en/stable/dev/dialects.html#mlir-dialects-in-catalyst), 
  but it is coded in Python instead of C++.
  [(#7357)](https://github.com/PennyLaneAI/pennylane/pull/7357)
  [(#7367)](https://github.com/PennyLaneAI/pennylane/pull/7367)
  [(#7470)](https://github.com/PennyLaneAI/pennylane/pull/7470)

* PennyLane supports `JAX` version 0.6.0.
  [(#7299)](https://github.com/PennyLaneAI/pennylane/pull/7299)

* PennyLane supports `JAX` version 0.5.3.
  [(#6919)](https://github.com/PennyLaneAI/pennylane/pull/6919)

* Computing the angles for uniformly controlled rotations, used in :class:`~.MottonenStatePreparation`
  and :class:`~.SelectPauliRot`, now takes much less computational effort and memory.
  [(#7377)](https://github.com/PennyLaneAI/pennylane/pull/7377)

* The :func:`~.transforms.cancel_inverses` transform no longer changes the order of operations that don't have shared wires, providing a deterministic output.
  [(#7328)](https://github.com/PennyLaneAI/pennylane/pull/7328)

* Alias for Identity (`I`) is now accessible from `qml.ops`.
  [(#7200)](https://github.com/PennyLaneAI/pennylane/pull/7200)

* Add xz encoding related `pauli_to_xz`, `xz_to_pauli` and `pauli_prod` functions to the `ftqc` module.
  [(#7433)](https://github.com/PennyLaneAI/pennylane/pull/7433)

* Add commutation rules for a Clifford gate set (`qml.H`, `qml.S`, `qml.CNOT`) to the `ftqc.pauli_tracker` module,
  accessible via the `commute_clifford_op` function.
  [(#7444)](https://github.com/PennyLaneAI/pennylane/pull/7444)

* The `ftqc` module `measure_arbitrary_basis`, `measure_x` and `measure_y` functions
  can now be captured when program capture is enabled.
  [(#7219)](https://github.com/PennyLaneAI/pennylane/pull/7219)
  [(#7368)](https://github.com/PennyLaneAI/pennylane/pull/7368)

* `Operator.num_wires` now defaults to `None` to indicate that the operator can be on
  any number of wires.
  [(#7312)](https://github.com/PennyLaneAI/pennylane/pull/7312)

* Shots can now be overridden for specific `qml.Snapshot` instances via a `shots` keyword argument.
  [(#7326)](https://github.com/PennyLaneAI/pennylane/pull/7326)

  ```python
  dev = qml.device("default.qubit", wires=2, shots=10)

  @qml.qnode(dev)
  def circuit():
      qml.Snapshot("sample", measurement=qml.sample(qml.X(0)), shots=5)
      return qml.sample(qml.X(0))
  ```

  ```pycon
  >>> qml.snapshots(circuit)()
  {'sample': array([-1., -1., -1., -1., -1.]),
   'execution_results': array([ 1., -1., -1., -1., -1.,  1., -1., -1.,  1., -1.])}
  ```

* Two-qubit `QubitUnitary` gates no longer decompose into fundamental rotation gates; it now 
  decomposes into single-qubit `QubitUnitary` gates. This allows the decomposition system to
  further decompose single-qubit unitary gates more flexibly using different rotations.
  [(#7211)](https://github.com/PennyLaneAI/pennylane/pull/7211)

* The `gate_set` argument of :func:`~.transforms.decompose` now accepts `"X"`, `"Y"`, `"Z"`, `"H"`, 
  `"I"` as aliases for `"PauliX"`, `"PauliY"`, `"PauliZ"`, `"Hadamard"`, and `"Identity"`. These 
  aliases are also recognized as part of symbolic operators. For example, `"Adjoint(H)"` is now 
  accepted as an alias for `"Adjoint(Hadamard)"`.
  [(#7331)](https://github.com/PennyLaneAI/pennylane/pull/7331)

* PennyLane no longer validates that an operation has at least one wire, as having this check required the abstract
  interface to maintain a list of special implementations.
  [(#7327)](https://github.com/PennyLaneAI/pennylane/pull/7327)

* Two new device-developer transforms have been added to `devices.preprocess`: 
  :func:`~.devices.preprocess.measurements_from_counts` and :func:`~.devices.preprocess.measurements_from_samples`.
  These transforms modify the tape to instead contain a `counts` or `sample` measurement process, 
  deriving the original measurements from the raw counts/samples in post-processing. This allows 
  expanded measurement support for devices that only 
  support counts/samples at execution, like real hardware devices.
  [(#7317)](https://github.com/PennyLaneAI/pennylane/pull/7317)

* Sphinx version was updated to 8.1. Sphinx is upgraded to version 8.1 and uses Python 3.10. References to intersphinx (e.g. `<demos/>` or `<catalyst/>` are updated to remove the :doc: prefix that is incompatible with sphinx 8.1. 
  [(7212)](https://github.com/PennyLaneAI/pennylane/pull/7212)

* Migrated `setup.py` package build and install to `pyproject.toml`
  [(#7375)](https://github.com/PennyLaneAI/pennylane/pull/7375)

* Updated GitHub Actions workflows (`rtd.yml`, `readthedocs.yml`, and `docs.yml`) to use `ubuntu-24.04` runners.
 [(#7396)](https://github.com/PennyLaneAI/pennylane/pull/7396)

* Updated requirements and pyproject files to include the other package.  
  [(#7417)](https://github.com/PennyLaneAI/pennylane/pull/7417)

<h3>Labs: a place for unified and rapid prototyping of research software 🧪</h3>


* A new module :mod:`pennylane.labs.intermediate_reps <pennylane.labs.intermediate_reps>`
  provides functionality to compute intermediate representations for particular circuits.
  :func:`parity_matrix <pennylane.labs.intermediate_reps.parity_matrix>` computes
  the parity matrix intermediate representation for CNOT circuits.
  :func:`phase_polynomial <pennylane.labs.intermediate_reps.phase_polynomial>` computes
  the phase polynomial intermediate representation for {CNOT, RZ} circuits.
  These efficient intermediate representations are important
  for CNOT routing algorithms and other quantum compilation routines.
  [(#7229)](https://github.com/PennyLaneAI/pennylane/pull/7229)
  [(#7333)](https://github.com/PennyLaneAI/pennylane/pull/7333)


<h3>Breaking changes 💔</h3>

* The `return_type` property of `MeasurementProcess` has been removed. Please use `isinstance` for type checking instead.
  [(#7322)](https://github.com/PennyLaneAI/pennylane/pull/7322)

* The `KerasLayer` class in `qml.qnn.keras` has been removed because Keras 2 is no longer actively maintained.
  Please consider using a different machine learning framework, like `PyTorch <demos/tutorial_qnn_module_torch>`__ or `JAX <demos/tutorial_How_to_optimize_QML_model_using_JAX_and_Optax>`__.
  [(#7320)](https://github.com/PennyLaneAI/pennylane/pull/7320)

* The `qml.gradients.hamiltonian_grad` function has been removed because this gradient recipe is no
  longer required with the :doc:`new operator arithmetic system </news/new_opmath>`.
  [(#7302)](https://github.com/PennyLaneAI/pennylane/pull/7302)

* Accessing terms of a tensor product (e.g., `op = X(0) @ X(1)`) via `op.obs` has been removed.
  [(#7324)](https://github.com/PennyLaneAI/pennylane/pull/7324)

* The `mcm_method` keyword argument in `qml.execute` has been removed.
  [(#7301)](https://github.com/PennyLaneAI/pennylane/pull/7301)

* The `inner_transform` and `config` keyword arguments in `qml.execute` have been removed.
  [(#7300)](https://github.com/PennyLaneAI/pennylane/pull/7300)

* `Sum.ops`, `Sum.coeffs`, `Prod.ops` and `Prod.coeffs` have been removed.
  [(#7304)](https://github.com/PennyLaneAI/pennylane/pull/7304)

* Specifying `pipeline=None` with `qml.compile` has been removed.
  [(#7307)](https://github.com/PennyLaneAI/pennylane/pull/7307)

* The `control_wires` argument in `qml.ControlledQubitUnitary` has been removed.
  Furthermore, the `ControlledQubitUnitary` no longer accepts `QubitUnitary` objects as arguments as its `base`.
  [(#7305)](https://github.com/PennyLaneAI/pennylane/pull/7305)

* `qml.tape.TapeError` has been removed.
  [(#7205)](https://github.com/PennyLaneAI/pennylane/pull/7205)

<h3>Deprecations 👋</h3>

Here's a list of deprecations made this release. For a more detailed breakdown of deprecations and alternative code to use instead, Please consult the :doc:`deprecations and removals page </development/deprecations>`.

* Top-level access to `DeviceError`, `PennyLaneDeprecationWarning`, `QuantumFunctionError` and `ExperimentalWarning` have been deprecated and will be removed in v0.43. Please import them from the new `exceptions` module.
  [(#7292)](https://github.com/PennyLaneAI/pennylane/pull/7292)
  [(#7477)](https://github.com/PennyLaneAI/pennylane/pull/7477)

* `qml.operation.Observable` and the corresponding `Observable.compare` have been deprecated, as
  pennylane now depends on the more general `Operator` interface instead. The
  `Operator.is_hermitian` property can instead be used to check whether or not it is highly likely
  that the operator instance is Hermitian.
  [(#7316)](https://github.com/PennyLaneAI/pennylane/pull/7316)

* The boolean functions provided in `pennylane.operation` are deprecated. See the :doc:`deprecations page </development/deprecations>` 
  for equivalent code to use instead. These include `not_tape`, `has_gen`, `has_grad_method`, `has_multipar`,
  `has_nopar`, `has_unitary_gen`, `is_measurement`, `defines_diagonalizing_gates`, and `gen_is_multi_term_hamiltonian`.
  [(#7319)](https://github.com/PennyLaneAI/pennylane/pull/7319)

* `qml.operation.WiresEnum`, `qml.operation.AllWires`, and `qml.operation.AnyWires` are deprecated. To indicate that
  an operator can act on any number of wires, `Operator.num_wires = None` should be used instead. This is the default
  and does not need to be overwritten unless the operator developer wants to add wire number validation.
  [(#7313)](https://github.com/PennyLaneAI/pennylane/pull/7313)

* The :func:`qml.QNode.get_gradient_fn` method is now deprecated. Instead, use :func:`~.workflow.get_best_diff_method` to obtain the differentiation method.
  [(#7323)](https://github.com/PennyLaneAI/pennylane/pull/7323)

<h3>Internal changes ⚙️</h3>

<<<<<<< HEAD
* Add `.git-blame-ignore-revs` file to the PennyLane repository. This file will allow specifying commits that should
  be ignored in the output of `git blame`. For example, this can be useful when a single commit includes bulk reformatting.
  [(#7507)](https://github.com/PennyLaneAI/pennylane/pull/7507)
=======
* Add a `.gitattributes` file to standardize LF as the end-of-line character for the PennyLane
  repository.
  [(#7502)](https://github.com/PennyLaneAI/pennylane/pull/7502)
>>>>>>> c73e73b1

* `DefaultQubit` now implements `preprocess_transforms` and `setup_execution_config` instead of `preprocess`.
  [(#7468)](https://github.com/PennyLaneAI/pennylane/pull/7468)

* Fix subset of `pylint` errors in the `tests` folder.
  [(#7446)](https://github.com/PennyLaneAI/pennylane/pull/7446)

* Remove and reduce excessively expensive test cases in `tests/templates/test_subroutines/` that do not add value.
  [(#7436)](https://github.com/PennyLaneAI/pennylane/pull/7436)

* Stop using `pytest-timeout` in the PennyLane CI/CD pipeline.
  [(#7451)](https://github.com/PennyLaneAI/pennylane/pull/7451)

* Enforce subset of submodules in `templates` to be auxiliary layer modules.
  [(#7437)](https://github.com/PennyLaneAI/pennylane/pull/7437)

* Enforce `noise` module to be a tertiary layer module.
  [(#7430)](https://github.com/PennyLaneAI/pennylane/pull/7430)

* Enforce `qaoa` module to be a tertiary layer module.
  [(#7429)](https://github.com/PennyLaneAI/pennylane/pull/7429)

* Enforce `gradients` module to be an auxiliary layer module.
  [(#7416)](https://github.com/PennyLaneAI/pennylane/pull/7416)

* Enforce `optimize` module to be an auxiliary layer module.
  [(#7418)](https://github.com/PennyLaneAI/pennylane/pull/7418)

* A `RuntimeWarning` raised when using versions of JAX > 0.4.28 has been removed.
  [(#7398)](https://github.com/PennyLaneAI/pennylane/pull/7398)

* Wheel releases for PennyLane now follow the `PyPA binary-distribution format <https://packaging.python.org/en/latest/specifications/binary-distribution-format/>_` guidelines more closely.
  [(#7382)](https://github.com/PennyLaneAI/pennylane/pull/7382)

* `null.qubit` can now support an optional `track_resources` argument which allows it to record which gates are executed.
  [(#7226)](https://github.com/PennyLaneAI/pennylane/pull/7226)
  [(#7372)](https://github.com/PennyLaneAI/pennylane/pull/7372)
  [(#7392)](https://github.com/PennyLaneAI/pennylane/pull/7392)

* A new internal module, `qml.concurrency`, is added to support internal use of multiprocess and multithreaded execution of workloads. This also migrates the use of `concurrent.futures` in `default.qubit` to this new design.
  [(#7303)](https://github.com/PennyLaneAI/pennylane/pull/7303)

* Test suites in `tests/transforms/test_defer_measurement.py` use analytic mocker devices to test numeric results.
  [(#7329)](https://github.com/PennyLaneAI/pennylane/pull/7329)

* Introduce module dependency management using `tach`.
  [(#7185)](https://github.com/PennyLaneAI/pennylane/pull/7185)

* Add new `pennylane.exceptions` module for custom errors and warnings.
  [(#7205)](https://github.com/PennyLaneAI/pennylane/pull/7205)
  [(#7292)](https://github.com/PennyLaneAI/pennylane/pull/7292)

* Clean up `__init__.py` files in `math`, `ops`, `qaoa`, `tape` and `templates` to be explicit in what they import. 
  [(#7200)](https://github.com/PennyLaneAI/pennylane/pull/7200)
  
* The `Tracker` class has been moved into the `devices` module.
  [(#7281)](https://github.com/PennyLaneAI/pennylane/pull/7281)

* Moved functions that calculate rotation angles for unitary decompositions into an internal
  module `qml.math.decomposition`
  [(#7211)](https://github.com/PennyLaneAI/pennylane/pull/7211)

<h3>Documentation 📝</h3>

* Fixed the wrong `theta` to `phi` in :class:`~pennylane.IsingXY`.
 [(#7427)](https://github.com/PennyLaneAI/pennylane/pull/7427)

* In the :doc:`/introduction/compiling_circuits` page, in the "Decomposition in stages" section,
  circuit drawings now render in a way that's easier to read.
  [(#7419)](https://github.com/PennyLaneAI/pennylane/pull/7419)

* The entry in the :doc:`/news/program_capture_sharp_bits` page for using program capture with Catalyst 
  has been updated. Instead of using ``qjit(experimental_capture=True)``, Catalyst is now compatible 
  with the global toggles ``qml.capture.enable()`` and ``qml.capture.disable()`` for enabling and
  disabling program capture.
  [(#7298)](https://github.com/PennyLaneAI/pennylane/pull/7298)

<h3>Bug fixes 🐛</h3>

* The documentation of `qml.pulse.drive` has been updated and corrected.
  [(#7459)](https://github.com/PennyLaneAI/pennylane/pull/7459)

* Fixed a bug in `to_openfermion` where identity qubit-to-wires mapping was not obeyed.
  [(#7332)](https://github.com/PennyLaneAI/pennylane/pull/7332)

* Fixed a bug in the validation of :class:`~.SelectPauliRot` that prevents parameter broadcasting.
  [(#7377)](https://github.com/PennyLaneAI/pennylane/pull/7377)

* Usage of NumPy in `default.mixed` source code has been converted to `qml.math` to avoid
  unnecessary dependency on NumPy and to fix a bug that caused an error when using `default.mixed` with PyTorch and GPUs.
  [(#7384)](https://github.com/PennyLaneAI/pennylane/pull/7384)

* With program capture enabled (`qml.capture.enable()`), `QSVT` no treats abstract values as metadata.
  [(#7360)](https://github.com/PennyLaneAI/pennylane/pull/7360)

* A fix was made to `default.qubit` to allow for using `qml.Snapshot` with defer-measurements (`mcm_method="deferred"`).
  [(#7335)](https://github.com/PennyLaneAI/pennylane/pull/7335)

* Fixes the repr for empty `Prod` and `Sum` instances to better communicate the existence of an empty instance.
  [(#7346)](https://github.com/PennyLaneAI/pennylane/pull/7346)

* Fixes a bug where circuit execution fails with ``BlockEncode`` initialized with sparse matrices.
  [(#7285)](https://github.com/PennyLaneAI/pennylane/pull/7285)

* Adds an informative error if `qml.cond` is used with an abstract condition with
  jitting on `default.qubit` if capture is enabled.
  [(#7314)](https://github.com/PennyLaneAI/pennylane/pull/7314)

* Fixes a bug where using a ``StatePrep`` operation with `batch_size=1` did not work with ``default.mixed``.
  [(#7280)](https://github.com/PennyLaneAI/pennylane/pull/7280)

* Gradient transforms can now be used in conjunction with batch transforms with all interfaces.
  [(#7287)](https://github.com/PennyLaneAI/pennylane/pull/7287)

* Fixes a bug where the global phase was not being added in the ``QubitUnitary`` decomposition.  
  [(#7244)](https://github.com/PennyLaneAI/pennylane/pull/7244)
  [(#7270)](https://github.com/PennyLaneAI/pennylane/pull/7270)

* Using finite differences with program capture without x64 mode enabled now raises a warning.
  [(#7282)](https://github.com/PennyLaneAI/pennylane/pull/7282)

* When the `mcm_method` is specified to the `"device"`, the `defer_measurements` transform will 
  no longer be applied. Instead, the device will be responsible for all MCM handling.
  [(#7243)](https://github.com/PennyLaneAI/pennylane/pull/7243)

* Fixed coverage of `qml.liealg.CII` and `qml.liealg.AIII`.
  [(#7291)](https://github.com/PennyLaneAI/pennylane/pull/7291)

* Fixed a bug where the phase is used as the wire label for a `qml.GlobalPhase` when capture is enabled.
  [(#7211)](https://github.com/PennyLaneAI/pennylane/pull/7211)

* Fixed a bug that caused `CountsMP.process_counts` to return results in the computational basis, even if
  an observable was specified.
  [(#7342)](https://github.com/PennyLaneAI/pennylane/pull/7342)

* Fixed a bug that caused `SamplesMP.process_counts` used with an observable to return a list of eigenvalues 
  for each individual operation in the observable, instead of the overall result.
  [(#7342)](https://github.com/PennyLaneAI/pennylane/pull/7342)

* Fixed a bug where `two_qubit_decomposition` provides an incorrect decomposition for some special matrices.
  [(#7340)](https://github.com/PennyLaneAI/pennylane/pull/7340)

* Fixes a bug where the powers of `qml.ISWAP` and `qml.SISWAP` were decomposed incorrectly.
  [(#7361)](https://github.com/PennyLaneAI/pennylane/pull/7361)

* Returning `MeasurementValue`s from the `ftqc` module's parametric mid-circuit measurements
  (`measure_arbitrary_basis`, `measure_x` and `measure_y`) no longer raises an error in circuits 
  using `diagonalize_mcms`.
  [(#7387)](https://github.com/PennyLaneAI/pennylane/pull/7387)

<h3>Contributors ✍️</h3>

This release contains contributions from (in alphabetical order):

Guillermo Alonso-Linaje,
Astral Cai,
Yushao Chen,
Marcus Edwards,
Lillian Frederiksen,
Pietropaolo Frisoni,
Simone Gasperini,
Korbinian Kottmann,
Christina Lee,
Anton Naim Ibrahim,
Oumarou Oumarou,
Lee J. O'Riordan,
Mudit Pandey,
Andrija Paurevic,
Shuli Shu,
Kalman Szenes,
David Wierichs,
Jake Zaia<|MERGE_RESOLUTION|>--- conflicted
+++ resolved
@@ -481,15 +481,13 @@
 
 <h3>Internal changes ⚙️</h3>
 
-<<<<<<< HEAD
 * Add `.git-blame-ignore-revs` file to the PennyLane repository. This file will allow specifying commits that should
   be ignored in the output of `git blame`. For example, this can be useful when a single commit includes bulk reformatting.
   [(#7507)](https://github.com/PennyLaneAI/pennylane/pull/7507)
-=======
+
 * Add a `.gitattributes` file to standardize LF as the end-of-line character for the PennyLane
   repository.
   [(#7502)](https://github.com/PennyLaneAI/pennylane/pull/7502)
->>>>>>> c73e73b1
 
 * `DefaultQubit` now implements `preprocess_transforms` and `setup_execution_config` instead of `preprocess`.
   [(#7468)](https://github.com/PennyLaneAI/pennylane/pull/7468)
