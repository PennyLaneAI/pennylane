--- conflicted
+++ resolved
@@ -4,7 +4,6 @@
 
 <h3>New features since last release</h3>
 
-<<<<<<< HEAD
 * New gradient transform `qml.gradients.spsa` based on the idea of SPSA.
   [#3366](https://github.com/PennyLaneAI/pennylane/pull/3366)
 
@@ -23,7 +22,7 @@
   https://docs.pennylane.ai/en/stable/code/api/pennylane.gradients.spsa.html
   ) for details.
   Note: The full SPSA optimization method already is available as `SPSAOptimizer`.
-=======
+
 * Support custom measurement processes:
   * `SampleMeasurement` and `StateMeasurement` classes have been added. They contain an abstract
     method to process samples/quantum state.
@@ -63,7 +62,6 @@
          [ 4.20823111,  1.01459396,  0.        ],
          [ 5.3798613 , -1.01459396,  0.        ]]))
   ```
->>>>>>> 8d738723
 
 * New basis sets, `6-311g` and `CC-PVDZ`, are added to the qchem basis set repo.
   [#3279](https://github.com/PennyLaneAI/pennylane/pull/3279)
@@ -197,8 +195,6 @@
 
 This release contains contributions from (in alphabetical order):
 
-<<<<<<< HEAD
-=======
 Juan Miguel Arrazola
 Utkarsh Azad
 Astral Cai
@@ -211,5 +207,4 @@
 Romain Moyard
 Matthew Silverman
 Antal Száva
->>>>>>> 8d738723
 David Wierichs