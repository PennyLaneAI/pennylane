--- conflicted
+++ resolved
@@ -669,13 +669,11 @@
 
 <h3>Bug fixes 🐛</h3>
 
-<<<<<<< HEAD
 * `qml.equal` now works with `qml.PauliError`s.
   [(#7618)](https://github.com/PennyLaneAI/pennylane/pull/7618)
-=======
+
 * `qml.StatePrep` does not validate the norm of statevectors any more, default to `False` during initialization.
   [(#7615)](https://github.com/PennyLaneAI/pennylane/pull/7615)
->>>>>>> b8750b12
 
 * `qml.PhaseShift` operation is now working correctly with a batch size of 1.
   [(#7622)](https://github.com/PennyLaneAI/pennylane/pull/7622)
