:orphan:

# Release 0.28.0-dev (development release)

<h3>New features since last release</h3>

* Support custom measurement processes:
  * `SampleMeasurement` and `StateMeasurement` classes have been added. They contain an abstract
    method to process samples/quantum state.
    [#3286](https://github.com/PennyLaneAI/pennylane/pull/3286)

  * Add `_Sample` class.
    [#3288](https://github.com/PennyLaneAI/pennylane/pull/3288)

  * Add `_Probs` class.
    [#3287](https://github.com/PennyLaneAI/pennylane/pull/3287)

  * Add `_Counts` class.
    [#3292](https://github.com/PennyLaneAI/pennylane/pull/3292)

  * Add `_State` class.
    [#3287](https://github.com/PennyLaneAI/pennylane/pull/3287)

  * Add `_VnEntropy` class.
    [#3326](https://github.com/PennyLaneAI/pennylane/pull/3326)

  * Add `_MutualInfo` class.
    [#3327](https://github.com/PennyLaneAI/pennylane/pull/3327)

* Functionality for fetching symbols and geometry of a compound from the PubChem Database using `qchem.mol_data`.
  [(#3289)](https://github.com/PennyLaneAI/pennylane/pull/3289)
  [(#3378)](https://github.com/PennyLaneAI/pennylane/pull/3378)

  ```pycon
  >>> mol_data("BeH2")
  (['Be', 'H', 'H'],
  array([[ 4.79405604,  0.29290815,  0.        ],
         [ 3.77946   , -0.29290815,  0.        ],
         [ 5.80884105, -0.29290815,  0.        ]]))

  >>> mol_data(223, "CID")
  (['N', 'H', 'H', 'H', 'H'],
  array([[ 4.79404621,  0.        ,  0.        ],
         [ 5.80882913,  0.5858151 ,  0.        ],
         [ 3.77945225, -0.5858151 ,  0.        ],
         [ 4.20823111,  1.01459396,  0.        ],
         [ 5.3798613 , -1.01459396,  0.        ]]))
  ```

* New basis sets, `6-311g` and `CC-PVDZ`, are added to the qchem basis set repo.
  [#3279](https://github.com/PennyLaneAI/pennylane/pull/3279)

* Support for purity computation is added. The `qml.math.purity` function computes the purity from a state vector or a density matrix:

  [#3290](https://github.com/PennyLaneAI/pennylane/pull/3290)

  ```pycon
  >>> x = [1, 0, 0, 1] / np.sqrt(2)
  >>> qml.math.purity(x, [0, 1])
  1.0
  >>> qml.math.purity(x, [0])
  0.5
    
  >>> x = [[1 / 2, 0, 0, 0], [0, 0, 0, 0], [0, 0, 0, 0], [0, 0, 0, 1 / 2]]
  >>> qml.math.purity(x, [0, 1])
  0.5
  ```

  The `qml.qinfo.purity` can be used to transform a QNode returning a state to a function that returns the purity:

  ```python3
  dev = qml.device("default.mixed", wires=2)

  @qml.qnode(dev)
  def circuit(x):
    qml.IsingXX(x, wires=[0, 1])
    return qml.state()
  ```

  ```pycon
  >>> qml.qinfo.purity(circuit, wires=[0])(np.pi / 2)
  0.5
  >>> qml.qinfo.purity(circuit, wires=[0, 1])(np.pi / 2)
  1.0
  ```

  Taking the gradient is also supported:

  ```pycon
  >>> param = np.array(np.pi / 4, requires_grad=True)
  >>> qml.grad(qml.qinfo.purity(circuit, wires=[0]))(param)
  -0.5
  ```

<h3>Improvements</h3>

* Continuous integration checks are now performed for Python 3.11 and Torch v1.13. Python 3.7 is dropped.
  [(#3276)](https://github.com/PennyLaneAI/pennylane/pull/3276)

* `qml.Tracker` now also logs results in `tracker.history` when tracking execution of a circuit.
   [(#3306)](https://github.com/PennyLaneAI/pennylane/pull/3306)

* Improve performance of `Wires.all_wires`.
  [(#3302)](https://github.com/PennyLaneAI/pennylane/pull/3302)

* A representation has been added to the `Molecule` class.
  [(#3364)](https://github.com/PennyLaneAI/pennylane/pull/3364)

* Add detail to the error message when the `insert` transform
  fails to diagonalize non-qubit-wise-commuting observables.
  [(#3381)](https://github.com/PennyLaneAI/pennylane/pull/3381)

* Remove private `_wires` setter from the `Controlled.map_wires` method.
  [3405](https://github.com/PennyLaneAI/pennylane/pull/3405)

<<<<<<< HEAD
<h4>Return types project</h4>

* The autograd interface now supports devices with shot vectors.
  [#3374](https://github.com/PennyLaneAI/pennylane/pull/3374)

  Example with a single measurement:
  ```python
  dev = qml.device("default.qubit", wires=1, shots=[1000, 2000, 3000])

  @qml.qnode(dev, diff_method="parameter-shift")
  def circuit(a):
      qml.RY(a, wires=0)
      qml.RX(0.2, wires=0)
      return qml.expval(qml.PauliZ(0))

  def cost(a):
      return qml.math.stack(circuit(a))
  ```
  ```
  >>> qml.enable_return()
  >>> a = np.array(0.4)
  >>> circuit(a)
  (array(0.902), array(0.922), array(0.896))
  >>> cost(a)
  array([0.9       , 0.907     , 0.89733333])
  >>> qml.jacobian(cost)(a)
  array([-0.391     , -0.389     , -0.38433333])
  ```
  Example with multiple measurements:
  ```python
  dev = qml.device("default.qubit", wires=2, shots=[1000, 2000, 3000])

  @qml.qnode(dev, diff_method="parameter-shift")
  def circuit(a):
      qml.RY(a, wires=0)
      qml.RX(0.2, wires=0)
      qml.CNOT(wires=[0, 1])
      return qml.expval(qml.PauliZ(0)), qml.probs([0, 1])

  def cost(a):
      res = circuit(a)
      return qml.math.stack([qml.math.hstack(r) for r in res])
  ```
  ```
  >>> circuit(a)
  ((array(0.904), array([0.952, 0.   , 0.   , 0.048])),
   (array(0.915), array([0.9575, 0.    , 0.    , 0.0425])),
   (array(0.902), array([0.951, 0.   , 0.   , 0.049])))
  >>> cost(a)
  array([[0.91      , 0.955     , 0.        , 0.        , 0.045     ],
         [0.895     , 0.9475    , 0.        , 0.        , 0.0525    ],
         [0.90666667, 0.95333333, 0.        , 0.        , 0.04666667]])
  >>> qml.jacobian(cost)(a)
  array([[-0.37      , -0.185     ,  0.        ,  0.        ,  0.185     ],
         [-0.409     , -0.2045    ,  0.        ,  0.        ,  0.2045    ],
         [-0.37133333, -0.18566667,  0.        ,  0.        ,  0.18566667]])
  ```
=======
* `QuantumTape._process_queue` has been moved to `qml.queuing.process_queue` to disentangle
  its functionality from the `QuantumTape` class.
  [(#3401)](https://github.com/PennyLaneAI/pennylane/pull/3401)
>>>>>>> b02ada4e

<h3>Breaking changes</h3>

* The `log_base` attribute has been moved from `MeasurementProcess` to the new `_VnEntropy` and
  `_MutualInfo` classes, which inherit from `MeasurementProcess`.
  [#3326](https://github.com/PennyLaneAI/pennylane/pull/3326)

* Python 3.7 support is no longer maintained.
  [(#3276)](https://github.com/PennyLaneAI/pennylane/pull/3276)

* Instead of having an `OrderedDict` attribute called `_queue`, `AnnotatedQueue` now inherits from
  `OrderedDict` and encapsulates the queue. Consequentially, this also applies to the `QuantumTape`
  class which inherits from `AnnotatedQueue`.
  [(#3401)](https://github.com/PennyLaneAI/pennylane/pull/3401)

<h3>Deprecations</h3>

Deprecations cycles are tracked at [doc/developement/deprecations.rst](https://docs.pennylane.ai/en/latest/development/deprecations.html).

* The following deprecated methods are removed:
  [(#3281)](https://github.com/PennyLaneAI/pennylane/pull/3281/)

  * `qml.tape.get_active_tape`: Use `qml.QueuingManager.active_context()`
  * `qml.transforms.qcut.remap_tape_wires`: Use `qml.map_wires`
  * `qml.tape.QuantumTape.inv()`: Use `qml.tape.QuantumTape.adjoint()`
  * `qml.tape.stop_recording()`: Use `qml.QueuingManager.stop_recording()`
  * `qml.tape.QuantumTape.stop_recording()`: Use `qml.QueuingManager.stop_recording()`
  * `qml.QueuingContext` is now `qml.QueuingManager`
  * `QueuingManager.safe_update_info` and `AnnotatedQueue.safe_update_info`: Use plain `update_info`

<h3>Documentation</h3>

* Corrects more mentions for diagonalizing gates for all relevant operations. The docstrings for `compute_eigvals` used
  to say that the diagonalizing gates implemented $U$, the unitary such that $O = U \Sigma U^{\dagger}$, where $O$ is
  the original observable and $\Sigma$ a diagonal matrix. However, the diagonalizing gates actually implement
  $U^{\dagger}$, since $\langle \psi | O | \psi \rangle = \langle \psi | U \Sigma U^{\dagger} | \psi \rangle$, making
  $U^{\dagger} | \psi \rangle$ the actual state being measured in the $Z$-basis.
  [(#3409)](https://github.com/PennyLaneAI/pennylane/pull/3409)

<h3>Bug fixes</h3>

* Fixed a bug that made `gradients.param_shift` raise an error when used with unshifted terms only
  in a custom recipe, and when using any unshifted terms at all under the new return type system.
  [(#3177)](https://github.com/PennyLaneAI/pennylane/pull/3177)

* Original tape `_obs_sharing_wires` attribute is updated during its expansion.
  [#3293](https://github.com/PennyLaneAI/pennylane/pull/3293)

* Small fix of `MeasurementProcess.map_wires`, where both the `self.obs` and `self._wires`
  attributes were modified.
  [#3292](https://github.com/PennyLaneAI/pennylane/pull/3292)

* An issue with `drain=False` in the adaptive optimizer is fixed. Before the fix, the operator pool
  needed to be re-constructed inside the optimization pool when `drain=False`. With the new fix,
  this reconstruction is not needed.
  [#3361](https://github.com/PennyLaneAI/pennylane/pull/3361)

* If the device originally has no shots but finite shots are dynamically specified, Hamiltonian
  expansion now occurs.
  [(#3369)](https://github.com/PennyLaneAI/pennylane/pull/3369)

* `qml.matrix(op)` now fails if the operator truly has no matrix (eg. `Barrier`) to match `op.matrix()`
  [(#3386)](https://github.com/PennyLaneAI/pennylane/pull/3386)

* The `pad_with` argument in the `AmplitudeEmbedding` template is now compatible
  with all interfaces
  [(#3392)](https://github.com/PennyLaneAI/pennylane/pull/3392)

<h3>Contributors</h3>

This release contains contributions from (in alphabetical order):

Juan Miguel Arrazola
Utkarsh Azad
Astral Cai
Pieter Eendebak
Lillian M. A. Frederiksen
Soran Jahangiri
Edward Jiang
Christina Lee
Albert Mitjans Coma
Romain Moyard
Matthew Silverman
Antal Száva
David Wierichs<|MERGE_RESOLUTION|>--- conflicted
+++ resolved
@@ -112,8 +112,11 @@
 
 * Remove private `_wires` setter from the `Controlled.map_wires` method.
   [3405](https://github.com/PennyLaneAI/pennylane/pull/3405)
-
-<<<<<<< HEAD
+  
+* `QuantumTape._process_queue` has been moved to `qml.queuing.process_queue` to disentangle
+  its functionality from the `QuantumTape` class.
+  [(#3401)](https://github.com/PennyLaneAI/pennylane/pull/3401)
+
 <h4>Return types project</h4>
 
 * The autograd interface now supports devices with shot vectors.
@@ -171,11 +174,6 @@
          [-0.409     , -0.2045    ,  0.        ,  0.        ,  0.2045    ],
          [-0.37133333, -0.18566667,  0.        ,  0.        ,  0.18566667]])
   ```
-=======
-* `QuantumTape._process_queue` has been moved to `qml.queuing.process_queue` to disentangle
-  its functionality from the `QuantumTape` class.
-  [(#3401)](https://github.com/PennyLaneAI/pennylane/pull/3401)
->>>>>>> b02ada4e
 
 <h3>Breaking changes</h3>
 
