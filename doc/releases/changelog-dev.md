--- conflicted
+++ resolved
@@ -354,16 +354,14 @@
 * `qml.transforms.measurement_grouping` has been deprecated. Use `qml.transforms.hamiltonian_expand` instead.
   [(#3417)](https://github.com/PennyLaneAI/pennylane/pull/3417)
 
-<<<<<<< HEAD
 * The ``observables`` argument in ``QubitDevice.statistics`` is deprecated. Please use ``circuit``
   instead.
   [(#3433)](https://github.com/PennyLaneAI/pennylane/pull/3433)
-=======
+
 * The `seed_recipes` argument in `qml.classical_shadow` and `qml.shadow_expval` is deprecated.
   A new argument `seed` has been added, which defaults to None and can contain an integer with the
   wanted seed.
   [(#3388)](https://github.com/PennyLaneAI/pennylane/pull/3388)
->>>>>>> 679c8906
 
 <h3>Documentation</h3>
 
