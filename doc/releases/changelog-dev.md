--- conflicted
+++ resolved
@@ -38,17 +38,7 @@
 * `jax.vmap` can be captured with `qml.capture.make_plxpr` and is compatible with quantum circuits. 
   [(#6349)](https://github.com/PennyLaneAI/pennylane/pull/6349)
 
-<<<<<<< HEAD
-* Added `qml.devices.qubit_mixed` module for mixed-state qubit device support. This module introduces:
-
-  [(#6379)](https://github.com/PennyLaneAI/pennylane/pull/6379) An `apply_operation` helper function featuring:
-
-  * Two density matrix contraction methods using `einsum` and `tensordot`
-
-  * Optimized handling of special cases including: Diagonal operators, Identity operators, CX (controlled-X), Multi-controlled X gates, Grover operators
-=======
 <h4>Other Improvements</h4>
->>>>>>> c1a7d3dc
 
 * `qml.BasisRotation` template is now JIT compatible.
   [(#6019)](https://github.com/PennyLaneAI/pennylane/pull/6019)
@@ -78,13 +68,9 @@
 
 This release contains contributions from (in alphabetical order):
 
-Shiwen An
+Shiwen An,
 Astral Cai,
 Yushao Chen,
-<<<<<<< HEAD
-Andrija Paurevic
-=======
 Pietropaolo Frisoni,
 Andrija Paurevic,
-Justin Pickering
->>>>>>> c1a7d3dc
+Justin Pickering