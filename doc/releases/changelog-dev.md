:orphan:

# Release 0.39.0-dev (development release)

<h3>New features since last release</h3>

<h3>Improvements 🛠</h3>

* Improve unit testing for capturing of nested control flows.
  [(#6111)](https://github.com/PennyLaneAI/pennylane/pull/6111)

* Some custom primitives for the capture project can now be imported via
  `from pennylane.capture.primitives import *`.
  [(#6129)](https://github.com/PennyLaneAI/pennylane/pull/6129)

<h3>Breaking changes 💔</h3>

<h3>Deprecations 👋</h3>

* The ``QubitStateVector`` template is deprecated.
   Instead, use ``StatePrep``.
   [(#6172)](https://github.com/PennyLaneAI/pennylane/pull/6172)

<h3>Documentation 📝</h3>

<h3>Bug fixes 🐛</h3>

* Fix Pytree serialization of operators with empty shot vectors:
  [(#6155)](https://github.com/PennyLaneAI/pennylane/pull/6155)

* Fix `qml.PrepSelPrep` template to work with `torch`:
  [(#6191)](https://github.com/PennyLaneAI/pennylane/pull/6191)

<h3>Contributors ✍️</h3>

This release contains contributions from (in alphabetical order):

<<<<<<< HEAD
Guillermo Alonso
=======
Utkarsh Azad
>>>>>>> 20c024b8
Jack Brown
Christina Lee
William Maxwell<|MERGE_RESOLUTION|>--- conflicted
+++ resolved
@@ -35,11 +35,8 @@
 
 This release contains contributions from (in alphabetical order):
 
-<<<<<<< HEAD
 Guillermo Alonso
-=======
 Utkarsh Azad
->>>>>>> 20c024b8
 Jack Brown
 Christina Lee
 William Maxwell