:orphan:

# Release 0.41.0-dev (development release)

<h3>New features since last release</h3>

<h3>Improvements 🛠</h3>

* The higher order primitives in program capture can now accept inputs with abstract shapes.
  [(#6786)](https://github.com/PennyLaneAI/pennylane/pull/6786)

* The `PlxprInterpreter` classes can now handle creating dynamic arrays via `jnp.ones`, `jnp.zeros`,
  `jnp.arange`, and `jnp.full`.
  [#6865)](https://github.com/PennyLaneAI/pennylane/pull/6865)

* `QNode` objects now have an `update` method that allows for re-configuring settings like `diff_method`, `mcm_method`, and more. This allows for easier on-the-fly adjustments to workflows. Any arguments not specified will retain their original value.
  [(#6803)](https://github.com/PennyLaneAI/pennylane/pull/6803)

  After constructing a `QNode`,
  ```python
  import pennylane as qml

  @qml.qnode(device=qml.device("default.qubit"))
  def circuit():
    qml.H(0)
    qml.CNOT([0,1])
    return qml.probs()
  ```
  its settings can be modified with `update`, which returns a new `QNode` object. Here is an example
  of updating a QNode's `diff_method`:
  ```pycon
  >>> print(circuit.diff_method)
  best
  >>> new_circuit = circuit.update(diff_method="parameter-shift")
  >>> print(new_circuit.diff_method)
  'parameter-shift'
  ```
  
* Devices can now configure whether or not ML framework data is sent to them
  via an `ExecutionConfig.convert_to_numpy` parameter. This is not used on 
  `default.qubit` due to compilation overheads when jitting.
  [(#6788)](https://github.com/PennyLaneAI/pennylane/pull/6788)
  [(#6869)](https://github.com/PennyLaneAI/pennylane/pull/6869)

* The coefficients of observables now have improved differentiability.
  [(#6598)](https://github.com/PennyLaneAI/pennylane/pull/6598)

* An empty basis set in `qml.compile` is now recognized as valid, resulting in decomposition of all operators that can be decomposed. 
   [(#6821)](https://github.com/PennyLaneAI/pennylane/pull/6821)

* An informative error is raised when a `QNode` with `diff_method=None` is differentiated.
  [(#6770)](https://github.com/PennyLaneAI/pennylane/pull/6770)

* `qml.gradients.finite_diff_jvp` has been added to compute the jvp of an arbitrary numeric
  function.
  [(#6853)](https://github.com/PennyLaneAI/pennylane/pull/6853)

* With program capture enabled, `QNode`'s can now be differentiated with `diff_method="finite-diff"`.
  [(#6853)](https://github.com/PennyLaneAI/pennylane/pull/6853)

* The requested `diff_method` is now validated when program capture is enabled.
  [(#6852)](https://github.com/PennyLaneAI/pennylane/pull/6852)

<h3>Breaking changes 💔</h3>

* `MultiControlledX` no longer accepts strings as control values.
  [(#6835)](https://github.com/PennyLaneAI/pennylane/pull/6835)

* The input argument `control_wires` of `MultiControlledX` has been removed.
  [(#6832)](https://github.com/PennyLaneAI/pennylane/pull/6832)
  [(#6862)](https://github.com/PennyLaneAI/pennylane/pull/6862)

* `qml.execute` now has a collection of keyword-only arguments.
  [(#6598)](https://github.com/PennyLaneAI/pennylane/pull/6598)

* The ``decomp_depth`` argument in :func:`~pennylane.transforms.set_decomposition` has been removed. 
  [(#6824)](https://github.com/PennyLaneAI/pennylane/pull/6824)

* The ``max_expansion`` argument in :func:`~pennylane.devices.preprocess.decompose` has been removed. 
  [(#6824)](https://github.com/PennyLaneAI/pennylane/pull/6824)

* The ``tape`` and ``qtape`` properties of ``QNode`` have been removed. 
  Instead, use the ``qml.workflow.construct_tape`` function.
  [(#6825)](https://github.com/PennyLaneAI/pennylane/pull/6825)

* The ``gradient_fn`` keyword argument to ``qml.execute`` has been removed. Instead, it has been replaced with ``diff_method``.
  [(#6830)](https://github.com/PennyLaneAI/pennylane/pull/6830)
  
* The ``QNode.get_best_method`` and ``QNode.best_method_str`` methods have been removed. 
  Instead, use the ``qml.workflow.get_best_diff_method`` function. 
  [(#6823)](https://github.com/PennyLaneAI/pennylane/pull/6823)

* The `output_dim` property of `qml.tape.QuantumScript` has been removed. Instead, use method `shape` of `QuantumScript` or `MeasurementProcess` to get the same information.
  [(#6829)](https://github.com/PennyLaneAI/pennylane/pull/6829)

* Removed method `qsvt_legacy` along with its private helper `_qsp_to_qsvt`
  [(#6827)](https://github.com/PennyLaneAI/pennylane/pull/6827)

<h3>Deprecations 👋</h3>

* The `mcm_method` keyword in `qml.execute` has been deprecated. 
  Instead, use the ``mcm_method`` and ``postselect_mode`` arguments.
  [(#6807)](https://github.com/PennyLaneAI/pennylane/pull/6807)

* Specifying gradient keyword arguments as any additional keyword argument to the qnode is deprecated
  and will be removed in v0.42.  The gradient keyword arguments should be passed to the new
  keyword argument `gradient_kwargs` via an explicit dictionary. This change will improve qnode argument
  validation.
  [(#6828)](https://github.com/PennyLaneAI/pennylane/pull/6828)

* The `qml.gradients.hamiltonian_grad` function has been deprecated.
  This gradient recipe is not required with the new operator arithmetic system.
  [(#6849)](https://github.com/PennyLaneAI/pennylane/pull/6849)

* The ``inner_transform_program`` and ``config`` keyword arguments in ``qml.execute`` have been deprecated.
  If more detailed control over the execution is required, use ``qml.workflow.run`` with these arguments instead.
  [(#6822)](https://github.com/PennyLaneAI/pennylane/pull/6822)
  [(#6879)](https://github.com/PennyLaneAI/pennylane/pull/6879)

* The property `MeasurementProcess.return_type` has been deprecated.
  If observable type checking is needed, please use direct `isinstance`; if other text information is needed, please use class name, or another internal temporary private member `_shortname`.
  [(#6841)](https://github.com/PennyLaneAI/pennylane/pull/6841)
  [(#6906)](https://github.com/PennyLaneAI/pennylane/pull/6906)

<h3>Internal changes ⚙️</h3>

<<<<<<< HEAD
* The adjoint jvp of a jaxpr can be computed using default.qubit tooling.
  [(#6875)](https://github.com/PennyLaneAI/pennylane/pull/6875)
=======
* The source code has been updated use black 25.1.0
  [(#6897)](https://github.com/PennyLaneAI/pennylane/pull/6897)

* Improved the `InterfaceEnum` object to prevent direct comparisons to `str` objects.
  [(#6877)](https://github.com/PennyLaneAI/pennylane/pull/6877)
>>>>>>> 5910ef7b

* Added a `QmlPrimitive` class that inherits `jax.core.Primitive` to a new `qml.capture.custom_primitives` module.
  This class contains a `prim_type` property so that we can differentiate between different sets of PennyLane primitives.
  Consequently, `QmlPrimitive` is now used to define all PennyLane primitives.
  [(#6847)](https://github.com/PennyLaneAI/pennylane/pull/6847)

* The `RiemannianGradientOptimizer` has been updated to take advantage of newer features.
  [(#6882)](https://github.com/PennyLaneAI/pennylane/pull/6882)

<h3>Documentation 📝</h3>

* The docstrings for `qml.unary_mapping`, `qml.binary_mapping`, `qml.christiansen_mapping`, 
  `qml.qchem.localize_normal_modes`, and `qml.qchem.VibrationalPES` have been updated to include better 
  code examples.
  [(#6717)](https://github.com/PennyLaneAI/pennylane/pull/6717)

* The docstrings for `qml.qchem.localize_normal_modes` and `qml.qchem.VibrationalPES` have been updated to include
  examples that can be copied.
  [(#6834)](https://github.com/PennyLaneAI/pennylane/pull/6834)

* Fixed a typo in the code example for `qml.labs.dla.lie_closure_dense`.
  [(#6858)](https://github.com/PennyLaneAI/pennylane/pull/6858)

<h3>Bug fixes 🐛</h3>

* The interface is now detected from the data in the circuit, not the arguments to the `QNode`. This allows
  interface data to be strictly passed as closure variables and still be detected.
  [(#6892)](https://github.com/PennyLaneAI/pennylane/pull/6892)

* `BasisState` now casts its input to integers.
  [(#6844)](https://github.com/PennyLaneAI/pennylane/pull/6844)

* The `workflow.contstruct_batch` and `workflow.construct_tape` functions now correctly reflect the `mcm_method`
  passed to the `QNode`, instead of assuming the method is always `deferred`.
  [(#6903)](https://github.com/PennyLaneAI/pennylane/pull/6903)

<h3>Contributors ✍️</h3>

This release contains contributions from (in alphabetical order):

Yushao Chen,
Isaac De Vlugt,
Diksha Dhawan,
Lillian M.A. Frederiksen,
Pietropaolo Frisoni,
Marcus Gisslén,
Christina Lee,
Mudit Pandey,
Andrija Paurevic<|MERGE_RESOLUTION|>--- conflicted
+++ resolved
@@ -124,16 +124,14 @@
 
 <h3>Internal changes ⚙️</h3>
 
-<<<<<<< HEAD
 * The adjoint jvp of a jaxpr can be computed using default.qubit tooling.
   [(#6875)](https://github.com/PennyLaneAI/pennylane/pull/6875)
-=======
+
 * The source code has been updated use black 25.1.0
   [(#6897)](https://github.com/PennyLaneAI/pennylane/pull/6897)
 
 * Improved the `InterfaceEnum` object to prevent direct comparisons to `str` objects.
   [(#6877)](https://github.com/PennyLaneAI/pennylane/pull/6877)
->>>>>>> 5910ef7b
 
 * Added a `QmlPrimitive` class that inherits `jax.core.Primitive` to a new `qml.capture.custom_primitives` module.
   This class contains a `prim_type` property so that we can differentiate between different sets of PennyLane primitives.
