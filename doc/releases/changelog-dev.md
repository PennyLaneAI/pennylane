--- conflicted
+++ resolved
@@ -39,14 +39,12 @@
 
 <h3>Improvements</h3>
 
-<<<<<<< HEAD
 * The developer-facing `pow` method has been added to `Operator` with concrete implementations
   for many classes.
   [(#2225)](https://github.com/PennyLaneAI/pennylane/pull/2225)
-=======
+
 * Test classes are created in qchem test modules to group the integrals and matrices unittests.
   [(#2545)](https://github.com/PennyLaneAI/pennylane/pull/2545)
->>>>>>> 8c7a589a
 
 * Introduced an `operations_only` argument to the `tape.get_parameters` method.
   [(#2543)](https://github.com/PennyLaneAI/pennylane/pull/2543)
