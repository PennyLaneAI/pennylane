:orphan:

# Release 0.25.0-dev (development release)

<h3>New features since last release</h3>

* Added the new optimizer, `qml.SPSAOptimizer` that implements the simultaneous
  perturbation stochastic approximation method based on
  [An Overview of the Simultaneous Perturbation Method for Efficient Optimization](https://www.jhuapl.edu/SPSA/PDF-SPSA/Spall_An_Overview.PDF).
  [(#2661)](https://github.com/PennyLaneAI/pennylane/pull/2661)

  It is a suitable optimizer for cost functions whose evaluation may involve
  noise, as optimization with SPSA may significantly decrease the number of
  quantum executions for the entire optimization.

  ```pycon
  >>> dev = qml.device("default.qubit", wires=1)
  >>> def circuit(params):
  ...     qml.RX(params[0], wires=0)
  ...     qml.RY(params[1], wires=0)
  >>> coeffs = [1, 1]
  >>> obs = [qml.PauliX(0), qml.PauliZ(0)]
  >>> H = qml.Hamiltonian(coeffs, obs)
  >>> @qml.qnode(dev)
  ... def cost(params):
  ...     circuit(params)
  ...     return qml.expval(H)
  >>> params = np.random.normal(0, np.pi, (2), requires_grad=True)
  >>> print(params)
  [-5.92774911 -4.26420843]
  >>> print(cost(params))
  0.43866366253270167
  >>> max_iterations = 50
  >>> opt = qml.SPSAOptimizer(maxiter=max_iterations)
  >>> for _ in range(max_iterations):
  ...     params, energy = opt.step_and_cost(cost, params)
  >>> print(params)
  [-6.21193761 -2.99360548]
  >>> print(energy)
  -1.1258709813834058
  ```

* New PennyLane-inspired `sketch` and `sketch_dark` styles are now available for drawing circuit diagram graphics.
  [(#2709)](https://github.com/PennyLaneAI/pennylane/pull/2709)

<<<<<<< HEAD
* Added operation `qml.QutritUnitary` for applying user-specified unitaries to qutrit devices.
  [(#2699)](https://github.com/PennyLaneAI/pennylane/pull/2699)
=======
* Added operation `qml.QutritUnitary` for applying user-specified unitary operations on qutrit devices.
  [(#2699)](https://github.com/PennyLaneAI/pennylane/pull/2699)  
>>>>>>> 1bccb824

<h3>Improvements</h3>

* Adds a new function to compare operators. `qml.equal` can be used to compare equality of parametric operators taking into account their interfaces and trainability.
  [(#2651)](https://github.com/PennyLaneAI/pennylane/pull/2651)

* The `default.mixed` device now supports backpropagation with the `"jax"` interface.
  [(#2754)](https://github.com/PennyLaneAI/pennylane/pull/2754)

<h3>Breaking changes</h3>

* PennyLane now depends on newer versions (>=2.7) of the `semantic_version` package,
  which provides an updated API that is incompatible which versions of the package prior to 2.7.
  If you run into issues relating to this package, please reinstall PennyLane.
  [(#2744)](https://github.com/PennyLaneAI/pennylane/pull/2744)
  [(#2767)](https://github.com/PennyLaneAI/pennylane/pull/2767)

<h3>Deprecations</h3>

<h3>Documentation</h3>

<h3>Bug fixes</h3>

* The adjoint of an adjoint has a correct `expand` result.
  [(#2766)](https://github.com/PennyLaneAI/pennylane/pull/2766)

<h3>Contributors</h3>

This release contains contributions from (in alphabetical order):

<<<<<<< HEAD
David Ittah, Ankit Khandelwal, Ixchel Meza Chavez, Mudit Pandey, Moritz Willmann
=======
David Ittah, Edward Jiang, Ankit Khandelwal, Ixchel Meza Chavez, Mudit Pandey, Moritz Willmann
>>>>>>> 1bccb824
<|MERGE_RESOLUTION|>--- conflicted
+++ resolved
@@ -43,13 +43,7 @@
 * New PennyLane-inspired `sketch` and `sketch_dark` styles are now available for drawing circuit diagram graphics.
   [(#2709)](https://github.com/PennyLaneAI/pennylane/pull/2709)
 
-<<<<<<< HEAD
-* Added operation `qml.QutritUnitary` for applying user-specified unitaries to qutrit devices.
-  [(#2699)](https://github.com/PennyLaneAI/pennylane/pull/2699)
-=======
-* Added operation `qml.QutritUnitary` for applying user-specified unitary operations on qutrit devices.
-  [(#2699)](https://github.com/PennyLaneAI/pennylane/pull/2699)  
->>>>>>> 1bccb824
+* Added `QutritDevice` as abstract base class for qutrit devices.
 
 <h3>Improvements</h3>
 
@@ -80,8 +74,4 @@
 
 This release contains contributions from (in alphabetical order):
 
-<<<<<<< HEAD
-David Ittah, Ankit Khandelwal, Ixchel Meza Chavez, Mudit Pandey, Moritz Willmann
-=======
-David Ittah, Edward Jiang, Ankit Khandelwal, Ixchel Meza Chavez, Mudit Pandey, Moritz Willmann
->>>>>>> 1bccb824
+David Ittah, Edward Jiang, Ankit Khandelwal, Ixchel Meza Chavez, Mudit Pandey, Moritz Willmann