
# Release 0.43.0-dev (development release)

<h3>New features since last release</h3>

* A new :func:`~.ops.op_math.change_basis_op` function and :class:`~.ops.op_math.ChangeOpBasis` class were added,
  which allow a compute-uncompute pattern (U V U†) to be represented by a single operator.
  A corresponding decomposition rule has been added to support efficiently controlling the pattern,
  in which only the central (target) operator is controlled, and not U or U†.
  [(#8023)](https://github.com/PennyLaneAI/pennylane/pull/8023)
  [(#8070)](https://github.com/PennyLaneAI/pennylane/pull/8070)

* A new keyword argument ``partial`` has been added to :class:`qml.Select`. It allows for 
  simplifications in the decomposition of ``Select`` under the assumption that the state of the
  control wires has no overlap with computational basis states that are not used by ``Select``.
  [(#7658)](https://github.com/PennyLaneAI/pennylane/pull/7658)

* New ZX calculus-based transforms have been added to access circuit optimization
  passes implemented in [pyzx](https://pyzx.readthedocs.io/en/latest/):

  * :func:`~.transforms.zx.push_hadamards` to optimize a phase-polynomial + Hadamard circuit by pushing
    Hadamard gates as far as possible to one side to create fewer larger phase-polynomial blocks
    (see [pyzx.basic_optimization](https://pyzx.readthedocs.io/en/latest/api.html#pyzx.optimize.basic_optimization)).
    [(#8025)](https://github.com/PennyLaneAI/pennylane/pull/8025)

  * :func:`~.transforms.zx.todd` to optimize a Clifford + T circuit by using the Third Order Duplicate and Destroy (TODD) algorithm
    (see [pyzx.phase_block_optimize](https://pyzx.readthedocs.io/en/latest/api.html#pyzx.optimize.phase_block_optimize)).
    [(#8029)](https://github.com/PennyLaneAI/pennylane/pull/8029)

  * :func:`~.transforms.zx.optimize_t_count` to reduce the number of T gates in a Clifford + T circuit by applying
    a sequence of passes that combine ZX-based commutation and cancellation rules and the TODD algorithm
    (see [pyzx.full_optimize](https://pyzx.readthedocs.io/en/latest/api.html#pyzx.optimize.full_optimize)).
    [(#8088)](https://github.com/PennyLaneAI/pennylane/pull/8088)

  * :func:`~.transforms.zx.reduce_non_clifford` to reduce the number of non-Clifford gates by applying
    a combination of phase gadgetization strategies and Clifford gate simplification rules.
    (see [pyzx.full_reduce](https://pyzx.readthedocs.io/en/latest/api.html#pyzx.simplify.full_reduce)).
    [(#7747)](https://github.com/PennyLaneAI/pennylane/pull/7747)

* The `qml.specs` function now accepts a `compute_depth` keyword argument, which is set to `True` by default.
  This makes the expensive depth computation performed by `qml.specs` optional.
  [(#7998)](https://github.com/PennyLaneAI/pennylane/pull/7998)
  [(#8042)](https://github.com/PennyLaneAI/pennylane/pull/8042)

* New transforms called :func:`~.transforms.match_relative_phase_toffoli` and 
  :func:`~.transforms.match_controlled_iX_gate` have been added to implement passes that make use
  of equivalencies to compile certain patterns to efficient Clifford+T equivalents.
  [(#7748)](https://github.com/PennyLaneAI/pennylane/pull/7748)

* Leveraging quantum just-in-time compilation to optimize parameterized hybrid workflows with the momentum
  quantum natural gradient optimizer is now possible with the new :class:`~.MomentumQNGOptimizerQJIT` optimizer.
  [(#7606)](https://github.com/PennyLaneAI/pennylane/pull/7606)

  Similar to the :class:`~.QNGOptimizerQJIT` optimizer, :class:`~.MomentumQNGOptimizerQJIT` offers a
  `qml.qjit`-compatible analogue to the existing :class:`~.MomentumQNGOptimizer` with an Optax-like interface:

  ```python
  import pennylane as qml
  import jax.numpy as jnp

  dev = qml.device("lightning.qubit", wires=2)

  @qml.qnode(dev)
  def circuit(params):
      qml.RX(params[0], wires=0)
      qml.RY(params[1], wires=1)
      return qml.expval(qml.Z(0) + qml.X(1))

  opt = qml.MomentumQNGOptimizerQJIT(stepsize=0.1, momentum=0.2)

  @qml.qjit
  def update_step_qjit(i, args):
      params, state = args
      return opt.step(circuit, params, state)

  @qml.qjit
  def optimization_qjit(params, iters):
      state = opt.init(params)
      args = (params, state)
      params, state = qml.for_loop(iters)(update_step_qjit)(args)
      return params
  ```

  ```pycon
  >>> params = jnp.array([0.1, 0.2])
  >>> iters = 1000
  >>> optimization_qjit(params=params, iters=iters)
  Array([ 3.14159265, -1.57079633], dtype=float64)
  ```

* The :func:`~.transforms.decompose` transform is now able to decompose classically controlled operations.
  [(#8145)](https://github.com/PennyLaneAI/pennylane/pull/8145)

<h3>Improvements 🛠</h3>

<<<<<<< HEAD

* The function :func:`qml.clifford_t_decomposition` with `method="gridsynth"` are now compatible 
  with quantum just-in-time compilation via the `@qml.qjit` decorator.
  [(#7711)](https://github.com/PennyLaneAI/pennylane/pull/7711)
=======
* A `DynamicRegister` can no longer be used as an individual wire itself, as this led to confusing results.
  [(#8151)](https://github.com/PennyLaneAI/pennylane/pull/8151)
>>>>>>> bb9dae99

* A new keyword argument called ``shot_dist`` has been added to the :func:`~.transforms.split_non_commuting` transform.
  This allows for more customization and efficiency when calculating expectation values across the non-commuting groups
  of observables that make up a ``Hamiltonian``/``LinearCombination``.
  [(#7988)](https://github.com/PennyLaneAI/pennylane/pull/7988)

  Given a QNode that returns a sample-based measurement (e.g., ``expval``) of a ``Hamiltonian``/``LinearCombination``
  with finite ``shots``, the current default behaviour of :func:`~.transforms.split_non_commuting` will perform ``shots``
  executions for each group of commuting terms. With the ``shot_dist`` argument, this behaviour can be changed:

  * ``"uniform"``: evenly distributes the number of ``shots`` across all groups of commuting terms
  * ``"weighted"``: distributes the number of ``shots`` according to weights proportional to the L1 norm of the coefficients in each group
  * ``"weighted_random"``: same as ``"weighted"``, but the numbers of ``shots`` are sampled from a multinomial distribution
  * or a user-defined function implementing a custom shot distribution strategy

  To show an example about how this works, let's start by defining a simple Hamiltonian:

  ```python
  import pennylane as qml

  ham = qml.Hamiltonian(
      coeffs=[10, 0.1, 20, 100, 0.2],
      observables=[
          qml.X(0) @ qml.Y(1),
          qml.Z(0) @ qml.Z(2),
          qml.Y(1),
          qml.X(1) @ qml.X(2),
          qml.Z(0) @ qml.Z(1) @ qml.Z(2)
      ]
  )
  ```

  This Hamiltonian can be split into 3 non-commuting groups of mutually commuting terms.
  With ``shot_dist = "weighted"``, for example, the number of shots will be divided
  according to the L1 norm of each group's coefficients:

  ```python
  from functools import partial
  from pennylane.transforms import split_non_commuting

  dev = qml.device("default.qubit")

  @partial(split_non_commuting, shot_dist="weighted")
  @qml.qnode(dev, shots=10000)
  def circuit():
      return qml.expval(ham)

  with qml.Tracker(dev) as tracker:
      circuit()
  ```

  ```pycon
  >>> print(tracker.history["shots"])
  [2303, 23, 7674]
  ```

* The number of `shots` can now be specified directly in QNodes as a standard keyword argument.
  [(#8073)](https://github.com/PennyLaneAI/pennylane/pull/8073)

  ```python
  @qml.qnode(qml.device("default.qubit"), shots=1000)
  def circuit():
      qml.H(0)
      return qml.expval(qml.Z(0))
  ```

  ```pycon
  >>> circuit.shots
  Shots(total=1000)
  >>> circuit()
  np.float64(-0.004)
  ```

  Setting the `shots` value in a QNode is equivalent to decorating with :func:`qml.workflow.set_shots`. Note, however, that decorating with :func:`qml.workflow.set_shots` overrides QNode `shots`:

  ```pycon
  >>> new_circ = qml.set_shots(circuit, shots=123)
  >>> new_circ.shots
  Shots(total=123)
  ```

* PennyLane `autograph` supports standard python for updating arrays like `array[i] += x` instead of jax `arr.at[i].add(x)`. 
  Users can now use this when designing quantum circuits with experimental program capture enabled.

  ```python
  import pennylane as qml
  import jax.numpy as jnp

  qml.capture.enable()

  @qml.qnode(qml.device("default.qubit", wires=3))
  def circuit(val):
    angles = jnp.zeros(3)
    angles[0:3] += val

    for i, angle in enumerate(angles):
        qml.RX(angle, i)

    return qml.expval(qml.Z(0)), qml.expval(qml.Z(1)), qml.expval(qml.Z(2))
  ```

  ```pycon
  >>> circuit(jnp.pi)
  (Array(-1, dtype=float32),
   Array(-1, dtype=float32),
   Array(-1, dtype=float32)) 
  ```

  [(#8076)](https://github.com/PennyLaneAI/pennylane/pull/8076)

* PennyLane `autograph` supports standard python for index assignment (`arr[i] = x`) instead of jax.numpy form (`arr = arr.at[i].set(x)`).
  Users can now use standard python assignment when designing circuits with experimental program capture enabled.

  ```python
  import pennylane as qml
  import jax.numpy as jnp

  qml.capture.enable()

  @qml.qnode(qml.device("default.qubit", wires=3))
  def circuit(val):
    angles = jnp.zeros(3)
    angles[1] = val / 2
    angles[2] = val

    for i, angle in enumerate(angles):
        qml.RX(angle, i)

    return qml.expval(qml.Z(0)), qml.expval(qml.Z(1)), qml.expval(qml.Z(2))
  ```

  ```pycon
  >>> circuit(jnp.pi)
  (Array(0.99999994, dtype=float32),
   Array(0., dtype=float32),
   Array(-0.99999994, dtype=float32)) 
  ```

  [(#8027)](https://github.com/PennyLaneAI/pennylane/pull/8027)

* Logical operations (`and`, `or` and `not`) are now supported with the `autograph` module. Users can
  now use these logical operations in control flow when designing quantum circuits with experimental
  program capture enabled.

  ```python
  import pennylane as qml

  qml.capture.enable()

  @qml.qnode(qml.device("default.qubit", wires=1))
  def circuit(param):
      if param >= 0 and param <= 1:
          qml.H(0)
      return qml.state()
  ```

  ```pycon
  >>> circuit(0.5)
  Array([0.70710677+0.j, 0.70710677+0.j], dtype=complex64)
  ```

  [(#8006)](https://github.com/PennyLaneAI/pennylane/pull/8006)

* The decomposition of :class:`~.BasisRotation` has been optimized to skip redundant phase shift gates
  with angle :math:`\pm \pi` for real-valued, i.e., orthogonal, rotation matrices. This uses the fact that
  no or single :class:`~.PhaseShift` gate is required in case the matrix has a determinant :math:`\pm 1`.
  [(#7765)](https://github.com/PennyLaneAI/pennylane/pull/7765)

* Changed how basis states are assigned internally in `qml.Superposition`, improving its
  decomposition slightly both regarding classical computing time and gate decomposition.
  [(#7880)](https://github.com/PennyLaneAI/pennylane/pull/7880)

* The printing and drawing of :class:`~.TemporaryAND`, also known as ``qml.Elbow``, and its adjoint
  have been improved to be more legible and consistent with how it's depicted in circuits in the literature.
  [(#8017)](https://github.com/PennyLaneAI/pennylane/pull/8017)

  ```python
  import pennylane as qml

  @qml.draw
  @qml.qnode(qml.device("lightning.qubit", wires=4))
  def node():
      qml.TemporaryAND([0, 1, 2], control_values=[1, 0])
      qml.CNOT([2, 3])
      qml.adjoint(qml.TemporaryAND([0, 1, 2], control_values=[1, 0]))
      return qml.expval(qml.Z(3))
  ```

  ```pycon
  print(node())
  0: ─╭●─────●╮─┤     
  1: ─├○─────○┤─┤     
  2: ─╰──╭●───╯─┤     
  3: ────╰X─────┤  <Z>
  ```

* Several templates now have decompositions that can be accessed within the graph-based
  decomposition system (:func:`~.decomposition.enable_graph`), allowing workflows
  that include these templates to be decomposed in a resource-efficient and performant
  manner.
  [(#7779)](https://github.com/PennyLaneAI/pennylane/pull/7779)
  [(#7908)](https://github.com/PennyLaneAI/pennylane/pull/7908)
  [(#7385)](https://github.com/PennyLaneAI/pennylane/pull/7385)
  [(#7941)](https://github.com/PennyLaneAI/pennylane/pull/7941)
  [(#7943)](https://github.com/PennyLaneAI/pennylane/pull/7943)
  [(#8075)](https://github.com/PennyLaneAI/pennylane/pull/8075)
  [(#8002)](https://github.com/PennyLaneAI/pennylane/pull/8002)
  
  The included templates are: :class:`~.Adder`, :class:`~.ControlledSequence`, :class:`~.ModExp`, :class:`~.MottonenStatePreparation`, 
  :class:`~.MPSPrep`, :class:`~.Multiplier`, :class:`~.OutAdder`, :class:`~.OutMultiplier`, :class:`~.OutPoly`, :class:`~.PrepSelPrep`,
  :class:`~.ops.Prod`, :class:`~.Reflection`, :class:`~.Select`, :class:`~.StatePrep`, :class:`~.TrotterProduct`, :class:`~.QROM`, 
  :class:`~.GroverOperator`, :class:`~.UCCSD`, :class:`~.StronglyEntanglingLayers`, :class:`~.GQSP`, :class:`~.FermionicSingleExcitation`, 
  :class:`~.FermionicDoubleExcitation`, :class:`~.QROM`, :class:`~.ArbitraryStatePreparation`, :class:`~.CosineWindow`, 
  :class:`~.AmplitudeAmplification`, :class:`~.Permute`, :class:`~.AQFT`, :class:`~.FlipSign`, :class:`~.FABLE`,
  :class:`~.Qubitization`, and :class:`~.Superposition`

* A new function called :func:`~.math.choi_matrix` is available, which computes the [Choi matrix](https://en.wikipedia.org/wiki/Choi%E2%80%93Jamio%C5%82kowski_isomorphism) of a quantum channel.
  This is a useful tool in quantum information science and to check circuit identities involving non-unitary operations.
  [(#7951)](https://github.com/PennyLaneAI/pennylane/pull/7951)

  ```pycon
  >>> import numpy as np
  >>> Ks = [np.sqrt(0.3) * qml.CNOT((0, 1)), np.sqrt(1-0.3) * qml.X(0)]
  >>> Ks = [qml.matrix(op, wire_order=range(2)) for op in Ks]
  >>> Lambda = qml.math.choi_matrix(Ks)
  >>> np.trace(Lambda), np.trace(Lambda @ Lambda)
  (np.float64(1.0), np.float64(0.58))
  ```

* A new device preprocess transform, `~.devices.preprocess.no_analytic`, is available for hardware devices and hardware-like simulators.
  It validates that all executions are shot-based.
  [(#8037)](https://github.com/PennyLaneAI/pennylane/pull/8037)

* With program capture, the `true_fn` can now be a subclass of `Operator` when no `false_fn` is provided.
  `qml.cond(condition, qml.X)(0)` is now valid code and will return nothing, even though `qml.X` is
  technically a callable that returns an `X` operator.
  [(#8060)](https://github.com/PennyLaneAI/pennylane/pull/8060)
  [(#8101)](https://github.com/PennyLaneAI/pennylane/pull/8101)

* With program capture, an error is now raised if the conditional predicate is not a scalar.
  [(#8066)](https://github.com/PennyLaneAI/pennylane/pull/8066)

<h4>OpenQASM-PennyLane interoperability</h4>

* The :func:`qml.from_qasm3` function can now convert OpenQASM 3.0 circuits that contain
  subroutines, constants, all remaining stdlib gates, qubit registers, and built-in mathematical functions.
  [(#7651)](https://github.com/PennyLaneAI/pennylane/pull/7651)
  [(#7653)](https://github.com/PennyLaneAI/pennylane/pull/7653)
  [(#7676)](https://github.com/PennyLaneAI/pennylane/pull/7676)
  [(#7679)](https://github.com/PennyLaneAI/pennylane/pull/7679)
  [(#7677)](https://github.com/PennyLaneAI/pennylane/pull/7677)
  [(#7767)](https://github.com/PennyLaneAI/pennylane/pull/7767)
  [(#7690)](https://github.com/PennyLaneAI/pennylane/pull/7690)

<h4>Other improvements</h4>

* Program capture can now handle dynamic shots, shot vectors, and shots set with `qml.set_shots`.
  [(#7652)](https://github.com/PennyLaneAI/pennylane/pull/7652)

* Added a callback mechanism to the `qml.compiler.python_compiler` submodule to inspect the intermediate 
  representation of the program between multiple compilation passes.
  [(#7964)](https://github.com/PennyLaneAI/pennylane/pull/7964)

* The matrix factorization using :func:`~.math.decomposition.givens_decomposition` has
  been optimized to factor out the redundant sign in the diagonal phase matrix for the
  real-valued (orthogonal) rotation matrices. For example, in case the determinant of a matrix is
  :math:`-1`, only a single element of the phase matrix is required.
  [(#7765)](https://github.com/PennyLaneAI/pennylane/pull/7765)

* Added the `NumQubitsOp` operation to the `Quantum` dialect of the Python compiler.
[(#8063)](https://github.com/PennyLaneAI/pennylane/pull/8063)

* An error is no longer raised when non-integer wire labels are used in QNodes using `mcm_method="deferred"`.
  [(#7934)](https://github.com/PennyLaneAI/pennylane/pull/7934)
  

  ```python
  @qml.qnode(qml.device("default.qubit"), mcm_method="deferred")
  def circuit():
      m = qml.measure("a")
      qml.cond(m == 0, qml.X)("aux")
      return qml.expval(qml.Z("a"))
  ```

  ```pycon
  >>> print(qml.draw(circuit)())
    a: ──┤↗├────┤  <Z>
  aux: ───║───X─┤     
          ╚═══╝      
  ```

* PennyLane is now compatible with `quimb` 1.11.2 after a bug affecting `default.tensor` was fixed.
  [(#7931)](https://github.com/PennyLaneAI/pennylane/pull/7931)

* The error message raised when using Python compiler transforms with :func:`pennylane.qjit` has been updated
  with suggested fixes.
  [(#7916)](https://github.com/PennyLaneAI/pennylane/pull/7916)

* A new `qml.transforms.resolve_dynamic_wires` transform can allocate concrete wire values for dynamic
  qubit allocation.
  [(#7678)](https://github.com/PennyLaneAI/pennylane/pull/7678)

* The :func:`qml.workflow.set_shots` transform can now be directly applied to a QNode without the need for `functools.partial`, providing a more user-friendly syntax and negating having to import the `functools` package.
  [(#7876)](https://github.com/PennyLaneAI/pennylane/pull/7876)
  [(#7919)](https://github.com/PennyLaneAI/pennylane/pull/7919)

  ```python
  @qml.set_shots(shots=1000)  # or @qml.set_shots(1000)
  @qml.qnode(dev)
  def circuit():
      qml.H(0)
      return qml.expval(qml.Z(0))
  ```

  ```pycon
  >>> circuit()
  0.002
  ```

* Added a `QuantumParser` class to the `qml.compiler.python_compiler` submodule that automatically loads relevant dialects.
  [(#7888)](https://github.com/PennyLaneAI/pennylane/pull/7888)

* Enforce various modules to follow modular architecture via `tach`.
  [(#7847)](https://github.com/PennyLaneAI/pennylane/pull/7847)

* A compilation pass written with xDSL called `qml.compiler.python_compiler.transforms.MeasurementsFromSamplesPass`
  has been added for the experimental xDSL Python compiler integration. This pass replaces all
  terminal measurements in a program with a single :func:`pennylane.sample` measurement, and adds
  postprocessing instructions to recover the original measurement.
  [(#7620)](https://github.com/PennyLaneAI/pennylane/pull/7620)

* A combine-global-phase pass has been added to the xDSL Python compiler integration.
  Note that the current implementation can only combine all the global phase operations at
  the last global phase operation in the same region. In other words, global phase operations inside a control flow region can't be combined with those in their parent
  region.
  [(#7675)](https://github.com/PennyLaneAI/pennylane/pull/7675)

* The `mbqc` xDSL dialect has been added to the Python compiler, which is used to represent
  measurement-based quantum-computing instructions in the xDSL framework.
  [(#7815)](https://github.com/PennyLaneAI/pennylane/pull/7815)
  [(#8059)](https://github.com/PennyLaneAI/pennylane/pull/8059)

* The `AllocQubitOp` and `DeallocQubitOp` operations have been added to the `Quantum` dialect in the
  Python compiler.
  [(#7915)](https://github.com/PennyLaneAI/pennylane/pull/7915)

* The :func:`pennylane.ops.rs_decomposition` method now performs exact decomposition and returns
  complete global phase information when used for decomposing a phase gate to Clifford+T basis.
  [(#7793)](https://github.com/PennyLaneAI/pennylane/pull/7793)

* `default.qubit` will default to the tree-traversal MCM method when `mcm_method="device"`.
  [(#7885)](https://github.com/PennyLaneAI/pennylane/pull/7885)

* The :func:`~.clifford_t_decomposition` transform can now handle circuits with mid-circuit
  measurements including Catalyst's measurements operations. It also now handles `RZ` and `PhaseShift`
  operations where angles are odd multiples of `±pi/4` more efficiently while using `method="gridsynth"`.
  [(#7793)](https://github.com/PennyLaneAI/pennylane/pull/7793)
  [(#7942)](https://github.com/PennyLaneAI/pennylane/pull/7942)

* The default implementation of `Device.setup_execution_config` now choses `"device"` as the default mcm method if it is available as specified by the device TOML file.
  [(#7968)](https://github.com/PennyLaneAI/pennylane/pull/7968)

<h4>Resource-efficient decompositions 🔎</h4>

* With :func:`~.decomposition.enable_graph()`, dynamically allocated wires are now supported in decomposition rules. This provides a smoother overall experience when decomposing operators in a way that requires auxiliary/work wires.
  [(#7861)](https://github.com/PennyLaneAI/pennylane/pull/7861)

  * The :func:`~.transforms.decompose` transform now accepts a `num_available_work_wires` argument that allows the user to specify the number of work wires available for dynamic allocation.
  [(#7963)](https://github.com/PennyLaneAI/pennylane/pull/7963)
  [(#7980)](https://github.com/PennyLaneAI/pennylane/pull/7980)

  * Decomposition rules added for the :class:`~.MultiControlledX` that dynamically allocate work wires if none was explicitly specified via the `work_wires` argument of the operator.
  [(#8024)](https://github.com/PennyLaneAI/pennylane/pull/8024)

* A :class:`~.decomposition.decomposition_graph.DecompGraphSolution` class is added to store the solution of a decomposition graph. An instance of this class is returned from the `solve` method of the :class:`~.decomposition.decomposition_graph.DecompositionGraph`.
  [(#8031)](https://github.com/PennyLaneAI/pennylane/pull/8031)

<h3>Labs: a place for unified and rapid prototyping of research software 🧪</h3>

* Added state of the art resources for the `ResourceSelectPauliRot` template and the
  `ResourceQubitUnitary` templates.
  [(#7786)](https://github.com/PennyLaneAI/pennylane/pull/7786)

* Added state of the art resources for the `ResourceSingleQubitCompare`, `ResourceTwoQubitCompare`,
  `ResourceIntegerComparator` and `ResourceRegisterComparator` templates.
  [(#7857)](https://github.com/PennyLaneAI/pennylane/pull/7857)

* Added state of the art resources for the `ResourceUniformStatePrep`,
  and `ResourceAliasSampling` templates.
  [(#7883)](https://github.com/PennyLaneAI/pennylane/pull/7883)

* Added state of the art resources for the `ResourceQFT` and `ResourceAQFT` templates.
  [(#7920)](https://github.com/PennyLaneAI/pennylane/pull/7920)

* Added an internal `dequeue()` method to the `ResourceOperator` class to simplify the 
  instantiation of resource operators which require resource operators as input.
  [(#7974)](https://github.com/PennyLaneAI/pennylane/pull/7974)

* The `catalyst` xDSL dialect has been added to the Python compiler, which contains data structures that support core compiler functionality.
  [(#7901)](https://github.com/PennyLaneAI/pennylane/pull/7901)

* New `SparseFragment` and `SparseState` classes have been created that allow to use sparse matrices for the Hamiltonian Fragments when estimating the Trotter error.
  [(#7971)](https://github.com/PennyLaneAI/pennylane/pull/7971)

* The `qec` xDSL dialect has been added to the Python compiler, which contains data structures that support quantum error correction functionality.
  [(#7985)](https://github.com/PennyLaneAI/pennylane/pull/7985)

* The `stablehlo` xDSL dialect has been added to the Python compiler, which extends the existing
  StableHLO dialect with missing upstream operations.
  [(#8036)](https://github.com/PennyLaneAI/pennylane/pull/8036)
  [(#8084)](https://github.com/PennyLaneAI/pennylane/pull/8084)
  

* Added more templates with state of the art resource estimates. Users can now use the `ResourceQPE`,
  `ResourceControlledSequence`, and `ResourceIterativeQPE` templates with the resource estimation tool.
  [(#8053)](https://github.com/PennyLaneAI/pennylane/pull/8053)

* Added state of the art resources for the `ResourceTrotterProduct` template.
  [(#7910)](https://github.com/PennyLaneAI/pennylane/pull/7910)

<h3>Breaking changes 💔</h3>

* The methods :meth:`~.pauli.PauliWord.operation` and :meth:`~.pauli.PauliSentence.operation`
  no longer queue any operators.
  [(#8136)](https://github.com/PennyLaneAI/pennylane/pull/8136)

* `qml.sample` no longer has singleton dimensions squeezed out for single shots or single wires. This cuts
  down on the complexity of post-processing due to having to handle single shot and single wire cases
  separately. The return shape will now *always* be `(shots, num_wires)`.
  [(#7944)](https://github.com/PennyLaneAI/pennylane/pull/7944)
  [(#8118)](https://github.com/PennyLaneAI/pennylane/pull/8118)

  For a simple qnode:

  ```pycon
  >>> @qml.qnode(qml.device('default.qubit'))
  ... def c():
  ...   return qml.sample(wires=0)
  ```

  Before the change, we had:
  
  ```pycon
  >>> qml.set_shots(c, shots=1)()
  0
  ```

  and now we have:

  ```pycon
  >>> qml.set_shots(c, shots=1)()
  array([[0]])
  ```

  Previous behavior can be recovered by squeezing the output:

  ```pycon
  >>> qml.math.squeeze(qml.set_shots(c, shots=1)())
  0
  ```

* `ExecutionConfig` and `MCMConfig` from `pennylane.devices` are now frozen dataclasses whose fields should be updated with `dataclass.replace`. 
  [(#7697)](https://github.com/PennyLaneAI/pennylane/pull/7697)
  [(#8046)](https://github.com/PennyLaneAI/pennylane/pull/8046)

* Functions involving an execution configuration will now default to `None` instead of `pennylane.devices.DefaultExecutionConfig` and have to be handled accordingly. 
  This prevents the potential mutation of a global object. 

  This means that functions like,
  ```python
  ...
    def some_func(..., execution_config = DefaultExecutionConfig):
      ...
  ...
  ```
  should be written as follows,
  ```python
  ...
    def some_func(..., execution_config: ExecutionConfig | None = None):
      if execution_config is None:
          execution_config = ExecutionConfig()
  ...
  ```

  [(#7697)](https://github.com/PennyLaneAI/pennylane/pull/7697)

* The `qml.HilbertSchmidt` and `qml.LocalHilbertSchmidt` templates have been updated and their UI has been remarkably simplified. 
  They now accept an operation or a list of operations as quantum unitaries.
  [(#7933)](https://github.com/PennyLaneAI/pennylane/pull/7933)

  In past versions of PennyLane, these templates required providing the `U` and `V` unitaries as a `qml.tape.QuantumTape` and a quantum function,
  respectively, along with separate parameters and wires.

  With this release, each template has been improved to accept one or more operators as  unitaries. 
  The wires and parameters of the approximate unitary `V` are inferred from the inputs, according to the order provided.

  ```python
  >>> U = qml.Hadamard(0)
  >>> V = qml.RZ(0.1, wires=1)
  >>> qml.HilbertSchmidt(V, U)
  HilbertSchmidt(0.1, wires=[0, 1])
  ```

* Remove support for Python 3.10 and adds support for 3.13.
  [(#7935)](https://github.com/PennyLaneAI/pennylane/pull/7935)

* Move custom exceptions into `exceptions.py` and add a documentation page for them in the internals.
  [(#7856)](https://github.com/PennyLaneAI/pennylane/pull/7856)

* The boolean functions provided in `qml.operation` are deprecated. See the
  :doc:`deprecations page </development/deprecations>` for equivalent code to use instead. These
  include `not_tape`, `has_gen`, `has_grad_method`, `has_multipar`, `has_nopar`, `has_unitary_gen`,
  `is_measurement`, `defines_diagonalizing_gates`, and `gen_is_multi_term_hamiltonian`.
  [(#7924)](https://github.com/PennyLaneAI/pennylane/pull/7924)

* Removed access for `lie_closure`, `structure_constants` and `center` via `qml.pauli`.
  Top level import and usage is advised. The functions now live in the `liealg` module.

  ```python
  import pennylane.liealg
  from pennylane.liealg import lie_closure, structure_constants, center
  ```

  [(#7928)](https://github.com/PennyLaneAI/pennylane/pull/7928)
  [(#7994)](https://github.com/PennyLaneAI/pennylane/pull/7994)

* `qml.operation.Observable` and the corresponding `Observable.compare` have been removed, as
  PennyLane now depends on the more general `Operator` interface instead. The
  `Operator.is_hermitian` property can instead be used to check whether or not it is highly likely
  that the operator instance is Hermitian.
  [(#7927)](https://github.com/PennyLaneAI/pennylane/pull/7927)

* `qml.operation.WiresEnum`, `qml.operation.AllWires`, and `qml.operation.AnyWires` have been removed. Setting `Operator.num_wires = None` (the default)
  should instead indicate that the `Operator` does not need wire validation.
  [(#7911)](https://github.com/PennyLaneAI/pennylane/pull/7911)

* Removed `QNode.get_gradient_fn` method. Instead, use `qml.workflow.get_best_diff_method` to obtain the differentiation method.
  [(#7907)](https://github.com/PennyLaneAI/pennylane/pull/7907)

* Top-level access to ``DeviceError``, ``PennyLaneDeprecationWarning``, ``QuantumFunctionError`` and ``ExperimentalWarning`` has been removed. Please import these objects from the new ``pennylane.exceptions`` module.
  [(#7874)](https://github.com/PennyLaneAI/pennylane/pull/7874)

* `qml.cut_circuit_mc` no longer accepts a `shots` keyword argument. The shots should instead
  be set on the tape itself.
  [(#7882)](https://github.com/PennyLaneAI/pennylane/pull/7882)

<h3>Deprecations 👋</h3>

* Setting shots on a device through the `shots=` kwarg, e.g. `qml.device("default.qubit", wires=2, shots=1000)`, is deprecated. Please use the `set_shots` transform on the `QNode` instead.

  ```python
  dev = qml.device("default.qubit", wires=2)

  @qml.set_shots(1000)
  @qml.qnode(dev)
  def circuit(x):
      qml.RX(x, wires=0)
      return qml.expval(qml.Z(0))
  ```

  [(#7979)](https://github.com/PennyLaneAI/pennylane/pull/7979)

* Support for using TensorFlow with PennyLane has been deprecated and will be dropped in Pennylane v0.44.
  Future versions of PennyLane are not guaranteed to work with TensorFlow.
  Instead, we recommend using the :doc:`JAX </introduction/interfaces/jax>` or :doc:`PyTorch </introduction/interfaces/torch>` interface for
  machine learning applications to benefit from enhanced support and features. Please consult the following demos for
  more usage information: 
  [Turning quantum nodes into Torch Layers](https://pennylane.ai/qml/demos/tutorial_qnn_module_torch) and
  [How to optimize a QML model using JAX and Optax](https://pennylane.ai/qml/demos/tutorial_How_to_optimize_QML_model_using_JAX_and_Optax).
  [(#7989)](https://github.com/PennyLaneAI/pennylane/pull/7989)
  [(#8106)](https://github.com/PennyLaneAI/pennylane/pull/8106)

* `pennylane.devices.DefaultExecutionConfig` is deprecated and will be removed in v0.44.
  Instead, use `qml.devices.ExecutionConfig()` to create a default execution configuration.
  [(#7987)](https://github.com/PennyLaneAI/pennylane/pull/7987)

* Specifying the ``work_wire_type`` argument in ``qml.ctrl`` and other controlled operators as ``"clean"`` or 
  ``"dirty"`` is deprecated. Use ``"zeroed"`` to indicate that the work wires are initially in the :math:`|0\rangle`
  state, and ``"borrowed"`` to indicate that the work wires can be in any arbitrary state. In both cases, the
  work wires are restored to their original state upon completing the decomposition.
  [(#7993)](https://github.com/PennyLaneAI/pennylane/pull/7993)

* Providing `num_steps` to :func:`pennylane.evolve`, :func:`pennylane.exp`, :class:`pennylane.ops.Evolution`,
  and :class:`pennylane.ops.Exp` is deprecated and will be removed in a future release. Instead, use
  :class:`~.TrotterProduct` for approximate methods, providing the `n` parameter to perform the Suzuki-Trotter
  product approximation of a Hamiltonian with the specified number of Trotter steps.

  As a concrete example, consider the following case:

  ```python
  coeffs = [0.5, -0.6]
  ops = [qml.X(0), qml.X(0) @ qml.Y(1)]
  H_flat = qml.dot(coeffs, ops)
  ```

  Instead of computing the Suzuki-Trotter product approximation as:

  ```pycon
  >>> qml.evolve(H_flat, num_steps=2).decomposition()
  [RX(0.5, wires=[0]),
  PauliRot(-0.6, XY, wires=[0, 1]),
  RX(0.5, wires=[0]),
  PauliRot(-0.6, XY, wires=[0, 1])]
  ```

  The same result can be obtained using :class:`~.TrotterProduct` as follows:

  ```pycon
  >>> decomp_ops = qml.adjoint(qml.TrotterProduct(H_flat, time=1.0, n=2)).decomposition()
  >>> [simp_op for op in decomp_ops for simp_op in map(qml.simplify, op.decomposition())]
  [RX(0.5, wires=[0]),
  PauliRot(-0.6, XY, wires=[0, 1]),
  RX(0.5, wires=[0]),
  PauliRot(-0.6, XY, wires=[0, 1])]
  ```
  [(#7954)](https://github.com/PennyLaneAI/pennylane/pull/7954)
  [(#7977)](https://github.com/PennyLaneAI/pennylane/pull/7977)

* `MeasurementProcess.expand` is deprecated. The relevant method can be replaced with 
  `qml.tape.QuantumScript(mp.obs.diagonalizing_gates(), [type(mp)(eigvals=mp.obs.eigvals(), wires=mp.obs.wires)])`
  [(#7953)](https://github.com/PennyLaneAI/pennylane/pull/7953)

* `shots=` in `QNode` calls is deprecated and will be removed in v0.44.
  Instead, please use the `qml.workflow.set_shots` transform to set the number of shots for a QNode.
  [(#7906)](https://github.com/PennyLaneAI/pennylane/pull/7906)

* ``QuantumScript.shape`` and ``QuantumScript.numeric_type`` are deprecated and will be removed in version v0.44.
  Instead, the corresponding ``.shape`` or ``.numeric_type`` of the ``MeasurementProcess`` class should be used.
  [(#7950)](https://github.com/PennyLaneAI/pennylane/pull/7950)

* Some unnecessary methods of the `qml.CircuitGraph` class are deprecated and will be removed in version v0.44:
  [(#7904)](https://github.com/PennyLaneAI/pennylane/pull/7904)

    - `print_contents` in favor of `print(obj)`
    - `observables_in_order` in favor of `observables`
    - `operations_in_order` in favor of `operations`
    - `ancestors_in_order` in favor of `ancestors(obj, sort=True)`
    - `descendants_in_order` in favore of `descendants(obj, sort=True)`

* The `QuantumScript.to_openqasm` method is deprecated and will be removed in version v0.44.
  Instead, the `qml.to_openqasm` function should be used.
  [(#7909)](https://github.com/PennyLaneAI/pennylane/pull/7909)

* The `level=None` argument in the :func:`pennylane.workflow.get_transform_program`, :func:`pennylane.workflow.construct_batch`, `qml.draw`, `qml.draw_mpl`, and `qml.specs` transforms is deprecated and will be removed in v0.43.
  Please use `level='device'` instead to apply the noise model at the device level.
  [(#7886)](https://github.com/PennyLaneAI/pennylane/pull/7886)

* `qml.qnn.cost.SquaredErrorLoss` is deprecated and will be removed in version v0.44. Instead, this hybrid workflow can be accomplished
  with a function like `loss = lambda *args: (circuit(*args) - target)**2`.
  [(#7527)](https://github.com/PennyLaneAI/pennylane/pull/7527)

* Access to `add_noise`, `insert` and noise mitigation transforms from the `pennylane.transforms` module is deprecated.
  Instead, these functions should be imported from the `pennylane.noise` module.
  [(#7854)](https://github.com/PennyLaneAI/pennylane/pull/7854)

* The `qml.QNode.add_transform` method is deprecated and will be removed in v0.43.
  Instead, please use `QNode.transform_program.push_back(transform_container=transform_container)`.
  [(#7855)](https://github.com/PennyLaneAI/pennylane/pull/7855)

<h3>Internal changes ⚙️</h3>

* Unpin `autoray` package in `pyproject.toml` by fixing source code that was broken by release.
  [(#8147)](https://github.com/PennyLaneAI/pennylane/pull/8147)
  [(#8160)](https://github.com/PennyLaneAI/pennylane/pull/8160)

* The `autograph` keyword argument has been removed from the `QNode` constructor. 
  To enable autograph conversion, use the `qjit` decorator together with the `qml.capture.disable_autograph` context manager.
  [(#8104)](https://github.com/PennyLaneAI/pennylane/pull/8104)
  
* Add ability to disable autograph conversion using the newly added `qml.capture.disable_autograph` decorator or context manager.
  [(#8102)](https://github.com/PennyLaneAI/pennylane/pull/8102)

* Set `autoray` package upper-bound in `pyproject.toml` CI due to breaking changes in `v0.8.0`.
  [(#8110)](https://github.com/PennyLaneAI/pennylane/pull/8110)

* Add capability for roundtrip testing and module verification to the Python compiler `run_filecheck` and
`run_filecheck_qjit` fixtures.
  [(#8049)](https://github.com/PennyLaneAI/pennylane/pull/8049)

* Improve type hinting internally.
  [(#8086)](https://github.com/PennyLaneAI/pennylane/pull/8086)

* The `cond` primitive with program capture no longer stores missing false branches as `None`, instead storing them
  as jaxprs with no output.
  [(#8080)](https://github.com/PennyLaneAI/pennylane/pull/8080)

* Removed unnecessary execution tests along with accuracy validation in `tests/ops/functions/test_map_wires.py`.
  [(#8032)](https://github.com/PennyLaneAI/pennylane/pull/8032)

* Added a new `all-tests-passed` gatekeeper job to `interface-unit-tests.yml` to ensure all test
  jobs complete successfully before triggering downstream actions. This reduces the need to
  maintain a long list of required checks in GitHub settings. Also added the previously missing
  `capture-jax-tests` job to the list of required test jobs, ensuring this test suite is properly
  enforced in CI.
  [(#7996)](https://github.com/PennyLaneAI/pennylane/pull/7996)

* Equipped `DefaultQubitLegacy` (test suite only) with seeded sampling.
  This allows for reproducible sampling results of legacy classical shadow across CI.
  [(#7903)](https://github.com/PennyLaneAI/pennylane/pull/7903)

* Capture does not block `wires=0` anymore. This allows Catalyst to work with zero-wire devices.
  Note that `wires=None` is still illegal.
  [(#7978)](https://github.com/PennyLaneAI/pennylane/pull/7978)

* Improves readability of `dynamic_one_shot` postprocessing to allow further modification.
  [(#7962)](https://github.com/PennyLaneAI/pennylane/pull/7962)
  [(#8041)](https://github.com/PennyLaneAI/pennylane/pull/8041)

* Update PennyLane's top-level `__init__.py` file imports to improve Python language server support for finding
  PennyLane submodules.
  [(#7959)](https://github.com/PennyLaneAI/pennylane/pull/7959)

* Adds `measurements` as a "core" module in the tach specification.
  [(#7945)](https://github.com/PennyLaneAI/pennylane/pull/7945)

* Improves type hints in the `measurements` module.
  [(#7938)](https://github.com/PennyLaneAI/pennylane/pull/7938)

* Refactored the codebase to adopt modern type hint syntax for Python 3.11+ language features.
  [(#7860)](https://github.com/PennyLaneAI/pennylane/pull/7860)
  [(#7982)](https://github.com/PennyLaneAI/pennylane/pull/7982)

* Improve the pre-commit hook to add gitleaks.
  [(#7922)](https://github.com/PennyLaneAI/pennylane/pull/7922)

* Added a `run_filecheck_qjit` fixture that can be used to run FileCheck on integration tests for the
  `qml.compiler.python_compiler` submodule.
  [(#7888)](https://github.com/PennyLaneAI/pennylane/pull/7888)

* Added a `dialects` submodule to `qml.compiler.python_compiler` which now houses all the xDSL dialects we create.
  Additionally, the `MBQCDialect` and `QuantumDialect` dialects have been renamed to `MBQC` and `Quantum`.
  [(#7897)](https://github.com/PennyLaneAI/pennylane/pull/7897)

* Update minimum supported `pytest` version to `8.4.1`.
  [(#7853)](https://github.com/PennyLaneAI/pennylane/pull/7853)

* `DefaultQubitLegacy` (test suite only) no longer provides a customized classical shadow
  implementation
  [(#7895)](https://github.com/PennyLaneAI/pennylane/pull/7895)

* Make `pennylane.io` a tertiary module.
  [(#7877)](https://github.com/PennyLaneAI/pennylane/pull/7877)

* Seeded tests for the `split_to_single_terms` transformation.
  [(#7851)](https://github.com/PennyLaneAI/pennylane/pull/7851)

* Upgrade `rc_sync.yml` to work with latest `pyproject.toml` changes.
  [(#7808)](https://github.com/PennyLaneAI/pennylane/pull/7808)
  [(#7818)](https://github.com/PennyLaneAI/pennylane/pull/7818)

* `LinearCombination` instances can be created with `_primitive.impl` when
  capture is enabled and tracing is active.
  [(#7893)](https://github.com/PennyLaneAI/pennylane/pull/7893)

* The `TensorLike` type is now compatible with static type checkers.
  [(#7905)](https://github.com/PennyLaneAI/pennylane/pull/7905)

* Update xDSL supported version to `0.49`.
  [(#7923)](https://github.com/PennyLaneAI/pennylane/pull/7923)
  [(#7932)](https://github.com/PennyLaneAI/pennylane/pull/7932)
  [(#8120)](https://github.com/PennyLaneAI/pennylane/pull/8120)

* Update JAX version used in tests to `0.6.2`
  [(#7925)](https://github.com/PennyLaneAI/pennylane/pull/7925)

* The measurement-plane attribute of the Python compiler `mbqc` dialect now uses the "opaque syntax"
  format when printing in the generic IR format. This enables usage of this attribute when IR needs
  to be passed from the python compiler to Catalyst.
  [(#7957)](https://github.com/PennyLaneAI/pennylane/pull/7957)

* An `xdsl_extras` module has been added to the Python compiler to house additional utilities and
  functionality not available upstream in xDSL.
  [(#8067)](https://github.com/PennyLaneAI/pennylane/pull/8067)
  [(#8120)](https://github.com/PennyLaneAI/pennylane/pull/8120)

<h3>Documentation 📝</h3>

* Rename `ancilla` to `auxiliary` in internal documentation.
  [(#8005)](https://github.com/PennyLaneAI/pennylane/pull/8005)

* Small typos in the docstring for `qml.noise.partial_wires` have been corrected.
  [(#8052)](https://github.com/PennyLaneAI/pennylane/pull/8052)

* The theoretical background section of :class:`~.BasisRotation` has been extended to explain
  the underlying Lie group/algebra homomorphism between the (dense) rotation matrix and the
  performed operations on the target qubits.
  [(#7765)](https://github.com/PennyLaneAI/pennylane/pull/7765)

* Updated the code examples in the documentation of :func:`~.specs`.
  [(#8003)](https://github.com/PennyLaneAI/pennylane/pull/8003)

* Clarifies the use case for `Operator.pow` and `Operator.adjoint`.
  [(#7999)](https://github.com/PennyLaneAI/pennylane/pull/7999)

* The docstring of the `is_hermitian` operator property has been updated to better describe its behaviour.
  [(#7946)](https://github.com/PennyLaneAI/pennylane/pull/7946)

* Improved the docstrings of all optimizers for consistency and legibility.
  [(#7891)](https://github.com/PennyLaneAI/pennylane/pull/7891)

* Updated the code example in the documentation for :func:`~.transforms.split_non_commuting`.
  [(#7892)](https://github.com/PennyLaneAI/pennylane/pull/7892)

* Fixed :math:`\LaTeX` rendering in the documentation for `qml.TrotterProduct` and `qml.trotterize`.
  [(#8014)](https://github.com/PennyLaneAI/pennylane/pull/8014)

* Updated description of `alpha` parameter in `ClassicalShadow.entropy`.
  Trimmed the outdated part of discussion regarding different choices of `alpha`.
  [(#8100)](https://github.com/PennyLaneAI/pennylane/pull/8100)

<h3>Bug fixes 🐛</h3>

* Fixes a bug that made the queueing behaviour of :meth:`~.pauli.PauliWord.operation` and
  :meth:`~.pauli.PauliSentence.operation` dependent on the global state of a program due to
  a caching issue.
  [(#8135)](https://github.com/PennyLaneAI/pennylane/pull/8135)

* A more informative error is raised when extremely deep circuits are attempted to be drawn.
  [(#8139)](https://github.com/PennyLaneAI/pennylane/pull/8139)

* An error is now raised if sequences of classically processed mid circuit measurements
  are used as input to :func:`pennylane.counts` or :func:`pennylane.probs`.
  [(#8109)](https://github.com/PennyLaneAI/pennylane/pull/8109)

* Simplifying operators raised to integer powers no longer causes recursion errors.
  [(#8044)](https://github.com/PennyLaneAI/pennylane/pull/8044)

* Fixes the GPU selection issue in `qml.math` with PyTorch when multiple GPUs are present.
  [(#8008)](https://github.com/PennyLaneAI/pennylane/pull/8008)

* The `~.for_loop` function with capture enabled can now handle over indexing
  into an empty array when `start == stop`.
  [(#8026)](https://github.com/PennyLaneAI/pennylane/pull/8026)

* Plxpr primitives now only return dynamically shaped arrays if their outputs
  actually have dynamic shapes.
  [(#8004)](https://github.com/PennyLaneAI/pennylane/pull/8004)

* Fixes an issue with tree-traversal and non-sequential wire orders.
  [(#7991)](https://github.com/PennyLaneAI/pennylane/pull/7991)

* Fixes a bug in :func:`~.matrix` where an operator's
  constituents were incorrectly queued if its decomposition was requested.
  [(#7975)](https://github.com/PennyLaneAI/pennylane/pull/7975)

* An error is now raised if an `end` statement is found in a measurement conditioned branch in a QASM string being imported into PennyLane.
  [(#7872)](https://github.com/PennyLaneAI/pennylane/pull/7872)

* Fixes issue related to :func:`~.transforms.to_zx` adding the support for
  `Toffoli` and `CCZ` gates conversion into their ZX-graph representation.
  [(#7899)](https://github.com/PennyLaneAI/pennylane/pull/7899)

* `get_best_diff_method` now correctly aligns with `execute` and `construct_batch` logic in workflows.
  [(#7898)](https://github.com/PennyLaneAI/pennylane/pull/7898)

* Resolve issues with AutoGraph transforming internal PennyLane library code due to incorrect
  module attribution of wrapper functions.
  [(#7889)](https://github.com/PennyLaneAI/pennylane/pull/7889)

* Calling `QNode.update` no longer acts as if `set_shots` has been applied.
  [(#7881)](https://github.com/PennyLaneAI/pennylane/pull/7881)

* Fixes attributes and types in the quantum dialect.
  This allows for types to be inferred correctly when parsing.
  [(#7825)](https://github.com/PennyLaneAI/pennylane/pull/7825)

* Fixes `SemiAdder` to work when inputs are defined with a single wire.
  [(#7940)](https://github.com/PennyLaneAI/pennylane/pull/7940)

* Fixes a bug where `qml.prod`, `qml.matrix`, and `qml.cond` applied on a quantum function does not dequeue operators passed as arguments to the function.
  [(#8094)](https://github.com/PennyLaneAI/pennylane/pull/8094)
  [(#8119)](https://github.com/PennyLaneAI/pennylane/pull/8119)

<h3>Contributors ✍️</h3>

This release contains contributions from (in alphabetical order):

Guillermo Alonso,
Ali Asadi,
Utkarsh Azad,
Joey Carter,
Yushao Chen,
Isaac De Vlugt,
Diksha Dhawan,
Marcus Edwards,
Lillian Frederiksen,
Pietropaolo Frisoni,
Simone Gasperini,
David Ittah,
Korbinian Kottmann,
Mehrdad Malekmohammadi
Pablo Antonio Moreno Casares
Erick Ochoa,
Mudit Pandey,
Andrija Paurevic,
Alex Preciado,
Shuli Shu,
Jay Soni,
David Wierichs,
Jake Zaia<|MERGE_RESOLUTION|>--- conflicted
+++ resolved
@@ -93,15 +93,12 @@
 
 <h3>Improvements 🛠</h3>
 
-<<<<<<< HEAD
-
 * The function :func:`qml.clifford_t_decomposition` with `method="gridsynth"` are now compatible 
   with quantum just-in-time compilation via the `@qml.qjit` decorator.
   [(#7711)](https://github.com/PennyLaneAI/pennylane/pull/7711)
-=======
+
 * A `DynamicRegister` can no longer be used as an individual wire itself, as this led to confusing results.
   [(#8151)](https://github.com/PennyLaneAI/pennylane/pull/8151)
->>>>>>> bb9dae99
 
 * A new keyword argument called ``shot_dist`` has been added to the :func:`~.transforms.split_non_commuting` transform.
   This allows for more customization and efficiency when calculating expectation values across the non-commuting groups
