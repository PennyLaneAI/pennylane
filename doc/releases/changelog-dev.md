--- conflicted
+++ resolved
@@ -32,9 +32,6 @@
 
 This release contains contributions from (in alphabetical order):
 
-<<<<<<< HEAD
+Lillian Frederiksen,
 Shuli Shu,
-Hongsheng Zheng,
-=======
-Lillian Frederiksen
->>>>>>> 60f4f102
+Hongsheng Zheng,