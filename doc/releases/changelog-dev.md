:orphan:

# Release 0.34.0-dev (development release)

<h3>New features since last release</h3>

* Approximate Quantum Fourier Transform (AQFT) is now available from `qml.AQFT`.
  [(#4656)](https://github.com/PennyLaneAI/pennylane/pull/4656)

<h3>Improvements 🛠</h3>

* Updates to some relevant Pytests to enable its use as a suite of benchmarks.
  [(#4703)](https://github.com/PennyLaneAI/pennylane/pull/4703)

* Added `__iadd__` method to PauliSentence, which enables inplace-addition using `+=`, we no longer need to perform a copy, leading to performance improvements.
[(#4662)](https://github.com/PennyLaneAI/pennylane/pull/4662) 

* `qml.ArbitraryUnitary` now supports batching.
  [(#4745)](https://github.com/PennyLaneAI/pennylane/pull/4745)

* `qml.draw` and `qml.draw_mpl` now render operator ids.
  [(#4749)](https://github.com/PennyLaneAI/pennylane/pull/4749)

<h3>Breaking changes 💔</h3>

* The `prep` keyword argument has been removed from `QuantumScript` and `QuantumTape`.
  `StatePrepBase` operations should be placed at the beginning of the `ops` list instead.
  [(#4756)](https://github.com/PennyLaneAI/pennylane/pull/4756)

* `qml.gradients.pulse_generator` has become `qml.gradients.pulse_odegen` to adhere to paper naming conventions.
  [(#4769)](https://github.com/PennyLaneAI/pennylane/pull/4769)

<h3>Deprecations 👋</h3>

<<<<<<< HEAD
* `Observable.return_type` is deprecated. Instead, you should inspect the type
  of the surrounding measurement process.
  [(#4762)](https://github.com/PennyLaneAI/pennylane/pull/4762)
=======
* `QuantumScript.is_sampled` and `QuantumScript.all_sampled` are deprecated.
  Users should now validate these properties manually.
  [(#4773)](https://github.com/PennyLaneAI/pennylane/pull/4773)

* `single_tape_transform`, `batch_transform`, `qfunc_transform`, and `op_transform` are deprecated.
  Instead switch to using the new `qml.transform` function.
  [(#4774)](https://github.com/PennyLaneAI/pennylane/pull/4774)
>>>>>>> bca22a67

<h3>Documentation 📝</h3>

* Documentation page for `qml.measurements` now links top-level accessible functions (e.g. `qml.expval`) 
  to their top-level pages (rather than their module-level pages, eg. `qml.measurements.expval`).
  [(#4750)](https://github.com/PennyLaneAI/pennylane/pull/4750)

<h3>Bug fixes 🐛</h3>

* Jax jit now works with shot vectors.
  [(#4772)](https://github.com/PennyLaneAI/pennylane/pull/4772/)

* Any `ScalarSymbolicOp`, like `Evolution`, now states that it has a matrix if the target
  is a `Hamiltonian`.
  [(#4768)](https://github.com/PennyLaneAI/pennylane/pull/4768)

* In `default.qubit`, initial states are now initialized with the simulator's wire order, not the circuit's
  wire order.
  [(#4781)](https://github.com/PennyLaneAI/pennylane/pull/4781)

<h3>Contributors ✍️</h3>

This release contains contributions from (in alphabetical order):

Amintor Dusko,
Lillian Frederiksen,
Ankit Khandelwal,
Christina Lee,
Anurav Modak,
Matthew Silverman,
David Wierichs,
Justin Woodring,<|MERGE_RESOLUTION|>--- conflicted
+++ resolved
@@ -32,11 +32,6 @@
 
 <h3>Deprecations 👋</h3>
 
-<<<<<<< HEAD
-* `Observable.return_type` is deprecated. Instead, you should inspect the type
-  of the surrounding measurement process.
-  [(#4762)](https://github.com/PennyLaneAI/pennylane/pull/4762)
-=======
 * `QuantumScript.is_sampled` and `QuantumScript.all_sampled` are deprecated.
   Users should now validate these properties manually.
   [(#4773)](https://github.com/PennyLaneAI/pennylane/pull/4773)
@@ -44,7 +39,10 @@
 * `single_tape_transform`, `batch_transform`, `qfunc_transform`, and `op_transform` are deprecated.
   Instead switch to using the new `qml.transform` function.
   [(#4774)](https://github.com/PennyLaneAI/pennylane/pull/4774)
->>>>>>> bca22a67
+
+* `Observable.return_type` is deprecated. Instead, you should inspect the type
+  of the surrounding measurement process.
+  [(#4762)](https://github.com/PennyLaneAI/pennylane/pull/4762)
 
 <h3>Documentation 📝</h3>
 
