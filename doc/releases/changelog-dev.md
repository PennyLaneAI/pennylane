:orphan:

# Release 0.37.0-dev (development release)

<h3>New features since last release</h3>

* Added a quantum debugger (`PLDB`) which interfaces via `qml.breakpoint()` and provides tools for 
  debugging quantum circuits. Users can step through the quantum circuit operations, dynamically
  queue operations and make measurements using (`qml.debug_state()`, `qml.debug_probs()`, 
  `qml.debug_expval()`, and `qml.debug_tape()`). Consider the following python script 
  containing the quantum circuit with breakpoints.
  [(#5680)](https://github.com/PennyLaneAI/pennylane/pull/5680)
  [(#5749)](https://github.com/PennyLaneAI/pennylane/pull/5749)
  [(#5789)](https://github.com/PennyLaneAI/pennylane/pull/5789)

* The `default.tensor` device now supports the `tn` method to simulate quantum circuits using exact tensor networks.
  [(#5786)](https://github.com/PennyLaneAI/pennylane/pull/5786)

* QROM template is added. This template allows you to enter classic data in the form of bitstrings.
  [(#5688)](https://github.com/PennyLaneAI/pennylane/pull/5688)

  ```python
  # a list of bitstrings is defined
  bitstrings = ["010", "111", "110", "000"]

  dev = qml.device("default.qubit", shots = 1)

  @qml.qnode(dev)
  def circuit():

      # the third index is encoded in the control wires [0, 1]
      qml.BasisEmbedding(2, wires = [0,1])

      qml.QROM(bitstrings = bitstrings,
              control_wires = [0,1],
              target_wires = [2,3,4],
              work_wires = [5,6,7])

      return qml.sample(wires = [2,3,4])
  ```
   ```pycon
  >>> print(circuit())
  [1 1 0]
  ```

* `expectation_value` was added to `qml.math` to calculate the expectation value of a matrix for pure states.
  [(#4484)](https://github.com/PennyLaneAI/pennylane/pull/4484)

  ```pycon
  >>> state_vector = [1/np.sqrt(2), 0, 1/np.sqrt(2), 0]
  >>> operator_matrix = qml.matrix(qml.PauliZ(0), wire_order=[0,1])
  >>> qml.math.expectation_value(operator_matrix, state_vector)
  tensor(-2.23711432e-17+0.j, requires_grad=True)
  ```

* The `default.tensor` device is introduced to perform tensor network simulations of quantum circuits using the `mps` (Matrix Product State) method.
  [(#5699)](https://github.com/PennyLaneAI/pennylane/pull/5699)

* A new `qml.noise` module which contains utility function for building `NoiseModels` 
  and an `add_noise` tranform for addding it to quantum circuits.
  [(#5674)](https://github.com/PennyLaneAI/pennylane/pull/5674)
  [(#5684)](https://github.com/PennyLaneAI/pennylane/pull/5684)
  [(#5718)](https://github.com/PennyLaneAI/pennylane/pull/5718)

  ```pycon
  >>> fcond1 = qml.noise.op_eq(qml.RX) & qml.noise.wires_in([0, 1])
  >>> noise1 = qml.noise.partial_wires(qml.PhaseDamping, 0.4)
  >>> fcond2 = qml.noise.op_in([qml.RY, qml.RZ])
  >>> def noise2(op, **kwargs):
  ...     qml.ThermalRelaxationError(op.parameters[0] * 0.05, kwargs["t1"], 0.2, 0.6, op.wires)
  >>> noise_model = qml.NoiseModel({fcond1: noise1, fcond2: noise2}, t1=2.0)
  >>> noise_model
  NoiseModel({
      OpEq(RX) & WiresIn([0, 1]) = PhaseDamping(gamma=0.4)
      OpIn(['RY', 'RZ']) = noise2
  }, t1 = 2.0)
  ```

  ```pycon
  >>> @partial(qml.transforms.add_noise, noise_model=noise_model)
  ... @qml.qnode(dev)
  ... def circuit(w, x, y, z):
  ...    qml.RX(w, wires=0)
  ...    qml.RY(x, wires=1)
  ...    qml.CNOT(wires=[0, 1])
  ...    qml.RY(y, wires=0)
  ...    qml.RX(z, wires=1)
  ...    return qml.expval(qml.Z(0) @ qml.Z(1))
  >>> print(qml.draw(circuit)(0.9, 0.4, 0.5, 0.6))
  0: ──RX(0.90)──PhaseDamping(0.40)──────────────────────────╭●──RY(0.50)
  1: ──RY(0.40)──ThermalRelaxationError(0.02,2.00,0.20,0.60)─╰X──RX(0.60)
  ───ThermalRelaxationError(0.03,2.00,0.20,0.60)─┤ ╭<Z@Z>
  ───PhaseDamping(0.40)──────────────────────────┤ ╰<Z@Z>
  ```

* The ``from_openfermion`` and ``to_openfermion`` functions are added to convert between 
  OpenFermion and PennyLane objects.
  [(#5773)](https://github.com/PennyLaneAI/pennylane/pull/5773)
  [(#5808)](https://github.com/PennyLaneAI/pennylane/pull/5808)

  ```python
  of_op = openfermion.FermionOperator('0^ 2')
  pl_op = qml.from_openfermion(of_op)
  of_op_new = qml.to_openfermion(pl_op)
  ```

  ```pycon
  >>> print(pl_op)
  a⁺(0) a(2)
  >>> print(of_op_new)
  1.0 [0^ 2]
  ```

<h3>Improvements 🛠</h3>

* Add operation and measurement specific routines in `default.tensor` to improve scalability.
  [(#5795)](https://github.com/PennyLaneAI/pennylane/pull/5795)
  
* `param_shift` with the `broadcast=True` option now supports shot vectors and multiple measurements.
  [(#5667)](https://github.com/PennyLaneAI/pennylane/pull/5667)

* `default.clifford` now supports arbitrary state-based measurements with `qml.Snapshot`.
  [(#5794)](https://github.com/PennyLaneAI/pennylane/pull/5794)

* `qml.TrotterProduct` is now compatible with resource tracking by inheriting from `ResourcesOperation`. 
   [(#5680)](https://github.com/PennyLaneAI/pennylane/pull/5680)

* The wires for the `default.tensor` device are selected at runtime if they are not provided by user.
  [(#5744)](https://github.com/PennyLaneAI/pennylane/pull/5744)

* Added `packaging` in the required list of packages.
  [(#5769)](https://github.com/PennyLaneAI/pennylane/pull/5769).

* Logging now allows for an easier opt-in across the stack, and also extends control support to `catalyst`.
  [(#5528)](https://github.com/PennyLaneAI/pennylane/pull/5528).

* A number of templates have been updated to be valid pytrees and PennyLane operations.
  [(#5698)](https://github.com/PennyLaneAI/pennylane/pull/5698)

* `ctrl` now works with tuple-valued `control_values` when applied to any already controlled operation.
  [(#5725)](https://github.com/PennyLaneAI/pennylane/pull/5725)

* Add support for 3 new pytest markers: `unit`, `integration` and `system`.
  [(#5517)](https://github.com/PennyLaneAI/pennylane/pull/5517)

* The sorting order of parameter-shift terms is now guaranteed to resolve ties in the absolute value with the sign of the shifts.
  [(#5582)](https://github.com/PennyLaneAI/pennylane/pull/5582)

* `qml.transforms.split_non_commuting` can now handle circuits containing measurements of multi-term observables.
  [(#5729)](https://github.com/PennyLaneAI/pennylane/pull/5729)
  [(#5853)](https://github.com/PennyLaneAI/pennylane/pull/5838)
  [(#5828)](https://github.com/PennyLaneAI/pennylane/pull/5828)
  [(#5869)](https://github.com/PennyLaneAI/pennylane/pull/5869)

* The qchem module has dedicated functions for calling `pyscf` and `openfermion` backends. The
  ``molecular_hamiltonian`` and ``molecular_dipole`` functions are moved to ``hamiltonian`` and
  ``dipole`` modules.
  [(#5553)](https://github.com/PennyLaneAI/pennylane/pull/5553)
  [(#5863)](https://github.com/PennyLaneAI/pennylane/pull/5863)

* `qml.from_qasm` now supports the ability to convert mid-circuit measurements from `OpenQASM 2` code, and it can now also take an
   optional argument to specify a list of measurements to be performed at the end of the circuit, just like `from_qiskit`.
   [(#5818)](https://github.com/PennyLaneAI/pennylane/pull/5818)

* Add more fermionic-to-qubit tests to cover cases when the mapped operator is different for various mapping schemes.
  [(#5873)](https://github.com/PennyLaneAI/pennylane/pull/5873)

<h4>Mid-circuit measurements and dynamic circuits</h4>

* The `default.qubit` device implements a depth-first tree-traversal algorithm to
  accelerate native mid-circuit measurement execution. The new implementation
  supports classical control, collecting statistics, and post-selection, along
  with all measurements enabled with `qml.dynamic_one_shot`.
  [(#5180)](https://github.com/PennyLaneAI/pennylane/pull/5180)

* `qml.QNode` and `qml.qnode` now accept two new keyword arguments: `postselect_mode` and `mcm_method`.
  These keyword arguments can be used to configure how the device should behave when running circuits with
  mid-circuit measurements.
  [(#5679)](https://github.com/PennyLaneAI/pennylane/pull/5679)
  [(#5833)](https://github.com/PennyLaneAI/pennylane/pull/5833)
  [(#5850)](https://github.com/PennyLaneAI/pennylane/pull/5850)

  * `postselect_mode="hw-like"` will indicate to devices to discard invalid shots when postselecting
    mid-circuit measurements. Use `postselect_mode="fill-shots"` to unconditionally sample the postselected
    value, thus making all samples valid. This is equivalent to sampling until the number of valid samples
    matches the total number of shots.
  * `mcm_method` will indicate which strategy to use for running circuits with mid-circuit measurements.
    Use `mcm_method="deferred"` to use the deferred measurements principle, or `mcm_method="one-shot"`
    to execute once for each shot. If using `qml.jit` with the Catalyst compiler, `mcm_method="single-branch-statistics"`
    is also available. Using this method, a single branch of the execution tree will be randomly explored.

* The `dynamic_one_shot` transform is made compatible with the Catalyst compiler.
  [(#5766)](https://github.com/PennyLaneAI/pennylane/pull/5766)
  
* Rationalize MCM tests, removing most end-to-end tests from the native MCM test file,
  but keeping one that validates multiple mid-circuit measurements with any allowed return
  and interface end-to-end tests.
  [(#5787)](https://github.com/PennyLaneAI/pennylane/pull/5787)

* The `dynamic_one_shot` transform uses a single auxiliary tape with a shot vector and `default.qubit` implements the loop over shots with `jax.vmap`.
  [(#5617)](https://github.com/PennyLaneAI/pennylane/pull/5617)

* The `dynamic_one_shot` transform can be compiled with `jax.jit`.
  [(#5557)](https://github.com/PennyLaneAI/pennylane/pull/5557)

* When using `defer_measurements` with postselecting mid-circuit measurements, operations
  that will never be active due to the postselected state are skipped in the transformed
  quantum circuit. In addition, postselected controls are skipped, as they are evaluated
  at transform time. This optimization feature can be turned off by setting `reduce_postselected=False`
  [(#5558)](https://github.com/PennyLaneAI/pennylane/pull/5558)

  Consider a simple circuit with three mid-circuit measurements, two of which are postselecting,
  and a single gate conditioned on those measurements:

  ```python
  @qml.qnode(qml.device("default.qubit"))
  def node(x):
      qml.RX(x, 0)
      qml.RX(x, 1)
      qml.RX(x, 2)
      mcm0 = qml.measure(0, postselect=0, reset=False)
      mcm1 = qml.measure(1, postselect=None, reset=True)
      mcm2 = qml.measure(2, postselect=1, reset=False)
      qml.cond(mcm0+mcm1+mcm2==1, qml.RX)(0.5, 3)
      return qml.expval(qml.Z(0) @ qml.Z(3))
  ```

  Without the new optimization, we obtain three gates, each controlled on the three measured
  qubits. They correspond to the combinations of controls that satisfy the condition
  `mcm0+mcm1+mcm2==1`:

  ```pycon
  >>> print(qml.draw(qml.defer_measurements(node, reduce_postselected=False))(0.6))
  0: ──RX(0.60)──|0⟩⟨0|─╭●─────────────────────────────────────────────┤ ╭<Z@Z>
  1: ──RX(0.60)─────────│──╭●─╭X───────────────────────────────────────┤ │
  2: ──RX(0.60)─────────│──│──│───|1⟩⟨1|─╭○────────╭○────────╭●────────┤ │
  3: ───────────────────│──│──│──────────├RX(0.50)─├RX(0.50)─├RX(0.50)─┤ ╰<Z@Z>
  4: ───────────────────╰X─│──│──────────├○────────├●────────├○────────┤
  5: ──────────────────────╰X─╰●─────────╰●────────╰○────────╰○────────┤
  ```

  If we do not explicitly deactivate the optimization, we obtain a much simpler circuit:

  ```pycon
  >>> print(qml.draw(qml.defer_measurements(node))(0.6))
  0: ──RX(0.60)──|0⟩⟨0|─╭●─────────────────┤ ╭<Z@Z>
  1: ──RX(0.60)─────────│──╭●─╭X───────────┤ │
  2: ──RX(0.60)─────────│──│──│───|1⟩⟨1|───┤ │
  3: ───────────────────│──│──│──╭RX(0.50)─┤ ╰<Z@Z>
  4: ───────────────────╰X─│──│──│─────────┤
  5: ──────────────────────╰X─╰●─╰○────────┤
  ```

  There is only one controlled gate with only one control wire.

* `qml.devices.LegacyDevice` is now an alias for `qml.Device`, so it is easier to distinguish it from
  `qml.devices.Device`, which follows the new device API.
  [(#5581)](https://github.com/PennyLaneAI/pennylane/pull/5581)

* The `dtype` for `eigvals` of `X`, `Y`, `Z` and `Hadamard` is changed from `int` to `float`, making them
  consistent with the other observables. The `dtype` of the returned values when sampling these observables
  (e.g. `qml.sample(X(0))`) is also changed to `float`.
  [(#5607)](https://github.com/PennyLaneAI/pennylane/pull/5607)

* Sets up the framework for the development of an `assert_equal` function for testing operator comparison.
  [(#5634)](https://github.com/PennyLaneAI/pennylane/pull/5634)
  [(#5858)](https://github.com/PennyLaneAI/pennylane/pull/5858)

* `qml.sample` can now be used on Boolean values representing mid-circuit measurement results in
  traced quantum functions. This feature is used with Catalyst to enable the pattern
  `m = measure(0); qml.sample(m)`.
  [(#5673)](https://github.com/PennyLaneAI/pennylane/pull/5673)

* PennyLane operators, measurements, and QNodes can now automatically be captured as instructions in JAXPR.
  [(#5564)](https://github.com/PennyLaneAI/pennylane/pull/5564)
  [(#5511)](https://github.com/PennyLaneAI/pennylane/pull/5511)
  [(#5708)](https://github.com/PennyLaneAI/pennylane/pull/5708)
  [(#5523)](https://github.com/PennyLaneAI/pennylane/pull/5523)
  [(#5686)](https://github.com/PennyLaneAI/pennylane/pull/5686)

* The `decompose` transform has an `error` kwarg to specify the type of error that should be raised,
  allowing error types to be more consistent with the context the `decompose` function is used in.
  [(#5669)](https://github.com/PennyLaneAI/pennylane/pull/5669)

* The `qml.pytrees` module now has `flatten` and `unflatten` methods for serializing pytrees.
  [(#5701)](https://github.com/PennyLaneAI/pennylane/pull/5701)

* Empty initialization of `PauliVSpace` is permitted.
  [(#5675)](https://github.com/PennyLaneAI/pennylane/pull/5675)

* `MultiControlledX` can now be decomposed even when no `work_wires` are provided. The implementation returns $\mathcal{O}(\text{len(control\_wires)}^2)$ operations, and is applicable for any multi controlled unitary gate.
  [(#5735)](https://github.com/PennyLaneAI/pennylane/pull/5735)

* Single control unitary now includes the correct global phase.
  [(#5735)](https://github.com/PennyLaneAI/pennylane/pull/5735)

* Single control `GlobalPhase` has now a decomposition, i.e. relative phase on control wire.
  [(#5735)](https://github.com/PennyLaneAI/pennylane/pull/5735)

* `QuantumScript` properties are only calculated when needed, instead of on initialization. This decreases the classical overhead by >20%.
  `par_info`, `obs_sharing_wires`, and `obs_sharing_wires_id` are now public attributes.
  [(#5696)](https://github.com/PennyLaneAI/pennylane/pull/5696)

* `qml.ops.Conditional` now inherits from `qml.ops.SymbolicOp`, thus it inherits several useful common functionalities. Other properties such as adjoint and diagonalizing gates have been added using the `base` properties.
  [(##5772)](https://github.com/PennyLaneAI/pennylane/pull/5772)

* New dispatches for `qml.ops.Conditional` and `qml.MeasurementValue` have been added to `qml.equal`.
  [(##5772)](https://github.com/PennyLaneAI/pennylane/pull/5772)

* The `qml.qchem.Molecule` object is now the central object used by all qchem functions.
  [(#5571)](https://github.com/PennyLaneAI/pennylane/pull/5571)

* The `qml.qchem.Molecule` class now supports Angstrom as a unit.
  [(#5694)](https://github.com/PennyLaneAI/pennylane/pull/5694)

* The `qml.qchem.Molecule` class now supports open-shell systems.
  [(#5655)](https://github.com/PennyLaneAI/pennylane/pull/5655)

* The `qml.qchem.molecular_hamiltonian` function now supports parity and Bravyi-Kitaev mappings.
  [(#5657)](https://github.com/PennyLaneAI/pennylane/pull/5657/)

* The qchem docs are updated with the new qchem improvements.
  [(#5758)](https://github.com/PennyLaneAI/pennylane/pull/5758/)
  [(#5638)](https://github.com/PennyLaneAI/pennylane/pull/5638/)
  
* `specs()` can now be requested at any specific point of the transform program through the `level` keyword argument.
  [(#5781)](https://github.com/PennyLaneAI/pennylane/pull/5781/)

* The `qml.snapshots` transform now supports arbitrary devices by running a separate tape for each snapshot for unsupported devices.
  [(#5805)](https://github.com/PennyLaneAI/pennylane/pull/5805)

* The `qml.Snapshot` operator now accepts sample-based measurements for finite-shot devices.
  [(#5805)](https://github.com/PennyLaneAI/pennylane/pull/5805)
* Device preprocess transforms now happen inside the ml boundary.
  [(#5791)](https://github.com/PennyLaneAI/pennylane/pull/5791)

* `qml.qchem.molecular_dipole` function is added for calculating the dipole operator using "dhf" and "openfermion" backends.
  [(#5764)](https://github.com/PennyLaneAI/pennylane/pull/5764)

* Circuits can now be plotted at any specific point of the transform program through the `level` keyword argument in `draw()` and `draw_mpl()`.
  [(#5855)](https://github.com/PennyLaneAI/pennylane/pull/5855)

* Transforms applied to callables now use `functools.wraps` to preserve the docstring and call signature of the original function.
  [(#5857)](https://github.com/PennyLaneAI/pennylane/pull/5857)

<h4>Community contributions 🥳</h4>

* Implemented kwargs (`check_interface`, `check_trainability`, `rtol` and `atol`) support in `qml.equal` for the operators `Pow`, `Adjoint`, `Exp`, and `SProd`.
  [(#5668)](https://github.com/PennyLaneAI/pennylane/issues/5668)
  
* `qml.QutritDepolarizingChannel` has been added, allowing for depolarizing noise to be simulated on the `default.qutrit.mixed` device.
  [(#5502)](https://github.com/PennyLaneAI/pennylane/pull/5502)
 
* Implement support in `assert_equal` for `Operator`, `Controlled`, `Adjoint`, `Pow`, `Exp`, `SProd`, `ControlledSequence`, `Prod`, `Sum`, `Tensor` and `Hamiltonian`
  [(#5780)](https://github.com/PennyLaneAI/pennylane/pull/5780)
  [(#5877)](https://github.com/PennyLaneAI/pennylane/pull/5877)

* `qml.QutritChannel` has been added, enabling the specification of noise using a collection of (3x3) Kraus matrices on the `default.qutrit.mixed` device.
  [(#5793)](https://github.com/PennyLaneAI/pennylane/issues/5793)

* `qml.QutritAmplitudeDamping` channel has been added, allowing for noise processes modelled by amplitude damping to be simulated on the `default.qutrit.mixed` device.
  [(#5503)](https://github.com/PennyLaneAI/pennylane/pull/5503)
  [(#5757)](https://github.com/PennyLaneAI/pennylane/pull/5757)
  [(#5799)](https://github.com/PennyLaneAI/pennylane/pull/5799)
  
* `qml.TritFlip` has been added, allowing for trit flip errors, such as misclassification, 
  to be simulated on the `default.qutrit.mixed` device.
  [(#5784)](https://github.com/PennyLaneAI/pennylane/pull/5784)

<h3>Breaking changes 💔</h3>

* Passing `shots` as a keyword argument to a `QNode` initialization now raises an error, instead of ignoring the input.
  [(#5748)](https://github.com/PennyLaneAI/pennylane/pull/5748)

* A custom decomposition can no longer be provided to `QDrift`. Instead, apply the operations in your custom
  operation directly with `qml.apply`.
  [(#5698)](https://github.com/PennyLaneAI/pennylane/pull/5698)

* Sampling observables composed of `X`, `Y`, `Z` and `Hadamard` now returns values of type `float` instead of `int`.
  [(#5607)](https://github.com/PennyLaneAI/pennylane/pull/5607)

* `qml.is_commuting` no longer accepts the `wire_map` argument, which does not bring any functionality.
  [(#5660)](https://github.com/PennyLaneAI/pennylane/pull/5660)

* `qml.from_qasm_file` has been removed. The user can open files and load their content using `qml.from_qasm`.
  [(#5659)](https://github.com/PennyLaneAI/pennylane/pull/5659)

* `qml.load` has been removed in favour of more specific functions, such as `qml.from_qiskit`, etc.
  [(#5654)](https://github.com/PennyLaneAI/pennylane/pull/5654)

* `qml.transforms.convert_to_numpy_parameters` is now a proper transform and its output signature has changed,
  returning a list of `QuantumTape`s and a post-processing function instead of simply the transformed circuit.
  [(#5693)](https://github.com/PennyLaneAI/pennylane/pull/5693)

* `Controlled.wires` does not include `self.work_wires` anymore. That can be accessed separately through `Controlled.work_wires`.
  Consequently, `Controlled.active_wires` has been removed in favour of the more common `Controlled.wires`.
  [(#5728)](https://github.com/PennyLaneAI/pennylane/pull/5728)

<h3>Deprecations 👋</h3>

* The `simplify` argument in `qml.Hamiltonian` and `qml.ops.LinearCombination` is deprecated.
  Instead, `qml.simplify()` can be called on the constructed operator.
  [(#5677)](https://github.com/PennyLaneAI/pennylane/pull/5677)

* `qml.transforms.map_batch_transform` is deprecated, since a transform can be applied directly to a batch of tapes.
  [(#5676)](https://github.com/PennyLaneAI/pennylane/pull/5676)

<h3>Documentation 📝</h3>

* The documentation for the `default.tensor` device has been added.
  [(#5719)](https://github.com/PennyLaneAI/pennylane/pull/5719)

* A small typo was fixed in the docstring for `qml.sample`.
  [(#5685)](https://github.com/PennyLaneAI/pennylane/pull/5685)

* Typesetting for some of the documentation was fixed, (use of left/right delimiters, fractions, and fix of incorrectly set up commands)
  [(#5804)](https://github.com/PennyLaneAI/pennylane/pull/5804)

* The `qml.Tracker` examples are updated.
  [(#5803)](https://github.com/PennyLaneAI/pennylane/pull/5803)

* The input types for `coupling_map` in `qml.transpile` are updated to reflect all the allowed input types by `nx.to_networkx_graph`.
  [(#5864)](https://github.com/PennyLaneAI/pennylane/pull/5864)

* The text in the `qml.data` module and datasets quickstart have been slightly modified to lead to the quickstart first and highlight `list_datasets`.
  [(5484)](https://github.com/PennyLaneAI/pennylane/pull/5484)

<h3>Bug fixes 🐛</h3>

* Fixes a bug where `hadamard_grad` returned a wrong shape for `qml.probs()` without wires.
  [(#5860)](https://github.com/PennyLaneAI/pennylane/pull/5860)

* An error is now raised on processing an `AnnotatedQueue` into a `QuantumScript` if the queue
  contains something other than an `Operator`, `MeasurementProcess`, or `QuantumScript`.
  [(#5866)](https://github.com/PennyLaneAI/pennylane/pull/5866)

* Fixes a bug in the wire handling on special controlled ops.
  [(#5856)](https://github.com/PennyLaneAI/pennylane/pull/5856)

* Fixes a bug where `Sum`'s with repeated identical operations ended up with the same hash as
  `Sum`'s with different numbers of repeats.
  [(#5851)](https://github.com/PennyLaneAI/pennylane/pull/5851)

* `qml.qaoa.cost_layer` and `qml.qaoa.mixer_layer` can now be used with `Sum` operators.
  [(#5846)](https://github.com/PennyLaneAI/pennylane/pull/5846)

* Fixes a bug where `MottonenStatePreparation` produces wrong derivatives at special parameter values.
  [(#5774)](https://github.com/PennyLaneAI/pennylane/pull/5774)

* Fixes a bug where fractional powers and adjoints of operators were commuted, which is
  not well-defined/correct in general. Adjoints of fractional powers can no longer be evaluated.
  [(#5835)](https://github.com/PennyLaneAI/pennylane/pull/5835)

* `qml.qnn.TorchLayer` now works with tuple returns.
  [(#5816)](https://github.com/PennyLaneAI/pennylane/pull/5816)

* An error is now raised if a transform is applied to a catalyst qjit object.
  [(#5826)](https://github.com/PennyLaneAI/pennylane/pull/5826)

* `KerasLayer` and `TorchLayer` no longer mutate the input `QNode`'s interface.
  [(#5800)](https://github.com/PennyLaneAI/pennylane/pull/5800)

* Disable Docker builds on PR merge.
  [(#5777)](https://github.com/PennyLaneAI/pennylane/pull/5777)

* The validation of the adjoint method in `DefaultQubit` correctly handles device wires now.
  [(#5761)](https://github.com/PennyLaneAI/pennylane/pull/5761)

* `QuantumPhaseEstimation.map_wires` on longer modifies the original operation instance.
  [(#5698)](https://github.com/PennyLaneAI/pennylane/pull/5698)

* The decomposition of `AmplitudeAmplification` now correctly queues all operations.
  [(#5698)](https://github.com/PennyLaneAI/pennylane/pull/5698)

* Replaced `semantic_version` with `packaging.version.Version`, since the former cannot
  handle the metadata `.post` in the version string.
  [(#5754)](https://github.com/PennyLaneAI/pennylane/pull/5754)

* The `dynamic_one_shot` transform now has expanded support for the `jax` and `torch` interfaces.
  [(#5672)](https://github.com/PennyLaneAI/pennylane/pull/5672)

* The decomposition of `StronglyEntanglingLayers` is now compatible with broadcasting.
  [(#5716)](https://github.com/PennyLaneAI/pennylane/pull/5716)

* `qml.cond` can now be applied to `ControlledOp` operations when deferring measurements.
  [(#5725)](https://github.com/PennyLaneAI/pennylane/pull/5725)

* The legacy `Tensor` class can now handle a `Projector` with abstract tracer input.
  [(#5720)](https://github.com/PennyLaneAI/pennylane/pull/5720)

* Fixed a bug that raised an error regarding expected vs actual `dtype` when using `JAX-JIT` on a circuit that
  returned samples of observables containing the `qml.Identity` operator.
  [(#5607)](https://github.com/PennyLaneAI/pennylane/pull/5607)

* The signature of `CaptureMeta` objects (like `Operator`) now match the signature of the `__init__` call.
  [(#5727)](https://github.com/PennyLaneAI/pennylane/pull/5727)

* Use vanilla NumPy arrays in `test_projector_expectation` to avoid differentiating `qml.Projector` with respect to the state attribute.
  [(#5683)](https://github.com/PennyLaneAI/pennylane/pull/5683)

* `qml.Projector` is now compatible with jax-jit.
  [(#5595)](https://github.com/PennyLaneAI/pennylane/pull/5595)

* Finite shot circuits with a `qml.probs` measurement, both with a `wires` or `op` argument, can now be compiled with `jax.jit`.
  [(#5619)](https://github.com/PennyLaneAI/pennylane/pull/5619)

* `param_shift`, `finite_diff`, `compile`, `insert`, `merge_rotations`, and `transpile` now
  all work with circuits with non-commuting measurements.
  [(#5424)](https://github.com/PennyLaneAI/pennylane/pull/5424)
  [(#5681)](https://github.com/PennyLaneAI/pennylane/pull/5681)

* A correction is added to `bravyi_kitaev` to call the correct function for a FermiSentence input.
  [(#5671)](https://github.com/PennyLaneAI/pennylane/pull/5671)

* Fixes a bug where `sum_expand` produces incorrect result dimensions when combining shot vectors,
  multiple measurements, and parameter broadcasting.
  [(#5702)](https://github.com/PennyLaneAI/pennylane/pull/5702)

* Fixes a bug in `qml.math.dot` that raises an error when only one of the operands is a scalar.
  [(#5702)](https://github.com/PennyLaneAI/pennylane/pull/5702)

* `qml.matrix` is now compatible with qnodes compiled by catalyst.qjit.
  [(#5753)](https://github.com/PennyLaneAI/pennylane/pull/5753)

* `qml.snapshots` raises an error when a measurement other than `qml.state` is requested from `default.qubit.legacy` instead of silently returning the statevector.
  [(#5805)](https://github.com/PennyLaneAI/pennylane/pull/5805)

* Fixes a bug where `default.qutrit` is falsely determined to be natively compatible with `qml.snapshots`.
  [(#5805)](https://github.com/PennyLaneAI/pennylane/pull/5805)

* Fixes a bug where the measurement of a `qml.Snapshot` instance is not passed on during the `qml.adjoint` and `qml.ctrl` operations.
  [(#5805)](https://github.com/PennyLaneAI/pennylane/pull/5805)

* `CNOT` and `Toffoli` now have an `arithmetic_depth` of `1`, as they are controlled operations.
  [(#5797)](https://github.com/PennyLaneAI/pennylane/pull/5797)

* Fixes a bug where the gradient of `ControlledSequence`, `Reflection`, `AmplitudeAmplification`, and `Qubitization` is incorrect on `default.qubit.legacy` with `parameter_shift`.
  [(#5806)](https://github.com/PennyLaneAI/pennylane/pull/5806)

* Fixed a bug where `split_non_commuting` raises an error when the circuit contains measurements of observables that are not pauli words.
  [(#5827)](https://github.com/PennyLaneAI/pennylane/pull/5827)

* Simplify method for `Exp` now returns an operator with the correct number of Trotter steps, i.e. equal to the one from the pre-simplified operator.
  [(#5831)](https://github.com/PennyLaneAI/pennylane/pull/5831)

* Fix bug where `CompositeOp.overlapping_ops` sometimes puts overlapping ops in different groups, leading to incorrect results returned by `LinearCombination.eigvals()`
  [(#5847)](https://github.com/PennyLaneAI/pennylane/pull/5847)

* `qml.pauli_decompose` now works in a jit-ted context, such as `jax.jit` and `catalyst.qjit`.
  [(#5878)](https://github.com/PennyLaneAI/pennylane/pull/5878)

<h3>Contributors ✍️</h3>

This release contains contributions from (in alphabetical order):

Tarun Kumar Allamsetty,
Guillermo Alonso-Linaje,
Utkarsh Azad,
Lillian M. A. Frederiksen,
Ludmila Botelho,
Gabriel Bottrill,
Astral Cai,
Ahmed Darwish,
Isaac De Vlugt,
Diksha Dhawan,
Pietropaolo Frisoni,
<<<<<<< HEAD
Diego Guala,
=======
Emiliano Godinez,
Daria Van Hende,
Austin Huang,
David Ittah,
>>>>>>> 88938c30
Soran Jahangiri,
Rohan Jain,
Mashhood Khan,
Korbinian Kottmann,
Christina Lee,
Vincent Michaud-Rioux,
Lee James O'Riordan,
Mudit Pandey,
Kenya Sakka,
Jay Soni,
Kazuki Tsuoka,
Haochen Paul Wang,
David Wierichs.<|MERGE_RESOLUTION|>--- conflicted
+++ resolved
@@ -564,14 +564,11 @@
 Isaac De Vlugt,
 Diksha Dhawan,
 Pietropaolo Frisoni,
-<<<<<<< HEAD
+Emiliano Godinez,
 Diego Guala,
-=======
-Emiliano Godinez,
 Daria Van Hende,
 Austin Huang,
 David Ittah,
->>>>>>> 88938c30
 Soran Jahangiri,
 Rohan Jain,
 Mashhood Khan,
