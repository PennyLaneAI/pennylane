:orphan:

# Release 0.22.0-dev (development release)

<h3>New features since last release</h3>

* New functions and transforms of operators have been added. These include:

  - `qml.matrix()` for computing the matrix representation of one or more unitary operators.
    [(#2241)](https://github.com/PennyLaneAI/pennylane/pull/2241)
    
  - `qml.eigvals()` for computing the eigenvalues of one or more operators.
    [(#2248)](https://github.com/PennyLaneAI/pennylane/pull/2248)

  All operator transforms can be used on instantiated operators,

  ```pycon
  >>> op = qml.RX(0.54, wires=0)
  >>> qml.matrix(op)
  [[0.9637709+0.j         0.       -0.26673144j]
  [0.       -0.26673144j 0.9637709+0.j        ]]
  ```

  Operator transforms can also be used in a functional form:

  ```pycon
  >>> x = torch.tensor(0.6, requires_grad=True)
  >>> matrix_fn = qml.matrix(qml.RX)
  >>> matrix_fn(x)
  tensor([[0.9553+0.0000j, 0.0000-0.2955j],
          [0.0000-0.2955j, 0.9553+0.0000j]], grad_fn=<AddBackward0>)
  ```

  In its functional form, it is fully differentiable with respect to gate arguments:

  ```pycon
  >>> loss = torch.real(torch.trace(matrix_fn(x, wires=0)))
  >>> loss.backward()
  >>> x.grad
  tensor(-0.5910)
  ```

  Some operator transform can also act on multiple operations, by passing
  quantum functions or tapes:

  ```pycon
  >>> def circuit(theta):
  ...     qml.RX(theta, wires=1)
  ...     qml.PauliZ(wires=0)
  >>> qml.matrix(circuit)(np.pi / 4)
  array([[ 0.92387953+0.j,  0.+0.j ,  0.-0.38268343j,  0.+0.j],
  [ 0.+0.j,  -0.92387953+0.j,  0.+0.j,  0. +0.38268343j],
  [ 0. -0.38268343j,  0.+0.j,  0.92387953+0.j,  0.+0.j],
  [ 0.+0.j,  0.+0.38268343j,  0.+0.j,  -0.92387953+0.j]])
  ```

* Added the user-interface for mid-circuit measurements.
  [(#2236)](https://github.com/PennyLaneAI/pennylane/pull/2236)

* A new transform has been added to construct the pairwise-commutation directed acyclic graph (DAG)
  representation of a quantum circuit.
  [(#1712)](https://github.com/PennyLaneAI/pennylane/pull/1712)

  In the DAG, each node represents a quantum operation, and edges represent non-commutation
  between two operations.

  This transform takes into account that not all operations can be moved next to each other by
  pairwise commutation:
  
  ```pycon
  >>> def circuit(x, y, z):
  ...     qml.RX(x, wires=0)
  ...     qml.RX(y, wires=0)
  ...     qml.CNOT(wires=[1, 2])
  ...     qml.RY(y, wires=1)
  ...     qml.Hadamard(wires=2)
  ...     qml.CRZ(z, wires=[2, 0])
  ...     qml.RY(-y, wires=1)
  ...     return qml.expval(qml.PauliZ(0))
  >>> dag_fn = commutation_dag(circuit)
  >>> dag = dag_fn(np.pi / 4, np.pi / 3, np.pi / 2)
  ```

  Nodes in the commutation DAG can be accessed via the `get_nodes()` method, returning a list of 
  the  form `(ID, CommutationDAGNode)`:

  ```pycon
  nodes = dag.get_nodes()
  [(0, <pennylane.transforms.commutation_dag.CommutationDAGNode object at 0x132b03b20>), ...]
  ```

  Specific nodes in the commutation DAG can be accessed via the `get_node()` method:
  
  ```
  >>> second_node = dag.get_node(2)
  >>> second_node
  <pennylane.transforms.commutation_dag.CommutationDAGNode object at 0x136f8c4c0>
  >>> second_node.op
  CNOT(wires=[1, 2])
  >>> second_node.successors
  [3, 4, 5, 6]
  >>> second_node.predecessors
  []
  ```

* The text based drawer accessed via `qml.draw` has been overhauled.
  [(#2128)](https://github.com/PennyLaneAI/pennylane/pull/2128)
  [(#2198)](https://github.com/PennyLaneAI/pennylane/pull/2198)

  The new drawer has:

  * a `decimals` keyword for controlling parameter rounding
  * a `show_matrices` keyword for controlling display of matrices
  * a different algorithm for determining positions
  * deprecation of the `charset` keyword
  * additional minor cosmetic changes

  ```python
  @qml.qnode(qml.device('lightning.qubit', wires=2))
  def circuit(a, w):
      qml.Hadamard(0)
      qml.CRX(a, wires=[0, 1])
      qml.Rot(*w, wires=[1])
      qml.CRX(-a, wires=[0, 1])
      return qml.expval(qml.PauliZ(0) @ qml.PauliZ(1))
  ```

  ```pycon
  >>> print(qml.draw(circuit, decimals=2)(a=2.3, w=[1.2, 3.2, 0.7]))
  0: ──H─╭C─────────────────────────────╭C─────────┤ ╭<Z@Z>
  1: ────╰RX(2.30)──Rot(1.20,3.20,0.70)─╰RX(-2.30)─┤ ╰<Z@Z>
  ```

* Parametric operations now have the `parameter_frequencies`
  method that returns the frequencies with which a parameter
  enters a circuit. In addition, the general parameter-shift
  rule is now automatically used by `qml.gradients.param_shift`.
  [(#2180)](https://github.com/PennyLaneAI/pennylane/pull/2180)
  [(#2182)](https://github.com/PennyLaneAI/pennylane/pull/2182)

  The frequencies can be used for circuit analysis, optimization
  via the `RotosolveOptimizer` and differentiation with the
  parameter-shift rule. They assume that the circuit returns
  expectation values or probabilities, for a variance
  measurement the frequencies will differ.

  By default, the frequencies will be obtained from the
  `generator` property (if it is defined).

  When using `qml.gradients.param_shift`, the parameter frequencies
  are used to obtain the shift rule for the operation.

  For operations that are registered to have an analytic gradient
  method but that do not provide parameter frequencies, the
  `grad_recipe` of the operation will be used for differentiation
  instead. If there is no `grad_recipe`, the standard two-term shift
  rule will be used.

  See [Vidal and Theis (2018)](https://arxiv.org/abs/1812.06323)
  and [Wierichs et al. (2021)](https://arxiv.org/abs/2107.12390)
  for theoretical background information on the general
  parameter-shift rule.

* Continued development of the circuit-cutting compiler:

  - A method for converting a quantum tape to a directed multigraph that is amenable
    to graph partitioning algorithms for circuit cutting has been added.
    [(#2107)](https://github.com/PennyLaneAI/pennylane/pull/2107)

  - A method to replace `WireCut` nodes in a directed multigraph with `MeasureNode`
    and `PrepareNode` placeholders has been added.
    [(#2124)](https://github.com/PennyLaneAI/pennylane/pull/2124)

  - A method has been added that takes a directed multigraph with `MeasureNode` and
    `PrepareNode` placeholders and fragments into subgraphs and a communication graph.
    [(#2153)](https://github.com/PennyLaneAI/pennylane/pull/2153)

  - A method has been added that takes a directed multigraph with `MeasureNode`
    and `PrepareNode` placeholder nodes and converts it into a tape.
    [(#2165)](https://github.com/PennyLaneAI/pennylane/pull/2165)

  - A differentiable tensor contraction function `contract_tensors` has been
    added.
    [(#2158)](https://github.com/PennyLaneAI/pennylane/pull/2158)
  
  - A method has been added that expands a quantum tape over `MeasureNode` and `PrepareNode`
    configurations.
    [(#2169)](https://github.com/PennyLaneAI/pennylane/pull/2169)

  - The postprocessing function for the `cut_circuit` transform has been added.
    [(#2192)](https://github.com/PennyLaneAI/pennylane/pull/2192)

  - The `cut_circuit` transform has been added.
    [(#2216)](https://github.com/PennyLaneAI/pennylane/pull/2216)

  - A class `CutStrategy` which acts as an interface and coordinates device/user
    constraints with circuit execution requirements to come up with the best sets
    of graph partitioning parameters.
    [(#2168)](https://github.com/PennyLaneAI/pennylane/pull/2168)

  - A suite of integration tests has been added.
    [(#2231)](https://github.com/PennyLaneAI/pennylane/pull/2231)
    [(#2234)](https://github.com/PennyLaneAI/pennylane/pull/2234)
    [(#2251)](https://github.com/PennyLaneAI/pennylane/pull/2251)

  Circuit fragments that are disconnected from the terminal measurements are now removed.
  [(#2254)](https://github.com/PennyLaneAI/pennylane/pull/2254)

<h3>Improvements</h3>

* The `qml.gradients` module has been streamlined and special-purpose functions
  moved closer to their use cases, while preserving existing behaviour.
  [(#2200)](https://github.com/PennyLaneAI/pennylane/pull/2200)

* Added a new `partition_pauli_group` function to the `grouping` module for
  efficiently measuring the `N`-qubit Pauli group with `3 ** N`
  qubit-wise commuting terms.
  [(#2185)](https://github.com/PennyLaneAI/pennylane/pull/2185)
  
  ```pycon
  >>> qml.grouping.partition_pauli_group(2)
  [['II', 'IZ', 'ZI', 'ZZ'],
   ['IX', 'ZX'],
   ['IY', 'ZY'],
   ['XI', 'XZ'],
   ['XX'],
   ['XY'],
   ['YI', 'YZ'],
   ['YX'],
   ['YY']]
  ```

<h3>Breaking changes</h3>

* The `MultiControlledX` operation now accepts a single `wires` keyword argument for both `control_wires` and `wires`.
  The single `wires` keyword should be all the control wires followed by a single target wire. 
  [(#2121)](https://github.com/PennyLaneAI/pennylane/pull/2121)

<h3>Deprecations</h3>

* The `qml.finite_diff()` function has been deprecated and will be removed
  in an upcoming release. Instead,
  `qml.gradients.finite_diff()` can be used to compute purely quantum gradients
  (that is, gradients of tapes or QNode).
  [#2212](https://github.com/PennyLaneAI/pennylane/pull/2212)

* `qml.transforms.get_unitary_matrix()` has been deprecated and will be removed
  in a future release. For extracting matrices of operations and quantum functions,
  please use `qml.matrix()`.
  [(#2248)](https://github.com/PennyLaneAI/pennylane/pull/2248)

<h3>Bug fixes</h3>

<<<<<<< HEAD
* The `qml.RandomLayers` template now decomposes when the weights are a list of lists.
=======
* The `qml.QubitUnitary` operation now supports jitting. 
  [(#2249)](https://github.com/PennyLaneAI/pennylane/pull/2249)
  
* Fixes a bug in the JAX interface where ``DeviceArray`` objects
  were not being converted to NumPy arrays before executing an
  external device.
  [(#2255)](https://github.com/PennyLaneAI/pennylane/pull/2255)
>>>>>>> d1a03a9b

* The ``qml.ctrl`` transform now works correctly with gradient transforms
  such as the parameter-shift rule.
  [(#2238)](https://github.com/PennyLaneAI/pennylane/pull/2238)

* Fixes a bug in which passing required arguments into operations as
  keyword arguments would throw an error because the documented call
  signature didn't match the function definition.
  [(#1976)](https://github.com/PennyLaneAI/pennylane/pull/1976)

* The operation `OrbitalRotation` previously was wrongfully registered to satisfy
  the four-term parameter shift rule. The correct eight-term rule will now be used when
  using the parameter-shift rule.
  [(#2180)](https://github.com/PennyLaneAI/pennylane/pull/2180)

<h3>Documentation</h3>

* Link to the strawberry fields docs for information on the CV model.
  [(#2259)](https://github.com/PennyLaneAI/pennylane/pull/2259)

* Fixes the documentation example for `qml.QFT`.
  [(#2232)](https://github.com/PennyLaneAI/pennylane/pull/2232)

* Fixes the documentation example for using `qml.sample` with `jax.jit`.
  [(#2196)](https://github.com/PennyLaneAI/pennylane/pull/2196)

* The `qml.numpy` subpackage is now included in the PennyLane
  API documentation.
  [(#2179)](https://github.com/PennyLaneAI/pennylane/pull/2179)

* Improves the documentation of `RotosolveOptimizer` regarding the
  usage of the passed `substep_optimizer` and its keyword arguments.
  [(#2160)](https://github.com/PennyLaneAI/pennylane/pull/2160)

<h3>Operator class refactor</h3>

The Operator class has undergone a major refactor with the following changes:

* The static `compute_decomposition` method defines the decomposition
  of an operator into a product of simpler operators, and the instance method
  `decomposition()` computes this for a given instance. When a custom
  decomposition does not exist, the code now raises a custom `NoDecompositionError`
  instead of `NotImplementedError`.
  [(#2024)](https://github.com/PennyLaneAI/pennylane/pull/2024)

* The `diagonalizing_gates()` representation has been moved to the highest-level
  `Operator` class and is therefore available to all subclasses. A condition
  `qml.operation.defines_diagonalizing_gates` has been added, which can be used
  in tape contexts without queueing.
  [(#1985)](https://github.com/PennyLaneAI/pennylane/pull/1985)

* A static `compute_diagonalizing_gates` method has been added, which is called
  by default in `diagonalizing_gates()`.
  [(#1993)](https://github.com/PennyLaneAI/pennylane/pull/1993)

* A `hyperparameters` attribute was added to the operator class.
  [(#2017)](https://github.com/PennyLaneAI/pennylane/pull/2017)

* The representation of an operator as a matrix has been overhauled.

  The `matrix()` method now accepts a
  `wire_order` argument and calculates the correct numerical representation
  with respect to that ordering.

  ```pycon
  >>> op = qml.RX(0.5, wires="b")
  >>> op.matrix()
  [[0.96891242+0.j         0.        -0.24740396j]
   [0.        -0.24740396j 0.96891242+0.j        ]]
  >>> op.matrix(wire_order=["a", "b"])
  [[0.9689+0.j  0.-0.2474j 0.+0.j         0.+0.j]
   [0.-0.2474j  0.9689+0.j 0.+0.j         0.+0.j]
   [0.+0.j          0.+0.j 0.9689+0.j 0.-0.2474j]
   [0.+0.j          0.+0.j 0.-0.2474j 0.9689+0.j]]
  ```

  The "canonical matrix", which is independent of wires,
  is now defined in the static method `compute_matrix()` instead of `_matrix`.
  By default, this method is assumed to take all parameters and non-trainable
  hyperparameters that define the operation.

  ```pycon
  >>> qml.RX.compute_matrix(0.5)
  [[0.96891242+0.j         0.        -0.24740396j]
   [0.        -0.24740396j 0.96891242+0.j        ]]
  ```

  If no canonical matrix is specified for a gate, `compute_matrix()`
  raises a `NotImplementedError`.

  The new `matrix()` method is now used in the
  `pennylane.transforms.get_qubit_unitary()` transform.
  [(#1996)](https://github.com/PennyLaneAI/pennylane/pull/1996)

* The `string_for_inverse` attribute is removed.
  [(#2021)](https://github.com/PennyLaneAI/pennylane/pull/2021)

* A `terms()` method and a `compute_terms()` static method were added to `Operator`.
  Currently, only the `Hamiltonian` class overwrites `compute_terms` to store
  coefficients and operators. The `Hamiltonian.terms` property hence becomes
  a proper method called by `Hamiltonian.terms()`.

* The generator property has been updated to an instance method,
  `Operator.generator()`. It now returns an instantiated operation,
  representing the generator of the instantiated operator.
  [(#2030)](https://github.com/PennyLaneAI/pennylane/pull/2030)
  [(#2061)](https://github.com/PennyLaneAI/pennylane/pull/2061)

  Various operators have been updated to specify the generator as either
  an `Observable`, `Tensor`, `Hamiltonian`, `SparseHamiltonian`, or `Hermitian`
  operator.

  In addition, a temporary utility function get_generator has been added
  to the utils module, to automate:

  - Extracting the matrix representation
  - Extracting the 'coefficient' if possible (only occurs if the generator is a single Pauli word)
  - Converting a Hamiltonian to a sparse matrix if there are more than 1 Pauli word present.
  - Negating the coefficient/taking the adjoint of the matrix if the operation was inverted

  This utility logic is currently needed because:

  - Extracting the matrix representation is not supported natively on
    Hamiltonians and SparseHamiltonians.
  - By default, calling `op.generator()` does not take into account `op.inverse()`.
  - If the generator is a single Pauli word, it is convenient to have access to
    both the coefficient and the observable separately.

* Decompositions are now defined in `compute_decomposition`, instead of `expand`.
  [(#2053)](https://github.com/PennyLaneAI/pennylane/pull/2053)

* The `expand` method was moved to the main `Operator` class.
  [(#2053)](https://github.com/PennyLaneAI/pennylane/pull/2053)

* A `sparse_matrix` method and a `compute_sparse_matrix` static method were added
  to the `Operator` class. The sparse representation of `SparseHamiltonian`
  is moved to this method, so that its `matrix` method now returns a dense matrix.
  [(#2050)](https://github.com/PennyLaneAI/pennylane/pull/2050)

* The argument `wires` in `heisenberg_obs`, `heisenberg_expand` and `heisenberg_tr`
  was renamed to `wire_order` to be consistent with other matrix representations.
  [(#2051)](https://github.com/PennyLaneAI/pennylane/pull/2051)

* The property `kraus_matrices` has been changed to a method, and `_kraus_matrices` renamed to
  `compute_kraus_matrices`, which is now a static method.
  [(#2055)](https://github.com/PennyLaneAI/pennylane/pull/2055)

* The developer guide on adding templates and the architecture overview were rewritten
  to reflect the past and planned changes of the operator refactor.
  [(#2066)](https://github.com/PennyLaneAI/pennylane/pull/2066)

* Custom errors subclassing ``OperatorPropertyUndefined`` are raised if a representation
  has not been defined. This replaces the ``NotImplementedError`` and allows finer control
  for developers.
  [(#2064)](https://github.com/PennyLaneAI/pennylane/pull/2064)

* Moved ``expand()`` from ``Operation`` to ``Operator``.
  [(#2239)](https://github.com/PennyLaneAI/pennylane/pull/2239)

<h3>Contributors</h3>

This release contains contributions from (in alphabetical order):

Thomas Bromley, Anthony Hayes, Josh Izaac, Christina Lee,
Maria Fernanda Morris, Romain Moyard, Zeyue Niu, Maria Schuld, Jay Soni,
Antal Száva, David Wierichs
<|MERGE_RESOLUTION|>--- conflicted
+++ resolved
@@ -251,9 +251,8 @@
 
 <h3>Bug fixes</h3>
 
-<<<<<<< HEAD
 * The `qml.RandomLayers` template now decomposes when the weights are a list of lists.
-=======
+
 * The `qml.QubitUnitary` operation now supports jitting. 
   [(#2249)](https://github.com/PennyLaneAI/pennylane/pull/2249)
   
@@ -261,7 +260,6 @@
   were not being converted to NumPy arrays before executing an
   external device.
   [(#2255)](https://github.com/PennyLaneAI/pennylane/pull/2255)
->>>>>>> d1a03a9b
 
 * The ``qml.ctrl`` transform now works correctly with gradient transforms
   such as the parameter-shift rule.
