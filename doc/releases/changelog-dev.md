--- conflicted
+++ resolved
@@ -23,11 +23,8 @@
 * Added a `shots` property to `QuantumScript`. This will allow shots to be tied to executions instead of devices more
   concretely.
   [(#4067)](https://github.com/PennyLaneAI/pennylane/pull/4067)
-<<<<<<< HEAD
   [(#4103)](https://github.com/PennyLaneAI/pennylane/pull/4103)
-=======
   [(#4106)](https://github.com/PennyLaneAI/pennylane/pull/4106)
->>>>>>> 5fd984d7
 
 * `qml.specs` is compatible with custom operations that have `depth` bigger than 1.
   [(#4033)](https://github.com/PennyLaneAI/pennylane/pull/4033)
