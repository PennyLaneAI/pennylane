--- conflicted
+++ resolved
@@ -384,7 +384,19 @@
   RZ**2(1.0, wires=[0])
   ```
 
-<<<<<<< HEAD
+* Added `__mul__` and `__matmul__` dunder methods to the `qml.operation.Operator` class so
+  that users can combine operators more naturally.
+  [(#2891)](https://github.com/PennyLaneAI/pennylane/pull/2891)
+
+  ```pycon
+  >>> prod_op = qml.RX(1, wires=0) @ qml.RY(2, wires=0)
+  >>> prod_op
+  PauliX(wires=[0]) @ PauliZ(wires=[1])
+  >>> sprod_op = 6 * qml.RX(1, 0)
+  >>> sprod_op
+  6*(RX(1, wires=[0]))
+  ```
+
 * Added `arithmetic_depth` property and `simplify` method to the `Operator`, `Sum` and `Adjoint`
 operators so that users can reduce the depth of nested operators.
 
@@ -396,20 +408,6 @@
 >>> simplified_op.arithmetic_depth
 1
 ```
-=======
-* Added `__mul__` and `__matmul__` dunder methods to the `qml.operation.Operator` class so
-  that users can combine operators more naturally.
-  [(#2891)](https://github.com/PennyLaneAI/pennylane/pull/2891)
-
-  ```pycon
-  >>> prod_op = qml.RX(1, wires=0) @ qml.RY(2, wires=0)
-  >>> prod_op
-  PauliX(wires=[0]) @ PauliZ(wires=[1])
-  >>> sprod_op = 6 * qml.RX(1, 0)
-  >>> sprod_op
-  6*(RX(1, wires=[0]))
-  ```
->>>>>>> 65539ae2
 
 * Added support for addition of operators and scalars. [(#2849)](https://github.com/PennyLaneAI/pennylane/pull/2849)
 
