--- conflicted
+++ resolved
@@ -6,160 +6,11 @@
 
 <h3>Improvements 🛠</h3>
 
-<<<<<<< HEAD
 * Autograd can now use vjps provided by the device from the new device API. If a device provides
   a vector Jacobian product, this can be selected by providing `use_device_jacobian_product=True` to
   `qml.execute`.
   [(#4557)](https://github.com/PennyLaneAI/pennylane/pull/4557)
-* `pennylane.devices.preprocess` now offers the transforms `decompose`, `validate_observables`, `validate_measurements`,
-  `validate_device_wires`, `validate_multiprocessing_workers`, `warn_about_trainable_observables`,
-  and `no_sampling` to assist in the construction of devices under the new `devices.Device` API.
-  [(#4659)](https://github.com/PennyLaneAI/pennylane/pull/4659)
 
-* `pennylane.defer_measurements` will now exit early if the input does not contain mid circuit measurements.
-  [(#4659)](https://github.com/PennyLaneAI/pennylane/pull/4659)
-
-* `default.qubit` now tracks the number of equivalent qpu executions and total shots
-  when the device is sampling. Note that `"simulations"` denotes the number of simulation passes, where as
-  `"executions"` denotes how many different computational bases need to be sampled in. Additionally, the
-  new `default.qubit` also tracks the results of `device.execute`.
-  [(#4628)](https://github.com/PennyLaneAI/pennylane/pull/4628)
-  [(#4649)](https://github.com/PennyLaneAI/pennylane/pull/4649)
-
-* The `JacobianProductCalculator` abstract base class and implementations `TransformJacobianProducts`
-  `DeviceDerivatives`, and `DeviceJacobianProducts` have been added to `pennylane.interfaces.jacobian_products`.
-  [(#4435)](https://github.com/PennyLaneAI/pennylane/pull/4435)
-  [(#4527)](https://github.com/PennyLaneAI/pennylane/pull/4527)
-  [(#4637)](https://github.com/PennyLaneAI/pennylane/pull/4637)
-
-* Extended ``qml.qchem.import_state`` to import wavefunctions from MPS DMRG and SHCI classical
-  calculations performed with the Block2 and Dice libraries, incorporating new tests and wavefunction
-  input selection logic.
-  [#4523](https://github.com/PennyLaneAI/pennylane/pull/4523)
-  [#4524](https://github.com/PennyLaneAI/pennylane/pull/4524)
-  [#4626](https://github.com/PennyLaneAI/pennylane/pull/4626)
-  [#4634](https://github.com/PennyLaneAI/pennylane/pull/4634)
-
-* `MeasurementProcess` and `QuantumScript` objects are now registered as jax pytrees.
-  [(#4607)](https://github.com/PennyLaneAI/pennylane/pull/4607)
-  [(#4608)](https://github.com/PennyLaneAI/pennylane/pull/4608)
-
-* Tensor-network template `qml.MPS` now supports changing `offset` between subsequent blocks for more flexibility.
-  [(#4531)](https://github.com/PennyLaneAI/pennylane/pull/4531)
-
-* The qchem ``fermionic_dipole`` and ``particle_number`` functions are updated to use a
-  ``FermiSentence``. The deprecated features for using tuples to represent fermionic operations are
-  removed.
-  [(#4546)](https://github.com/PennyLaneAI/pennylane/pull/4546)
-  [(#4556)](https://github.com/PennyLaneAI/pennylane/pull/4556)
-
-* Add the method ``add_transform`` and ``insert_front_transform`` transform in the ``TransformProgram``.
-  [(#4559)](https://github.com/PennyLaneAI/pennylane/pull/4559)
-
-* Dunder ``__add__`` method is added to the ``TransformProgram`` class, therefore two programs can be added using ``+`` .
-  [(#4549)](https://github.com/PennyLaneAI/pennylane/pull/4549)
-
-* `qml.sample()` in the new device API now returns a `np.int64` array instead of `np.bool8`.
-  [(#4539)](https://github.com/PennyLaneAI/pennylane/pull/4539)
-
-* Wires can be provided to the new device API.
-  [(#4538)](https://github.com/PennyLaneAI/pennylane/pull/4538)
-  [(#4562)](https://github.com/PennyLaneAI/pennylane/pull/4562)
-
-* The new device API now has a `repr()`
-  [(#4562)](https://github.com/PennyLaneAI/pennylane/pull/4562)
-
-* The density matrix aspects of `StateMP` have been split into their own measurement
-  process, `DensityMatrixMP`.
-  [(#4558)](https://github.com/PennyLaneAI/pennylane/pull/4558)
-
-* `qml.exp` returns a more informative error message when decomposition is unavailable for non-unitary operator.
-  [(#4571)](https://github.com/PennyLaneAI/pennylane/pull/4571)
-
-* The `StateMP` measurement now accepts a wire order (eg. a device wire order). The `process_state`
-  method will re-order the given state to go from the inputted wire-order to the process's wire-order.
-  If the process's wire-order contains extra wires, it will assume those are in the zero-state.
-  [(#4570)](https://github.com/PennyLaneAI/pennylane/pull/4570)
-  [(#4602)](https://github.com/PennyLaneAI/pennylane/pull/4602)
-
-* Improve builtin types support with `qml.pauli_decompose`.
-  [(#4577)](https://github.com/PennyLaneAI/pennylane/pull/4577)
-
-* Various changes to measurements to improve feature parity between the legacy `default.qubit` and
-  the new `DefaultQubit2`. This includes not trying to squeeze batched `CountsMP` results and implementing
-  `MutualInfoMP.map_wires`.
-  [(#4574)](https://github.com/PennyLaneAI/pennylane/pull/4574)
-
-* `devices.qubit.simulate` now accepts an interface keyword argument. If a QNode with `DefaultQubit2`
-  specifies an interface, the result will be computed with that interface.
-  [(#4582)](https://github.com/PennyLaneAI/pennylane/pull/4582)
-
-* `DefaultQubit2` now works as expected with measurement processes that don't specify wires.
-  [(#4580)](https://github.com/PennyLaneAI/pennylane/pull/4580)
-
-* `AmplitudeEmbedding` now inherits from `StatePrep`, allowing for it to not be decomposed
-  when at the beginning of a circuit, thus behaving like `StatePrep`.
-  [(#4583)](https://github.com/PennyLaneAI/pennylane/pull/4583)
-
-* `DefaultQubit2` can now accept a `jax.random.PRNGKey` as a `seed`, to set the key for the JAX pseudo random 
-  number generator when using the JAX interface. This corresponds to the `prng_key` on 
-  `DefaultQubitJax` in the old API.
-  [(#4596)](https://github.com/PennyLaneAI/pennylane/pull/4596)
-
-* DefaultQubit2 dispatches to a faster implementation for applying `ParametrizedEvolution` to a state
-  when it is more efficient to evolve the state than the operation matrix.
-  [(#4598)](https://github.com/PennyLaneAI/pennylane/pull/4598)
-  [(#4620)](https://github.com/PennyLaneAI/pennylane/pull/4620)
-
-* `ShotAdaptiveOptimizer` has been updated to pass shots to QNode executions instead of overriding
-  device shots before execution. This makes it compatible with the new device API.
-  [(#4599)](https://github.com/PennyLaneAI/pennylane/pull/4599)
-
-* `StateMeasurement.process_state` now assumes the input is flat. `ProbabilityMP.process_state` has
-  been updated to reflect this assumption and avoid redundant reshaping.
-  [(#4602)](https://github.com/PennyLaneAI/pennylane/pull/4602)
-
-* Added `qml.math.get_deep_interface` to get the interface of a scalar hidden deep in lists or tuples.
-  [(#4603)](https://github.com/PennyLaneAI/pennylane/pull/4603)
-
-* Updated `qml.math.ndim` and `qml.math.shape` to work with built-in lists/tuples that contain
-  interface-specific scalar data, eg `[(tf.Variable(1.1), tf.Variable(2.2))]`.
-  [(#4603)](https://github.com/PennyLaneAI/pennylane/pull/4603)
-
-* When decomposing a unitary matrix with `one_qubit_decomposition`, and opting to include the `GlobalPhase` 
-  in the decomposition, the phase is no longer cast to `dtype=complex`.
-  [(#4653)](https://github.com/PennyLaneAI/pennylane/pull/4653)
-
-* `qml.cut_circuit` is now compatible with circuits that compute the expectation values of Hamiltonians 
-  with two or more terms.
-  [(#4642)](https://github.com/PennyLaneAI/pennylane/pull/4642)
-
-
-* `_qfunc_output` has been removed from `QuantumScript`, as it is no longer necessary. There is
-  still a `_qfunc_output` property on `QNode` instances.
-  [(#4651)](https://github.com/PennyLaneAI/pennylane/pull/4651)
-
-* `qml.data.load` properly handles parameters that come after `'full'`
-  [(#4663)](https://github.com/PennyLaneAI/pennylane/pull/4663)
-
-* The `qml.jordan_wigner` function has been modified to optionally remove the imaginary components
-  of the computed qubit operator, if imaginary components are smaller than a threshold. 
-  [(#4639)](https://github.com/PennyLaneAI/pennylane/pull/4639)
-
-* Plots generated with the `pennylane.drawer.plot` style of `matplotlib.pyplot` now have black
-  axis labels and are generated at a default DPI of 300.
-  [(#4690)](https://github.com/PennyLaneAI/pennylane/pull/4690)
-
-* Updated `qml.device`, `devices.preprocessing` and the `tape_expand.set_decomposition` context 
-  manager to bring `DefaultQubit2` to feature parity with `default.qubit.legacy` with regards to 
-  using custom decompositions. The `DefaultQubit2` device can now be included in a `set_decomposition` 
-  context or initialized with a `custom_decomps` dictionary, as well as a custom `max_depth` for 
-  decomposition.
-  [(#4675)](https://github.com/PennyLaneAI/pennylane/pull/4675)
-
-
-=======
->>>>>>> 6ecea1f2
 <h3>Breaking changes 💔</h3>
 
 <h3>Deprecations 👋</h3>
@@ -170,4 +21,6 @@
 
 <h3>Contributors ✍️</h3>
 
-This release contains contributions from (in alphabetical order):+This release contains contributions from (in alphabetical order):
+
+Christina Lee