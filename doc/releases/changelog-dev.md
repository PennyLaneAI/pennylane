--- conflicted
+++ resolved
@@ -269,25 +269,24 @@
   trainable parameters of the expanded tape.
   [(#4365)](https://github.com/PennyLaneAI/pennylane/pull/4365)
 
-<<<<<<< HEAD
+* `qml.default_expand_fn` now selectively expands operations or measurements allowing more 
+  operations to be executed in circuits when measuring non-qwc Hamiltonians.
+  [(#4401)](https://github.com/PennyLaneAI/pennylane/pull/4401)
+
+* `qml.ControlledQubitUnitary` no longer reports `has_decomposition` as `True` when it does
+  not really have a decomposition.
+  [(#4407)](https://github.com/PennyLaneAI/pennylane/pull/4407)
+
+* `qml.transforms.split_non_commuting` now correctly works on tapes containing both `expval`
+  and `var` measurements.
+  [(#4426)](https://github.com/PennyLaneAI/pennylane/pull/4426)
+
 * Change the `sampler_seed` argument of `qml.gradients.spsa_grad` to `sampler_rng`. One can either provide
   an integer, which will be used to create a PRNG internally. Previously, this lead to the same direction
   being sampled, when `num_directions` is greater than 1. Alternatively, one can provide a NumPy PRNG,
   which allows reproducibly calling `spsa_grad` without getting the same results every time.
   [(4165)](https://github.com/PennyLaneAI/pennylane/pull/4165)
-=======
-* `qml.default_expand_fn` now selectively expands operations or measurements allowing more 
-  operations to be executed in circuits when measuring non-qwc Hamiltonians.
-  [(#4401)](https://github.com/PennyLaneAI/pennylane/pull/4401)
-
-* `qml.ControlledQubitUnitary` no longer reports `has_decomposition` as `True` when it does
-  not really have a decomposition.
-  [(#4407)](https://github.com/PennyLaneAI/pennylane/pull/4407)
-
-* `qml.transforms.split_non_commuting` now correctly works on tapes containing both `expval`
-  and `var` measurements.
-  [(#4426)](https://github.com/PennyLaneAI/pennylane/pull/4426)
->>>>>>> 6e8b491c
+
 
 <h3>Contributors ✍️</h3>
 
@@ -303,10 +302,6 @@
 Mudit Pandey,
 Borja Requena,
 Matthew Silverman,
-<<<<<<< HEAD
-David Wierichs,
-Frederik Wilde
-=======
 Jay Soni,
 David Wierichs,
->>>>>>> 6e8b491c
+Frederik Wilde