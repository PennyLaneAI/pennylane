--- conflicted
+++ resolved
@@ -4,17 +4,13 @@
 
 <h3>New features since last release</h3>
 
-<<<<<<< HEAD
 * ``qml.lie_closure`` now accepts and outputs matrix inputs using the ``matrix`` keyword.
   Also added ``qml.pauli.trace_inner_product`` that can handle batches of dense matrices.
   [(#6811)](https://github.com/PennyLaneAI/pennylane/pull/6811)
 
-<h3>Improvements 🛠</h3>
-=======
 * Added class `qml.capture.transforms.UnitaryToRotInterpreter` that decomposes `qml.QubitUnitary` operators 
   following the same API as `qml.transforms.unitary_to_rot` when experimental program capture is enabled.
   [(#6916)](https://github.com/PennyLaneAI/pennylane/pull/6916)
->>>>>>> 17499076
 
 <h3>Improvements 🛠</h3>
 
@@ -131,13 +127,6 @@
 * `null.qubit` can now execute jaxpr.
   [(#6924)](https://github.com/PennyLaneAI/pennylane/pull/6924)
 
-<<<<<<< HEAD
-<h3>Labs: a place for unified and rapid prototyping of research software 🧪</h3>
-
-* ``pennylane.labs.dla.lie_closure_dense`` is removed and integrated into ``qml.lie_closure`` using the new ``dense`` keyword.
-  [(#6811)](https://github.com/PennyLaneAI/pennylane/pull/6811)
-
-=======
 <h4>Capturing and representing hybrid programs</h4>
 
 * Implemented a `compute_plxpr_decomposition` method in the `qml.operation.Operator` class to apply dynamic decompositions
@@ -187,7 +176,12 @@
 * The `PlxprInterpreter` classes can now handle creating dynamic arrays via `jnp.ones`, `jnp.zeros`,
   `jnp.arange`, and `jnp.full`.
   [#6865)](https://github.com/PennyLaneAI/pennylane/pull/6865)
->>>>>>> 17499076
+
+<h3>Labs: a place for unified and rapid prototyping of research software 🧪</h3>
+
+* ``pennylane.labs.dla.lie_closure_dense`` is removed and integrated into ``qml.lie_closure`` using the new ``dense`` keyword.
+  [(#6811)](https://github.com/PennyLaneAI/pennylane/pull/6811)
+
 
 <h3>Breaking changes 💔</h3>
 
