:orphan:

# Release 0.42.0-dev (development release)

<h3>New features since last release</h3>

* A new template called :class:`~.SelectPauliRot` that applies a sequence of uniformly controlled rotations to a target qubit 
  is now available. This operator appears frequently in unitary decomposition and block encoding techniques. 
  [(#7206)](https://github.com/PennyLaneAI/pennylane/pull/7206)

  ```python
  angles = np.array([1.0, 2.0, 3.0, 4.0])

  wires = qml.registers({"control": 2, "target": 1})
  dev = qml.device("default.qubit", wires=3)

  @qml.qnode(dev)
  def circuit():
      qml.SelectPauliRot(
        angles,
        control_wires=wires["control"],
        target_wire=wires["target"],
        rot_axis="Y")
      return qml.state()
  ```
  
  ```pycon
  >>> print(circuit())
  [0.87758256+0.j 0.47942554+0.j 0.        +0.j 0.        +0.j
   0.        +0.j 0.        +0.j 0.        +0.j 0.        +0.j]
  ```

* The transform `convert_to_mbqc_gateset` is added to the `ftqc` module to convert arbitrary 
  circuits to a limited gate-set that can be translated to the MBQC formalism.
  [(7271)](https://github.com/PennyLaneAI/pennylane/pull/7271)

* The `RotXZX` operation is added to the `ftqc` module to support definition of a universal
  gate-set that can be translated to the MBQC formalism.
  [(7271)](https://github.com/PennyLaneAI/pennylane/pull/7271)

* Two new functions called :func:`~.math.convert_to_su2` and :func:`~.math.convert_to_su4` have been added to `qml.math`, which convert unitary matrices to SU(2) or SU(4), respectively, and optionally a global phase.
  [(#7211)](https://github.com/PennyLaneAI/pennylane/pull/7211)

<h4>Resource-efficient Decompositions 🔎</h4>

* New decomposition rules comprising rotation gates and global phases have been added to `QubitUnitary` that 
  can be accessed with the new graph-based decomposition system. The most efficient set of rotations to 
  decompose into will be chosen based on the target gate set.
  [(#7211)](https://github.com/PennyLaneAI/pennylane/pull/7211)

  ```python
  from functools import partial
  import numpy as np
  import pennylane as qml
  
  qml.decomposition.enable_graph()
  
  U = np.array([[1, 1], [1, -1]]) / np.sqrt(2)
  
  @partial(qml.transforms.decompose, gate_set={"RX", "RY", "GlobalPhase"})
  @qml.qnode(qml.device("default.qubit"))
  def circuit():
      qml.QubitUnitary(np.array([[1, 1], [1, -1]]) / np.sqrt(2), wires=[0])
      return qml.expval(qml.PauliZ(0))
  ```
  ```pycon
  >>> print(qml.draw(circuit)())
  0: ──RX(0.00)──RY(1.57)──RX(3.14)──GlobalPhase(-1.57)─┤  <Z>
  ```

* Decomposition rules can be marked as not-applicable with :class:`~.decomposition.DecompositionNotApplicable`, allowing for flexibility when creating conditional decomposition 
  rules based on parameters that affects the rule's resources.
  [(#7211)](https://github.com/PennyLaneAI/pennylane/pull/7211)

  ```python
  import pennylane as qml
  from pennylane.decomposition import DecompositionNotApplicable
  from pennylane.math.decomposition import zyz_rotation_angles
  
  def _zyz_resource(num_wires):
      if num_wires != 1:
          # This decomposition is only applicable when num_wires is 1
          raise DecompositionNotApplicable
      return {qml.RZ: 2, qml.RY: 1, qml.GlobalPhase: 1}

  @qml.register_resources(_zyz_resource)
  def zyz_decomposition(U, wires, **__):
      phi, theta, omega, phase = zyz_rotation_angles(U, return_global_phase=True)
      qml.RZ(phi, wires=wires[0])
      qml.RY(theta, wires=wires[0])
      qml.RZ(omega, wires=wires[0])
      qml.GlobalPhase(-phase)
  
  qml.add_decomps(QubitUnitary, zyz_decomposition)
  ```
  
  This decomposition will be ignored for `QubitUnitary` on more than one wire.

* The :func:`~.transforms.decompose` transform now supports symbolic operators (e.g., `Adjoint` and `Controlled`) specified as strings in the `gate_set` argument
  when the new graph-based decomposition system is enabled.
  [(#7331)](https://github.com/PennyLaneAI/pennylane/pull/7331)

  ```python
  from functools import partial
  import pennylane as qml
  
  qml.decomposition.enable_graph()
   
  @partial(qml.transforms.decompose, gate_set={"T", "Adjoint(T)", "H", "CNOT"})
  @qml.qnode(qml.device("default.qubit"))
  def circuit():
      qml.Toffoli(wires=[0, 1, 2])
  ```
  ```pycon
  >>> print(qml.draw(circuit)())
  0: ───────────╭●───────────╭●────╭●──T──╭●─┤  
  1: ────╭●─────│─────╭●─────│───T─╰X──T†─╰X─┤  
  2: ──H─╰X──T†─╰X──T─╰X──T†─╰X──T──H────────┤
  ```

<h3>Improvements 🛠</h3>

<<<<<<< HEAD
* The decomposition of `DiagonalQubitUnitary` has been improved to contain fewer gates.
  [(#7370)](https://github.com/PennyLaneAI/pennylane/pull/7370)
=======
* Computing the angles for uniformly controlled rotations, used in `MottonenStatePreparation`
  and `SelectPauliRot`, now takes much less computational effort and memory.
  [(#7377)](https://github.com/PennyLaneAI/pennylane/pull/7377)
>>>>>>> ec49c5ec

* An experimental quantum dialect written in [xDSL](https://xdsl.dev/index) has been introduced.
  This is similar to [Catalyst's MLIR dialects](https://docs.pennylane.ai/projects/catalyst/en/stable/dev/dialects.html#mlir-dialects-in-catalyst), 
  but it is coded in Python instead of C++.
  [(#7357)](https://github.com/PennyLaneAI/pennylane/pull/7357)
  
* The :func:`~.transforms.cancel_inverses` transform no longer changes the order of operations that don't have shared wires, providing a deterministic output.
  [(#7328)](https://github.com/PennyLaneAI/pennylane/pull/7328)

* Alias for Identity (`I`) is now accessible from `qml.ops`.
  [(#7200)](https://github.com/PennyLaneAI/pennylane/pull/7200)

* The `ftqc` module `measure_arbitrary_basis`, `measure_x` and `measure_y` functions
  can now be captured when program capture is enabled.
  [(#7219)](https://github.com/PennyLaneAI/pennylane/pull/7219)
  [(#7368)](https://github.com/PennyLaneAI/pennylane/pull/7368)

* `Operator.num_wires` now defaults to `None` to indicate that the operator can be on
  any number of wires.
  [(#7312)](https://github.com/PennyLaneAI/pennylane/pull/7312)

* Shots can now be overridden for specific `qml.Snapshot` instances via a `shots` keyword argument.
  [(#7326)](https://github.com/PennyLaneAI/pennylane/pull/7326)

  ```python
  dev = qml.device("default.qubit", wires=2, shots=10)

  @qml.qnode(dev)
  def circuit():
      qml.Snapshot("sample", measurement=qml.sample(qml.X(0)), shots=5)
      return qml.sample(qml.X(0))
  ```

  ```pycon
  >>> qml.snapshots(circuit)()
  {'sample': array([-1., -1., -1., -1., -1.]),
   'execution_results': array([ 1., -1., -1., -1., -1.,  1., -1., -1.,  1., -1.])}
  ```

* Two-qubit `QubitUnitary` gates no longer decompose into fundamental rotation gates; it now 
  decomposes into single-qubit `QubitUnitary` gates. This allows the decomposition system to
  further decompose single-qubit unitary gates more flexibly using different rotations.
  [(#7211)](https://github.com/PennyLaneAI/pennylane/pull/7211)

* The `gate_set` argument of :func:`~.transforms.decompose` now accepts `"X"`, `"Y"`, `"Z"`, `"H"`, 
  `"I"` as aliases for `"PauliX"`, `"PauliY"`, `"PauliZ"`, `"Hadamard"`, and `"Identity"`. These 
  aliases are also recognized as part of symbolic operators. For example, `"Adjoint(H)"` is now 
  accepted as an alias for `"Adjoint(Hadamard)"`.
  [(#7331)](https://github.com/PennyLaneAI/pennylane/pull/7331)

* PennyLane no longer validates that an operation has at least one wire, as having this check required the abstract
  interface to maintain a list of special implementations.
  [(#7327)](https://github.com/PennyLaneAI/pennylane/pull/7327)

* Sphinx version was updated to 8.1. Sphinx is upgraded to version 8.1 and uses Python 3.10. References to intersphinx (e.g. `<demos/>` or `<catalyst/>` are updated to remove the :doc: prefix that is incompatible with sphinx 8.1. [(7212)](https://github.com/PennyLaneAI/pennylane/pull/7212)

<h3>Breaking changes 💔</h3>

* The `return_type` property of `MeasurementProcess` has been removed. Please use `isinstance` for type checking instead.
  [(#7322)](https://github.com/PennyLaneAI/pennylane/pull/7322)

* The `KerasLayer` class in `qml.qnn.keras` has been removed because Keras 2 is no longer actively maintained.
  Please consider using a different machine learning framework, like `PyTorch <demos/tutorial_qnn_module_torch>`__ or `JAX <demos/tutorial_How_to_optimize_QML_model_using_JAX_and_Optax>`__.
  [(#7320)](https://github.com/PennyLaneAI/pennylane/pull/7320)

* The `qml.gradients.hamiltonian_grad` function has been removed because this gradient recipe is no
  longer required with the :doc:`new operator arithmetic system </news/new_opmath>`.
  [(#7302)](https://github.com/PennyLaneAI/pennylane/pull/7302)

* Accessing terms of a tensor product (e.g., `op = X(0) @ X(1)`) via `op.obs` has been removed.
  [(#7324)](https://github.com/PennyLaneAI/pennylane/pull/7324)

* The `mcm_method` keyword argument in `qml.execute` has been removed.
  [(#7301)](https://github.com/PennyLaneAI/pennylane/pull/7301)

* The `inner_transform` and `config` keyword arguments in `qml.execute` have been removed.
  [(#7300)](https://github.com/PennyLaneAI/pennylane/pull/7300)

* `Sum.ops`, `Sum.coeffs`, `Prod.ops` and `Prod.coeffs` have been removed.
  [(#7304)](https://github.com/PennyLaneAI/pennylane/pull/7304)

* Specifying `pipeline=None` with `qml.compile` has been removed.
  [(#7307)](https://github.com/PennyLaneAI/pennylane/pull/7307)

* The `control_wires` argument in `qml.ControlledQubitUnitary` has been removed.
  Furthermore, the `ControlledQubitUnitary` no longer accepts `QubitUnitary` objects as arguments as its `base`.
  [(#7305)](https://github.com/PennyLaneAI/pennylane/pull/7305)

* `qml.tape.TapeError` has been removed.
  [(#7205)](https://github.com/PennyLaneAI/pennylane/pull/7205)

<h3>Deprecations 👋</h3>

Here's a list of deprecations made this release. For a more detailed breakdown of deprecations and alternative code to use instead, Please consult the :doc:`deprecations and removals page </development/deprecations>`.

* `qml.operation.Observable` and the corresponding `Observable.compare` have been deprecated, as
  pennylane now depends on the more general `Operator` interface instead. The
  `Operator.is_hermitian` property can instead be used to check whether or not it is highly likely
  that the operator instance is Hermitian.
  [(#7316)](https://github.com/PennyLaneAI/pennylane/pull/7316)

* The boolean functions provided in `pennylane.operation` are deprecated. See the :doc:`deprecations page </development/deprecations>` 
  for equivalent code to use instead. These include `not_tape`, `has_gen`, `has_grad_method`, `has_multipar`,
  `has_nopar`, `has_unitary_gen`, `is_measurement`, `defines_diagonalizing_gates`, and `gen_is_multi_term_hamiltonian`.
  [(#7319)](https://github.com/PennyLaneAI/pennylane/pull/7319)

* `qml.operation.WiresEnum`, `qml.operation.AllWires`, and `qml.operation.AnyWires` are deprecated. To indicate that
  an operator can act on any number of wires, `Operator.num_wires = None` should be used instead. This is the default
  and does not need to be overwritten unless the operator developer wants to add wire number validation.
  [(#7313)](https://github.com/PennyLaneAI/pennylane/pull/7313)

* The :func:`qml.QNode.get_gradient_fn` method is now deprecated. Instead, use :func:`~.workflow.get_best_diff_method` to obtain the differentiation method.
  [(#7323)](https://github.com/PennyLaneAI/pennylane/pull/7323)

<h3>Internal changes ⚙️</h3>

* Wheel releases for PennyLane now follow the `PyPA binary-distribution format <https://packaging.python.org/en/latest/specifications/binary-distribution-format/>_` guidelines more closely.
  [(#7382)](https://github.com/PennyLaneAI/pennylane/pull/7382)

* `null.qubit` can now support an optional `track_resources` argument which allows it to record which gates are executed.
  [(#7226)](https://github.com/PennyLaneAI/pennylane/pull/7226)
  [(#7372)](https://github.com/PennyLaneAI/pennylane/pull/7372)

* A new internal module, `qml.concurrency`, is added to support internal use of multiprocess and multithreaded execution of workloads. This also migrates the use of `concurrent.futures` in `default.qubit` to this new design.
  [(#7303)](https://github.com/PennyLaneAI/pennylane/pull/7303)

* Test suites in `tests/transforms/test_defer_measurement.py` use analytic mocker devices to test numeric results.
  [(#7329)](https://github.com/PennyLaneAI/pennylane/pull/7329)

* Introduce module dependency management using `tach`.
  [(#7185)](https://github.com/PennyLaneAI/pennylane/pull/7185)

* Add new `pennylane.exceptions` module for custom errors and warnings.
  [(#7205)](https://github.com/PennyLaneAI/pennylane/pull/7205)

* Clean up `__init__.py` files in `math`, `ops`, `qaoa`, `tape` and `templates` to be explicit in what they import. 
  [(#7200)](https://github.com/PennyLaneAI/pennylane/pull/7200)
  
* The `Tracker` class has been moved into the `devices` module.
  [(#7281)](https://github.com/PennyLaneAI/pennylane/pull/7281)

* Moved functions that calculate rotation angles for unitary decompositions into an internal
  module `qml.math.decomposition`
  [(#7211)](https://github.com/PennyLaneAI/pennylane/pull/7211)

<h3>Documentation 📝</h3>

* The entry in the :doc:`/news/program_capture_sharp_bits` page for using program capture with Catalyst 
  has been updated. Instead of using ``qjit(experimental_capture=True)``, Catalyst is now compatible 
  with the global toggles ``qml.capture.enable()`` and ``qml.capture.disable()`` for enabling and
  disabling program capture.
  [(#7298)](https://github.com/PennyLaneAI/pennylane/pull/7298)

<h3>Bug fixes 🐛</h3>

<<<<<<< HEAD
* Fixes a bug where `SelectPauliRot` does not allow parameter broadcasting, although it supports
  broadcasting in its methods.
  [(#7370)](https://github.com/PennyLaneAI/pennylane/pull/7370)
=======
* Fixes a bug in the validation of `SelectPauliRot` that prevents broadcasting.
  [(#7377)](https://github.com/PennyLaneAI/pennylane/pull/7377)
>>>>>>> ec49c5ec

* With program capture enabled (`qml.capture.enable()`), `QSVT` no treats abstract values as metadata.
  [(#7360)](https://github.com/PennyLaneAI/pennylane/pull/7360)

* A fix was made to `default.qubit` to allow for using `qml.Snapshot` with defer-measurements (`mcm_method="deferred"`).
  [(#7335)](https://github.com/PennyLaneAI/pennylane/pull/7335)

* Fixes the repr for empty `Prod` and `Sum` instances to better communicate the existence of an empty instance.
  [(#7346)](https://github.com/PennyLaneAI/pennylane/pull/7346)

* Fixes a bug where circuit execution fails with ``BlockEncode`` initialized with sparse matrices.
  [(#7285)](https://github.com/PennyLaneAI/pennylane/pull/7285)

* Adds an informative error if `qml.cond` is used with an abstract condition with
  jitting on `default.qubit` if capture is enabled.
  [(#7314)](https://github.com/PennyLaneAI/pennylane/pull/7314)

* Fixes a bug where using a ``StatePrep`` operation with `batch_size=1` did not work with ``default.mixed``.
  [(#7280)](https://github.com/PennyLaneAI/pennylane/pull/7280)

* Gradient transforms can now be used in conjunction with batch transforms with all interfaces.
  [(#7287)](https://github.com/PennyLaneAI/pennylane/pull/7287)

* Fixes a bug where the global phase was not being added in the ``QubitUnitary`` decomposition.  
  [(#7244)](https://github.com/PennyLaneAI/pennylane/pull/7244)
  [(#7270)](https://github.com/PennyLaneAI/pennylane/pull/7270)

* Using finite differences with program capture without x64 mode enabled now raises a warning.
  [(#7282)](https://github.com/PennyLaneAI/pennylane/pull/7282)

* When the `mcm_method` is specified to the `"device"`, the `defer_measurements` transform will 
  no longer be applied. Instead, the device will be responsible for all MCM handling.
  [(#7243)](https://github.com/PennyLaneAI/pennylane/pull/7243)

* Fixed coverage of `qml.liealg.CII` and `qml.liealg.AIII`.
  [(#7291)](https://github.com/PennyLaneAI/pennylane/pull/7291)

* Fixed a bug where the phase is used as the wire label for a `qml.GlobalPhase` when capture is enabled.
  [(#7211)](https://github.com/PennyLaneAI/pennylane/pull/7211)

* Fixed a bug that caused `CountsMP.process_counts` to return results in the computational basis, even if
  an observable was specified.
  [(#7342)](https://github.com/PennyLaneAI/pennylane/pull/7342)

* Fixed a bug that caused `SamplesMP.process_counts` used with an observable to return a list of eigenvalues 
  for each individual operation in the observable, instead of the overall result.
  [(#7342)](https://github.com/PennyLaneAI/pennylane/pull/7342)

* Fixed a bug where `two_qubit_decomposition` provides an incorrect decomposition for some special matrices.
  [(#7340)](https://github.com/PennyLaneAI/pennylane/pull/7340)

* Fixes a bug where the powers of `qml.ISWAP` and `qml.SISWAP` were decomposed incorrectly.
  [(#7361)](https://github.com/PennyLaneAI/pennylane/pull/7361)

<h3>Contributors ✍️</h3>

This release contains contributions from (in alphabetical order):

Guillermo Alonso-Linaje,
Astral Cai,
Yushao Chen,
Lillian Frederiksen,
Pietropaolo Frisoni,
Korbinian Kottmann,
Christina Lee,
Andrija Paurevic,
Lee J. O'Riordan,
David Wierichs,
<<<<<<< HEAD
Jake Zaia,
=======
Jake Zaia
>>>>>>> ec49c5ec
<|MERGE_RESOLUTION|>--- conflicted
+++ resolved
@@ -120,14 +120,12 @@
 
 <h3>Improvements 🛠</h3>
 
-<<<<<<< HEAD
 * The decomposition of `DiagonalQubitUnitary` has been improved to contain fewer gates.
   [(#7370)](https://github.com/PennyLaneAI/pennylane/pull/7370)
-=======
+
 * Computing the angles for uniformly controlled rotations, used in `MottonenStatePreparation`
   and `SelectPauliRot`, now takes much less computational effort and memory.
   [(#7377)](https://github.com/PennyLaneAI/pennylane/pull/7377)
->>>>>>> ec49c5ec
 
 * An experimental quantum dialect written in [xDSL](https://xdsl.dev/index) has been introduced.
   This is similar to [Catalyst's MLIR dialects](https://docs.pennylane.ai/projects/catalyst/en/stable/dev/dialects.html#mlir-dialects-in-catalyst), 
@@ -283,14 +281,8 @@
 
 <h3>Bug fixes 🐛</h3>
 
-<<<<<<< HEAD
-* Fixes a bug where `SelectPauliRot` does not allow parameter broadcasting, although it supports
-  broadcasting in its methods.
-  [(#7370)](https://github.com/PennyLaneAI/pennylane/pull/7370)
-=======
 * Fixes a bug in the validation of `SelectPauliRot` that prevents broadcasting.
   [(#7377)](https://github.com/PennyLaneAI/pennylane/pull/7377)
->>>>>>> ec49c5ec
 
 * With program capture enabled (`qml.capture.enable()`), `QSVT` no treats abstract values as metadata.
   [(#7360)](https://github.com/PennyLaneAI/pennylane/pull/7360)
@@ -359,8 +351,4 @@
 Andrija Paurevic,
 Lee J. O'Riordan,
 David Wierichs,
-<<<<<<< HEAD
-Jake Zaia,
-=======
-Jake Zaia
->>>>>>> ec49c5ec
+Jake Zaia