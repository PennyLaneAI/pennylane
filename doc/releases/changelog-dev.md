--- conflicted
+++ resolved
@@ -57,21 +57,18 @@
 
 <h3>Breaking changes 💔</h3>
 
-<<<<<<< HEAD
 * The `CircuitGraph.graph` rustworkx graph now stores indices into the circuit as the node labels,
   instead of the operator/ measurement itself.  This allows the same operator to occur multiple times in
   the circuit.
   [(#5907)](https://github.com/PennyLaneAI/pennylane/pull/5907)
 
 * `queue_idx` attribute has been removed from the `Operator`, `CompositeOp`, and `SymboliOp` classes.
+  [(#6005)](https://github.com/PennyLaneAI/pennylane/pull/6005)
 
-
-=======
 * ``qml.from_qasm`` no longer removes measurements from the QASM code. Use 
   ``measurements=[]`` to remove measurements from the original circuit.
   [(#5982)](https://github.com/PennyLaneAI/pennylane/pull/5982)
   
->>>>>>> e76e301a
 * ``qml.transforms.map_batch_transform`` has been removed, since transforms can be applied directly to a batch of tapes.
   See :func:`~.pennylane.transform` for more information.
   [(#5981)](https://github.com/PennyLaneAI/pennylane/pull/5981)
