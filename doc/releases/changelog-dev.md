--- conflicted
+++ resolved
@@ -232,12 +232,5 @@
 
 This release contains contributions from (in alphabetical order):
 
-
-<<<<<<< HEAD
-David Ittah, Edward Jiang, Ankit Khandelwal, Christina Lee, Sergio
-Martínez-Losa, Ixchel Meza Chavez, Lee James O'Riordan, Bogdan Reznychenko,
-Mudit Pandey, Antal Száva, Moritz Willmann
-=======
 David Ittah, Edward Jiang, Ankit Khandelwal, Christina Lee, Sergio Martínez-Losa, Ixchel Meza Chavez, 
-Mudit Pandey, Bogdan Reznychenko, Jay Soni, Antal Száva, Moritz Willmann
->>>>>>> a3d5f750
+Lee James O'Riordan, Mudit Pandey, Bogdan Reznychenko, Jay Soni, Antal Száva, Moritz Willmann