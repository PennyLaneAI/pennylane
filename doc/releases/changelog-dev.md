:orphan:

# Release 0.42.0-dev (development release)

<h3>New features since last release</h3>

* A new template called :class:`~.SelectPauliRot` that applies a sequence of uniformly controlled rotations to a target qubit 
  is now available. This operator appears frequently in unitary decomposition and block encoding techniques. 
  [(#7206)](https://github.com/PennyLaneAI/pennylane/pull/7206)

  ```python
  angles = np.array([1.0, 2.0, 3.0, 4.0])

  wires = qml.registers({"control": 2, "target": 1})
  dev = qml.device("default.qubit", wires=3)

  @qml.qnode(dev)
  def circuit():
      qml.SelectPauliRot(
        angles,
        control_wires=wires["control"],
        target_wire=wires["target"],
        rot_axis="Y")
      return qml.state()
  ```
  
  ```pycon
  >>> print(circuit())
  [0.87758256+0.j 0.47942554+0.j 0.        +0.j 0.        +0.j
   0.        +0.j 0.        +0.j 0.        +0.j 0.        +0.j]
  ```

* The transform `convert_to_mbqc_gateset` is added to the `ftqc` module to convert arbitrary 
  circuits to a limited gate-set that can be translated to the MBQC formalism.
  [(7271)](https://github.com/PennyLaneAI/pennylane/pull/7271)

* The `RotXZX` operation is added to the `ftqc` module to support definition of a universal
  gate-set that can be translated to the MBQC formalism.
  [(7271)](https://github.com/PennyLaneAI/pennylane/pull/7271)

* Two new functions called :func:`~.math.convert_to_su2` and :func:`~.math.convert_to_su4` have been added to `qml.math`, which convert unitary matrices to SU(2) or SU(4), respectively, and optionally a global phase.
  [(#7211)](https://github.com/PennyLaneAI/pennylane/pull/7211)

<h4>Resource-efficient Decompositions 🔎</h4>

* New decomposition rules comprising rotation gates and global phases have been added to `QubitUnitary` that 
  can be accessed with the new graph-based decomposition system. The most efficient set of rotations to 
  decompose into will be chosen based on the target gate set.
  [(#7211)](https://github.com/PennyLaneAI/pennylane/pull/7211)

  ```python
  from functools import partial
  import numpy as np
  import pennylane as qml
  
  qml.decomposition.enable_graph()
  
  U = np.array([[1, 1], [1, -1]]) / np.sqrt(2)
  
  @partial(qml.transforms.decompose, gate_set={"RX", "RY", "GlobalPhase"})
  @qml.qnode(qml.device("default.qubit"))
  def circuit():
      qml.QubitUnitary(np.array([[1, 1], [1, -1]]) / np.sqrt(2), wires=[0])
      return qml.expval(qml.PauliZ(0))
  ```
  ```pycon
  >>> print(qml.draw(circuit)())
  0: ──RX(0.00)──RY(1.57)──RX(3.14)──GlobalPhase(-1.57)─┤  <Z>
  ```

* Decomposition rules can be marked as not-applicable with :class:`~.decomposition.DecompositionNotApplicable`, allowing for flexibility when creating conditional decomposition 
  rules based on parameters that affects the rule's resources.
  [(#7211)](https://github.com/PennyLaneAI/pennylane/pull/7211)

  ```python
  import pennylane as qml
  from pennylane.decomposition import DecompositionNotApplicable
  from pennylane.math.decomposition import zyz_rotation_angles
  
  def _zyz_resource(num_wires):
      if num_wires != 1:
          # This decomposition is only applicable when num_wires is 1
          raise DecompositionNotApplicable
      return {qml.RZ: 2, qml.RY: 1, qml.GlobalPhase: 1}

  @qml.register_resources(_zyz_resource)
  def zyz_decomposition(U, wires, **__):
      phi, theta, omega, phase = zyz_rotation_angles(U, return_global_phase=True)
      qml.RZ(phi, wires=wires[0])
      qml.RY(theta, wires=wires[0])
      qml.RZ(omega, wires=wires[0])
      qml.GlobalPhase(-phase)
  
  qml.add_decomps(QubitUnitary, zyz_decomposition)
  ```
  
  This decomposition will be ignored for `QubitUnitary` on more than one wire.

* The :func:`~.transforms.decompose` transform now supports symbolic operators (e.g., `Adjoint` and `Controlled`) specified as strings in the `gate_set` argument
  when the new graph-based decomposition system is enabled.
  [(#7331)](https://github.com/PennyLaneAI/pennylane/pull/7331)

  ```python
  from functools import partial
  import pennylane as qml
  
  qml.decomposition.enable_graph()
   
  @partial(qml.transforms.decompose, gate_set={"T", "Adjoint(T)", "H", "CNOT"})
  @qml.qnode(qml.device("default.qubit"))
  def circuit():
      qml.Toffoli(wires=[0, 1, 2])
  ```
  ```pycon
  >>> print(qml.draw(circuit)())
  0: ───────────╭●───────────╭●────╭●──T──╭●─┤  
  1: ────╭●─────│─────╭●─────│───T─╰X──T†─╰X─┤  
  2: ──H─╰X──T†─╰X──T─╰X──T†─╰X──T──H────────┤
  ```

<h3>Improvements 🛠</h3>

* The :func:`~.transforms.cancel_inverses` transform no longer changes the order of operations that don't have shared wires, providing a deterministic output.
  [(#7328)](https://github.com/PennyLaneAI/pennylane/pull/7328)

* Alias for Identity (`I`) is now accessible from `qml.ops`.
  [(#7200)](https://github.com/PennyLaneAI/pennylane/pull/7200)

* The `ftqc` module `measure_arbitrary_basis`, `measure_x` and `measure_y` functions
  can now be captured when program capture is enabled.
  [(#7219)](https://github.com/PennyLaneAI/pennylane/pull/7219)
  [(#7368)](https://github.com/PennyLaneAI/pennylane/pull/7368)

* `Operator.num_wires` now defaults to `None` to indicate that the operator can be on
  any number of wires.
  [(#7312)](https://github.com/PennyLaneAI/pennylane/pull/7312)

* Shots can now be overridden for specific `qml.Snapshot` instances via a `shots` keyword argument.
  [(#7326)](https://github.com/PennyLaneAI/pennylane/pull/7326)

  ```python
  dev = qml.device("default.qubit", wires=2, shots=10)

  @qml.qnode(dev)
  def circuit():
      qml.Snapshot("sample", measurement=qml.sample(qml.X(0)), shots=5)
      return qml.sample(qml.X(0))
  ```

  ```pycon
  >>> qml.snapshots(circuit)()
  {'sample': array([-1., -1., -1., -1., -1.]),
   'execution_results': array([ 1., -1., -1., -1., -1.,  1., -1., -1.,  1., -1.])}
  ```

* Two-qubit `QubitUnitary` gates no longer decompose into fundamental rotation gates; it now 
  decomposes into single-qubit `QubitUnitary` gates. This allows the decomposition system to
  further decompose single-qubit unitary gates more flexibly using different rotations.
  [(#7211)](https://github.com/PennyLaneAI/pennylane/pull/7211)

* The `gate_set` argument of :func:`~.transforms.decompose` now accepts `"X"`, `"Y"`, `"Z"`, `"H"`, 
  `"I"` as aliases for `"PauliX"`, `"PauliY"`, `"PauliZ"`, `"Hadamard"`, and `"Identity"`. These 
  aliases are also recognized as part of symbolic operators. For example, `"Adjoint(H)"` is now 
  accepted as an alias for `"Adjoint(Hadamard)"`.
  [(#7331)](https://github.com/PennyLaneAI/pennylane/pull/7331)

* PennyLane no longer validates that an operation has at least one wire, as having this check required the abstract
  interface to maintain a list of special implementations.
  [(#7327)](https://github.com/PennyLaneAI/pennylane/pull/7327)

* Sphinx version was updated to 8.1. Sphinx is upgraded to version 8.1 and uses Python 3.10. References to intersphinx (e.g. `<demos/>` or `<catalyst/>` are updated to remove the :doc: prefix that is incompatible with sphinx 8.1. [(7212)](https://github.com/PennyLaneAI/pennylane/pull/7212)

<h3>Breaking changes 💔</h3>

* The `return_type` property of `MeasurementProcess` has been removed. Please use `isinstance` for type checking instead.
  [(#7322)](https://github.com/PennyLaneAI/pennylane/pull/7322)

* The `KerasLayer` class in `qml.qnn.keras` has been removed because Keras 2 is no longer actively maintained.
  Please consider using a different machine learning framework, like `PyTorch <demos/tutorial_qnn_module_torch>`__ or `JAX <demos/tutorial_How_to_optimize_QML_model_using_JAX_and_Optax>`__.
  [(#7320)](https://github.com/PennyLaneAI/pennylane/pull/7320)

* The `qml.gradients.hamiltonian_grad` function has been removed because this gradient recipe is no
  longer required with the :doc:`new operator arithmetic system </news/new_opmath>`.
  [(#7302)](https://github.com/PennyLaneAI/pennylane/pull/7302)

* Accessing terms of a tensor product (e.g., `op = X(0) @ X(1)`) via `op.obs` has been removed.
  [(#7324)](https://github.com/PennyLaneAI/pennylane/pull/7324)

* The `mcm_method` keyword argument in `qml.execute` has been removed.
  [(#7301)](https://github.com/PennyLaneAI/pennylane/pull/7301)

* The `inner_transform` and `config` keyword arguments in `qml.execute` have been removed.
  [(#7300)](https://github.com/PennyLaneAI/pennylane/pull/7300)

* `Sum.ops`, `Sum.coeffs`, `Prod.ops` and `Prod.coeffs` have been removed.
  [(#7304)](https://github.com/PennyLaneAI/pennylane/pull/7304)

* Specifying `pipeline=None` with `qml.compile` has been removed.
  [(#7307)](https://github.com/PennyLaneAI/pennylane/pull/7307)

* The `control_wires` argument in `qml.ControlledQubitUnitary` has been removed.
  Furthermore, the `ControlledQubitUnitary` no longer accepts `QubitUnitary` objects as arguments as its `base`.
  [(#7305)](https://github.com/PennyLaneAI/pennylane/pull/7305)

* `qml.tape.TapeError` has been removed.
  [(#7205)](https://github.com/PennyLaneAI/pennylane/pull/7205)

<h3>Deprecations 👋</h3>

<<<<<<< HEAD
Here's a list of deprecations made this release. For a more detailed breakdown of deprecations and alternative code to use instead, Please consult the :doc:`deprecations and removals page </development/deprecations>`.

* `qml.operation.Observable` and the corresponding `Observable.compare` have been deprecated, as
  pennylane now depends on the more general `Operator` interface instead. The
  `Operator.is_hermitian` property can instead be used to check whether or not it is highly likely
  that the operator instance is Hermitian.
  [(#7316)](https://github.com/PennyLaneAI/pennylane/pull/7316)
=======
* The boolean functions provided in `pennylane.operation` are deprecated. See the :doc:`deprecations page </development/deprecations>` 
  for equivalent code to use instead. These include `not_tape`, `has_gen`, `has_grad_method`, `has_multipar`,
  `has_nopar`, `has_unitary_gen`, `is_measurement`, `defines_diagonalizing_gates`, and `gen_is_multi_term_hamiltonian`.
  [(#7319)](https://github.com/PennyLaneAI/pennylane/pull/7319)
>>>>>>> 6a00c7ea

* `qml.operation.WiresEnum`, `qml.operation.AllWires`, and `qml.operation.AnyWires` are deprecated. To indicate that
  an operator can act on any number of wires, `Operator.num_wires = None` should be used instead. This is the default
  and does not need to be overwritten unless the operator developer wants to add wire number validation.
  [(#7313)](https://github.com/PennyLaneAI/pennylane/pull/7313)

* The :func:`qml.QNode.get_gradient_fn` method is now deprecated. Instead, use :func:`~.workflow.get_best_diff_method` to obtain the differentiation method.
  [(#7323)](https://github.com/PennyLaneAI/pennylane/pull/7323)

<h3>Internal changes ⚙️</h3>

* `null.qubit` can now support an optional `track_resources` argument which allows it to record which gates are executed.
  [(#7226)](https://github.com/PennyLaneAI/pennylane/pull/7226)

* A new internal module, `qml.concurrency`, is added to support internal use of multiprocess and multithreaded execution of workloads. This also migrates the use of `concurrent.futures` in `default.qubit` to this new design.
  [(#7303)](https://github.com/PennyLaneAI/pennylane/pull/7303)

* Test suites in `tests/transforms/test_defer_measurement.py` use analytic mocker devices to test numeric results.
  [(#7329)](https://github.com/PennyLaneAI/pennylane/pull/7329)

* Introduce module dependency management using `tach`.
  [(#7185)](https://github.com/PennyLaneAI/pennylane/pull/7185)

* Add new `pennylane.exceptions` module for custom errors and warnings.
  [(#7205)](https://github.com/PennyLaneAI/pennylane/pull/7205)

* Clean up `__init__.py` files in `math`, `ops`, `qaoa`, `tape` and `templates` to be explicit in what they import. 
  [(#7200)](https://github.com/PennyLaneAI/pennylane/pull/7200)
  
* The `Tracker` class has been moved into the `devices` module.
  [(#7281)](https://github.com/PennyLaneAI/pennylane/pull/7281)

* Moved functions that calculate rotation angles for unitary decompositions into an internal
  module `qml.math.decomposition`
  [(#7211)](https://github.com/PennyLaneAI/pennylane/pull/7211)

<h3>Documentation 📝</h3>

* The entry in the :doc:`/news/program_capture_sharp_bits` page for using program capture with Catalyst 
  has been updated. Instead of using ``qjit(experimental_capture=True)``, Catalyst is now compatible 
  with the global toggles ``qml.capture.enable()`` and ``qml.capture.disable()`` for enabling and
  disabling program capture.
  [(#7298)](https://github.com/PennyLaneAI/pennylane/pull/7298)

<h3>Bug fixes 🐛</h3>

* With program capture enabled (`qml.capture.enable()`), `QSVT` no treats abstract values as metadata.
  [(#7360)](https://github.com/PennyLaneAI/pennylane/pull/7360)

* A fix was made to `default.qubit` to allow for using `qml.Snapshot` with defer-measurements (`mcm_method="deferred"`).
  [(#7335)](https://github.com/PennyLaneAI/pennylane/pull/7335)

* Fixes the repr for empty `Prod` and `Sum` instances to better communicate the existence of an empty instance.
  [(#7346)](https://github.com/PennyLaneAI/pennylane/pull/7346)

* Fixes a bug where circuit execution fails with ``BlockEncode`` initialized with sparse matrices.
  [(#7285)](https://github.com/PennyLaneAI/pennylane/pull/7285)

* Adds an informative error if `qml.cond` is used with an abstract condition with
  jitting on `default.qubit` if capture is enabled.
  [(#7314)](https://github.com/PennyLaneAI/pennylane/pull/7314)

* Fixes a bug where using a ``StatePrep`` operation with `batch_size=1` did not work with ``default.mixed``.
  [(#7280)](https://github.com/PennyLaneAI/pennylane/pull/7280)

* Gradient transforms can now be used in conjunction with batch transforms with all interfaces.
  [(#7287)](https://github.com/PennyLaneAI/pennylane/pull/7287)

* Fixes a bug where the global phase was not being added in the ``QubitUnitary`` decomposition.  
  [(#7244)](https://github.com/PennyLaneAI/pennylane/pull/7244)
  [(#7270)](https://github.com/PennyLaneAI/pennylane/pull/7270)

* Using finite differences with program capture without x64 mode enabled now raises a warning.
  [(#7282)](https://github.com/PennyLaneAI/pennylane/pull/7282)

* When the `mcm_method` is specified to the `"device"`, the `defer_measurements` transform will 
  no longer be applied. Instead, the device will be responsible for all MCM handling.
  [(#7243)](https://github.com/PennyLaneAI/pennylane/pull/7243)

* Fixed coverage of `qml.liealg.CII` and `qml.liealg.AIII`.
  [(#7291)](https://github.com/PennyLaneAI/pennylane/pull/7291)

* Fixed a bug where the phase is used as the wire label for a `qml.GlobalPhase` when capture is enabled.
  [(#7211)](https://github.com/PennyLaneAI/pennylane/pull/7211)

* Fixed a bug that caused `CountsMP.process_counts` to return results in the computational basis, even if
  an observable was specified.
  [(#7342)](https://github.com/PennyLaneAI/pennylane/pull/7342)

* Fixed a bug that caused `SamplesMP.process_counts` used with an observable to return a list of eigenvalues 
  for each individual operation in the observable, instead of the overall result.
  [(#7342)](https://github.com/PennyLaneAI/pennylane/pull/7342)

* Fixed a bug where `two_qubit_decomposition` provides an incorrect decomposition for some special matrices.
  [(#7340)](https://github.com/PennyLaneAI/pennylane/pull/7340)

* Fixes a bug where the powers of `qml.ISWAP` and `qml.SISWAP` were decomposed incorrectly.
  [(#7361)](https://github.com/PennyLaneAI/pennylane/pull/7361)

<h3>Contributors ✍️</h3>

This release contains contributions from (in alphabetical order):

Guillermo Alonso-Linaje,
Astral Cai,
Yushao Chen,
Lillian Frederiksen,
Pietropaolo Frisoni,
Korbinian Kottmann,
Christina Lee,
Andrija Paurevic,
Lee J. O'Riordan,
Jake Zaia<|MERGE_RESOLUTION|>--- conflicted
+++ resolved
@@ -207,7 +207,6 @@
 
 <h3>Deprecations 👋</h3>
 
-<<<<<<< HEAD
 Here's a list of deprecations made this release. For a more detailed breakdown of deprecations and alternative code to use instead, Please consult the :doc:`deprecations and removals page </development/deprecations>`.
 
 * `qml.operation.Observable` and the corresponding `Observable.compare` have been deprecated, as
@@ -215,12 +214,11 @@
   `Operator.is_hermitian` property can instead be used to check whether or not it is highly likely
   that the operator instance is Hermitian.
   [(#7316)](https://github.com/PennyLaneAI/pennylane/pull/7316)
-=======
+
 * The boolean functions provided in `pennylane.operation` are deprecated. See the :doc:`deprecations page </development/deprecations>` 
   for equivalent code to use instead. These include `not_tape`, `has_gen`, `has_grad_method`, `has_multipar`,
   `has_nopar`, `has_unitary_gen`, `is_measurement`, `defines_diagonalizing_gates`, and `gen_is_multi_term_hamiltonian`.
   [(#7319)](https://github.com/PennyLaneAI/pennylane/pull/7319)
->>>>>>> 6a00c7ea
 
 * `qml.operation.WiresEnum`, `qml.operation.AllWires`, and `qml.operation.AnyWires` are deprecated. To indicate that
   an operator can act on any number of wires, `Operator.num_wires = None` should be used instead. This is the default
