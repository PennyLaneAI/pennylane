:orphan:

# Release 0.30.0-dev (development release)

<h3>New features since last release</h3>

* `ParametrizedEvolution` takes two new Boolean keyword arguments: `return_intermediate` and
  `complementary`. They allow computing intermediate time evolution matrices.
  [(#3900)](https://github.com/PennyLaneAI/pennylane/pull/3900)
  
  Activating `return_intermediate` will result in `evol_op.matrix()` returning intermediate solutions
  to the Schrodinger equation. Activating `complementary` will make these intermediate solutions
  be the _remaining_ time evolution complementary to the output for `complementary=False`.
  See the [docstring](https://docs.pennylane.ai/en/stable/code/api/pennylane.pulse.ParametrizedEvolution.html)
  for details.

* New `Resources` data class to store resources like number of gates and circuit depth throughout a 
  quantum circuit.
<<<<<<< HEAD
  [(#3981)](https://github.com/PennyLaneAI/pennylane/pull/3981/)

* A `_count_resources()` function was added to count the resources required when executing a 
  QuantumTape for a given number of shots.
  [(#3996)](https://github.com/PennyLaneAI/pennylane/pull/3996)
=======
  [(3981)](https://github.com/PennyLaneAI/pennylane/pull/3981/)
>>>>>>> d02a6a2b
 
<h4>Pulse programming</h4>

* Added the needed functions and classes to simulate an ensemble of Rydberg atoms:
  * A new internal `HardwareHamiltonian` class is added, which contains additional information about pulses and settings.
  * A new user-facing `rydberg_interaction` function is added, which returns a `HardwareHamiltonian` containing
    the Hamiltonian of the interaction of all the Rydberg atoms.
  * A new user-facing `transmon_interaction` function is added, constructing
    the Hamiltonian that describes the circuit QED interaction Hamiltonian of superconducting transmon systems.
  * A new user-facing `drive` function is added, which returns a `ParametrizedHamiltonian` (`HardwareHamiltonian`) containing
    the Hamiltonian of the interaction between a driving electro-magnetic field and a group of qubits.
  * A new user-facing `rydberg_drive` function is added, which returns a `ParametrizedHamiltonian` (`HardwareHamiltonian`) containing
    the Hamiltonian of the interaction between a driving laser field and a group of Rydberg atoms.
  [(#3749)](https://github.com/PennyLaneAI/pennylane/pull/3749)
  [(#3911)](https://github.com/PennyLaneAI/pennylane/pull/3911)
  [(#3930)](https://github.com/PennyLaneAI/pennylane/pull/3930)
  [(#3936)](https://github.com/PennyLaneAI/pennylane/pull/3936/)
  [(#3966)](https://github.com/PennyLaneAI/pennylane/pull/3966)
  [(#3987)](https://github.com/PennyLaneAI/pennylane/pull/3987)
  * A new keyword argument called `max_distance` has been added to `qml.pulse.rydberg_interaction` to allow for the removal of negligible contributions
    from atoms beyond `max_distance` from each other.
    [(#3889)](https://github.com/PennyLaneAI/pennylane/pull/3889)

* `ParametrizedEvolution` takes two new Boolean keyword arguments: `return_intermediate` and
  `complementary`. They allow computing intermediate time evolution matrices.
  [(#3900)](https://github.com/PennyLaneAI/pennylane/pull/3900)
  
  Activating `return_intermediate` will return intermediate time evolution steps, for example
  for the matrix of the Operation, or of a quantum circuit when used in a QNode.
  Activating `complementary` will make these intermediate steps be the _remaining_
  time evolution complementary to the output for `complementary=False`.
  See the [docstring](https://docs.pennylane.ai/en/stable/code/api/pennylane.pulse.ParametrizedEvolution.html)
  for details.

<h4>Quantum singular value transform</h4>

<h4>Intuitive QNode returns</h4>

* The new return system is now activated and public-facing. The QNode keyword argument `mode` is replaced by the boolean  
  `grad_on_execution`.
  [(#3957)](https://github.com/PennyLaneAI/pennylane/pull/3957)
  [(#3969)](https://github.com/PennyLaneAI/pennylane/pull/3969)

<h3>Improvements 🛠</h3>

<h4>Next-generation device API</h4>

* The `sample_state` function is added to `devices/qubit` that returns a series of samples based on a given
  state vector and a number of shots.
  [(#3720)](https://github.com/PennyLaneAI/pennylane/pull/3720)

* The `simulate` function added to `devices/qubit` now supports measuring expectation values of large observables such as
  `qml.Hamiltonian`, `qml.SparseHamiltonian`, `qml.Sum`.
  [(#3759)](https://github.com/PennyLaneAI/pennylane/pull/3759)

* The `apply_operation` function added to `devices/qubit` now supports broadcasting.
  [(#3852)](https://github.com/PennyLaneAI/pennylane/pull/3852)

* `pennylane.devices.qubit.preprocess` now allows circuits with non-commuting observables.
  [(#3857)](https://github.com/PennyLaneAI/pennylane/pull/3857)

* Adjoint differentiation support for the new qubit state-vector device has been added via
  `adjoint_jacobian` in `devices/qubit`.
  [(#3790)](https://github.com/PennyLaneAI/pennylane/pull/3790)

* `qml.devices.qubit.measure` now computes the expectation values of `Hamiltonian` and `Sum`
  in a backpropagation-compatible way.
  [(#3862)](https://github.com/PennyLaneAI/pennylane/pull/3862/)

<h4>Performance improvements</h4>

* Hardware-compatible pulse sequence gradients with `stoch_pulse_grad` can be calculated faster now, using
  the new keyword argument `use_broadcasting`. Executing a `ParametrizedEvolution` that returns
  intermediate evolutions has increased performance as well, using the state vector ODE solver.
  [(#4000)](https://github.com/PennyLaneAI/pennylane/pull/4000)
  [(#4004)](https://github.com/PennyLaneAI/pennylane/pull/4004)

* Added a new decomposition to `qml.SingleExcitation` that halves the number of
  CNOTs required.
  [(3976)](https://github.com/PennyLaneAI/pennylane/pull/3976)

* Improved efficiency of `tapering()`, `tapering_hf()` and `clifford()`.
  [(3942)](https://github.com/PennyLaneAI/pennylane/pull/3942)

* Updated Pauli arithmetic to more efficiently convert to a Hamiltonian.
  [(#3939)](https://github.com/PennyLaneAI/pennylane/pull/3939)

* The adjoint differentiation method now supports more operations, and does no longer decompose
  some operations that may be differentiated directly. In addition, all new operations with a
  generator are now supported by the method.
  [(#3874)](https://github.com/PennyLaneAI/pennylane/pull/3874)

* When using `jax.jit` with gradient transforms, the trainable parameters are set correctly (instead of every parameter having
  to be set as trainable), and therefore the derivatives are computed more efficiently.
  [(#3697)](https://github.com/PennyLaneAI/pennylane/pull/3697)

* `CompositeOp` now overrides `Operator._check_batching`, providing a significant performance improvement.
  `Hamiltonian` also overrides this method and does nothing, because it does not support batching.
  [(#3915)](https://github.com/PennyLaneAI/pennylane/pull/3915)

* If a `Sum` operator has a pre-computed Pauli representation, `is_hermitian` now checks that all coefficients
  are real, providing a significant performance improvement.
  [(#3915)](https://github.com/PennyLaneAI/pennylane/pull/3915)

* Three new decomposition algorithms have been added for n-controlled operations with a single-qubit target
  and are selected automatically when they produce a better result, i.e., fewer CNOT gates.
  They can be accessed via `ops.op_math.ctrl_decomp_bisect`.
  [(#3851)](https://github.com/PennyLaneAI/pennylane/pull/3851)

<h4>Intuitive QNode returns</h4>

* The default Gaussian device and parameter shift CV support the new return system, but only for single measurements.
  [(3946)](https://github.com/PennyLaneAI/pennylane/pull/3946)

* Keras and Torch NN modules are now compatible with the new return type system.
  [(#3913)](https://github.com/PennyLaneAI/pennylane/pull/3913)
  [(#3914)](https://github.com/PennyLaneAI/pennylane/pull/3914)

* `DefaultQutrit` supports the new return system.
  [(#3934)](https://github.com/PennyLaneAI/pennylane/pull/3934)

  [(3946)](https://github.com/PennyLaneAI/pennylane/pull/3946)

<h4>Other improvements</h4>

* Added a `Shots` class to the `measurements` module to hold shot-related data.
  [(#3682)](https://github.com/PennyLaneAI/pennylane/pull/3682)

* The `coefficients` function and the `visualize` submodule of the `qml.fourier` module
  now allow assigning different degrees for different parameters of the input function.
  [(#3005)](https://github.com/PennyLaneAI/pennylane/pull/3005)

  The arguments `degree` and `filter_threshold` to `qml.fourier.coefficients` previously were
  expected to be integers, and now can be a sequences of integers with one integer per function
  parameter (i.e. `len(degree)==n_inputs`), resulting in a returned array with shape
  `(2*degrees[0]+1,..., 2*degrees[-1]+1)`.
  The functions in `qml.fourier.visualize` accordingly accept such arrays of coefficients.

* `Operator` now has a `has_generator` attribute that returns whether or not the operator
  has a generator defined. It is used in `qml.operation.has_gen`, improving its performance.
  [(#3875)](https://github.com/PennyLaneAI/pennylane/pull/3875)

* The custom JVP rules in PennyLane now also support non-scalar and mixed-shape tape parameters as
  well as multi-dimensional tape return types, like broadcasted `qml.probs`, for example.
  [(#3766)](https://github.com/PennyLaneAI/pennylane/pull/3766)

* The `qchem.jordan_wigner` function is extended to support more fermionic operator orders.
  [(#3754)](https://github.com/PennyLaneAI/pennylane/pull/3754)
  [(#3751)](https://github.com/PennyLaneAI/pennylane/pull/3751)

* `AdaptiveOptimizer` is updated to use non-default user-defined qnode arguments.
  [(#3765)](https://github.com/PennyLaneAI/pennylane/pull/3765)

* Use `TensorLike` type in `Operator` dunder methods.
  [(#3749)](https://github.com/PennyLaneAI/pennylane/pull/3749)

* `qml.QubitStateVector.state_vector` now supports broadcasting.
  [(#3852)](https://github.com/PennyLaneAI/pennylane/pull/3852)

* `qml.SparseHamiltonian` can now be applied to any wires in a circuit rather than being restricted to all wires
  in the circuit.
  [(#3888)](https://github.com/PennyLaneAI/pennylane/pull/3888)

* Added `Operation.__truediv__` dunder method to be able to divide operators.
  [(#3749)](https://github.com/PennyLaneAI/pennylane/pull/3749)

* `repr` for `MutualInfoMP` now displays the distribution of the wires between the two subsystems.
  [(#3898)](https://github.com/PennyLaneAI/pennylane/pull/3898)

* Changed `Operator.num_wires` from an abstract value to `AnyWires`.
  [(#3919)](https://github.com/PennyLaneAI/pennylane/pull/3919)

* `qml.transforms.sum_expand` is not run in `Device.batch_transform` if the device supports Sum observables.
  [(#3915)](https://github.com/PennyLaneAI/pennylane/pull/3915)

* The type of `n_electrons` in `qml.qchem.Molecule` has been set to `int`.
  [(#3885)](https://github.com/PennyLaneAI/pennylane/pull/3885)

* Added explicit errors to `QutritDevice` if `classical_shadow` or `shadow_expval` are measured.
  [(#3934)](https://github.com/PennyLaneAI/pennylane/pull/3934)

* `QubitDevice` now defines the private `_get_diagonalizing_gates(circuit)` method and uses it when executing circuits.
  This allows devices that inherit from `QubitDevice` to override and customize their definition of diagonalizing gates.
  [(#3938)](https://github.com/PennyLaneAI/pennylane/pull/3938)

* `retworkx` has been renamed to `rustworkx` to accommodate the change in the package name.
  [(#3975)](https://github.com/PennyLaneAI/pennylane/pull/3975)

* `Exp`, `Sum`, `Prod`, and `SProd` operator data is now a flat list, instead of nested.
  [(#3958)](https://github.com/PennyLaneAI/pennylane/pull/3958)
  [(#3983)](https://github.com/PennyLaneAI/pennylane/pull/3983)

* `qml.transforms.convert_to_numpy_parameters` is added to convert a circuit with interface-specific parameters to one
  with only numpy parameters. This transform is designed to replace `qml.tape.Unwrap`.
  [(#3899)](https://github.com/PennyLaneAI/pennylane/pull/3899)

* `qml.operation.WiresEnum.AllWires` is now -2 instead of 0 to avoid the
  ambiguity between `op.num_wires = 0` and `op.num_wires = AllWires`.
  [(#3978)](https://github.com/PennyLaneAI/pennylane/pull/3978)

* Execution code has been updated to use the new `qml.transforms.convert_to_numpy_parameters` instead of `qml.tape.Unwrap`.
  [(#3989)](https://github.com/PennyLaneAI/pennylane/pull/3989)

* Converted a sub-routine of `expand_tape` into `qml.tape.tape.rotations_and_diagonal_measurements`,
  a helper function that computes rotations and diagonal measurements for a tape with measurements
  with overlapping wires.
  [(#3912)](https://github.com/PennyLaneAI/pennylane/pull/3912)

* Update various Operators and templates to ensure their decompositions only return lists of Operators.
  [(#3243)](https://github.com/PennyLaneAI/pennylane/pull/3243)

<h3>Breaking changes 💔</h3>

* Both JIT interfaces are not compatible with JAX `>0.4.3`, we raise an error for those versions.
  [(#3877)](https://github.com/PennyLaneAI/pennylane/pull/3877)

* An operation that implements a custom `generator` method, but does not always return a valid generator, also has
  to implement a `has_generator` property that reflects in which scenarios a generator will be returned.
  [(#3875)](https://github.com/PennyLaneAI/pennylane/pull/3875)
 
* Trainable parameters for the Jax interface are the parameters that are `JVPTracer`, defined by setting
  `argnums`. Previously, all JAX tracers, including those used for JIT compilation, were interpreted to be trainable.
  [(#3697)](https://github.com/PennyLaneAI/pennylane/pull/3697)

* The keyword argument `argnums` is now used for gradient transform using Jax, instead of `argnum`.
  `argnum` is automatically converted to `argnums` when using JAX, and will no longer be supported in v0.31.
  [(#3697)](https://github.com/PennyLaneAI/pennylane/pull/3697)
  [(#3847)](https://github.com/PennyLaneAI/pennylane/pull/3847)

* Made `qml.OrbitalRotation` and consequently `qml.GateFabric` consistent with the interleaved Jordan-Wigner ordering.
  Previously, they were consistent with the sequential Jordan-Wigner ordering.
  [(#3861)](https://github.com/PennyLaneAI/pennylane/pull/3861)

* Some `MeasurementProcess` classes can now only be instantiated with arguments that they will actually use.
  For example, you can no longer create `StateMP(qml.PauliX(0))` or `PurityMP(eigvals=(-1,1), wires=Wires(0))`.
  [(#3898)](https://github.com/PennyLaneAI/pennylane/pull/3898)

* `Exp`, `Sum`, `Prod`, and `SProd` operator data is now a flat list, instead of nested.
  [(#3958)](https://github.com/PennyLaneAI/pennylane/pull/3958)
  [(#3983)](https://github.com/PennyLaneAI/pennylane/pull/3983)

* `qml.tape.tape.expand_tape` (and consequentially `QuantumScript.expand`) no longer updates the inputted tape
  with rotations and diagonal measurements. Note that the newly expanded tape that is returned will still have
  the rotations and diagonal measurements.
  [(#3912)](https://github.com/PennyLaneAI/pennylane/pull/3912)

<h3>Deprecations 👋</h3>

<h3>Documentation 📝</h3>

* A typo was corrected in the documentation for introduction to `inspecting_circuits` and `chemistry`.
  [(#3844)](https://github.com/PennyLaneAI/pennylane/pull/3844)

<h3>Bug fixes 🐛</h3>

* Fixes a bug where `qml.ctrl` for parametric gates were incompatible with PyTorch tensors on the GPU.
  [(#4002)](https://github.com/PennyLaneAI/pennylane/pull/4002)

* Fixes a bug where the broadcast expand results where stacked along the wrong axis for the new return system.
  [(#3984)](https://github.com/PennyLaneAI/pennylane/pull/3984)

* Fixed a bug where calling `Evolution.generator` with `coeff` being a complex ArrayBox raised an error.
  [(#3796)](https://github.com/PennyLaneAI/pennylane/pull/3796)
  
* `MeasurementProcess.hash` now uses the hash property of the observable. The property now depends on all
  properties that affect the behaviour of the object, such as `VnEntropyMP.log_base` or the distribution of wires between
  the two subsystems in `MutualInfoMP`.
  [(#3898)](https://github.com/PennyLaneAI/pennylane/pull/3898)

* The enum `measurements.Purity` is added so that `PurityMP.return_type` is defined. `str` and `repr` for `PurityMP` are now defined.
  [(#3898)](https://github.com/PennyLaneAI/pennylane/pull/3898)

* `Sum.hash` and `Prod.hash` are slightly changed
  to work with non-numeric wire labels.  `sum_expand` should now return correct results and not treat some products as the same
  operation.
  [(#3898)](https://github.com/PennyLaneAI/pennylane/pull/3898)
  
* Fixed bug where the coefficients where not ordered correctly when summing a `ParametrizedHamiltonian`
  with other operators.
  [(#3749)](https://github.com/PennyLaneAI/pennylane/pull/3749)
  [(#3902)](https://github.com/PennyLaneAI/pennylane/pull/3902)

* The metric tensor transform is fully compatible with Jax and therefore users can provide multiple parameters.
  [(#3847)](https://github.com/PennyLaneAI/pennylane/pull/3847)

* Registers `math.ndim` and `math.shape` for built-ins and autograd to accomodate Autoray 0.6.1.
  [#3864](https://github.com/PennyLaneAI/pennylane/pull/3865)

* Ensure that `qml.data.load` returns datasets in a stable and expected order.
  [(#3856)](https://github.com/PennyLaneAI/pennylane/pull/3856)

* The `qml.equal` function now handles comparisons of `ParametrizedEvolution` operators.
  [(#3870)](https://github.com/PennyLaneAI/pennylane/pull/3870)

* Made `qml.OrbitalRotation` and consequently `qml.GateFabric` consistent with the interleaved Jordan-Wigner ordering.
  [(#3861)](https://github.com/PennyLaneAI/pennylane/pull/3861)

* `qml.devices.qubit.apply_operation` catches the `tf.errors.UnimplementedError` that occurs when `PauliZ` or `CNOT` gates
  are applied to a large (>8 wires) tensorflow state. When that occurs, the logic falls back to the tensordot logic instead.
  [(#3884)](https://github.com/PennyLaneAI/pennylane/pull/3884/)

* Fixed parameter broadcasting support with `qml.counts` in most cases, and introduced explicit errors otherwise.
  [(#3876)](https://github.com/PennyLaneAI/pennylane/pull/3876)

* An error is now raised if a `QNode` with Jax-jit in use returns `counts` while having trainable parameters
  [(#3892)](https://github.com/PennyLaneAI/pennylane/pull/3892)

* A correction is added to the reference values in `test_dipole_of` to account for small changes
  (~2e-8) in the computed dipole moment values, resulting from the new [PySCF 2.2.0](https://github.com/pyscf/pyscf/releases/tag/v2.2.0) release.
  [(#3908)](https://github.com/PennyLaneAI/pennylane/pull/3908)

* `SampleMP.shape` is now correct when sampling only occurs on a subset of the device wires.
  [(#3921)](https://github.com/PennyLaneAI/pennylane/pull/3921)

* An issue is fixed in `qchem.Molecule` to allow basis sets other than the hard-coded ones to be
  used in the `Molecule` class.
  [(#3955)](https://github.com/PennyLaneAI/pennylane/pull/3955)

* Fixed bug where all devices that inherit from DefaultQubit claimed to support `ParametrizedEvolution`.
  Now only `DefaultQubitJax` supports the operator, as expected.
  [(#3964)](https://github.com/PennyLaneAI/pennylane/pull/3964)

* Ensure that parallel `AnnotatedQueues` do not queue each other's contents.
  [(#3924)](https://github.com/PennyLaneAI/pennylane/pull/3924)

* Added a `map_wires` method to `PauliWord` and `PauliSentence`, and ensured that operators call
  it in their respective `map_wires` methods if they have a Pauli rep.
  [(#3985)](https://github.com/PennyLaneAI/pennylane/pull/3985)

<h3>Contributors ✍️</h3>

This release contains contributions from (in alphabetical order):

Komi Amiko,
Utkarsh Azad,
Olivia Di Matteo,
Lillian M. A. Frederiksen,
Soran Jahangiri,
Christina Lee,
Vincent Michaud-Rioux,
Albert Mitjans,
Romain Moyard,
Lee J. O'Riordan,
Mudit Pandey,
Matthew Silverman,
Jay Soni,
David Wierichs.<|MERGE_RESOLUTION|>--- conflicted
+++ resolved
@@ -16,15 +16,12 @@
 
 * New `Resources` data class to store resources like number of gates and circuit depth throughout a 
   quantum circuit.
-<<<<<<< HEAD
   [(#3981)](https://github.com/PennyLaneAI/pennylane/pull/3981/)
 
 * A `_count_resources()` function was added to count the resources required when executing a 
   QuantumTape for a given number of shots.
   [(#3996)](https://github.com/PennyLaneAI/pennylane/pull/3996)
-=======
-  [(3981)](https://github.com/PennyLaneAI/pennylane/pull/3981/)
->>>>>>> d02a6a2b
+
  
 <h4>Pulse programming</h4>
 
