:orphan:

# Release 0.44.0-dev (development release)

<h3>New features since last release</h3>

* A compilation pass written with xDSL called `qml.compiler.python_compiler.transforms.ParitySynthPass`
  has been added for the experimental xDSL Python compiler integration. This pass resynthesizes
  subcircuits that form a phase polynomial (``CNOT`` and ``RZ`` gates), using ``ParitySynth`` by
  [Vandaele et al.](https://arxiv.org/abs/2104.00934)
  [(#8414)](https://github.com/PennyLaneAI/pennylane/pull/8414)

<h3>Improvements 🛠</h3>

* Both the generic and transform-specific application behavior of a `qml.transforms.core.TransformDispatcher`
  can be overwritten with `TransformDispatcher.generic_register` and `my_transform.register`.
  [(#7797)](https://github.com/PennyLaneAI/pennylane/pull/7797)

<h3>Breaking changes 💔</h3>

<h3>Deprecations 👋</h3>

<h3>Internal changes ⚙️</h3>

* The experimental xDSL implementation of `diagonalize_measurements` has been updated to fix a bug
  that included the wrong SSA value for final qubit insertion and deallocation at the end of the circuit. A clear error is not also raised when there are observables with overlapping wires.
  [(#8383)](https://github.com/PennyLaneAI/pennylane/pull/8383)

<h3>Documentation 📝</h3>

<h3>Bug fixes 🐛</h3>

<h3>Contributors ✍️</h3>

This release contains contributions from (in alphabetical order):
<<<<<<< HEAD
David Wierichs,
=======

Lillian Frederiksen
>>>>>>> f57af81a
<|MERGE_RESOLUTION|>--- conflicted
+++ resolved
@@ -33,9 +33,6 @@
 <h3>Contributors ✍️</h3>
 
 This release contains contributions from (in alphabetical order):
-<<<<<<< HEAD
-David Wierichs,
-=======
 
-Lillian Frederiksen
->>>>>>> f57af81a
+Lillian Frederiksen,
+David Wierichs,