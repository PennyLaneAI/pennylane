
# Release 0.43.0-dev (development release)

<h3>New features since last release</h3>

* A new keyword argument ``partial`` has been added to :class:`qml.Select`. It allows for 
  simplifications in the decomposition of ``Select`` under the assumption that the state of the
  control wires has no overlap with computational basis states that are not used by ``Select``.
  [(#7658)](https://github.com/PennyLaneAI/pennylane/pull/7658)

* New ZX calculus-based transforms have been added to access circuit optimization
  passes implemented in [pyzx](https://pyzx.readthedocs.io/en/latest/):

<<<<<<< HEAD
  * :func:`~.transforms.zx.push_hadamards` to optimize phase-polynomial + Hadamard circuits pushing
    Hadamard gates to the side to create fewer larger phase-polynomial blocks
    (see [pyzx.basic_optimization](https://pyzx.readthedocs.io/en/latest/api.html#pyzx.optimize.basic_optimization)).
    [(#8025)](https://github.com/PennyLaneAI/pennylane/pull/8025)

  * :func:`~.transforms.zx.optimize_t_count` to reduce the number of T gates in a Clifford + T circuit by applying
    a sequence of passes that combine ZX-based commutation and cancellation rules and the TODD algorithm
    (see [pyzx.full_optimize](https://pyzx.readthedocs.io/en/latest/api.html#pyzx.optimize.full_optimize)).
    [(#8088)](https://github.com/PennyLaneAI/pennylane/pull/8088)
=======
  * :func:`~.transforms.zx.push_hadamards` to optimize a phase-polynomial + Hadamard circuit by pushing
    Hadamard gates as far as possible to one side to create fewer larger phase-polynomial blocks
    (see [pyzx.basic_optimization](https://pyzx.readthedocs.io/en/latest/api.html#pyzx.optimize.basic_optimization)).
    [(#8025)](https://github.com/PennyLaneAI/pennylane/pull/8025)

  * :func:`~.transforms.zx.todd` to optimize a Clifford + T circuit using the Third Order Duplicate and Destroy (TODD) algorithm
    (see [pyzx.phase_block_optimize](https://pyzx.readthedocs.io/en/latest/api.html#pyzx.optimize.phase_block_optimize)).
    [(#8029)](https://github.com/PennyLaneAI/pennylane/pull/8029)
>>>>>>> 547fbdf4

  * :func:`~.transforms.zx.reduce_non_clifford` to reduce the number of non-Clifford gates by applying
    a combination of phase gadgetization strategies and Clifford gate simplification rules.
    (see [pyzx.full_reduce](https://pyzx.readthedocs.io/en/latest/api.html#pyzx.simplify.full_reduce)).
    [(#7747)](https://github.com/PennyLaneAI/pennylane/pull/7747)

* The `qml.specs` function now accepts a `compute_depth` keyword argument, which is set to `True` by default.
  This makes the expensive depth computation performed by `qml.specs` optional.
  [(#7998)](https://github.com/PennyLaneAI/pennylane/pull/7998)
  [(#8042)](https://github.com/PennyLaneAI/pennylane/pull/8042)

* New transforms called :func:`~.transforms.match_relative_phase_toffoli` and 
  :func:`~.transforms.match_controlled_iX_gate` have been added to implement passes that make use
  of equivalencies to compile certain patterns to efficient Clifford+T equivalents.
  [(#7748)](https://github.com/PennyLaneAI/pennylane/pull/7748)

* Leveraging quantum just-in-time compilation to optimize parameterized hybrid workflows with the momentum
  quantum natural gradient optimizer is now possible with the new :class:`~.MomentumQNGOptimizerQJIT` optimizer.
  [(#7606)](https://github.com/PennyLaneAI/pennylane/pull/7606)

  Similar to the :class:`~.QNGOptimizerQJIT` optimizer, :class:`~.MomentumQNGOptimizerQJIT` offers a
  `qml.qjit`-compatible analogue to the existing :class:`~.MomentumQNGOptimizer` with an Optax-like interface:

  ```python
  import pennylane as qml
  import jax.numpy as jnp

  dev = qml.device("lightning.qubit", wires=2)

  @qml.qnode(dev)
  def circuit(params):
      qml.RX(params[0], wires=0)
      qml.RY(params[1], wires=1)
      return qml.expval(qml.Z(0) + qml.X(1))

  opt = qml.MomentumQNGOptimizerQJIT(stepsize=0.1, momentum=0.2)

  @qml.qjit
  def update_step_qjit(i, args):
      params, state = args
      return opt.step(circuit, params, state)

  @qml.qjit
  def optimization_qjit(params, iters):
      state = opt.init(params)
      args = (params, state)
      params, state = qml.for_loop(iters)(update_step_qjit)(args)
      return params
  ```

  ```pycon
  >>> params = jnp.array([0.1, 0.2])
  >>> iters = 1000
  >>> optimization_qjit(params=params, iters=iters)
  Array([ 3.14159265, -1.57079633], dtype=float64)
  ```

<h3>Improvements 🛠</h3>

* The decomposition of :class:`~.BasisRotation` has been optimized to skip redundant phase shift gates
  with angle :math:`\pm \pi` for real-valued, i.e., orthogonal, rotation matrices. This uses the fact that
  no or single :class:`~.PhaseShift` gate is required in case the matrix has a determinant :math:`\pm 1`.
  [(#7765)](https://github.com/PennyLaneAI/pennylane/pull/7765)

* Changed how basis states are assigned internally in `qml.Superposition`, improving its
  decomposition slightly both regarding classical computing time and gate decomposition.
  [(#7880)](https://github.com/PennyLaneAI/pennylane/pull/7880)

* The printing and drawing of :class:`~.TemporaryAND`, also known as ``qml.Elbow``, and its adjoint
  have been improved to be more legible and consistent with how it's depicted in circuits in the literature.
  [(#8017)](https://github.com/PennyLaneAI/pennylane/pull/8017)

  ```python
  import pennylane as qml

  @qml.draw
  @qml.qnode(qml.device("lightning.qubit", wires=4))
  def node():
      qml.TemporaryAND([0, 1, 2], control_values=[1, 0])
      qml.CNOT([2, 3])
      qml.adjoint(qml.TemporaryAND([0, 1, 2], control_values=[1, 0]))
      return qml.expval(qml.Z(3))
  ```

  ```pycon
  print(node())
  0: ─╭●─────●╮─┤     
  1: ─├○─────○┤─┤     
  2: ─╰──╭●───╯─┤     
  3: ────╰X─────┤  <Z>
  ```

* Several templates now have decompositions that can be accessed within the graph-based
  decomposition system (:func:`~.decomposition.enable_graph`), allowing workflows
  that include these templates to be decomposed in a resource-efficient and performant
  manner.
  [(#7779)](https://github.com/PennyLaneAI/pennylane/pull/7779)
  [(#7908)](https://github.com/PennyLaneAI/pennylane/pull/7908)
  [(#7385)](https://github.com/PennyLaneAI/pennylane/pull/7385)
  [(#7941)](https://github.com/PennyLaneAI/pennylane/pull/7941)
  [(#7943)](https://github.com/PennyLaneAI/pennylane/pull/7943)
  [(#8002)](https://github.com/PennyLaneAI/pennylane/pull/8002)
  
  The included templates are: :class:`~.Adder`, :class:`~.ControlledSequence`, :class:`~.ModExp`, :class:`~.MottonenStatePreparation`, 
  :class:`~.MPSPrep`, :class:`~.Multiplier`, :class:`~.OutAdder`, :class:`~.OutMultiplier`, :class:`~.OutPoly`, :class:`~.PrepSelPrep`,
  :class:`~.ops.Prod`, :class:`~.Reflection`, :class:`~.Select`, :class:`~.StatePrep`, :class:`~.TrotterProduct`, :class:`~.QROM`, 
  :class:`~.GroverOperator`, :class:`~.UCCSD`, :class:`~.StronglyEntanglingLayers`, :class:`~.GQSP`, :class:`~.FermionicSingleExcitation`, 
  :class:`~.FermionicDoubleExcitation`, :class:`~.QROM`, :class:`~.Qubitization`, and :class:`~.Superposition`

* A new function called :func:`~.math.choi_matrix` is available, which computes the [Choi matrix](https://en.wikipedia.org/wiki/Choi%E2%80%93Jamio%C5%82kowski_isomorphism) of a quantum channel.
  This is a useful tool in quantum information science and to check circuit identities involving non-unitary operations.
  [(#7951)](https://github.com/PennyLaneAI/pennylane/pull/7951)

  ```pycon
  >>> import numpy as np
  >>> Ks = [np.sqrt(0.3) * qml.CNOT((0, 1)), np.sqrt(1-0.3) * qml.X(0)]
  >>> Ks = [qml.matrix(op, wire_order=range(2)) for op in Ks]
  >>> Lambda = qml.math.choi_matrix(Ks)
  >>> np.trace(Lambda), np.trace(Lambda @ Lambda)
  (np.float64(1.0), np.float64(0.58))
  ```

* A new device preprocess transform, `~.devices.preprocess.no_analytic`, is available for hardware devices and hardware-like simulators.
  It validates that all executions are shot-based.
  [(#8037)](https://github.com/PennyLaneAI/pennylane/pull/8037)

* With program capture, the `true_fn` can now be a subclass of `Operator` when no `false_fn` is provided.
  `qml.cond(condition, qml.X)(0)` is now valid code and will return nothing, even though `qml.X` is
  technically a callable that returns an `X` operator.
  [(#8060)](https://github.com/PennyLaneAI/pennylane/pull/8060)
  [(#8101)](https://github.com/PennyLaneAI/pennylane/pull/8101)

* With program capture, an error is now raised if the conditional predicate is not a scalar.
  [(#8066)](https://github.com/PennyLaneAI/pennylane/pull/8066)

<h4>OpenQASM-PennyLane interoperability</h4>

* The :func:`qml.from_qasm3` function can now convert OpenQASM 3.0 circuits that contain
  subroutines, constants, all remaining stdlib gates, qubit registers, and built-in mathematical functions.
  [(#7651)](https://github.com/PennyLaneAI/pennylane/pull/7651)
  [(#7653)](https://github.com/PennyLaneAI/pennylane/pull/7653)
  [(#7676)](https://github.com/PennyLaneAI/pennylane/pull/7676)
  [(#7679)](https://github.com/PennyLaneAI/pennylane/pull/7679)
  [(#7677)](https://github.com/PennyLaneAI/pennylane/pull/7677)
  [(#7767)](https://github.com/PennyLaneAI/pennylane/pull/7767)
  [(#7690)](https://github.com/PennyLaneAI/pennylane/pull/7690)

<h4>Other improvements</h4>

* Added a callback mechanism to the `qml.compiler.python_compiler` submodule to inspect the intermediate 
  representation of the program between multiple compilation passes.
  [(#7964)](https://github.com/PennyLaneAI/pennylane/pull/7964)

* The matrix factorization using :func:`~.math.decomposition.givens_decomposition` has
  been optimized to factor out the redundant sign in the diagonal phase matrix for the
  real-valued (orthogonal) rotation matrices. For example, in case the determinant of a matrix is
  :math:`-1`, only a single element of the phase matrix is required.
  [(#7765)](https://github.com/PennyLaneAI/pennylane/pull/7765)

* Added the `NumQubitsOp` operation to the `Quantum` dialect of the Python compiler.
[(#8063)](https://github.com/PennyLaneAI/pennylane/pull/8063)

* An error is no longer raised when non-integer wire labels are used in QNodes using `mcm_method="deferred"`.
  [(#7934)](https://github.com/PennyLaneAI/pennylane/pull/7934)
  

  ```python
  @qml.qnode(qml.device("default.qubit"), mcm_method="deferred")
  def circuit():
      m = qml.measure("a")
      qml.cond(m == 0, qml.X)("aux")
      return qml.expval(qml.Z("a"))
  ```

  ```pycon
  >>> print(qml.draw(circuit)())
    a: ──┤↗├────┤  <Z>
  aux: ───║───X─┤     
          ╚═══╝      
  ```

* PennyLane is now compatible with `quimb` 1.11.2 after a bug affecting `default.tensor` was fixed.
  [(#7931)](https://github.com/PennyLaneAI/pennylane/pull/7931)

* The error message raised when using Python compiler transforms with :func:`pennylane.qjit` has been updated
  with suggested fixes.
  [(#7916)](https://github.com/PennyLaneAI/pennylane/pull/7916)

* A new `qml.transforms.resolve_dynamic_wires` transform can allocate concrete wire values for dynamic
  qubit allocation.
  [(#7678)](https://github.com/PennyLaneAI/pennylane/pull/7678)

* The :func:`qml.workflow.set_shots` transform can now be directly applied to a QNode without the need for `functools.partial`, providing a more user-friendly syntax and negating having to import the `functools` package.
  [(#7876)](https://github.com/PennyLaneAI/pennylane/pull/7876)
  [(#7919)](https://github.com/PennyLaneAI/pennylane/pull/7919)

  ```python
  @qml.set_shots(shots=1000)  # or @qml.set_shots(1000)
  @qml.qnode(dev)
  def circuit():
      qml.H(0)
      return qml.expval(qml.Z(0))
  ```

  ```pycon
  >>> circuit()
  0.002
  ```

* Added a `QuantumParser` class to the `qml.compiler.python_compiler` submodule that automatically loads relevant dialects.
  [(#7888)](https://github.com/PennyLaneAI/pennylane/pull/7888)

* Enforce various modules to follow modular architecture via `tach`.
  [(#7847)](https://github.com/PennyLaneAI/pennylane/pull/7847)

* A compilation pass written with xDSL called `qml.compiler.python_compiler.transforms.MeasurementsFromSamplesPass`
  has been added for the experimental xDSL Python compiler integration. This pass replaces all
  terminal measurements in a program with a single :func:`pennylane.sample` measurement, and adds
  postprocessing instructions to recover the original measurement.
  [(#7620)](https://github.com/PennyLaneAI/pennylane/pull/7620)

* A combine-global-phase pass has been added to the xDSL Python compiler integration.
  Note that the current implementation can only combine all the global phase operations at
  the last global phase operation in the same region. In other words, global phase operations inside a control flow region can't be combined with those in their parent
  region.
  [(#7675)](https://github.com/PennyLaneAI/pennylane/pull/7675)

* The `mbqc` xDSL dialect has been added to the Python compiler, which is used to represent
  measurement-based quantum-computing instructions in the xDSL framework.
  [(#7815)](https://github.com/PennyLaneAI/pennylane/pull/7815)
  [(#8059)](https://github.com/PennyLaneAI/pennylane/pull/8059)

* The `AllocQubitOp` and `DeallocQubitOp` operations have been added to the `Quantum` dialect in the
  Python compiler.
  [(#7915)](https://github.com/PennyLaneAI/pennylane/pull/7915)

* The :func:`pennylane.ops.rs_decomposition` method now performs exact decomposition and returns
  complete global phase information when used for decomposing a phase gate to Clifford+T basis.
  [(#7793)](https://github.com/PennyLaneAI/pennylane/pull/7793)

* `default.qubit` will default to the tree-traversal MCM method when `mcm_method="device"`.
  [(#7885)](https://github.com/PennyLaneAI/pennylane/pull/7885)

* The :func:`~.clifford_t_decomposition` transform can now handle circuits with mid-circuit
  measurements including Catalyst's measurements operations. It also now handles `RZ` and `PhaseShift`
  operations where angles are odd multiples of `±pi/4` more efficiently while using `method="gridsynth"`.
  [(#7793)](https://github.com/PennyLaneAI/pennylane/pull/7793)
  [(#7942)](https://github.com/PennyLaneAI/pennylane/pull/7942)

* The default implementation of `Device.setup_execution_config` now choses `"device"` as the default mcm method if it is available as specified by the device TOML file.
  [(#7968)](https://github.com/PennyLaneAI/pennylane/pull/7968)

<h4>Resource-efficient decompositions 🔎</h4>

* With :func:`~.decomposition.enable_graph()`, dynamically allocated wires are now supported in decomposition rules. This provides a smoother overall experience when decomposing operators in a way that requires auxiliary/work wires.
  [(#7861)](https://github.com/PennyLaneAI/pennylane/pull/7861)
  [(#7963)](https://github.com/PennyLaneAI/pennylane/pull/7963)
  [(#7980)](https://github.com/PennyLaneAI/pennylane/pull/7980)

* A :class:`~.decomposition.decomposition_graph.DecompGraphSolution` class is added to store the solution of a decomposition graph. An instance of this class is returned from the `solve` method of the :class:`~.decomposition.decomposition_graph.DecompositionGraph`.
  [(#8031)](https://github.com/PennyLaneAI/pennylane/pull/8031)

<h3>Labs: a place for unified and rapid prototyping of research software 🧪</h3>

* Added state of the art resources for the `ResourceSelectPauliRot` template and the
  `ResourceQubitUnitary` templates.
  [(#7786)](https://github.com/PennyLaneAI/pennylane/pull/7786)

* Added state of the art resources for the `ResourceSingleQubitCompare`, `ResourceTwoQubitCompare`,
  `ResourceIntegerComparator` and `ResourceRegisterComparator` templates.
  [(#7857)](https://github.com/PennyLaneAI/pennylane/pull/7857)

* Added state of the art resources for the `ResourceUniformStatePrep`,
  and `ResourceAliasSampling` templates.
  [(#7883)](https://github.com/PennyLaneAI/pennylane/pull/7883)

* Added state of the art resources for the `ResourceQFT` and `ResourceAQFT` templates.
  [(#7920)](https://github.com/PennyLaneAI/pennylane/pull/7920)

* Added an internal `dequeue()` method to the `ResourceOperator` class to simplify the 
  instantiation of resource operators which require resource operators as input.
  [(#7974)](https://github.com/PennyLaneAI/pennylane/pull/7974)

* The `catalyst` xDSL dialect has been added to the Python compiler, which contains data structures that support core compiler functionality.
  [(#7901)](https://github.com/PennyLaneAI/pennylane/pull/7901)

* New `SparseFragment` and `SparseState` classes have been created that allow to use sparse matrices for the Hamiltonian Fragments when estimating the Trotter error.
  [(#7971)](https://github.com/PennyLaneAI/pennylane/pull/7971)

* The `qec` xDSL dialect has been added to the Python compiler, which contains data structures that support quantum error correction functionality.
  [(#7985)](https://github.com/PennyLaneAI/pennylane/pull/7985)

* Added more templates with state of the art resource estimates. Users can now use the `ResourceQPE`,
  `ResourceControlledSequence`, and `ResourceIterativeQPE` templates with the resource estimation tool.
  [(#8053)](https://github.com/PennyLaneAI/pennylane/pull/8053)

<h3>Breaking changes 💔</h3>

* `qml.sample` no longer has singleton dimensions squeezed out for single shots or single wires. This cuts
  down on the complexity of post-processing due to having to handle single shot and single wire cases
  separately. The return shape will now *always* be `(shots, num_wires)`.
  [(#7944)](https://github.com/PennyLaneAI/pennylane/pull/7944)

  For a simple qnode:

  ```pycon
  >>> @qml.qnode(qml.device('default.qubit'))
  ... def c():
  ...   return qml.sample(wires=0)
  ```

  Before the change, we had:
  
  ```pycon
  >>> qml.set_shots(c, shots=1)()
  0
  ```

  and now we have:

  ```pycon
  >>> qml.set_shots(c, shots=1)()
  array([[0]])
  ```

  Previous behavior can be recovered by squeezing the output:

  ```pycon
  >>> qml.math.squeeze(qml.set_shots(c, shots=1)())
  0
  ```

* `ExecutionConfig` and `MCMConfig` from `pennylane.devices` are now frozen dataclasses whose fields should be updated with `dataclass.replace`. 
  [(#7697)](https://github.com/PennyLaneAI/pennylane/pull/7697)

* Functions involving an execution configuration will now default to `None` instead of `pennylane.devices.DefaultExecutionConfig` and have to be handled accordingly. 
  This prevents the potential mutation of a global object. 

  This means that functions like,
  ```python
  ...
    def some_func(..., execution_config = DefaultExecutionConfig):
      ...
  ...
  ```
  should be written as follows,
  ```python
  ...
    def some_func(..., execution_config: ExecutionConfig | None = None):
      if execution_config is None:
          execution_config = ExecutionConfig()
  ...
  ```

  [(#7697)](https://github.com/PennyLaneAI/pennylane/pull/7697)

* The `qml.HilbertSchmidt` and `qml.LocalHilbertSchmidt` templates have been updated and their UI has been remarkably simplified. 
  They now accept an operation or a list of operations as quantum unitaries.
  [(#7933)](https://github.com/PennyLaneAI/pennylane/pull/7933)

  In past versions of PennyLane, these templates required providing the `U` and `V` unitaries as a `qml.tape.QuantumTape` and a quantum function,
  respectively, along with separate parameters and wires.

  With this release, each template has been improved to accept one or more operators as  unitaries. 
  The wires and parameters of the approximate unitary `V` are inferred from the inputs, according to the order provided.

  ```python
  >>> U = qml.Hadamard(0)
  >>> V = qml.RZ(0.1, wires=1)
  >>> qml.HilbertSchmidt(V, U)
  HilbertSchmidt(0.1, wires=[0, 1])
  ```

* Remove support for Python 3.10 and adds support for 3.13.
  [(#7935)](https://github.com/PennyLaneAI/pennylane/pull/7935)

* Move custom exceptions into `exceptions.py` and add a documentation page for them in the internals.
  [(#7856)](https://github.com/PennyLaneAI/pennylane/pull/7856)

* The boolean functions provided in `qml.operation` are deprecated. See the
  :doc:`deprecations page </development/deprecations>` for equivalent code to use instead. These
  include `not_tape`, `has_gen`, `has_grad_method`, `has_multipar`, `has_nopar`, `has_unitary_gen`,
  `is_measurement`, `defines_diagonalizing_gates`, and `gen_is_multi_term_hamiltonian`.
  [(#7924)](https://github.com/PennyLaneAI/pennylane/pull/7924)

* Removed access for `lie_closure`, `structure_constants` and `center` via `qml.pauli`.
  Top level import and usage is advised. The functions now live in the `liealg` module.

  ```python
  import pennylane.liealg
  from pennylane.liealg import lie_closure, structure_constants, center
  ```

  [(#7928)](https://github.com/PennyLaneAI/pennylane/pull/7928)
  [(#7994)](https://github.com/PennyLaneAI/pennylane/pull/7994)

* `qml.operation.Observable` and the corresponding `Observable.compare` have been removed, as
  PennyLane now depends on the more general `Operator` interface instead. The
  `Operator.is_hermitian` property can instead be used to check whether or not it is highly likely
  that the operator instance is Hermitian.
  [(#7927)](https://github.com/PennyLaneAI/pennylane/pull/7927)

* `qml.operation.WiresEnum`, `qml.operation.AllWires`, and `qml.operation.AnyWires` have been removed. Setting `Operator.num_wires = None` (the default)
  should instead indicate that the `Operator` does not need wire validation.
  [(#7911)](https://github.com/PennyLaneAI/pennylane/pull/7911)

* Removed `QNode.get_gradient_fn` method. Instead, use `qml.workflow.get_best_diff_method` to obtain the differentiation method.
  [(#7907)](https://github.com/PennyLaneAI/pennylane/pull/7907)

* Top-level access to ``DeviceError``, ``PennyLaneDeprecationWarning``, ``QuantumFunctionError`` and ``ExperimentalWarning`` has been removed. Please import these objects from the new ``pennylane.exceptions`` module.
  [(#7874)](https://github.com/PennyLaneAI/pennylane/pull/7874)

* `qml.cut_circuit_mc` no longer accepts a `shots` keyword argument. The shots should instead
  be set on the tape itself.
  [(#7882)](https://github.com/PennyLaneAI/pennylane/pull/7882)

<h3>Deprecations 👋</h3>

* Setting shots on a device through the `shots=` kwarg, e.g. `qml.device("default.qubit", wires=2, shots=1000)`, is deprecated. Please use the `set_shots` transform on the `QNode` instead.

  ```python
  dev = qml.device("default.qubit", wires=2)

  @qml.set_shots(1000)
  @qml.qnode(dev)
  def circuit(x):
      qml.RX(x, wires=0)
      return qml.expval(qml.Z(0))
  ```

  [(#7979)](https://github.com/PennyLaneAI/pennylane/pull/7979)

* Support for using TensorFlow with PennyLane has been deprecated and will be dropped in Pennylane v0.44.
  Future versions of PennyLane are not guaranteed to work with TensorFlow.
  Instead, we recommend using the :doc:`JAX </introduction/interfaces/jax>` or :doc:`PyTorch </introduction/interfaces/torch>` interface for
  machine learning applications to benefit from enhanced support and features. Please consult the following demos for
  more usage information: 
  [Turning quantum nodes into Torch Layers](https://pennylane.ai/qml/demos/tutorial_qnn_module_torch) and
  [How to optimize a QML model using JAX and Optax](https://pennylane.ai/qml/demos/tutorial_How_to_optimize_QML_model_using_JAX_and_Optax).
  [(#7989)](https://github.com/PennyLaneAI/pennylane/pull/7989)

* `pennylane.devices.DefaultExecutionConfig` is deprecated and will be removed in v0.44.
  Instead, use `qml.devices.ExecutionConfig()` to create a default execution configuration.
  [(#7987)](https://github.com/PennyLaneAI/pennylane/pull/7987)

* Specifying the ``work_wire_type`` argument in ``qml.ctrl`` and other controlled operators as ``"clean"`` or 
  ``"dirty"`` is deprecated. Use ``"zeroed"`` to indicate that the work wires are initially in the :math:`|0\rangle`
  state, and ``"borrowed"`` to indicate that the work wires can be in any arbitrary state. In both cases, the
  work wires are restored to their original state upon completing the decomposition.
  [(#7993)](https://github.com/PennyLaneAI/pennylane/pull/7993)

* Providing `num_steps` to :func:`pennylane.evolve`, :func:`pennylane.exp`, :class:`pennylane.ops.Evolution`,
  and :class:`pennylane.ops.Exp` is deprecated and will be removed in a future release. Instead, use
  :class:`~.TrotterProduct` for approximate methods, providing the `n` parameter to perform the Suzuki-Trotter
  product approximation of a Hamiltonian with the specified number of Trotter steps.

  As a concrete example, consider the following case:

  ```python
  coeffs = [0.5, -0.6]
  ops = [qml.X(0), qml.X(0) @ qml.Y(1)]
  H_flat = qml.dot(coeffs, ops)
  ```

  Instead of computing the Suzuki-Trotter product approximation as:

  ```pycon
  >>> qml.evolve(H_flat, num_steps=2).decomposition()
  [RX(0.5, wires=[0]),
  PauliRot(-0.6, XY, wires=[0, 1]),
  RX(0.5, wires=[0]),
  PauliRot(-0.6, XY, wires=[0, 1])]
  ```

  The same result can be obtained using :class:`~.TrotterProduct` as follows:

  ```pycon
  >>> decomp_ops = qml.adjoint(qml.TrotterProduct(H_flat, time=1.0, n=2)).decomposition()
  >>> [simp_op for op in decomp_ops for simp_op in map(qml.simplify, op.decomposition())]
  [RX(0.5, wires=[0]),
  PauliRot(-0.6, XY, wires=[0, 1]),
  RX(0.5, wires=[0]),
  PauliRot(-0.6, XY, wires=[0, 1])]
  ```
  [(#7954)](https://github.com/PennyLaneAI/pennylane/pull/7954)
  [(#7977)](https://github.com/PennyLaneAI/pennylane/pull/7977)

* `MeasurementProcess.expand` is deprecated. The relevant method can be replaced with 
  `qml.tape.QuantumScript(mp.obs.diagonalizing_gates(), [type(mp)(eigvals=mp.obs.eigvals(), wires=mp.obs.wires)])`
  [(#7953)](https://github.com/PennyLaneAI/pennylane/pull/7953)

* `shots=` in `QNode` calls is deprecated and will be removed in v0.44.
  Instead, please use the `qml.workflow.set_shots` transform to set the number of shots for a QNode.
  [(#7906)](https://github.com/PennyLaneAI/pennylane/pull/7906)

* ``QuantumScript.shape`` and ``QuantumScript.numeric_type`` are deprecated and will be removed in version v0.44.
  Instead, the corresponding ``.shape`` or ``.numeric_type`` of the ``MeasurementProcess`` class should be used.
  [(#7950)](https://github.com/PennyLaneAI/pennylane/pull/7950)

* Some unnecessary methods of the `qml.CircuitGraph` class are deprecated and will be removed in version v0.44:
  [(#7904)](https://github.com/PennyLaneAI/pennylane/pull/7904)

    - `print_contents` in favor of `print(obj)`
    - `observables_in_order` in favor of `observables`
    - `operations_in_order` in favor of `operations`
    - `ancestors_in_order` in favor of `ancestors(obj, sort=True)`
    - `descendants_in_order` in favore of `descendants(obj, sort=True)`

* The `QuantumScript.to_openqasm` method is deprecated and will be removed in version v0.44.
  Instead, the `qml.to_openqasm` function should be used.
  [(#7909)](https://github.com/PennyLaneAI/pennylane/pull/7909)

* The `level=None` argument in the :func:`pennylane.workflow.get_transform_program`, :func:`pennylane.workflow.construct_batch`, `qml.draw`, `qml.draw_mpl`, and `qml.specs` transforms is deprecated and will be removed in v0.43.
  Please use `level='device'` instead to apply the noise model at the device level.
  [(#7886)](https://github.com/PennyLaneAI/pennylane/pull/7886)

* `qml.qnn.cost.SquaredErrorLoss` is deprecated and will be removed in version v0.44. Instead, this hybrid workflow can be accomplished
  with a function like `loss = lambda *args: (circuit(*args) - target)**2`.
  [(#7527)](https://github.com/PennyLaneAI/pennylane/pull/7527)

* Access to `add_noise`, `insert` and noise mitigation transforms from the `pennylane.transforms` module is deprecated.
  Instead, these functions should be imported from the `pennylane.noise` module.
  [(#7854)](https://github.com/PennyLaneAI/pennylane/pull/7854)

* The `qml.QNode.add_transform` method is deprecated and will be removed in v0.43.
  Instead, please use `QNode.transform_program.push_back(transform_container=transform_container)`.
  [(#7855)](https://github.com/PennyLaneAI/pennylane/pull/7855)

<h3>Internal changes ⚙️</h3>

* Add capability for roundtrip testing and module verification to the Python compiler `run_filecheck` and
`run_filecheck_qjit` fixtures.
  [(#8049)](https://github.com/PennyLaneAI/pennylane/pull/8049)

* Improve type hinting internally.
  [(#8086)](https://github.com/PennyLaneAI/pennylane/pull/8086)

* The `cond` primitive with program capture no longer stores missing false branches as `None`, instead storing them
  as jaxprs with no output.
  [(#8080)](https://github.com/PennyLaneAI/pennylane/pull/8080)

* Removed unnecessary execution tests along with accuracy validation in `tests/ops/functions/test_map_wires.py`.
  [(#8032)](https://github.com/PennyLaneAI/pennylane/pull/8032)

* Added a new `all-tests-passed` gatekeeper job to `interface-unit-tests.yml` to ensure all test
  jobs complete successfully before triggering downstream actions. This reduces the need to
  maintain a long list of required checks in GitHub settings. Also added the previously missing
  `capture-jax-tests` job to the list of required test jobs, ensuring this test suite is properly
  enforced in CI.
  [(#7996)](https://github.com/PennyLaneAI/pennylane/pull/7996)

* Equipped `DefaultQubitLegacy` (test suite only) with seeded sampling.
  This allows for reproducible sampling results of legacy classical shadow across CI.
  [(#7903)](https://github.com/PennyLaneAI/pennylane/pull/7903)

* Capture does not block `wires=0` anymore. This allows Catalyst to work with zero-wire devices.
  Note that `wires=None` is still illegal.
  [(#7978)](https://github.com/PennyLaneAI/pennylane/pull/7978)

* Improves readability of `dynamic_one_shot` postprocessing to allow further modification.
  [(#7962)](https://github.com/PennyLaneAI/pennylane/pull/7962)
  [(#8041)](https://github.com/PennyLaneAI/pennylane/pull/8041)

* Update PennyLane's top-level `__init__.py` file imports to improve Python language server support for finding
  PennyLane submodules.
  [(#7959)](https://github.com/PennyLaneAI/pennylane/pull/7959)

* Adds `measurements` as a "core" module in the tach specification.
  [(#7945)](https://github.com/PennyLaneAI/pennylane/pull/7945)

* Improves type hints in the `measurements` module.
  [(#7938)](https://github.com/PennyLaneAI/pennylane/pull/7938)

* Refactored the codebase to adopt modern type hint syntax for Python 3.11+ language features.
  [(#7860)](https://github.com/PennyLaneAI/pennylane/pull/7860)
  [(#7982)](https://github.com/PennyLaneAI/pennylane/pull/7982)

* Improve the pre-commit hook to add gitleaks.
  [(#7922)](https://github.com/PennyLaneAI/pennylane/pull/7922)

* Added a `run_filecheck_qjit` fixture that can be used to run FileCheck on integration tests for the
  `qml.compiler.python_compiler` submodule.
  [(#7888)](https://github.com/PennyLaneAI/pennylane/pull/7888)

* Added a `dialects` submodule to `qml.compiler.python_compiler` which now houses all the xDSL dialects we create.
  Additionally, the `MBQCDialect` and `QuantumDialect` dialects have been renamed to `MBQC` and `Quantum`.
  [(#7897)](https://github.com/PennyLaneAI/pennylane/pull/7897)

* Update minimum supported `pytest` version to `8.4.1`.
  [(#7853)](https://github.com/PennyLaneAI/pennylane/pull/7853)

* `DefaultQubitLegacy` (test suite only) no longer provides a customized classical shadow
  implementation
  [(#7895)](https://github.com/PennyLaneAI/pennylane/pull/7895)

* Make `pennylane.io` a tertiary module.
  [(#7877)](https://github.com/PennyLaneAI/pennylane/pull/7877)

* Seeded tests for the `split_to_single_terms` transformation.
  [(#7851)](https://github.com/PennyLaneAI/pennylane/pull/7851)

* Upgrade `rc_sync.yml` to work with latest `pyproject.toml` changes.
  [(#7808)](https://github.com/PennyLaneAI/pennylane/pull/7808)
  [(#7818)](https://github.com/PennyLaneAI/pennylane/pull/7818)

* `LinearCombination` instances can be created with `_primitive.impl` when
  capture is enabled and tracing is active.
  [(#7893)](https://github.com/PennyLaneAI/pennylane/pull/7893)

* The `TensorLike` type is now compatible with static type checkers.
  [(#7905)](https://github.com/PennyLaneAI/pennylane/pull/7905)

* Update xDSL supported version to `0.46`.
  [(#7923)](https://github.com/PennyLaneAI/pennylane/pull/7923)
  [(#7932)](https://github.com/PennyLaneAI/pennylane/pull/7932)

* Update JAX version used in tests to `0.6.2`
  [(#7925)](https://github.com/PennyLaneAI/pennylane/pull/7925)

* The measurement-plane attribute of the Python compiler `mbqc` dialect now uses the "opaque syntax"
  format when printing in the generic IR format. This enables usage of this attribute when IR needs
  to be passed from the python compiler to Catalyst.
  [(#7957)](https://github.com/PennyLaneAI/pennylane/pull/7957)

* An `xdsl_extras` module has been added to the Python compiler to house additional utilities and
  functionality not available upstream in xDSL.
  [(#8067)](https://github.com/PennyLaneAI/pennylane/pull/8067)

<h3>Documentation 📝</h3>

* Rename `ancilla` to `auxiliary` in internal documentation.
  [(#8005)](https://github.com/PennyLaneAI/pennylane/pull/8005)

* Small typos in the docstring for `qml.noise.partial_wires` have been corrected.
  [(#8052)](https://github.com/PennyLaneAI/pennylane/pull/8052)

* The theoretical background section of :class:`~.BasisRotation` has been extended to explain
  the underlying Lie group/algebra homomorphism between the (dense) rotation matrix and the
  performed operations on the target qubits.
  [(#7765)](https://github.com/PennyLaneAI/pennylane/pull/7765)

* Updated the code examples in the documentation of :func:`~.specs`.
  [(#8003)](https://github.com/PennyLaneAI/pennylane/pull/8003)

* Clarifies the use case for `Operator.pow` and `Operator.adjoint`.
  [(#7999)](https://github.com/PennyLaneAI/pennylane/pull/7999)

* The docstring of the `is_hermitian` operator property has been updated to better describe its behaviour.
  [(#7946)](https://github.com/PennyLaneAI/pennylane/pull/7946)

* Improved the docstrings of all optimizers for consistency and legibility.
  [(#7891)](https://github.com/PennyLaneAI/pennylane/pull/7891)

* Updated the code example in the documentation for :func:`~.transforms.split_non_commuting`.
  [(#7892)](https://github.com/PennyLaneAI/pennylane/pull/7892)

* Fixed :math:`\LaTeX` rendering in the documentation for `qml.TrotterProduct` and `qml.trotterize`.
  [(#8014)](https://github.com/PennyLaneAI/pennylane/pull/8014)

* Updated description of `alpha` parameter in `ClassicalShadow.entropy`.
  Trimmed the outdated part of discussion regarding different choices of `alpha`.
  [(#8100)](https://github.com/PennyLaneAI/pennylane/pull/8100)

<h3>Bug fixes 🐛</h3>

* Simplifying operators raised to integer powers no longer causes recursion errors.
  [(#8044)](https://github.com/PennyLaneAI/pennylane/pull/8044)

* Fixes the GPU selection issue in `qml.math` with PyTorch when multiple GPUs are present.
  [(#8008)](https://github.com/PennyLaneAI/pennylane/pull/8008)

* The `~.for_loop` function with capture enabled can now handle over indexing
  into an empty array when `start == stop`.
  [(#8026)](https://github.com/PennyLaneAI/pennylane/pull/8026)

* Plxpr primitives now only return dynamically shaped arrays if their outputs
  actually have dynamic shapes.
  [(#8004)](https://github.com/PennyLaneAI/pennylane/pull/8004)

* Fixes an issue with tree-traversal and non-sequential wire orders.
  [(#7991)](https://github.com/PennyLaneAI/pennylane/pull/7991)

* Fixes a bug in :func:`~.matrix` where an operator's
  constituents were incorrectly queued if its decomposition was requested.
  [(#7975)](https://github.com/PennyLaneAI/pennylane/pull/7975)

* An error is now raised if an `end` statement is found in a measurement conditioned branch in a QASM string being imported into PennyLane.
  [(#7872)](https://github.com/PennyLaneAI/pennylane/pull/7872)

* Fixes issue related to :func:`~.transforms.to_zx` adding the support for
  `Toffoli` and `CCZ` gates conversion into their ZX-graph representation.
  [(#7899)](https://github.com/PennyLaneAI/pennylane/pull/7899)

* `get_best_diff_method` now correctly aligns with `execute` and `construct_batch` logic in workflows.
  [(#7898)](https://github.com/PennyLaneAI/pennylane/pull/7898)

* Resolve issues with AutoGraph transforming internal PennyLane library code due to incorrect
  module attribution of wrapper functions.
  [(#7889)](https://github.com/PennyLaneAI/pennylane/pull/7889)

* Calling `QNode.update` no longer acts as if `set_shots` has been applied.
  [(#7881)](https://github.com/PennyLaneAI/pennylane/pull/7881)

* Fixes attributes and types in the quantum dialect.
  This allows for types to be inferred correctly when parsing.
  [(#7825)](https://github.com/PennyLaneAI/pennylane/pull/7825)

* Fixes `SemiAdder` to work when inputs are defined with a single wire.
  [(#7940)](https://github.com/PennyLaneAI/pennylane/pull/7940)

<h3>Contributors ✍️</h3>

This release contains contributions from (in alphabetical order):

Guillermo Alonso,
Ali Asadi,
Utkarsh Azad,
Joey Carter,
Yushao Chen,
Isaac De Vlugt,
Diksha Dhawan,
Marcus Edwards,
Lillian Frederiksen,
Pietropaolo Frisoni,
Simone Gasperini,
David Ittah,
Korbinian Kottmann,
Mehrdad Malekmohammadi
Pablo Antonio Moreno Casares
Erick Ochoa,
Mudit Pandey,
Andrija Paurevic,
Alex Preciado,
Shuli Shu,
Jay Soni,
David Wierichs,
Jake Zaia<|MERGE_RESOLUTION|>--- conflicted
+++ resolved
@@ -11,17 +11,11 @@
 * New ZX calculus-based transforms have been added to access circuit optimization
   passes implemented in [pyzx](https://pyzx.readthedocs.io/en/latest/):
 
-<<<<<<< HEAD
-  * :func:`~.transforms.zx.push_hadamards` to optimize phase-polynomial + Hadamard circuits pushing
-    Hadamard gates to the side to create fewer larger phase-polynomial blocks
-    (see [pyzx.basic_optimization](https://pyzx.readthedocs.io/en/latest/api.html#pyzx.optimize.basic_optimization)).
-    [(#8025)](https://github.com/PennyLaneAI/pennylane/pull/8025)
-
   * :func:`~.transforms.zx.optimize_t_count` to reduce the number of T gates in a Clifford + T circuit by applying
     a sequence of passes that combine ZX-based commutation and cancellation rules and the TODD algorithm
     (see [pyzx.full_optimize](https://pyzx.readthedocs.io/en/latest/api.html#pyzx.optimize.full_optimize)).
     [(#8088)](https://github.com/PennyLaneAI/pennylane/pull/8088)
-=======
+
   * :func:`~.transforms.zx.push_hadamards` to optimize a phase-polynomial + Hadamard circuit by pushing
     Hadamard gates as far as possible to one side to create fewer larger phase-polynomial blocks
     (see [pyzx.basic_optimization](https://pyzx.readthedocs.io/en/latest/api.html#pyzx.optimize.basic_optimization)).
@@ -30,7 +24,6 @@
   * :func:`~.transforms.zx.todd` to optimize a Clifford + T circuit using the Third Order Duplicate and Destroy (TODD) algorithm
     (see [pyzx.phase_block_optimize](https://pyzx.readthedocs.io/en/latest/api.html#pyzx.optimize.phase_block_optimize)).
     [(#8029)](https://github.com/PennyLaneAI/pennylane/pull/8029)
->>>>>>> 547fbdf4
 
   * :func:`~.transforms.zx.reduce_non_clifford` to reduce the number of non-Clifford gates by applying
     a combination of phase gadgetization strategies and Clifford gate simplification rules.
