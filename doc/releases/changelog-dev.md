--- conflicted
+++ resolved
@@ -6,12 +6,11 @@
 
 <h3>Improvements 🛠</h3>
 
-<<<<<<< HEAD
 * Autograd can now use vjps provided by the device from the new device API. If a device provides
   a vector Jacobian product, this can be selected by providing `use_device_jacobian_product=True` to
   `qml.execute`.
   [(#4557)](https://github.com/PennyLaneAI/pennylane/pull/4557)
-=======
+
 * Updates to some relevant Pytests to enable its use as a suite of benchmarks.
   [(#4703)](https://github.com/PennyLaneAI/pennylane/pull/4703)
 
@@ -20,7 +19,6 @@
 
 * `qml.draw` and `qml.draw_mpl` now render operator ids.
   [(#4749)](https://github.com/PennyLaneAI/pennylane/pull/4749)
->>>>>>> 605ea73b
 
 <h3>Breaking changes 💔</h3>
 
@@ -34,10 +32,7 @@
 
 This release contains contributions from (in alphabetical order):
 
-<<<<<<< HEAD
-Christina Lee
-=======
 Amintor Dusko,
+Christina Lee,
 David Wierichs,
-Justin Woodring
->>>>>>> 605ea73b
+Justin Woodring