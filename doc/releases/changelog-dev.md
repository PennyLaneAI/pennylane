:orphan:

# Release 0.35.0-dev (development release)

<h3>New features since last release</h3>

<h3>Improvements 🛠</h3>

* Improve the performance of circuit-cutting workloads with large numbers of generated tapes.
  [(#5005)](https://github.com/PennyLaneAI/pennylane/pull/5005)

* Update `tests/ops/functions/conftest.py` to ensure all operator types are tested for validity.
  [(#4978)](https://github.com/PennyLaneAI/pennylane/pull/4978)

* Upgrade Pauli arithmetic with multiplying by scalars, e.g. `0.5 * PauliWord({0:"X"})` or `0.5 * PauliSentence({PauliWord({0:"X"}): 1.})`.
  [(#4989)](https://github.com/PennyLaneAI/pennylane/pull/4989)

* Upgrade Pauli arithmetic addition. You can now intuitively add together 
  `PauliWord` and `PauliSentence` as well as scalars, which are treated implicitly as identities.
  For example `ps1 + pw1 + 1.` for some Pauli word `pw1 = PauliWord({0: "X", 1: "Y"})` and Pauli
  sentence `ps1 = PauliSentence({pw1: 3.})`.
  [(#5001)](https://github.com/PennyLaneAI/pennylane/pull/5001)

* Upgrade Pauli arithmetic with subtraction. You can now subtract `PauliWord` and `PauliSentence`
  instances, as well as scalars, from each other.
  For example `ps1 - pw1 - 1` for `pw1 = PauliWord({0: "X", 1: "Y"})` and `ps1 = PauliSentence({pw1: 3.})`.
  [(#5003)](https://github.com/PennyLaneAI/pennylane/pull/5003)
  
* A new `pennylane.workflow` module is added. This module now contains `qnode.py`, `execution.py`, `set_shots.py`, `jacobian_products.py`, and the submodule `interfaces`.
  [(#5023)](https://github.com/PennyLaneAI/pennylane/pull/5023)

* Composite operations (eg. those made with `qml.prod` and `qml.sum`) convert `Hamiltonian` and
  `Tensor` operands to `Sum` and `Prod` types, respectively. This helps avoid the mixing of
  incompatible operator types.
  [(#5031)](https://github.com/PennyLaneAI/pennylane/pull/5031)

* Raise a more informative error when calling `adjoint_jacobian` with trainable state-prep operations.
  [(#5026)](https://github.com/PennyLaneAI/pennylane/pull/5026)

<h4>Community contributions 🥳</h4>

* The transform `split_non_commuting` now accepts measurements of type `probs`, `sample` and `counts` which accept both wires and observables. 
  [(#4972)](https://github.com/PennyLaneAI/pennylane/pull/4972)

* A function called `apply_operation` has been added to the new `qutrit_mixed` module found in `qml.devices` that applies operations to device-compatible states.
  [(#5032)](https://github.com/PennyLaneAI/pennylane/pull/5032)

<h3>Breaking changes 💔</h3>

* Passing additional arguments to a transform that decorates a QNode must be done through the use
  of `functools.partial`.
  [(#5046)](https://github.com/PennyLaneAI/pennylane/pull/5046)

* `Observable.return_type` has been removed. Instead, you should inspect the type
  of the surrounding measurement process.
  [(#5044)](https://github.com/PennyLaneAI/pennylane/pull/5044)

* `ClassicalShadow.entropy()` no longer needs an `atol` keyword as a better
  method to estimate entropies from approximate density matrix reconstructions
  (with potentially negative eigenvalues) has been implemented.
  [(#5048)](https://github.com/PennyLaneAI/pennylane/pull/5048)

<h3>Deprecations 👋</h3>

* Matrix and tensor products between `PauliWord` and `PauliSentence` instances are done using the `@` operator, `*` will be used only for scalar multiplication.
  [(#4989)](https://github.com/PennyLaneAI/pennylane/pull/4989)

* `MeasurementProcess.name` and `MeasurementProcess.data` are now deprecated, as they contain dummy
  values that are no longer needed.
  [(#5047)](https://github.com/PennyLaneAI/pennylane/pull/5047)

<h3>Documentation 📝</h3>

* A typo in a code example in the `qml.transforms` API has been fixed.
  [(#5014)](https://github.com/PennyLaneAI/pennylane/pull/5014)

* A typo in the code example for `qml.qchem.dipole_of` has been fixed.
  [(#5036)](https://github.com/PennyLaneAI/pennylane/pull/5036) 

<h3>Bug fixes 🐛</h3>

* `StatePrep` operations expanded onto more wires are now compatible with backprop.
  [(#5028)](https://github.com/PennyLaneAI/pennylane/pull/5028)

<h3>Contributors ✍️</h3>

This release contains contributions from (in alphabetical order):

Abhishek Abhishek,
<<<<<<< HEAD
Gabriel Bottrill
=======
Pablo Antonio Moreno Casares,
>>>>>>> d0d919a6
Christina Lee,
Isaac De Vlugt,
Korbinian Kottmann,
Lee J. O'Riordan,
Matthew Silverman.<|MERGE_RESOLUTION|>--- conflicted
+++ resolved
@@ -87,11 +87,8 @@
 This release contains contributions from (in alphabetical order):
 
 Abhishek Abhishek,
-<<<<<<< HEAD
 Gabriel Bottrill
-=======
 Pablo Antonio Moreno Casares,
->>>>>>> d0d919a6
 Christina Lee,
 Isaac De Vlugt,
 Korbinian Kottmann,
