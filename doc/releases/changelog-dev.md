:orphan:

# Release 0.40.0-dev (development release)

<h3>New features since last release</h3>

* Added new ``MPSPrep`` template to prepare quantum states in tensor simulators.
  [(#6431)](https://github.com/PennyLaneAI/pennylane/pull/6431)

* Two new methods: `setup_execution_config` and `preprocess_transforms` are added to the `Device`
  class. Device developers are encouraged to override these two methods separately instead of the
  `preprocess` method. For now, to avoid ambiguity, a device is allowed to override either these
  two methods or `preprocess`, but not both. In the long term, we will slowly phase out the use of
  `preprocess` in favour of these two methods for better separation of concerns.
  [(#6617)](https://github.com/PennyLaneAI/pennylane/pull/6617)

* Developers of plugin devices now have the option of providing a TOML-formatted configuration file
  to declare the capabilities of the device. See [Device Capabilities](https://docs.pennylane.ai/en/latest/development/plugins.html#device-capabilities) for details.

* An internal module `pennylane.devices.capabilities` is added that defines a new `DeviceCapabilites`
  data class, as well as functions that load and parse the TOML-formatted configuration files.
  [(#6407)](https://github.com/PennyLaneAI/pennylane/pull/6407)

  ```pycon
    >>> from pennylane.devices.capabilities import DeviceCapabilities
    >>> capabilities = DeviceCapabilities.from_toml_file("my_device.toml")
    >>> isinstance(capabilities, DeviceCapabilities)
    True
  ```

* Devices that extends `qml.devices.Device` now has an optional class attribute `capabilities`
  that is an instance of the `DeviceCapabilities` data class, constructed from the configuration
  file if it exists. Otherwise, it is set to `None`.
  [(#6433)](https://github.com/PennyLaneAI/pennylane/pull/6433)

  ```python
  from pennylane.devices import Device

  class MyDevice(Device):

      config_filepath = "path/to/config.toml"

      ...
  ```
  ```pycon
  >>> isinstance(MyDevice.capabilities, DeviceCapabilities)
  True
  ```

* Default implementations of `Device.setup_execution_config` and `Device.preprocess_transforms`
  are added to the device API for devices that provides a TOML configuration file and thus have
  a `capabilities` property.
  [(#6632)](https://github.com/PennyLaneAI/pennylane/pull/6632)
  [(#6653)](https://github.com/PennyLaneAI/pennylane/pull/6653)

* Support is added for `if`/`else` statements and `for` and `while` loops in circuits executed with `qml.capture.enabled`, via Autograph.
  Autograph conversion is now used by default in `make_plxpr`, but can be skipped with the keyword arg `autograph=False`.
  [(#6406)](https://github.com/PennyLaneAI/pennylane/pull/6406)
  [(#6413)](https://github.com/PennyLaneAI/pennylane/pull/6413)
  [(#6426)](https://github.com/PennyLaneAI/pennylane/pull/6426)
  [(#6645)](https://github.com/PennyLaneAI/pennylane/pull/6645)

* New `qml.GQSP` template has been added to perform Generalized Quantum Signal Processing (GQSP).
    The functionality `qml.poly_to_angles` has been also extended to support GQSP.
    [(#6565)](https://github.com/PennyLaneAI/pennylane/pull/6565)

* Added `unary_mapping()` function to map `BoseWord` and `BoseSentence` to qubit operators, using unary mapping.
  [(#6576)](https://github.com/PennyLaneAI/pennylane/pull/6576)

* Added `binary_mapping()` function to map `BoseWord` and `BoseSentence` to qubit operators, using standard-binary mapping.
  [(#6564)](https://github.com/PennyLaneAI/pennylane/pull/6564)

* New functionality to calculate angles for QSP and QSVT has been added. This includes the function `qml.poly_to_angles`
  to obtain angles directly and the function `qml.transform_angles` to convert angles from one subroutine to another.
  [(#6483)](https://github.com/PennyLaneAI/pennylane/pull/6483)

* Added a function `qml.trotterize` to generalize the Suzuki-Trotter product to arbitrary quantum functions.
  [(#6627)](https://github.com/PennyLaneAI/pennylane/pull/6627)

  ```python
  def my_custom_first_order_expansion(time, theta, phi, wires, flip):
    "This is the first order expansion (U_1)."
    qml.RX(time*theta, wires[0])
    qml.RY(time*phi, wires[1])
    if flip:
        qml.CNOT(wires=wires[:2])

  @qml.qnode(qml.device("default.qubit"))
  def my_circuit(time, angles, num_trotter_steps):
      TrotterizedQfunc(
          time,
          *angles,
          qfunc=my_custom_first_order_expansion,
          n=num_trotter_steps,
          order=2,
          wires=['a', 'b'],
          flip=True,
      )
      return qml.state()
  ```
  ```pycon
  >>> time = 0.1
  >>> angles = (0.12, -3.45)
  >>> print(qml.draw(my_circuit, level=3)(time, angles, num_trotter_steps=1))
  a: ──RX(0.01)──╭●─╭●──RX(0.01)──┤  State
  b: ──RY(-0.17)─╰X─╰X──RY(-0.17)─┤  State
  ```

<h4>New `pennylane.labs.dla` module for handling (dynamical) Lie algebras (DLAs)</h4>

* Added a dense implementation of computing the Lie closure in a new function
  `lie_closure_dense` in `pennylane.labs.dla`.
  [(#6371)](https://github.com/PennyLaneAI/pennylane/pull/6371)
  [(#6695)](https://github.com/PennyLaneAI/pennylane/pull/6695)

* Added a dense implementation of computing the structure constants in a new function
  `structure_constants_dense` in `pennylane.labs.dla`.
  [(#6376)](https://github.com/PennyLaneAI/pennylane/pull/6376)

* Added utility functions for handling dense matrices and advanced functionality in the Lie theory context.
  [(#6563)](https://github.com/PennyLaneAI/pennylane/pull/6563)
  [(#6392)](https://github.com/PennyLaneAI/pennylane/pull/6392)
  [(#6396)](https://github.com/PennyLaneAI/pennylane/pull/6396)

* Added a ``cartan_decomp`` function along with two standard involutions ``even_odd_involution`` and ``concurrence_involution``.
  [(#6392)](https://github.com/PennyLaneAI/pennylane/pull/6392)

* Added a `recursive_cartan_decomp` function and all canonical Cartan involutions.
  [(#6396)](https://github.com/PennyLaneAI/pennylane/pull/6396)

* Added a `cartan_subalgebra` function to compute the (horizontal) Cartan subalgebra of a Cartan decomposition.
  [(#6403)](https://github.com/PennyLaneAI/pennylane/pull/6403)
  [(#6396)](https://github.com/PennyLaneAI/pennylane/pull/6396)


<h4>New API for Qubit Mixed</h4>

* Added `qml.devices.qubit_mixed` module for mixed-state qubit device support [(#6379)](https://github.com/PennyLaneAI/pennylane/pull/6379). This module introduces an `apply_operation` helper function that features:

  * Two density matrix contraction methods using `einsum` and `tensordot`

  * Optimized handling of special cases including: Diagonal operators, Identity operators, CX (controlled-X), Multi-controlled X gates, Grover operators

* Added submodule 'initialize_state' featuring a `create_initial_state` function for initializing a density matrix from `qml.StatePrep` operations or `qml.QubitDensityMatrix` operations.
  [(#6503)](https://github.com/PennyLaneAI/pennylane/pull/6503)
  
* Added support for constructing `BoseWord` and `BoseSentence`, similar to `FermiWord` and `FermiSentence`.
  [(#6518)](https://github.com/PennyLaneAI/pennylane/pull/6518)

* Added method `preprocess` to the `QubitMixed` device class to preprocess the quantum circuit before execution. Necessary non-intrusive interfaces changes to class init method were made along the way to the `QubitMixed` device class to support new API feature.
  [(#6601)](https://github.com/PennyLaneAI/pennylane/pull/6601)

* Added a second class `DefaultMixedNewAPI` to the `qml.devices.qubit_mixed` module, which is to be the replacement of legacy `DefaultMixed` which for now to hold the implementations of `preprocess` and `execute` methods.
  [(#6607)](https://github.com/PennyLaneAI/pennylane/pull/6607)

* Added submodule `devices.qubit_mixed.measure` as a necessary step for the new API, featuring a `measure` function for measuring qubits in mixed-state devices.
  [(#6637)](https://github.com/PennyLaneAI/pennylane/pull/6637)

* Added submodule `devices.qubit_mixed.simulate` as a necessary step for the new API,
featuring a `simulate` function for simulating mixed states in analytic mode.
  [(#6618)](https://github.com/PennyLaneAI/pennylane/pull/6618)

* Added submodule `devices.qubit_mixed.sampling` as a necessary step for the new API, featuring functions `sample_state`, `measure_with_samples` and `sample_probs` for sampling qubits in mixed-state devices.
  [(#6639)](https://github.com/PennyLaneAI/pennylane/pull/6639)

* Added support `qml.Snapshot` operation in `qml.devices.qubit_mixed.apply_operation`.
  [(#6659)](https://github.com/PennyLaneAI/pennylane/pull/6659)

* Implemented the finite-shot branch of `devices.qubit_mixed.simulate`. Now, the 
new device API of `default_mixed` should be able to take the stochastic arguments
such as `shots`, `rng` and `prng_key`.
[(#6665)](https://github.com/PennyLaneAI/pennylane/pull/6665)

* Added `christiansen_mapping()` function to map `BoseWord` and `BoseSentence` to qubit operators, using christiansen mapping.
  [(#6623)](https://github.com/PennyLaneAI/pennylane/pull/6623)

* The `qml.qchem.factorize` function now supports new methods for double factorization:
  Cholesky decomposition (`cholesky=True`) and compressed double factorization (`compressed=True`).
  [(#6573)](https://github.com/PennyLaneAI/pennylane/pull/6573)
  [(#6611)](https://github.com/PennyLaneAI/pennylane/pull/6611)

* Added `qml.qchem.symmetry_shift` function to perform the
  [block-invariant symmetry shift](https://arxiv.org/pdf/2304.13772) on the electronic integrals.
  [(#6574)](https://github.com/PennyLaneAI/pennylane/pull/6574)

* Added submodule for calculating vibrational Hamiltonians
  * Implemented helper functions for geometry optimization, harmonic analysis,
    and normal-mode localization.
    [(#6453)](https://github.com/PennyLaneAI/pennylane/pull/6453)
    [(#6666)](https://github.com/PennyLaneAI/pennylane/pull/6666)
  * Implemented helper functions for calculating one-mode PES, two-mode PES, and
    three-mode PES.
    [(#6616)](https://github.com/PennyLaneAI/pennylane/pull/6616)
    [(#6676)](https://github.com/PennyLaneAI/pennylane/pull/6676)
  * Implemented wrapper function for vibrational Hamiltonian calculation and dataclass
    for storing the data.
    [(#6652)](https://github.com/PennyLaneAI/pennylane/pull/6652)

<h3>Improvements 🛠</h3>

* Raises a comprehensive error when using `qml.fourier.qnode_spectrum` with standard numpy
  arguments and `interface="auto"`.
  [(#6622)](https://github.com/PennyLaneAI/pennylane/pull/6622)

* Added support for the `wire_options` dictionary to customize wire line formatting in `qml.draw_mpl` circuit
  visualizations, allowing global and per-wire customization with options like `color`, `linestyle`, and `linewidth`.
  [(#6486)](https://github.com/PennyLaneAI/pennylane/pull/6486)

* Added Pauli String representations for the gates X, Y, Z, S, T, SX, SWAP, ISWAP, ECR, SISWAP. Fixed a shape error in the matrix conversion of `PauliSentence`s with list or array input.
  [(#6562)](https://github.com/PennyLaneAI/pennylane/pull/6562)
  [(#6587)](https://github.com/PennyLaneAI/pennylane/pull/6587)
  
* `QNode` and `qml.execute` now forbid certain keyword arguments from being passed positionally.
  [(#6610)](https://github.com/PennyLaneAI/pennylane/pull/6610)

* Shortened the string representation for the `qml.S`, `qml.T`, and `qml.SX` operators.
  [(#6542)](https://github.com/PennyLaneAI/pennylane/pull/6542)

* Added JAX support for the differentiable Hartree-Fock workflow.
  [(#6096)](https://github.com/PennyLaneAI/pennylane/pull/6096)

* Added functions and dunder methods to add and multiply Resources objects in series and in parallel.
  [(#6567)](https://github.com/PennyLaneAI/pennylane/pull/6567)

* The `diagonalize_measurements` transform no longer raises an error for unknown observables. Instead,
  they are left undiagonalized, with the expectation that observable validation will catch any undiagonalized
  observables that are also unsupported by the device.
  [(#6653)](https://github.com/PennyLaneAI/pennylane/pull/6653)

<h4>Capturing and representing hybrid programs</h4>

<<<<<<< HEAD
* Functions and plxpr can now be natively transformed using the new `qml.capture.transforms.CancelInterpreter`
  when program capture is enabled. This class cancels operators appearing consecutively that are adjoints of each
  other, and follows the same API as `qml.transforms.cancel_inverses`.
  [(#6692)](https://github.com/PennyLaneAI/pennylane/pull/6692)
=======
* Implemented a `MapWiresInterpreter` class that can be used as a quantum transform to map
  operator and measurement wires with capture enabled.
  [(#6697)](https://github.com/PennyLaneAI/pennylane/pull/6697)
>>>>>>> 41cb22a8

* A `qml.tape.plxpr_to_tape` function can now convert plxpr to a tape.
  [(#6343)](https://github.com/PennyLaneAI/pennylane/pull/6343)

* Execution with capture enabled now follows a new execution pipeline and natively passes the
  captured jaxpr to the device. Since it no longer falls back to the old pipeline, execution
  only works with a reduced feature set.
  [(#6655)](https://github.com/PennyLaneAI/pennylane/pull/6655)
  [(#6596)](https://github.com/PennyLaneAI/pennylane/pull/6596)

* PennyLane transforms can now be captured as primitives with experimental program capture enabled.
  [(#6633)](https://github.com/PennyLaneAI/pennylane/pull/6633)

* `jax.vmap` can be captured with `qml.capture.make_plxpr` and is compatible with quantum circuits.
  [(#6349)](https://github.com/PennyLaneAI/pennylane/pull/6349)
  [(#6422)](https://github.com/PennyLaneAI/pennylane/pull/6422)
  [(#6668)](https://github.com/PennyLaneAI/pennylane/pull/6668)

* `qml.capture.PlxprInterpreter` base class has been added for easy transformation and execution of
  pennylane variant jaxpr.
  [(#6141)](https://github.com/PennyLaneAI/pennylane/pull/6141)

* A `DefaultQubitInterpreter` class has been added to provide plxpr execution using python based tools,
  and the `DefaultQubit.eval_jaxpr` method is now implemented.
  [(#6594)](https://github.com/PennyLaneAI/pennylane/pull/6594)
  [(#6328)](https://github.com/PennyLaneAI/pennylane/pull/6328)

* An optional method `eval_jaxpr` is added to the device API for native execution of plxpr programs.
  [(#6580)](https://github.com/PennyLaneAI/pennylane/pull/6580)

* `qml.capture.qnode_call` has been made private and moved to the `workflow` module.
  [(#6620)](https://github.com/PennyLaneAI/pennylane/pull/6620/)

* The `qml.qsvt` function has been improved to be more user-friendly. Old functionality is moved to `qml.qsvt_legacy`
  and it will be deprecated in release v0.40.
  [(#6520)](https://github.com/PennyLaneAI/pennylane/pull/6520/)
  [(#6693)](https://github.com/PennyLaneAI/pennylane/pull/6693)

<h4>Other Improvements</h4>

* Add developer focused `run` function to `qml.workflow` module.
  [(#6657)](https://github.com/PennyLaneAI/pennylane/pull/6657)

* Standardize supported interfaces to an internal `Enum` object. 
  [(#6643)](https://github.com/PennyLaneAI/pennylane/pull/6643)

* Moved all interface handling logic to `interface_utils.py` in the `qml.math` module.
  [(#6649)](https://github.com/PennyLaneAI/pennylane/pull/6649)

* Added PyTree support for measurements in a circuit. 
  [(#6378)](https://github.com/PennyLaneAI/pennylane/pull/6378)

  ```python
  import pennylane as qml

  @qml.qnode(qml.device("default.qubit"))
  def circuit():
      qml.Hadamard(0)
      qml.CNOT([0,1])
      return {"Probabilities": qml.probs(), "State": qml.state()}
  ```
  ```pycon
  >>> circuit()
  {'Probabilities': array([0.5, 0. , 0. , 0.5]), 'State': array([0.70710678+0.j, 0.        +0.j, 0.        +0.j, 0.70710678+0.j])}
  ```

* `_cache_transform` transform has been moved to its own file located
  at `qml.workflow._cache_transform.py`.
  [(#6624)](https://github.com/PennyLaneAI/pennylane/pull/6624)

* `qml.BasisRotation` template is now JIT compatible.
  [(#6019)](https://github.com/PennyLaneAI/pennylane/pull/6019)

* The Jaxpr primitives for `for_loop`, `while_loop` and `cond` now store slices instead of
  numbers of args.
  [(#6521)](https://github.com/PennyLaneAI/pennylane/pull/6521)

* Expand `ExecutionConfig.gradient_method` to store `TransformDispatcher` type.
  [(#6455)](https://github.com/PennyLaneAI/pennylane/pull/6455)

* Fix the string representation of `Resources` instances to match the attribute names.
  [(#6581)](https://github.com/PennyLaneAI/pennylane/pull/6581)

* Improved documentation for the `dynamic_one_shot` transform, and a warning is raised when a user-applied `dynamic_one_shot` transform is ignored in favour of the existing transform in a device's preprocessing transform program.
  [(#6701)](https://github.com/PennyLaneAI/pennylane/pull/6701)

<h3>Labs 🧪</h3>

* Added base class `Resources`, `CompressedResourceOp`, `ResourceOperator` for advanced resource estimation.
  [(#6428)](https://github.com/PennyLaneAI/pennylane/pull/6428)

* Added `get_resources()` functionality which allows users to extract resources from a quantum function, tape or
  resource operation. Additionally added some standard gatesets `DefaultGateSet` to track resources with respect to.
  [(#6500)](https://github.com/PennyLaneAI/pennylane/pull/6500)

* Added `ResourceOperator` classes for QFT and all operators in QFT's decomposition.
  [(#6447)](https://github.com/PennyLaneAI/pennylane/pull/6447)

* Added native `ResourceOperator` subclasses for each of the controlled operators.
  [(#6579)](https://github.com/PennyLaneAI/pennylane/pull/6579)

* Added native `ResourceOperator` subclasses for each of the multi qubit operators.
  [(#6538)](https://github.com/PennyLaneAI/pennylane/pull/6538)

* Added abstract `ResourceOperator` subclasses for Adjoint, Controlled, and Pow
  symbolic operation classes.
  [(#6592)](https://github.com/PennyLaneAI/pennylane/pull/6592)

<h3>Breaking changes 💔</h3>

* `qml.fourier.qnode_spectrum` no longer automatically converts pure numpy parameters to the
  Autograd framework. As the function uses automatic differentiation for validation, parameters
  from an autodiff framework have to be used.
  [(#6622)](https://github.com/PennyLaneAI/pennylane/pull/6622)

* `qml.math.jax_argnums_to_tape_trainable` is moved and made private to avoid a qnode dependency
  in the math module.
  [(#6609)](https://github.com/PennyLaneAI/pennylane/pull/6609)

* Gradient transforms are now applied after the user's transform program.
  [(#6590)](https://github.com/PennyLaneAI/pennylane/pull/6590)

* Legacy operator arithmetic has been removed. This includes `qml.ops.Hamiltonian`, `qml.operation.Tensor`,
  `qml.operation.enable_new_opmath`, `qml.operation.disable_new_opmath`, and `qml.operation.convert_to_legacy_H`.
  Note that `qml.Hamiltonian` will continue to dispatch to `qml.ops.LinearCombination`. For more information,
  check out the [updated operator troubleshooting page](https://docs.pennylane.ai/en/stable/news/new_opmath.html).
  [(#6548)](https://github.com/PennyLaneAI/pennylane/pull/6548)
  [(#6602)](https://github.com/PennyLaneAI/pennylane/pull/6602)
  [(#6589)](https://github.com/PennyLaneAI/pennylane/pull/6589)

* The developer-facing `qml.utils` module has been removed. Specifically, the
following 4 sets of functions have been either moved or removed[(#6588)](https://github.com/PennyLaneAI/pennylane/pull/6588):

  * `qml.utils._flatten`, `qml.utils.unflatten` has been moved and renamed to `qml.optimize.qng._flatten_np` and `qml.optimize.qng._unflatten_np` respectively.

  * `qml.utils._inv_dict` and `qml._get_default_args` have been removed.

  * `qml.utils.pauli_eigs` has been moved to `qml.pauli.utils`.

  * `qml.utils.expand_vector` has been moved to `qml.math.expand_vector`.

* The `qml.qinfo` module has been removed. Please see the respective functions in the `qml.math` and `qml.measurements`
  modules instead.
  [(#6584)](https://github.com/PennyLaneAI/pennylane/pull/6584)

* Top level access to `Device`, `QubitDevice`, and `QutritDevice` have been removed. Instead, they
  are available as `qml.devices.LegacyDevice`, `qml.devices.QubitDevice`, and `qml.devices.QutritDevice`
  respectively.
  [(#6537)](https://github.com/PennyLaneAI/pennylane/pull/6537)

* The `'ancilla'` argument for `qml.iterative_qpe` has been removed. Instead, use the `'aux_wire'` argument.
  [(#6532)](https://github.com/PennyLaneAI/pennylane/pull/6532)

* The `qml.BasisStatePreparation` template has been removed. Instead, use `qml.BasisState`.
  [(#6528)](https://github.com/PennyLaneAI/pennylane/pull/6528)

* The `qml.workflow.set_shots` helper function has been removed. We no longer interact with the legacy device interface in our code.
  Instead, shots should be specified on the tape, and the device should use these shots.
  [(#6534)](https://github.com/PennyLaneAI/pennylane/pull/6534)

* `QNode.gradient_fn` has been removed. Please use `QNode.diff_method` instead. `QNode.get_gradient_fn` can also be used to
  process the diff method.
  [(#6535)](https://github.com/PennyLaneAI/pennylane/pull/6535)

* The `qml.QubitStateVector` template has been removed. Instead, use `qml.StatePrep`.
  [(#6525)](https://github.com/PennyLaneAI/pennylane/pull/6525)

* `qml.broadcast` has been removed. Users should use `for` loops instead.
  [(#6527)](https://github.com/PennyLaneAI/pennylane/pull/6527)

* The `max_expansion` argument for `qml.transforms.clifford_t_decomposition` has been removed.
  [(#6571)](https://github.com/PennyLaneAI/pennylane/pull/6571)

* The `expand_depth` argument for `qml.compile` has been removed.
  [(#6531)](https://github.com/PennyLaneAI/pennylane/pull/6531)

* The `qml.shadows.shadow_expval` transform has been removed. Instead, please use the
  `qml.shadow_expval` measurement process.
  [(#6530)](https://github.com/PennyLaneAI/pennylane/pull/6530)
  [(#6561)](https://github.com/PennyLaneAI/pennylane/pull/6561)

<h3>Deprecations 👋</h3>

* The `tape` and `qtape` properties of `QNode` have been deprecated.
  Instead, use the `qml.workflow.construct_tape` function.
  [(#6583)](https://github.com/PennyLaneAI/pennylane/pull/6583)
  [(#6650)](https://github.com/PennyLaneAI/pennylane/pull/6650)

* The `max_expansion` argument in `qml.devices.preprocess.decompose` is deprecated and will be removed in v0.41.
  [(#6400)](https://github.com/PennyLaneAI/pennylane/pull/6400)

* The `decomp_depth` argument in `qml.transforms.set_decomposition` is deprecated and will be removed in v0.41.
  [(#6400)](https://github.com/PennyLaneAI/pennylane/pull/6400)

* The `output_dim` property of `qml.tape.QuantumScript` has been deprecated.
Instead, use method `shape` of `QuantumScript` or `MeasurementProcess` to get the
same information.
  [(#6577)](https://github.com/PennyLaneAI/pennylane/pull/6577)

* The `QNode.get_best_method` and `QNode.best_method_str` methods have been deprecated.
  Instead, use the `qml.workflow.get_best_diff_method` function.
  [(#6418)](https://github.com/PennyLaneAI/pennylane/pull/6418)

* The `qml.execute` `gradient_fn` keyword argument has been renamed `diff_method`,
  to better align with the termionology used by the `QNode`.
  `gradient_fn` will be removed in v0.41.
  [(#6549)](https://github.com/PennyLaneAI/pennylane/pull/6549)

<h3>Documentation 📝</h3>

* Updated the documentation of `TrotterProduct` to include the impact of the operands in the
  Hamiltonian on the strucutre of the created circuit. Included an illustrative example on this.
  [(#6629)](https://github.com/PennyLaneAI/pennylane/pull/6629)

* Add reporting of test warnings as failures.
  [(#6217)](https://github.com/PennyLaneAI/pennylane/pull/6217)

* Add a warning message to Gradients and training documentation about ComplexWarnings.
  [(#6543)](https://github.com/PennyLaneAI/pennylane/pull/6543)

<h3>Bug fixes 🐛</h3>

* The `Wires` object throws a `TypeError` if `wires=None`. 
  [(#6713)](https://github.com/PennyLaneAI/pennylane/pull/6713)

* The `qml.Hermitian` class no longer checks that the provided matrix is hermitian.
  The reason for this removal is to allow for faster execution and avoid incompatibilities with `jax.jit`.
  [(#6642)](https://github.com/PennyLaneAI/pennylane/pull/6642)

* Subclasses of `qml.ops.Controlled` no longer bind the primitives of their base operators when program capture
  is enabled.
  [(#6672)](https://github.com/PennyLaneAI/pennylane/pull/6672)

* The `qml.HilbertSchmidt` and `qml.LocalHilbertSchmidt` templates now apply the complex conjugate
  of the unitaries instead of the adjoint, providing the correct result.
  [(#6604)](https://github.com/PennyLaneAI/pennylane/pull/6604)

* `QNode` return behaviour is now consistent for lists and tuples.
  [(#6568)](https://github.com/PennyLaneAI/pennylane/pull/6568)

* `qml.QNode` now accepts arguments with types defined in libraries that are not necessarily
  in the list of supported interfaces, such as the `Graph` class defined in `networkx`.
  [(#6600)](https://github.com/PennyLaneAI/pennylane/pull/6600)

* `qml.math.get_deep_interface` now works properly for autograd arrays.
  [(#6557)](https://github.com/PennyLaneAI/pennylane/pull/6557)

* Fixed `Identity.__repr__` to return correct wires list.
  [(#6506)](https://github.com/PennyLaneAI/pennylane/pull/6506)

<h3>Contributors ✍️</h3>

This release contains contributions from (in alphabetical order):

Guillermo Alonso,
Shiwen An,
Utkarsh Azad,
Astral Cai,
Yushao Chen,
Diksha Dhawan,
Lasse Dierich,
Lillian Frederiksen,
Pietropaolo Frisoni,
Austin Huang,
Korbinian Kottmann,
Christina Lee,
William Maxwell,
Andrija Paurevic,
Justin Pickering,
Jay Soni,
David Wierichs,<|MERGE_RESOLUTION|>--- conflicted
+++ resolved
@@ -229,16 +229,14 @@
 
 <h4>Capturing and representing hybrid programs</h4>
 
-<<<<<<< HEAD
 * Functions and plxpr can now be natively transformed using the new `qml.capture.transforms.CancelInterpreter`
   when program capture is enabled. This class cancels operators appearing consecutively that are adjoints of each
   other, and follows the same API as `qml.transforms.cancel_inverses`.
   [(#6692)](https://github.com/PennyLaneAI/pennylane/pull/6692)
-=======
+
 * Implemented a `MapWiresInterpreter` class that can be used as a quantum transform to map
   operator and measurement wires with capture enabled.
   [(#6697)](https://github.com/PennyLaneAI/pennylane/pull/6697)
->>>>>>> 41cb22a8
 
 * A `qml.tape.plxpr_to_tape` function can now convert plxpr to a tape.
   [(#6343)](https://github.com/PennyLaneAI/pennylane/pull/6343)
