--- conflicted
+++ resolved
@@ -3,14 +3,12 @@
 # Release 0.39.0-dev (development release)
 
 <h3>New features since last release</h3>
-<<<<<<< HEAD
+
 * A new class `MomentumQNGOptimizer` is added. It inherits the basic `QNGOptimizer` class and requires one additional hyperparameter (the     
   momentum coefficient) :math:`0 \leq \rho < 1`, the default value being :math:`\rho=0.9`. For :math:`\rho=0` Momentum-QNG
   reduces to the basic QNG.
-  
-=======
+  [(#6240)](https://github.com/PennyLaneAI/pennylane/pull/6240)
  
->>>>>>> 2ec6442f
 <h3>Improvements 🛠</h3>
 
 * `qml.qchem.excitations` now optionally returns fermionic operators.
@@ -114,12 +112,8 @@
 
 Guillermo Alonso,
 Utkarsh Azad,
+Oleksandr Borysenko,
 Lillian M. A. Frederiksen,
 Christina Lee,
 William Maxwell,
-Lee J. O'Riordan,
-<<<<<<< HEAD
-Oleksandr Borysenko
-=======
-David Wierichs,
->>>>>>> 2ec6442f
+Lee J. O'Riordan
