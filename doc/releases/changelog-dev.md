:orphan:

# Release 0.32.0-dev (development release)

<h3>New features since last release</h3>

<h3>Improvements 🛠</h3>

<h3>Breaking changes 💔</h3>

* The `grouping_type` and `grouping_method` keyword arguments are removed from `qchem.molecular_hamiltonian`.

* `zyz_decomposition` and `xyx_decomposition` are removed. Use `one_qubit_decomposition` instead.

* `LieAlgebraOptimizer` has been removed. Use `RiemannianGradientOptimizer` instead.

* `Operation.base_name` has been removed.

* `QuantumScript.name` has been removed.

* `qml.math.reduced_dm` has been removed. Use `qml.math.reduce_dm` or `qml.math.reduce_statevector` instead.

* The ``qml.specs`` dictionary longer supports direct key access to certain keys. Instead
  these quantities can be accessed as fields of the new ``Resources`` object saved under
  ``specs_dict["resources"]``:

  - ``num_operations`` is no longer supported, use ``specs_dict["resources"].num_gates``
  - ``num_used_wires`` is no longer supported, use ``specs_dict["resources"].num_wires``
  - ``gate_types`` is no longer supported, use ``specs_dict["resources"].gate_types``
  - ``gate_sizes`` is no longer supported, use ``specs_dict["resources"].gate_sizes``
  - ``depth`` is no longer supported, use ``specs_dict["resources"].depth``

<h3>Deprecations 👋</h3>

<h3>Documentation 📝</h3>

<h3>Bug fixes 🐛</h3>

* Raise a warning if control indicators are hidden when calling `qml.draw_mpl`
  [(#4295)](https://github.com/PennyLaneAI/pennylane/pull/4295)

<h3>Contributors ✍️</h3>

This release contains contributions from (in alphabetical order):

<<<<<<< HEAD
Christina Lee
=======
Matthew Silverman
>>>>>>> d6955cf1
<|MERGE_RESOLUTION|>--- conflicted
+++ resolved
@@ -43,8 +43,5 @@
 
 This release contains contributions from (in alphabetical order):
 
-<<<<<<< HEAD
 Christina Lee
-=======
-Matthew Silverman
->>>>>>> d6955cf1
+Matthew Silverman