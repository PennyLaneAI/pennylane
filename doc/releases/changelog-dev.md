:orphan:

# Release 0.27.0-dev (development release)

<h3>New features since last release</h3>

* The `qml.qchem.basis_rotation` function is added to the `qchem` module. This function returns
  grouped coefficients, grouped observables and basis rotation transformation matrices needed to
  construct a qubit Hamiltonian in the rotated basis of molecular orbitals. In this basis, the
  one-electron integral matrix and the symmetric matrices obtained from factorizing the two-electron
  integrals tensor are diagonal.
  ([#3011](https://github.com/PennyLaneAI/pennylane/pull/3011))

* Added the `qml.GellMann` qutrit observable, which is the ternary generalization of the Pauli observables. Users must include an index as a
keyword argument when using `GellMann`, which determines which of the 8 Gell-Mann matrices is used as the observable.
  ([#3035](https://github.com/PennyLaneAI/pennylane/pull/3035))

* `qml.qchem.taper_operation` tapers any gate operation according to the `Z2`
  symmetries of the Hamiltonian.
  [(#3002)](https://github.com/PennyLaneAI/pennylane/pull/3002)

  ```pycon
    >>> symbols = ['He', 'H']
    >>> geometry =  np.array([[0.0, 0.0, 0.0], [0.0, 0.0, 1.4589]])
    >>> mol = qchem.Molecule(symbols, geometry, charge=1)
    >>> H, n_qubits = qchem.molecular_hamiltonian(symbols, geometry)
    >>> generators = qchem.symmetry_generators(H)
    >>> paulixops = qchem.paulix_ops(generators, n_qubits)
    >>> paulix_sector = qchem.optimal_sector(H, generators, mol.n_electrons)
    >>> tap_op = qchem.taper_operation(qml.SingleExcitation, generators, paulixops,
    ...                paulix_sector, wire_order=H.wires, op_wires=[0, 2])
    >>> tap_op(3.14159)
    [Exp(1.570795j, 'PauliY', wires=[0])]
  ```

  Moreover, the obtained tapered operation can be directly used within a QNode:

  ```pycon
    >>> dev = qml.device('default.qubit', wires=[0, 1])
    >>> @qml.qnode(dev)
    ... def circuit(params):
    ...     tap_op(params[0])
    ...     return qml.expval(qml.PauliZ(0)@qml.PauliZ(1))
    >>> drawer = qml.draw(circuit, show_all_wires=True)
    >>> print(drawer(params=[3.14159]))
        0: ─Exp(1.570795j PauliY)─┤ ╭<Z@Z>
        1: ───────────────────────┤ ╰<Z@Z>

  ```

* Added the `qml.map_wires` function, that changes the wires of the given operator, `QNode`, queue
  or quantum function according to the given wire map.
  [(#3145)](https://github.com/PennyLaneAI/pennylane/pull/3145)

  Using `qml.map_wires` with an operator:

  ```pycon
  >>> op = qml.RX(0.54, wires=0) + qml.PauliX(1) + (qml.PauliZ(2) @ qml.RY(1.23, wires=3))
  >>> op
  (RX(0.54, wires=[0]) + PauliX(wires=[1])) + (PauliZ(wires=[2]) @ RY(1.23, wires=[3]))
  >>> wire_map = {0: 10, 1: 11, 2: 12, 3: 13}
  >>> qml.map_wires(op, wire_map)
  (RX(0.54, wires=[10]) + PauliX(wires=[11])) + (PauliZ(wires=[12]) @ RY(1.23, wires=[13]))
  ```

  Using `qml.map_wires` with a `QNode`:

  ```pycon
  >>> dev = qml.device("default.qubit", wires=[10, 11, 12, 13])
  >>> @qml.qnode(dev)
  ... def circuit():
  ...     qml.RX(0.54, wires=0)
  ...     qml.PauliX(1)
  ...     qml.PauliZ(2)
  ...     qml.RY(1.23, wires=3)
  ...     return qml.probs(wires=0)
  >>> mapped_circuit = qml.map_wires(circuit, wire_map)
  >>> mapped_circuit()
  tensor([0.92885434, 0.07114566], requires_grad=True)
<<<<<<< HEAD
  >>> list(mapped_circuit.tape)
  [RX(0.54, wires=[10]),
  PauliX(wires=[11]),
  PauliZ(wires=[12]),
  RY(1.23, wires=[13]),
  probs(wires=[10])]
=======
  >>> print(qml.draw(mapped_circuit)())
  10: ──RX(0.54)─┤  Probs
  11: ──X────────┤       
  12: ──Z────────┤       
  13: ──RY(1.23)─┤  
>>>>>>> 2516813b
  ```

<h3>Improvements</h3>

* Added a new `pennylane.tape.QuantumScript` class that contains all the non-queuing behavior of `QuantumTape`. Now `QuantumTape` inherits from `QuantumScript` as well
  as `AnnotatedQueue`.
  This is a developer-facing change, and users should not manipulate `QuantumScript` directly.  Instead, they
  should continue to rely on `QNode`s.
  [(#3097)](https://github.com/PennyLaneAI/pennylane/pull/3097)

* The UCCSD and kUpCCGSD template are modified to remove a redundant flipping of the initial state.
  [(#3148)](https://github.com/PennyLaneAI/pennylane/pull/3148)

* `Adjoint` now supports batching if the base operation supports batching.
  [(#3168)](https://github.com/PennyLaneAI/pennylane/pull/3168)

* `OrbitalRotation` is now decomposed into two `SingleExcitation` operations for faster execution and more efficient parameter-shift gradient calculations on devices that natively support `SingleExcitation`.
  [(#3171)](https://github.com/PennyLaneAI/pennylane/pull/3171)

* Added the `Operator` attributes `has_decomposition` and `has_adjoint` that indicate
  whether a corresponding `decomposition` or `adjoint` method is available.
  [(#2986)](https://github.com/PennyLaneAI/pennylane/pull/2986)

* Structural improvements are made to `QueuingManager`, formerly `QueuingContext`, and `AnnotatedQueue`.
  [(#2794)](https://github.com/PennyLaneAI/pennylane/pull/2794)
  [(#3061)](https://github.com/PennyLaneAI/pennylane/pull/3061)

  * `QueuingContext` is renamed to `QueuingManager`.
  * `QueuingManager` should now be the global communication point for putting queuable objects into the active queue.
  * `QueuingManager` is no longer an abstract base class.
  * `AnnotatedQueue` and its children no longer inherit from `QueuingManager`.
  * `QueuingManager` is no longer a context manager.
  * Recording queues should start and stop recording via the `QueuingManager.add_active_queue` and
     `QueueingContext.remove_active_queue` class methods instead of directly manipulating the `_active_contexts` property.
  * `AnnotatedQueue` and its children no longer provide global information about actively recording queues. This information
      is now only available through `QueuingManager`.
  * `AnnotatedQueue` and its children no longer have the private `_append`, `_remove`, `_update_info`, `_safe_update_info`,
      and `_get_info` methods. The public analogues should be used instead.
  * `QueuingManager.safe_update_info` and `AnnotatedQueue.safe_update_info` are deprecated.  Their functionality is moved to
      `update_info`.

* `qml.Identity` now accepts multiple wires.
    [(#3049)](https://github.com/PennyLaneAI/pennylane/pull/3049)

    ```pycon
    >>> id_op = qml.Identity([0, 1])
    >>> id_op.matrix()
    array([[1., 0., 0., 0.],
        [0., 1., 0., 0.],
        [0., 0., 1., 0.],
        [0., 0., 0., 1.]])
    >>> id_op.sparse_matrix()
    <4x4 sparse matrix of type '<class 'numpy.float64'>'
        with 4 stored elements in Compressed Sparse Row format>
    >>> id_op.eigvals()
    array([1., 1., 1., 1.])
    ```

* Added `unitary_check` keyword argument to the constructor of the `QubitUnitary` class which
  indicates whether the user wants to check for unitarity of the input matrix or not. Its default
  value is `false`.
  [(#3063)](https://github.com/PennyLaneAI/pennylane/pull/3063)

* Modified the representation of `WireCut` by using `qml.draw_mpl`.
  [(#3067)](https://github.com/PennyLaneAI/pennylane/pull/3067)

* Improved the performance of the `qml.math.expand_matrix` function for dense matrices.
  [(#3064)](https://github.com/PennyLaneAI/pennylane/pull/3064)

* Improve `qml.math.expand_matrix` method for sparse matrices.
  [(#3060)](https://github.com/PennyLaneAI/pennylane/pull/3060)

* Added the `map_wires` method to the `Operator` class, which returns a copy of the operator with
  its wires changed according to the given wire map.
  [(#3143)](https://github.com/PennyLaneAI/pennylane/pull/3143)

  ```pycon
  >>> op = qml.Toffoli([0, 1, 2])
  >>> wire_map = {0: 2, 2: 0}
  >>> op.map_wires(wire_map=wire_map)
  Toffoli(wires=[2, 1, 0])
  ```

* Adds caching to the `compute_matrix` and `compute_sparse_matrix` of simple non-parametric operations.
  [(#3134)](https://github.com/PennyLaneAI/pennylane/pull/3134)

* Add details to the output of `Exp.label()`.
  [(#3126)](https://github.com/PennyLaneAI/pennylane/pull/3126)

* `qml.math.unwrap` no longer creates ragged arrays. Lists remain lists.
  [(#3163)](https://github.com/PennyLaneAI/pennylane/pull/3163)

* New `null.qubit` device. The `null.qubit`performs no operations or memory allocations.
  [(#2589)](https://github.com/PennyLaneAI/pennylane/pull/2589)

* `ControlledQubitUnitary` now has a `control_values` property.
  [(#3206)](https://github.com/PennyLaneAI/pennylane/pull/3206)
  
<h3>Breaking changes</h3>

* `QuantumTape._par_info` is now a list of dictionaries, instead of a dictionary whose keys are integers starting from zero.
  [(#3185)](https://github.com/PennyLaneAI/pennylane/pull/3185)

* `QueuingContext` is renamed `QueuingManager`.
  [(#3061)](https://github.com/PennyLaneAI/pennylane/pull/3061)

* `QueuingManager.safe_update_info` and `AnnotatedQueue.safe_update_info` are deprecated. Instead, `update_info` no longer raises errors
   if the object isn't in the queue.

* Deprecation patches for the return types enum's location and `qml.utils.expand` are removed.
  [(#3092)](https://github.com/PennyLaneAI/pennylane/pull/3092)

* `_multi_dispatch` functionality has been moved inside the `get_interface` function. This function
  can now be called with one or multiple tensors as arguments.
  [(#3136)](https://github.com/PennyLaneAI/pennylane/pull/3136)

  ```pycon
  >>> torch_scalar = torch.tensor(1)
  >>> torch_tensor = torch.Tensor([2, 3, 4])
  >>> numpy_tensor = np.array([5, 6, 7])
  >>> qml.math.get_interface(torch_scalar)
  'torch'
  >>> qml.math.get_interface(numpy_tensor)
  'numpy'
  ```

  `_multi_dispatch` previously had only one argument which contained a list of the tensors to be
  dispatched:

  ```pycon
  >>> qml.math._multi_dispatch([torch_scalar, torch_tensor, numpy_tensor])
  'torch'
  ```

  To differentiate whether the user wants to get the interface of a single tensor or multiple
  tensors, `get_interface` now accepts a different argument per tensor to be dispatched:

  ```pycon
  >>> qml.math.get_interface(*[torch_scalar, torch_tensor, numpy_tensor])
  'torch'
  >>> qml.math.get_interface(torch_scalar, torch_tensor, numpy_tensor)
  'torch'
  ```

<h3>Deprecations</h3>

* `qml.tape.stop_recording` and `QuantumTape.stop_recording` are moved to `qml.QueuingManager.stop_recording`.
  The old functions will still be available untill v0.29.
  [(#3068)](https://github.com/PennyLaneAI/pennylane/pull/3068)

* `qml.tape.get_active_tape` is deprecated. Please use `qml.QueuingManager.active_context()` instead.
  [(#3068)](https://github.com/PennyLaneAI/pennylane/pull/3068)

<h3>Documentation</h3>

* The code block in the usage details of the UCCSD template is updated.
  [(#3140)](https://github.com/PennyLaneAI/pennylane/pull/3140)

<h3>Bug fixes</h3>

* `ControlledQubitUnitary.pow` now copies over the `control_values`.
  [(#3206)](https://github.com/PennyLaneAI/pennylane/pull/3206)

* The evaluation of QNodes that return either `vn_entropy` or `mutual_info` raises an
  informative error message when using devices that define a vector of shots.
  [(#3180)](https://github.com/PennyLaneAI/pennylane/pull/3180)

* Fixed a bug that made `qml.AmplitudeEmbedding` incompatible with JITting.
  [(#3166)](https://github.com/PennyLaneAI/pennylane/pull/3166)

* Fixed the `qml.transforms.transpile` transform to work correctly for all two-qubit operations.
  [(#3104)](https://github.com/PennyLaneAI/pennylane/pull/3104)

* Fixed a bug with the control values of a controlled version of a `ControlledQubitUnitary`.
  [(#3119)](https://github.com/PennyLaneAI/pennylane/pull/3119)

* Fixed a bug where `qml.math.fidelity(non_trainable_state, trainable_state)` failed unexpectedly.
  [(#3160)](https://github.com/PennyLaneAI/pennylane/pull/3160)

* Fixed a bug where `qml.QueuingManager.stop_recording` did not clean up if yielded code raises an exception.
  [(#3182)](https://github.com/PennyLaneAI/pennylane/pull/3182)

* Fixed a bug where `op.eigvals()` would return an incorrect result if the operator was a non-hermitian 
  composite operator.
  [(#3204)](https://github.com/PennyLaneAI/pennylane/pull/3204)

<h3>Contributors</h3>

This release contains contributions from (in alphabetical order):

Guillermo Alonso-Linaje,
Juan Miguel Arrazola,
Albert Mitjans Coma,
Utkarsh Azad,
Amintor Dusko,
Diego Guala,
Soran Jahangiri,
Christina Lee,
Lee J. O'Riordan,
Mudit Pandey,
Matthew Silverman,
Jay Soni,
Antal Száva,
David Wierichs,<|MERGE_RESOLUTION|>--- conflicted
+++ resolved
@@ -77,20 +77,11 @@
   >>> mapped_circuit = qml.map_wires(circuit, wire_map)
   >>> mapped_circuit()
   tensor([0.92885434, 0.07114566], requires_grad=True)
-<<<<<<< HEAD
-  >>> list(mapped_circuit.tape)
-  [RX(0.54, wires=[10]),
-  PauliX(wires=[11]),
-  PauliZ(wires=[12]),
-  RY(1.23, wires=[13]),
-  probs(wires=[10])]
-=======
   >>> print(qml.draw(mapped_circuit)())
   10: ──RX(0.54)─┤  Probs
   11: ──X────────┤       
   12: ──Z────────┤       
   13: ──RY(1.23)─┤  
->>>>>>> 2516813b
   ```
 
 <h3>Improvements</h3>
