--- conflicted
+++ resolved
@@ -380,17 +380,15 @@
 * A small typo was fixed in the docstring for `qml.sample`.
   [(#5685)](https://github.com/PennyLaneAI/pennylane/pull/5685)
 
-<<<<<<< HEAD
 * `qml.operation.WiresEnum.AllWires` is now -2 instead of 0 to avoid the
   ambiguity between `op.num_wires = 0` and `op.num_wires = AllWires`.
   [(#3978)](https://github.com/PennyLaneAI/pennylane/pull/3978)
   
 * Added a `measured_wires` property to the `QuantumScript` class.
   [(#3655)](https://github.com/PennyLaneAI/pennylane/pull/3655)
-=======
+
 * Typesetting for some of the documentation was fixed, (use of left/right delimiters, fractions, and fix of incorrectly set up commands)
   [(#5804)](https://github.com/PennyLaneAI/pennylane/pull/5804)
->>>>>>> 5242be6f
 
 * The `qml.Tracker` examples are updated.
   [(#5803)](https://github.com/PennyLaneAI/pennylane/pull/5803)
@@ -523,13 +521,9 @@
 
 This release contains contributions from (in alphabetical order):
 
-<<<<<<< HEAD
-
 Komi Amiko,
-=======
 Tarun Kumar Allamsetty,
 Guillermo Alonso-Linaje,
->>>>>>> 5242be6f
 Utkarsh Azad,
 Lillian M. A. Frederiksen,
 Ludmila Botelho,
@@ -553,11 +547,8 @@
 Mudit Pandey,
 Kenya Sakka,
 Jay Soni,
-<<<<<<< HEAD
 David Wierichs,
-Marcus Edwards.
-=======
+Marcus Edwards,
 Kazuki Tsuoka,
 Haochen Paul Wang,
-David Wierichs.
->>>>>>> 5242be6f
+David Wierichs.