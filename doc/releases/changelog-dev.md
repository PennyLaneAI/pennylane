--- conflicted
+++ resolved
@@ -4,69 +4,36 @@
 
 <h3>New features since last release</h3>
 
-<<<<<<< HEAD
+* Added 'qml.sign_expand' tape tranforms which implements the optimal decomposition of a
+  fast-forwardable Hamiltonian that minimizes the variance of its estimator in the
+  Single-Qubit-Measurement from  arXiv:2207.09479
+  [(#2852)](https://github.com/PennyLaneAI/pennylane/pull/2852)
+
+* The `qml.math` module now also contains a submodule for
+  fast Fourier transforms, `qml.math.fft`.
+  [(#1440)](https://github.com/PennyLaneAI/pennylane/pull/1440)
+
+  The submodule in particular provides differentiable
+  versions of the following functions, available in all common
+  interfaces for PennyLane
+
+  * [fft](https://numpy.org/doc/stable/reference/generated/numpy.fft.fft.html)
+  * [ifft](https://numpy.org/doc/stable/reference/generated/numpy.fft.ifft.html)
+  * [fft2](https://numpy.org/doc/stable/reference/generated/numpy.fft.fft2.html)
+  * [ifft2](https://numpy.org/doc/stable/reference/generated/numpy.fft.ifft2.html)
+
+  Note that the output of the derivative of these functions
+  may differ when used with complex-valued inputs, due to different
+  conventions on complex-valued derivatives.
+
+* Add `qml.math.detach`, which detaches a tensor from its trace. This stops
+  automatic gradient computations.
+  [(#3674)](https://github.com/PennyLaneAI/pennylane/pull/3674)
+
 * A new operation `SpecialUnitary` was added, providing access to an arbitrary
   unitary gate via a parametrization in the Pauli basis.
   [(#3650)](https://github.com/PennyLaneAI/pennylane/pull/3650)
   [(#3651)](https://github.com/PennyLaneAI/pennylane/pull/3651)
- 
-  The new operation takes a single argument, a one-dimensional `tensor_like`
-  of length `4**num_wires-1`, where `num_wires` is the number of wires the unitary acts on.
-  
-  For example, on a single qubit, we may define
-  
-  ```pycon
-  >>> theta = np.array([0.2, 0.1, -0.5])
-  >>> U = qml.SpecialUnitary(theta, 0)
-  >>> U.matrix()
-  array([[ 0.8537127 -0.47537233j,  0.09507447+0.19014893j],
-         [-0.09507447+0.19014893j,  0.8537127 +0.47537233j]])
-  ```
-  
-  A single non-zero entry in the parameters will create a Pauli rotation:
-
-  ```pycon
-  >>> x = 0.412
-  >>> theta = x * np.array([1, 0, 0]) # The first entry belongs to the Pauli word "X"
-  >>> su = qml.SpecialUnitary(theta, wires=0)
-  >>> rx = qml.RX(-2 * x, 0) # RX introduces a prefactor -0.5 that has to be compensated
-  >>> qml.math.allclose(su.matrix(), rx.matrix())
-  True
-  ```
-  
-  This operation supports parameter broadcasting/batching.
-  
-* `qml.purity` is added as a measurement process for purity
-  [(#3551)](https://github.com/PennyLaneAI/pennylane/pull/3551)
-=======
-* Added 'qml.sign_expand' tape tranforms which implements the optimal decomposition of a fast-forwardable Hamiltonian that minimizes the variance of its estimator in the Single-Qubit-Measurement from  arXiv:2207.09479
-  [(#2852)](https://github.com/PennyLaneAI/pennylane/pull/2852)
->>>>>>> f8bbd7f4
-
-* The `qml.math` module now also contains a submodule for
-  fast Fourier transforms, `qml.math.fft`.
-  [(#1440)](https://github.com/PennyLaneAI/pennylane/pull/1440)
-
-  The submodule in particular provides differentiable
-  versions of the following functions, available in all common
-  interfaces for PennyLane
-
-  * [fft](https://numpy.org/doc/stable/reference/generated/numpy.fft.fft.html)
-  * [ifft](https://numpy.org/doc/stable/reference/generated/numpy.fft.ifft.html)
-  * [fft2](https://numpy.org/doc/stable/reference/generated/numpy.fft.fft2.html)
-  * [ifft2](https://numpy.org/doc/stable/reference/generated/numpy.fft.ifft2.html)
-
-  Note that the output of the derivative of these functions
-  may differ when used with complex-valued inputs, due to different
-  conventions on complex-valued derivatives.
-
-* Add `qml.math.detach`, which detaches a tensor from its trace. This stops
-  automatic gradient computations.
-  [(#3674)](https://github.com/PennyLaneAI/pennylane/pull/3674)
-
-* A new operation `SpecialUnitary` was added, providing access to an arbitrary
-  unitary gate via a parametrization in the Pauli basis.
-  [(#3650)](https://github.com/PennyLaneAI/pennylane/pull/3650)
   [(#3674)](https://github.com/PennyLaneAI/pennylane/pull/3674)
 
   The new operation takes a single argument, a one-dimensional `tensor_like`
