--- conflicted
+++ resolved
@@ -88,14 +88,12 @@
 * `CRX`, `CRY`, `CRZ`, `CROT`, and `ControlledPhaseShift` (i.e. `CPhaseShift`) now inherit from `ControlledOp`, giving them additional properties such as `control_wire` and `control_values`. Calling `qml.ctrl` on `RX`, `RY`, `RZ`, `Rot`, and `PhaseShift` with a single control wire will return gates of types `CRX`, `CRY`, etc. as opposed to a general `Controlled` operator.
   [(#5069)](https://github.com/PennyLaneAI/pennylane/pull/5069)
 
-<<<<<<< HEAD
-* `fable`  is added as a template for constructing efficient circuits using FABLE. Users can now call FABLE to efficiently construct circuits according to a user-set approximation level. 
-[(#5107)](https://github.com/PennyLaneAI/pennylane/pull/5107)
-=======
 * CI will now fail if coverage data fails to upload to codecov. Previously, it would silently pass
   and the codecov check itself would never execute.
   [(#5101)](https://github.com/PennyLaneAI/pennylane/pull/5101)
->>>>>>> 5cfdeddb
+  
+* `fable`  is added as a template for constructing efficient circuits using FABLE. Users can now call FABLE to efficiently construct circuits according to a user-set approximation level. 
+[(#5107)](https://github.com/PennyLaneAI/pennylane/pull/5107)
 
 <h4>Community contributions 🥳</h4>
 
