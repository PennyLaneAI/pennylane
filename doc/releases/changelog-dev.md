:orphan:

# Release 0.40.0-dev (development release)

<h3>New features since last release</h3>

<<<<<<< HEAD
* Added new ``MPSPrep`` template to prepare quantum states in tensor simulators.
  [(#6431)](https://github.com/PennyLaneAI/pennylane/pull/6431)
=======
* Two new methods: `setup_execution_config` and `preprocess_transforms` are added to the `Device`
  class. Device developers are encouraged to override these two methods separately instead of the 
  `preprocess` method. For now, to avoid ambiguity, a device is allowed to override either these 
  two methods or `preprocess`, but not both. In the long term, we will slowly phase out the use of 
  `preprocess` in favour of these two methods for better separation of concerns.
  [(#6617)](https://github.com/PennyLaneAI/pennylane/pull/6617)
>>>>>>> 743590fb

* Developers of plugin devices now have the option of providing a TOML-formatted configuration file
  to declare the capabilities of the device. See [Device Capabilities](https://docs.pennylane.ai/en/latest/development/plugins.html#device-capabilities) for details.

  * An internal module `pennylane.devices.capabilities` is added that defines a new `DeviceCapabilites`
    data class, as well as functions that load and parse the TOML-formatted configuration files.
    [(#6407)](https://github.com/PennyLaneAI/pennylane/pull/6407)

    ```pycon
      >>> from pennylane.devices.capabilities import DeviceCapabilities
      >>> capabilities = DeviceCapabilities.from_toml_file("my_device.toml")
      >>> isinstance(capabilities, DeviceCapabilities)
      True
    ```

  * Devices that extends `qml.devices.Device` now has an optional class attribute `capabilities`
    that is an instance of the `DeviceCapabilities` data class, constructed from the configuration
    file if it exists. Otherwise, it is set to `None`.
    [(#6433)](https://github.com/PennyLaneAI/pennylane/pull/6433)

    ```python
    from pennylane.devices import Device
    
    class MyDevice(Device):
    
        config_filepath = "path/to/config.toml"
    
        ...
    ```
    ```pycon
    >>> isinstance(MyDevice.capabilities, DeviceCapabilities)
    True
    ```

<h4>New `labs` module `dla` for handling dynamical Lie algebras (DLAs)</h4>

* Added a dense implementation of computing the Lie closure in a new function
  `lie_closure_dense` in `pennylane.labs.dla`.
  [(#6371)](https://github.com/PennyLaneAI/pennylane/pull/6371)

* New functionality to calculate angles for QSP and QSVT has been added. This includes the function `qml.poly_to_angles`
  to obtain angles directly and the function `qml.transform_angles` to convert angles from one subroutine to another.
  [(#6483)](https://github.com/PennyLaneAI/pennylane/pull/6483)

* Added a dense implementation of computing the structure constants in a new function
  `structure_constants_dense` in `pennylane.labs.dla`.
  [(#6376)](https://github.com/PennyLaneAI/pennylane/pull/6376)

* Added utility functions for handling dense matrices in the Lie theory context.
  [(#6563)](https://github.com/PennyLaneAI/pennylane/pull/6563)

* Added `unary_mapping()` function to map `BoseWord` and `BoseSentence` to qubit operators, using unary mapping
  [(#6576)](https://github.com/PennyLaneAI/pennylane/pull/6576); 
added `binary_mapping()` function to map `BoseWord` and `BoseSentence` to qubit operators, using standard-binary mapping.
  [(#6564)](https://github.com/PennyLaneAI/pennylane/pull/6564)


<h4>New API for Qubit Mixed</h4>

* Added `qml.devices.qubit_mixed` module for mixed-state qubit device support [(#6379)](https://github.com/PennyLaneAI/pennylane/pull/6379). This module introduces an `apply_operation` helper function that features:

  * Two density matrix contraction methods using `einsum` and `tensordot`

  * Optimized handling of special cases including: Diagonal operators, Identity operators, CX (controlled-X), Multi-controlled X gates, Grover operators

* Added submodule 'initialize_state' featuring a `create_initial_state` function for initializing a density matrix from `qml.StatePrep` operations or `qml.QubitDensityMatrix` operations.
  [(#6503)](https://github.com/PennyLaneAI/pennylane/pull/6503)
  
* Added support for constructing `BoseWord` and `BoseSentence`, similar to `FermiWord` and `FermiSentence`.
  [(#6518)](https://github.com/PennyLaneAI/pennylane/pull/6518)

* Added method `preprocess` to the `QubitMixed` device class to preprocess the quantum circuit before execution. Necessary non-intrusive interfaces changes to class init method were made along the way to the `QubitMixed` device class to support new API feature.
  [(#6601)](https://github.com/PennyLaneAI/pennylane/pull/6601)

* Added a second class `DefaultMixedNewAPI` to the `qml.devices.qubit_mixed` module, which is to be the replacement of legacy `DefaultMixed` which for now to hold the implementations of `preprocess` and `execute` methods.
  [(#6607)](https://github.com/PennyLaneAI/pennylane/pull/6607)

* Added submodule `devices.qubit_mixed.measure` as a necessary step for the new API, featuring a `measure` function for measuring qubits in mixed-state devices.
  [(#6637)](https://github.com/PennyLaneAI/pennylane/pull/6637)

* Support is added for `if`/`else` statements and `while` loops in circuits executed with `qml.capture.enabled`, via `autograph`.
  [(#6406)](https://github.com/PennyLaneAI/pennylane/pull/6406)
  [(#6413)](https://github.com/PennyLaneAI/pennylane/pull/6413)

* Added `christiansen_mapping()` function to map `BoseWord` and `BoseSentence` to qubit operators, using christiansen mapping.
  [(#6623)](https://github.com/PennyLaneAI/pennylane/pull/6623)

* The `qml.qchem.factorize` function now supports new methods for double factorization:
  Cholesky decomposition (`cholesky=True`) and compressed double factorization (`compressed=True`).
  [(#6573)](https://github.com/PennyLaneAI/pennylane/pull/6573)
  [(#6611)](https://github.com/PennyLaneAI/pennylane/pull/6611)

* Added `qml.qchem.symmetry_shift` function to perform the
  [block-invariant symmetry shift](https://arxiv.org/pdf/2304.13772) on the electronic integrals.
  [(#6574)](https://github.com/PennyLaneAI/pennylane/pull/6574)

<h3>Improvements 🛠</h3>

* Raises a comprehensive error when using `qml.fourier.qnode_spectrum` with standard numpy
  arguments and `interface="auto"`.
  [(#6622)](https://github.com/PennyLaneAI/pennylane/pull/6622)

* Added support for the `wire_options` dictionary to customize wire line formatting in `qml.draw_mpl` circuit
  visualizations, allowing global and per-wire customization with options like `color`, `linestyle`, and `linewidth`.
  [(#6486)](https://github.com/PennyLaneAI/pennylane/pull/6486)

* `QNode` and `qml.execute` now forbid certain keyword arguments from being passed positionally.
  [(#6610)](https://github.com/PennyLaneAI/pennylane/pull/6610)

* Shortened the string representation for the `qml.S`, `qml.T`, and `qml.SX` operators.
  [(#6542)](https://github.com/PennyLaneAI/pennylane/pull/6542)

* Added functions and dunder methods to add and multiply Resources objects in series and in parallel.
  [(#6567)](https://github.com/PennyLaneAI/pennylane/pull/6567)

<h4>Capturing and representing hybrid programs</h4>

* PennyLane transforms can now be captured as primitives with experimental program capture enabled.
  [(#6633)](https://github.com/PennyLaneAI/pennylane/pull/6633)

* `jax.vmap` can be captured with `qml.capture.make_plxpr` and is compatible with quantum circuits. 
  [(#6349)](https://github.com/PennyLaneAI/pennylane/pull/6349)
  [(#6422)](https://github.com/PennyLaneAI/pennylane/pull/6422)

* `qml.capture.PlxprInterpreter` base class has been added for easy transformation and execution of
  pennylane variant jaxpr.
  [(#6141)](https://github.com/PennyLaneAI/pennylane/pull/6141)

* A `DefaultQubitInterpreter` class has been added to provide plxpr execution using python based tools,
  and the `DefaultQubit.eval_jaxpr` method is now implemented.
  [(#6594)](https://github.com/PennyLaneAI/pennylane/pull/6594)
  [(#6328)](https://github.com/PennyLaneAI/pennylane/pull/6328)

* An optional method `eval_jaxpr` is added to the device API for native execution of plxpr programs.
  [(#6580)](https://github.com/PennyLaneAI/pennylane/pull/6580)

* `qml.capture.qnode_call` has been made private and moved to the `workflow` module.
  [(#6620)](https://github.com/PennyLaneAI/pennylane/pull/6620/)

<h4>Other Improvements</h4>

* Added PyTree support for measurements in a circuit. 
  [(#6378)](https://github.com/PennyLaneAI/pennylane/pull/6378)

  ```python
  import pennylane as qml

  @qml.qnode(qml.device("default.qubit"))
  def circuit():
      qml.Hadamard(0)
      qml.CNOT([0,1])
      return {"Probabilities": qml.probs(), "State": qml.state()}
  ```
  ```pycon
  >>> circuit() 
  {'Probabilities': array([0.5, 0. , 0. , 0.5]), 'State': array([0.70710678+0.j, 0.        +0.j, 0.        +0.j, 0.70710678+0.j])} 
  ```

* `_cache_transform` transform has been moved to its own file located
  at `qml.workflow._cache_transform.py`.
  [(#6624)](https://github.com/PennyLaneAI/pennylane/pull/6624)

* `qml.BasisRotation` template is now JIT compatible.
  [(#6019)](https://github.com/PennyLaneAI/pennylane/pull/6019)

* The Jaxpr primitives for `for_loop`, `while_loop` and `cond` now store slices instead of
  numbers of args.
  [(#6521)](https://github.com/PennyLaneAI/pennylane/pull/6521)

* Expand `ExecutionConfig.gradient_method` to store `TransformDispatcher` type.
  [(#6455)](https://github.com/PennyLaneAI/pennylane/pull/6455)

* Fix the string representation of `Resources` instances to match the attribute names.
  [(#6581)](https://github.com/PennyLaneAI/pennylane/pull/6581)

<h3>Labs 🧪</h3>

* Added base class `Resources`, `CompressedResourceOp`, `ResourceOperator` for advanced resource estimation.
  [(#6428)](https://github.com/PennyLaneAI/pennylane/pull/6428)

* Added `get_resources()` functionality which allows users to extract resources from a quantum function, tape or 
  resource operation. Additionally added some standard gatesets `DefaultGateSet` to track resources with respect to.
  [(#6500)](https://github.com/PennyLaneAI/pennylane/pull/6500)

* Added `ResourceOperator` classes for QFT and all operators in QFT's decomposition.
  [(#6447)](https://github.com/PennyLaneAI/pennylane/pull/6447)

<h3>Breaking changes 💔</h3>

* `qml.fourier.qnode_spectrum` no longer automatically converts pure numpy parameters to the
  Autograd framework. As the function uses automatic differentiation for validation, parameters
  from an autodiff framework have to be used.
  [(#6622)](https://github.com/PennyLaneAI/pennylane/pull/6622)

* `qml.math.jax_argnums_to_tape_trainable` is moved and made private to avoid a qnode dependency
  in the math module.
  [(#6609)](https://github.com/PennyLaneAI/pennylane/pull/6609)

* Gradient transforms are now applied after the user's transform program.
  [(#6590)](https://github.com/PennyLaneAI/pennylane/pull/6590)

* Legacy operator arithmetic has been removed. This includes `qml.ops.Hamiltonian`, `qml.operation.Tensor`,
  `qml.operation.enable_new_opmath`, `qml.operation.disable_new_opmath`, and `qml.operation.convert_to_legacy_H`.
  Note that `qml.Hamiltonian` will continue to dispatch to `qml.ops.LinearCombination`. For more information, 
  check out the [updated operator troubleshooting page](https://docs.pennylane.ai/en/stable/news/new_opmath.html).
  [(#6548)](https://github.com/PennyLaneAI/pennylane/pull/6548)
  [(#6602)](https://github.com/PennyLaneAI/pennylane/pull/6602)
  [(#6589)](https://github.com/PennyLaneAI/pennylane/pull/6589)

* The developer-facing `qml.utils` module has been removed. Specifically, the
following 4 sets of functions have been either moved or removed[(#6588)](https://github.com/PennyLaneAI/pennylane/pull/6588):

  * `qml.utils._flatten`, `qml.utils.unflatten` has been moved and renamed to `qml.optimize.qng._flatten_np` and `qml.optimize.qng._unflatten_np` respectively.

  * `qml.utils._inv_dict` and `qml._get_default_args` have been removed.

  * `qml.utils.pauli_eigs` has been moved to `qml.pauli.utils`.

  * `qml.utils.expand_vector` has been moved to `qml.math.expand_vector`.
  
* The `qml.qinfo` module has been removed. Please see the respective functions in the `qml.math` and `qml.measurements`
  modules instead.
  [(#6584)](https://github.com/PennyLaneAI/pennylane/pull/6584)

* Top level access to `Device`, `QubitDevice`, and `QutritDevice` have been removed. Instead, they
  are available as `qml.devices.LegacyDevice`, `qml.devices.QubitDevice`, and `qml.devices.QutritDevice`
  respectively.
  [(#6537)](https://github.com/PennyLaneAI/pennylane/pull/6537)

* The `'ancilla'` argument for `qml.iterative_qpe` has been removed. Instead, use the `'aux_wire'` argument.
  [(#6532)](https://github.com/PennyLaneAI/pennylane/pull/6532)

* The `qml.BasisStatePreparation` template has been removed. Instead, use `qml.BasisState`.
  [(#6528)](https://github.com/PennyLaneAI/pennylane/pull/6528)

* The `qml.workflow.set_shots` helper function has been removed. We no longer interact with the legacy device interface in our code.
  Instead, shots should be specified on the tape, and the device should use these shots.
  [(#6534)](https://github.com/PennyLaneAI/pennylane/pull/6534)

* `QNode.gradient_fn` has been removed. Please use `QNode.diff_method` instead. `QNode.get_gradient_fn` can also be used to
  process the diff method.
  [(#6535)](https://github.com/PennyLaneAI/pennylane/pull/6535)
 
* The `qml.QubitStateVector` template has been removed. Instead, use `qml.StatePrep`.
  [(#6525)](https://github.com/PennyLaneAI/pennylane/pull/6525)

* `qml.broadcast` has been removed. Users should use `for` loops instead.
  [(#6527)](https://github.com/PennyLaneAI/pennylane/pull/6527)

* The `max_expansion` argument for `qml.transforms.clifford_t_decomposition` has been removed.
  [(#6531)](https://github.com/PennyLaneAI/pennylane/pull/6531)
  [(#6571)](https://github.com/PennyLaneAI/pennylane/pull/6571)

* The `expand_depth` argument for `qml.compile` has been removed.
  [(#6531)](https://github.com/PennyLaneAI/pennylane/pull/6531)
  
* The `qml.shadows.shadow_expval` transform has been removed. Instead, please use the
  `qml.shadow_expval` measurement process.
  [(#6530)](https://github.com/PennyLaneAI/pennylane/pull/6530)
  [(#6561)](https://github.com/PennyLaneAI/pennylane/pull/6561)

<h3>Deprecations 👋</h3>

* The `tape` and `qtape` properties of `QNode` have been deprecated. 
  Instead, use the `qml.workflow.construct_tape` function.
  [(#6583)](https://github.com/PennyLaneAI/pennylane/pull/6583)
  [(#6650)](https://github.com/PennyLaneAI/pennylane/pull/6650)

* The `max_expansion` argument in `qml.devices.preprocess.decompose` is deprecated and will be removed in v0.41.
  [(#6400)](https://github.com/PennyLaneAI/pennylane/pull/6400)

* The `decomp_depth` argument in `qml.transforms.set_decomposition` is deprecated and will be removed in v0.41.
  [(#6400)](https://github.com/PennyLaneAI/pennylane/pull/6400)

* The `output_dim` property of `qml.tape.QuantumScript` has been deprecated. 
Instead, use method `shape` of `QuantumScript` or `MeasurementProcess` to get the 
same information.
  [(#6577)](https://github.com/PennyLaneAI/pennylane/pull/6577)

* The `QNode.get_best_method` and `QNode.best_method_str` methods have been deprecated. 
  Instead, use the `qml.workflow.get_best_diff_method` function.
  [(#6418)](https://github.com/PennyLaneAI/pennylane/pull/6418)

* The `qml.execute` `gradient_fn` keyword argument has been renamed `diff_method`,
  to better align with the termionology used by the `QNode`.
  `gradient_fn` will be removed in v0.41.
  [(#6549)](https://github.com/PennyLaneAI/pennylane/pull/6549)

<h3>Documentation 📝</h3>

* Updated the documentation of `TrotterProduct` to include the impact of the operands in the
  Hamiltonian on the strucutre of the created circuit. Included an illustrative example on this.
  [(#6629)](https://github.com/PennyLaneAI/pennylane/pull/6629)

* Add reporting of test warnings as failures.
  [(#6217)](https://github.com/PennyLaneAI/pennylane/pull/6217)

* Add a warning message to Gradients and training documentation about ComplexWarnings.
  [(#6543)](https://github.com/PennyLaneAI/pennylane/pull/6543)

<h3>Bug fixes 🐛</h3>

* The `qml.HilbertSchmidt` and `qml.LocalHilbertSchmidt` templates now apply the complex conjugate
  of the unitaries instead of the adjoint, providing the correct result.
  [(#6604)](https://github.com/PennyLaneAI/pennylane/pull/6604)

* `QNode` return behaviour is now consistent for lists and tuples.
  [(#6568)](https://github.com/PennyLaneAI/pennylane/pull/6568)

* `qml.QNode` now accepts arguments with types defined in libraries that are not necessarily 
  in the list of supported interfaces, such as the `Graph` class defined in `networkx`.
  [(#6600)](https://github.com/PennyLaneAI/pennylane/pull/6600)

* `qml.math.get_deep_interface` now works properly for autograd arrays.
  [(#6557)](https://github.com/PennyLaneAI/pennylane/pull/6557)

* Fixed `Identity.__repr__` to return correct wires list.
  [(#6506)](https://github.com/PennyLaneAI/pennylane/pull/6506)


<h3>Contributors ✍️</h3>

This release contains contributions from (in alphabetical order):

Guillermo Alonso,
Shiwen An,
Utkarsh Azad,
Astral Cai,
Yushao Chen,
Diksha Dhawan,
Pietropaolo Frisoni,
Austin Huang,
Korbinian Kottmann,
Christina Lee,
William Maxwell,
Andrija Paurevic,
Justin Pickering,
Jay Soni,
David Wierichs,<|MERGE_RESOLUTION|>--- conflicted
+++ resolved
@@ -4,17 +4,15 @@
 
 <h3>New features since last release</h3>
 
-<<<<<<< HEAD
 * Added new ``MPSPrep`` template to prepare quantum states in tensor simulators.
   [(#6431)](https://github.com/PennyLaneAI/pennylane/pull/6431)
-=======
+
 * Two new methods: `setup_execution_config` and `preprocess_transforms` are added to the `Device`
   class. Device developers are encouraged to override these two methods separately instead of the 
   `preprocess` method. For now, to avoid ambiguity, a device is allowed to override either these 
   two methods or `preprocess`, but not both. In the long term, we will slowly phase out the use of 
   `preprocess` in favour of these two methods for better separation of concerns.
   [(#6617)](https://github.com/PennyLaneAI/pennylane/pull/6617)
->>>>>>> 743590fb
 
 * Developers of plugin devices now have the option of providing a TOML-formatted configuration file
   to declare the capabilities of the device. See [Device Capabilities](https://docs.pennylane.ai/en/latest/development/plugins.html#device-capabilities) for details.
