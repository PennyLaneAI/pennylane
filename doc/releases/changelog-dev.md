--- conflicted
+++ resolved
@@ -44,17 +44,15 @@
 
 <h3>Breaking changes 💔</h3>
 
-<<<<<<< HEAD
 * The `'ancilla'` argument for `qml.iterative_qpe` has been removed. Instead, use the `'aux_wire'` argument.
   [(#6532)](https://github.com/PennyLaneAI/pennylane/pull/6532)
 
 * The `qml.BasisStatePreparation` template has been removed. Instead, use `qml.BasisState`.
   [(#6528)](https://github.com/PennyLaneAI/pennylane/pull/6528)
-=======
+
 * The ``qml.workflow.set_shots`` helper func has been removed. We no longer interact with the legacy device interface in our code 
 workflow behavior. Instead, shots should be specified on the tape, and the device should pull it's number of shots from the tape.
   [(#6534)](https://github.com/PennyLaneAI/pennylane/pull/6534)
->>>>>>> 64be518c
 
 <h3>Deprecations 👋</h3>
 
@@ -69,14 +67,9 @@
 
 This release contains contributions from (in alphabetical order):
 
-<<<<<<< HEAD
 Shiwen An,
 Astral Cai,
 Yushao Chen,
 Pietropaolo Frisoni,
 Andrija Paurevic,
-Justin Pickering
-=======
-Yushao Chen,
-Andrija Paurevic,
->>>>>>> 64be518c
+Justin Pickering,