--- conflicted
+++ resolved
@@ -333,15 +333,12 @@
 * Added a new `multi_dispatch` decorator that helps ease the definition of new functions
   inside PennyLane. The decorator is used throughout the math module, demonstrating use cases.
   [(#2082)](https://github.com/PennyLaneAI/pennylane/pull/2084)
-<<<<<<< HEAD
-
-=======
+
   [(#2096)](https://github.com/PennyLaneAI/pennylane/pull/2096)
 
   We can decorate a function, indicating the arguments that are
   tensors handled by the interface:
-   
->>>>>>> a19c744b
+ 
   ```pycon
   >>> @qml.math.multi_dispatch(argnum=[0, 1])
   ... def some_function(tensor1, tensor2, option, like):
@@ -412,13 +409,10 @@
 
 <h3>Bug fixes</h3>
 
-<<<<<<< HEAD
-=======
 * Pytest now ignores any `DeprecationWarning` raised within autograd's `numpy_wrapper` module.
   Other assorted minor test warnings are fixed.
   [(#2007)](https://github.com/PennyLaneAI/pennylane/pull/2007)
 
->>>>>>> a19c744b
 * Fixes a bug where the QNode was not correctly diagonalizing qubit-wise
   commuting observables.
   [(#2097)](https://github.com/PennyLaneAI/pennylane/pull/2097)
@@ -469,9 +463,5 @@
 
 This release contains contributions from (in alphabetical order):
 
-<<<<<<< HEAD
-Juan Miguel Arrazola, Ali Asadi, Esther Cruz, Olivia Di Matteo, Diego Guala, Josh Izaac, Ankit Khandelwal, Korbinian Kottmann, Jay Soni, Antal Száva, David Wierichs, Shaoming Zhang
-=======
 Juan Miguel Arrazola, Ali Asadi, Esther Cruz, Christina Lee, Olivia Di Matteo, Diego Guala, Josh Izaac,
-Ankit Khandelwal, Korbinian Kottmann, Jay Soni, Antal Száva, David Wierichs, Shaoming Zhang
->>>>>>> a19c744b
+Ankit Khandelwal, Korbinian Kottmann, Jay Soni, Antal Száva, David Wierichs, Shaoming Zhang