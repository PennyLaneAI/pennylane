--- conflicted
+++ resolved
@@ -4,12 +4,11 @@
 
 <h3>New features since last release</h3>
 
-<<<<<<< HEAD
 * Support custom measurement processes:
   * `SampleMeasurement` and `StateMeasurement` classes have been added. They contain an abstract
     method to process samples/quantum state.
     [#3286](https://github.com/PennyLaneAI/pennylane/pull/3286)
-=======
+
 * Functionality for fetching symbols and geometry of a compound from the PubChem Database using `qchem.mol_data`.
   [(#3289)](https://github.com/PennyLaneAI/pennylane/pull/3289)
  
@@ -28,7 +27,6 @@
          [ 4.20823111,  1.01459396,  0.        ],
          [ 5.3798613 , -1.01459396,  0.        ]]))
   ```
->>>>>>> 22b1d552
 
 * New basis sets, `6-311g` and `CC-PVDZ`, are added to the qchem basis set repo.
   [#3279](https://github.com/PennyLaneAI/pennylane/pull/3279)
@@ -58,12 +56,8 @@
 <h3>Contributors</h3>
 
 This release contains contributions from (in alphabetical order):
-<<<<<<< HEAD
-Albert Mitjans Coma
-=======
-
 Juan Miguel Arrazola
 Utkarsh Azad
 Soran Jahangiri
 Christina Lee
->>>>>>> 22b1d552
+Albert Mitjans Coma
