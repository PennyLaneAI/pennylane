--- conflicted
+++ resolved
@@ -61,14 +61,12 @@
       is now only available through `QueuingManager`.
    - `AnnotatedQueue` and its children no longer have the private `_append`, `_remove`, `_update_info`, `_safe_update_info`,
       and `_get_info` methods. The public analogues should be used instead.
-<<<<<<< HEAD
+   - `QueuingManager.safe_update_info` and `AnnotatedQueue.safe_update_info` are deprecated.  Their functionality is moved to
+      `update_info`.
 
 * Added matrix caching functionality to `Composite` ops. This will help reduce memory requirements when computing and
   re-using the matrix representation of large composite operators. 
   [(#3038)](https://github.com/PennyLaneAI/pennylane/pull/3038)
-=======
-   - `QueuingManager.safe_update_info` and `AnnotatedQueue.safe_update_info` are deprecated.  Their functionality is moved to
-      `update_info`.
 
 * Added `unitary_check` keyword argument to the constructor of the `QubitUnitary` class which
   indicates whether the user wants to check for unitarity of the input matrix or not. Its default
@@ -80,7 +78,6 @@
 
 * Improve `qml.math.expand_matrix` method for sparse matrices.
   [(#3060)](https://github.com/PennyLaneAI/pennylane/pull/3060)
->>>>>>> 0cf1bd41
 
 <h3>Breaking changes</h3>
 
