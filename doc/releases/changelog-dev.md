:orphan:

# Release 0.40.0-dev (development release)

<h3>New features since last release</h3>
  
* A `DeviceCapabilities` data class is defined to contain all capabilities of the device's execution interface (i.e. its implementation of `Device.execute`). A TOML file can be used to define the capabilities of a device, and it can be loaded into a `DeviceCapabilities` object.
  [(#6407)](https://github.com/PennyLaneAI/pennylane/pull/6407)

  ```pycon
  >>> from pennylane.devices.capabilities import load_toml_file, parse_toml_document, DeviceCapabilities
  >>> document = load_toml_file("my_device.toml")
  >>> capabilities = parse_toml_document(document)
  >>> isinstance(capabilities, DeviceCapabilities)
  True
  ```

<h4>New API for Qubit Mixed</h4>

* Added `qml.devices.qubit_mixed` module for mixed-state qubit device support [(#6379)](https://github.com/PennyLaneAI/pennylane/pull/6379). This module introduces an `apply_operation` helper function that features:


  * Two density matrix contraction methods using `einsum` and `tensordot`

  * Optimized handling of special cases including: Diagonal operators, Identity operators, CX (controlled-X), Multi-controlled X gates, Grover operators

* Added submodule 'initialize_state' featuring a `create_initial_state` function for initializing a density matrix from `qml.StatePrep` operations or `qml.QubitDensityMatrix` operations.
  [(#6503)](https://github.com/PennyLaneAI/pennylane/pull/6503) 

<h3>Improvements 🛠</h3>

* Added support for the `wire_options` dictionary to customize wire line formatting in `qml.draw_mpl` circuit
  visualizations, allowing global and per-wire customization with options like `color`, `linestyle`, and `linewidth`.
  [(#6486)](https://github.com/PennyLaneAI/pennylane/pull/6486)

* Shortened the string representation for the `qml.S`, `qml.T`, and `qml.SX` operators.
  [(#6542)](https://github.com/PennyLaneAI/pennylane/pull/6542)

* Added `qml.devices.qubit_mixed` module for mixed-state qubit device support. This module introduces:
  - A new API for mixed-state operations
  - An `apply_operation` helper function featuring:
    - Two density matrix contraction methods using `einsum` and `tensordot`
    - Optimized handling of special cases including:
      - Diagonal operators
      - Identity operators 
      - CX (controlled-X)
      - Multi-controlled X gates
      - Grover operators
  [(#6379)](https://github.com/PennyLaneAI/pennylane/pull/6379)

<h4>Capturing and representing hybrid programs</h4>

* `jax.vmap` can be captured with `qml.capture.make_plxpr` and is compatible with quantum circuits. 
  [(#6349)](https://github.com/PennyLaneAI/pennylane/pull/6349)

* `qml.capture.PlxprInterpreter` base class has been added for easy transformation and execution of
  pennylane variant jaxpr.
  [(#6141)](https://github.com/PennyLaneAI/pennylane/pull/6141)

<h4>Other Improvements</h4>

* `qml.BasisRotation` template is now JIT compatible.
  [(#6019)](https://github.com/PennyLaneAI/pennylane/pull/6019)

* The Jaxpr primitives for `for_loop`, `while_loop` and `cond` now store slices instead of
  numbers of args.
  [(#6521)](https://github.com/PennyLaneAI/pennylane/pull/6521)

* Expand `ExecutionConfig.gradient_method` to store `TransformDispatcher` type.
  [(#6455)](https://github.com/PennyLaneAI/pennylane/pull/6455)

<h3>Breaking changes 💔</h3>

* The `qml.shadows.shadow_expval` transform has been removed. Instead, please use the
  `qml.shadow_expval` measurement process.
  [(#6530)](https://github.com/PennyLaneAI/pennylane/pull/6530)
  [(#6561)](https://github.com/PennyLaneAI/pennylane/pull/6561)

<h3>Deprecations 👋</h3>

* The `qml.execute` `gradient_fn` keyword argument has been renamed `diff_method`,
  to better align with the termionology used by the `QNode`.
  `gradient_fn` will be removed in v0.41.
  [(#6549)](https://github.com/PennyLaneAI/pennylane/pull/6549)

<h3>Documentation 📝</h3>

* Add a warning message to Gradients and training documentation about ComplexWarnings
  [(#6543)](https://github.com/PennyLaneAI/pennylane/pull/6543)

<h3>Bug fixes 🐛</h3>

* `qml.math.get_deep_interface` now works properly for autograd arrays.
  [(#6557)](https://github.com/PennyLaneAI/pennylane/pull/6557)

* Fixed `Identity.__repr__` to return correct wires list.
  [(#6506)](https://github.com/PennyLaneAI/pennylane/pull/6506)


<h3>Contributors ✍️</h3>

This release contains contributions from (in alphabetical order):

Shiwen An
Astral Cai,
Yushao Chen,
Pietropaolo Frisoni,
<<<<<<< HEAD
Austin Huang,
=======
Christina Lee,
>>>>>>> 69df82fd
Andrija Paurevic,
Justin Pickering<|MERGE_RESOLUTION|>--- conflicted
+++ resolved
@@ -105,10 +105,7 @@
 Astral Cai,
 Yushao Chen,
 Pietropaolo Frisoni,
-<<<<<<< HEAD
 Austin Huang,
-=======
 Christina Lee,
->>>>>>> 69df82fd
 Andrija Paurevic,
 Justin Pickering