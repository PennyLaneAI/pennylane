:orphan:

# Release 0.34.0-dev (development release)

<h3>New features since last release</h3>

* Approximate Quantum Fourier Transform (AQFT) is now available from `qml.AQFT`.
  [(#4656)](https://github.com/PennyLaneAI/pennylane/pull/4656)

<h3>Improvements 🛠</h3>

<<<<<<< HEAD
* `default.qubit` no longer uses a dense matrix for `MultiControlledX` for less than 12 device wires, or more than 13 operation wires
  [(#4673)](https://github.com/PennyLaneAI/pennylane/pull/4673)
=======
* `AmplitudeEmbedding` now also supports batching when used with Tensorflow.
  [(#4818)](https://github.com/PennyLaneAI/pennylane/pull/4818)

* `qml.draw` now supports drawing mid-circuit measurements.
  [(#4775)](https://github.com/PennyLaneAI/pennylane/pull/4775)

* Autograd can now use vjps provided by the device from the new device API. If a device provides
  a vector Jacobian product, this can be selected by providing `device_vjp=True` to
  `qml.execute`.
  [(#4557)](https://github.com/PennyLaneAI/pennylane/pull/4557)
>>>>>>> 768bea0c

* Updates to some relevant Pytests to enable its use as a suite of benchmarks.
  [(#4703)](https://github.com/PennyLaneAI/pennylane/pull/4703)

* Added `__iadd__` method to PauliSentence, which enables inplace-addition using `+=`, we no longer need to perform a copy, leading to performance improvements.
[(#4662)](https://github.com/PennyLaneAI/pennylane/pull/4662) 

* `qml.ArbitraryUnitary` now supports batching.
  [(#4745)](https://github.com/PennyLaneAI/pennylane/pull/4745)

* `qml.draw` and `qml.draw_mpl` now render operator ids.
  [(#4749)](https://github.com/PennyLaneAI/pennylane/pull/4749)

<h3>Breaking changes 💔</h3>

* The `prep` keyword argument has been removed from `QuantumScript` and `QuantumTape`.
  `StatePrepBase` operations should be placed at the beginning of the `ops` list instead.
  [(#4756)](https://github.com/PennyLaneAI/pennylane/pull/4756)

* `qml.gradients.pulse_generator` has become `qml.gradients.pulse_odegen` to adhere to paper naming conventions.
  [(#4769)](https://github.com/PennyLaneAI/pennylane/pull/4769)

* Non-parametric-ops such as `Barrier`, `Snapshot` and `Wirecut` have been grouped together and moved to `pennylane/ops/meta.py`.
  Additionally, the relevant tests have been organized and placed in a new file, `tests/ops/test_meta.py` .
  [(#4789)](https://github.com/PennyLaneAI/pennylane/pull/4789)
  
* `QuantumScript.graph` is now built using `tape.measurements` instead of `tape.observables`
  because it depended on the now-deprecated `Observable.return_type` property.
  [(#4762)](https://github.com/PennyLaneAI/pennylane/pull/4762)

<h3>Deprecations 👋</h3>

* All deprecations now raise a `qml.PennyLaneDeprecationWarning` instead of a `UserWarning`.
  [(#4814)](https://github.com/PennyLaneAI/pennylane/pull/4814)

* `QuantumScript.is_sampled` and `QuantumScript.all_sampled` are deprecated.
  Users should now validate these properties manually.
  [(#4773)](https://github.com/PennyLaneAI/pennylane/pull/4773)

* `single_tape_transform`, `batch_transform`, `qfunc_transform`, and `op_transform` are deprecated.
  Instead switch to using the new `qml.transform` function.
  [(#4774)](https://github.com/PennyLaneAI/pennylane/pull/4774)

* `Observable.return_type` is deprecated. Instead, you should inspect the type
  of the surrounding measurement process.
  [(#4762)](https://github.com/PennyLaneAI/pennylane/pull/4762)
  [(#4798)](https://github.com/PennyLaneAI/pennylane/pull/4798)

<h3>Documentation 📝</h3>

* Documentation page for `qml.measurements` now links top-level accessible functions (e.g. `qml.expval`) 
  to their top-level pages (rather than their module-level pages, eg. `qml.measurements.expval`).
  [(#4750)](https://github.com/PennyLaneAI/pennylane/pull/4750)

<h3>Bug fixes 🐛</h3>

* Fixes a bug where the adjoint method differentiation would fail if
  an operation with `grad_method=None` that has a parameter is present.
  [(#4820)](https://github.com/PennyLaneAI/pennylane/pull/4820)
  
* `MottonenStatePreparation` now raises an error if decomposing a broadcasted state vector.
  [(#4767)](https://github.com/PennyLaneAI/pennylane/pull/4767)

* `BasisStatePreparation` now raises an error if decomposing a broadcasted state vector.
  [(#4767)](https://github.com/PennyLaneAI/pennylane/pull/4767)

* Gradient transforms now work with overridden shot vectors and default qubit.
  [(#4795)](https://github.com/PennyLaneAI/pennylane/pull/4795)

* `qml.defer_measurements` now correctly transforms circuits when terminal measurements include wires
  used in mid-circuit measurements.
  [(#4787)](https://github.com/PennyLaneAI/pennylane/pull/4787)

* Jax jit now works with shot vectors.
  [(#4772)](https://github.com/PennyLaneAI/pennylane/pull/4772/)

* Any `ScalarSymbolicOp`, like `Evolution`, now states that it has a matrix if the target
  is a `Hamiltonian`.
  [(#4768)](https://github.com/PennyLaneAI/pennylane/pull/4768)

* In `default.qubit`, initial states are now initialized with the simulator's wire order, not the circuit's
  wire order.
  [(#4781)](https://github.com/PennyLaneAI/pennylane/pull/4781)

* `transpile` can now handle measurements that are broadcasted onto all wires.
  [(#4793)](https://github.com/PennyLaneAI/pennylane/pull/4793)

* Parametrized circuits whose operators do not act on all wires return pennylane tensors as
  expected, instead of numpy arrays.
  [(#4811)](https://github.com/PennyLaneAI/pennylane/pull/4811)

<h3>Contributors ✍️</h3>

This release contains contributions from (in alphabetical order):

Amintor Dusko,
<<<<<<< HEAD
David Wierichs,
=======
Lillian Frederiksen,
Ankit Khandelwal,
Christina Lee,
Anurav Modak,
Mudit Pandey,
Matthew Silverman,
David Wierichs,
Justin Woodring,
>>>>>>> 768bea0c
<|MERGE_RESOLUTION|>--- conflicted
+++ resolved
@@ -9,10 +9,9 @@
 
 <h3>Improvements 🛠</h3>
 
-<<<<<<< HEAD
 * `default.qubit` no longer uses a dense matrix for `MultiControlledX` for less than 12 device wires, or more than 13 operation wires
   [(#4673)](https://github.com/PennyLaneAI/pennylane/pull/4673)
-=======
+
 * `AmplitudeEmbedding` now also supports batching when used with Tensorflow.
   [(#4818)](https://github.com/PennyLaneAI/pennylane/pull/4818)
 
@@ -23,7 +22,6 @@
   a vector Jacobian product, this can be selected by providing `device_vjp=True` to
   `qml.execute`.
   [(#4557)](https://github.com/PennyLaneAI/pennylane/pull/4557)
->>>>>>> 768bea0c
 
 * Updates to some relevant Pytests to enable its use as a suite of benchmarks.
   [(#4703)](https://github.com/PennyLaneAI/pennylane/pull/4703)
@@ -120,9 +118,6 @@
 This release contains contributions from (in alphabetical order):
 
 Amintor Dusko,
-<<<<<<< HEAD
-David Wierichs,
-=======
 Lillian Frederiksen,
 Ankit Khandelwal,
 Christina Lee,
@@ -130,5 +125,4 @@
 Mudit Pandey,
 Matthew Silverman,
 David Wierichs,
-Justin Woodring,
->>>>>>> 768bea0c
+Justin Woodring,