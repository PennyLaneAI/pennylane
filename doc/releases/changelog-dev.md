:orphan:

# Release 0.41.0-dev (development release)

<h3>New features since last release</h3>

* `qml.defer_measurements` can now be used with program capture enabled. Programs transformed by
  `qml.defer_measurements` can be executed on `default.qubit`.
  [(#6838)](https://github.com/PennyLaneAI/pennylane/pull/6838)
  [(#6937)](https://github.com/PennyLaneAI/pennylane/pull/6937)

  Using `qml.defer_measurements` with program capture enables many new features, including:
  * Significantly richer variety of classical processing on mid-circuit measurement values.
  * Using mid-circuit measurement values as gate parameters.

  Functions such as the following can now be captured:

  ```python
  import jax.numpy as jnp

  qml.capture.enable()

  def f(x):
      m0 = qml.measure(0)
      m1 = qml.measure(0)
      a = jnp.sin(0.5 * jnp.pi * m0)
      phi = a - (m1 + 1) ** 4

      qml.s_prod(x, qml.RZ(phi, 0))

      return qml.expval(qml.Z(0))
  ```

* Added class `qml.capture.transforms.UnitaryToRotInterpreter` that decomposes `qml.QubitUnitary` operators 
  following the same API as `qml.transforms.unitary_to_rot` when experimental program capture is enabled.
  [(#6916)](https://github.com/PennyLaneAI/pennylane/pull/6916)

<h3>Improvements 🛠</h3>

* `pauli_rep` property is now accessible for `Adjoint` operator when there is a Pauli representation.
  [(#6871)](https://github.com/PennyLaneAI/pennylane/pull/6871)

* `qml.SWAP` now has sparse representation.
  [(#6965)](https://github.com/PennyLaneAI/pennylane/pull/6965)

* `qml.QubitUnitary` now accepts sparse CSR matrices (from `scipy.sparse`). This allows efficient representation of large unitaries with mostly zero entries. Note that sparse unitaries are still in early development and may not support all features of their dense counterparts.
  [(#6889)](https://github.com/PennyLaneAI/pennylane/pull/6889)

  ```pycon
  >>> import numpy as np
  >>> import pennylane as qml
  >>> import scipy as sp
  >>> U_dense = np.eye(4)  # 2-wire identity
  >>> U_sparse = sp.sparse.csr_matrix(U_dense)
  >>> op = qml.QubitUnitary(U_sparse, wires=[0, 1])
  >>> print(op.matrix())
  <Compressed Sparse Row sparse matrix of dtype 'float64'
          with 4 stored elements and shape (4, 4)>
    Coords        Values
    (0, 0)        1.0
    (1, 1)        1.0
    (2, 2)        1.0
    (3, 3)        1.0
  >>> op.matrix().toarray()
  array([[1., 0., 0., 0.],
        [0., 1., 0., 0.],
        [0., 0., 1., 0.],
        [0., 0., 0., 1.]])
  ```

* Add a decomposition for multi-controlled global phases into a one-less-controlled phase shift.
  [(#6936)](https://github.com/PennyLaneAI/pennylane/pull/6936)
 
* `qml.StatePrep` now accepts sparse state vectors. Users can create `StatePrep` using `scipy.sparse.csr_matrix`. Note that non-zero `pad_with` is forbidden.
  [(#6863)](https://github.com/PennyLaneAI/pennylane/pull/6863)

  ```pycon
  >>> import scipy as sp
  >>> init_state = sp.sparse.csr_matrix([0, 0, 1, 0])
  >>> qsv_op = qml.StatePrep(init_state, wires=[1, 2])
  >>> wire_order = [0, 1, 2]
  >>> ket = qsv_op.state_vector(wire_order=wire_order)
  >>> print(ket)
  <Compressed Sparse Row sparse matrix of dtype 'float64'
         with 1 stored elements and shape (1, 8)>
    Coords        Values
    (0, 2)        1.0
  ```

* A `RuntimeWarning` is now raised by `qml.QNode` and `qml.execute` if executing JAX workflows and the installed version of JAX
  is greater than `0.4.28`.
  [(#6864)](https://github.com/PennyLaneAI/pennylane/pull/6864)

* Added the `qml.workflow.construct_execution_config(qnode)(*args,**kwargs)` helper function.
  Users can now construct the execution configuration from a particular `QNode` instance.
  [(#6901)](https://github.com/PennyLaneAI/pennylane/pull/6901)

  ```python
  @qml.qnode(qml.device("default.qubit", wires=1))
  def circuit(x):
      qml.RX(x, 0)
      return qml.expval(qml.Z(0))
  ```

  ```pycon
  >>> config = qml.workflow.construct_execution_config(circuit)(1)
  >>> pprint.pprint(config)
  ExecutionConfig(grad_on_execution=False,
                  use_device_gradient=True,
                  use_device_jacobian_product=False,
                  gradient_method='backprop',
                  gradient_keyword_arguments={},
                  device_options={'max_workers': None,
                                  'prng_key': None,
                                  'rng': Generator(PCG64) at 0x15F6BB680},
                  interface=<Interface.NUMPY: 'numpy'>,
                  derivative_order=1,
                  mcm_config=MCMConfig(mcm_method=None, postselect_mode=None),
                  convert_to_numpy=True)
  ```

* `QNode` objects now have an `update` method that allows for re-configuring settings like `diff_method`, `mcm_method`, and more. This allows for easier on-the-fly adjustments to workflows. Any arguments not specified will retain their original value.
  [(#6803)](https://github.com/PennyLaneAI/pennylane/pull/6803)

  After constructing a `QNode`,

  ```python
  import pennylane as qml

  @qml.qnode(device=qml.device("default.qubit"))
  def circuit():
    qml.H(0)
    qml.CNOT([0,1])
    return qml.probs()
  ```

  its settings can be modified with `update`, which returns a new `QNode` object. Here is an example
  of updating a QNode's `diff_method`:

  ```pycon
  >>> print(circuit.diff_method)
  best
  >>> new_circuit = circuit.update(diff_method="parameter-shift")
  >>> print(new_circuit.diff_method)
  'parameter-shift'
  ```

* Devices can now configure whether or not ML framework data is sent to them
  via an `ExecutionConfig.convert_to_numpy` parameter. End-to-end jitting on
  `default.qubit` is used if the user specified a `jax.random.PRNGKey` as a seed.
  [(#6899)](https://github.com/PennyLaneAI/pennylane/pull/6899)
  [(#6788)](https://github.com/PennyLaneAI/pennylane/pull/6788)
  [(#6869)](https://github.com/PennyLaneAI/pennylane/pull/6869)

* The coefficients of observables now have improved differentiability.
  [(#6598)](https://github.com/PennyLaneAI/pennylane/pull/6598)

* An empty basis set in `qml.compile` is now recognized as valid, resulting in decomposition of all operators that can be decomposed.
   [(#6821)](https://github.com/PennyLaneAI/pennylane/pull/6821)

* An informative error is raised when a `QNode` with `diff_method=None` is differentiated.
  [(#6770)](https://github.com/PennyLaneAI/pennylane/pull/6770)

* `qml.ops.sk_decomposition` has been improved to produce less gates for certain edge cases. This greatly impacts
  the performance of `qml.clifford_t_decomposition`, which should now give less extraneous `qml.T` gates.
  [(#6855)](https://github.com/PennyLaneAI/pennylane/pull/6855)

* `qml.gradients.finite_diff_jvp` has been added to compute the jvp of an arbitrary numeric
  function.
  [(#6853)](https://github.com/PennyLaneAI/pennylane/pull/6853)

* With program capture enabled, `QNode`'s can now be differentiated with `diff_method="finite-diff"`.
  [(#6853)](https://github.com/PennyLaneAI/pennylane/pull/6853)

* The requested `diff_method` is now validated when program capture is enabled.
  [(#6852)](https://github.com/PennyLaneAI/pennylane/pull/6852)

* The `qml.clifford_t_decomposition` has been improved to use less gates when decomposing `qml.PhaseShift`.
  [(#6842)](https://github.com/PennyLaneAI/pennylane/pull/6842)

* A `ParametrizedMidMeasure` class is added to represent a mid-circuit measurement in an arbitrary
  measurement basis in the XY, YZ or ZX plane. 
  [(#6938)](https://github.com/PennyLaneAI/pennylane/pull/6938)

* A `diagonalize_mcms` transform is added that diagonalizes any `ParametrizedMidMeasure`, for devices 
  that only natively support mid-circuit measurements in the computational basis.
  [(#6938)](https://github.com/PennyLaneAI/pennylane/pull/6938)
  
* `null.qubit` can now execute jaxpr.
  [(#6924)](https://github.com/PennyLaneAI/pennylane/pull/6924)

<h4>Capturing and representing hybrid programs</h4>

* `qml.QNode` can now cache plxpr. When executing a `QNode` for the first time, its plxpr representation will
  be cached based on the abstract evaluation of the arguments. Later executions that have arguments with the
  same shapes and data types will be able to use this cached plxpr instead of capturing the program again.
  [(#6923)](https://github.com/PennyLaneAI/pennylane/pull/6923)

* `qml.QNode` now accepts a `static_argnums` argument. This argument can be used to indicate any arguments that
  should be considered static when capturing the quantum program.
  [(#6923)](https://github.com/PennyLaneAI/pennylane/pull/6923)

* Implemented a `compute_plxpr_decomposition` method in the `qml.operation.Operator` class to apply dynamic decompositions
  with program capture enabled.
  [(#6859)](https://github.com/PennyLaneAI/pennylane/pull/6859)

  * Autograph can now be used with custom operations defined outside of the pennylane namespace.
  [(#6931)](https://github.com/PennyLaneAI/pennylane/pull/6931)

  * Add a `qml.capture.pause()` context manager for pausing program capture in an error-safe way.
  [(#6911)](https://github.com/PennyLaneAI/pennylane/pull/6911)

* Python control flow (`if/else`, `for`, `while`) is now supported when program capture is enabled by setting 
  `autograph=True` at the QNode level. 
  [(#6837)](https://github.com/PennyLaneAI/pennylane/pull/6837)

  ```python
  qml.capture.enable()

  dev = qml.device("default.qubit", wires=[0, 1, 2])

  @qml.qnode(dev, autograph=True)
  def circuit(num_loops: int):
      for i in range(num_loops):
          if i % 2 == 0:
              qml.H(i)
          else:
              qml.RX(1,i)
      return qml.state()
  ```

  ```pycon
  >>> print(qml.draw(circuit)(num_loops=3))
  0: ──H────────┤  State
  1: ──RX(1.00)─┤  State
  2: ──H────────┤  State
  >>> circuit(3)
  Array([0.43879125+0.j        , 0.43879125+0.j        ,
         0.        -0.23971277j, 0.        -0.23971277j,
         0.43879125+0.j        , 0.43879125+0.j        ,
         0.        -0.23971277j, 0.        -0.23971277j], dtype=complex64)
  ```

* The higher order primitives in program capture can now accept inputs with abstract shapes.
  [(#6786)](https://github.com/PennyLaneAI/pennylane/pull/6786)

* The `PlxprInterpreter` classes can now handle creating dynamic arrays via `jnp.ones`, `jnp.zeros`,
  `jnp.arange`, and `jnp.full`.
  [#6865)](https://github.com/PennyLaneAI/pennylane/pull/6865)

* The qnode primitive now stores the `ExecutionConfig` instead `qnode_kwargs`.
  [(#6991)](https://github.com/PennyLaneAI/pennylane/pull/6991)

* `Device.eval_jaxpr` now accepts an `execution_config` keyword argument.
  [(#6991)](https://github.com/PennyLaneAI/pennylane/pull/6991)

<<<<<<< HEAD
=======
* The adjoint jvp of a jaxpr can be computed using default.qubit tooling.
  [(#6875)](https://github.com/PennyLaneAI/pennylane/pull/6875)

>>>>>>> 6602aa3a
<h3>Breaking changes 💔</h3>

* `MultiControlledX` no longer accepts strings as control values.
  [(#6835)](https://github.com/PennyLaneAI/pennylane/pull/6835)

* The input argument `control_wires` of `MultiControlledX` has been removed.
  [(#6832)](https://github.com/PennyLaneAI/pennylane/pull/6832)
  [(#6862)](https://github.com/PennyLaneAI/pennylane/pull/6862)

* `qml.execute` now has a collection of keyword-only arguments.
  [(#6598)](https://github.com/PennyLaneAI/pennylane/pull/6598)

* The ``decomp_depth`` argument in :func:`~pennylane.transforms.set_decomposition` has been removed.
  [(#6824)](https://github.com/PennyLaneAI/pennylane/pull/6824)

* The ``max_expansion`` argument in :func:`~pennylane.devices.preprocess.decompose` has been removed.
  [(#6824)](https://github.com/PennyLaneAI/pennylane/pull/6824)

* The ``tape`` and ``qtape`` properties of ``QNode`` have been removed.
  Instead, use the ``qml.workflow.construct_tape`` function.
  [(#6825)](https://github.com/PennyLaneAI/pennylane/pull/6825)

* The ``gradient_fn`` keyword argument to ``qml.execute`` has been removed. Instead, it has been replaced with ``diff_method``.
  [(#6830)](https://github.com/PennyLaneAI/pennylane/pull/6830)
  
* The ``QNode.get_best_method`` and ``QNode.best_method_str`` methods have been removed.
  Instead, use the ``qml.workflow.get_best_diff_method`` function.
  [(#6823)](https://github.com/PennyLaneAI/pennylane/pull/6823)

* The `output_dim` property of `qml.tape.QuantumScript` has been removed. Instead, use method `shape` of `QuantumScript` or `MeasurementProcess` to get the same information.
  [(#6829)](https://github.com/PennyLaneAI/pennylane/pull/6829)

* Removed method `qsvt_legacy` along with its private helper `_qsp_to_qsvt`
  [(#6827)](https://github.com/PennyLaneAI/pennylane/pull/6827)

<h3>Deprecations 👋</h3>

* The ``ControlledQubitUnitary`` will stop accepting `QubitUnitary` objects as arguments as its ``base``. Instead, use ``qml.ctrl`` to construct a controlled `QubitUnitary`.
  A folllow-on PR fixed accidental double-queuing when using `qml.ctrl` with `QubitUnitary`.
  [(#6840)](https://github.com/PennyLaneAI/pennylane/pull/6840)
  [(#6926)](https://github.com/PennyLaneAI/pennylane/pull/6926)

* The `control_wires` argument in `qml.ControlledQubitUnitary` has been deprecated.
  Instead, use the `wires` argument as the second positional argument.
  [(#6839)](https://github.com/PennyLaneAI/pennylane/pull/6839)

* The `mcm_method` keyword in `qml.execute` has been deprecated.
  Instead, use the ``mcm_method`` and ``postselect_mode`` arguments.
  [(#6807)](https://github.com/PennyLaneAI/pennylane/pull/6807)

* Specifying gradient keyword arguments as any additional keyword argument to the qnode is deprecated
  and will be removed in v0.42.  The gradient keyword arguments should be passed to the new
  keyword argument `gradient_kwargs` via an explicit dictionary. This change will improve qnode argument
  validation.
  [(#6828)](https://github.com/PennyLaneAI/pennylane/pull/6828)

* The `qml.gradients.hamiltonian_grad` function has been deprecated.
  This gradient recipe is not required with the new operator arithmetic system.
  [(#6849)](https://github.com/PennyLaneAI/pennylane/pull/6849)

* The ``inner_transform_program`` and ``config`` keyword arguments in ``qml.execute`` have been deprecated.
  If more detailed control over the execution is required, use ``qml.workflow.run`` with these arguments instead.
  [(#6822)](https://github.com/PennyLaneAI/pennylane/pull/6822)
  [(#6879)](https://github.com/PennyLaneAI/pennylane/pull/6879)

* The property `MeasurementProcess.return_type` has been deprecated.
  If observable type checking is needed, please use direct `isinstance`; if other text information is needed, please use class name, or another internal temporary private member `_shortname`.
  [(#6841)](https://github.com/PennyLaneAI/pennylane/pull/6841)
  [(#6906)](https://github.com/PennyLaneAI/pennylane/pull/6906)
  [(#6910)](https://github.com/PennyLaneAI/pennylane/pull/6910)

<h3>Internal changes ⚙️</h3>

* Minor changes to `DQInterpreter` for speedups with program capture execution.
  [(#6984)](https://github.com/PennyLaneAI/pennylane/pull/6984)

* Globally silences `no-member` pylint issues from jax.
  [(#6987)](https://github.com/PennyLaneAI/pennylane/pull/6987)

* Fix `pylint=3.3.4` errors in source code.
  [(#6980)](https://github.com/PennyLaneAI/pennylane/pull/6980)
  [(#6988)](https://github.com/PennyLaneAI/pennylane/pull/6988)

* Remove `QNode.get_gradient_fn` from source code.
  [(#6898)](https://github.com/PennyLaneAI/pennylane/pull/6898)
  
* The source code has been updated use black 25.1.0.
  [(#6897)](https://github.com/PennyLaneAI/pennylane/pull/6897)

* Improved the `InterfaceEnum` object to prevent direct comparisons to `str` objects.
  [(#6877)](https://github.com/PennyLaneAI/pennylane/pull/6877)

* Added a `QmlPrimitive` class that inherits `jax.core.Primitive` to a new `qml.capture.custom_primitives` module.
  This class contains a `prim_type` property so that we can differentiate between different sets of PennyLane primitives.
  Consequently, `QmlPrimitive` is now used to define all PennyLane primitives.
  [(#6847)](https://github.com/PennyLaneAI/pennylane/pull/6847)

* The `RiemannianGradientOptimizer` has been updated to take advantage of newer features.
  [(#6882)](https://github.com/PennyLaneAI/pennylane/pull/6882)

* Use `keep_intermediate=True` flag to keep Catalyst's IR when testing.
  Also use a different way of testing to see if something was compiled.
  [(#6990)](https://github.com/PennyLaneAI/pennylane/pull/6990)

<h3>Documentation 📝</h3>

* The code example in the docstring for `qml.PauliSentence` now properly copy-pastes.
  [(#6949)](https://github.com/PennyLaneAI/pennylane/pull/6949)

* The docstrings for `qml.unary_mapping`, `qml.binary_mapping`, `qml.christiansen_mapping`,
  `qml.qchem.localize_normal_modes`, and `qml.qchem.VibrationalPES` have been updated to include better
  code examples.
  [(#6717)](https://github.com/PennyLaneAI/pennylane/pull/6717)

* The docstrings for `qml.qchem.localize_normal_modes` and `qml.qchem.VibrationalPES` have been updated to include
  examples that can be copied.
  [(#6834)](https://github.com/PennyLaneAI/pennylane/pull/6834)

* Fixed a typo in the code example for `qml.labs.dla.lie_closure_dense`.
  [(#6858)](https://github.com/PennyLaneAI/pennylane/pull/6858)

* The code example in the docstring for `qml.BasisRotation` was corrected by including `wire_order` in the 
  call to `qml.matrix`.
  [(#6891)](https://github.com/PennyLaneAI/pennylane/pull/6891)

* The docstring of `qml.noise.meas_eq` has been updated to make its functionality clearer.
  [(#6920)](https://github.com/PennyLaneAI/pennylane/pull/6920)

<h3>Bug fixes 🐛</h3>

* `qml.capture.PlxprInterpreter` now flattens pytree arguments before evaluation.
  [(#6975)](https://github.com/PennyLaneAI/pennylane/pull/6975)

* `qml.GlobalPhase.sparse_matrix` now correctly returns a sparse matrix of the same shape as `matrix`.
  [(#6940)](https://github.com/PennyLaneAI/pennylane/pull/6940)

* `qml.expval` no longer silently casts to a real number when observable coefficients are imaginary.
  [(#6939)](https://github.com/PennyLaneAI/pennylane/pull/6939)

* Fixed `qml.wires.Wires` initialization to disallow `Wires` objects as wires labels.
  Now, `Wires` is idempotent, e.g. `Wires([Wires([0]), Wires([1])])==Wires([0, 1])`.
  [(#6933)](https://github.com/PennyLaneAI/pennylane/pull/6933)

* `qml.capture.PlxprInterpreter` now correctly handles propagation of constants when interpreting higher-order primitives
  [(#6913)](https://github.com/PennyLaneAI/pennylane/pull/6913)

* `qml.capture.PlxprInterpreter` now uses `Primitive.get_bind_params` to resolve primitive calling signatures before binding
  primitives.
  [(#6913)](https://github.com/PennyLaneAI/pennylane/pull/6913)

* The interface is now detected from the data in the circuit, not the arguments to the `QNode`. This allows
  interface data to be strictly passed as closure variables and still be detected.
  [(#6892)](https://github.com/PennyLaneAI/pennylane/pull/6892)

* `BasisState` now casts its input to integers.
  [(#6844)](https://github.com/PennyLaneAI/pennylane/pull/6844)

* The `workflow.contstruct_batch` and `workflow.construct_tape` functions now correctly reflect the `mcm_method`
  passed to the `QNode`, instead of assuming the method is always `deferred`.
  [(#6903)](https://github.com/PennyLaneAI/pennylane/pull/6903)

<h3>Contributors ✍️</h3>

This release contains contributions from (in alphabetical order):

Utkarsh Azad,
Henry Chang,
Yushao Chen,
Isaac De Vlugt,
Diksha Dhawan,
Lillian M.A. Frederiksen,
Pietropaolo Frisoni,
Marcus Gisslén,
Christina Lee,
Mudit Pandey,
Andrija Paurevic,
David Wierichs<|MERGE_RESOLUTION|>--- conflicted
+++ resolved
@@ -254,12 +254,9 @@
 * `Device.eval_jaxpr` now accepts an `execution_config` keyword argument.
   [(#6991)](https://github.com/PennyLaneAI/pennylane/pull/6991)
 
-<<<<<<< HEAD
-=======
 * The adjoint jvp of a jaxpr can be computed using default.qubit tooling.
   [(#6875)](https://github.com/PennyLaneAI/pennylane/pull/6875)
 
->>>>>>> 6602aa3a
 <h3>Breaking changes 💔</h3>
 
 * `MultiControlledX` no longer accepts strings as control values.
