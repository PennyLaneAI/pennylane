:orphan:

# Release 0.39.0-dev (development release)

<h3>New features since last release</h3>
 
<h3>Improvements 🛠</h3>

* PennyLane is now compatible with NumPy 2.0.
   [(#6061)](https://github.com/PennyLaneAI/pennylane/pull/6061)

* `qml.qchem.excitations` now optionally returns fermionic operators.
   [(#6171)](https://github.com/PennyLaneAI/pennylane/pull/6171)

* The `diagonalize_measurements` transform now uses a more efficient method of diagonalization 
  when possible, based on the `pauli_rep` of the relevant observables.
  [#6113](https://github.com/PennyLaneAI/pennylane/pull/6113/)

* Datasets are now downloaded via Dataset API.
  [(#6126)](https://github.com/PennyLaneAI/pennylane/pull/6126)

<h4>Capturing and representing hybrid programs</h4>

* Differentiation of hybrid programs via `qml.grad` can now be captured into plxpr.
  When evaluating a captured `qml.grad` instruction, it will dispatch to `jax.grad`,
  which differs from the Autograd implementation of `qml.grad` itself.
  [(#6120)](https://github.com/PennyLaneAI/pennylane/pull/6120)

<h4>Capturing and representing hybrid programs</h4>

* Differentiation of hybrid programs via `qml.grad` and `qml.jacobian` can now be captured
  into plxpr. When evaluating a captured `qml.grad` (`qml.jacobian`) instruction, it will
  dispatch to `jax.grad` (`jax.jacobian`), which differs from the Autograd implementation
  without capture. Pytree inputs and outputs are supported.
  [(#6120)](https://github.com/PennyLaneAI/pennylane/pull/6120)
  [(#6127)](https://github.com/PennyLaneAI/pennylane/pull/6127)
  [(#6134)](https://github.com/PennyLaneAI/pennylane/pull/6134)

* Improve unit testing for capturing of nested control flows.
  [(#6111)](https://github.com/PennyLaneAI/pennylane/pull/6111)

* Some custom primitives for the capture project can now be imported via
  `from pennylane.capture.primitives import *`.
  [(#6129)](https://github.com/PennyLaneAI/pennylane/pull/6129)

* `FermiWord` and `FermiSentence` classes now have methods to compute adjoints.
  [(#6166)](https://github.com/PennyLaneAI/pennylane/pull/6166)

* The `SampleMP.process_samples` method is updated to support using JAX tracers
  for samples, allowing compatiblity with Catalyst workflows.
  [(#6211)](https://github.com/PennyLaneAI/pennylane/pull/6211)

* Improve `qml.Qubitization` decomposition.
  [(#6182)](https://github.com/PennyLaneAI/pennylane/pull/6182)

* The `__repr__` methods for `FermiWord` and `FermiSentence` now returns a
  unique representation of the object.
  [(#6167)](https://github.com/PennyLaneAI/pennylane/pull/6167)

* The `to_mat` methods for `FermiWord` and `FermiSentence` now optionally return
  a sparse matrix.
  [(#6173)](https://github.com/PennyLaneAI/pennylane/pull/6173)

<h3>Breaking changes 💔</h3>

* Remove support for Python 3.9.
  [(#6223)](https://github.com/PennyLaneAI/pennylane/pull/6223)

* `DefaultQubitTF`, `DefaultQubitTorch`, `DefaultQubitJax`, and `DefaultQubitAutograd` are removed.
  Please use `default.qubit` for all interfaces.
  [(#6207)](https://github.com/PennyLaneAI/pennylane/pull/6207)
  [(#6208)](https://github.com/PennyLaneAI/pennylane/pull/6208)
  [(#6209)](https://github.com/PennyLaneAI/pennylane/pull/6209)
  [(#6210)](https://github.com/PennyLaneAI/pennylane/pull/6210)

* `expand_fn`, `max_expansion`, `override_shots`, and `device_batch_transform` are removed from the
  signature of `qml.execute`.
  [(#6203)](https://github.com/PennyLaneAI/pennylane/pull/6203)

* `max_expansion` and `expansion_strategy` are removed from the `QNode`.
  [(#6203)](https://github.com/PennyLaneAI/pennylane/pull/6203)

* `expansion_strategy` is removed from `qml.draw`, `qml.draw_mpl`, and `qml.specs`. `max_expansion` is removed from `qml.specs`, as it had no impact on the output.
  [(#6203)](https://github.com/PennyLaneAI/pennylane/pull/6203)

* `qml.transforms.hamiltonian_expand` and `qml.transforms.sum_expand` are removed.
  Please use `qml.transforms.split_non_commuting` instead.
  [(#6204)](https://github.com/PennyLaneAI/pennylane/pull/6204)

* `Operator.expand` is now removed. Use `qml.tape.QuantumScript(op.deocomposition())` instead.
  [(#6227)](https://github.com/PennyLaneAI/pennylane/pull/6227)


<h3>Deprecations 👋</h3>

* `Device`, `QubitDevice`, and `QutritDevice` will no longer be accessible via top-level import in v0.40.
  They will still be accessible as `qml.devices.LegacyDevice`, `qml.devices.QubitDevice`, and `qml.devices.QutritDevice`
  respectively.
  [(#6238)](https://github.com/PennyLaneAI/pennylane/pull/6238/)

* `QNode.gradient_fn` is deprecated. Please use `QNode.diff_method` and `QNode.get_gradient_fn` instead.
  [(#6244)](https://github.com/PennyLaneAI/pennylane/pull/6244)

<h3>Documentation 📝</h3>

<h3>Bug fixes 🐛</h3>

* Fix a bug where zero-valued JVPs were calculated wrongly in the presence of shot vectors.
  [(#6219)](https://github.com/PennyLaneAI/pennylane/pull/6219)

* Fix `qml.PrepSelPrep` template to work with `torch`:
  [(#6191)](https://github.com/PennyLaneAI/pennylane/pull/6191)

* Now `qml.equal` compares correctly `qml.PrepSelPrep` operators.
  [(#6182)](https://github.com/PennyLaneAI/pennylane/pull/6182)

* The ``qml.QSVT`` template now orders the ``projector`` wires first and the ``UA`` wires second, which is the expected order of the decomposition.
  [(#6212)](https://github.com/PennyLaneAI/pennylane/pull/6212)
  
* The ``qml.Qubitization`` template now orders the ``control`` wires first and the ``hamiltonian`` wires second, which is the expected according to other templates.
  [(#6229)](https://github.com/PennyLaneAI/pennylane/pull/6229)

* The ``qml.FABLE`` template now returns the correct value when JIT is enabled.
  [(#6263)](https://github.com/PennyLaneAI/pennylane/pull/6263)

* <h3>Contributors ✍️</h3>

This release contains contributions from (in alphabetical order):

Guillermo Alonso,
Utkarsh Azad,
Lillian M. A. Frederiksen,
<<<<<<< HEAD
Anthony Hayes,
=======
Pietropaolo Frisoni,
Emiliano Godinez,
>>>>>>> 94f067a2
Christina Lee,
William Maxwell,
Lee J. O'Riordan,
David Wierichs,<|MERGE_RESOLUTION|>--- conflicted
+++ resolved
@@ -130,12 +130,9 @@
 Guillermo Alonso,
 Utkarsh Azad,
 Lillian M. A. Frederiksen,
-<<<<<<< HEAD
-Anthony Hayes,
-=======
 Pietropaolo Frisoni,
 Emiliano Godinez,
->>>>>>> 94f067a2
+Anthony Hayes,
 Christina Lee,
 William Maxwell,
 Lee J. O'Riordan,
