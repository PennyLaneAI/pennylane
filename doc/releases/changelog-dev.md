--- conflicted
+++ resolved
@@ -24,10 +24,8 @@
 
 <h3>Improvements 🛠</h3>
 
-<<<<<<< HEAD
 * Added a new decomposition, `_decompose_2_cnots`, for the two-qubit decomposition for `QubitUnitary`. 
   [(#8666)](https://github.com/PennyLaneAI/pennylane/issues/8666)
-=======
 * `Operator.decomposition` will fallback to the first entry in `qml.list_decomps` if the `Operator.compute_decomposition`
   method is not overridden.
   [(#8686)](https://github.com/PennyLaneAI/pennylane/pull/8686)
@@ -66,7 +64,6 @@
   >>> print(qml.draw(circuit, level="rotations-merged")())
   0: ──RX(6.68)─┤  State
   ```
->>>>>>> e5f3f8c9
 
 * Add the `PCPhaseOp` operation to the xDSL Quantum dialect.
   [(#8621)](https://github.com/PennyLaneAI/pennylane/pull/8621)
