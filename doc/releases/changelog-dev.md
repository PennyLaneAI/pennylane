:orphan:

# Release 0.22.0-dev (development release)

<h3>New features since last release</h3>

* The text based drawer accessed via `qml.draw` has been overhauled. The new drawer has 
  a `decimals` keyword for controlling parameter rounding, a different algorithm for determining positions, 
  deprecation of the `charset` keyword, and minor cosmetic changes.
  [(#2128)](https://github.com/PennyLaneAI/pennylane/pull/2128)

  ```
  @qml.qnode(qml.device('lightning.qubit', wires=2))
  def circuit(a, w):
      qml.Hadamard(0)
      qml.CRX(a, wires=[0, 1])
      qml.Rot(*w, wires=[1])
      qml.CRX(-a, wires=[0, 1])
      return qml.expval(qml.PauliZ(0) @ qml.PauliZ(1))
  ```
  >>> print(qml.draw(circuit, decimals=2)(a=2.3, w=[1.2, 3.2, 0.7]))
  0: ──H─╭C─────────────────────────────╭C─────────┤ ╭<Z@Z>
  1: ────╰RX(2.30)──Rot(1.20,3.20,0.70)─╰RX(-2.30)─┤ ╰<Z@Z>

* Parametric operations now have the `parameter_frequencies`
  method that returns the frequencies with which a parameter
  enters a circuit. In addition, the general parameter-shift
  rule is now automatically used by `qml.gradients.param_shift`.
  [(#2180)](https://github.com/PennyLaneAI/pennylane/pull/2180)
  [(#2182)](https://github.com/PennyLaneAI/pennylane/pull/2182)

  The frequencies can be used for circuit analysis, optimization
  via the `RotosolveOptimizer` and differentiation with the
  parameter-shift rule. They assume that the circuit returns
  expectation values or probabilities, for a variance
  measurement the frequencies will differ.

  By default, the frequencies will be obtained from the
  `generator` property (if it is defined).

  When using `qml.gradients.param_shift`, the parameter frequencies
  are used to obtain the shift rule for the operation.

  For operations that are registered to have an analytic gradient
  method but that do not provide parameter frequencies, the
  `grad_recipe` of the operation will be used for differentiation
  instead. If there is no `grad_recipe`, the standard two-term shift
  rule will be used.

  See [Vidal and Theis (2018)](https://arxiv.org/abs/1812.06323)
  and [Wierichs et al. (2021)](https://arxiv.org/abs/2107.12390)
  for theoretical background information on the general
  parameter-shift rule.

* Continued development of the circuit-cutting compiler:

  A method for converting a quantum tape to a directed multigraph that is amenable
  to graph partitioning algorithms for circuit cutting has been added.
  [(#2107)](https://github.com/PennyLaneAI/pennylane/pull/2107)

  A method to replace `WireCut` nodes in a directed multigraph with `MeasureNode`
  and `PrepareNode` placeholders has been added.
  [(#2124)](https://github.com/PennyLaneAI/pennylane/pull/2124)

  A method has been added that takes a directed multigraph with `MeasureNode` and
  `PrepareNode` placeholders and fragments into subgraphs and a communication graph.
  [(#2153)](https://github.com/PennyLaneAI/pennylane/pull/2153)

  A method has been added that takes a directed multigraph with `MeasureNode`
  and `PrepareNode` placeholder nodes and converts it into a tape.
  [(#2165)](https://github.com/PennyLaneAI/pennylane/pull/2165)

  A differentiable tensor contraction function `contract_tensors` has been
  added.
  [(#2158)](https://github.com/PennyLaneAI/pennylane/pull/2158)
  
  A method has been added that expands a quantum tape over `MeasureNode` and `PrepareNode`
  configurations.
  [(#2169)](https://github.com/PennyLaneAI/pennylane/pull/2169)

  The postprocessing function for the `cut_circuit` transform has been added.
  [(#2192)](https://github.com/PennyLaneAI/pennylane/pull/2192)

<<<<<<< HEAD
  The `cut_circuit` transform has been added.
  [(#2216)](https://github.com/PennyLaneAI/pennylane/pull/2216)
=======
  A class `CutStrategy` which acts as an interface and coordinates device/user
  constraints with circuit execution requirements to come up with the best sets
  of graph partitioning parameters.
  [(#2168)](https://github.com/PennyLaneAI/pennylane/pull/2168)
>>>>>>> 1c0a57c6

<h3>Improvements</h3>

* The `gradients` module has been streamlined and special-purpose functions
  moved closer to their use cases. This does not change the behaviour for
  users in any way.
  [(#2200)](https://github.com/PennyLaneAI/pennylane/pull/2200)

* Added a new `partition_pauli_group` function to the `grouping` module for
  efficiently measuring the `N`-qubit Pauli group with `3 ** N`
  qubit-wise commuting terms.
  [(#2185)](https://github.com/PennyLaneAI/pennylane/pull/2185)
  
  ```pycon
  >>> qml.grouping.partition_pauli_group(3)
  [['III', 'IIZ', 'IZI', 'IZZ', 'ZII', 'ZIZ', 'ZZI', 'ZZZ'],
   ['IIX', 'IZX', 'ZIX', 'ZZX'],
   ['IIY', 'IZY', 'ZIY', 'ZZY'],
   ['IXI', 'IXZ', 'ZXI', 'ZXZ'],
   ['IXX', 'ZXX'],
   ['IXY', 'ZXY'],
   ['IYI', 'IYZ', 'ZYI', 'ZYZ'],
   ['IYX', 'ZYX'],
   ['IYY', 'ZYY'],
   ['XII', 'XIZ', 'XZI', 'XZZ'],
   ['XIX', 'XZX'],
   ['XIY', 'XZY'],
   ['XXI', 'XXZ'],
   ['XXX'],
   ['XXY'],
   ['XYI', 'XYZ'],
   ['XYX'],
   ['XYY'],
   ['YII', 'YIZ', 'YZI', 'YZZ'],
   ['YIX', 'YZX'],
   ['YIY', 'YZY'],
   ['YXI', 'YXZ'],
   ['YXX'],
   ['YXY'],
   ['YYI', 'YYZ'],
   ['YYX'],
   ['YYY']]
  ```

<h3>Breaking changes</h3>

* The `MultiControlledX` operation now accepts a single `wires` keyword argument for both `control_wires` and `wires`.
  The single `wires` keyword should be all the control wires followed by a single target wire. 
  [(#2121)](https://github.com/PennyLaneAI/pennylane/pull/2121)

<h3>Deprecations</h3>

* A deprecation warning has been added to the `qml.finite_diff()` method.
  [#2212](https://github.com/PennyLaneAI/pennylane/pull/2212)

<h3>Bug fixes</h3>

* Fixes a bug in which passing required arguments into operations as
  keyword arguments would throw an error because the documented call
  signature didn't match the function definition.
  [(#1976)](https://github.com/PennyLaneAI/pennylane/pull/1976)

* The operation `OrbitalRotation` previously was wrongfully registered to satisfy
  the four-term parameter shift rule, it now will be decomposed instead when
  using the parameter-shift rule.
  [(#2180)](https://github.com/PennyLaneAI/pennylane/pull/2180)

<h3>Documentation</h3>

* Fixes the example for using `qml.sample` with `jax.jit`.
  [(#2196)](https://github.com/PennyLaneAI/pennylane/pull/2196)

* The ``pennylane.numpy`` subpackage is now included in the PennyLane
  API documentation.
  [(#2179)](https://github.com/PennyLaneAI/pennylane/pull/2179)

* Improves the documentation of `RotosolveOptimizer` regarding the
  usage of the passed `substep_optimizer` and its keyword arguments.
  [(#2160)](https://github.com/PennyLaneAI/pennylane/pull/2160)

<h3>Operator class refactor</h3>

The Operator class has undergone a major refactor with the following changes:

* The static `compute_decomposition` method defines the decomposition
  of an operator into a product of simpler operators, and the instance method
  `decomposition()` computes this for a given instance. When a custom
  decomposition does not exist, the code now raises a custom `NoDecompositionError`
  instead of `NotImplementedError`.
  [(#2024)](https://github.com/PennyLaneAI/pennylane/pull/2024)

* The `diagonalizing_gates()` representation has been moved to the highest-level
  `Operator` class and is therefore available to all subclasses. A condition
  `qml.operation.defines_diagonalizing_gates` has been added, which can be used
  in tape contexts without queueing.
  [(#1985)](https://github.com/PennyLaneAI/pennylane/pull/1985)

* A static `compute_diagonalizing_gates` method has been added, which is called
  by default in `diagonalizing_gates()`.
  [(#1993)](https://github.com/PennyLaneAI/pennylane/pull/1993)

* A `hyperparameters` attribute was added to the operator class.
  [(#2017)](https://github.com/PennyLaneAI/pennylane/pull/2017)

* The representation of an operator as a matrix has been overhauled.

  The `matrix()` method now accepts a
  `wire_order` argument and calculates the correct numerical representation
  with respect to that ordering.

  ```pycon
  >>> op = qml.RX(0.5, wires="b")
  >>> op.matrix()
  [[0.96891242+0.j         0.        -0.24740396j]
   [0.        -0.24740396j 0.96891242+0.j        ]]
  >>> op.matrix(wire_order=["a", "b"])
  [[0.9689+0.j  0.-0.2474j 0.+0.j         0.+0.j]
   [0.-0.2474j  0.9689+0.j 0.+0.j         0.+0.j]
   [0.+0.j          0.+0.j 0.9689+0.j 0.-0.2474j]
   [0.+0.j          0.+0.j 0.-0.2474j 0.9689+0.j]]
  ```

  The "canonical matrix", which is independent of wires,
  is now defined in the static method `compute_matrix()` instead of `_matrix`.
  By default, this method is assumed to take all parameters and non-trainable
  hyperparameters that define the operation.

  ```pycon
  >>> qml.RX.compute_matrix(0.5)
  [[0.96891242+0.j         0.        -0.24740396j]
   [0.        -0.24740396j 0.96891242+0.j        ]]
  ```

  If no canonical matrix is specified for a gate, `compute_matrix()`
  raises a `NotImplementedError`.

  The new `matrix()` method is now used in the
  `pennylane.transforms.get_qubit_unitary()` transform.
  [(#1996)](https://github.com/PennyLaneAI/pennylane/pull/1996)

* The `string_for_inverse` attribute is removed.
  [(#2021)](https://github.com/PennyLaneAI/pennylane/pull/2021)

* A `terms()` method and a `compute_terms()` static method were added to `Operator`.
  Currently, only the `Hamiltonian` class overwrites `compute_terms` to store
  coefficients and operators. The `Hamiltonian.terms` property hence becomes
  a proper method called by `Hamiltonian.terms()`.

* The generator property has been updated to an instance method,
  `Operator.generator()`. It now returns an instantiated operation,
  representing the generator of the instantiated operator.
  [(#2030)](https://github.com/PennyLaneAI/pennylane/pull/2030)
  [(#2061)](https://github.com/PennyLaneAI/pennylane/pull/2061)

  Various operators have been updated to specify the generator as either
  an `Observable`, `Tensor`, `Hamiltonian`, `SparseHamiltonian`, or `Hermitian`
  operator.

  In addition, a temporary utility function get_generator has been added
  to the utils module, to automate:

  - Extracting the matrix representation
  - Extracting the 'coefficient' if possible (only occurs if the generator is a single Pauli word)
  - Converting a Hamiltonian to a sparse matrix if there are more than 1 Pauli word present.
  - Negating the coefficient/taking the adjoint of the matrix if the operation was inverted

  This utility logic is currently needed because:

  - Extracting the matrix representation is not supported natively on
    Hamiltonians and SparseHamiltonians.
  - By default, calling `op.generator()` does not take into account `op.inverse()`.
  - If the generator is a single Pauli word, it is convenient to have access to
    both the coefficient and the observable separately.

* Decompositions are now defined in `compute_decomposition`, instead of `expand`.
  [(#2053)](https://github.com/PennyLaneAI/pennylane/pull/2053)

* The `expand` method was moved to the main `Operator` class.
  [(#2053)](https://github.com/PennyLaneAI/pennylane/pull/2053)

* A `sparse_matrix` method and a `compute_sparse_matrix` static method were added
    to the `Operator` class. The sparse representation of `SparseHamiltonian`
    is moved to this method, so that its `matrix` method now returns a dense matrix.
    [(#2050)](https://github.com/PennyLaneAI/pennylane/pull/2050)

* The argument `wires` in `heisenberg_obs`, `heisenberg_expand` and `heisenberg_tr`
  was renamed to `wire_order` to be consistent with other matrix representations.
  [(#2051)](https://github.com/PennyLaneAI/pennylane/pull/2051)

* The property `kraus_matrices` has been changed to a method, and `_kraus_matrices` renamed to
  `compute_kraus_matrices`, which is now a static method.
  [(#2055)](https://github.com/PennyLaneAI/pennylane/pull/2055)

* The developer guide on adding templates and the architecture overview were rewritten
  to reflect the past and planned changes of the operator refactor.
  [(#2066)](https://github.com/PennyLaneAI/pennylane/pull/2066)

* Custom errors subclassing ``OperatorPropertyUndefined`` are raised if a representation
  has not been defined. This replaces the ``NotImplementedError`` and allows finer control
  for developers.
  [(#2064)](https://github.com/PennyLaneAI/pennylane/pull/2064)


<h3>Contributors</h3>

This release contains contributions from (in alphabetical order):

Thomas Bromley, Anthony Hayes, Josh Izaac, Christina Lee,
Maria Fernanda Morris, Zeyue Niu, Maria Schuld, Jay Soni, Antal Száva,
David Wierichs
<|MERGE_RESOLUTION|>--- conflicted
+++ resolved
@@ -81,15 +81,15 @@
   The postprocessing function for the `cut_circuit` transform has been added.
   [(#2192)](https://github.com/PennyLaneAI/pennylane/pull/2192)
 
-<<<<<<< HEAD
+
   The `cut_circuit` transform has been added.
   [(#2216)](https://github.com/PennyLaneAI/pennylane/pull/2216)
-=======
+
   A class `CutStrategy` which acts as an interface and coordinates device/user
   constraints with circuit execution requirements to come up with the best sets
   of graph partitioning parameters.
   [(#2168)](https://github.com/PennyLaneAI/pennylane/pull/2168)
->>>>>>> 1c0a57c6
+
 
 <h3>Improvements</h3>
 
