# Release 0.44.0-dev (development release)

<h3>New features since last release</h3>

<h4>Bucket-Brigade QRAM </h4>

* Bucket Brigade QRAM is implemented as a template :class:`~.BBQRAM` to allow for selection of bitstrings in 
  superposition.
  [(#8670)](https://github.com/PennyLaneAI/pennylane/pull/8670)

<h4>Quantum Automatic Differentiation </h4>

* Quantum Automatic Differentiation implemented to allow automatic selection of optimal
  Hadamard gradient differentiation methods per [the paper](https://arxiv.org/pdf/2408.05406).
  [(#8640)](https://github.com/PennyLaneAI/pennylane/pull/8640)

<h4>Instantaneous Quantum Polynomial Circuits </h4>

* A new template for building an Instantaneous Quantum Polynomial (`~.IQP`) circuit has been added along with a 
  lightweight version (based on the :class:`~.estimator.resource_operator.ResourceOperator` class) to rapidly 
  estimate its resources. This unlocks easily estimating the resources of the IQP circuit introduced in the 
  `Train on classical, deploy on quantum <https://arxiv.org/abs/2503.02934>`_ work for generative quantum machine 
  learning.
  [(#8748)](https://github.com/PennyLaneAI/pennylane/pull/8748)

<h4>Pauli-based computation </h4>

* Users can now perform rapid Clifford+T decomposition with :func:`pennylane.qjit` using the new 
  :func:`~pennylane.transforms.gridsynth` compilation pass.
  This pass discretizes ``RZ`` and ``PhaseShift`` gates to either the Clifford+T basis or to the PPR basis.
  [(#8609)](https://github.com/PennyLaneAI/pennylane/pull/8609)
  [(#8764)](https://github.com/PennyLaneAI/pennylane/pull/8764)

* Writing circuits in terms of `Pauli product measurements <https://pennylane.ai/compilation/pauli-product-measurement>`_
  (PPMs) in PennyLane is now possible with the new :func:`~.pauli_measure` function.
  Using this function in tandem with :class:`~.PauliRot` to represent Pauli product rotations (PPRs) unlocks surface-code fault-tolerant quantum computing research spurred from `A Game of Surface Codes <http://arxiv.org/abs/1808.02892>`_.
  [(#8461)](https://github.com/PennyLaneAI/pennylane/pull/8461)
  [(#8631)](https://github.com/PennyLaneAI/pennylane/pull/8631)
  [(#8623)](https://github.com/PennyLaneAI/pennylane/pull/8623)
  [(#8663)](https://github.com/PennyLaneAI/pennylane/pull/8663)
  [(#8692)](https://github.com/PennyLaneAI/pennylane/pull/8692)

  The new :func:`~.pauli_measure` function is currently only for analysis on the ``null.qubit`` device, which allows for resource tracking with :func:`~.specs` and circuit inspection with :func:`~.drawer.draw`.

  In the following example, a measurement of the ``XY`` Pauli product on wires ``0`` and ``2`` is performed
  using :func:`~.pauli_measure`, followed by application of a :class:`~.PauliX` gate conditional on
  the outcome of the PPM:

  ```python
  import pennylane as qml
  
  dev = qml.device("null.qubit", wires=3)

  @qml.qnode(dev)
  def circuit():
      qml.Hadamard(0)
      qml.Hadamard(2)
      qml.PauliRot(np.pi / 4, pauli_word="XYZ", wires=[0, 1, 2])
      ppm = qml.pauli_measure(pauli_word="XY", wires=[0, 2])
      qml.cond(ppm, qml.X)(wires=1)
      return qml.expval(qml.Z(0))
  ```

  ```pycon
  >>> print(qml.draw(circuit)())
  0: ──H─╭RXYZ(0.79)─╭┤↗X├────┤  <Z>
  1: ────├RXYZ(0.79)─│──────X─┤
  2: ──H─╰RXYZ(0.79)─╰┤↗Y├──║─┤
                       ╚════╝
  ```

  By appliying the :func:`~.specs` function to the circuit above, you can easily determine its resource information.
  In this case, in addition to other gates, we can see that the circuit includes one PPR and one PPM operation (represented
  by the :class:`~.PauliRot` and :class:`~.ops.mid_measure.pauli_measure.PauliMeasure` gate types):

  ```pycon
  >>> print(qml.specs(circuit)()['resources'])
  Total qubit allocations: 3
  Total gates: 5
  Circuit depth: 4

  Gate types:
    Hadamard: 2
    PauliRot: 1
    PauliMeasure: 1
    Conditional(PauliX): 1

  Measurements:
    expval(PauliZ): 1
  ```

* New decomposition rules that decompose to :class:`~.PauliRot` are added for the following operators.
  [(#8700)](https://github.com/PennyLaneAI/pennylane/pull/8700)
  [(#8704)](https://github.com/PennyLaneAI/pennylane/pull/8704)

  - :class:`~.CRX`, :class:`~.CRY`, :class:`~.CRZ`
  - :class:`~.ControlledPhaseShift`
  - :class:`~.IsingXX`, :class:`~.IsingYY`, :class:`~.IsingZZ`
  - :class:`~.PSWAP`
  - :class:`~.RX`, :class:`~.RY`, :class:`~.RZ`
  - :class:`~.SingleExcitation`, :class:`~.DoubleExcitation`
  - :class:`~.SWAP`, :class:`~.ISWAP`, :class:`~.SISWAP`
  - :class:`~.CY`, :class:`~.CZ`, :class:`~.CSWAP`, :class:`~.CNOT`, :class:`~.Toffoli`

<h4>Compile Pipeline and Transforms </h4>

* Added decompositions of the ``RX``, ``RY`` and ``RZ`` rotations into one of the other two, as well
  as basis changing Clifford gates, to the graph-based decomposition system.
  [(#8569)](https://github.com/PennyLaneAI/pennylane/pull/8569)

* Arithmetic dunder methods (`__add__`, `__mul__`, `__rmul__`) have been added to 
  :class:`~.transforms.core.TransformDispatcher`, :class:`~.transforms.core.TransformContainer`, 
  and :class:`~.CompilePipeline` (previously known as the `TransformProgram`) to enable intuitive composition of transform programs using `+` and `*` operators.
  [(#8703)](https://github.com/PennyLaneAI/pennylane/pull/8703)

* `TransformProgram` now has a new method `remove` to remove all bound transforms that match the input.
  [(#8751)](https://github.com/PennyLaneAI/pennylane/pull/8751)

* In the past, calling a transform with only arguments or keyword but no tapes would raise an error.
  Now, two transforms can be concatenated naturally as

  ```python
  decompose(gate_set=gate_set) + merge_rotations(1e-6)
  ```

  [(#8730)](https://github.com/PennyLaneAI/pennylane/pull/8730)

* The `TransformProgram` has been renamed to :class:`~pennylane.transforms.core.CompilePipeline`, and uses of
  the term "transform program" has been updated to "compile pipeline" across the codebase. The class is still
  accessible as `TransformProgram` from `pennylane.transforms.core`, but the module `pennylane.transforms.core.transform_program`
  has been renamed to `pennylane.transforms.core.compile_pipeline`, and the old name is no longer available.
  [(#8735)](https://github.com/PennyLaneAI/pennylane/pull/8735)

* The :class:`~pennylane.transforms.core.CompilePipeline` (previously known as `TransformProgram`)
  is available at the top level namespace as `qml.CompilePipeline`.
  [(#8735)](https://github.com/PennyLaneAI/pennylane/pull/8735)

* Now `CompilePipeline` can dispatch to anything individual transforms can dispatch onto, including
  QNodes.
  [(#8731)](https://github.com/PennyLaneAI/pennylane/pull/8731)

* The :class:`~.CompilePipeline` (previously known as the `TransformProgram`) can now be constructed
  more flexibility with a variable number of arguments that are of types `TransformDispatcher`,
  `TransformContainer`, or other `CompilePipeline`s.
  [(#8750)](https://github.com/PennyLaneAI/pennylane/pull/8750)

* Quantum compilation passes in MLIR and XDSL can now be applied using the core PennyLane transform
  infrastructure, instead of using Catalyst-specific tools. This is made possible by a new argument in
  :func:`~pennylane.transform` and `~.TransformDispatcher` called ``pass_name``, which accepts a string
  corresponding to the name of the compilation pass.
  The ``pass_name`` argument ensures that the given compilation pass will be used when qjit'ing a
  workflow, where the pass is performed in MLIR or xDSL.
  [(#8539)](https://github.com/PennyLaneAI/pennylane/pull/8539)

<h4>Analyzing your algorithms quickly and easily with resource estimation</h4>

* Users can now set precisions for a larger variety of `ResourceOperator`s in
  :mod:`estimator <pennylane.estimator>` using
  :meth:`ResourceConfig.set_precision <pennylane.estimator.resource_config.ResourceConfig.set_precision>`
  thanks to the addition of the `resource_key` keyword argument.
  [(#8561)](https://github.com/PennyLaneAI/pennylane/pull/8561)

* Users can now estimate the resources of Trotterization for Pauli Hamiltonians, using the new
  :class:`estimator.PauliHamiltonian <pennylane.estimator.compact_hamiltonian.PauliHamiltonian>`
  resource Hamiltonian class and the new
  :class:`estimator.TrotterPauli <pennylane.estimator.templates.TrotterPauli>`
  resource operator.
  [(#8546)](https://github.com/PennyLaneAI/pennylane/pull/8546)

* Added `PauliHamiltonian.num_terms` property to the ``qml.estimator.PauliHamiltonian`` class.
  Users can more easily access the total number of terms (Pauli words) from the `PauliHamiltonian` object directly.
  [(#8761)](https://github.com/PennyLaneAI/pennylane/pull/8761)

<h4>Seamless resource tracking and circuit visualization for compiled programs </h4>

* A new :func:`~.marker` function allows for easy inspection at particular points in a transform program
  with :func:`~.specs` and :func:`~.drawer.draw` instead of having to increment ``level``
  by integer amounts when not using any Catalyst passes.
  [(#8684)](https://github.com/PennyLaneAI/pennylane/pull/8684)

  The :func:`~.marker` function works like a transform in PennyLane, and can be deployed as
  a decorator on top of QNodes:

  ```
  @qml.marker(level="rotations-merged")
  @qml.transforms.merge_rotations
  @qml.marker(level="my-level")
  @qml.transforms.cancel_inverses
  @qml.transforms.decompose(gate_set={qml.RX})
  @qml.qnode(qml.device('lightning.qubit'))
  def circuit():
      qml.RX(0.2,0)
      qml.X(0)
      qml.X(0)
      qml.RX(0.2, 0)
      return qml.state()
  ```

  The string supplied to ``marker`` can then be used as an argument to ``level`` in ``draw``
  and ``specs``, showing the cumulative result of applying transforms up to the marker:

  ```pycon
  >>> print(qml.draw(circuit, level="my-level")())
  0: ──RX(0.20)──RX(3.14)──RX(3.14)──RX(0.20)─┤  State
  >>> print(qml.draw(circuit, level="rotations-merged")())
  0: ──RX(6.68)─┤  State
  ```

<h3>Improvements 🛠</h3>

<h4>Resource estimation</h4>

* Added `Resources.total_wires` and `Resources.total_gates` properties to the 
  ``qml.estimator.Resources`` class. Users can more easily access these quantities from the `Resources` object directly.
  [(#8761)](https://github.com/PennyLaneAI/pennylane/pull/8761)

* Improved the resource decomposition for the :class:`~pennylane.estimator.QROM` class. The cost has
  been reduced in cases when users specify `restored = True` and `sel_swap_depth = 1`.
  [(#8761)](https://github.com/PennyLaneAI/pennylane/pull/8761)

* Improved :mod:`estimator <pennylane.estimator>`'s
  resource decomposition of `PauliRot` to match the optimal resources
  for certain special cases of Pauli strings (e.g. for `XX` and `YY` type Pauli strings).
  [(#8562)](https://github.com/PennyLaneAI/pennylane/pull/8562)

* Users can now estimate the resources for quantum circuits that contain or decompose into
  any of the following symbolic operators: :class:`~.ChangeOpBasis`, :class:`~.Prod`,
  :class:`~.Controlled`, :class:`~.ControlledOp`, :class:`~.Pow`, and :class:`~.Adjoint`.
  [(#8464)](https://github.com/PennyLaneAI/pennylane/pull/8464)

<h4>Decompositions</h4>

* A new decomposition has been added for the Controlled :class:`~.SemiAdder`,
  which is efficient and skips controlling all gates in its decomposition.
  [(#8423)](https://github.com/PennyLaneAI/pennylane/pull/8423)

* Added a :meth:`~pennylane.devices.DeviceCapabilities.gate_set` method to :class:`~pennylane.devices.DeviceCapabilities`
  that produces a set of gate names to be used as the target gate set in decompositions.
  [(#8522)](https://github.com/PennyLaneAI/pennylane/pull/8522)

* The :func:`~pennylane.transforms.decompose` transform now accepts a `minimize_work_wires` argument. With
  the new graph-based decomposition system activated via :func:`~pennylane.decomposition.enable_graph`,
  and `minimize_work_wires` set to `True`, the decomposition system will select decomposition rules that
  minimizes the maximum number of simultaneously allocated work wires.
  [(#8729)](https://github.com/PennyLaneAI/pennylane/pull/8729)
  [(#8734)](https://github.com/PennyLaneAI/pennylane/pull/8734)

* Added a new decomposition, `_decompose_2_cnots`, for the two-qubit decomposition for `QubitUnitary`.
  It supports the analytical decomposition a two-qubit unitary known to require exactly 2 CNOTs.
  [(#8666)](https://github.com/PennyLaneAI/pennylane/issues/8666)

* `Operator.decomposition` will fallback to the first entry in `qml.list_decomps` if the `Operator.compute_decomposition`
  method is not overridden.
  [(#8686)](https://github.com/PennyLaneAI/pennylane/pull/8686)

* The `~.BasisRotation` graph decomposition was re-written in a qjit friendly way with PennyLane control flow.
  [(#8560)](https://github.com/PennyLaneAI/pennylane/pull/8560)
  [(#8608)](https://github.com/PennyLaneAI/pennylane/pull/8608)
  [(#8620)](https://github.com/PennyLaneAI/pennylane/pull/8620)

* The new graph based decompositions system enabled via :func:`~.decomposition.enable_graph` now supports the following
  additional templates.
  [(#8520)](https://github.com/PennyLaneAI/pennylane/pull/8520)
  [(#8515)](https://github.com/PennyLaneAI/pennylane/pull/8515)
  [(#8516)](https://github.com/PennyLaneAI/pennylane/pull/8516)
  [(#8555)](https://github.com/PennyLaneAI/pennylane/pull/8555)
  [(#8558)](https://github.com/PennyLaneAI/pennylane/pull/8558)
  [(#8538)](https://github.com/PennyLaneAI/pennylane/pull/8538)
  [(#8534)](https://github.com/PennyLaneAI/pennylane/pull/8534)
  [(#8582)](https://github.com/PennyLaneAI/pennylane/pull/8582)
  [(#8543)](https://github.com/PennyLaneAI/pennylane/pull/8543)
  [(#8554)](https://github.com/PennyLaneAI/pennylane/pull/8554)
  [(#8616)](https://github.com/PennyLaneAI/pennylane/pull/8616)
  [(#8602)](https://github.com/PennyLaneAI/pennylane/pull/8602)
  [(#8600)](https://github.com/PennyLaneAI/pennylane/pull/8600)
  [(#8601)](https://github.com/PennyLaneAI/pennylane/pull/8601)
  [(#8595)](https://github.com/PennyLaneAI/pennylane/pull/8595)
  [(#8586)](https://github.com/PennyLaneAI/pennylane/pull/8586)
  [(#8614)](https://github.com/PennyLaneAI/pennylane/pull/8614)

  - :class:`~.QSVT`
  - :class:`~.AmplitudeEmbedding`
  - :class:`~.AllSinglesDoubles`
  - :class:`~.SimplifiedTwoDesign`
  - :class:`~.GateFabric`
  - :class:`~.AngleEmbedding`
  - :class:`~.IQPEmbedding`
  - :class:`~.kUpCCGSD`
  - :class:`~.QAOAEmbedding`
  - :class:`~.BasicEntanglerLayers`
  - :class:`~.HilbertSchmidt`
  - :class:`~.LocalHilbertSchmidt`
  - :class:`~.QuantumMonteCarlo`
  - :class:`~.ArbitraryUnitary`
  - :class:`~.ApproxTimeEvolution`
  - :class:`~.ParticleConservingU2`
  - :class:`~.ParticleConservingU1`
  - :class:`~.CommutingEvolution`

* A new decomposition has been added to :class:`pennylane.Toffoli`. This decomposition uses one
  work wire and :class:`pennylane.TemporaryAND` operators to reduce the resources needed.
  [(#8549)](https://github.com/PennyLaneAI/pennylane/pull/8549)

* The :func:`~pennylane.pauli_decompose` now supports decomposing scipy's sparse matrices,
  allowing for efficient decomposition of large matrices that cannot fit in memory when written as
  dense arrays.
  [(#8612)](https://github.com/PennyLaneAI/pennylane/pull/8612)
  
* A decomposition has been added to the adjoint of :class:`pennylane.TemporaryAND`. This decomposition relies on mid-circuit measurments and does not require any T gates.
  [(#8633)](https://github.com/PennyLaneAI/pennylane/pull/8633)

* The graph-based decomposition system now supports decomposition rules that contains mid-circuit measurements.
  [(#8079)](https://github.com/PennyLaneAI/pennylane/pull/8079)

* The decompositions for several templates have been updated to use
  :class:`~.ops.op_math.ChangeOpBasis`, which makes their decompositions more resource efficient
  by eliminating unnecessary controlled operations. The templates include :class:`~.PhaseAdder`,
  :class:`~.TemporaryAND`, :class:`~.QSVT`, and :class:`~.SelectPauliRot`.
  [(#8490)](https://github.com/PennyLaneAI/pennylane/pull/8490)
  [(#8577)](https://github.com/PennyLaneAI/pennylane/pull/8577)
  [(#8721)](https://github.com/PennyLaneAI/pennylane/issues/8721)

<h4>Other improvements</h4>

* The constant to convert the length unit Bohr to Angstrom in ``qml.qchem`` is updated to use scipy
  constants.
  [(#8537)](https://github.com/PennyLaneAI/pennylane/pull/8537)

* `@partial` is not needed anymore for using transforms as decorators with arguments.
  Now, the following two usages are equivalent:

  ```python
  @partial(qml.transforms.decompose, gate_set={qml.RX, qml.CNOT})
  @qml.qnode(qml.device('default.qubit', wires=2))
  def circuit():
      qml.Hadamard(wires=0)
      qml.CZ(wires=[0,1])
      return qml.expval(qml.Z(0))
  ```

  ```python
  @qml.transforms.decompose(gate_set={qml.RX, qml.CNOT})
  @qml.qnode(qml.device('default.qubit', wires=2))
  def circuit():
      qml.Hadamard(wires=0)
      qml.CZ(wires=[0,1])
      return qml.expval(qml.Z(0))
  ```

  [(#8730)](https://github.com/PennyLaneAI/pennylane/pull/8730)
  [(#8754)](https://github.com/PennyLaneAI/pennylane/pull/8754)

* :class:`~.transforms.core.TransformContainer` has been renamed to :class:`~.transforms.core.BoundTransform`.
  The old name is still available in the same location.
  [(#8753)](https://github.com/PennyLaneAI/pennylane/pull/8753)

* `qml.for_loop` will now fall back to a standard Python `for` loop if capturing a condensed, structured loop fails
  with program capture enabled.
  [(#8615)](https://github.com/PennyLaneAI/pennylane/pull/8615)

* `qml.cond` will now use standard Python logic if all predicates have concrete values. A nested
  control flow primitive will no longer be captured as it is not needed.
  [(#8634)](https://github.com/PennyLaneAI/pennylane/pull/8634)

* Added a keyword argument ``recursive`` to ``qml.transforms.cancel_inverses`` that enables
  recursive cancellation of nested pairs of mutually inverse gates. This makes the transform
  more powerful, because it can cancel larger blocks of inverse gates without having to scan
  the circuit from scratch. By default, the recursive cancellation is enabled (``recursive=True``).
  To obtain previous behaviour, disable it by setting ``recursive=False``.
  [(#8483)](https://github.com/PennyLaneAI/pennylane/pull/8483)

* `qml.grad` and `qml.jacobian` now lazily dispatch to catalyst and program
  capture, allowing for `qml.qjit(qml.grad(c))` and `qml.qjit(qml.jacobian(c))` to work.
  [(#8382)](https://github.com/PennyLaneAI/pennylane/pull/8382)

* Both the generic and transform-specific application behavior of a `qml.transforms.core.TransformDispatcher`
  can be overwritten with `TransformDispatcher.generic_register` and `my_transform.register`.
  [(#7797)](https://github.com/PennyLaneAI/pennylane/pull/7797)

* With capture enabled, measurements can now be performed on Operator instances passed as closure
  variables from outside the workflow scope.
  [(#8504)](https://github.com/PennyLaneAI/pennylane/pull/8504)

* Wires can be specified via `range` with program capture and autograph.
  [(#8500)](https://github.com/PennyLaneAI/pennylane/pull/8500)

* The :func:`~pennylane.transforms.decompose` transform no longer raises an error if both `gate_set` and
  `stopping_condition` are provided, or if `gate_set` is a dictionary, when the new graph-based decomposition
  system is disabled.
  [(#8532)](https://github.com/PennyLaneAI/pennylane/pull/8532)

* The `~pennylane.estimator.compact_hamiltonian.CDFHamiltonian`, `~pennylane.estimator.compact_hamiltonian.THCHamiltonian`,
  `~pennylane.estimator.compact_hamiltonian.VibrationalHamiltonian`, and `~pennylane.estimator.compact_hamiltonian.VibronicHamiltonian`
  classes were modified to take the 1-norm of the Hamiltonian as an optional argument.
  [(#8697)](https://github.com/PennyLaneAI/pennylane/pull/8697)

<h3>Labs: a place for unified and rapid prototyping of research software 🧪</h3>

* A new transform :func:`~.transforms.select_pauli_rot_phase_gradient` has been added. It allows 
  implementing arbitrary :class:`~.SelectPauliRot` rotations with a phase gradient resource state and 
  semi-in-place addition (:class:`~.SemiAdder`).
  [(#8738)](https://github.com/PennyLaneAI/pennylane/pull/8738)

<h3>Breaking changes 💔</h3>

* The output format of `qml.specs` has been restructured into a dataclass to streamline the outputs.
  Some legacy information has been removed from the new output format.
  [(#8713)](https://github.com/PennyLaneAI/pennylane/pull/8713)

* The unified compiler, implemented in the `qml.compiler.python_compiler` submodule, has been removed from PennyLane.
  It has been migrated to Catalyst, available as `catalyst.python_interface`.
  [(#8662)](https://github.com/PennyLaneAI/pennylane/pull/8662)

* `qml.transforms.map_wires` no longer supports plxpr transforms.
  [(#8683)](https://github.com/PennyLaneAI/pennylane/pull/8683)

* ``QuantumScript.to_openqasm`` has been removed. Please use ``qml.to_openqasm`` instead. This removes duplicated
  functionality for converting a circuit to OpenQASM code.
  [(#8499)](https://github.com/PennyLaneAI/pennylane/pull/8499)

* Providing ``num_steps`` to :func:`pennylane.evolve`, :func:`pennylane.exp`, :class:`pennylane.ops.Evolution`,
  and :class:`pennylane.ops.Exp` has been disallowed. Instead, use :class:`~.TrotterProduct` for approximate
  methods, providing the ``n`` parameter to perform the Suzuki-Trotter product approximation of a Hamiltonian
  with the specified number of Trotter steps.
  [(#8474)](https://github.com/PennyLaneAI/pennylane/pull/8474)

  As a concrete example, consider the following case:

  .. code-block:: python

    coeffs = [0.5, -0.6]
    ops = [qml.X(0), qml.X(0) @ qml.Y(1)]
    H_flat = qml.dot(coeffs, ops)

  Instead of computing the Suzuki-Trotter product approximation as:

  ```pycon
  >>> qml.evolve(H_flat, num_steps=2).decomposition()
  [RX(0.5, wires=[0]),
  PauliRot(-0.6, XY, wires=[0, 1]),
  RX(0.5, wires=[0]),
  PauliRot(-0.6, XY, wires=[0, 1])]
  ```

  The same result can be obtained using :class:`~.TrotterProduct` as follows:

  ```pycon
  >>> decomp_ops = qml.adjoint(qml.TrotterProduct(H_flat, time=1.0, n=2)).decomposition()
  >>> [simp_op for op in decomp_ops for simp_op in map(qml.simplify, op.decomposition())]
  [RX(0.5, wires=[0]),
  PauliRot(-0.6, XY, wires=[0, 1]),
  RX(0.5, wires=[0]),
  PauliRot(-0.6, XY, wires=[0, 1])]
  ```

* The value ``None`` has been removed as a valid argument to the ``level`` parameter in the
  :func:`pennylane.workflow.get_transform_program`, :func:`pennylane.workflow.construct_batch`,
  :func:`pennylane.draw`, :func:`pennylane.draw_mpl`, and :func:`pennylane.specs` transforms.
  Please use ``level='device'`` instead to apply the transform at the device level.
  [(#8477)](https://github.com/PennyLaneAI/pennylane/pull/8477)

* Access to ``add_noise``, ``insert`` and noise mitigation transforms from the ``pennylane.transforms`` module is deprecated.
  Instead, these functions should be imported from the ``pennylane.noise`` module.
  [(#8477)](https://github.com/PennyLaneAI/pennylane/pull/8477)

* ``qml.qnn.cost.SquaredErrorLoss`` has been removed. Instead, this hybrid workflow can be accomplished
  with a function like ``loss = lambda *args: (circuit(*args) - target)**2``.
  [(#8477)](https://github.com/PennyLaneAI/pennylane/pull/8477)

* Some unnecessary methods of the ``qml.CircuitGraph`` class have been removed:
  [(#8477)](https://github.com/PennyLaneAI/pennylane/pull/8477)

  - ``print_contents`` in favor of ``print(obj)``
  - ``observables_in_order`` in favor of ``observables``
  - ``operations_in_order`` in favor of ``operations``
  - ``ancestors_in_order(obj)`` in favor of ``ancestors(obj, sort=True)``
  - ``descendants_in_order(obj)`` in favor of ``descendants(obj, sort=True)``

* ``pennylane.devices.DefaultExecutionConfig`` has been removed. Instead, use
  ``qml.devices.ExecutionConfig()`` to create a default execution configuration.
  [(#8470)](https://github.com/PennyLaneAI/pennylane/pull/8470)

* Specifying the ``work_wire_type`` argument in ``qml.ctrl`` and other controlled operators as ``"clean"`` or
  ``"dirty"`` is disallowed. Use ``"zeroed"`` to indicate that the work wires are initially in the :math:`|0\rangle`
  state, and ``"borrowed"`` to indicate that the work wires can be in any arbitrary state. In both cases, the
  work wires are assumed to be restored to their original state upon completing the decomposition.
  [(#8470)](https://github.com/PennyLaneAI/pennylane/pull/8470)

* `QuantumScript.shape` and `QuantumScript.numeric_type` are removed. The corresponding `MeasurementProcess`
  methods should be used instead.
  [(#8468)](https://github.com/PennyLaneAI/pennylane/pull/8468)

* `MeasurementProcess.expand` is removed.
  `qml.tape.QuantumScript(mp.obs.diagonalizing_gates(), [type(mp)(eigvals=mp.obs.eigvals(), wires=mp.obs.wires)])`
  can be used instead.
  [(#8468)](https://github.com/PennyLaneAI/pennylane/pull/8468)

* The `qml.QNode.add_transform` method is removed.
  Instead, please use `QNode.transform_program.push_back(transform_container=transform_container)`.
  [(#8468)](https://github.com/PennyLaneAI/pennylane/pull/8468)

* The `TransformProgram` has been renamed to :class:`~pennylane.transforms.core.CompilePipeline`, and uses of
  the term "transform program" has been updated to "compile pipeline" across the codebase. The class is still
  accessible as `TransformProgram` from `pennylane.transforms.core`, but the module `pennylane.transforms.core.transform_program`
  has been renamed to `pennylane.transforms.core.compile_pipeline`, and the old name is no longer available.
  [(#8735)](https://github.com/PennyLaneAI/pennylane/pull/8735)

* ``argnum`` has been renamed ``argnums`` for ``qml.grad``, ``qml.jacobian``, ``qml.jvp`` and ``qml.vjp``.
  [(#8496)](https://github.com/PennyLaneAI/pennylane/pull/8496)
  [(#8481)](https://github.com/PennyLaneAI/pennylane/pull/8481)

* `qml.cond`, the `QNode`, transforms, `qml.grad`, and `qml.jacobian` no longer treat all keyword arguments as static
  arguments. They are instead treated as dynamic, numerical inputs, matching the behaviour of Jax and Catalyst.
  [(#8290)](https://github.com/PennyLaneAI/pennylane/pull/8290)

* `qml.cond` will also accept a partial of an operator type as the true function without a false function
  when capture is enabled.
  [(#8776)](https://github.com/PennyLaneAI/pennylane/pull/8776)
  
<h3>Deprecations 👋</h3>

* Maintenance support of NumPy<2.0 is deprecated as of v0.44 and will be completely dropped in v0.45.
  Future versions of PennyLane will only work with NumPy>=2.0.
  We recommend upgrading your version of NumPy to benefit from enhanced support and features.
  [(#8578)](https://github.com/PennyLaneAI/pennylane/pull/8578)
  [(#8497)](https://github.com/PennyLaneAI/pennylane/pull/8497)

* The ``custom_decomps`` keyword argument to ``qml.device`` has been deprecated and will be removed
  in 0.45. Instead, with ``qml.decomposition.enable_graph()``, new decomposition rules can be defined as
  quantum functions with registered resources. See :mod:`pennylane.decomposition` for more details.

* `qml.measure`, `qml.measurements.MidMeasureMP`, `qml.measurements.MeasurementValue`,
  and `qml.measurements.get_mcm_predicates` are now located in `qml.ops.mid_measure`.
  `MidMeasureMP` is now renamed to `MidMeasure`.
  `qml.measurements.find_post_processed_mcms` is now `qml.devices.qubit.simulate._find_post_processed_mcms`,
  and is being made private, as it is an utility for tree-traversal.
  [(#8466)](https://github.com/PennyLaneAI/pennylane/pull/8466)

* The ``pennylane.operation.Operator.is_hermitian`` property has been deprecated and renamed
  to ``pennylane.operation.Operator.is_verified_hermitian`` as it better reflects the functionality of this property.
  The deprecated access through ``is_hermitian`` will be removed in PennyLane v0.45.
  Alternatively, consider using the ``pennylane.is_hermitian`` function instead as it provides a more reliable check for hermiticity.
  Please be aware that it comes with a higher computational cost.
  [(#8494)](https://github.com/PennyLaneAI/pennylane/pull/8494)

* Access to the follow functions and classes from the ``pennylane.resources`` module are deprecated. Instead, these functions must be imported from the ``pennylane.estimator`` module.
  [(#8484)](https://github.com/PennyLaneAI/pennylane/pull/8484)

  - ``qml.estimator.estimate_shots`` in favor of ``qml.resources.estimate_shots``
  - ``qml.estimator.estimate_error`` in favor of ``qml.resources.estimate_error``
  - ``qml.estimator.FirstQuantization`` in favor of ``qml.resources.FirstQuantization``
  - ``qml.estimator.DoubleFactorization`` in favor of ``qml.resources.DoubleFactorization``

* The :func:`pennylane.devices.preprocess.mid_circuit_measurements` transform is deprecated. Instead,
  the device should determine which mcm method to use, and explicitly include :func:`~pennylane.transforms.dynamic_one_shot`
  or :func:`~pennylane.transforms.defer_measurements` in its preprocess transforms if necessary.
  [(#8467)](https://github.com/PennyLaneAI/pennylane/pull/8467)

* Passing a function to the ``gate_set`` argument in the :func:`~pennylane.transforms.decompose` transform
  is deprecated. The ``gate_set`` argument expects a static iterable of operator type and/or operator names,
  and the function should be passed to the ``stopping_condition`` argument instead.
  [(#8533)](https://github.com/PennyLaneAI/pennylane/pull/8533)

  The example below illustrates how you can provide a function as the ``stopping_condition`` in addition to providing a
  ``gate_set``. The decomposition of each operator will then stop once it reaches the gates in the ``gate_set`` or the
  ``stopping_condition`` is satisfied.

  ```python
  import pennylane as qml
  
  @qml.transforms.decompose(gate_set={"H", "T", "CNOT"}, stopping_condition=lambda op: len(op.wires) <= 2)
  @qml.qnode(qml.device("default.qubit"))
  def circuit():
      qml.Hadamard(wires=[0])
      qml.Toffoli(wires=[0,1,2])
      return qml.expval(qml.Z(0))
  ```

  ```pycon
  >>> print(qml.draw(circuit)())
  0: ──H────────╭●───────────╭●────╭●──T──╭●─┤  <Z>
  1: ────╭●─────│─────╭●─────│───T─╰X──T†─╰X─┤
  2: ──H─╰X──T†─╰X──T─╰X──T†─╰X──T──H────────┤
  ```

<h3>Internal changes ⚙️</h3>

<<<<<<< HEAD
* Updated `pyproject.toml` with project dependencies to replace the requirements files. Updated workflows to use installations from `pyproject.toml`.
  [(8702)](https://github.com/PennyLaneAI/pennylane/pull/8702)

* `qml.cond`, the `QNode`, transforms, `qml.grad`, and `qml.jacobian` no longer treat all keyword arguments as static
  arguments. They are instead treated as dynamic, numerical inputs, matching the behaviour of Jax and Catalyst.
  [(#8290)](https://github.com/PennyLaneAI/pennylane/pull/8290)

=======
>>>>>>> a00de91d
* To adjust to the Python 3.14, some error messages expectations have been updated in tests; `get_type_str` added a special branch to handle `Union`.
  The import of networkx is softened to not occur on import of pennylane to work around a bug in Python 3.14.1.
  [(#8568)](https://github.com/PennyLaneAI/pennylane/pull/8568)
  [(#8737)](https://github.com/PennyLaneAI/pennylane/pull/8737)

* Bump `jax` version to `0.7.1` for `capture` module.
  [(#8715)](https://github.com/PennyLaneAI/pennylane/pull/8715)

* Bump `jax` version to `0.7.0` for `capture` module.
  [(#8701)](https://github.com/PennyLaneAI/pennylane/pull/8701)

* Improve error handling when using PennyLane's experimental program capture functionality with an incompatible JAX version.
  [(#8723)](https://github.com/PennyLaneAI/pennylane/pull/8723)

* Bump `autoray` package version to `0.8.2`.
  [(#8674)](https://github.com/PennyLaneAI/pennylane/pull/8674)

* Update the schedule of nightly TestPyPI uploads to occur at the end rather than the beginning of all week days.
  [(#8672)](https://github.com/PennyLaneAI/pennylane/pull/8672)

* Add workflow to bump Catalyst and Lightning versions in the RC branch, create a new release tag and draft release, tag the RC branch, and create a PR to merge the RC branch into master.
  [(#8352)](https://github.com/PennyLaneAI/pennylane/pull/8352)

* Added `MCM_METHOD` and `POSTSELECT_MODE` `StrEnum` objects to improve validation and handling of `MCMConfig` creation.
  [(#8596)](https://github.com/PennyLaneAI/pennylane/pull/8596)

* Updated various docstrings to be compatible with the new documentation testing approach.
  [(#8635)](https://github.com/PennyLaneAI/pennylane/pull/8635)

* In program capture, transforms now have a single transform primitive that have a `transform` param that stores
  the `TransformDispatcher`. Before, each transform had its own primitive stored on the
  `TransformDispatcher._primitive` private property. It proved difficult to keep maintaining dispatch behaviour
  for every single transform.
  [(#8576)](https://github.com/PennyLaneAI/pennylane/pull/8576)
  [(#8639)](https://github.com/PennyLaneAI/pennylane/pull/8639)

* Updated documentation check workflow to run on pull requests on `v[0-9]+\.[0-9]+\.[0-9]+-docs` branches.
  [(#8590)](https://github.com/PennyLaneAI/pennylane/pull/8590)

* When program capture is enabled, there is no longer caching of the jaxpr on the QNode.
  [(#8629)](https://github.com/PennyLaneAI/pennylane/pull/8629)

* The `grad` and `jacobian` primitives now store the function under `fn`. There is also now a single `jacobian_p`
  primitive for use in program capture.
  [(#8357)](https://github.com/PennyLaneAI/pennylane/pull/8357)

* Update versions for `pylint`, `isort` and `black` in `format.yml`
  [(#8506)](https://github.com/PennyLaneAI/pennylane/pull/8506)

* Reclassifies `registers` as a tertiary module for use with tach.
  [(#8513)](https://github.com/PennyLaneAI/pennylane/pull/8513)

* The :class:`~pennylane.devices.LegacyDeviceFacade` is slightly refactored to implement `setup_execution_config` and `preprocess_transforms`
  separately as opposed to implementing a single `preprocess` method. Additionally, the `mid_circuit_measurements` transform has been removed
  from the preprocess transform program. Instead, the best mcm method is chosen in `setup_execution_config`. By default, the ``_capabilities``
  dictionary is queried for the ``"supports_mid_measure"`` property. If the underlying device defines a TOML file, the ``supported_mcm_methods``
  field in the TOML file is used as the source of truth.
  [(#8469)](https://github.com/PennyLaneAI/pennylane/pull/8469)
  [(#8486)](https://github.com/PennyLaneAI/pennylane/pull/8486)
  [(#8495)](https://github.com/PennyLaneAI/pennylane/pull/8495)

* The various private functions of the :class:`~pennylane.estimator.FirstQuantization` class have
  been modified to avoid using `numpy.matrix` as this function is deprecated.
  [(#8523)](https://github.com/PennyLaneAI/pennylane/pull/8523)

* The `ftqc` module now includes dummy transforms for several Catalyst/MLIR passes (`to-ppr`, `commute-ppr`, `merge-ppr-ppm`,
  `decompose-clifford-ppr`, `decompose-non-clifford-ppr`, `ppr-to-ppm`, `ppr-to-mbqc` and `reduce-t-depth`), to allow them to
  be captured as primitives in PLxPR and mapped to the MLIR passes in Catalyst. This enables using the passes with the unified
  compiler and program capture.
  [(#8519)](https://github.com/PennyLaneAI/pennylane/pull/8519)
  [(#8544)](https://github.com/PennyLaneAI/pennylane/pull/8544)

* Solovay-Kitaev decomposition using the :func:`~.clifford_t_decompostion` transform
  with ``method="sk"`` or directly via :func:`~.ops.sk_decomposition` now raises a more
  informative ``RuntimeError`` when used with JAX-JIT or :func:`~.qjit`.
  [(#8489)](https://github.com/PennyLaneAI/pennylane/pull/8489)

* Added a `skip_decomp_matrix_check` argument to :func:`~pennylane.ops.functions.assert_valid` that
  allows the test to skip the matrix check part of testing a decomposition rule but still verify
  that the resource function is correct.
  [(#8687)](https://github.com/PennyLaneAI/pennylane/pull/8687)

* Disabled autograph for the PauliRot decomposition rule as it should not be used with autograph. 
  [(#8765)](https://github.com/PennyLaneAI/pennylane/pull/8765)

<h3>Documentation 📝</h3>

* A note clarifying that the factors of a ``~.ChangeOpBasis`` are iterated in reverse order has been
  added to the documentation of ``~.ChangeOpBasis``.
  [(#8757)](https://github.com/PennyLaneAI/pennylane/pull/8757)

* The documentation of ``qml.transforms.rz_phase_gradient`` has been updated with respect to the
  sign convention of phase gradient states, how it prepares the phase gradient state in the code
  example, and the verification of the code example result.

* The code example in the documentation for ``qml.decomposition.register_resources`` has been
  updated to adhere to renamed keyword arguments and default behaviour of ``max_work_wires``.
  [(#8536)](https://github.com/PennyLaneAI/pennylane/pull/8536)

* The docstring for ``qml.device`` has been updated to include a section on custom decompositions,
  and a warning about the removal of the ``custom_decomps`` kwarg in v0.45. Additionally, the page
  :doc:`Building a plugin <../development/plugins>` now includes instructions on using
  the :func:`~pennylane.devices.preprocess.decompose` transform for device-level decompositions.
  The documentation for :doc:`Compiling circuits <../introduction/compiling_circuits>` has also been
  updated with a warning message about ``custom_decomps`` future removal.
  [(#8492)](https://github.com/PennyLaneAI/pennylane/pull/8492)
  [(#8564)](https://github.com/PennyLaneAI/pennylane/pull/8564)

A warning message has been added to :doc:`Building a plugin <../development/plugins>`
  docstring for ``qml.device`` has been updated to include a section on custom decompositions,
  and a warning about the removal of the ``custom_decomps`` kwarg in v0.44. Additionally, the page
  :doc:`Building a plugin <../development/plugins>` now includes instructions on using
  the :func:`~pennylane.devices.preprocess.decompose` transform for device-level decompositions.
  [(#8492)](https://github.com/PennyLaneAI/pennylane/pull/8492)

* Improves documentation in the transforms module and adds documentation testing for it.
  [(#8557)](https://github.com/PennyLaneAI/pennylane/pull/8557)

* The :class:`~.GeneralizedAmplitudeDamping` error channel method has been
  updated to match the literature convention for the definition of the Kraus matrices.
  [(#8707)](https://github.com/PennyLaneAI/pennylane/pull/8707)

<h3>Bug fixes 🐛</h3>

* Handles floating point errors in the norm of the state when applying
  mid circuit measurements.
  [(#8741)](https://github.com/PennyLaneAI/pennylane/pull/8741)

* Update `interface-unit-tests.yml` to use its input parameter `pytest_additional_args` when running pytest.
  [(#8705)](https://github.com/PennyLaneAI/pennylane/pull/8705)

* Fixes a bug where in `resolve_work_wire_type` we incorrectly returned a value of `zeroed` if `both work_wires`
  and `base_work_wires` were empty, causing an incorrect work wire type.
  [(#8718)](https://github.com/PennyLaneAI/pennylane/pull/8718)

* The warnings-as-errors CI action was failing due to an incompatibility between `pytest-xdist` and `pytest-benchmark`.
  Disabling the benchmark package allows the tests to be collected an executed.
  [(#8699)](https://github.com/PennyLaneAI/pennylane/pull/8699)

* Adds an `expand_transform` to `param_shift_hessian` to pre-decompose
  operations till they are supported.
  [(#8698)](https://github.com/PennyLaneAI/pennylane/pull/8698)

* Fixes a bug in `default.mixed` device where certain diagonal operations were incorrectly
  reshaped during application when using broadcasting.
  [(#8593)](https://github.com/PennyLaneAI/pennylane/pull/8593)

* Add an exception to the warning for unsolved operators within the graph-based decomposition
  system if the unsolved operators are :class:`.allocation.Allocate` or :class:`.allocation.Deallocate`.
  [(#8553)](https://github.com/PennyLaneAI/pennylane/pull/8553)

* Fixes a bug in `clifford_t_decomposition` with `method="gridsynth"` and qjit, where using cached decomposition with the same parameter causes an error.
  [(#8535)](https://github.com/PennyLaneAI/pennylane/pull/8535)

* Fixes a bug in :class:`~.SemiAdder` where the results were incorrect when more ``work_wires`` than required were passed.
 [(#8423)](https://github.com/PennyLaneAI/pennylane/pull/8423)

* Fixes a bug where the deferred measurement method is used silently even if ``mcm_method="one-shot"`` is explicitly requested,
  when a device that extends the ``LegacyDevice`` does not declare support for mid-circuit measurements.
  [(#8486)](https://github.com/PennyLaneAI/pennylane/pull/8486)

* Fixes a bug where a `KeyError` is raised when querying the decomposition rule for an operator in the gate set from a :class:`~pennylane.decomposition.DecompGraphSolution`.
  [(#8526)](https://github.com/PennyLaneAI/pennylane/pull/8526)

* Fixes a bug where mid-circuit measurements were generating incomplete QASM.
  [(#8556)](https://github.com/PennyLaneAI/pennylane/pull/8556)

* Fixes a bug where `qml.specs` incorrectly computes the circuit depth when classically controlled operators are involved.
  [(#8668)](https://github.com/PennyLaneAI/pennylane/pull/8668)

* Fixes a bug where an error is raised when trying to decompose a nested composite operator with capture and the new graph system enabled.
  [(#8695)](https://github.com/PennyLaneAI/pennylane/pull/8695)

* Fixes a bug where :func:`~.change_op_basis` cannot be captured when the `uncompute_op` is left out.
  [(#8695)](https://github.com/PennyLaneAI/pennylane/pull/8695)

* Fixes a bug in :func:`~qml.ops.rs_decomposition` where correct solution candidates were being rejected
  due to some incorrect GCD computations.
  [(#8625)](https://github.com/PennyLaneAI/pennylane/pull/8625)

* Fixes a bug where decomposition rules are sometimes incorrectly disregarded by the `DecompositionGraph` when a higher level
  decomposition rule uses dynamically allocated work wires.
  [(#8725)](https://github.com/PennyLaneAI/pennylane/pull/8725)

* Fixes a bug where :class:`~.ops.ChangeOpBasis` is not correctly reconstructed using `qml.pytrees.unflatten(*qml.pytrees.flatten(op))`
  [(#8721)](https://github.com/PennyLaneAI/pennylane/issues/8721)

* Fixes a bug where :class:`~.estimator.SelectTHC`, `~.estimator.QubitizeTHC`, `~.estimator.PrepTHC` are not accounting for auxiliary
  wires correctly.
  [(#8719)](https://github.com/PennyLaneAI/pennylane/pull/8719)

<h3>Contributors ✍️</h3>

This release contains contributions from (in alphabetical order):

Runor Agbaire,
Guillermo Alonso,
Utkarsh Azad,
Astral Cai,
Yushao Chen,
Diksha Dhawan,
Marcus Edwards,
Lillian Frederiksen,
Sengthai Heng,
Soran Jahangiri,
Jeffrey Kam,
Jacob Kitchen,
Christina Lee,
Joseph Lee,
Lee J. O'Riordan,
Gabriela Sanchez Diaz,
Mudit Pandey,
Shuli Shu,
Jay Soni,
nate stemen,
Theodoros Trochatos,
David Wierichs,
Hongsheng Zheng,
Zinan Zhou<|MERGE_RESOLUTION|>--- conflicted
+++ resolved
@@ -585,7 +585,6 @@
 
 <h3>Internal changes ⚙️</h3>
 
-<<<<<<< HEAD
 * Updated `pyproject.toml` with project dependencies to replace the requirements files. Updated workflows to use installations from `pyproject.toml`.
   [(8702)](https://github.com/PennyLaneAI/pennylane/pull/8702)
 
@@ -593,8 +592,6 @@
   arguments. They are instead treated as dynamic, numerical inputs, matching the behaviour of Jax and Catalyst.
   [(#8290)](https://github.com/PennyLaneAI/pennylane/pull/8290)
 
-=======
->>>>>>> a00de91d
 * To adjust to the Python 3.14, some error messages expectations have been updated in tests; `get_type_str` added a special branch to handle `Union`.
   The import of networkx is softened to not occur on import of pennylane to work around a bug in Python 3.14.1.
   [(#8568)](https://github.com/PennyLaneAI/pennylane/pull/8568)
