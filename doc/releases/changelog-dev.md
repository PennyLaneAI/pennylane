:orphan:

# Release 0.36.0-dev (development release)

<h3>New features since last release</h3>

* `qml.ops.Sum` now supports storing grouping information. Grouping type and method can be
  specified during construction using the `grouping_type` and `method` keyword arguments of
  `qml.dot`, `qml.sum`, or `qml.ops.Sum`. The grouping indices are stored in `Sum.grouping_indices`.
  [(#5179)](https://github.com/PennyLaneAI/pennylane/pull/5179)

  ```python
  import pennylane as qml

  a = qml.X(0)
  b = qml.prod(qml.X(0), qml.X(1))
  c = qml.Z(0)
  obs = [a, b, c]
  coeffs = [1.0, 2.0, 3.0]

  op = qml.dot(coeffs, obs, grouping_type="qwc")
  ```
  ```pycon
  >>> op.grouping_indices
  ((2,), (0, 1))
  ```

  Additionally, grouping type and method can be set or changed after construction using
  `Sum.compute_grouping()`:

  ```python
  import pennylane as qml

  a = qml.X(0)
  b = qml.prod(qml.X(0), qml.X(1))
  c = qml.Z(0)
  obs = [a, b, c]
  coeffs = [1.0, 2.0, 3.0]

  op = qml.dot(coeffs, obs)
  ```
  ```pycon
  >>> op.grouping_indices is None
  True
  >>> op.compute_grouping(grouping_type="qwc")
  >>> op.grouping_indices
  ((2,), (0, 1))
  ```

  Note that the grouping indices refer to the lists returned by `Sum.terms()`, not `Sum.operands`.

* Added new `SpectralNormError` class to the new error tracking functionality.
  [(#5154)](https://github.com/PennyLaneAI/pennylane/pull/5154)

* The `dynamic_one_shot` transform is introduced enabling dynamic circuit execution on circuits with shots and devices that support `MidMeasureMP` operations natively.
  [(#5266)](https://github.com/PennyLaneAI/pennylane/pull/5266)

* Added new function `qml.operation.convert_to_legacy_H` to convert `Sum`, `SProd`, and `Prod` to `Hamiltonian` instances.
  [(#5309)](https://github.com/PennyLaneAI/pennylane/pull/5309)

<h3>Improvements 🛠</h3>

* Create the `qml.Reflection` operator, useful for amplitude amplification and its variants.
  [(##5159)](https://github.com/PennyLaneAI/pennylane/pull/5159)

  ```python
  @qml.prod
  def generator(wires):
        qml.Hadamard(wires=wires)

  U = generator(wires=0)

  dev = qml.device('default.qubit')
  @qml.qnode(dev)
  def circuit():

        # Initialize to the state |1>
        qml.PauliX(wires=0)

        # Apply the reflection
        qml.Reflection(U)

        return qml.state()

  ```

  ```pycon
  >>> circuit()
  tensor([1.+6.123234e-17j, 0.-6.123234e-17j], requires_grad=True)
  ```

* The `molecular_hamiltonian` function calls `PySCF` directly when `method='pyscf'` is selected.
  [(#5118)](https://github.com/PennyLaneAI/pennylane/pull/5118)

* All generators in the source code (except those in the `qchem` module) no longer return
  `Hamiltonian` or `Tensor` instances. Wherever possible, these return `Sum`, `SProd`, and `Prod` instances.
  [(#5253)](https://github.com/PennyLaneAI/pennylane/pull/5253)

* Upgraded `null.qubit` to the new device API. Also, added support for all measurements and various modes of differentiation.
  [(#5211)](https://github.com/PennyLaneAI/pennylane/pull/5211)
  
<h4>Community contributions 🥳</h4>

* Functions `measure_with_samples` and `sample_state` have been added to the new `qutrit_mixed` module found in
 `qml.devices`. These functions are used to sample device-compatible states, returning either the final measured state or value of an observable.
  [(#5082)](https://github.com/PennyLaneAI/pennylane/pull/5082)

* The `QNode` now defers `diff_method` validation to the device under the new device api `qml.devices.Device`.
  [(#5176)](https://github.com/PennyLaneAI/pennylane/pull/5176)

* `taper_operation` method is compatible with new operator arithmetic.
  [(#5326)](https://github.com/PennyLaneAI/pennylane/pull/5326)

* `qml.transforms.split_non_commuting` will now work with single-term operator arithmetic.
  [(#5314)](https://github.com/PennyLaneAI/pennylane/pull/5314)

* Implemented the method `process_counts` in `ExpectationMP`, `VarianceMP`, and `CountsMP`.
  [(#5256)](https://github.com/PennyLaneAI/pennylane/pull/5256)

<h3>Breaking changes 💔</h3>

* The private functions ``_pauli_mult``, ``_binary_matrix`` and ``_get_pauli_map`` from the ``pauli`` module have been removed. The same functionality can be achieved using newer features in the ``pauli`` module.
  [(#5323)](https://github.com/PennyLaneAI/pennylane/pull/5323)

* `qml.matrix()` called on the following will raise an error if `wire_order` is not specified:
  * tapes with more than one wire.
  * quantum functions.
  * QNodes if the device does not have wires specified.
  * PauliWords and PauliSentences with more than one wire.
  [(#5328)](https://github.com/PennyLaneAI/pennylane/pull/5328)

* ``qml.pauli.pauli_mult`` and ``qml.pauli.pauli_mult_with_phase`` are now removed. Instead, you  should use ``qml.simplify(qml.prod(pauli_1, pauli_2))`` to get the reduced operator.
  [(#5324)](https://github.com/PennyLaneAI/pennylane/pull/5324)
  
  ```pycon
  >>> op = qml.simplify(qml.prod(qml.PauliX(0), qml.PauliZ(0)))
  >>> op
  -1j*(PauliY(wires=[0]))
  >>> [phase], [base] = op.terms()
  >>> phase, base
  (-1j, PauliY(wires=[0]))
  ```

* ``MeasurementProcess.name`` and ``MeasurementProcess.data`` have been removed. Use ``MeasurementProcess.obs.name`` and ``MeasurementProcess.obs.data`` instead.
  [(#5321)](https://github.com/PennyLaneAI/pennylane/pull/5321)

* `Operator.validate_subspace(subspace)` has been removed. Instead, you should use `qml.ops.qutrit.validate_subspace(subspace)`.
  [(#5311)](https://github.com/PennyLaneAI/pennylane/pull/5311)

* The contents of ``qml.interfaces`` is moved inside ``qml.workflow``. The old import path no longer exists.
  [(#5329)](https://github.com/PennyLaneAI/pennylane/pull/5329)

* Attempting to multiply ``PauliWord`` and ``PauliSentence`` with ``*`` will raise an error. Instead, use ``@`` to conform with the PennyLane convention.

<h3>Deprecations 👋</h3>

* ``qml.load`` is deprecated. Instead, please use the functions outlined in the *Importing workflows* quickstart guide, such as ``qml.from_qiskit``.
  [(#5312)](https://github.com/PennyLaneAI/pennylane/pull/5312)

* ``qml.from_qasm_file`` is deprecated. Instead, please open the file and then load its content using ``qml.from_qasm``.
  [(#5331)](https://github.com/PennyLaneAI/pennylane/pull/5331)

  ```pycon
  >>> with open("test.qasm", "r") as f:
  ...     circuit = qml.from_qasm(f.read())
  ```

<h3>Documentation 📝</h3>

* Updated the final example in the `compile` docstring to use transforms correctly.
  [(#5348)](https://github.com/PennyLaneAI/pennylane/pull/5348)

<h3>Bug fixes 🐛</h3>

* We no longer perform unwanted dtype promotion in the `pauli_rep` of `SProd` instances when using tensorflow.
  [(#5246)](https://github.com/PennyLaneAI/pennylane/pull/5246)

* Fixed `TestQubitIntegration.test_counts` in `tests/interfaces/test_jax_qnode.py` to always produce counts for all outcomes.
  [(#5336)](https://github.com/PennyLaneAI/pennylane/pull/5336)

<h3>Contributors ✍️</h3>

This release contains contributions from (in alphabetical order):

<<<<<<< HEAD
Korbinian Kottmann,
Tarun Kumar Allamsetty,
=======
>>>>>>> 5ffbc99e
Guillermo Alonso,
Mikhail Andrenkov,
Utkarsh Azad,
Gabriel Bottrill,
Astral Cai,
Amintor Dusko,
Pietropaolo Frisoni,
Soran Jahangiri,
Korbinian Kottmann,
Christina Lee,
Mudit Pandey,
Matthew Silverman.<|MERGE_RESOLUTION|>--- conflicted
+++ resolved
@@ -182,11 +182,7 @@
 
 This release contains contributions from (in alphabetical order):
 
-<<<<<<< HEAD
-Korbinian Kottmann,
 Tarun Kumar Allamsetty,
-=======
->>>>>>> 5ffbc99e
 Guillermo Alonso,
 Mikhail Andrenkov,
 Utkarsh Azad,
