:orphan:

# Release 0.33.0-dev (development release)

<h3>New features since last release</h3>

* All batch transforms are updated to the new transform program system.
  [(#4440)](https://github.com/PennyLaneAI/pennylane/pull/4440)

* Quantum information transforms are updated to the new transform program system.
  [(#4569)](https://github.com/PennyLaneAI/pennylane/pull/4569)

<h3>Improvements 🛠</h3>

<<<<<<< HEAD
* Tensor-network template `qml.MPS` now supports changing `offset` between subsequent blocks for more flexibility.
 [#4531](https://github.com/PennyLaneAI/pennylane/pull/4531)
=======
* The qchem ``fermionic_dipole`` and ``particle_number`` functions are updated to use a
  ``FermiSentence``. The deprecated features for using tuples to represent fermionic operations are
  removed.
  [(#4546)](https://github.com/PennyLaneAI/pennylane/pull/4546)
  [(#4556)](https://github.com/PennyLaneAI/pennylane/pull/4556)
>>>>>>> 6e4bc981

* Add the method ``add_transform`` and ``insert_front_transform`` transform in the ``TransformProgram``.
  [(#4559)](https://github.com/PennyLaneAI/pennylane/pull/4559)

* Dunder ``__add__`` method is added to the ``TransformProgram`` class, therefore two programs can be added using ``+`` .
  [(#4549)](https://github.com/PennyLaneAI/pennylane/pull/4549)

* `qml.sample()` in the new device API now returns a `np.int64` array instead of `np.bool8`.
  [(#4539)](https://github.com/PennyLaneAI/pennylane/pull/4539)

* Wires can be provided to the new device API.
  [(#4538)](https://github.com/PennyLaneAI/pennylane/pull/4538)
  [(#4562)](https://github.com/PennyLaneAI/pennylane/pull/4562)

* The new device API now has a `repr()`
  [(#4562)](https://github.com/PennyLaneAI/pennylane/pull/4562)

* The density matrix aspects of `StateMP` have been split into their own measurement
  process, `DensityMatrixMP`.
  [(#4558)](https://github.com/PennyLaneAI/pennylane/pull/4558)

* `qml.exp` returns a more informative error message when decomposition is unavailable for non-unitary operator.
  [(#4571)](https://github.com/PennyLaneAI/pennylane/pull/4571)

* The `StateMP` measurement now accepts a wire order (eg. a device wire order). The `process_state`
  method will re-order the given state to go from the inputted wire-order to the process's wire-order.
  If the process's wire-order contains extra wires, it will assume those are in the zero-state.
  [(#4570)](https://github.com/PennyLaneAI/pennylane/pull/4570)

* Improve builtin types support with `qml.pauli_decompose`.
  [(#4577)](https://github.com/PennyLaneAI/pennylane/pull/4577)

* Various changes to measurements to improve feature parity between the legacy `default.qubit` and
  the new `DefaultQubit2`. This includes not trying to squeeze batched `CountsMP` results and implementing
  `MutualInfoMP.map_wires`.
  [(#4574)](https://github.com/PennyLaneAI/pennylane/pull/4574)

* `devices.qubit.simulate` now accepts an interface keyword argument. If a QNode with `DefaultQubit2`
  specifies an interface, the result will be computed with that interface.
  [(#4582)](https://github.com/PennyLaneAI/pennylane/pull/4582)

<h3>Breaking changes 💔</h3>

* The `__eq__` and `__hash__` methods of `Operator` and `MeasurementProcess` no longer rely on the
  object's address is memory. Using `==` with operators and measurement processes will now behave the
  same as `qml.equal`, and objects of the same type with the same data and hyperparameters will have
  the same hash.
  [(#4536)](https://github.com/PennyLaneAI/pennylane/pull/4536)

  In the following scenario, the second and third code blocks show the previous and current behaviour
  of operator and measurement process equality, determined by the `__eq__` dunder method:

  ```python
  op1 = qml.PauliX(0)
  op2 = qml.PauliX(0)
  op3 = op1
  ```
  Old behaviour:
  ```pycon
  >>> op1 == op2
  False
  >>> op1 == op3
  True
  ```
  New behaviour:
  ```pycon
  >>> op1 == op2
  True
  >>> op1 == op3
  True
  ```

  The `__hash__` dunder method defines the hash of an object. The default hash of an object
  is determined by the objects memory address. However, the new hash is determined by the
  properties and attributes of operators and measurement processes. Consider the scenario below.
  The second and third code blocks show the previous and current behaviour.

  ```python
  op1 = qml.PauliX(0)
  op2 = qml.PauliX(0)
  ```
  Old behaviour:
  ```pycon
  >>> print({op1, op2})
  {PauliX(wires=[0]), PauliX(wires=[0])}
  ```
  New behaviour:
  ```pycon
  >>> print({op1, op2})
  {PauliX(wires=[0])}
  ```

* The old return type and associated functions ``qml.enable_return`` and ``qml.disable_return`` are removed.
  [(#4503)](https://github.com/PennyLaneAI/pennylane/pull/4503)

* The ``mode`` keyword argument in ``QNode`` is removed. Please use ``grad_on_execution`` instead.
  [(#4503)](https://github.com/PennyLaneAI/pennylane/pull/4503)

* The CV observables ``qml.X`` and ``qml.P`` are removed. Please use ``qml.QuadX`` and ``qml.QuadP`` instead.
  [(#4533)](https://github.com/PennyLaneAI/pennylane/pull/4533)

* The method ``tape.unwrap()`` and corresponding ``UnwrapTape`` and ``Unwrap`` classes are removed.
  Instead of ``tape.unwrap()``, use :func:`~.transforms.convert_to_numpy_parameters`.
  [(#4535)](https://github.com/PennyLaneAI/pennylane/pull/4535)

* The ``RandomLayers.compute_decomposition`` keyword argument ``ratio_imprivitive`` has been changed to
  ``ratio_imprim`` to match the call signature of the operation.
  [(#4552)](https://github.com/PennyLaneAI/pennylane/pull/4552)

* The ``sampler_seed`` argument of ``qml.gradients.spsa_grad`` has been removed.
  Instead, the ``sampler_rng`` argument should be set, either to an integer value, which will be used
  to create a PRNG internally, or to a NumPy pseudo-random number generator (PRNG) created via
  ``np.random.default_rng(seed)``.
  [(#4550)](https://github.com/PennyLaneAI/pennylane/pull/4550)

* The ``QuantumScript.set_parameters`` method and the ``QuantumScript.data`` setter have
  been removed. Please use ``QuantumScript.bind_new_parameters`` instead.
  [(#4548)](https://github.com/PennyLaneAI/pennylane/pull/4548)

<h3>Deprecations 👋</h3>

* The ``prep`` keyword argument in ``QuantumScript`` is deprecated and will be removed from `QuantumScript`.
  ``StatePrepBase`` operations should be placed at the beginning of the `ops` list instead.
  [(#4554)](https://github.com/PennyLaneAI/pennylane/pull/4554)

* The following decorator syntax for transforms has been deprecated and will raise a warning:
  ```python
  @transform_fn(**transform_kwargs)
  @qml.qnode(dev)
  def circuit():
      ...
  ```
  If you are using a transform that has supporting `transform_kwargs`, please call the
  transform directly using `circuit = transform_fn(circuit, **transform_kwargs)`,
  or use `functools.partial`:
  ```python
  @functools.partial(transform_fn, **transform_kwargs)
  @qml.qnode(dev)
  def circuit():
      ...
  ```
  [(#4457)](https://github.com/PennyLaneAI/pennylane/pull/4457/)

<h3>Documentation 📝</h3>

* Minor documentation improvements to the new device API. The documentation now correctly states that interface-specific
  parameters are only passed to the device for backpropagation derivatives. 
  [(#4542)](https://github.com/PennyLaneAI/pennylane/pull/4542)

* Add functions for qubit-simulation to the `qml.devices` sub-page of the "Internal" section.
  Note that these functions are unstable while device upgrades are underway.
  [(#4555)](https://github.com/PennyLaneAI/pennylane/pull/4555)

<h3>Bug fixes 🐛</h3>

* Fix `skip_first` option in `expand_tape_state_prep`.
  [(#4564)](https://github.com/PennyLaneAI/pennylane/pull/4564)

* `convert_to_numpy_parameters` now uses `qml.ops.functions.bind_new_parameters`. This reinitializes the operation and
  makes sure everything references the new numpy parameters.

* `tf.function` no longer breaks `ProbabilityMP.process_state` which is needed by new devices.
  [(#4470)](https://github.com/PennyLaneAI/pennylane/pull/4470)

<h3>Contributors ✍️</h3>

This release contains contributions from (in alphabetical order):

<<<<<<< HEAD
Utkarsh Azad
Romain Moyard
=======
Soran Jahangiri,
>>>>>>> 6e4bc981
Lillian M. A. Frederiksen,
Vincent Michaud-Rioux,
Romain Moyard,
Mudit Pandey,
Matthew Silverman,
Jay Soni,
<|MERGE_RESOLUTION|>--- conflicted
+++ resolved
@@ -12,16 +12,14 @@
 
 <h3>Improvements 🛠</h3>
 
-<<<<<<< HEAD
 * Tensor-network template `qml.MPS` now supports changing `offset` between subsequent blocks for more flexibility.
  [#4531](https://github.com/PennyLaneAI/pennylane/pull/4531)
-=======
+
 * The qchem ``fermionic_dipole`` and ``particle_number`` functions are updated to use a
   ``FermiSentence``. The deprecated features for using tuples to represent fermionic operations are
   removed.
   [(#4546)](https://github.com/PennyLaneAI/pennylane/pull/4546)
   [(#4556)](https://github.com/PennyLaneAI/pennylane/pull/4556)
->>>>>>> 6e4bc981
 
 * Add the method ``add_transform`` and ``insert_front_transform`` transform in the ``TransformProgram``.
   [(#4559)](https://github.com/PennyLaneAI/pennylane/pull/4559)
@@ -190,12 +188,9 @@
 
 This release contains contributions from (in alphabetical order):
 
-<<<<<<< HEAD
+
 Utkarsh Azad
-Romain Moyard
-=======
 Soran Jahangiri,
->>>>>>> 6e4bc981
 Lillian M. A. Frederiksen,
 Vincent Michaud-Rioux,
 Romain Moyard,
