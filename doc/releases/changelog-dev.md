--- conflicted
+++ resolved
@@ -383,13 +383,11 @@
 
 <h4>Other improvements</h4>
 
-<<<<<<< HEAD
 * `qml.quantum_monte_carlo` now uses the new transform system.
   [(#4708)](https://github.com/PennyLaneAI/pennylane/pull/4708/)
-=======
+
 * `qml.simplify` now uses the new transforms API.
   [(#4949)](https://github.com/PennyLaneAI/pennylane/pull/4949)
->>>>>>> ed169f5c
 
 * The formal requirement that type hinting be providing when using
   the `qml.transform` decorator has been removed. Type hinting can still
