:orphan:

# Release 0.42.0-dev (development release)

<h3>New features since last release</h3>

* A new template called :class:`~.SelectPauliRot` that applies a sequence of uniformly controlled rotations to a target qubit 
  is now available. This operator appears frequently in unitary decomposition and block encoding techniques. 
  [(#7206)](https://github.com/PennyLaneAI/pennylane/pull/7206)

  ```python
  angles = np.array([1.0, 2.0, 3.0, 4.0])

  wires = qml.registers({"control": 2, "target": 1})
  dev = qml.device("default.qubit", wires=3)

  @qml.qnode(dev)
  def circuit():
      qml.SelectPauliRot(
        angles,
        control_wires=wires["control"],
        target_wire=wires["target"],
        rot_axis="Y")
      return qml.state()
  ```
  
  ```pycon
  >>> print(circuit())
  [0.87758256+0.j 0.47942554+0.j 0.        +0.j 0.        +0.j
   0.        +0.j 0.        +0.j 0.        +0.j 0.        +0.j]
  ```
  

* The transform `convert_to_mbqc_gateset` is added to the `ftqc` module to convert arbitrary 
  circuits to a limited gate-set that can be translated to the MBQC formalism.
  [(7271)](https://github.com/PennyLaneAI/pennylane/pull/7271)

* The `RotXZX` operation is added to the `ftqc` module to support definition of a universal
  gate-set that can be translated to the MBQC formalism.
  [(7271)](https://github.com/PennyLaneAI/pennylane/pull/7271)

* Two new functions called :func:`~.math.convert_to_su2` and :func:`~.math.convert_to_su4` have been added to `qml.math`, which convert unitary matrices to SU(2) or SU(4), respectively, and optionally a global phase.
  [(#7211)](https://github.com/PennyLaneAI/pennylane/pull/7211)

<h4>Resource-efficient Decompositions 🔎</h4>

* New decomposition rules comprising rotation gates and global phases have been added to `QubitUnitary` that 
  can be accessed with the new graph-based decomposition system. The most efficient set of rotations to 
  decompose into will be chosen based on the target gate set.
  [(#7211)](https://github.com/PennyLaneAI/pennylane/pull/7211)

  ```python
  from functools import partial
  import numpy as np
  import pennylane as qml
  
  qml.decomposition.enable_graph()
  
  U = np.array([[1, 1], [1, -1]]) / np.sqrt(2)
  
  @partial(qml.transforms.decompose, gate_set={"RX", "RY", "GlobalPhase"})
  @qml.qnode(qml.device("default.qubit"))
  def circuit():
      qml.QubitUnitary(np.array([[1, 1], [1, -1]]) / np.sqrt(2), wires=[0])
      return qml.expval(qml.PauliZ(0))
  ```
  ```pycon
  >>> print(qml.draw(circuit)())
  0: ──RX(0.00)──RY(1.57)──RX(3.14)──GlobalPhase(-1.57)─┤  <Z>
  ```

* Decomposition rules can be marked as not-applicable with :class:`~.decomposition.DecompositionNotApplicable`, allowing for flexibility when creating conditional decomposition 
  rules based on parameters that affects the rule's resources.
  [(#7211)](https://github.com/PennyLaneAI/pennylane/pull/7211)

  ```python
  import pennylane as qml
  from pennylane.decomposition import DecompositionNotApplicable
  from pennylane.math.decomposition import zyz_rotation_angles
  
  def _zyz_resource(num_wires):
      if num_wires != 1:
          # This decomposition is only applicable when num_wires is 1
          raise DecompositionNotApplicable
      return {qml.RZ: 2, qml.RY: 1, qml.GlobalPhase: 1}

  @qml.register_resources(_zyz_resource)
  def zyz_decomposition(U, wires, **__):
      phi, theta, omega, phase = zyz_rotation_angles(U, return_global_phase=True)
      qml.RZ(phi, wires=wires[0])
      qml.RY(theta, wires=wires[0])
      qml.RZ(omega, wires=wires[0])
      qml.GlobalPhase(-phase)
  
  qml.add_decomps(QubitUnitary, zyz_decomposition)
  ```
  
  This decomposition will be ignored for `QubitUnitary` on more than one wire.

* The :func:`~.transforms.decompose` transform now supports symbolic operators (e.g., `Adjoint` and `Controlled`) specified as strings in the `gate_set` argument
  when the new graph-based decomposition system is enabled.
  [(#7331)](https://github.com/PennyLaneAI/pennylane/pull/7331)

  ```python
  from functools import partial
  import pennylane as qml
  
  qml.decomposition.enable_graph()
   
  @partial(qml.transforms.decompose, gate_set={"T", "Adjoint(T)", "H", "CNOT"})
  @qml.qnode(qml.device("default.qubit"))
  def circuit():
      qml.Toffoli(wires=[0, 1, 2])
  ```
  ```pycon
  >>> print(qml.draw(circuit)())
  0: ───────────╭●───────────╭●────╭●──T──╭●─┤  
  1: ────╭●─────│─────╭●─────│───T─╰X──T†─╰X─┤  
  2: ──H─╰X──T†─╰X──T─╰X──T†─╰X──T──H────────┤
  ```

<h3>Improvements 🛠</h3>

* The :func:`~.transforms.cancel_inverses` transform no longer changes the order of operations that don't have shared wires, providing a deterministic output.
  [(#7328)](https://github.com/PennyLaneAI/pennylane/pull/7328)

* Alias for Identity (`I`) is now accessible from `qml.ops`.
  [(#7200)](https://github.com/PennyLaneAI/pennylane/pull/7200)

* Shots can now be overridden for specific `qml.Snapshot` instances via a `shots` keyword argument.
  [(#7326)](https://github.com/PennyLaneAI/pennylane/pull/7326)

  ```python
  dev = qml.device("default.qubit", wires=2, shots=10)

  @qml.qnode(dev)
  def circuit():
      qml.Snapshot("sample", measurement=qml.sample(qml.X(0)), shots=5)
      return qml.sample(qml.X(0))
  ```

  ```pycon
  >>> qml.snapshots(circuit)()
  {'sample': array([-1., -1., -1., -1., -1.]),
   'execution_results': array([ 1., -1., -1., -1., -1.,  1., -1., -1.,  1., -1.])}
  ```

* Two-qubit `QubitUnitary` gates no longer decompose into fundamental rotation gates; it now 
  decomposes into single-qubit `QubitUnitary` gates. This allows the decomposition system to
  further decompose single-qubit unitary gates more flexibly using different rotations.
  [(#7211)](https://github.com/PennyLaneAI/pennylane/pull/7211)

* The `gate_set` argument of :func:`~.transforms.decompose` now accepts `"X"`, `"Y"`, `"Z"`, `"H"`, 
  `"I"` as aliases for `"PauliX"`, `"PauliY"`, `"PauliZ"`, `"Hadamard"`, and `"Identity"`. These 
  aliases are also recognized as part of symbolic operators. For example, `"Adjoint(H)"` is now 
  accepted as an alias for `"Adjoint(Hadamard)"`.
  [(#7331)](https://github.com/PennyLaneAI/pennylane/pull/7331)

* PennyLane no longer validates that an operation has at least one wire, as having this check required the abstract
  interface to maintain a list of special implementations.
  [(#7327)](https://github.com/PennyLaneAI/pennylane/pull/7327)

<h3>Breaking changes 💔</h3>

* The `return_type` property of `MeasurementProcess` has been removed. Please use `isinstance` for type checking instead.
  [(#7322)](https://github.com/PennyLaneAI/pennylane/pull/7322)

* The `KerasLayer` class in `qml.qnn.keras` has been removed because Keras 2 is no longer actively maintained.
  Please consider using a different machine learning framework, like :doc:`PyTorch <demos/tutorial_qnn_module_torch>` or :doc:`JAX <demos/tutorial_How_to_optimize_QML_model_using_JAX_and_Optax>`.
  [(#7320)](https://github.com/PennyLaneAI/pennylane/pull/7320)

* The `qml.gradients.hamiltonian_grad` function has been removed because this gradient recipe is no
  longer required with the :doc:`new operator arithmetic system </news/new_opmath>`.
  [(#7302)](https://github.com/PennyLaneAI/pennylane/pull/7302)

* Accessing terms of a tensor product (e.g., `op = X(0) @ X(1)`) via `op.obs` has been removed.
  [(#7324)](https://github.com/PennyLaneAI/pennylane/pull/7324)

* The `mcm_method` keyword argument in `qml.execute` has been removed.
  [(#7301)](https://github.com/PennyLaneAI/pennylane/pull/7301)

* The `inner_transform` and `config` keyword arguments in `qml.execute` have been removed.
  [(#7300)](https://github.com/PennyLaneAI/pennylane/pull/7300)

* `Sum.ops`, `Sum.coeffs`, `Prod.ops` and `Prod.coeffs` have been removed.
  [(#7304)](https://github.com/PennyLaneAI/pennylane/pull/7304)

* Specifying `pipeline=None` with `qml.compile` has been removed.
  [(#7307)](https://github.com/PennyLaneAI/pennylane/pull/7307)

* The `control_wires` argument in `qml.ControlledQubitUnitary` has been removed.
  Furthermore, the `ControlledQubitUnitary` no longer accepts `QubitUnitary` objects as arguments as its `base`.
  [(#7305)](https://github.com/PennyLaneAI/pennylane/pull/7305)

* `qml.tape.TapeError` has been removed.
  [(#7205)](https://github.com/PennyLaneAI/pennylane/pull/7205)

<h3>Deprecations 👋</h3>

* The :func:`qml.QNode.get_gradient_fn` method is now deprecated. Instead, use :func:`~.workflow.get_best_diff_method` to obtain the differentiation method.
  [(#7323)](https://github.com/PennyLaneAI/pennylane/pull/7323)

<h3>Internal changes ⚙️</h3>

* A new internal module, `qml.concurrency`, is added to support internal use of multiprocess and multithreaded execution of workloads. This also migrates the use of `concurrent.futures` in `default.qubit` to this new design.
  [(#7303)](https://github.com/PennyLaneAI/pennylane/pull/7303)

* Test suites in `tests/transforms/test_defer_measurement.py` use analytic mocker devices to test numeric results.
  [(#7329)](https://github.com/PennyLaneAI/pennylane/pull/7329)

* Introduce module dependency management using `tach`.
  [(#7185)](https://github.com/PennyLaneAI/pennylane/pull/7185)

* Add new `pennylane.exceptions` module for custom errors and warnings.
  [(#7205)](https://github.com/PennyLaneAI/pennylane/pull/7205)

* Clean up `__init__.py` files in `math`, `ops`, `qaoa`, `tape` and `templates` to be explicit in what they import. 
  [(#7200)](https://github.com/PennyLaneAI/pennylane/pull/7200)
  
* The `Tracker` class has been moved into the `devices` module.
  [(#7281)](https://github.com/PennyLaneAI/pennylane/pull/7281)

* Moved functions that calculate rotation angles for unitary decompositions into an internal
  module `qml.math.decomposition`
  [(#7211)](https://github.com/PennyLaneAI/pennylane/pull/7211)

<h3>Documentation 📝</h3>

* The entry in the :doc:`/news/program_capture_sharp_bits` page for using program capture with Catalyst
  has been updated. Instead of using ``qjit(experimental_capture=True)``, Catalyst is now compatible 
  with the global toggles ``qml.capture.enable()`` and ``qml.capture.disable()`` for enabling and 
  disabling program capture.
  [(#7298)](https://github.com/PennyLaneAI/pennylane/pull/7298)

<h3>Bug fixes 🐛</h3>

<<<<<<< HEAD
* A fix was made to `default.qubit` to allow for using `qml.Snapshot` with defer-measurements (`mcm_method="deferred"`).
  [(#7335)](https://github.com/PennyLaneAI/pennylane/pull/7335)
=======
* Fixes the repr for empty `Prod` and `Sum` instances to better communicate the existence of an empty instance.
  [(#7346)](https://github.com/PennyLaneAI/pennylane/pull/7346)
>>>>>>> 21b0256c

* Fixes a bug where circuit execution fails with ``BlockEncode`` initialized with sparse matrices.
  [(#7285)](https://github.com/PennyLaneAI/pennylane/pull/7285)

* Adds an informative error if `qml.cond` is used with an abstract condition with
  jitting on `default.qubit` if capture is enabled.
  [(#7314)](https://github.com/PennyLaneAI/pennylane/pull/7314)

* Fixes a bug where using a ``StatePrep`` operation with `batch_size=1` did not work with ``default.mixed``.
  [(#7280)](https://github.com/PennyLaneAI/pennylane/pull/7280)

* Gradient transforms can now be used in conjunction with batch transforms with all interfaces.
  [(#7287)](https://github.com/PennyLaneAI/pennylane/pull/7287)

* Fixes a bug where the global phase was not being added in the ``QubitUnitary`` decomposition.  
  [(#7244)](https://github.com/PennyLaneAI/pennylane/pull/7244)
  [(#7270)](https://github.com/PennyLaneAI/pennylane/pull/7270)

* Using finite differences with program capture without x64 mode enabled now raises a warning.
  [(#7282)](https://github.com/PennyLaneAI/pennylane/pull/7282)

* When the `mcm_method` is specified to the `"device"`, the `defer_measurements` transform will 
  no longer be applied. Instead, the device will be responsible for all MCM handling.
  [(#7243)](https://github.com/PennyLaneAI/pennylane/pull/7243)

* Fixed coverage of `qml.liealg.CII` and `qml.liealg.AIII`.
  [(#7291)](https://github.com/PennyLaneAI/pennylane/pull/7291)

* Fixed a bug where the phase is used as the wire label for a `qml.GlobalPhase` when capture is enabled.
  [(#7211)](https://github.com/PennyLaneAI/pennylane/pull/7211)

<h3>Contributors ✍️</h3>

This release contains contributions from (in alphabetical order):

Guillermo Alonso-Linaje,
Astral Cai,
Yushao Chen,
Lillian Frederiksen,
Pietropaolo Frisoni,
Korbinian Kottmann,
Christina Lee,
Lee J. O'Riordan,
Andrija Paurevic<|MERGE_RESOLUTION|>--- conflicted
+++ resolved
@@ -234,13 +234,11 @@
 
 <h3>Bug fixes 🐛</h3>
 
-<<<<<<< HEAD
 * A fix was made to `default.qubit` to allow for using `qml.Snapshot` with defer-measurements (`mcm_method="deferred"`).
   [(#7335)](https://github.com/PennyLaneAI/pennylane/pull/7335)
-=======
+
 * Fixes the repr for empty `Prod` and `Sum` instances to better communicate the existence of an empty instance.
   [(#7346)](https://github.com/PennyLaneAI/pennylane/pull/7346)
->>>>>>> 21b0256c
 
 * Fixes a bug where circuit execution fails with ``BlockEncode`` initialized with sparse matrices.
   [(#7285)](https://github.com/PennyLaneAI/pennylane/pull/7285)
