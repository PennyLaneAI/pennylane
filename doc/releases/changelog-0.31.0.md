:orphan:

# Release 0.31.0 (current release)

<h3>New features since last release</h3>

<h4>Seamlessly create and combine fermionic operators 🔬</h4>

* Fermionic operators and arithmetic are now available. 
  [(#4191)](https://github.com/PennyLaneAI/pennylane/pull/4191)
  [(#4195)](https://github.com/PennyLaneAI/pennylane/pull/4195)
  [(#4200)](https://github.com/PennyLaneAI/pennylane/pull/4200)
  [(#4201)](https://github.com/PennyLaneAI/pennylane/pull/4201)
  [(#4209)](https://github.com/PennyLaneAI/pennylane/pull/4209)
  [(#4229)](https://github.com/PennyLaneAI/pennylane/pull/4229)
  [(#4253)](https://github.com/PennyLaneAI/pennylane/pull/4253)
  [(#4255)](https://github.com/PennyLaneAI/pennylane/pull/4255)
  [(#4262)](https://github.com/PennyLaneAI/pennylane/pull/4262)
  [(#4278)](https://github.com/PennyLaneAI/pennylane/pull/4278)

  There are a couple of ways to create fermionic operators with this new feature:

  - `qml.FermiC` and `qml.FermiA`: the
    [fermionic creation](https://docs.pennylane.ai/en/stable/code/api/pennylane.FermiC.html) and
    [annihilation operators](https://docs.pennylane.ai/en/stable/code/api/pennylane.FermiA.html),
    respectively. These operators are 
    defined by passing the index of the orbital that the fermionic operator acts on. For instance, 
    the operators `a⁺(0)` and `a(3)` are respectively constructed as

    ```pycon
    >>> qml.FermiC(0)
    a⁺(0)
    >>> qml.FermiA(3)
    a(3)
    ```

    These operators can be composed with (`*`) and linearly combined with (`+` and `-`) other Fermi operators
    to create arbitrary fermionic Hamiltonians. Multiplying several Fermi operators together creates an operator that we call a Fermi word:

    ```pycon
    >>> word = qml.FermiC(0) * qml.FermiA(0) * qml.FermiC(3) * qml.FermiA(3)
    >>> word 
    a⁺(0) a(0) a⁺(3) a(3)
    ```

    Fermi words can be linearly combined to create a fermionic operator that we call a Fermi sentence:

    ```pycon
    >>> sentence = 1.2 * word - 0.345 * qml.FermiC(3) * qml.FermiA(3)
    >>> sentence
    1.2 * a⁺(0) a(0) a⁺(3) a(3)
    - 0.345 * a⁺(3) a(3)
    ```

  - via [qml.fermi.from_string](https://docs.pennylane.ai/en/stable/code/api/pennylane.fermi.from_string.html): create a fermionic operator that represents multiple creation and annihilation operators being 
    multiplied by each other (a Fermi word).

    ```pycon
    >>> qml.fermi.from_string('0+ 1- 0+ 1-')
    a⁺(0) a(1) a⁺(0) a(1)
    >>> qml.fermi.from_string('0^ 1 0^ 1')
    a⁺(0) a(1) a⁺(0) a(1)
    ```

    Fermi words created with `from_string` can also be linearly combined to create a Fermi sentence:

    ```pycon 
    >>> word1 = qml.fermi.from_string('0+ 0- 3+ 3-')
    >>> word2 = qml.fermi.from_string('3+ 3-')
    >>> sentence = 1.2 * word1 - 0.345 * word2
    >>> sentence
    1.2 * a⁺(0) a(0) a⁺(3) a(3)
    - 0.345 * a⁺(3) a(3)
    ```
    
  Additionally, any fermionic operator, be it a single fermionic creation/annihilation operator, a Fermi word, or a Fermi sentence,
  can be mapped to the qubit basis by using [qml.jordan_wigner](https://docs.pennylane.ai/en/stable/code/api/pennylane.jordan_wigner.html):

  ```pycon
  >>> qml.jordan_wigner(sentence)
  ((0.1275+0j)*(Identity(wires=[0]))) + ((-0.1275+0j)*(PauliZ(wires=[3]))) + ((-0.3+0j)*(PauliZ(wires=[0]))) + ((0.3+0j)*(PauliZ(wires=[0]) @ PauliZ(wires=[3])))
  ```

  Learn how to create fermionic Hamiltonians describing some simple chemical systems by checking
  out our [fermionic operators demo](https://pennylane.ai/qml/demos/tutorial_fermionic_operators)!

<h4>Workflow-level resource estimation 🧮</h4>

* PennyLane's [Tracker](https://docs.pennylane.ai/en/stable/code/api/pennylane.Tracker.html) now
  monitors the resource requirements of circuits being executed by the device.
  [(#4045)](https://github.com/PennyLaneAI/pennylane/pull/4045)
  [(#4110)](https://github.com/PennyLaneAI/pennylane/pull/4110)

  Suppose we have a workflow that involves executing circuits with different qubit numbers. We
  can obtain the resource requirements as a function of the number of qubits by executing the 
  workflow with the `Tracker` context:

  ```python
  dev = qml.device("default.qubit", wires=4)

  @qml.qnode(dev)
  def circuit(n_wires):
      for i in range(n_wires):
          qml.Hadamard(i)
      return qml.probs(range(n_wires))

  with qml.Tracker(dev) as tracker:
      for i in range(1, 5):
          circuit(i)
  ```

  The resource requirements of individual circuits can then be inspected as follows:

  ```pycon
  >>> resources = tracker.history["resources"]
  >>> resources[0]
  wires: 1
  gates: 1
  depth: 1
  shots: Shots(total=None)
  gate_types:
  {'Hadamard': 1}
  gate_sizes:
  {1: 1}
  >>> [r.num_wires for r in resources]
  [1, 2, 3, 4]
  ```
  
  Moreover, it is possible to predict the resource requirements without evaluating circuits
  using the `null.qubit` device, which follows the standard execution pipeline but returns numeric
  zeros. Consider the following workflow that takes the gradient of a `50`-qubit circuit:

  ```python
  n_wires = 50
  dev = qml.device("null.qubit", wires=n_wires)

  weight_shape = qml.StronglyEntanglingLayers.shape(2, n_wires)
  weights = np.random.random(weight_shape, requires_grad=True)

  @qml.qnode(dev, diff_method="parameter-shift")
  def circuit(weights):
      qml.StronglyEntanglingLayers(weights, wires=range(n_wires))
      return qml.expval(qml.PauliZ(0))

  with qml.Tracker(dev) as tracker:
      qml.grad(circuit)(weights)
  ```

  The tracker can be inspected to extract resource requirements without requiring a 50-qubit circuit
  run:

  ```pycon
  >>> tracker.totals
  {'executions': 451, 'batches': 2, 'batch_len': 451}
  >>> tracker.history["resources"][0]
  wires: 50
  gates: 200
  depth: 77
  shots: Shots(total=None)
  gate_types:
  {'Rot': 100, 'CNOT': 100}
  gate_sizes:
  {1: 100, 2: 100}
  ```

* Custom operations can now be constructed that solely define resource requirements — an explicit
  decomposition or matrix representation is not needed.
  [(#4033)](https://github.com/PennyLaneAI/pennylane/pull/4033)

  PennyLane is now able to estimate the total resource requirements of circuits that include one
  or more of these operations, allowing you to estimate requirements for high-level algorithms 
  composed of abstract subroutines. 

  These operations can be defined by inheriting from
  [ResourcesOperation](https://docs.pennylane.ai/en/stable/code/api/pennylane.resource.ResourcesOperation.html)
  and overriding the `resources()` method to return an appropriate
  [Resources](https://docs.pennylane.ai/en/stable/code/api/pennylane.resource.Resources.html)
  object:

  ```python
  class CustomOp(qml.resource.ResourcesOperation):
      def resources(self):
          n = len(self.wires)
          r = qml.resource.Resources(
              num_wires=n,
              num_gates=n ** 2,
              depth=5,
          )
          return r
  ```

  ```pycon
  >>> wires = [0, 1, 2]
  >>> c = CustomOp(wires)
  >>> c.resources()
  wires: 3
  gates: 9
  depth: 5
  shots: Shots(total=None)
  gate_types:
  {}
  gate_sizes:
  {}
  ```
  
  A quantum circuit that contains `CustomOp` can be created and inspected using
  [qml.specs](https://docs.pennylane.ai/en/stable/code/api/pennylane.specs.html):

  ```python
  dev = qml.device("default.qubit", wires=wires)

  @qml.qnode(dev)
  def circ():
      qml.PauliZ(wires=0)
      CustomOp(wires)
      return qml.state()
  ```
  
  ```pycon
  >>> specs = qml.specs(circ)()
  >>> specs["resources"].depth
  6
  ```

<h4>Community contributions from UnitaryHack 🤝</h4>

* [ParametrizedHamiltonian](https://docs.pennylane.ai/en/stable/code/api/pennylane.pulse.ParametrizedHamiltonian.html)
  now has an improved string representation.
  [(#4176)](https://github.com/PennyLaneAI/pennylane/pull/4176)

  ```pycon
  >>> def f1(p, t): return p[0] * jnp.sin(p[1] * t)
  >>> def f2(p, t): return p * t
  >>> coeffs = [2., f1, f2]
  >>> observables =  [qml.PauliX(0), qml.PauliY(0), qml.PauliZ(0)]
  >>> qml.dot(coeffs, observables)
    (2.0*(PauliX(wires=[0])))
  + (f1(params_0, t)*(PauliY(wires=[0])))
  + (f2(params_1, t)*(PauliZ(wires=[0])))
  ```

* The quantum information module now supports [trace distance](https://en.wikipedia.org/wiki/Trace_distance).
  [(#4181)](https://github.com/PennyLaneAI/pennylane/pull/4181)

  Two cases are enabled for calculating the trace distance:
  
  - A QNode transform via [qml.qinfo.trace_distance](https://docs.pennylane.ai/en/stable/code/api/pennylane.qinfo.transforms.trace_distance.html):

    ```python
    dev = qml.device('default.qubit', wires=2)

    @qml.qnode(dev)
    def circuit(param):
        qml.RY(param, wires=0)
        qml.CNOT(wires=[0, 1])
        return qml.state()
    ```

    ```pycon
    >>> trace_distance_circuit = qml.qinfo.trace_distance(circuit, circuit, wires0=[0], wires1=[0])
    >>> x, y = np.array(0.4), np.array(0.6)
    >>> trace_distance_circuit((x,), (y,))
    0.047862689546603415
    ```

  - Flexible post-processing via [qml.math.trace_distance](https://docs.pennylane.ai/en/stable/code/api/pennylane.math.trace_distance.html):

    ```pycon
    >>> rho = np.array([[0.3, 0], [0, 0.7]])
    >>> sigma = np.array([[0.5, 0], [0, 0.5]])
    >>> qml.math.trace_distance(rho, sigma)
    0.19999999999999998
    ```

* It is now possible to prepare qutrit basis states with [qml.QutritBasisState](https://docs.pennylane.ai/en/stable/code/api/pennylane.QutritBasisState.html).
  [(#4185)](https://github.com/PennyLaneAI/pennylane/pull/4185)

  ```python
  wires = range(2)
  dev = qml.device("default.qutrit", wires=wires)

  @qml.qnode(dev)
  def qutrit_circuit():
      qml.QutritBasisState([1, 1], wires=wires)
      qml.TAdd(wires=wires)
      return qml.probs(wires=1)
  ```
  
  ```pycon
  >>> qutrit_circuit()
  array([0., 0., 1.])
  ```

* A new transform called [one_qubit_decomposition](https://docs.pennylane.ai/en/stable/code/api/pennylane.transforms.one_qubit_decomposition.html) has been added to provide a unified interface for decompositions
  of a single-qubit unitary matrix into sequences of X, Y, and Z rotations. All
  decompositions simplify the rotations angles to be between `0` and `4` pi.
  [(#4210)](https://github.com/PennyLaneAI/pennylane/pull/4210)
  [(#4246)](https://github.com/PennyLaneAI/pennylane/pull/4246)

  ```pycon
  >>> from pennylane.transforms import one_qubit_decomposition
  >>> U = np.array([[-0.28829348-0.78829734j,  0.30364367+0.45085995j],
  ...               [ 0.53396245-0.10177564j,  0.76279558-0.35024096j]])
  >>> one_qubit_decomposition(U, 0, "ZYZ")
  [RZ(tensor(12.32427531, requires_grad=True), wires=[0]),
   RY(tensor(1.14938178, requires_grad=True), wires=[0]),
   RZ(tensor(1.73305815, requires_grad=True), wires=[0])]
  >>> one_qubit_decomposition(U, 0, "XYX", return_global_phase=True)
  [RX(tensor(10.84535137, requires_grad=True), wires=[0]),
   RY(tensor(1.39749741, requires_grad=True), wires=[0]),
   RX(tensor(0.45246584, requires_grad=True), wires=[0]),
   (0.38469215914523336-0.9230449299422961j)*(Identity(wires=[0]))]
  ```

* The `has_unitary_generator` attribute in `qml.ops.qubit.attributes` no longer contains operators
  with non-unitary generators.
  [(#4183)](https://github.com/PennyLaneAI/pennylane/pull/4183)

* PennyLane Docker builds have been updated to include the latest plugins and interface versions.
  [(#4178)](https://github.com/PennyLaneAI/pennylane/pull/4178)

<h4>Extended support for differentiating pulses ⚛️</h4>

* The stochastic parameter-shift gradient method can now be used with hardware-compatible Hamiltonians.
  [(#4132)](https://github.com/PennyLaneAI/pennylane/pull/4132)
  [(#4215)](https://github.com/PennyLaneAI/pennylane/pull/4215)

  This new feature generalizes the stochastic parameter-shift gradient transform for pulses 
  (`stoch_pulse_grad`) to support Hermitian generating terms beyond just Pauli words in pulse Hamiltonians, 
  which makes it hardware-compatible.

* A new differentiation method called [qml.gradients.pulse_generator](https://docs.pennylane.ai/en/stable/code/api/pennylane.gradients.pulse_generator.html) is available, which combines classical processing 
  with the parameter-shift rule for multivariate gates to differentiate pulse programs. Access it in your pulse
  programs by setting `diff_method=qml.gradients.pulse_generator`. 
  [(#4160)](https://github.com/PennyLaneAI/pennylane/pull/4160) 

* `qml.pulse.ParametrizedEvolution` now uses _batched_ compressed sparse row (`BCSR`) format. 
  This allows for computing Jacobians of the unitary directly even when `dense=False`.
  [(#4126)](https://github.com/PennyLaneAI/pennylane/pull/4126)

  ```python
  def U(params):
      H = jnp.polyval * qml.PauliZ(0) # time dependent Hamiltonian
      Um = qml.evolve(H, dense=False)(params, t=10.)
      return qml.matrix(Um)
  params = jnp.array([[0.5]], dtype=complex)
  jac = jax.jacobian(U, holomorphic=True)(params)
  ```

<h4>Broadcasting and other tweaks to Torch and Keras layers 🦾</h4>

* The `TorchLayer` and `KerasLayer` integrations with `torch.nn` and `Keras` have been upgraded.
  Consider the following `TorchLayer`:

  ```python
  n_qubits = 2
  dev = qml.device("default.qubit", wires=n_qubits)

  @qml.qnode(dev)
  def qnode(inputs, weights):
      qml.AngleEmbedding(inputs, wires=range(n_qubits))
      qml.BasicEntanglerLayers(weights, wires=range(n_qubits))
      return [qml.expval(qml.PauliZ(wires=i)) for i in range(n_qubits)]

  n_layers = 6
  weight_shapes = {"weights": (n_layers, n_qubits)}
  qlayer = qml.qnn.TorchLayer(qnode, weight_shapes)
  ```
  
  The following features are now available:

  - Native support for parameter broadcasting.
    [(#4131)](https://github.com/PennyLaneAI/pennylane/pull/4131)

    ```pycon
    >>> batch_size = 10
    >>> inputs = torch.rand((batch_size, n_qubits))
    >>> qlayer(inputs)
    >>> dev.num_executions == 1
    True
    ```

  - The ability to draw a `TorchLayer` and `KerasLayer` using `qml.draw()` and
    `qml.draw_mpl()`.
    [(#4197)](https://github.com/PennyLaneAI/pennylane/pull/4197)

    ```pycon
    >>> print(qml.draw(qlayer, show_matrices=False)(inputs))
    0: ─╭AngleEmbedding(M0)─╭BasicEntanglerLayers(M1)─┤  <Z>
    1: ─╰AngleEmbedding(M0)─╰BasicEntanglerLayers(M1)─┤  <Z>
    ```

  - Support for `KerasLayer` model saving and clearer instructions on `TorchLayer` model saving.
    [(#4149)](https://github.com/PennyLaneAI/pennylane/pull/4149)
    [(#4158)](https://github.com/PennyLaneAI/pennylane/pull/4158)

    ```pycon
    >>> torch.save(qlayer.state_dict(), "weights.pt")  # Saving
    >>> qlayer.load_state_dict(torch.load("weights.pt"))  # Loading
    >>> qlayer.eval()
    ```
    
    Hybrid models containing `KerasLayer` or `TorchLayer` objects can also be saved and loaded.

<h3>Improvements 🛠</h3>

<h4>A more flexible projector</h4>

* `qml.Projector` now accepts a state vector representation, which enables the creation of projectors
  in any basis.
  [(#4192)](https://github.com/PennyLaneAI/pennylane/pull/4192)

  ```python
  dev = qml.device("default.qubit", wires=2)
  @qml.qnode(dev)
  def circuit(state):
      return qml.expval(qml.Projector(state, wires=[0, 1]))
  zero_state = [0, 0]
  plusplus_state = np.array([1, 1, 1, 1]) / 2
  ```

  ```pycon
  >>> circuit(zero_state)
  tensor(1., requires_grad=True)
  >>> circuit(plusplus_state)
  tensor(0.25, requires_grad=True)
  ```

<h4>Do more with qutrits</h4>

* Three qutrit rotation operators have been added that are analogous to `RX`, `RY`, and `RZ`:

  - `qml.TRX`: an X rotation
  - `qml.TRY`: a Y rotation
  - `qml.TRZ`: a Z rotation

  [(#2845)](https://github.com/PennyLaneAI/pennylane/pull/2845)
  [(#2846)](https://github.com/PennyLaneAI/pennylane/pull/2846)
  [(#2847)](https://github.com/PennyLaneAI/pennylane/pull/2847)
  
* Qutrit devices now support parameter-shift differentiation.
  [(#2845)](https://github.com/PennyLaneAI/pennylane/pull/2845)

<h4>The qchem module</h4>

* `qchem.molecular_hamiltonian()`, `qchem.qubit_observable()`, `qchem.import_operator()`, and `qchem.dipole_moment()` now return an arithmetic operator if `enable_new_opmath()` is active.
  [(#4138)](https://github.com/PennyLaneAI/pennylane/pull/4138)
  [(#4159)](https://github.com/PennyLaneAI/pennylane/pull/4159)
  [(#4189)](https://github.com/PennyLaneAI/pennylane/pull/4189)
  [(#4204)](https://github.com/PennyLaneAI/pennylane/pull/4204)

* Non-cubic lattice support for all electron resource estimation has been added.
  [(3956)](https://github.com/PennyLaneAI/pennylane/pull/3956)

* The `qchem.molecular_hamiltonian()` function has been upgraded to support custom wires for constructing
  differentiable Hamiltonians. The zero imaginary component of the Hamiltonian coefficients have been
  removed.
  [(#4050)](https://github.com/PennyLaneAI/pennylane/pull/4050)
  [(#4094)](https://github.com/PennyLaneAI/pennylane/pull/4094)

* Jordan-Wigner transforms that cache Pauli gate objects have been accelerated.
  [(#4046)](https://github.com/PennyLaneAI/pennylane/pull/4046)

* An error is now raised by `qchem.molecular_hamiltonian` when the `dhf` method is used for an 
  open-shell system. This duplicates a similar error in `qchem.Molecule` but makes it clear
  that the `pyscf` backend can be used for open-shell calculations.
  [(#4058)](https://github.com/PennyLaneAI/pennylane/pull/4058)

* Updated various qubit tapering methods to support operator arithmetic.
  [(#4252)](https://github.com/PennyLaneAI/pennylane/pull/4252)

<h4>Next-generation device API</h4>

* The new device interface has been integrated with `qml.execute` for autograd, backpropagation, and no differentiation.
  [(#3903)](https://github.com/PennyLaneAI/pennylane/pull/3903)

* Support for adjoint differentiation has been added to the `DefaultQubit2` device.
  [(#4037)](https://github.com/PennyLaneAI/pennylane/pull/4037)

* A new function called `measure_with_samples` that returns a sample-based measurement result given a state has been added.
  [(#4083)](https://github.com/PennyLaneAI/pennylane/pull/4083)
  [(#4093)](https://github.com/PennyLaneAI/pennylane/pull/4093)
  [(#4162)](https://github.com/PennyLaneAI/pennylane/pull/4162)
  [(#4254)](https://github.com/PennyLaneAI/pennylane/pull/4254)

* `DefaultQubit2.preprocess` now returns a new `ExecutionConfig` object with decisions for `gradient_method`,
  `use_device_gradient`, and `grad_on_execution`.
  [(#4102)](https://github.com/PennyLaneAI/pennylane/pull/4102)

* Support for sample-based measurements has been added to the `DefaultQubit2` device.
  [(#4105)](https://github.com/PennyLaneAI/pennylane/pull/4105)
  [(#4114)](https://github.com/PennyLaneAI/pennylane/pull/4114)
  [(#4133)](https://github.com/PennyLaneAI/pennylane/pull/4133)
  [(#4172)](https://github.com/PennyLaneAI/pennylane/pull/4172)

* The `DefaultQubit2` device now has a `seed` keyword argument.
  [(#4120)](https://github.com/PennyLaneAI/pennylane/pull/4120)

* Added a `dense` keyword to `ParametrizedEvolution` that allows forcing dense or sparse matrices.
  [(#4079)](https://github.com/PennyLaneAI/pennylane/pull/4079)
  [(#4095)](https://github.com/PennyLaneAI/pennylane/pull/4095)
  [(#4285)](https://github.com/PennyLaneAI/pennylane/pull/4285)

* Adds the Type variables `pennylane.typing.Result` and `pennylane.typing.ResultBatch` for type hinting the result of
  an execution.
  [(#4018)](https://github.com/PennyLaneAI/pennylane/pull/4108)

* `qml.devices.ExecutionConfig` no longer has a `shots` property, as it is now on the `QuantumScript`.  
  It now has a `use_device_gradient` property. `ExecutionConfig.grad_on_execution = None` indicates a 
  request for `"best"`, instead of a string.
  [(#4102)](https://github.com/PennyLaneAI/pennylane/pull/4102)

* The new device interface for Jax has been integrated with `qml.execute`.
  [(#4137)](https://github.com/PennyLaneAI/pennylane/pull/4137)

* The new device interface is now integrated with `qml.execute` for Tensorflow.
  [(#4169)](https://github.com/PennyLaneAI/pennylane/pull/4169)

* The experimental device `DefaultQubit2` now supports `qml.Snapshot`.
  [(#4193)](https://github.com/PennyLaneAI/pennylane/pull/4193)

* The experimental device interface is integrated with the `QNode`.
  [(#4196)](https://github.com/PennyLaneAI/pennylane/pull/4196)

* The new device interface in integrated with `qml.execute` for Torch.
  [(#4257)](https://github.com/PennyLaneAI/pennylane/pull/4257)

<h4>Handling shots</h4>

* `QuantumScript` now has a `shots` property, allowing shots to be tied to executions instead of devices.
  [(#4067)](https://github.com/PennyLaneAI/pennylane/pull/4067)
  [(#4103)](https://github.com/PennyLaneAI/pennylane/pull/4103)
  [(#4106)](https://github.com/PennyLaneAI/pennylane/pull/4106)
  [(#4112)](https://github.com/PennyLaneAI/pennylane/pull/4112)

* Several Python built-in functions are now properly defined for instances of the `Shots` class.

  - `print`: printing `Shots` instances is now human-readable
  - `str`: converting `Shots` instances to human-readable strings
  - `==`: equating two different `Shots` instances
  - `hash`: obtaining the hash values of `Shots` instances
  
  [(#4081)](https://github.com/PennyLaneAI/pennylane/pull/4081)
  [(#4082)](https://github.com/PennyLaneAI/pennylane/pull/4082)

* `qml.devices.ExecutionConfig` no longer has a `shots` property, as it is now on the `QuantumScript`. It now has a `use_device_gradient` property. `ExecutionConfig.grad_on_execution = None` indicates a request for `"best"` instead of a string.
  [(#4102)](https://github.com/PennyLaneAI/pennylane/pull/4102)

* `QuantumScript.shots` has been integrated with QNodes so that shots are placed on the `QuantumScript`
  during `QNode` construction.
  [(#4110)](https://github.com/PennyLaneAI/pennylane/pull/4110)

* The `gradients` module has been updated to use the new `Shots` object internally
  [(#4152)](https://github.com/PennyLaneAI/pennylane/pull/4152)

<h4>Operators</h4>

* `qml.prod` now accepts a single quantum function input for creating new `Prod` operators.
  [(#4011)](https://github.com/PennyLaneAI/pennylane/pull/4011)

* `DiagonalQubitUnitary` now decomposes into `RZ`, `IsingZZ` and `MultiRZ` gates
  instead of a `QubitUnitary` operation with a dense matrix.
  [(#4035)](https://github.com/PennyLaneAI/pennylane/pull/4035)

* All objects being queued in an `AnnotatedQueue` are now wrapped so that `AnnotatedQueue` is not 
  dependent on the has of any operators or measurement processes.
  [(#4087)](https://github.com/PennyLaneAI/pennylane/pull/4087)

* A `dense` keyword to `ParametrizedEvolution` that allows forcing dense or sparse matrices has been added.
  [(#4079)](https://github.com/PennyLaneAI/pennylane/pull/4079)
  [(#4095)](https://github.com/PennyLaneAI/pennylane/pull/4095)

* Added a new function `qml.ops.functions.bind_new_parameters` that creates a copy of an operator with new parameters without mutating the original operator.
  [(#4113)](https://github.com/PennyLaneAI/pennylane/pull/4113)
  [(#4256)](https://github.com/PennyLaneAI/pennylane/pull/4256)

* `qml.CY` has been moved from `qml.ops.qubit.non_parametric_ops` to `qml.ops.op_math.controlled_ops`
  and now inherits from `qml.ops.op_math.ControlledOp`.
  [(#4116)](https://github.com/PennyLaneAI/pennylane/pull/4116/)

* `qml.CZ` now inherits from the `ControlledOp` class and supports exponentiation to arbitrary powers with `pow`, which is no longer limited to integers. It also supports `sparse_matrix` and `decomposition` representations.
  [(#4117)](https://github.com/PennyLaneAI/pennylane/pull/4117)

* The construction of the Pauli representation for the `Sum` class is now faster.
  [(#4142)](https://github.com/PennyLaneAI/pennylane/pull/4142)

* `qml.drawer.drawable_layers.drawable_layers` and `qml.CircuitGraph` have been updated to not rely on `Operator`
  equality or hash to work correctly.
  [(#4143)](https://github.com/PennyLaneAI/pennylane/pull/4143)

<h4>Other improvements</h4>

* A transform dispatcher and program have been added.
  [(#4109)](https://github.com/PennyLaneAI/pennylane/pull/4109)
  [(#4187)](https://github.com/PennyLaneAI/pennylane/pull/4187)
  
* Reduced density matrix functionality has been added via `qml.math.reduce_dm` and `qml.math.reduce_statevector`.
  Both functions have broadcasting support.
  [(#4173)](https://github.com/PennyLaneAI/pennylane/pull/4173)

* The following functions in `qml.qinfo` now support parameter broadcasting:

  - `reduced_dm`
  - `purity`
  - `vn_entropy`
  - `mutual_info`
  - `fidelity`
  - `relative_entropy`
  - `trace_distance`

  [(#4234)](https://github.com/PennyLaneAI/pennylane/pull/4234)

* The following functions in `qml.math` now support parameter broadcasting:

  - `purity`
  - `vn_entropy`
  - `mutual_info`
  - `fidelity`
  - `relative_entropy`
  - `max_entropy`
  - `sqrt_matrix`
  
  [(#4186)](https://github.com/PennyLaneAI/pennylane/pull/4186)

* `pulse.ParametrizedEvolution` now raises an error if the number of input parameters does not match the number
  of parametrized coefficients in the `ParametrizedHamiltonian` that generates it. An exception is made for
  `HardwareHamiltonian`s which are not checked.
  [(#4216)](https://github.com/PennyLaneAI/pennylane/pull/4216)

* The default value for the `show_matrices` keyword argument in all drawing methods is now `True`. 
  This allows for quick insights into broadcasted tapes, for example.
  [(#3920)](https://github.com/PennyLaneAI/pennylane/pull/3920)

* Type variables for `qml.typing.Result` and `qml.typing.ResultBatch` have been added for type hinting the result of an execution.
  [(#4108)](https://github.com/PennyLaneAI/pennylane/pull/4108)
  
* The Jax-JIT interface now uses symbolic zeros to determine trainable parameters.
  [(4075)](https://github.com/PennyLaneAI/pennylane/pull/4075)

* A new function called `pauli.pauli_word_prefactor()` that extracts the prefactor for a given Pauli word has been added.
  [(#4164)](https://github.com/PennyLaneAI/pennylane/pull/4164)

* Variable-length argument lists of functions and methods in some docstrings is now more clear.
  [(#4242)](https://github.com/PennyLaneAI/pennylane/pull/4242)

* `qml.drawer.drawable_layers.drawable_layers` and `qml.CircuitGraph` have been updated to not rely on `Operator`
  equality or hash to work correctly.
  [(#4143)](https://github.com/PennyLaneAI/pennylane/pull/4143)

* Drawing mid-circuit measurements connected by classical control signals to conditional operations is now possible.
  [(#4228)](https://github.com/PennyLaneAI/pennylane/pull/4228)

* The autograd interface now submits all required tapes in a single batch on the backward pass.
  [(#4245)](https://github.com/PennyLaneAI/pennylane/pull/4245)

<h3>Breaking changes 💔</h3>

* The default value for the `show_matrices` keyword argument in all drawing methods is now `True`. 
  This allows for quick insights into broadcasted tapes, for example.
  [(#3920)](https://github.com/PennyLaneAI/pennylane/pull/3920)

* `DiagonalQubitUnitary` now decomposes into `RZ`, `IsingZZ`, and `MultiRZ` gates rather than a `QubitUnitary`.
  [(#4035)](https://github.com/PennyLaneAI/pennylane/pull/4035)

* Jax trainable parameters are now `Tracer` instead of `JVPTracer`. It is not always the right definition for the JIT 
  interface, but we update them in the custom JVP using symbolic zeros.
  [(4075)](https://github.com/PennyLaneAI/pennylane/pull/4075)

* The experimental Device interface `qml.devices.experimental.Device` now requires that the `preprocess` method
  also returns an `ExecutionConfig` object. This allows the device to choose what `"best"` means for various
  hyperparameters like `gradient_method` and `grad_on_execution`.
  [(#4007)](https://github.com/PennyLaneAI/pennylane/pull/4007)
  [(#4102)](https://github.com/PennyLaneAI/pennylane/pull/4102)

* Gradient transforms with Jax no longer support `argnum`. Use `argnums` instead.
  [(#4076)](https://github.com/PennyLaneAI/pennylane/pull/4076)

* `qml.collections`, `qml.op_sum`, and `qml.utils.sparse_hamiltonian` have been removed.
  [(#4071)](https://github.com/PennyLaneAI/pennylane/pull/4071)

* The `pennylane.transforms.qcut` module now uses `(op, id(op))` as nodes in directed multigraphs that are used within
  the circuit cutting workflow instead of `op`. This change removes the dependency of the module on the hash of operators.
  [(#4227)](https://github.com/PennyLaneAI/pennylane/pull/4227)

* `Operator.data` now returns a `tuple` instead of a `list`.
  [(#4222)](https://github.com/PennyLaneAI/pennylane/pull/4222)

* The pulse differentiation methods, `pulse_generator` and `stoch_pulse_grad`, now raise an error when they
  are applied to a QNode directly. Instead, use differentiation via a JAX entry point (`jax.grad`, `jax.jacobian`, ...).
  [(#4241)](https://github.com/PennyLaneAI/pennylane/pull/4241)

<h3>Deprecations 👋</h3>

* `LieAlgebraOptimizer` has been renamed to `RiemannianGradientOptimizer`.
  [(#4153)(https://github.com/PennyLaneAI/pennylane/pull/4153)]

* `Operation.base_name` has been deprecated. Please use `Operation.name` or `type(op).__name__` instead.

* `QuantumScript`'s `name` keyword argument and property have been deprecated.
  This also affects `QuantumTape` and `OperationRecorder`.
  [(#4141)](https://github.com/PennyLaneAI/pennylane/pull/4141)

* The `qml.grouping` module has been removed. Its functionality has been reorganized in the `qml.pauli` module.

* The public methods of `DefaultQubit` are pending changes to follow the new device API, as used in
  `DefaultQubit2`. Warnings have been added to the docstrings to reflect this.
  [(#4145)](https://github.com/PennyLaneAI/pennylane/pull/4145)

* `qml.math.reduced_dm` has been deprecated. Please use `qml.math.reduce_dm` or `qml.math.reduce_statevector` instead.
  [(#4173)](https://github.com/PennyLaneAI/pennylane/pull/4173)

* `qml.math.purity`, `qml.math.vn_entropy`, `qml.math.mutual_info`, `qml.math.fidelity`,
  `qml.math.relative_entropy`, and `qml.math.max_entropy` no longer support state vectors as
  input. Please call `qml.math.dm_from_state_vector` on the input before passing to any of these functions.
  [(#4186)](https://github.com/PennyLaneAI/pennylane/pull/4186)

* The `do_queue` keyword argument in `qml.operation.Operator` has been deprecated. Instead of
  setting `do_queue=False`, use the `qml.QueuingManager.stop_recording()` context.
  [(#4148)](https://github.com/PennyLaneAI/pennylane/pull/4148)

* `zyz_decomposition` and `xyx_decomposition` are now deprecated in favour of `one_qubit_decomposition`.
  [(#4230)](https://github.com/PennyLaneAI/pennylane/pull/4230)

<h3>Documentation 📝</h3>

* The documentation is updated to construct `QuantumTape` upon initialization instead of with queuing.
  [(#4243)](https://github.com/PennyLaneAI/pennylane/pull/4243)

* The docstring for `qml.ops.op_math.Pow.__new__` is now complete and it has been updated along with
  `qml.ops.op_math.Adjoint.__new__`.
  [(#4231)](https://github.com/PennyLaneAI/pennylane/pull/4231)

* The docstring for `qml.grad` now states that it should be used with the Autograd interface only.
  [(#4202)](https://github.com/PennyLaneAI/pennylane/pull/4202)

* The description of `mult` in the `qchem.Molecule` docstring now correctly states the value
  of `mult` that is supported.
  [(#4058)](https://github.com/PennyLaneAI/pennylane/pull/4058)

<h3>Bug Fixes 🐛</h3>

* Fixed adjoint jacobian results with `grad_on_execution=False` in the JAX-JIT interface.
  [(4217)](https://github.com/PennyLaneAI/pennylane/pull/4217)

* Fixed the matrix of `SProd` when the coefficient is tensorflow and the target matrix is not `complex128`.
  [(#4249)](https://github.com/PennyLaneAI/pennylane/pull/4249)
 
* Fixed a bug where `stoch_pulse_grad` would ignore prefactors of rescaled Pauli words in the
  generating terms of a pulse Hamiltonian.
  [(4156)](https://github.com/PennyLaneAI/pennylane/pull/4156)
  
* Fixed a bug where the wire ordering of the `wires` argument to `qml.density_matrix`
  was not taken into account.
  [(#4072)](https://github.com/PennyLaneAI/pennylane/pull/4072)

* A patch in `interfaces/autograd.py` that checks for the `strawberryfields.gbs` device has been removed. 
  That device is pinned to PennyLane <= v0.29.0, so that patch is no longer necessary.
  [(#4089)](https://github.com/PennyLaneAI/pennylane/pull/4089)

* `qml.pauli.are_identical_pauli_words` now treats all identities as equal. Identity terms on Hamiltonians with non-standard
  wire orders are no longer eliminated.
  [(#4161)](https://github.com/PennyLaneAI/pennylane/pull/4161)

* `qml.pauli_sentence()` is now compatible with empty Hamiltonians `qml.Hamiltonian([], [])`.
  [(#4171)](https://github.com/PennyLaneAI/pennylane/pull/4171)

* Fixed a bug with Jax where executing multiple tapes with `gradient_fn="device"` would fail.
  [(#4190)](https://github.com/PennyLaneAI/pennylane/pull/4190)

* A more meaningful error message is raised when broadcasting with adjoint differentiation on `DefaultQubit`.
  [(#4203)](https://github.com/PennyLaneAI/pennylane/pull/4203)
  
* The `has_unitary_generator` attribute in `qml.ops.qubit.attributes` no longer contains operators with non-unitary generators.
  [(#4183)](https://github.com/PennyLaneAI/pennylane/pull/4183)

* Fixed a bug where `op = qml.qsvt()` was incorrect up to a global phase when using `convention="Wx""` and `qml.matrix(op)`.
  [(#4214)](https://github.com/PennyLaneAI/pennylane/pull/4214)

* Fixed a buggy calculation of the angle in `xyx_decomposition` that causes it to give an incorrect decomposition.
  An `if` conditional was intended to prevent divide by zero errors, but the division was by the sine of the argument. So, any multiple of $\pi$ should trigger the conditional, but it was only checking if the argument was 0. Example: `qml.Rot(2.3, 2.3, 2.3)`
  [(#4210)](https://github.com/PennyLaneAI/pennylane/pull/4210)

<<<<<<< HEAD
* Fixed bug that caused `ShotAdaptiveOptimizer` to truncate dimensions of parameter-distributed shots during optimization.
  [(#4240)](https://github.com/PennyLaneAI/pennylane/pull/4240)

* Allow for `Sum` observables with trainable parameters.
=======
* `Sum` observables can now have trainable parameters.
>>>>>>> cfb8578f
  [(#4251)](https://github.com/PennyLaneAI/pennylane/pull/4251)
  [(#4275)](https://github.com/PennyLaneAI/pennylane/pull/4275)

<h3>Contributors ✍️</h3>

This release contains contributions from (in alphabetical order):

Venkatakrishnan AnushKrishna,
Utkarsh Azad,
Thomas Bromley,
Isaac De Vlugt,
Lillian M. A. Frederiksen,
Emiliano Godinez Ramirez
Nikhil Harle
Soran Jahangiri,
Edward Jiang,
Korbinian Kottmann,
Christina Lee,
Vincent Michaud-Rioux,
Romain Moyard,
Tristan Nemoz,
Mudit Pandey,
Manul Patel,
Borja Requena,
Modjtaba Shokrian-Zini,
Mainak Roy,
Matthew Silverman,
Jay Soni,
Edward Thomas,
David Wierichs,
Frederik Wilde.<|MERGE_RESOLUTION|>--- conflicted
+++ resolved
@@ -780,14 +780,10 @@
   An `if` conditional was intended to prevent divide by zero errors, but the division was by the sine of the argument. So, any multiple of $\pi$ should trigger the conditional, but it was only checking if the argument was 0. Example: `qml.Rot(2.3, 2.3, 2.3)`
   [(#4210)](https://github.com/PennyLaneAI/pennylane/pull/4210)
 
-<<<<<<< HEAD
 * Fixed bug that caused `ShotAdaptiveOptimizer` to truncate dimensions of parameter-distributed shots during optimization.
   [(#4240)](https://github.com/PennyLaneAI/pennylane/pull/4240)
 
-* Allow for `Sum` observables with trainable parameters.
-=======
 * `Sum` observables can now have trainable parameters.
->>>>>>> cfb8578f
   [(#4251)](https://github.com/PennyLaneAI/pennylane/pull/4251)
   [(#4275)](https://github.com/PennyLaneAI/pennylane/pull/4275)
 
