:orphan:

# Release 0.31.0 (current release)

<h3>New features since last release</h3>

<h4>Seamlessly create and combine fermionic operators 🔬</h4>

* Fermionic operators and arithmetic are now available. 
  [(#4191)](https://github.com/PennyLaneAI/pennylane/pull/4191)
  [(#4195)](https://github.com/PennyLaneAI/pennylane/pull/4195)
  [(#4200)](https://github.com/PennyLaneAI/pennylane/pull/4200)
  [(#4201)](https://github.com/PennyLaneAI/pennylane/pull/4201)
  [(#4209)](https://github.com/PennyLaneAI/pennylane/pull/4209)
  [(#4229)](https://github.com/PennyLaneAI/pennylane/pull/4229)
  [(#4253)](https://github.com/PennyLaneAI/pennylane/pull/4253)
  [(#4255)](https://github.com/PennyLaneAI/pennylane/pull/4255)
  [(#4262)](https://github.com/PennyLaneAI/pennylane/pull/4262)
  [(#4278)](https://github.com/PennyLaneAI/pennylane/pull/4278)

  There are a couple of ways to create fermionic operators with this new feature:

  - `qml.FermiC` and `qml.FermiA`: the
    [fermionic creation](https://docs.pennylane.ai/en/stable/code/api/pennylane.FermiC.html) and
    [annihilation operators](https://docs.pennylane.ai/en/stable/code/api/pennylane.FermiA.html),
    respectively. These operators are 
    defined by passing the index of the orbital that the fermionic operator acts on. For instance, 
    the operators `a⁺(0)` and `a(3)` are respectively constructed as

    ```pycon
    >>> qml.FermiC(0)
    a⁺(0)
    >>> qml.FermiA(3)
    a(3)
    ```

    These operators can be composed with (`*`) and linearly combined with (`+` and `-`) other Fermi operators
    to create arbitrary fermionic Hamiltonians. Multiplying several Fermi operators together creates an operator that we call a Fermi word:

    ```pycon
    >>> word = qml.FermiC(0) * qml.FermiA(0) * qml.FermiC(3) * qml.FermiA(3)
    >>> word 
    a⁺(0) a(0) a⁺(3) a(3)
    ```

    Fermi words can be linearly combined to create a fermionic operator that we call a Fermi sentence:

    ```pycon
    >>> sentence = 1.2 * word - 0.345 * qml.FermiC(3) * qml.FermiA(3)
    >>> sentence
    1.2 * a⁺(0) a(0) a⁺(3) a(3)
    - 0.345 * a⁺(3) a(3)
    ```

  - via [qml.fermi.from_string](https://docs.pennylane.ai/en/stable/code/api/pennylane.fermi.from_string.html): create a fermionic operator that represents multiple creation and annihilation operators being 
    multiplied by each other (a Fermi word).

    ```pycon
    >>> qml.fermi.from_string('0+ 1- 0+ 1-')
    a⁺(0) a(1) a⁺(0) a(1)
    >>> qml.fermi.from_string('0^ 1 0^ 1')
    a⁺(0) a(1) a⁺(0) a(1)
    ```

    Fermi words created with `from_string` can also be linearly combined to create a Fermi sentence:

    ```pycon 
    >>> word1 = qml.fermi.from_string('0+ 0- 3+ 3-')
    >>> word2 = qml.fermi.from_string('3+ 3-')
    >>> sentence = 1.2 * word1 - 0.345 * word2
    >>> sentence
    1.2 * a⁺(0) a(0) a⁺(3) a(3)
    - 0.345 * a⁺(3) a(3)
    ```
    
  Additionally, any fermionic operator, be it a single fermionic creation/annihilation operator, a Fermi word, or a Fermi sentence,
  can be mapped to the qubit basis by using [qml.jordan_wigner](https://docs.pennylane.ai/en/stable/code/api/pennylane.jordan_wigner.html):

  ```pycon
  >>> qml.jordan_wigner(sentence)
  ((0.1275+0j)*(Identity(wires=[0]))) + ((-0.1275+0j)*(PauliZ(wires=[3]))) + ((-0.3+0j)*(PauliZ(wires=[0]))) + ((0.3+0j)*(PauliZ(wires=[0]) @ PauliZ(wires=[3])))
  ```

  Learn how to create fermionic Hamiltonians describing some simple chemical systems by checking
  out our [fermionic operators demo](https://pennylane.ai/qml/demos/tutorial_fermionic_operators)!

<h4>Workflow-level resource estimation 🧮</h4>

* PennyLane's [Tracker](https://docs.pennylane.ai/en/stable/code/api/pennylane.Tracker.html) now
  monitors the resource requirements of circuits being executed by the device.
  [(#4045)](https://github.com/PennyLaneAI/pennylane/pull/4045)
  [(#4110)](https://github.com/PennyLaneAI/pennylane/pull/4110)

  Suppose we have a workflow that involves executing circuits with different qubit numbers. We
  can obtain the resource requirements as a function of the number of qubits by executing the 
  workflow with the `Tracker` context:

  ```python
  dev = qml.device("default.qubit", wires=4)

  @qml.qnode(dev)
  def circuit(n_wires):
      for i in range(n_wires):
          qml.Hadamard(i)
      return qml.probs(range(n_wires))

  with qml.Tracker(dev) as tracker:
      for i in range(1, 5):
          circuit(i)
  ```

  The resource requirements of individual circuits can then be inspected as follows:

  ```pycon
  >>> resources = tracker.history["resources"]
  >>> resources[0]
  wires: 1
  gates: 1
  depth: 1
  shots: Shots(total=None)
  gate_types:
  {'Hadamard': 1}
  gate_sizes:
  {1: 1}
  >>> [r.num_wires for r in resources]
  [1, 2, 3, 4]
  ```
  
  Moreover, it is possible to predict the resource requirements without evaluating circuits
  using the `null.qubit` device, which follows the standard execution pipeline but returns numeric
  zeros. Consider the following workflow that takes the gradient of a `50`-qubit circuit:

  ```python
  n_wires = 50
  dev = qml.device("null.qubit", wires=n_wires)

  weight_shape = qml.StronglyEntanglingLayers.shape(2, n_wires)
  weights = np.random.random(weight_shape, requires_grad=True)

  @qml.qnode(dev, diff_method="parameter-shift")
  def circuit(weights):
      qml.StronglyEntanglingLayers(weights, wires=range(n_wires))
      return qml.expval(qml.PauliZ(0))

  with qml.Tracker(dev) as tracker:
      qml.grad(circuit)(weights)
  ```

  The tracker can be inspected to extract resource requirements without requiring a 50-qubit circuit
  run:

  ```pycon
  >>> tracker.totals
  {'executions': 451, 'batches': 2, 'batch_len': 451}
  >>> tracker.history["resources"][0]
  wires: 50
  gates: 200
  depth: 77
  shots: Shots(total=None)
  gate_types:
  {'Rot': 100, 'CNOT': 100}
  gate_sizes:
  {1: 100, 2: 100}
  ```

* Custom operations can now be constructed that solely define resource requirements — an explicit
  decomposition or matrix representation is not needed.
  [(#4033)](https://github.com/PennyLaneAI/pennylane/pull/4033)

  PennyLane is now able to estimate the total resource requirements of circuits that include one
  or more of these operations, allowing you to estimate requirements for high-level algorithms 
  composed of abstract subroutines. 

  These operations can be defined by inheriting from
  [ResourcesOperation](https://docs.pennylane.ai/en/stable/code/api/pennylane.resource.ResourcesOperation.html)
  and overriding the `resources()` method to return an appropriate
  [Resources](https://docs.pennylane.ai/en/stable/code/api/pennylane.resource.Resources.html)
  object:

  ```python
  class CustomOp(qml.resource.ResourcesOperation):
      def resources(self):
          n = len(self.wires)
          r = qml.resource.Resources(
              num_wires=n,
              num_gates=n ** 2,
              depth=5,
          )
          return r
  ```

  ```pycon
  >>> wires = [0, 1, 2]
  >>> c = CustomOp(wires)
  >>> c.resources()
  wires: 3
  gates: 9
  depth: 5
  shots: Shots(total=None)
  gate_types:
  {}
  gate_sizes:
  {}
  ```
  
  A quantum circuit that contains `CustomOp` can be created and inspected using
  [qml.specs](https://docs.pennylane.ai/en/stable/code/api/pennylane.specs.html):

  ```python
  dev = qml.device("default.qubit", wires=wires)

  @qml.qnode(dev)
  def circ():
      qml.PauliZ(wires=0)
      CustomOp(wires)
      return qml.state()
  ```
  
  ```pycon
  >>> specs = qml.specs(circ)()
  >>> specs["resources"].depth
  6
  ```

<h4>Community contributions from UnitaryHack 🤝</h4>

* [ParametrizedHamiltonian](https://docs.pennylane.ai/en/stable/code/api/pennylane.pulse.ParametrizedHamiltonian.html)
  now has an improved string representation.
  [(#4176)](https://github.com/PennyLaneAI/pennylane/pull/4176)

  ```pycon
  >>> def f1(p, t): return p[0] * jnp.sin(p[1] * t)
  >>> def f2(p, t): return p * t
  >>> coeffs = [2., f1, f2]
  >>> observables =  [qml.PauliX(0), qml.PauliY(0), qml.PauliZ(0)]
  >>> qml.dot(coeffs, observables)
    (2.0*(PauliX(wires=[0])))
  + (f1(params_0, t)*(PauliY(wires=[0])))
  + (f2(params_1, t)*(PauliZ(wires=[0])))
  ```

* The quantum information module now supports [trace distance](https://en.wikipedia.org/wiki/Trace_distance).
  [(#4181)](https://github.com/PennyLaneAI/pennylane/pull/4181)

  Two cases are enabled for calculating the trace distance:
  
  - A QNode transform via [qml.qinfo.trace_distance](https://docs.pennylane.ai/en/stable/code/api/pennylane.qinfo.transforms.trace_distance.html):

    ```python
    dev = qml.device('default.qubit', wires=2)

    @qml.qnode(dev)
    def circuit(param):
        qml.RY(param, wires=0)
        qml.CNOT(wires=[0, 1])
        return qml.state()
    ```

    ```pycon
    >>> trace_distance_circuit = qml.qinfo.trace_distance(circuit, circuit, wires0=[0], wires1=[0])
    >>> x, y = np.array(0.4), np.array(0.6)
    >>> trace_distance_circuit((x,), (y,))
    0.047862689546603415
    ```

  - Flexible post-processing via [qml.math.trace_distance](https://docs.pennylane.ai/en/stable/code/api/pennylane.math.trace_distance.html):

    ```pycon
    >>> rho = np.array([[0.3, 0], [0, 0.7]])
    >>> sigma = np.array([[0.5, 0], [0, 0.5]])
    >>> qml.math.trace_distance(rho, sigma)
    0.19999999999999998
    ```

* It is now possible to prepare qutrit basis states with [qml.QutritBasisState](https://docs.pennylane.ai/en/stable/code/api/pennylane.QutritBasisState.html).
  [(#4185)](https://github.com/PennyLaneAI/pennylane/pull/4185)

  ```python
  wires = range(2)
  dev = qml.device("default.qutrit", wires=wires)

  @qml.qnode(dev)
  def qutrit_circuit():
      qml.QutritBasisState([1, 1], wires=wires)
      qml.TAdd(wires=wires)
      return qml.probs(wires=1)
  ```
  
  ```pycon
  >>> qutrit_circuit()
  array([0., 0., 1.])
  ```

* A new transform called [one_qubit_decomposition](https://docs.pennylane.ai/en/stable/code/api/pennylane.transforms.one_qubit_decomposition.html) has been added to provide a unified interface for decompositions
  of a single-qubit unitary matrix into sequences of X, Y, and Z rotations. All
  decompositions simplify the rotations angles to be between `0` and `4` pi.
  [(#4210)](https://github.com/PennyLaneAI/pennylane/pull/4210)
  [(#4246)](https://github.com/PennyLaneAI/pennylane/pull/4246)

  ```pycon
  >>> from pennylane.transforms import one_qubit_decomposition
  >>> U = np.array([[-0.28829348-0.78829734j,  0.30364367+0.45085995j],
  ...               [ 0.53396245-0.10177564j,  0.76279558-0.35024096j]])
  >>> one_qubit_decomposition(U, 0, "ZYZ")
  [RZ(tensor(12.32427531, requires_grad=True), wires=[0]),
   RY(tensor(1.14938178, requires_grad=True), wires=[0]),
   RZ(tensor(1.73305815, requires_grad=True), wires=[0])]
  >>> one_qubit_decomposition(U, 0, "XYX", return_global_phase=True)
  [RX(tensor(10.84535137, requires_grad=True), wires=[0]),
   RY(tensor(1.39749741, requires_grad=True), wires=[0]),
   RX(tensor(0.45246584, requires_grad=True), wires=[0]),
   (0.38469215914523336-0.9230449299422961j)*(Identity(wires=[0]))]
  ```

* The `has_unitary_generator` attribute in `qml.ops.qubit.attributes` no longer contains operators
  with non-unitary generators.
  [(#4183)](https://github.com/PennyLaneAI/pennylane/pull/4183)

* PennyLane Docker builds have been updated to include the latest plugins and interface versions.
  [(#4178)](https://github.com/PennyLaneAI/pennylane/pull/4178)

<h4>Extended support for differentiating pulses ⚛️</h4>

* The stochastic parameter-shift gradient method can now be used with hardware-compatible Hamiltonians.
  [(#4132)](https://github.com/PennyLaneAI/pennylane/pull/4132)
  [(#4215)](https://github.com/PennyLaneAI/pennylane/pull/4215)

  This new feature generalizes the stochastic parameter-shift gradient transform for pulses 
  (`stoch_pulse_grad`) to support Hermitian generating terms beyond just Pauli words in pulse Hamiltonians, 
  which makes it hardware-compatible.

* A new differentiation method called [qml.gradients.pulse_generator](https://docs.pennylane.ai/en/stable/code/api/pennylane.gradients.pulse_generator.html) is available, which combines classical processing 
  with the parameter-shift rule for multivariate gates to differentiate pulse programs. Access it in your pulse
  programs by setting `diff_method=qml.gradients.pulse_generator`. 
  [(#4160)](https://github.com/PennyLaneAI/pennylane/pull/4160) 

* `qml.pulse.ParametrizedEvolution` now uses _batched_ compressed sparse row (`BCSR`) format. 
  This allows for computing Jacobians of the unitary directly even when `dense=False`.
  [(#4126)](https://github.com/PennyLaneAI/pennylane/pull/4126)

  ```python
  def U(params):
      H = jnp.polyval * qml.PauliZ(0) # time dependent Hamiltonian
      Um = qml.evolve(H, dense=False)(params, t=10.)
      return qml.matrix(Um)
  params = jnp.array([[0.5]], dtype=complex)
  jac = jax.jacobian(U, holomorphic=True)(params)
  ```

<h4>Broadcasting and other tweaks to Torch and Keras layers 🦾</h4>

* The `TorchLayer` and `KerasLayer` integrations with `torch.nn` and `Keras` have been upgraded.
  Consider the following `TorchLayer`:

  ```python
  n_qubits = 2
  dev = qml.device("default.qubit", wires=n_qubits)

  @qml.qnode(dev)
  def qnode(inputs, weights):
      qml.AngleEmbedding(inputs, wires=range(n_qubits))
      qml.BasicEntanglerLayers(weights, wires=range(n_qubits))
      return [qml.expval(qml.PauliZ(wires=i)) for i in range(n_qubits)]

  n_layers = 6
  weight_shapes = {"weights": (n_layers, n_qubits)}
  qlayer = qml.qnn.TorchLayer(qnode, weight_shapes)
  ```
  
  The following features are now available:

  - Native support for parameter broadcasting.
    [(#4131)](https://github.com/PennyLaneAI/pennylane/pull/4131)

    ```pycon
    >>> batch_size = 10
    >>> inputs = torch.rand((batch_size, n_qubits))
    >>> qlayer(inputs)
    >>> dev.num_executions == 1
    True
    ```

  - The ability to draw a `TorchLayer` and `KerasLayer` using `qml.draw()` and
    `qml.draw_mpl()`.
    [(#4197)](https://github.com/PennyLaneAI/pennylane/pull/4197)

    ```pycon
    >>> print(qml.draw(qlayer, show_matrices=False)(inputs))
    0: ─╭AngleEmbedding(M0)─╭BasicEntanglerLayers(M1)─┤  <Z>
    1: ─╰AngleEmbedding(M0)─╰BasicEntanglerLayers(M1)─┤  <Z>
    ```

  - Support for `KerasLayer` model saving and clearer instructions on `TorchLayer` model saving.
    [(#4149)](https://github.com/PennyLaneAI/pennylane/pull/4149)
    [(#4158)](https://github.com/PennyLaneAI/pennylane/pull/4158)

    ```pycon
    >>> torch.save(qlayer.state_dict(), "weights.pt")  # Saving
    >>> qlayer.load_state_dict(torch.load("weights.pt"))  # Loading
    >>> qlayer.eval()
    ```
    
    Hybrid models containing `KerasLayer` or `TorchLayer` objects can also be saved and loaded.

<h3>Improvements 🛠</h3>

<h4>A more flexible projector</h4>

* `qml.Projector` now accepts a state vector representation, which enables the creation of projectors
  in any basis.
  [(#4192)](https://github.com/PennyLaneAI/pennylane/pull/4192)

  ```python
  dev = qml.device("default.qubit", wires=2)
  @qml.qnode(dev)
  def circuit(state):
      return qml.expval(qml.Projector(state, wires=[0, 1]))
  zero_state = [0, 0]
  plusplus_state = np.array([1, 1, 1, 1]) / 2
  ```

  ```pycon
  >>> circuit(zero_state)
  tensor(1., requires_grad=True)
  >>> circuit(plusplus_state)
  tensor(0.25, requires_grad=True)
  ```

<h4>Do more with qutrits</h4>

* Three qutrit rotation operators have been added that are analogous to `RX`, `RY`, and `RZ`:

  - `qml.TRX`: an X rotation
  - `qml.TRY`: a Y rotation
  - `qml.TRZ`: a Z rotation

  [(#2845)](https://github.com/PennyLaneAI/pennylane/pull/2845)
  [(#2846)](https://github.com/PennyLaneAI/pennylane/pull/2846)
  [(#2847)](https://github.com/PennyLaneAI/pennylane/pull/2847)
  
* Qutrit devices now support parameter-shift differentiation.
  [(#2845)](https://github.com/PennyLaneAI/pennylane/pull/2845)

<h4>The qchem module</h4>

* `qchem.molecular_hamiltonian()`, `qchem.qubit_observable()`, `qchem.import_operator()`, and `qchem.dipole_moment()` now return an arithmetic operator if `enable_new_opmath()` is active.
  [(#4138)](https://github.com/PennyLaneAI/pennylane/pull/4138)
  [(#4159)](https://github.com/PennyLaneAI/pennylane/pull/4159)
  [(#4189)](https://github.com/PennyLaneAI/pennylane/pull/4189)
  [(#4204)](https://github.com/PennyLaneAI/pennylane/pull/4204)

* Non-cubic lattice support for all electron resource estimation has been added.
  [(3956)](https://github.com/PennyLaneAI/pennylane/pull/3956)

* The `qchem.molecular_hamiltonian()` function has been upgraded to support custom wires for constructing
  differentiable Hamiltonians. The zero imaginary component of the Hamiltonian coefficients have been
  removed.
  [(#4050)](https://github.com/PennyLaneAI/pennylane/pull/4050)
  [(#4094)](https://github.com/PennyLaneAI/pennylane/pull/4094)

* Jordan-Wigner transforms that cache Pauli gate objects have been accelerated.
  [(#4046)](https://github.com/PennyLaneAI/pennylane/pull/4046)

* An error is now raised by `qchem.molecular_hamiltonian` when the `dhf` method is used for an 
  open-shell system. This duplicates a similar error in `qchem.Molecule` but makes it clear
  that the `pyscf` backend can be used for open-shell calculations.
  [(#4058)](https://github.com/PennyLaneAI/pennylane/pull/4058)

* Updated various qubit tapering methods to support operator arithmetic.
  [(#4252)](https://github.com/PennyLaneAI/pennylane/pull/4252)

<h4>Next-generation device API</h4>

* The new device interface has been integrated with `qml.execute` for autograd, backpropagation, and no differentiation.
  [(#3903)](https://github.com/PennyLaneAI/pennylane/pull/3903)

* Support for adjoint differentiation has been added to the `DefaultQubit2` device.
  [(#4037)](https://github.com/PennyLaneAI/pennylane/pull/4037)

* A new function called `measure_with_samples` that returns a sample-based measurement result given a state has been added.
  [(#4083)](https://github.com/PennyLaneAI/pennylane/pull/4083)
  [(#4093)](https://github.com/PennyLaneAI/pennylane/pull/4093)
  [(#4162)](https://github.com/PennyLaneAI/pennylane/pull/4162)
  [(#4254)](https://github.com/PennyLaneAI/pennylane/pull/4254)

* `DefaultQubit2.preprocess` now returns a new `ExecutionConfig` object with decisions for `gradient_method`,
  `use_device_gradient`, and `grad_on_execution`.
  [(#4102)](https://github.com/PennyLaneAI/pennylane/pull/4102)

* Support for sample-based measurements has been added to the `DefaultQubit2` device.
  [(#4105)](https://github.com/PennyLaneAI/pennylane/pull/4105)
  [(#4114)](https://github.com/PennyLaneAI/pennylane/pull/4114)
  [(#4133)](https://github.com/PennyLaneAI/pennylane/pull/4133)
  [(#4172)](https://github.com/PennyLaneAI/pennylane/pull/4172)

* The `DefaultQubit2` device now has a `seed` keyword argument.
  [(#4120)](https://github.com/PennyLaneAI/pennylane/pull/4120)

<<<<<<< HEAD
* Added a `dense` keyword to `ParametrizedEvolution` that allows forcing dense or sparse matrices.
  [(#4079)](https://github.com/PennyLaneAI/pennylane/pull/4079)
  [(#4095)](https://github.com/PennyLaneAI/pennylane/pull/4095)
  [(#4285)](https://github.com/PennyLaneAI/pennylane/pull/4285)

* Adds the Type variables `pennylane.typing.Result` and `pennylane.typing.ResultBatch` for type hinting the result of
  an execution.
  [(#4018)](https://github.com/PennyLaneAI/pennylane/pull/4108)

* `qml.devices.ExecutionConfig` no longer has a `shots` property, as it is now on the `QuantumScript`.  
  It now has a `use_device_gradient` property. `ExecutionConfig.grad_on_execution = None` indicates a 
  request for `"best"`, instead of a string.
  [(#4102)](https://github.com/PennyLaneAI/pennylane/pull/4102)
=======
* The new device interface for Jax has been integrated with `qml.execute`.
  [(#4137)](https://github.com/PennyLaneAI/pennylane/pull/4137)

* The new device interface is now integrated with `qml.execute` for Tensorflow.
  [(#4169)](https://github.com/PennyLaneAI/pennylane/pull/4169)
>>>>>>> 0d656e2a

* The experimental device `DefaultQubit2` now supports `qml.Snapshot`.
  [(#4193)](https://github.com/PennyLaneAI/pennylane/pull/4193)

* The experimental device interface is integrated with the `QNode`.
  [(#4196)](https://github.com/PennyLaneAI/pennylane/pull/4196)

* The new device interface in integrated with `qml.execute` for Torch.
  [(#4257)](https://github.com/PennyLaneAI/pennylane/pull/4257)

<h4>Handling shots</h4>

* `QuantumScript` now has a `shots` property, allowing shots to be tied to executions instead of devices.
  [(#4067)](https://github.com/PennyLaneAI/pennylane/pull/4067)
  [(#4103)](https://github.com/PennyLaneAI/pennylane/pull/4103)
  [(#4106)](https://github.com/PennyLaneAI/pennylane/pull/4106)
  [(#4112)](https://github.com/PennyLaneAI/pennylane/pull/4112)

* Several Python built-in functions are now properly defined for instances of the `Shots` class.

  - `print`: printing `Shots` instances is now human-readable
  - `str`: converting `Shots` instances to human-readable strings
  - `==`: equating two different `Shots` instances
  - `hash`: obtaining the hash values of `Shots` instances
  
  [(#4081)](https://github.com/PennyLaneAI/pennylane/pull/4081)
  [(#4082)](https://github.com/PennyLaneAI/pennylane/pull/4082)

* `qml.devices.ExecutionConfig` no longer has a `shots` property, as it is now on the `QuantumScript`. It now has a `use_device_gradient` property. `ExecutionConfig.grad_on_execution = None` indicates a request for `"best"` instead of a string.
  [(#4102)](https://github.com/PennyLaneAI/pennylane/pull/4102)

* `QuantumScript.shots` has been integrated with QNodes so that shots are placed on the `QuantumScript`
  during `QNode` construction.
  [(#4110)](https://github.com/PennyLaneAI/pennylane/pull/4110)

* The `gradients` module has been updated to use the new `Shots` object internally
  [(#4152)](https://github.com/PennyLaneAI/pennylane/pull/4152)

<h4>Operators</h4>

* `qml.prod` now accepts a single quantum function input for creating new `Prod` operators.
  [(#4011)](https://github.com/PennyLaneAI/pennylane/pull/4011)

* `DiagonalQubitUnitary` now decomposes into `RZ`, `IsingZZ` and `MultiRZ` gates
  instead of a `QubitUnitary` operation with a dense matrix.
  [(#4035)](https://github.com/PennyLaneAI/pennylane/pull/4035)

* All objects being queued in an `AnnotatedQueue` are now wrapped so that `AnnotatedQueue` is not 
  dependent on the has of any operators or measurement processes.
  [(#4087)](https://github.com/PennyLaneAI/pennylane/pull/4087)

* A `dense` keyword to `ParametrizedEvolution` that allows forcing dense or sparse matrices has been added.
  [(#4079)](https://github.com/PennyLaneAI/pennylane/pull/4079)
  [(#4095)](https://github.com/PennyLaneAI/pennylane/pull/4095)

* Added a new function `qml.ops.functions.bind_new_parameters` that creates a copy of an operator with new parameters without mutating the original operator.
  [(#4113)](https://github.com/PennyLaneAI/pennylane/pull/4113)
  [(#4256)](https://github.com/PennyLaneAI/pennylane/pull/4256)

* `qml.CY` has been moved from `qml.ops.qubit.non_parametric_ops` to `qml.ops.op_math.controlled_ops`
  and now inherits from `qml.ops.op_math.ControlledOp`.
  [(#4116)](https://github.com/PennyLaneAI/pennylane/pull/4116/)

* `qml.CZ` now inherits from the `ControlledOp` class and supports exponentiation to arbitrary powers with `pow`, which is no longer limited to integers. It also supports `sparse_matrix` and `decomposition` representations.
  [(#4117)](https://github.com/PennyLaneAI/pennylane/pull/4117)

* The construction of the Pauli representation for the `Sum` class is now faster.
  [(#4142)](https://github.com/PennyLaneAI/pennylane/pull/4142)

* `qml.drawer.drawable_layers.drawable_layers` and `qml.CircuitGraph` have been updated to not rely on `Operator`
  equality or hash to work correctly.
  [(#4143)](https://github.com/PennyLaneAI/pennylane/pull/4143)

<h4>Other improvements</h4>

* A transform dispatcher and program have been added.
  [(#4109)](https://github.com/PennyLaneAI/pennylane/pull/4109)
  [(#4187)](https://github.com/PennyLaneAI/pennylane/pull/4187)
  
* Reduced density matrix functionality has been added via `qml.math.reduce_dm` and `qml.math.reduce_statevector`.
  Both functions have broadcasting support.
  [(#4173)](https://github.com/PennyLaneAI/pennylane/pull/4173)

* The following functions in `qml.qinfo` now support parameter broadcasting:

  - `reduced_dm`
  - `purity`
  - `vn_entropy`
  - `mutual_info`
  - `fidelity`
  - `relative_entropy`
  - `trace_distance`

  [(#4234)](https://github.com/PennyLaneAI/pennylane/pull/4234)

* The following functions in `qml.math` now support parameter broadcasting:

  - `purity`
  - `vn_entropy`
  - `mutual_info`
  - `fidelity`
  - `relative_entropy`
  - `max_entropy`
  - `sqrt_matrix`
  
  [(#4186)](https://github.com/PennyLaneAI/pennylane/pull/4186)

* `pulse.ParametrizedEvolution` now raises an error if the number of input parameters does not match the number
  of parametrized coefficients in the `ParametrizedHamiltonian` that generates it. An exception is made for
  `HardwareHamiltonian`s which are not checked.
  [(#4216)](https://github.com/PennyLaneAI/pennylane/pull/4216)

* The default value for the `show_matrices` keyword argument in all drawing methods is now `True`. 
  This allows for quick insights into broadcasted tapes, for example.
  [(#3920)](https://github.com/PennyLaneAI/pennylane/pull/3920)

* Type variables for `qml.typing.Result` and `qml.typing.ResultBatch` have been added for type hinting the result of an execution.
  [(#4108)](https://github.com/PennyLaneAI/pennylane/pull/4108)
  
* The Jax-JIT interface now uses symbolic zeros to determine trainable parameters.
  [(4075)](https://github.com/PennyLaneAI/pennylane/pull/4075)

* A new function called `pauli.pauli_word_prefactor()` that extracts the prefactor for a given Pauli word has been added.
  [(#4164)](https://github.com/PennyLaneAI/pennylane/pull/4164)

* Variable-length argument lists of functions and methods in some docstrings is now more clear.
  [(#4242)](https://github.com/PennyLaneAI/pennylane/pull/4242)

* `qml.drawer.drawable_layers.drawable_layers` and `qml.CircuitGraph` have been updated to not rely on `Operator`
  equality or hash to work correctly.
  [(#4143)](https://github.com/PennyLaneAI/pennylane/pull/4143)

* Drawing mid-circuit measurements connected by classical control signals to conditional operations is now possible.
  [(#4228)](https://github.com/PennyLaneAI/pennylane/pull/4228)

* The autograd interface now submits all required tapes in a single batch on the backward pass.
  [(#4245)](https://github.com/PennyLaneAI/pennylane/pull/4245)

<h3>Breaking changes 💔</h3>

* The default value for the `show_matrices` keyword argument in all drawing methods is now `True`. 
  This allows for quick insights into broadcasted tapes, for example.
  [(#3920)](https://github.com/PennyLaneAI/pennylane/pull/3920)

* `DiagonalQubitUnitary` now decomposes into `RZ`, `IsingZZ`, and `MultiRZ` gates rather than a `QubitUnitary`.
  [(#4035)](https://github.com/PennyLaneAI/pennylane/pull/4035)

* Jax trainable parameters are now `Tracer` instead of `JVPTracer`. It is not always the right definition for the JIT 
  interface, but we update them in the custom JVP using symbolic zeros.
  [(4075)](https://github.com/PennyLaneAI/pennylane/pull/4075)

* The experimental Device interface `qml.devices.experimental.Device` now requires that the `preprocess` method
  also returns an `ExecutionConfig` object. This allows the device to choose what `"best"` means for various
  hyperparameters like `gradient_method` and `grad_on_execution`.
  [(#4007)](https://github.com/PennyLaneAI/pennylane/pull/4007)
  [(#4102)](https://github.com/PennyLaneAI/pennylane/pull/4102)

* Gradient transforms with Jax no longer support `argnum`. Use `argnums` instead.
  [(#4076)](https://github.com/PennyLaneAI/pennylane/pull/4076)

* `qml.collections`, `qml.op_sum`, and `qml.utils.sparse_hamiltonian` have been removed.
  [(#4071)](https://github.com/PennyLaneAI/pennylane/pull/4071)

* The `pennylane.transforms.qcut` module now uses `(op, id(op))` as nodes in directed multigraphs that are used within
  the circuit cutting workflow instead of `op`. This change removes the dependency of the module on the hash of operators.
  [(#4227)](https://github.com/PennyLaneAI/pennylane/pull/4227)

* `Operator.data` now returns a `tuple` instead of a `list`.
  [(#4222)](https://github.com/PennyLaneAI/pennylane/pull/4222)

* The pulse differentiation methods, `pulse_generator` and `stoch_pulse_grad`, now raise an error when they
  are applied to a QNode directly. Instead, use differentiation via a JAX entry point (`jax.grad`, `jax.jacobian`, ...).
  [(#4241)](https://github.com/PennyLaneAI/pennylane/pull/4241)

<h3>Deprecations 👋</h3>

* `LieAlgebraOptimizer` has been renamed to `RiemannianGradientOptimizer`.
  [(#4153)(https://github.com/PennyLaneAI/pennylane/pull/4153)]

* `Operation.base_name` has been deprecated. Please use `Operation.name` or `type(op).__name__` instead.

* `QuantumScript`'s `name` keyword argument and property have been deprecated.
  This also affects `QuantumTape` and `OperationRecorder`.
  [(#4141)](https://github.com/PennyLaneAI/pennylane/pull/4141)

* The `qml.grouping` module has been removed. Its functionality has been reorganized in the `qml.pauli` module.

* The public methods of `DefaultQubit` are pending changes to follow the new device API, as used in
  `DefaultQubit2`. Warnings have been added to the docstrings to reflect this.
  [(#4145)](https://github.com/PennyLaneAI/pennylane/pull/4145)

* `qml.math.reduced_dm` has been deprecated. Please use `qml.math.reduce_dm` or `qml.math.reduce_statevector` instead.
  [(#4173)](https://github.com/PennyLaneAI/pennylane/pull/4173)

* `qml.math.purity`, `qml.math.vn_entropy`, `qml.math.mutual_info`, `qml.math.fidelity`,
  `qml.math.relative_entropy`, and `qml.math.max_entropy` no longer support state vectors as
  input. Please call `qml.math.dm_from_state_vector` on the input before passing to any of these functions.
  [(#4186)](https://github.com/PennyLaneAI/pennylane/pull/4186)

* The `do_queue` keyword argument in `qml.operation.Operator` has been deprecated. Instead of
  setting `do_queue=False`, use the `qml.QueuingManager.stop_recording()` context.
  [(#4148)](https://github.com/PennyLaneAI/pennylane/pull/4148)

* `zyz_decomposition` and `xyx_decomposition` are now deprecated in favour of `one_qubit_decomposition`.
  [(#4230)](https://github.com/PennyLaneAI/pennylane/pull/4230)

<h3>Documentation 📝</h3>

* The documentation is updated to construct `QuantumTape` upon initialization instead of with queuing.
  [(#4243)](https://github.com/PennyLaneAI/pennylane/pull/4243)

* The docstring for `qml.ops.op_math.Pow.__new__` is now complete and it has been updated along with
  `qml.ops.op_math.Adjoint.__new__`.
  [(#4231)](https://github.com/PennyLaneAI/pennylane/pull/4231)

* The docstring for `qml.grad` now states that it should be used with the Autograd interface only.
  [(#4202)](https://github.com/PennyLaneAI/pennylane/pull/4202)

* The description of `mult` in the `qchem.Molecule` docstring now correctly states the value
  of `mult` that is supported.
  [(#4058)](https://github.com/PennyLaneAI/pennylane/pull/4058)

<h3>Bug Fixes 🐛</h3>

* Fixed adjoint jacobian results with `grad_on_execution=False` in the JAX-JIT interface.
  [(4217)](https://github.com/PennyLaneAI/pennylane/pull/4217)

* Fixed the matrix of `SProd` when the coefficient is tensorflow and the target matrix is not `complex128`.
  [(#4249)](https://github.com/PennyLaneAI/pennylane/pull/4249)
 
* Fixed a bug where `stoch_pulse_grad` would ignore prefactors of rescaled Pauli words in the
  generating terms of a pulse Hamiltonian.
  [(4156)](https://github.com/PennyLaneAI/pennylane/pull/4156)
  
* Fixed a bug where the wire ordering of the `wires` argument to `qml.density_matrix`
  was not taken into account.
  [(#4072)](https://github.com/PennyLaneAI/pennylane/pull/4072)

* A patch in `interfaces/autograd.py` that checks for the `strawberryfields.gbs` device has been removed. 
  That device is pinned to PennyLane <= v0.29.0, so that patch is no longer necessary.
  [(#4089)](https://github.com/PennyLaneAI/pennylane/pull/4089)

* `qml.pauli.are_identical_pauli_words` now treats all identities as equal. Identity terms on Hamiltonians with non-standard
  wire orders are no longer eliminated.
  [(#4161)](https://github.com/PennyLaneAI/pennylane/pull/4161)

* `qml.pauli_sentence()` is now compatible with empty Hamiltonians `qml.Hamiltonian([], [])`.
  [(#4171)](https://github.com/PennyLaneAI/pennylane/pull/4171)

* Fixed a bug with Jax where executing multiple tapes with `gradient_fn="device"` would fail.
  [(#4190)](https://github.com/PennyLaneAI/pennylane/pull/4190)

* A more meaningful error message is raised when broadcasting with adjoint differentiation on `DefaultQubit`.
  [(#4203)](https://github.com/PennyLaneAI/pennylane/pull/4203)
  
* The `has_unitary_generator` attribute in `qml.ops.qubit.attributes` no longer contains operators with non-unitary generators.
  [(#4183)](https://github.com/PennyLaneAI/pennylane/pull/4183)

* Fixed a bug where `op = qml.qsvt()` was incorrect up to a global phase when using `convention="Wx""` and `qml.matrix(op)`.
  [(#4214)](https://github.com/PennyLaneAI/pennylane/pull/4214)

* Fixed a buggy calculation of the angle in `xyx_decomposition` that causes it to give an incorrect decomposition.
  An `if` conditional was intended to prevent divide by zero errors, but the division was by the sine of the argument. So, any multiple of $\pi$ should trigger the conditional, but it was only checking if the argument was 0. Example: `qml.Rot(2.3, 2.3, 2.3)`
  [(#4210)](https://github.com/PennyLaneAI/pennylane/pull/4210)

* `Sum` observables can now have trainable parameters.
  [(#4251)](https://github.com/PennyLaneAI/pennylane/pull/4251)
  [(#4275)](https://github.com/PennyLaneAI/pennylane/pull/4275)

<h3>Contributors ✍️</h3>

This release contains contributions from (in alphabetical order):

Venkatakrishnan AnushKrishna,
Utkarsh Azad,
Thomas Bromley,
Isaac De Vlugt,
Lillian M. A. Frederiksen,
Emiliano Godinez Ramirez
Nikhil Harle
Soran Jahangiri,
Edward Jiang,
Korbinian Kottmann,
Christina Lee,
Vincent Michaud-Rioux,
Romain Moyard,
Tristan Nemoz,
Mudit Pandey,
Manul Patel,
Borja Requena,
Modjtaba Shokrian-Zini,
Mainak Roy,
Matthew Silverman,
Jay Soni,
Edward Thomas,
David Wierichs,
Frederik Wilde.<|MERGE_RESOLUTION|>--- conflicted
+++ resolved
@@ -496,7 +496,6 @@
 * The `DefaultQubit2` device now has a `seed` keyword argument.
   [(#4120)](https://github.com/PennyLaneAI/pennylane/pull/4120)
 
-<<<<<<< HEAD
 * Added a `dense` keyword to `ParametrizedEvolution` that allows forcing dense or sparse matrices.
   [(#4079)](https://github.com/PennyLaneAI/pennylane/pull/4079)
   [(#4095)](https://github.com/PennyLaneAI/pennylane/pull/4095)
@@ -510,13 +509,12 @@
   It now has a `use_device_gradient` property. `ExecutionConfig.grad_on_execution = None` indicates a 
   request for `"best"`, instead of a string.
   [(#4102)](https://github.com/PennyLaneAI/pennylane/pull/4102)
-=======
+
 * The new device interface for Jax has been integrated with `qml.execute`.
   [(#4137)](https://github.com/PennyLaneAI/pennylane/pull/4137)
 
 * The new device interface is now integrated with `qml.execute` for Tensorflow.
   [(#4169)](https://github.com/PennyLaneAI/pennylane/pull/4169)
->>>>>>> 0d656e2a
 
 * The experimental device `DefaultQubit2` now supports `qml.Snapshot`.
   [(#4193)](https://github.com/PennyLaneAI/pennylane/pull/4193)
