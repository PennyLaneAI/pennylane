:orphan:

# Release 0.32.0 (current release)

<h3>New features since last release</h3>

<h4>Encode matrices using a linear combination of unitaries ⛓️️</h4>

* It is now possible to encode an operator `A` into a quantum circuit by decomposing it into
  a linear combination of unitaries using PREP 
  ([qml.StatePrep](https://docs.pennylane.ai/en/stable/code/api/pennylane.StatePrep.html)) and
  SELECT ([qml.Select](https://docs.pennylane.ai/en/stable/code/api/pennylane.Select.html)) 
  routines.
  [(#4431)](https://github.com/PennyLaneAI/pennylane/pull/4431)
  [(#4437)](https://github.com/PennyLaneAI/pennylane/pull/4437)
  [(#4444)](https://github.com/PennyLaneAI/pennylane/pull/4444)
  [(#4450)](https://github.com/PennyLaneAI/pennylane/pull/4450)

  Consider an operator `A` composed of a linear combination of Pauli terms:

  ```pycon
  >>> A = qml.PauliX(2) + 2 * qml.PauliY(2) + 3 * qml.PauliZ(2)
  ```

  A decomposable block-encoding circuit can be created:

  ```python
  def block_encode(A, control_wires):
      probs = A.coeffs / np.sum(A.coeffs)
      state = np.pad(np.sqrt(probs, dtype=complex), (0, 1))
      unitaries = A.ops
  
      qml.StatePrep(state, wires=control_wires)
      qml.Select(unitaries, control=control_wires)
      qml.adjoint(qml.StatePrep)(state, wires=control_wires)
  ```

  ```pycon
  >>> print(qml.draw(block_encode, show_matrices=False)(A, control_wires=[0, 1]))
  0: ─╭|Ψ⟩─╭Select(M0)─╭|Ψ⟩†─┤  
  1: ─╰|Ψ⟩─├Select(M0)─╰|Ψ⟩†─┤  
  2: ──────╰Select(M0)───────┤ 
  ```

  This circuit can be used as a building block within a larger QNode to perform algorithms such as
  [QSVT](https://docs.pennylane.ai/en/stable/code/api/pennylane.QSVT.html) and [Hamiltonian simulation](https://codebook.xanadu.ai/H.6).

* Decomposing a Hermitian matrix into a linear combination of Pauli words via `qml.pauli_decompose` is 
  now faster and differentiable.
  [(#4395)](https://github.com/PennyLaneAI/pennylane/pull/4395)
  [(#4479)](https://github.com/PennyLaneAI/pennylane/pull/4479)
  [(#4493)](https://github.com/PennyLaneAI/pennylane/pull/4493)

  ```python
  def find_coeffs(p):
      mat = np.array([[3, p], [p, 3]])
      A = qml.pauli_decompose(mat)
      return A.coeffs
  ```

  ```pycon
  >>> import jax
  >>> from jax import numpy as np
  >>> jax.jacobian(find_coeffs)(np.array(2.))
  Array([0., 1.], dtype=float32, weak_type=True)
  ```
  
<h4>Monitor PennyLane's inner workings with logging 📃</h4>

* Python-native logging can now be enabled with `qml.logging.enable_logging()`.
  [(#4377)](https://github.com/PennyLaneAI/pennylane/pull/4377)
  [(#4383)](https://github.com/PennyLaneAI/pennylane/pull/4383)

  Consider the following code that is contained in `my_code.py`:

  ```python
  import pennylane as qml
  qml.logging.enable_logging()  # enables logging

  dev = qml.device("default.qubit", wires=2)

  @qml.qnode(dev)
  def f(x):
      qml.RX(x, wires=0)
      return qml.state()

  f(0.5)
  ``` 

  Executing `my_code.py` with logging enabled will detail every step in PennyLane's
  pipeline that gets used to run your code.

  ```commandline
  $ python my_code.py
  [1967-02-13 15:18:38,591][DEBUG][<PID 8881:MainProcess>] - pennylane.qnode.__init__()::"Creating QNode(func=<function f at 0x7faf2a6fbaf0>, device=<DefaultQubit device (wires=2, shots=None) at 0x7faf2a689b50>, interface=auto, diff_method=best, expansion_strategy=gradient, max_expansion=10, grad_on_execution=best, mode=None, cache=True, cachesize=10000, max_diff=1, gradient_kwargs={}"
  ...
  ```

  Additional logging configuration settings can be specified by modifying the contents of the logging 
  configuration file, which can be located by running `qml.logging.config_path()`. Follow our
  [logging docs page](https://docs.pennylane.ai/en/latest/introduction/logging.html) for more
  details!

<h4>More input states for quantum chemistry calculations ⚛️</h4>

* Input states obtained from advanced quantum chemistry calculations can be used in a circuit. 
  [(#4427)](https://github.com/PennyLaneAI/pennylane/pull/4427)
  [(#4433)](https://github.com/PennyLaneAI/pennylane/pull/4433)
  [(#4461)](https://github.com/PennyLaneAI/pennylane/pull/4461)
  [(#4476)](https://github.com/PennyLaneAI/pennylane/pull/4476)
  [(#4505)](https://github.com/PennyLaneAI/pennylane/pull/4505)


  Quantum chemistry calculations rely on an initial state that is typically selected to be the
  trivial Hartree-Fock state. For molecules with a complicated electronic structure, using initial
  states obtained from affordable post-Hartree-Fock calculations helps to improve the efficiency of
  the quantum simulations. These calculations can be done with external quantum chemistry libraries
  such as PySCF.

  It is now possible to import a PySCF solver object in PennyLane and extract the corresponding
  wave function in the form of a state vector that can be directly used in a circuit. First, perform
  your classical quantum chemistry calculations and then use the
  [qml.qchem.import_state](https://docs.pennylane.ai/en/stable/code/api/pennylane.qchem.import_state.html)
  function to import the solver object and return a state vector.

  ```pycon
  >>> from pyscf import gto, scf, ci
  >>> mol = gto.M(atom=[['H', (0, 0, 0)], ['H', (0,0,0.71)]], basis='sto6g')
  >>> myhf = scf.UHF(mol).run()
  >>> myci = ci.UCISD(myhf).run()
  >>> wf_cisd = qml.qchem.import_state(myci, tol=1e-1)
  >>> print(wf_cisd)
  [ 0.        +0.j  0.        +0.j  0.        +0.j  0.1066467 +0.j
    1.        +0.j  0.        +0.j  0.        +0.j  0.        +0.j
    2.        +0.j  0.        +0.j  0.        +0.j  0.        +0.j
   -0.99429698+0.j  0.        +0.j  0.        +0.j  0.        +0.j]
  ```

  The state vector can be implemented in a circuit using `qml.StatePrep`.

  ```pycon
  >>> dev = qml.device('default.qubit', wires=4)
  >>> @qml.qnode(dev)
  ... def circuit():
  ...     qml.StatePrep(wf_cisd, wires=range(4))
  ...     return qml.state()
  >>> print(circuit())
  [ 0.        +0.j  0.        +0.j  0.        +0.j  0.1066467 +0.j
    1.        +0.j  0.        +0.j  0.        +0.j  0.        +0.j
    2.        +0.j  0.        +0.j  0.        +0.j  0.        +0.j
   -0.99429698+0.j  0.        +0.j  0.        +0.j  0.        +0.j]
  ```

  The currently supported post-Hartree-Fock methods are RCISD, UCISD, RCCSD, and UCCSD which 
  denote restricted (R) and unrestricted (U) configuration interaction (CI) and coupled cluster (CC) 
  calculations with single and double (SD) excitations.

<h4>Reuse and reset qubits after mid-circuit measurements ♻️</h4>

<<<<<<< HEAD
* PennyLane now allows you to define circuits that reuse a qubit after a mid-circuit
  measurement has taken place. Optionally, the wire can also be reset to the :math:`|0\rangle`
  state.
  [(#4402)](https://github.com/PennyLaneAI/pennylane/pull/4402)
  [(#4432)](https://github.com/PennyLaneAI/pennylane/pull/4432)
=======
* Updated `QNode.construct` to only apply the `qml.defer_measurements` transform if the device
  does not natively support mid-circuit measurements.
  [(#4516)](https://github.com/PennyLaneAI/pennylane/pull/4516)
>>>>>>> c0bce9a6

  Post-measurement reset can be activated by setting `reset=True` when calling
  [qml.measure](https://docs.pennylane.ai/en/stable/code/api/pennylane.measure.html).
  In this version of PennyLane, executing circuits with qubit reuse will result in the
  [defer_measurements](https://docs.pennylane.ai/en/latest/code/api/pennylane.defer_measurements.html)
  transform being applied. This transform replaces each reused wire with an *additional* qubit.
  However, future releases of PennyLane will explore device-level support for qubit reuse without
  consuming additional qubits.

  Qubit reuse and reset is also fully differentiable:

  ```python
  dev = qml.device("default.qubit", wires=4)

  @qml.qnode(dev)
  def circuit(p):
      qml.RX(p, wires=0)
      m = qml.measure(0, reset=True) 
      qml.cond(m, qml.Hadamard)(1)

      qml.RX(p, wires=0)
      m = qml.measure(0)
      qml.cond(m, qml.Hadamard)(1)
      return qml.expval(qml.PauliZ(1))
  ```

  ```pycon
  >>> jax.grad(circuit)(0.4)
  Array(-0.35867804, dtype=float32, weak_type=True)
  ```
  
  You can read more about mid-circuit measurements
  [in the documentation](https://docs.pennylane.ai/en/latest/introduction/measurements.html#mid-circuit-measurements-and-conditional-operations),
  and stay tuned for more mid-circuit measurement features in the next few releases!

<h3>Improvements 🛠</h3>

<h4>A new PennyLane drawing style</h4>

* Circuit drawings and plots can now be created following a PennyLane style.
  [(#3950)](https://github.com/PennyLaneAI/pennylane/pull/3950)

  The `qml.draw_mpl` function accepts a `style='pennylane'` argument to create PennyLane themed
  circuit diagrams:

  ```python
  def circuit(x, z):
      qml.QFT(wires=(0,1,2,3))
      qml.Toffoli(wires=(0,1,2))
      qml.CSWAP(wires=(0,2,3))
      qml.RX(x, wires=0)
      qml.CRZ(z, wires=(3,0))
      return qml.expval(qml.PauliZ(0))

  qml.draw_mpl(circuit, style="pennylane")(1, 1)
  ```
  
  <img src="https://docs.pennylane.ai/en/stable/_images/pennylane_style.png" width=50%/>
  
  PennyLane-styled plots can also be drawn by passing `"pennylane.drawer.plot"` to Matplotlib's
  `plt.style.use` function:

  ```python
  import matplotlib.pyplot as plt

  plt.style.use("pennylane.drawer.plot")
  for i in range(3):
      plt.plot(np.random.rand(10))
  ```

  If the font 
  [Quicksand Bold](https://fonts.google.com/specimen/Quicksand) isn't available, 
  an available default font is used instead. 

<h4>Making operators immutable and PyTrees</h4>

* Any class inheriting from `Operator` is now automatically registered as a pytree with JAX.
  This unlocks the ability to jit functions of `Operator`.
  [(#4458)](https://github.com/PennyLaneAI/pennylane/pull/4458/)

  ```pycon
  >>> op = qml.adjoint(qml.RX(1.0, wires=0))
  >>> jax.jit(qml.matrix)(op)
  Array([[0.87758255-0.j        , 0.        +0.47942555j],
       [0.        +0.47942555j, 0.87758255-0.j        ]],      dtype=complex64, weak_type=True)
  >>> jax.tree_util.tree_map(lambda x: x+1, op)
  Adjoint(RX(2.0, wires=[0]))
  ```

* All `Operator` objects now define `Operator._flatten` and `Operator._unflatten` methods that separate
  trainable from untrainable components. These methods will be used in serialization and pytree registration.
  Custom operations may need an update to ensure compatibility with new PennyLane features.
  [(#4483)](https://github.com/PennyLaneAI/pennylane/pull/4483)
  [(#4314)](https://github.com/PennyLaneAI/pennylane/pull/4314)

* The `QuantumScript` class now has a `bind_new_parameters` method that allows creation of
  new `QuantumScript` objects with the provided parameters.
  [(#4345)](https://github.com/PennyLaneAI/pennylane/pull/4345)

* The `qml.gradients` module no longer mutates operators in-place for any gradient transforms.
  Instead, operators that need to be mutated are copied with new parameters.
  [(#4220)](https://github.com/PennyLaneAI/pennylane/pull/4220)

* PennyLane no longer directly relies on `Operator.__eq__`.
  [(#4398)](https://github.com/PennyLaneAI/pennylane/pull/4398)

* `qml.equal` no longer raises errors when operators or measurements of different types are compared.
  Instead, it returns `False`.
  [(#4315)](https://github.com/PennyLaneAI/pennylane/pull/4315)

<h4>Transforms</h4>

* Transform programs are now integrated with the QNode.
  [(#4404)](https://github.com/PennyLaneAI/pennylane/pull/4404)

  ```python
  def null_postprocessing(results: qml.typing.ResultBatch) -> qml.typing.Result:
      return results[0]

  @qml.transforms.core.transform
  def scale_shots(tape: qml.tape.QuantumTape, shot_scaling) -> (Tuple[qml.tape.QuantumTape], Callable):
      new_shots = tape.shots.total_shots * shot_scaling
      new_tape = qml.tape.QuantumScript(tape.operations, tape.measurements, shots=new_shots)
      return (new_tape, ), null_postprocessing

  dev = qml.devices.experimental.DefaultQubit2()

  @partial(scale_shots, shot_scaling=2)
  @qml.qnode(dev, interface=None)
  def circuit():
      return qml.sample(wires=0)
  ```

  ```pycon
  >>> circuit(shots=1)
  array([False, False])
  ```

* Transform Programs, `qml.transforms.core.TransformProgram`, can now be called on a batch of circuits
  and return a new batch of circuits and a single post processing function.
  [(#4364)](https://github.com/PennyLaneAI/pennylane/pull/4364)

* `TransformDispatcher` now allows registration of custom QNode transforms.
  [(#4466)](https://github.com/PennyLaneAI/pennylane/pull/4466)

* QNode transforms in `qml.qinfo` now support custom wire labels.
  [#4331](https://github.com/PennyLaneAI/pennylane/pull/4331)

* `qml.transforms.adjoint_metric_tensor` now uses the simulation tools in `qml.devices.qubit` instead of
  private methods of `qml.devices.DefaultQubit`.
  [(#4456)](https://github.com/PennyLaneAI/pennylane/pull/4456)

* Auxiliary wires and device wires are now treated the same way in `qml.transforms.metric_tensor`
  as in `qml.gradients.hadamard_grad`. All valid wire input formats for `aux_wire` are supported.
  [(#4328)](https://github.com/PennyLaneAI/pennylane/pull/4328)

<h4>Next-generation device API</h4>

* The experimental device interface has been integrated with the QNode for JAX, JAX-JIT, TensorFlow and PyTorch.
  [(#4323)](https://github.com/PennyLaneAI/pennylane/pull/4323)
  [(#4352)](https://github.com/PennyLaneAI/pennylane/pull/4352)
  [(#4392)](https://github.com/PennyLaneAI/pennylane/pull/4392)
  [(#4393)](https://github.com/PennyLaneAI/pennylane/pull/4393)

* The experimental `DefaultQubit2` device now supports computing VJPs and JVPs using the adjoint method.
  [(#4374)](https://github.com/PennyLaneAI/pennylane/pull/4374)

* New functions called `adjoint_jvp` and `adjoint_vjp` that compute the JVP and VJP of a tape using the adjoint method 
  have been added to `qml.devices.qubit.adjoint_jacobian` 
  [(#4358)](https://github.com/PennyLaneAI/pennylane/pull/4358)

* `DefaultQubit2` now accepts a `max_workers` argument which controls multiprocessing.
  A `ProcessPoolExecutor` executes tapes asynchronously
  using a pool of at most `max_workers` processes. If `max_workers` is `None`
  or not given, only the current process executes tapes. If you experience any
  issue, say using JAX, TensorFlow, Torch, try setting `max_workers` to `None`.
  [(#4319)](https://github.com/PennyLaneAI/pennylane/pull/4319)
  [(#4425)](https://github.com/PennyLaneAI/pennylane/pull/4425)

* `qml.devices.experimental.Device` now accepts a shots keyword argument and has a `shots`
  property. This property is only used to set defaults for a workflow, and does not directly
  influence the number of shots used in executions or derivatives.
  [(#4388)](https://github.com/PennyLaneAI/pennylane/pull/4388)

* `expand_fn()` for `DefaultQubit2` has been updated to decompose `StatePrep` operations present in the middle of a circuit.
  [(#4444)](https://github.com/PennyLaneAI/pennylane/pull/4444)

* If no seed is specified on initialization with `DefaultQubit2`, the local random number generator will be
  seeded from NumPy's global random number generator.
  [(#4394)](https://github.com/PennyLaneAI/pennylane/pull/4394)

<h4>Improvements to machine learning library interfaces</h4>

* `pennylane/interfaces` has been refactored. The `execute_fn` passed to the machine learning framework boundaries 
  is now responsible for converting parameters to NumPy. The gradients module can now handle TensorFlow parameters,
  but gradient tapes now retain the original `dtype` instead of converting to `float64`.  This may cause instability 
  with finite-difference differentiation and `float32` parameters. The machine learning boundary functions are now uncoupled from their legacy counterparts.
  [(#4415)](https://github.com/PennyLaneAI/pennylane/pull/4415)

* `qml.interfaces.set_shots` now accepts a `Shots` object as well as `int`'s and tuples of `int`'s.
  [(#4388)](https://github.com/PennyLaneAI/pennylane/pull/4388)

* Readability improvements and stylistic changes have been made to `pennylane/interfaces/jax_jit_tuple.py`
  [(#4379)](https://github.com/PennyLaneAI/pennylane/pull/4379/)

<h4>Pulses</h4>

* A `HardwareHamiltonian` can now be summed with `int` or `float` objects.
  A sequence of `HardwareHamiltonian`s can now be summed via the builtin `sum`.
  [(#4343)](https://github.com/PennyLaneAI/pennylane/pull/4343)

* `qml.pulse.transmon_drive` has been updated in accordance with [1904.06560](https://arxiv.org/abs/1904.06560).
  In particular, the functional form has been changed from
  :math:`\Omega(t)(\cos(\omega_d t + \phi) X - \sin(\omega_d t + \phi) Y)$ to $\Omega(t) \sin(\omega_d t + \phi) Y`.
  [(#4418)](https://github.com/PennyLaneAI/pennylane/pull/4418/)
  [(#4465)](https://github.com/PennyLaneAI/pennylane/pull/4465/)
  [(#4478)](https://github.com/PennyLaneAI/pennylane/pull/4478/)
  [(#4418)](https://github.com/PennyLaneAI/pennylane/pull/4418/)


<h4>Other improvements</h4>

* The `qchem` module has been upgraded to use the fermionic operators of the `fermi` module.
  [#4336](https://github.com/PennyLaneAI/pennylane/pull/4336)
  [#4521](https://github.com/PennyLaneAI/pennylane/pull/4521)

* The calculation of `Sum`, `Prod`, `SProd`, `PauliWord`, and `PauliSentence` sparse matrices
  are orders of magnitude faster.
  [(#4475)](https://github.com/PennyLaneAI/pennylane/pull/4475)
  [(#4272)](https://github.com/PennyLaneAI/pennylane/pull/4272)
  [(#4411)](https://github.com/PennyLaneAI/pennylane/pull/4411)

* A function called `qml.math.fidelity_statevector` that computes the fidelity between two state vectors has been added.
  [(#4322)](https://github.com/PennyLaneAI/pennylane/pull/4322)

* `qml.ctrl(qml.PauliX)` returns a `CNOT`, `Toffoli`, or `MultiControlledX` operation instead of `Controlled(PauliX)`.
  [(#4339)](https://github.com/PennyLaneAI/pennylane/pull/4339)

* When given a callable, `qml.ctrl` now does its custom pre-processing on all queued operators from the callable.
  [(#4370)](https://github.com/PennyLaneAI/pennylane/pull/4370)

* The `qchem` functions `primitive_norm` and `contracted_norm` have been modified to be compatible with
  higher versions of SciPy. The private function `_fac2` for computing double factorials has also been added.
  [#4321](https://github.com/PennyLaneAI/pennylane/pull/4321)

* `tape_expand` now uses `Operator.decomposition` instead of `Operator.expand` in order to make
  more performant choices.
  [(#4355)](https://github.com/PennyLaneAI/pennylane/pull/4355)

* CI now runs tests with TensorFlow 2.13.0
  [(#4472)](https://github.com/PennyLaneAI/pennylane/pull/4472)

* All tests in CI and pre-commit hooks now enable linting.
  [(#4335)](https://github.com/PennyLaneAI/pennylane/pull/4335)

* The default label for a `qml.StatePrep` operator is now `|Ψ⟩`.
  [(#4340)](https://github.com/PennyLaneAI/pennylane/pull/4340)

* `Device.default_expand_fn()` has been updated to decompose `qml.StatePrep` operations present in the middle of a provided circuit.
  [(#4437)](https://github.com/PennyLaneAI/pennylane/pull/4437)

* The application of the `qml.defer_measurements` transform has been moved from 
  `QNode.construct` to `qml.Device.batch_transform` to allow more fine-grain 
  control over when `defer_measurements` should be used.
  [(#4432)](https://github.com/PennyLaneAI/pennylane/pull/4432)

* The label for `ParametrizedEvolution` can display parameters with the requested format as set by the 
  kwarg `decimals`. Array-like parameters are displayed in the same format as matrices and stored in the 
  cache.
  [(#4151)](https://github.com/PennyLaneAI/pennylane/pull/4151)

<h3>Breaking changes 💔</h3>

* Applying gradient transforms to broadcasted/batched tapes has been deactivated until it is consistently
  supported for QNodes as well.
  [(#4480)](https://github.com/PennyLaneAI/pennylane/pull/4480)

* Gradient transforms no longer implicitly cast `float32` parameters to `float64`. Finite difference differentiation
  with `float32` parameters may no longer give accurate results.
  [(#4415)](https://github.com/PennyLaneAI/pennylane/pull/4415)

* The `do_queue` keyword argument in `qml.operation.Operator` has been removed. Instead of
  setting `do_queue=False`, use the `qml.QueuingManager.stop_recording()` context instead.
  [(#4317)](https://github.com/PennyLaneAI/pennylane/pull/4317)

* `Operator.expand` now uses the output of `Operator.decomposition` instead of what it queues.
  [(#4355)](https://github.com/PennyLaneAI/pennylane/pull/4355)

* The gradients module no longer needs shot information passed to it explicitly, as the shots are on the tapes.
  [(#4448)](https://github.com/PennyLaneAI/pennylane/pull/4448)

* `qml.StatePrep` has been renamed to `qml.StatePrepBase` and `qml.QubitStateVector` has been renamed to `qml.StatePrep`.
  `qml.operation.StatePrep` and `qml.QubitStateVector` are still accessible.
  [(#4450)](https://github.com/PennyLaneAI/pennylane/pull/4450)

* Support for Python 3.8 has been dropped.
  [(#4453)](https://github.com/PennyLaneAI/pennylane/pull/4453)

* `MeasurementValue`'s signature has been updated to accept a list of `MidMeasureMP`'s rather than a list of
  their IDs.
  [(#4446)](https://github.com/PennyLaneAI/pennylane/pull/4446)

* The `grouping_type` and `grouping_method` keyword arguments have been removed from `qchem.molecular_hamiltonian`.
  [(#4301)](https://github.com/PennyLaneAI/pennylane/pull/4301)

* `zyz_decomposition` and `xyx_decomposition` have been removed. Use `one_qubit_decomposition` instead.
  [(#4301)](https://github.com/PennyLaneAI/pennylane/pull/4301)

* `LieAlgebraOptimizer` has been removed. Use `RiemannianGradientOptimizer` instead.
  [(#4301)](https://github.com/PennyLaneAI/pennylane/pull/4301)

* `Operation.base_name` has been removed.
  [(#4301)](https://github.com/PennyLaneAI/pennylane/pull/4301)

* `QuantumScript.name` has been removed.
  [(#4301)](https://github.com/PennyLaneAI/pennylane/pull/4301)

* `qml.math.reduced_dm` has been removed. Use `qml.math.reduce_dm` or `qml.math.reduce_statevector` instead.
  [(#4301)](https://github.com/PennyLaneAI/pennylane/pull/4301)

* The `qml.specs` dictionary no longer supports direct key access to certain keys. 
  [(#4301)](https://github.com/PennyLaneAI/pennylane/pull/4301)

  Instead, these quantities can be accessed as fields of the new `Resources` object saved under
  `specs_dict["resources"]`:

  - `num_operations` is no longer supported, use `specs_dict["resources"].num_gates`
  - `num_used_wires` is no longer supported, use `specs_dict["resources"].num_wires`
  - `gate_types` is no longer supported, use `specs_dict["resources"].gate_types`
  - `gate_sizes` is no longer supported, use `specs_dict["resources"].gate_sizes`
  - `depth` is no longer supported, use `specs_dict["resources"].depth`

* `qml.math.purity`, `qml.math.vn_entropy`, `qml.math.mutual_info`, `qml.math.fidelity`,
  `qml.math.relative_entropy`, and `qml.math.max_entropy` no longer support state vectors as
  input.
  [(#4322)](https://github.com/PennyLaneAI/pennylane/pull/4322)

* The private `QuantumScript._prep` list has been removed, and prep operations now go into the `_ops` list.
  [(#4485)](https://github.com/PennyLaneAI/pennylane/pull/4485)

<h3>Deprecations 👋</h3>

* `qml.enable_return` and `qml.disable_return` have been deprecated. Please avoid calling
  `disable_return`, as the old return system has been deprecated along with these switch functions.
  [(#4316)](https://github.com/PennyLaneAI/pennylane/pull/4316)

* `qml.qchem.jordan_wigner` has been deprecated. Use `qml.jordan_wigner` instead.
  List input to define the fermionic operator has also been deprecated; the fermionic
  operators in the `qml.fermi` module should be used instead.
  [(#4332)](https://github.com/PennyLaneAI/pennylane/pull/4332)

* The `qml.RandomLayers.compute_decomposition` keyword argument `ratio_imprimitive` will be changed to `ratio_imprim` to
  match the call signature of the operation.
  [(#4314)](https://github.com/PennyLaneAI/pennylane/pull/4314)

* The CV observables `qml.X` and `qml.P` have been deprecated. Use `qml.QuadX`
  and `qml.QuadP` instead.
  [(#4330)](https://github.com/PennyLaneAI/pennylane/pull/4330)

* The method `tape.unwrap()` and corresponding `UnwrapTape` and `Unwrap` classes
  have been deprecated. Use `convert_to_numpy_parameters` instead.
  [(#4344)](https://github.com/PennyLaneAI/pennylane/pull/4344)

* The `mode` keyword argument in QNode has been deprecated, as it was only used in the
  old return system (which has also been deprecated). Please use `grad_on_execution` instead.
  [(#4316)](https://github.com/PennyLaneAI/pennylane/pull/4316)

* The `QuantumScript.set_parameters` method and the `QuantumScript.data` setter have
  been deprecated. Please use `QuantumScript.bind_new_parameters` instead.
  [(#4346)](https://github.com/PennyLaneAI/pennylane/pull/4346)

* The `__eq__` and `__hash__` dunder methods of `Operator` and `MeasurementProcess` will now raise
  warnings to reflect upcoming changes to operator and measurement process equality and hashing.
  [(#4144)](https://github.com/PennyLaneAI/pennylane/pull/4144)
  [(#4454)](https://github.com/PennyLaneAI/pennylane/pull/4454)
  [(#4489)](https://github.com/PennyLaneAI/pennylane/pull/4489)
  [(#4498)](https://github.com/PennyLaneAI/pennylane/pull/4498)

* The `sampler_seed` argument of `qml.gradients.spsa_grad` has been deprecated, along with a bug
  fix of the seed-setting behaviour.
  Instead, the `sampler_rng` argument should be set, either to an integer value, which will be used
  to create a PRNG internally or to a NumPy pseudo-random number generator created via
  `np.random.default_rng(seed)`.
  [(4165)](https://github.com/PennyLaneAI/pennylane/pull/4165)

<h3>Documentation 📝</h3>

* The `qml.pulse.transmon_interaction` and `qml.pulse.transmon_drive` documentation has been updated.
  [#4327](https://github.com/PennyLaneAI/pennylane/pull/4327)

* `qml.ApproxTimeEvolution.compute_decomposition()` now has a code example.
  [(#4354)](https://github.com/PennyLaneAI/pennylane/pull/4354)

* The documentation for `qml.devices.experimental.Device` has been improved to clarify
  some aspects of its use.
  [(#4391)](https://github.com/PennyLaneAI/pennylane/pull/4391)

* Input types and sources for operators in `qml.import_operator` are specified.
  [(#4476)](https://github.com/PennyLaneAI/pennylane/pull/4476)

<h3>Bug fixes 🐛</h3>

* `qml.Projector` is pickle-able again.
  [(#4452)](https://github.com/PennyLaneAI/pennylane/pull/4452)

* `_copy_and_shift_params` does not cast or convert integral types, just relying on `+` and `*`'s casting rules in this case.
  [(#4477)](https://github.com/PennyLaneAI/pennylane/pull/4477)

* Sparse matrix calculations of `SProd`s containing a `Tensor` are now allowed. When using
  `Tensor.sparse_matrix()`, it is recommended to use the `wire_order` keyword argument over `wires`. 
  [(#4424)](https://github.com/PennyLaneAI/pennylane/pull/4424)
  
* `op.adjoint` has been replaced with `qml.adjoint` in `QNSPSAOptimizer`.
  [(#4421)](https://github.com/PennyLaneAI/pennylane/pull/4421)

* `jax.ad` (deprecated) has been replaced by `jax.interpreters.ad`.
  [(#4403)](https://github.com/PennyLaneAI/pennylane/pull/4403)

* `metric_tensor` stops accidentally catching errors that stem from
  flawed wires assignments in the original circuit, leading to recursion errors.
  [(#4328)](https://github.com/PennyLaneAI/pennylane/pull/4328)

* A warning is now raised if control indicators are hidden when calling `qml.draw_mpl`
  [(#4295)](https://github.com/PennyLaneAI/pennylane/pull/4295)

* `qml.qinfo.purity` now produces correct results with custom wire labels.
  [(#4331)](https://github.com/PennyLaneAI/pennylane/pull/4331)

* `default.qutrit` now supports all qutrit operations used with `qml.adjoint`.
  [(#4348)](https://github.com/PennyLaneAI/pennylane/pull/4348)

* The observable data of `qml.GellMann` now includes its index, allowing correct comparison
  between instances of `qml.GellMann`, as well as Hamiltonians and Tensors
  containing `qml.GellMann`.
  [(#4366)](https://github.com/PennyLaneAI/pennylane/pull/4366)

* `qml.transforms.merge_amplitude_embedding` now works correctly when the `AmplitudeEmbedding`s
  have a batch dimension.
  [(#4353)](https://github.com/PennyLaneAI/pennylane/pull/4353)

* The `jordan_wigner` function has been modified to work with Hamiltonians built with an active space.
  [(#4372)](https://github.com/PennyLaneAI/pennylane/pull/4372)

* When a `style` option is not provided, `qml.draw_mpl` uses the current style set from
  `qml.drawer.use_style` instead of `black_white`.
  [(#4357)](https://github.com/PennyLaneAI/pennylane/pull/4357)

* `qml.devices.qubit.preprocess.validate_and_expand_adjoint` no longer sets the
  trainable parameters of the expanded tape.
  [(#4365)](https://github.com/PennyLaneAI/pennylane/pull/4365)

* `qml.default_expand_fn` now selectively expands operations or measurements allowing more 
  operations to be executed in circuits when measuring non-qwc Hamiltonians.
  [(#4401)](https://github.com/PennyLaneAI/pennylane/pull/4401)

* `qml.ControlledQubitUnitary` no longer reports `has_decomposition` as `True` when it does
  not really have a decomposition.
  [(#4407)](https://github.com/PennyLaneAI/pennylane/pull/4407)

* `qml.transforms.split_non_commuting` now correctly works on tapes containing both `expval`
  and `var` measurements.
  [(#4426)](https://github.com/PennyLaneAI/pennylane/pull/4426)

* Subtracting a `Prod` from another operator now works as expected.
  [(#4441)](https://github.com/PennyLaneAI/pennylane/pull/4441)

* The `sampler_seed` argument of `qml.gradients.spsa_grad` has been changed to `sampler_rng`. One can either provide
  an integer, which will be used to create a PRNG internally. Previously, this lead to the same direction
  being sampled, when `num_directions` is greater than 1. Alternatively, one can provide a NumPy PRNG,
  which allows reproducibly calling `spsa_grad` without getting the same results every time.
  [(4165)](https://github.com/PennyLaneAI/pennylane/pull/4165)
  [(4482)](https://github.com/PennyLaneAI/pennylane/pull/4482)

* `qml.math.get_dtype_name` now works with autograd array boxes.
  [(#4494)](https://github.com/PennyLaneAI/pennylane/pull/4494)

* The backprop gradient of `qml.math.fidelity` is now correct.
  [(#4380)](https://github.com/PennyLaneAI/pennylane/pull/4380)

<h3>Contributors ✍️</h3>

This release contains contributions from (in alphabetical order):

Utkarsh Azad,
Thomas Bromley,
Isaac De Vlugt,
Amintor Dusko,
Stepan Fomichev,
Lillian M. A. Frederiksen,
Soran Jahangiri,
Edward Jiang,
Korbinian Kottmann,
Ivana Kurečić,
Christina Lee,
Vincent Michaud-Rioux,
Romain Moyard,
Lee James O'Riordan,
Mudit Pandey,
Borja Requena,
Matthew Silverman,
Jay Soni,
David Wierichs,
Frederik Wilde.<|MERGE_RESOLUTION|>--- conflicted
+++ resolved
@@ -157,17 +157,11 @@
 
 <h4>Reuse and reset qubits after mid-circuit measurements ♻️</h4>
 
-<<<<<<< HEAD
 * PennyLane now allows you to define circuits that reuse a qubit after a mid-circuit
   measurement has taken place. Optionally, the wire can also be reset to the :math:`|0\rangle`
   state.
   [(#4402)](https://github.com/PennyLaneAI/pennylane/pull/4402)
   [(#4432)](https://github.com/PennyLaneAI/pennylane/pull/4432)
-=======
-* Updated `QNode.construct` to only apply the `qml.defer_measurements` transform if the device
-  does not natively support mid-circuit measurements.
-  [(#4516)](https://github.com/PennyLaneAI/pennylane/pull/4516)
->>>>>>> c0bce9a6
 
   Post-measurement reset can be activated by setting `reset=True` when calling
   [qml.measure](https://docs.pennylane.ai/en/stable/code/api/pennylane.measure.html).
@@ -428,6 +422,10 @@
 
 * `Device.default_expand_fn()` has been updated to decompose `qml.StatePrep` operations present in the middle of a provided circuit.
   [(#4437)](https://github.com/PennyLaneAI/pennylane/pull/4437)
+
+* `QNode.construct` has been updated to only apply the `qml.defer_measurements` transform if the device
+  does not natively support mid-circuit measurements.
+  [(#4516)](https://github.com/PennyLaneAI/pennylane/pull/4516)
 
 * The application of the `qml.defer_measurements` transform has been moved from 
   `QNode.construct` to `qml.Device.batch_transform` to allow more fine-grain 
