--- conflicted
+++ resolved
@@ -73,7 +73,6 @@
   [(#4377)](https://github.com/PennyLaneAI/pennylane/pull/4377)
   [(#4383)](https://github.com/PennyLaneAI/pennylane/pull/4383)
 
-<<<<<<< HEAD
   Consider the following code that is contained in `my_code.py`:
 
   ```python
@@ -96,15 +95,6 @@
   ```
   $ python my_code.py
   [1967-02-13 15:18:38,591][DEBUG][<PID 8881:MainProcess>] - pennylane.qnode.__init__()::"Creating QNode(func=<function f at 0x7faf2a6fbaf0>, device=<DefaultQubit device (wires=2, shots=None) at 0x7faf2a689b50>, interface=auto, diff_method=best, expansion_strategy=gradient, max_expansion=10, grad_on_execution=best, mode=None, cache=True, cachesize=10000, max_diff=1, gradient_kwargs={}"
-=======
-  ```pycon
-  >>> dev = qml.device('default.qubit',wires=4)
-  >>> ops = [qml.PauliX(wires=2),qml.PauliX(wires=3),qml.PauliY(wires=2),qml.SWAP([2,3])]
-  >>> @qml.qnode(dev)
-  >>> def circuit():
-  >>>     qml.Select(ops, control=[0,1])
-  >>>     return qml.state()
->>>>>>> 699a9ffa
   ...
   ```
 
@@ -169,17 +159,11 @@
 
 <h4>Reuse and reset qubits after mid-circuit measurements ♻️</h4>
 
-<<<<<<< HEAD
 * PennyLane now allows you to define circuits that reuse a qubit after a mid-circuit
   measurement has taken place. Optionally, the wire can also be reset to the :math:`|0\rangle`
   state.
   [(#4402)](https://github.com/PennyLaneAI/pennylane/pull/4402)
   [(#4432)](https://github.com/PennyLaneAI/pennylane/pull/4432)
-=======
-* Updated `QNode.construct` to only apply the `qml.defer_measurements` transform if the device
-  does not natively support mid-circuit measurements.
-  [(#4516)](https://github.com/PennyLaneAI/pennylane/pull/4516)
->>>>>>> 699a9ffa
 
   Post-measurement reset can be activated by setting `reset=True` when calling
   [qml.measure](https://docs.pennylane.ai/en/stable/code/api/pennylane.measure.html).
@@ -429,16 +413,7 @@
   more performant choices.
   [(#4355)](https://github.com/PennyLaneAI/pennylane/pull/4355)
 
-<<<<<<< HEAD
 * CI now runs tests with TensorFlow 2.13.0
-=======
-* The label for `ParametrizedEvolution` can display parameters with the requested format as set by the 
-  kwarg `decimals`. Array-like parameters are displayed in the same format as matrices and stored in the 
-  cache.
-  [(#4151)](https://github.com/PennyLaneAI/pennylane/pull/4151)
-
-* CI now runs tests with Tensorflow 2.13.0
->>>>>>> 699a9ffa
   [(#4472)](https://github.com/PennyLaneAI/pennylane/pull/4472)
 
 * All tests in CI and pre-commit hooks now enable linting.
@@ -591,17 +566,8 @@
   some aspects of its use.
   [(#4391)](https://github.com/PennyLaneAI/pennylane/pull/4391)
 
-<<<<<<< HEAD
 * Input types and sources for operators in `qml.import_operator` are specified.
   [(#4476)](https://github.com/PennyLaneAI/pennylane/pull/4476)
-=======
-* The `qml.qchem.import_state` function is now accounted for in `doc/introduction/chemistry.rst`, 
-  and input types and sources for external wavefunctions and operators for `qml.qchem.import_state` and 
-  `qml.import_operator` are specified.
-  [(#4461)](https://github.com/PennyLaneAI/pennylane/pull/4461)
-  [(#4476)](https://github.com/PennyLaneAI/pennylane/pull/4476)
-  [(#4505)](https://github.com/PennyLaneAI/pennylane/pull/4505)
->>>>>>> 699a9ffa
 
 <h3>Bug fixes 🐛</h3>
 
@@ -676,17 +642,11 @@
   [(4165)](https://github.com/PennyLaneAI/pennylane/pull/4165)
   [(4482)](https://github.com/PennyLaneAI/pennylane/pull/4482)
 
-<<<<<<< HEAD
 * `qml.math.get_dtype_name` now works with autograd array boxes.
   [(#4494)](https://github.com/PennyLaneAI/pennylane/pull/4494)
 
 * The backprop gradient of `qml.math.fidelity` is now correct.
   [(#4380)](https://github.com/PennyLaneAI/pennylane/pull/4380)
-=======
-* The backprop gradient of `qml.math.fidelity` is now correct.
-  [(#4380)](https://github.com/PennyLaneAI/pennylane/pull/4380)
-
->>>>>>> 699a9ffa
 
 <h3>Contributors ✍️</h3>
 
