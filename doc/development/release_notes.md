Release notes
-------------

This page contains the release notes for PennyLane.

<<<<<<< HEAD
.. mdinclude:: ../releases/changelog-0.31.1.md
=======
.. mdinclude:: ../releases/changelog-dev.md
>>>>>>> c6865ea9

.. mdinclude:: ../releases/changelog-0.31.0.md

.. mdinclude:: ../releases/changelog-0.30.0.md

.. mdinclude:: ../releases/changelog-0.29.0.md

.. mdinclude:: ../releases/changelog-0.28.0.md

.. mdinclude:: ../releases/changelog-0.27.0.md

.. mdinclude:: ../releases/changelog-0.26.0.md

.. mdinclude:: ../releases/changelog-0.25.1.md

.. mdinclude:: ../releases/changelog-0.25.0.md

.. mdinclude:: ../releases/changelog-0.24.0.md

.. mdinclude:: ../releases/changelog-0.23.1.md

.. mdinclude:: ../releases/changelog-0.23.0.md

.. mdinclude:: ../releases/changelog-0.22.2.md

.. mdinclude:: ../releases/changelog-0.22.1.md

.. mdinclude:: ../releases/changelog-0.22.0.md

.. mdinclude:: ../releases/changelog-0.21.0.md

.. mdinclude:: ../releases/changelog-0.20.0.md

.. mdinclude:: ../releases/changelog-0.19.1.md

.. mdinclude:: ../releases/changelog-0.19.0.md

.. mdinclude:: ../releases/changelog-0.18.0.md

.. mdinclude:: ../releases/changelog-0.17.0.md

.. mdinclude:: ../releases/changelog-0.16.0.md

.. mdinclude:: ../releases/changelog-0.15.1.md

.. mdinclude:: ../releases/changelog-0.15.0.md

.. mdinclude:: ../releases/changelog-0.14.1.md

.. mdinclude:: ../releases/changelog-0.14.0.md

.. mdinclude:: ../releases/changelog-0.13.0.md

.. mdinclude:: ../releases/changelog-0.12.0.md

.. mdinclude:: ../releases/changelog-0.11.0.md

.. mdinclude:: ../releases/changelog-0.10.0.md

.. mdinclude:: ../releases/changelog-0.9.0.md

.. mdinclude:: ../releases/changelog-0.8.0.md

.. mdinclude:: ../releases/changelog-0.7.0.md

.. mdinclude:: ../releases/changelog-0.6.0.md

.. mdinclude:: ../releases/changelog-0.5.0.md

.. mdinclude:: ../releases/changelog-0.4.0.md

.. mdinclude:: ../releases/changelog-0.3.1.md

.. mdinclude:: ../releases/changelog-0.3.0.md

.. mdinclude:: ../releases/changelog-0.2.0.md

.. mdinclude:: ../releases/changelog-0.1.0.md<|MERGE_RESOLUTION|>--- conflicted
+++ resolved
@@ -3,11 +3,7 @@
 
 This page contains the release notes for PennyLane.
 
-<<<<<<< HEAD
-.. mdinclude:: ../releases/changelog-0.31.1.md
-=======
 .. mdinclude:: ../releases/changelog-dev.md
->>>>>>> c6865ea9
 
 .. mdinclude:: ../releases/changelog-0.31.0.md
 
