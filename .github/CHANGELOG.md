# Release 0.18.0-dev (development release)

<h3>New features since last release</h3>

* The `frobenius_inner_product` function has been moved to the `qml.math`
  module, and is now differentiable using all autodiff frameworks.
  [(#1388)](https://github.com/PennyLaneAI/pennylane/pull/1388)

* Vector-Jacobian product transforms have been added to the `qml.gradients` package.
  [(#1494)](https://github.com/PennyLaneAI/pennylane/pull/1494)

  The new transforms include:

  - `qml.gradients.vjp`
  - `qml.gradients.batch_vjp`
  
* The Hamiltonian can now store grouping information, which can be accessed by a device to 
  speed up computations of the expectation value of a Hamiltonian. 
  [(#1515)](https://github.com/PennyLaneAI/pennylane/pull/1515)

  ```python
  obs = [qml.PauliX(0), qml.PauliX(1), qml.PauliZ(0)]
  coeffs = np.array([1., 2., 3.])
  H = qml.Hamiltonian(coeffs, obs, grouping_type='qwc')
  ```
  
  Initialization with a ``grouping_type`` other than ``None`` stores the indices 
  required to make groups of commuting observables and their coefficients. 
  
  ``` pycon
  >>> H.grouping_indices
  [[0, 1], [2]]
  ```

* Hamiltonians are now trainable with respect to their coefficients.
  [(#1483)](https://github.com/PennyLaneAI/pennylane/pull/1483)

  ``` python
  from pennylane import numpy as np
  
  dev = qml.device("default.qubit", wires=2)
  @qml.qnode(dev)
  def circuit(coeffs, param):
      qml.RX(param, wires=0)
      qml.RY(param, wires=0)
      return qml.expval(
          qml.Hamiltonian(coeffs, [qml.PauliX(0), qml.PauliZ(0)], simplify=True)
      )
    
  coeffs = np.array([-0.05, 0.17])
  param = np.array(1.7)
  grad_fn = qml.grad(circuit)
  ```
  ``` pycon
  >>> grad_fn(coeffs, param)
  (array([-0.12777055,  0.0166009 ]), array(0.0917819))
  ```

* Support for differentiable execution of batches of circuits has been
  added, via the beta `pennylane.batch` module.
  [(#1501)](https://github.com/PennyLaneAI/pennylane/pull/1501)

  For example:

  ```python
  def cost_fn(x):
      with qml.tape.JacobianTape() as tape1:
          qml.RX(x[0], wires=[0])
          qml.RY(x[1], wires=[1])
          qml.CNOT(wires=[0, 1])
          qml.var(qml.PauliZ(0) @ qml.PauliX(1))

      with qml.tape.JacobianTape() as tape2:
          qml.RX(x[0], wires=0)
          qml.RY(x[0], wires=1)
          qml.CNOT(wires=[0, 1])
          qml.probs(wires=1)

      result = execute([tape1, tape2], dev, gradient_fn=param_shift)
      return result[0] + result[1][0, 0]

  res = qml.grad(cost_fn)(params)
  ```

<h3>Improvements</h3>

<<<<<<< HEAD
* The Hamiltonian class was moved to the `ops/qubit` folder, since it is now an observable.
=======
* The Hamiltonian class was moved to the `ops/qubit` folder from the `vqe` module, since it is now an observable.
>>>>>>> c650232e
  [(#1534)](https://github.com/PennyLaneAI/pennylane/pull/1534)

* The `group_observables` transform is now differentiable.
  [(#1483)](https://github.com/PennyLaneAI/pennylane/pull/1483)
 
  For example:

  ``` python
  import jax
  from jax import numpy as jnp
  
  coeffs = jnp.array([1., 2., 3.])
  obs = [PauliX(wires=0), PauliX(wires=1), PauliZ(wires=1)]

  def group(coeffs, select=None):
    _, grouped_coeffs = qml.grouping.group_observables(obs, coeffs)
    # in this example, grouped_coeffs is a list of two jax tensors
    # [DeviceArray([1., 2.], dtype=float32), DeviceArray([3.], dtype=float32)]
    return grouped_coeffs[select]

  jac_fn = jax.jacobian(group)
  ```
  ```pycon
  >>> jac_fn(coeffs, select=0)
  [[1. 0. 0.]
  [0. 1. 0.]]
  
  >>> jac_fn(coeffs, select=1)
  [[0., 0., 1.]]
  ```

* The tape does not verify any more that all Observables have owners in the annotated queue.
  [(#1505)](https://github.com/PennyLaneAI/pennylane/pull/1505)

  This allows manipulation of Observables inside a tape context. An example is
  `expval(Tensor(qml.PauliX(0), qml.Identity(1)).prune())` which makes the expval
  an owner of the pruned tensor and its constituent observables, but leaves the
  original tensor in the queue without an owner.

* Create a separate requirements file for the CI issue , to have a separate requirements.txt (pinned)
and requirements-ci.txt (unpinned). This latter would be used by the CI.
  [(#1535)](https://github.com/PennyLaneAI/pennylane/pull/1535)


<h3>Breaking changes</h3>

<h3>Bug fixes</h3>

* Fix bug when computing the specs of a circuit with a Hamiltonian observable.
  [(#1533)](https://github.com/PennyLaneAI/pennylane/pull/1533)

<h3>Documentation</h3>

<h3>Contributors</h3>

This release contains contributions from (in alphabetical order):

Josh Izaac, Prateek Jain, Johannes Jakob Meyer, Maria Schuld.

# Release 0.17.0 (current release)

<h3>New features since the last release</h3>

<h4>Circuit optimization</h4>

* PennyLane can now perform quantum circuit optimization using the
  top-level transform `qml.compile`. The `compile` transform allows you
  to chain together sequences of tape and quantum function transforms
  into custom circuit optimization pipelines.
  [(#1475)](https://github.com/PennyLaneAI/pennylane/pull/1475)

  For example, take the following decorated quantum function:

  ```python
  dev = qml.device('default.qubit', wires=[0, 1, 2])

  @qml.qnode(dev)
  @qml.compile()
  def qfunc(x, y, z):
      qml.Hadamard(wires=0)
      qml.Hadamard(wires=1)
      qml.Hadamard(wires=2)
      qml.RZ(z, wires=2)
      qml.CNOT(wires=[2, 1])
      qml.RX(z, wires=0)
      qml.CNOT(wires=[1, 0])
      qml.RX(x, wires=0)
      qml.CNOT(wires=[1, 0])
      qml.RZ(-z, wires=2)
      qml.RX(y, wires=2)
      qml.PauliY(wires=2)
      qml.CZ(wires=[1, 2])
      return qml.expval(qml.PauliZ(wires=0))
  ```

  The default behaviour of `qml.compile` is to apply a sequence of three
  transforms: `commute_controlled`, `cancel_inverses`, and then `merge_rotations`.

  ```pycon
  >>> print(qml.draw(qfunc)(0.2, 0.3, 0.4))
   0: ──H───RX(0.6)──────────────────┤ ⟨Z⟩
   1: ──H──╭X────────────────────╭C──┤
   2: ──H──╰C────────RX(0.3)──Y──╰Z──┤
  ```

  The `qml.compile` transform is flexible and accepts a custom pipeline
  of tape and quantum function transforms (you can even write your own!).
  For example, if we wanted to only push single-qubit gates through
  controlled gates and cancel adjacent inverses, we could do:

  ```python
  from pennylane.transforms import commute_controlled, cancel_inverses
  pipeline = [commute_controlled, cancel_inverses]

  @qml.qnode(dev)
  @qml.compile(pipeline=pipeline)
  def qfunc(x, y, z):
      qml.Hadamard(wires=0)
      qml.Hadamard(wires=1)
      qml.Hadamard(wires=2)
      qml.RZ(z, wires=2)
      qml.CNOT(wires=[2, 1])
      qml.RX(z, wires=0)
      qml.CNOT(wires=[1, 0])
      qml.RX(x, wires=0)
      qml.CNOT(wires=[1, 0])
      qml.RZ(-z, wires=2)
      qml.RX(y, wires=2)
      qml.PauliY(wires=2)
      qml.CZ(wires=[1, 2])
      return qml.expval(qml.PauliZ(wires=0))
  ```

  ```pycon
  >>> print(qml.draw(qfunc)(0.2, 0.3, 0.4))
   0: ──H───RX(0.4)──RX(0.2)────────────────────────────┤ ⟨Z⟩
   1: ──H──╭X───────────────────────────────────────╭C──┤
   2: ──H──╰C────────RZ(0.4)──RZ(-0.4)──RX(0.3)──Y──╰Z──┤
  ```

  The following compilation transforms have been added and are also available
  to use, either independently, or within a `qml.compile` pipeline:

  * `commute_controlled`: push commuting single-qubit gates through controlled operations.
    [(#1464)](https://github.com/PennyLaneAI/pennylane/pull/1464)

  * `cancel_inverses`: removes adjacent pairs of operations that cancel out.
    [(#1455)](https://github.com/PennyLaneAI/pennylane/pull/1455)

  * `merge_rotations`: combines adjacent rotation gates of
    the same type into a single gate, including controlled rotations.
    [(#1455)](https://github.com/PennyLaneAI/pennylane/pull/1455)

  * `single_qubit_fusion`: acts on all sequences of
    single-qubit operations in a quantum function, and converts each
    sequence to a single `Rot` gate.
    [(#1458)](https://github.com/PennyLaneAI/pennylane/pull/1458)

  For more details on `qml.compile` and the available compilation transforms, see
  [the compilation documentation](https://pennylane.readthedocs.io/en/stable/code/qml_transforms.html#transforms-for-circuit-compilation).

<h4>QNodes are even more powerful</h4>

* Computational basis samples directly from the underlying device can
  now be returned directly from QNodes via `qml.sample()`.
  [(#1441)](https://github.com/PennyLaneAI/pennylane/pull/1441)

  ```python
  dev = qml.device("default.qubit", wires=3, shots=5)

  @qml.qnode(dev)
  def circuit_1():
      qml.Hadamard(wires=0)
      qml.Hadamard(wires=1)
      return qml.sample()

  @qml.qnode(dev)
  def circuit_2():
      qml.Hadamard(wires=0)
      qml.Hadamard(wires=1)
      return qml.sample(wires=[0,2])    # no observable provided and wires specified
  ```

  ```pycon
  >>> print(circuit_1())
  [[1, 0, 0],
   [1, 1, 0],
   [1, 0, 0],
   [0, 0, 0],
   [0, 1, 0]]

  >>> print(circuit_2())
  [[1, 0],
   [1, 0],
   [1, 0],
   [0, 0],
   [0, 0]]

  >>> print(qml.draw(circuit_2)())
   0: ──H──╭┤ Sample[basis]
   1: ──H──│┤
   2: ─────╰┤ Sample[basis]
  ```

* The new `qml.apply` function can be used to add operations that might have
  already been instantiated elsewhere to the QNode and other queuing contexts:
  [(#1433)](https://github.com/PennyLaneAI/pennylane/pull/1433)

  ```python
  op = qml.RX(0.4, wires=0)
  dev = qml.device("default.qubit", wires=2)

  @qml.qnode(dev)
  def circuit(x):
      qml.RY(x, wires=0)
      qml.apply(op)
      return qml.expval(qml.PauliZ(0))
  ```

  ```pycon
  >>> print(qml.draw(circuit)(0.6))
  0: ──RY(0.6)──RX(0.4)──┤ ⟨Z⟩
  ```

  Previously instantiated measurements can also be applied to QNodes.

<h4>Device Resource Tracker</h4>

* The new Device Tracker capabilities allows for flexible and versatile tracking of executions,
  even inside parameter-shift gradients. This functionality will improve the ease of monitoring
  large batches and remote jobs.
  [(#1355)](https://github.com/PennyLaneAI/pennylane/pull/1355)

  ```python
  dev = qml.device('default.qubit', wires=1, shots=100)

  @qml.qnode(dev, diff_method="parameter-shift")
  def circuit(x):
      qml.RX(x, wires=0)
      return qml.expval(qml.PauliZ(0))

  x = np.array(0.1)

  with qml.Tracker(circuit.device) as tracker:
      qml.grad(circuit)(x)
  ```

  ```pycon
  >>> tracker.totals
  {'executions': 3, 'shots': 300, 'batches': 1, 'batch_len': 2}
  >>> tracker.history
  {'executions': [1, 1, 1],
   'shots': [100, 100, 100],
   'batches': [1],
   'batch_len': [2]}
  >>> tracker.latest
  {'batches': 1, 'batch_len': 2}
  ```

  Users can also provide a custom function to the `callback` keyword that gets called each time
  the information is updated.  This functionality allows users to monitor remote jobs or large
  parameter-shift batches.

  ```pycon
  >>> def shots_info(totals, history, latest):
  ...     print("Total shots: ", totals['shots'])
  >>> with qml.Tracker(circuit.device, callback=shots_info) as tracker:
  ...     qml.grad(circuit)(0.1)
  Total shots:  100
  Total shots:  200
  Total shots:  300
  Total shots:  300
  ```

<h4>Containerization support</h4>

* Docker support for building PennyLane with support for all interfaces (TensorFlow,
  Torch, and Jax), as well as device plugins and QChem, for GPUs and CPUs, has been added.
  [(#1391)](https://github.com/PennyLaneAI/pennylane/pull/1391)

  The build process using Docker and `make` requires that the repository source
  code is cloned or downloaded from GitHub. Visit the the detailed description
  for an [extended list of
  options](https://pennylane.readthedocs.io/en/stable/development/guide/installation.html#installation).

<h4>Improved Hamiltonian simulations</h4>

* Added a sparse Hamiltonian observable and the functionality to support computing its expectation
  value with `default.qubit`. [(#1398)](https://github.com/PennyLaneAI/pennylane/pull/1398)

  For example, the following QNode returns the expectation value of a sparse Hamiltonian:

  ```python
  dev = qml.device("default.qubit", wires=2)

  @qml.qnode(dev, diff_method="parameter-shift")
  def circuit(param, H):
      qml.PauliX(0)
      qml.SingleExcitation(param, wires=[0, 1])
      return qml.expval(qml.SparseHamiltonian(H, [0, 1]))
  ```

  We can execute this QNode, passing in a sparse identity matrix:

  ```pycon
  >>> print(circuit([0.5], scipy.sparse.eye(4).tocoo()))
  0.9999999999999999
  ```

  The expectation value of the sparse Hamiltonian is computed directly, which leads to executions
  that are faster by orders of magnitude. Note that "parameter-shift" is the only differentiation
  method that is currently supported when the observable is a sparse Hamiltonian.

* VQE problems can now be intuitively set up by passing the Hamiltonian
  as an observable. [(#1474)](https://github.com/PennyLaneAI/pennylane/pull/1474)

  ``` python
  dev = qml.device("default.qubit", wires=2)
  H = qml.Hamiltonian([1., 2., 3.],  [qml.PauliZ(0), qml.PauliY(0), qml.PauliZ(1)])
  w = qml.init.strong_ent_layers_uniform(1, 2, seed=1967)

  @qml.qnode(dev)
  def circuit(w):
      qml.templates.StronglyEntanglingLayers(w, wires=range(2))
      return qml.expval(H)
  ```

  ```pycon
  >>> print(circuit(w))
  -1.5133943637878295
  >>> print(qml.grad(circuit)(w))
  [[[-8.32667268e-17  1.39122955e+00 -9.12462052e-02]
  [ 1.02348685e-16 -7.77143238e-01 -1.74708049e-01]]]
  ```

  Note that other measurement types like `var(H)` or `sample(H)`, as well
  as multiple expectations like `expval(H1), expval(H2)` are not supported.

* Added functionality to compute the sparse matrix representation of a `qml.Hamiltonian` object.
  [(#1394)](https://github.com/PennyLaneAI/pennylane/pull/1394)

<h4>New gradients module</h4>

* A new gradients module `qml.gradients` has been added, which provides
  differentiable quantum gradient transforms.
  [(#1476)](https://github.com/PennyLaneAI/pennylane/pull/1476)
  [(#1479)](https://github.com/PennyLaneAI/pennylane/pull/1479)
  [(#1486)](https://github.com/PennyLaneAI/pennylane/pull/1486)

  Available quantum gradient transforms include:

  - `qml.gradients.finite_diff`
  - `qml.gradients.param_shift`
  - `qml.gradients.param_shift_cv`

  For example,

  ```pycon
  >>> params = np.array([0.3,0.4,0.5], requires_grad=True)
  >>> with qml.tape.JacobianTape() as tape:
  ...     qml.RX(params[0], wires=0)
  ...     qml.RY(params[1], wires=0)
  ...     qml.RX(params[2], wires=0)
  ...     qml.expval(qml.PauliZ(0))
  ...     qml.var(qml.PauliZ(0))
  >>> tape.trainable_params = {0, 1, 2}
  >>> gradient_tapes, fn = qml.gradients.finite_diff(tape)
  >>> res = dev.batch_execute(gradient_tapes)
  >>> fn(res)
  array([[-0.69688381, -0.32648317, -0.68120105],
         [ 0.8788057 ,  0.41171179,  0.85902895]])
  ```

<h4>Even more new operations and templates</h4>

* Grover Diffusion Operator template added.
  [(#1442)](https://github.com/PennyLaneAI/pennylane/pull/1442)

  For example, if we have an oracle that marks the "all ones" state with a
  negative sign:

  ```python
  n_wires = 3
  wires = list(range(n_wires))

  def oracle():
      qml.Hadamard(wires[-1])
      qml.Toffoli(wires=wires)
      qml.Hadamard(wires[-1])
  ```

  We can perform [Grover's Search Algorithm](https://en.wikipedia.org/wiki/Grover%27s_algorithm):

  ```python
  dev = qml.device('default.qubit', wires=wires)

  @qml.qnode(dev)
  def GroverSearch(num_iterations=1):
      for wire in wires:
          qml.Hadamard(wire)

      for _ in range(num_iterations):
          oracle()
          qml.templates.GroverOperator(wires=wires)

      return qml.probs(wires)
  ```

  We can see this circuit yields the marked state with high probability:

  ```pycon
  >>> GroverSearch(num_iterations=1)
  tensor([0.03125, 0.03125, 0.03125, 0.03125, 0.03125, 0.03125, 0.03125,
          0.78125], requires_grad=True)
  >>> GroverSearch(num_iterations=2)
  tensor([0.0078125, 0.0078125, 0.0078125, 0.0078125, 0.0078125, 0.0078125,
      0.0078125, 0.9453125], requires_grad=True)
  ```

* A decomposition has been added to `QubitUnitary` that makes the
  single-qubit case fully differentiable in all interfaces. Furthermore,
  a quantum function transform, `unitary_to_rot()`, has been added to decompose all
  single-qubit instances of `QubitUnitary` in a quantum circuit.
  [(#1427)](https://github.com/PennyLaneAI/pennylane/pull/1427)

  Instances of `QubitUnitary` may now be decomposed directly to `Rot`
  operations, or `RZ` operations if the input matrix is diagonal. For
  example, let

  ```python
  >>> U = np.array([
      [-0.28829348-0.78829734j,  0.30364367+0.45085995j],
      [ 0.53396245-0.10177564j,  0.76279558-0.35024096j]
  ])
  ```

  Then, we can compute the decomposition as:

  ```pycon
  >>> qml.QubitUnitary.decomposition(U, wires=0)
  [Rot(-0.24209530281458358, 1.1493817777199102, 1.733058145303424, wires=[0])]
  ```

  We can also apply the transform directly to a quantum function, and compute the
  gradients of parameters used to construct the unitary matrices.

  ```python
  def qfunc_with_qubit_unitary(angles):
      z, x = angles[0], angles[1]

      Z_mat = np.array([[np.exp(-1j * z / 2), 0.0], [0.0, np.exp(1j * z / 2)]])

      c = np.cos(x / 2)
      s = np.sin(x / 2) * 1j
      X_mat = np.array([[c, -s], [-s, c]])

      qml.Hadamard(wires="a")
      qml.QubitUnitary(Z_mat, wires="a")
      qml.QubitUnitary(X_mat, wires="b")
      qml.CNOT(wires=["b", "a"])
      return qml.expval(qml.PauliX(wires="a"))
  ```

  ```pycon
  >>> dev = qml.device("default.qubit", wires=["a", "b"])
  >>> transformed_qfunc = qml.transforms.unitary_to_rot(qfunc_with_qubit_unitary)
  >>> transformed_qnode = qml.QNode(transformed_qfunc, dev)
  >>> input = np.array([0.3, 0.4], requires_grad=True)
  >>> transformed_qnode(input)
  tensor(0.95533649, requires_grad=True)
  >>> qml.grad(transformed_qnode)(input)
  array([-0.29552021,  0.        ])
  ```

* Ising YY gate functionality added.
  [(#1358)](https://github.com/PennyLaneAI/pennylane/pull/1358)


<h3>Improvements</h3>

* The tape does not verify any more that all Observables have owners in the annotated queue.
  [(#1505)](https://github.com/PennyLaneAI/pennylane/pull/1505)

  This allows manipulation of Observables inside a tape context. An example is 
  `expval(Tensor(qml.PauliX(0), qml.Identity(1)).prune())` which makes the expval an owner 
  of the pruned tensor and its constituent observables, but leaves the original tensor in 
  the queue without an owner.

* The `step` and `step_and_cost` methods of `QNGOptimizer` now accept a custom `grad_fn`
  keyword argument to use for gradient computations.
  [(#1487)](https://github.com/PennyLaneAI/pennylane/pull/1487)

* The precision used by `default.qubit.jax` now matches the float precision
  indicated by
  ```python
  from jax.config import config
  config.read('jax_enable_x64')
  ```
  where `True` means `float64`/`complex128` and `False` means `float32`/`complex64`.
  [(#1485)](https://github.com/PennyLaneAI/pennylane/pull/1485)

* The `./pennylane/ops/qubit.py` file is broken up into a folder of six separate files.
  [(#1467)](https://github.com/PennyLaneAI/pennylane/pull/1467)

* Changed to using commas as the separator of wires in the string
  representation of `qml.Hamiltonian` objects for multi-qubit terms.
  [(#1465)](https://github.com/PennyLaneAI/pennylane/pull/1465)

* Changed to using `np.object_` instead of `np.object` as per the NumPy
  deprecations starting version 1.20.
  [(#1466)](https://github.com/PennyLaneAI/pennylane/pull/1466)

* Change the order of the covariance matrix and the vector of means internally
  in `default.gaussian`. [(#1331)](https://github.com/PennyLaneAI/pennylane/pull/1331)

* Added the `id` attribute to templates. [(#1438)](https://github.com/PennyLaneAI/pennylane/pull/1438)

* The `qml.math` module, for framework-agnostic tensor manipulation,
  has two new functions available:
  [(#1490)](https://github.com/PennyLaneAI/pennylane/pull/1490)

  - `qml.math.get_trainable_indices(sequence_of_tensors)`: returns the indices corresponding to
    trainable tensors in the input sequence.

  - `qml.math.unwrap(sequence_of_tensors)`: unwraps a sequence of tensor-like objects to NumPy
    arrays.

  In addition, the behaviour of `qml.math.requires_grad` has been improved in order to
  correctly determine trainability during Autograd and JAX backwards passes.

* A new tape method, `tape.unwrap()` is added. This method is a context manager; inside the
  context, the tape's parameters are unwrapped to NumPy arrays and floats, and the trainable
  parameter indices are set.
  [(#1491)](https://github.com/PennyLaneAI/pennylane/pull/1491)

  These changes are temporary, and reverted on exiting the context.

  ```pycon
  >>> with tf.GradientTape():
  ...     with qml.tape.QuantumTape() as tape:
  ...         qml.RX(tf.Variable(0.1), wires=0)
  ...         qml.RY(tf.constant(0.2), wires=0)
  ...         qml.RZ(tf.Variable(0.3), wires=0)
  ...     with tape.unwrap():
  ...         print("Trainable params:", tape.trainable_params)
  ...         print("Unwrapped params:", tape.get_parameters())
  Trainable params: {0, 2}
  Unwrapped params: [0.1, 0.3]
  >>> print("Original parameters:", tape.get_parameters())
  Original parameters: [<tf.Variable 'Variable:0' shape=() dtype=float32, numpy=0.1>,
    <tf.Variable 'Variable:0' shape=() dtype=float32, numpy=0.3>]
  ```

  In addition, `qml.tape.Unwrap` is a context manager that unwraps multiple tapes:

  ```pycon
  >>> with qml.tape.Unwrap(tape1, tape2):
  ```

<h3>Breaking changes</h3>

* Removed the deprecated tape methods `get_resources` and `get_depth` as they are
  superseded by the `specs` tape attribute.
  [(#1522)](https://github.com/PennyLaneAI/pennylane/pull/1522)

* Specifying `shots=None` with `qml.sample` was previously deprecated.
  From this release onwards, setting `shots=None` when sampling will
  raise an error.
  [(#1522)](https://github.com/PennyLaneAI/pennylane/pull/1522)

* The existing `pennylane.collections.apply` function is no longer accessible
  via `qml.apply`, and needs to be imported directly from the `collections`
  package.
  [(#1358)](https://github.com/PennyLaneAI/pennylane/pull/1358)

<h3>Bug fixes</h3>

* Fixes a bug in `qml.adjoint` and `qml.ctrl`
  where the adjoint of operations outside of a `QNode` or a `QuantumTape` could
  not be obtained.
  [(#1532)](https://github.com/PennyLaneAI/pennylane/pull/1532)

* Fixes a bug in `GradientDescentOptimizer` and `NesterovMomentumOptimizer`
  where a cost function with one trainable parameter and non-trainable
  parameters raised an error.
  [(#1495)](https://github.com/PennyLaneAI/pennylane/pull/1495)

* Fixed an example in the documentation's
  [introduction to numpy gradients](https://pennylane.readthedocs.io/en/stable/introduction/interfaces/numpy.html), where
  the wires were a non-differentiable argument to the QNode.
  [(#1499)](https://github.com/PennyLaneAI/pennylane/pull/1499)

* Fixed a bug where the adjoint of `qml.QFT` when using the `qml.adjoint` function
  was not correctly computed.
  [(#1451)](https://github.com/PennyLaneAI/pennylane/pull/1451)

* Fixed the differentiability of the operation`IsingYY` for Autograd, Jax and Tensorflow.
  [(#1425)](https://github.com/PennyLaneAI/pennylane/pull/1425)

* Fixed a bug in the `torch` interface that prevented gradients from being
  computed on a GPU. [(#1426)](https://github.com/PennyLaneAI/pennylane/pull/1426)

* Quantum function transforms now preserve the format of the measurement
  results, so that a single measurement returns a single value rather than
  an array with a single element. [(#1434)](https://github.com/PennyLaneAI/pennylane/pull/1434)

* Fixed a bug in the parameter-shift Hessian implementation, which resulted
  in the incorrect Hessian being returned for a cost function
  that performed post-processing on a vector-valued QNode.
  [(#1436)](https://github.com/PennyLaneAI/pennylane/pull/1436)

* Fixed a bug in the initialization of `QubitUnitary` where the size of
  the matrix was not checked against the number of wires.
  [(#1439)](https://github.com/PennyLaneAI/pennylane/pull/1439)

<h3>Documentation</h3>

* Improved Contribution Guide and Pull Requests Guide.
  [(#1461)](https://github.com/PennyLaneAI/pennylane/pull/1461)

* Examples have been added to clarify use of the continuous-variable
  `FockStateVector` operation in the multi-mode case.
  [(#1472)](https://github.com/PennyLaneAI/pennylane/pull/1472)

<h3>Contributors</h3>

This release contains contributions from (in alphabetical order):

Juan Miguel Arrazola, Olivia Di Matteo, Anthony Hayes, Theodor Isacsson, Josh
Izaac, Soran Jahangiri, Nathan Killoran, Arshpreet Singh Khangura, Leonhard
Kunczik, Christina Lee, Romain Moyard, Lee James O'Riordan, Ashish Panigrahi,
Nahum Sá, Maria Schuld, Jay Soni, Antal Száva, David Wierichs.

# Release 0.16.0

<h4>First class support for quantum kernels</h4>

* The new `qml.kernels` module provides basic functionalities for [working with quantum
  kernels](https://pennylane.readthedocs.io/en/stable/code/qml_kernels.html) as
  well as post-processing methods to mitigate sampling errors and device noise:
  [(#1102)](https://github.com/PennyLaneAI/pennylane/pull/1102)

  ```python

  num_wires = 6
  wires = range(num_wires)
  dev = qml.device('default.qubit', wires=wires)

  @qml.qnode(dev)
  def kernel_circuit(x1, x2):
      qml.templates.AngleEmbedding(x1, wires=wires)
      qml.adjoint(qml.templates.AngleEmbedding)(x2, wires=wires)
      return qml.probs(wires)

  kernel = lambda x1, x2: kernel_circuit(x1, x2)[0]
  X_train = np.random.random((10, 6))
  X_test = np.random.random((5, 6))

  # Create symmetric square kernel matrix (for training)
  K = qml.kernels.square_kernel_matrix(X_train, kernel)

  # Compute kernel between test and training data.
  K_test = qml.kernels.kernel_matrix(X_train, X_test, kernel)
  K1 = qml.kernels.mitigate_depolarizing_noise(K, num_wires, method='single')
  ```

<h4>Extract the fourier representation of quantum circuits</h4>

* PennyLane now has a `fourier` module, which hosts a [growing library
  of methods](https://pennylane.readthedocs.io/en/stable/code/qml_fourier.html)
  that help with investigating the Fourier representation of functions
  implemented by quantum circuits. The Fourier representation can be used
  to examine and characterize the expressivity of the quantum circuit.
  [(#1160)](https://github.com/PennyLaneAI/pennylane/pull/1160)
  [(#1378)](https://github.com/PennyLaneAI/pennylane/pull/1378)

  For example, one can plot distributions over Fourier series coefficients like
  this one:

  <img src="https://pennylane.readthedocs.io/en/latest/_static/fourier.png" width=70%/>

<h4>Seamless support for working with the Pauli group</h4>

* Added functionality for constructing and manipulating the Pauli group
  [(#1181)](https://github.com/PennyLaneAI/pennylane/pull/1181).

  The function `qml.grouping.pauli_group` provides a generator to
  easily loop over the group, or construct and store it in its entirety.
  For example, we can construct the single-qubit Pauli group like so:

  ```pycon
  >>> from pennylane.grouping import pauli_group
  >>> pauli_group_1_qubit = list(pauli_group(1))
  >>> pauli_group_1_qubit
  [Identity(wires=[0]), PauliZ(wires=[0]), PauliX(wires=[0]), PauliY(wires=[0])]
  ```

  We can multiply together its members at the level of Pauli words
  using the `pauli_mult` and `pauli_multi_with_phase` functions.
  This can be done on arbitrarily-labeled wires as well, by defining a wire map.

  ```pycon
  >>> from pennylane.grouping import pauli_group, pauli_mult
  >>> wire_map = {'a' : 0, 'b' : 1, 'c' : 2}
  >>> pg = list(pauli_group(3, wire_map=wire_map))
  >>> pg[3]
  PauliZ(wires=['b']) @ PauliZ(wires=['c'])
  >>> pg[55]
  PauliY(wires=['a']) @ PauliY(wires=['b']) @ PauliZ(wires=['c'])
  >>> pauli_mult(pg[3], pg[55], wire_map=wire_map)
  PauliY(wires=['a']) @ PauliX(wires=['b'])
  ```

  Functions for conversion of Pauli observables to strings (and back),
  are included.

  ```pycon
  >>> from pennylane.grouping import pauli_word_to_string, string_to_pauli_word
  >>> pauli_word_to_string(pg[55], wire_map=wire_map)
  'YYZ'
  >>> string_to_pauli_word('ZXY', wire_map=wire_map)
  PauliZ(wires=['a']) @ PauliX(wires=['b']) @ PauliY(wires=['c'])
  ```

  Calculation of the matrix representation for arbitrary Paulis and wire maps is now
  also supported.

  ```pycon
  >>> from pennylane.grouping import pauli_word_to_matrix
  >>> wire_map = {'a' : 0, 'b' : 1}
  >>> pauli_word = qml.PauliZ('b')  # corresponds to Pauli 'IZ'
  >>> pauli_word_to_matrix(pauli_word, wire_map=wire_map)
  array([[ 1.,  0.,  0.,  0.],
         [ 0., -1.,  0., -0.],
         [ 0.,  0.,  1.,  0.],
         [ 0., -0.,  0., -1.]])
  ```

<h4>New transforms</h4>

* The `qml.specs` QNode transform creates a function that returns specifications or
  details about the QNode, including depth, number of gates, and number of
  gradient executions required.
  [(#1245)](https://github.com/PennyLaneAI/pennylane/pull/1245)

  For example:

  ```python
  dev = qml.device('default.qubit', wires=4)

  @qml.qnode(dev, diff_method='parameter-shift')
  def circuit(x, y):
      qml.RX(x[0], wires=0)
      qml.Toffoli(wires=(0, 1, 2))
      qml.CRY(x[1], wires=(0, 1))
      qml.Rot(x[2], x[3], y, wires=0)
      return qml.expval(qml.PauliZ(0)), qml.expval(qml.PauliX(1))
  ```

  We can now use the `qml.specs` transform to generate a function that returns
  details and resource information:

  ```pycon
  >>> x = np.array([0.05, 0.1, 0.2, 0.3], requires_grad=True)
  >>> y = np.array(0.4, requires_grad=False)
  >>> specs_func = qml.specs(circuit)
  >>> specs_func(x, y)
  {'gate_sizes': defaultdict(int, {1: 2, 3: 1, 2: 1}),
   'gate_types': defaultdict(int, {'RX': 1, 'Toffoli': 1, 'CRY': 1, 'Rot': 1}),
   'num_operations': 4,
   'num_observables': 2,
   'num_diagonalizing_gates': 1,
   'num_used_wires': 3,
   'depth': 4,
   'num_trainable_params': 4,
   'num_parameter_shift_executions': 11,
   'num_device_wires': 4,
   'device_name': 'default.qubit',
   'diff_method': 'parameter-shift'}
  ```

  The tape methods `get_resources` and `get_depth` are superseded by `specs` and will be
  deprecated after one release cycle.

* Adds a decorator `@qml.qfunc_transform` to easily create a transformation
  that modifies the behaviour of a quantum function.
  [(#1315)](https://github.com/PennyLaneAI/pennylane/pull/1315)

  For example, consider the following transform, which scales the parameter of
  all `RX` gates by :math:`x \rightarrow \sin(a) \sqrt{x}`, and the parameters
  of all `RY` gates by :math:`y \rightarrow \cos(a * b) y`:

  ```python
  @qml.qfunc_transform
  def my_transform(tape, a, b):
      for op in tape.operations + tape.measurements:
          if op.name == "RX":
              x = op.parameters[0]
              qml.RX(qml.math.sin(a) * qml.math.sqrt(x), wires=op.wires)
          elif op.name == "RY":
              y = op.parameters[0]
              qml.RX(qml.math.cos(a * b) * y, wires=op.wires)
          else:
              op.queue()
  ```

  We can now apply this transform to any quantum function:

  ```python
  dev = qml.device("default.qubit", wires=2)

  def ansatz(x):
      qml.Hadamard(wires=0)
      qml.RX(x[0], wires=0)
      qml.RY(x[1], wires=1)
      qml.CNOT(wires=[0, 1])

  @qml.qnode(dev)
  def circuit(params, transform_weights):
      qml.RX(0.1, wires=0)

      # apply the transform to the ansatz
      my_transform(*transform_weights)(ansatz)(params)

      return qml.expval(qml.PauliZ(1))
  ```

  We can print this QNode to show that the qfunc transform is taking place:

  ```pycon
  >>> x = np.array([0.5, 0.3], requires_grad=True)
  >>> transform_weights = np.array([0.1, 0.6], requires_grad=True)
  >>> print(qml.draw(circuit)(x, transform_weights))
   0: ──RX(0.1)────H──RX(0.0706)──╭C──┤
   1: ──RX(0.299)─────────────────╰X──┤ ⟨Z⟩
  ```

  Evaluating the QNode, as well as the derivative, with respect to the gate
  parameter *and* the transform weights:

  ```pycon
  >>> circuit(x, transform_weights)
  tensor(0.00672829, requires_grad=True)
  >>> qml.grad(circuit)(x, transform_weights)
  (array([ 0.00671711, -0.00207359]), array([6.69695008e-02, 3.73694364e-06]))
  ```

* Adds a `hamiltonian_expand` tape transform. This takes a tape ending in
  `qml.expval(H)`, where `H` is a Hamiltonian, and maps it to a collection
  of tapes which can be executed and passed into a post-processing function yielding
  the expectation value.
  [(#1142)](https://github.com/PennyLaneAI/pennylane/pull/1142)

  Example use:

  ```python
  H = qml.PauliZ(0) + 3 * qml.PauliZ(0) @ qml.PauliX(1)

  with qml.tape.QuantumTape() as tape:
      qml.Hadamard(wires=1)
      qml.expval(H)

  tapes, fn = qml.transforms.hamiltonian_expand(tape)
  ```

  We can now evaluate the transformed tapes, and apply the post-processing
  function:

  ```pycon
  >>> dev = qml.device("default.qubit", wires=3)
  >>> res = dev.batch_execute(tapes)
  >>> fn(res)
  3.999999999999999
  ```

* The `quantum_monte_carlo` transform has been added, allowing an input circuit to be transformed
  into the full quantum Monte Carlo algorithm.
  [(#1316)](https://github.com/PennyLaneAI/pennylane/pull/1316)

  Suppose we want to measure the expectation value of the sine squared function according to
  a standard normal distribution. We can calculate the expectation value analytically as
  `0.432332`, but we can also estimate using the quantum Monte Carlo algorithm. The first step is to
  discretize the problem:

  ```python
  from scipy.stats import norm

  m = 5
  M = 2 ** m

  xmax = np.pi  # bound to region [-pi, pi]
  xs = np.linspace(-xmax, xmax, M)

  probs = np.array([norm().pdf(x) for x in xs])
  probs /= np.sum(probs)

  func = lambda i: np.sin(xs[i]) ** 2
  r_rotations = np.array([2 * np.arcsin(np.sqrt(func(i))) for i in range(M)])
  ```

  The `quantum_monte_carlo` transform can then be used:

  ```python
  from pennylane.templates.state_preparations.mottonen import (
      _uniform_rotation_dagger as r_unitary,
  )

  n = 6
  N = 2 ** n

  a_wires = range(m)
  wires = range(m + 1)
  target_wire = m
  estimation_wires = range(m + 1, n + m + 1)

  dev = qml.device("default.qubit", wires=(n + m + 1))

  def fn():
      qml.templates.MottonenStatePreparation(np.sqrt(probs), wires=a_wires)
      r_unitary(qml.RY, r_rotations, control_wires=a_wires[::-1], target_wire=target_wire)

  @qml.qnode(dev)
  def qmc():
      qml.quantum_monte_carlo(fn, wires, target_wire, estimation_wires)()
      return qml.probs(estimation_wires)

  phase_estimated = np.argmax(qmc()[:int(N / 2)]) / N
  ```

  The estimated value can be retrieved using:

  ```pycon
  >>> (1 - np.cos(np.pi * phase_estimated)) / 2
  0.42663476277231915
  ```

  The resources required to perform the quantum Monte Carlo algorithm can also be inspected using
  the `specs` transform.

<h4>Extended QAOA module</h4>

* Functionality to support solving the maximum-weighted cycle problem has been added to the `qaoa`
  module.
  [(#1207)](https://github.com/PennyLaneAI/pennylane/pull/1207)
  [(#1209)](https://github.com/PennyLaneAI/pennylane/pull/1209)
  [(#1251)](https://github.com/PennyLaneAI/pennylane/pull/1251)
  [(#1213)](https://github.com/PennyLaneAI/pennylane/pull/1213)
  [(#1220)](https://github.com/PennyLaneAI/pennylane/pull/1220)
  [(#1214)](https://github.com/PennyLaneAI/pennylane/pull/1214)
  [(#1283)](https://github.com/PennyLaneAI/pennylane/pull/1283)
  [(#1297)](https://github.com/PennyLaneAI/pennylane/pull/1297)
  [(#1396)](https://github.com/PennyLaneAI/pennylane/pull/1396)
  [(#1403)](https://github.com/PennyLaneAI/pennylane/pull/1403)

  The `max_weight_cycle` function returns the appropriate cost and mixer Hamiltonians:

  ```pycon
  >>> a = np.random.random((3, 3))
  >>> np.fill_diagonal(a, 0)
  >>> g = nx.DiGraph(a)  # create a random directed graph
  >>> cost, mixer, mapping = qml.qaoa.max_weight_cycle(g)
  >>> print(cost)
    (-0.9775906842165344) [Z2]
  + (-0.9027248603361988) [Z3]
  + (-0.8722207409852838) [Z0]
  + (-0.6426184210832898) [Z5]
  + (-0.2832594164291379) [Z1]
  + (-0.0778133996933755) [Z4]
  >>> print(mapping)
  {0: (0, 1), 1: (0, 2), 2: (1, 0), 3: (1, 2), 4: (2, 0), 5: (2, 1)}
  ```
  Additional functionality can be found in the
  [qml.qaoa.cycle](https://pennylane.readthedocs.io/en/latest/code/api/pennylane.qaoa.cycle.html)
  module.


<h4>Extended operations and templates</h4>

* Added functionality to compute the sparse matrix representation of a `qml.Hamiltonian` object.
  [(#1394)](https://github.com/PennyLaneAI/pennylane/pull/1394)

  ```python
  coeffs = [1, -0.45]
  obs = [qml.PauliZ(0) @ qml.PauliZ(1), qml.PauliY(0) @ qml.PauliZ(1)]
  H = qml.Hamiltonian(coeffs, obs)
  H_sparse = qml.utils.sparse_hamiltonian(H)
  ```

  The resulting matrix is a sparse matrix in scipy coordinate list (COO) format:

  ```python
  >>> H_sparse
  <4x4 sparse matrix of type '<class 'numpy.complex128'>'
      with 8 stored elements in COOrdinate format>
  ```

  The sparse matrix can be converted to an array as:

  ```python
  >>> H_sparse.toarray()
  array([[ 1.+0.j  ,  0.+0.j  ,  0.+0.45j,  0.+0.j  ],
         [ 0.+0.j  , -1.+0.j  ,  0.+0.j  ,  0.-0.45j],
         [ 0.-0.45j,  0.+0.j  , -1.+0.j  ,  0.+0.j  ],
         [ 0.+0.j  ,  0.+0.45j,  0.+0.j  ,  1.+0.j  ]])
  ```

* Adds the new template `AllSinglesDoubles` to prepare quantum states of molecules
  using the `SingleExcitation` and `DoubleExcitation` operations.
  The new template reduces significantly the number of operations
  and the depth of the quantum circuit with respect to the traditional UCCSD
  unitary.
  [(#1383)](https://github.com/PennyLaneAI/pennylane/pull/1383)

  For example, consider the case of two particles and four qubits.
  First, we define the Hartree-Fock initial state and generate all
  possible single and double excitations.

  ```python
  import pennylane as qml
  from pennylane import numpy as np

  electrons = 2
  qubits = 4

  hf_state = qml.qchem.hf_state(electrons, qubits)
  singles, doubles = qml.qchem.excitations(electrons, qubits)
  ```

  Now we can use the template ``AllSinglesDoubles`` to define the
  quantum circuit,

  ```python
  from pennylane.templates import AllSinglesDoubles

  wires = range(qubits)

  dev = qml.device('default.qubit', wires=wires)

  @qml.qnode(dev)
  def circuit(weights, hf_state, singles, doubles):
      AllSinglesDoubles(weights, wires, hf_state, singles, doubles)
      return qml.expval(qml.PauliZ(0))

  params = np.random.normal(0, np.pi, len(singles) + len(doubles))
  ```
  and execute it:
  ```pycon
  >>> circuit(params, hf_state, singles=singles, doubles=doubles)
  tensor(-0.73772194, requires_grad=True)
  ```

* Adds `QubitCarry` and `QubitSum` operations for basic arithmetic.
  [(#1169)](https://github.com/PennyLaneAI/pennylane/pull/1169)

  The following example adds two 1-bit numbers, returning a 2-bit answer:

  ```python
  dev = qml.device('default.qubit', wires = 4)
  a = 0
  b = 1

  @qml.qnode(dev)
  def circuit():
      qml.BasisState(np.array([a, b]), wires=[1, 2])
      qml.QubitCarry(wires=[0, 1, 2, 3])
      qml.CNOT(wires=[1, 2])
      qml.QubitSum(wires=[0, 1, 2])
      return qml.probs(wires=[3, 2])

  probs = circuit()
  bitstrings = tuple(itertools.product([0, 1], repeat = 2))
  indx = np.argwhere(probs == 1).flatten()[0]
  output = bitstrings[indx]
  ```

  ```pycon
  >>> print(output)
  (0, 1)
  ```

* Added the `qml.Projector` observable, which is available on all devices
  inheriting from the `QubitDevice` class.
  [(#1356)](https://github.com/PennyLaneAI/pennylane/pull/1356)
  [(#1368)](https://github.com/PennyLaneAI/pennylane/pull/1368)

  Using `qml.Projector`, we can define the basis state projectors to use when
  computing expectation values. Let us take for example a circuit that prepares
  Bell states:

  ```python
  dev = qml.device("default.qubit", wires=2)

  @qml.qnode(dev)
  def circuit(basis_state):
      qml.Hadamard(wires=[0])
      qml.CNOT(wires=[0, 1])
      return qml.expval(qml.Projector(basis_state, wires=[0, 1]))
  ```

  We can then specify the `|00>` basis state to construct the `|00><00|`
  projector and compute the expectation value:

  ```pycon
  >>> basis_state = [0, 0]
  >>> circuit(basis_state)
  tensor(0.5, requires_grad=True)
  ```

  As expected, we get similar results when specifying the `|11>` basis state:

  ```pycon
  >>> basis_state = [1, 1]
  >>> circuit(basis_state)
  tensor(0.5, requires_grad=True)
  ```

* The following new operations have been added:

  - The IsingXX gate `qml.IsingXX` [(#1194)](https://github.com/PennyLaneAI/pennylane/pull/1194)
  - The IsingZZ gate `qml.IsingZZ` [(#1199)](https://github.com/PennyLaneAI/pennylane/pull/1199)
  - The ISWAP gate `qml.ISWAP` [(#1298)](https://github.com/PennyLaneAI/pennylane/pull/1298)
  - The reset error noise channel `qml.ResetError` [(#1321)](https://github.com/PennyLaneAI/pennylane/pull/1321)


<h3>Improvements</h3>

* The ``argnum`` keyword argument can now be specified for a QNode to define a
  subset of trainable parameters used to estimate the Jacobian.
  [(#1371)](https://github.com/PennyLaneAI/pennylane/pull/1371)

  For example, consider two trainable parameters and a quantum function:

  ```python
  dev = qml.device("default.qubit", wires=2)

  x = np.array(0.543, requires_grad=True)
  y = np.array(-0.654, requires_grad=True)

  def circuit(x,y):
      qml.RX(x, wires=[0])
      qml.RY(y, wires=[1])
      qml.CNOT(wires=[0, 1])
      return qml.expval(qml.PauliZ(0) @ qml.PauliX(1))
  ```

  When computing the gradient of the QNode, we can specify the trainable
  parameters to consider by passing the ``argnum`` keyword argument:

  ```pycon
  >>> qnode1 = qml.QNode(circuit, dev, diff_method="parameter-shift", argnum=[0,1])
  >>> print(qml.grad(qnode1)(x,y))
  (array(0.31434679), array(0.67949903))
  ```

  Specifying a proper subset of the trainable parameters will estimate the
  Jacobian:

  ```pycon
  >>> qnode2 = qml.QNode(circuit, dev, diff_method="parameter-shift", argnum=[0])
  >>> print(qml.grad(qnode2)(x,y))
  (array(0.31434679), array(0.))
  ```

* Allows creating differentiable observables that return custom objects such
  that the observable is supported by devices.
  [(1291)](https://github.com/PennyLaneAI/pennylane/pull/1291)

  As an example, first we define `NewObservable` class:

  ```python
  from pennylane.devices import DefaultQubit

  class NewObservable(qml.operation.Observable):
      """NewObservable"""

      num_wires = qml.operation.AnyWires
      num_params = 0
      par_domain = None

      def diagonalizing_gates(self):
          """Diagonalizing gates"""
          return []
  ```

  Once we have this new observable class, we define a `SpecialObject` class
  that can be used to encode data in an observable and a new device that supports
  our new observable and returns a `SpecialObject` as the expectation value
  (the code is shortened for brevity, the extended example can be found as a
  test in the previously referenced pull request):

  ```python
  class SpecialObject:

      def __init__(self, val):
          self.val = val

      def __mul__(self, other):
          new = SpecialObject(self.val)
          new *= other
          return new

      ...

  class DeviceSupportingNewObservable(DefaultQubit):
      name = "Device supporting NewObservable"
      short_name = "default.qubit.newobservable"
      observables = DefaultQubit.observables.union({"NewObservable"})

      def expval(self, observable, **kwargs):
          if self.shots is None and isinstance(observable, NewObservable):
              val = super().expval(qml.PauliZ(wires=0), **kwargs)
              return SpecialObject(val)

          return super().expval(observable, **kwargs)
  ```

  At this point, we can create a device that will support the differentiation
  of a `NewObservable` object:

  ```python
  dev = DeviceSupportingNewObservable(wires=1, shots=None)

  @qml.qnode(dev, diff_method="parameter-shift")
  def qnode(x):
      qml.RY(x, wires=0)
      return qml.expval(NewObservable(wires=0))
  ```

  We can then compute the jacobian of this object:

  ```pycon
  >>> result = qml.jacobian(qnode)(0.2)
  >>> print(result)
  <__main__.SpecialObject object at 0x7fd2c54721f0>
  >>> print(result.item().val)
  -0.19866933079506116
  ```

* PennyLane NumPy now includes the
  [random module's](https://numpy.org/doc/stable/reference/random/index.html#module-numpy.random)
  `Generator` objects, the recommended way of random number generation. This allows for
  random number generation using a local, rather than global seed.
  [(#1267)](https://github.com/PennyLaneAI/pennylane/pull/1267)

  ```python
  from pennylane import numpy as np

  rng = np.random.default_rng()
  random_mat1 = rng.random((3,2))
  random_mat2 = rng.standard_normal(3, requires_grad=False)
  ```

* The performance of adjoint jacobian differentiation was significantly
  improved as the method now reuses the state computed on the forward pass.
  This can be turned off to save memory with the Torch and TensorFlow
  interfaces by passing `adjoint_cache=False` during QNode creation.
  [(#1341)](https://github.com/PennyLaneAI/pennylane/pull/1341)

* The `Operator` (and by inheritance, the `Operation` and `Observable` class and their children)
  now have an `id` attribute, which can mark an operator in a circuit, for example to
  identify it on the tape by a tape transform.
  [(#1377)](https://github.com/PennyLaneAI/pennylane/pull/1377)

* The `benchmark` module was deleted, since it was outdated and is superseded by
  the new separate [benchmark repository](https://github.com/PennyLaneAI/benchmark).
  [(#1343)](https://github.com/PennyLaneAI/pennylane/pull/1343)

* Decompositions in terms of elementary gates has been added for:

  - `qml.CSWAP` [(#1306)](https://github.com/PennyLaneAI/pennylane/issues/1306)
  - `qml.SWAP` [(#1329)](https://github.com/PennyLaneAI/pennylane/pull/1329)
  - `qml.SingleExcitation` [(#1303)](https://github.com/PennyLaneAI/pennylane/pull/1303)
  - `qml.SingleExcitationPlus` and `qml.SingleExcitationMinus` [(#1278)](https://github.com/PennyLaneAI/pennylane/pull/1278)
  - `qml.DoubleExcitation` [(#1303)](https://github.com/PennyLaneAI/pennylane/pull/1303)
  - `qml.Toffoli` [(#1320)](https://github.com/PennyLaneAI/pennylane/pull/1320)
  - `qml.MultiControlledX`. [(#1287)](https://github.com/PennyLaneAI/pennylane/pull/1287)
    When controlling on three or more wires, an ancilla
    register of worker wires is required to support the decomposition.

    ```python
    ctrl_wires = [f"c{i}" for i in range(5)]
    work_wires = [f"w{i}" for i in range(3)]
    target_wires = ["t0"]
    all_wires = ctrl_wires + work_wires + target_wires

    dev = qml.device("default.qubit", wires=all_wires)

    with qml.tape.QuantumTape() as tape:
        qml.MultiControlledX(control_wires=ctrl_wires, wires=target_wires, work_wires=work_wires)
    ```

    ```pycon
    >>> tape = tape.expand(depth=1)
    >>> print(tape.draw(wire_order=qml.wires.Wires(all_wires)))

     c0: ──────────────╭C──────────────────────╭C──────────┤
     c1: ──────────────├C──────────────────────├C──────────┤
     c2: ──────────╭C──│───╭C──────────────╭C──│───╭C──────┤
     c3: ──────╭C──│───│───│───╭C──────╭C──│───│───│───╭C──┤
     c4: ──╭C──│───│───│───│───│───╭C──│───│───│───│───│───┤
     w0: ──│───│───├C──╰X──├C──│───│───│───├C──╰X──├C──│───┤
     w1: ──│───├C──╰X──────╰X──├C──│───├C──╰X──────╰X──├C──┤
     w2: ──├C──╰X──────────────╰X──├C──╰X──────────────╰X──┤
     t0: ──╰X──────────────────────╰X──────────────────────┤
    ```

* Added `qml.CPhase` as an alias for the existing `qml.ControlledPhaseShift` operation.
  [(#1319)](https://github.com/PennyLaneAI/pennylane/pull/1319).

* The `Device` class now uses caching when mapping wires.
  [(#1270)](https://github.com/PennyLaneAI/pennylane/pull/1270)

* The `Wires` class now uses caching for computing its `hash`.
  [(#1270)](https://github.com/PennyLaneAI/pennylane/pull/1270)

* Added custom gate application for Toffoli in `default.qubit`.
  [(#1249)](https://github.com/PennyLaneAI/pennylane/pull/1249)

* Added validation for noise channel parameters. Invalid noise parameters now
  raise a `ValueError`.
  [(#1357)](https://github.com/PennyLaneAI/pennylane/pull/1357)

* The device test suite now provides test cases for checking gates by comparing
  expectation values.
  [(#1212)](https://github.com/PennyLaneAI/pennylane/pull/1212)

* PennyLane's test suite is now code-formatted using `black -l 100`.
  [(#1222)](https://github.com/PennyLaneAI/pennylane/pull/1222)

* PennyLane's `qchem` package and tests are now code-formatted using `black -l 100`.
  [(#1311)](https://github.com/PennyLaneAI/pennylane/pull/1311)

<h3>Breaking changes</h3>

* The `qml.inv()` function is now deprecated with a warning to use the more general `qml.adjoint()`.
  [(#1325)](https://github.com/PennyLaneAI/pennylane/pull/1325)

* Removes support for Python 3.6 and adds support for Python 3.9.
  [(#1228)](https://github.com/XanaduAI/pennylane/pull/1228)

* The tape methods `get_resources` and `get_depth` are superseded by `specs` and will be
  deprecated after one release cycle.
  [(#1245)](https://github.com/PennyLaneAI/pennylane/pull/1245)

* Using the `qml.sample()` measurement on devices with `shots=None` continue to
  raise a warning with this functionality being fully deprecated and raising an
  error after one release cycle.
  [(#1079)](https://github.com/PennyLaneAI/pennylane/pull/1079)
  [(#1196)](https://github.com/PennyLaneAI/pennylane/pull/1196)

<h3>Bug fixes</h3>

* QNodes now display readable information when in interactive environments or when printed.
  [(#1359)](https://github.com/PennyLaneAI/pennylane/pull/1359).

* Fixes a bug with `qml.math.cast` where the `MottonenStatePreparation` operation expected
  a float type instead of double.
  [(#1400)](https://github.com/XanaduAI/pennylane/pull/1400)

* Fixes a bug where a copy of `qml.ControlledQubitUnitary` was non-functional as it did not have all the necessary information.
  [(#1411)](https://github.com/PennyLaneAI/pennylane/pull/1411)

* Warns when adjoint or reversible differentiation specified or called on a device with finite shots.
  [(#1406)](https://github.com/PennyLaneAI/pennylane/pull/1406)

* Fixes the differentiability of the operations `IsingXX` and `IsingZZ` for Autograd, Jax and Tensorflow.
  [(#1390)](https://github.com/PennyLaneAI/pennylane/pull/1390)

* Fixes a bug where multiple identical Hamiltonian terms will produce a
  different result with ``optimize=True`` using ``ExpvalCost``.
  [(#1405)](https://github.com/XanaduAI/pennylane/pull/1405)

* Fixes bug where `shots=None` was not reset when changing shots temporarily in a QNode call
  like `circuit(0.1, shots=3)`.
  [(#1392)](https://github.com/XanaduAI/pennylane/pull/1392)

* Fixes floating point errors with `diff_method="finite-diff"` and `order=1` when parameters are `float32`.
  [(#1381)](https://github.com/PennyLaneAI/pennylane/pull/1381)

* Fixes a bug where `qml.ctrl` would fail to transform gates that had no
  control defined and no decomposition defined.
  [(#1376)](https://github.com/PennyLaneAI/pennylane/pull/1376)

* Copying the `JacobianTape` now correctly also copies the `jacobian_options` attribute. This fixes a bug
  allowing the JAX interface to support adjoint differentiation.
  [(#1349)](https://github.com/PennyLaneAI/pennylane/pull/1349)

* Fixes drawing QNodes that contain multiple measurements on a single wire.
  [(#1353)](https://github.com/PennyLaneAI/pennylane/pull/1353)

* Fixes drawing QNodes with no operations.
  [(#1354)](https://github.com/PennyLaneAI/pennylane/pull/1354)

* Fixes incorrect wires in the decomposition of the `ControlledPhaseShift` operation.
  [(#1338)](https://github.com/PennyLaneAI/pennylane/pull/1338)

* Fixed tests for the `Permute` operation that used a QNode and hence expanded
  tapes twice instead of once due to QNode tape expansion and an explicit tape
  expansion call.
  [(#1318)](https://github.com/PennyLaneAI/pennylane/pull/1318).

* Prevent Hamiltonians that share wires from being multiplied together.
  [(#1273)](https://github.com/PennyLaneAI/pennylane/pull/1273)

* Fixed a bug where the custom range sequences could not be passed
  to the `StronglyEntanglingLayers` template.
  [(#1332)](https://github.com/PennyLaneAI/pennylane/pull/1332)

* Fixed a bug where `qml.sum()` and `qml.dot()` do not support the JAX interface.
  [(#1380)](https://github.com/PennyLaneAI/pennylane/pull/1380)

<h3>Documentation</h3>

* Math present in the `QubitParamShiftTape` class docstring now renders correctly.
  [(#1402)](https://github.com/PennyLaneAI/pennylane/pull/1402)

* Fix typo in the documentation of `qml.StronglyEntanglingLayers`.
  [(#1367)](https://github.com/PennyLaneAI/pennylane/pull/1367)

* Fixed typo in TensorFlow interface documentation
  [(#1312)](https://github.com/PennyLaneAI/pennylane/pull/1312)

* Fixed typos in the mathematical expressions in documentation of `qml.DoubleExcitation`.
  [(#1278)](https://github.com/PennyLaneAI/pennylane/pull/1278)

* Remove unsupported `None` option from the `qml.QNode` docstrings.
  [(#1271)](https://github.com/PennyLaneAI/pennylane/pull/1271)

* Updated the docstring of `qml.PolyXP` to reference the new location of internal
  usage.
  [(#1262)](https://github.com/PennyLaneAI/pennylane/pull/1262)

* Removes occurrences of the deprecated device argument ``analytic`` from the documentation.
  [(#1261)](https://github.com/PennyLaneAI/pennylane/pull/1261)

* Updated PyTorch and TensorFlow interface introductions.
  [(#1333)](https://github.com/PennyLaneAI/pennylane/pull/1333)

* Updates the quantum chemistry quickstart to reflect recent changes to the `qchem` module.
  [(#1227)](https://github.com/PennyLaneAI/pennylane/pull/1227)

<h3>Contributors</h3>

This release contains contributions from (in alphabetical order):

Marius Aglitoiu, Vishnu Ajith, Juan Miguel Arrazola, Thomas Bromley, Jack Ceroni, Alaric Cheng, Miruna Daian,
Olivia Di Matteo, Tanya Garg, Christian Gogolin, Alain Delgado Gran, Diego Guala, Anthony Hayes, Ryan Hill,
Theodor Isacsson, Josh Izaac, Soran Jahangiri, Pavan Jayasinha, Nathan Killoran, Christina Lee, Ryan Levy,
Alberto Maldonado, Johannes Jakob Meyer, Romain Moyard, Ashish Panigrahi, Nahum Sá, Maria Schuld, Brian Shi,
Antal Száva, David Wierichs, Vincent Wong.


# Release 0.15.1

<h3>Bug fixes</h3>

* Fixes two bugs in the parameter-shift Hessian.
  [(#1260)](https://github.com/PennyLaneAI/pennylane/pull/1260)

  - Fixes a bug where having an unused parameter in the Autograd interface
    would result in an indexing error during backpropagation.

  - The parameter-shift Hessian only supports the two-term parameter-shift
    rule currently, so raises an error if asked to differentiate
    any unsupported gates (such as the controlled rotation gates).

* A bug which resulted in `qml.adjoint()` and `qml.inv()` failing to work with
  templates has been fixed.
  [(#1243)](https://github.com/PennyLaneAI/pennylane/pull/1243)

* Deprecation warning instances in PennyLane have been changed to `UserWarning`,
  to account for recent changes to how Python warnings are filtered in
  [PEP565](https://www.python.org/dev/peps/pep-0565/).
  [(#1211)](https://github.com/PennyLaneAI/pennylane/pull/1211)

<h3>Documentation</h3>

* Updated the order of the parameters to the `GaussianState` operation to match
  the way that the PennyLane-SF plugin uses them.
  [(#1255)](https://github.com/PennyLaneAI/pennylane/pull/1255)

<h3>Contributors</h3>

This release contains contributions from (in alphabetical order):

Thomas Bromley, Olivia Di Matteo, Diego Guala, Anthony Hayes, Ryan Hill,
Josh Izaac, Christina Lee, Maria Schuld, Antal Száva.

# Release 0.15.0

<h3>New features since last release</h3>

<h4>Better and more flexible shot control</h4>

* Adds a new optimizer `qml.ShotAdaptiveOptimizer`, a gradient-descent optimizer where
  the shot rate is adaptively calculated using the variances of the parameter-shift gradient.
  [(#1139)](https://github.com/PennyLaneAI/pennylane/pull/1139)

  By keeping a running average of the parameter-shift gradient and the *variance* of the
  parameter-shift gradient, this optimizer frugally distributes a shot budget across the partial
  derivatives of each parameter.

  In addition, if computing the expectation value of a Hamiltonian, weighted random sampling can be
  used to further distribute the shot budget across the local terms from which the Hamiltonian is
  constructed.

  This optimizer is based on both the [iCANS1](https://quantum-journal.org/papers/q-2020-05-11-263)
  and [Rosalin](https://arxiv.org/abs/2004.06252) shot-adaptive optimizers.

  Once constructed, the cost function can be passed directly to the optimizer's `step` method.  The
  attribute `opt.total_shots_used` can be used to track the number of shots per iteration.

  ```pycon
  >>> coeffs = [2, 4, -1, 5, 2]
  >>> obs = [
  ...   qml.PauliX(1),
  ...   qml.PauliZ(1),
  ...   qml.PauliX(0) @ qml.PauliX(1),
  ...   qml.PauliY(0) @ qml.PauliY(1),
  ...   qml.PauliZ(0) @ qml.PauliZ(1)
  ... ]
  >>> H = qml.Hamiltonian(coeffs, obs)
  >>> dev = qml.device("default.qubit", wires=2, shots=100)
  >>> cost = qml.ExpvalCost(qml.templates.StronglyEntanglingLayers, H, dev)
  >>> params = qml.init.strong_ent_layers_uniform(n_layers=2, n_wires=2)
  >>> opt = qml.ShotAdaptiveOptimizer(min_shots=10)
  >>> for i in range(5):
  ...    params = opt.step(cost, params)
  ...    print(f"Step {i}: cost = {cost(params):.2f}, shots_used = {opt.total_shots_used}")
  Step 0: cost = -5.68, shots_used = 240
  Step 1: cost = -2.98, shots_used = 336
  Step 2: cost = -4.97, shots_used = 624
  Step 3: cost = -5.53, shots_used = 1054
  Step 4: cost = -6.50, shots_used = 1798
  ```

* Batches of shots can now be specified as a list, allowing measurement statistics
  to be course-grained with a single QNode evaluation.
  [(#1103)](https://github.com/PennyLaneAI/pennylane/pull/1103)

  ```pycon
  >>> shots_list = [5, 10, 1000]
  >>> dev = qml.device("default.qubit", wires=2, shots=shots_list)
  ```

  When QNodes are executed on this device, a single execution of 1015 shots will be submitted.
  However, three sets of measurement statistics will be returned; using the first 5 shots,
  second set of 10 shots, and final 1000 shots, separately.

  For example, executing a circuit with two outputs will lead to a result of shape `(3, 2)`:

  ```pycon
  >>> @qml.qnode(dev)
  ... def circuit(x):
  ...     qml.RX(x, wires=0)
  ...     qml.CNOT(wires=[0, 1])
  ...     return qml.expval(qml.PauliZ(0) @ qml.PauliX(1)), qml.expval(qml.PauliZ(0))
  >>> circuit(0.5)
  [[0.33333333 1.        ]
   [0.2        1.        ]
   [0.012      0.868     ]]
  ```

  This output remains fully differentiable.

- The number of shots can now be specified on a per-call basis when evaluating a QNode.
  [(#1075)](https://github.com/PennyLaneAI/pennylane/pull/1075).

  For this, the qnode should be called with an additional `shots` keyword argument:

  ```pycon
  >>> dev = qml.device('default.qubit', wires=1, shots=10) # default is 10
  >>> @qml.qnode(dev)
  ... def circuit(a):
  ...     qml.RX(a, wires=0)
  ...     return qml.sample(qml.PauliZ(wires=0))
  >>> circuit(0.8)
  [ 1  1  1 -1 -1  1  1  1  1  1]
  >>> circuit(0.8, shots=3)
  [ 1  1  1]
  >>> circuit(0.8)
  [ 1  1  1 -1 -1  1  1  1  1  1]
  ```

<h4>New differentiable quantum transforms</h4>

A new module is available,
[qml.transforms](https://pennylane.rtfd.io/en/stable/code/qml_transforms.html),
which contains *differentiable quantum transforms*. These are functions that act
on QNodes, quantum functions, devices, and tapes, transforming them while remaining
fully differentiable.

* A new adjoint transform has been added.
  [(#1111)](https://github.com/PennyLaneAI/pennylane/pull/1111)
  [(#1135)](https://github.com/PennyLaneAI/pennylane/pull/1135)

  This new method allows users to apply the adjoint of an arbitrary sequence of operations.

  ```python
  def subroutine(wire):
      qml.RX(0.123, wires=wire)
      qml.RY(0.456, wires=wire)

  dev = qml.device('default.qubit', wires=1)
  @qml.qnode(dev)
  def circuit():
      subroutine(0)
      qml.adjoint(subroutine)(0)
      return qml.expval(qml.PauliZ(0))
  ```

  This creates the following circuit:

  ```pycon
  >>> print(qml.draw(circuit)())
  0: --RX(0.123)--RY(0.456)--RY(-0.456)--RX(-0.123)--| <Z>
  ```

  Directly applying to a gate also works as expected.

  ```python
  qml.adjoint(qml.RX)(0.123, wires=0) # applies RX(-0.123)
  ```

* A new transform `qml.ctrl` is now available that adds control wires to subroutines.
  [(#1157)](https://github.com/PennyLaneAI/pennylane/pull/1157)

  ```python
  def my_ansatz(params):
     qml.RX(params[0], wires=0)
     qml.RZ(params[1], wires=1)

  # Create a new operation that applies `my_ansatz`
  # controlled by the "2" wire.
  my_ansatz2 = qml.ctrl(my_ansatz, control=2)

  @qml.qnode(dev)
  def circuit(params):
      my_ansatz2(params)
      return qml.state()
  ```

  This is equivalent to:

  ```python
  @qml.qnode(...)
  def circuit(params):
      qml.CRX(params[0], wires=[2, 0])
      qml.CRZ(params[1], wires=[2, 1])
      return qml.state()
  ```

* The `qml.transforms.classical_jacobian` transform has been added.
  [(#1186)](https://github.com/PennyLaneAI/pennylane/pull/1186)

  This transform returns a function to extract the Jacobian matrix of the classical part of a
  QNode, allowing the classical dependence between the QNode arguments and the quantum gate
  arguments to be extracted.

  For example, given the following QNode:

  ```pycon
  >>> @qml.qnode(dev)
  ... def circuit(weights):
  ...     qml.RX(weights[0], wires=0)
  ...     qml.RY(weights[0], wires=1)
  ...     qml.RZ(weights[2] ** 2, wires=1)
  ...     return qml.expval(qml.PauliZ(0))
  ```

  We can use this transform to extract the relationship
  :math:`f: \mathbb{R}^n \rightarrow\mathbb{R}^m` between the input QNode
  arguments :math:`w` and the gate arguments :math:`g`, for
  a given value of the QNode arguments:

  ```pycon
  >>> cjac_fn = qml.transforms.classical_jacobian(circuit)
  >>> weights = np.array([1., 1., 1.], requires_grad=True)
  >>> cjac = cjac_fn(weights)
  >>> print(cjac)
  [[1. 0. 0.]
   [1. 0. 0.]
   [0. 0. 2.]]
  ```

  The returned Jacobian has rows corresponding to gate arguments, and columns corresponding to
  QNode arguments; that is, :math:`J_{ij} = \frac{\partial}{\partial g_i} f(w_j)`.

<h4>More operations and templates</h4>

* Added the `SingleExcitation` two-qubit operation, which is useful for quantum
  chemistry applications.
  [(#1121)](https://github.com/PennyLaneAI/pennylane/pull/1121)

  It can be used to perform an SO(2) rotation in the subspace
  spanned by the states :math:`|01\rangle` and :math:`|10\rangle`.
  For example, the following circuit performs the transformation
  :math:`|10\rangle \rightarrow \cos(\phi/2)|10\rangle - \sin(\phi/2)|01\rangle`:

  ```python
  dev = qml.device('default.qubit', wires=2)

  @qml.qnode(dev)
  def circuit(phi):
      qml.PauliX(wires=0)
      qml.SingleExcitation(phi, wires=[0, 1])
  ```

  The `SingleExcitation` operation supports analytic gradients on hardware
  using only four expectation value calculations, following results from
  [Kottmann et al.](https://arxiv.org/abs/2011.05938)

* Added the `DoubleExcitation` four-qubit operation, which is useful for quantum
  chemistry applications.
  [(#1123)](https://github.com/PennyLaneAI/pennylane/pull/1123)

  It can be used to perform an SO(2) rotation in the subspace
  spanned by the states :math:`|1100\rangle` and :math:`|0011\rangle`.
  For example, the following circuit performs the transformation
  :math:`|1100\rangle\rightarrow \cos(\phi/2)|1100\rangle - \sin(\phi/2)|0011\rangle`:

  ```python
  dev = qml.device('default.qubit', wires=2)

  @qml.qnode(dev)
  def circuit(phi):
      qml.PauliX(wires=0)
      qml.PauliX(wires=1)
      qml.DoubleExcitation(phi, wires=[0, 1, 2, 3])
  ```

  The `DoubleExcitation` operation supports analytic gradients on hardware using only
  four expectation value calculations, following results from
  [Kottmann et al.](https://arxiv.org/abs/2011.05938).

* Added the `QuantumMonteCarlo` template for performing quantum Monte Carlo estimation of an
  expectation value on simulator.
  [(#1130)](https://github.com/PennyLaneAI/pennylane/pull/1130)

  The following example shows how the expectation value of sine squared over a standard normal
  distribution can be approximated:

  ```python
  from scipy.stats import norm

  m = 5
  M = 2 ** m
  n = 10
  N = 2 ** n
  target_wires = range(m + 1)
  estimation_wires = range(m + 1, n + m + 1)

  xmax = np.pi  # bound to region [-pi, pi]
  xs = np.linspace(-xmax, xmax, M)

  probs = np.array([norm().pdf(x) for x in xs])
  probs /= np.sum(probs)

  func = lambda i: np.sin(xs[i]) ** 2

  dev = qml.device("default.qubit", wires=(n + m + 1))

  @qml.qnode(dev)
  def circuit():
      qml.templates.QuantumMonteCarlo(
          probs,
          func,
          target_wires=target_wires,
          estimation_wires=estimation_wires,
      )
      return qml.probs(estimation_wires)

  phase_estimated = np.argmax(circuit()[:int(N / 2)]) / N
  expectation_estimated = (1 - np.cos(np.pi * phase_estimated)) / 2
  ```

* Added the `QuantumPhaseEstimation` template for performing quantum phase estimation for an input
  unitary matrix.
  [(#1095)](https://github.com/PennyLaneAI/pennylane/pull/1095)

  Consider the matrix corresponding to a rotation from an `RX` gate:

  ```pycon
  >>> phase = 5
  >>> target_wires = [0]
  >>> unitary = qml.RX(phase, wires=0).matrix
  ```

  The ``phase`` parameter can be estimated using ``QuantumPhaseEstimation``. For example, using five
  phase-estimation qubits:

  ```python
  n_estimation_wires = 5
  estimation_wires = range(1, n_estimation_wires + 1)

  dev = qml.device("default.qubit", wires=n_estimation_wires + 1)

  @qml.qnode(dev)
  def circuit():
      # Start in the |+> eigenstate of the unitary
      qml.Hadamard(wires=target_wires)

      QuantumPhaseEstimation(
          unitary,
          target_wires=target_wires,
          estimation_wires=estimation_wires,
      )

      return qml.probs(estimation_wires)

  phase_estimated = np.argmax(circuit()) / 2 ** n_estimation_wires

  # Need to rescale phase due to convention of RX gate
  phase_estimated = 4 * np.pi * (1 - phase)
  ```

- Added the `ControlledPhaseShift` gate as well as the `QFT` operation for applying quantum Fourier
  transforms.
  [(#1064)](https://github.com/PennyLaneAI/pennylane/pull/1064)

  ```python
  @qml.qnode(dev)
  def circuit_qft(basis_state):
      qml.BasisState(basis_state, wires=range(3))
      qml.QFT(wires=range(3))
      return qml.state()
  ```

- Added the `ControlledQubitUnitary` operation. This
  enables implementation of multi-qubit gates with a variable number of
  control qubits. It is also possible to specify a different state for the
  control qubits using the `control_values` argument (also known as a
  mixed-polarity multi-controlled operation).
  [(#1069)](https://github.com/PennyLaneAI/pennylane/pull/1069)
  [(#1104)](https://github.com/PennyLaneAI/pennylane/pull/1104)

  For example, we can  create a multi-controlled T gate using:

  ```python
  T = qml.T._matrix()
  qml.ControlledQubitUnitary(T, control_wires=[0, 1, 3], wires=2, control_values="110")
  ```

  Here, the T gate will be applied to wire `2` if control wires `0` and `1` are in
  state `1`, and control wire `3` is in state `0`. If no value is passed to
  `control_values`, the gate will be applied if all control wires are in
  the `1` state.

- Added `MultiControlledX` for multi-controlled `NOT` gates.
  This is a special case of `ControlledQubitUnitary` that applies a
  Pauli X gate conditioned on the state of an arbitrary number of
  control qubits.
  [(#1104)](https://github.com/PennyLaneAI/pennylane/pull/1104)

<h4>Support for higher-order derivatives on hardware</h4>

* Computing second derivatives and Hessians of QNodes is now supported with
  the parameter-shift differentiation method, on all machine learning interfaces.
  [(#1130)](https://github.com/PennyLaneAI/pennylane/pull/1130)
  [(#1129)](https://github.com/PennyLaneAI/pennylane/pull/1129)
  [(#1110)](https://github.com/PennyLaneAI/pennylane/pull/1110)

  Hessians are computed using the parameter-shift rule, and can be
  evaluated on both hardware and simulator devices.

  ```python
  dev = qml.device('default.qubit', wires=1)

  @qml.qnode(dev, diff_method="parameter-shift")
  def circuit(p):
      qml.RY(p[0], wires=0)
      qml.RX(p[1], wires=0)
      return qml.expval(qml.PauliZ(0))

  x = np.array([1.0, 2.0], requires_grad=True)
  ```

  ```python
  >>> hessian_fn = qml.jacobian(qml.grad(circuit))
  >>> hessian_fn(x)
  [[0.2248451 0.7651474]
   [0.7651474 0.2248451]]
  ```

* Added the function `finite_diff()` to compute finite-difference
  approximations to the gradient and the second-order derivatives of
  arbitrary callable functions.
  [(#1090)](https://github.com/PennyLaneAI/pennylane/pull/1090)

  This is useful to compute the derivative of parametrized
  `pennylane.Hamiltonian` observables with respect to their parameters.

  For example, in quantum chemistry simulations it can be used to evaluate
  the derivatives of the electronic Hamiltonian with respect to the nuclear
  coordinates:

  ```pycon
  >>> def H(x):
  ...    return qml.qchem.molecular_hamiltonian(['H', 'H'], x)[0]
  >>> x = np.array([0., 0., -0.66140414, 0., 0., 0.66140414])
  >>> grad_fn = qml.finite_diff(H, N=1)
  >>> grad = grad_fn(x)
  >>> deriv2_fn = qml.finite_diff(H, N=2, idx=[0, 1])
  >>> deriv2_fn(x)
  ```

* The JAX interface now supports all devices, including hardware devices,
  via the parameter-shift differentiation method.
  [(#1076)](https://github.com/PennyLaneAI/pennylane/pull/1076)

  For example, using the JAX interface with Cirq:

  ```python
  dev = qml.device('cirq.simulator', wires=1)
  @qml.qnode(dev, interface="jax", diff_method="parameter-shift")
  def circuit(x):
      qml.RX(x[1], wires=0)
      qml.Rot(x[0], x[1], x[2], wires=0)
      return qml.expval(qml.PauliZ(0))
  weights = jnp.array([0.2, 0.5, 0.1])
  print(circuit(weights))
  ```

  Currently, when used with the parameter-shift differentiation method,
  only a single returned expectation value or variance is supported.
  Multiple expectations/variances, as well as probability and state returns,
  are not currently allowed.

<h3>Improvements</h3>

  ```python
  dev = qml.device("default.qubit", wires=2)

  inputstate = [np.sqrt(0.2), np.sqrt(0.3), np.sqrt(0.4), np.sqrt(0.1)]

  @qml.qnode(dev)
  def circuit():
      mottonen.MottonenStatePreparation(inputstate,wires=[0, 1])
      return qml.expval(qml.PauliZ(0))
  ```

  Previously returned:

  ```pycon
  >>> print(qml.draw(circuit)())
  0: ──RY(1.57)──╭C─────────────╭C──╭C──╭C──┤ ⟨Z⟩
  1: ──RY(1.35)──╰X──RY(0.422)──╰X──╰X──╰X──┤
  ```

  In this release, it now returns:

  ```pycon
  >>> print(qml.draw(circuit)())
  0: ──RY(1.57)──╭C─────────────╭C──┤ ⟨Z⟩
  1: ──RY(1.35)──╰X──RY(0.422)──╰X──┤
  ```

- The templates are now classes inheriting
  from `Operation`, and define the ansatz in their `expand()` method. This
  change does not affect the user interface.
  [(#1138)](https://github.com/PennyLaneAI/pennylane/pull/1138)
  [(#1156)](https://github.com/PennyLaneAI/pennylane/pull/1156)
  [(#1163)](https://github.com/PennyLaneAI/pennylane/pull/1163)
  [(#1192)](https://github.com/PennyLaneAI/pennylane/pull/1192)

  For convenience, some templates have a new method that returns the expected
  shape of the trainable parameter tensor, which can be used to create
  random tensors.

  ```python
  shape = qml.templates.BasicEntanglerLayers.shape(n_layers=2, n_wires=4)
  weights = np.random.random(shape)
  qml.templates.BasicEntanglerLayers(weights, wires=range(4))
  ```

- `QubitUnitary` now validates to ensure the input matrix is two dimensional.
  [(#1128)](https://github.com/PennyLaneAI/pennylane/pull/1128)

* Most layers in Pytorch or Keras accept arbitrary dimension inputs, where each dimension barring
  the last (in the case where the actual weight function of the layer operates on one-dimensional
  vectors) is broadcast over. This is now also supported by KerasLayer and TorchLayer.
  [(#1062)](https://github.com/PennyLaneAI/pennylane/pull/1062).

  Example use:

  ```python
  dev = qml.device("default.qubit", wires=4)
  x = tf.ones((5, 4, 4))

  @qml.qnode(dev)
  def layer(weights, inputs):
      qml.templates.AngleEmbedding(inputs, wires=range(4))
      qml.templates.StronglyEntanglingLayers(weights, wires=range(4))
      return [qml.expval(qml.PauliZ(i)) for i in range(4)]

  qlayer = qml.qnn.KerasLayer(layer, {"weights": (4, 4, 3)}, output_dim=4)
  out = qlayer(x)
  ```

  The output tensor has the following shape:
  ```pycon
  >>> out.shape
  (5, 4, 4)
  ```

* If only one argument to the function `qml.grad` has the `requires_grad` attribute
  set to True, then the returned gradient will be a NumPy array, rather than a
  tuple of length 1.
  [(#1067)](https://github.com/PennyLaneAI/pennylane/pull/1067)
  [(#1081)](https://github.com/PennyLaneAI/pennylane/pull/1081)

* An improvement has been made to how `QubitDevice` generates and post-processess samples,
  allowing QNode measurement statistics to work on devices with more than 32 qubits.
  [(#1088)](https://github.com/PennyLaneAI/pennylane/pull/1088)

* Due to the addition of `density_matrix()` as a return type from a QNode, tuples are now supported
  by the `output_dim` parameter in `qnn.KerasLayer`.
  [(#1070)](https://github.com/PennyLaneAI/pennylane/pull/1070)

* Two new utility methods are provided for working with quantum tapes.
  [(#1175)](https://github.com/PennyLaneAI/pennylane/pull/1175)

  - `qml.tape.get_active_tape()` gets the currently recording tape.

  - `tape.stop_recording()` is a context manager that temporarily
    stops the currently recording tape from recording additional
    tapes or quantum operations.

  For example:

  ```pycon
  >>> with qml.tape.QuantumTape():
  ...     qml.RX(0, wires=0)
  ...     current_tape = qml.tape.get_active_tape()
  ...     with current_tape.stop_recording():
  ...         qml.RY(1.0, wires=1)
  ...     qml.RZ(2, wires=1)
  >>> current_tape.operations
  [RX(0, wires=[0]), RZ(2, wires=[1])]
  ```

* When printing `qml.Hamiltonian` objects, the terms are sorted by number of wires followed by coefficients.
  [(#981)](https://github.com/PennyLaneAI/pennylane/pull/981)

* Adds `qml.math.conj` to the PennyLane math module.
  [(#1143)](https://github.com/PennyLaneAI/pennylane/pull/1143)

  This new method will do elementwise conjugation to the given tensor-like object,
  correctly dispatching to the required tensor-manipulation framework
  to preserve differentiability.

  ```python
  >>> a = np.array([1.0 + 2.0j])
  >>> qml.math.conj(a)
  array([1.0 - 2.0j])
  ```

* The four-term parameter-shift rule, as used by the controlled rotation operations,
  has been updated to use coefficients that minimize the variance as per
  https://arxiv.org/abs/2104.05695.
  [(#1206)](https://github.com/PennyLaneAI/pennylane/pull/1206)

* A new transform `qml.transforms.invisible` has been added, to make it easier
  to transform QNodes.
  [(#1175)](https://github.com/PennyLaneAI/pennylane/pull/1175)

<h3>Breaking changes</h3>

* Devices do not have an `analytic` argument or attribute anymore.
  Instead, `shots` is the source of truth for whether a simulator
  estimates return values from a finite number of shots, or whether
  it returns analytic results (`shots=None`).
  [(#1079)](https://github.com/PennyLaneAI/pennylane/pull/1079)
  [(#1196)](https://github.com/PennyLaneAI/pennylane/pull/1196)

  ```python
  dev_analytic = qml.device('default.qubit', wires=1, shots=None)
  dev_finite_shots = qml.device('default.qubit', wires=1, shots=1000)

  def circuit():
      qml.Hadamard(wires=0)
      return qml.expval(qml.PauliZ(wires=0))

  circuit_analytic = qml.QNode(circuit, dev_analytic)
  circuit_finite_shots = qml.QNode(circuit, dev_finite_shots)
  ```

  Devices with `shots=None` return deterministic, exact results:

  ```pycon
  >>> circuit_analytic()
  0.0
  >>> circuit_analytic()
  0.0
  ```
  Devices with `shots > 0` return stochastic results estimated from
  samples in each run:

  ```pycon
  >>> circuit_finite_shots()
  -0.062
  >>> circuit_finite_shots()
  0.034
  ```

  The `qml.sample()` measurement can only be used on devices on which the number
  of shots is set explicitly.

* If creating a QNode from a quantum function with an argument named `shots`,
  a `UserWarning` is raised, warning the user that this is a reserved
  argument to change the number of shots on a per-call basis.
  [(#1075)](https://github.com/PennyLaneAI/pennylane/pull/1075)

* For devices inheriting from `QubitDevice`, the methods `expval`, `var`, `sample`
  accept two new keyword arguments --- `shot_range` and `bin_size`.
  [(#1103)](https://github.com/PennyLaneAI/pennylane/pull/1103)

  These new arguments allow for the statistics to be performed on only a subset of device samples.
  This finer level of control is accessible from the main UI by instantiating a device with a batch
  of shots.

  For example, consider the following device:

  ```pycon
  >>> dev = qml.device("my_device", shots=[5, (10, 3), 100])
  ```

  This device will execute QNodes using 135 shots, however
  measurement statistics will be **course grained** across these 135
  shots:

  * All measurement statistics will first be computed using the
    first 5 shots --- that is, `shots_range=[0, 5]`, `bin_size=5`.

  * Next, the tuple `(10, 3)` indicates 10 shots, repeated 3 times. This will use
    `shot_range=[5, 35]`, performing the expectation value in bins of size 10
    (`bin_size=10`).

  * Finally, we repeat the measurement statistics for the final 100 shots,
    `shot_range=[35, 135]`, `bin_size=100`.


* The old PennyLane core has been removed, including the following modules:
  [(#1100)](https://github.com/PennyLaneAI/pennylane/pull/1100)

  - `pennylane.variables`
  - `pennylane.qnodes`

  As part of this change, the location of the new core within the Python
  module has been moved:

  - Moves `pennylane.tape.interfaces` → `pennylane.interfaces`
  - Merges `pennylane.CircuitGraph` and `pennylane.TapeCircuitGraph`  → `pennylane.CircuitGraph`
  - Merges `pennylane.OperationRecorder` and `pennylane.TapeOperationRecorder`  →
  - `pennylane.tape.operation_recorder`
  - Merges `pennylane.measure` and `pennylane.tape.measure` → `pennylane.measure`
  - Merges `pennylane.operation` and `pennylane.tape.operation` → `pennylane.operation`
  - Merges `pennylane._queuing` and `pennylane.tape.queuing` → `pennylane.queuing`

  This has no affect on import location.

  In addition,

  - All tape-mode functions have been removed (`qml.enable_tape()`, `qml.tape_mode_active()`),
  - All tape fixtures have been deleted,
  - Tests specifically for non-tape mode have been deleted.

* The device test suite no longer accepts the `analytic` keyword.
  [(#1216)](https://github.com/PennyLaneAI/pennylane/pull/1216)

<h3>Bug fixes</h3>

* Fixes a bug where using the circuit drawer with a `ControlledQubitUnitary`
  operation raised an error.
  [(#1174)](https://github.com/PennyLaneAI/pennylane/pull/1174)

* Fixes a bug and a test where the ``QuantumTape.is_sampled`` attribute was not
  being updated.
  [(#1126)](https://github.com/PennyLaneAI/pennylane/pull/1126)

* Fixes a bug where `BasisEmbedding` would not accept inputs whose bits are all ones
  or all zeros.
  [(#1114)](https://github.com/PennyLaneAI/pennylane/pull/1114)

* The `ExpvalCost` class raises an error if instantiated
  with non-expectation measurement statistics.
  [(#1106)](https://github.com/PennyLaneAI/pennylane/pull/1106)

* Fixes a bug where decompositions would reset the differentiation method
  of a QNode.
  [(#1117)](https://github.com/PennyLaneAI/pennylane/pull/1117)

* Fixes a bug where the second-order CV parameter-shift rule would error
  if attempting to compute the gradient of a QNode with more than one
  second-order observable.
  [(#1197)](https://github.com/PennyLaneAI/pennylane/pull/1197)

* Fixes a bug where repeated Torch interface applications after expansion caused an error.
  [(#1223)](https://github.com/PennyLaneAI/pennylane/pull/1223)

* Sampling works correctly with batches of shots specified as a list.
  [(#1232)](https://github.com/PennyLaneAI/pennylane/pull/1232)

<h3>Documentation</h3>

- Updated the diagram used in the Architectural overview page of the
  Development guide such that it doesn't mention Variables.
  [(#1235)](https://github.com/PennyLaneAI/pennylane/pull/1235)

- Typos addressed in templates documentation.
  [(#1094)](https://github.com/PennyLaneAI/pennylane/pull/1094)

- Upgraded the documentation to use Sphinx 3.5.3 and the new m2r2 package.
  [(#1186)](https://github.com/PennyLaneAI/pennylane/pull/1186)

- Added `flaky` as dependency for running tests in the documentation.
  [(#1113)](https://github.com/PennyLaneAI/pennylane/pull/1113)

<h3>Contributors</h3>

This release contains contributions from (in alphabetical order):

Shahnawaz Ahmed, Juan Miguel Arrazola, Thomas Bromley, Olivia Di Matteo, Alain Delgado Gran, Kyle
Godbey, Diego Guala, Theodor Isacsson, Josh Izaac, Soran Jahangiri, Nathan Killoran, Christina Lee,
Daniel Polatajko, Chase Roberts, Sankalp Sanand, Pritish Sehzpaul, Maria Schuld, Antal Száva, David Wierichs.


# Release 0.14.1

<h3>Bug fixes</h3>

* Fixes a testing bug where tests that required JAX would fail if JAX was not installed.
  The tests will now instead be skipped if JAX can not be imported.
  [(#1066)](https://github.com/PennyLaneAI/pennylane/pull/1066)

* Fixes a bug where inverse operations could not be differentiated
  using backpropagation on `default.qubit`.
  [(#1072)](https://github.com/PennyLaneAI/pennylane/pull/1072)

* The QNode has a new keyword argument, `max_expansion`, that determines the maximum number of times
  the internal circuit should be expanded when executed on a device. In addition, the default number
  of max expansions has been increased from 2 to 10, allowing devices that require more than two
  operator decompositions to be supported.
  [(#1074)](https://github.com/PennyLaneAI/pennylane/pull/1074)

* Fixes a bug where `Hamiltonian` objects created with non-list arguments raised an error for
  arithmetic operations. [(#1082)](https://github.com/PennyLaneAI/pennylane/pull/1082)

* Fixes a bug where `Hamiltonian` objects with no coefficients or operations would return a faulty
  result when used with `ExpvalCost`. [(#1082)](https://github.com/PennyLaneAI/pennylane/pull/1082)

<h3>Documentation</h3>

* Updates mentions of `generate_hamiltonian` to `molecular_hamiltonian` in the
  docstrings of the `ExpvalCost` and `Hamiltonian` classes.
  [(#1077)](https://github.com/PennyLaneAI/pennylane/pull/1077)

<h3>Contributors</h3>

This release contains contributions from (in alphabetical order):

Thomas Bromley, Josh Izaac, Antal Száva.



# Release 0.14.0

<h3>New features since last release</h3>

<h4>Perform quantum machine learning with JAX</h4>

* QNodes created with `default.qubit` now support a JAX interface, allowing JAX to be used
  to create, differentiate, and optimize hybrid quantum-classical models.
  [(#947)](https://github.com/PennyLaneAI/pennylane/pull/947)

  This is supported internally via a new `default.qubit.jax` device. This device runs end to end in
  JAX, meaning that it supports all of the awesome JAX transformations (`jax.vmap`, `jax.jit`,
  `jax.hessian`, etc).

  Here is an example of how to use the new JAX interface:

  ```python
  dev = qml.device("default.qubit", wires=1)
  @qml.qnode(dev, interface="jax", diff_method="backprop")
  def circuit(x):
      qml.RX(x[1], wires=0)
      qml.Rot(x[0], x[1], x[2], wires=0)
      return qml.expval(qml.PauliZ(0))

  weights = jnp.array([0.2, 0.5, 0.1])
  grad_fn = jax.grad(circuit)
  print(grad_fn(weights))
  ```

  Currently, only `diff_method="backprop"` is supported, with plans to support more in the future.

<h4>New, faster, quantum gradient methods</h4>

* A new differentiation method has been added for use with simulators. The `"adjoint"`
  method operates after a forward pass by iteratively applying inverse gates to scan backwards
  through the circuit.
  [(#1032)](https://github.com/PennyLaneAI/pennylane/pull/1032)

  This method is similar to the reversible method, but has a lower time
  overhead and a similar memory overhead. It follows the approach provided by
  [Jones and Gacon](https://arxiv.org/abs/2009.02823). This method is only compatible with certain
  statevector-based devices such as `default.qubit`.

  Example use:

  ```python
  import pennylane as qml

  wires = 1
  device = qml.device("default.qubit", wires=wires)

  @qml.qnode(device, diff_method="adjoint")
  def f(params):
      qml.RX(0.1, wires=0)
      qml.Rot(*params, wires=0)
      qml.RX(-0.3, wires=0)
      return qml.expval(qml.PauliZ(0))

  params = [0.1, 0.2, 0.3]
  qml.grad(f)(params)
  ```

* The default logic for choosing the 'best' differentiation method has been altered
  to improve performance.
  [(#1008)](https://github.com/PennyLaneAI/pennylane/pull/1008)

  - If the quantum device provides its own gradient, this is now the preferred
    differentiation method.

  - If the quantum device natively supports classical
    backpropagation, this is now preferred over the parameter-shift rule.

    This will lead to marked speed improvement during optimization when using
    `default.qubit`, with a sight penalty on the forward-pass evaluation.

  More details are available below in the 'Improvements' section for plugin developers.

* PennyLane now supports analytical quantum gradients for noisy channels, in addition to its
  existing support for unitary operations. The noisy channels `BitFlip`, `PhaseFlip`, and
  `DepolarizingChannel` all support analytic gradients out of the box.
  [(#968)](https://github.com/PennyLaneAI/pennylane/pull/968)

* A method has been added for calculating the Hessian of quantum circuits using the second-order
  parameter shift formula.
  [(#961)](https://github.com/PennyLaneAI/pennylane/pull/961)

  The following example shows the calculation of the Hessian:

  ```python
  n_wires = 5
  weights = [2.73943676, 0.16289932, 3.4536312, 2.73521126, 2.6412488]

  dev = qml.device("default.qubit", wires=n_wires)

  with qml.tape.QubitParamShiftTape() as tape:
      for i in range(n_wires):
          qml.RX(weights[i], wires=i)

      qml.CNOT(wires=[0, 1])
      qml.CNOT(wires=[2, 1])
      qml.CNOT(wires=[3, 1])
      qml.CNOT(wires=[4, 3])

      qml.expval(qml.PauliZ(1))

  print(tape.hessian(dev))
  ```

  The Hessian is not yet supported via classical machine learning interfaces, but will
  be added in a future release.

<h4>More operations and templates</h4>

* Two new error channels, `BitFlip` and `PhaseFlip` have been added.
  [(#954)](https://github.com/PennyLaneAI/pennylane/pull/954)

  They can be used in the same manner as existing error channels:

  ```python
  dev = qml.device("default.mixed", wires=2)

  @qml.qnode(dev)
  def circuit():
      qml.RX(0.3, wires=0)
      qml.RY(0.5, wires=1)
      qml.BitFlip(0.01, wires=0)
      qml.PhaseFlip(0.01, wires=1)
      return qml.expval(qml.PauliZ(0))
  ```

* Apply permutations to wires using the `Permute` subroutine.
  [(#952)](https://github.com/PennyLaneAI/pennylane/pull/952)

  ```python
  import pennylane as qml
  dev = qml.device('default.qubit', wires=5)

  @qml.qnode(dev)
  def apply_perm():
      # Send contents of wire 4 to wire 0, of wire 2 to wire 1, etc.
      qml.templates.Permute([4, 2, 0, 1, 3], wires=dev.wires)
      return qml.expval(qml.PauliZ(0))
  ```

<h4>QNode transformations</h4>

* The `qml.metric_tensor` function transforms a QNode to produce the Fubini-Study
  metric tensor with full autodifferentiation support---even on hardware.
  [(#1014)](https://github.com/PennyLaneAI/pennylane/pull/1014)

  Consider the following QNode:

  ```python
  dev = qml.device("default.qubit", wires=3)

  @qml.qnode(dev, interface="autograd")
  def circuit(weights):
      # layer 1
      qml.RX(weights[0, 0], wires=0)
      qml.RX(weights[0, 1], wires=1)

      qml.CNOT(wires=[0, 1])
      qml.CNOT(wires=[1, 2])

      # layer 2
      qml.RZ(weights[1, 0], wires=0)
      qml.RZ(weights[1, 1], wires=2)

      qml.CNOT(wires=[0, 1])
      qml.CNOT(wires=[1, 2])
      return qml.expval(qml.PauliZ(0) @ qml.PauliZ(1)), qml.expval(qml.PauliY(2))
  ```

  We can use the `metric_tensor` function to generate a new function, that returns the
  metric tensor of this QNode:

  ```pycon
  >>> met_fn = qml.metric_tensor(circuit)
  >>> weights = np.array([[0.1, 0.2, 0.3], [0.4, 0.5, 0.6]], requires_grad=True)
  >>> met_fn(weights)
  tensor([[0.25  , 0.    , 0.    , 0.    ],
          [0.    , 0.25  , 0.    , 0.    ],
          [0.    , 0.    , 0.0025, 0.0024],
          [0.    , 0.    , 0.0024, 0.0123]], requires_grad=True)
  ```

  The returned metric tensor is also fully differentiable, in all interfaces.
  For example, differentiating the `(3, 2)` element:

  ```pycon
  >>> grad_fn = qml.grad(lambda x: met_fn(x)[3, 2])
  >>> grad_fn(weights)
  array([[ 0.04867729, -0.00049502,  0.        ],
         [ 0.        ,  0.        ,  0.        ]])
  ```

  Differentiation is also supported using Torch, Jax, and TensorFlow.

* Adds the new function `qml.math.cov_matrix()`. This function accepts a list of commuting
  observables, and the probability distribution in the shared observable eigenbasis after the
  application of an ansatz. It uses these to construct the covariance matrix in a *framework
  independent* manner, such that the output covariance matrix is autodifferentiable.
  [(#1012)](https://github.com/PennyLaneAI/pennylane/pull/1012)

  For example, consider the following ansatz and observable list:

  ```python3
  obs_list = [qml.PauliX(0) @ qml.PauliZ(1), qml.PauliY(2)]
  ansatz = qml.templates.StronglyEntanglingLayers
  ```

  We can construct a QNode to output the probability distribution in the shared eigenbasis of the
  observables:

  ```python
  dev = qml.device("default.qubit", wires=3)

  @qml.qnode(dev, interface="autograd")
  def circuit(weights):
      ansatz(weights, wires=[0, 1, 2])
      # rotate into the basis of the observables
      for o in obs_list:
          o.diagonalizing_gates()
      return qml.probs(wires=[0, 1, 2])
  ```

  We can now compute the covariance matrix:

  ```pycon
  >>> weights = qml.init.strong_ent_layers_normal(n_layers=2, n_wires=3)
  >>> cov = qml.math.cov_matrix(circuit(weights), obs_list)
  >>> cov
  array([[0.98707611, 0.03665537],
         [0.03665537, 0.99998377]])
  ```

  Autodifferentiation is fully supported using all interfaces:

  ```pycon
  >>> cost_fn = lambda weights: qml.math.cov_matrix(circuit(weights), obs_list)[0, 1]
  >>> qml.grad(cost_fn)(weights)[0]
  array([[[ 4.94240914e-17, -2.33786398e-01, -1.54193959e-01],
          [-3.05414996e-17,  8.40072236e-04,  5.57884080e-04],
          [ 3.01859411e-17,  8.60411436e-03,  6.15745204e-04]],

         [[ 6.80309533e-04, -1.23162742e-03,  1.08729813e-03],
          [-1.53863193e-01, -1.38700657e-02, -1.36243323e-01],
          [-1.54665054e-01, -1.89018172e-02, -1.56415558e-01]]])
  ```

* A new  `qml.draw` function is available, allowing QNodes to be easily
  drawn without execution by providing example input.
  [(#962)](https://github.com/PennyLaneAI/pennylane/pull/962)

  ```python
  @qml.qnode(dev)
  def circuit(a, w):
      qml.Hadamard(0)
      qml.CRX(a, wires=[0, 1])
      qml.Rot(*w, wires=[1])
      qml.CRX(-a, wires=[0, 1])
      return qml.expval(qml.PauliZ(0) @ qml.PauliZ(1))
  ```

  The QNode circuit structure may depend on the input arguments;
  this is taken into account by passing example QNode arguments
  to the `qml.draw()` drawing function:

  ```pycon
  >>> drawer = qml.draw(circuit)
  >>> result = drawer(a=2.3, w=[1.2, 3.2, 0.7])
  >>> print(result)
  0: ──H──╭C────────────────────────────╭C─────────╭┤ ⟨Z ⊗ Z⟩
  1: ─────╰RX(2.3)──Rot(1.2, 3.2, 0.7)──╰RX(-2.3)──╰┤ ⟨Z ⊗ Z⟩
  ```

<h4>A faster, leaner, and more flexible core</h4>

* The new core of PennyLane, rewritten from the ground up and developed over the last few release
  cycles, has achieved feature parity and has been made the new default in PennyLane v0.14. The old
  core has been marked as deprecated, and will be removed in an upcoming release.
  [(#1046)](https://github.com/PennyLaneAI/pennylane/pull/1046)
  [(#1040)](https://github.com/PennyLaneAI/pennylane/pull/1040)
  [(#1034)](https://github.com/PennyLaneAI/pennylane/pull/1034)
  [(#1035)](https://github.com/PennyLaneAI/pennylane/pull/1035)
  [(#1027)](https://github.com/PennyLaneAI/pennylane/pull/1027)
  [(#1026)](https://github.com/PennyLaneAI/pennylane/pull/1026)
  [(#1021)](https://github.com/PennyLaneAI/pennylane/pull/1021)
  [(#1054)](https://github.com/PennyLaneAI/pennylane/pull/1054)
  [(#1049)](https://github.com/PennyLaneAI/pennylane/pull/1049)

  While high-level PennyLane code and tutorials remain unchanged, the new core
  provides several advantages and improvements:

  - **Faster and more optimized**: The new core provides various performance optimizations, reducing
    pre- and post-processing overhead, and reduces the number of quantum evaluations in certain
    cases.

  - **Support for in-QNode classical processing**: this allows for differentiable classical
    processing within the QNode.

    ```python
    dev = qml.device("default.qubit", wires=1)

    @qml.qnode(dev, interface="tf")
    def circuit(p):
        qml.RX(tf.sin(p[0])**2 + p[1], wires=0)
        return qml.expval(qml.PauliZ(0))
    ```

    The classical processing functions used within the QNode must match
    the QNode interface. Here, we use TensorFlow:

    ```pycon
    >>> params = tf.Variable([0.5, 0.1], dtype=tf.float64)
    >>> with tf.GradientTape() as tape:
    ...     res = circuit(params)
    >>> grad = tape.gradient(res, params)
    >>> print(res)
    tf.Tensor(0.9460913127754935, shape=(), dtype=float64)
    >>> print(grad)
    tf.Tensor([-0.27255248 -0.32390003], shape=(2,), dtype=float64)
    ```

    As a result of this change, quantum decompositions that require classical processing
    are fully supported and end-to-end differentiable in tape mode.

  - **No more Variable wrapping**: QNode arguments no longer become `Variable`
    objects within the QNode.

    ```python
    dev = qml.device("default.qubit", wires=1)

    @qml.qnode(dev)
    def circuit(x):
        print("Parameter value:", x)
        qml.RX(x, wires=0)
        return qml.expval(qml.PauliZ(0))
    ```

    Internal QNode parameters can be easily inspected, printed, and manipulated:

    ```pycon
    >>> circuit(0.5)
    Parameter value: 0.5
    tensor(0.87758256, requires_grad=True)
    ```

  - **Less restrictive QNode signatures**: There is no longer any restriction on the QNode signature; the QNode can be
    defined and called following the same rules as standard Python functions.

    For example, the following QNode uses positional, named, and variable
    keyword arguments:

    ```python
    x = torch.tensor(0.1, requires_grad=True)
    y = torch.tensor([0.2, 0.3], requires_grad=True)
    z = torch.tensor(0.4, requires_grad=True)

    @qml.qnode(dev, interface="torch")
    def circuit(p1, p2=y, **kwargs):
        qml.RX(p1, wires=0)
        qml.RY(p2[0] * p2[1], wires=0)
        qml.RX(kwargs["p3"], wires=0)
        return qml.var(qml.PauliZ(0))
    ```

    When we call the QNode, we may pass the arguments by name
    even if defined positionally; any argument not provided will
    use the default value.

    ```pycon
    >>> res = circuit(p1=x, p3=z)
    >>> print(res)
    tensor(0.2327, dtype=torch.float64, grad_fn=<SelectBackward>)
    >>> res.backward()
    >>> print(x.grad, y.grad, z.grad)
    tensor(0.8396) tensor([0.0289, 0.0193]) tensor(0.8387)
    ```

    This extends to the `qnn` module, where `KerasLayer` and `TorchLayer` modules
    can be created from QNodes with unrestricted signatures.

  - **Smarter measurements:** QNodes can now measure wires more than once, as
    long as all observables are commuting:

    ```python
    @qml.qnode(dev)
    def circuit(x):
        qml.RX(x, wires=0)
        return [
            qml.expval(qml.PauliZ(0)),
            qml.expval(qml.PauliZ(0) @ qml.PauliZ(1))
        ]
    ```

    Further, the `qml.ExpvalCost()` function allows for optimizing
    measurements to reduce the number of quantum evaluations required.

  With the new PennyLane core, there are a few small breaking changes, detailed
  below in the 'Breaking Changes' section.

<h3>Improvements</h3>

* The built-in PennyLane optimizers allow more flexible cost functions. The cost function passed to most optimizers
  may accept any combination of trainable arguments, non-trainable arguments, and keyword arguments.
  [(#959)](https://github.com/PennyLaneAI/pennylane/pull/959)
  [(#1053)](https://github.com/PennyLaneAI/pennylane/pull/1053)

  The full changes apply to:

  * `AdagradOptimizer`
  * `AdamOptimizer`
  * `GradientDescentOptimizer`
  * `MomentumOptimizer`
  * `NesterovMomentumOptimizer`
  * `RMSPropOptimizer`
  * `RotosolveOptimizer`

  The `requires_grad=False` property must mark any non-trainable constant argument.
  The `RotoselectOptimizer` allows passing only keyword arguments.

  Example use:

  ```python
  def cost(x, y, data, scale=1.0):
      return scale * (x[0]-data)**2 + scale * (y-data)**2

  x = np.array([1.], requires_grad=True)
  y = np.array([1.0])
  data = np.array([2.], requires_grad=False)

  opt = qml.GradientDescentOptimizer()

  # the optimizer step and step_and_cost methods can
  # now update multiple parameters at once
  x_new, y_new, data = opt.step(cost, x, y, data, scale=0.5)
  (x_new, y_new, data), value = opt.step_and_cost(cost, x, y, data, scale=0.5)

  # list and tuple unpacking is also supported
  params = (x, y, data)
  params = opt.step(cost, *params)
  ```

* The circuit drawer has been updated to support the inclusion of unused or inactive
  wires, by passing the `show_all_wires` argument.
  [(#1033)](https://github.com/PennyLaneAI/pennylane/pull/1033)

  ```python
  dev = qml.device('default.qubit', wires=[-1, "a", "q2", 0])

  @qml.qnode(dev)
  def circuit():
      qml.Hadamard(wires=-1)
      qml.CNOT(wires=[-1, "q2"])
      return qml.expval(qml.PauliX(wires="q2"))
  ```

  ```pycon
  >>> print(qml.draw(circuit, show_all_wires=True)())
  >>>
   -1: ──H──╭C──┤
    a: ─────│───┤
   q2: ─────╰X──┤ ⟨X⟩
    0: ─────────┤
  ```

* The logic for choosing the 'best' differentiation method has been altered
  to improve performance.
  [(#1008)](https://github.com/PennyLaneAI/pennylane/pull/1008)

  - If the device provides its own gradient, this is now the preferred
    differentiation method.

  - If a device provides additional interface-specific versions that natively support classical
    backpropagation, this is now preferred over the parameter-shift rule.

    Devices define additional interface-specific devices via their `capabilities()` dictionary. For
    example, `default.qubit` supports supplementary devices for TensorFlow, Autograd, and JAX:

    ```python
    {
      "passthru_devices": {
          "tf": "default.qubit.tf",
          "autograd": "default.qubit.autograd",
          "jax": "default.qubit.jax",
      },
    }
    ```

  As a result of this change, if the QNode `diff_method` is not explicitly provided,
  it is possible that the QNode will run on a *supplementary device* of the device that was
  specifically provided:

  ```python
  dev = qml.device("default.qubit", wires=2)
  qml.QNode(dev) # will default to backprop on default.qubit.autograd
  qml.QNode(dev, interface="tf") # will default to backprop on default.qubit.tf
  qml.QNode(dev, interface="jax") # will default to backprop on default.qubit.jax
  ```

* The `default.qubit` device has been updated so that internally it applies operations in a more
  functional style, i.e., by accepting an input state and returning an evolved state.
  [(#1025)](https://github.com/PennyLaneAI/pennylane/pull/1025)

* A new test series, `pennylane/devices/tests/test_compare_default_qubit.py`, has been added, allowing to test if
  a chosen device gives the same result as `default.qubit`.
  [(#897)](https://github.com/PennyLaneAI/pennylane/pull/897)

  Three tests are added:

  - `test_hermitian_expectation`,
  - `test_pauliz_expectation_analytic`, and
  - `test_random_circuit`.

* Adds the following agnostic tensor manipulation functions to the `qml.math` module: `abs`,
  `angle`, `arcsin`, `concatenate`, `dot`, `squeeze`, `sqrt`, `sum`, `take`, `where`. These functions are
  required to fully support end-to-end differentiable Mottonen and Amplitude embedding.
  [(#922)](https://github.com/PennyLaneAI/pennylane/pull/922)
  [(#1011)](https://github.com/PennyLaneAI/pennylane/pull/1011)

* The `qml.math` module now supports JAX.
  [(#985)](https://github.com/XanaduAI/software-docs/pull/274)

* Several improvements have been made to the `Wires` class to reduce overhead and simplify the logic
  of how wire labels are interpreted:
  [(#1019)](https://github.com/PennyLaneAI/pennylane/pull/1019)
  [(#1010)](https://github.com/PennyLaneAI/pennylane/pull/1010)
  [(#1005)](https://github.com/PennyLaneAI/pennylane/pull/1005)
  [(#983)](https://github.com/PennyLaneAI/pennylane/pull/983)
  [(#967)](https://github.com/PennyLaneAI/pennylane/pull/967)

  - If the input `wires` to a wires class instantiation `Wires(wires)` can be iterated over,
    its elements are interpreted as wire labels. Otherwise, `wires` is interpreted as a single wire label.
    The only exception to this are strings, which are always interpreted as a single
    wire label, so users can address wires with labels such as `"ancilla"`.

  - Any type can now be a wire label as long as it is hashable. The hash is used to establish
    the uniqueness of two labels.

  - Indexing wires objects now returns a label, instead of a new `Wires` object. For example:

    ```pycon
    >>> w = Wires([0, 1, 2])
    >>> w[1]
    >>> 1
    ```

  - The check for uniqueness of wires moved from `Wires` instantiation to
    the `qml.wires._process` function in order to reduce overhead from repeated
    creation of `Wires` instances.

  - Calls to the `Wires` class are substantially reduced, for example by avoiding to call
    Wires on Wires instances on `Operation` instantiation, and by using labels instead of
    `Wires` objects inside the default qubit device.

* Adds the `PauliRot` generator to the `qml.operation` module. This
  generator is required to construct the metric tensor.
  [(#963)](https://github.com/PennyLaneAI/pennylane/pull/963)

* The templates are modified to make use of the new `qml.math` module, for framework-agnostic
  tensor manipulation. This allows the template library to be differentiable
  in backpropagation mode (`diff_method="backprop"`).
  [(#873)](https://github.com/PennyLaneAI/pennylane/pull/873)

* The circuit drawer now allows for the wire order to be (optionally) modified:
  [(#992)](https://github.com/PennyLaneAI/pennylane/pull/992)

  ```pycon
  >>> dev = qml.device('default.qubit', wires=["a", -1, "q2"])
  >>> @qml.qnode(dev)
  ... def circuit():
  ...     qml.Hadamard(wires=-1)
  ...     qml.CNOT(wires=["a", "q2"])
  ...     qml.RX(0.2, wires="a")
  ...     return qml.expval(qml.PauliX(wires="q2"))
  ```

  Printing with default wire order of the device:

  ```pycon
  >>> print(circuit.draw())
    a: ─────╭C──RX(0.2)──┤
   -1: ──H──│────────────┤
   q2: ─────╰X───────────┤ ⟨X⟩
  ```

  Changing the wire order:

  ```pycon
  >>> print(circuit.draw(wire_order=["q2", "a", -1]))
   q2: ──╭X───────────┤ ⟨X⟩
    a: ──╰C──RX(0.2)──┤
   -1: ───H───────────┤
  ```

<h3>Breaking changes</h3>

* QNodes using the new PennyLane core will no longer accept ragged arrays as inputs.

* When using the new PennyLane core and the Autograd interface, non-differentiable data passed
  as a QNode argument or a gate must have the `requires_grad` property set to `False`:

  ```python
  @qml.qnode(dev)
  def circuit(weights, data):
      basis_state = np.array([1, 0, 1, 1], requires_grad=False)
      qml.BasisState(basis_state, wires=[0, 1, 2, 3])
      qml.templates.AmplitudeEmbedding(data, wires=[0, 1, 2, 3])
      qml.templates.BasicEntanglerLayers(weights, wires=[0, 1, 2, 3])
      return qml.probs(wires=0)

  data = np.array(data, requires_grad=False)
  weights = np.array(weights, requires_grad=True)
  circuit(weights, data)
  ```

<h3>Bug fixes</h3>

* Fixes an issue where if the constituent observables of a tensor product do not exist in the queue,
  an error is raised. With this fix, they are first queued before annotation occurs.
  [(#1038)](https://github.com/PennyLaneAI/pennylane/pull/1038)

* Fixes an issue with tape expansions where information about sampling
  (specifically the `is_sampled` tape attribute) was not preserved.
  [(#1027)](https://github.com/PennyLaneAI/pennylane/pull/1027)

* Tape expansion was not properly taking into devices that supported inverse operations,
  causing inverse operations to be unnecessarily decomposed. The QNode tape expansion logic, as well
  as the `Operation.expand()` method, has been modified to fix this.
  [(#956)](https://github.com/PennyLaneAI/pennylane/pull/956)

* Fixes an issue where the Autograd interface was not unwrapping non-differentiable
  PennyLane tensors, which can cause issues on some devices.
  [(#941)](https://github.com/PennyLaneAI/pennylane/pull/941)

* `qml.vqe.Hamiltonian` prints any observable with any number of strings.
  [(#987)](https://github.com/PennyLaneAI/pennylane/pull/987)

* Fixes a bug where parameter-shift differentiation would fail if the QNode
  contained a single probability output.
  [(#1007)](https://github.com/PennyLaneAI/pennylane/pull/1007)

* Fixes an issue when using trainable parameters that are lists/arrays with `tape.vjp`.
  [(#1042)](https://github.com/PennyLaneAI/pennylane/pull/1042)

* The `TensorN` observable is updated to support being copied without any parameters or wires passed.
  [(#1047)](https://github.com/PennyLaneAI/pennylane/pull/1047)

* Fixed deprecation warning when importing `Sequence` from `collections` instead of `collections.abc` in `vqe/vqe.py`.
  [(#1051)](https://github.com/PennyLaneAI/pennylane/pull/1051)

<h3>Contributors</h3>

This release contains contributions from (in alphabetical order):

Juan Miguel Arrazola, Thomas Bromley, Olivia Di Matteo, Theodor Isacsson, Josh Izaac, Christina Lee,
Alejandro Montanez, Steven Oud, Chase Roberts, Sankalp Sanand, Maria Schuld, Antal
Száva, David Wierichs, Jiahao Yao.

# Release 0.13.0

<h3>New features since last release</h3>

<h4>Automatically optimize the number of measurements</h4>

* QNodes in tape mode now support returning observables on the same wire whenever the observables are
  qubit-wise commuting Pauli words. Qubit-wise commuting observables can be evaluated with a
  *single* device run as they are diagonal in the same basis, via a shared set of single-qubit rotations.
  [(#882)](https://github.com/PennyLaneAI/pennylane/pull/882)

  The following example shows a single QNode returning the expectation values of
  the qubit-wise commuting Pauli words `XX` and `XI`:

  ```python
  qml.enable_tape()

  @qml.qnode(dev)
  def f(x):
      qml.Hadamard(wires=0)
      qml.Hadamard(wires=1)
      qml.CRot(0.1, 0.2, 0.3, wires=[1, 0])
      qml.RZ(x, wires=1)
      return qml.expval(qml.PauliX(0) @ qml.PauliX(1)), qml.expval(qml.PauliX(0))
  ```

  ```pycon
  >>> f(0.4)
  tensor([0.89431013, 0.9510565 ], requires_grad=True)
  ```

* The `ExpvalCost` class (previously `VQECost`) now provides observable optimization using the
  `optimize` argument, resulting in potentially fewer device executions.
  [(#902)](https://github.com/PennyLaneAI/pennylane/pull/902)

  This is achieved by separating the observables composing the Hamiltonian into qubit-wise
  commuting groups and evaluating those groups on a single QNode using functionality from the
  `qml.grouping` module:

  ```python
  qml.enable_tape()
  commuting_obs = [qml.PauliX(0), qml.PauliX(0) @ qml.PauliZ(1)]
  H = qml.vqe.Hamiltonian([1, 1], commuting_obs)

  dev = qml.device("default.qubit", wires=2)
  ansatz = qml.templates.StronglyEntanglingLayers

  cost_opt = qml.ExpvalCost(ansatz, H, dev, optimize=True)
  cost_no_opt = qml.ExpvalCost(ansatz, H, dev, optimize=False)

  params = qml.init.strong_ent_layers_uniform(3, 2)
  ```

  Grouping these commuting observables leads to fewer device executions:

  ```pycon
  >>> cost_opt(params)
  >>> ex_opt = dev.num_executions
  >>> cost_no_opt(params)
  >>> ex_no_opt = dev.num_executions - ex_opt
  >>> print("Number of executions:", ex_no_opt)
  Number of executions: 2
  >>> print("Number of executions (optimized):", ex_opt)
  Number of executions (optimized): 1
  ```

<h4>New quantum gradient features</h4>

* Compute the analytic gradient of quantum circuits in parallel on supported devices.
  [(#840)](https://github.com/PennyLaneAI/pennylane/pull/840)

  This release introduces support for batch execution of circuits, via a new device API method
  `Device.batch_execute()`. Devices that implement this new API support submitting a batch of
  circuits for *parallel* evaluation simultaneously, which can significantly reduce the computation time.

  Furthermore, if using tape mode and a compatible device, gradient computations will
  automatically make use of the new batch API---providing a speedup during optimization.

* Gradient recipes are now much more powerful, allowing for operations to define their gradient
  via an arbitrary linear combination of circuit evaluations.
  [(#909)](https://github.com/PennyLaneAI/pennylane/pull/909)
  [(#915)](https://github.com/PennyLaneAI/pennylane/pull/915)

  With this change, gradient recipes can now be of the form
  :math:`\frac{\partial}{\partial\phi_k}f(\phi_k) = \sum_{i} c_i f(a_i \phi_k + s_i )`,
  and are no longer restricted to two-term shifts with identical (but opposite in sign) shift values.

  As a result, PennyLane now supports native analytic quantum gradients for the
  controlled rotation operations `CRX`, `CRY`, `CRZ`, and `CRot`. This allows for parameter-shift
  analytic gradients on hardware, without decomposition.

  Note that this is a breaking change for developers; please see the *Breaking Changes* section
  for more details.

* The `qnn.KerasLayer` class now supports differentiating the QNode through classical
  backpropagation in tape mode.
  [(#869)](https://github.com/PennyLaneAI/pennylane/pull/869)

  ```python
  qml.enable_tape()

  dev = qml.device("default.qubit.tf", wires=2)

  @qml.qnode(dev, interface="tf", diff_method="backprop")
  def f(inputs, weights):
      qml.templates.AngleEmbedding(inputs, wires=range(2))
      qml.templates.StronglyEntanglingLayers(weights, wires=range(2))
      return [qml.expval(qml.PauliZ(i)) for i in range(2)]

  weight_shapes = {"weights": (3, 2, 3)}

  qlayer = qml.qnn.KerasLayer(f, weight_shapes, output_dim=2)

  inputs = tf.constant(np.random.random((4, 2)), dtype=tf.float32)

  with tf.GradientTape() as tape:
      out = qlayer(inputs)

  tape.jacobian(out, qlayer.trainable_weights)
  ```

<h4>New operations, templates, and measurements</h4>

* Adds the `qml.density_matrix` QNode return with partial trace capabilities.
  [(#878)](https://github.com/PennyLaneAI/pennylane/pull/878)

  The density matrix over the provided wires is returned, with all other subsystems traced out.
  `qml.density_matrix` currently works for both the `default.qubit` and `default.mixed` devices.

  ```python
  qml.enable_tape()
  dev = qml.device("default.qubit", wires=2)

  def circuit(x):
      qml.PauliY(wires=0)
      qml.Hadamard(wires=1)
      return qml.density_matrix(wires=[1])  # wire 0 is traced out
  ```

* Adds the square-root X gate `SX`. [(#871)](https://github.com/PennyLaneAI/pennylane/pull/871)

  ```python
  dev = qml.device("default.qubit", wires=1)

  @qml.qnode(dev)
  def circuit():
      qml.SX(wires=[0])
      return qml.expval(qml.PauliZ(wires=[0]))
  ```

* Two new hardware-efficient particle-conserving templates have been implemented
  to perform VQE-based quantum chemistry simulations. The new templates apply
  several layers of the particle-conserving entanglers proposed in Figs. 2a and 2b
  of Barkoutsos *et al*., [arXiv:1805.04340](https://arxiv.org/abs/1805.04340)
  [(#875)](https://github.com/PennyLaneAI/pennylane/pull/875)
  [(#876)](https://github.com/PennyLaneAI/pennylane/pull/876)

<h4>Estimate and track resources</h4>

* The `QuantumTape` class now contains basic resource estimation functionality. The method
  `tape.get_resources()` returns a dictionary with a list of the constituent operations and the
  number of times they appear in the circuit. Similarly, `tape.get_depth()` computes the circuit depth.
  [(#862)](https://github.com/PennyLaneAI/pennylane/pull/862)

  ```pycon
  >>> with qml.tape.QuantumTape() as tape:
  ...    qml.Hadamard(wires=0)
  ...    qml.RZ(0.26, wires=1)
  ...    qml.CNOT(wires=[1, 0])
  ...    qml.Rot(1.8, -2.7, 0.2, wires=0)
  ...    qml.Hadamard(wires=1)
  ...    qml.CNOT(wires=[0, 1])
  ...    qml.expval(qml.PauliZ(0) @ qml.PauliZ(1))
  >>> tape.get_resources()
  {'Hadamard': 2, 'RZ': 1, 'CNOT': 2, 'Rot': 1}
  >>> tape.get_depth()
  4
  ```

* The number of device executions over a QNode's lifetime can now be returned using `num_executions`.
  [(#853)](https://github.com/PennyLaneAI/pennylane/pull/853)

  ```pycon
  >>> dev = qml.device("default.qubit", wires=2)
  >>> @qml.qnode(dev)
  ... def circuit(x, y):
  ...    qml.RX(x, wires=[0])
  ...    qml.RY(y, wires=[1])
  ...    qml.CNOT(wires=[0, 1])
  ...    return qml.expval(qml.PauliZ(0) @ qml.PauliX(1))
  >>> for _ in range(10):
  ...    circuit(0.432, 0.12)
  >>> print(dev.num_executions)
  10
  ```

<h3>Improvements</h3>

* Support for tape mode has improved across PennyLane. The following features now work in tape mode:

  - QNode collections [(#863)](https://github.com/PennyLaneAI/pennylane/pull/863)

  - `qnn.ExpvalCost` [(#863)](https://github.com/PennyLaneAI/pennylane/pull/863)
    [(#911)](https://github.com/PennyLaneAI/pennylane/pull/911)

  - `qml.qnn.KerasLayer` [(#869)](https://github.com/PennyLaneAI/pennylane/pull/869)

  - `qml.qnn.TorchLayer` [(#865)](https://github.com/PennyLaneAI/pennylane/pull/865)

  - The `qml.qaoa` module [(#905)](https://github.com/PennyLaneAI/pennylane/pull/905)

* A new function, `qml.refresh_devices()`, has been added, allowing PennyLane to
  rescan installed PennyLane plugins and refresh the device list. In addition, the `qml.device`
  loader will attempt to refresh devices if the required plugin device cannot be found.
  This will result in an improved experience if installing PennyLane and plugins within
  a running Python session (for example, on Google Colab), and avoid the need to
  restart the kernel/runtime.
  [(#907)](https://github.com/PennyLaneAI/pennylane/pull/907)

* When using `grad_fn = qml.grad(cost)` to compute the gradient of a cost function with the Autograd
  interface, the value of the intermediate forward pass is now available via the `grad_fn.forward`
  property
  [(#914)](https://github.com/PennyLaneAI/pennylane/pull/914):

  ```python
  def cost_fn(x, y):
      return 2 * np.sin(x[0]) * np.exp(-x[1]) + x[0] ** 3 + np.cos(y)

  params = np.array([0.1, 0.5], requires_grad=True)
  data = np.array(0.65, requires_grad=False)
  grad_fn = qml.grad(cost_fn)

  grad_fn(params, data)  # perform backprop and evaluate the gradient
  grad_fn.forward  # the cost function value
  ```

* Gradient-based optimizers now have a `step_and_cost` method that returns
  both the next step as well as the objective (cost) function output.
  [(#916)](https://github.com/PennyLaneAI/pennylane/pull/916)

  ```pycon
  >>> opt = qml.GradientDescentOptimizer()
  >>> params, cost = opt.step_and_cost(cost_fn, params)
  ```

* PennyLane provides a new experimental module `qml.proc` which provides framework-agnostic processing
  functions for array and tensor manipulations.
  [(#886)](https://github.com/PennyLaneAI/pennylane/pull/886)

  Given the input tensor-like object, the call is
  dispatched to the corresponding array manipulation framework, allowing for end-to-end
  differentiation to be preserved.

  ```pycon
  >>> x = torch.tensor([1., 2.])
  >>> qml.proc.ones_like(x)
  tensor([1, 1])
  >>> y = tf.Variable([[0], [5]])
  >>> qml.proc.ones_like(y, dtype=np.complex128)
  <tf.Tensor: shape=(2, 1), dtype=complex128, numpy=
  array([[1.+0.j],
         [1.+0.j]])>
  ```

  Note that these functions are experimental, and only a subset of common functionality is
  supported. Furthermore, the names and behaviour of these functions may differ from similar
  functions in common frameworks; please refer to the function docstrings for more details.

* The gradient methods in tape mode now fully separate the quantum and classical processing. Rather
  than returning the evaluated gradients directly, they now return a tuple containing the required
  quantum and classical processing steps.
  [(#840)](https://github.com/PennyLaneAI/pennylane/pull/840)

  ```python
  def gradient_method(idx, param, **options):
      # generate the quantum tapes that must be computed
      # to determine the quantum gradient
      tapes = quantum_gradient_tapes(self)

      def processing_fn(results):
          # perform classical processing on the evaluated tapes
          # returning the evaluated quantum gradient
          return classical_processing(results)

      return tapes, processing_fn
  ```

  The `JacobianTape.jacobian()` method has been similarly modified to accumulate all gradient
  quantum tapes and classical processing functions, evaluate all quantum tapes simultaneously,
  and then apply the post-processing functions to the evaluated tape results.

* The MultiRZ gate now has a defined generator, allowing it to be used in quantum natural gradient
  optimization.
  [(#912)](https://github.com/PennyLaneAI/pennylane/pull/912)

* The CRot gate now has a `decomposition` method, which breaks the gate down into rotations
  and CNOT gates. This allows `CRot` to be used on devices that do not natively support it.
  [(#908)](https://github.com/PennyLaneAI/pennylane/pull/908)

* The classical processing in the `MottonenStatePreparation` template has been largely
  rewritten to use dense matrices and tensor manipulations wherever possible.
  This is in preparation to support differentiation through the template in the future.
  [(#864)](https://github.com/PennyLaneAI/pennylane/pull/864)

* Device-based caching has replaced QNode caching. Caching is now accessed by passing a
  `cache` argument to the device.
  [(#851)](https://github.com/PennyLaneAI/pennylane/pull/851)

  The `cache` argument should be an integer specifying the size of the cache. For example, a
  cache of size 10 is created using:

  ```pycon
  >>> dev = qml.device("default.qubit", wires=2, cache=10)
  ```

* The `Operation`, `Tensor`, and `MeasurementProcess` classes now have the `__copy__` special method
  defined.
  [(#840)](https://github.com/PennyLaneAI/pennylane/pull/840)

  This allows us to ensure that, when a shallow copy is performed of an operation, the
  mutable list storing the operation parameters is *also* shallow copied. Both the old operation and
  the copied operation will continue to share the same parameter data,
  ```pycon
  >>> import copy
  >>> op = qml.RX(0.2, wires=0)
  >>> op2 = copy.copy(op)
  >>> op.data[0] is op2.data[0]
  True
  ```

  however the *list container* is not a reference:

  ```pycon
  >>> op.data is op2.data
  False
  ```

  This allows the parameters of the copied operation to be modified, without mutating
  the parameters of the original operation.

* The `QuantumTape.copy` method has been tweaked so that
  [(#840)](https://github.com/PennyLaneAI/pennylane/pull/840):

  - Optionally, the tape's operations are shallow copied in addition to the tape by passing the
    `copy_operations=True` boolean flag. This allows the copied tape's parameters to be mutated
    without affecting the original tape's parameters. (Note: the two tapes will share parameter data
    *until* one of the tapes has their parameter list modified.)

  - Copied tapes can be cast to another `QuantumTape` subclass by passing the `tape_cls` keyword
    argument.

<h3>Breaking changes</h3>

* Updated how parameter-shift gradient recipes are defined for operations, allowing for
  gradient recipes that are specified as an arbitrary number of terms.
  [(#909)](https://github.com/PennyLaneAI/pennylane/pull/909)

  Previously, `Operation.grad_recipe` was restricted to two-term parameter-shift formulas.
  With this change, the gradient recipe now contains elements of the form
  :math:`[c_i, a_i, s_i]`, resulting in a gradient recipe of
  :math:`\frac{\partial}{\partial\phi_k}f(\phi_k) = \sum_{i} c_i f(a_i \phi_k + s_i )`.

  As this is a breaking change, all custom operations with defined gradient recipes must be
  updated to continue working with PennyLane 0.13. Note though that if `grad_recipe = None`, the
  default gradient recipe remains unchanged, and corresponds to the two terms :math:`[c_0, a_0, s_0]=[1/2, 1, \pi/2]`
  and :math:`[c_1, a_1, s_1]=[-1/2, 1, -\pi/2]` for every parameter.

- The `VQECost` class has been renamed to `ExpvalCost` to reflect its general applicability
  beyond VQE. Use of `VQECost` is still possible but will result in a deprecation warning.
  [(#913)](https://github.com/PennyLaneAI/pennylane/pull/913)

<h3>Bug fixes</h3>

* The `default.qubit.tf` device is updated to handle TensorFlow objects (e.g.,
  `tf.Variable`) as gate parameters correctly when using the `MultiRZ` and
  `CRot` operations.
  [(#921)](https://github.com/PennyLaneAI/pennylane/pull/921)

* PennyLane tensor objects are now unwrapped in BaseQNode when passed as a
  keyword argument to the quantum function.
  [(#903)](https://github.com/PennyLaneAI/pennylane/pull/903)
  [(#893)](https://github.com/PennyLaneAI/pennylane/pull/893)

* The new tape mode now prevents multiple observables from being evaluated on the same wire
  if the observables are not qubit-wise commuting Pauli words.
  [(#882)](https://github.com/PennyLaneAI/pennylane/pull/882)

* Fixes a bug in `default.qubit` whereby inverses of common gates were not being applied
  via efficient gate-specific methods, instead falling back to matrix-vector multiplication.
  The following gates were affected: `PauliX`, `PauliY`, `PauliZ`, `Hadamard`, `SWAP`, `S`,
  `T`, `CNOT`, `CZ`.
  [(#872)](https://github.com/PennyLaneAI/pennylane/pull/872)

* The `PauliRot` operation now gracefully handles single-qubit Paulis, and all-identity Paulis
  [(#860)](https://github.com/PennyLaneAI/pennylane/pull/860).

* Fixes a bug whereby binary Python operators were not properly propagating the `requires_grad`
  attribute to the output tensor.
  [(#889)](https://github.com/PennyLaneAI/pennylane/pull/889)

* Fixes a bug which prevents `TorchLayer` from doing `backward` when CUDA is enabled.
  [(#899)](https://github.com/PennyLaneAI/pennylane/pull/899)

* Fixes a bug where multi-threaded execution of `QNodeCollection` sometimes fails
  because of simultaneous queuing. This is fixed by adding thread locking during queuing.
  [(#910)](https://github.com/PennyLaneAI/pennylane/pull/918)

* Fixes a bug in `QuantumTape.set_parameters()`. The previous implementation assumed
  that the `self.trainable_parms` set would always be iterated over in increasing integer
  order. However, this is not guaranteed behaviour, and can lead to the incorrect tape parameters
  being set if this is not the case.
  [(#923)](https://github.com/PennyLaneAI/pennylane/pull/923)

* Fixes broken error message if a QNode is instantiated with an unknown exception.
  [(#930)](https://github.com/PennyLaneAI/pennylane/pull/930)

<h3>Contributors</h3>

This release contains contributions from (in alphabetical order):

Juan Miguel Arrazola, Thomas Bromley, Christina Lee, Alain Delgado Gran, Olivia Di Matteo, Anthony
Hayes, Theodor Isacsson, Josh Izaac, Soran Jahangiri, Nathan Killoran, Shumpei Kobayashi, Romain
Moyard, Zeyue Niu, Maria Schuld, Antal Száva.

# Release 0.12.0

<h3>New features since last release</h3>

<h4>New and improved simulators</h4>

* PennyLane now supports a new device, `default.mixed`, designed for
  simulating mixed-state quantum computations. This enables native
  support for implementing noisy channels in a circuit, which generally
  map pure states to mixed states.
  [(#794)](https://github.com/PennyLaneAI/pennylane/pull/794)
  [(#807)](https://github.com/PennyLaneAI/pennylane/pull/807)
  [(#819)](https://github.com/PennyLaneAI/pennylane/pull/819)

  The device can be initialized as
  ```pycon
  >>> dev = qml.device("default.mixed", wires=1)
  ```

  This allows the construction of QNodes that include non-unitary operations,
  such as noisy channels:

  ```pycon
  >>> @qml.qnode(dev)
  ... def circuit(params):
  ...     qml.RX(params[0], wires=0)
  ...     qml.RY(params[1], wires=0)
  ...     qml.AmplitudeDamping(0.5, wires=0)
  ...     return qml.expval(qml.PauliZ(0))
  >>> print(circuit([0.54, 0.12]))
  0.9257702929524184
  >>> print(circuit([0, np.pi]))
  0.0
  ```

<h4>New tools for optimizing measurements</h4>

* The new `grouping` module provides functionality for grouping simultaneously measurable Pauli word
  observables.
  [(#761)](https://github.com/PennyLaneAI/pennylane/pull/761)
  [(#850)](https://github.com/PennyLaneAI/pennylane/pull/850)
  [(#852)](https://github.com/PennyLaneAI/pennylane/pull/852)

  - The `optimize_measurements` function will take as input a list of Pauli word observables and
    their corresponding coefficients (if any), and will return the partitioned Pauli terms
    diagonalized in the measurement basis and the corresponding diagonalizing circuits.

    ```python
    from pennylane.grouping import optimize_measurements
    h, nr_qubits = qml.qchem.molecular_hamiltonian("h2", "h2.xyz")
    rotations, grouped_ops, grouped_coeffs = optimize_measurements(h.ops, h.coeffs, grouping="qwc")
    ```

    The diagonalizing circuits of `rotations` correspond to the diagonalized Pauli word groupings of
    `grouped_ops`.

  - Pauli word partitioning utilities are performed by the `PauliGroupingStrategy`
    class. An input list of Pauli words can be partitioned into mutually commuting,
    qubit-wise-commuting, or anticommuting groupings.

    For example, partitioning Pauli words into anticommutative groupings by the Recursive Largest
    First (RLF) graph colouring heuristic:

    ```python
    from pennylane import PauliX, PauliY, PauliZ, Identity
    from pennylane.grouping import group_observables
    pauli_words = [
        Identity('a') @ Identity('b'),
        Identity('a') @ PauliX('b'),
        Identity('a') @ PauliY('b'),
        PauliZ('a') @ PauliX('b'),
        PauliZ('a') @ PauliY('b'),
        PauliZ('a') @ PauliZ('b')
    ]
    groupings = group_observables(pauli_words, grouping_type='anticommuting', method='rlf')
    ```

  - Various utility functions are included for obtaining and manipulating Pauli
    words in the binary symplectic vector space representation.

    For instance, two Pauli words may be converted to their binary vector representation:

    ```pycon
    >>> from pennylane.grouping import pauli_to_binary
    >>> from pennylane.wires import Wires
    >>> wire_map = {Wires('a'): 0, Wires('b'): 1}
    >>> pauli_vec_1 = pauli_to_binary(qml.PauliX('a') @ qml.PauliY('b'))
    >>> pauli_vec_2 = pauli_to_binary(qml.PauliZ('a') @ qml.PauliZ('b'))
    >>> pauli_vec_1
    [1. 1. 0. 1.]
    >>> pauli_vec_2
    [0. 0. 1. 1.]
    ```

    Their product up to a phase may be computed by taking the sum of their binary vector
    representations, and returned in the operator representation.

    ```pycon
    >>> from pennylane.grouping import binary_to_pauli
    >>> binary_to_pauli((pauli_vec_1 + pauli_vec_2) % 2, wire_map)
    Tensor product ['PauliY', 'PauliX']: 0 params, wires ['a', 'b']
    ```

    For more details on the grouping module, see the
    [grouping module documentation](https://pennylane.readthedocs.io/en/stable/code/qml_grouping.html)


<h4>Returning the quantum state from simulators</h4>

* The quantum state of a QNode can now be returned using the `qml.state()` return function.
  [(#818)](https://github.com/XanaduAI/pennylane/pull/818)

  ```python
  import pennylane as qml

  dev = qml.device("default.qubit", wires=3)
  qml.enable_tape()

  @qml.qnode(dev)
  def qfunc(x, y):
      qml.RZ(x, wires=0)
      qml.CNOT(wires=[0, 1])
      qml.RY(y, wires=1)
      qml.CNOT(wires=[0, 2])
      return qml.state()

  >>> qfunc(0.56, 0.1)
  array([0.95985437-0.27601028j, 0.        +0.j        ,
         0.04803275-0.01381203j, 0.        +0.j        ,
         0.        +0.j        , 0.        +0.j        ,
         0.        +0.j        , 0.        +0.j        ])
  ```

  Differentiating the state is currently available when using the
  classical backpropagation differentiation method (`diff_method="backprop"`) with a compatible device,
  and when using the new tape mode.

<h4>New operations and channels</h4>

* PennyLane now includes standard channels such as the Amplitude-damping,
  Phase-damping, and Depolarizing channels, as well as the ability
  to make custom qubit channels.
  [(#760)](https://github.com/PennyLaneAI/pennylane/pull/760)
  [(#766)](https://github.com/PennyLaneAI/pennylane/pull/766)
  [(#778)](https://github.com/PennyLaneAI/pennylane/pull/778)

* The controlled-Y operation is now available via `qml.CY`. For devices that do
  not natively support the controlled-Y operation, it will be decomposed
  into `qml.RY`, `qml.CNOT`, and `qml.S` operations.
  [(#806)](https://github.com/PennyLaneAI/pennylane/pull/806)

<h4>Preview the next-generation PennyLane QNode</h4>

* The new PennyLane `tape` module provides a re-formulated QNode class, rewritten from the ground-up,
  that uses a new `QuantumTape` object to represent the QNode's quantum circuit. Tape mode
  provides several advantages over the standard PennyLane QNode.
  [(#785)](https://github.com/PennyLaneAI/pennylane/pull/785)
  [(#792)](https://github.com/PennyLaneAI/pennylane/pull/792)
  [(#796)](https://github.com/PennyLaneAI/pennylane/pull/796)
  [(#800)](https://github.com/PennyLaneAI/pennylane/pull/800)
  [(#803)](https://github.com/PennyLaneAI/pennylane/pull/803)
  [(#804)](https://github.com/PennyLaneAI/pennylane/pull/804)
  [(#805)](https://github.com/PennyLaneAI/pennylane/pull/805)
  [(#808)](https://github.com/PennyLaneAI/pennylane/pull/808)
  [(#810)](https://github.com/PennyLaneAI/pennylane/pull/810)
  [(#811)](https://github.com/PennyLaneAI/pennylane/pull/811)
  [(#815)](https://github.com/PennyLaneAI/pennylane/pull/815)
  [(#820)](https://github.com/PennyLaneAI/pennylane/pull/820)
  [(#823)](https://github.com/PennyLaneAI/pennylane/pull/823)
  [(#824)](https://github.com/PennyLaneAI/pennylane/pull/824)
  [(#829)](https://github.com/PennyLaneAI/pennylane/pull/829)

  - Support for in-QNode classical processing: Tape mode allows for differentiable classical
    processing within the QNode.

  - No more Variable wrapping: In tape mode, QNode arguments no longer become `Variable`
    objects within the QNode.

  - Less restrictive QNode signatures: There is no longer any restriction on the QNode signature;
    the QNode can be defined and called following the same rules as standard Python functions.

  - Unifying all QNodes: The tape-mode QNode merges all QNodes (including the
    `JacobianQNode` and the `PassthruQNode`) into a single unified QNode, with
    identical behaviour regardless of the differentiation type.

  - Optimizations: Tape mode provides various performance optimizations, reducing pre- and
    post-processing overhead, and reduces the number of quantum evaluations in certain cases.

  Note that tape mode is **experimental**, and does not currently have feature-parity with the
  existing QNode. [Feedback and bug reports](https://github.com/PennyLaneAI/pennylane/issues) are
  encouraged and will help improve the new tape mode.

  Tape mode can be enabled globally via the `qml.enable_tape` function, without changing your
  PennyLane code:

  ```python
  qml.enable_tape()
  dev = qml.device("default.qubit", wires=1)

  @qml.qnode(dev, interface="tf")
  def circuit(p):
      print("Parameter value:", p)
      qml.RX(tf.sin(p[0])**2 + p[1], wires=0)
      return qml.expval(qml.PauliZ(0))
  ```

  For more details, please see the [tape mode
  documentation](https://pennylane.readthedocs.io/en/stable/code/qml_tape.html).

<h3>Improvements</h3>

* QNode caching has been introduced, allowing the QNode to keep track of the results of previous
  device executions and reuse those results in subsequent calls.
  Note that QNode caching is only supported in the new and experimental tape-mode.
  [(#817)](https://github.com/PennyLaneAI/pennylane/pull/817)

  Caching is available by passing a `caching` argument to the QNode:

  ```python
  dev = qml.device("default.qubit", wires=2)
  qml.enable_tape()

  @qml.qnode(dev, caching=10)  # cache up to 10 evaluations
  def qfunc(x):
      qml.RX(x, wires=0)
      qml.RX(0.3, wires=1)
      qml.CNOT(wires=[0, 1])
      return qml.expval(qml.PauliZ(1))

  qfunc(0.1)  # first evaluation executes on the device
  qfunc(0.1)  # second evaluation accesses the cached result
  ```

* Sped up the application of certain gates in `default.qubit` by using array/tensor
  manipulation tricks. The following gates are affected: `PauliX`, `PauliY`, `PauliZ`,
  `Hadamard`, `SWAP`, `S`, `T`, `CNOT`, `CZ`.
  [(#772)](https://github.com/PennyLaneAI/pennylane/pull/772)

* The computation of marginal probabilities has been made more efficient for devices
  with a large number of wires, achieving in some cases a 5x speedup.
  [(#799)](https://github.com/PennyLaneAI/pennylane/pull/799)

* Adds arithmetic operations (addition, tensor product,
  subtraction, and scalar multiplication) between `Hamiltonian`,
  `Tensor`, and `Observable` objects, and inline arithmetic
  operations between Hamiltonians and other observables.
  [(#765)](https://github.com/PennyLaneAI/pennylane/pull/765)

  Hamiltonians can now easily be defined as sums of observables:

  ```pycon3
  >>> H = 3 * qml.PauliZ(0) - (qml.PauliX(0) @ qml.PauliX(1)) + qml.Hamiltonian([4], [qml.PauliZ(0)])
  >>> print(H)
  (7.0) [Z0] + (-1.0) [X0 X1]
  ```

* Adds `compare()` method to `Observable` and `Hamiltonian` classes, which allows
  for comparison between observable quantities.
  [(#765)](https://github.com/PennyLaneAI/pennylane/pull/765)

  ```pycon3
  >>> H = qml.Hamiltonian([1], [qml.PauliZ(0)])
  >>> obs = qml.PauliZ(0) @ qml.Identity(1)
  >>> print(H.compare(obs))
  True
  ```

  ```pycon3
  >>> H = qml.Hamiltonian([2], [qml.PauliZ(0)])
  >>> obs = qml.PauliZ(1) @ qml.Identity(0)
  >>> print(H.compare(obs))
  False
  ```

* Adds `simplify()` method to the `Hamiltonian` class.
  [(#765)](https://github.com/PennyLaneAI/pennylane/pull/765)

  ```pycon3
  >>> H = qml.Hamiltonian([1, 2], [qml.PauliZ(0), qml.PauliZ(0) @ qml.Identity(1)])
  >>> H.simplify()
  >>> print(H)
  (3.0) [Z0]
  ```

* Added a new bit-flip mixer to the `qml.qaoa` module.
  [(#774)](https://github.com/PennyLaneAI/pennylane/pull/774)

* Summation of two `Wires` objects is now supported and will return
  a `Wires` object containing the set of all wires defined by the
  terms in the summation.
  [(#812)](https://github.com/PennyLaneAI/pennylane/pull/812)

<h3>Breaking changes</h3>

* The PennyLane NumPy module now returns scalar (zero-dimensional) arrays where
  Python scalars were previously returned.
  [(#820)](https://github.com/PennyLaneAI/pennylane/pull/820)
  [(#833)](https://github.com/PennyLaneAI/pennylane/pull/833)

  For example, this affects array element indexing, and summation:

  ```pycon
  >>> x = np.array([1, 2, 3], requires_grad=False)
  >>> x[0]
  tensor(1, requires_grad=False)
  >>> np.sum(x)
  tensor(6, requires_grad=True)
  ```

  This may require small updates to user code. A convenience method, `np.tensor.unwrap()`,
  has been added to help ease the transition. This converts PennyLane NumPy tensors
  to standard NumPy arrays and Python scalars:

  ```pycon
  >>> x = np.array(1.543, requires_grad=False)
  >>> x.unwrap()
  1.543
  ```

  Note, however, that information regarding array differentiability will be
  lost.

* The device capabilities dictionary has been redesigned, for clarity and robustness. In particular,
  the capabilities dictionary is now inherited from the parent class, various keys have more
  expressive names, and all keys are now defined in the base device class. For more details, please
  [refer to the developer
  documentation](https://pennylane.readthedocs.io/en/stable/development/plugins.html#device-capabilities).
  [(#781)](https://github.com/PennyLaneAI/pennylane/pull/781/files)

<h3>Bug fixes</h3>

* Changed to use lists for storing variable values inside `BaseQNode`
  allowing complex matrices to be passed to `QubitUnitary`.
  [(#773)](https://github.com/PennyLaneAI/pennylane/pull/773)

* Fixed a bug within `default.qubit`, resulting in greater efficiency
  when applying a state vector to all wires on the device.
  [(#849)](https://github.com/PennyLaneAI/pennylane/pull/849)

<h3>Documentation</h3>

* Equations have been added to the `qml.sample` and `qml.probs` docstrings
  to clarify the mathematical foundation of the performed measurements.
  [(#843)](https://github.com/PennyLaneAI/pennylane/pull/843)

<h3>Contributors</h3>

This release contains contributions from (in alphabetical order):

Aroosa Ijaz, Juan Miguel Arrazola, Thomas Bromley, Jack Ceroni, Alain Delgado Gran, Josh Izaac,
Soran Jahangiri, Nathan Killoran, Robert Lang, Cedric Lin, Olivia Di Matteo, Nicolás Quesada, Maria
Schuld, Antal Száva.

# Release 0.11.0

<h3>New features since last release</h3>

<h4>New and improved simulators</h4>

* Added a new device, `default.qubit.autograd`, a pure-state qubit simulator written using Autograd.
  This device supports classical backpropagation (`diff_method="backprop"`); this can
  be faster than the parameter-shift rule for computing quantum gradients
  when the number of parameters to be optimized is large.
  [(#721)](https://github.com/XanaduAI/pennylane/pull/721)

  ```pycon
  >>> dev = qml.device("default.qubit.autograd", wires=1)
  >>> @qml.qnode(dev, diff_method="backprop")
  ... def circuit(x):
  ...     qml.RX(x[1], wires=0)
  ...     qml.Rot(x[0], x[1], x[2], wires=0)
  ...     return qml.expval(qml.PauliZ(0))
  >>> weights = np.array([0.2, 0.5, 0.1])
  >>> grad_fn = qml.grad(circuit)
  >>> print(grad_fn(weights))
  array([-2.25267173e-01, -1.00864546e+00,  6.93889390e-18])
  ```

  See the [device documentation](https://pennylane.readthedocs.io/en/stable/code/api/pennylane.devices.default_qubit_autograd.DefaultQubitAutograd.html) for more details.

* A new experimental C++ state-vector simulator device is now available, `lightning.qubit`. It
  uses the C++ Eigen library to perform fast linear algebra calculations for simulating quantum
  state-vector evolution.

  `lightning.qubit` is currently in beta; it can be installed via `pip`:

  ```console
  $ pip install pennylane-lightning
  ```

  Once installed, it can be used as a PennyLane device:

  ```pycon
  >>> dev = qml.device("lightning.qubit", wires=2)
  ```

  For more details, please see the [lightning qubit documentation](https://pennylane-lightning.readthedocs.io).

<h4>New algorithms and templates</h4>

* Added built-in QAOA functionality via the new `qml.qaoa` module.
  [(#712)](https://github.com/PennyLaneAI/pennylane/pull/712)
  [(#718)](https://github.com/PennyLaneAI/pennylane/pull/718)
  [(#741)](https://github.com/PennyLaneAI/pennylane/pull/741)
  [(#720)](https://github.com/PennyLaneAI/pennylane/pull/720)

  This includes the following features:

  * New `qml.qaoa.x_mixer` and `qml.qaoa.xy_mixer` functions for defining Pauli-X and XY
    mixer Hamiltonians.

  * MaxCut: The `qml.qaoa.maxcut` function allows easy construction of the cost Hamiltonian
    and recommended mixer Hamiltonian for solving the MaxCut problem for a supplied graph.

  * Layers: `qml.qaoa.cost_layer` and `qml.qaoa.mixer_layer` take cost and mixer
    Hamiltonians, respectively, and apply the corresponding QAOA cost and mixer layers
    to the quantum circuit

  For example, using PennyLane to construct and solve a MaxCut problem with QAOA:

  ```python
  wires = range(3)
  graph = Graph([(0, 1), (1, 2), (2, 0)])
  cost_h, mixer_h = qaoa.maxcut(graph)

  def qaoa_layer(gamma, alpha):
      qaoa.cost_layer(gamma, cost_h)
      qaoa.mixer_layer(alpha, mixer_h)

  def antatz(params, **kwargs):

      for w in wires:
          qml.Hadamard(wires=w)

      # repeat the QAOA layer two times
      qml.layer(qaoa_layer, 2, params[0], params[1])

  dev = qml.device('default.qubit', wires=len(wires))
  cost_function = qml.VQECost(ansatz, cost_h, dev)
  ```

* Added an `ApproxTimeEvolution` template to the PennyLane templates module, which
  can be used to implement Trotterized time-evolution under a Hamiltonian.
  [(#710)](https://github.com/XanaduAI/pennylane/pull/710)

  <img src="https://pennylane.readthedocs.io/en/latest/_static/templates/subroutines/approx_time_evolution.png" width=50%/>

* Added a `qml.layer` template-constructing function, which takes a unitary, and
  repeatedly applies it on a set of wires to a given depth.
  [(#723)](https://github.com/PennyLaneAI/pennylane/pull/723)

  ```python
  def subroutine():
      qml.Hadamard(wires=[0])
      qml.CNOT(wires=[0, 1])
      qml.PauliX(wires=[1])

  dev = qml.device('default.qubit', wires=3)

  @qml.qnode(dev)
  def circuit():
      qml.layer(subroutine, 3)
      return [qml.expval(qml.PauliZ(0)), qml.expval(qml.PauliZ(1))]
  ```

  This creates the following circuit:
  ```pycon
  >>> circuit()
  >>> print(circuit.draw())
  0: ──H──╭C──X──H──╭C──X──H──╭C──X──┤ ⟨Z⟩
  1: ─────╰X────────╰X────────╰X─────┤ ⟨Z⟩
  ```

* Added the `qml.utils.decompose_hamiltonian` function. This function can be used to
  decompose a Hamiltonian into a linear combination of Pauli operators.
  [(#671)](https://github.com/XanaduAI/pennylane/pull/671)

  ```pycon
  >>> A = np.array(
  ... [[-2, -2+1j, -2, -2],
  ... [-2-1j,  0,  0, -1],
  ... [-2,  0, -2, -1],
  ... [-2, -1, -1,  0]])
  >>> coeffs, obs_list = decompose_hamiltonian(A)
  ```

<h4>New device features</h4>

* It is now possible to specify custom wire labels, such as `['anc1', 'anc2', 0, 1, 3]`, where the labels
  can be strings or numbers.
  [(#666)](https://github.com/XanaduAI/pennylane/pull/666)

  Custom wire labels are defined by passing a list to the `wires` argument when creating the device:

  ```pycon
  >>> dev = qml.device("default.qubit", wires=['anc1', 'anc2', 0, 1, 3])
  ```

  Quantum operations should then be invoked with these custom wire labels:

  ``` pycon
  >>> @qml.qnode(dev)
  >>> def circuit():
  ...    qml.Hadamard(wires='anc2')
  ...    qml.CNOT(wires=['anc1', 3])
  ...    ...
  ```

  The existing behaviour, in which the number of wires is specified on device initialization,
  continues to work as usual. This gives a default behaviour where wires are labelled
  by consecutive integers.

  ```pycon
  >>> dev = qml.device("default.qubit", wires=5)
  ```

* An integrated device test suite has been added, which can be used
  to run basic integration tests on core or external devices.
  [(#695)](https://github.com/PennyLaneAI/pennylane/pull/695)
  [(#724)](https://github.com/PennyLaneAI/pennylane/pull/724)
  [(#733)](https://github.com/PennyLaneAI/pennylane/pull/733)

  The test can be invoked against a particular device by calling the `pl-device-test`
  command line program:

  ```console
  $ pl-device-test --device=default.qubit --shots=1234 --analytic=False
  ```

  If the tests are run on external devices, the device and its dependencies must be
  installed locally. For more details, please see the
  [plugin test documentation](http://pennylane.readthedocs.io/en/latest/code/api/pennylane.devices.tests.html).

<h3>Improvements</h3>

* The functions implementing the quantum circuits building the Unitary Coupled-Cluster
  (UCCSD) VQE ansatz have been improved, with a more consistent naming convention and
  improved docstrings.
  [(#748)](https://github.com/PennyLaneAI/pennylane/pull/748)

  The changes include:

  - The terms *1particle-1hole (ph)* and *2particle-2hole (pphh)* excitations
    were replaced with the names *single* and *double* excitations, respectively.

  - The non-differentiable arguments in the `UCCSD` template were renamed accordingly:
    `ph` → `s_wires`, `pphh` → `d_wires`

  - The term *virtual*, previously used to refer the *unoccupied* orbitals, was discarded.

  - The Usage Details sections were updated and improved.

* Added support for TensorFlow 2.3 and PyTorch 1.6.
  [(#725)](https://github.com/PennyLaneAI/pennylane/pull/725)

* Returning probabilities is now supported from photonic QNodes.
  As with qubit QNodes, photonic QNodes returning probabilities are
  end-to-end differentiable.
  [(#699)](https://github.com/XanaduAI/pennylane/pull/699/)

  ```pycon
  >>> dev = qml.device("strawberryfields.fock", wires=2, cutoff_dim=5)
  >>> @qml.qnode(dev)
  ... def circuit(a):
  ...     qml.Displacement(a, 0, wires=0)
  ...     return qml.probs(wires=0)
  >>> print(circuit(0.5))
  [7.78800783e-01 1.94700196e-01 2.43375245e-02 2.02812704e-03 1.26757940e-04]
  ```

<h3>Breaking changes</h3>

* The `pennylane.plugins` and `pennylane.beta.plugins` folders have been renamed to
  `pennylane.devices` and `pennylane.beta.devices`, to reflect their content better.
  [(#726)](https://github.com/XanaduAI/pennylane/pull/726)

<h3>Bug fixes</h3>

* The PennyLane interface conversion functions can now convert QNodes with
  pre-existing interfaces.
  [(#707)](https://github.com/XanaduAI/pennylane/pull/707)

<h3>Documentation</h3>

* The interfaces section of the documentation has been renamed to 'Interfaces and training',
  and updated with the latest variable handling details.
  [(#753)](https://github.com/PennyLaneAI/pennylane/pull/753)

<h3>Contributors</h3>

This release contains contributions from (in alphabetical order):

Juan Miguel Arrazola, Thomas Bromley, Jack Ceroni, Alain Delgado Gran, Shadab Hussain, Theodor
Isacsson, Josh Izaac, Nathan Killoran, Maria Schuld, Antal Száva, Nicola Vitucci.

# Release 0.10.0

<h3>New features since last release</h3>

<h4>New and improved simulators</h4>

* Added a new device, `default.qubit.tf`, a pure-state qubit simulator written using TensorFlow.
  As a result, it supports classical backpropagation as a means to compute the Jacobian. This can
  be faster than the parameter-shift rule for computing quantum gradients
  when the number of parameters to be optimized is large.

  `default.qubit.tf` is designed to be used with end-to-end classical backpropagation
  (`diff_method="backprop"`) with the TensorFlow interface. This is the default method
  of differentiation when creating a QNode with this device.

  Using this method, the created QNode is a 'white-box' that is
  tightly integrated with your TensorFlow computation, including
  [AutoGraph](https://www.tensorflow.org/guide/function) support:

  ```pycon
  >>> dev = qml.device("default.qubit.tf", wires=1)
  >>> @tf.function
  ... @qml.qnode(dev, interface="tf", diff_method="backprop")
  ... def circuit(x):
  ...     qml.RX(x[1], wires=0)
  ...     qml.Rot(x[0], x[1], x[2], wires=0)
  ...     return qml.expval(qml.PauliZ(0))
  >>> weights = tf.Variable([0.2, 0.5, 0.1])
  >>> with tf.GradientTape() as tape:
  ...     res = circuit(weights)
  >>> print(tape.gradient(res, weights))
  tf.Tensor([-2.2526717e-01 -1.0086454e+00  1.3877788e-17], shape=(3,), dtype=float32)
  ```

  See the `default.qubit.tf`
  [documentation](https://pennylane.ai/en/stable/code/api/pennylane.beta.plugins.DefaultQubitTF.html)
  for more details.

* The [default.tensor plugin](https://github.com/XanaduAI/pennylane/blob/master/pennylane/beta/plugins/default_tensor.py)
  has been significantly upgraded. It now allows two different
  tensor network representations to be used: `"exact"` and `"mps"`. The former uses a
  exact factorized representation of quantum states, while the latter uses a matrix product state
  representation.
  ([#572](https://github.com/XanaduAI/pennylane/pull/572))
  ([#599](https://github.com/XanaduAI/pennylane/pull/599))

<h4>New machine learning functionality and integrations</h4>

* PennyLane QNodes can now be converted into Torch layers, allowing for creation of quantum and
  hybrid models using the `torch.nn` API.
  [(#588)](https://github.com/XanaduAI/pennylane/pull/588)

  A PennyLane QNode can be converted into a `torch.nn` layer using the `qml.qnn.TorchLayer` class:

  ```pycon
  >>> @qml.qnode(dev)
  ... def qnode(inputs, weights_0, weight_1):
  ...    # define the circuit
  ...    # ...

  >>> weight_shapes = {"weights_0": 3, "weight_1": 1}
  >>> qlayer = qml.qnn.TorchLayer(qnode, weight_shapes)
  ```

  A hybrid model can then be easily constructed:

  ```pycon
  >>> model = torch.nn.Sequential(qlayer, torch.nn.Linear(2, 2))
  ```

* Added a new "reversible" differentiation method which can be used in simulators, but not hardware.

  The reversible approach is similar to backpropagation, but trades off extra computation for
  enhanced memory efficiency. Where backpropagation caches the state tensors at each step during
  a simulated evolution, the reversible method only caches the final pre-measurement state.

  Compared to the parameter-shift method, the reversible method can be faster or slower,
  depending on the density and location of parametrized gates in a circuit
  (circuits with higher density of parametrized gates near the end of the circuit will see a benefit).
  [(#670)](https://github.com/XanaduAI/pennylane/pull/670)

  ```pycon
  >>> dev = qml.device("default.qubit", wires=2)
  ... @qml.qnode(dev, diff_method="reversible")
  ... def circuit(x):
  ...     qml.RX(x, wires=0)
  ...     qml.RX(x, wires=0)
  ...     qml.CNOT(wires=[0,1])
  ...     return qml.expval(qml.PauliZ(0))
  >>> qml.grad(circuit)(0.5)
  (array(-0.47942554),)
  ```

<h4>New templates and cost functions</h4>

* Added the new templates `UCCSD`, `SingleExcitationUnitary`, and`DoubleExcitationUnitary`,
  which together implement the Unitary Coupled-Cluster Singles and Doubles (UCCSD) ansatz
  to perform VQE-based quantum chemistry simulations using PennyLane-QChem.
  [(#622)](https://github.com/XanaduAI/pennylane/pull/622)
  [(#638)](https://github.com/XanaduAI/pennylane/pull/638)
  [(#654)](https://github.com/XanaduAI/pennylane/pull/654)
  [(#659)](https://github.com/XanaduAI/pennylane/pull/659)
  [(#622)](https://github.com/XanaduAI/pennylane/pull/622)

* Added module `pennylane.qnn.cost` with class `SquaredErrorLoss`. The module contains classes
  to calculate losses and cost functions on circuits with trainable parameters.
  [(#642)](https://github.com/XanaduAI/pennylane/pull/642)

<h3>Improvements</h3>

* Improves the wire management by making the `Operator.wires` attribute a `wires` object.
  [(#666)](https://github.com/XanaduAI/pennylane/pull/666)

* A significant improvement with respect to how QNodes and interfaces mark quantum function
  arguments as differentiable when using Autograd, designed to improve performance and make
  QNodes more intuitive.
  [(#648)](https://github.com/XanaduAI/pennylane/pull/648)
  [(#650)](https://github.com/XanaduAI/pennylane/pull/650)

  In particular, the following changes have been made:

  - A new `ndarray` subclass `pennylane.numpy.tensor`, which extends NumPy arrays with
    the keyword argument and attribute `requires_grad`. Tensors which have `requires_grad=False`
    are treated as non-differentiable by the Autograd interface.

  - A new subpackage `pennylane.numpy`, which wraps `autograd.numpy` such that NumPy functions
    accept the `requires_grad` keyword argument, and allows Autograd to differentiate
    `pennylane.numpy.tensor` objects.

  - The `argnum` argument to `qml.grad` is now optional; if not provided, arguments explicitly
    marked as `requires_grad=False` are excluded for the list of differentiable arguments.
    The ability to pass `argnum` has been retained for backwards compatibility, and
    if present the old behaviour persists.

* The QNode Torch interface now inspects QNode positional arguments.
  If any argument does not have the attribute `requires_grad=True`, it
  is automatically excluded from quantum gradient computations.
  [(#652)](https://github.com/XanaduAI/pennylane/pull/652)
  [(#660)](https://github.com/XanaduAI/pennylane/pull/660)

* The QNode TF interface now inspects QNode positional arguments.
  If any argument is not being watched by a `tf.GradientTape()`,
  it is automatically excluded from quantum gradient computations.
  [(#655)](https://github.com/XanaduAI/pennylane/pull/655)
  [(#660)](https://github.com/XanaduAI/pennylane/pull/660)

* QNodes have two new public methods: `QNode.set_trainable_args()` and `QNode.get_trainable_args()`.
  These are designed to be called by interfaces, to specify to the QNode which of its
  input arguments are differentiable. Arguments which are non-differentiable will not be converted
  to PennyLane Variable objects within the QNode.
  [(#660)](https://github.com/XanaduAI/pennylane/pull/660)

* Added `decomposition` method to PauliX, PauliY, PauliZ, S, T, Hadamard, and PhaseShift gates, which
  decomposes each of these gates into rotation gates.
  [(#668)](https://github.com/XanaduAI/pennylane/pull/668)

* The `CircuitGraph` class now supports serializing contained circuit operations
  and measurement basis rotations to an OpenQASM2.0 script via the new
  `CircuitGraph.to_openqasm()` method.
  [(#623)](https://github.com/XanaduAI/pennylane/pull/623)

<h3>Breaking changes</h3>

* Removes support for Python 3.5.
  [(#639)](https://github.com/XanaduAI/pennylane/pull/639)

<h3>Documentation</h3>

* Various small typos were fixed.

<h3>Contributors</h3>

This release contains contributions from (in alphabetical order):

Thomas Bromley, Jack Ceroni, Alain Delgado Gran, Theodor Isacsson, Josh Izaac,
Nathan Killoran, Maria Schuld, Antal Száva, Nicola Vitucci.


# Release 0.9.0

<h3>New features since last release</h3>

<h4>New machine learning integrations</h4>

* PennyLane QNodes can now be converted into Keras layers, allowing for creation of quantum and
  hybrid models using the Keras API.
  [(#529)](https://github.com/XanaduAI/pennylane/pull/529)

  A PennyLane QNode can be converted into a Keras layer using the `KerasLayer` class:

  ```python
  from pennylane.qnn import KerasLayer

  @qml.qnode(dev)
  def circuit(inputs, weights_0, weight_1):
     # define the circuit
     # ...

  weight_shapes = {"weights_0": 3, "weight_1": 1}
  qlayer = qml.qnn.KerasLayer(circuit, weight_shapes, output_dim=2)
  ```

  A hybrid model can then be easily constructed:

  ```python
  model = tf.keras.models.Sequential([qlayer, tf.keras.layers.Dense(2)])
  ```

* Added a new type of QNode, `qml.qnodes.PassthruQNode`. For simulators which are coded in an
  external library which supports automatic differentiation, PennyLane will treat a PassthruQNode as
  a "white box", and rely on the external library to directly provide gradients via backpropagation.
  This can be more efficient than the using parameter-shift rule for a large number of parameters.
  [(#488)](https://github.com/XanaduAI/pennylane/pull/488)

  Currently this behaviour is supported by PennyLane's `default.tensor.tf` device backend,
  compatible with the `'tf'` interface using TensorFlow 2:

  ```python
  dev = qml.device('default.tensor.tf', wires=2)

  @qml.qnode(dev, diff_method="backprop")
  def circuit(params):
      qml.RX(params[0], wires=0)
      qml.RX(params[1], wires=1)
      qml.CNOT(wires=[0, 1])
      return qml.expval(qml.PauliZ(0))

  qnode = PassthruQNode(circuit, dev)
  params = tf.Variable([0.3, 0.1])

  with tf.GradientTape() as tape:
      tape.watch(params)
      res = qnode(params)

  grad = tape.gradient(res, params)
  ```

<h4>New optimizers</h4>

* Added the `qml.RotosolveOptimizer`, a gradient-free optimizer
  that minimizes the quantum function by updating each parameter,
  one-by-one, via a closed-form expression while keeping other parameters
  fixed.
  [(#636)](https://github.com/XanaduAI/pennylane/pull/636)
  [(#539)](https://github.com/XanaduAI/pennylane/pull/539)

* Added the `qml.RotoselectOptimizer`, which uses Rotosolve to
  minimizes a quantum function with respect to both the
  rotation operations applied and the rotation parameters.
  [(#636)](https://github.com/XanaduAI/pennylane/pull/636)
  [(#539)](https://github.com/XanaduAI/pennylane/pull/539)

  For example, given a quantum function `f` that accepts parameters `x`
  and a list of corresponding rotation operations `generators`,
  the Rotoselect optimizer will, at each step, update both the parameter
  values and the list of rotation gates to minimize the loss:

  ```pycon
  >>> opt = qml.optimize.RotoselectOptimizer()
  >>> x = [0.3, 0.7]
  >>> generators = [qml.RX, qml.RY]
  >>> for _ in range(100):
  ...     x, generators = opt.step(f, x, generators)
  ```


<h4>New operations</h4>

* Added the `PauliRot` gate, which performs an arbitrary
  Pauli rotation on multiple qubits, and the `MultiRZ` gate,
  which performs a rotation generated by a tensor product
  of Pauli Z operators.
  [(#559)](https://github.com/XanaduAI/pennylane/pull/559)

  ```python
  dev = qml.device('default.qubit', wires=4)

  @qml.qnode(dev)
  def circuit(angle):
      qml.PauliRot(angle, "IXYZ", wires=[0, 1, 2, 3])
      return [qml.expval(qml.PauliZ(wire)) for wire in [0, 1, 2, 3]]
  ```

  ```pycon
  >>> circuit(0.4)
  [1.         0.92106099 0.92106099 1.        ]
  >>> print(circuit.draw())
   0: ──╭RI(0.4)──┤ ⟨Z⟩
   1: ──├RX(0.4)──┤ ⟨Z⟩
   2: ──├RY(0.4)──┤ ⟨Z⟩
   3: ──╰RZ(0.4)──┤ ⟨Z⟩
  ```

  If the `PauliRot` gate is not supported on the target device, it will
  be decomposed into `Hadamard`, `RX` and `MultiRZ` gates. Note that
  identity gates in the Pauli word result in untouched wires:

  ```pycon
  >>> print(circuit.draw())
   0: ───────────────────────────────────┤ ⟨Z⟩
   1: ──H──────────╭RZ(0.4)──H───────────┤ ⟨Z⟩
   2: ──RX(1.571)──├RZ(0.4)──RX(-1.571)──┤ ⟨Z⟩
   3: ─────────────╰RZ(0.4)──────────────┤ ⟨Z⟩
  ```

  If the `MultiRZ` gate is not supported, it will be decomposed into
  `CNOT` and `RZ` gates:

  ```pycon
  >>> print(circuit.draw())
   0: ──────────────────────────────────────────────────┤ ⟨Z⟩
   1: ──H──────────────╭X──RZ(0.4)──╭X──────H───────────┤ ⟨Z⟩
   2: ──RX(1.571)──╭X──╰C───────────╰C──╭X──RX(-1.571)──┤ ⟨Z⟩
   3: ─────────────╰C───────────────────╰C──────────────┤ ⟨Z⟩
  ```

* PennyLane now provides `DiagonalQubitUnitary` for diagonal gates, that are e.g.,
  encountered in IQP circuits. These kinds of gates can be evaluated much faster on
  a simulator device.
  [(#567)](https://github.com/XanaduAI/pennylane/pull/567)

  The gate can be used, for example, to efficiently simulate oracles:

  ```python
  dev = qml.device('default.qubit', wires=3)

  # Function as a bitstring
  f = np.array([1, 0, 0, 1, 1, 0, 1, 0])

  @qml.qnode(dev)
  def circuit(weights1, weights2):
      qml.templates.StronglyEntanglingLayers(weights1, wires=[0, 1, 2])

      # Implements the function as a phase-kickback oracle
      qml.DiagonalQubitUnitary((-1)**f, wires=[0, 1, 2])

      qml.templates.StronglyEntanglingLayers(weights2, wires=[0, 1, 2])
      return [qml.expval(qml.PauliZ(w)) for w in range(3)]
  ```

* Added the `TensorN` CVObservable that can represent the tensor product of the
  `NumberOperator` on photonic backends.
  [(#608)](https://github.com/XanaduAI/pennylane/pull/608)

<h4>New templates</h4>

* Added the `ArbitraryUnitary` and `ArbitraryStatePreparation` templates, which use
  `PauliRot` gates to perform an arbitrary unitary and prepare an arbitrary basis
  state with the minimal number of parameters.
  [(#590)](https://github.com/XanaduAI/pennylane/pull/590)

  ```python
  dev = qml.device('default.qubit', wires=3)

  @qml.qnode(dev)
  def circuit(weights1, weights2):
        qml.templates.ArbitraryStatePreparation(weights1, wires=[0, 1, 2])
        qml.templates.ArbitraryUnitary(weights2, wires=[0, 1, 2])
        return qml.probs(wires=[0, 1, 2])
  ```

* Added the `IQPEmbedding` template, which encodes inputs into the diagonal gates of an
  IQP circuit.
  [(#605)](https://github.com/XanaduAI/pennylane/pull/605)

  <img src="https://pennylane.readthedocs.io/en/latest/_images/iqp.png"
  width=50%></img>

* Added the `SimplifiedTwoDesign` template, which implements the circuit
  design of [Cerezo et al. (2020)](<https://arxiv.org/abs/2001.00550>).
  [(#556)](https://github.com/XanaduAI/pennylane/pull/556)

  <img src="https://pennylane.readthedocs.io/en/latest/_images/simplified_two_design.png"
  width=50%></img>

* Added the `BasicEntanglerLayers` template, which is a simple layer architecture
  of rotations and CNOT nearest-neighbour entanglers.
  [(#555)](https://github.com/XanaduAI/pennylane/pull/555)

  <img src="https://pennylane.readthedocs.io/en/latest/_images/basic_entangler.png"
  width=50%></img>

* PennyLane now offers a broadcasting function to easily construct templates:
  `qml.broadcast()` takes single quantum operations or other templates and applies
  them to wires in a specific pattern.
  [(#515)](https://github.com/XanaduAI/pennylane/pull/515)
  [(#522)](https://github.com/XanaduAI/pennylane/pull/522)
  [(#526)](https://github.com/XanaduAI/pennylane/pull/526)
  [(#603)](https://github.com/XanaduAI/pennylane/pull/603)

  For example, we can use broadcast to repeat a custom template
  across multiple wires:

  ```python
  from pennylane.templates import template

  @template
  def mytemplate(pars, wires):
      qml.Hadamard(wires=wires)
      qml.RY(pars, wires=wires)

  dev = qml.device('default.qubit', wires=3)

  @qml.qnode(dev)
  def circuit(pars):
      qml.broadcast(mytemplate, pattern="single", wires=[0,1,2], parameters=pars)
      return qml.expval(qml.PauliZ(0))
  ```

  ```pycon
  >>> circuit([1, 1, 0.1])
  -0.841470984807896
  >>> print(circuit.draw())
   0: ──H──RY(1.0)──┤ ⟨Z⟩
   1: ──H──RY(1.0)──┤
   2: ──H──RY(0.1)──┤
  ```

  For other available patterns, see the
  [broadcast function documentation](https://pennylane.readthedocs.io/en/latest/code/api/pennylane.broadcast.html).

<h3>Breaking changes</h3>

* The `QAOAEmbedding` now uses the new `MultiRZ` gate as a `ZZ` entangler,
  which changes the convention. While
  previously, the `ZZ` gate in the embedding was implemented as

  ```python
  CNOT(wires=[wires[0], wires[1]])
  RZ(2 * parameter, wires=wires[0])
  CNOT(wires=[wires[0], wires[1]])
  ```

  the `MultiRZ` corresponds to

  ```python
  CNOT(wires=[wires[1], wires[0]])
  RZ(parameter, wires=wires[0])
  CNOT(wires=[wires[1], wires[0]])
  ```

  which differs in the factor of `2`, and fixes a bug in the
  wires that the `CNOT` was applied to.
  [(#609)](https://github.com/XanaduAI/pennylane/pull/609)

* Probability methods are handled by `QubitDevice` and device method
  requirements are modified to simplify plugin development.
  [(#573)](https://github.com/XanaduAI/pennylane/pull/573)

* The internal variables `All` and `Any` to mark an `Operation` as acting on all or any
  wires have been renamed to `AllWires` and `AnyWires`.
  [(#614)](https://github.com/XanaduAI/pennylane/pull/614)

<h3>Improvements</h3>

* A new `Wires` class was introduced for the internal
  bookkeeping of wire indices.
  [(#615)](https://github.com/XanaduAI/pennylane/pull/615)

* Improvements to the speed/performance of the `default.qubit` device.
  [(#567)](https://github.com/XanaduAI/pennylane/pull/567)
  [(#559)](https://github.com/XanaduAI/pennylane/pull/559)

* Added the `"backprop"` and `"device"` differentiation methods to the `qnode`
  decorator.
  [(#552)](https://github.com/XanaduAI/pennylane/pull/552)

  - `"backprop"`: Use classical backpropagation. Default on simulator
    devices that are classically end-to-end differentiable.
    The returned QNode can only be used with the same machine learning
    framework (e.g., `default.tensor.tf` simulator with the `tensorflow` interface).

  - `"device"`: Queries the device directly for the gradient.

  Using the `"backprop"` differentiation method with the `default.tensor.tf`
  device, the created QNode is a 'white-box', and is tightly integrated with
  the overall TensorFlow computation:

  ```python
  >>> dev = qml.device("default.tensor.tf", wires=1)
  >>> @qml.qnode(dev, interface="tf", diff_method="backprop")
  >>> def circuit(x):
  ...     qml.RX(x[1], wires=0)
  ...     qml.Rot(x[0], x[1], x[2], wires=0)
  ...     return qml.expval(qml.PauliZ(0))
  >>> vars = tf.Variable([0.2, 0.5, 0.1])
  >>> with tf.GradientTape() as tape:
  ...     res = circuit(vars)
  >>> tape.gradient(res, vars)
  <tf.Tensor: shape=(3,), dtype=float32, numpy=array([-2.2526717e-01, -1.0086454e+00,  1.3877788e-17], dtype=float32)>
  ```

* The circuit drawer now displays inverted operations, as well as wires
  where probabilities are returned from the device:
  [(#540)](https://github.com/XanaduAI/pennylane/pull/540)

  ```python
  >>> @qml.qnode(dev)
  ... def circuit(theta):
  ...     qml.RX(theta, wires=0)
  ...     qml.CNOT(wires=[0, 1])
  ...     qml.S(wires=1).inv()
  ...     return qml.probs(wires=[0, 1])
  >>> circuit(0.2)
  array([0.99003329, 0.        , 0.        , 0.00996671])
  >>> print(circuit.draw())
  0: ──RX(0.2)──╭C───────╭┤ Probs
  1: ───────────╰X──S⁻¹──╰┤ Probs
  ```

* You can now evaluate the metric tensor of a VQE Hamiltonian via the new
  `VQECost.metric_tensor` method. This allows `VQECost` objects to be directly
  optimized by the quantum natural gradient optimizer (`qml.QNGOptimizer`).
  [(#618)](https://github.com/XanaduAI/pennylane/pull/618)

* The input check functions in `pennylane.templates.utils` are now public
  and visible in the API documentation.
  [(#566)](https://github.com/XanaduAI/pennylane/pull/566)

* Added keyword arguments for step size and order to the `qnode` decorator, as well as
  the `QNode` and `JacobianQNode` classes. This enables the user to set the step size
  and order when using finite difference methods. These options are also exposed when
  creating QNode collections.
  [(#530)](https://github.com/XanaduAI/pennylane/pull/530)
  [(#585)](https://github.com/XanaduAI/pennylane/pull/585)
  [(#587)](https://github.com/XanaduAI/pennylane/pull/587)

* The decomposition for the `CRY` gate now uses the simpler form `RY @ CNOT @ RY @ CNOT`
  [(#547)](https://github.com/XanaduAI/pennylane/pull/547)

* The underlying queuing system was refactored, removing the `qml._current_context`
  property that held the currently active `QNode` or `OperationRecorder`. Now, all
  objects that expose a queue for operations inherit from `QueuingContext` and
  register their queue globally.
  [(#548)](https://github.com/XanaduAI/pennylane/pull/548)

* The PennyLane repository has a new benchmarking tool which supports the comparison of different git revisions.
  [(#568)](https://github.com/XanaduAI/pennylane/pull/568)
  [(#560)](https://github.com/XanaduAI/pennylane/pull/560)
  [(#516)](https://github.com/XanaduAI/pennylane/pull/516)

<h3>Documentation</h3>

* Updated the development section by creating a landing page with links to sub-pages
  containing specific guides.
  [(#596)](https://github.com/XanaduAI/pennylane/pull/596)

* Extended the developer's guide by a section explaining how to add new templates.
  [(#564)](https://github.com/XanaduAI/pennylane/pull/564)

<h3>Bug fixes</h3>

* `tf.GradientTape().jacobian()` can now be evaluated on QNodes using the TensorFlow interface.
  [(#626)](https://github.com/XanaduAI/pennylane/pull/626)

* `RandomLayers()` is now compatible with the qiskit devices.
  [(#597)](https://github.com/XanaduAI/pennylane/pull/597)

* `DefaultQubit.probability()` now returns the correct probability when called with
  `device.analytic=False`.
  [(#563)](https://github.com/XanaduAI/pennylane/pull/563)

* Fixed a bug in the `StronglyEntanglingLayers` template, allowing it to
  work correctly when applied to a single wire.
  [(544)](https://github.com/XanaduAI/pennylane/pull/544)

* Fixed a bug when inverting operations with decompositions; operations marked as inverted
  are now correctly inverted when the fallback decomposition is called.
  [(#543)](https://github.com/XanaduAI/pennylane/pull/543)

* The `QNode.print_applied()` method now correctly displays wires where
  `qml.prob()` is being returned.
  [#542](https://github.com/XanaduAI/pennylane/pull/542)

<h3>Contributors</h3>

This release contains contributions from (in alphabetical order):

Ville Bergholm, Lana Bozanic, Thomas Bromley, Theodor Isacsson, Josh Izaac, Nathan Killoran,
Maggie Li, Johannes Jakob Meyer, Maria Schuld, Sukin Sim, Antal Száva.

# Release 0.8.1

<h3>Improvements</h3>

* Beginning of support for Python 3.8, with the test suite
  now being run in a Python 3.8 environment.
  [(#501)](https://github.com/XanaduAI/pennylane/pull/501)

<h3>Documentation</h3>

* Present templates as a gallery of thumbnails showing the
  basic circuit architecture.
  [(#499)](https://github.com/XanaduAI/pennylane/pull/499)

<h3>Bug fixes</h3>

* Fixed a bug where multiplying a QNode parameter by 0 caused a divide
  by zero error when calculating the parameter shift formula.
  [(#512)](https://github.com/XanaduAI/pennylane/pull/512)

* Fixed a bug where the shape of differentiable QNode arguments
  was being cached on the first construction, leading to indexing
  errors if the QNode was re-evaluated if the argument changed shape.
  [(#505)](https://github.com/XanaduAI/pennylane/pull/505)

<h3>Contributors</h3>

This release contains contributions from (in alphabetical order):

Ville Bergholm, Josh Izaac, Johannes Jakob Meyer, Maria Schuld, Antal Száva.

# Release 0.8.0

<h3>New features since last release</h3>

* Added a quantum chemistry package, `pennylane.qchem`, which supports
  integration with OpenFermion, Psi4, PySCF, and OpenBabel.
  [(#453)](https://github.com/XanaduAI/pennylane/pull/453)

  Features include:

  - Generate the qubit Hamiltonians directly starting with the atomic structure of the molecule.
  - Calculate the mean-field (Hartree-Fock) electronic structure of molecules.
  - Allow to define an active space based on the number of active electrons and active orbitals.
  - Perform the fermionic-to-qubit transformation of the electronic Hamiltonian by
    using different functions implemented in OpenFermion.
  - Convert OpenFermion's QubitOperator to a Pennylane `Hamiltonian` class.
  - Perform a Variational Quantum Eigensolver (VQE) computation with this Hamiltonian in PennyLane.

  Check out the [quantum chemistry quickstart](https://pennylane.readthedocs.io/en/latest/introduction/chemistry.html), as well the quantum chemistry and VQE tutorials.

* PennyLane now has some functions and classes for creating and solving VQE
  problems. [(#467)](https://github.com/XanaduAI/pennylane/pull/467)

  - `qml.Hamiltonian`: a lightweight class for representing qubit Hamiltonians
  - `qml.VQECost`: a class for quickly constructing a differentiable cost function
    given a circuit ansatz, Hamiltonian, and one or more devices

    ```python
    >>> H = qml.vqe.Hamiltonian(coeffs, obs)
    >>> cost = qml.VQECost(ansatz, hamiltonian, dev, interface="torch")
    >>> params = torch.rand([4, 3])
    >>> cost(params)
    tensor(0.0245, dtype=torch.float64)
    ```

* Added a circuit drawing feature that provides a text-based representation
  of a QNode instance. It can be invoked via `qnode.draw()`. The user can specify
  to display variable names instead of variable values and choose either an ASCII
  or Unicode charset.
  [(#446)](https://github.com/XanaduAI/pennylane/pull/446)

  Consider the following circuit as an example:
  ```python3
  @qml.qnode(dev)
  def qfunc(a, w):
      qml.Hadamard(0)
      qml.CRX(a, wires=[0, 1])
      qml.Rot(w[0], w[1], w[2], wires=[1])
      qml.CRX(-a, wires=[0, 1])

      return qml.expval(qml.PauliZ(0) @ qml.PauliZ(1))
  ```

  We can draw the circuit after it has been executed:

  ```python
  >>> result = qfunc(2.3, [1.2, 3.2, 0.7])
  >>> print(qfunc.draw())
   0: ──H──╭C────────────────────────────╭C─────────╭┤ ⟨Z ⊗ Z⟩
   1: ─────╰RX(2.3)──Rot(1.2, 3.2, 0.7)──╰RX(-2.3)──╰┤ ⟨Z ⊗ Z⟩
  >>> print(qfunc.draw(charset="ascii"))
   0: --H--+C----------------------------+C---------+| <Z @ Z>
   1: -----+RX(2.3)--Rot(1.2, 3.2, 0.7)--+RX(-2.3)--+| <Z @ Z>
  >>> print(qfunc.draw(show_variable_names=True))
   0: ──H──╭C─────────────────────────────╭C─────────╭┤ ⟨Z ⊗ Z⟩
   1: ─────╰RX(a)──Rot(w[0], w[1], w[2])──╰RX(-1*a)──╰┤ ⟨Z ⊗ Z⟩
  ```

* Added `QAOAEmbedding` and its parameter initialization
  as a new trainable template.
  [(#442)](https://github.com/XanaduAI/pennylane/pull/442)

  <img src="https://pennylane.readthedocs.io/en/latest/_images/qaoa_layers.png"
  width=70%></img>

* Added the `qml.probs()` measurement function, allowing QNodes
  to differentiate variational circuit probabilities
  on simulators and hardware.
  [(#432)](https://github.com/XanaduAI/pennylane/pull/432)

  ```python
  @qml.qnode(dev)
  def circuit(x):
      qml.Hadamard(wires=0)
      qml.RY(x, wires=0)
      qml.RX(x, wires=1)
      qml.CNOT(wires=[0, 1])
      return qml.probs(wires=[0])
  ```
  Executing this circuit gives the marginal probability of wire 1:
  ```python
  >>> circuit(0.2)
  [0.40066533 0.59933467]
  ```
  QNodes that return probabilities fully support autodifferentiation.

* Added the convenience load functions `qml.from_pyquil`, `qml.from_quil` and
  `qml.from_quil_file` that convert pyQuil objects and Quil code to PennyLane
  templates. This feature requires version 0.8 or above of the PennyLane-Forest
  plugin.
  [(#459)](https://github.com/XanaduAI/pennylane/pull/459)

* Added a `qml.inv` method that inverts templates and sequences of Operations.
  Added a `@qml.template` decorator that makes templates return the queued Operations.
  [(#462)](https://github.com/XanaduAI/pennylane/pull/462)

  For example, using this function to invert a template inside a QNode:

  ```python3
      @qml.template
      def ansatz(weights, wires):
          for idx, wire in enumerate(wires):
              qml.RX(weights[idx], wires=[wire])

          for idx in range(len(wires) - 1):
              qml.CNOT(wires=[wires[idx], wires[idx + 1]])

      dev = qml.device('default.qubit', wires=2)

      @qml.qnode(dev)
      def circuit(weights):
          qml.inv(ansatz(weights, wires=[0, 1]))
          return qml.expval(qml.PauliZ(0) @ qml.PauliZ(1))
    ```

* Added the `QNodeCollection` container class, that allows independent
  QNodes to be stored and evaluated simultaneously. Experimental support
  for asynchronous evaluation of contained QNodes is provided with the
  `parallel=True` keyword argument.
  [(#466)](https://github.com/XanaduAI/pennylane/pull/466)

* Added a high level `qml.map` function, that maps a quantum
  circuit template over a list of observables or devices, returning
  a `QNodeCollection`.
  [(#466)](https://github.com/XanaduAI/pennylane/pull/466)

  For example:

  ```python3
  >>> def my_template(params, wires, **kwargs):
  >>>    qml.RX(params[0], wires=wires[0])
  >>>    qml.RX(params[1], wires=wires[1])
  >>>    qml.CNOT(wires=wires)

  >>> obs_list = [qml.PauliX(0) @ qml.PauliZ(1), qml.PauliZ(0) @ qml.PauliX(1)]
  >>> dev = qml.device("default.qubit", wires=2)
  >>> qnodes = qml.map(my_template, obs_list, dev, measure="expval")
  >>> qnodes([0.54, 0.12])
  array([-0.06154835  0.99280864])
  ```

* Added high level `qml.sum`, `qml.dot`, `qml.apply` functions
  that act on QNode collections.
  [(#466)](https://github.com/XanaduAI/pennylane/pull/466)

  `qml.apply` allows vectorized functions to act over the entire QNode
  collection:
  ```python
  >>> qnodes = qml.map(my_template, obs_list, dev, measure="expval")
  >>> cost = qml.apply(np.sin, qnodes)
  >>> cost([0.54, 0.12])
  array([-0.0615095  0.83756375])
  ```

  `qml.sum` and `qml.dot` take the sum of a QNode collection, and a
  dot product of tensors/arrays/QNode collections, respectively.

<h3>Breaking changes</h3>

* Deprecated the old-style `QNode` such that only the new-style `QNode` and its syntax can be used,
  moved all related files from the `pennylane/beta` folder to `pennylane`.
  [(#440)](https://github.com/XanaduAI/pennylane/pull/440)

<h3>Improvements</h3>

* Added the `Tensor.prune()` method and the `Tensor.non_identity_obs` property for extracting
  non-identity instances from the observables making up a `Tensor` instance.
  [(#498)](https://github.com/XanaduAI/pennylane/pull/498)

* Renamed the `expt.tensornet` and `expt.tensornet.tf` devices to `default.tensor` and
  `default.tensor.tf`.
  [(#495)](https://github.com/XanaduAI/pennylane/pull/495)

* Added a serialization method to the `CircuitGraph` class that is used to create a unique
  hash for each quantum circuit graph.
  [(#470)](https://github.com/XanaduAI/pennylane/pull/470)

* Added the `Observable.eigvals` method to return the eigenvalues of observables.
  [(#449)](https://github.com/XanaduAI/pennylane/pull/449)

* Added the `Observable.diagonalizing_gates` method to return the gates
  that diagonalize an observable in the computational basis.
  [(#454)](https://github.com/XanaduAI/pennylane/pull/454)

* Added the `Operator.matrix` method to return the matrix representation
  of an operator in the computational basis.
  [(#454)](https://github.com/XanaduAI/pennylane/pull/454)

* Added a `QubitDevice` class which implements common functionalities of plugin devices such that
  plugin devices can rely on these implementations. The new `QubitDevice` also includes
  a new `execute` method, which allows for more convenient plugin design. In addition, `QubitDevice`
  also unifies the way samples are generated on qubit-based devices.
  [(#452)](https://github.com/XanaduAI/pennylane/pull/452)
  [(#473)](https://github.com/XanaduAI/pennylane/pull/473)

* Improved documentation of `AmplitudeEmbedding` and `BasisEmbedding` templates.
  [(#441)](https://github.com/XanaduAI/pennylane/pull/441)
  [(#439)](https://github.com/XanaduAI/pennylane/pull/439)

* Codeblocks in the documentation now have a 'copy' button for easily
  copying examples.
  [(#437)](https://github.com/XanaduAI/pennylane/pull/437)

<h3>Documentation</h3>

* Update the developers plugin guide to use QubitDevice.
  [(#483)](https://github.com/XanaduAI/pennylane/pull/483)

<h3>Bug fixes</h3>

* Fixed a bug in `CVQNode._pd_analytic`, where non-descendant observables were not
  Heisenberg-transformed before evaluating the partial derivatives when using the
  order-2 parameter-shift method, resulting in an erroneous Jacobian for some circuits.
  [(#433)](https://github.com/XanaduAI/pennylane/pull/433)

<h3>Contributors</h3>

This release contains contributions from (in alphabetical order):

Juan Miguel Arrazola, Ville Bergholm, Alain Delgado Gran, Olivia Di Matteo,
Theodor Isacsson, Josh Izaac, Soran Jahangiri, Nathan Killoran, Johannes Jakob Meyer,
Zeyue Niu, Maria Schuld, Antal Száva.

# Release 0.7.0

<h3>New features since last release</h3>

* Custom padding constant in `AmplitudeEmbedding` is supported (see 'Breaking changes'.)
  [(#419)](https://github.com/XanaduAI/pennylane/pull/419)

* `StronglyEntanglingLayer` and `RandomLayer` now work with a single wire.
  [(#409)](https://github.com/XanaduAI/pennylane/pull/409)
  [(#413)](https://github.com/XanaduAI/pennylane/pull/413)

* Added support for applying the inverse of an `Operation` within a circuit.
  [(#377)](https://github.com/XanaduAI/pennylane/pull/377)

* Added an `OperationRecorder()` context manager, that allows templates
  and quantum functions to be executed while recording events. The
  recorder can be used with and without QNodes as a debugging utility.
  [(#388)](https://github.com/XanaduAI/pennylane/pull/388)

* Operations can now specify a decomposition that is used when the desired operation
  is not supported on the target device.
  [(#396)](https://github.com/XanaduAI/pennylane/pull/396)

* The ability to load circuits from external frameworks as templates
  has been added via the new `qml.load()` function. This feature
  requires plugin support --- this initial release provides support
  for Qiskit circuits and QASM files when `pennylane-qiskit` is installed,
  via the functions `qml.from_qiskit` and `qml.from_qasm`.
  [(#418)](https://github.com/XanaduAI/pennylane/pull/418)

* An experimental tensor network device has been added
  [(#416)](https://github.com/XanaduAI/pennylane/pull/416)
  [(#395)](https://github.com/XanaduAI/pennylane/pull/395)
  [(#394)](https://github.com/XanaduAI/pennylane/pull/394)
  [(#380)](https://github.com/XanaduAI/pennylane/pull/380)

* An experimental tensor network device which uses TensorFlow for
  backpropagation has been added
  [(#427)](https://github.com/XanaduAI/pennylane/pull/427)

* Custom padding constant in `AmplitudeEmbedding` is supported (see 'Breaking changes'.)
  [(#419)](https://github.com/XanaduAI/pennylane/pull/419)

<h3>Breaking changes</h3>

* The `pad` parameter in `AmplitudeEmbedding()` is now either `None` (no automatic padding), or a
  number that is used as the padding constant.
  [(#419)](https://github.com/XanaduAI/pennylane/pull/419)

* Initialization functions now return a single array of weights per function. Utilities for multi-weight templates
  `Interferometer()` and `CVNeuralNetLayers()` are provided.
  [(#412)](https://github.com/XanaduAI/pennylane/pull/412)

* The single layer templates `RandomLayer()`, `CVNeuralNetLayer()` and `StronglyEntanglingLayer()`
  have been turned into private functions `_random_layer()`, `_cv_neural_net_layer()` and
  `_strongly_entangling_layer()`. Recommended use is now via the corresponding `Layers()` templates.
  [(#413)](https://github.com/XanaduAI/pennylane/pull/413)

<h3>Improvements</h3>

* Added extensive input checks in templates.
  [(#419)](https://github.com/XanaduAI/pennylane/pull/419)

* Templates integration tests are rewritten - now cover keyword/positional argument passing,
  interfaces and combinations of templates.
  [(#409)](https://github.com/XanaduAI/pennylane/pull/409)
  [(#419)](https://github.com/XanaduAI/pennylane/pull/419)

* State vector preparation operations in the `default.qubit` plugin can now be
  applied to subsets of wires, and are restricted to being the first operation
  in a circuit.
  [(#346)](https://github.com/XanaduAI/pennylane/pull/346)

* The `QNode` class is split into a hierarchy of simpler classes.
  [(#354)](https://github.com/XanaduAI/pennylane/pull/354)
  [(#398)](https://github.com/XanaduAI/pennylane/pull/398)
  [(#415)](https://github.com/XanaduAI/pennylane/pull/415)
  [(#417)](https://github.com/XanaduAI/pennylane/pull/417)
  [(#425)](https://github.com/XanaduAI/pennylane/pull/425)

* Added the gates U1, U2 and U3 parametrizing arbitrary unitaries on 1, 2 and 3
  qubits and the Toffoli gate to the set of qubit operations.
  [(#396)](https://github.com/XanaduAI/pennylane/pull/396)

* Changes have been made to accomodate the movement of the main function
  in `pytest._internal` to `pytest._internal.main` in pip 19.3.
  [(#404)](https://github.com/XanaduAI/pennylane/pull/404)

* Added the templates `BasisStatePreparation` and `MottonenStatePreparation` that use
  gates to prepare a basis state and an arbitrary state respectively.
  [(#336)](https://github.com/XanaduAI/pennylane/pull/336)

* Added decompositions for `BasisState` and `QubitStateVector` based on state
  preparation templates.
  [(#414)](https://github.com/XanaduAI/pennylane/pull/414)

* Replaces the pseudo-inverse in the quantum natural gradient optimizer
  (which can be numerically unstable) with `np.linalg.solve`.
  [(#428)](https://github.com/XanaduAI/pennylane/pull/428)

<h3>Contributors</h3>

This release contains contributions from (in alphabetical order):

Ville Bergholm, Josh Izaac, Nathan Killoran, Angus Lowe, Johannes Jakob Meyer,
Oluwatobi Ogunbayo, Maria Schuld, Antal Száva.

# Release 0.6.1

<h3>New features since last release</h3>

* Added a `print_applied` method to QNodes, allowing the operation
  and observable queue to be printed as last constructed.
  [(#378)](https://github.com/XanaduAI/pennylane/pull/378)

<h3>Improvements</h3>

* A new `Operator` base class is introduced, which is inherited by both the
  `Observable` class and the `Operation` class.
  [(#355)](https://github.com/XanaduAI/pennylane/pull/355)

* Removed deprecated `@abstractproperty` decorators
  in `_device.py`.
  [(#374)](https://github.com/XanaduAI/pennylane/pull/374)

* The `CircuitGraph` class is updated to deal with `Operation` instances directly.
  [(#344)](https://github.com/XanaduAI/pennylane/pull/344)

* Comprehensive gradient tests have been added for the interfaces.
  [(#381)](https://github.com/XanaduAI/pennylane/pull/381)

<h3>Documentation</h3>

* The new restructured documentation has been polished and updated.
  [(#387)](https://github.com/XanaduAI/pennylane/pull/387)
  [(#375)](https://github.com/XanaduAI/pennylane/pull/375)
  [(#372)](https://github.com/XanaduAI/pennylane/pull/372)
  [(#370)](https://github.com/XanaduAI/pennylane/pull/370)
  [(#369)](https://github.com/XanaduAI/pennylane/pull/369)
  [(#367)](https://github.com/XanaduAI/pennylane/pull/367)
  [(#364)](https://github.com/XanaduAI/pennylane/pull/364)

* Updated the development guides.
  [(#382)](https://github.com/XanaduAI/pennylane/pull/382)
  [(#379)](https://github.com/XanaduAI/pennylane/pull/379)

* Added all modules, classes, and functions to the API section
  in the documentation.
  [(#373)](https://github.com/XanaduAI/pennylane/pull/373)

<h3>Bug fixes</h3>

* Replaces the existing `np.linalg.norm` normalization with hand-coded
  normalization, allowing `AmplitudeEmbedding` to be used with differentiable
  parameters. AmplitudeEmbedding tests have been added and improved.
  [(#376)](https://github.com/XanaduAI/pennylane/pull/376)

<h3>Contributors</h3>

This release contains contributions from (in alphabetical order):

Ville Bergholm, Josh Izaac, Nathan Killoran, Maria Schuld, Antal Száva

# Release 0.6.0

<h3>New features since last release</h3>

* The devices `default.qubit` and `default.gaussian` have a new initialization parameter
  `analytic` that indicates if expectation values and variances should be calculated
  analytically and not be estimated from data.
  [(#317)](https://github.com/XanaduAI/pennylane/pull/317)

* Added C-SWAP gate to the set of qubit operations
  [(#330)](https://github.com/XanaduAI/pennylane/pull/330)

* The TensorFlow interface has been renamed from `"tfe"` to `"tf"`, and
  now supports TensorFlow 2.0.
  [(#337)](https://github.com/XanaduAI/pennylane/pull/337)

* Added the S and T gates to the set of qubit operations.
  [(#343)](https://github.com/XanaduAI/pennylane/pull/343)

* Tensor observables are now supported within the `expval`,
  `var`, and `sample` functions, by using the `@` operator.
  [(#267)](https://github.com/XanaduAI/pennylane/pull/267)


<h3>Breaking changes</h3>

* The argument `n` specifying the number of samples in the method `Device.sample` was removed.
  Instead, the method will always return `Device.shots` many samples.
  [(#317)](https://github.com/XanaduAI/pennylane/pull/317)

<h3>Improvements</h3>

* The number of shots / random samples used to estimate expectation values and variances, `Device.shots`,
  can now be changed after device creation.
  [(#317)](https://github.com/XanaduAI/pennylane/pull/317)

* Unified import shortcuts to be under qml in qnode.py
  and test_operation.py
  [(#329)](https://github.com/XanaduAI/pennylane/pull/329)

* The quantum natural gradient now uses `scipy.linalg.pinvh` which is more efficient for symmetric matrices
  than the previously used `scipy.linalg.pinv`.
  [(#331)](https://github.com/XanaduAI/pennylane/pull/331)

* The deprecated `qml.expval.Observable` syntax has been removed.
  [(#267)](https://github.com/XanaduAI/pennylane/pull/267)

* Remainder of the unittest-style tests were ported to pytest.
  [(#310)](https://github.com/XanaduAI/pennylane/pull/310)

* The `do_queue` argument for operations now only takes effect
  within QNodes. Outside of QNodes, operations can now be instantiated
  without needing to specify `do_queue`.
  [(#359)](https://github.com/XanaduAI/pennylane/pull/359)

<h3>Documentation</h3>

* The docs are rewritten and restructured to contain a code introduction section as well as an API section.
  [(#314)](https://github.com/XanaduAI/pennylane/pull/275)

* Added Ising model example to the tutorials
  [(#319)](https://github.com/XanaduAI/pennylane/pull/319)

* Added tutorial for QAOA on MaxCut problem
  [(#328)](https://github.com/XanaduAI/pennylane/pull/328)

* Added QGAN flow chart figure to its tutorial
  [(#333)](https://github.com/XanaduAI/pennylane/pull/333)

* Added missing figures for gallery thumbnails of state-preparation
  and QGAN tutorials
  [(#326)](https://github.com/XanaduAI/pennylane/pull/326)

* Fixed typos in the state preparation tutorial
  [(#321)](https://github.com/XanaduAI/pennylane/pull/321)

* Fixed bug in VQE tutorial 3D plots
  [(#327)](https://github.com/XanaduAI/pennylane/pull/327)

<h3>Bug fixes</h3>

* Fixed typo in measurement type error message in qnode.py
  [(#341)](https://github.com/XanaduAI/pennylane/pull/341)

<h3>Contributors</h3>

This release contains contributions from (in alphabetical order):

Shahnawaz Ahmed, Ville Bergholm, Aroosa Ijaz, Josh Izaac, Nathan Killoran, Angus Lowe,
Johannes Jakob Meyer, Maria Schuld, Antal Száva, Roeland Wiersema.

# Release 0.5.0

<h3>New features since last release</h3>

* Adds a new optimizer, `qml.QNGOptimizer`, which optimizes QNodes using
  quantum natural gradient descent. See https://arxiv.org/abs/1909.02108
  for more details.
  [(#295)](https://github.com/XanaduAI/pennylane/pull/295)
  [(#311)](https://github.com/XanaduAI/pennylane/pull/311)

* Adds a new QNode method, `QNode.metric_tensor()`,
  which returns the block-diagonal approximation to the Fubini-Study
  metric tensor evaluated on the attached device.
  [(#295)](https://github.com/XanaduAI/pennylane/pull/295)

* Sampling support: QNodes can now return a specified number of samples
  from a given observable via the top-level `pennylane.sample()` function.
  To support this on plugin devices, there is a new `Device.sample` method.

  Calculating gradients of QNodes that involve sampling is not possible.
  [(#256)](https://github.com/XanaduAI/pennylane/pull/256)

* `default.qubit` has been updated to provide support for sampling.
  [(#256)](https://github.com/XanaduAI/pennylane/pull/256)

* Added controlled rotation gates to PennyLane operations and `default.qubit` plugin.
  [(#251)](https://github.com/XanaduAI/pennylane/pull/251)

<h3>Breaking changes</h3>

* The method `Device.supported` was removed, and replaced with the methods
  `Device.supports_observable` and `Device.supports_operation`.
  Both methods can be called with string arguments (`dev.supports_observable('PauliX')`) and
  class arguments (`dev.supports_observable(qml.PauliX)`).
  [(#276)](https://github.com/XanaduAI/pennylane/pull/276)

* The following CV observables were renamed to comply with the new Operation/Observable
  scheme: `MeanPhoton` to `NumberOperator`, `Homodyne` to `QuadOperator` and `NumberState` to `FockStateProjector`.
  [(#254)](https://github.com/XanaduAI/pennylane/pull/254)

<h3>Improvements</h3>

* The `AmplitudeEmbedding` function now provides options to normalize and
  pad features to ensure a valid state vector is prepared.
  [(#275)](https://github.com/XanaduAI/pennylane/pull/275)

* Operations can now optionally specify generators, either as existing PennyLane
  operations, or by providing a NumPy array.
  [(#295)](https://github.com/XanaduAI/pennylane/pull/295)
  [(#313)](https://github.com/XanaduAI/pennylane/pull/313)

* Adds a `Device.parameters` property, so that devices can view a dictionary mapping free
  parameters to operation parameters. This will allow plugin devices to take advantage
  of parametric compilation.
  [(#283)](https://github.com/XanaduAI/pennylane/pull/283)

* Introduces two enumerations: `Any` and `All`, representing any number of wires
  and all wires in the system respectively. They can be imported from
  `pennylane.operation`, and can be used when defining the `Operation.num_wires`
  class attribute of operations.
  [(#277)](https://github.com/XanaduAI/pennylane/pull/277)

  As part of this change:

  - `All` is equivalent to the integer 0, for backwards compatibility with the
    existing test suite

  - `Any` is equivalent to the integer -1 to allow numeric comparison
    operators to continue working

  - An additional validation is now added to the `Operation` class,
    which will alert the user that an operation with `num_wires = All`
    is being incorrectly.

* The one-qubit rotations in `pennylane.plugins.default_qubit` no longer depend on Scipy's `expm`. Instead
  they are calculated with Euler's formula.
  [(#292)](https://github.com/XanaduAI/pennylane/pull/292)

* Creates an `ObservableReturnTypes` enumeration class containing `Sample`,
  `Variance` and `Expectation`. These new values can be assigned to the `return_type`
  attribute of an `Observable`.
  [(#290)](https://github.com/XanaduAI/pennylane/pull/290)

* Changed the signature of the `RandomLayer` and `RandomLayers` templates to have a fixed seed by default.
  [(#258)](https://github.com/XanaduAI/pennylane/pull/258)

* `setup.py` has been cleaned up, removing the non-working shebang,
  and removing unused imports.
  [(#262)](https://github.com/XanaduAI/pennylane/pull/262)

<h3>Documentation</h3>

* A documentation refactor to simplify the tutorials and
  include Sphinx-Gallery.
  [(#291)](https://github.com/XanaduAI/pennylane/pull/291)

  - Examples and tutorials previously split across the `examples/`
    and `doc/tutorials/` directories, in a mixture of ReST and Jupyter notebooks,
    have been rewritten as Python scripts with ReST comments in a single location,
    the `examples/` folder.

  - Sphinx-Gallery is used to automatically build and run the tutorials.
    Rendered output is displayed in the Sphinx documentation.

  - Links are provided at the top of every tutorial page for downloading the
    tutorial as an executable python script, downloading the tutorial
    as a Jupyter notebook, or viewing the notebook on GitHub.

  - The tutorials table of contents have been moved to a single quick start page.

* Fixed a typo in `QubitStateVector`.
  [(#296)](https://github.com/XanaduAI/pennylane/pull/296)

* Fixed a typo in the `default_gaussian.gaussian_state` function.
  [(#293)](https://github.com/XanaduAI/pennylane/pull/293)

* Fixed a typo in the gradient recipe within the `RX`, `RY`, `RZ`
  operation docstrings.
  [(#248)](https://github.com/XanaduAI/pennylane/pull/248)

* Fixed a broken link in the tutorial documentation, as a
  result of the `qml.expval.Observable` deprecation.
  [(#246)](https://github.com/XanaduAI/pennylane/pull/246)

<h3>Bug fixes</h3>

* Fixed a bug where a `PolyXP` observable would fail if applied to subsets
  of wires on `default.gaussian`.
  [(#277)](https://github.com/XanaduAI/pennylane/pull/277)

<h3>Contributors</h3>

This release contains contributions from (in alphabetical order):

Simon Cross, Aroosa Ijaz, Josh Izaac, Nathan Killoran, Johannes Jakob Meyer,
Rohit Midha, Nicolás Quesada, Maria Schuld, Antal Száva, Roeland Wiersema.

# Release 0.4.0

<h3>New features since last release</h3>

* `pennylane.expval()` is now a top-level *function*, and is no longer
  a package of classes. For now, the existing `pennylane.expval.Observable`
  interface continues to work, but will raise a deprecation warning.
  [(#232)](https://github.com/XanaduAI/pennylane/pull/232)

* Variance support: QNodes can now return the variance of observables,
  via the top-level `pennylane.var()` function. To support this on
  plugin devices, there is a new `Device.var` method.

  The following observables support analytic gradients of variances:

  - All qubit observables (requiring 3 circuit evaluations for involutory
    observables such as `Identity`, `X`, `Y`, `Z`; and 5 circuit evals for
    non-involutary observables, currently only `qml.Hermitian`)

  - First-order CV observables (requiring 5 circuit evaluations)

  Second-order CV observables support numerical variance gradients.

* `pennylane.about()` function added, providing details
  on current PennyLane version, installed plugins, Python,
  platform, and NumPy versions [(#186)](https://github.com/XanaduAI/pennylane/pull/186)

* Removed the logic that allowed `wires` to be passed as a positional
  argument in quantum operations. This allows us to raise more useful
  error messages for the user if incorrect syntax is used.
  [(#188)](https://github.com/XanaduAI/pennylane/pull/188)

* Adds support for multi-qubit expectation values of the `pennylane.Hermitian()`
  observable [(#192)](https://github.com/XanaduAI/pennylane/pull/192)

* Adds support for multi-qubit expectation values in `default.qubit`.
  [(#202)](https://github.com/XanaduAI/pennylane/pull/202)

* Organize templates into submodules [(#195)](https://github.com/XanaduAI/pennylane/pull/195).
  This included the following improvements:

  - Distinguish embedding templates from layer templates.

  - New random initialization functions supporting the templates available
    in the new submodule `pennylane.init`.

  - Added a random circuit template (`RandomLayers()`), in which rotations and 2-qubit gates are randomly
    distributed over the wires

  - Add various embedding strategies

<h3>Breaking changes</h3>

* The `Device` methods `expectations`, `pre_expval`, and `post_expval` have been
  renamed to `observables`, `pre_measure`, and `post_measure` respectively.
  [(#232)](https://github.com/XanaduAI/pennylane/pull/232)

<h3>Improvements</h3>

* `default.qubit` plugin now uses `np.tensordot` when applying quantum operations
  and evaluating expectations, resulting in significant speedup
  [(#239)](https://github.com/XanaduAI/pennylane/pull/239),
  [(#241)](https://github.com/XanaduAI/pennylane/pull/241)

* PennyLane now allows division of quantum operation parameters by a constant
  [(#179)](https://github.com/XanaduAI/pennylane/pull/179)

* Portions of the test suite are in the process of being ported to pytest.
  Note: this is still a work in progress.

  Ported tests include:

  - `test_ops.py`
  - `test_about.py`
  - `test_classical_gradients.py`
  - `test_observables.py`
  - `test_measure.py`
  - `test_init.py`
  - `test_templates*.py`
  - `test_ops.py`
  - `test_variable.py`
  - `test_qnode.py` (partial)

<h3>Bug fixes</h3>

* Fixed a bug in `Device.supported`, which would incorrectly
  mark an operation as supported if it shared a name with an
  observable [(#203)](https://github.com/XanaduAI/pennylane/pull/203)

* Fixed a bug in `Operation.wires`, by explicitly casting the
  type of each wire to an integer [(#206)](https://github.com/XanaduAI/pennylane/pull/206)

* Removed code in PennyLane which configured the logger,
  as this would clash with users' configurations
  [(#208)](https://github.com/XanaduAI/pennylane/pull/208)

* Fixed a bug in `default.qubit`, in which `QubitStateVector` operations
  were accidentally being cast to `np.float` instead of `np.complex`.
  [(#211)](https://github.com/XanaduAI/pennylane/pull/211)


<h3>Contributors</h3>

This release contains contributions from:

Shahnawaz Ahmed, riveSunder, Aroosa Ijaz, Josh Izaac, Nathan Killoran, Maria Schuld.

# Release 0.3.1

<h3>Bug fixes</h3>

* Fixed a bug where the interfaces submodule was not correctly being packaged via setup.py

# Release 0.3.0

<h3>New features since last release</h3>

* PennyLane now includes a new `interfaces` submodule, which enables QNode integration with additional machine learning libraries.
* Adds support for an experimental PyTorch interface for QNodes
* Adds support for an experimental TensorFlow eager execution interface for QNodes
* Adds a PyTorch+GPU+QPU tutorial to the documentation
* Documentation now includes links and tutorials including the new [PennyLane-Forest](https://github.com/rigetti/pennylane-forest) plugin.

<h3>Improvements</h3>

* Printing a QNode object, via `print(qnode)` or in an interactive terminal, now displays more useful information regarding the QNode,
  including the device it runs on, the number of wires, it's interface, and the quantum function it uses:

  ```python
  >>> print(qnode)
  <QNode: device='default.qubit', func=circuit, wires=2, interface=PyTorch>
  ```

<h3>Contributors</h3>

This release contains contributions from:

Josh Izaac and Nathan Killoran.


# Release 0.2.0

<h3>New features since last release</h3>

* Added the `Identity` expectation value for both CV and qubit models [(#135)](https://github.com/XanaduAI/pennylane/pull/135)
* Added the `templates.py` submodule, containing some commonly used QML models to be used as ansatz in QNodes [(#133)](https://github.com/XanaduAI/pennylane/pull/133)
* Added the `qml.Interferometer` CV operation [(#152)](https://github.com/XanaduAI/pennylane/pull/152)
* Wires are now supported as free QNode parameters [(#151)](https://github.com/XanaduAI/pennylane/pull/151)
* Added ability to update stepsizes of the optimizers [(#159)](https://github.com/XanaduAI/pennylane/pull/159)

<h3>Improvements</h3>

* Removed use of hardcoded values in the optimizers, made them parameters (see [#131](https://github.com/XanaduAI/pennylane/pull/131) and [#132](https://github.com/XanaduAI/pennylane/pull/132))
* Created the new `PlaceholderExpectation`, to be used when both CV and qubit expval modules contain expectations with the same name
* Provide a way for plugins to view the operation queue _before_ applying operations. This allows for on-the-fly modifications of
  the queue, allowing hardware-based plugins to support the full range of qubit expectation values. [(#143)](https://github.com/XanaduAI/pennylane/pull/143)
* QNode return values now support _any_ form of sequence, such as lists, sets, etc. [(#144)](https://github.com/XanaduAI/pennylane/pull/144)
* CV analytic gradient calculation is now more robust, allowing for operations which may not themselves be differentiated, but have a
  well defined `_heisenberg_rep` method, and so may succeed operations that are analytically differentiable [(#152)](https://github.com/XanaduAI/pennylane/pull/152)

<h3>Bug fixes</h3>

* Fixed a bug where the variational classifier example was not batching when learning parity (see [#128](https://github.com/XanaduAI/pennylane/pull/128) and [#129](https://github.com/XanaduAI/pennylane/pull/129))
* Fixed an inconsistency where some initial state operations were documented as accepting complex parameters - all operations
  now accept real values [(#146)](https://github.com/XanaduAI/pennylane/pull/146)

<h3>Contributors</h3>

This release contains contributions from:

Christian Gogolin, Josh Izaac, Nathan Killoran, and Maria Schuld.


# Release 0.1.0

Initial public release.

<h3>Contributors</h3>
This release contains contributions from:

Ville Bergholm, Josh Izaac, Maria Schuld, Christian Gogolin, and Nathan Killoran.<|MERGE_RESOLUTION|>--- conflicted
+++ resolved
@@ -84,11 +84,7 @@
 
 <h3>Improvements</h3>
 
-<<<<<<< HEAD
-* The Hamiltonian class was moved to the `ops/qubit` folder, since it is now an observable.
-=======
 * The Hamiltonian class was moved to the `ops/qubit` folder from the `vqe` module, since it is now an observable.
->>>>>>> c650232e
   [(#1534)](https://github.com/PennyLaneAI/pennylane/pull/1534)
 
 * The `group_observables` transform is now differentiable.
