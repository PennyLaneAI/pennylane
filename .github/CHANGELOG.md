# Release 0.15.0-dev (development release)

<h3>New features since last release</h3>

- The number of shots can now be specified on a temporary basis when evaluating a QNode.
  [(#1075)](https://github.com/PennyLaneAI/pennylane/pull/1075)

  ```python
  dev = qml.device('default.qubit', wires=1, shots=10) # default is 10

  @qml.qnode(dev)
  def circuit(a):
      qml.RX(a, wires=0)
      return qml.sample(qml.PauliZ(wires=0))
  ```

  For this, the qnode is called with an additional `shots` keyword argument:

  ```pycon
  >>> circuit(0.8)
  [ 1  1  1 -1 -1  1  1  1  1  1]
  >>> circuit(0.8, shots=3)
  [ 1  1  1]
  >>> circuit(0.8)
  [ 1  1  1 -1 -1  1  1  1  1  1]
  ```

- The JAX interface now supports all devices.
  [(#1076)](https://github.com/PennyLaneAI/pennylane/pull/1076)

   Here is an example of how to use JAX with Cirq:

  ```python
  dev = qml.device('cirq.simulator', wires=1)
  @qml.qnode(dev, interface="jax")
  def circuit(x):
      qml.RX(x[1], wires=0)
      qml.Rot(x[0], x[1], x[2], wires=0)
      return qml.expval(qml.PauliZ(0))
  weights = jnp.array([0.2, 0.5, 0.1])
  print(circuit(weights)) # DeviceArray(...)
  ```

- Added the `ControlledPhaseShift` gate as well as the `QFT` operation for applying quantum Fourier
  transforms.
  [(#1064)](https://github.com/PennyLaneAI/pennylane/pull/1064)

<h3>Improvements</h3>

- Added the `ControlledQubitUnitary` operation.
  [(#1069)](https://github.com/PennyLaneAI/pennylane/pull/1069)

* Most layers in Pytorch or Keras accept arbitrary dimension inputs, where each dimension barring
  the last (in the case where the actual weight function of the layer operates on one-dimensional
  vectors) is broadcast over. This is now also supported by KerasLayer and TorchLayer.
  [(#1062)](https://github.com/PennyLaneAI/pennylane/pull/1062).

  Example use:

  ```python
  dev = qml.device("default.qubit", wires=4)

  x = tf.ones((5, 4, 4))

  @qml.qnode(dev)
  def layer(weights, inputs):

      qml.templates.AngleEmbedding(inputs, wires=range(4))
      qml.templates.StronglyEntanglingLayers(weights, wires=range(4))
      return [qml.expval(qml.PauliZ(i)) for i in range(4)]

  qlayer = qml.qnn.KerasLayer(layer, {"weights": (4, 4, 3)}, output_dim=4)

  out = qlayer(x)

  print(out.shape)
  ```

  The output tensor has the following shape:
  ```pycon
  >>> out.shape
  (5, 4, 4)
  ```

<<<<<<< HEAD
* Due to the addition of `density_matrix()` as a return type from a QNode, tuples are now supported by the `output_dim` parameter in `qnn.KerasLayer`.
  [(#1070)](https://github.com/PennyLaneAI/pennylane/pull/1070)
=======
* An improvement has been made to how `QubitDevice` generates and post-processess samples,
  allowing QNode measurement statistics to work on devices with more than 32 qubits.
  [(#1088)](https://github.com/PennyLaneAI/pennylane/pull/1088)
>>>>>>> c382f3da

<h3>Breaking changes</h3>

* If creating a QNode from a quantum function with an argument named `shots`,
  a `DeprecationWarning` is raised, warning the user that this is a reserved
  argument to change the number of shots on a per-call basis.
  [(#1075)](https://github.com/PennyLaneAI/pennylane/pull/1075)

<h3>Bug fixes</h3>

<h3>Documentation</h3>

<h3>Contributors</h3>

This release contains contributions from (in alphabetical order):

Thomas Bromley, Josh Izaac, Daniel Polatajko, Chase Roberts, Maria Schuld.



# Release 0.14.1 (current release)

<h3>Bug fixes</h3>

* Fixes a testing bug where tests that required JAX would fail if JAX was not installed.
  The tests will now instead be skipped if JAX can not be imported.
  [(#1066)](https://github.com/PennyLaneAI/pennylane/pull/1066)

* Fixes a bug where inverse operations could not be differentiated
  using backpropagation on `default.qubit`.
  [(#1072)](https://github.com/PennyLaneAI/pennylane/pull/1072)

* The QNode has a new keyword argument, `max_expansion`, that determines the maximum number of times
  the internal circuit should be expanded when executed on a device. In addition, the default number
  of max expansions has been increased from 2 to 10, allowing devices that require more than two
  operator decompositions to be supported.
  [(#1074)](https://github.com/PennyLaneAI/pennylane/pull/1074)

* Fixes a bug where `Hamiltonian` objects created with non-list arguments raised an error for
  arithmetic operations. [(#1082)](https://github.com/PennyLaneAI/pennylane/pull/1082)

* Fixes a bug where `Hamiltonian` objects with no coefficients or operations would return a faulty
  result when used with `ExpvalCost`. [(#1082)](https://github.com/PennyLaneAI/pennylane/pull/1082)

<h3>Documentation</h3>

* Updates mentions of `generate_hamiltonian` to `molecular_hamiltonian` in the
  docstrings of the `ExpvalCost` and `Hamiltonian` classes.
  [(#1077)](https://github.com/PennyLaneAI/pennylane/pull/1077)

<h3>Contributors</h3>

This release contains contributions from (in alphabetical order):

Thomas Bromley, Josh Izaac, Antal Száva.



# Release 0.14.0

<h3>New features since last release</h3>

<h4>Perform quantum machine learning with JAX</h4>

* QNodes created with `default.qubit` now support a JAX interface, allowing JAX to be used
  to create, differentiate, and optimize hybrid quantum-classical models.
  [(#947)](https://github.com/PennyLaneAI/pennylane/pull/947)

  This is supported internally via a new `default.qubit.jax` device. This device runs end to end in
  JAX, meaning that it supports all of the awesome JAX transformations (`jax.vmap`, `jax.jit`,
  `jax.hessian`, etc).

  Here is an example of how to use the new JAX interface:

  ```python
  dev = qml.device("default.qubit", wires=1)
  @qml.qnode(dev, interface="jax", diff_method="backprop")
  def circuit(x):
      qml.RX(x[1], wires=0)
      qml.Rot(x[0], x[1], x[2], wires=0)
      return qml.expval(qml.PauliZ(0))

  weights = jnp.array([0.2, 0.5, 0.1])
  grad_fn = jax.grad(circuit)
  print(grad_fn(weights))
  ```

  Currently, only `diff_method="backprop"` is supported, with plans to support more in the future.

<h4>New, faster, quantum gradient methods</h4>

* A new differentiation method has been added for use with simulators. The `"adjoint"`
  method operates after a forward pass by iteratively applying inverse gates to scan backwards
  through the circuit.
  [(#1032)](https://github.com/PennyLaneAI/pennylane/pull/1032)

  This method is similar to the reversible method, but has a lower time
  overhead and a similar memory overhead. It follows the approach provided by
  [Jones and Gacon](https://arxiv.org/abs/2009.02823). This method is only compatible with certain
  statevector-based devices such as `default.qubit`.

  Example use:

  ```python
  import pennylane as qml

  wires = 1
  device = qml.device("default.qubit", wires=wires)

  @qml.qnode(device, diff_method="adjoint")
  def f(params):
      qml.RX(0.1, wires=0)
      qml.Rot(*params, wires=0)
      qml.RX(-0.3, wires=0)
      return qml.expval(qml.PauliZ(0))

  params = [0.1, 0.2, 0.3]
  qml.grad(f)(params)
  ```

* The default logic for choosing the 'best' differentiation method has been altered
  to improve performance.
  [(#1008)](https://github.com/PennyLaneAI/pennylane/pull/1008)

  - If the quantum device provides its own gradient, this is now the preferred
    differentiation method.

  - If the quantum device natively supports classical
    backpropagation, this is now preferred over the parameter-shift rule.

    This will lead to marked speed improvement during optimization when using
    `default.qubit`, with a sight penalty on the forward-pass evaluation.

  More details are available below in the 'Improvements' section for plugin developers.

* PennyLane now supports analytical quantum gradients for noisy channels, in addition to its
  existing support for unitary operations. The noisy channels `BitFlip`, `PhaseFlip`, and
  `DepolarizingChannel` all support analytic gradients out of the box.
  [(#968)](https://github.com/PennyLaneAI/pennylane/pull/968)

* A method has been added for calculating the Hessian of quantum circuits using the second-order
  parameter shift formula.
  [(#961)](https://github.com/PennyLaneAI/pennylane/pull/961)

  The following example shows the calculation of the Hessian:

  ```python
  n_wires = 5
  weights = [2.73943676, 0.16289932, 3.4536312, 2.73521126, 2.6412488]

  dev = qml.device("default.qubit", wires=n_wires)

  with qml.tape.QubitParamShiftTape() as tape:
      for i in range(n_wires):
          qml.RX(weights[i], wires=i)

      qml.CNOT(wires=[0, 1])
      qml.CNOT(wires=[2, 1])
      qml.CNOT(wires=[3, 1])
      qml.CNOT(wires=[4, 3])

      qml.expval(qml.PauliZ(1))

  print(tape.hessian(dev))
  ```

  The Hessian is not yet supported via classical machine learning interfaces, but will
  be added in a future release.

<h4>More operations and templates</h4>

* Two new error channels, `BitFlip` and `PhaseFlip` have been added.
  [(#954)](https://github.com/PennyLaneAI/pennylane/pull/954)

  They can be used in the same manner as existing error channels:

  ```python
  dev = qml.device("default.mixed", wires=2)

  @qml.qnode(dev)
  def circuit():
      qml.RX(0.3, wires=0)
      qml.RY(0.5, wires=1)
      qml.BitFlip(0.01, wires=0)
      qml.PhaseFlip(0.01, wires=1)
      return qml.expval(qml.PauliZ(0))
  ```

* Apply permutations to wires using the `Permute` subroutine.
  [(#952)](https://github.com/PennyLaneAI/pennylane/pull/952)

  ```python
  import pennylane as qml
  dev = qml.device('default.qubit', wires=5)

  @qml.qnode(dev)
  def apply_perm():
      # Send contents of wire 4 to wire 0, of wire 2 to wire 1, etc.
      qml.templates.Permute([4, 2, 0, 1, 3], wires=dev.wires)
      return qml.expval(qml.PauliZ(0))
  ```

<h4>QNode transformations</h4>

* The `qml.metric_tensor` function transforms a QNode to produce the Fubini-Study
  metric tensor with full autodifferentiation support---even on hardware.
  [(#1014)](https://github.com/PennyLaneAI/pennylane/pull/1014)

  Consider the following QNode:

  ```python
  dev = qml.device("default.qubit", wires=3)

  @qml.qnode(dev, interface="autograd")
  def circuit(weights):
      # layer 1
      qml.RX(weights[0, 0], wires=0)
      qml.RX(weights[0, 1], wires=1)

      qml.CNOT(wires=[0, 1])
      qml.CNOT(wires=[1, 2])

      # layer 2
      qml.RZ(weights[1, 0], wires=0)
      qml.RZ(weights[1, 1], wires=2)

      qml.CNOT(wires=[0, 1])
      qml.CNOT(wires=[1, 2])
      return qml.expval(qml.PauliZ(0) @ qml.PauliZ(1)), qml.expval(qml.PauliY(2))
  ```

  We can use the `metric_tensor` function to generate a new function, that returns the
  metric tensor of this QNode:

  ```pycon
  >>> met_fn = qml.metric_tensor(circuit)
  >>> weights = np.array([[0.1, 0.2, 0.3], [0.4, 0.5, 0.6]], requires_grad=True)
  >>> met_fn(weights)
  tensor([[0.25  , 0.    , 0.    , 0.    ],
          [0.    , 0.25  , 0.    , 0.    ],
          [0.    , 0.    , 0.0025, 0.0024],
          [0.    , 0.    , 0.0024, 0.0123]], requires_grad=True)
  ```

  The returned metric tensor is also fully differentiable, in all interfaces.
  For example, differentiating the `(3, 2)` element:

  ```pycon
  >>> grad_fn = qml.grad(lambda x: met_fn(x)[3, 2])
  >>> grad_fn(weights)
  array([[ 0.04867729, -0.00049502,  0.        ],
         [ 0.        ,  0.        ,  0.        ]])
  ```

  Differentiation is also supported using Torch, Jax, and TensorFlow.

* Adds the new function `qml.math.cov_matrix()`. This function accepts a list of commuting
  observables, and the probability distribution in the shared observable eigenbasis after the
  application of an ansatz. It uses these to construct the covariance matrix in a *framework
  independent* manner, such that the output covariance matrix is autodifferentiable.
  [(#1012)](https://github.com/PennyLaneAI/pennylane/pull/1012)

  For example, consider the following ansatz and observable list:

  ```python3
  obs_list = [qml.PauliX(0) @ qml.PauliZ(1), qml.PauliY(2)]
  ansatz = qml.templates.StronglyEntanglingLayers
  ```

  We can construct a QNode to output the probability distribution in the shared eigenbasis of the
  observables:

  ```python
  dev = qml.device("default.qubit", wires=3)

  @qml.qnode(dev, interface="autograd")
  def circuit(weights):
      ansatz(weights, wires=[0, 1, 2])
      # rotate into the basis of the observables
      for o in obs_list:
          o.diagonalizing_gates()
      return qml.probs(wires=[0, 1, 2])
  ```

  We can now compute the covariance matrix:

  ```pycon
  >>> weights = qml.init.strong_ent_layers_normal(n_layers=2, n_wires=3)
  >>> cov = qml.math.cov_matrix(circuit(weights), obs_list)
  >>> cov
  array([[0.98707611, 0.03665537],
         [0.03665537, 0.99998377]])
  ```

  Autodifferentiation is fully supported using all interfaces:

  ```pycon
  >>> cost_fn = lambda weights: qml.math.cov_matrix(circuit(weights), obs_list)[0, 1]
  >>> qml.grad(cost_fn)(weights)[0]
  array([[[ 4.94240914e-17, -2.33786398e-01, -1.54193959e-01],
          [-3.05414996e-17,  8.40072236e-04,  5.57884080e-04],
          [ 3.01859411e-17,  8.60411436e-03,  6.15745204e-04]],

         [[ 6.80309533e-04, -1.23162742e-03,  1.08729813e-03],
          [-1.53863193e-01, -1.38700657e-02, -1.36243323e-01],
          [-1.54665054e-01, -1.89018172e-02, -1.56415558e-01]]])
  ```

* A new  `qml.draw` function is available, allowing QNodes to be easily
  drawn without execution by providing example input.
  [(#962)](https://github.com/PennyLaneAI/pennylane/pull/962)

  ```python
  @qml.qnode(dev)
  def circuit(a, w):
      qml.Hadamard(0)
      qml.CRX(a, wires=[0, 1])
      qml.Rot(*w, wires=[1])
      qml.CRX(-a, wires=[0, 1])
      return qml.expval(qml.PauliZ(0) @ qml.PauliZ(1))
  ```

  The QNode circuit structure may depend on the input arguments;
  this is taken into account by passing example QNode arguments
  to the `qml.draw()` drawing function:

  ```pycon
  >>> drawer = qml.draw(circuit)
  >>> result = drawer(a=2.3, w=[1.2, 3.2, 0.7])
  >>> print(result)
  0: ──H──╭C────────────────────────────╭C─────────╭┤ ⟨Z ⊗ Z⟩
  1: ─────╰RX(2.3)──Rot(1.2, 3.2, 0.7)──╰RX(-2.3)──╰┤ ⟨Z ⊗ Z⟩
  ```

<h4>A faster, leaner, and more flexible core</h4>

* The new core of PennyLane, rewritten from the ground up and developed over the last few release
  cycles, has achieved feature parity and has been made the new default in PennyLane v0.14. The old
  core has been marked as deprecated, and will be removed in an upcoming release.
  [(#1046)](https://github.com/PennyLaneAI/pennylane/pull/1046)
  [(#1040)](https://github.com/PennyLaneAI/pennylane/pull/1040)
  [(#1034)](https://github.com/PennyLaneAI/pennylane/pull/1034)
  [(#1035)](https://github.com/PennyLaneAI/pennylane/pull/1035)
  [(#1027)](https://github.com/PennyLaneAI/pennylane/pull/1027)
  [(#1026)](https://github.com/PennyLaneAI/pennylane/pull/1026)
  [(#1021)](https://github.com/PennyLaneAI/pennylane/pull/1021)
  [(#1054)](https://github.com/PennyLaneAI/pennylane/pull/1054)
  [(#1049)](https://github.com/PennyLaneAI/pennylane/pull/1049)

  While high-level PennyLane code and tutorials remain unchanged, the new core
  provides several advantages and improvements:

  - **Faster and more optimized**: The new core provides various performance optimizations, reducing
    pre- and post-processing overhead, and reduces the number of quantum evaluations in certain
    cases.

  - **Support for in-QNode classical processing**: this allows for differentiable classical
    processing within the QNode.

    ```python
    dev = qml.device("default.qubit", wires=1)

    @qml.qnode(dev, interface="tf")
    def circuit(p):
        qml.RX(tf.sin(p[0])**2 + p[1], wires=0)
        return qml.expval(qml.PauliZ(0))
    ```

    The classical processing functions used within the QNode must match
    the QNode interface. Here, we use TensorFlow:

    ```pycon
    >>> params = tf.Variable([0.5, 0.1], dtype=tf.float64)
    >>> with tf.GradientTape() as tape:
    ...     res = circuit(params)
    >>> grad = tape.gradient(res, params)
    >>> print(res)
    tf.Tensor(0.9460913127754935, shape=(), dtype=float64)
    >>> print(grad)
    tf.Tensor([-0.27255248 -0.32390003], shape=(2,), dtype=float64)
    ```

    As a result of this change, quantum decompositions that require classical processing
    are fully supported and end-to-end differentiable in tape mode.

  - **No more Variable wrapping**: QNode arguments no longer become `Variable`
    objects within the QNode.

    ```python
    dev = qml.device("default.qubit", wires=1)

    @qml.qnode(dev)
    def circuit(x):
        print("Parameter value:", x)
        qml.RX(x, wires=0)
        return qml.expval(qml.PauliZ(0))
    ```

    Internal QNode parameters can be easily inspected, printed, and manipulated:

    ```pycon
    >>> circuit(0.5)
    Parameter value: 0.5
    tensor(0.87758256, requires_grad=True)
    ```

  - **Less restrictive QNode signatures**: There is no longer any restriction on the QNode signature; the QNode can be
    defined and called following the same rules as standard Python functions.

    For example, the following QNode uses positional, named, and variable
    keyword arguments:

    ```python
    x = torch.tensor(0.1, requires_grad=True)
    y = torch.tensor([0.2, 0.3], requires_grad=True)
    z = torch.tensor(0.4, requires_grad=True)

    @qml.qnode(dev, interface="torch")
    def circuit(p1, p2=y, **kwargs):
        qml.RX(p1, wires=0)
        qml.RY(p2[0] * p2[1], wires=0)
        qml.RX(kwargs["p3"], wires=0)
        return qml.var(qml.PauliZ(0))
    ```

    When we call the QNode, we may pass the arguments by name
    even if defined positionally; any argument not provided will
    use the default value.

    ```pycon
    >>> res = circuit(p1=x, p3=z)
    >>> print(res)
    tensor(0.2327, dtype=torch.float64, grad_fn=<SelectBackward>)
    >>> res.backward()
    >>> print(x.grad, y.grad, z.grad)
    tensor(0.8396) tensor([0.0289, 0.0193]) tensor(0.8387)
    ```

    This extends to the `qnn` module, where `KerasLayer` and `TorchLayer` modules
    can be created from QNodes with unrestricted signatures.

  - **Smarter measurements:** QNodes can now measure wires more than once, as
    long as all observables are commuting:

    ```python
    @qml.qnode(dev)
    def circuit(x):
        qml.RX(x, wires=0)
        return [
            qml.expval(qml.PauliZ(0)),
            qml.expval(qml.PauliZ(0) @ qml.PauliZ(1))
        ]
    ```

    Further, the `qml.ExpvalCost()` function allows for optimizing
    measurements to reduce the number of quantum evaluations required.

  With the new PennyLane core, there are a few small breaking changes, detailed
  below in the 'Breaking Changes' section.

<h3>Improvements</h3>

* The built-in PennyLane optimizers allow more flexible cost functions. The cost function passed to most optimizers
  may accept any combination of trainable arguments, non-trainable arguments, and keyword arguments.
  [(#959)](https://github.com/PennyLaneAI/pennylane/pull/959)
  [(#1053)](https://github.com/PennyLaneAI/pennylane/pull/1053)

  The full changes apply to:

  * `AdagradOptimizer`
  * `AdamOptimizer`
  * `GradientDescentOptimizer`
  * `MomentumOptimizer`
  * `NesterovMomentumOptimizer`
  * `RMSPropOptimizer`
  * `RotosolveOptimizer`

  The `requires_grad=False` property must mark any non-trainable constant argument.
  The `RotoselectOptimizer` allows passing only keyword arguments.

  Example use:

  ```python
  def cost(x, y, data, scale=1.0):
      return scale * (x[0]-data)**2 + scale * (y-data)**2

  x = np.array([1.], requires_grad=True)
  y = np.array([1.0])
  data = np.array([2.], requires_grad=False)

  opt = qml.GradientDescentOptimizer()

  # the optimizer step and step_and_cost methods can
  # now update multiple parameters at once
  x_new, y_new, data = opt.step(cost, x, y, data, scale=0.5)
  (x_new, y_new, data), value = opt.step_and_cost(cost, x, y, data, scale=0.5)

  # list and tuple unpacking is also supported
  params = (x, y, data)
  params = opt.step(cost, *params)
  ```

* The circuit drawer has been updated to support the inclusion of unused or inactive
  wires, by passing the `show_all_wires` argument.
  [(#1033)](https://github.com/PennyLaneAI/pennylane/pull/1033)

  ```python
  dev = qml.device('default.qubit', wires=[-1, "a", "q2", 0])

  @qml.qnode(dev)
  def circuit():
      qml.Hadamard(wires=-1)
      qml.CNOT(wires=[-1, "q2"])
      return qml.expval(qml.PauliX(wires="q2"))
  ```

  ```pycon
  >>> print(qml.draw(circuit, show_all_wires=True)())
  >>>
   -1: ──H──╭C──┤
    a: ─────│───┤
   q2: ─────╰X──┤ ⟨X⟩
    0: ─────────┤
  ```

* The logic for choosing the 'best' differentiation method has been altered
  to improve performance.
  [(#1008)](https://github.com/PennyLaneAI/pennylane/pull/1008)

  - If the device provides its own gradient, this is now the preferred
    differentiation method.

  - If a device provides additional interface-specific versions that natively support classical
    backpropagation, this is now preferred over the parameter-shift rule.

    Devices define additional interface-specific devices via their `capabilities()` dictionary. For
    example, `default.qubit` supports supplementary devices for TensorFlow, Autograd, and JAX:

    ```python
    {
      "passthru_devices": {
          "tf": "default.qubit.tf",
          "autograd": "default.qubit.autograd",
          "jax": "default.qubit.jax",
      },
    }
    ```

  As a result of this change, if the QNode `diff_method` is not explicitly provided,
  it is possible that the QNode will run on a *supplementary device* of the device that was
  specifically provided:

  ```python
  dev = qml.device("default.qubit", wires=2)
  qml.QNode(dev) # will default to backprop on default.qubit.autograd
  qml.QNode(dev, interface="tf") # will default to backprop on default.qubit.tf
  qml.QNode(dev, interface="jax") # will default to backprop on default.qubit.jax
  ```

* The `default.qubit` device has been updated so that internally it applies operations in a more
  functional style, i.e., by accepting an input state and returning an evolved state.
  [(#1025)](https://github.com/PennyLaneAI/pennylane/pull/1025)

* A new test series, `pennylane/devices/tests/test_compare_default_qubit.py`, has been added, allowing to test if
  a chosen device gives the same result as `default.qubit`.
  [(#897)](https://github.com/PennyLaneAI/pennylane/pull/897)

  Three tests are added:

  - `test_hermitian_expectation`,
  - `test_pauliz_expectation_analytic`, and
  - `test_random_circuit`.

* Adds the following agnostic tensor manipulation functions to the `qml.math` module: `abs`,
  `angle`, `arcsin`, `concatenate`, `dot`, `squeeze`, `sqrt`, `sum`, `take`, `where`. These functions are
  required to fully support end-to-end differentiable Mottonen and Amplitude embedding.
  [(#922)](https://github.com/PennyLaneAI/pennylane/pull/922)
  [(#1011)](https://github.com/PennyLaneAI/pennylane/pull/1011)

* The `qml.math` module now supports JAX.
  [(#985)](https://github.com/XanaduAI/software-docs/pull/274)

* Several improvements have been made to the `Wires` class to reduce overhead and simplify the logic
  of how wire labels are interpreted:
  [(#1019)](https://github.com/PennyLaneAI/pennylane/pull/1019)
  [(#1010)](https://github.com/PennyLaneAI/pennylane/pull/1010)
  [(#1005)](https://github.com/PennyLaneAI/pennylane/pull/1005)
  [(#983)](https://github.com/PennyLaneAI/pennylane/pull/983)
  [(#967)](https://github.com/PennyLaneAI/pennylane/pull/967)

  - If the input `wires` to a wires class instantiation `Wires(wires)` can be iterated over,
    its elements are interpreted as wire labels. Otherwise, `wires` is interpreted as a single wire label.
    The only exception to this are strings, which are always interpreted as a single
    wire label, so users can address wires with labels such as `"ancilla"`.

  - Any type can now be a wire label as long as it is hashable. The hash is used to establish
    the uniqueness of two labels.

  - Indexing wires objects now returns a label, instead of a new `Wires` object. For example:

    ```pycon
    >>> w = Wires([0, 1, 2])
    >>> w[1]
    >>> 1
    ```

  - The check for uniqueness of wires moved from `Wires` instantiation to
    the `qml.wires._process` function in order to reduce overhead from repeated
    creation of `Wires` instances.

  - Calls to the `Wires` class are substantially reduced, for example by avoiding to call
    Wires on Wires instances on `Operation` instantiation, and by using labels instead of
    `Wires` objects inside the default qubit device.

* Adds the `PauliRot` generator to the `qml.operation` module. This
  generator is required to construct the metric tensor.
  [(#963)](https://github.com/PennyLaneAI/pennylane/pull/963)

* The templates are modified to make use of the new `qml.math` module, for framework-agnostic
  tensor manipulation. This allows the template library to be differentiable
  in backpropagation mode (`diff_method="backprop"`).
  [(#873)](https://github.com/PennyLaneAI/pennylane/pull/873)

* The circuit drawer now allows for the wire order to be (optionally) modified:
  [(#992)](https://github.com/PennyLaneAI/pennylane/pull/992)

  ```pycon
  >>> dev = qml.device('default.qubit', wires=["a", -1, "q2"])
  >>> @qml.qnode(dev)
  ... def circuit():
  ...     qml.Hadamard(wires=-1)
  ...     qml.CNOT(wires=["a", "q2"])
  ...     qml.RX(0.2, wires="a")
  ...     return qml.expval(qml.PauliX(wires="q2"))
  ```

  Printing with default wire order of the device:

  ```pycon
  >>> print(circuit.draw())
    a: ─────╭C──RX(0.2)──┤
   -1: ──H──│────────────┤
   q2: ─────╰X───────────┤ ⟨X⟩
  ```

  Changing the wire order:

  ```pycon
  >>> print(circuit.draw(wire_order=["q2", "a", -1]))
   q2: ──╭X───────────┤ ⟨X⟩
    a: ──╰C──RX(0.2)──┤
   -1: ───H───────────┤
  ```

<h3>Breaking changes</h3>

* QNodes using the new PennyLane core will no longer accept ragged arrays as inputs.

* When using the new PennyLane core and the Autograd interface, non-differentiable data passed
  as a QNode argument or a gate must have the `requires_grad` property set to `False`:

  ```python
  @qml.qnode(dev)
  def circuit(weights, data):
      basis_state = np.array([1, 0, 1, 1], requires_grad=False)
      qml.BasisState(basis_state, wires=[0, 1, 2, 3])
      qml.templates.AmplitudeEmbedding(data, wires=[0, 1, 2, 3])
      qml.templates.BasicEntanglerLayers(weights, wires=[0, 1, 2, 3])
      return qml.probs(wires=0)

  data = np.array(data, requires_grad=False)
  weights = np.array(weights, requires_grad=True)
  circuit(weights, data)
  ```

<h3>Bug fixes</h3>

* Fixes an issue where if the constituent observables of a tensor product do not exist in the queue,
  an error is raised. With this fix, they are first queued before annotation occurs.
  [(#1038)](https://github.com/PennyLaneAI/pennylane/pull/1038)

* Fixes an issue with tape expansions where information about sampling
  (specifically the `is_sampled` tape attribute) was not preserved.
  [(#1027)](https://github.com/PennyLaneAI/pennylane/pull/1027)

* Tape expansion was not properly taking into devices that supported inverse operations,
  causing inverse operations to be unnecessarily decomposed. The QNode tape expansion logic, as well
  as the `Operation.expand()` method, has been modified to fix this.
  [(#956)](https://github.com/PennyLaneAI/pennylane/pull/956)

* Fixes an issue where the Autograd interface was not unwrapping non-differentiable
  PennyLane tensors, which can cause issues on some devices.
  [(#941)](https://github.com/PennyLaneAI/pennylane/pull/941)

* `qml.vqe.Hamiltonian` prints any observable with any number of strings.
  [(#987)](https://github.com/PennyLaneAI/pennylane/pull/987)

* Fixes a bug where parameter-shift differentiation would fail if the QNode
  contained a single probability output.
  [(#1007)](https://github.com/PennyLaneAI/pennylane/pull/1007)

* Fixes an issue when using trainable parameters that are lists/arrays with `tape.vjp`.
  [(#1042)](https://github.com/PennyLaneAI/pennylane/pull/1042)

* The `TensorN` observable is updated to support being copied without any parameters or wires passed.
  [(#1047)](https://github.com/PennyLaneAI/pennylane/pull/1047)

* Fixed deprecation warning when importing `Sequence` from `collections` instead of `collections.abc` in `vqe/vqe.py`.
  [(#1051)](https://github.com/PennyLaneAI/pennylane/pull/1051)

<h3>Contributors</h3>

This release contains contributions from (in alphabetical order):

Juan Miguel Arrazola, Thomas Bromley, Olivia Di Matteo, Theodor Isacsson, Josh Izaac, Christina Lee,
Alejandro Montanez, Steven Oud, Chase Roberts, Sankalp Sanand, Maria Schuld, Antal
Száva, David Wierichs, Jiahao Yao.

# Release 0.13.0

<h3>New features since last release</h3>

<h4>Automatically optimize the number of measurements</h4>

* QNodes in tape mode now support returning observables on the same wire whenever the observables are
  qubit-wise commuting Pauli words. Qubit-wise commuting observables can be evaluated with a
  *single* device run as they are diagonal in the same basis, via a shared set of single-qubit rotations.
  [(#882)](https://github.com/PennyLaneAI/pennylane/pull/882)

  The following example shows a single QNode returning the expectation values of
  the qubit-wise commuting Pauli words `XX` and `XI`:

  ```python
  qml.enable_tape()

  @qml.qnode(dev)
  def f(x):
      qml.Hadamard(wires=0)
      qml.Hadamard(wires=1)
      qml.CRot(0.1, 0.2, 0.3, wires=[1, 0])
      qml.RZ(x, wires=1)
      return qml.expval(qml.PauliX(0) @ qml.PauliX(1)), qml.expval(qml.PauliX(0))
  ```

  ```pycon
  >>> f(0.4)
  tensor([0.89431013, 0.9510565 ], requires_grad=True)
  ```

* The `ExpvalCost` class (previously `VQECost`) now provides observable optimization using the
  `optimize` argument, resulting in potentially fewer device executions.
  [(#902)](https://github.com/PennyLaneAI/pennylane/pull/902)

  This is achieved by separating the observables composing the Hamiltonian into qubit-wise
  commuting groups and evaluating those groups on a single QNode using functionality from the
  `qml.grouping` module:

  ```python
  qml.enable_tape()
  commuting_obs = [qml.PauliX(0), qml.PauliX(0) @ qml.PauliZ(1)]
  H = qml.vqe.Hamiltonian([1, 1], commuting_obs)

  dev = qml.device("default.qubit", wires=2)
  ansatz = qml.templates.StronglyEntanglingLayers

  cost_opt = qml.ExpvalCost(ansatz, H, dev, optimize=True)
  cost_no_opt = qml.ExpvalCost(ansatz, H, dev, optimize=False)

  params = qml.init.strong_ent_layers_uniform(3, 2)
  ```

  Grouping these commuting observables leads to fewer device executions:

  ```pycon
  >>> cost_opt(params)
  >>> ex_opt = dev.num_executions
  >>> cost_no_opt(params)
  >>> ex_no_opt = dev.num_executions - ex_opt
  >>> print("Number of executions:", ex_no_opt)
  Number of executions: 2
  >>> print("Number of executions (optimized):", ex_opt)
  Number of executions (optimized): 1
  ```

<h4>New quantum gradient features</h4>

* Compute the analytic gradient of quantum circuits in parallel on supported devices.
  [(#840)](https://github.com/PennyLaneAI/pennylane/pull/840)

  This release introduces support for batch execution of circuits, via a new device API method
  `Device.batch_execute()`. Devices that implement this new API support submitting a batch of
  circuits for *parallel* evaluation simultaneously, which can significantly reduce the computation time.

  Furthermore, if using tape mode and a compatible device, gradient computations will
  automatically make use of the new batch API---providing a speedup during optimization.

* Gradient recipes are now much more powerful, allowing for operations to define their gradient
  via an arbitrary linear combination of circuit evaluations.
  [(#909)](https://github.com/PennyLaneAI/pennylane/pull/909)
  [(#915)](https://github.com/PennyLaneAI/pennylane/pull/915)

  With this change, gradient recipes can now be of the form
  :math:`\frac{\partial}{\partial\phi_k}f(\phi_k) = \sum_{i} c_i f(a_i \phi_k + s_i )`,
  and are no longer restricted to two-term shifts with identical (but opposite in sign) shift values.

  As a result, PennyLane now supports native analytic quantum gradients for the
  controlled rotation operations `CRX`, `CRY`, `CRZ`, and `CRot`. This allows for parameter-shift
  analytic gradients on hardware, without decomposition.

  Note that this is a breaking change for developers; please see the *Breaking Changes* section
  for more details.

* The `qnn.KerasLayer` class now supports differentiating the QNode through classical
  backpropagation in tape mode.
  [(#869)](https://github.com/PennyLaneAI/pennylane/pull/869)

  ```python
  qml.enable_tape()

  dev = qml.device("default.qubit.tf", wires=2)

  @qml.qnode(dev, interface="tf", diff_method="backprop")
  def f(inputs, weights):
      qml.templates.AngleEmbedding(inputs, wires=range(2))
      qml.templates.StronglyEntanglingLayers(weights, wires=range(2))
      return [qml.expval(qml.PauliZ(i)) for i in range(2)]

  weight_shapes = {"weights": (3, 2, 3)}

  qlayer = qml.qnn.KerasLayer(f, weight_shapes, output_dim=2)

  inputs = tf.constant(np.random.random((4, 2)), dtype=tf.float32)

  with tf.GradientTape() as tape:
      out = qlayer(inputs)

  tape.jacobian(out, qlayer.trainable_weights)
  ```

<h4>New operations, templates, and measurements</h4>

* Adds the `qml.density_matrix` QNode return with partial trace capabilities.
  [(#878)](https://github.com/PennyLaneAI/pennylane/pull/878)

  The density matrix over the provided wires is returned, with all other subsystems traced out.
  `qml.density_matrix` currently works for both the `default.qubit` and `default.mixed` devices.

  ```python
  qml.enable_tape()
  dev = qml.device("default.qubit", wires=2)

  def circuit(x):
      qml.PauliY(wires=0)
      qml.Hadamard(wires=1)
      return qml.density_matrix(wires=[1])  # wire 0 is traced out
  ```

* Adds the square-root X gate `SX`. [(#871)](https://github.com/PennyLaneAI/pennylane/pull/871)

  ```python
  dev = qml.device("default.qubit", wires=1)

  @qml.qnode(dev)
  def circuit():
      qml.SX(wires=[0])
      return qml.expval(qml.PauliZ(wires=[0]))
  ```

* Two new hardware-efficient particle-conserving templates have been implemented
  to perform VQE-based quantum chemistry simulations. The new templates apply
  several layers of the particle-conserving entanglers proposed in Figs. 2a and 2b
  of Barkoutsos *et al*., [arXiv:1805.04340](https://arxiv.org/abs/1805.04340)
  [(#875)](https://github.com/PennyLaneAI/pennylane/pull/875)
  [(#876)](https://github.com/PennyLaneAI/pennylane/pull/876)

<h4>Estimate and track resources</h4>

* The `QuantumTape` class now contains basic resource estimation functionality. The method
  `tape.get_resources()` returns a dictionary with a list of the constituent operations and the
  number of times they appear in the circuit. Similarly, `tape.get_depth()` computes the circuit depth.
  [(#862)](https://github.com/PennyLaneAI/pennylane/pull/862)

  ```pycon
  >>> with qml.tape.QuantumTape() as tape:
  ...    qml.Hadamard(wires=0)
  ...    qml.RZ(0.26, wires=1)
  ...    qml.CNOT(wires=[1, 0])
  ...    qml.Rot(1.8, -2.7, 0.2, wires=0)
  ...    qml.Hadamard(wires=1)
  ...    qml.CNOT(wires=[0, 1])
  ...    qml.expval(qml.PauliZ(0) @ qml.PauliZ(1))
  >>> tape.get_resources()
  {'Hadamard': 2, 'RZ': 1, 'CNOT': 2, 'Rot': 1}
  >>> tape.get_depth()
  4
  ```

* The number of device executions over a QNode's lifetime can now be returned using `num_executions`.
  [(#853)](https://github.com/PennyLaneAI/pennylane/pull/853)

  ```pycon
  >>> dev = qml.device("default.qubit", wires=2)
  >>> @qml.qnode(dev)
  ... def circuit(x, y):
  ...    qml.RX(x, wires=[0])
  ...    qml.RY(y, wires=[1])
  ...    qml.CNOT(wires=[0, 1])
  ...    return qml.expval(qml.PauliZ(0) @ qml.PauliX(1))
  >>> for _ in range(10):
  ...    circuit(0.432, 0.12)
  >>> print(dev.num_executions)
  10
  ```

<h3>Improvements</h3>

* Support for tape mode has improved across PennyLane. The following features now work in tape mode:

  - QNode collections [(#863)](https://github.com/PennyLaneAI/pennylane/pull/863)

  - `qnn.ExpvalCost` [(#863)](https://github.com/PennyLaneAI/pennylane/pull/863)
    [(#911)](https://github.com/PennyLaneAI/pennylane/pull/911)

  - `qml.qnn.KerasLayer` [(#869)](https://github.com/PennyLaneAI/pennylane/pull/869)

  - `qml.qnn.TorchLayer` [(#865)](https://github.com/PennyLaneAI/pennylane/pull/865)

  - The `qml.qaoa` module [(#905)](https://github.com/PennyLaneAI/pennylane/pull/905)

* A new function, `qml.refresh_devices()`, has been added, allowing PennyLane to
  rescan installed PennyLane plugins and refresh the device list. In addition, the `qml.device`
  loader will attempt to refresh devices if the required plugin device cannot be found.
  This will result in an improved experience if installing PennyLane and plugins within
  a running Python session (for example, on Google Colab), and avoid the need to
  restart the kernel/runtime.
  [(#907)](https://github.com/PennyLaneAI/pennylane/pull/907)

* When using `grad_fn = qml.grad(cost)` to compute the gradient of a cost function with the Autograd
  interface, the value of the intermediate forward pass is now available via the `grad_fn.forward`
  property
  [(#914)](https://github.com/PennyLaneAI/pennylane/pull/914):

  ```python
  def cost_fn(x, y):
      return 2 * np.sin(x[0]) * np.exp(-x[1]) + x[0] ** 3 + np.cos(y)

  params = np.array([0.1, 0.5], requires_grad=True)
  data = np.array(0.65, requires_grad=False)
  grad_fn = qml.grad(cost_fn)

  grad_fn(params, data)  # perform backprop and evaluate the gradient
  grad_fn.forward  # the cost function value
  ```

* Gradient-based optimizers now have a `step_and_cost` method that returns
  both the next step as well as the objective (cost) function output.
  [(#916)](https://github.com/PennyLaneAI/pennylane/pull/916)

  ```pycon
  >>> opt = qml.GradientDescentOptimizer()
  >>> params, cost = opt.step_and_cost(cost_fn, params)
  ```

* PennyLane provides a new experimental module `qml.proc` which provides framework-agnostic processing
  functions for array and tensor manipulations.
  [(#886)](https://github.com/PennyLaneAI/pennylane/pull/886)

  Given the input tensor-like object, the call is
  dispatched to the corresponding array manipulation framework, allowing for end-to-end
  differentiation to be preserved.

  ```pycon
  >>> x = torch.tensor([1., 2.])
  >>> qml.proc.ones_like(x)
  tensor([1, 1])
  >>> y = tf.Variable([[0], [5]])
  >>> qml.proc.ones_like(y, dtype=np.complex128)
  <tf.Tensor: shape=(2, 1), dtype=complex128, numpy=
  array([[1.+0.j],
         [1.+0.j]])>
  ```

  Note that these functions are experimental, and only a subset of common functionality is
  supported. Furthermore, the names and behaviour of these functions may differ from similar
  functions in common frameworks; please refer to the function docstrings for more details.

* The gradient methods in tape mode now fully separate the quantum and classical processing. Rather
  than returning the evaluated gradients directly, they now return a tuple containing the required
  quantum and classical processing steps.
  [(#840)](https://github.com/PennyLaneAI/pennylane/pull/840)

  ```python
  def gradient_method(idx, param, **options):
      # generate the quantum tapes that must be computed
      # to determine the quantum gradient
      tapes = quantum_gradient_tapes(self)

      def processing_fn(results):
          # perform classical processing on the evaluated tapes
          # returning the evaluated quantum gradient
          return classical_processing(results)

      return tapes, processing_fn
  ```

  The `JacobianTape.jacobian()` method has been similarly modified to accumulate all gradient
  quantum tapes and classical processing functions, evaluate all quantum tapes simultaneously,
  and then apply the post-processing functions to the evaluated tape results.

* The MultiRZ gate now has a defined generator, allowing it to be used in quantum natural gradient
  optimization.
  [(#912)](https://github.com/PennyLaneAI/pennylane/pull/912)

* The CRot gate now has a `decomposition` method, which breaks the gate down into rotations
  and CNOT gates. This allows `CRot` to be used on devices that do not natively support it.
  [(#908)](https://github.com/PennyLaneAI/pennylane/pull/908)

* The classical processing in the `MottonenStatePreparation` template has been largely
  rewritten to use dense matrices and tensor manipulations wherever possible.
  This is in preparation to support differentiation through the template in the future.
  [(#864)](https://github.com/PennyLaneAI/pennylane/pull/864)

* Device-based caching has replaced QNode caching. Caching is now accessed by passing a
  `cache` argument to the device.
  [(#851)](https://github.com/PennyLaneAI/pennylane/pull/851)

  The `cache` argument should be an integer specifying the size of the cache. For example, a
  cache of size 10 is created using:

  ```pycon
  >>> dev = qml.device("default.qubit", wires=2, cache=10)
  ```

* The `Operation`, `Tensor`, and `MeasurementProcess` classes now have the `__copy__` special method
  defined.
  [(#840)](https://github.com/PennyLaneAI/pennylane/pull/840)

  This allows us to ensure that, when a shallow copy is performed of an operation, the
  mutable list storing the operation parameters is *also* shallow copied. Both the old operation and
  the copied operation will continue to share the same parameter data,
  ```pycon
  >>> import copy
  >>> op = qml.RX(0.2, wires=0)
  >>> op2 = copy.copy(op)
  >>> op.data[0] is op2.data[0]
  True
  ```

  however the *list container* is not a reference:

  ```pycon
  >>> op.data is op2.data
  False
  ```

  This allows the parameters of the copied operation to be modified, without mutating
  the parameters of the original operation.

* The `QuantumTape.copy` method has been tweaked so that
  [(#840)](https://github.com/PennyLaneAI/pennylane/pull/840):

  - Optionally, the tape's operations are shallow copied in addition to the tape by passing the
    `copy_operations=True` boolean flag. This allows the copied tape's parameters to be mutated
    without affecting the original tape's parameters. (Note: the two tapes will share parameter data
    *until* one of the tapes has their parameter list modified.)

  - Copied tapes can be cast to another `QuantumTape` subclass by passing the `tape_cls` keyword
    argument.

<h3>Breaking changes</h3>

* Updated how parameter-shift gradient recipes are defined for operations, allowing for
  gradient recipes that are specified as an arbitrary number of terms.
  [(#909)](https://github.com/PennyLaneAI/pennylane/pull/909)

  Previously, `Operation.grad_recipe` was restricted to two-term parameter-shift formulas.
  With this change, the gradient recipe now contains elements of the form
  :math:`[c_i, a_i, s_i]`, resulting in a gradient recipe of
  :math:`\frac{\partial}{\partial\phi_k}f(\phi_k) = \sum_{i} c_i f(a_i \phi_k + s_i )`.

  As this is a breaking change, all custom operations with defined gradient recipes must be
  updated to continue working with PennyLane 0.13. Note though that if `grad_recipe = None`, the
  default gradient recipe remains unchanged, and corresponds to the two terms :math:`[c_0, a_0, s_0]=[1/2, 1, \pi/2]`
  and :math:`[c_1, a_1, s_1]=[-1/2, 1, -\pi/2]` for every parameter.

- The `VQECost` class has been renamed to `ExpvalCost` to reflect its general applicability
  beyond VQE. Use of `VQECost` is still possible but will result in a deprecation warning.
  [(#913)](https://github.com/PennyLaneAI/pennylane/pull/913)

<h3>Bug fixes</h3>

* The `default.qubit.tf` device is updated to handle TensorFlow objects (e.g.,
  `tf.Variable`) as gate parameters correctly when using the `MultiRZ` and
  `CRot` operations.
  [(#921)](https://github.com/PennyLaneAI/pennylane/pull/921)

* PennyLane tensor objects are now unwrapped in BaseQNode when passed as a
  keyword argument to the quantum function.
  [(#903)](https://github.com/PennyLaneAI/pennylane/pull/903)
  [(#893)](https://github.com/PennyLaneAI/pennylane/pull/893)

* The new tape mode now prevents multiple observables from being evaluated on the same wire
  if the observables are not qubit-wise commuting Pauli words.
  [(#882)](https://github.com/PennyLaneAI/pennylane/pull/882)

* Fixes a bug in `default.qubit` whereby inverses of common gates were not being applied
  via efficient gate-specific methods, instead falling back to matrix-vector multiplication.
  The following gates were affected: `PauliX`, `PauliY`, `PauliZ`, `Hadamard`, `SWAP`, `S`,
  `T`, `CNOT`, `CZ`.
  [(#872)](https://github.com/PennyLaneAI/pennylane/pull/872)

* The `PauliRot` operation now gracefully handles single-qubit Paulis, and all-identity Paulis
  [(#860)](https://github.com/PennyLaneAI/pennylane/pull/860).

* Fixes a bug whereby binary Python operators were not properly propagating the `requires_grad`
  attribute to the output tensor.
  [(#889)](https://github.com/PennyLaneAI/pennylane/pull/889)

* Fixes a bug which prevents `TorchLayer` from doing `backward` when CUDA is enabled.
  [(#899)](https://github.com/PennyLaneAI/pennylane/pull/899)

* Fixes a bug where multi-threaded execution of `QNodeCollection` sometimes fails
  because of simultaneous queuing. This is fixed by adding thread locking during queuing.
  [(#910)](https://github.com/PennyLaneAI/pennylane/pull/918)

* Fixes a bug in `QuantumTape.set_parameters()`. The previous implementation assumed
  that the `self.trainable_parms` set would always be iterated over in increasing integer
  order. However, this is not guaranteed behaviour, and can lead to the incorrect tape parameters
  being set if this is not the case.
  [(#923)](https://github.com/PennyLaneAI/pennylane/pull/923)

* Fixes broken error message if a QNode is instantiated with an unknown exception.
  [(#930)](https://github.com/PennyLaneAI/pennylane/pull/930)

<h3>Contributors</h3>

This release contains contributions from (in alphabetical order):

Juan Miguel Arrazola, Thomas Bromley, Christina Lee, Alain Delgado Gran, Olivia Di Matteo, Anthony
Hayes, Theodor Isacsson, Josh Izaac, Soran Jahangiri, Nathan Killoran, Shumpei Kobayashi, Romain
Moyard, Zeyue Niu, Maria Schuld, Antal Száva.

# Release 0.12.0

<h3>New features since last release</h3>

<h4>New and improved simulators</h4>

* PennyLane now supports a new device, `default.mixed`, designed for
  simulating mixed-state quantum computations. This enables native
  support for implementing noisy channels in a circuit, which generally
  map pure states to mixed states.
  [(#794)](https://github.com/PennyLaneAI/pennylane/pull/794)
  [(#807)](https://github.com/PennyLaneAI/pennylane/pull/807)
  [(#819)](https://github.com/PennyLaneAI/pennylane/pull/819)

  The device can be initialized as
  ```pycon
  >>> dev = qml.device("default.mixed", wires=1)
  ```

  This allows the construction of QNodes that include non-unitary operations,
  such as noisy channels:

  ```pycon
  >>> @qml.qnode(dev)
  ... def circuit(params):
  ...     qml.RX(params[0], wires=0)
  ...     qml.RY(params[1], wires=0)
  ...     qml.AmplitudeDamping(0.5, wires=0)
  ...     return qml.expval(qml.PauliZ(0))
  >>> print(circuit([0.54, 0.12]))
  0.9257702929524184
  >>> print(circuit([0, np.pi]))
  0.0
  ```

<h4>New tools for optimizing measurements</h4>

* The new `grouping` module provides functionality for grouping simultaneously measurable Pauli word
  observables.
  [(#761)](https://github.com/PennyLaneAI/pennylane/pull/761)
  [(#850)](https://github.com/PennyLaneAI/pennylane/pull/850)
  [(#852)](https://github.com/PennyLaneAI/pennylane/pull/852)

  - The `optimize_measurements` function will take as input a list of Pauli word observables and
    their corresponding coefficients (if any), and will return the partitioned Pauli terms
    diagonalized in the measurement basis and the corresponding diagonalizing circuits.

    ```python
    from pennylane.grouping import optimize_measurements
    h, nr_qubits = qml.qchem.molecular_hamiltonian("h2", "h2.xyz")
    rotations, grouped_ops, grouped_coeffs = optimize_measurements(h.ops, h.coeffs, grouping="qwc")
    ```

    The diagonalizing circuits of `rotations` correspond to the diagonalized Pauli word groupings of
    `grouped_ops`.

  - Pauli word partitioning utilities are performed by the `PauliGroupingStrategy`
    class. An input list of Pauli words can be partitioned into mutually commuting,
    qubit-wise-commuting, or anticommuting groupings.

    For example, partitioning Pauli words into anticommutative groupings by the Recursive Largest
    First (RLF) graph colouring heuristic:

    ```python
    from pennylane import PauliX, PauliY, PauliZ, Identity
    from pennylane.grouping import group_observables
    pauli_words = [
        Identity('a') @ Identity('b'),
        Identity('a') @ PauliX('b'),
        Identity('a') @ PauliY('b'),
        PauliZ('a') @ PauliX('b'),
        PauliZ('a') @ PauliY('b'),
        PauliZ('a') @ PauliZ('b')
    ]
    groupings = group_observables(pauli_words, grouping_type='anticommuting', method='rlf')
    ```

  - Various utility functions are included for obtaining and manipulating Pauli
    words in the binary symplectic vector space representation.

    For instance, two Pauli words may be converted to their binary vector representation:

    ```pycon
    >>> from pennylane.grouping import pauli_to_binary
    >>> from pennylane.wires import Wires
    >>> wire_map = {Wires('a'): 0, Wires('b'): 1}
    >>> pauli_vec_1 = pauli_to_binary(qml.PauliX('a') @ qml.PauliY('b'))
    >>> pauli_vec_2 = pauli_to_binary(qml.PauliZ('a') @ qml.PauliZ('b'))
    >>> pauli_vec_1
    [1. 1. 0. 1.]
    >>> pauli_vec_2
    [0. 0. 1. 1.]
    ```

    Their product up to a phase may be computed by taking the sum of their binary vector
    representations, and returned in the operator representation.

    ```pycon
    >>> from pennylane.grouping import binary_to_pauli
    >>> binary_to_pauli((pauli_vec_1 + pauli_vec_2) % 2, wire_map)
    Tensor product ['PauliY', 'PauliX']: 0 params, wires ['a', 'b']
    ```

    For more details on the grouping module, see the
    [grouping module documentation](https://pennylane.readthedocs.io/en/stable/code/qml_grouping.html)


<h4>Returning the quantum state from simulators</h4>

* The quantum state of a QNode can now be returned using the `qml.state()` return function.
  [(#818)](https://github.com/XanaduAI/pennylane/pull/818)

  ```python
  import pennylane as qml

  dev = qml.device("default.qubit", wires=3)
  qml.enable_tape()

  @qml.qnode(dev)
  def qfunc(x, y):
      qml.RZ(x, wires=0)
      qml.CNOT(wires=[0, 1])
      qml.RY(y, wires=1)
      qml.CNOT(wires=[0, 2])
      return qml.state()

  >>> qfunc(0.56, 0.1)
  array([0.95985437-0.27601028j, 0.        +0.j        ,
         0.04803275-0.01381203j, 0.        +0.j        ,
         0.        +0.j        , 0.        +0.j        ,
         0.        +0.j        , 0.        +0.j        ])
  ```

  Differentiating the state is currently available when using the
  classical backpropagation differentiation method (`diff_method="backprop"`) with a compatible device,
  and when using the new tape mode.

<h4>New operations and channels</h4>

* PennyLane now includes standard channels such as the Amplitude-damping,
  Phase-damping, and Depolarizing channels, as well as the ability
  to make custom qubit channels.
  [(#760)](https://github.com/PennyLaneAI/pennylane/pull/760)
  [(#766)](https://github.com/PennyLaneAI/pennylane/pull/766)
  [(#778)](https://github.com/PennyLaneAI/pennylane/pull/778)

* The controlled-Y operation is now available via `qml.CY`. For devices that do
  not natively support the controlled-Y operation, it will be decomposed
  into `qml.RY`, `qml.CNOT`, and `qml.S` operations.
  [(#806)](https://github.com/PennyLaneAI/pennylane/pull/806)

<h4>Preview the next-generation PennyLane QNode</h4>

* The new PennyLane `tape` module provides a re-formulated QNode class, rewritten from the ground-up,
  that uses a new `QuantumTape` object to represent the QNode's quantum circuit. Tape mode
  provides several advantages over the standard PennyLane QNode.
  [(#785)](https://github.com/PennyLaneAI/pennylane/pull/785)
  [(#792)](https://github.com/PennyLaneAI/pennylane/pull/792)
  [(#796)](https://github.com/PennyLaneAI/pennylane/pull/796)
  [(#800)](https://github.com/PennyLaneAI/pennylane/pull/800)
  [(#803)](https://github.com/PennyLaneAI/pennylane/pull/803)
  [(#804)](https://github.com/PennyLaneAI/pennylane/pull/804)
  [(#805)](https://github.com/PennyLaneAI/pennylane/pull/805)
  [(#808)](https://github.com/PennyLaneAI/pennylane/pull/808)
  [(#810)](https://github.com/PennyLaneAI/pennylane/pull/810)
  [(#811)](https://github.com/PennyLaneAI/pennylane/pull/811)
  [(#815)](https://github.com/PennyLaneAI/pennylane/pull/815)
  [(#820)](https://github.com/PennyLaneAI/pennylane/pull/820)
  [(#823)](https://github.com/PennyLaneAI/pennylane/pull/823)
  [(#824)](https://github.com/PennyLaneAI/pennylane/pull/824)
  [(#829)](https://github.com/PennyLaneAI/pennylane/pull/829)

  - Support for in-QNode classical processing: Tape mode allows for differentiable classical
    processing within the QNode.

  - No more Variable wrapping: In tape mode, QNode arguments no longer become `Variable`
    objects within the QNode.

  - Less restrictive QNode signatures: There is no longer any restriction on the QNode signature;
    the QNode can be defined and called following the same rules as standard Python functions.

  - Unifying all QNodes: The tape-mode QNode merges all QNodes (including the
    `JacobianQNode` and the `PassthruQNode`) into a single unified QNode, with
    identical behaviour regardless of the differentiation type.

  - Optimizations: Tape mode provides various performance optimizations, reducing pre- and
    post-processing overhead, and reduces the number of quantum evaluations in certain cases.

  Note that tape mode is **experimental**, and does not currently have feature-parity with the
  existing QNode. [Feedback and bug reports](https://github.com/PennyLaneAI/pennylane/issues) are
  encouraged and will help improve the new tape mode.

  Tape mode can be enabled globally via the `qml.enable_tape` function, without changing your
  PennyLane code:

  ```python
  qml.enable_tape()
  dev = qml.device("default.qubit", wires=1)

  @qml.qnode(dev, interface="tf")
  def circuit(p):
      print("Parameter value:", p)
      qml.RX(tf.sin(p[0])**2 + p[1], wires=0)
      return qml.expval(qml.PauliZ(0))
  ```

  For more details, please see the [tape mode
  documentation](https://pennylane.readthedocs.io/en/stable/code/qml_tape.html).

<h3>Improvements</h3>

* QNode caching has been introduced, allowing the QNode to keep track of the results of previous
  device executions and reuse those results in subsequent calls.
  Note that QNode caching is only supported in the new and experimental tape-mode.
  [(#817)](https://github.com/PennyLaneAI/pennylane/pull/817)

  Caching is available by passing a `caching` argument to the QNode:

  ```python
  dev = qml.device("default.qubit", wires=2)
  qml.enable_tape()

  @qml.qnode(dev, caching=10)  # cache up to 10 evaluations
  def qfunc(x):
      qml.RX(x, wires=0)
      qml.RX(0.3, wires=1)
      qml.CNOT(wires=[0, 1])
      return qml.expval(qml.PauliZ(1))

  qfunc(0.1)  # first evaluation executes on the device
  qfunc(0.1)  # second evaluation accesses the cached result
  ```

* Sped up the application of certain gates in `default.qubit` by using array/tensor
  manipulation tricks. The following gates are affected: `PauliX`, `PauliY`, `PauliZ`,
  `Hadamard`, `SWAP`, `S`, `T`, `CNOT`, `CZ`.
  [(#772)](https://github.com/PennyLaneAI/pennylane/pull/772)

* The computation of marginal probabilities has been made more efficient for devices
  with a large number of wires, achieving in some cases a 5x speedup.
  [(#799)](https://github.com/PennyLaneAI/pennylane/pull/799)

* Adds arithmetic operations (addition, tensor product,
  subtraction, and scalar multiplication) between `Hamiltonian`,
  `Tensor`, and `Observable` objects, and inline arithmetic
  operations between Hamiltonians and other observables.
  [(#765)](https://github.com/PennyLaneAI/pennylane/pull/765)

  Hamiltonians can now easily be defined as sums of observables:

  ```pycon3
  >>> H = 3 * qml.PauliZ(0) - (qml.PauliX(0) @ qml.PauliX(1)) + qml.Hamiltonian([4], [qml.PauliZ(0)])
  >>> print(H)
  (7.0) [Z0] + (-1.0) [X0 X1]
  ```

* Adds `compare()` method to `Observable` and `Hamiltonian` classes, which allows
  for comparison between observable quantities.
  [(#765)](https://github.com/PennyLaneAI/pennylane/pull/765)

  ```pycon3
  >>> H = qml.Hamiltonian([1], [qml.PauliZ(0)])
  >>> obs = qml.PauliZ(0) @ qml.Identity(1)
  >>> print(H.compare(obs))
  True
  ```

  ```pycon3
  >>> H = qml.Hamiltonian([2], [qml.PauliZ(0)])
  >>> obs = qml.PauliZ(1) @ qml.Identity(0)
  >>> print(H.compare(obs))
  False
  ```

* Adds `simplify()` method to the `Hamiltonian` class.
  [(#765)](https://github.com/PennyLaneAI/pennylane/pull/765)

  ```pycon3
  >>> H = qml.Hamiltonian([1, 2], [qml.PauliZ(0), qml.PauliZ(0) @ qml.Identity(1)])
  >>> H.simplify()
  >>> print(H)
  (3.0) [Z0]
  ```

* Added a new bit-flip mixer to the `qml.qaoa` module.
  [(#774)](https://github.com/PennyLaneAI/pennylane/pull/774)

* Summation of two `Wires` objects is now supported and will return
  a `Wires` object containing the set of all wires defined by the
  terms in the summation.
  [(#812)](https://github.com/PennyLaneAI/pennylane/pull/812)

<h3>Breaking changes</h3>

* The PennyLane NumPy module now returns scalar (zero-dimensional) arrays where
  Python scalars were previously returned.
  [(#820)](https://github.com/PennyLaneAI/pennylane/pull/820)
  [(#833)](https://github.com/PennyLaneAI/pennylane/pull/833)

  For example, this affects array element indexing, and summation:

  ```pycon
  >>> x = np.array([1, 2, 3], requires_grad=False)
  >>> x[0]
  tensor(1, requires_grad=False)
  >>> np.sum(x)
  tensor(6, requires_grad=True)
  ```

  This may require small updates to user code. A convenience method, `np.tensor.unwrap()`,
  has been added to help ease the transition. This converts PennyLane NumPy tensors
  to standard NumPy arrays and Python scalars:

  ```pycon
  >>> x = np.array(1.543, requires_grad=False)
  >>> x.unwrap()
  1.543
  ```

  Note, however, that information regarding array differentiability will be
  lost.

* The device capabilities dictionary has been redesigned, for clarity and robustness. In particular,
  the capabilities dictionary is now inherited from the parent class, various keys have more
  expressive names, and all keys are now defined in the base device class. For more details, please
  [refer to the developer
  documentation](https://pennylane.readthedocs.io/en/stable/development/plugins.html#device-capabilities).
  [(#781)](https://github.com/PennyLaneAI/pennylane/pull/781/files)

<h3>Bug fixes</h3>

* Changed to use lists for storing variable values inside `BaseQNode`
  allowing complex matrices to be passed to `QubitUnitary`.
  [(#773)](https://github.com/PennyLaneAI/pennylane/pull/773)

* Fixed a bug within `default.qubit`, resulting in greater efficiency
  when applying a state vector to all wires on the device.
  [(#849)](https://github.com/PennyLaneAI/pennylane/pull/849)

<h3>Documentation</h3>

* Equations have been added to the `qml.sample` and `qml.probs` docstrings
  to clarify the mathematical foundation of the performed measurements.
  [(#843)](https://github.com/PennyLaneAI/pennylane/pull/843)

<h3>Contributors</h3>

This release contains contributions from (in alphabetical order):

Aroosa Ijaz, Juan Miguel Arrazola, Thomas Bromley, Jack Ceroni, Alain Delgado Gran, Josh Izaac,
Soran Jahangiri, Nathan Killoran, Robert Lang, Cedric Lin, Olivia Di Matteo, Nicolás Quesada, Maria
Schuld, Antal Száva.

# Release 0.11.0

<h3>New features since last release</h3>

<h4>New and improved simulators</h4>

* Added a new device, `default.qubit.autograd`, a pure-state qubit simulator written using Autograd.
  This device supports classical backpropagation (`diff_method="backprop"`); this can
  be faster than the parameter-shift rule for computing quantum gradients
  when the number of parameters to be optimized is large.
  [(#721)](https://github.com/XanaduAI/pennylane/pull/721)

  ```pycon
  >>> dev = qml.device("default.qubit.autograd", wires=1)
  >>> @qml.qnode(dev, diff_method="backprop")
  ... def circuit(x):
  ...     qml.RX(x[1], wires=0)
  ...     qml.Rot(x[0], x[1], x[2], wires=0)
  ...     return qml.expval(qml.PauliZ(0))
  >>> weights = np.array([0.2, 0.5, 0.1])
  >>> grad_fn = qml.grad(circuit)
  >>> print(grad_fn(weights))
  array([-2.25267173e-01, -1.00864546e+00,  6.93889390e-18])
  ```

  See the [device documentation](https://pennylane.readthedocs.io/en/stable/code/api/pennylane.devices.default_qubit_autograd.DefaultQubitAutograd.html) for more details.

* A new experimental C++ state-vector simulator device is now available, `lightning.qubit`. It
  uses the C++ Eigen library to perform fast linear algebra calculations for simulating quantum
  state-vector evolution.

  `lightning.qubit` is currently in beta; it can be installed via `pip`:

  ```console
  $ pip install pennylane-lightning
  ```

  Once installed, it can be used as a PennyLane device:

  ```pycon
  >>> dev = qml.device("lightning.qubit", wires=2)
  ```

  For more details, please see the [lightning qubit documentation](https://pennylane-lightning.readthedocs.io).

<h4>New algorithms and templates</h4>

* Added built-in QAOA functionality via the new `qml.qaoa` module.
  [(#712)](https://github.com/PennyLaneAI/pennylane/pull/712)
  [(#718)](https://github.com/PennyLaneAI/pennylane/pull/718)
  [(#741)](https://github.com/PennyLaneAI/pennylane/pull/741)
  [(#720)](https://github.com/PennyLaneAI/pennylane/pull/720)

  This includes the following features:

  * New `qml.qaoa.x_mixer` and `qml.qaoa.xy_mixer` functions for defining Pauli-X and XY
    mixer Hamiltonians.

  * MaxCut: The `qml.qaoa.maxcut` function allows easy construction of the cost Hamiltonian
    and recommended mixer Hamiltonian for solving the MaxCut problem for a supplied graph.

  * Layers: `qml.qaoa.cost_layer` and `qml.qaoa.mixer_layer` take cost and mixer
    Hamiltonians, respectively, and apply the corresponding QAOA cost and mixer layers
    to the quantum circuit

  For example, using PennyLane to construct and solve a MaxCut problem with QAOA:

  ```python
  wires = range(3)
  graph = Graph([(0, 1), (1, 2), (2, 0)])
  cost_h, mixer_h = qaoa.maxcut(graph)

  def qaoa_layer(gamma, alpha):
      qaoa.cost_layer(gamma, cost_h)
      qaoa.mixer_layer(alpha, mixer_h)

  def antatz(params, **kwargs):

      for w in wires:
          qml.Hadamard(wires=w)

      # repeat the QAOA layer two times
      qml.layer(qaoa_layer, 2, params[0], params[1])

  dev = qml.device('default.qubit', wires=len(wires))
  cost_function = qml.VQECost(ansatz, cost_h, dev)
  ```

* Added an `ApproxTimeEvolution` template to the PennyLane templates module, which
  can be used to implement Trotterized time-evolution under a Hamiltonian.
  [(#710)](https://github.com/XanaduAI/pennylane/pull/710)

  <img src="https://pennylane.readthedocs.io/en/latest/_static/templates/subroutines/approx_time_evolution.png" width=50%/>

* Added a `qml.layer` template-constructing function, which takes a unitary, and
  repeatedly applies it on a set of wires to a given depth.
  [(#723)](https://github.com/PennyLaneAI/pennylane/pull/723)

  ```python
  def subroutine():
      qml.Hadamard(wires=[0])
      qml.CNOT(wires=[0, 1])
      qml.PauliX(wires=[1])

  dev = qml.device('default.qubit', wires=3)

  @qml.qnode(dev)
  def circuit():
      qml.layer(subroutine, 3)
      return [qml.expval(qml.PauliZ(0)), qml.expval(qml.PauliZ(1))]
  ```

  This creates the following circuit:
  ```pycon
  >>> circuit()
  >>> print(circuit.draw())
  0: ──H──╭C──X──H──╭C──X──H──╭C──X──┤ ⟨Z⟩
  1: ─────╰X────────╰X────────╰X─────┤ ⟨Z⟩
  ```

* Added the `qml.utils.decompose_hamiltonian` function. This function can be used to
  decompose a Hamiltonian into a linear combination of Pauli operators.
  [(#671)](https://github.com/XanaduAI/pennylane/pull/671)

  ```pycon
  >>> A = np.array(
  ... [[-2, -2+1j, -2, -2],
  ... [-2-1j,  0,  0, -1],
  ... [-2,  0, -2, -1],
  ... [-2, -1, -1,  0]])
  >>> coeffs, obs_list = decompose_hamiltonian(A)
  ```

<h4>New device features</h4>

* It is now possible to specify custom wire labels, such as `['anc1', 'anc2', 0, 1, 3]`, where the labels
  can be strings or numbers.
  [(#666)](https://github.com/XanaduAI/pennylane/pull/666)

  Custom wire labels are defined by passing a list to the `wires` argument when creating the device:

  ```pycon
  >>> dev = qml.device("default.qubit", wires=['anc1', 'anc2', 0, 1, 3])
  ```

  Quantum operations should then be invoked with these custom wire labels:

  ``` pycon
  >>> @qml.qnode(dev)
  >>> def circuit():
  ...    qml.Hadamard(wires='anc2')
  ...    qml.CNOT(wires=['anc1', 3])
  ...    ...
  ```

  The existing behaviour, in which the number of wires is specified on device initialization,
  continues to work as usual. This gives a default behaviour where wires are labelled
  by consecutive integers.

  ```pycon
  >>> dev = qml.device("default.qubit", wires=5)
  ```

* An integrated device test suite has been added, which can be used
  to run basic integration tests on core or external devices.
  [(#695)](https://github.com/PennyLaneAI/pennylane/pull/695)
  [(#724)](https://github.com/PennyLaneAI/pennylane/pull/724)
  [(#733)](https://github.com/PennyLaneAI/pennylane/pull/733)

  The test can be invoked against a particular device by calling the `pl-device-test`
  command line program:

  ```console
  $ pl-device-test --device=default.qubit --shots=1234 --analytic=False
  ```

  If the tests are run on external devices, the device and its dependencies must be
  installed locally. For more details, please see the
  [plugin test documentation](http://pennylane.readthedocs.io/en/latest/code/api/pennylane.devices.tests.html).

<h3>Improvements</h3>

* The functions implementing the quantum circuits building the Unitary Coupled-Cluster
  (UCCSD) VQE ansatz have been improved, with a more consistent naming convention and
  improved docstrings.
  [(#748)](https://github.com/PennyLaneAI/pennylane/pull/748)

  The changes include:

  - The terms *1particle-1hole (ph)* and *2particle-2hole (pphh)* excitations
    were replaced with the names *single* and *double* excitations, respectively.

  - The non-differentiable arguments in the `UCCSD` template were renamed accordingly:
    `ph` → `s_wires`, `pphh` → `d_wires`

  - The term *virtual*, previously used to refer the *unoccupied* orbitals, was discarded.

  - The Usage Details sections were updated and improved.

* Added support for TensorFlow 2.3 and PyTorch 1.6.
  [(#725)](https://github.com/PennyLaneAI/pennylane/pull/725)

* Returning probabilities is now supported from photonic QNodes.
  As with qubit QNodes, photonic QNodes returning probabilities are
  end-to-end differentiable.
  [(#699)](https://github.com/XanaduAI/pennylane/pull/699/)

  ```pycon
  >>> dev = qml.device("strawberryfields.fock", wires=2, cutoff_dim=5)
  >>> @qml.qnode(dev)
  ... def circuit(a):
  ...     qml.Displacement(a, 0, wires=0)
  ...     return qml.probs(wires=0)
  >>> print(circuit(0.5))
  [7.78800783e-01 1.94700196e-01 2.43375245e-02 2.02812704e-03 1.26757940e-04]
  ```

<h3>Breaking changes</h3>

* The `pennylane.plugins` and `pennylane.beta.plugins` folders have been renamed to
  `pennylane.devices` and `pennylane.beta.devices`, to reflect their content better.
  [(#726)](https://github.com/XanaduAI/pennylane/pull/726)

<h3>Bug fixes</h3>

* The PennyLane interface conversion functions can now convert QNodes with
  pre-existing interfaces.
  [(#707)](https://github.com/XanaduAI/pennylane/pull/707)

<h3>Documentation</h3>

* The interfaces section of the documentation has been renamed to 'Interfaces and training',
  and updated with the latest variable handling details.
  [(#753)](https://github.com/PennyLaneAI/pennylane/pull/753)

<h3>Contributors</h3>

This release contains contributions from (in alphabetical order):

Juan Miguel Arrazola, Thomas Bromley, Jack Ceroni, Alain Delgado Gran, Shadab Hussain, Theodor
Isacsson, Josh Izaac, Nathan Killoran, Maria Schuld, Antal Száva, Nicola Vitucci.

# Release 0.10.0

<h3>New features since last release</h3>

<h4>New and improved simulators</h4>

* Added a new device, `default.qubit.tf`, a pure-state qubit simulator written using TensorFlow.
  As a result, it supports classical backpropagation as a means to compute the Jacobian. This can
  be faster than the parameter-shift rule for computing quantum gradients
  when the number of parameters to be optimized is large.

  `default.qubit.tf` is designed to be used with end-to-end classical backpropagation
  (`diff_method="backprop"`) with the TensorFlow interface. This is the default method
  of differentiation when creating a QNode with this device.

  Using this method, the created QNode is a 'white-box' that is
  tightly integrated with your TensorFlow computation, including
  [AutoGraph](https://www.tensorflow.org/guide/function) support:

  ```pycon
  >>> dev = qml.device("default.qubit.tf", wires=1)
  >>> @tf.function
  ... @qml.qnode(dev, interface="tf", diff_method="backprop")
  ... def circuit(x):
  ...     qml.RX(x[1], wires=0)
  ...     qml.Rot(x[0], x[1], x[2], wires=0)
  ...     return qml.expval(qml.PauliZ(0))
  >>> weights = tf.Variable([0.2, 0.5, 0.1])
  >>> with tf.GradientTape() as tape:
  ...     res = circuit(weights)
  >>> print(tape.gradient(res, weights))
  tf.Tensor([-2.2526717e-01 -1.0086454e+00  1.3877788e-17], shape=(3,), dtype=float32)
  ```

  See the `default.qubit.tf`
  [documentation](https://pennylane.ai/en/stable/code/api/pennylane.beta.plugins.DefaultQubitTF.html)
  for more details.

* The [default.tensor plugin](https://github.com/XanaduAI/pennylane/blob/master/pennylane/beta/plugins/default_tensor.py)
  has been significantly upgraded. It now allows two different
  tensor network representations to be used: `"exact"` and `"mps"`. The former uses a
  exact factorized representation of quantum states, while the latter uses a matrix product state
  representation.
  ([#572](https://github.com/XanaduAI/pennylane/pull/572))
  ([#599](https://github.com/XanaduAI/pennylane/pull/599))

<h4>New machine learning functionality and integrations</h4>

* PennyLane QNodes can now be converted into Torch layers, allowing for creation of quantum and
  hybrid models using the `torch.nn` API.
  [(#588)](https://github.com/XanaduAI/pennylane/pull/588)

  A PennyLane QNode can be converted into a `torch.nn` layer using the `qml.qnn.TorchLayer` class:

  ```pycon
  >>> @qml.qnode(dev)
  ... def qnode(inputs, weights_0, weight_1):
  ...    # define the circuit
  ...    # ...

  >>> weight_shapes = {"weights_0": 3, "weight_1": 1}
  >>> qlayer = qml.qnn.TorchLayer(qnode, weight_shapes)
  ```

  A hybrid model can then be easily constructed:

  ```pycon
  >>> model = torch.nn.Sequential(qlayer, torch.nn.Linear(2, 2))
  ```

* Added a new "reversible" differentiation method which can be used in simulators, but not hardware.

  The reversible approach is similar to backpropagation, but trades off extra computation for
  enhanced memory efficiency. Where backpropagation caches the state tensors at each step during
  a simulated evolution, the reversible method only caches the final pre-measurement state.

  Compared to the parameter-shift method, the reversible method can be faster or slower,
  depending on the density and location of parametrized gates in a circuit
  (circuits with higher density of parametrized gates near the end of the circuit will see a benefit).
  [(#670)](https://github.com/XanaduAI/pennylane/pull/670)

  ```pycon
  >>> dev = qml.device("default.qubit", wires=2)
  ... @qml.qnode(dev, diff_method="reversible")
  ... def circuit(x):
  ...     qml.RX(x, wires=0)
  ...     qml.RX(x, wires=0)
  ...     qml.CNOT(wires=[0,1])
  ...     return qml.expval(qml.PauliZ(0))
  >>> qml.grad(circuit)(0.5)
  (array(-0.47942554),)
  ```

<h4>New templates and cost functions</h4>

* Added the new templates `UCCSD`, `SingleExcitationUnitary`, and`DoubleExcitationUnitary`,
  which together implement the Unitary Coupled-Cluster Singles and Doubles (UCCSD) ansatz
  to perform VQE-based quantum chemistry simulations using PennyLane-QChem.
  [(#622)](https://github.com/XanaduAI/pennylane/pull/622)
  [(#638)](https://github.com/XanaduAI/pennylane/pull/638)
  [(#654)](https://github.com/XanaduAI/pennylane/pull/654)
  [(#659)](https://github.com/XanaduAI/pennylane/pull/659)
  [(#622)](https://github.com/XanaduAI/pennylane/pull/622)

* Added module `pennylane.qnn.cost` with class `SquaredErrorLoss`. The module contains classes
  to calculate losses and cost functions on circuits with trainable parameters.
  [(#642)](https://github.com/XanaduAI/pennylane/pull/642)

<h3>Improvements</h3>

* Improves the wire management by making the `Operator.wires` attribute a `wires` object.
  [(#666)](https://github.com/XanaduAI/pennylane/pull/666)

* A significant improvement with respect to how QNodes and interfaces mark quantum function
  arguments as differentiable when using Autograd, designed to improve performance and make
  QNodes more intuitive.
  [(#648)](https://github.com/XanaduAI/pennylane/pull/648)
  [(#650)](https://github.com/XanaduAI/pennylane/pull/650)

  In particular, the following changes have been made:

  - A new `ndarray` subclass `pennylane.numpy.tensor`, which extends NumPy arrays with
    the keyword argument and attribute `requires_grad`. Tensors which have `requires_grad=False`
    are treated as non-differentiable by the Autograd interface.

  - A new subpackage `pennylane.numpy`, which wraps `autograd.numpy` such that NumPy functions
    accept the `requires_grad` keyword argument, and allows Autograd to differentiate
    `pennylane.numpy.tensor` objects.

  - The `argnum` argument to `qml.grad` is now optional; if not provided, arguments explicitly
    marked as `requires_grad=False` are excluded for the list of differentiable arguments.
    The ability to pass `argnum` has been retained for backwards compatibility, and
    if present the old behaviour persists.

* The QNode Torch interface now inspects QNode positional arguments.
  If any argument does not have the attribute `requires_grad=True`, it
  is automatically excluded from quantum gradient computations.
  [(#652)](https://github.com/XanaduAI/pennylane/pull/652)
  [(#660)](https://github.com/XanaduAI/pennylane/pull/660)

* The QNode TF interface now inspects QNode positional arguments.
  If any argument is not being watched by a `tf.GradientTape()`,
  it is automatically excluded from quantum gradient computations.
  [(#655)](https://github.com/XanaduAI/pennylane/pull/655)
  [(#660)](https://github.com/XanaduAI/pennylane/pull/660)

* QNodes have two new public methods: `QNode.set_trainable_args()` and `QNode.get_trainable_args()`.
  These are designed to be called by interfaces, to specify to the QNode which of its
  input arguments are differentiable. Arguments which are non-differentiable will not be converted
  to PennyLane Variable objects within the QNode.
  [(#660)](https://github.com/XanaduAI/pennylane/pull/660)

* Added `decomposition` method to PauliX, PauliY, PauliZ, S, T, Hadamard, and PhaseShift gates, which
  decomposes each of these gates into rotation gates.
  [(#668)](https://github.com/XanaduAI/pennylane/pull/668)

* The `CircuitGraph` class now supports serializing contained circuit operations
  and measurement basis rotations to an OpenQASM2.0 script via the new
  `CircuitGraph.to_openqasm()` method.
  [(#623)](https://github.com/XanaduAI/pennylane/pull/623)

<h3>Breaking changes</h3>

* Removes support for Python 3.5.
  [(#639)](https://github.com/XanaduAI/pennylane/pull/639)

<h3>Documentation</h3>

* Various small typos were fixed.

<h3>Contributors</h3>

This release contains contributions from (in alphabetical order):

Thomas Bromley, Jack Ceroni, Alain Delgado Gran, Theodor Isacsson, Josh Izaac,
Nathan Killoran, Maria Schuld, Antal Száva, Nicola Vitucci.


# Release 0.9.0

<h3>New features since last release</h3>

<h4>New machine learning integrations</h4>

* PennyLane QNodes can now be converted into Keras layers, allowing for creation of quantum and
  hybrid models using the Keras API.
  [(#529)](https://github.com/XanaduAI/pennylane/pull/529)

  A PennyLane QNode can be converted into a Keras layer using the `KerasLayer` class:

  ```python
  from pennylane.qnn import KerasLayer

  @qml.qnode(dev)
  def circuit(inputs, weights_0, weight_1):
     # define the circuit
     # ...

  weight_shapes = {"weights_0": 3, "weight_1": 1}
  qlayer = qml.qnn.KerasLayer(circuit, weight_shapes, output_dim=2)
  ```

  A hybrid model can then be easily constructed:

  ```python
  model = tf.keras.models.Sequential([qlayer, tf.keras.layers.Dense(2)])
  ```

* Added a new type of QNode, `qml.qnodes.PassthruQNode`. For simulators which are coded in an
  external library which supports automatic differentiation, PennyLane will treat a PassthruQNode as
  a "white box", and rely on the external library to directly provide gradients via backpropagation.
  This can be more efficient than the using parameter-shift rule for a large number of parameters.
  [(#488)](https://github.com/XanaduAI/pennylane/pull/488)

  Currently this behaviour is supported by PennyLane's `default.tensor.tf` device backend,
  compatible with the `'tf'` interface using TensorFlow 2:

  ```python
  dev = qml.device('default.tensor.tf', wires=2)

  @qml.qnode(dev, diff_method="backprop")
  def circuit(params):
      qml.RX(params[0], wires=0)
      qml.RX(params[1], wires=1)
      qml.CNOT(wires=[0, 1])
      return qml.expval(qml.PauliZ(0))

  qnode = PassthruQNode(circuit, dev)
  params = tf.Variable([0.3, 0.1])

  with tf.GradientTape() as tape:
      tape.watch(params)
      res = qnode(params)

  grad = tape.gradient(res, params)
  ```

<h4>New optimizers</h4>

* Added the `qml.RotosolveOptimizer`, a gradient-free optimizer
  that minimizes the quantum function by updating each parameter,
  one-by-one, via a closed-form expression while keeping other parameters
  fixed.
  [(#636)](https://github.com/XanaduAI/pennylane/pull/636)
  [(#539)](https://github.com/XanaduAI/pennylane/pull/539)

* Added the `qml.RotoselectOptimizer`, which uses Rotosolve to
  minimizes a quantum function with respect to both the
  rotation operations applied and the rotation parameters.
  [(#636)](https://github.com/XanaduAI/pennylane/pull/636)
  [(#539)](https://github.com/XanaduAI/pennylane/pull/539)

  For example, given a quantum function `f` that accepts parameters `x`
  and a list of corresponding rotation operations `generators`,
  the Rotoselect optimizer will, at each step, update both the parameter
  values and the list of rotation gates to minimize the loss:

  ```pycon
  >>> opt = qml.optimize.RotoselectOptimizer()
  >>> x = [0.3, 0.7]
  >>> generators = [qml.RX, qml.RY]
  >>> for _ in range(100):
  ...     x, generators = opt.step(f, x, generators)
  ```


<h4>New operations</h4>

* Added the `PauliRot` gate, which performs an arbitrary
  Pauli rotation on multiple qubits, and the `MultiRZ` gate,
  which performs a rotation generated by a tensor product
  of Pauli Z operators.
  [(#559)](https://github.com/XanaduAI/pennylane/pull/559)

  ```python
  dev = qml.device('default.qubit', wires=4)

  @qml.qnode(dev)
  def circuit(angle):
      qml.PauliRot(angle, "IXYZ", wires=[0, 1, 2, 3])
      return [qml.expval(qml.PauliZ(wire)) for wire in [0, 1, 2, 3]]
  ```

  ```pycon
  >>> circuit(0.4)
  [1.         0.92106099 0.92106099 1.        ]
  >>> print(circuit.draw())
   0: ──╭RI(0.4)──┤ ⟨Z⟩
   1: ──├RX(0.4)──┤ ⟨Z⟩
   2: ──├RY(0.4)──┤ ⟨Z⟩
   3: ──╰RZ(0.4)──┤ ⟨Z⟩
  ```

  If the `PauliRot` gate is not supported on the target device, it will
  be decomposed into `Hadamard`, `RX` and `MultiRZ` gates. Note that
  identity gates in the Pauli word result in untouched wires:

  ```pycon
  >>> print(circuit.draw())
   0: ───────────────────────────────────┤ ⟨Z⟩
   1: ──H──────────╭RZ(0.4)──H───────────┤ ⟨Z⟩
   2: ──RX(1.571)──├RZ(0.4)──RX(-1.571)──┤ ⟨Z⟩
   3: ─────────────╰RZ(0.4)──────────────┤ ⟨Z⟩
  ```

  If the `MultiRZ` gate is not supported, it will be decomposed into
  `CNOT` and `RZ` gates:

  ```pycon
  >>> print(circuit.draw())
   0: ──────────────────────────────────────────────────┤ ⟨Z⟩
   1: ──H──────────────╭X──RZ(0.4)──╭X──────H───────────┤ ⟨Z⟩
   2: ──RX(1.571)──╭X──╰C───────────╰C──╭X──RX(-1.571)──┤ ⟨Z⟩
   3: ─────────────╰C───────────────────╰C──────────────┤ ⟨Z⟩
  ```

* PennyLane now provides `DiagonalQubitUnitary` for diagonal gates, that are e.g.,
  encountered in IQP circuits. These kinds of gates can be evaluated much faster on
  a simulator device.
  [(#567)](https://github.com/XanaduAI/pennylane/pull/567)

  The gate can be used, for example, to efficiently simulate oracles:

  ```python
  dev = qml.device('default.qubit', wires=3)

  # Function as a bitstring
  f = np.array([1, 0, 0, 1, 1, 0, 1, 0])

  @qml.qnode(dev)
  def circuit(weights1, weights2):
      qml.templates.StronglyEntanglingLayers(weights1, wires=[0, 1, 2])

      # Implements the function as a phase-kickback oracle
      qml.DiagonalQubitUnitary((-1)**f, wires=[0, 1, 2])

      qml.templates.StronglyEntanglingLayers(weights2, wires=[0, 1, 2])
      return [qml.expval(qml.PauliZ(w)) for w in range(3)]
  ```

* Added the `TensorN` CVObservable that can represent the tensor product of the
  `NumberOperator` on photonic backends.
  [(#608)](https://github.com/XanaduAI/pennylane/pull/608)

<h4>New templates</h4>

* Added the `ArbitraryUnitary` and `ArbitraryStatePreparation` templates, which use
  `PauliRot` gates to perform an arbitrary unitary and prepare an arbitrary basis
  state with the minimal number of parameters.
  [(#590)](https://github.com/XanaduAI/pennylane/pull/590)

  ```python
  dev = qml.device('default.qubit', wires=3)

  @qml.qnode(dev)
  def circuit(weights1, weights2):
        qml.templates.ArbitraryStatePreparation(weights1, wires=[0, 1, 2])
        qml.templates.ArbitraryUnitary(weights2, wires=[0, 1, 2])
        return qml.probs(wires=[0, 1, 2])
  ```

* Added the `IQPEmbedding` template, which encodes inputs into the diagonal gates of an
  IQP circuit.
  [(#605)](https://github.com/XanaduAI/pennylane/pull/605)

  <img src="https://pennylane.readthedocs.io/en/latest/_images/iqp.png"
  width=50%></img>

* Added the `SimplifiedTwoDesign` template, which implements the circuit
  design of [Cerezo et al. (2020)](<https://arxiv.org/abs/2001.00550>).
  [(#556)](https://github.com/XanaduAI/pennylane/pull/556)

  <img src="https://pennylane.readthedocs.io/en/latest/_images/simplified_two_design.png"
  width=50%></img>

* Added the `BasicEntanglerLayers` template, which is a simple layer architecture
  of rotations and CNOT nearest-neighbour entanglers.
  [(#555)](https://github.com/XanaduAI/pennylane/pull/555)

  <img src="https://pennylane.readthedocs.io/en/latest/_images/basic_entangler.png"
  width=50%></img>

* PennyLane now offers a broadcasting function to easily construct templates:
  `qml.broadcast()` takes single quantum operations or other templates and applies
  them to wires in a specific pattern.
  [(#515)](https://github.com/XanaduAI/pennylane/pull/515)
  [(#522)](https://github.com/XanaduAI/pennylane/pull/522)
  [(#526)](https://github.com/XanaduAI/pennylane/pull/526)
  [(#603)](https://github.com/XanaduAI/pennylane/pull/603)

  For example, we can use broadcast to repeat a custom template
  across multiple wires:

  ```python
  from pennylane.templates import template

  @template
  def mytemplate(pars, wires):
      qml.Hadamard(wires=wires)
      qml.RY(pars, wires=wires)

  dev = qml.device('default.qubit', wires=3)

  @qml.qnode(dev)
  def circuit(pars):
      qml.broadcast(mytemplate, pattern="single", wires=[0,1,2], parameters=pars)
      return qml.expval(qml.PauliZ(0))
  ```

  ```pycon
  >>> circuit([1, 1, 0.1])
  -0.841470984807896
  >>> print(circuit.draw())
   0: ──H──RY(1.0)──┤ ⟨Z⟩
   1: ──H──RY(1.0)──┤
   2: ──H──RY(0.1)──┤
  ```

  For other available patterns, see the
  [broadcast function documentation](https://pennylane.readthedocs.io/en/latest/code/api/pennylane.broadcast.html).

<h3>Breaking changes</h3>

* The `QAOAEmbedding` now uses the new `MultiRZ` gate as a `ZZ` entangler,
  which changes the convention. While
  previously, the `ZZ` gate in the embedding was implemented as

  ```python
  CNOT(wires=[wires[0], wires[1]])
  RZ(2 * parameter, wires=wires[0])
  CNOT(wires=[wires[0], wires[1]])
  ```

  the `MultiRZ` corresponds to

  ```python
  CNOT(wires=[wires[1], wires[0]])
  RZ(parameter, wires=wires[0])
  CNOT(wires=[wires[1], wires[0]])
  ```

  which differs in the factor of `2`, and fixes a bug in the
  wires that the `CNOT` was applied to.
  [(#609)](https://github.com/XanaduAI/pennylane/pull/609)

* Probability methods are handled by `QubitDevice` and device method
  requirements are modified to simplify plugin development.
  [(#573)](https://github.com/XanaduAI/pennylane/pull/573)

* The internal variables `All` and `Any` to mark an `Operation` as acting on all or any
  wires have been renamed to `AllWires` and `AnyWires`.
  [(#614)](https://github.com/XanaduAI/pennylane/pull/614)

<h3>Improvements</h3>

* A new `Wires` class was introduced for the internal
  bookkeeping of wire indices.
  [(#615)](https://github.com/XanaduAI/pennylane/pull/615)

* Improvements to the speed/performance of the `default.qubit` device.
  [(#567)](https://github.com/XanaduAI/pennylane/pull/567)
  [(#559)](https://github.com/XanaduAI/pennylane/pull/559)

* Added the `"backprop"` and `"device"` differentiation methods to the `qnode`
  decorator.
  [(#552)](https://github.com/XanaduAI/pennylane/pull/552)

  - `"backprop"`: Use classical backpropagation. Default on simulator
    devices that are classically end-to-end differentiable.
    The returned QNode can only be used with the same machine learning
    framework (e.g., `default.tensor.tf` simulator with the `tensorflow` interface).

  - `"device"`: Queries the device directly for the gradient.

  Using the `"backprop"` differentiation method with the `default.tensor.tf`
  device, the created QNode is a 'white-box', and is tightly integrated with
  the overall TensorFlow computation:

  ```python
  >>> dev = qml.device("default.tensor.tf", wires=1)
  >>> @qml.qnode(dev, interface="tf", diff_method="backprop")
  >>> def circuit(x):
  ...     qml.RX(x[1], wires=0)
  ...     qml.Rot(x[0], x[1], x[2], wires=0)
  ...     return qml.expval(qml.PauliZ(0))
  >>> vars = tf.Variable([0.2, 0.5, 0.1])
  >>> with tf.GradientTape() as tape:
  ...     res = circuit(vars)
  >>> tape.gradient(res, vars)
  <tf.Tensor: shape=(3,), dtype=float32, numpy=array([-2.2526717e-01, -1.0086454e+00,  1.3877788e-17], dtype=float32)>
  ```

* The circuit drawer now displays inverted operations, as well as wires
  where probabilities are returned from the device:
  [(#540)](https://github.com/XanaduAI/pennylane/pull/540)

  ```python
  >>> @qml.qnode(dev)
  ... def circuit(theta):
  ...     qml.RX(theta, wires=0)
  ...     qml.CNOT(wires=[0, 1])
  ...     qml.S(wires=1).inv()
  ...     return qml.probs(wires=[0, 1])
  >>> circuit(0.2)
  array([0.99003329, 0.        , 0.        , 0.00996671])
  >>> print(circuit.draw())
  0: ──RX(0.2)──╭C───────╭┤ Probs
  1: ───────────╰X──S⁻¹──╰┤ Probs
  ```

* You can now evaluate the metric tensor of a VQE Hamiltonian via the new
  `VQECost.metric_tensor` method. This allows `VQECost` objects to be directly
  optimized by the quantum natural gradient optimizer (`qml.QNGOptimizer`).
  [(#618)](https://github.com/XanaduAI/pennylane/pull/618)

* The input check functions in `pennylane.templates.utils` are now public
  and visible in the API documentation.
  [(#566)](https://github.com/XanaduAI/pennylane/pull/566)

* Added keyword arguments for step size and order to the `qnode` decorator, as well as
  the `QNode` and `JacobianQNode` classes. This enables the user to set the step size
  and order when using finite difference methods. These options are also exposed when
  creating QNode collections.
  [(#530)](https://github.com/XanaduAI/pennylane/pull/530)
  [(#585)](https://github.com/XanaduAI/pennylane/pull/585)
  [(#587)](https://github.com/XanaduAI/pennylane/pull/587)

* The decomposition for the `CRY` gate now uses the simpler form `RY @ CNOT @ RY @ CNOT`
  [(#547)](https://github.com/XanaduAI/pennylane/pull/547)

* The underlying queuing system was refactored, removing the `qml._current_context`
  property that held the currently active `QNode` or `OperationRecorder`. Now, all
  objects that expose a queue for operations inherit from `QueuingContext` and
  register their queue globally.
  [(#548)](https://github.com/XanaduAI/pennylane/pull/548)

* The PennyLane repository has a new benchmarking tool which supports the comparison of different git revisions.
  [(#568)](https://github.com/XanaduAI/pennylane/pull/568)
  [(#560)](https://github.com/XanaduAI/pennylane/pull/560)
  [(#516)](https://github.com/XanaduAI/pennylane/pull/516)

<h3>Documentation</h3>

* Updated the development section by creating a landing page with links to sub-pages
  containing specific guides.
  [(#596)](https://github.com/XanaduAI/pennylane/pull/596)

* Extended the developer's guide by a section explaining how to add new templates.
  [(#564)](https://github.com/XanaduAI/pennylane/pull/564)

<h3>Bug fixes</h3>

* `tf.GradientTape().jacobian()` can now be evaluated on QNodes using the TensorFlow interface.
  [(#626)](https://github.com/XanaduAI/pennylane/pull/626)

* `RandomLayers()` is now compatible with the qiskit devices.
  [(#597)](https://github.com/XanaduAI/pennylane/pull/597)

* `DefaultQubit.probability()` now returns the correct probability when called with
  `device.analytic=False`.
  [(#563)](https://github.com/XanaduAI/pennylane/pull/563)

* Fixed a bug in the `StronglyEntanglingLayers` template, allowing it to
  work correctly when applied to a single wire.
  [(544)](https://github.com/XanaduAI/pennylane/pull/544)

* Fixed a bug when inverting operations with decompositions; operations marked as inverted
  are now correctly inverted when the fallback decomposition is called.
  [(#543)](https://github.com/XanaduAI/pennylane/pull/543)

* The `QNode.print_applied()` method now correctly displays wires where
  `qml.prob()` is being returned.
  [#542](https://github.com/XanaduAI/pennylane/pull/542)

<h3>Contributors</h3>

This release contains contributions from (in alphabetical order):

Ville Bergholm, Lana Bozanic, Thomas Bromley, Theodor Isacsson, Josh Izaac, Nathan Killoran,
Maggie Li, Johannes Jakob Meyer, Maria Schuld, Sukin Sim, Antal Száva.

# Release 0.8.1

<h3>Improvements</h3>

* Beginning of support for Python 3.8, with the test suite
  now being run in a Python 3.8 environment.
  [(#501)](https://github.com/XanaduAI/pennylane/pull/501)

<h3>Documentation</h3>

* Present templates as a gallery of thumbnails showing the
  basic circuit architecture.
  [(#499)](https://github.com/XanaduAI/pennylane/pull/499)

<h3>Bug fixes</h3>

* Fixed a bug where multiplying a QNode parameter by 0 caused a divide
  by zero error when calculating the parameter shift formula.
  [(#512)](https://github.com/XanaduAI/pennylane/pull/512)

* Fixed a bug where the shape of differentiable QNode arguments
  was being cached on the first construction, leading to indexing
  errors if the QNode was re-evaluated if the argument changed shape.
  [(#505)](https://github.com/XanaduAI/pennylane/pull/505)

<h3>Contributors</h3>

This release contains contributions from (in alphabetical order):

Ville Bergholm, Josh Izaac, Johannes Jakob Meyer, Maria Schuld, Antal Száva.

# Release 0.8.0

<h3>New features since last release</h3>

* Added a quantum chemistry package, `pennylane.qchem`, which supports
  integration with OpenFermion, Psi4, PySCF, and OpenBabel.
  [(#453)](https://github.com/XanaduAI/pennylane/pull/453)

  Features include:

  - Generate the qubit Hamiltonians directly starting with the atomic structure of the molecule.
  - Calculate the mean-field (Hartree-Fock) electronic structure of molecules.
  - Allow to define an active space based on the number of active electrons and active orbitals.
  - Perform the fermionic-to-qubit transformation of the electronic Hamiltonian by
    using different functions implemented in OpenFermion.
  - Convert OpenFermion's QubitOperator to a Pennylane `Hamiltonian` class.
  - Perform a Variational Quantum Eigensolver (VQE) computation with this Hamiltonian in PennyLane.

  Check out the [quantum chemistry quickstart](https://pennylane.readthedocs.io/en/latest/introduction/chemistry.html), as well the quantum chemistry and VQE tutorials.

* PennyLane now has some functions and classes for creating and solving VQE
  problems. [(#467)](https://github.com/XanaduAI/pennylane/pull/467)

  - `qml.Hamiltonian`: a lightweight class for representing qubit Hamiltonians
  - `qml.VQECost`: a class for quickly constructing a differentiable cost function
    given a circuit ansatz, Hamiltonian, and one or more devices

    ```python
    >>> H = qml.vqe.Hamiltonian(coeffs, obs)
    >>> cost = qml.VQECost(ansatz, hamiltonian, dev, interface="torch")
    >>> params = torch.rand([4, 3])
    >>> cost(params)
    tensor(0.0245, dtype=torch.float64)
    ```

* Added a circuit drawing feature that provides a text-based representation
  of a QNode instance. It can be invoked via `qnode.draw()`. The user can specify
  to display variable names instead of variable values and choose either an ASCII
  or Unicode charset.
  [(#446)](https://github.com/XanaduAI/pennylane/pull/446)

  Consider the following circuit as an example:
  ```python3
  @qml.qnode(dev)
  def qfunc(a, w):
      qml.Hadamard(0)
      qml.CRX(a, wires=[0, 1])
      qml.Rot(w[0], w[1], w[2], wires=[1])
      qml.CRX(-a, wires=[0, 1])

      return qml.expval(qml.PauliZ(0) @ qml.PauliZ(1))
  ```

  We can draw the circuit after it has been executed:

  ```python
  >>> result = qfunc(2.3, [1.2, 3.2, 0.7])
  >>> print(qfunc.draw())
   0: ──H──╭C────────────────────────────╭C─────────╭┤ ⟨Z ⊗ Z⟩
   1: ─────╰RX(2.3)──Rot(1.2, 3.2, 0.7)──╰RX(-2.3)──╰┤ ⟨Z ⊗ Z⟩
  >>> print(qfunc.draw(charset="ascii"))
   0: --H--+C----------------------------+C---------+| <Z @ Z>
   1: -----+RX(2.3)--Rot(1.2, 3.2, 0.7)--+RX(-2.3)--+| <Z @ Z>
  >>> print(qfunc.draw(show_variable_names=True))
   0: ──H──╭C─────────────────────────────╭C─────────╭┤ ⟨Z ⊗ Z⟩
   1: ─────╰RX(a)──Rot(w[0], w[1], w[2])──╰RX(-1*a)──╰┤ ⟨Z ⊗ Z⟩
  ```

* Added `QAOAEmbedding` and its parameter initialization
  as a new trainable template.
  [(#442)](https://github.com/XanaduAI/pennylane/pull/442)

  <img src="https://pennylane.readthedocs.io/en/latest/_images/qaoa_layers.png"
  width=70%></img>

* Added the `qml.probs()` measurement function, allowing QNodes
  to differentiate variational circuit probabilities
  on simulators and hardware.
  [(#432)](https://github.com/XanaduAI/pennylane/pull/432)

  ```python
  @qml.qnode(dev)
  def circuit(x):
      qml.Hadamard(wires=0)
      qml.RY(x, wires=0)
      qml.RX(x, wires=1)
      qml.CNOT(wires=[0, 1])
      return qml.probs(wires=[0])
  ```
  Executing this circuit gives the marginal probability of wire 1:
  ```python
  >>> circuit(0.2)
  [0.40066533 0.59933467]
  ```
  QNodes that return probabilities fully support autodifferentiation.

* Added the convenience load functions `qml.from_pyquil`, `qml.from_quil` and
  `qml.from_quil_file` that convert pyQuil objects and Quil code to PennyLane
  templates. This feature requires version 0.8 or above of the PennyLane-Forest
  plugin.
  [(#459)](https://github.com/XanaduAI/pennylane/pull/459)

* Added a `qml.inv` method that inverts templates and sequences of Operations.
  Added a `@qml.template` decorator that makes templates return the queued Operations.
  [(#462)](https://github.com/XanaduAI/pennylane/pull/462)

  For example, using this function to invert a template inside a QNode:

  ```python3
      @qml.template
      def ansatz(weights, wires):
          for idx, wire in enumerate(wires):
              qml.RX(weights[idx], wires=[wire])

          for idx in range(len(wires) - 1):
              qml.CNOT(wires=[wires[idx], wires[idx + 1]])

      dev = qml.device('default.qubit', wires=2)

      @qml.qnode(dev)
      def circuit(weights):
          qml.inv(ansatz(weights, wires=[0, 1]))
          return qml.expval(qml.PauliZ(0) @ qml.PauliZ(1))
    ```

* Added the `QNodeCollection` container class, that allows independent
  QNodes to be stored and evaluated simultaneously. Experimental support
  for asynchronous evaluation of contained QNodes is provided with the
  `parallel=True` keyword argument.
  [(#466)](https://github.com/XanaduAI/pennylane/pull/466)

* Added a high level `qml.map` function, that maps a quantum
  circuit template over a list of observables or devices, returning
  a `QNodeCollection`.
  [(#466)](https://github.com/XanaduAI/pennylane/pull/466)

  For example:

  ```python3
  >>> def my_template(params, wires, **kwargs):
  >>>    qml.RX(params[0], wires=wires[0])
  >>>    qml.RX(params[1], wires=wires[1])
  >>>    qml.CNOT(wires=wires)

  >>> obs_list = [qml.PauliX(0) @ qml.PauliZ(1), qml.PauliZ(0) @ qml.PauliX(1)]
  >>> dev = qml.device("default.qubit", wires=2)
  >>> qnodes = qml.map(my_template, obs_list, dev, measure="expval")
  >>> qnodes([0.54, 0.12])
  array([-0.06154835  0.99280864])
  ```

* Added high level `qml.sum`, `qml.dot`, `qml.apply` functions
  that act on QNode collections.
  [(#466)](https://github.com/XanaduAI/pennylane/pull/466)

  `qml.apply` allows vectorized functions to act over the entire QNode
  collection:
  ```python
  >>> qnodes = qml.map(my_template, obs_list, dev, measure="expval")
  >>> cost = qml.apply(np.sin, qnodes)
  >>> cost([0.54, 0.12])
  array([-0.0615095  0.83756375])
  ```

  `qml.sum` and `qml.dot` take the sum of a QNode collection, and a
  dot product of tensors/arrays/QNode collections, respectively.

<h3>Breaking changes</h3>

* Deprecated the old-style `QNode` such that only the new-style `QNode` and its syntax can be used,
  moved all related files from the `pennylane/beta` folder to `pennylane`.
  [(#440)](https://github.com/XanaduAI/pennylane/pull/440)

<h3>Improvements</h3>

* Added the `Tensor.prune()` method and the `Tensor.non_identity_obs` property for extracting
  non-identity instances from the observables making up a `Tensor` instance.
  [(#498)](https://github.com/XanaduAI/pennylane/pull/498)

* Renamed the `expt.tensornet` and `expt.tensornet.tf` devices to `default.tensor` and
  `default.tensor.tf`.
  [(#495)](https://github.com/XanaduAI/pennylane/pull/495)

* Added a serialization method to the `CircuitGraph` class that is used to create a unique
  hash for each quantum circuit graph.
  [(#470)](https://github.com/XanaduAI/pennylane/pull/470)

* Added the `Observable.eigvals` method to return the eigenvalues of observables.
  [(#449)](https://github.com/XanaduAI/pennylane/pull/449)

* Added the `Observable.diagonalizing_gates` method to return the gates
  that diagonalize an observable in the computational basis.
  [(#454)](https://github.com/XanaduAI/pennylane/pull/454)

* Added the `Operator.matrix` method to return the matrix representation
  of an operator in the computational basis.
  [(#454)](https://github.com/XanaduAI/pennylane/pull/454)

* Added a `QubitDevice` class which implements common functionalities of plugin devices such that
  plugin devices can rely on these implementations. The new `QubitDevice` also includes
  a new `execute` method, which allows for more convenient plugin design. In addition, `QubitDevice`
  also unifies the way samples are generated on qubit-based devices.
  [(#452)](https://github.com/XanaduAI/pennylane/pull/452)
  [(#473)](https://github.com/XanaduAI/pennylane/pull/473)

* Improved documentation of `AmplitudeEmbedding` and `BasisEmbedding` templates.
  [(#441)](https://github.com/XanaduAI/pennylane/pull/441)
  [(#439)](https://github.com/XanaduAI/pennylane/pull/439)

* Codeblocks in the documentation now have a 'copy' button for easily
  copying examples.
  [(#437)](https://github.com/XanaduAI/pennylane/pull/437)

<h3>Documentation</h3>

* Update the developers plugin guide to use QubitDevice.
  [(#483)](https://github.com/XanaduAI/pennylane/pull/483)

<h3>Bug fixes</h3>

* Fixed a bug in `CVQNode._pd_analytic`, where non-descendant observables were not
  Heisenberg-transformed before evaluating the partial derivatives when using the
  order-2 parameter-shift method, resulting in an erroneous Jacobian for some circuits.
  [(#433)](https://github.com/XanaduAI/pennylane/pull/433)

<h3>Contributors</h3>

This release contains contributions from (in alphabetical order):

Juan Miguel Arrazola, Ville Bergholm, Alain Delgado Gran, Olivia Di Matteo,
Theodor Isacsson, Josh Izaac, Soran Jahangiri, Nathan Killoran, Johannes Jakob Meyer,
Zeyue Niu, Maria Schuld, Antal Száva.

# Release 0.7.0

<h3>New features since last release</h3>

* Custom padding constant in `AmplitudeEmbedding` is supported (see 'Breaking changes'.)
  [(#419)](https://github.com/XanaduAI/pennylane/pull/419)

* `StronglyEntanglingLayer` and `RandomLayer` now work with a single wire.
  [(#409)](https://github.com/XanaduAI/pennylane/pull/409)
  [(#413)](https://github.com/XanaduAI/pennylane/pull/413)

* Added support for applying the inverse of an `Operation` within a circuit.
  [(#377)](https://github.com/XanaduAI/pennylane/pull/377)

* Added an `OperationRecorder()` context manager, that allows templates
  and quantum functions to be executed while recording events. The
  recorder can be used with and without QNodes as a debugging utility.
  [(#388)](https://github.com/XanaduAI/pennylane/pull/388)

* Operations can now specify a decomposition that is used when the desired operation
  is not supported on the target device.
  [(#396)](https://github.com/XanaduAI/pennylane/pull/396)

* The ability to load circuits from external frameworks as templates
  has been added via the new `qml.load()` function. This feature
  requires plugin support --- this initial release provides support
  for Qiskit circuits and QASM files when `pennylane-qiskit` is installed,
  via the functions `qml.from_qiskit` and `qml.from_qasm`.
  [(#418)](https://github.com/XanaduAI/pennylane/pull/418)

* An experimental tensor network device has been added
  [(#416)](https://github.com/XanaduAI/pennylane/pull/416)
  [(#395)](https://github.com/XanaduAI/pennylane/pull/395)
  [(#394)](https://github.com/XanaduAI/pennylane/pull/394)
  [(#380)](https://github.com/XanaduAI/pennylane/pull/380)

* An experimental tensor network device which uses TensorFlow for
  backpropagation has been added
  [(#427)](https://github.com/XanaduAI/pennylane/pull/427)

* Custom padding constant in `AmplitudeEmbedding` is supported (see 'Breaking changes'.)
  [(#419)](https://github.com/XanaduAI/pennylane/pull/419)

<h3>Breaking changes</h3>

* The `pad` parameter in `AmplitudeEmbedding()` is now either `None` (no automatic padding), or a
  number that is used as the padding constant.
  [(#419)](https://github.com/XanaduAI/pennylane/pull/419)

* Initialization functions now return a single array of weights per function. Utilities for multi-weight templates
  `Interferometer()` and `CVNeuralNetLayers()` are provided.
  [(#412)](https://github.com/XanaduAI/pennylane/pull/412)

* The single layer templates `RandomLayer()`, `CVNeuralNetLayer()` and `StronglyEntanglingLayer()`
  have been turned into private functions `_random_layer()`, `_cv_neural_net_layer()` and
  `_strongly_entangling_layer()`. Recommended use is now via the corresponding `Layers()` templates.
  [(#413)](https://github.com/XanaduAI/pennylane/pull/413)

<h3>Improvements</h3>

* Added extensive input checks in templates.
  [(#419)](https://github.com/XanaduAI/pennylane/pull/419)

* Templates integration tests are rewritten - now cover keyword/positional argument passing,
  interfaces and combinations of templates.
  [(#409)](https://github.com/XanaduAI/pennylane/pull/409)
  [(#419)](https://github.com/XanaduAI/pennylane/pull/419)

* State vector preparation operations in the `default.qubit` plugin can now be
  applied to subsets of wires, and are restricted to being the first operation
  in a circuit.
  [(#346)](https://github.com/XanaduAI/pennylane/pull/346)

* The `QNode` class is split into a hierarchy of simpler classes.
  [(#354)](https://github.com/XanaduAI/pennylane/pull/354)
  [(#398)](https://github.com/XanaduAI/pennylane/pull/398)
  [(#415)](https://github.com/XanaduAI/pennylane/pull/415)
  [(#417)](https://github.com/XanaduAI/pennylane/pull/417)
  [(#425)](https://github.com/XanaduAI/pennylane/pull/425)

* Added the gates U1, U2 and U3 parametrizing arbitrary unitaries on 1, 2 and 3
  qubits and the Toffoli gate to the set of qubit operations.
  [(#396)](https://github.com/XanaduAI/pennylane/pull/396)

* Changes have been made to accomodate the movement of the main function
  in `pytest._internal` to `pytest._internal.main` in pip 19.3.
  [(#404)](https://github.com/XanaduAI/pennylane/pull/404)

* Added the templates `BasisStatePreparation` and `MottonenStatePreparation` that use
  gates to prepare a basis state and an arbitrary state respectively.
  [(#336)](https://github.com/XanaduAI/pennylane/pull/336)

* Added decompositions for `BasisState` and `QubitStateVector` based on state
  preparation templates.
  [(#414)](https://github.com/XanaduAI/pennylane/pull/414)

* Replaces the pseudo-inverse in the quantum natural gradient optimizer
  (which can be numerically unstable) with `np.linalg.solve`.
  [(#428)](https://github.com/XanaduAI/pennylane/pull/428)

<h3>Contributors</h3>

This release contains contributions from (in alphabetical order):

Ville Bergholm, Josh Izaac, Nathan Killoran, Angus Lowe, Johannes Jakob Meyer,
Oluwatobi Ogunbayo, Maria Schuld, Antal Száva.

# Release 0.6.1

<h3>New features since last release</h3>

* Added a `print_applied` method to QNodes, allowing the operation
  and observable queue to be printed as last constructed.
  [(#378)](https://github.com/XanaduAI/pennylane/pull/378)

<h3>Improvements</h3>

* A new `Operator` base class is introduced, which is inherited by both the
  `Observable` class and the `Operation` class.
  [(#355)](https://github.com/XanaduAI/pennylane/pull/355)

* Removed deprecated `@abstractproperty` decorators
  in `_device.py`.
  [(#374)](https://github.com/XanaduAI/pennylane/pull/374)

* The `CircuitGraph` class is updated to deal with `Operation` instances directly.
  [(#344)](https://github.com/XanaduAI/pennylane/pull/344)

* Comprehensive gradient tests have been added for the interfaces.
  [(#381)](https://github.com/XanaduAI/pennylane/pull/381)

<h3>Documentation</h3>

* The new restructured documentation has been polished and updated.
  [(#387)](https://github.com/XanaduAI/pennylane/pull/387)
  [(#375)](https://github.com/XanaduAI/pennylane/pull/375)
  [(#372)](https://github.com/XanaduAI/pennylane/pull/372)
  [(#370)](https://github.com/XanaduAI/pennylane/pull/370)
  [(#369)](https://github.com/XanaduAI/pennylane/pull/369)
  [(#367)](https://github.com/XanaduAI/pennylane/pull/367)
  [(#364)](https://github.com/XanaduAI/pennylane/pull/364)

* Updated the development guides.
  [(#382)](https://github.com/XanaduAI/pennylane/pull/382)
  [(#379)](https://github.com/XanaduAI/pennylane/pull/379)

* Added all modules, classes, and functions to the API section
  in the documentation.
  [(#373)](https://github.com/XanaduAI/pennylane/pull/373)

<h3>Bug fixes</h3>

* Replaces the existing `np.linalg.norm` normalization with hand-coded
  normalization, allowing `AmplitudeEmbedding` to be used with differentiable
  parameters. AmplitudeEmbedding tests have been added and improved.
  [(#376)](https://github.com/XanaduAI/pennylane/pull/376)

<h3>Contributors</h3>

This release contains contributions from (in alphabetical order):

Ville Bergholm, Josh Izaac, Nathan Killoran, Maria Schuld, Antal Száva

# Release 0.6.0

<h3>New features since last release</h3>

* The devices `default.qubit` and `default.gaussian` have a new initialization parameter
  `analytic` that indicates if expectation values and variances should be calculated
  analytically and not be estimated from data.
  [(#317)](https://github.com/XanaduAI/pennylane/pull/317)

* Added C-SWAP gate to the set of qubit operations
  [(#330)](https://github.com/XanaduAI/pennylane/pull/330)

* The TensorFlow interface has been renamed from `"tfe"` to `"tf"`, and
  now supports TensorFlow 2.0.
  [(#337)](https://github.com/XanaduAI/pennylane/pull/337)

* Added the S and T gates to the set of qubit operations.
  [(#343)](https://github.com/XanaduAI/pennylane/pull/343)

* Tensor observables are now supported within the `expval`,
  `var`, and `sample` functions, by using the `@` operator.
  [(#267)](https://github.com/XanaduAI/pennylane/pull/267)


<h3>Breaking changes</h3>

* The argument `n` specifying the number of samples in the method `Device.sample` was removed.
  Instead, the method will always return `Device.shots` many samples.
  [(#317)](https://github.com/XanaduAI/pennylane/pull/317)

<h3>Improvements</h3>

* The number of shots / random samples used to estimate expectation values and variances, `Device.shots`,
  can now be changed after device creation.
  [(#317)](https://github.com/XanaduAI/pennylane/pull/317)

* Unified import shortcuts to be under qml in qnode.py
  and test_operation.py
  [(#329)](https://github.com/XanaduAI/pennylane/pull/329)

* The quantum natural gradient now uses `scipy.linalg.pinvh` which is more efficient for symmetric matrices
  than the previously used `scipy.linalg.pinv`.
  [(#331)](https://github.com/XanaduAI/pennylane/pull/331)

* The deprecated `qml.expval.Observable` syntax has been removed.
  [(#267)](https://github.com/XanaduAI/pennylane/pull/267)

* Remainder of the unittest-style tests were ported to pytest.
  [(#310)](https://github.com/XanaduAI/pennylane/pull/310)

* The `do_queue` argument for operations now only takes effect
  within QNodes. Outside of QNodes, operations can now be instantiated
  without needing to specify `do_queue`.
  [(#359)](https://github.com/XanaduAI/pennylane/pull/359)

<h3>Documentation</h3>

* The docs are rewritten and restructured to contain a code introduction section as well as an API section.
  [(#314)](https://github.com/XanaduAI/pennylane/pull/275)

* Added Ising model example to the tutorials
  [(#319)](https://github.com/XanaduAI/pennylane/pull/319)

* Added tutorial for QAOA on MaxCut problem
  [(#328)](https://github.com/XanaduAI/pennylane/pull/328)

* Added QGAN flow chart figure to its tutorial
  [(#333)](https://github.com/XanaduAI/pennylane/pull/333)

* Added missing figures for gallery thumbnails of state-preparation
  and QGAN tutorials
  [(#326)](https://github.com/XanaduAI/pennylane/pull/326)

* Fixed typos in the state preparation tutorial
  [(#321)](https://github.com/XanaduAI/pennylane/pull/321)

* Fixed bug in VQE tutorial 3D plots
  [(#327)](https://github.com/XanaduAI/pennylane/pull/327)

<h3>Bug fixes</h3>

* Fixed typo in measurement type error message in qnode.py
  [(#341)](https://github.com/XanaduAI/pennylane/pull/341)

<h3>Contributors</h3>

This release contains contributions from (in alphabetical order):

Shahnawaz Ahmed, Ville Bergholm, Aroosa Ijaz, Josh Izaac, Nathan Killoran, Angus Lowe,
Johannes Jakob Meyer, Maria Schuld, Antal Száva, Roeland Wiersema.

# Release 0.5.0

<h3>New features since last release</h3>

* Adds a new optimizer, `qml.QNGOptimizer`, which optimizes QNodes using
  quantum natural gradient descent. See https://arxiv.org/abs/1909.02108
  for more details.
  [(#295)](https://github.com/XanaduAI/pennylane/pull/295)
  [(#311)](https://github.com/XanaduAI/pennylane/pull/311)

* Adds a new QNode method, `QNode.metric_tensor()`,
  which returns the block-diagonal approximation to the Fubini-Study
  metric tensor evaluated on the attached device.
  [(#295)](https://github.com/XanaduAI/pennylane/pull/295)

* Sampling support: QNodes can now return a specified number of samples
  from a given observable via the top-level `pennylane.sample()` function.
  To support this on plugin devices, there is a new `Device.sample` method.

  Calculating gradients of QNodes that involve sampling is not possible.
  [(#256)](https://github.com/XanaduAI/pennylane/pull/256)

* `default.qubit` has been updated to provide support for sampling.
  [(#256)](https://github.com/XanaduAI/pennylane/pull/256)

* Added controlled rotation gates to PennyLane operations and `default.qubit` plugin.
  [(#251)](https://github.com/XanaduAI/pennylane/pull/251)

<h3>Breaking changes</h3>

* The method `Device.supported` was removed, and replaced with the methods
  `Device.supports_observable` and `Device.supports_operation`.
  Both methods can be called with string arguments (`dev.supports_observable('PauliX')`) and
  class arguments (`dev.supports_observable(qml.PauliX)`).
  [(#276)](https://github.com/XanaduAI/pennylane/pull/276)

* The following CV observables were renamed to comply with the new Operation/Observable
  scheme: `MeanPhoton` to `NumberOperator`, `Homodyne` to `QuadOperator` and `NumberState` to `FockStateProjector`.
  [(#254)](https://github.com/XanaduAI/pennylane/pull/254)

<h3>Improvements</h3>

* The `AmplitudeEmbedding` function now provides options to normalize and
  pad features to ensure a valid state vector is prepared.
  [(#275)](https://github.com/XanaduAI/pennylane/pull/275)

* Operations can now optionally specify generators, either as existing PennyLane
  operations, or by providing a NumPy array.
  [(#295)](https://github.com/XanaduAI/pennylane/pull/295)
  [(#313)](https://github.com/XanaduAI/pennylane/pull/313)

* Adds a `Device.parameters` property, so that devices can view a dictionary mapping free
  parameters to operation parameters. This will allow plugin devices to take advantage
  of parametric compilation.
  [(#283)](https://github.com/XanaduAI/pennylane/pull/283)

* Introduces two enumerations: `Any` and `All`, representing any number of wires
  and all wires in the system respectively. They can be imported from
  `pennylane.operation`, and can be used when defining the `Operation.num_wires`
  class attribute of operations.
  [(#277)](https://github.com/XanaduAI/pennylane/pull/277)

  As part of this change:

  - `All` is equivalent to the integer 0, for backwards compatibility with the
    existing test suite

  - `Any` is equivalent to the integer -1 to allow numeric comparison
    operators to continue working

  - An additional validation is now added to the `Operation` class,
    which will alert the user that an operation with `num_wires = All`
    is being incorrectly.

* The one-qubit rotations in `pennylane.plugins.default_qubit` no longer depend on Scipy's `expm`. Instead
  they are calculated with Euler's formula.
  [(#292)](https://github.com/XanaduAI/pennylane/pull/292)

* Creates an `ObservableReturnTypes` enumeration class containing `Sample`,
  `Variance` and `Expectation`. These new values can be assigned to the `return_type`
  attribute of an `Observable`.
  [(#290)](https://github.com/XanaduAI/pennylane/pull/290)

* Changed the signature of the `RandomLayer` and `RandomLayers` templates to have a fixed seed by default.
  [(#258)](https://github.com/XanaduAI/pennylane/pull/258)

* `setup.py` has been cleaned up, removing the non-working shebang,
  and removing unused imports.
  [(#262)](https://github.com/XanaduAI/pennylane/pull/262)

<h3>Documentation</h3>

* A documentation refactor to simplify the tutorials and
  include Sphinx-Gallery.
  [(#291)](https://github.com/XanaduAI/pennylane/pull/291)

  - Examples and tutorials previously split across the `examples/`
    and `doc/tutorials/` directories, in a mixture of ReST and Jupyter notebooks,
    have been rewritten as Python scripts with ReST comments in a single location,
    the `examples/` folder.

  - Sphinx-Gallery is used to automatically build and run the tutorials.
    Rendered output is displayed in the Sphinx documentation.

  - Links are provided at the top of every tutorial page for downloading the
    tutorial as an executable python script, downloading the tutorial
    as a Jupyter notebook, or viewing the notebook on GitHub.

  - The tutorials table of contents have been moved to a single quick start page.

* Fixed a typo in `QubitStateVector`.
  [(#296)](https://github.com/XanaduAI/pennylane/pull/296)

* Fixed a typo in the `default_gaussian.gaussian_state` function.
  [(#293)](https://github.com/XanaduAI/pennylane/pull/293)

* Fixed a typo in the gradient recipe within the `RX`, `RY`, `RZ`
  operation docstrings.
  [(#248)](https://github.com/XanaduAI/pennylane/pull/248)

* Fixed a broken link in the tutorial documentation, as a
  result of the `qml.expval.Observable` deprecation.
  [(#246)](https://github.com/XanaduAI/pennylane/pull/246)

<h3>Bug fixes</h3>

* Fixed a bug where a `PolyXP` observable would fail if applied to subsets
  of wires on `default.gaussian`.
  [(#277)](https://github.com/XanaduAI/pennylane/pull/277)

<h3>Contributors</h3>

This release contains contributions from (in alphabetical order):

Simon Cross, Aroosa Ijaz, Josh Izaac, Nathan Killoran, Johannes Jakob Meyer,
Rohit Midha, Nicolás Quesada, Maria Schuld, Antal Száva, Roeland Wiersema.

# Release 0.4.0

<h3>New features since last release</h3>

* `pennylane.expval()` is now a top-level *function*, and is no longer
  a package of classes. For now, the existing `pennylane.expval.Observable`
  interface continues to work, but will raise a deprecation warning.
  [(#232)](https://github.com/XanaduAI/pennylane/pull/232)

* Variance support: QNodes can now return the variance of observables,
  via the top-level `pennylane.var()` function. To support this on
  plugin devices, there is a new `Device.var` method.

  The following observables support analytic gradients of variances:

  - All qubit observables (requiring 3 circuit evaluations for involutory
    observables such as `Identity`, `X`, `Y`, `Z`; and 5 circuit evals for
    non-involutary observables, currently only `qml.Hermitian`)

  - First-order CV observables (requiring 5 circuit evaluations)

  Second-order CV observables support numerical variance gradients.

* `pennylane.about()` function added, providing details
  on current PennyLane version, installed plugins, Python,
  platform, and NumPy versions [(#186)](https://github.com/XanaduAI/pennylane/pull/186)

* Removed the logic that allowed `wires` to be passed as a positional
  argument in quantum operations. This allows us to raise more useful
  error messages for the user if incorrect syntax is used.
  [(#188)](https://github.com/XanaduAI/pennylane/pull/188)

* Adds support for multi-qubit expectation values of the `pennylane.Hermitian()`
  observable [(#192)](https://github.com/XanaduAI/pennylane/pull/192)

* Adds support for multi-qubit expectation values in `default.qubit`.
  [(#202)](https://github.com/XanaduAI/pennylane/pull/202)

* Organize templates into submodules [(#195)](https://github.com/XanaduAI/pennylane/pull/195).
  This included the following improvements:

  - Distinguish embedding templates from layer templates.

  - New random initialization functions supporting the templates available
    in the new submodule `pennylane.init`.

  - Added a random circuit template (`RandomLayers()`), in which rotations and 2-qubit gates are randomly
    distributed over the wires

  - Add various embedding strategies

<h3>Breaking changes</h3>

* The `Device` methods `expectations`, `pre_expval`, and `post_expval` have been
  renamed to `observables`, `pre_measure`, and `post_measure` respectively.
  [(#232)](https://github.com/XanaduAI/pennylane/pull/232)

<h3>Improvements</h3>

* `default.qubit` plugin now uses `np.tensordot` when applying quantum operations
  and evaluating expectations, resulting in significant speedup
  [(#239)](https://github.com/XanaduAI/pennylane/pull/239),
  [(#241)](https://github.com/XanaduAI/pennylane/pull/241)

* PennyLane now allows division of quantum operation parameters by a constant
  [(#179)](https://github.com/XanaduAI/pennylane/pull/179)

* Portions of the test suite are in the process of being ported to pytest.
  Note: this is still a work in progress.

  Ported tests include:

  - `test_ops.py`
  - `test_about.py`
  - `test_classical_gradients.py`
  - `test_observables.py`
  - `test_measure.py`
  - `test_init.py`
  - `test_templates*.py`
  - `test_ops.py`
  - `test_variable.py`
  - `test_qnode.py` (partial)

<h3>Bug fixes</h3>

* Fixed a bug in `Device.supported`, which would incorrectly
  mark an operation as supported if it shared a name with an
  observable [(#203)](https://github.com/XanaduAI/pennylane/pull/203)

* Fixed a bug in `Operation.wires`, by explicitly casting the
  type of each wire to an integer [(#206)](https://github.com/XanaduAI/pennylane/pull/206)

* Removed code in PennyLane which configured the logger,
  as this would clash with users' configurations
  [(#208)](https://github.com/XanaduAI/pennylane/pull/208)

* Fixed a bug in `default.qubit`, in which `QubitStateVector` operations
  were accidentally being cast to `np.float` instead of `np.complex`.
  [(#211)](https://github.com/XanaduAI/pennylane/pull/211)


<h3>Contributors</h3>

This release contains contributions from:

Shahnawaz Ahmed, riveSunder, Aroosa Ijaz, Josh Izaac, Nathan Killoran, Maria Schuld.

# Release 0.3.1

<h3>Bug fixes</h3>

* Fixed a bug where the interfaces submodule was not correctly being packaged via setup.py

# Release 0.3.0

<h3>New features since last release</h3>

* PennyLane now includes a new `interfaces` submodule, which enables QNode integration with additional machine learning libraries.
* Adds support for an experimental PyTorch interface for QNodes
* Adds support for an experimental TensorFlow eager execution interface for QNodes
* Adds a PyTorch+GPU+QPU tutorial to the documentation
* Documentation now includes links and tutorials including the new [PennyLane-Forest](https://github.com/rigetti/pennylane-forest) plugin.

<h3>Improvements</h3>

* Printing a QNode object, via `print(qnode)` or in an interactive terminal, now displays more useful information regarding the QNode,
  including the device it runs on, the number of wires, it's interface, and the quantum function it uses:

  ```python
  >>> print(qnode)
  <QNode: device='default.qubit', func=circuit, wires=2, interface=PyTorch>
  ```

<h3>Contributors</h3>

This release contains contributions from:

Josh Izaac and Nathan Killoran.


# Release 0.2.0

<h3>New features since last release</h3>

* Added the `Identity` expectation value for both CV and qubit models [(#135)](https://github.com/XanaduAI/pennylane/pull/135)
* Added the `templates.py` submodule, containing some commonly used QML models to be used as ansatz in QNodes [(#133)](https://github.com/XanaduAI/pennylane/pull/133)
* Added the `qml.Interferometer` CV operation [(#152)](https://github.com/XanaduAI/pennylane/pull/152)
* Wires are now supported as free QNode parameters [(#151)](https://github.com/XanaduAI/pennylane/pull/151)
* Added ability to update stepsizes of the optimizers [(#159)](https://github.com/XanaduAI/pennylane/pull/159)

<h3>Improvements</h3>

* Removed use of hardcoded values in the optimizers, made them parameters (see [#131](https://github.com/XanaduAI/pennylane/pull/131) and [#132](https://github.com/XanaduAI/pennylane/pull/132))
* Created the new `PlaceholderExpectation`, to be used when both CV and qubit expval modules contain expectations with the same name
* Provide a way for plugins to view the operation queue _before_ applying operations. This allows for on-the-fly modifications of
  the queue, allowing hardware-based plugins to support the full range of qubit expectation values. [(#143)](https://github.com/XanaduAI/pennylane/pull/143)
* QNode return values now support _any_ form of sequence, such as lists, sets, etc. [(#144)](https://github.com/XanaduAI/pennylane/pull/144)
* CV analytic gradient calculation is now more robust, allowing for operations which may not themselves be differentiated, but have a
  well defined `_heisenberg_rep` method, and so may succeed operations that are analytically differentiable [(#152)](https://github.com/XanaduAI/pennylane/pull/152)

<h3>Bug fixes</h3>

* Fixed a bug where the variational classifier example was not batching when learning parity (see [#128](https://github.com/XanaduAI/pennylane/pull/128) and [#129](https://github.com/XanaduAI/pennylane/pull/129))
* Fixed an inconsistency where some initial state operations were documented as accepting complex parameters - all operations
  now accept real values [(#146)](https://github.com/XanaduAI/pennylane/pull/146)

<h3>Contributors</h3>

This release contains contributions from:

Christian Gogolin, Josh Izaac, Nathan Killoran, and Maria Schuld.


# Release 0.1.0

Initial public release.

<h3>Contributors</h3>
This release contains contributions from:

Ville Bergholm, Josh Izaac, Maria Schuld, Christian Gogolin, and Nathan Killoran.<|MERGE_RESOLUTION|>--- conflicted
+++ resolved
@@ -82,14 +82,9 @@
   (5, 4, 4)
   ```
 
-<<<<<<< HEAD
-* Due to the addition of `density_matrix()` as a return type from a QNode, tuples are now supported by the `output_dim` parameter in `qnn.KerasLayer`.
-  [(#1070)](https://github.com/PennyLaneAI/pennylane/pull/1070)
-=======
 * An improvement has been made to how `QubitDevice` generates and post-processess samples,
   allowing QNode measurement statistics to work on devices with more than 32 qubits.
   [(#1088)](https://github.com/PennyLaneAI/pennylane/pull/1088)
->>>>>>> c382f3da
 
 <h3>Breaking changes</h3>
 
