--- conflicted
+++ resolved
@@ -63,11 +63,7 @@
 
 This release contains contributions from (in alphabetical order):
 
-<<<<<<< HEAD
-Olivia Di Matteo, Ashish Panigrahi, Maria Schuld
-=======
-Olivia Di Matteo, Josh Izaac, Romain Moyard, Ashish Panigrahi.
->>>>>>> 8cb8d04b
+Olivia Di Matteo, Josh Izaac, Romain Moyard, Ashish Panigrahi, Maria Schuld.
 
 
 # Release 0.16.0 (current release)
