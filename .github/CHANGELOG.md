# Release 0.19.0-dev (development release)

<h3>New features since last release</h3>

* The transform for the Jacobian of the classical preprocessing within a QNode,
  `qml.transforms.classical_jacobian`, now takes a keyword argument `argnum` to specify
  the QNode argument indices with respect to which the Jacobian is computed.
  [(#1645)](https://github.com/PennyLaneAI/pennylane/pull/1645)

  An example for the usage of ``argnum`` is

  ```python
  @qml.qnode(dev)
  def circuit(x, y, z):
      qml.RX(qml.math.sin(x), wires=0)
      qml.CNOT(wires=[0, 1])
      qml.RY(y ** 2, wires=1)
      qml.RZ(1 / z, wires=1)
      return qml.expval(qml.PauliZ(0))

  jac_fn = qml.transforms.classical_jacobian(circuit, argnum=[1, 2])
  ```

  The Jacobian can then be computed at specified parameters.

  ```pycon
  >>> x, y, z = np.array([0.1, -2.5, 0.71])
  >>> jac_fn(x, y, z)
  (array([-0., -5., -0.]), array([-0.        , -0.        , -1.98373339]))
  ```

  The returned arrays are the derivatives of the three parametrized gates in the circuit
  with respect to `y` and `z` respectively.

  There also are explicit tests for `classical_jacobian` now, which previously was tested
  implicitly via its use in the `metric_tensor` transform.

  For more usage details, please see the
  [classical Jacobian docstring](https://pennylane.readthedocs.io/en/latest/code/api/pennylane.transforms.classical_jacobian.html).

<h3>Improvements</h3>

* ``qml.circuit_drawer.CircuitDrawer`` can accept a string for the ``charset`` keyword, instead of a ``CharSet`` object.
  [(#1640)](https://github.com/PennyLaneAI/pennylane/pull/1640)

<h3>Breaking changes</h3>

<h3>Bug fixes</h3>

<h3>Documentation</h3>

<h3>Contributors</h3>

This release contains contributions from (in alphabetical order):

Christina Lee, David Wierichs

# Release 0.18.0 (Current release)

<h3>New features since last release</h3>

* Custom gradient transforms can now be created using the new
  `@qml.gradients.gradient_transform` decorator on a batch-tape transform.
  [(#1589)](https://github.com/PennyLaneAI/pennylane/pull/1589)

  Quantum gradient transforms are a specific case of `qml.batch_transform`.
  To create a quantum gradient transform, simply write a function that accepts a tape,
  and returns a batch of tapes to be independently executed on a quantum device, alongside
  a post-processing function that processes the tape results into the gradient.

  Furthermore, a smart default expansion function is provided, which automatically expands tape
  operations which are not differentiable prior to applying the quantum gradient.
  All gradient transforms in `qml.gradients` are now decorated with this decorator.

  Supported gradient transforms must be of the following form:

  ```python
  @qml.gradients.gradient_transform
  def my_custom_gradient(tape, argnum=None, **kwargs):
      ...
      return gradient_tapes, processing_fn
  ```

  Various built-in quantum gradient transforms are provided within the
  `qml.gradients` module, including `qml.gradients.param_shift`.
  Once defined, quantum gradient transforms can be applied directly
  to QNodes:

  ```pycon
  >>> @qml.qnode(dev)
  ... def circuit(x):
  ...     qml.RX(x, wires=0)
  ...     qml.CNOT(wires=[0, 1])
  ...     return qml.expval(qml.PauliZ(0))
  >>> circuit(0.3)
  tensor(0.95533649, requires_grad=True)
  >>> qml.gradients.param_shift(circuit)(0.5)
  array([[-0.47942554]])
  ```

  Quantum gradient transforms are fully differentiable, allowing higher order derivatives to be
  accessed:

  ```pycon
  >>> qml.grad(qml.gradients.param_shift(circuit))(0.5)
  tensor(-0.87758256, requires_grad=True)
  ```

* A new pytorch device, `qml.device('default.qubit.torch', wires=wires)`, supports
  backpropogation with the torch interface.
  [(#1225)](https://github.com/PennyLaneAI/pennylane/pull/1360)
  [(#1598)](https://github.com/PennyLaneAI/pennylane/pull/1598)


* The ability to define *batch* transforms has been added via the new
  `@qml.batch_transform` decorator.
  [(#1493)](https://github.com/PennyLaneAI/pennylane/pull/1493)

  A batch transform is a transform that takes a single tape or QNode as input,
  and executes multiple tapes or QNodes independently. The results may then be post-processed
  before being returned.

  For example, consider the following batch transform:

  ```python
  @qml.batch_transform
  def my_transform(tape, a, b):
      """Generates two tapes, one with all RX replaced with RY,
      and the other with all RX replaced with RZ."""
      tape1 = qml.tape.JacobianTape()
      tape2 = qml.tape.JacobianTape()

      # loop through all operations on the input tape
      for op in tape.operations + tape.measurements:
          if op.name == "RX":
              with tape1:
                  qml.RY(a * qml.math.abs(op.parameters[0]), wires=op.wires)
              with tape2:
                  qml.RZ(b * qml.math.abs(op.parameters[0]), wires=op.wires)
          else:
              for t in [tape1, tape2]:
                  with t:
                      qml.apply(op)

      def processing_fn(results):
          return qml.math.sum(qml.math.stack(results))

      return [tape1, tape2], processing_fn
  ```

  We can transform a QNode directly using decorator syntax:

  ```pycon
  >>> @my_transform(0.65, 2.5)
  ... @qml.qnode(dev)
  ... def circuit(x):
  ...     qml.Hadamard(wires=0)
  ...     qml.RX(x, wires=0)
  ...     return qml.expval(qml.PauliX(0))
  >>> print(circuit(-0.5))
  1.2629730888100839
  ```

  Batch tape transforms are fully differentiable:

  ```pycon
  >>> gradient = qml.grad(circuit)(-0.5)
  >>> print(gradient)
  2.5800122591960153
  ```

  Batch transforms can also be applied to existing QNodes,

  ```pycon
  >>> new_qnode = my_transform(existing_qnode, *transform_weights)
  >>> new_qnode(weights)
  ```

  or to tapes (in which case, the processed tapes and classical post-processing
  functions are returned):

  ```pycon
  >>> tapes, fn = my_transform(tape, 0.65, 2.5)
  >>> from pennylane.interfaces.batch import execute
  >>> dev = qml.device("default.qubit", wires=1)
  >>> res = execute(tapes, dev, interface="autograd", gradient_fn=qml.gradients.param_shift)
  1.2629730888100839
  ```

* Added a new `SISWAP` operation and a `SQISW` alias with support to the `default_qubit` device.
  [#1563](https://github.com/PennyLaneAI/pennylane/pull/1563)

* The `RotosolveOptimizer` now can tackle general parametrized circuits, and is no longer
  restricted to single-qubit Pauli rotations.
  [(#1489)](https://github.com/PennyLaneAI/pennylane/pull/1489)

  This includes:

  - layers of gates controlled by the same parameter,
  - controlled variants of parametrized gates, and
  - Hamiltonian time evolution.

  Note that the eigenvalue spectrum of the gate generator needs to be known to
  use `RotosolveOptimizer` for a general gate, and it
  is required to produce equidistant frequencies.
  For details see [Vidal and Theis, 2018](https://arxiv.org/abs/1812.06323)
  and [Wierichs, Izaac, Wang, Lin 2021](https://arxiv.org/abs/2107.12390).

  Consider a circuit with a mixture of Pauli rotation gates, controlled Pauli rotations, and
  single-parameter layers of Pauli rotations:
  ```python
  dev = qml.device('default.qubit', wires=3, shots=None)

  @qml.qnode(dev)
  def cost_function(rot_param, layer_par, crot_param):
      for i, par in enumerate(rot_param):
          qml.RX(par, wires=i)
      for w in dev.wires:
          qml.RX(layer_par, wires=w)
      for i, par in enumerate(crot_param):
          qml.CRY(par, wires=[i, (i+1) % 3])

      return qml.expval(qml.PauliZ(0) @ qml.PauliZ(1) @ qml.PauliZ(2))
  ```
  This cost function has one frequency for each of the first `RX` rotation angles,
  three frequencies for the layer of `RX` gates that depend on `layer_par`, and two
  frequencies for each of the `CRY` gate parameters. Rotosolve can then be used to minimize
  the `cost_function`:

  ```python
  # Initial parameters
  init_param = [
      np.array([0.3, 0.2, 0.67], requires_grad=True),
      np.array(1.1, requires_grad=True),
      np.array([-0.2, 0.1, -2.5], requires_grad=True),
  ]
  # Numbers of frequencies per parameter
  num_freqs = [[1, 1, 1], 3, [2, 2, 2]]

  opt = qml.RotosolveOptimizer()
  param = init_param.copy()
  ```

  In addition, the optimization technique for the Rotosolve substeps can be chosen via the
  `optimizer` and `optimizer_kwargs` keyword arguments and the minimized cost of the
  intermediate univariate reconstructions can be read out via `full_output`, including the
  cost _after_ the full Rotosolve step:

  ```python
  for step in range(3):
      param, cost, sub_cost = opt.step_and_cost(
          cost_function,
          *param,
          num_freqs=num_freqs,
          full_output=True,
          optimizer="brute",
      )
      print(f"Cost before step: {cost}")
      print(f"Minimization substeps: {np.round(sub_cost, 6)}")
  ```
  ``` pycon
  Cost before step: 0.042008210392535605
  Minimization substeps: [-0.230905 -0.863336 -0.980072 -0.980072 -1.       -1.       -1.      ]
  Cost before step: -0.999999999068121
  Minimization substeps: [-1. -1. -1. -1. -1. -1. -1.]
  Cost before step: -1.0
  Minimization substeps: [-1. -1. -1. -1. -1. -1. -1.]
  ```

  For usage details please consider the docstring.

* The `frobenius_inner_product` function has been moved to the `qml.math`
  module, and is now differentiable using all autodiff frameworks.
  [(#1388)](https://github.com/PennyLaneAI/pennylane/pull/1388)

* Vector-Jacobian product transforms have been added to the `qml.gradients` package.
  [(#1494)](https://github.com/PennyLaneAI/pennylane/pull/1494)

  The new transforms include:

  - `qml.gradients.vjp`
  - `qml.gradients.batch_vjp`

* The Hamiltonian can now store grouping information, which can be accessed by a device to
  speed up computations of the expectation value of a Hamiltonian.
  [(#1515)](https://github.com/PennyLaneAI/pennylane/pull/1515)

  ```python
  obs = [qml.PauliX(0), qml.PauliX(1), qml.PauliZ(0)]
  coeffs = np.array([1., 2., 3.])
  H = qml.Hamiltonian(coeffs, obs, grouping_type='qwc')
  ```

  Initialization with a ``grouping_type`` other than ``None`` stores the indices
  required to make groups of commuting observables and their coefficients.

  ``` pycon
  >>> H.grouping_indices
  [[0, 1], [2]]
  ```

* Hamiltonians are now trainable with respect to their coefficients.
  [(#1483)](https://github.com/PennyLaneAI/pennylane/pull/1483)

  ``` python
  from pennylane import numpy as np

  dev = qml.device("default.qubit", wires=2)
  @qml.qnode(dev)
  def circuit(coeffs, param):
      qml.RX(param, wires=0)
      qml.RY(param, wires=0)
      return qml.expval(
          qml.Hamiltonian(coeffs, [qml.PauliX(0), qml.PauliZ(0)], simplify=True)
      )

  coeffs = np.array([-0.05, 0.17])
  param = np.array(1.7)
  grad_fn = qml.grad(circuit)
  ```
  ``` pycon
  >>> grad_fn(coeffs, param)
  (array([-0.12777055,  0.0166009 ]), array(0.0917819))
  ```

* Support for differentiable execution of batches of circuits has been
  added, via the beta `pennylane.interfaces.batch` module.
  [(#1501)](https://github.com/PennyLaneAI/pennylane/pull/1501)
  [(#1508)](https://github.com/PennyLaneAI/pennylane/pull/1508)
  [(#1542)](https://github.com/PennyLaneAI/pennylane/pull/1542)
  [(#1549)](https://github.com/PennyLaneAI/pennylane/pull/1549)
  [(#1608)](https://github.com/PennyLaneAI/pennylane/pull/1608)
  [(#1618)](https://github.com/PennyLaneAI/pennylane/pull/1618)
  [(#1637)](https://github.com/PennyLaneAI/pennylane/pull/1637)

  For example:

  ```python
  from pennylane.interfaces.batch import execute

  def cost_fn(x):
      with qml.tape.JacobianTape() as tape1:
          qml.RX(x[0], wires=[0])
          qml.RY(x[1], wires=[1])
          qml.CNOT(wires=[0, 1])
          qml.var(qml.PauliZ(0) @ qml.PauliX(1))

      with qml.tape.JacobianTape() as tape2:
          qml.RX(x[0], wires=0)
          qml.RY(x[0], wires=1)
          qml.CNOT(wires=[0, 1])
          qml.probs(wires=1)

      result = execute(
          [tape1, tape2], dev,
          gradient_fn=qml.gradients.param_shift,
          interface="autograd"
      )
      return result[0] + result[1][0, 0]

  res = qml.grad(cost_fn)(params)
  ```

<h3>Improvements</h3>

* The slowest tests, more than 1.5 seconds, now have the pytest mark `slow`, and can be
  selected or deselected during local execution of tests.
  [(#1633)](https://github.com/PennyLaneAI/pennylane/pull/1633)

* Hamiltonians are now natively supported on the `default.qubit` device if `shots=None`.
  This makes VQE workflows a lot faster in some cases.
  [(#1551)](https://github.com/PennyLaneAI/pennylane/pull/1551)
  [(#1596)](https://github.com/PennyLaneAI/pennylane/pull/1596)

* A gradient recipe for Hamiltonian coefficients has been added. This makes it possible
  to compute parameter-shift gradients of these coefficients on devices that natively
  support Hamiltonians.
  [(#1551)](https://github.com/PennyLaneAI/pennylane/pull/1551)

* The device test suite has been expanded to cover more qubit operations and observables.
  [(#1510)](https://github.com/PennyLaneAI/pennylane/pull/1510)

* The `MultiControlledX` class now inherits from `Operation` instead of `ControlledQubitUnitary` which makes the `MultiControlledX` gate a non-parameterized gate.
  [(#1557)](https://github.com/PennyLaneAI/pennylane/pull/1557)

* The `utils.sparse_hamiltonian` function can now deal with non-integer
  wire labels, and it throws an error for the edge case of observables that are
  created from multi-qubit operations.
  [(#1550)](https://github.com/PennyLaneAI/pennylane/pull/1550)

* Added the matrix attribute to `qml.templates.subroutines.GroverOperator`
  [(#1553)](https://github.com/PennyLaneAI/pennylane/pull/1553)

* The `tape.to_openqasm()` method now has a `measure_all` argument that specifies whether the
  serialized OpenQASM script includes computational basis measurements on all of the qubits or
  just those specified by the tape.
  [(#1559)](https://github.com/PennyLaneAI/pennylane/pull/1559)

* An error is raised when no arguments are passed to a `qml.operation.Observable` to inform the user about specifying wires.
  [(#1547)](https://github.com/PennyLaneAI/pennylane/pull/1547)

* The Hamiltonian class was moved to the `ops/qubit` folder from the `vqe` module, since it is now an observable.
  [(#1534)](https://github.com/PennyLaneAI/pennylane/pull/1534)

* The `group_observables` transform is now differentiable.
  [(#1483)](https://github.com/PennyLaneAI/pennylane/pull/1483)

  For example:

  ``` python
  import jax
  from jax import numpy as jnp

  coeffs = jnp.array([1., 2., 3.])
  obs = [PauliX(wires=0), PauliX(wires=1), PauliZ(wires=1)]

  def group(coeffs, select=None):
    _, grouped_coeffs = qml.grouping.group_observables(obs, coeffs)
    # in this example, grouped_coeffs is a list of two jax tensors
    # [DeviceArray([1., 2.], dtype=float32), DeviceArray([3.], dtype=float32)]
    return grouped_coeffs[select]

  jac_fn = jax.jacobian(group)
  ```
  ```pycon
  >>> jac_fn(coeffs, select=0)
  [[1. 0. 0.]
  [0. 1. 0.]]

  >>> jac_fn(coeffs, select=1)
  [[0., 0., 1.]]
  ```

* The tape does not verify any more that all Observables have owners in the annotated queue.
  [(#1505)](https://github.com/PennyLaneAI/pennylane/pull/1505)

  This allows manipulation of Observables inside a tape context. An example is
  `expval(Tensor(qml.PauliX(0), qml.Identity(1)).prune())` which makes the expval
  an owner of the pruned tensor and its constituent observables, but leaves the
  original tensor in the queue without an owner.

* Create a separate requirements file for the CI issue , to have a separate requirements.txt (pinned)
and requirements-ci.txt (unpinned). This latter would be used by the CI.
  [(#1535)](https://github.com/PennyLaneAI/pennylane/pull/1535)

* The QFT operation is moved to template
  [(#1548)](https://github.com/PennyLaneAI/pennylane/pull/1548)

* The `qml.ResetError` is now supported for `default.mixed` device.
  [(#1541)](https://github.com/PennyLaneAI/pennylane/pull/1541)

* `QNode.diff_method` will now reflect which method was selected from `diff_method="best"`.
  [(#1568)](https://github.com/PennyLaneAI/pennylane/pull/1568)

* QNodes now support `diff_method=None`. This works the same as `interface=None`. Such QNodes accept
  floats, ints, lists and numpy arrays and return numpy output but can not be differentiated.
  [(#1585)](https://github.com/PennyLaneAI/pennylane/pull/1585)


<h3>Breaking changes</h3>

<<<<<<< HEAD
=======
* Specifying `shots=None` with `qml.sample` was previously deprecated.
  From this release onwards, setting `shots=None` when sampling will
  raise an error also for `default.qubit.jax`.
  [(#1629)](https://github.com/PennyLaneAI/pennylane/pull/1629)

* An error is raised during QNode creation when a user requests backpropagation on
  a device with finite-shots.
  [(#1588)](https://github.com/PennyLaneAI/pennylane/pull/1588)

>>>>>>> b266dc01
* The class `qml.Interferometer` is deprecated and will be renamed `qml.InterferometerUnitary`
  after one release cycle.
  [(#1546)](https://github.com/PennyLaneAI/pennylane/pull/1546)

*  All optimizers except for Rotosolve and Rotoselect now have a public attribute `stepsize`.
  Temporary backward compatibility has been added to support the use of `_stepsize` for one
  release cycle. `update_stepsize` method is deprecated.
  [(#1625)](https://github.com/PennyLaneAI/pennylane/pull/1625)


<h3>Bug fixes</h3>

* Fix bug in edge case of single-qubit `zyz_decomposition` when only
  off-diagonal elements are present.
  [(#1643)](https://github.com/PennyLaneAI/pennylane/pull/1643)

* `MottonenStatepreparation` can now be run with a single wire label not in a list.
  [(#1620)](https://github.com/PennyLaneAI/pennylane/pull/1620)

* Fixed the circuit representation of CY gates to align with CNOT and CZ gates when calling the circuit drawer.
  [(#1504)](https://github.com/PennyLaneAI/pennylane/issues/1504)

* Dask and CVXPY dependent tests are skipped if those packages are not installed.
[(#1617)](https://github.com/PennyLaneAI/pennylane/pull/1617)

* The `qml.layer` template now works with tensorflow variables.
[(#1615)](https://github.com/PennyLaneAI/pennylane/pull/1615)

* Remove `QFT` from possible operations in `default.qubit` and `default.mixed`.
  [(#1600)](https://github.com/PennyLaneAI/pennylane/pull/1600)

* Fix bug when computing expectations of Hamiltonians using TensorFlow.
  [(#1586)](https://github.com/PennyLaneAI/pennylane/pull/1586)

* Fix bug when computing the specs of a circuit with a Hamiltonian observable.
  [(#1533)](https://github.com/PennyLaneAI/pennylane/pull/1533)

<h3>Documentation</h3>

* The `qml.Identity` operation is placed under the sections Qubit observables and CV observables.
  [(#1576)](https://github.com/PennyLaneAI/pennylane/pull/1576)

* Updated the documentation of `qml.grouping`, `qml.kernels` and `qml.qaoa` modules to present
  the list of functions first followed by the technical details of the module.
  [(#1581)](https://github.com/PennyLaneAI/pennylane/pull/1581)

* Recategorized Qubit operations into new and existing categories so that code for each
  operation is easier to locate.
  [(#1566)](https://github.com/PennyLaneAI/pennylane/pull/1583)

<h3>Contributors</h3>

This release contains contributions from (in alphabetical order):

Vishnu Ajith, Akash Narayanan B, Thomas Bromley, Olivia Di Matteo, Sahaj Dhamija, Tanya Garg, Josh Izaac,
<<<<<<< HEAD
Prateek Jain, Ankit Khandelwal, Christina Lee, Johannes Jakob Meyer, Romain Moyard, Esteban Payares, Pratul Saini,
Maria Schuld, Arshpreet Singh, Ingrid Strandberg, Slimane Thabet, David Wierichs, Vincent Wong.
=======
Prateek Jain, Ankit Khandelwal, Christina Lee, Ian McLean, Johannes Jakob Meyer, Romain Moyard, Esteban Payares,
Pratul Saini, Maria Schuld, Arshpreet Singh, Ingrid Strandberg, Slimane Thabet, Antal Száva, David Wierichs,
Vincent Wong.
>>>>>>> b266dc01

# Release 0.17.0

<h3>New features since the last release</h3>

<h4>Circuit optimization</h4>

* PennyLane can now perform quantum circuit optimization using the
  top-level transform `qml.compile`. The `compile` transform allows you
  to chain together sequences of tape and quantum function transforms
  into custom circuit optimization pipelines.
  [(#1475)](https://github.com/PennyLaneAI/pennylane/pull/1475)

  For example, take the following decorated quantum function:

  ```python
  dev = qml.device('default.qubit', wires=[0, 1, 2])

  @qml.qnode(dev)
  @qml.compile()
  def qfunc(x, y, z):
      qml.Hadamard(wires=0)
      qml.Hadamard(wires=1)
      qml.Hadamard(wires=2)
      qml.RZ(z, wires=2)
      qml.CNOT(wires=[2, 1])
      qml.RX(z, wires=0)
      qml.CNOT(wires=[1, 0])
      qml.RX(x, wires=0)
      qml.CNOT(wires=[1, 0])
      qml.RZ(-z, wires=2)
      qml.RX(y, wires=2)
      qml.PauliY(wires=2)
      qml.CZ(wires=[1, 2])
      return qml.expval(qml.PauliZ(wires=0))
  ```

  The default behaviour of `qml.compile` is to apply a sequence of three
  transforms: `commute_controlled`, `cancel_inverses`, and then `merge_rotations`.

  ```pycon
  >>> print(qml.draw(qfunc)(0.2, 0.3, 0.4))
   0: ──H───RX(0.6)──────────────────┤ ⟨Z⟩
   1: ──H──╭X────────────────────╭C──┤
   2: ──H──╰C────────RX(0.3)──Y──╰Z──┤
  ```

  The `qml.compile` transform is flexible and accepts a custom pipeline
  of tape and quantum function transforms (you can even write your own!).
  For example, if we wanted to only push single-qubit gates through
  controlled gates and cancel adjacent inverses, we could do:

  ```python
  from pennylane.transforms import commute_controlled, cancel_inverses
  pipeline = [commute_controlled, cancel_inverses]

  @qml.qnode(dev)
  @qml.compile(pipeline=pipeline)
  def qfunc(x, y, z):
      qml.Hadamard(wires=0)
      qml.Hadamard(wires=1)
      qml.Hadamard(wires=2)
      qml.RZ(z, wires=2)
      qml.CNOT(wires=[2, 1])
      qml.RX(z, wires=0)
      qml.CNOT(wires=[1, 0])
      qml.RX(x, wires=0)
      qml.CNOT(wires=[1, 0])
      qml.RZ(-z, wires=2)
      qml.RX(y, wires=2)
      qml.PauliY(wires=2)
      qml.CZ(wires=[1, 2])
      return qml.expval(qml.PauliZ(wires=0))
  ```

  ```pycon
  >>> print(qml.draw(qfunc)(0.2, 0.3, 0.4))
   0: ──H───RX(0.4)──RX(0.2)────────────────────────────┤ ⟨Z⟩
   1: ──H──╭X───────────────────────────────────────╭C──┤
   2: ──H──╰C────────RZ(0.4)──RZ(-0.4)──RX(0.3)──Y──╰Z──┤
  ```

  The following compilation transforms have been added and are also available
  to use, either independently, or within a `qml.compile` pipeline:

  * `commute_controlled`: push commuting single-qubit gates through controlled operations.
    [(#1464)](https://github.com/PennyLaneAI/pennylane/pull/1464)

  * `cancel_inverses`: removes adjacent pairs of operations that cancel out.
    [(#1455)](https://github.com/PennyLaneAI/pennylane/pull/1455)

  * `merge_rotations`: combines adjacent rotation gates of
    the same type into a single gate, including controlled rotations.
    [(#1455)](https://github.com/PennyLaneAI/pennylane/pull/1455)

  * `single_qubit_fusion`: acts on all sequences of
    single-qubit operations in a quantum function, and converts each
    sequence to a single `Rot` gate.
    [(#1458)](https://github.com/PennyLaneAI/pennylane/pull/1458)

  For more details on `qml.compile` and the available compilation transforms, see
  [the compilation documentation](https://pennylane.readthedocs.io/en/stable/code/qml_transforms.html#transforms-for-circuit-compilation).

<h4>QNodes are even more powerful</h4>

* Computational basis samples directly from the underlying device can
  now be returned directly from QNodes via `qml.sample()`.
  [(#1441)](https://github.com/PennyLaneAI/pennylane/pull/1441)

  ```python
  dev = qml.device("default.qubit", wires=3, shots=5)

  @qml.qnode(dev)
  def circuit_1():
      qml.Hadamard(wires=0)
      qml.Hadamard(wires=1)
      return qml.sample()

  @qml.qnode(dev)
  def circuit_2():
      qml.Hadamard(wires=0)
      qml.Hadamard(wires=1)
      return qml.sample(wires=[0,2])    # no observable provided and wires specified
  ```

  ```pycon
  >>> print(circuit_1())
  [[1, 0, 0],
   [1, 1, 0],
   [1, 0, 0],
   [0, 0, 0],
   [0, 1, 0]]

  >>> print(circuit_2())
  [[1, 0],
   [1, 0],
   [1, 0],
   [0, 0],
   [0, 0]]

  >>> print(qml.draw(circuit_2)())
   0: ──H──╭┤ Sample[basis]
   1: ──H──│┤
   2: ─────╰┤ Sample[basis]
  ```

* The new `qml.apply` function can be used to add operations that might have
  already been instantiated elsewhere to the QNode and other queuing contexts:
  [(#1433)](https://github.com/PennyLaneAI/pennylane/pull/1433)

  ```python
  op = qml.RX(0.4, wires=0)
  dev = qml.device("default.qubit", wires=2)

  @qml.qnode(dev)
  def circuit(x):
      qml.RY(x, wires=0)
      qml.apply(op)
      return qml.expval(qml.PauliZ(0))
  ```

  ```pycon
  >>> print(qml.draw(circuit)(0.6))
  0: ──RY(0.6)──RX(0.4)──┤ ⟨Z⟩
  ```

  Previously instantiated measurements can also be applied to QNodes.

<h4>Device Resource Tracker</h4>

* The new Device Tracker capabilities allows for flexible and versatile tracking of executions,
  even inside parameter-shift gradients. This functionality will improve the ease of monitoring
  large batches and remote jobs.
  [(#1355)](https://github.com/PennyLaneAI/pennylane/pull/1355)

  ```python
  dev = qml.device('default.qubit', wires=1, shots=100)

  @qml.qnode(dev, diff_method="parameter-shift")
  def circuit(x):
      qml.RX(x, wires=0)
      return qml.expval(qml.PauliZ(0))

  x = np.array(0.1)

  with qml.Tracker(circuit.device) as tracker:
      qml.grad(circuit)(x)
  ```

  ```pycon
  >>> tracker.totals
  {'executions': 3, 'shots': 300, 'batches': 1, 'batch_len': 2}
  >>> tracker.history
  {'executions': [1, 1, 1],
   'shots': [100, 100, 100],
   'batches': [1],
   'batch_len': [2]}
  >>> tracker.latest
  {'batches': 1, 'batch_len': 2}
  ```

  Users can also provide a custom function to the `callback` keyword that gets called each time
  the information is updated.  This functionality allows users to monitor remote jobs or large
  parameter-shift batches.

  ```pycon
  >>> def shots_info(totals, history, latest):
  ...     print("Total shots: ", totals['shots'])
  >>> with qml.Tracker(circuit.device, callback=shots_info) as tracker:
  ...     qml.grad(circuit)(0.1)
  Total shots:  100
  Total shots:  200
  Total shots:  300
  Total shots:  300
  ```

<h4>Containerization support</h4>

* Docker support for building PennyLane with support for all interfaces (TensorFlow,
  Torch, and Jax), as well as device plugins and QChem, for GPUs and CPUs, has been added.
  [(#1391)](https://github.com/PennyLaneAI/pennylane/pull/1391)

  The build process using Docker and `make` requires that the repository source
  code is cloned or downloaded from GitHub. Visit the the detailed description
  for an [extended list of
  options](https://pennylane.readthedocs.io/en/stable/development/guide/installation.html#installation).

<h4>Improved Hamiltonian simulations</h4>

* Added a sparse Hamiltonian observable and the functionality to support computing its expectation
  value with `default.qubit`. [(#1398)](https://github.com/PennyLaneAI/pennylane/pull/1398)

  For example, the following QNode returns the expectation value of a sparse Hamiltonian:

  ```python
  dev = qml.device("default.qubit", wires=2)

  @qml.qnode(dev, diff_method="parameter-shift")
  def circuit(param, H):
      qml.PauliX(0)
      qml.SingleExcitation(param, wires=[0, 1])
      return qml.expval(qml.SparseHamiltonian(H, [0, 1]))
  ```

  We can execute this QNode, passing in a sparse identity matrix:

  ```pycon
  >>> print(circuit([0.5], scipy.sparse.eye(4).tocoo()))
  0.9999999999999999
  ```

  The expectation value of the sparse Hamiltonian is computed directly, which leads to executions
  that are faster by orders of magnitude. Note that "parameter-shift" is the only differentiation
  method that is currently supported when the observable is a sparse Hamiltonian.

* VQE problems can now be intuitively set up by passing the Hamiltonian
  as an observable. [(#1474)](https://github.com/PennyLaneAI/pennylane/pull/1474)

  ``` python
  dev = qml.device("default.qubit", wires=2)
  H = qml.Hamiltonian([1., 2., 3.],  [qml.PauliZ(0), qml.PauliY(0), qml.PauliZ(1)])
  w = qml.init.strong_ent_layers_uniform(1, 2, seed=1967)

  @qml.qnode(dev)
  def circuit(w):
      qml.templates.StronglyEntanglingLayers(w, wires=range(2))
      return qml.expval(H)
  ```

  ```pycon
  >>> print(circuit(w))
  -1.5133943637878295
  >>> print(qml.grad(circuit)(w))
  [[[-8.32667268e-17  1.39122955e+00 -9.12462052e-02]
  [ 1.02348685e-16 -7.77143238e-01 -1.74708049e-01]]]
  ```

  Note that other measurement types like `var(H)` or `sample(H)`, as well
  as multiple expectations like `expval(H1), expval(H2)` are not supported.

* Added functionality to compute the sparse matrix representation of a `qml.Hamiltonian` object.
  [(#1394)](https://github.com/PennyLaneAI/pennylane/pull/1394)

<h4>New gradients module</h4>

* A new gradients module `qml.gradients` has been added, which provides
  differentiable quantum gradient transforms.
  [(#1476)](https://github.com/PennyLaneAI/pennylane/pull/1476)
  [(#1479)](https://github.com/PennyLaneAI/pennylane/pull/1479)
  [(#1486)](https://github.com/PennyLaneAI/pennylane/pull/1486)

  Available quantum gradient transforms include:

  - `qml.gradients.finite_diff`
  - `qml.gradients.param_shift`
  - `qml.gradients.param_shift_cv`

  For example,

  ```pycon
  >>> params = np.array([0.3,0.4,0.5], requires_grad=True)
  >>> with qml.tape.JacobianTape() as tape:
  ...     qml.RX(params[0], wires=0)
  ...     qml.RY(params[1], wires=0)
  ...     qml.RX(params[2], wires=0)
  ...     qml.expval(qml.PauliZ(0))
  ...     qml.var(qml.PauliZ(0))
  >>> tape.trainable_params = {0, 1, 2}
  >>> gradient_tapes, fn = qml.gradients.finite_diff(tape)
  >>> res = dev.batch_execute(gradient_tapes)
  >>> fn(res)
  array([[-0.69688381, -0.32648317, -0.68120105],
         [ 0.8788057 ,  0.41171179,  0.85902895]])
  ```

<h4>Even more new operations and templates</h4>

* Grover Diffusion Operator template added.
  [(#1442)](https://github.com/PennyLaneAI/pennylane/pull/1442)

  For example, if we have an oracle that marks the "all ones" state with a
  negative sign:

  ```python
  n_wires = 3
  wires = list(range(n_wires))

  def oracle():
      qml.Hadamard(wires[-1])
      qml.Toffoli(wires=wires)
      qml.Hadamard(wires[-1])
  ```

  We can perform [Grover's Search Algorithm](https://en.wikipedia.org/wiki/Grover%27s_algorithm):

  ```python
  dev = qml.device('default.qubit', wires=wires)

  @qml.qnode(dev)
  def GroverSearch(num_iterations=1):
      for wire in wires:
          qml.Hadamard(wire)

      for _ in range(num_iterations):
          oracle()
          qml.templates.GroverOperator(wires=wires)

      return qml.probs(wires)
  ```

  We can see this circuit yields the marked state with high probability:

  ```pycon
  >>> GroverSearch(num_iterations=1)
  tensor([0.03125, 0.03125, 0.03125, 0.03125, 0.03125, 0.03125, 0.03125,
          0.78125], requires_grad=True)
  >>> GroverSearch(num_iterations=2)
  tensor([0.0078125, 0.0078125, 0.0078125, 0.0078125, 0.0078125, 0.0078125,
      0.0078125, 0.9453125], requires_grad=True)
  ```

* A decomposition has been added to `QubitUnitary` that makes the
  single-qubit case fully differentiable in all interfaces. Furthermore,
  a quantum function transform, `unitary_to_rot()`, has been added to decompose all
  single-qubit instances of `QubitUnitary` in a quantum circuit.
  [(#1427)](https://github.com/PennyLaneAI/pennylane/pull/1427)

  Instances of `QubitUnitary` may now be decomposed directly to `Rot`
  operations, or `RZ` operations if the input matrix is diagonal. For
  example, let

  ```python
  >>> U = np.array([
      [-0.28829348-0.78829734j,  0.30364367+0.45085995j],
      [ 0.53396245-0.10177564j,  0.76279558-0.35024096j]
  ])
  ```

  Then, we can compute the decomposition as:

  ```pycon
  >>> qml.QubitUnitary.decomposition(U, wires=0)
  [Rot(-0.24209530281458358, 1.1493817777199102, 1.733058145303424, wires=[0])]
  ```

  We can also apply the transform directly to a quantum function, and compute the
  gradients of parameters used to construct the unitary matrices.

  ```python
  def qfunc_with_qubit_unitary(angles):
      z, x = angles[0], angles[1]

      Z_mat = np.array([[np.exp(-1j * z / 2), 0.0], [0.0, np.exp(1j * z / 2)]])

      c = np.cos(x / 2)
      s = np.sin(x / 2) * 1j
      X_mat = np.array([[c, -s], [-s, c]])

      qml.Hadamard(wires="a")
      qml.QubitUnitary(Z_mat, wires="a")
      qml.QubitUnitary(X_mat, wires="b")
      qml.CNOT(wires=["b", "a"])
      return qml.expval(qml.PauliX(wires="a"))
  ```

  ```pycon
  >>> dev = qml.device("default.qubit", wires=["a", "b"])
  >>> transformed_qfunc = qml.transforms.unitary_to_rot(qfunc_with_qubit_unitary)
  >>> transformed_qnode = qml.QNode(transformed_qfunc, dev)
  >>> input = np.array([0.3, 0.4], requires_grad=True)
  >>> transformed_qnode(input)
  tensor(0.95533649, requires_grad=True)
  >>> qml.grad(transformed_qnode)(input)
  array([-0.29552021,  0.        ])
  ```

* Ising YY gate functionality added.
  [(#1358)](https://github.com/PennyLaneAI/pennylane/pull/1358)

<h3>Improvements</h3>

* The tape does not verify any more that all Observables have owners in the annotated queue.
  [(#1505)](https://github.com/PennyLaneAI/pennylane/pull/1505)

  This allows manipulation of Observables inside a tape context. An example is
  `expval(Tensor(qml.PauliX(0), qml.Identity(1)).prune())` which makes the expval an owner
  of the pruned tensor and its constituent observables, but leaves the original tensor in
  the queue without an owner.

* The `step` and `step_and_cost` methods of `QNGOptimizer` now accept a custom `grad_fn`
  keyword argument to use for gradient computations.
  [(#1487)](https://github.com/PennyLaneAI/pennylane/pull/1487)

* The precision used by `default.qubit.jax` now matches the float precision
  indicated by
  ```python
  from jax.config import config
  config.read('jax_enable_x64')
  ```
  where `True` means `float64`/`complex128` and `False` means `float32`/`complex64`.
  [(#1485)](https://github.com/PennyLaneAI/pennylane/pull/1485)

* The `./pennylane/ops/qubit.py` file is broken up into a folder of six separate files.
  [(#1467)](https://github.com/PennyLaneAI/pennylane/pull/1467)

* Changed to using commas as the separator of wires in the string
  representation of `qml.Hamiltonian` objects for multi-qubit terms.
  [(#1465)](https://github.com/PennyLaneAI/pennylane/pull/1465)

* Changed to using `np.object_` instead of `np.object` as per the NumPy
  deprecations starting version 1.20.
  [(#1466)](https://github.com/PennyLaneAI/pennylane/pull/1466)

* Change the order of the covariance matrix and the vector of means internally
  in `default.gaussian`. [(#1331)](https://github.com/PennyLaneAI/pennylane/pull/1331)

* Added the `id` attribute to templates.
  [(#1438)](https://github.com/PennyLaneAI/pennylane/pull/1438)

* The `qml.math` module, for framework-agnostic tensor manipulation,
  has two new functions available:
  [(#1490)](https://github.com/PennyLaneAI/pennylane/pull/1490)

  - `qml.math.get_trainable_indices(sequence_of_tensors)`: returns the indices corresponding to
    trainable tensors in the input sequence.

  - `qml.math.unwrap(sequence_of_tensors)`: unwraps a sequence of tensor-like objects to NumPy
    arrays.

  In addition, the behaviour of `qml.math.requires_grad` has been improved in order to
  correctly determine trainability during Autograd and JAX backwards passes.

* A new tape method, `tape.unwrap()` is added. This method is a context manager; inside the
  context, the tape's parameters are unwrapped to NumPy arrays and floats, and the trainable
  parameter indices are set.
  [(#1491)](https://github.com/PennyLaneAI/pennylane/pull/1491)

  These changes are temporary, and reverted on exiting the context.

  ```pycon
  >>> with tf.GradientTape():
  ...     with qml.tape.QuantumTape() as tape:
  ...         qml.RX(tf.Variable(0.1), wires=0)
  ...         qml.RY(tf.constant(0.2), wires=0)
  ...         qml.RZ(tf.Variable(0.3), wires=0)
  ...     with tape.unwrap():
  ...         print("Trainable params:", tape.trainable_params)
  ...         print("Unwrapped params:", tape.get_parameters())
  Trainable params: {0, 2}
  Unwrapped params: [0.1, 0.3]
  >>> print("Original parameters:", tape.get_parameters())
  Original parameters: [<tf.Variable 'Variable:0' shape=() dtype=float32, numpy=0.1>,
    <tf.Variable 'Variable:0' shape=() dtype=float32, numpy=0.3>]
  ```

  In addition, `qml.tape.Unwrap` is a context manager that unwraps multiple tapes:

  ```pycon
  >>> with qml.tape.Unwrap(tape1, tape2):
  ```

<h3>Breaking changes</h3>

* Removed the deprecated tape methods `get_resources` and `get_depth` as they are
  superseded by the `specs` tape attribute.
  [(#1522)](https://github.com/PennyLaneAI/pennylane/pull/1522)

* Specifying `shots=None` with `qml.sample` was previously deprecated.
  From this release onwards, setting `shots=None` when sampling will
  raise an error.
  [(#1522)](https://github.com/PennyLaneAI/pennylane/pull/1522)

* The existing `pennylane.collections.apply` function is no longer accessible
  via `qml.apply`, and needs to be imported directly from the `collections`
  package.
  [(#1358)](https://github.com/PennyLaneAI/pennylane/pull/1358)

<h3>Bug fixes</h3>

* Fixes a bug in `qml.adjoint` and `qml.ctrl`
  where the adjoint of operations outside of a `QNode` or a `QuantumTape` could
  not be obtained.
  [(#1532)](https://github.com/PennyLaneAI/pennylane/pull/1532)

* Fixes a bug in `GradientDescentOptimizer` and `NesterovMomentumOptimizer`
  where a cost function with one trainable parameter and non-trainable
  parameters raised an error.
  [(#1495)](https://github.com/PennyLaneAI/pennylane/pull/1495)

* Fixed an example in the documentation's
  [introduction to numpy gradients](https://pennylane.readthedocs.io/en/stable/introduction/interfaces/numpy.html), where
  the wires were a non-differentiable argument to the QNode.
  [(#1499)](https://github.com/PennyLaneAI/pennylane/pull/1499)

* Fixed a bug where the adjoint of `qml.QFT` when using the `qml.adjoint` function
  was not correctly computed.
  [(#1451)](https://github.com/PennyLaneAI/pennylane/pull/1451)

* Fixed the differentiability of the operation`IsingYY` for Autograd, Jax and Tensorflow.
  [(#1425)](https://github.com/PennyLaneAI/pennylane/pull/1425)

* Fixed a bug in the `torch` interface that prevented gradients from being
  computed on a GPU. [(#1426)](https://github.com/PennyLaneAI/pennylane/pull/1426)

* Quantum function transforms now preserve the format of the measurement
  results, so that a single measurement returns a single value rather than
  an array with a single element. [(#1434)](https://github.com/PennyLaneAI/pennylane/pull/1434)

* Fixed a bug in the parameter-shift Hessian implementation, which resulted
  in the incorrect Hessian being returned for a cost function
  that performed post-processing on a vector-valued QNode.
  [(#1436)](https://github.com/PennyLaneAI/pennylane/pull/1436)

* Fixed a bug in the initialization of `QubitUnitary` where the size of
  the matrix was not checked against the number of wires.
  [(#1439)](https://github.com/PennyLaneAI/pennylane/pull/1439)

<h3>Documentation</h3>

* Improved Contribution Guide and Pull Requests Guide.
  [(#1461)](https://github.com/PennyLaneAI/pennylane/pull/1461)

* Examples have been added to clarify use of the continuous-variable
  `FockStateVector` operation in the multi-mode case.
  [(#1472)](https://github.com/PennyLaneAI/pennylane/pull/1472)

<h3>Contributors</h3>

This release contains contributions from (in alphabetical order):

Juan Miguel Arrazola, Olivia Di Matteo, Anthony Hayes, Theodor Isacsson, Josh
Izaac, Soran Jahangiri, Nathan Killoran, Arshpreet Singh Khangura, Leonhard
Kunczik, Christina Lee, Romain Moyard, Lee James O'Riordan, Ashish Panigrahi,
Nahum Sá, Maria Schuld, Jay Soni, Antal Száva, David Wierichs.

# Release 0.16.0

<h4>First class support for quantum kernels</h4>

* The new `qml.kernels` module provides basic functionalities for [working with quantum
  kernels](https://pennylane.readthedocs.io/en/stable/code/qml_kernels.html) as
  well as post-processing methods to mitigate sampling errors and device noise:
  [(#1102)](https://github.com/PennyLaneAI/pennylane/pull/1102)

  ```python

  num_wires = 6
  wires = range(num_wires)
  dev = qml.device('default.qubit', wires=wires)

  @qml.qnode(dev)
  def kernel_circuit(x1, x2):
      qml.templates.AngleEmbedding(x1, wires=wires)
      qml.adjoint(qml.templates.AngleEmbedding)(x2, wires=wires)
      return qml.probs(wires)

  kernel = lambda x1, x2: kernel_circuit(x1, x2)[0]
  X_train = np.random.random((10, 6))
  X_test = np.random.random((5, 6))

  # Create symmetric square kernel matrix (for training)
  K = qml.kernels.square_kernel_matrix(X_train, kernel)

  # Compute kernel between test and training data.
  K_test = qml.kernels.kernel_matrix(X_train, X_test, kernel)
  K1 = qml.kernels.mitigate_depolarizing_noise(K, num_wires, method='single')
  ```

<h4>Extract the fourier representation of quantum circuits</h4>

* PennyLane now has a `fourier` module, which hosts a [growing library
  of methods](https://pennylane.readthedocs.io/en/stable/code/qml_fourier.html)
  that help with investigating the Fourier representation of functions
  implemented by quantum circuits. The Fourier representation can be used
  to examine and characterize the expressivity of the quantum circuit.
  [(#1160)](https://github.com/PennyLaneAI/pennylane/pull/1160)
  [(#1378)](https://github.com/PennyLaneAI/pennylane/pull/1378)

  For example, one can plot distributions over Fourier series coefficients like
  this one:

  <img src="https://pennylane.readthedocs.io/en/latest/_static/fourier.png" width=70%/>

<h4>Seamless support for working with the Pauli group</h4>

* Added functionality for constructing and manipulating the Pauli group
  [(#1181)](https://github.com/PennyLaneAI/pennylane/pull/1181).

  The function `qml.grouping.pauli_group` provides a generator to
  easily loop over the group, or construct and store it in its entirety.
  For example, we can construct the single-qubit Pauli group like so:

  ```pycon
  >>> from pennylane.grouping import pauli_group
  >>> pauli_group_1_qubit = list(pauli_group(1))
  >>> pauli_group_1_qubit
  [Identity(wires=[0]), PauliZ(wires=[0]), PauliX(wires=[0]), PauliY(wires=[0])]
  ```

  We can multiply together its members at the level of Pauli words
  using the `pauli_mult` and `pauli_multi_with_phase` functions.
  This can be done on arbitrarily-labeled wires as well, by defining a wire map.

  ```pycon
  >>> from pennylane.grouping import pauli_group, pauli_mult
  >>> wire_map = {'a' : 0, 'b' : 1, 'c' : 2}
  >>> pg = list(pauli_group(3, wire_map=wire_map))
  >>> pg[3]
  PauliZ(wires=['b']) @ PauliZ(wires=['c'])
  >>> pg[55]
  PauliY(wires=['a']) @ PauliY(wires=['b']) @ PauliZ(wires=['c'])
  >>> pauli_mult(pg[3], pg[55], wire_map=wire_map)
  PauliY(wires=['a']) @ PauliX(wires=['b'])
  ```

  Functions for conversion of Pauli observables to strings (and back),
  are included.

  ```pycon
  >>> from pennylane.grouping import pauli_word_to_string, string_to_pauli_word
  >>> pauli_word_to_string(pg[55], wire_map=wire_map)
  'YYZ'
  >>> string_to_pauli_word('ZXY', wire_map=wire_map)
  PauliZ(wires=['a']) @ PauliX(wires=['b']) @ PauliY(wires=['c'])
  ```

  Calculation of the matrix representation for arbitrary Paulis and wire maps is now
  also supported.

  ```pycon
  >>> from pennylane.grouping import pauli_word_to_matrix
  >>> wire_map = {'a' : 0, 'b' : 1}
  >>> pauli_word = qml.PauliZ('b')  # corresponds to Pauli 'IZ'
  >>> pauli_word_to_matrix(pauli_word, wire_map=wire_map)
  array([[ 1.,  0.,  0.,  0.],
         [ 0., -1.,  0., -0.],
         [ 0.,  0.,  1.,  0.],
         [ 0., -0.,  0., -1.]])
  ```

<h4>New transforms</h4>

* The `qml.specs` QNode transform creates a function that returns specifications or
  details about the QNode, including depth, number of gates, and number of
  gradient executions required.
  [(#1245)](https://github.com/PennyLaneAI/pennylane/pull/1245)

  For example:

  ```python
  dev = qml.device('default.qubit', wires=4)

  @qml.qnode(dev, diff_method='parameter-shift')
  def circuit(x, y):
      qml.RX(x[0], wires=0)
      qml.Toffoli(wires=(0, 1, 2))
      qml.CRY(x[1], wires=(0, 1))
      qml.Rot(x[2], x[3], y, wires=0)
      return qml.expval(qml.PauliZ(0)), qml.expval(qml.PauliX(1))
  ```

  We can now use the `qml.specs` transform to generate a function that returns
  details and resource information:

  ```pycon
  >>> x = np.array([0.05, 0.1, 0.2, 0.3], requires_grad=True)
  >>> y = np.array(0.4, requires_grad=False)
  >>> specs_func = qml.specs(circuit)
  >>> specs_func(x, y)
  {'gate_sizes': defaultdict(int, {1: 2, 3: 1, 2: 1}),
   'gate_types': defaultdict(int, {'RX': 1, 'Toffoli': 1, 'CRY': 1, 'Rot': 1}),
   'num_operations': 4,
   'num_observables': 2,
   'num_diagonalizing_gates': 1,
   'num_used_wires': 3,
   'depth': 4,
   'num_trainable_params': 4,
   'num_parameter_shift_executions': 11,
   'num_device_wires': 4,
   'device_name': 'default.qubit',
   'diff_method': 'parameter-shift'}
  ```

  The tape methods `get_resources` and `get_depth` are superseded by `specs` and will be
  deprecated after one release cycle.

* Adds a decorator `@qml.qfunc_transform` to easily create a transformation
  that modifies the behaviour of a quantum function.
  [(#1315)](https://github.com/PennyLaneAI/pennylane/pull/1315)

  For example, consider the following transform, which scales the parameter of
  all `RX` gates by :math:`x \rightarrow \sin(a) \sqrt{x}`, and the parameters
  of all `RY` gates by :math:`y \rightarrow \cos(a * b) y`:

  ```python
  @qml.qfunc_transform
  def my_transform(tape, a, b):
      for op in tape.operations + tape.measurements:
          if op.name == "RX":
              x = op.parameters[0]
              qml.RX(qml.math.sin(a) * qml.math.sqrt(x), wires=op.wires)
          elif op.name == "RY":
              y = op.parameters[0]
              qml.RX(qml.math.cos(a * b) * y, wires=op.wires)
          else:
              op.queue()
  ```

  We can now apply this transform to any quantum function:

  ```python
  dev = qml.device("default.qubit", wires=2)

  def ansatz(x):
      qml.Hadamard(wires=0)
      qml.RX(x[0], wires=0)
      qml.RY(x[1], wires=1)
      qml.CNOT(wires=[0, 1])

  @qml.qnode(dev)
  def circuit(params, transform_weights):
      qml.RX(0.1, wires=0)

      # apply the transform to the ansatz
      my_transform(*transform_weights)(ansatz)(params)

      return qml.expval(qml.PauliZ(1))
  ```

  We can print this QNode to show that the qfunc transform is taking place:

  ```pycon
  >>> x = np.array([0.5, 0.3], requires_grad=True)
  >>> transform_weights = np.array([0.1, 0.6], requires_grad=True)
  >>> print(qml.draw(circuit)(x, transform_weights))
   0: ──RX(0.1)────H──RX(0.0706)──╭C──┤
   1: ──RX(0.299)─────────────────╰X──┤ ⟨Z⟩
  ```

  Evaluating the QNode, as well as the derivative, with respect to the gate
  parameter *and* the transform weights:

  ```pycon
  >>> circuit(x, transform_weights)
  tensor(0.00672829, requires_grad=True)
  >>> qml.grad(circuit)(x, transform_weights)
  (array([ 0.00671711, -0.00207359]), array([6.69695008e-02, 3.73694364e-06]))
  ```

* Adds a `hamiltonian_expand` tape transform. This takes a tape ending in
  `qml.expval(H)`, where `H` is a Hamiltonian, and maps it to a collection
  of tapes which can be executed and passed into a post-processing function yielding
  the expectation value.
  [(#1142)](https://github.com/PennyLaneAI/pennylane/pull/1142)

  Example use:

  ```python
  H = qml.PauliZ(0) + 3 * qml.PauliZ(0) @ qml.PauliX(1)

  with qml.tape.QuantumTape() as tape:
      qml.Hadamard(wires=1)
      qml.expval(H)

  tapes, fn = qml.transforms.hamiltonian_expand(tape)
  ```

  We can now evaluate the transformed tapes, and apply the post-processing
  function:

  ```pycon
  >>> dev = qml.device("default.qubit", wires=3)
  >>> res = dev.batch_execute(tapes)
  >>> fn(res)
  3.999999999999999
  ```

* The `quantum_monte_carlo` transform has been added, allowing an input circuit to be transformed
  into the full quantum Monte Carlo algorithm.
  [(#1316)](https://github.com/PennyLaneAI/pennylane/pull/1316)

  Suppose we want to measure the expectation value of the sine squared function according to
  a standard normal distribution. We can calculate the expectation value analytically as
  `0.432332`, but we can also estimate using the quantum Monte Carlo algorithm. The first step is to
  discretize the problem:

  ```python
  from scipy.stats import norm

  m = 5
  M = 2 ** m

  xmax = np.pi  # bound to region [-pi, pi]
  xs = np.linspace(-xmax, xmax, M)

  probs = np.array([norm().pdf(x) for x in xs])
  probs /= np.sum(probs)

  func = lambda i: np.sin(xs[i]) ** 2
  r_rotations = np.array([2 * np.arcsin(np.sqrt(func(i))) for i in range(M)])
  ```

  The `quantum_monte_carlo` transform can then be used:

  ```python
  from pennylane.templates.state_preparations.mottonen import (
      _uniform_rotation_dagger as r_unitary,
  )

  n = 6
  N = 2 ** n

  a_wires = range(m)
  wires = range(m + 1)
  target_wire = m
  estimation_wires = range(m + 1, n + m + 1)

  dev = qml.device("default.qubit", wires=(n + m + 1))

  def fn():
      qml.templates.MottonenStatePreparation(np.sqrt(probs), wires=a_wires)
      r_unitary(qml.RY, r_rotations, control_wires=a_wires[::-1], target_wire=target_wire)

  @qml.qnode(dev)
  def qmc():
      qml.quantum_monte_carlo(fn, wires, target_wire, estimation_wires)()
      return qml.probs(estimation_wires)

  phase_estimated = np.argmax(qmc()[:int(N / 2)]) / N
  ```

  The estimated value can be retrieved using:

  ```pycon
  >>> (1 - np.cos(np.pi * phase_estimated)) / 2
  0.42663476277231915
  ```

  The resources required to perform the quantum Monte Carlo algorithm can also be inspected using
  the `specs` transform.

<h4>Extended QAOA module</h4>

* Functionality to support solving the maximum-weighted cycle problem has been added to the `qaoa`
  module.
  [(#1207)](https://github.com/PennyLaneAI/pennylane/pull/1207)
  [(#1209)](https://github.com/PennyLaneAI/pennylane/pull/1209)
  [(#1251)](https://github.com/PennyLaneAI/pennylane/pull/1251)
  [(#1213)](https://github.com/PennyLaneAI/pennylane/pull/1213)
  [(#1220)](https://github.com/PennyLaneAI/pennylane/pull/1220)
  [(#1214)](https://github.com/PennyLaneAI/pennylane/pull/1214)
  [(#1283)](https://github.com/PennyLaneAI/pennylane/pull/1283)
  [(#1297)](https://github.com/PennyLaneAI/pennylane/pull/1297)
  [(#1396)](https://github.com/PennyLaneAI/pennylane/pull/1396)
  [(#1403)](https://github.com/PennyLaneAI/pennylane/pull/1403)

  The `max_weight_cycle` function returns the appropriate cost and mixer Hamiltonians:

  ```pycon
  >>> a = np.random.random((3, 3))
  >>> np.fill_diagonal(a, 0)
  >>> g = nx.DiGraph(a)  # create a random directed graph
  >>> cost, mixer, mapping = qml.qaoa.max_weight_cycle(g)
  >>> print(cost)
    (-0.9775906842165344) [Z2]
  + (-0.9027248603361988) [Z3]
  + (-0.8722207409852838) [Z0]
  + (-0.6426184210832898) [Z5]
  + (-0.2832594164291379) [Z1]
  + (-0.0778133996933755) [Z4]
  >>> print(mapping)
  {0: (0, 1), 1: (0, 2), 2: (1, 0), 3: (1, 2), 4: (2, 0), 5: (2, 1)}
  ```
  Additional functionality can be found in the
  [qml.qaoa.cycle](https://pennylane.readthedocs.io/en/latest/code/api/pennylane.qaoa.cycle.html)
  module.


<h4>Extended operations and templates</h4>

* Added functionality to compute the sparse matrix representation of a `qml.Hamiltonian` object.
  [(#1394)](https://github.com/PennyLaneAI/pennylane/pull/1394)

  ```python
  coeffs = [1, -0.45]
  obs = [qml.PauliZ(0) @ qml.PauliZ(1), qml.PauliY(0) @ qml.PauliZ(1)]
  H = qml.Hamiltonian(coeffs, obs)
  H_sparse = qml.utils.sparse_hamiltonian(H)
  ```

  The resulting matrix is a sparse matrix in scipy coordinate list (COO) format:

  ```python
  >>> H_sparse
  <4x4 sparse matrix of type '<class 'numpy.complex128'>'
      with 8 stored elements in COOrdinate format>
  ```

  The sparse matrix can be converted to an array as:

  ```python
  >>> H_sparse.toarray()
  array([[ 1.+0.j  ,  0.+0.j  ,  0.+0.45j,  0.+0.j  ],
         [ 0.+0.j  , -1.+0.j  ,  0.+0.j  ,  0.-0.45j],
         [ 0.-0.45j,  0.+0.j  , -1.+0.j  ,  0.+0.j  ],
         [ 0.+0.j  ,  0.+0.45j,  0.+0.j  ,  1.+0.j  ]])
  ```

* Adds the new template `AllSinglesDoubles` to prepare quantum states of molecules
  using the `SingleExcitation` and `DoubleExcitation` operations.
  The new template reduces significantly the number of operations
  and the depth of the quantum circuit with respect to the traditional UCCSD
  unitary.
  [(#1383)](https://github.com/PennyLaneAI/pennylane/pull/1383)

  For example, consider the case of two particles and four qubits.
  First, we define the Hartree-Fock initial state and generate all
  possible single and double excitations.

  ```python
  import pennylane as qml
  from pennylane import numpy as np

  electrons = 2
  qubits = 4

  hf_state = qml.qchem.hf_state(electrons, qubits)
  singles, doubles = qml.qchem.excitations(electrons, qubits)
  ```

  Now we can use the template ``AllSinglesDoubles`` to define the
  quantum circuit,

  ```python
  from pennylane.templates import AllSinglesDoubles

  wires = range(qubits)

  dev = qml.device('default.qubit', wires=wires)

  @qml.qnode(dev)
  def circuit(weights, hf_state, singles, doubles):
      AllSinglesDoubles(weights, wires, hf_state, singles, doubles)
      return qml.expval(qml.PauliZ(0))

  params = np.random.normal(0, np.pi, len(singles) + len(doubles))
  ```
  and execute it:
  ```pycon
  >>> circuit(params, hf_state, singles=singles, doubles=doubles)
  tensor(-0.73772194, requires_grad=True)
  ```

* Adds `QubitCarry` and `QubitSum` operations for basic arithmetic.
  [(#1169)](https://github.com/PennyLaneAI/pennylane/pull/1169)

  The following example adds two 1-bit numbers, returning a 2-bit answer:

  ```python
  dev = qml.device('default.qubit', wires = 4)
  a = 0
  b = 1

  @qml.qnode(dev)
  def circuit():
      qml.BasisState(np.array([a, b]), wires=[1, 2])
      qml.QubitCarry(wires=[0, 1, 2, 3])
      qml.CNOT(wires=[1, 2])
      qml.QubitSum(wires=[0, 1, 2])
      return qml.probs(wires=[3, 2])

  probs = circuit()
  bitstrings = tuple(itertools.product([0, 1], repeat = 2))
  indx = np.argwhere(probs == 1).flatten()[0]
  output = bitstrings[indx]
  ```

  ```pycon
  >>> print(output)
  (0, 1)
  ```

* Added the `qml.Projector` observable, which is available on all devices
  inheriting from the `QubitDevice` class.
  [(#1356)](https://github.com/PennyLaneAI/pennylane/pull/1356)
  [(#1368)](https://github.com/PennyLaneAI/pennylane/pull/1368)

  Using `qml.Projector`, we can define the basis state projectors to use when
  computing expectation values. Let us take for example a circuit that prepares
  Bell states:

  ```python
  dev = qml.device("default.qubit", wires=2)

  @qml.qnode(dev)
  def circuit(basis_state):
      qml.Hadamard(wires=[0])
      qml.CNOT(wires=[0, 1])
      return qml.expval(qml.Projector(basis_state, wires=[0, 1]))
  ```

  We can then specify the `|00>` basis state to construct the `|00><00|`
  projector and compute the expectation value:

  ```pycon
  >>> basis_state = [0, 0]
  >>> circuit(basis_state)
  tensor(0.5, requires_grad=True)
  ```

  As expected, we get similar results when specifying the `|11>` basis state:

  ```pycon
  >>> basis_state = [1, 1]
  >>> circuit(basis_state)
  tensor(0.5, requires_grad=True)
  ```

* The following new operations have been added:

  - The IsingXX gate `qml.IsingXX` [(#1194)](https://github.com/PennyLaneAI/pennylane/pull/1194)
  - The IsingZZ gate `qml.IsingZZ` [(#1199)](https://github.com/PennyLaneAI/pennylane/pull/1199)
  - The ISWAP gate `qml.ISWAP` [(#1298)](https://github.com/PennyLaneAI/pennylane/pull/1298)
  - The reset error noise channel `qml.ResetError` [(#1321)](https://github.com/PennyLaneAI/pennylane/pull/1321)


<h3>Improvements</h3>

* The ``argnum`` keyword argument can now be specified for a QNode to define a
  subset of trainable parameters used to estimate the Jacobian.
  [(#1371)](https://github.com/PennyLaneAI/pennylane/pull/1371)

  For example, consider two trainable parameters and a quantum function:

  ```python
  dev = qml.device("default.qubit", wires=2)

  x = np.array(0.543, requires_grad=True)
  y = np.array(-0.654, requires_grad=True)

  def circuit(x,y):
      qml.RX(x, wires=[0])
      qml.RY(y, wires=[1])
      qml.CNOT(wires=[0, 1])
      return qml.expval(qml.PauliZ(0) @ qml.PauliX(1))
  ```

  When computing the gradient of the QNode, we can specify the trainable
  parameters to consider by passing the ``argnum`` keyword argument:

  ```pycon
  >>> qnode1 = qml.QNode(circuit, dev, diff_method="parameter-shift", argnum=[0,1])
  >>> print(qml.grad(qnode1)(x,y))
  (array(0.31434679), array(0.67949903))
  ```

  Specifying a proper subset of the trainable parameters will estimate the
  Jacobian:

  ```pycon
  >>> qnode2 = qml.QNode(circuit, dev, diff_method="parameter-shift", argnum=[0])
  >>> print(qml.grad(qnode2)(x,y))
  (array(0.31434679), array(0.))
  ```

* Allows creating differentiable observables that return custom objects such
  that the observable is supported by devices.
  [(1291)](https://github.com/PennyLaneAI/pennylane/pull/1291)

  As an example, first we define `NewObservable` class:

  ```python
  from pennylane.devices import DefaultQubit

  class NewObservable(qml.operation.Observable):
      """NewObservable"""

      num_wires = qml.operation.AnyWires
      num_params = 0
      par_domain = None

      def diagonalizing_gates(self):
          """Diagonalizing gates"""
          return []
  ```

  Once we have this new observable class, we define a `SpecialObject` class
  that can be used to encode data in an observable and a new device that supports
  our new observable and returns a `SpecialObject` as the expectation value
  (the code is shortened for brevity, the extended example can be found as a
  test in the previously referenced pull request):

  ```python
  class SpecialObject:

      def __init__(self, val):
          self.val = val

      def __mul__(self, other):
          new = SpecialObject(self.val)
          new *= other
          return new

      ...

  class DeviceSupportingNewObservable(DefaultQubit):
      name = "Device supporting NewObservable"
      short_name = "default.qubit.newobservable"
      observables = DefaultQubit.observables.union({"NewObservable"})

      def expval(self, observable, **kwargs):
          if self.shots is None and isinstance(observable, NewObservable):
              val = super().expval(qml.PauliZ(wires=0), **kwargs)
              return SpecialObject(val)

          return super().expval(observable, **kwargs)
  ```

  At this point, we can create a device that will support the differentiation
  of a `NewObservable` object:

  ```python
  dev = DeviceSupportingNewObservable(wires=1, shots=None)

  @qml.qnode(dev, diff_method="parameter-shift")
  def qnode(x):
      qml.RY(x, wires=0)
      return qml.expval(NewObservable(wires=0))
  ```

  We can then compute the jacobian of this object:

  ```pycon
  >>> result = qml.jacobian(qnode)(0.2)
  >>> print(result)
  <__main__.SpecialObject object at 0x7fd2c54721f0>
  >>> print(result.item().val)
  -0.19866933079506116
  ```

* PennyLane NumPy now includes the
  [random module's](https://numpy.org/doc/stable/reference/random/index.html#module-numpy.random)
  `Generator` objects, the recommended way of random number generation. This allows for
  random number generation using a local, rather than global seed.
  [(#1267)](https://github.com/PennyLaneAI/pennylane/pull/1267)

  ```python
  from pennylane import numpy as np

  rng = np.random.default_rng()
  random_mat1 = rng.random((3,2))
  random_mat2 = rng.standard_normal(3, requires_grad=False)
  ```

* The performance of adjoint jacobian differentiation was significantly
  improved as the method now reuses the state computed on the forward pass.
  This can be turned off to save memory with the Torch and TensorFlow
  interfaces by passing `adjoint_cache=False` during QNode creation.
  [(#1341)](https://github.com/PennyLaneAI/pennylane/pull/1341)

* The `Operator` (and by inheritance, the `Operation` and `Observable` class and their children)
  now have an `id` attribute, which can mark an operator in a circuit, for example to
  identify it on the tape by a tape transform.
  [(#1377)](https://github.com/PennyLaneAI/pennylane/pull/1377)

* The `benchmark` module was deleted, since it was outdated and is superseded by
  the new separate [benchmark repository](https://github.com/PennyLaneAI/benchmark).
  [(#1343)](https://github.com/PennyLaneAI/pennylane/pull/1343)

* Decompositions in terms of elementary gates has been added for:

  - `qml.CSWAP` [(#1306)](https://github.com/PennyLaneAI/pennylane/issues/1306)
  - `qml.SWAP` [(#1329)](https://github.com/PennyLaneAI/pennylane/pull/1329)
  - `qml.SingleExcitation` [(#1303)](https://github.com/PennyLaneAI/pennylane/pull/1303)
  - `qml.SingleExcitationPlus` and `qml.SingleExcitationMinus` [(#1278)](https://github.com/PennyLaneAI/pennylane/pull/1278)
  - `qml.DoubleExcitation` [(#1303)](https://github.com/PennyLaneAI/pennylane/pull/1303)
  - `qml.Toffoli` [(#1320)](https://github.com/PennyLaneAI/pennylane/pull/1320)
  - `qml.MultiControlledX`. [(#1287)](https://github.com/PennyLaneAI/pennylane/pull/1287)
    When controlling on three or more wires, an ancilla
    register of worker wires is required to support the decomposition.

    ```python
    ctrl_wires = [f"c{i}" for i in range(5)]
    work_wires = [f"w{i}" for i in range(3)]
    target_wires = ["t0"]
    all_wires = ctrl_wires + work_wires + target_wires

    dev = qml.device("default.qubit", wires=all_wires)

    with qml.tape.QuantumTape() as tape:
        qml.MultiControlledX(control_wires=ctrl_wires, wires=target_wires, work_wires=work_wires)
    ```

    ```pycon
    >>> tape = tape.expand(depth=1)
    >>> print(tape.draw(wire_order=qml.wires.Wires(all_wires)))

     c0: ──────────────╭C──────────────────────╭C──────────┤
     c1: ──────────────├C──────────────────────├C──────────┤
     c2: ──────────╭C──│───╭C──────────────╭C──│───╭C──────┤
     c3: ──────╭C──│───│───│───╭C──────╭C──│───│───│───╭C──┤
     c4: ──╭C──│───│───│───│───│───╭C──│───│───│───│───│───┤
     w0: ──│───│───├C──╰X──├C──│───│───│───├C──╰X──├C──│───┤
     w1: ──│───├C──╰X──────╰X──├C──│───├C──╰X──────╰X──├C──┤
     w2: ──├C──╰X──────────────╰X──├C──╰X──────────────╰X──┤
     t0: ──╰X──────────────────────╰X──────────────────────┤
    ```

* Added `qml.CPhase` as an alias for the existing `qml.ControlledPhaseShift` operation.
  [(#1319)](https://github.com/PennyLaneAI/pennylane/pull/1319).

* The `Device` class now uses caching when mapping wires.
  [(#1270)](https://github.com/PennyLaneAI/pennylane/pull/1270)

* The `Wires` class now uses caching for computing its `hash`.
  [(#1270)](https://github.com/PennyLaneAI/pennylane/pull/1270)

* Added custom gate application for Toffoli in `default.qubit`.
  [(#1249)](https://github.com/PennyLaneAI/pennylane/pull/1249)

* Added validation for noise channel parameters. Invalid noise parameters now
  raise a `ValueError`.
  [(#1357)](https://github.com/PennyLaneAI/pennylane/pull/1357)

* The device test suite now provides test cases for checking gates by comparing
  expectation values.
  [(#1212)](https://github.com/PennyLaneAI/pennylane/pull/1212)

* PennyLane's test suite is now code-formatted using `black -l 100`.
  [(#1222)](https://github.com/PennyLaneAI/pennylane/pull/1222)

* PennyLane's `qchem` package and tests are now code-formatted using `black -l 100`.
  [(#1311)](https://github.com/PennyLaneAI/pennylane/pull/1311)

<h3>Breaking changes</h3>

* The `qml.inv()` function is now deprecated with a warning to use the more general `qml.adjoint()`.
  [(#1325)](https://github.com/PennyLaneAI/pennylane/pull/1325)

* Removes support for Python 3.6 and adds support for Python 3.9.
  [(#1228)](https://github.com/XanaduAI/pennylane/pull/1228)

* The tape methods `get_resources` and `get_depth` are superseded by `specs` and will be
  deprecated after one release cycle.
  [(#1245)](https://github.com/PennyLaneAI/pennylane/pull/1245)

* Using the `qml.sample()` measurement on devices with `shots=None` continue to
  raise a warning with this functionality being fully deprecated and raising an
  error after one release cycle.
  [(#1079)](https://github.com/PennyLaneAI/pennylane/pull/1079)
  [(#1196)](https://github.com/PennyLaneAI/pennylane/pull/1196)

<h3>Bug fixes</h3>

* QNodes now display readable information when in interactive environments or when printed.
  [(#1359)](https://github.com/PennyLaneAI/pennylane/pull/1359).

* Fixes a bug with `qml.math.cast` where the `MottonenStatePreparation` operation expected
  a float type instead of double.
  [(#1400)](https://github.com/XanaduAI/pennylane/pull/1400)

* Fixes a bug where a copy of `qml.ControlledQubitUnitary` was non-functional as it did not have all the necessary information.
  [(#1411)](https://github.com/PennyLaneAI/pennylane/pull/1411)

* Warns when adjoint or reversible differentiation specified or called on a device with finite shots.
  [(#1406)](https://github.com/PennyLaneAI/pennylane/pull/1406)

* Fixes the differentiability of the operations `IsingXX` and `IsingZZ` for Autograd, Jax and Tensorflow.
  [(#1390)](https://github.com/PennyLaneAI/pennylane/pull/1390)

* Fixes a bug where multiple identical Hamiltonian terms will produce a
  different result with ``optimize=True`` using ``ExpvalCost``.
  [(#1405)](https://github.com/XanaduAI/pennylane/pull/1405)

* Fixes bug where `shots=None` was not reset when changing shots temporarily in a QNode call
  like `circuit(0.1, shots=3)`.
  [(#1392)](https://github.com/XanaduAI/pennylane/pull/1392)

* Fixes floating point errors with `diff_method="finite-diff"` and `order=1` when parameters are `float32`.
  [(#1381)](https://github.com/PennyLaneAI/pennylane/pull/1381)

* Fixes a bug where `qml.ctrl` would fail to transform gates that had no
  control defined and no decomposition defined.
  [(#1376)](https://github.com/PennyLaneAI/pennylane/pull/1376)

* Copying the `JacobianTape` now correctly also copies the `jacobian_options` attribute. This fixes a bug
  allowing the JAX interface to support adjoint differentiation.
  [(#1349)](https://github.com/PennyLaneAI/pennylane/pull/1349)

* Fixes drawing QNodes that contain multiple measurements on a single wire.
  [(#1353)](https://github.com/PennyLaneAI/pennylane/pull/1353)

* Fixes drawing QNodes with no operations.
  [(#1354)](https://github.com/PennyLaneAI/pennylane/pull/1354)

* Fixes incorrect wires in the decomposition of the `ControlledPhaseShift` operation.
  [(#1338)](https://github.com/PennyLaneAI/pennylane/pull/1338)

* Fixed tests for the `Permute` operation that used a QNode and hence expanded
  tapes twice instead of once due to QNode tape expansion and an explicit tape
  expansion call.
  [(#1318)](https://github.com/PennyLaneAI/pennylane/pull/1318).

* Prevent Hamiltonians that share wires from being multiplied together.
  [(#1273)](https://github.com/PennyLaneAI/pennylane/pull/1273)

* Fixed a bug where the custom range sequences could not be passed
  to the `StronglyEntanglingLayers` template.
  [(#1332)](https://github.com/PennyLaneAI/pennylane/pull/1332)

* Fixed a bug where `qml.sum()` and `qml.dot()` do not support the JAX interface.
  [(#1380)](https://github.com/PennyLaneAI/pennylane/pull/1380)

<h3>Documentation</h3>

* Math present in the `QubitParamShiftTape` class docstring now renders correctly.
  [(#1402)](https://github.com/PennyLaneAI/pennylane/pull/1402)

* Fix typo in the documentation of `qml.StronglyEntanglingLayers`.
  [(#1367)](https://github.com/PennyLaneAI/pennylane/pull/1367)

* Fixed typo in TensorFlow interface documentation
  [(#1312)](https://github.com/PennyLaneAI/pennylane/pull/1312)

* Fixed typos in the mathematical expressions in documentation of `qml.DoubleExcitation`.
  [(#1278)](https://github.com/PennyLaneAI/pennylane/pull/1278)

* Remove unsupported `None` option from the `qml.QNode` docstrings.
  [(#1271)](https://github.com/PennyLaneAI/pennylane/pull/1271)

* Updated the docstring of `qml.PolyXP` to reference the new location of internal
  usage.
  [(#1262)](https://github.com/PennyLaneAI/pennylane/pull/1262)

* Removes occurrences of the deprecated device argument ``analytic`` from the documentation.
  [(#1261)](https://github.com/PennyLaneAI/pennylane/pull/1261)

* Updated PyTorch and TensorFlow interface introductions.
  [(#1333)](https://github.com/PennyLaneAI/pennylane/pull/1333)

* Updates the quantum chemistry quickstart to reflect recent changes to the `qchem` module.
  [(#1227)](https://github.com/PennyLaneAI/pennylane/pull/1227)

<h3>Contributors</h3>

This release contains contributions from (in alphabetical order):

Marius Aglitoiu, Vishnu Ajith, Juan Miguel Arrazola, Thomas Bromley, Jack Ceroni, Alaric Cheng, Miruna Daian,
Olivia Di Matteo, Tanya Garg, Christian Gogolin, Alain Delgado Gran, Diego Guala, Anthony Hayes, Ryan Hill,
Theodor Isacsson, Josh Izaac, Soran Jahangiri, Pavan Jayasinha, Nathan Killoran, Christina Lee, Ryan Levy,
Alberto Maldonado, Johannes Jakob Meyer, Romain Moyard, Ashish Panigrahi, Nahum Sá, Maria Schuld, Brian Shi,
Antal Száva, David Wierichs, Vincent Wong.


# Release 0.15.1

<h3>Bug fixes</h3>

* Fixes two bugs in the parameter-shift Hessian.
  [(#1260)](https://github.com/PennyLaneAI/pennylane/pull/1260)

  - Fixes a bug where having an unused parameter in the Autograd interface
    would result in an indexing error during backpropagation.

  - The parameter-shift Hessian only supports the two-term parameter-shift
    rule currently, so raises an error if asked to differentiate
    any unsupported gates (such as the controlled rotation gates).

* A bug which resulted in `qml.adjoint()` and `qml.inv()` failing to work with
  templates has been fixed.
  [(#1243)](https://github.com/PennyLaneAI/pennylane/pull/1243)

* Deprecation warning instances in PennyLane have been changed to `UserWarning`,
  to account for recent changes to how Python warnings are filtered in
  [PEP565](https://www.python.org/dev/peps/pep-0565/).
  [(#1211)](https://github.com/PennyLaneAI/pennylane/pull/1211)

<h3>Documentation</h3>

* Updated the order of the parameters to the `GaussianState` operation to match
  the way that the PennyLane-SF plugin uses them.
  [(#1255)](https://github.com/PennyLaneAI/pennylane/pull/1255)

<h3>Contributors</h3>

This release contains contributions from (in alphabetical order):

Thomas Bromley, Olivia Di Matteo, Diego Guala, Anthony Hayes, Ryan Hill,
Josh Izaac, Christina Lee, Maria Schuld, Antal Száva.

# Release 0.15.0

<h3>New features since last release</h3>

<h4>Better and more flexible shot control</h4>

* Adds a new optimizer `qml.ShotAdaptiveOptimizer`, a gradient-descent optimizer where
  the shot rate is adaptively calculated using the variances of the parameter-shift gradient.
  [(#1139)](https://github.com/PennyLaneAI/pennylane/pull/1139)

  By keeping a running average of the parameter-shift gradient and the *variance* of the
  parameter-shift gradient, this optimizer frugally distributes a shot budget across the partial
  derivatives of each parameter.

  In addition, if computing the expectation value of a Hamiltonian, weighted random sampling can be
  used to further distribute the shot budget across the local terms from which the Hamiltonian is
  constructed.

  This optimizer is based on both the [iCANS1](https://quantum-journal.org/papers/q-2020-05-11-263)
  and [Rosalin](https://arxiv.org/abs/2004.06252) shot-adaptive optimizers.

  Once constructed, the cost function can be passed directly to the optimizer's `step` method.  The
  attribute `opt.total_shots_used` can be used to track the number of shots per iteration.

  ```pycon
  >>> coeffs = [2, 4, -1, 5, 2]
  >>> obs = [
  ...   qml.PauliX(1),
  ...   qml.PauliZ(1),
  ...   qml.PauliX(0) @ qml.PauliX(1),
  ...   qml.PauliY(0) @ qml.PauliY(1),
  ...   qml.PauliZ(0) @ qml.PauliZ(1)
  ... ]
  >>> H = qml.Hamiltonian(coeffs, obs)
  >>> dev = qml.device("default.qubit", wires=2, shots=100)
  >>> cost = qml.ExpvalCost(qml.templates.StronglyEntanglingLayers, H, dev)
  >>> params = qml.init.strong_ent_layers_uniform(n_layers=2, n_wires=2)
  >>> opt = qml.ShotAdaptiveOptimizer(min_shots=10)
  >>> for i in range(5):
  ...    params = opt.step(cost, params)
  ...    print(f"Step {i}: cost = {cost(params):.2f}, shots_used = {opt.total_shots_used}")
  Step 0: cost = -5.68, shots_used = 240
  Step 1: cost = -2.98, shots_used = 336
  Step 2: cost = -4.97, shots_used = 624
  Step 3: cost = -5.53, shots_used = 1054
  Step 4: cost = -6.50, shots_used = 1798
  ```

* Batches of shots can now be specified as a list, allowing measurement statistics
  to be course-grained with a single QNode evaluation.
  [(#1103)](https://github.com/PennyLaneAI/pennylane/pull/1103)

  ```pycon
  >>> shots_list = [5, 10, 1000]
  >>> dev = qml.device("default.qubit", wires=2, shots=shots_list)
  ```

  When QNodes are executed on this device, a single execution of 1015 shots will be submitted.
  However, three sets of measurement statistics will be returned; using the first 5 shots,
  second set of 10 shots, and final 1000 shots, separately.

  For example, executing a circuit with two outputs will lead to a result of shape `(3, 2)`:

  ```pycon
  >>> @qml.qnode(dev)
  ... def circuit(x):
  ...     qml.RX(x, wires=0)
  ...     qml.CNOT(wires=[0, 1])
  ...     return qml.expval(qml.PauliZ(0) @ qml.PauliX(1)), qml.expval(qml.PauliZ(0))
  >>> circuit(0.5)
  [[0.33333333 1.        ]
   [0.2        1.        ]
   [0.012      0.868     ]]
  ```

  This output remains fully differentiable.

- The number of shots can now be specified on a per-call basis when evaluating a QNode.
  [(#1075)](https://github.com/PennyLaneAI/pennylane/pull/1075).

  For this, the qnode should be called with an additional `shots` keyword argument:

  ```pycon
  >>> dev = qml.device('default.qubit', wires=1, shots=10) # default is 10
  >>> @qml.qnode(dev)
  ... def circuit(a):
  ...     qml.RX(a, wires=0)
  ...     return qml.sample(qml.PauliZ(wires=0))
  >>> circuit(0.8)
  [ 1  1  1 -1 -1  1  1  1  1  1]
  >>> circuit(0.8, shots=3)
  [ 1  1  1]
  >>> circuit(0.8)
  [ 1  1  1 -1 -1  1  1  1  1  1]
  ```

<h4>New differentiable quantum transforms</h4>

A new module is available,
[qml.transforms](https://pennylane.rtfd.io/en/stable/code/qml_transforms.html),
which contains *differentiable quantum transforms*. These are functions that act
on QNodes, quantum functions, devices, and tapes, transforming them while remaining
fully differentiable.

* A new adjoint transform has been added.
  [(#1111)](https://github.com/PennyLaneAI/pennylane/pull/1111)
  [(#1135)](https://github.com/PennyLaneAI/pennylane/pull/1135)

  This new method allows users to apply the adjoint of an arbitrary sequence of operations.

  ```python
  def subroutine(wire):
      qml.RX(0.123, wires=wire)
      qml.RY(0.456, wires=wire)

  dev = qml.device('default.qubit', wires=1)
  @qml.qnode(dev)
  def circuit():
      subroutine(0)
      qml.adjoint(subroutine)(0)
      return qml.expval(qml.PauliZ(0))
  ```

  This creates the following circuit:

  ```pycon
  >>> print(qml.draw(circuit)())
  0: --RX(0.123)--RY(0.456)--RY(-0.456)--RX(-0.123)--| <Z>
  ```

  Directly applying to a gate also works as expected.

  ```python
  qml.adjoint(qml.RX)(0.123, wires=0) # applies RX(-0.123)
  ```

* A new transform `qml.ctrl` is now available that adds control wires to subroutines.
  [(#1157)](https://github.com/PennyLaneAI/pennylane/pull/1157)

  ```python
  def my_ansatz(params):
     qml.RX(params[0], wires=0)
     qml.RZ(params[1], wires=1)

  # Create a new operation that applies `my_ansatz`
  # controlled by the "2" wire.
  my_ansatz2 = qml.ctrl(my_ansatz, control=2)

  @qml.qnode(dev)
  def circuit(params):
      my_ansatz2(params)
      return qml.state()
  ```

  This is equivalent to:

  ```python
  @qml.qnode(...)
  def circuit(params):
      qml.CRX(params[0], wires=[2, 0])
      qml.CRZ(params[1], wires=[2, 1])
      return qml.state()
  ```

* The `qml.transforms.classical_jacobian` transform has been added.
  [(#1186)](https://github.com/PennyLaneAI/pennylane/pull/1186)

  This transform returns a function to extract the Jacobian matrix of the classical part of a
  QNode, allowing the classical dependence between the QNode arguments and the quantum gate
  arguments to be extracted.

  For example, given the following QNode:

  ```pycon
  >>> @qml.qnode(dev)
  ... def circuit(weights):
  ...     qml.RX(weights[0], wires=0)
  ...     qml.RY(weights[0], wires=1)
  ...     qml.RZ(weights[2] ** 2, wires=1)
  ...     return qml.expval(qml.PauliZ(0))
  ```

  We can use this transform to extract the relationship
  :math:`f: \mathbb{R}^n \rightarrow\mathbb{R}^m` between the input QNode
  arguments :math:`w` and the gate arguments :math:`g`, for
  a given value of the QNode arguments:

  ```pycon
  >>> cjac_fn = qml.transforms.classical_jacobian(circuit)
  >>> weights = np.array([1., 1., 1.], requires_grad=True)
  >>> cjac = cjac_fn(weights)
  >>> print(cjac)
  [[1. 0. 0.]
   [1. 0. 0.]
   [0. 0. 2.]]
  ```

  The returned Jacobian has rows corresponding to gate arguments, and columns corresponding to
  QNode arguments; that is, :math:`J_{ij} = \frac{\partial}{\partial g_i} f(w_j)`.

<h4>More operations and templates</h4>

* Added the `SingleExcitation` two-qubit operation, which is useful for quantum
  chemistry applications.
  [(#1121)](https://github.com/PennyLaneAI/pennylane/pull/1121)

  It can be used to perform an SO(2) rotation in the subspace
  spanned by the states :math:`|01\rangle` and :math:`|10\rangle`.
  For example, the following circuit performs the transformation
  :math:`|10\rangle \rightarrow \cos(\phi/2)|10\rangle - \sin(\phi/2)|01\rangle`:

  ```python
  dev = qml.device('default.qubit', wires=2)

  @qml.qnode(dev)
  def circuit(phi):
      qml.PauliX(wires=0)
      qml.SingleExcitation(phi, wires=[0, 1])
  ```

  The `SingleExcitation` operation supports analytic gradients on hardware
  using only four expectation value calculations, following results from
  [Kottmann et al.](https://arxiv.org/abs/2011.05938)

* Added the `DoubleExcitation` four-qubit operation, which is useful for quantum
  chemistry applications.
  [(#1123)](https://github.com/PennyLaneAI/pennylane/pull/1123)

  It can be used to perform an SO(2) rotation in the subspace
  spanned by the states :math:`|1100\rangle` and :math:`|0011\rangle`.
  For example, the following circuit performs the transformation
  :math:`|1100\rangle\rightarrow \cos(\phi/2)|1100\rangle - \sin(\phi/2)|0011\rangle`:

  ```python
  dev = qml.device('default.qubit', wires=2)

  @qml.qnode(dev)
  def circuit(phi):
      qml.PauliX(wires=0)
      qml.PauliX(wires=1)
      qml.DoubleExcitation(phi, wires=[0, 1, 2, 3])
  ```

  The `DoubleExcitation` operation supports analytic gradients on hardware using only
  four expectation value calculations, following results from
  [Kottmann et al.](https://arxiv.org/abs/2011.05938).

* Added the `QuantumMonteCarlo` template for performing quantum Monte Carlo estimation of an
  expectation value on simulator.
  [(#1130)](https://github.com/PennyLaneAI/pennylane/pull/1130)

  The following example shows how the expectation value of sine squared over a standard normal
  distribution can be approximated:

  ```python
  from scipy.stats import norm

  m = 5
  M = 2 ** m
  n = 10
  N = 2 ** n
  target_wires = range(m + 1)
  estimation_wires = range(m + 1, n + m + 1)

  xmax = np.pi  # bound to region [-pi, pi]
  xs = np.linspace(-xmax, xmax, M)

  probs = np.array([norm().pdf(x) for x in xs])
  probs /= np.sum(probs)

  func = lambda i: np.sin(xs[i]) ** 2

  dev = qml.device("default.qubit", wires=(n + m + 1))

  @qml.qnode(dev)
  def circuit():
      qml.templates.QuantumMonteCarlo(
          probs,
          func,
          target_wires=target_wires,
          estimation_wires=estimation_wires,
      )
      return qml.probs(estimation_wires)

  phase_estimated = np.argmax(circuit()[:int(N / 2)]) / N
  expectation_estimated = (1 - np.cos(np.pi * phase_estimated)) / 2
  ```

* Added the `QuantumPhaseEstimation` template for performing quantum phase estimation for an input
  unitary matrix.
  [(#1095)](https://github.com/PennyLaneAI/pennylane/pull/1095)

  Consider the matrix corresponding to a rotation from an `RX` gate:

  ```pycon
  >>> phase = 5
  >>> target_wires = [0]
  >>> unitary = qml.RX(phase, wires=0).matrix
  ```

  The ``phase`` parameter can be estimated using ``QuantumPhaseEstimation``. For example, using five
  phase-estimation qubits:

  ```python
  n_estimation_wires = 5
  estimation_wires = range(1, n_estimation_wires + 1)

  dev = qml.device("default.qubit", wires=n_estimation_wires + 1)

  @qml.qnode(dev)
  def circuit():
      # Start in the |+> eigenstate of the unitary
      qml.Hadamard(wires=target_wires)

      QuantumPhaseEstimation(
          unitary,
          target_wires=target_wires,
          estimation_wires=estimation_wires,
      )

      return qml.probs(estimation_wires)

  phase_estimated = np.argmax(circuit()) / 2 ** n_estimation_wires

  # Need to rescale phase due to convention of RX gate
  phase_estimated = 4 * np.pi * (1 - phase)
  ```

- Added the `ControlledPhaseShift` gate as well as the `QFT` operation for applying quantum Fourier
  transforms.
  [(#1064)](https://github.com/PennyLaneAI/pennylane/pull/1064)

  ```python
  @qml.qnode(dev)
  def circuit_qft(basis_state):
      qml.BasisState(basis_state, wires=range(3))
      qml.templates.QFT(wires=range(3))
      return qml.state()
  ```

- Added the `ControlledQubitUnitary` operation. This
  enables implementation of multi-qubit gates with a variable number of
  control qubits. It is also possible to specify a different state for the
  control qubits using the `control_values` argument (also known as a
  mixed-polarity multi-controlled operation).
  [(#1069)](https://github.com/PennyLaneAI/pennylane/pull/1069)
  [(#1104)](https://github.com/PennyLaneAI/pennylane/pull/1104)

  For example, we can  create a multi-controlled T gate using:

  ```python
  T = qml.T._matrix()
  qml.ControlledQubitUnitary(T, control_wires=[0, 1, 3], wires=2, control_values="110")
  ```

  Here, the T gate will be applied to wire `2` if control wires `0` and `1` are in
  state `1`, and control wire `3` is in state `0`. If no value is passed to
  `control_values`, the gate will be applied if all control wires are in
  the `1` state.

- Added `MultiControlledX` for multi-controlled `NOT` gates.
  This is a special case of `ControlledQubitUnitary` that applies a
  Pauli X gate conditioned on the state of an arbitrary number of
  control qubits.
  [(#1104)](https://github.com/PennyLaneAI/pennylane/pull/1104)

<h4>Support for higher-order derivatives on hardware</h4>

* Computing second derivatives and Hessians of QNodes is now supported with
  the parameter-shift differentiation method, on all machine learning interfaces.
  [(#1130)](https://github.com/PennyLaneAI/pennylane/pull/1130)
  [(#1129)](https://github.com/PennyLaneAI/pennylane/pull/1129)
  [(#1110)](https://github.com/PennyLaneAI/pennylane/pull/1110)

  Hessians are computed using the parameter-shift rule, and can be
  evaluated on both hardware and simulator devices.

  ```python
  dev = qml.device('default.qubit', wires=1)

  @qml.qnode(dev, diff_method="parameter-shift")
  def circuit(p):
      qml.RY(p[0], wires=0)
      qml.RX(p[1], wires=0)
      return qml.expval(qml.PauliZ(0))

  x = np.array([1.0, 2.0], requires_grad=True)
  ```

  ```python
  >>> hessian_fn = qml.jacobian(qml.grad(circuit))
  >>> hessian_fn(x)
  [[0.2248451 0.7651474]
   [0.7651474 0.2248451]]
  ```

* Added the function `finite_diff()` to compute finite-difference
  approximations to the gradient and the second-order derivatives of
  arbitrary callable functions.
  [(#1090)](https://github.com/PennyLaneAI/pennylane/pull/1090)

  This is useful to compute the derivative of parametrized
  `pennylane.Hamiltonian` observables with respect to their parameters.

  For example, in quantum chemistry simulations it can be used to evaluate
  the derivatives of the electronic Hamiltonian with respect to the nuclear
  coordinates:

  ```pycon
  >>> def H(x):
  ...    return qml.qchem.molecular_hamiltonian(['H', 'H'], x)[0]
  >>> x = np.array([0., 0., -0.66140414, 0., 0., 0.66140414])
  >>> grad_fn = qml.finite_diff(H, N=1)
  >>> grad = grad_fn(x)
  >>> deriv2_fn = qml.finite_diff(H, N=2, idx=[0, 1])
  >>> deriv2_fn(x)
  ```

* The JAX interface now supports all devices, including hardware devices,
  via the parameter-shift differentiation method.
  [(#1076)](https://github.com/PennyLaneAI/pennylane/pull/1076)

  For example, using the JAX interface with Cirq:

  ```python
  dev = qml.device('cirq.simulator', wires=1)
  @qml.qnode(dev, interface="jax", diff_method="parameter-shift")
  def circuit(x):
      qml.RX(x[1], wires=0)
      qml.Rot(x[0], x[1], x[2], wires=0)
      return qml.expval(qml.PauliZ(0))
  weights = jnp.array([0.2, 0.5, 0.1])
  print(circuit(weights))
  ```

  Currently, when used with the parameter-shift differentiation method,
  only a single returned expectation value or variance is supported.
  Multiple expectations/variances, as well as probability and state returns,
  are not currently allowed.

<h3>Improvements</h3>

  ```python
  dev = qml.device("default.qubit", wires=2)

  inputstate = [np.sqrt(0.2), np.sqrt(0.3), np.sqrt(0.4), np.sqrt(0.1)]

  @qml.qnode(dev)
  def circuit():
      mottonen.MottonenStatePreparation(inputstate,wires=[0, 1])
      return qml.expval(qml.PauliZ(0))
  ```

  Previously returned:

  ```pycon
  >>> print(qml.draw(circuit)())
  0: ──RY(1.57)──╭C─────────────╭C──╭C──╭C──┤ ⟨Z⟩
  1: ──RY(1.35)──╰X──RY(0.422)──╰X──╰X──╰X──┤
  ```

  In this release, it now returns:

  ```pycon
  >>> print(qml.draw(circuit)())
  0: ──RY(1.57)──╭C─────────────╭C──┤ ⟨Z⟩
  1: ──RY(1.35)──╰X──RY(0.422)──╰X──┤
  ```

- The templates are now classes inheriting
  from `Operation`, and define the ansatz in their `expand()` method. This
  change does not affect the user interface.
  [(#1138)](https://github.com/PennyLaneAI/pennylane/pull/1138)
  [(#1156)](https://github.com/PennyLaneAI/pennylane/pull/1156)
  [(#1163)](https://github.com/PennyLaneAI/pennylane/pull/1163)
  [(#1192)](https://github.com/PennyLaneAI/pennylane/pull/1192)

  For convenience, some templates have a new method that returns the expected
  shape of the trainable parameter tensor, which can be used to create
  random tensors.

  ```python
  shape = qml.templates.BasicEntanglerLayers.shape(n_layers=2, n_wires=4)
  weights = np.random.random(shape)
  qml.templates.BasicEntanglerLayers(weights, wires=range(4))
  ```

- `QubitUnitary` now validates to ensure the input matrix is two dimensional.
  [(#1128)](https://github.com/PennyLaneAI/pennylane/pull/1128)

* Most layers in Pytorch or Keras accept arbitrary dimension inputs, where each dimension barring
  the last (in the case where the actual weight function of the layer operates on one-dimensional
  vectors) is broadcast over. This is now also supported by KerasLayer and TorchLayer.
  [(#1062)](https://github.com/PennyLaneAI/pennylane/pull/1062).

  Example use:

  ```python
  dev = qml.device("default.qubit", wires=4)
  x = tf.ones((5, 4, 4))

  @qml.qnode(dev)
  def layer(weights, inputs):
      qml.templates.AngleEmbedding(inputs, wires=range(4))
      qml.templates.StronglyEntanglingLayers(weights, wires=range(4))
      return [qml.expval(qml.PauliZ(i)) for i in range(4)]

  qlayer = qml.qnn.KerasLayer(layer, {"weights": (4, 4, 3)}, output_dim=4)
  out = qlayer(x)
  ```

  The output tensor has the following shape:
  ```pycon
  >>> out.shape
  (5, 4, 4)
  ```

* If only one argument to the function `qml.grad` has the `requires_grad` attribute
  set to True, then the returned gradient will be a NumPy array, rather than a
  tuple of length 1.
  [(#1067)](https://github.com/PennyLaneAI/pennylane/pull/1067)
  [(#1081)](https://github.com/PennyLaneAI/pennylane/pull/1081)

* An improvement has been made to how `QubitDevice` generates and post-processess samples,
  allowing QNode measurement statistics to work on devices with more than 32 qubits.
  [(#1088)](https://github.com/PennyLaneAI/pennylane/pull/1088)

* Due to the addition of `density_matrix()` as a return type from a QNode, tuples are now supported
  by the `output_dim` parameter in `qnn.KerasLayer`.
  [(#1070)](https://github.com/PennyLaneAI/pennylane/pull/1070)

* Two new utility methods are provided for working with quantum tapes.
  [(#1175)](https://github.com/PennyLaneAI/pennylane/pull/1175)

  - `qml.tape.get_active_tape()` gets the currently recording tape.

  - `tape.stop_recording()` is a context manager that temporarily
    stops the currently recording tape from recording additional
    tapes or quantum operations.

  For example:

  ```pycon
  >>> with qml.tape.QuantumTape():
  ...     qml.RX(0, wires=0)
  ...     current_tape = qml.tape.get_active_tape()
  ...     with current_tape.stop_recording():
  ...         qml.RY(1.0, wires=1)
  ...     qml.RZ(2, wires=1)
  >>> current_tape.operations
  [RX(0, wires=[0]), RZ(2, wires=[1])]
  ```

* When printing `qml.Hamiltonian` objects, the terms are sorted by number of wires followed by coefficients.
  [(#981)](https://github.com/PennyLaneAI/pennylane/pull/981)

* Adds `qml.math.conj` to the PennyLane math module.
  [(#1143)](https://github.com/PennyLaneAI/pennylane/pull/1143)

  This new method will do elementwise conjugation to the given tensor-like object,
  correctly dispatching to the required tensor-manipulation framework
  to preserve differentiability.

  ```python
  >>> a = np.array([1.0 + 2.0j])
  >>> qml.math.conj(a)
  array([1.0 - 2.0j])
  ```

* The four-term parameter-shift rule, as used by the controlled rotation operations,
  has been updated to use coefficients that minimize the variance as per
  https://arxiv.org/abs/2104.05695.
  [(#1206)](https://github.com/PennyLaneAI/pennylane/pull/1206)

* A new transform `qml.transforms.invisible` has been added, to make it easier
  to transform QNodes.
  [(#1175)](https://github.com/PennyLaneAI/pennylane/pull/1175)

<h3>Breaking changes</h3>

* Devices do not have an `analytic` argument or attribute anymore.
  Instead, `shots` is the source of truth for whether a simulator
  estimates return values from a finite number of shots, or whether
  it returns analytic results (`shots=None`).
  [(#1079)](https://github.com/PennyLaneAI/pennylane/pull/1079)
  [(#1196)](https://github.com/PennyLaneAI/pennylane/pull/1196)

  ```python
  dev_analytic = qml.device('default.qubit', wires=1, shots=None)
  dev_finite_shots = qml.device('default.qubit', wires=1, shots=1000)

  def circuit():
      qml.Hadamard(wires=0)
      return qml.expval(qml.PauliZ(wires=0))

  circuit_analytic = qml.QNode(circuit, dev_analytic)
  circuit_finite_shots = qml.QNode(circuit, dev_finite_shots)
  ```

  Devices with `shots=None` return deterministic, exact results:

  ```pycon
  >>> circuit_analytic()
  0.0
  >>> circuit_analytic()
  0.0
  ```
  Devices with `shots > 0` return stochastic results estimated from
  samples in each run:

  ```pycon
  >>> circuit_finite_shots()
  -0.062
  >>> circuit_finite_shots()
  0.034
  ```

  The `qml.sample()` measurement can only be used on devices on which the number
  of shots is set explicitly.

* If creating a QNode from a quantum function with an argument named `shots`,
  a `UserWarning` is raised, warning the user that this is a reserved
  argument to change the number of shots on a per-call basis.
  [(#1075)](https://github.com/PennyLaneAI/pennylane/pull/1075)

* For devices inheriting from `QubitDevice`, the methods `expval`, `var`, `sample`
  accept two new keyword arguments --- `shot_range` and `bin_size`.
  [(#1103)](https://github.com/PennyLaneAI/pennylane/pull/1103)

  These new arguments allow for the statistics to be performed on only a subset of device samples.
  This finer level of control is accessible from the main UI by instantiating a device with a batch
  of shots.

  For example, consider the following device:

  ```pycon
  >>> dev = qml.device("my_device", shots=[5, (10, 3), 100])
  ```

  This device will execute QNodes using 135 shots, however
  measurement statistics will be **course grained** across these 135
  shots:

  * All measurement statistics will first be computed using the
    first 5 shots --- that is, `shots_range=[0, 5]`, `bin_size=5`.

  * Next, the tuple `(10, 3)` indicates 10 shots, repeated 3 times. This will use
    `shot_range=[5, 35]`, performing the expectation value in bins of size 10
    (`bin_size=10`).

  * Finally, we repeat the measurement statistics for the final 100 shots,
    `shot_range=[35, 135]`, `bin_size=100`.


* The old PennyLane core has been removed, including the following modules:
  [(#1100)](https://github.com/PennyLaneAI/pennylane/pull/1100)

  - `pennylane.variables`
  - `pennylane.qnodes`

  As part of this change, the location of the new core within the Python
  module has been moved:

  - Moves `pennylane.tape.interfaces` → `pennylane.interfaces`
  - Merges `pennylane.CircuitGraph` and `pennylane.TapeCircuitGraph`  → `pennylane.CircuitGraph`
  - Merges `pennylane.OperationRecorder` and `pennylane.TapeOperationRecorder`  →
  - `pennylane.tape.operation_recorder`
  - Merges `pennylane.measure` and `pennylane.tape.measure` → `pennylane.measure`
  - Merges `pennylane.operation` and `pennylane.tape.operation` → `pennylane.operation`
  - Merges `pennylane._queuing` and `pennylane.tape.queuing` → `pennylane.queuing`

  This has no affect on import location.

  In addition,

  - All tape-mode functions have been removed (`qml.enable_tape()`, `qml.tape_mode_active()`),
  - All tape fixtures have been deleted,
  - Tests specifically for non-tape mode have been deleted.

* The device test suite no longer accepts the `analytic` keyword.
  [(#1216)](https://github.com/PennyLaneAI/pennylane/pull/1216)

<h3>Bug fixes</h3>

* Fixes a bug where using the circuit drawer with a `ControlledQubitUnitary`
  operation raised an error.
  [(#1174)](https://github.com/PennyLaneAI/pennylane/pull/1174)

* Fixes a bug and a test where the ``QuantumTape.is_sampled`` attribute was not
  being updated.
  [(#1126)](https://github.com/PennyLaneAI/pennylane/pull/1126)

* Fixes a bug where `BasisEmbedding` would not accept inputs whose bits are all ones
  or all zeros.
  [(#1114)](https://github.com/PennyLaneAI/pennylane/pull/1114)

* The `ExpvalCost` class raises an error if instantiated
  with non-expectation measurement statistics.
  [(#1106)](https://github.com/PennyLaneAI/pennylane/pull/1106)

* Fixes a bug where decompositions would reset the differentiation method
  of a QNode.
  [(#1117)](https://github.com/PennyLaneAI/pennylane/pull/1117)

* Fixes a bug where the second-order CV parameter-shift rule would error
  if attempting to compute the gradient of a QNode with more than one
  second-order observable.
  [(#1197)](https://github.com/PennyLaneAI/pennylane/pull/1197)

* Fixes a bug where repeated Torch interface applications after expansion caused an error.
  [(#1223)](https://github.com/PennyLaneAI/pennylane/pull/1223)

* Sampling works correctly with batches of shots specified as a list.
  [(#1232)](https://github.com/PennyLaneAI/pennylane/pull/1232)

<h3>Documentation</h3>

- Updated the diagram used in the Architectural overview page of the
  Development guide such that it doesn't mention Variables.
  [(#1235)](https://github.com/PennyLaneAI/pennylane/pull/1235)

- Typos addressed in templates documentation.
  [(#1094)](https://github.com/PennyLaneAI/pennylane/pull/1094)

- Upgraded the documentation to use Sphinx 3.5.3 and the new m2r2 package.
  [(#1186)](https://github.com/PennyLaneAI/pennylane/pull/1186)

- Added `flaky` as dependency for running tests in the documentation.
  [(#1113)](https://github.com/PennyLaneAI/pennylane/pull/1113)

<h3>Contributors</h3>

This release contains contributions from (in alphabetical order):

Shahnawaz Ahmed, Juan Miguel Arrazola, Thomas Bromley, Olivia Di Matteo, Alain Delgado Gran, Kyle
Godbey, Diego Guala, Theodor Isacsson, Josh Izaac, Soran Jahangiri, Nathan Killoran, Christina Lee,
Daniel Polatajko, Chase Roberts, Sankalp Sanand, Pritish Sehzpaul, Maria Schuld, Antal Száva, David Wierichs.


# Release 0.14.1

<h3>Bug fixes</h3>

* Fixes a testing bug where tests that required JAX would fail if JAX was not installed.
  The tests will now instead be skipped if JAX can not be imported.
  [(#1066)](https://github.com/PennyLaneAI/pennylane/pull/1066)

* Fixes a bug where inverse operations could not be differentiated
  using backpropagation on `default.qubit`.
  [(#1072)](https://github.com/PennyLaneAI/pennylane/pull/1072)

* The QNode has a new keyword argument, `max_expansion`, that determines the maximum number of times
  the internal circuit should be expanded when executed on a device. In addition, the default number
  of max expansions has been increased from 2 to 10, allowing devices that require more than two
  operator decompositions to be supported.
  [(#1074)](https://github.com/PennyLaneAI/pennylane/pull/1074)

* Fixes a bug where `Hamiltonian` objects created with non-list arguments raised an error for
  arithmetic operations. [(#1082)](https://github.com/PennyLaneAI/pennylane/pull/1082)

* Fixes a bug where `Hamiltonian` objects with no coefficients or operations would return a faulty
  result when used with `ExpvalCost`. [(#1082)](https://github.com/PennyLaneAI/pennylane/pull/1082)

<h3>Documentation</h3>

* Updates mentions of `generate_hamiltonian` to `molecular_hamiltonian` in the
  docstrings of the `ExpvalCost` and `Hamiltonian` classes.
  [(#1077)](https://github.com/PennyLaneAI/pennylane/pull/1077)

<h3>Contributors</h3>

This release contains contributions from (in alphabetical order):

Thomas Bromley, Josh Izaac, Antal Száva.



# Release 0.14.0

<h3>New features since last release</h3>

<h4>Perform quantum machine learning with JAX</h4>

* QNodes created with `default.qubit` now support a JAX interface, allowing JAX to be used
  to create, differentiate, and optimize hybrid quantum-classical models.
  [(#947)](https://github.com/PennyLaneAI/pennylane/pull/947)

  This is supported internally via a new `default.qubit.jax` device. This device runs end to end in
  JAX, meaning that it supports all of the awesome JAX transformations (`jax.vmap`, `jax.jit`,
  `jax.hessian`, etc).

  Here is an example of how to use the new JAX interface:

  ```python
  dev = qml.device("default.qubit", wires=1)
  @qml.qnode(dev, interface="jax", diff_method="backprop")
  def circuit(x):
      qml.RX(x[1], wires=0)
      qml.Rot(x[0], x[1], x[2], wires=0)
      return qml.expval(qml.PauliZ(0))

  weights = jnp.array([0.2, 0.5, 0.1])
  grad_fn = jax.grad(circuit)
  print(grad_fn(weights))
  ```

  Currently, only `diff_method="backprop"` is supported, with plans to support more in the future.

<h4>New, faster, quantum gradient methods</h4>

* A new differentiation method has been added for use with simulators. The `"adjoint"`
  method operates after a forward pass by iteratively applying inverse gates to scan backwards
  through the circuit.
  [(#1032)](https://github.com/PennyLaneAI/pennylane/pull/1032)

  This method is similar to the reversible method, but has a lower time
  overhead and a similar memory overhead. It follows the approach provided by
  [Jones and Gacon](https://arxiv.org/abs/2009.02823). This method is only compatible with certain
  statevector-based devices such as `default.qubit`.

  Example use:

  ```python
  import pennylane as qml

  wires = 1
  device = qml.device("default.qubit", wires=wires)

  @qml.qnode(device, diff_method="adjoint")
  def f(params):
      qml.RX(0.1, wires=0)
      qml.Rot(*params, wires=0)
      qml.RX(-0.3, wires=0)
      return qml.expval(qml.PauliZ(0))

  params = [0.1, 0.2, 0.3]
  qml.grad(f)(params)
  ```

* The default logic for choosing the 'best' differentiation method has been altered
  to improve performance.
  [(#1008)](https://github.com/PennyLaneAI/pennylane/pull/1008)

  - If the quantum device provides its own gradient, this is now the preferred
    differentiation method.

  - If the quantum device natively supports classical
    backpropagation, this is now preferred over the parameter-shift rule.

    This will lead to marked speed improvement during optimization when using
    `default.qubit`, with a sight penalty on the forward-pass evaluation.

  More details are available below in the 'Improvements' section for plugin developers.

* PennyLane now supports analytical quantum gradients for noisy channels, in addition to its
  existing support for unitary operations. The noisy channels `BitFlip`, `PhaseFlip`, and
  `DepolarizingChannel` all support analytic gradients out of the box.
  [(#968)](https://github.com/PennyLaneAI/pennylane/pull/968)

* A method has been added for calculating the Hessian of quantum circuits using the second-order
  parameter shift formula.
  [(#961)](https://github.com/PennyLaneAI/pennylane/pull/961)

  The following example shows the calculation of the Hessian:

  ```python
  n_wires = 5
  weights = [2.73943676, 0.16289932, 3.4536312, 2.73521126, 2.6412488]

  dev = qml.device("default.qubit", wires=n_wires)

  with qml.tape.QubitParamShiftTape() as tape:
      for i in range(n_wires):
          qml.RX(weights[i], wires=i)

      qml.CNOT(wires=[0, 1])
      qml.CNOT(wires=[2, 1])
      qml.CNOT(wires=[3, 1])
      qml.CNOT(wires=[4, 3])

      qml.expval(qml.PauliZ(1))

  print(tape.hessian(dev))
  ```

  The Hessian is not yet supported via classical machine learning interfaces, but will
  be added in a future release.

<h4>More operations and templates</h4>

* Two new error channels, `BitFlip` and `PhaseFlip` have been added.
  [(#954)](https://github.com/PennyLaneAI/pennylane/pull/954)

  They can be used in the same manner as existing error channels:

  ```python
  dev = qml.device("default.mixed", wires=2)

  @qml.qnode(dev)
  def circuit():
      qml.RX(0.3, wires=0)
      qml.RY(0.5, wires=1)
      qml.BitFlip(0.01, wires=0)
      qml.PhaseFlip(0.01, wires=1)
      return qml.expval(qml.PauliZ(0))
  ```

* Apply permutations to wires using the `Permute` subroutine.
  [(#952)](https://github.com/PennyLaneAI/pennylane/pull/952)

  ```python
  import pennylane as qml
  dev = qml.device('default.qubit', wires=5)

  @qml.qnode(dev)
  def apply_perm():
      # Send contents of wire 4 to wire 0, of wire 2 to wire 1, etc.
      qml.templates.Permute([4, 2, 0, 1, 3], wires=dev.wires)
      return qml.expval(qml.PauliZ(0))
  ```

<h4>QNode transformations</h4>

* The `qml.metric_tensor` function transforms a QNode to produce the Fubini-Study
  metric tensor with full autodifferentiation support---even on hardware.
  [(#1014)](https://github.com/PennyLaneAI/pennylane/pull/1014)

  Consider the following QNode:

  ```python
  dev = qml.device("default.qubit", wires=3)

  @qml.qnode(dev, interface="autograd")
  def circuit(weights):
      # layer 1
      qml.RX(weights[0, 0], wires=0)
      qml.RX(weights[0, 1], wires=1)

      qml.CNOT(wires=[0, 1])
      qml.CNOT(wires=[1, 2])

      # layer 2
      qml.RZ(weights[1, 0], wires=0)
      qml.RZ(weights[1, 1], wires=2)

      qml.CNOT(wires=[0, 1])
      qml.CNOT(wires=[1, 2])
      return qml.expval(qml.PauliZ(0) @ qml.PauliZ(1)), qml.expval(qml.PauliY(2))
  ```

  We can use the `metric_tensor` function to generate a new function, that returns the
  metric tensor of this QNode:

  ```pycon
  >>> met_fn = qml.metric_tensor(circuit)
  >>> weights = np.array([[0.1, 0.2, 0.3], [0.4, 0.5, 0.6]], requires_grad=True)
  >>> met_fn(weights)
  tensor([[0.25  , 0.    , 0.    , 0.    ],
          [0.    , 0.25  , 0.    , 0.    ],
          [0.    , 0.    , 0.0025, 0.0024],
          [0.    , 0.    , 0.0024, 0.0123]], requires_grad=True)
  ```

  The returned metric tensor is also fully differentiable, in all interfaces.
  For example, differentiating the `(3, 2)` element:

  ```pycon
  >>> grad_fn = qml.grad(lambda x: met_fn(x)[3, 2])
  >>> grad_fn(weights)
  array([[ 0.04867729, -0.00049502,  0.        ],
         [ 0.        ,  0.        ,  0.        ]])
  ```

  Differentiation is also supported using Torch, Jax, and TensorFlow.

* Adds the new function `qml.math.cov_matrix()`. This function accepts a list of commuting
  observables, and the probability distribution in the shared observable eigenbasis after the
  application of an ansatz. It uses these to construct the covariance matrix in a *framework
  independent* manner, such that the output covariance matrix is autodifferentiable.
  [(#1012)](https://github.com/PennyLaneAI/pennylane/pull/1012)

  For example, consider the following ansatz and observable list:

  ```python3
  obs_list = [qml.PauliX(0) @ qml.PauliZ(1), qml.PauliY(2)]
  ansatz = qml.templates.StronglyEntanglingLayers
  ```

  We can construct a QNode to output the probability distribution in the shared eigenbasis of the
  observables:

  ```python
  dev = qml.device("default.qubit", wires=3)

  @qml.qnode(dev, interface="autograd")
  def circuit(weights):
      ansatz(weights, wires=[0, 1, 2])
      # rotate into the basis of the observables
      for o in obs_list:
          o.diagonalizing_gates()
      return qml.probs(wires=[0, 1, 2])
  ```

  We can now compute the covariance matrix:

  ```pycon
  >>> weights = qml.init.strong_ent_layers_normal(n_layers=2, n_wires=3)
  >>> cov = qml.math.cov_matrix(circuit(weights), obs_list)
  >>> cov
  array([[0.98707611, 0.03665537],
         [0.03665537, 0.99998377]])
  ```

  Autodifferentiation is fully supported using all interfaces:

  ```pycon
  >>> cost_fn = lambda weights: qml.math.cov_matrix(circuit(weights), obs_list)[0, 1]
  >>> qml.grad(cost_fn)(weights)[0]
  array([[[ 4.94240914e-17, -2.33786398e-01, -1.54193959e-01],
          [-3.05414996e-17,  8.40072236e-04,  5.57884080e-04],
          [ 3.01859411e-17,  8.60411436e-03,  6.15745204e-04]],

         [[ 6.80309533e-04, -1.23162742e-03,  1.08729813e-03],
          [-1.53863193e-01, -1.38700657e-02, -1.36243323e-01],
          [-1.54665054e-01, -1.89018172e-02, -1.56415558e-01]]])
  ```

* A new  `qml.draw` function is available, allowing QNodes to be easily
  drawn without execution by providing example input.
  [(#962)](https://github.com/PennyLaneAI/pennylane/pull/962)

  ```python
  @qml.qnode(dev)
  def circuit(a, w):
      qml.Hadamard(0)
      qml.CRX(a, wires=[0, 1])
      qml.Rot(*w, wires=[1])
      qml.CRX(-a, wires=[0, 1])
      return qml.expval(qml.PauliZ(0) @ qml.PauliZ(1))
  ```

  The QNode circuit structure may depend on the input arguments;
  this is taken into account by passing example QNode arguments
  to the `qml.draw()` drawing function:

  ```pycon
  >>> drawer = qml.draw(circuit)
  >>> result = drawer(a=2.3, w=[1.2, 3.2, 0.7])
  >>> print(result)
  0: ──H──╭C────────────────────────────╭C─────────╭┤ ⟨Z ⊗ Z⟩
  1: ─────╰RX(2.3)──Rot(1.2, 3.2, 0.7)──╰RX(-2.3)──╰┤ ⟨Z ⊗ Z⟩
  ```

<h4>A faster, leaner, and more flexible core</h4>

* The new core of PennyLane, rewritten from the ground up and developed over the last few release
  cycles, has achieved feature parity and has been made the new default in PennyLane v0.14. The old
  core has been marked as deprecated, and will be removed in an upcoming release.
  [(#1046)](https://github.com/PennyLaneAI/pennylane/pull/1046)
  [(#1040)](https://github.com/PennyLaneAI/pennylane/pull/1040)
  [(#1034)](https://github.com/PennyLaneAI/pennylane/pull/1034)
  [(#1035)](https://github.com/PennyLaneAI/pennylane/pull/1035)
  [(#1027)](https://github.com/PennyLaneAI/pennylane/pull/1027)
  [(#1026)](https://github.com/PennyLaneAI/pennylane/pull/1026)
  [(#1021)](https://github.com/PennyLaneAI/pennylane/pull/1021)
  [(#1054)](https://github.com/PennyLaneAI/pennylane/pull/1054)
  [(#1049)](https://github.com/PennyLaneAI/pennylane/pull/1049)

  While high-level PennyLane code and tutorials remain unchanged, the new core
  provides several advantages and improvements:

  - **Faster and more optimized**: The new core provides various performance optimizations, reducing
    pre- and post-processing overhead, and reduces the number of quantum evaluations in certain
    cases.

  - **Support for in-QNode classical processing**: this allows for differentiable classical
    processing within the QNode.

    ```python
    dev = qml.device("default.qubit", wires=1)

    @qml.qnode(dev, interface="tf")
    def circuit(p):
        qml.RX(tf.sin(p[0])**2 + p[1], wires=0)
        return qml.expval(qml.PauliZ(0))
    ```

    The classical processing functions used within the QNode must match
    the QNode interface. Here, we use TensorFlow:

    ```pycon
    >>> params = tf.Variable([0.5, 0.1], dtype=tf.float64)
    >>> with tf.GradientTape() as tape:
    ...     res = circuit(params)
    >>> grad = tape.gradient(res, params)
    >>> print(res)
    tf.Tensor(0.9460913127754935, shape=(), dtype=float64)
    >>> print(grad)
    tf.Tensor([-0.27255248 -0.32390003], shape=(2,), dtype=float64)
    ```

    As a result of this change, quantum decompositions that require classical processing
    are fully supported and end-to-end differentiable in tape mode.

  - **No more Variable wrapping**: QNode arguments no longer become `Variable`
    objects within the QNode.

    ```python
    dev = qml.device("default.qubit", wires=1)

    @qml.qnode(dev)
    def circuit(x):
        print("Parameter value:", x)
        qml.RX(x, wires=0)
        return qml.expval(qml.PauliZ(0))
    ```

    Internal QNode parameters can be easily inspected, printed, and manipulated:

    ```pycon
    >>> circuit(0.5)
    Parameter value: 0.5
    tensor(0.87758256, requires_grad=True)
    ```

  - **Less restrictive QNode signatures**: There is no longer any restriction on the QNode signature; the QNode can be
    defined and called following the same rules as standard Python functions.

    For example, the following QNode uses positional, named, and variable
    keyword arguments:

    ```python
    x = torch.tensor(0.1, requires_grad=True)
    y = torch.tensor([0.2, 0.3], requires_grad=True)
    z = torch.tensor(0.4, requires_grad=True)

    @qml.qnode(dev, interface="torch")
    def circuit(p1, p2=y, **kwargs):
        qml.RX(p1, wires=0)
        qml.RY(p2[0] * p2[1], wires=0)
        qml.RX(kwargs["p3"], wires=0)
        return qml.var(qml.PauliZ(0))
    ```

    When we call the QNode, we may pass the arguments by name
    even if defined positionally; any argument not provided will
    use the default value.

    ```pycon
    >>> res = circuit(p1=x, p3=z)
    >>> print(res)
    tensor(0.2327, dtype=torch.float64, grad_fn=<SelectBackward>)
    >>> res.backward()
    >>> print(x.grad, y.grad, z.grad)
    tensor(0.8396) tensor([0.0289, 0.0193]) tensor(0.8387)
    ```

    This extends to the `qnn` module, where `KerasLayer` and `TorchLayer` modules
    can be created from QNodes with unrestricted signatures.

  - **Smarter measurements:** QNodes can now measure wires more than once, as
    long as all observables are commuting:

    ```python
    @qml.qnode(dev)
    def circuit(x):
        qml.RX(x, wires=0)
        return [
            qml.expval(qml.PauliZ(0)),
            qml.expval(qml.PauliZ(0) @ qml.PauliZ(1))
        ]
    ```

    Further, the `qml.ExpvalCost()` function allows for optimizing
    measurements to reduce the number of quantum evaluations required.

  With the new PennyLane core, there are a few small breaking changes, detailed
  below in the 'Breaking Changes' section.

<h3>Improvements</h3>

* The built-in PennyLane optimizers allow more flexible cost functions. The cost function passed to most optimizers
  may accept any combination of trainable arguments, non-trainable arguments, and keyword arguments.
  [(#959)](https://github.com/PennyLaneAI/pennylane/pull/959)
  [(#1053)](https://github.com/PennyLaneAI/pennylane/pull/1053)

  The full changes apply to:

  * `AdagradOptimizer`
  * `AdamOptimizer`
  * `GradientDescentOptimizer`
  * `MomentumOptimizer`
  * `NesterovMomentumOptimizer`
  * `RMSPropOptimizer`
  * `RotosolveOptimizer`

  The `requires_grad=False` property must mark any non-trainable constant argument.
  The `RotoselectOptimizer` allows passing only keyword arguments.

  Example use:

  ```python
  def cost(x, y, data, scale=1.0):
      return scale * (x[0]-data)**2 + scale * (y-data)**2

  x = np.array([1.], requires_grad=True)
  y = np.array([1.0])
  data = np.array([2.], requires_grad=False)

  opt = qml.GradientDescentOptimizer()

  # the optimizer step and step_and_cost methods can
  # now update multiple parameters at once
  x_new, y_new, data = opt.step(cost, x, y, data, scale=0.5)
  (x_new, y_new, data), value = opt.step_and_cost(cost, x, y, data, scale=0.5)

  # list and tuple unpacking is also supported
  params = (x, y, data)
  params = opt.step(cost, *params)
  ```

* The circuit drawer has been updated to support the inclusion of unused or inactive
  wires, by passing the `show_all_wires` argument.
  [(#1033)](https://github.com/PennyLaneAI/pennylane/pull/1033)

  ```python
  dev = qml.device('default.qubit', wires=[-1, "a", "q2", 0])

  @qml.qnode(dev)
  def circuit():
      qml.Hadamard(wires=-1)
      qml.CNOT(wires=[-1, "q2"])
      return qml.expval(qml.PauliX(wires="q2"))
  ```

  ```pycon
  >>> print(qml.draw(circuit, show_all_wires=True)())
  >>>
   -1: ──H──╭C──┤
    a: ─────│───┤
   q2: ─────╰X──┤ ⟨X⟩
    0: ─────────┤
  ```

* The logic for choosing the 'best' differentiation method has been altered
  to improve performance.
  [(#1008)](https://github.com/PennyLaneAI/pennylane/pull/1008)

  - If the device provides its own gradient, this is now the preferred
    differentiation method.

  - If a device provides additional interface-specific versions that natively support classical
    backpropagation, this is now preferred over the parameter-shift rule.

    Devices define additional interface-specific devices via their `capabilities()` dictionary. For
    example, `default.qubit` supports supplementary devices for TensorFlow, Autograd, and JAX:

    ```python
    {
      "passthru_devices": {
          "tf": "default.qubit.tf",
          "autograd": "default.qubit.autograd",
          "jax": "default.qubit.jax",
      },
    }
    ```

  As a result of this change, if the QNode `diff_method` is not explicitly provided,
  it is possible that the QNode will run on a *supplementary device* of the device that was
  specifically provided:

  ```python
  dev = qml.device("default.qubit", wires=2)
  qml.QNode(dev) # will default to backprop on default.qubit.autograd
  qml.QNode(dev, interface="tf") # will default to backprop on default.qubit.tf
  qml.QNode(dev, interface="jax") # will default to backprop on default.qubit.jax
  ```

* The `default.qubit` device has been updated so that internally it applies operations in a more
  functional style, i.e., by accepting an input state and returning an evolved state.
  [(#1025)](https://github.com/PennyLaneAI/pennylane/pull/1025)

* A new test series, `pennylane/devices/tests/test_compare_default_qubit.py`, has been added, allowing to test if
  a chosen device gives the same result as `default.qubit`.
  [(#897)](https://github.com/PennyLaneAI/pennylane/pull/897)

  Three tests are added:

  - `test_hermitian_expectation`,
  - `test_pauliz_expectation_analytic`, and
  - `test_random_circuit`.

* Adds the following agnostic tensor manipulation functions to the `qml.math` module: `abs`,
  `angle`, `arcsin`, `concatenate`, `dot`, `squeeze`, `sqrt`, `sum`, `take`, `where`. These functions are
  required to fully support end-to-end differentiable Mottonen and Amplitude embedding.
  [(#922)](https://github.com/PennyLaneAI/pennylane/pull/922)
  [(#1011)](https://github.com/PennyLaneAI/pennylane/pull/1011)

* The `qml.math` module now supports JAX.
  [(#985)](https://github.com/XanaduAI/software-docs/pull/274)

* Several improvements have been made to the `Wires` class to reduce overhead and simplify the logic
  of how wire labels are interpreted:
  [(#1019)](https://github.com/PennyLaneAI/pennylane/pull/1019)
  [(#1010)](https://github.com/PennyLaneAI/pennylane/pull/1010)
  [(#1005)](https://github.com/PennyLaneAI/pennylane/pull/1005)
  [(#983)](https://github.com/PennyLaneAI/pennylane/pull/983)
  [(#967)](https://github.com/PennyLaneAI/pennylane/pull/967)

  - If the input `wires` to a wires class instantiation `Wires(wires)` can be iterated over,
    its elements are interpreted as wire labels. Otherwise, `wires` is interpreted as a single wire label.
    The only exception to this are strings, which are always interpreted as a single
    wire label, so users can address wires with labels such as `"ancilla"`.

  - Any type can now be a wire label as long as it is hashable. The hash is used to establish
    the uniqueness of two labels.

  - Indexing wires objects now returns a label, instead of a new `Wires` object. For example:

    ```pycon
    >>> w = Wires([0, 1, 2])
    >>> w[1]
    >>> 1
    ```

  - The check for uniqueness of wires moved from `Wires` instantiation to
    the `qml.wires._process` function in order to reduce overhead from repeated
    creation of `Wires` instances.

  - Calls to the `Wires` class are substantially reduced, for example by avoiding to call
    Wires on Wires instances on `Operation` instantiation, and by using labels instead of
    `Wires` objects inside the default qubit device.

* Adds the `PauliRot` generator to the `qml.operation` module. This
  generator is required to construct the metric tensor.
  [(#963)](https://github.com/PennyLaneAI/pennylane/pull/963)

* The templates are modified to make use of the new `qml.math` module, for framework-agnostic
  tensor manipulation. This allows the template library to be differentiable
  in backpropagation mode (`diff_method="backprop"`).
  [(#873)](https://github.com/PennyLaneAI/pennylane/pull/873)

* The circuit drawer now allows for the wire order to be (optionally) modified:
  [(#992)](https://github.com/PennyLaneAI/pennylane/pull/992)

  ```pycon
  >>> dev = qml.device('default.qubit', wires=["a", -1, "q2"])
  >>> @qml.qnode(dev)
  ... def circuit():
  ...     qml.Hadamard(wires=-1)
  ...     qml.CNOT(wires=["a", "q2"])
  ...     qml.RX(0.2, wires="a")
  ...     return qml.expval(qml.PauliX(wires="q2"))
  ```

  Printing with default wire order of the device:

  ```pycon
  >>> print(circuit.draw())
    a: ─────╭C──RX(0.2)──┤
   -1: ──H──│────────────┤
   q2: ─────╰X───────────┤ ⟨X⟩
  ```

  Changing the wire order:

  ```pycon
  >>> print(circuit.draw(wire_order=["q2", "a", -1]))
   q2: ──╭X───────────┤ ⟨X⟩
    a: ──╰C──RX(0.2)──┤
   -1: ───H───────────┤
  ```

<h3>Breaking changes</h3>

* QNodes using the new PennyLane core will no longer accept ragged arrays as inputs.

* When using the new PennyLane core and the Autograd interface, non-differentiable data passed
  as a QNode argument or a gate must have the `requires_grad` property set to `False`:

  ```python
  @qml.qnode(dev)
  def circuit(weights, data):
      basis_state = np.array([1, 0, 1, 1], requires_grad=False)
      qml.BasisState(basis_state, wires=[0, 1, 2, 3])
      qml.templates.AmplitudeEmbedding(data, wires=[0, 1, 2, 3])
      qml.templates.BasicEntanglerLayers(weights, wires=[0, 1, 2, 3])
      return qml.probs(wires=0)

  data = np.array(data, requires_grad=False)
  weights = np.array(weights, requires_grad=True)
  circuit(weights, data)
  ```

<h3>Bug fixes</h3>

* Fixes an issue where if the constituent observables of a tensor product do not exist in the queue,
  an error is raised. With this fix, they are first queued before annotation occurs.
  [(#1038)](https://github.com/PennyLaneAI/pennylane/pull/1038)

* Fixes an issue with tape expansions where information about sampling
  (specifically the `is_sampled` tape attribute) was not preserved.
  [(#1027)](https://github.com/PennyLaneAI/pennylane/pull/1027)

* Tape expansion was not properly taking into devices that supported inverse operations,
  causing inverse operations to be unnecessarily decomposed. The QNode tape expansion logic, as well
  as the `Operation.expand()` method, has been modified to fix this.
  [(#956)](https://github.com/PennyLaneAI/pennylane/pull/956)

* Fixes an issue where the Autograd interface was not unwrapping non-differentiable
  PennyLane tensors, which can cause issues on some devices.
  [(#941)](https://github.com/PennyLaneAI/pennylane/pull/941)

* `qml.vqe.Hamiltonian` prints any observable with any number of strings.
  [(#987)](https://github.com/PennyLaneAI/pennylane/pull/987)

* Fixes a bug where parameter-shift differentiation would fail if the QNode
  contained a single probability output.
  [(#1007)](https://github.com/PennyLaneAI/pennylane/pull/1007)

* Fixes an issue when using trainable parameters that are lists/arrays with `tape.vjp`.
  [(#1042)](https://github.com/PennyLaneAI/pennylane/pull/1042)

* The `TensorN` observable is updated to support being copied without any parameters or wires passed.
  [(#1047)](https://github.com/PennyLaneAI/pennylane/pull/1047)

* Fixed deprecation warning when importing `Sequence` from `collections` instead of `collections.abc` in `vqe/vqe.py`.
  [(#1051)](https://github.com/PennyLaneAI/pennylane/pull/1051)

<h3>Contributors</h3>

This release contains contributions from (in alphabetical order):

Juan Miguel Arrazola, Thomas Bromley, Olivia Di Matteo, Theodor Isacsson, Josh Izaac, Christina Lee,
Alejandro Montanez, Steven Oud, Chase Roberts, Sankalp Sanand, Maria Schuld, Antal
Száva, David Wierichs, Jiahao Yao.

# Release 0.13.0

<h3>New features since last release</h3>

<h4>Automatically optimize the number of measurements</h4>

* QNodes in tape mode now support returning observables on the same wire whenever the observables are
  qubit-wise commuting Pauli words. Qubit-wise commuting observables can be evaluated with a
  *single* device run as they are diagonal in the same basis, via a shared set of single-qubit rotations.
  [(#882)](https://github.com/PennyLaneAI/pennylane/pull/882)

  The following example shows a single QNode returning the expectation values of
  the qubit-wise commuting Pauli words `XX` and `XI`:

  ```python
  qml.enable_tape()

  @qml.qnode(dev)
  def f(x):
      qml.Hadamard(wires=0)
      qml.Hadamard(wires=1)
      qml.CRot(0.1, 0.2, 0.3, wires=[1, 0])
      qml.RZ(x, wires=1)
      return qml.expval(qml.PauliX(0) @ qml.PauliX(1)), qml.expval(qml.PauliX(0))
  ```

  ```pycon
  >>> f(0.4)
  tensor([0.89431013, 0.9510565 ], requires_grad=True)
  ```

* The `ExpvalCost` class (previously `VQECost`) now provides observable optimization using the
  `optimize` argument, resulting in potentially fewer device executions.
  [(#902)](https://github.com/PennyLaneAI/pennylane/pull/902)

  This is achieved by separating the observables composing the Hamiltonian into qubit-wise
  commuting groups and evaluating those groups on a single QNode using functionality from the
  `qml.grouping` module:

  ```python
  qml.enable_tape()
  commuting_obs = [qml.PauliX(0), qml.PauliX(0) @ qml.PauliZ(1)]
  H = qml.vqe.Hamiltonian([1, 1], commuting_obs)

  dev = qml.device("default.qubit", wires=2)
  ansatz = qml.templates.StronglyEntanglingLayers

  cost_opt = qml.ExpvalCost(ansatz, H, dev, optimize=True)
  cost_no_opt = qml.ExpvalCost(ansatz, H, dev, optimize=False)

  params = qml.init.strong_ent_layers_uniform(3, 2)
  ```

  Grouping these commuting observables leads to fewer device executions:

  ```pycon
  >>> cost_opt(params)
  >>> ex_opt = dev.num_executions
  >>> cost_no_opt(params)
  >>> ex_no_opt = dev.num_executions - ex_opt
  >>> print("Number of executions:", ex_no_opt)
  Number of executions: 2
  >>> print("Number of executions (optimized):", ex_opt)
  Number of executions (optimized): 1
  ```

<h4>New quantum gradient features</h4>

* Compute the analytic gradient of quantum circuits in parallel on supported devices.
  [(#840)](https://github.com/PennyLaneAI/pennylane/pull/840)

  This release introduces support for batch execution of circuits, via a new device API method
  `Device.batch_execute()`. Devices that implement this new API support submitting a batch of
  circuits for *parallel* evaluation simultaneously, which can significantly reduce the computation time.

  Furthermore, if using tape mode and a compatible device, gradient computations will
  automatically make use of the new batch API---providing a speedup during optimization.

* Gradient recipes are now much more powerful, allowing for operations to define their gradient
  via an arbitrary linear combination of circuit evaluations.
  [(#909)](https://github.com/PennyLaneAI/pennylane/pull/909)
  [(#915)](https://github.com/PennyLaneAI/pennylane/pull/915)

  With this change, gradient recipes can now be of the form
  :math:`\frac{\partial}{\partial\phi_k}f(\phi_k) = \sum_{i} c_i f(a_i \phi_k + s_i )`,
  and are no longer restricted to two-term shifts with identical (but opposite in sign) shift values.

  As a result, PennyLane now supports native analytic quantum gradients for the
  controlled rotation operations `CRX`, `CRY`, `CRZ`, and `CRot`. This allows for parameter-shift
  analytic gradients on hardware, without decomposition.

  Note that this is a breaking change for developers; please see the *Breaking Changes* section
  for more details.

* The `qnn.KerasLayer` class now supports differentiating the QNode through classical
  backpropagation in tape mode.
  [(#869)](https://github.com/PennyLaneAI/pennylane/pull/869)

  ```python
  qml.enable_tape()

  dev = qml.device("default.qubit.tf", wires=2)

  @qml.qnode(dev, interface="tf", diff_method="backprop")
  def f(inputs, weights):
      qml.templates.AngleEmbedding(inputs, wires=range(2))
      qml.templates.StronglyEntanglingLayers(weights, wires=range(2))
      return [qml.expval(qml.PauliZ(i)) for i in range(2)]

  weight_shapes = {"weights": (3, 2, 3)}

  qlayer = qml.qnn.KerasLayer(f, weight_shapes, output_dim=2)

  inputs = tf.constant(np.random.random((4, 2)), dtype=tf.float32)

  with tf.GradientTape() as tape:
      out = qlayer(inputs)

  tape.jacobian(out, qlayer.trainable_weights)
  ```

<h4>New operations, templates, and measurements</h4>

* Adds the `qml.density_matrix` QNode return with partial trace capabilities.
  [(#878)](https://github.com/PennyLaneAI/pennylane/pull/878)

  The density matrix over the provided wires is returned, with all other subsystems traced out.
  `qml.density_matrix` currently works for both the `default.qubit` and `default.mixed` devices.

  ```python
  qml.enable_tape()
  dev = qml.device("default.qubit", wires=2)

  def circuit(x):
      qml.PauliY(wires=0)
      qml.Hadamard(wires=1)
      return qml.density_matrix(wires=[1])  # wire 0 is traced out
  ```

* Adds the square-root X gate `SX`. [(#871)](https://github.com/PennyLaneAI/pennylane/pull/871)

  ```python
  dev = qml.device("default.qubit", wires=1)

  @qml.qnode(dev)
  def circuit():
      qml.SX(wires=[0])
      return qml.expval(qml.PauliZ(wires=[0]))
  ```

* Two new hardware-efficient particle-conserving templates have been implemented
  to perform VQE-based quantum chemistry simulations. The new templates apply
  several layers of the particle-conserving entanglers proposed in Figs. 2a and 2b
  of Barkoutsos *et al*., [arXiv:1805.04340](https://arxiv.org/abs/1805.04340)
  [(#875)](https://github.com/PennyLaneAI/pennylane/pull/875)
  [(#876)](https://github.com/PennyLaneAI/pennylane/pull/876)

<h4>Estimate and track resources</h4>

* The `QuantumTape` class now contains basic resource estimation functionality. The method
  `tape.get_resources()` returns a dictionary with a list of the constituent operations and the
  number of times they appear in the circuit. Similarly, `tape.get_depth()` computes the circuit depth.
  [(#862)](https://github.com/PennyLaneAI/pennylane/pull/862)

  ```pycon
  >>> with qml.tape.QuantumTape() as tape:
  ...    qml.Hadamard(wires=0)
  ...    qml.RZ(0.26, wires=1)
  ...    qml.CNOT(wires=[1, 0])
  ...    qml.Rot(1.8, -2.7, 0.2, wires=0)
  ...    qml.Hadamard(wires=1)
  ...    qml.CNOT(wires=[0, 1])
  ...    qml.expval(qml.PauliZ(0) @ qml.PauliZ(1))
  >>> tape.get_resources()
  {'Hadamard': 2, 'RZ': 1, 'CNOT': 2, 'Rot': 1}
  >>> tape.get_depth()
  4
  ```

* The number of device executions over a QNode's lifetime can now be returned using `num_executions`.
  [(#853)](https://github.com/PennyLaneAI/pennylane/pull/853)

  ```pycon
  >>> dev = qml.device("default.qubit", wires=2)
  >>> @qml.qnode(dev)
  ... def circuit(x, y):
  ...    qml.RX(x, wires=[0])
  ...    qml.RY(y, wires=[1])
  ...    qml.CNOT(wires=[0, 1])
  ...    return qml.expval(qml.PauliZ(0) @ qml.PauliX(1))
  >>> for _ in range(10):
  ...    circuit(0.432, 0.12)
  >>> print(dev.num_executions)
  10
  ```

<h3>Improvements</h3>

* Support for tape mode has improved across PennyLane. The following features now work in tape mode:

  - QNode collections [(#863)](https://github.com/PennyLaneAI/pennylane/pull/863)

  - `qnn.ExpvalCost` [(#863)](https://github.com/PennyLaneAI/pennylane/pull/863)
    [(#911)](https://github.com/PennyLaneAI/pennylane/pull/911)

  - `qml.qnn.KerasLayer` [(#869)](https://github.com/PennyLaneAI/pennylane/pull/869)

  - `qml.qnn.TorchLayer` [(#865)](https://github.com/PennyLaneAI/pennylane/pull/865)

  - The `qml.qaoa` module [(#905)](https://github.com/PennyLaneAI/pennylane/pull/905)

* A new function, `qml.refresh_devices()`, has been added, allowing PennyLane to
  rescan installed PennyLane plugins and refresh the device list. In addition, the `qml.device`
  loader will attempt to refresh devices if the required plugin device cannot be found.
  This will result in an improved experience if installing PennyLane and plugins within
  a running Python session (for example, on Google Colab), and avoid the need to
  restart the kernel/runtime.
  [(#907)](https://github.com/PennyLaneAI/pennylane/pull/907)

* When using `grad_fn = qml.grad(cost)` to compute the gradient of a cost function with the Autograd
  interface, the value of the intermediate forward pass is now available via the `grad_fn.forward`
  property
  [(#914)](https://github.com/PennyLaneAI/pennylane/pull/914):

  ```python
  def cost_fn(x, y):
      return 2 * np.sin(x[0]) * np.exp(-x[1]) + x[0] ** 3 + np.cos(y)

  params = np.array([0.1, 0.5], requires_grad=True)
  data = np.array(0.65, requires_grad=False)
  grad_fn = qml.grad(cost_fn)

  grad_fn(params, data)  # perform backprop and evaluate the gradient
  grad_fn.forward  # the cost function value
  ```

* Gradient-based optimizers now have a `step_and_cost` method that returns
  both the next step as well as the objective (cost) function output.
  [(#916)](https://github.com/PennyLaneAI/pennylane/pull/916)

  ```pycon
  >>> opt = qml.GradientDescentOptimizer()
  >>> params, cost = opt.step_and_cost(cost_fn, params)
  ```

* PennyLane provides a new experimental module `qml.proc` which provides framework-agnostic processing
  functions for array and tensor manipulations.
  [(#886)](https://github.com/PennyLaneAI/pennylane/pull/886)

  Given the input tensor-like object, the call is
  dispatched to the corresponding array manipulation framework, allowing for end-to-end
  differentiation to be preserved.

  ```pycon
  >>> x = torch.tensor([1., 2.])
  >>> qml.proc.ones_like(x)
  tensor([1, 1])
  >>> y = tf.Variable([[0], [5]])
  >>> qml.proc.ones_like(y, dtype=np.complex128)
  <tf.Tensor: shape=(2, 1), dtype=complex128, numpy=
  array([[1.+0.j],
         [1.+0.j]])>
  ```

  Note that these functions are experimental, and only a subset of common functionality is
  supported. Furthermore, the names and behaviour of these functions may differ from similar
  functions in common frameworks; please refer to the function docstrings for more details.

* The gradient methods in tape mode now fully separate the quantum and classical processing. Rather
  than returning the evaluated gradients directly, they now return a tuple containing the required
  quantum and classical processing steps.
  [(#840)](https://github.com/PennyLaneAI/pennylane/pull/840)

  ```python
  def gradient_method(idx, param, **options):
      # generate the quantum tapes that must be computed
      # to determine the quantum gradient
      tapes = quantum_gradient_tapes(self)

      def processing_fn(results):
          # perform classical processing on the evaluated tapes
          # returning the evaluated quantum gradient
          return classical_processing(results)

      return tapes, processing_fn
  ```

  The `JacobianTape.jacobian()` method has been similarly modified to accumulate all gradient
  quantum tapes and classical processing functions, evaluate all quantum tapes simultaneously,
  and then apply the post-processing functions to the evaluated tape results.

* The MultiRZ gate now has a defined generator, allowing it to be used in quantum natural gradient
  optimization.
  [(#912)](https://github.com/PennyLaneAI/pennylane/pull/912)

* The CRot gate now has a `decomposition` method, which breaks the gate down into rotations
  and CNOT gates. This allows `CRot` to be used on devices that do not natively support it.
  [(#908)](https://github.com/PennyLaneAI/pennylane/pull/908)

* The classical processing in the `MottonenStatePreparation` template has been largely
  rewritten to use dense matrices and tensor manipulations wherever possible.
  This is in preparation to support differentiation through the template in the future.
  [(#864)](https://github.com/PennyLaneAI/pennylane/pull/864)

* Device-based caching has replaced QNode caching. Caching is now accessed by passing a
  `cache` argument to the device.
  [(#851)](https://github.com/PennyLaneAI/pennylane/pull/851)

  The `cache` argument should be an integer specifying the size of the cache. For example, a
  cache of size 10 is created using:

  ```pycon
  >>> dev = qml.device("default.qubit", wires=2, cache=10)
  ```

* The `Operation`, `Tensor`, and `MeasurementProcess` classes now have the `__copy__` special method
  defined.
  [(#840)](https://github.com/PennyLaneAI/pennylane/pull/840)

  This allows us to ensure that, when a shallow copy is performed of an operation, the
  mutable list storing the operation parameters is *also* shallow copied. Both the old operation and
  the copied operation will continue to share the same parameter data,
  ```pycon
  >>> import copy
  >>> op = qml.RX(0.2, wires=0)
  >>> op2 = copy.copy(op)
  >>> op.data[0] is op2.data[0]
  True
  ```

  however the *list container* is not a reference:

  ```pycon
  >>> op.data is op2.data
  False
  ```

  This allows the parameters of the copied operation to be modified, without mutating
  the parameters of the original operation.

* The `QuantumTape.copy` method has been tweaked so that
  [(#840)](https://github.com/PennyLaneAI/pennylane/pull/840):

  - Optionally, the tape's operations are shallow copied in addition to the tape by passing the
    `copy_operations=True` boolean flag. This allows the copied tape's parameters to be mutated
    without affecting the original tape's parameters. (Note: the two tapes will share parameter data
    *until* one of the tapes has their parameter list modified.)

  - Copied tapes can be cast to another `QuantumTape` subclass by passing the `tape_cls` keyword
    argument.

<h3>Breaking changes</h3>

* Updated how parameter-shift gradient recipes are defined for operations, allowing for
  gradient recipes that are specified as an arbitrary number of terms.
  [(#909)](https://github.com/PennyLaneAI/pennylane/pull/909)

  Previously, `Operation.grad_recipe` was restricted to two-term parameter-shift formulas.
  With this change, the gradient recipe now contains elements of the form
  :math:`[c_i, a_i, s_i]`, resulting in a gradient recipe of
  :math:`\frac{\partial}{\partial\phi_k}f(\phi_k) = \sum_{i} c_i f(a_i \phi_k + s_i )`.

  As this is a breaking change, all custom operations with defined gradient recipes must be
  updated to continue working with PennyLane 0.13. Note though that if `grad_recipe = None`, the
  default gradient recipe remains unchanged, and corresponds to the two terms :math:`[c_0, a_0, s_0]=[1/2, 1, \pi/2]`
  and :math:`[c_1, a_1, s_1]=[-1/2, 1, -\pi/2]` for every parameter.

- The `VQECost` class has been renamed to `ExpvalCost` to reflect its general applicability
  beyond VQE. Use of `VQECost` is still possible but will result in a deprecation warning.
  [(#913)](https://github.com/PennyLaneAI/pennylane/pull/913)

<h3>Bug fixes</h3>

* The `default.qubit.tf` device is updated to handle TensorFlow objects (e.g.,
  `tf.Variable`) as gate parameters correctly when using the `MultiRZ` and
  `CRot` operations.
  [(#921)](https://github.com/PennyLaneAI/pennylane/pull/921)

* PennyLane tensor objects are now unwrapped in BaseQNode when passed as a
  keyword argument to the quantum function.
  [(#903)](https://github.com/PennyLaneAI/pennylane/pull/903)
  [(#893)](https://github.com/PennyLaneAI/pennylane/pull/893)

* The new tape mode now prevents multiple observables from being evaluated on the same wire
  if the observables are not qubit-wise commuting Pauli words.
  [(#882)](https://github.com/PennyLaneAI/pennylane/pull/882)

* Fixes a bug in `default.qubit` whereby inverses of common gates were not being applied
  via efficient gate-specific methods, instead falling back to matrix-vector multiplication.
  The following gates were affected: `PauliX`, `PauliY`, `PauliZ`, `Hadamard`, `SWAP`, `S`,
  `T`, `CNOT`, `CZ`.
  [(#872)](https://github.com/PennyLaneAI/pennylane/pull/872)

* The `PauliRot` operation now gracefully handles single-qubit Paulis, and all-identity Paulis
  [(#860)](https://github.com/PennyLaneAI/pennylane/pull/860).

* Fixes a bug whereby binary Python operators were not properly propagating the `requires_grad`
  attribute to the output tensor.
  [(#889)](https://github.com/PennyLaneAI/pennylane/pull/889)

* Fixes a bug which prevents `TorchLayer` from doing `backward` when CUDA is enabled.
  [(#899)](https://github.com/PennyLaneAI/pennylane/pull/899)

* Fixes a bug where multi-threaded execution of `QNodeCollection` sometimes fails
  because of simultaneous queuing. This is fixed by adding thread locking during queuing.
  [(#910)](https://github.com/PennyLaneAI/pennylane/pull/918)

* Fixes a bug in `QuantumTape.set_parameters()`. The previous implementation assumed
  that the `self.trainable_parms` set would always be iterated over in increasing integer
  order. However, this is not guaranteed behaviour, and can lead to the incorrect tape parameters
  being set if this is not the case.
  [(#923)](https://github.com/PennyLaneAI/pennylane/pull/923)

* Fixes broken error message if a QNode is instantiated with an unknown exception.
  [(#930)](https://github.com/PennyLaneAI/pennylane/pull/930)

<h3>Contributors</h3>

This release contains contributions from (in alphabetical order):

Juan Miguel Arrazola, Thomas Bromley, Christina Lee, Alain Delgado Gran, Olivia Di Matteo, Anthony
Hayes, Theodor Isacsson, Josh Izaac, Soran Jahangiri, Nathan Killoran, Shumpei Kobayashi, Romain
Moyard, Zeyue Niu, Maria Schuld, Antal Száva.

# Release 0.12.0

<h3>New features since last release</h3>

<h4>New and improved simulators</h4>

* PennyLane now supports a new device, `default.mixed`, designed for
  simulating mixed-state quantum computations. This enables native
  support for implementing noisy channels in a circuit, which generally
  map pure states to mixed states.
  [(#794)](https://github.com/PennyLaneAI/pennylane/pull/794)
  [(#807)](https://github.com/PennyLaneAI/pennylane/pull/807)
  [(#819)](https://github.com/PennyLaneAI/pennylane/pull/819)

  The device can be initialized as
  ```pycon
  >>> dev = qml.device("default.mixed", wires=1)
  ```

  This allows the construction of QNodes that include non-unitary operations,
  such as noisy channels:

  ```pycon
  >>> @qml.qnode(dev)
  ... def circuit(params):
  ...     qml.RX(params[0], wires=0)
  ...     qml.RY(params[1], wires=0)
  ...     qml.AmplitudeDamping(0.5, wires=0)
  ...     return qml.expval(qml.PauliZ(0))
  >>> print(circuit([0.54, 0.12]))
  0.9257702929524184
  >>> print(circuit([0, np.pi]))
  0.0
  ```

<h4>New tools for optimizing measurements</h4>

* The new `grouping` module provides functionality for grouping simultaneously measurable Pauli word
  observables.
  [(#761)](https://github.com/PennyLaneAI/pennylane/pull/761)
  [(#850)](https://github.com/PennyLaneAI/pennylane/pull/850)
  [(#852)](https://github.com/PennyLaneAI/pennylane/pull/852)

  - The `optimize_measurements` function will take as input a list of Pauli word observables and
    their corresponding coefficients (if any), and will return the partitioned Pauli terms
    diagonalized in the measurement basis and the corresponding diagonalizing circuits.

    ```python
    from pennylane.grouping import optimize_measurements
    h, nr_qubits = qml.qchem.molecular_hamiltonian("h2", "h2.xyz")
    rotations, grouped_ops, grouped_coeffs = optimize_measurements(h.ops, h.coeffs, grouping="qwc")
    ```

    The diagonalizing circuits of `rotations` correspond to the diagonalized Pauli word groupings of
    `grouped_ops`.

  - Pauli word partitioning utilities are performed by the `PauliGroupingStrategy`
    class. An input list of Pauli words can be partitioned into mutually commuting,
    qubit-wise-commuting, or anticommuting groupings.

    For example, partitioning Pauli words into anticommutative groupings by the Recursive Largest
    First (RLF) graph colouring heuristic:

    ```python
    from pennylane import PauliX, PauliY, PauliZ, Identity
    from pennylane.grouping import group_observables
    pauli_words = [
        Identity('a') @ Identity('b'),
        Identity('a') @ PauliX('b'),
        Identity('a') @ PauliY('b'),
        PauliZ('a') @ PauliX('b'),
        PauliZ('a') @ PauliY('b'),
        PauliZ('a') @ PauliZ('b')
    ]
    groupings = group_observables(pauli_words, grouping_type='anticommuting', method='rlf')
    ```

  - Various utility functions are included for obtaining and manipulating Pauli
    words in the binary symplectic vector space representation.

    For instance, two Pauli words may be converted to their binary vector representation:

    ```pycon
    >>> from pennylane.grouping import pauli_to_binary
    >>> from pennylane.wires import Wires
    >>> wire_map = {Wires('a'): 0, Wires('b'): 1}
    >>> pauli_vec_1 = pauli_to_binary(qml.PauliX('a') @ qml.PauliY('b'))
    >>> pauli_vec_2 = pauli_to_binary(qml.PauliZ('a') @ qml.PauliZ('b'))
    >>> pauli_vec_1
    [1. 1. 0. 1.]
    >>> pauli_vec_2
    [0. 0. 1. 1.]
    ```

    Their product up to a phase may be computed by taking the sum of their binary vector
    representations, and returned in the operator representation.

    ```pycon
    >>> from pennylane.grouping import binary_to_pauli
    >>> binary_to_pauli((pauli_vec_1 + pauli_vec_2) % 2, wire_map)
    Tensor product ['PauliY', 'PauliX']: 0 params, wires ['a', 'b']
    ```

    For more details on the grouping module, see the
    [grouping module documentation](https://pennylane.readthedocs.io/en/stable/code/qml_grouping.html)


<h4>Returning the quantum state from simulators</h4>

* The quantum state of a QNode can now be returned using the `qml.state()` return function.
  [(#818)](https://github.com/XanaduAI/pennylane/pull/818)

  ```python
  import pennylane as qml

  dev = qml.device("default.qubit", wires=3)
  qml.enable_tape()

  @qml.qnode(dev)
  def qfunc(x, y):
      qml.RZ(x, wires=0)
      qml.CNOT(wires=[0, 1])
      qml.RY(y, wires=1)
      qml.CNOT(wires=[0, 2])
      return qml.state()

  >>> qfunc(0.56, 0.1)
  array([0.95985437-0.27601028j, 0.        +0.j        ,
         0.04803275-0.01381203j, 0.        +0.j        ,
         0.        +0.j        , 0.        +0.j        ,
         0.        +0.j        , 0.        +0.j        ])
  ```

  Differentiating the state is currently available when using the
  classical backpropagation differentiation method (`diff_method="backprop"`) with a compatible device,
  and when using the new tape mode.

<h4>New operations and channels</h4>

* PennyLane now includes standard channels such as the Amplitude-damping,
  Phase-damping, and Depolarizing channels, as well as the ability
  to make custom qubit channels.
  [(#760)](https://github.com/PennyLaneAI/pennylane/pull/760)
  [(#766)](https://github.com/PennyLaneAI/pennylane/pull/766)
  [(#778)](https://github.com/PennyLaneAI/pennylane/pull/778)

* The controlled-Y operation is now available via `qml.CY`. For devices that do
  not natively support the controlled-Y operation, it will be decomposed
  into `qml.RY`, `qml.CNOT`, and `qml.S` operations.
  [(#806)](https://github.com/PennyLaneAI/pennylane/pull/806)

<h4>Preview the next-generation PennyLane QNode</h4>

* The new PennyLane `tape` module provides a re-formulated QNode class, rewritten from the ground-up,
  that uses a new `QuantumTape` object to represent the QNode's quantum circuit. Tape mode
  provides several advantages over the standard PennyLane QNode.
  [(#785)](https://github.com/PennyLaneAI/pennylane/pull/785)
  [(#792)](https://github.com/PennyLaneAI/pennylane/pull/792)
  [(#796)](https://github.com/PennyLaneAI/pennylane/pull/796)
  [(#800)](https://github.com/PennyLaneAI/pennylane/pull/800)
  [(#803)](https://github.com/PennyLaneAI/pennylane/pull/803)
  [(#804)](https://github.com/PennyLaneAI/pennylane/pull/804)
  [(#805)](https://github.com/PennyLaneAI/pennylane/pull/805)
  [(#808)](https://github.com/PennyLaneAI/pennylane/pull/808)
  [(#810)](https://github.com/PennyLaneAI/pennylane/pull/810)
  [(#811)](https://github.com/PennyLaneAI/pennylane/pull/811)
  [(#815)](https://github.com/PennyLaneAI/pennylane/pull/815)
  [(#820)](https://github.com/PennyLaneAI/pennylane/pull/820)
  [(#823)](https://github.com/PennyLaneAI/pennylane/pull/823)
  [(#824)](https://github.com/PennyLaneAI/pennylane/pull/824)
  [(#829)](https://github.com/PennyLaneAI/pennylane/pull/829)

  - Support for in-QNode classical processing: Tape mode allows for differentiable classical
    processing within the QNode.

  - No more Variable wrapping: In tape mode, QNode arguments no longer become `Variable`
    objects within the QNode.

  - Less restrictive QNode signatures: There is no longer any restriction on the QNode signature;
    the QNode can be defined and called following the same rules as standard Python functions.

  - Unifying all QNodes: The tape-mode QNode merges all QNodes (including the
    `JacobianQNode` and the `PassthruQNode`) into a single unified QNode, with
    identical behaviour regardless of the differentiation type.

  - Optimizations: Tape mode provides various performance optimizations, reducing pre- and
    post-processing overhead, and reduces the number of quantum evaluations in certain cases.

  Note that tape mode is **experimental**, and does not currently have feature-parity with the
  existing QNode. [Feedback and bug reports](https://github.com/PennyLaneAI/pennylane/issues) are
  encouraged and will help improve the new tape mode.

  Tape mode can be enabled globally via the `qml.enable_tape` function, without changing your
  PennyLane code:

  ```python
  qml.enable_tape()
  dev = qml.device("default.qubit", wires=1)

  @qml.qnode(dev, interface="tf")
  def circuit(p):
      print("Parameter value:", p)
      qml.RX(tf.sin(p[0])**2 + p[1], wires=0)
      return qml.expval(qml.PauliZ(0))
  ```

  For more details, please see the [tape mode
  documentation](https://pennylane.readthedocs.io/en/stable/code/qml_tape.html).

<h3>Improvements</h3>

* QNode caching has been introduced, allowing the QNode to keep track of the results of previous
  device executions and reuse those results in subsequent calls.
  Note that QNode caching is only supported in the new and experimental tape-mode.
  [(#817)](https://github.com/PennyLaneAI/pennylane/pull/817)

  Caching is available by passing a `caching` argument to the QNode:

  ```python
  dev = qml.device("default.qubit", wires=2)
  qml.enable_tape()

  @qml.qnode(dev, caching=10)  # cache up to 10 evaluations
  def qfunc(x):
      qml.RX(x, wires=0)
      qml.RX(0.3, wires=1)
      qml.CNOT(wires=[0, 1])
      return qml.expval(qml.PauliZ(1))

  qfunc(0.1)  # first evaluation executes on the device
  qfunc(0.1)  # second evaluation accesses the cached result
  ```

* Sped up the application of certain gates in `default.qubit` by using array/tensor
  manipulation tricks. The following gates are affected: `PauliX`, `PauliY`, `PauliZ`,
  `Hadamard`, `SWAP`, `S`, `T`, `CNOT`, `CZ`.
  [(#772)](https://github.com/PennyLaneAI/pennylane/pull/772)

* The computation of marginal probabilities has been made more efficient for devices
  with a large number of wires, achieving in some cases a 5x speedup.
  [(#799)](https://github.com/PennyLaneAI/pennylane/pull/799)

* Adds arithmetic operations (addition, tensor product,
  subtraction, and scalar multiplication) between `Hamiltonian`,
  `Tensor`, and `Observable` objects, and inline arithmetic
  operations between Hamiltonians and other observables.
  [(#765)](https://github.com/PennyLaneAI/pennylane/pull/765)

  Hamiltonians can now easily be defined as sums of observables:

  ```pycon3
  >>> H = 3 * qml.PauliZ(0) - (qml.PauliX(0) @ qml.PauliX(1)) + qml.Hamiltonian([4], [qml.PauliZ(0)])
  >>> print(H)
  (7.0) [Z0] + (-1.0) [X0 X1]
  ```

* Adds `compare()` method to `Observable` and `Hamiltonian` classes, which allows
  for comparison between observable quantities.
  [(#765)](https://github.com/PennyLaneAI/pennylane/pull/765)

  ```pycon3
  >>> H = qml.Hamiltonian([1], [qml.PauliZ(0)])
  >>> obs = qml.PauliZ(0) @ qml.Identity(1)
  >>> print(H.compare(obs))
  True
  ```

  ```pycon3
  >>> H = qml.Hamiltonian([2], [qml.PauliZ(0)])
  >>> obs = qml.PauliZ(1) @ qml.Identity(0)
  >>> print(H.compare(obs))
  False
  ```

* Adds `simplify()` method to the `Hamiltonian` class.
  [(#765)](https://github.com/PennyLaneAI/pennylane/pull/765)

  ```pycon3
  >>> H = qml.Hamiltonian([1, 2], [qml.PauliZ(0), qml.PauliZ(0) @ qml.Identity(1)])
  >>> H.simplify()
  >>> print(H)
  (3.0) [Z0]
  ```

* Added a new bit-flip mixer to the `qml.qaoa` module.
  [(#774)](https://github.com/PennyLaneAI/pennylane/pull/774)

* Summation of two `Wires` objects is now supported and will return
  a `Wires` object containing the set of all wires defined by the
  terms in the summation.
  [(#812)](https://github.com/PennyLaneAI/pennylane/pull/812)

<h3>Breaking changes</h3>

* The PennyLane NumPy module now returns scalar (zero-dimensional) arrays where
  Python scalars were previously returned.
  [(#820)](https://github.com/PennyLaneAI/pennylane/pull/820)
  [(#833)](https://github.com/PennyLaneAI/pennylane/pull/833)

  For example, this affects array element indexing, and summation:

  ```pycon
  >>> x = np.array([1, 2, 3], requires_grad=False)
  >>> x[0]
  tensor(1, requires_grad=False)
  >>> np.sum(x)
  tensor(6, requires_grad=True)
  ```

  This may require small updates to user code. A convenience method, `np.tensor.unwrap()`,
  has been added to help ease the transition. This converts PennyLane NumPy tensors
  to standard NumPy arrays and Python scalars:

  ```pycon
  >>> x = np.array(1.543, requires_grad=False)
  >>> x.unwrap()
  1.543
  ```

  Note, however, that information regarding array differentiability will be
  lost.

* The device capabilities dictionary has been redesigned, for clarity and robustness. In particular,
  the capabilities dictionary is now inherited from the parent class, various keys have more
  expressive names, and all keys are now defined in the base device class. For more details, please
  [refer to the developer
  documentation](https://pennylane.readthedocs.io/en/stable/development/plugins.html#device-capabilities).
  [(#781)](https://github.com/PennyLaneAI/pennylane/pull/781/files)

<h3>Bug fixes</h3>

* Changed to use lists for storing variable values inside `BaseQNode`
  allowing complex matrices to be passed to `QubitUnitary`.
  [(#773)](https://github.com/PennyLaneAI/pennylane/pull/773)

* Fixed a bug within `default.qubit`, resulting in greater efficiency
  when applying a state vector to all wires on the device.
  [(#849)](https://github.com/PennyLaneAI/pennylane/pull/849)

<h3>Documentation</h3>

* Equations have been added to the `qml.sample` and `qml.probs` docstrings
  to clarify the mathematical foundation of the performed measurements.
  [(#843)](https://github.com/PennyLaneAI/pennylane/pull/843)

<h3>Contributors</h3>

This release contains contributions from (in alphabetical order):

Aroosa Ijaz, Juan Miguel Arrazola, Thomas Bromley, Jack Ceroni, Alain Delgado Gran, Josh Izaac,
Soran Jahangiri, Nathan Killoran, Robert Lang, Cedric Lin, Olivia Di Matteo, Nicolás Quesada, Maria
Schuld, Antal Száva.

# Release 0.11.0

<h3>New features since last release</h3>

<h4>New and improved simulators</h4>

* Added a new device, `default.qubit.autograd`, a pure-state qubit simulator written using Autograd.
  This device supports classical backpropagation (`diff_method="backprop"`); this can
  be faster than the parameter-shift rule for computing quantum gradients
  when the number of parameters to be optimized is large.
  [(#721)](https://github.com/XanaduAI/pennylane/pull/721)

  ```pycon
  >>> dev = qml.device("default.qubit.autograd", wires=1)
  >>> @qml.qnode(dev, diff_method="backprop")
  ... def circuit(x):
  ...     qml.RX(x[1], wires=0)
  ...     qml.Rot(x[0], x[1], x[2], wires=0)
  ...     return qml.expval(qml.PauliZ(0))
  >>> weights = np.array([0.2, 0.5, 0.1])
  >>> grad_fn = qml.grad(circuit)
  >>> print(grad_fn(weights))
  array([-2.25267173e-01, -1.00864546e+00,  6.93889390e-18])
  ```

  See the [device documentation](https://pennylane.readthedocs.io/en/stable/code/api/pennylane.devices.default_qubit_autograd.DefaultQubitAutograd.html) for more details.

* A new experimental C++ state-vector simulator device is now available, `lightning.qubit`. It
  uses the C++ Eigen library to perform fast linear algebra calculations for simulating quantum
  state-vector evolution.

  `lightning.qubit` is currently in beta; it can be installed via `pip`:

  ```console
  $ pip install pennylane-lightning
  ```

  Once installed, it can be used as a PennyLane device:

  ```pycon
  >>> dev = qml.device("lightning.qubit", wires=2)
  ```

  For more details, please see the [lightning qubit documentation](https://pennylane-lightning.readthedocs.io).

<h4>New algorithms and templates</h4>

* Added built-in QAOA functionality via the new `qml.qaoa` module.
  [(#712)](https://github.com/PennyLaneAI/pennylane/pull/712)
  [(#718)](https://github.com/PennyLaneAI/pennylane/pull/718)
  [(#741)](https://github.com/PennyLaneAI/pennylane/pull/741)
  [(#720)](https://github.com/PennyLaneAI/pennylane/pull/720)

  This includes the following features:

  * New `qml.qaoa.x_mixer` and `qml.qaoa.xy_mixer` functions for defining Pauli-X and XY
    mixer Hamiltonians.

  * MaxCut: The `qml.qaoa.maxcut` function allows easy construction of the cost Hamiltonian
    and recommended mixer Hamiltonian for solving the MaxCut problem for a supplied graph.

  * Layers: `qml.qaoa.cost_layer` and `qml.qaoa.mixer_layer` take cost and mixer
    Hamiltonians, respectively, and apply the corresponding QAOA cost and mixer layers
    to the quantum circuit

  For example, using PennyLane to construct and solve a MaxCut problem with QAOA:

  ```python
  wires = range(3)
  graph = Graph([(0, 1), (1, 2), (2, 0)])
  cost_h, mixer_h = qaoa.maxcut(graph)

  def qaoa_layer(gamma, alpha):
      qaoa.cost_layer(gamma, cost_h)
      qaoa.mixer_layer(alpha, mixer_h)

  def antatz(params, **kwargs):

      for w in wires:
          qml.Hadamard(wires=w)

      # repeat the QAOA layer two times
      qml.layer(qaoa_layer, 2, params[0], params[1])

  dev = qml.device('default.qubit', wires=len(wires))
  cost_function = qml.VQECost(ansatz, cost_h, dev)
  ```

* Added an `ApproxTimeEvolution` template to the PennyLane templates module, which
  can be used to implement Trotterized time-evolution under a Hamiltonian.
  [(#710)](https://github.com/XanaduAI/pennylane/pull/710)

  <img src="https://pennylane.readthedocs.io/en/latest/_static/templates/subroutines/approx_time_evolution.png" width=50%/>

* Added a `qml.layer` template-constructing function, which takes a unitary, and
  repeatedly applies it on a set of wires to a given depth.
  [(#723)](https://github.com/PennyLaneAI/pennylane/pull/723)

  ```python
  def subroutine():
      qml.Hadamard(wires=[0])
      qml.CNOT(wires=[0, 1])
      qml.PauliX(wires=[1])

  dev = qml.device('default.qubit', wires=3)

  @qml.qnode(dev)
  def circuit():
      qml.layer(subroutine, 3)
      return [qml.expval(qml.PauliZ(0)), qml.expval(qml.PauliZ(1))]
  ```

  This creates the following circuit:
  ```pycon
  >>> circuit()
  >>> print(circuit.draw())
  0: ──H──╭C──X──H──╭C──X──H──╭C──X──┤ ⟨Z⟩
  1: ─────╰X────────╰X────────╰X─────┤ ⟨Z⟩
  ```

* Added the `qml.utils.decompose_hamiltonian` function. This function can be used to
  decompose a Hamiltonian into a linear combination of Pauli operators.
  [(#671)](https://github.com/XanaduAI/pennylane/pull/671)

  ```pycon
  >>> A = np.array(
  ... [[-2, -2+1j, -2, -2],
  ... [-2-1j,  0,  0, -1],
  ... [-2,  0, -2, -1],
  ... [-2, -1, -1,  0]])
  >>> coeffs, obs_list = decompose_hamiltonian(A)
  ```

<h4>New device features</h4>

* It is now possible to specify custom wire labels, such as `['anc1', 'anc2', 0, 1, 3]`, where the labels
  can be strings or numbers.
  [(#666)](https://github.com/XanaduAI/pennylane/pull/666)

  Custom wire labels are defined by passing a list to the `wires` argument when creating the device:

  ```pycon
  >>> dev = qml.device("default.qubit", wires=['anc1', 'anc2', 0, 1, 3])
  ```

  Quantum operations should then be invoked with these custom wire labels:

  ``` pycon
  >>> @qml.qnode(dev)
  >>> def circuit():
  ...    qml.Hadamard(wires='anc2')
  ...    qml.CNOT(wires=['anc1', 3])
  ...    ...
  ```

  The existing behaviour, in which the number of wires is specified on device initialization,
  continues to work as usual. This gives a default behaviour where wires are labelled
  by consecutive integers.

  ```pycon
  >>> dev = qml.device("default.qubit", wires=5)
  ```

* An integrated device test suite has been added, which can be used
  to run basic integration tests on core or external devices.
  [(#695)](https://github.com/PennyLaneAI/pennylane/pull/695)
  [(#724)](https://github.com/PennyLaneAI/pennylane/pull/724)
  [(#733)](https://github.com/PennyLaneAI/pennylane/pull/733)

  The test can be invoked against a particular device by calling the `pl-device-test`
  command line program:

  ```console
  $ pl-device-test --device=default.qubit --shots=1234 --analytic=False
  ```

  If the tests are run on external devices, the device and its dependencies must be
  installed locally. For more details, please see the
  [plugin test documentation](http://pennylane.readthedocs.io/en/latest/code/api/pennylane.devices.tests.html).

<h3>Improvements</h3>

* The functions implementing the quantum circuits building the Unitary Coupled-Cluster
  (UCCSD) VQE ansatz have been improved, with a more consistent naming convention and
  improved docstrings.
  [(#748)](https://github.com/PennyLaneAI/pennylane/pull/748)

  The changes include:

  - The terms *1particle-1hole (ph)* and *2particle-2hole (pphh)* excitations
    were replaced with the names *single* and *double* excitations, respectively.

  - The non-differentiable arguments in the `UCCSD` template were renamed accordingly:
    `ph` → `s_wires`, `pphh` → `d_wires`

  - The term *virtual*, previously used to refer the *unoccupied* orbitals, was discarded.

  - The Usage Details sections were updated and improved.

* Added support for TensorFlow 2.3 and PyTorch 1.6.
  [(#725)](https://github.com/PennyLaneAI/pennylane/pull/725)

* Returning probabilities is now supported from photonic QNodes.
  As with qubit QNodes, photonic QNodes returning probabilities are
  end-to-end differentiable.
  [(#699)](https://github.com/XanaduAI/pennylane/pull/699/)

  ```pycon
  >>> dev = qml.device("strawberryfields.fock", wires=2, cutoff_dim=5)
  >>> @qml.qnode(dev)
  ... def circuit(a):
  ...     qml.Displacement(a, 0, wires=0)
  ...     return qml.probs(wires=0)
  >>> print(circuit(0.5))
  [7.78800783e-01 1.94700196e-01 2.43375245e-02 2.02812704e-03 1.26757940e-04]
  ```

<h3>Breaking changes</h3>

* The `pennylane.plugins` and `pennylane.beta.plugins` folders have been renamed to
  `pennylane.devices` and `pennylane.beta.devices`, to reflect their content better.
  [(#726)](https://github.com/XanaduAI/pennylane/pull/726)

<h3>Bug fixes</h3>

* The PennyLane interface conversion functions can now convert QNodes with
  pre-existing interfaces.
  [(#707)](https://github.com/XanaduAI/pennylane/pull/707)

<h3>Documentation</h3>

* The interfaces section of the documentation has been renamed to 'Interfaces and training',
  and updated with the latest variable handling details.
  [(#753)](https://github.com/PennyLaneAI/pennylane/pull/753)

<h3>Contributors</h3>

This release contains contributions from (in alphabetical order):

Juan Miguel Arrazola, Thomas Bromley, Jack Ceroni, Alain Delgado Gran, Shadab Hussain, Theodor
Isacsson, Josh Izaac, Nathan Killoran, Maria Schuld, Antal Száva, Nicola Vitucci.

# Release 0.10.0

<h3>New features since last release</h3>

<h4>New and improved simulators</h4>

* Added a new device, `default.qubit.tf`, a pure-state qubit simulator written using TensorFlow.
  As a result, it supports classical backpropagation as a means to compute the Jacobian. This can
  be faster than the parameter-shift rule for computing quantum gradients
  when the number of parameters to be optimized is large.

  `default.qubit.tf` is designed to be used with end-to-end classical backpropagation
  (`diff_method="backprop"`) with the TensorFlow interface. This is the default method
  of differentiation when creating a QNode with this device.

  Using this method, the created QNode is a 'white-box' that is
  tightly integrated with your TensorFlow computation, including
  [AutoGraph](https://www.tensorflow.org/guide/function) support:

  ```pycon
  >>> dev = qml.device("default.qubit.tf", wires=1)
  >>> @tf.function
  ... @qml.qnode(dev, interface="tf", diff_method="backprop")
  ... def circuit(x):
  ...     qml.RX(x[1], wires=0)
  ...     qml.Rot(x[0], x[1], x[2], wires=0)
  ...     return qml.expval(qml.PauliZ(0))
  >>> weights = tf.Variable([0.2, 0.5, 0.1])
  >>> with tf.GradientTape() as tape:
  ...     res = circuit(weights)
  >>> print(tape.gradient(res, weights))
  tf.Tensor([-2.2526717e-01 -1.0086454e+00  1.3877788e-17], shape=(3,), dtype=float32)
  ```

  See the `default.qubit.tf`
  [documentation](https://pennylane.ai/en/stable/code/api/pennylane.beta.plugins.DefaultQubitTF.html)
  for more details.

* The [default.tensor plugin](https://github.com/XanaduAI/pennylane/blob/master/pennylane/beta/plugins/default_tensor.py)
  has been significantly upgraded. It now allows two different
  tensor network representations to be used: `"exact"` and `"mps"`. The former uses a
  exact factorized representation of quantum states, while the latter uses a matrix product state
  representation.
  ([#572](https://github.com/XanaduAI/pennylane/pull/572))
  ([#599](https://github.com/XanaduAI/pennylane/pull/599))

<h4>New machine learning functionality and integrations</h4>

* PennyLane QNodes can now be converted into Torch layers, allowing for creation of quantum and
  hybrid models using the `torch.nn` API.
  [(#588)](https://github.com/XanaduAI/pennylane/pull/588)

  A PennyLane QNode can be converted into a `torch.nn` layer using the `qml.qnn.TorchLayer` class:

  ```pycon
  >>> @qml.qnode(dev)
  ... def qnode(inputs, weights_0, weight_1):
  ...    # define the circuit
  ...    # ...

  >>> weight_shapes = {"weights_0": 3, "weight_1": 1}
  >>> qlayer = qml.qnn.TorchLayer(qnode, weight_shapes)
  ```

  A hybrid model can then be easily constructed:

  ```pycon
  >>> model = torch.nn.Sequential(qlayer, torch.nn.Linear(2, 2))
  ```

* Added a new "reversible" differentiation method which can be used in simulators, but not hardware.

  The reversible approach is similar to backpropagation, but trades off extra computation for
  enhanced memory efficiency. Where backpropagation caches the state tensors at each step during
  a simulated evolution, the reversible method only caches the final pre-measurement state.

  Compared to the parameter-shift method, the reversible method can be faster or slower,
  depending on the density and location of parametrized gates in a circuit
  (circuits with higher density of parametrized gates near the end of the circuit will see a benefit).
  [(#670)](https://github.com/XanaduAI/pennylane/pull/670)

  ```pycon
  >>> dev = qml.device("default.qubit", wires=2)
  ... @qml.qnode(dev, diff_method="reversible")
  ... def circuit(x):
  ...     qml.RX(x, wires=0)
  ...     qml.RX(x, wires=0)
  ...     qml.CNOT(wires=[0,1])
  ...     return qml.expval(qml.PauliZ(0))
  >>> qml.grad(circuit)(0.5)
  (array(-0.47942554),)
  ```

<h4>New templates and cost functions</h4>

* Added the new templates `UCCSD`, `SingleExcitationUnitary`, and`DoubleExcitationUnitary`,
  which together implement the Unitary Coupled-Cluster Singles and Doubles (UCCSD) ansatz
  to perform VQE-based quantum chemistry simulations using PennyLane-QChem.
  [(#622)](https://github.com/XanaduAI/pennylane/pull/622)
  [(#638)](https://github.com/XanaduAI/pennylane/pull/638)
  [(#654)](https://github.com/XanaduAI/pennylane/pull/654)
  [(#659)](https://github.com/XanaduAI/pennylane/pull/659)
  [(#622)](https://github.com/XanaduAI/pennylane/pull/622)

* Added module `pennylane.qnn.cost` with class `SquaredErrorLoss`. The module contains classes
  to calculate losses and cost functions on circuits with trainable parameters.
  [(#642)](https://github.com/XanaduAI/pennylane/pull/642)

<h3>Improvements</h3>

* Improves the wire management by making the `Operator.wires` attribute a `wires` object.
  [(#666)](https://github.com/XanaduAI/pennylane/pull/666)

* A significant improvement with respect to how QNodes and interfaces mark quantum function
  arguments as differentiable when using Autograd, designed to improve performance and make
  QNodes more intuitive.
  [(#648)](https://github.com/XanaduAI/pennylane/pull/648)
  [(#650)](https://github.com/XanaduAI/pennylane/pull/650)

  In particular, the following changes have been made:

  - A new `ndarray` subclass `pennylane.numpy.tensor`, which extends NumPy arrays with
    the keyword argument and attribute `requires_grad`. Tensors which have `requires_grad=False`
    are treated as non-differentiable by the Autograd interface.

  - A new subpackage `pennylane.numpy`, which wraps `autograd.numpy` such that NumPy functions
    accept the `requires_grad` keyword argument, and allows Autograd to differentiate
    `pennylane.numpy.tensor` objects.

  - The `argnum` argument to `qml.grad` is now optional; if not provided, arguments explicitly
    marked as `requires_grad=False` are excluded for the list of differentiable arguments.
    The ability to pass `argnum` has been retained for backwards compatibility, and
    if present the old behaviour persists.

* The QNode Torch interface now inspects QNode positional arguments.
  If any argument does not have the attribute `requires_grad=True`, it
  is automatically excluded from quantum gradient computations.
  [(#652)](https://github.com/XanaduAI/pennylane/pull/652)
  [(#660)](https://github.com/XanaduAI/pennylane/pull/660)

* The QNode TF interface now inspects QNode positional arguments.
  If any argument is not being watched by a `tf.GradientTape()`,
  it is automatically excluded from quantum gradient computations.
  [(#655)](https://github.com/XanaduAI/pennylane/pull/655)
  [(#660)](https://github.com/XanaduAI/pennylane/pull/660)

* QNodes have two new public methods: `QNode.set_trainable_args()` and `QNode.get_trainable_args()`.
  These are designed to be called by interfaces, to specify to the QNode which of its
  input arguments are differentiable. Arguments which are non-differentiable will not be converted
  to PennyLane Variable objects within the QNode.
  [(#660)](https://github.com/XanaduAI/pennylane/pull/660)

* Added `decomposition` method to PauliX, PauliY, PauliZ, S, T, Hadamard, and PhaseShift gates, which
  decomposes each of these gates into rotation gates.
  [(#668)](https://github.com/XanaduAI/pennylane/pull/668)

* The `CircuitGraph` class now supports serializing contained circuit operations
  and measurement basis rotations to an OpenQASM2.0 script via the new
  `CircuitGraph.to_openqasm()` method.
  [(#623)](https://github.com/XanaduAI/pennylane/pull/623)

<h3>Breaking changes</h3>

* Removes support for Python 3.5.
  [(#639)](https://github.com/XanaduAI/pennylane/pull/639)

<h3>Documentation</h3>

* Various small typos were fixed.

<h3>Contributors</h3>

This release contains contributions from (in alphabetical order):

Thomas Bromley, Jack Ceroni, Alain Delgado Gran, Theodor Isacsson, Josh Izaac,
Nathan Killoran, Maria Schuld, Antal Száva, Nicola Vitucci.


# Release 0.9.0

<h3>New features since last release</h3>

<h4>New machine learning integrations</h4>

* PennyLane QNodes can now be converted into Keras layers, allowing for creation of quantum and
  hybrid models using the Keras API.
  [(#529)](https://github.com/XanaduAI/pennylane/pull/529)

  A PennyLane QNode can be converted into a Keras layer using the `KerasLayer` class:

  ```python
  from pennylane.qnn import KerasLayer

  @qml.qnode(dev)
  def circuit(inputs, weights_0, weight_1):
     # define the circuit
     # ...

  weight_shapes = {"weights_0": 3, "weight_1": 1}
  qlayer = qml.qnn.KerasLayer(circuit, weight_shapes, output_dim=2)
  ```

  A hybrid model can then be easily constructed:

  ```python
  model = tf.keras.models.Sequential([qlayer, tf.keras.layers.Dense(2)])
  ```

* Added a new type of QNode, `qml.qnodes.PassthruQNode`. For simulators which are coded in an
  external library which supports automatic differentiation, PennyLane will treat a PassthruQNode as
  a "white box", and rely on the external library to directly provide gradients via backpropagation.
  This can be more efficient than the using parameter-shift rule for a large number of parameters.
  [(#488)](https://github.com/XanaduAI/pennylane/pull/488)

  Currently this behaviour is supported by PennyLane's `default.tensor.tf` device backend,
  compatible with the `'tf'` interface using TensorFlow 2:

  ```python
  dev = qml.device('default.tensor.tf', wires=2)

  @qml.qnode(dev, diff_method="backprop")
  def circuit(params):
      qml.RX(params[0], wires=0)
      qml.RX(params[1], wires=1)
      qml.CNOT(wires=[0, 1])
      return qml.expval(qml.PauliZ(0))

  qnode = PassthruQNode(circuit, dev)
  params = tf.Variable([0.3, 0.1])

  with tf.GradientTape() as tape:
      tape.watch(params)
      res = qnode(params)

  grad = tape.gradient(res, params)
  ```

<h4>New optimizers</h4>

* Added the `qml.RotosolveOptimizer`, a gradient-free optimizer
  that minimizes the quantum function by updating each parameter,
  one-by-one, via a closed-form expression while keeping other parameters
  fixed.
  [(#636)](https://github.com/XanaduAI/pennylane/pull/636)
  [(#539)](https://github.com/XanaduAI/pennylane/pull/539)

* Added the `qml.RotoselectOptimizer`, which uses Rotosolve to
  minimizes a quantum function with respect to both the
  rotation operations applied and the rotation parameters.
  [(#636)](https://github.com/XanaduAI/pennylane/pull/636)
  [(#539)](https://github.com/XanaduAI/pennylane/pull/539)

  For example, given a quantum function `f` that accepts parameters `x`
  and a list of corresponding rotation operations `generators`,
  the Rotoselect optimizer will, at each step, update both the parameter
  values and the list of rotation gates to minimize the loss:

  ```pycon
  >>> opt = qml.optimize.RotoselectOptimizer()
  >>> x = [0.3, 0.7]
  >>> generators = [qml.RX, qml.RY]
  >>> for _ in range(100):
  ...     x, generators = opt.step(f, x, generators)
  ```


<h4>New operations</h4>

* Added the `PauliRot` gate, which performs an arbitrary
  Pauli rotation on multiple qubits, and the `MultiRZ` gate,
  which performs a rotation generated by a tensor product
  of Pauli Z operators.
  [(#559)](https://github.com/XanaduAI/pennylane/pull/559)

  ```python
  dev = qml.device('default.qubit', wires=4)

  @qml.qnode(dev)
  def circuit(angle):
      qml.PauliRot(angle, "IXYZ", wires=[0, 1, 2, 3])
      return [qml.expval(qml.PauliZ(wire)) for wire in [0, 1, 2, 3]]
  ```

  ```pycon
  >>> circuit(0.4)
  [1.         0.92106099 0.92106099 1.        ]
  >>> print(circuit.draw())
   0: ──╭RI(0.4)──┤ ⟨Z⟩
   1: ──├RX(0.4)──┤ ⟨Z⟩
   2: ──├RY(0.4)──┤ ⟨Z⟩
   3: ──╰RZ(0.4)──┤ ⟨Z⟩
  ```

  If the `PauliRot` gate is not supported on the target device, it will
  be decomposed into `Hadamard`, `RX` and `MultiRZ` gates. Note that
  identity gates in the Pauli word result in untouched wires:

  ```pycon
  >>> print(circuit.draw())
   0: ───────────────────────────────────┤ ⟨Z⟩
   1: ──H──────────╭RZ(0.4)──H───────────┤ ⟨Z⟩
   2: ──RX(1.571)──├RZ(0.4)──RX(-1.571)──┤ ⟨Z⟩
   3: ─────────────╰RZ(0.4)──────────────┤ ⟨Z⟩
  ```

  If the `MultiRZ` gate is not supported, it will be decomposed into
  `CNOT` and `RZ` gates:

  ```pycon
  >>> print(circuit.draw())
   0: ──────────────────────────────────────────────────┤ ⟨Z⟩
   1: ──H──────────────╭X──RZ(0.4)──╭X──────H───────────┤ ⟨Z⟩
   2: ──RX(1.571)──╭X──╰C───────────╰C──╭X──RX(-1.571)──┤ ⟨Z⟩
   3: ─────────────╰C───────────────────╰C──────────────┤ ⟨Z⟩
  ```

* PennyLane now provides `DiagonalQubitUnitary` for diagonal gates, that are e.g.,
  encountered in IQP circuits. These kinds of gates can be evaluated much faster on
  a simulator device.
  [(#567)](https://github.com/XanaduAI/pennylane/pull/567)

  The gate can be used, for example, to efficiently simulate oracles:

  ```python
  dev = qml.device('default.qubit', wires=3)

  # Function as a bitstring
  f = np.array([1, 0, 0, 1, 1, 0, 1, 0])

  @qml.qnode(dev)
  def circuit(weights1, weights2):
      qml.templates.StronglyEntanglingLayers(weights1, wires=[0, 1, 2])

      # Implements the function as a phase-kickback oracle
      qml.DiagonalQubitUnitary((-1)**f, wires=[0, 1, 2])

      qml.templates.StronglyEntanglingLayers(weights2, wires=[0, 1, 2])
      return [qml.expval(qml.PauliZ(w)) for w in range(3)]
  ```

* Added the `TensorN` CVObservable that can represent the tensor product of the
  `NumberOperator` on photonic backends.
  [(#608)](https://github.com/XanaduAI/pennylane/pull/608)

<h4>New templates</h4>

* Added the `ArbitraryUnitary` and `ArbitraryStatePreparation` templates, which use
  `PauliRot` gates to perform an arbitrary unitary and prepare an arbitrary basis
  state with the minimal number of parameters.
  [(#590)](https://github.com/XanaduAI/pennylane/pull/590)

  ```python
  dev = qml.device('default.qubit', wires=3)

  @qml.qnode(dev)
  def circuit(weights1, weights2):
        qml.templates.ArbitraryStatePreparation(weights1, wires=[0, 1, 2])
        qml.templates.ArbitraryUnitary(weights2, wires=[0, 1, 2])
        return qml.probs(wires=[0, 1, 2])
  ```

* Added the `IQPEmbedding` template, which encodes inputs into the diagonal gates of an
  IQP circuit.
  [(#605)](https://github.com/XanaduAI/pennylane/pull/605)

  <img src="https://pennylane.readthedocs.io/en/latest/_images/iqp.png"
  width=50%></img>

* Added the `SimplifiedTwoDesign` template, which implements the circuit
  design of [Cerezo et al. (2020)](<https://arxiv.org/abs/2001.00550>).
  [(#556)](https://github.com/XanaduAI/pennylane/pull/556)

  <img src="https://pennylane.readthedocs.io/en/latest/_images/simplified_two_design.png"
  width=50%></img>

* Added the `BasicEntanglerLayers` template, which is a simple layer architecture
  of rotations and CNOT nearest-neighbour entanglers.
  [(#555)](https://github.com/XanaduAI/pennylane/pull/555)

  <img src="https://pennylane.readthedocs.io/en/latest/_images/basic_entangler.png"
  width=50%></img>

* PennyLane now offers a broadcasting function to easily construct templates:
  `qml.broadcast()` takes single quantum operations or other templates and applies
  them to wires in a specific pattern.
  [(#515)](https://github.com/XanaduAI/pennylane/pull/515)
  [(#522)](https://github.com/XanaduAI/pennylane/pull/522)
  [(#526)](https://github.com/XanaduAI/pennylane/pull/526)
  [(#603)](https://github.com/XanaduAI/pennylane/pull/603)

  For example, we can use broadcast to repeat a custom template
  across multiple wires:

  ```python
  from pennylane.templates import template

  @template
  def mytemplate(pars, wires):
      qml.Hadamard(wires=wires)
      qml.RY(pars, wires=wires)

  dev = qml.device('default.qubit', wires=3)

  @qml.qnode(dev)
  def circuit(pars):
      qml.broadcast(mytemplate, pattern="single", wires=[0,1,2], parameters=pars)
      return qml.expval(qml.PauliZ(0))
  ```

  ```pycon
  >>> circuit([1, 1, 0.1])
  -0.841470984807896
  >>> print(circuit.draw())
   0: ──H──RY(1.0)──┤ ⟨Z⟩
   1: ──H──RY(1.0)──┤
   2: ──H──RY(0.1)──┤
  ```

  For other available patterns, see the
  [broadcast function documentation](https://pennylane.readthedocs.io/en/latest/code/api/pennylane.broadcast.html).

<h3>Breaking changes</h3>

* The `QAOAEmbedding` now uses the new `MultiRZ` gate as a `ZZ` entangler,
  which changes the convention. While
  previously, the `ZZ` gate in the embedding was implemented as

  ```python
  CNOT(wires=[wires[0], wires[1]])
  RZ(2 * parameter, wires=wires[0])
  CNOT(wires=[wires[0], wires[1]])
  ```

  the `MultiRZ` corresponds to

  ```python
  CNOT(wires=[wires[1], wires[0]])
  RZ(parameter, wires=wires[0])
  CNOT(wires=[wires[1], wires[0]])
  ```

  which differs in the factor of `2`, and fixes a bug in the
  wires that the `CNOT` was applied to.
  [(#609)](https://github.com/XanaduAI/pennylane/pull/609)

* Probability methods are handled by `QubitDevice` and device method
  requirements are modified to simplify plugin development.
  [(#573)](https://github.com/XanaduAI/pennylane/pull/573)

* The internal variables `All` and `Any` to mark an `Operation` as acting on all or any
  wires have been renamed to `AllWires` and `AnyWires`.
  [(#614)](https://github.com/XanaduAI/pennylane/pull/614)

<h3>Improvements</h3>

* A new `Wires` class was introduced for the internal
  bookkeeping of wire indices.
  [(#615)](https://github.com/XanaduAI/pennylane/pull/615)

* Improvements to the speed/performance of the `default.qubit` device.
  [(#567)](https://github.com/XanaduAI/pennylane/pull/567)
  [(#559)](https://github.com/XanaduAI/pennylane/pull/559)

* Added the `"backprop"` and `"device"` differentiation methods to the `qnode`
  decorator.
  [(#552)](https://github.com/XanaduAI/pennylane/pull/552)

  - `"backprop"`: Use classical backpropagation. Default on simulator
    devices that are classically end-to-end differentiable.
    The returned QNode can only be used with the same machine learning
    framework (e.g., `default.tensor.tf` simulator with the `tensorflow` interface).

  - `"device"`: Queries the device directly for the gradient.

  Using the `"backprop"` differentiation method with the `default.tensor.tf`
  device, the created QNode is a 'white-box', and is tightly integrated with
  the overall TensorFlow computation:

  ```python
  >>> dev = qml.device("default.tensor.tf", wires=1)
  >>> @qml.qnode(dev, interface="tf", diff_method="backprop")
  >>> def circuit(x):
  ...     qml.RX(x[1], wires=0)
  ...     qml.Rot(x[0], x[1], x[2], wires=0)
  ...     return qml.expval(qml.PauliZ(0))
  >>> vars = tf.Variable([0.2, 0.5, 0.1])
  >>> with tf.GradientTape() as tape:
  ...     res = circuit(vars)
  >>> tape.gradient(res, vars)
  <tf.Tensor: shape=(3,), dtype=float32, numpy=array([-2.2526717e-01, -1.0086454e+00,  1.3877788e-17], dtype=float32)>
  ```

* The circuit drawer now displays inverted operations, as well as wires
  where probabilities are returned from the device:
  [(#540)](https://github.com/XanaduAI/pennylane/pull/540)

  ```python
  >>> @qml.qnode(dev)
  ... def circuit(theta):
  ...     qml.RX(theta, wires=0)
  ...     qml.CNOT(wires=[0, 1])
  ...     qml.S(wires=1).inv()
  ...     return qml.probs(wires=[0, 1])
  >>> circuit(0.2)
  array([0.99003329, 0.        , 0.        , 0.00996671])
  >>> print(circuit.draw())
  0: ──RX(0.2)──╭C───────╭┤ Probs
  1: ───────────╰X──S⁻¹──╰┤ Probs
  ```

* You can now evaluate the metric tensor of a VQE Hamiltonian via the new
  `VQECost.metric_tensor` method. This allows `VQECost` objects to be directly
  optimized by the quantum natural gradient optimizer (`qml.QNGOptimizer`).
  [(#618)](https://github.com/XanaduAI/pennylane/pull/618)

* The input check functions in `pennylane.templates.utils` are now public
  and visible in the API documentation.
  [(#566)](https://github.com/XanaduAI/pennylane/pull/566)

* Added keyword arguments for step size and order to the `qnode` decorator, as well as
  the `QNode` and `JacobianQNode` classes. This enables the user to set the step size
  and order when using finite difference methods. These options are also exposed when
  creating QNode collections.
  [(#530)](https://github.com/XanaduAI/pennylane/pull/530)
  [(#585)](https://github.com/XanaduAI/pennylane/pull/585)
  [(#587)](https://github.com/XanaduAI/pennylane/pull/587)

* The decomposition for the `CRY` gate now uses the simpler form `RY @ CNOT @ RY @ CNOT`
  [(#547)](https://github.com/XanaduAI/pennylane/pull/547)

* The underlying queuing system was refactored, removing the `qml._current_context`
  property that held the currently active `QNode` or `OperationRecorder`. Now, all
  objects that expose a queue for operations inherit from `QueuingContext` and
  register their queue globally.
  [(#548)](https://github.com/XanaduAI/pennylane/pull/548)

* The PennyLane repository has a new benchmarking tool which supports the comparison of different git revisions.
  [(#568)](https://github.com/XanaduAI/pennylane/pull/568)
  [(#560)](https://github.com/XanaduAI/pennylane/pull/560)
  [(#516)](https://github.com/XanaduAI/pennylane/pull/516)

<h3>Documentation</h3>

* Updated the development section by creating a landing page with links to sub-pages
  containing specific guides.
  [(#596)](https://github.com/XanaduAI/pennylane/pull/596)

* Extended the developer's guide by a section explaining how to add new templates.
  [(#564)](https://github.com/XanaduAI/pennylane/pull/564)

<h3>Bug fixes</h3>

* `tf.GradientTape().jacobian()` can now be evaluated on QNodes using the TensorFlow interface.
  [(#626)](https://github.com/XanaduAI/pennylane/pull/626)

* `RandomLayers()` is now compatible with the qiskit devices.
  [(#597)](https://github.com/XanaduAI/pennylane/pull/597)

* `DefaultQubit.probability()` now returns the correct probability when called with
  `device.analytic=False`.
  [(#563)](https://github.com/XanaduAI/pennylane/pull/563)

* Fixed a bug in the `StronglyEntanglingLayers` template, allowing it to
  work correctly when applied to a single wire.
  [(544)](https://github.com/XanaduAI/pennylane/pull/544)

* Fixed a bug when inverting operations with decompositions; operations marked as inverted
  are now correctly inverted when the fallback decomposition is called.
  [(#543)](https://github.com/XanaduAI/pennylane/pull/543)

* The `QNode.print_applied()` method now correctly displays wires where
  `qml.prob()` is being returned.
  [#542](https://github.com/XanaduAI/pennylane/pull/542)

<h3>Contributors</h3>

This release contains contributions from (in alphabetical order):

Ville Bergholm, Lana Bozanic, Thomas Bromley, Theodor Isacsson, Josh Izaac, Nathan Killoran,
Maggie Li, Johannes Jakob Meyer, Maria Schuld, Sukin Sim, Antal Száva.

# Release 0.8.1

<h3>Improvements</h3>

* Beginning of support for Python 3.8, with the test suite
  now being run in a Python 3.8 environment.
  [(#501)](https://github.com/XanaduAI/pennylane/pull/501)

<h3>Documentation</h3>

* Present templates as a gallery of thumbnails showing the
  basic circuit architecture.
  [(#499)](https://github.com/XanaduAI/pennylane/pull/499)

<h3>Bug fixes</h3>

* Fixed a bug where multiplying a QNode parameter by 0 caused a divide
  by zero error when calculating the parameter shift formula.
  [(#512)](https://github.com/XanaduAI/pennylane/pull/512)

* Fixed a bug where the shape of differentiable QNode arguments
  was being cached on the first construction, leading to indexing
  errors if the QNode was re-evaluated if the argument changed shape.
  [(#505)](https://github.com/XanaduAI/pennylane/pull/505)

<h3>Contributors</h3>

This release contains contributions from (in alphabetical order):

Ville Bergholm, Josh Izaac, Johannes Jakob Meyer, Maria Schuld, Antal Száva.

# Release 0.8.0

<h3>New features since last release</h3>

* Added a quantum chemistry package, `pennylane.qchem`, which supports
  integration with OpenFermion, Psi4, PySCF, and OpenBabel.
  [(#453)](https://github.com/XanaduAI/pennylane/pull/453)

  Features include:

  - Generate the qubit Hamiltonians directly starting with the atomic structure of the molecule.
  - Calculate the mean-field (Hartree-Fock) electronic structure of molecules.
  - Allow to define an active space based on the number of active electrons and active orbitals.
  - Perform the fermionic-to-qubit transformation of the electronic Hamiltonian by
    using different functions implemented in OpenFermion.
  - Convert OpenFermion's QubitOperator to a Pennylane `Hamiltonian` class.
  - Perform a Variational Quantum Eigensolver (VQE) computation with this Hamiltonian in PennyLane.

  Check out the [quantum chemistry quickstart](https://pennylane.readthedocs.io/en/latest/introduction/chemistry.html), as well the quantum chemistry and VQE tutorials.

* PennyLane now has some functions and classes for creating and solving VQE
  problems. [(#467)](https://github.com/XanaduAI/pennylane/pull/467)

  - `qml.Hamiltonian`: a lightweight class for representing qubit Hamiltonians
  - `qml.VQECost`: a class for quickly constructing a differentiable cost function
    given a circuit ansatz, Hamiltonian, and one or more devices

    ```python
    >>> H = qml.vqe.Hamiltonian(coeffs, obs)
    >>> cost = qml.VQECost(ansatz, hamiltonian, dev, interface="torch")
    >>> params = torch.rand([4, 3])
    >>> cost(params)
    tensor(0.0245, dtype=torch.float64)
    ```

* Added a circuit drawing feature that provides a text-based representation
  of a QNode instance. It can be invoked via `qnode.draw()`. The user can specify
  to display variable names instead of variable values and choose either an ASCII
  or Unicode charset.
  [(#446)](https://github.com/XanaduAI/pennylane/pull/446)

  Consider the following circuit as an example:
  ```python3
  @qml.qnode(dev)
  def qfunc(a, w):
      qml.Hadamard(0)
      qml.CRX(a, wires=[0, 1])
      qml.Rot(w[0], w[1], w[2], wires=[1])
      qml.CRX(-a, wires=[0, 1])

      return qml.expval(qml.PauliZ(0) @ qml.PauliZ(1))
  ```

  We can draw the circuit after it has been executed:

  ```python
  >>> result = qfunc(2.3, [1.2, 3.2, 0.7])
  >>> print(qfunc.draw())
   0: ──H──╭C────────────────────────────╭C─────────╭┤ ⟨Z ⊗ Z⟩
   1: ─────╰RX(2.3)──Rot(1.2, 3.2, 0.7)──╰RX(-2.3)──╰┤ ⟨Z ⊗ Z⟩
  >>> print(qfunc.draw(charset="ascii"))
   0: --H--+C----------------------------+C---------+| <Z @ Z>
   1: -----+RX(2.3)--Rot(1.2, 3.2, 0.7)--+RX(-2.3)--+| <Z @ Z>
  >>> print(qfunc.draw(show_variable_names=True))
   0: ──H──╭C─────────────────────────────╭C─────────╭┤ ⟨Z ⊗ Z⟩
   1: ─────╰RX(a)──Rot(w[0], w[1], w[2])──╰RX(-1*a)──╰┤ ⟨Z ⊗ Z⟩
  ```

* Added `QAOAEmbedding` and its parameter initialization
  as a new trainable template.
  [(#442)](https://github.com/XanaduAI/pennylane/pull/442)

  <img src="https://pennylane.readthedocs.io/en/latest/_images/qaoa_layers.png"
  width=70%></img>

* Added the `qml.probs()` measurement function, allowing QNodes
  to differentiate variational circuit probabilities
  on simulators and hardware.
  [(#432)](https://github.com/XanaduAI/pennylane/pull/432)

  ```python
  @qml.qnode(dev)
  def circuit(x):
      qml.Hadamard(wires=0)
      qml.RY(x, wires=0)
      qml.RX(x, wires=1)
      qml.CNOT(wires=[0, 1])
      return qml.probs(wires=[0])
  ```
  Executing this circuit gives the marginal probability of wire 1:
  ```python
  >>> circuit(0.2)
  [0.40066533 0.59933467]
  ```
  QNodes that return probabilities fully support autodifferentiation.

* Added the convenience load functions `qml.from_pyquil`, `qml.from_quil` and
  `qml.from_quil_file` that convert pyQuil objects and Quil code to PennyLane
  templates. This feature requires version 0.8 or above of the PennyLane-Forest
  plugin.
  [(#459)](https://github.com/XanaduAI/pennylane/pull/459)

* Added a `qml.inv` method that inverts templates and sequences of Operations.
  Added a `@qml.template` decorator that makes templates return the queued Operations.
  [(#462)](https://github.com/XanaduAI/pennylane/pull/462)

  For example, using this function to invert a template inside a QNode:

  ```python3
      @qml.template
      def ansatz(weights, wires):
          for idx, wire in enumerate(wires):
              qml.RX(weights[idx], wires=[wire])

          for idx in range(len(wires) - 1):
              qml.CNOT(wires=[wires[idx], wires[idx + 1]])

      dev = qml.device('default.qubit', wires=2)

      @qml.qnode(dev)
      def circuit(weights):
          qml.inv(ansatz(weights, wires=[0, 1]))
          return qml.expval(qml.PauliZ(0) @ qml.PauliZ(1))
    ```

* Added the `QNodeCollection` container class, that allows independent
  QNodes to be stored and evaluated simultaneously. Experimental support
  for asynchronous evaluation of contained QNodes is provided with the
  `parallel=True` keyword argument.
  [(#466)](https://github.com/XanaduAI/pennylane/pull/466)

* Added a high level `qml.map` function, that maps a quantum
  circuit template over a list of observables or devices, returning
  a `QNodeCollection`.
  [(#466)](https://github.com/XanaduAI/pennylane/pull/466)

  For example:

  ```python3
  >>> def my_template(params, wires, **kwargs):
  >>>    qml.RX(params[0], wires=wires[0])
  >>>    qml.RX(params[1], wires=wires[1])
  >>>    qml.CNOT(wires=wires)

  >>> obs_list = [qml.PauliX(0) @ qml.PauliZ(1), qml.PauliZ(0) @ qml.PauliX(1)]
  >>> dev = qml.device("default.qubit", wires=2)
  >>> qnodes = qml.map(my_template, obs_list, dev, measure="expval")
  >>> qnodes([0.54, 0.12])
  array([-0.06154835  0.99280864])
  ```

* Added high level `qml.sum`, `qml.dot`, `qml.apply` functions
  that act on QNode collections.
  [(#466)](https://github.com/XanaduAI/pennylane/pull/466)

  `qml.apply` allows vectorized functions to act over the entire QNode
  collection:
  ```python
  >>> qnodes = qml.map(my_template, obs_list, dev, measure="expval")
  >>> cost = qml.apply(np.sin, qnodes)
  >>> cost([0.54, 0.12])
  array([-0.0615095  0.83756375])
  ```

  `qml.sum` and `qml.dot` take the sum of a QNode collection, and a
  dot product of tensors/arrays/QNode collections, respectively.

<h3>Breaking changes</h3>

* Deprecated the old-style `QNode` such that only the new-style `QNode` and its syntax can be used,
  moved all related files from the `pennylane/beta` folder to `pennylane`.
  [(#440)](https://github.com/XanaduAI/pennylane/pull/440)

<h3>Improvements</h3>

* Added the `Tensor.prune()` method and the `Tensor.non_identity_obs` property for extracting
  non-identity instances from the observables making up a `Tensor` instance.
  [(#498)](https://github.com/XanaduAI/pennylane/pull/498)

* Renamed the `expt.tensornet` and `expt.tensornet.tf` devices to `default.tensor` and
  `default.tensor.tf`.
  [(#495)](https://github.com/XanaduAI/pennylane/pull/495)

* Added a serialization method to the `CircuitGraph` class that is used to create a unique
  hash for each quantum circuit graph.
  [(#470)](https://github.com/XanaduAI/pennylane/pull/470)

* Added the `Observable.eigvals` method to return the eigenvalues of observables.
  [(#449)](https://github.com/XanaduAI/pennylane/pull/449)

* Added the `Observable.diagonalizing_gates` method to return the gates
  that diagonalize an observable in the computational basis.
  [(#454)](https://github.com/XanaduAI/pennylane/pull/454)

* Added the `Operator.matrix` method to return the matrix representation
  of an operator in the computational basis.
  [(#454)](https://github.com/XanaduAI/pennylane/pull/454)

* Added a `QubitDevice` class which implements common functionalities of plugin devices such that
  plugin devices can rely on these implementations. The new `QubitDevice` also includes
  a new `execute` method, which allows for more convenient plugin design. In addition, `QubitDevice`
  also unifies the way samples are generated on qubit-based devices.
  [(#452)](https://github.com/XanaduAI/pennylane/pull/452)
  [(#473)](https://github.com/XanaduAI/pennylane/pull/473)

* Improved documentation of `AmplitudeEmbedding` and `BasisEmbedding` templates.
  [(#441)](https://github.com/XanaduAI/pennylane/pull/441)
  [(#439)](https://github.com/XanaduAI/pennylane/pull/439)

* Codeblocks in the documentation now have a 'copy' button for easily
  copying examples.
  [(#437)](https://github.com/XanaduAI/pennylane/pull/437)

<h3>Documentation</h3>

* Update the developers plugin guide to use QubitDevice.
  [(#483)](https://github.com/XanaduAI/pennylane/pull/483)

<h3>Bug fixes</h3>

* Fixed a bug in `CVQNode._pd_analytic`, where non-descendant observables were not
  Heisenberg-transformed before evaluating the partial derivatives when using the
  order-2 parameter-shift method, resulting in an erroneous Jacobian for some circuits.
  [(#433)](https://github.com/XanaduAI/pennylane/pull/433)

<h3>Contributors</h3>

This release contains contributions from (in alphabetical order):

Juan Miguel Arrazola, Ville Bergholm, Alain Delgado Gran, Olivia Di Matteo,
Theodor Isacsson, Josh Izaac, Soran Jahangiri, Nathan Killoran, Johannes Jakob Meyer,
Zeyue Niu, Maria Schuld, Antal Száva.

# Release 0.7.0

<h3>New features since last release</h3>

* Custom padding constant in `AmplitudeEmbedding` is supported (see 'Breaking changes'.)
  [(#419)](https://github.com/XanaduAI/pennylane/pull/419)

* `StronglyEntanglingLayer` and `RandomLayer` now work with a single wire.
  [(#409)](https://github.com/XanaduAI/pennylane/pull/409)
  [(#413)](https://github.com/XanaduAI/pennylane/pull/413)

* Added support for applying the inverse of an `Operation` within a circuit.
  [(#377)](https://github.com/XanaduAI/pennylane/pull/377)

* Added an `OperationRecorder()` context manager, that allows templates
  and quantum functions to be executed while recording events. The
  recorder can be used with and without QNodes as a debugging utility.
  [(#388)](https://github.com/XanaduAI/pennylane/pull/388)

* Operations can now specify a decomposition that is used when the desired operation
  is not supported on the target device.
  [(#396)](https://github.com/XanaduAI/pennylane/pull/396)

* The ability to load circuits from external frameworks as templates
  has been added via the new `qml.load()` function. This feature
  requires plugin support --- this initial release provides support
  for Qiskit circuits and QASM files when `pennylane-qiskit` is installed,
  via the functions `qml.from_qiskit` and `qml.from_qasm`.
  [(#418)](https://github.com/XanaduAI/pennylane/pull/418)

* An experimental tensor network device has been added
  [(#416)](https://github.com/XanaduAI/pennylane/pull/416)
  [(#395)](https://github.com/XanaduAI/pennylane/pull/395)
  [(#394)](https://github.com/XanaduAI/pennylane/pull/394)
  [(#380)](https://github.com/XanaduAI/pennylane/pull/380)

* An experimental tensor network device which uses TensorFlow for
  backpropagation has been added
  [(#427)](https://github.com/XanaduAI/pennylane/pull/427)

* Custom padding constant in `AmplitudeEmbedding` is supported (see 'Breaking changes'.)
  [(#419)](https://github.com/XanaduAI/pennylane/pull/419)

<h3>Breaking changes</h3>

* The `pad` parameter in `AmplitudeEmbedding()` is now either `None` (no automatic padding), or a
  number that is used as the padding constant.
  [(#419)](https://github.com/XanaduAI/pennylane/pull/419)

* Initialization functions now return a single array of weights per function. Utilities for multi-weight templates
  `Interferometer()` and `CVNeuralNetLayers()` are provided.
  [(#412)](https://github.com/XanaduAI/pennylane/pull/412)

* The single layer templates `RandomLayer()`, `CVNeuralNetLayer()` and `StronglyEntanglingLayer()`
  have been turned into private functions `_random_layer()`, `_cv_neural_net_layer()` and
  `_strongly_entangling_layer()`. Recommended use is now via the corresponding `Layers()` templates.
  [(#413)](https://github.com/XanaduAI/pennylane/pull/413)

<h3>Improvements</h3>

* Added extensive input checks in templates.
  [(#419)](https://github.com/XanaduAI/pennylane/pull/419)

* Templates integration tests are rewritten - now cover keyword/positional argument passing,
  interfaces and combinations of templates.
  [(#409)](https://github.com/XanaduAI/pennylane/pull/409)
  [(#419)](https://github.com/XanaduAI/pennylane/pull/419)

* State vector preparation operations in the `default.qubit` plugin can now be
  applied to subsets of wires, and are restricted to being the first operation
  in a circuit.
  [(#346)](https://github.com/XanaduAI/pennylane/pull/346)

* The `QNode` class is split into a hierarchy of simpler classes.
  [(#354)](https://github.com/XanaduAI/pennylane/pull/354)
  [(#398)](https://github.com/XanaduAI/pennylane/pull/398)
  [(#415)](https://github.com/XanaduAI/pennylane/pull/415)
  [(#417)](https://github.com/XanaduAI/pennylane/pull/417)
  [(#425)](https://github.com/XanaduAI/pennylane/pull/425)

* Added the gates U1, U2 and U3 parametrizing arbitrary unitaries on 1, 2 and 3
  qubits and the Toffoli gate to the set of qubit operations.
  [(#396)](https://github.com/XanaduAI/pennylane/pull/396)

* Changes have been made to accomodate the movement of the main function
  in `pytest._internal` to `pytest._internal.main` in pip 19.3.
  [(#404)](https://github.com/XanaduAI/pennylane/pull/404)

* Added the templates `BasisStatePreparation` and `MottonenStatePreparation` that use
  gates to prepare a basis state and an arbitrary state respectively.
  [(#336)](https://github.com/XanaduAI/pennylane/pull/336)

* Added decompositions for `BasisState` and `QubitStateVector` based on state
  preparation templates.
  [(#414)](https://github.com/XanaduAI/pennylane/pull/414)

* Replaces the pseudo-inverse in the quantum natural gradient optimizer
  (which can be numerically unstable) with `np.linalg.solve`.
  [(#428)](https://github.com/XanaduAI/pennylane/pull/428)

<h3>Contributors</h3>

This release contains contributions from (in alphabetical order):

Ville Bergholm, Josh Izaac, Nathan Killoran, Angus Lowe, Johannes Jakob Meyer,
Oluwatobi Ogunbayo, Maria Schuld, Antal Száva.

# Release 0.6.1

<h3>New features since last release</h3>

* Added a `print_applied` method to QNodes, allowing the operation
  and observable queue to be printed as last constructed.
  [(#378)](https://github.com/XanaduAI/pennylane/pull/378)

<h3>Improvements</h3>

* A new `Operator` base class is introduced, which is inherited by both the
  `Observable` class and the `Operation` class.
  [(#355)](https://github.com/XanaduAI/pennylane/pull/355)

* Removed deprecated `@abstractproperty` decorators
  in `_device.py`.
  [(#374)](https://github.com/XanaduAI/pennylane/pull/374)

* The `CircuitGraph` class is updated to deal with `Operation` instances directly.
  [(#344)](https://github.com/XanaduAI/pennylane/pull/344)

* Comprehensive gradient tests have been added for the interfaces.
  [(#381)](https://github.com/XanaduAI/pennylane/pull/381)

<h3>Documentation</h3>

* The new restructured documentation has been polished and updated.
  [(#387)](https://github.com/XanaduAI/pennylane/pull/387)
  [(#375)](https://github.com/XanaduAI/pennylane/pull/375)
  [(#372)](https://github.com/XanaduAI/pennylane/pull/372)
  [(#370)](https://github.com/XanaduAI/pennylane/pull/370)
  [(#369)](https://github.com/XanaduAI/pennylane/pull/369)
  [(#367)](https://github.com/XanaduAI/pennylane/pull/367)
  [(#364)](https://github.com/XanaduAI/pennylane/pull/364)

* Updated the development guides.
  [(#382)](https://github.com/XanaduAI/pennylane/pull/382)
  [(#379)](https://github.com/XanaduAI/pennylane/pull/379)

* Added all modules, classes, and functions to the API section
  in the documentation.
  [(#373)](https://github.com/XanaduAI/pennylane/pull/373)

<h3>Bug fixes</h3>

* Replaces the existing `np.linalg.norm` normalization with hand-coded
  normalization, allowing `AmplitudeEmbedding` to be used with differentiable
  parameters. AmplitudeEmbedding tests have been added and improved.
  [(#376)](https://github.com/XanaduAI/pennylane/pull/376)

<h3>Contributors</h3>

This release contains contributions from (in alphabetical order):

Ville Bergholm, Josh Izaac, Nathan Killoran, Maria Schuld, Antal Száva

# Release 0.6.0

<h3>New features since last release</h3>

* The devices `default.qubit` and `default.gaussian` have a new initialization parameter
  `analytic` that indicates if expectation values and variances should be calculated
  analytically and not be estimated from data.
  [(#317)](https://github.com/XanaduAI/pennylane/pull/317)

* Added C-SWAP gate to the set of qubit operations
  [(#330)](https://github.com/XanaduAI/pennylane/pull/330)

* The TensorFlow interface has been renamed from `"tfe"` to `"tf"`, and
  now supports TensorFlow 2.0.
  [(#337)](https://github.com/XanaduAI/pennylane/pull/337)

* Added the S and T gates to the set of qubit operations.
  [(#343)](https://github.com/XanaduAI/pennylane/pull/343)

* Tensor observables are now supported within the `expval`,
  `var`, and `sample` functions, by using the `@` operator.
  [(#267)](https://github.com/XanaduAI/pennylane/pull/267)


<h3>Breaking changes</h3>

* The argument `n` specifying the number of samples in the method `Device.sample` was removed.
  Instead, the method will always return `Device.shots` many samples.
  [(#317)](https://github.com/XanaduAI/pennylane/pull/317)

<h3>Improvements</h3>

* The number of shots / random samples used to estimate expectation values and variances, `Device.shots`,
  can now be changed after device creation.
  [(#317)](https://github.com/XanaduAI/pennylane/pull/317)

* Unified import shortcuts to be under qml in qnode.py
  and test_operation.py
  [(#329)](https://github.com/XanaduAI/pennylane/pull/329)

* The quantum natural gradient now uses `scipy.linalg.pinvh` which is more efficient for symmetric matrices
  than the previously used `scipy.linalg.pinv`.
  [(#331)](https://github.com/XanaduAI/pennylane/pull/331)

* The deprecated `qml.expval.Observable` syntax has been removed.
  [(#267)](https://github.com/XanaduAI/pennylane/pull/267)

* Remainder of the unittest-style tests were ported to pytest.
  [(#310)](https://github.com/XanaduAI/pennylane/pull/310)

* The `do_queue` argument for operations now only takes effect
  within QNodes. Outside of QNodes, operations can now be instantiated
  without needing to specify `do_queue`.
  [(#359)](https://github.com/XanaduAI/pennylane/pull/359)

<h3>Documentation</h3>

* The docs are rewritten and restructured to contain a code introduction section as well as an API section.
  [(#314)](https://github.com/XanaduAI/pennylane/pull/275)

* Added Ising model example to the tutorials
  [(#319)](https://github.com/XanaduAI/pennylane/pull/319)

* Added tutorial for QAOA on MaxCut problem
  [(#328)](https://github.com/XanaduAI/pennylane/pull/328)

* Added QGAN flow chart figure to its tutorial
  [(#333)](https://github.com/XanaduAI/pennylane/pull/333)

* Added missing figures for gallery thumbnails of state-preparation
  and QGAN tutorials
  [(#326)](https://github.com/XanaduAI/pennylane/pull/326)

* Fixed typos in the state preparation tutorial
  [(#321)](https://github.com/XanaduAI/pennylane/pull/321)

* Fixed bug in VQE tutorial 3D plots
  [(#327)](https://github.com/XanaduAI/pennylane/pull/327)

<h3>Bug fixes</h3>

* Fixed typo in measurement type error message in qnode.py
  [(#341)](https://github.com/XanaduAI/pennylane/pull/341)

<h3>Contributors</h3>

This release contains contributions from (in alphabetical order):

Shahnawaz Ahmed, Ville Bergholm, Aroosa Ijaz, Josh Izaac, Nathan Killoran, Angus Lowe,
Johannes Jakob Meyer, Maria Schuld, Antal Száva, Roeland Wiersema.

# Release 0.5.0

<h3>New features since last release</h3>

* Adds a new optimizer, `qml.QNGOptimizer`, which optimizes QNodes using
  quantum natural gradient descent. See https://arxiv.org/abs/1909.02108
  for more details.
  [(#295)](https://github.com/XanaduAI/pennylane/pull/295)
  [(#311)](https://github.com/XanaduAI/pennylane/pull/311)

* Adds a new QNode method, `QNode.metric_tensor()`,
  which returns the block-diagonal approximation to the Fubini-Study
  metric tensor evaluated on the attached device.
  [(#295)](https://github.com/XanaduAI/pennylane/pull/295)

* Sampling support: QNodes can now return a specified number of samples
  from a given observable via the top-level `pennylane.sample()` function.
  To support this on plugin devices, there is a new `Device.sample` method.

  Calculating gradients of QNodes that involve sampling is not possible.
  [(#256)](https://github.com/XanaduAI/pennylane/pull/256)

* `default.qubit` has been updated to provide support for sampling.
  [(#256)](https://github.com/XanaduAI/pennylane/pull/256)

* Added controlled rotation gates to PennyLane operations and `default.qubit` plugin.
  [(#251)](https://github.com/XanaduAI/pennylane/pull/251)

<h3>Breaking changes</h3>

* The method `Device.supported` was removed, and replaced with the methods
  `Device.supports_observable` and `Device.supports_operation`.
  Both methods can be called with string arguments (`dev.supports_observable('PauliX')`) and
  class arguments (`dev.supports_observable(qml.PauliX)`).
  [(#276)](https://github.com/XanaduAI/pennylane/pull/276)

* The following CV observables were renamed to comply with the new Operation/Observable
  scheme: `MeanPhoton` to `NumberOperator`, `Homodyne` to `QuadOperator` and `NumberState` to `FockStateProjector`.
  [(#254)](https://github.com/XanaduAI/pennylane/pull/254)

<h3>Improvements</h3>

* The `AmplitudeEmbedding` function now provides options to normalize and
  pad features to ensure a valid state vector is prepared.
  [(#275)](https://github.com/XanaduAI/pennylane/pull/275)

* Operations can now optionally specify generators, either as existing PennyLane
  operations, or by providing a NumPy array.
  [(#295)](https://github.com/XanaduAI/pennylane/pull/295)
  [(#313)](https://github.com/XanaduAI/pennylane/pull/313)

* Adds a `Device.parameters` property, so that devices can view a dictionary mapping free
  parameters to operation parameters. This will allow plugin devices to take advantage
  of parametric compilation.
  [(#283)](https://github.com/XanaduAI/pennylane/pull/283)

* Introduces two enumerations: `Any` and `All`, representing any number of wires
  and all wires in the system respectively. They can be imported from
  `pennylane.operation`, and can be used when defining the `Operation.num_wires`
  class attribute of operations.
  [(#277)](https://github.com/XanaduAI/pennylane/pull/277)

  As part of this change:

  - `All` is equivalent to the integer 0, for backwards compatibility with the
    existing test suite

  - `Any` is equivalent to the integer -1 to allow numeric comparison
    operators to continue working

  - An additional validation is now added to the `Operation` class,
    which will alert the user that an operation with `num_wires = All`
    is being incorrectly.

* The one-qubit rotations in `pennylane.plugins.default_qubit` no longer depend on Scipy's `expm`. Instead
  they are calculated with Euler's formula.
  [(#292)](https://github.com/XanaduAI/pennylane/pull/292)

* Creates an `ObservableReturnTypes` enumeration class containing `Sample`,
  `Variance` and `Expectation`. These new values can be assigned to the `return_type`
  attribute of an `Observable`.
  [(#290)](https://github.com/XanaduAI/pennylane/pull/290)

* Changed the signature of the `RandomLayer` and `RandomLayers` templates to have a fixed seed by default.
  [(#258)](https://github.com/XanaduAI/pennylane/pull/258)

* `setup.py` has been cleaned up, removing the non-working shebang,
  and removing unused imports.
  [(#262)](https://github.com/XanaduAI/pennylane/pull/262)

<h3>Documentation</h3>

* A documentation refactor to simplify the tutorials and
  include Sphinx-Gallery.
  [(#291)](https://github.com/XanaduAI/pennylane/pull/291)

  - Examples and tutorials previously split across the `examples/`
    and `doc/tutorials/` directories, in a mixture of ReST and Jupyter notebooks,
    have been rewritten as Python scripts with ReST comments in a single location,
    the `examples/` folder.

  - Sphinx-Gallery is used to automatically build and run the tutorials.
    Rendered output is displayed in the Sphinx documentation.

  - Links are provided at the top of every tutorial page for downloading the
    tutorial as an executable python script, downloading the tutorial
    as a Jupyter notebook, or viewing the notebook on GitHub.

  - The tutorials table of contents have been moved to a single quick start page.

* Fixed a typo in `QubitStateVector`.
  [(#296)](https://github.com/XanaduAI/pennylane/pull/296)

* Fixed a typo in the `default_gaussian.gaussian_state` function.
  [(#293)](https://github.com/XanaduAI/pennylane/pull/293)

* Fixed a typo in the gradient recipe within the `RX`, `RY`, `RZ`
  operation docstrings.
  [(#248)](https://github.com/XanaduAI/pennylane/pull/248)

* Fixed a broken link in the tutorial documentation, as a
  result of the `qml.expval.Observable` deprecation.
  [(#246)](https://github.com/XanaduAI/pennylane/pull/246)

<h3>Bug fixes</h3>

* Fixed a bug where a `PolyXP` observable would fail if applied to subsets
  of wires on `default.gaussian`.
  [(#277)](https://github.com/XanaduAI/pennylane/pull/277)

<h3>Contributors</h3>

This release contains contributions from (in alphabetical order):

Simon Cross, Aroosa Ijaz, Josh Izaac, Nathan Killoran, Johannes Jakob Meyer,
Rohit Midha, Nicolás Quesada, Maria Schuld, Antal Száva, Roeland Wiersema.

# Release 0.4.0

<h3>New features since last release</h3>

* `pennylane.expval()` is now a top-level *function*, and is no longer
  a package of classes. For now, the existing `pennylane.expval.Observable`
  interface continues to work, but will raise a deprecation warning.
  [(#232)](https://github.com/XanaduAI/pennylane/pull/232)

* Variance support: QNodes can now return the variance of observables,
  via the top-level `pennylane.var()` function. To support this on
  plugin devices, there is a new `Device.var` method.

  The following observables support analytic gradients of variances:

  - All qubit observables (requiring 3 circuit evaluations for involutory
    observables such as `Identity`, `X`, `Y`, `Z`; and 5 circuit evals for
    non-involutary observables, currently only `qml.Hermitian`)

  - First-order CV observables (requiring 5 circuit evaluations)

  Second-order CV observables support numerical variance gradients.

* `pennylane.about()` function added, providing details
  on current PennyLane version, installed plugins, Python,
  platform, and NumPy versions [(#186)](https://github.com/XanaduAI/pennylane/pull/186)

* Removed the logic that allowed `wires` to be passed as a positional
  argument in quantum operations. This allows us to raise more useful
  error messages for the user if incorrect syntax is used.
  [(#188)](https://github.com/XanaduAI/pennylane/pull/188)

* Adds support for multi-qubit expectation values of the `pennylane.Hermitian()`
  observable [(#192)](https://github.com/XanaduAI/pennylane/pull/192)

* Adds support for multi-qubit expectation values in `default.qubit`.
  [(#202)](https://github.com/XanaduAI/pennylane/pull/202)

* Organize templates into submodules [(#195)](https://github.com/XanaduAI/pennylane/pull/195).
  This included the following improvements:

  - Distinguish embedding templates from layer templates.

  - New random initialization functions supporting the templates available
    in the new submodule `pennylane.init`.

  - Added a random circuit template (`RandomLayers()`), in which rotations and 2-qubit gates are randomly
    distributed over the wires

  - Add various embedding strategies

<h3>Breaking changes</h3>

* The `Device` methods `expectations`, `pre_expval`, and `post_expval` have been
  renamed to `observables`, `pre_measure`, and `post_measure` respectively.
  [(#232)](https://github.com/XanaduAI/pennylane/pull/232)

<h3>Improvements</h3>

* `default.qubit` plugin now uses `np.tensordot` when applying quantum operations
  and evaluating expectations, resulting in significant speedup
  [(#239)](https://github.com/XanaduAI/pennylane/pull/239),
  [(#241)](https://github.com/XanaduAI/pennylane/pull/241)

* PennyLane now allows division of quantum operation parameters by a constant
  [(#179)](https://github.com/XanaduAI/pennylane/pull/179)

* Portions of the test suite are in the process of being ported to pytest.
  Note: this is still a work in progress.

  Ported tests include:

  - `test_ops.py`
  - `test_about.py`
  - `test_classical_gradients.py`
  - `test_observables.py`
  - `test_measure.py`
  - `test_init.py`
  - `test_templates*.py`
  - `test_ops.py`
  - `test_variable.py`
  - `test_qnode.py` (partial)

<h3>Bug fixes</h3>

* Fixed a bug in `Device.supported`, which would incorrectly
  mark an operation as supported if it shared a name with an
  observable [(#203)](https://github.com/XanaduAI/pennylane/pull/203)

* Fixed a bug in `Operation.wires`, by explicitly casting the
  type of each wire to an integer [(#206)](https://github.com/XanaduAI/pennylane/pull/206)

* Removed code in PennyLane which configured the logger,
  as this would clash with users' configurations
  [(#208)](https://github.com/XanaduAI/pennylane/pull/208)

* Fixed a bug in `default.qubit`, in which `QubitStateVector` operations
  were accidentally being cast to `np.float` instead of `np.complex`.
  [(#211)](https://github.com/XanaduAI/pennylane/pull/211)


<h3>Contributors</h3>

This release contains contributions from:

Shahnawaz Ahmed, riveSunder, Aroosa Ijaz, Josh Izaac, Nathan Killoran, Maria Schuld.

# Release 0.3.1

<h3>Bug fixes</h3>

* Fixed a bug where the interfaces submodule was not correctly being packaged via setup.py

# Release 0.3.0

<h3>New features since last release</h3>

* PennyLane now includes a new `interfaces` submodule, which enables QNode integration with additional machine learning libraries.
* Adds support for an experimental PyTorch interface for QNodes
* Adds support for an experimental TensorFlow eager execution interface for QNodes
* Adds a PyTorch+GPU+QPU tutorial to the documentation
* Documentation now includes links and tutorials including the new [PennyLane-Forest](https://github.com/rigetti/pennylane-forest) plugin.

<h3>Improvements</h3>

* Printing a QNode object, via `print(qnode)` or in an interactive terminal, now displays more useful information regarding the QNode,
  including the device it runs on, the number of wires, it's interface, and the quantum function it uses:

  ```python
  >>> print(qnode)
  <QNode: device='default.qubit', func=circuit, wires=2, interface=PyTorch>
  ```

<h3>Contributors</h3>

This release contains contributions from:

Josh Izaac and Nathan Killoran.


# Release 0.2.0

<h3>New features since last release</h3>

* Added the `Identity` expectation value for both CV and qubit models [(#135)](https://github.com/XanaduAI/pennylane/pull/135)
* Added the `templates.py` submodule, containing some commonly used QML models to be used as ansatz in QNodes [(#133)](https://github.com/XanaduAI/pennylane/pull/133)
* Added the `qml.Interferometer` CV operation [(#152)](https://github.com/XanaduAI/pennylane/pull/152)
* Wires are now supported as free QNode parameters [(#151)](https://github.com/XanaduAI/pennylane/pull/151)
* Added ability to update stepsizes of the optimizers [(#159)](https://github.com/XanaduAI/pennylane/pull/159)

<h3>Improvements</h3>

* Removed use of hardcoded values in the optimizers, made them parameters (see [#131](https://github.com/XanaduAI/pennylane/pull/131) and [#132](https://github.com/XanaduAI/pennylane/pull/132))
* Created the new `PlaceholderExpectation`, to be used when both CV and qubit expval modules contain expectations with the same name
* Provide a way for plugins to view the operation queue _before_ applying operations. This allows for on-the-fly modifications of
  the queue, allowing hardware-based plugins to support the full range of qubit expectation values. [(#143)](https://github.com/XanaduAI/pennylane/pull/143)
* QNode return values now support _any_ form of sequence, such as lists, sets, etc. [(#144)](https://github.com/XanaduAI/pennylane/pull/144)
* CV analytic gradient calculation is now more robust, allowing for operations which may not themselves be differentiated, but have a
  well defined `_heisenberg_rep` method, and so may succeed operations that are analytically differentiable [(#152)](https://github.com/XanaduAI/pennylane/pull/152)

<h3>Bug fixes</h3>

* Fixed a bug where the variational classifier example was not batching when learning parity (see [#128](https://github.com/XanaduAI/pennylane/pull/128) and [#129](https://github.com/XanaduAI/pennylane/pull/129))
* Fixed an inconsistency where some initial state operations were documented as accepting complex parameters - all operations
  now accept real values [(#146)](https://github.com/XanaduAI/pennylane/pull/146)

<h3>Contributors</h3>

This release contains contributions from:

Christian Gogolin, Josh Izaac, Nathan Killoran, and Maria Schuld.


# Release 0.1.0

Initial public release.

<h3>Contributors</h3>
This release contains contributions from:

Ville Bergholm, Josh Izaac, Maria Schuld, Christian Gogolin, and Nathan Killoran.<|MERGE_RESOLUTION|>--- conflicted
+++ resolved
@@ -459,8 +459,6 @@
 
 <h3>Breaking changes</h3>
 
-<<<<<<< HEAD
-=======
 * Specifying `shots=None` with `qml.sample` was previously deprecated.
   From this release onwards, setting `shots=None` when sampling will
   raise an error also for `default.qubit.jax`.
@@ -470,7 +468,6 @@
   a device with finite-shots.
   [(#1588)](https://github.com/PennyLaneAI/pennylane/pull/1588)
 
->>>>>>> b266dc01
 * The class `qml.Interferometer` is deprecated and will be renamed `qml.InterferometerUnitary`
   after one release cycle.
   [(#1546)](https://github.com/PennyLaneAI/pennylane/pull/1546)
@@ -526,14 +523,9 @@
 This release contains contributions from (in alphabetical order):
 
 Vishnu Ajith, Akash Narayanan B, Thomas Bromley, Olivia Di Matteo, Sahaj Dhamija, Tanya Garg, Josh Izaac,
-<<<<<<< HEAD
-Prateek Jain, Ankit Khandelwal, Christina Lee, Johannes Jakob Meyer, Romain Moyard, Esteban Payares, Pratul Saini,
-Maria Schuld, Arshpreet Singh, Ingrid Strandberg, Slimane Thabet, David Wierichs, Vincent Wong.
-=======
 Prateek Jain, Ankit Khandelwal, Christina Lee, Ian McLean, Johannes Jakob Meyer, Romain Moyard, Esteban Payares,
 Pratul Saini, Maria Schuld, Arshpreet Singh, Ingrid Strandberg, Slimane Thabet, Antal Száva, David Wierichs,
 Vincent Wong.
->>>>>>> b266dc01
 
 # Release 0.17.0
 
