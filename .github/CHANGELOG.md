# Release 0.13.0-dev (development release)

<h3>New features since last release</h3>

* The `ExpvalCost` class (previously `VQECost`) now provides observable optimization using the
  `optimize` argument, resulting in potentially fewer device executions.
  [(#902)](https://github.com/PennyLaneAI/pennylane/pull/902)

  This is achieved by separating the observables composing the Hamiltonian into qubit-wise
  commuting groups and evaluating those groups on a single QNode using functionality from the
  `grouping` module:

  ```python
  qml.enable_tape()
  commuting_obs = [qml.PauliX(0), qml.PauliX(0) @ qml.PauliZ(1)]
  H = qml.vqe.Hamiltonian([1, 1], commuting_obs)

  dev = qml.device("default.qubit", wires=2)
  ansatz = qml.templates.StronglyEntanglingLayers

  cost_opt = qml.ExpvalCost(ansatz, H, dev, optimize=True)
  cost_no_opt = qml.ExpvalCost(ansatz, H, dev, optimize=False)

  params = qml.init.strong_ent_layers_uniform(3, 2)
  ```

  Grouping these commuting observables leads to fewer device executions:

  ```pycon
  >>> cost_opt(params)
  >>> ex_opt = dev.num_executions
  >>> cost_no_opt(params)
  >>> ex_no_opt = dev.num_executions - ex_opt
  >>> print("Number of executions:", ex_no_opt)
  Number of executions: 2
  >>> print("Number of executions (optimized):", ex_opt)
  Number of executions (optimized): 1
  ```

* Two new hardware-efficient particle-conserving templates have been implemented
  to perform VQE-based quantum chemistry simulations. The new templates apply
  several layers of the particle-conserving entanglers proposed in Figs. 2a and 2b
  of the article by Barkoutsos *et al*. in
  `arXiv:1805.04340 <https://arxiv.org/abs/1805.04340>`_
  [(#875)](https://github.com/PennyLaneAI/pennylane/pull/875)
  [(#876)](https://github.com/PennyLaneAI/pennylane/pull/876)

* The `Device` and `QubitDevice` classes have a new API method, `batch_execute()`.
  This method accepts a *list* of tapes, and returns a list of evaluated numerical values.
  This may be useful for devices that support performing numerous quantum evaluations
  simultaneously. If not overridden, by default the list of tapes will be executed
  in serial by calling the `execute()` method.
  [(#840)](https://github.com/PennyLaneAI/pennylane/pull/840)

* The `QuantumTape` class now contains basic resource estimation functionality. The method
  `tape.get_resources()` returns a dictionary with a list of the constituent operations and the
  number of times they were run. Similarly, `tape.get_depth()` computes the circuit depth.
  [(#862)](https://github.com/PennyLaneAI/pennylane/pull/862)

* Adds the square root X gate `SX`. [(#871)](https://github.com/PennyLaneAI/pennylane/pull/871)

  ```python
  dev = qml.device("default.qubit", wires=1)

  @qml.qnode(dev)
  def circuit():
      qml.SX(wires=[0])
      return qml.expval(qml.PauliZ(wires=[0]))
  ```

* Adds the `qml.density_matrix` QNode return with partial trace capabilities.
  [(#878)](https://github.com/PennyLaneAI/pennylane/pull/878)

  The density matrix over the provided wires is returned, with all other subsystems traced out.
  `qml.density_matrix` currently works for both the `default.qubit` and `default.mixed` devices.

  ```python
  qml.enable_tape()
  dev = qml.device("default.qubit", wires=2)

  def circuit(x):
      qml.PauliY(wires=0)
      qml.Hadamard(wires=1)
      return qml.density_matrix(wires=[1])  # wire 0 is traced out
  ```

<h3>Improvements</h3>

<<<<<<< HEAD
* The CRot gate now has a `decomposition` method, which breaks the gate down into rotations
  and CNOT gates. This allows `CRot` to be used on devices that do not natively support it.
=======
* The MultiRZ gate now has a defined generator.
  [(#912)](https://github.com/PennyLaneAI/pennylane/pull/912)

* The CRot gate now has a ``decomposition`` method, which breaks the gate down into rotations
  and CNOT gates. This allows ``CRot`` to be used on devices that do not natively support it.
>>>>>>> 930c188b
  [(#908)](https://github.com/PennyLaneAI/pennylane/pull/908)

* QNodes in tape mode now support returning observables on the same wire if the observables are
  qubit-wise commuting Pauli words. Qubit-wise commuting observables can be evaluated with a
  single device run because they are diagonal in the same basis, or can be equivalently
  transformed to the computational basis using a shared set of single-qubit rotations.
  [(#882)](https://github.com/PennyLaneAI/pennylane/pull/882)

  The following shows how to return the Pauli words `XX` and `XI`:

  ```python
  qml.enable_tape()

  @qml.qnode(dev)
  def f(x):
      qml.Hadamard(wires=0)
      qml.Hadamard(wires=1)
      qml.CRot(0.1, 0.2, 0.3, wires=[1, 0])
      qml.RZ(x, wires=1)
      return qml.expval(qml.PauliX(0) @ qml.PauliX(1)), qml.expval(qml.PauliX(0))
  ```

  This can now be correctly evaluated:

  ```pycon
  >>> f(0.4)
  tensor([0.89431013, 0.9510565 ], requires_grad=True)
  ```

* PennyLane provides a new, experimental module `qml.proc` which provides framework agnostic
  functions for array and tensor manipulations.
  [(#886)](https://github.com/PennyLaneAI/pennylane/pull/886)

  Given the input tensor-like object, the call is
  dispatched to the corresponding array manipulation framework, allowing for end-to-end
  differentiation to be preserved.

  ```pycon
  >>> x = torch.tensor([1., 2.])
  >>> qml.proc.ones_like(x)
  tensor([1, 1])
  >>> y = tf.Variable([[0], [5]])
  >>> qml.proc.ones_like(y, dtype=np.complex128)
  <tf.Tensor: shape=(2, 1), dtype=complex128, numpy=
  array([[1.+0.j],
         [1.+0.j]])>
  ```

  Note that these functions are experimental, and only a subset of common functionality is
  supported. Furthermore, the names and behaviour of these functions may differ from similar
  functions in common frameworks; please refer to the function docstrings for more details.

* The classical processing in the `MottonenStatePreparation` template has been largely
  rewritten to use dense matrices and tensor manipulations where ever possible.
  This is a preparation to support differentiation through the template in future.
  [(#864)](https://github.com/PennyLaneAI/pennylane/pull/864)

* Device-based caching has replaced QNode caching. Caching is now accessed by passing a
  `cache` argument to the device.
  [(#851)](https://github.com/PennyLaneAI/pennylane/pull/851)

  The `cache` argument should be an integer specifying the size of the cache. For example, a
  cache of size 10 is created using:

  ```pycon
  >>> dev = qml.device("default.qubit", wires=2, cache=10)
  ```

* The `qnn.KerasLayer` class now supports differentiating the QNode through classical
  backpropagation in tape mode.
  [(#869)](https://github.com/PennyLaneAI/pennylane/pull/869)

  ```python
  qml.enable_tape()

  dev = qml.device("default.qubit.tf", wires=2)

  @qml.qnode(dev, interface="tf", diff_method="backprop")
  def f(inputs, weights):
      qml.templates.AngleEmbedding(inputs, wires=range(2))
      qml.templates.StronglyEntanglingLayers(weights, wires=range(2))
      return [qml.expval(qml.PauliZ(i)) for i in range(2)]

  weight_shapes = {"weights": (3, 2, 3)}

  qlayer = qml.qnn.KerasLayer(f, weight_shapes, output_dim=2)

  inputs = tf.constant(np.random.random((4, 2)), dtype=tf.float32)

  with tf.GradientTape() as tape:
      out = qlayer(inputs)

  tape.jacobian(out, qlayer.trainable_weights)
  ```

* The number of device executions over a QNode's lifetime can now be returned using `num_executions`.
  [(#853)](https://github.com/PennyLaneAI/pennylane/pull/853)

  ```pycon
  >>> dev = qml.device("default.qubit", wires=2)
  >>> @qml.qnode(dev)
  ... def circuit(x, y):
  ...    qml.RX(x, wires=[0])
  ...    qml.RY(y, wires=[1])
  ...    qml.CNOT(wires=[0, 1])
  ...    return qml.expval(qml.PauliZ(0) @ qml.PauliX(1))
  >>> for _ in range(10):
  ...    circuit(0.432, 0.12)
  >>> print(dev.num_executions)
  10
  ```

* The gradient methods in tape mode now fully separate the quantum and classical processing.Rather
  than returning the evaluated gradients directly, they now return a tuple containing the required
  quantum and classical processing steps.
  [(#840)](https://github.com/PennyLaneAI/pennylane/pull/840)

  ```python
  def gradient_method(idx, param, **options):
      # generate the quantum tapes that must be computed
      # to determine the quantum gradient
      tapes = quantum_gradient_tapes(self)

      def processing_fn(results):
          # perform classical processing on the evaluated tapes
          # returning the evaluated quantum gradient
          return classical_processing(results)

      return tapes, processing_fn
  ```

  The `JacobianTape.jacobian()` method has been similarly modified to accumulate all gradient
  quantum tapes and classical processing functions, evaluate all quantum tapes simultaneously,
  and then apply the post-processing functions to the evaluated tape results.

* The `Operation`, `Tensor`, and `MeasurementProcess` classes now has the `__copy__` special method
  defined. This allows us to ensure that, when a shallow copy is performed of an operation, the
  mutable list storing the operation parameters is *also* shallow copied. Both the old operation and
  the copied operation will continue to share the same parameter data,
  [(#840)](https://github.com/PennyLaneAI/pennylane/pull/840)

  ```pycon
  >>> import copy
  >>> op = qml.RX(0.2, wires=0)
  >>> op2 = copy.copy(op)
  >>> op.data[0] is op2.data[0]
  True
  ```

  however the *list container* is not a reference:

  ```pycon
  >>> op.data is op2.data
  False
  ```

  This allows the parameters of the copied operation to be modified, without mutating
  the parameters of the original operation.

* The `QuantumTape.copy` method has been tweaked so that:
  [(#840)](https://github.com/PennyLaneAI/pennylane/pull/840)

  - Optionally, the tape's operations are shallow copied in addition to the tape by passing the
    `copy_operations=True` boolean flag. This allows the copied tape's parameters to be mutated
    without affecting the original tape's parameters. (Note: the two tapes will share parameter data
    *until* one of the tapes has their parameter list modified.)

  - Copied tapes can be cast to another `QuantumTape` subclass by passing the `tape_cls` keyword
    argument.

* Support for tape mode has improved across PennyLane. The following features now work in tape mode:

  - QNode collections [(#863)](https://github.com/PennyLaneAI/pennylane/pull/863)
  - `ExpvalCost` [(#863)](https://github.com/PennyLaneAI/pennylane/pull/863) [(#911)](https://github.com/PennyLaneAI/pennylane/pull/911)
  - `qnn.KerasLayer` [(#869)](https://github.com/PennyLaneAI/pennylane/pull/869)
  - `qnn.TorchLayer` [(#865)](https://github.com/PennyLaneAI/pennylane/pull/865)
  - `qaoa` module [(#905)](https://github.com/PennyLaneAI/pennylane/pull/905)

* A new function, `qml.refresh_devices()`, has been added, allowing PennyLane to
  rescan installed PennyLane plugins and refresh the device list. In addition, the `qml.device`
  loader will attempt to refresh devices if the required plugin device cannot be found.
  This will result in an improved experience if installing PennyLane and plugins within
  a running Python session (for example, on Google Colab), and avoid the need to
  restart the kernel/runtime.
  [(#907)](https://github.com/PennyLaneAI/pennylane/pull/907)

* When using `grad_fn = qml.grad(cost)` to compute the gradient of a cost function with the Autograd
  interface, the value of the intermediate forward pass is now available via the `grad_fn.forward`
  property:
  [(#914)](https://github.com/PennyLaneAI/pennylane/pull/914)

  ```python
  def cost_fn(x, y):
      return 2*np.sin(x[0])*np.exp(-x[1]) + x[0]**3 + np.cos(y)

  params = np.array([0.1, 0.5], requires_grad=True)
  data = np.array(0.65, requires_grad=False)
  grad_fn = qml.grad(cost_fn)

  grad_fn(params, data)  # perform backprop and evaluate the gradient
  grad_fn.forward  # the cost function value
  ```

<h3>Breaking changes</h3>

- The `VQECost` class has been renamed to `ExpvalCost` to reflect its general applicability
  beyond VQE. Use of `VQECost` is still possible but will result in a deprecation warning.
  [(#913)](https://github.com/PennyLaneAI/pennylane/pull/913)

<h3>Documentation</h3>

<h3>Bug fixes</h3>

* The `default.qubit.tf` device is updated to handle TensorFlow objects (e.g.,
  `tf.Variable`) as gate parameters correctly when using the `MultiRZ` and
  `CRot` operations.
  [(#921)](https://github.com/PennyLaneAI/pennylane/pull/921)

* PennyLane tensor objects are now unwrapped in BaseQNode when passed as a
  keyword argument to the quantum function.
  [(#903)](https://github.com/PennyLaneAI/pennylane/pull/903)
  [(#893)](https://github.com/PennyLaneAI/pennylane/pull/893)

* The new tape mode now prevents multiple observables from being evaluated on the same wire
  if the observables are not qubit-wise commuting Pauli words.
  [(#882)](https://github.com/PennyLaneAI/pennylane/pull/882)

* Inverses of common gates can now be applied using array/tensor manipulation tricks. The
  following gates are affected: `PauliX`, `PauliY`, `PauliZ`, `Hadamard`, `SWAP`, `S`,
  `T`, `CNOT`, `CZ`.
  [(#872)](https://github.com/PennyLaneAI/pennylane/pull/872)

* The `PauliRot` operation now gracefully handles single-qubit Paulis, and all-identity Paulis
  [(#860)](https://github.com/PennyLaneAI/pennylane/pull/860).

* Fixes a bug whereby binary Python operators were not properly propagating the `requires_grad`
  attribute to the output tensor.
  [(#889)](https://github.com/PennyLaneAI/pennylane/pull/889)

* Fixes a bug which prevents `TorchLayer` from doing `backward` when CUDA is enabled.
  [(#899)](https://github.com/PennyLaneAI/pennylane/pull/899)

* Fixes a bug in `QuantumTape.set_parameters()`. The previous implementation assumed
  that the `self.trainable_parms` set would always be iterated over in increasing integer
  order. However, this is not guaranteed behaviour, and can lead to the incorrect tape parameters
  being set if this is not the case.
  [(#923)](https://github.com/PennyLaneAI/pennylane/pull/923)

<h3>Contributors</h3>

This release contains contributions from (in alphabetical order):

Thomas Bromley, Christina Lee, Olivia Di Matteo, Anthony Hayes, Josh Izaac, Nathan Killoran, Shumpei Kobayashi,
Romain Moyard, Maria Schuld, Antal Száva.

# Release 0.12.0 (current release)

<h3>New features since last release</h3>

<h4>New and improved simulators</h4>

* PennyLane now supports a new device, `default.mixed`, designed for
  simulating mixed-state quantum computations. This enables native
  support for implementing noisy channels in a circuit, which generally
  map pure states to mixed states.
  [(#794)](https://github.com/PennyLaneAI/pennylane/pull/794)
  [(#807)](https://github.com/PennyLaneAI/pennylane/pull/807)
  [(#819)](https://github.com/PennyLaneAI/pennylane/pull/819)

  The device can be initialized as
  ```pycon
  >>> dev = qml.device("default.mixed", wires=1)
  ```

  This allows the construction of QNodes that include non-unitary operations,
  such as noisy channels:

  ```pycon
  >>> @qml.qnode(dev)
  ... def circuit(params):
  ...     qml.RX(params[0], wires=0)
  ...     qml.RY(params[1], wires=0)
  ...     qml.AmplitudeDamping(0.5, wires=0)
  ...     return qml.expval(qml.PauliZ(0))
  >>> print(circuit([0.54, 0.12]))
  0.9257702929524184
  >>> print(circuit([0, np.pi]))
  0.0
  ```

<h4>New tools for optimizing measurements</h4>

* The new `grouping` module provides functionality for grouping simultaneously measurable Pauli word
  observables.
  [(#761)](https://github.com/PennyLaneAI/pennylane/pull/761)
  [(#850)](https://github.com/PennyLaneAI/pennylane/pull/850)
  [(#852)](https://github.com/PennyLaneAI/pennylane/pull/852)

  - The `optimize_measurements` function will take as input a list of Pauli word observables and
    their corresponding coefficients (if any), and will return the partitioned Pauli terms
    diagonalized in the measurement basis and the corresponding diagonalizing circuits.

    ```python
    from pennylane.grouping import optimize_measurements
    h, nr_qubits = qml.qchem.molecular_hamiltonian("h2", "h2.xyz")
    rotations, grouped_ops, grouped_coeffs = optimize_measurements(h.ops, h.coeffs, grouping="qwc")
    ```

    The diagonalizing circuits of `rotations` correspond to the diagonalized Pauli word groupings of
    `grouped_ops`.

  - Pauli word partitioning utilities are performed by the `PauliGroupingStrategy`
    class. An input list of Pauli words can be partitioned into mutually commuting,
    qubit-wise-commuting, or anticommuting groupings.

    For example, partitioning Pauli words into anticommutative groupings by the Recursive Largest
    First (RLF) graph colouring heuristic:

    ```python
    from pennylane import PauliX, PauliY, PauliZ, Identity
    from pennylane.grouping import group_observables
    pauli_words = [
        Identity('a') @ Identity('b'),
        Identity('a') @ PauliX('b'),
        Identity('a') @ PauliY('b'),
        PauliZ('a') @ PauliX('b'),
        PauliZ('a') @ PauliY('b'),
        PauliZ('a') @ PauliZ('b')
    ]
    groupings = group_observables(pauli_words, grouping_type='anticommuting', method='rlf')
    ```

  - Various utility functions are included for obtaining and manipulating Pauli
    words in the binary symplectic vector space representation.

    For instance, two Pauli words may be converted to their binary vector representation:

    ```pycon
    >>> from pennylane.grouping import pauli_to_binary
    >>> from pennylane.wires import Wires
    >>> wire_map = {Wires('a'): 0, Wires('b'): 1}
    >>> pauli_vec_1 = pauli_to_binary(qml.PauliX('a') @ qml.PauliY('b'))
    >>> pauli_vec_2 = pauli_to_binary(qml.PauliZ('a') @ qml.PauliZ('b'))
    >>> pauli_vec_1
    [1. 1. 0. 1.]
    >>> pauli_vec_2
    [0. 0. 1. 1.]
    ```

    Their product up to a phase may be computed by taking the sum of their binary vector
    representations, and returned in the operator representation.

    ```pycon
    >>> from pennylane.grouping import binary_to_pauli
    >>> binary_to_pauli((pauli_vec_1 + pauli_vec_2) % 2, wire_map)
    Tensor product ['PauliY', 'PauliX']: 0 params, wires ['a', 'b']
    ```

    For more details on the grouping module, see the
    [grouping module documentation](https://pennylane.readthedocs.io/en/stable/code/qml_grouping.html)


<h4>Returning the quantum state from simulators</h4>

* The quantum state of a QNode can now be returned using the `qml.state()` return function.
  [(#818)](https://github.com/XanaduAI/pennylane/pull/818)

  ```python
  import pennylane as qml

  dev = qml.device("default.qubit", wires=3)
  qml.enable_tape()

  @qml.qnode(dev)
  def qfunc(x, y):
      qml.RZ(x, wires=0)
      qml.CNOT(wires=[0, 1])
      qml.RY(y, wires=1)
      qml.CNOT(wires=[0, 2])
      return qml.state()

  >>> qfunc(0.56, 0.1)
  array([0.95985437-0.27601028j, 0.        +0.j        ,
         0.04803275-0.01381203j, 0.        +0.j        ,
         0.        +0.j        , 0.        +0.j        ,
         0.        +0.j        , 0.        +0.j        ])
  ```

  Differentiating the state is currently available when using the
  classical backpropagation differentiation method (`diff_method="backprop"`) with a compatible device,
  and when using the new tape mode.

<h4>New operations and channels</h4>

* PennyLane now includes standard channels such as the Amplitude-damping,
  Phase-damping, and Depolarizing channels, as well as the ability
  to make custom qubit channels.
  [(#760)](https://github.com/PennyLaneAI/pennylane/pull/760)
  [(#766)](https://github.com/PennyLaneAI/pennylane/pull/766)
  [(#778)](https://github.com/PennyLaneAI/pennylane/pull/778)

* The controlled-Y operation is now available via `qml.CY`. For devices that do
  not natively support the controlled-Y operation, it will be decomposed
  into `qml.RY`, `qml.CNOT`, and `qml.S` operations.
  [(#806)](https://github.com/PennyLaneAI/pennylane/pull/806)

<h4>Preview the next-generation PennyLane QNode</h4>

* The new PennyLane `tape` module provides a re-formulated QNode class, rewritten from the ground-up,
  that uses a new `QuantumTape` object to represent the QNode's quantum circuit. Tape mode
  provides several advantages over the standard PennyLane QNode.
  [(#785)](https://github.com/PennyLaneAI/pennylane/pull/785)
  [(#792)](https://github.com/PennyLaneAI/pennylane/pull/792)
  [(#796)](https://github.com/PennyLaneAI/pennylane/pull/796)
  [(#800)](https://github.com/PennyLaneAI/pennylane/pull/800)
  [(#803)](https://github.com/PennyLaneAI/pennylane/pull/803)
  [(#804)](https://github.com/PennyLaneAI/pennylane/pull/804)
  [(#805)](https://github.com/PennyLaneAI/pennylane/pull/805)
  [(#808)](https://github.com/PennyLaneAI/pennylane/pull/808)
  [(#810)](https://github.com/PennyLaneAI/pennylane/pull/810)
  [(#811)](https://github.com/PennyLaneAI/pennylane/pull/811)
  [(#815)](https://github.com/PennyLaneAI/pennylane/pull/815)
  [(#820)](https://github.com/PennyLaneAI/pennylane/pull/820)
  [(#823)](https://github.com/PennyLaneAI/pennylane/pull/823)
  [(#824)](https://github.com/PennyLaneAI/pennylane/pull/824)
  [(#829)](https://github.com/PennyLaneAI/pennylane/pull/829)

  - Support for in-QNode classical processing: Tape mode allows for differentiable classical
    processing within the QNode.

  - No more Variable wrapping: In tape mode, QNode arguments no longer become `Variable`
    objects within the QNode.

  - Less restrictive QNode signatures: There is no longer any restriction on the QNode signature;
    the QNode can be defined and called following the same rules as standard Python functions.

  - Unifying all QNodes: The tape-mode QNode merges all QNodes (including the
    `JacobianQNode` and the `PassthruQNode`) into a single unified QNode, with
    identical behaviour regardless of the differentiation type.

  - Optimizations: Tape mode provides various performance optimizations, reducing pre- and
    post-processing overhead, and reduces the number of quantum evaluations in certain cases.

  Note that tape mode is **experimental**, and does not currently have feature-parity with the
  existing QNode. [Feedback and bug reports](https://github.com/PennyLaneAI/pennylane/issues) are
  encouraged and will help improve the new tape mode.

  Tape mode can be enabled globally via the `qml.enable_tape` function, without changing your
  PennyLane code:

  ```python
  qml.enable_tape()
  dev = qml.device("default.qubit", wires=1)

  @qml.qnode(dev, interface="tf")
  def circuit(p):
      print("Parameter value:", p)
      qml.RX(tf.sin(p[0])**2 + p[1], wires=0)
      return qml.expval(qml.PauliZ(0))
  ```

  For more details, please see the [tape mode
  documentation](https://pennylane.readthedocs.io/en/stable/code/qml_tape.html).

<h3>Improvements</h3>

* QNode caching has been introduced, allowing the QNode to keep track of the results of previous
  device executions and reuse those results in subsequent calls.
  Note that QNode caching is only supported in the new and experimental tape-mode.
  [(#817)](https://github.com/PennyLaneAI/pennylane/pull/817)

  Caching is available by passing a `caching` argument to the QNode:

  ```python
  dev = qml.device("default.qubit", wires=2)
  qml.enable_tape()

  @qml.qnode(dev, caching=10)  # cache up to 10 evaluations
  def qfunc(x):
      qml.RX(x, wires=0)
      qml.RX(0.3, wires=1)
      qml.CNOT(wires=[0, 1])
      return qml.expval(qml.PauliZ(1))

  qfunc(0.1)  # first evaluation executes on the device
  qfunc(0.1)  # second evaluation accesses the cached result
  ```

* Sped up the application of certain gates in `default.qubit` by using array/tensor
  manipulation tricks. The following gates are affected: `PauliX`, `PauliY`, `PauliZ`,
  `Hadamard`, `SWAP`, `S`, `T`, `CNOT`, `CZ`.
  [(#772)](https://github.com/PennyLaneAI/pennylane/pull/772)

* The computation of marginal probabilities has been made more efficient for devices
  with a large number of wires, achieving in some cases a 5x speedup.
  [(#799)](https://github.com/PennyLaneAI/pennylane/pull/799)

* Adds arithmetic operations (addition, tensor product,
  subtraction, and scalar multiplication) between `Hamiltonian`,
  `Tensor`, and `Observable` objects, and inline arithmetic
  operations between Hamiltonians and other observables.
  [(#765)](https://github.com/PennyLaneAI/pennylane/pull/765)

  Hamiltonians can now easily be defined as sums of observables:

  ```pycon3
  >>> H = 3 * qml.PauliZ(0) - (qml.PauliX(0) @ qml.PauliX(1)) + qml.Hamiltonian([4], [qml.PauliZ(0)])
  >>> print(H)
  (7.0) [Z0] + (-1.0) [X0 X1]
  ```

* Adds `compare()` method to `Observable` and `Hamiltonian` classes, which allows
  for comparison between observable quantities.
  [(#765)](https://github.com/PennyLaneAI/pennylane/pull/765)

  ```pycon3
  >>> H = qml.Hamiltonian([1], [qml.PauliZ(0)])
  >>> obs = qml.PauliZ(0) @ qml.Identity(1)
  >>> print(H.compare(obs))
  True
  ```

  ```pycon3
  >>> H = qml.Hamiltonian([2], [qml.PauliZ(0)])
  >>> obs = qml.PauliZ(1) @ qml.Identity(0)
  >>> print(H.compare(obs))
  False
  ```

* Adds `simplify()` method to the `Hamiltonian` class.
  [(#765)](https://github.com/PennyLaneAI/pennylane/pull/765)

  ```pycon3
  >>> H = qml.Hamiltonian([1, 2], [qml.PauliZ(0), qml.PauliZ(0) @ qml.Identity(1)])
  >>> H.simplify()
  >>> print(H)
  (3.0) [Z0]
  ```

* Added a new bit-flip mixer to the `qml.qaoa` module.
  [(#774)](https://github.com/PennyLaneAI/pennylane/pull/774)

* Summation of two `Wires` objects is now supported and will return
  a `Wires` object containing the set of all wires defined by the
  terms in the summation.
  [(#812)](https://github.com/PennyLaneAI/pennylane/pull/812)

<h3>Breaking changes</h3>

* The PennyLane NumPy module now returns scalar (zero-dimensional) arrays where
  Python scalars were previously returned.
  [(#820)](https://github.com/PennyLaneAI/pennylane/pull/820)
  [(#833)](https://github.com/PennyLaneAI/pennylane/pull/833)

  For example, this affects array element indexing, and summation:

  ```pycon
  >>> x = np.array([1, 2, 3], requires_grad=False)
  >>> x[0]
  tensor(1, requires_grad=False)
  >>> np.sum(x)
  tensor(6, requires_grad=True)
  ```

  This may require small updates to user code. A convenience method, `np.tensor.unwrap()`,
  has been added to help ease the transition. This converts PennyLane NumPy tensors
  to standard NumPy arrays and Python scalars:

  ```pycon
  >>> x = np.array(1.543, requires_grad=False)
  >>> x.unwrap()
  1.543
  ```

  Note, however, that information regarding array differentiability will be
  lost.

* The device capabilities dictionary has been redesigned, for clarity and robustness. In particular,
  the capabilities dictionary is now inherited from the parent class, various keys have more
  expressive names, and all keys are now defined in the base device class. For more details, please
  [refer to the developer
  documentation](https://pennylane.readthedocs.io/en/stable/development/plugins.html#device-capabilities).
  [(#781)](https://github.com/PennyLaneAI/pennylane/pull/781/files)

<h3>Bug fixes</h3>

* Changed to use lists for storing variable values inside `BaseQNode`
  allowing complex matrices to be passed to `QubitUnitary`.
  [(#773)](https://github.com/PennyLaneAI/pennylane/pull/773)

* Fixed a bug within `default.qubit`, resulting in greater efficiency
  when applying a state vector to all wires on the device.
  [(#849)](https://github.com/PennyLaneAI/pennylane/pull/849)

<h3>Documentation</h3>

* Equations have been added to the `qml.sample` and `qml.probs` docstrings
  to clarify the mathematical foundation of the performed measurements.
  [(#843)](https://github.com/PennyLaneAI/pennylane/pull/843)

<h3>Contributors</h3>

This release contains contributions from (in alphabetical order):

Aroosa Ijaz, Juan Miguel Arrazola, Thomas Bromley, Jack Ceroni, Alain Delgado Gran, Josh Izaac,
Soran Jahangiri, Nathan Killoran, Robert Lang, Cedric Lin, Olivia Di Matteo, Nicolás Quesada, Maria
Schuld, Antal Száva.

# Release 0.11.0

<h3>New features since last release</h3>

<h4>New and improved simulators</h4>

* Added a new device, `default.qubit.autograd`, a pure-state qubit simulator written using Autograd.
  This device supports classical backpropagation (`diff_method="backprop"`); this can
  be faster than the parameter-shift rule for computing quantum gradients
  when the number of parameters to be optimized is large.
  [(#721)](https://github.com/XanaduAI/pennylane/pull/721)

  ```pycon
  >>> dev = qml.device("default.qubit.autograd", wires=1)
  >>> @qml.qnode(dev, diff_method="backprop")
  ... def circuit(x):
  ...     qml.RX(x[1], wires=0)
  ...     qml.Rot(x[0], x[1], x[2], wires=0)
  ...     return qml.expval(qml.PauliZ(0))
  >>> weights = np.array([0.2, 0.5, 0.1])
  >>> grad_fn = qml.grad(circuit)
  >>> print(grad_fn(weights))
  array([-2.25267173e-01, -1.00864546e+00,  6.93889390e-18])
  ```

  See the [device documentation](https://pennylane.readthedocs.io/en/stable/code/api/pennylane.devices.default_qubit_autograd.DefaultQubitAutograd.html) for more details.

* A new experimental C++ state-vector simulator device is now available, `lightning.qubit`. It
  uses the C++ Eigen library to perform fast linear algebra calculations for simulating quantum
  state-vector evolution.

  `lightning.qubit` is currently in beta; it can be installed via `pip`:

  ```console
  $ pip install pennylane-lightning
  ```

  Once installed, it can be used as a PennyLane device:

  ```pycon
  >>> dev = qml.device("lightning.qubit", wires=2)
  ```

  For more details, please see the [lightning qubit documentation](https://pennylane-lightning.readthedocs.io).

<h4>New algorithms and templates</h4>

* Added built-in QAOA functionality via the new `qml.qaoa` module.
  [(#712)](https://github.com/PennyLaneAI/pennylane/pull/712)
  [(#718)](https://github.com/PennyLaneAI/pennylane/pull/718)
  [(#741)](https://github.com/PennyLaneAI/pennylane/pull/741)
  [(#720)](https://github.com/PennyLaneAI/pennylane/pull/720)

  This includes the following features:

  * New `qml.qaoa.x_mixer` and `qml.qaoa.xy_mixer` functions for defining Pauli-X and XY
    mixer Hamiltonians.

  * MaxCut: The `qml.qaoa.maxcut` function allows easy construction of the cost Hamiltonian
    and recommended mixer Hamiltonian for solving the MaxCut problem for a supplied graph.

  * Layers: `qml.qaoa.cost_layer` and `qml.qaoa.mixer_layer` take cost and mixer
    Hamiltonians, respectively, and apply the corresponding QAOA cost and mixer layers
    to the quantum circuit

  For example, using PennyLane to construct and solve a MaxCut problem with QAOA:

  ```python
  wires = range(3)
  graph = Graph([(0, 1), (1, 2), (2, 0)])
  cost_h, mixer_h = qaoa.maxcut(graph)

  def qaoa_layer(gamma, alpha):
      qaoa.cost_layer(gamma, cost_h)
      qaoa.mixer_layer(alpha, mixer_h)

  def antatz(params, **kwargs):

      for w in wires:
          qml.Hadamard(wires=w)

      # repeat the QAOA layer two times
      qml.layer(qaoa_layer, 2, params[0], params[1])

  dev = qml.device('default.qubit', wires=len(wires))
  cost_function = qml.VQECost(ansatz, cost_h, dev)
  ```

* Added an `ApproxTimeEvolution` template to the PennyLane templates module, which
  can be used to implement Trotterized time-evolution under a Hamiltonian.
  [(#710)](https://github.com/XanaduAI/pennylane/pull/710)

  <img src="https://pennylane.readthedocs.io/en/latest/_static/templates/subroutines/approx_time_evolution.png" width=50%/>

* Added a `qml.layer` template-constructing function, which takes a unitary, and
  repeatedly applies it on a set of wires to a given depth.
  [(#723)](https://github.com/PennyLaneAI/pennylane/pull/723)

  ```python
  def subroutine():
      qml.Hadamard(wires=[0])
      qml.CNOT(wires=[0, 1])
      qml.PauliX(wires=[1])

  dev = qml.device('default.qubit', wires=3)

  @qml.qnode(dev)
  def circuit():
      qml.layer(subroutine, 3)
      return [qml.expval(qml.PauliZ(0)), qml.expval(qml.PauliZ(1))]
  ```

  This creates the following circuit:
  ```pycon
  >>> circuit()
  >>> print(circuit.draw())
  0: ──H──╭C──X──H──╭C──X──H──╭C──X──┤ ⟨Z⟩
  1: ─────╰X────────╰X────────╰X─────┤ ⟨Z⟩
  ```

* Added the `qml.utils.decompose_hamiltonian` function. This function can be used to
  decompose a Hamiltonian into a linear combination of Pauli operators.
  [(#671)](https://github.com/XanaduAI/pennylane/pull/671)

  ```pycon
  >>> A = np.array(
  ... [[-2, -2+1j, -2, -2],
  ... [-2-1j,  0,  0, -1],
  ... [-2,  0, -2, -1],
  ... [-2, -1, -1,  0]])
  >>> coeffs, obs_list = decompose_hamiltonian(A)
  ```

<h4>New device features</h4>

* It is now possible to specify custom wire labels, such as `['anc1', 'anc2', 0, 1, 3]`, where the labels
  can be strings or numbers.
  [(#666)](https://github.com/XanaduAI/pennylane/pull/666)

  Custom wire labels are defined by passing a list to the `wires` argument when creating the device:

  ```pycon
  >>> dev = qml.device("default.qubit", wires=['anc1', 'anc2', 0, 1, 3])
  ```

  Quantum operations should then be invoked with these custom wire labels:

  ``` pycon
  >>> @qml.qnode(dev)
  >>> def circuit():
  ...    qml.Hadamard(wires='anc2')
  ...    qml.CNOT(wires=['anc1', 3])
  ...    ...
  ```

  The existing behaviour, in which the number of wires is specified on device initialization,
  continues to work as usual. This gives a default behaviour where wires are labelled
  by consecutive integers.

  ```pycon
  >>> dev = qml.device("default.qubit", wires=5)
  ```

* An integrated device test suite has been added, which can be used
  to run basic integration tests on core or external devices.
  [(#695)](https://github.com/PennyLaneAI/pennylane/pull/695)
  [(#724)](https://github.com/PennyLaneAI/pennylane/pull/724)
  [(#733)](https://github.com/PennyLaneAI/pennylane/pull/733)

  The test can be invoked against a particular device by calling the `pl-device-test`
  command line program:

  ```console
  $ pl-device-test --device=default.qubit --shots=1234 --analytic=False
  ```

  If the tests are run on external devices, the device and its dependencies must be
  installed locally. For more details, please see the
  [plugin test documentation](http://pennylane.readthedocs.io/en/latest/code/api/pennylane.devices.tests.html).

<h3>Improvements</h3>

* The functions implementing the quantum circuits building the Unitary Coupled-Cluster
  (UCCSD) VQE ansatz have been improved, with a more consistent naming convention and
  improved docstrings.
  [(#748)](https://github.com/PennyLaneAI/pennylane/pull/748)

  The changes include:

  - The terms *1particle-1hole (ph)* and *2particle-2hole (pphh)* excitations
    were replaced with the names *single* and *double* excitations, respectively.

  - The non-differentiable arguments in the `UCCSD` template were renamed accordingly:
    `ph` → `s_wires`, `pphh` → `d_wires`

  - The term *virtual*, previously used to refer the *unoccupied* orbitals, was discarded.

  - The Usage Details sections were updated and improved.

* Added support for TensorFlow 2.3 and PyTorch 1.6.
  [(#725)](https://github.com/PennyLaneAI/pennylane/pull/725)

* Returning probabilities is now supported from photonic QNodes.
  As with qubit QNodes, photonic QNodes returning probabilities are
  end-to-end differentiable.
  [(#699)](https://github.com/XanaduAI/pennylane/pull/699/)

  ```pycon
  >>> dev = qml.device("strawberryfields.fock", wires=2, cutoff_dim=5)
  >>> @qml.qnode(dev)
  ... def circuit(a):
  ...     qml.Displacement(a, 0, wires=0)
  ...     return qml.probs(wires=0)
  >>> print(circuit(0.5))
  [7.78800783e-01 1.94700196e-01 2.43375245e-02 2.02812704e-03 1.26757940e-04]
  ```

<h3>Breaking changes</h3>

* The `pennylane.plugins` and `pennylane.beta.plugins` folders have been renamed to
  `pennylane.devices` and `pennylane.beta.devices`, to reflect their content better.
  [(#726)](https://github.com/XanaduAI/pennylane/pull/726)

<h3>Bug fixes</h3>

* The PennyLane interface conversion functions can now convert QNodes with
  pre-existing interfaces.
  [(#707)](https://github.com/XanaduAI/pennylane/pull/707)

<h3>Documentation</h3>

* The interfaces section of the documentation has been renamed to 'Interfaces and training',
  and updated with the latest variable handling details.
  [(#753)](https://github.com/PennyLaneAI/pennylane/pull/753)

<h3>Contributors</h3>

This release contains contributions from (in alphabetical order):

Juan Miguel Arrazola, Thomas Bromley, Jack Ceroni, Alain Delgado Gran, Shadab Hussain, Theodor
Isacsson, Josh Izaac, Nathan Killoran, Maria Schuld, Antal Száva, Nicola Vitucci.

# Release 0.10.0

<h3>New features since last release</h3>

<h4>New and improved simulators</h4>

* Added a new device, `default.qubit.tf`, a pure-state qubit simulator written using TensorFlow.
  As a result, it supports classical backpropagation as a means to compute the Jacobian. This can
  be faster than the parameter-shift rule for computing quantum gradients
  when the number of parameters to be optimized is large.

  `default.qubit.tf` is designed to be used with end-to-end classical backpropagation
  (`diff_method="backprop"`) with the TensorFlow interface. This is the default method
  of differentiation when creating a QNode with this device.

  Using this method, the created QNode is a 'white-box' that is
  tightly integrated with your TensorFlow computation, including
  [AutoGraph](https://www.tensorflow.org/guide/function) support:

  ```pycon
  >>> dev = qml.device("default.qubit.tf", wires=1)
  >>> @tf.function
  ... @qml.qnode(dev, interface="tf", diff_method="backprop")
  ... def circuit(x):
  ...     qml.RX(x[1], wires=0)
  ...     qml.Rot(x[0], x[1], x[2], wires=0)
  ...     return qml.expval(qml.PauliZ(0))
  >>> weights = tf.Variable([0.2, 0.5, 0.1])
  >>> with tf.GradientTape() as tape:
  ...     res = circuit(weights)
  >>> print(tape.gradient(res, weights))
  tf.Tensor([-2.2526717e-01 -1.0086454e+00  1.3877788e-17], shape=(3,), dtype=float32)
  ```

  See the `default.qubit.tf`
  [documentation](https://pennylane.ai/en/stable/code/api/pennylane.beta.plugins.DefaultQubitTF.html)
  for more details.

* The [default.tensor plugin](https://github.com/XanaduAI/pennylane/blob/master/pennylane/beta/plugins/default_tensor.py)
  has been significantly upgraded. It now allows two different
  tensor network representations to be used: `"exact"` and `"mps"`. The former uses a
  exact factorized representation of quantum states, while the latter uses a matrix product state
  representation.
  ([#572](https://github.com/XanaduAI/pennylane/pull/572))
  ([#599](https://github.com/XanaduAI/pennylane/pull/599))

<h4>New machine learning functionality and integrations</h4>

* PennyLane QNodes can now be converted into Torch layers, allowing for creation of quantum and
  hybrid models using the `torch.nn` API.
  [(#588)](https://github.com/XanaduAI/pennylane/pull/588)

  A PennyLane QNode can be converted into a `torch.nn` layer using the `qml.qnn.TorchLayer` class:

  ```pycon
  >>> @qml.qnode(dev)
  ... def qnode(inputs, weights_0, weight_1):
  ...    # define the circuit
  ...    # ...

  >>> weight_shapes = {"weights_0": 3, "weight_1": 1}
  >>> qlayer = qml.qnn.TorchLayer(qnode, weight_shapes)
  ```

  A hybrid model can then be easily constructed:

  ```pycon
  >>> model = torch.nn.Sequential(qlayer, torch.nn.Linear(2, 2))
  ```

* Added a new "reversible" differentiation method which can be used in simulators, but not hardware.

  The reversible approach is similar to backpropagation, but trades off extra computation for
  enhanced memory efficiency. Where backpropagation caches the state tensors at each step during
  a simulated evolution, the reversible method only caches the final pre-measurement state.

  Compared to the parameter-shift method, the reversible method can be faster or slower,
  depending on the density and location of parametrized gates in a circuit
  (circuits with higher density of parametrized gates near the end of the circuit will see a benefit).
  [(#670)](https://github.com/XanaduAI/pennylane/pull/670)

  ```pycon
  >>> dev = qml.device("default.qubit", wires=2)
  ... @qml.qnode(dev, diff_method="reversible")
  ... def circuit(x):
  ...     qml.RX(x, wires=0)
  ...     qml.RX(x, wires=0)
  ...     qml.CNOT(wires=[0,1])
  ...     return qml.expval(qml.PauliZ(0))
  >>> qml.grad(circuit)(0.5)
  (array(-0.47942554),)
  ```

<h4>New templates and cost functions</h4>

* Added the new templates `UCCSD`, `SingleExcitationUnitary`, and`DoubleExcitationUnitary`,
  which together implement the Unitary Coupled-Cluster Singles and Doubles (UCCSD) ansatz
  to perform VQE-based quantum chemistry simulations using PennyLane-QChem.
  [(#622)](https://github.com/XanaduAI/pennylane/pull/622)
  [(#638)](https://github.com/XanaduAI/pennylane/pull/638)
  [(#654)](https://github.com/XanaduAI/pennylane/pull/654)
  [(#659)](https://github.com/XanaduAI/pennylane/pull/659)
  [(#622)](https://github.com/XanaduAI/pennylane/pull/622)

* Added module `pennylane.qnn.cost` with class `SquaredErrorLoss`. The module contains classes
  to calculate losses and cost functions on circuits with trainable parameters.
  [(#642)](https://github.com/XanaduAI/pennylane/pull/642)

<h3>Improvements</h3>

* Improves the wire management by making the `Operator.wires` attribute a `wires` object.
  [(#666)](https://github.com/XanaduAI/pennylane/pull/666)

* A significant improvement with respect to how QNodes and interfaces mark quantum function
  arguments as differentiable when using Autograd, designed to improve performance and make
  QNodes more intuitive.
  [(#648)](https://github.com/XanaduAI/pennylane/pull/648)
  [(#650)](https://github.com/XanaduAI/pennylane/pull/650)

  In particular, the following changes have been made:

  - A new `ndarray` subclass `pennylane.numpy.tensor`, which extends NumPy arrays with
    the keyword argument and attribute `requires_grad`. Tensors which have `requires_grad=False`
    are treated as non-differentiable by the Autograd interface.

  - A new subpackage `pennylane.numpy`, which wraps `autograd.numpy` such that NumPy functions
    accept the `requires_grad` keyword argument, and allows Autograd to differentiate
    `pennylane.numpy.tensor` objects.

  - The `argnum` argument to `qml.grad` is now optional; if not provided, arguments explicitly
    marked as `requires_grad=False` are excluded for the list of differentiable arguments.
    The ability to pass `argnum` has been retained for backwards compatibility, and
    if present the old behaviour persists.

* The QNode Torch interface now inspects QNode positional arguments.
  If any argument does not have the attribute `requires_grad=True`, it
  is automatically excluded from quantum gradient computations.
  [(#652)](https://github.com/XanaduAI/pennylane/pull/652)
  [(#660)](https://github.com/XanaduAI/pennylane/pull/660)

* The QNode TF interface now inspects QNode positional arguments.
  If any argument is not being watched by a `tf.GradientTape()`,
  it is automatically excluded from quantum gradient computations.
  [(#655)](https://github.com/XanaduAI/pennylane/pull/655)
  [(#660)](https://github.com/XanaduAI/pennylane/pull/660)

* QNodes have two new public methods: `QNode.set_trainable_args()` and `QNode.get_trainable_args()`.
  These are designed to be called by interfaces, to specify to the QNode which of its
  input arguments are differentiable. Arguments which are non-differentiable will not be converted
  to PennyLane Variable objects within the QNode.
  [(#660)](https://github.com/XanaduAI/pennylane/pull/660)

* Added `decomposition` method to PauliX, PauliY, PauliZ, S, T, Hadamard, and PhaseShift gates, which
  decomposes each of these gates into rotation gates.
  [(#668)](https://github.com/XanaduAI/pennylane/pull/668)

* The `CircuitGraph` class now supports serializing contained circuit operations
  and measurement basis rotations to an OpenQASM2.0 script via the new
  `CircuitGraph.to_openqasm()` method.
  [(#623)](https://github.com/XanaduAI/pennylane/pull/623)

<h3>Breaking changes</h3>

* Removes support for Python 3.5.
  [(#639)](https://github.com/XanaduAI/pennylane/pull/639)

<h3>Documentation</h3>

* Various small typos were fixed.

<h3>Contributors</h3>

This release contains contributions from (in alphabetical order):

Thomas Bromley, Jack Ceroni, Alain Delgado Gran, Theodor Isacsson, Josh Izaac,
Nathan Killoran, Maria Schuld, Antal Száva, Nicola Vitucci.


# Release 0.9.0

<h3>New features since last release</h3>

<h4>New machine learning integrations</h4>

* PennyLane QNodes can now be converted into Keras layers, allowing for creation of quantum and
  hybrid models using the Keras API.
  [(#529)](https://github.com/XanaduAI/pennylane/pull/529)

  A PennyLane QNode can be converted into a Keras layer using the `KerasLayer` class:

  ```python
  from pennylane.qnn import KerasLayer

  @qml.qnode(dev)
  def circuit(inputs, weights_0, weight_1):
     # define the circuit
     # ...

  weight_shapes = {"weights_0": 3, "weight_1": 1}
  qlayer = qml.qnn.KerasLayer(circuit, weight_shapes, output_dim=2)
  ```

  A hybrid model can then be easily constructed:

  ```python
  model = tf.keras.models.Sequential([qlayer, tf.keras.layers.Dense(2)])
  ```

* Added a new type of QNode, `qml.qnodes.PassthruQNode`. For simulators which are coded in an
  external library which supports automatic differentiation, PennyLane will treat a PassthruQNode as
  a "white box", and rely on the external library to directly provide gradients via backpropagation.
  This can be more efficient than the using parameter-shift rule for a large number of parameters.
  [(#488)](https://github.com/XanaduAI/pennylane/pull/488)

  Currently this behaviour is supported by PennyLane's `default.tensor.tf` device backend,
  compatible with the `'tf'` interface using TensorFlow 2:

  ```python
  dev = qml.device('default.tensor.tf', wires=2)

  @qml.qnode(dev, diff_method="backprop")
  def circuit(params):
      qml.RX(params[0], wires=0)
      qml.RX(params[1], wires=1)
      qml.CNOT(wires=[0, 1])
      return qml.expval(qml.PauliZ(0))

  qnode = PassthruQNode(circuit, dev)
  params = tf.Variable([0.3, 0.1])

  with tf.GradientTape() as tape:
      tape.watch(params)
      res = qnode(params)

  grad = tape.gradient(res, params)
  ```

<h4>New optimizers</h4>

* Added the `qml.RotosolveOptimizer`, a gradient-free optimizer
  that minimizes the quantum function by updating each parameter,
  one-by-one, via a closed-form expression while keeping other parameters
  fixed.
  [(#636)](https://github.com/XanaduAI/pennylane/pull/636)
  [(#539)](https://github.com/XanaduAI/pennylane/pull/539)

* Added the `qml.RotoselectOptimizer`, which uses Rotosolve to
  minimizes a quantum function with respect to both the
  rotation operations applied and the rotation parameters.
  [(#636)](https://github.com/XanaduAI/pennylane/pull/636)
  [(#539)](https://github.com/XanaduAI/pennylane/pull/539)

  For example, given a quantum function `f` that accepts parameters `x`
  and a list of corresponding rotation operations `generators`,
  the Rotoselect optimizer will, at each step, update both the parameter
  values and the list of rotation gates to minimize the loss:

  ```pycon
  >>> opt = qml.optimize.RotoselectOptimizer()
  >>> x = [0.3, 0.7]
  >>> generators = [qml.RX, qml.RY]
  >>> for _ in range(100):
  ...     x, generators = opt.step(f, x, generators)
  ```


<h4>New operations</h4>

* Added the `PauliRot` gate, which performs an arbitrary
  Pauli rotation on multiple qubits, and the `MultiRZ` gate,
  which performs a rotation generated by a tensor product
  of Pauli Z operators.
  [(#559)](https://github.com/XanaduAI/pennylane/pull/559)

  ```python
  dev = qml.device('default.qubit', wires=4)

  @qml.qnode(dev)
  def circuit(angle):
      qml.PauliRot(angle, "IXYZ", wires=[0, 1, 2, 3])
      return [qml.expval(qml.PauliZ(wire)) for wire in [0, 1, 2, 3]]
  ```

  ```pycon
  >>> circuit(0.4)
  [1.         0.92106099 0.92106099 1.        ]
  >>> print(circuit.draw())
   0: ──╭RI(0.4)──┤ ⟨Z⟩
   1: ──├RX(0.4)──┤ ⟨Z⟩
   2: ──├RY(0.4)──┤ ⟨Z⟩
   3: ──╰RZ(0.4)──┤ ⟨Z⟩
  ```

  If the `PauliRot` gate is not supported on the target device, it will
  be decomposed into `Hadamard`, `RX` and `MultiRZ` gates. Note that
  identity gates in the Pauli word result in untouched wires:

  ```pycon
  >>> print(circuit.draw())
   0: ───────────────────────────────────┤ ⟨Z⟩
   1: ──H──────────╭RZ(0.4)──H───────────┤ ⟨Z⟩
   2: ──RX(1.571)──├RZ(0.4)──RX(-1.571)──┤ ⟨Z⟩
   3: ─────────────╰RZ(0.4)──────────────┤ ⟨Z⟩
  ```

  If the `MultiRZ` gate is not supported, it will be decomposed into
  `CNOT` and `RZ` gates:

  ```pycon
  >>> print(circuit.draw())
   0: ──────────────────────────────────────────────────┤ ⟨Z⟩
   1: ──H──────────────╭X──RZ(0.4)──╭X──────H───────────┤ ⟨Z⟩
   2: ──RX(1.571)──╭X──╰C───────────╰C──╭X──RX(-1.571)──┤ ⟨Z⟩
   3: ─────────────╰C───────────────────╰C──────────────┤ ⟨Z⟩
  ```

* PennyLane now provides `DiagonalQubitUnitary` for diagonal gates, that are e.g.,
  encountered in IQP circuits. These kinds of gates can be evaluated much faster on
  a simulator device.
  [(#567)](https://github.com/XanaduAI/pennylane/pull/567)

  The gate can be used, for example, to efficiently simulate oracles:

  ```python
  dev = qml.device('default.qubit', wires=3)

  # Function as a bitstring
  f = np.array([1, 0, 0, 1, 1, 0, 1, 0])

  @qml.qnode(dev)
  def circuit(weights1, weights2):
      qml.templates.StronglyEntanglingLayers(weights1, wires=[0, 1, 2])

      # Implements the function as a phase-kickback oracle
      qml.DiagonalQubitUnitary((-1)**f, wires=[0, 1, 2])

      qml.templates.StronglyEntanglingLayers(weights2, wires=[0, 1, 2])
      return [qml.expval(qml.PauliZ(w)) for w in range(3)]
  ```

* Added the `TensorN` CVObservable that can represent the tensor product of the
  `NumberOperator` on photonic backends.
  [(#608)](https://github.com/XanaduAI/pennylane/pull/608)

<h4>New templates</h4>

* Added the `ArbitraryUnitary` and `ArbitraryStatePreparation` templates, which use
  `PauliRot` gates to perform an arbitrary unitary and prepare an arbitrary basis
  state with the minimal number of parameters.
  [(#590)](https://github.com/XanaduAI/pennylane/pull/590)

  ```python
  dev = qml.device('default.qubit', wires=3)

  @qml.qnode(dev)
  def circuit(weights1, weights2):
        qml.templates.ArbitraryStatePreparation(weights1, wires=[0, 1, 2])
        qml.templates.ArbitraryUnitary(weights2, wires=[0, 1, 2])
        return qml.probs(wires=[0, 1, 2])
  ```

* Added the `IQPEmbedding` template, which encodes inputs into the diagonal gates of an
  IQP circuit.
  [(#605)](https://github.com/XanaduAI/pennylane/pull/605)

  <img src="https://pennylane.readthedocs.io/en/latest/_images/iqp.png"
  width=50%></img>

* Added the `SimplifiedTwoDesign` template, which implements the circuit
  design of [Cerezo et al. (2020)](<https://arxiv.org/abs/2001.00550>).
  [(#556)](https://github.com/XanaduAI/pennylane/pull/556)

  <img src="https://pennylane.readthedocs.io/en/latest/_images/simplified_two_design.png"
  width=50%></img>

* Added the `BasicEntanglerLayers` template, which is a simple layer architecture
  of rotations and CNOT nearest-neighbour entanglers.
  [(#555)](https://github.com/XanaduAI/pennylane/pull/555)

  <img src="https://pennylane.readthedocs.io/en/latest/_images/basic_entangler.png"
  width=50%></img>

* PennyLane now offers a broadcasting function to easily construct templates:
  `qml.broadcast()` takes single quantum operations or other templates and applies
  them to wires in a specific pattern.
  [(#515)](https://github.com/XanaduAI/pennylane/pull/515)
  [(#522)](https://github.com/XanaduAI/pennylane/pull/522)
  [(#526)](https://github.com/XanaduAI/pennylane/pull/526)
  [(#603)](https://github.com/XanaduAI/pennylane/pull/603)

  For example, we can use broadcast to repeat a custom template
  across multiple wires:

  ```python
  from pennylane.templates import template

  @template
  def mytemplate(pars, wires):
      qml.Hadamard(wires=wires)
      qml.RY(pars, wires=wires)

  dev = qml.device('default.qubit', wires=3)

  @qml.qnode(dev)
  def circuit(pars):
      qml.broadcast(mytemplate, pattern="single", wires=[0,1,2], parameters=pars)
      return qml.expval(qml.PauliZ(0))
  ```

  ```pycon
  >>> circuit([1, 1, 0.1])
  -0.841470984807896
  >>> print(circuit.draw())
   0: ──H──RY(1.0)──┤ ⟨Z⟩
   1: ──H──RY(1.0)──┤
   2: ──H──RY(0.1)──┤
  ```

  For other available patterns, see the
  [broadcast function documentation](https://pennylane.readthedocs.io/en/latest/code/api/pennylane.broadcast.html).

<h3>Breaking changes</h3>

* The `QAOAEmbedding` now uses the new `MultiRZ` gate as a `ZZ` entangler,
  which changes the convention. While
  previously, the `ZZ` gate in the embedding was implemented as

  ```python
  CNOT(wires=[wires[0], wires[1]])
  RZ(2 * parameter, wires=wires[0])
  CNOT(wires=[wires[0], wires[1]])
  ```

  the `MultiRZ` corresponds to

  ```python
  CNOT(wires=[wires[1], wires[0]])
  RZ(parameter, wires=wires[0])
  CNOT(wires=[wires[1], wires[0]])
  ```

  which differs in the factor of `2`, and fixes a bug in the
  wires that the `CNOT` was applied to.
  [(#609)](https://github.com/XanaduAI/pennylane/pull/609)

* Probability methods are handled by `QubitDevice` and device method
  requirements are modified to simplify plugin development.
  [(#573)](https://github.com/XanaduAI/pennylane/pull/573)

* The internal variables `All` and `Any` to mark an `Operation` as acting on all or any
  wires have been renamed to `AllWires` and `AnyWires`.
  [(#614)](https://github.com/XanaduAI/pennylane/pull/614)

<h3>Improvements</h3>

* A new `Wires` class was introduced for the internal
  bookkeeping of wire indices.
  [(#615)](https://github.com/XanaduAI/pennylane/pull/615)

* Improvements to the speed/performance of the `default.qubit` device.
  [(#567)](https://github.com/XanaduAI/pennylane/pull/567)
  [(#559)](https://github.com/XanaduAI/pennylane/pull/559)

* Added the `"backprop"` and `"device"` differentiation methods to the `qnode`
  decorator.
  [(#552)](https://github.com/XanaduAI/pennylane/pull/552)

  - `"backprop"`: Use classical backpropagation. Default on simulator
    devices that are classically end-to-end differentiable.
    The returned QNode can only be used with the same machine learning
    framework (e.g., `default.tensor.tf` simulator with the `tensorflow` interface).

  - `"device"`: Queries the device directly for the gradient.

  Using the `"backprop"` differentiation method with the `default.tensor.tf`
  device, the created QNode is a 'white-box', and is tightly integrated with
  the overall TensorFlow computation:

  ```python
  >>> dev = qml.device("default.tensor.tf", wires=1)
  >>> @qml.qnode(dev, interface="tf", diff_method="backprop")
  >>> def circuit(x):
  ...     qml.RX(x[1], wires=0)
  ...     qml.Rot(x[0], x[1], x[2], wires=0)
  ...     return qml.expval(qml.PauliZ(0))
  >>> vars = tf.Variable([0.2, 0.5, 0.1])
  >>> with tf.GradientTape() as tape:
  ...     res = circuit(vars)
  >>> tape.gradient(res, vars)
  <tf.Tensor: shape=(3,), dtype=float32, numpy=array([-2.2526717e-01, -1.0086454e+00,  1.3877788e-17], dtype=float32)>
  ```

* The circuit drawer now displays inverted operations, as well as wires
  where probabilities are returned from the device:
  [(#540)](https://github.com/XanaduAI/pennylane/pull/540)

  ```python
  >>> @qml.qnode(dev)
  ... def circuit(theta):
  ...     qml.RX(theta, wires=0)
  ...     qml.CNOT(wires=[0, 1])
  ...     qml.S(wires=1).inv()
  ...     return qml.probs(wires=[0, 1])
  >>> circuit(0.2)
  array([0.99003329, 0.        , 0.        , 0.00996671])
  >>> print(circuit.draw())
  0: ──RX(0.2)──╭C───────╭┤ Probs
  1: ───────────╰X──S⁻¹──╰┤ Probs
  ```

* You can now evaluate the metric tensor of a VQE Hamiltonian via the new
  `VQECost.metric_tensor` method. This allows `VQECost` objects to be directly
  optimized by the quantum natural gradient optimizer (`qml.QNGOptimizer`).
  [(#618)](https://github.com/XanaduAI/pennylane/pull/618)

* The input check functions in `pennylane.templates.utils` are now public
  and visible in the API documentation.
  [(#566)](https://github.com/XanaduAI/pennylane/pull/566)

* Added keyword arguments for step size and order to the `qnode` decorator, as well as
  the `QNode` and `JacobianQNode` classes. This enables the user to set the step size
  and order when using finite difference methods. These options are also exposed when
  creating QNode collections.
  [(#530)](https://github.com/XanaduAI/pennylane/pull/530)
  [(#585)](https://github.com/XanaduAI/pennylane/pull/585)
  [(#587)](https://github.com/XanaduAI/pennylane/pull/587)

* The decomposition for the `CRY` gate now uses the simpler form `RY @ CNOT @ RY @ CNOT`
  [(#547)](https://github.com/XanaduAI/pennylane/pull/547)

* The underlying queuing system was refactored, removing the `qml._current_context`
  property that held the currently active `QNode` or `OperationRecorder`. Now, all
  objects that expose a queue for operations inherit from `QueuingContext` and
  register their queue globally.
  [(#548)](https://github.com/XanaduAI/pennylane/pull/548)

* The PennyLane repository has a new benchmarking tool which supports the comparison of different git revisions.
  [(#568)](https://github.com/XanaduAI/pennylane/pull/568)
  [(#560)](https://github.com/XanaduAI/pennylane/pull/560)
  [(#516)](https://github.com/XanaduAI/pennylane/pull/516)

<h3>Documentation</h3>

* Updated the development section by creating a landing page with links to sub-pages
  containing specific guides.
  [(#596)](https://github.com/XanaduAI/pennylane/pull/596)

* Extended the developer's guide by a section explaining how to add new templates.
  [(#564)](https://github.com/XanaduAI/pennylane/pull/564)

<h3>Bug fixes</h3>

* `tf.GradientTape().jacobian()` can now be evaluated on QNodes using the TensorFlow interface.
  [(#626)](https://github.com/XanaduAI/pennylane/pull/626)

* `RandomLayers()` is now compatible with the qiskit devices.
  [(#597)](https://github.com/XanaduAI/pennylane/pull/597)

* `DefaultQubit.probability()` now returns the correct probability when called with
  `device.analytic=False`.
  [(#563)](https://github.com/XanaduAI/pennylane/pull/563)

* Fixed a bug in the `StronglyEntanglingLayers` template, allowing it to
  work correctly when applied to a single wire.
  [(544)](https://github.com/XanaduAI/pennylane/pull/544)

* Fixed a bug when inverting operations with decompositions; operations marked as inverted
  are now correctly inverted when the fallback decomposition is called.
  [(#543)](https://github.com/XanaduAI/pennylane/pull/543)

* The `QNode.print_applied()` method now correctly displays wires where
  `qml.prob()` is being returned.
  [#542](https://github.com/XanaduAI/pennylane/pull/542)

<h3>Contributors</h3>

This release contains contributions from (in alphabetical order):

Ville Bergholm, Lana Bozanic, Thomas Bromley, Theodor Isacsson, Josh Izaac, Nathan Killoran,
Maggie Li, Johannes Jakob Meyer, Maria Schuld, Sukin Sim, Antal Száva.

# Release 0.8.1

<h3>Improvements</h3>

* Beginning of support for Python 3.8, with the test suite
  now being run in a Python 3.8 environment.
  [(#501)](https://github.com/XanaduAI/pennylane/pull/501)

<h3>Documentation</h3>

* Present templates as a gallery of thumbnails showing the
  basic circuit architecture.
  [(#499)](https://github.com/XanaduAI/pennylane/pull/499)

<h3>Bug fixes</h3>

* Fixed a bug where multiplying a QNode parameter by 0 caused a divide
  by zero error when calculating the parameter shift formula.
  [(#512)](https://github.com/XanaduAI/pennylane/pull/512)

* Fixed a bug where the shape of differentiable QNode arguments
  was being cached on the first construction, leading to indexing
  errors if the QNode was re-evaluated if the argument changed shape.
  [(#505)](https://github.com/XanaduAI/pennylane/pull/505)

<h3>Contributors</h3>

This release contains contributions from (in alphabetical order):

Ville Bergholm, Josh Izaac, Johannes Jakob Meyer, Maria Schuld, Antal Száva.

# Release 0.8.0

<h3>New features since last release</h3>

* Added a quantum chemistry package, `pennylane.qchem`, which supports
  integration with OpenFermion, Psi4, PySCF, and OpenBabel.
  [(#453)](https://github.com/XanaduAI/pennylane/pull/453)

  Features include:

  - Generate the qubit Hamiltonians directly starting with the atomic structure of the molecule.
  - Calculate the mean-field (Hartree-Fock) electronic structure of molecules.
  - Allow to define an active space based on the number of active electrons and active orbitals.
  - Perform the fermionic-to-qubit transformation of the electronic Hamiltonian by
    using different functions implemented in OpenFermion.
  - Convert OpenFermion's QubitOperator to a Pennylane `Hamiltonian` class.
  - Perform a Variational Quantum Eigensolver (VQE) computation with this Hamiltonian in PennyLane.

  Check out the [quantum chemistry quickstart](https://pennylane.readthedocs.io/en/latest/introduction/chemistry.html), as well the quantum chemistry and VQE tutorials.

* PennyLane now has some functions and classes for creating and solving VQE
  problems. [(#467)](https://github.com/XanaduAI/pennylane/pull/467)

  - `qml.Hamiltonian`: a lightweight class for representing qubit Hamiltonians
  - `qml.VQECost`: a class for quickly constructing a differentiable cost function
    given a circuit ansatz, Hamiltonian, and one or more devices

    ```python
    >>> H = qml.vqe.Hamiltonian(coeffs, obs)
    >>> cost = qml.VQECost(ansatz, hamiltonian, dev, interface="torch")
    >>> params = torch.rand([4, 3])
    >>> cost(params)
    tensor(0.0245, dtype=torch.float64)
    ```

* Added a circuit drawing feature that provides a text-based representation
  of a QNode instance. It can be invoked via `qnode.draw()`. The user can specify
  to display variable names instead of variable values and choose either an ASCII
  or Unicode charset.
  [(#446)](https://github.com/XanaduAI/pennylane/pull/446)

  Consider the following circuit as an example:
  ```python3
  @qml.qnode(dev)
  def qfunc(a, w):
      qml.Hadamard(0)
      qml.CRX(a, wires=[0, 1])
      qml.Rot(w[0], w[1], w[2], wires=[1])
      qml.CRX(-a, wires=[0, 1])

      return qml.expval(qml.PauliZ(0) @ qml.PauliZ(1))
  ```

  We can draw the circuit after it has been executed:

  ```python
  >>> result = qfunc(2.3, [1.2, 3.2, 0.7])
  >>> print(qfunc.draw())
   0: ──H──╭C────────────────────────────╭C─────────╭┤ ⟨Z ⊗ Z⟩
   1: ─────╰RX(2.3)──Rot(1.2, 3.2, 0.7)──╰RX(-2.3)──╰┤ ⟨Z ⊗ Z⟩
  >>> print(qfunc.draw(charset="ascii"))
   0: --H--+C----------------------------+C---------+| <Z @ Z>
   1: -----+RX(2.3)--Rot(1.2, 3.2, 0.7)--+RX(-2.3)--+| <Z @ Z>
  >>> print(qfunc.draw(show_variable_names=True))
   0: ──H──╭C─────────────────────────────╭C─────────╭┤ ⟨Z ⊗ Z⟩
   1: ─────╰RX(a)──Rot(w[0], w[1], w[2])──╰RX(-1*a)──╰┤ ⟨Z ⊗ Z⟩
  ```

* Added `QAOAEmbedding` and its parameter initialization
  as a new trainable template.
  [(#442)](https://github.com/XanaduAI/pennylane/pull/442)

  <img src="https://pennylane.readthedocs.io/en/latest/_images/qaoa_layers.png"
  width=70%></img>

* Added the `qml.probs()` measurement function, allowing QNodes
  to differentiate variational circuit probabilities
  on simulators and hardware.
  [(#432)](https://github.com/XanaduAI/pennylane/pull/432)

  ```python
  @qml.qnode(dev)
  def circuit(x):
      qml.Hadamard(wires=0)
      qml.RY(x, wires=0)
      qml.RX(x, wires=1)
      qml.CNOT(wires=[0, 1])
      return qml.probs(wires=[0])
  ```
  Executing this circuit gives the marginal probability of wire 1:
  ```python
  >>> circuit(0.2)
  [0.40066533 0.59933467]
  ```
  QNodes that return probabilities fully support autodifferentiation.

* Added the convenience load functions `qml.from_pyquil`, `qml.from_quil` and
  `qml.from_quil_file` that convert pyQuil objects and Quil code to PennyLane
  templates. This feature requires version 0.8 or above of the PennyLane-Forest
  plugin.
  [(#459)](https://github.com/XanaduAI/pennylane/pull/459)

* Added a `qml.inv` method that inverts templates and sequences of Operations.
  Added a `@qml.template` decorator that makes templates return the queued Operations.
  [(#462)](https://github.com/XanaduAI/pennylane/pull/462)

  For example, using this function to invert a template inside a QNode:

  ```python3
      @qml.template
      def ansatz(weights, wires):
          for idx, wire in enumerate(wires):
              qml.RX(weights[idx], wires=[wire])

          for idx in range(len(wires) - 1):
              qml.CNOT(wires=[wires[idx], wires[idx + 1]])

      dev = qml.device('default.qubit', wires=2)

      @qml.qnode(dev)
      def circuit(weights):
          qml.inv(ansatz(weights, wires=[0, 1]))
          return qml.expval(qml.PauliZ(0) @ qml.PauliZ(1))
    ```

* Added the `QNodeCollection` container class, that allows independent
  QNodes to be stored and evaluated simultaneously. Experimental support
  for asynchronous evaluation of contained QNodes is provided with the
  `parallel=True` keyword argument.
  [(#466)](https://github.com/XanaduAI/pennylane/pull/466)

* Added a high level `qml.map` function, that maps a quantum
  circuit template over a list of observables or devices, returning
  a `QNodeCollection`.
  [(#466)](https://github.com/XanaduAI/pennylane/pull/466)

  For example:

  ```python3
  >>> def my_template(params, wires, **kwargs):
  >>>    qml.RX(params[0], wires=wires[0])
  >>>    qml.RX(params[1], wires=wires[1])
  >>>    qml.CNOT(wires=wires)

  >>> obs_list = [qml.PauliX(0) @ qml.PauliZ(1), qml.PauliZ(0) @ qml.PauliX(1)]
  >>> dev = qml.device("default.qubit", wires=2)
  >>> qnodes = qml.map(my_template, obs_list, dev, measure="expval")
  >>> qnodes([0.54, 0.12])
  array([-0.06154835  0.99280864])
  ```

* Added high level `qml.sum`, `qml.dot`, `qml.apply` functions
  that act on QNode collections.
  [(#466)](https://github.com/XanaduAI/pennylane/pull/466)

  `qml.apply` allows vectorized functions to act over the entire QNode
  collection:
  ```python
  >>> qnodes = qml.map(my_template, obs_list, dev, measure="expval")
  >>> cost = qml.apply(np.sin, qnodes)
  >>> cost([0.54, 0.12])
  array([-0.0615095  0.83756375])
  ```

  `qml.sum` and `qml.dot` take the sum of a QNode collection, and a
  dot product of tensors/arrays/QNode collections, respectively.

<h3>Breaking changes</h3>

* Deprecated the old-style `QNode` such that only the new-style `QNode` and its syntax can be used,
  moved all related files from the `pennylane/beta` folder to `pennylane`.
  [(#440)](https://github.com/XanaduAI/pennylane/pull/440)

<h3>Improvements</h3>

* Added the `Tensor.prune()` method and the `Tensor.non_identity_obs` property for extracting
  non-identity instances from the observables making up a `Tensor` instance.
  [(#498)](https://github.com/XanaduAI/pennylane/pull/498)

* Renamed the `expt.tensornet` and `expt.tensornet.tf` devices to `default.tensor` and
  `default.tensor.tf`.
  [(#495)](https://github.com/XanaduAI/pennylane/pull/495)

* Added a serialization method to the `CircuitGraph` class that is used to create a unique
  hash for each quantum circuit graph.
  [(#470)](https://github.com/XanaduAI/pennylane/pull/470)

* Added the `Observable.eigvals` method to return the eigenvalues of observables.
  [(#449)](https://github.com/XanaduAI/pennylane/pull/449)

* Added the `Observable.diagonalizing_gates` method to return the gates
  that diagonalize an observable in the computational basis.
  [(#454)](https://github.com/XanaduAI/pennylane/pull/454)

* Added the `Operator.matrix` method to return the matrix representation
  of an operator in the computational basis.
  [(#454)](https://github.com/XanaduAI/pennylane/pull/454)

* Added a `QubitDevice` class which implements common functionalities of plugin devices such that
  plugin devices can rely on these implementations. The new `QubitDevice` also includes
  a new `execute` method, which allows for more convenient plugin design. In addition, `QubitDevice`
  also unifies the way samples are generated on qubit-based devices.
  [(#452)](https://github.com/XanaduAI/pennylane/pull/452)
  [(#473)](https://github.com/XanaduAI/pennylane/pull/473)

* Improved documentation of `AmplitudeEmbedding` and `BasisEmbedding` templates.
  [(#441)](https://github.com/XanaduAI/pennylane/pull/441)
  [(#439)](https://github.com/XanaduAI/pennylane/pull/439)

* Codeblocks in the documentation now have a 'copy' button for easily
  copying examples.
  [(#437)](https://github.com/XanaduAI/pennylane/pull/437)

<h3>Documentation</h3>

* Update the developers plugin guide to use QubitDevice.
  [(#483)](https://github.com/XanaduAI/pennylane/pull/483)

<h3>Bug fixes</h3>

* Fixed a bug in `CVQNode._pd_analytic`, where non-descendant observables were not
  Heisenberg-transformed before evaluating the partial derivatives when using the
  order-2 parameter-shift method, resulting in an erroneous Jacobian for some circuits.
  [(#433)](https://github.com/XanaduAI/pennylane/pull/433)

<h3>Contributors</h3>

This release contains contributions from (in alphabetical order):

Juan Miguel Arrazola, Ville Bergholm, Alain Delgado Gran, Olivia Di Matteo,
Theodor Isacsson, Josh Izaac, Soran Jahangiri, Nathan Killoran, Johannes Jakob Meyer,
Zeyue Niu, Maria Schuld, Antal Száva.

# Release 0.7.0

<h3>New features since last release</h3>

* Custom padding constant in `AmplitudeEmbedding` is supported (see 'Breaking changes'.)
  [(#419)](https://github.com/XanaduAI/pennylane/pull/419)

* `StronglyEntanglingLayer` and `RandomLayer` now work with a single wire.
  [(#409)](https://github.com/XanaduAI/pennylane/pull/409)
  [(#413)](https://github.com/XanaduAI/pennylane/pull/413)

* Added support for applying the inverse of an `Operation` within a circuit.
  [(#377)](https://github.com/XanaduAI/pennylane/pull/377)

* Added an `OperationRecorder()` context manager, that allows templates
  and quantum functions to be executed while recording events. The
  recorder can be used with and without QNodes as a debugging utility.
  [(#388)](https://github.com/XanaduAI/pennylane/pull/388)

* Operations can now specify a decomposition that is used when the desired operation
  is not supported on the target device.
  [(#396)](https://github.com/XanaduAI/pennylane/pull/396)

* The ability to load circuits from external frameworks as templates
  has been added via the new `qml.load()` function. This feature
  requires plugin support --- this initial release provides support
  for Qiskit circuits and QASM files when `pennylane-qiskit` is installed,
  via the functions `qml.from_qiskit` and `qml.from_qasm`.
  [(#418)](https://github.com/XanaduAI/pennylane/pull/418)

* An experimental tensor network device has been added
  [(#416)](https://github.com/XanaduAI/pennylane/pull/416)
  [(#395)](https://github.com/XanaduAI/pennylane/pull/395)
  [(#394)](https://github.com/XanaduAI/pennylane/pull/394)
  [(#380)](https://github.com/XanaduAI/pennylane/pull/380)

* An experimental tensor network device which uses TensorFlow for
  backpropagation has been added
  [(#427)](https://github.com/XanaduAI/pennylane/pull/427)

* Custom padding constant in `AmplitudeEmbedding` is supported (see 'Breaking changes'.)
  [(#419)](https://github.com/XanaduAI/pennylane/pull/419)

<h3>Breaking changes</h3>

* The `pad` parameter in `AmplitudeEmbedding()` is now either `None` (no automatic padding), or a
  number that is used as the padding constant.
  [(#419)](https://github.com/XanaduAI/pennylane/pull/419)

* Initialization functions now return a single array of weights per function. Utilities for multi-weight templates
  `Interferometer()` and `CVNeuralNetLayers()` are provided.
  [(#412)](https://github.com/XanaduAI/pennylane/pull/412)

* The single layer templates `RandomLayer()`, `CVNeuralNetLayer()` and `StronglyEntanglingLayer()`
  have been turned into private functions `_random_layer()`, `_cv_neural_net_layer()` and
  `_strongly_entangling_layer()`. Recommended use is now via the corresponding `Layers()` templates.
  [(#413)](https://github.com/XanaduAI/pennylane/pull/413)

<h3>Improvements</h3>

* Added extensive input checks in templates.
  [(#419)](https://github.com/XanaduAI/pennylane/pull/419)

* Templates integration tests are rewritten - now cover keyword/positional argument passing,
  interfaces and combinations of templates.
  [(#409)](https://github.com/XanaduAI/pennylane/pull/409)
  [(#419)](https://github.com/XanaduAI/pennylane/pull/419)

* State vector preparation operations in the `default.qubit` plugin can now be
  applied to subsets of wires, and are restricted to being the first operation
  in a circuit.
  [(#346)](https://github.com/XanaduAI/pennylane/pull/346)

* The `QNode` class is split into a hierarchy of simpler classes.
  [(#354)](https://github.com/XanaduAI/pennylane/pull/354)
  [(#398)](https://github.com/XanaduAI/pennylane/pull/398)
  [(#415)](https://github.com/XanaduAI/pennylane/pull/415)
  [(#417)](https://github.com/XanaduAI/pennylane/pull/417)
  [(#425)](https://github.com/XanaduAI/pennylane/pull/425)

* Added the gates U1, U2 and U3 parametrizing arbitrary unitaries on 1, 2 and 3
  qubits and the Toffoli gate to the set of qubit operations.
  [(#396)](https://github.com/XanaduAI/pennylane/pull/396)

* Changes have been made to accomodate the movement of the main function
  in `pytest._internal` to `pytest._internal.main` in pip 19.3.
  [(#404)](https://github.com/XanaduAI/pennylane/pull/404)

* Added the templates `BasisStatePreparation` and `MottonenStatePreparation` that use
  gates to prepare a basis state and an arbitrary state respectively.
  [(#336)](https://github.com/XanaduAI/pennylane/pull/336)

* Added decompositions for `BasisState` and `QubitStateVector` based on state
  preparation templates.
  [(#414)](https://github.com/XanaduAI/pennylane/pull/414)

* Replaces the pseudo-inverse in the quantum natural gradient optimizer
  (which can be numerically unstable) with `np.linalg.solve`.
  [(#428)](https://github.com/XanaduAI/pennylane/pull/428)

<h3>Contributors</h3>

This release contains contributions from (in alphabetical order):

Ville Bergholm, Josh Izaac, Nathan Killoran, Angus Lowe, Johannes Jakob Meyer,
Oluwatobi Ogunbayo, Maria Schuld, Antal Száva.

# Release 0.6.1

<h3>New features since last release</h3>

* Added a `print_applied` method to QNodes, allowing the operation
  and observable queue to be printed as last constructed.
  [(#378)](https://github.com/XanaduAI/pennylane/pull/378)

<h3>Improvements</h3>

* A new `Operator` base class is introduced, which is inherited by both the
  `Observable` class and the `Operation` class.
  [(#355)](https://github.com/XanaduAI/pennylane/pull/355)

* Removed deprecated `@abstractproperty` decorators
  in `_device.py`.
  [(#374)](https://github.com/XanaduAI/pennylane/pull/374)

* The `CircuitGraph` class is updated to deal with `Operation` instances directly.
  [(#344)](https://github.com/XanaduAI/pennylane/pull/344)

* Comprehensive gradient tests have been added for the interfaces.
  [(#381)](https://github.com/XanaduAI/pennylane/pull/381)

<h3>Documentation</h3>

* The new restructured documentation has been polished and updated.
  [(#387)](https://github.com/XanaduAI/pennylane/pull/387)
  [(#375)](https://github.com/XanaduAI/pennylane/pull/375)
  [(#372)](https://github.com/XanaduAI/pennylane/pull/372)
  [(#370)](https://github.com/XanaduAI/pennylane/pull/370)
  [(#369)](https://github.com/XanaduAI/pennylane/pull/369)
  [(#367)](https://github.com/XanaduAI/pennylane/pull/367)
  [(#364)](https://github.com/XanaduAI/pennylane/pull/364)

* Updated the development guides.
  [(#382)](https://github.com/XanaduAI/pennylane/pull/382)
  [(#379)](https://github.com/XanaduAI/pennylane/pull/379)

* Added all modules, classes, and functions to the API section
  in the documentation.
  [(#373)](https://github.com/XanaduAI/pennylane/pull/373)

<h3>Bug fixes</h3>

* Replaces the existing `np.linalg.norm` normalization with hand-coded
  normalization, allowing `AmplitudeEmbedding` to be used with differentiable
  parameters. AmplitudeEmbedding tests have been added and improved.
  [(#376)](https://github.com/XanaduAI/pennylane/pull/376)

<h3>Contributors</h3>

This release contains contributions from (in alphabetical order):

Ville Bergholm, Josh Izaac, Nathan Killoran, Maria Schuld, Antal Száva

# Release 0.6.0

<h3>New features since last release</h3>

* The devices `default.qubit` and `default.gaussian` have a new initialization parameter
  `analytic` that indicates if expectation values and variances should be calculated
  analytically and not be estimated from data.
  [(#317)](https://github.com/XanaduAI/pennylane/pull/317)

* Added C-SWAP gate to the set of qubit operations
  [(#330)](https://github.com/XanaduAI/pennylane/pull/330)

* The TensorFlow interface has been renamed from `"tfe"` to `"tf"`, and
  now supports TensorFlow 2.0.
  [(#337)](https://github.com/XanaduAI/pennylane/pull/337)

* Added the S and T gates to the set of qubit operations.
  [(#343)](https://github.com/XanaduAI/pennylane/pull/343)

* Tensor observables are now supported within the `expval`,
  `var`, and `sample` functions, by using the `@` operator.
  [(#267)](https://github.com/XanaduAI/pennylane/pull/267)


<h3>Breaking changes</h3>

* The argument `n` specifying the number of samples in the method `Device.sample` was removed.
  Instead, the method will always return `Device.shots` many samples.
  [(#317)](https://github.com/XanaduAI/pennylane/pull/317)

<h3>Improvements</h3>

* The number of shots / random samples used to estimate expectation values and variances, `Device.shots`,
  can now be changed after device creation.
  [(#317)](https://github.com/XanaduAI/pennylane/pull/317)

* Unified import shortcuts to be under qml in qnode.py
  and test_operation.py
  [(#329)](https://github.com/XanaduAI/pennylane/pull/329)

* The quantum natural gradient now uses `scipy.linalg.pinvh` which is more efficient for symmetric matrices
  than the previously used `scipy.linalg.pinv`.
  [(#331)](https://github.com/XanaduAI/pennylane/pull/331)

* The deprecated `qml.expval.Observable` syntax has been removed.
  [(#267)](https://github.com/XanaduAI/pennylane/pull/267)

* Remainder of the unittest-style tests were ported to pytest.
  [(#310)](https://github.com/XanaduAI/pennylane/pull/310)

* The `do_queue` argument for operations now only takes effect
  within QNodes. Outside of QNodes, operations can now be instantiated
  without needing to specify `do_queue`.
  [(#359)](https://github.com/XanaduAI/pennylane/pull/359)

<h3>Documentation</h3>

* The docs are rewritten and restructured to contain a code introduction section as well as an API section.
  [(#314)](https://github.com/XanaduAI/pennylane/pull/275)

* Added Ising model example to the tutorials
  [(#319)](https://github.com/XanaduAI/pennylane/pull/319)

* Added tutorial for QAOA on MaxCut problem
  [(#328)](https://github.com/XanaduAI/pennylane/pull/328)

* Added QGAN flow chart figure to its tutorial
  [(#333)](https://github.com/XanaduAI/pennylane/pull/333)

* Added missing figures for gallery thumbnails of state-preparation
  and QGAN tutorials
  [(#326)](https://github.com/XanaduAI/pennylane/pull/326)

* Fixed typos in the state preparation tutorial
  [(#321)](https://github.com/XanaduAI/pennylane/pull/321)

* Fixed bug in VQE tutorial 3D plots
  [(#327)](https://github.com/XanaduAI/pennylane/pull/327)

<h3>Bug fixes</h3>

* Fixed typo in measurement type error message in qnode.py
  [(#341)](https://github.com/XanaduAI/pennylane/pull/341)

<h3>Contributors</h3>

This release contains contributions from (in alphabetical order):

Shahnawaz Ahmed, Ville Bergholm, Aroosa Ijaz, Josh Izaac, Nathan Killoran, Angus Lowe,
Johannes Jakob Meyer, Maria Schuld, Antal Száva, Roeland Wiersema.

# Release 0.5.0

<h3>New features since last release</h3>

* Adds a new optimizer, `qml.QNGOptimizer`, which optimizes QNodes using
  quantum natural gradient descent. See https://arxiv.org/abs/1909.02108
  for more details.
  [(#295)](https://github.com/XanaduAI/pennylane/pull/295)
  [(#311)](https://github.com/XanaduAI/pennylane/pull/311)

* Adds a new QNode method, `QNode.metric_tensor()`,
  which returns the block-diagonal approximation to the Fubini-Study
  metric tensor evaluated on the attached device.
  [(#295)](https://github.com/XanaduAI/pennylane/pull/295)

* Sampling support: QNodes can now return a specified number of samples
  from a given observable via the top-level `pennylane.sample()` function.
  To support this on plugin devices, there is a new `Device.sample` method.

  Calculating gradients of QNodes that involve sampling is not possible.
  [(#256)](https://github.com/XanaduAI/pennylane/pull/256)

* `default.qubit` has been updated to provide support for sampling.
  [(#256)](https://github.com/XanaduAI/pennylane/pull/256)

* Added controlled rotation gates to PennyLane operations and `default.qubit` plugin.
  [(#251)](https://github.com/XanaduAI/pennylane/pull/251)

<h3>Breaking changes</h3>

* The method `Device.supported` was removed, and replaced with the methods
  `Device.supports_observable` and `Device.supports_operation`.
  Both methods can be called with string arguments (`dev.supports_observable('PauliX')`) and
  class arguments (`dev.supports_observable(qml.PauliX)`).
  [(#276)](https://github.com/XanaduAI/pennylane/pull/276)

* The following CV observables were renamed to comply with the new Operation/Observable
  scheme: `MeanPhoton` to `NumberOperator`, `Homodyne` to `QuadOperator` and `NumberState` to `FockStateProjector`.
  [(#254)](https://github.com/XanaduAI/pennylane/pull/254)

<h3>Improvements</h3>

* The `AmplitudeEmbedding` function now provides options to normalize and
  pad features to ensure a valid state vector is prepared.
  [(#275)](https://github.com/XanaduAI/pennylane/pull/275)

* Operations can now optionally specify generators, either as existing PennyLane
  operations, or by providing a NumPy array.
  [(#295)](https://github.com/XanaduAI/pennylane/pull/295)
  [(#313)](https://github.com/XanaduAI/pennylane/pull/313)

* Adds a `Device.parameters` property, so that devices can view a dictionary mapping free
  parameters to operation parameters. This will allow plugin devices to take advantage
  of parametric compilation.
  [(#283)](https://github.com/XanaduAI/pennylane/pull/283)

* Introduces two enumerations: `Any` and `All`, representing any number of wires
  and all wires in the system respectively. They can be imported from
  `pennylane.operation`, and can be used when defining the `Operation.num_wires`
  class attribute of operations.
  [(#277)](https://github.com/XanaduAI/pennylane/pull/277)

  As part of this change:

  - `All` is equivalent to the integer 0, for backwards compatibility with the
    existing test suite

  - `Any` is equivalent to the integer -1 to allow numeric comparison
    operators to continue working

  - An additional validation is now added to the `Operation` class,
    which will alert the user that an operation with `num_wires = All`
    is being incorrectly.

* The one-qubit rotations in `pennylane.plugins.default_qubit` no longer depend on Scipy's `expm`. Instead
  they are calculated with Euler's formula.
  [(#292)](https://github.com/XanaduAI/pennylane/pull/292)

* Creates an `ObservableReturnTypes` enumeration class containing `Sample`,
  `Variance` and `Expectation`. These new values can be assigned to the `return_type`
  attribute of an `Observable`.
  [(#290)](https://github.com/XanaduAI/pennylane/pull/290)

* Changed the signature of the `RandomLayer` and `RandomLayers` templates to have a fixed seed by default.
  [(#258)](https://github.com/XanaduAI/pennylane/pull/258)

* `setup.py` has been cleaned up, removing the non-working shebang,
  and removing unused imports.
  [(#262)](https://github.com/XanaduAI/pennylane/pull/262)

<h3>Documentation</h3>

* A documentation refactor to simplify the tutorials and
  include Sphinx-Gallery.
  [(#291)](https://github.com/XanaduAI/pennylane/pull/291)

  - Examples and tutorials previously split across the `examples/`
    and `doc/tutorials/` directories, in a mixture of ReST and Jupyter notebooks,
    have been rewritten as Python scripts with ReST comments in a single location,
    the `examples/` folder.

  - Sphinx-Gallery is used to automatically build and run the tutorials.
    Rendered output is displayed in the Sphinx documentation.

  - Links are provided at the top of every tutorial page for downloading the
    tutorial as an executable python script, downloading the tutorial
    as a Jupyter notebook, or viewing the notebook on GitHub.

  - The tutorials table of contents have been moved to a single quick start page.

* Fixed a typo in `QubitStateVector`.
  [(#296)](https://github.com/XanaduAI/pennylane/pull/296)

* Fixed a typo in the `default_gaussian.gaussian_state` function.
  [(#293)](https://github.com/XanaduAI/pennylane/pull/293)

* Fixed a typo in the gradient recipe within the `RX`, `RY`, `RZ`
  operation docstrings.
  [(#248)](https://github.com/XanaduAI/pennylane/pull/248)

* Fixed a broken link in the tutorial documentation, as a
  result of the `qml.expval.Observable` deprecation.
  [(#246)](https://github.com/XanaduAI/pennylane/pull/246)

<h3>Bug fixes</h3>

* Fixed a bug where a `PolyXP` observable would fail if applied to subsets
  of wires on `default.gaussian`.
  [(#277)](https://github.com/XanaduAI/pennylane/pull/277)

<h3>Contributors</h3>

This release contains contributions from (in alphabetical order):

Simon Cross, Aroosa Ijaz, Josh Izaac, Nathan Killoran, Johannes Jakob Meyer,
Rohit Midha, Nicolás Quesada, Maria Schuld, Antal Száva, Roeland Wiersema.

# Release 0.4.0

<h3>New features since last release</h3>

* `pennylane.expval()` is now a top-level *function*, and is no longer
  a package of classes. For now, the existing `pennylane.expval.Observable`
  interface continues to work, but will raise a deprecation warning.
  [(#232)](https://github.com/XanaduAI/pennylane/pull/232)

* Variance support: QNodes can now return the variance of observables,
  via the top-level `pennylane.var()` function. To support this on
  plugin devices, there is a new `Device.var` method.

  The following observables support analytic gradients of variances:

  - All qubit observables (requiring 3 circuit evaluations for involutory
    observables such as `Identity`, `X`, `Y`, `Z`; and 5 circuit evals for
    non-involutary observables, currently only `qml.Hermitian`)

  - First-order CV observables (requiring 5 circuit evaluations)

  Second-order CV observables support numerical variance gradients.

* `pennylane.about()` function added, providing details
  on current PennyLane version, installed plugins, Python,
  platform, and NumPy versions [(#186)](https://github.com/XanaduAI/pennylane/pull/186)

* Removed the logic that allowed `wires` to be passed as a positional
  argument in quantum operations. This allows us to raise more useful
  error messages for the user if incorrect syntax is used.
  [(#188)](https://github.com/XanaduAI/pennylane/pull/188)

* Adds support for multi-qubit expectation values of the `pennylane.Hermitian()`
  observable [(#192)](https://github.com/XanaduAI/pennylane/pull/192)

* Adds support for multi-qubit expectation values in `default.qubit`.
  [(#202)](https://github.com/XanaduAI/pennylane/pull/202)

* Organize templates into submodules [(#195)](https://github.com/XanaduAI/pennylane/pull/195).
  This included the following improvements:

  - Distinguish embedding templates from layer templates.

  - New random initialization functions supporting the templates available
    in the new submodule `pennylane.init`.

  - Added a random circuit template (`RandomLayers()`), in which rotations and 2-qubit gates are randomly
    distributed over the wires

  - Add various embedding strategies

<h3>Breaking changes</h3>

* The `Device` methods `expectations`, `pre_expval`, and `post_expval` have been
  renamed to `observables`, `pre_measure`, and `post_measure` respectively.
  [(#232)](https://github.com/XanaduAI/pennylane/pull/232)

<h3>Improvements</h3>

* `default.qubit` plugin now uses `np.tensordot` when applying quantum operations
  and evaluating expectations, resulting in significant speedup
  [(#239)](https://github.com/XanaduAI/pennylane/pull/239),
  [(#241)](https://github.com/XanaduAI/pennylane/pull/241)

* PennyLane now allows division of quantum operation parameters by a constant
  [(#179)](https://github.com/XanaduAI/pennylane/pull/179)

* Portions of the test suite are in the process of being ported to pytest.
  Note: this is still a work in progress.

  Ported tests include:

  - `test_ops.py`
  - `test_about.py`
  - `test_classical_gradients.py`
  - `test_observables.py`
  - `test_measure.py`
  - `test_init.py`
  - `test_templates*.py`
  - `test_ops.py`
  - `test_variable.py`
  - `test_qnode.py` (partial)

<h3>Bug fixes</h3>

* Fixed a bug in `Device.supported`, which would incorrectly
  mark an operation as supported if it shared a name with an
  observable [(#203)](https://github.com/XanaduAI/pennylane/pull/203)

* Fixed a bug in `Operation.wires`, by explicitly casting the
  type of each wire to an integer [(#206)](https://github.com/XanaduAI/pennylane/pull/206)

* Removed code in PennyLane which configured the logger,
  as this would clash with users' configurations
  [(#208)](https://github.com/XanaduAI/pennylane/pull/208)

* Fixed a bug in `default.qubit`, in which `QubitStateVector` operations
  were accidentally being cast to `np.float` instead of `np.complex`.
  [(#211)](https://github.com/XanaduAI/pennylane/pull/211)


<h3>Contributors</h3>

This release contains contributions from:

Shahnawaz Ahmed, riveSunder, Aroosa Ijaz, Josh Izaac, Nathan Killoran, Maria Schuld.

# Release 0.3.1

<h3>Bug fixes</h3>

* Fixed a bug where the interfaces submodule was not correctly being packaged via setup.py

# Release 0.3.0

<h3>New features since last release</h3>

* PennyLane now includes a new `interfaces` submodule, which enables QNode integration with additional machine learning libraries.
* Adds support for an experimental PyTorch interface for QNodes
* Adds support for an experimental TensorFlow eager execution interface for QNodes
* Adds a PyTorch+GPU+QPU tutorial to the documentation
* Documentation now includes links and tutorials including the new [PennyLane-Forest](https://github.com/rigetti/pennylane-forest) plugin.

<h3>Improvements</h3>

* Printing a QNode object, via `print(qnode)` or in an interactive terminal, now displays more useful information regarding the QNode,
  including the device it runs on, the number of wires, it's interface, and the quantum function it uses:

  ```python
  >>> print(qnode)
  <QNode: device='default.qubit', func=circuit, wires=2, interface=PyTorch>
  ```

<h3>Contributors</h3>

This release contains contributions from:

Josh Izaac and Nathan Killoran.


# Release 0.2.0

<h3>New features since last release</h3>

* Added the `Identity` expectation value for both CV and qubit models [(#135)](https://github.com/XanaduAI/pennylane/pull/135)
* Added the `templates.py` submodule, containing some commonly used QML models to be used as ansatz in QNodes [(#133)](https://github.com/XanaduAI/pennylane/pull/133)
* Added the `qml.Interferometer` CV operation [(#152)](https://github.com/XanaduAI/pennylane/pull/152)
* Wires are now supported as free QNode parameters [(#151)](https://github.com/XanaduAI/pennylane/pull/151)
* Added ability to update stepsizes of the optimizers [(#159)](https://github.com/XanaduAI/pennylane/pull/159)

<h3>Improvements</h3>

* Removed use of hardcoded values in the optimizers, made them parameters (see [#131](https://github.com/XanaduAI/pennylane/pull/131) and [#132](https://github.com/XanaduAI/pennylane/pull/132))
* Created the new `PlaceholderExpectation`, to be used when both CV and qubit expval modules contain expectations with the same name
* Provide a way for plugins to view the operation queue _before_ applying operations. This allows for on-the-fly modifications of
  the queue, allowing hardware-based plugins to support the full range of qubit expectation values. [(#143)](https://github.com/XanaduAI/pennylane/pull/143)
* QNode return values now support _any_ form of sequence, such as lists, sets, etc. [(#144)](https://github.com/XanaduAI/pennylane/pull/144)
* CV analytic gradient calculation is now more robust, allowing for operations which may not themselves be differentiated, but have a
  well defined `_heisenberg_rep` method, and so may succeed operations that are analytically differentiable [(#152)](https://github.com/XanaduAI/pennylane/pull/152)

<h3>Bug fixes</h3>

* Fixed a bug where the variational classifier example was not batching when learning parity (see [#128](https://github.com/XanaduAI/pennylane/pull/128) and [#129](https://github.com/XanaduAI/pennylane/pull/129))
* Fixed an inconsistency where some initial state operations were documented as accepting complex parameters - all operations
  now accept real values [(#146)](https://github.com/XanaduAI/pennylane/pull/146)

<h3>Contributors</h3>

This release contains contributions from:

Christian Gogolin, Josh Izaac, Nathan Killoran, and Maria Schuld.


# Release 0.1.0

Initial public release.

<h3>Contributors</h3>
This release contains contributions from:

Ville Bergholm, Josh Izaac, Maria Schuld, Christian Gogolin, and Nathan Killoran.<|MERGE_RESOLUTION|>--- conflicted
+++ resolved
@@ -86,16 +86,11 @@
 
 <h3>Improvements</h3>
 
-<<<<<<< HEAD
+* The MultiRZ gate now has a defined generator.
+  [(#912)](https://github.com/PennyLaneAI/pennylane/pull/912)
+
 * The CRot gate now has a `decomposition` method, which breaks the gate down into rotations
   and CNOT gates. This allows `CRot` to be used on devices that do not natively support it.
-=======
-* The MultiRZ gate now has a defined generator.
-  [(#912)](https://github.com/PennyLaneAI/pennylane/pull/912)
-
-* The CRot gate now has a ``decomposition`` method, which breaks the gate down into rotations
-  and CNOT gates. This allows ``CRot`` to be used on devices that do not natively support it.
->>>>>>> 930c188b
   [(#908)](https://github.com/PennyLaneAI/pennylane/pull/908)
 
 * QNodes in tape mode now support returning observables on the same wire if the observables are
