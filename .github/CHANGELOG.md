# Release 0.16.0-dev (development release)

<h3>New features since last release</h3>

* TBD: Add `qml.qaoa.cycle` (when structure is finalised)
  [(#1207)](https://github.com/PennyLaneAI/pennylane/pull/1207)
  [(#1209)](https://github.com/PennyLaneAI/pennylane/pull/1209)

* Adds `QubitCarry` and `QubitSum` operations for basic arithmetic.
  [(#1169)](https://github.com/PennyLaneAI/pennylane/pull/1169)

  The following example adds two 1-bit numbers, returning a 2-bit answer:

  ```python
  dev = qml.device('default.qubit', wires = 4)
  a = 0
  b = 1

  @qml.qnode(dev)
  def circuit():
      qml.BasisState(np.array([a, b]), wires=[1, 2])
      qml.QubitCarry(wires=[0, 1, 2, 3])
      qml.CNOT(wires=[1, 2])
      qml.QubitSum(wires=[0, 1, 2])
      return qml.probs(wires=[3, 2])

  probs = circuit()
  bitstrings = tuple(itertools.product([0, 1], repeat = 2))
  indx = np.argwhere(probs == 1).flatten()[0]
  output = bitstrings[indx]
  ```

  ```pycon
  >>> print(output)
  (0, 1)
  ```

<h3>Improvements</h3>

* Added custom gate application for Toffoli in `default.qubit`.
  [(#1249)](https://github.com/PennyLaneAI/pennylane/pull/1249)

* The device test suite now provides test cases for checking gates by comparing
  expectation values.
  [(#1212)](https://github.com/PennyLaneAI/pennylane/pull/1212)

* PennyLane's test suite is now code-formatted using `black -l 100`.
  [(#1222)](https://github.com/PennyLaneAI/pennylane/pull/1222)

<h3>Breaking changes</h3>

<h3>Bug fixes</h3>

<h3>Documentation</h3>

* Updated the docstring of `qml.PolyXP` to reference the new location of internal
  usage. [(#1262)](https://github.com/PennyLaneAI/pennylane/pull/1262)

* Removes occurrences of the deprecated device argument ``analytic`` from the documentation.
  [(#1261)](https://github.com/PennyLaneAI/pennylane/pull/1261)

<h3>Contributors</h3>

This release contains contributions from (in alphabetical order):

Thomas Bromley, Olivia Di Matteo, Diego Guala, Anthony Hayes, Josh Izaac, Antal Száva

# Release 0.15.1 (current release)

<h3>Bug fixes</h3>

* Fixes two bugs in the parameter-shift Hessian.
  [(#1260)](https://github.com/PennyLaneAI/pennylane/pull/1260)

  - Fixes a bug where having an unused parameter in the Autograd interface
    would result in an indexing error during backpropagation.

  - The parameter-shift Hessian only supports the two-term parameter-shift
    rule currently, so raises an error if asked to differentiate
    any unsupported gates (such as the controlled rotation gates).

* A bug which resulted in `qml.adjoint()` and `qml.inv()` failing to work with
  templates has been fixed.
  [(#1243)](https://github.com/PennyLaneAI/pennylane/pull/1243)

* Deprecation warning instances in PennyLane have been changed to `UserWarning`,
  to account for recent changes to how Python warnings are filtered in
  [PEP565](https://www.python.org/dev/peps/pep-0565/).
  [(#1211)](https://github.com/PennyLaneAI/pennylane/pull/1211)

<h3>Documentation</h3>

* Updated the order of the parameters to the `GaussianState` operation to match
  the way that the PennyLane-SF plugin uses them.
  [(#1255)](https://github.com/PennyLaneAI/pennylane/pull/1255)

<h3>Contributors</h3>

This release contains contributions from (in alphabetical order):

<<<<<<< HEAD
Thomas Bromley, Olivia Di Matteo, Diego Guala, Anthony Hayes, Ryan Hill, Josh Izaac, Antal Száva

=======
Josh Izaac, Maria Schuld, Antal Száva.
>>>>>>> fe5d1dff

# Release 0.15.0

<h3>New features since last release</h3>

<h4>Better and more flexible shot control</h4>

* Adds a new optimizer `qml.ShotAdaptiveOptimizer`, a gradient-descent optimizer where
  the shot rate is adaptively calculated using the variances of the parameter-shift gradient.
  [(#1139)](https://github.com/PennyLaneAI/pennylane/pull/1139)

  By keeping a running average of the parameter-shift gradient and the *variance* of the
  parameter-shift gradient, this optimizer frugally distributes a shot budget across the partial
  derivatives of each parameter.

  In addition, if computing the expectation value of a Hamiltonian, weighted random sampling can be
  used to further distribute the shot budget across the local terms from which the Hamiltonian is
  constructed.

  This optimizer is based on both the [iCANS1](https://quantum-journal.org/papers/q-2020-05-11-263)
  and [Rosalin](https://arxiv.org/abs/2004.06252) shot-adaptive optimizers.

  Once constructed, the cost function can be passed directly to the optimizer's `step` method.  The
  attribute `opt.total_shots_used` can be used to track the number of shots per iteration.

  ```pycon
  >>> coeffs = [2, 4, -1, 5, 2]
  >>> obs = [
  ...   qml.PauliX(1),
  ...   qml.PauliZ(1),
  ...   qml.PauliX(0) @ qml.PauliX(1),
  ...   qml.PauliY(0) @ qml.PauliY(1),
  ...   qml.PauliZ(0) @ qml.PauliZ(1)
  ... ]
  >>> H = qml.Hamiltonian(coeffs, obs)
  >>> dev = qml.device("default.qubit", wires=2, shots=100)
  >>> cost = qml.ExpvalCost(qml.templates.StronglyEntanglingLayers, H, dev)
  >>> params = qml.init.strong_ent_layers_uniform(n_layers=2, n_wires=2)
  >>> opt = qml.ShotAdaptiveOptimizer(min_shots=10)
  >>> for i in range(5):
  ...    params = opt.step(cost, params)
  ...    print(f"Step {i}: cost = {cost(params):.2f}, shots_used = {opt.total_shots_used}")
  Step 0: cost = -5.68, shots_used = 240
  Step 1: cost = -2.98, shots_used = 336
  Step 2: cost = -4.97, shots_used = 624
  Step 3: cost = -5.53, shots_used = 1054
  Step 4: cost = -6.50, shots_used = 1798
  ```

* Batches of shots can now be specified as a list, allowing measurement statistics
  to be course-grained with a single QNode evaluation.
  [(#1103)](https://github.com/PennyLaneAI/pennylane/pull/1103)

  ```pycon
  >>> shots_list = [5, 10, 1000]
  >>> dev = qml.device("default.qubit", wires=2, shots=shots_list)
  ```

  When QNodes are executed on this device, a single execution of 1015 shots will be submitted.
  However, three sets of measurement statistics will be returned; using the first 5 shots,
  second set of 10 shots, and final 1000 shots, separately.

  For example, executing a circuit with two outputs will lead to a result of shape `(3, 2)`:

  ```pycon
  >>> @qml.qnode(dev)
  ... def circuit(x):
  ...     qml.RX(x, wires=0)
  ...     qml.CNOT(wires=[0, 1])
  ...     return qml.expval(qml.PauliZ(0) @ qml.PauliX(1)), qml.expval(qml.PauliZ(0))
  >>> circuit(0.5)
  [[0.33333333 1.        ]
   [0.2        1.        ]
   [0.012      0.868     ]]
  ```

  This output remains fully differentiable.

- The number of shots can now be specified on a per-call basis when evaluating a QNode.
  [(#1075)](https://github.com/PennyLaneAI/pennylane/pull/1075).

  For this, the qnode should be called with an additional `shots` keyword argument:

  ```pycon
  >>> dev = qml.device('default.qubit', wires=1, shots=10) # default is 10
  >>> @qml.qnode(dev)
  ... def circuit(a):
  ...     qml.RX(a, wires=0)
  ...     return qml.sample(qml.PauliZ(wires=0))
  >>> circuit(0.8)
  [ 1  1  1 -1 -1  1  1  1  1  1]
  >>> circuit(0.8, shots=3)
  [ 1  1  1]
  >>> circuit(0.8)
  [ 1  1  1 -1 -1  1  1  1  1  1]
  ```

<h4>New differentiable quantum transforms</h4>

A new module is available,
[qml.transforms](https://pennylane.rtfd.io/en/stable/code/qml_transforms.html),
which contains *differentiable quantum transforms*. These are functions that act
on QNodes, quantum functions, devices, and tapes, transforming them while remaining
fully differentiable.

* A new adjoint transform has been added.
  [(#1111)](https://github.com/PennyLaneAI/pennylane/pull/1111)
  [(#1135)](https://github.com/PennyLaneAI/pennylane/pull/1135)

  This new method allows users to apply the adjoint of an arbitrary sequence of operations.

  ```python
  def subroutine(wire):
      qml.RX(0.123, wires=wire)
      qml.RY(0.456, wires=wire)

  dev = qml.device('default.qubit', wires=1)
  @qml.qnode(dev)
  def circuit():
      subroutine(0)
      qml.adjoint(subroutine)(0)
      return qml.expval(qml.PauliZ(0))
  ```

  This creates the following circuit:

  ```pycon
  >>> print(qml.draw(circuit)())
  0: --RX(0.123)--RY(0.456)--RY(-0.456)--RX(-0.123)--| <Z>
  ```

  Directly applying to a gate also works as expected.

  ```python
  qml.adjoint(qml.RX)(0.123, wires=0) # applies RX(-0.123)
  ```

* A new transform `qml.ctrl` is now available that adds control wires to subroutines.
  [(#1157)](https://github.com/PennyLaneAI/pennylane/pull/1157)

  ```python
  def my_ansatz(params):
     qml.RX(params[0], wires=0)
     qml.RZ(params[1], wires=1)

  # Create a new operation that applies `my_ansatz`
  # controlled by the "2" wire.
  my_ansatz2 = qml.ctrl(my_ansatz, control=2)

  @qml.qnode(dev)
  def circuit(params):
      my_ansatz2(params)
      return qml.state()
  ```

  This is equivalent to:

  ```python
  @qml.qnode(...)
  def circuit(params):
      qml.CRX(params[0], wires=[2, 0])
      qml.CRZ(params[1], wires=[2, 1])
      return qml.state()
  ```

* The `qml.transforms.classical_jacobian` transform has been added.
  [(#1186)](https://github.com/PennyLaneAI/pennylane/pull/1186)

  This transform returns a function to extract the Jacobian matrix of the classical part of a
  QNode, allowing the classical dependence between the QNode arguments and the quantum gate
  arguments to be extracted.

  For example, given the following QNode:

  ```pycon
  >>> @qml.qnode(dev)
  ... def circuit(weights):
  ...     qml.RX(weights[0], wires=0)
  ...     qml.RY(weights[0], wires=1)
  ...     qml.RZ(weights[2] ** 2, wires=1)
  ...     return qml.expval(qml.PauliZ(0))
  ```

  We can use this transform to extract the relationship
  :math:`f: \mathbb{R}^n \rightarrow\mathbb{R}^m` between the input QNode
  arguments :math:`w` and the gate arguments :math:`g`, for
  a given value of the QNode arguments:

  ```pycon
  >>> cjac_fn = qml.transforms.classical_jacobian(circuit)
  >>> weights = np.array([1., 1., 1.], requires_grad=True)
  >>> cjac = cjac_fn(weights)
  >>> print(cjac)
  [[1. 0. 0.]
   [1. 0. 0.]
   [0. 0. 2.]]
  ```

  The returned Jacobian has rows corresponding to gate arguments, and columns corresponding to
  QNode arguments; that is, :math:`J_{ij} = \frac{\partial}{\partial g_i} f(w_j)`.

<h4>More operations and templates</h4>

* Added the `SingleExcitation` two-qubit operation, which is useful for quantum
  chemistry applications.
  [(#1121)](https://github.com/PennyLaneAI/pennylane/pull/1121)

  It can be used to perform an SO(2) rotation in the subspace
  spanned by the states :math:`|01\rangle` and :math:`|10\rangle`.
  For example, the following circuit performs the transformation
  :math:`|10\rangle \rightarrow \cos(\phi/2)|10\rangle - \sin(\phi/2)|01\rangle`:    

  ```python
  dev = qml.device('default.qubit', wires=2)

  @qml.qnode(dev)
  def circuit(phi):
      qml.PauliX(wires=0)
      qml.SingleExcitation(phi, wires=[0, 1])
  ```

  The `SingleExcitation` operation supports analytic gradients on hardware
  using only four expectation value calculations, following results from
  [Kottmann et al.](https://arxiv.org/abs/2011.05938)

* Added the `DoubleExcitation` four-qubit operation, which is useful for quantum
  chemistry applications.
  [(#1123)](https://github.com/PennyLaneAI/pennylane/pull/1123)

  It can be used to perform an SO(2) rotation in the subspace
  spanned by the states :math:`|1100\rangle` and :math:`|0011\rangle`.
  For example, the following circuit performs the transformation
  :math:`|1100\rangle\rightarrow \cos(\phi/2)|1100\rangle - \sin(\phi/2)|0011\rangle`:   

  ```python
  dev = qml.device('default.qubit', wires=2)

  @qml.qnode(dev)
  def circuit(phi):
      qml.PauliX(wires=0)
      qml.PauliX(wires=1)
      qml.DoubleExcitation(phi, wires=[0, 1, 2, 3])
  ```

  The `DoubleExcitation` operation supports analytic gradients on hardware using only
  four expectation value calculations, following results from
  [Kottmann et al.](https://arxiv.org/abs/2011.05938).

* Added the `QuantumMonteCarlo` template for performing quantum Monte Carlo estimation of an
  expectation value on simulator.
  [(#1130)](https://github.com/PennyLaneAI/pennylane/pull/1130)

  The following example shows how the expectation value of sine squared over a standard normal
  distribution can be approximated:

  ```python
  from scipy.stats import norm

  m = 5
  M = 2 ** m
  n = 10
  N = 2 ** n
  target_wires = range(m + 1)
  estimation_wires = range(m + 1, n + m + 1)

  xmax = np.pi  # bound to region [-pi, pi]
  xs = np.linspace(-xmax, xmax, M)

  probs = np.array([norm().pdf(x) for x in xs])
  probs /= np.sum(probs)

  func = lambda i: np.sin(xs[i]) ** 2

  dev = qml.device("default.qubit", wires=(n + m + 1))

  @qml.qnode(dev)
  def circuit():
      qml.templates.QuantumMonteCarlo(
          probs,
          func,
          target_wires=target_wires,
          estimation_wires=estimation_wires,
      )
      return qml.probs(estimation_wires)

  phase_estimated = np.argmax(circuit()[:int(N / 2)]) / N
  expectation_estimated = (1 - np.cos(np.pi * phase_estimated)) / 2
  ```

* Added the `QuantumPhaseEstimation` template for performing quantum phase estimation for an input
  unitary matrix.
  [(#1095)](https://github.com/PennyLaneAI/pennylane/pull/1095)

  Consider the matrix corresponding to a rotation from an `RX` gate:

  ```pycon
  >>> phase = 5
  >>> target_wires = [0]
  >>> unitary = qml.RX(phase, wires=0).matrix
  ```

  The ``phase`` parameter can be estimated using ``QuantumPhaseEstimation``. For example, using five
  phase-estimation qubits:

  ```python
  n_estimation_wires = 5
  estimation_wires = range(1, n_estimation_wires + 1)

  dev = qml.device("default.qubit", wires=n_estimation_wires + 1)

  @qml.qnode(dev)
  def circuit():
      # Start in the |+> eigenstate of the unitary
      qml.Hadamard(wires=target_wires)

      QuantumPhaseEstimation(
          unitary,
          target_wires=target_wires,
          estimation_wires=estimation_wires,
      )

      return qml.probs(estimation_wires)

  phase_estimated = np.argmax(circuit()) / 2 ** n_estimation_wires

  # Need to rescale phase due to convention of RX gate
  phase_estimated = 4 * np.pi * (1 - phase)
  ```

- Added the `ControlledPhaseShift` gate as well as the `QFT` operation for applying quantum Fourier
  transforms.
  [(#1064)](https://github.com/PennyLaneAI/pennylane/pull/1064)

  ```python
  @qml.qnode(dev)
  def circuit_qft(basis_state):
      qml.BasisState(basis_state, wires=range(3))
      qml.QFT(wires=range(3))
      return qml.state()
  ```

- Added the `ControlledQubitUnitary` operation. This
  enables implementation of multi-qubit gates with a variable number of
  control qubits. It is also possible to specify a different state for the
  control qubits using the `control_values` argument (also known as a
  mixed-polarity multi-controlled operation).
  [(#1069)](https://github.com/PennyLaneAI/pennylane/pull/1069)
  [(#1104)](https://github.com/PennyLaneAI/pennylane/pull/1104)

  For example, we can  create a multi-controlled T gate using:

  ```python
  T = qml.T._matrix()
  qml.ControlledQubitUnitary(T, control_wires=[0, 1, 3], wires=2, control_values="110")
  ```

  Here, the T gate will be applied to wire `2` if control wires `0` and `1` are in
  state `1`, and control wire `3` is in state `0`. If no value is passed to
  `control_values`, the gate will be applied if all control wires are in
  the `1` state.

- Added `MultiControlledX` for multi-controlled `NOT` gates.
  This is a special case of `ControlledQubitUnitary` that applies a
  Pauli X gate conditioned on the state of an arbitrary number of
  control qubits.
  [(#1104)](https://github.com/PennyLaneAI/pennylane/pull/1104)

<h4>Support for higher-order derivatives on hardware</h4>

* Computing second derivatives and Hessians of QNodes is now supported with
  the parameter-shift differentiation method, on all machine learning interfaces.
  [(#1130)](https://github.com/PennyLaneAI/pennylane/pull/1130)
  [(#1129)](https://github.com/PennyLaneAI/pennylane/pull/1129)
  [(#1110)](https://github.com/PennyLaneAI/pennylane/pull/1110)

  Hessians are computed using the parameter-shift rule, and can be
  evaluated on both hardware and simulator devices.

  ```python
  dev = qml.device('default.qubit', wires=1)

  @qml.qnode(dev, diff_method="parameter-shift")
  def circuit(p):
      qml.RY(p[0], wires=0)
      qml.RX(p[1], wires=0)
      return qml.expval(qml.PauliZ(0))

  x = np.array([1.0, 2.0], requires_grad=True)
  ```

  ```python
  >>> hessian_fn = qml.jacobian(qml.grad(circuit))
  >>> hessian_fn(x)
  [[0.2248451 0.7651474]
   [0.7651474 0.2248451]]
  ```

* Added the function `finite_diff()` to compute finite-difference
  approximations to the gradient and the second-order derivatives of
  arbitrary callable functions.
  [(#1090)](https://github.com/PennyLaneAI/pennylane/pull/1090)

  This is useful to compute the derivative of parametrized
  `pennylane.Hamiltonian` observables with respect to their parameters.

  For example, in quantum chemistry simulations it can be used to evaluate
  the derivatives of the electronic Hamiltonian with respect to the nuclear
  coordinates:

  ```pycon
  >>> def H(x):
  ...    return qml.qchem.molecular_hamiltonian(['H', 'H'], x)[0]
  >>> x = np.array([0., 0., -0.66140414, 0., 0., 0.66140414])
  >>> grad_fn = qml.finite_diff(H, N=1)
  >>> grad = grad_fn(x)
  >>> deriv2_fn = qml.finite_diff(H, N=2, idx=[0, 1])
  >>> deriv2_fn(x)
  ```

* The JAX interface now supports all devices, including hardware devices,
  via the parameter-shift differentiation method.
  [(#1076)](https://github.com/PennyLaneAI/pennylane/pull/1076)

  For example, using the JAX interface with Cirq:

  ```python
  dev = qml.device('cirq.simulator', wires=1)
  @qml.qnode(dev, interface="jax", diff_method="parameter-shift")
  def circuit(x):
      qml.RX(x[1], wires=0)
      qml.Rot(x[0], x[1], x[2], wires=0)
      return qml.expval(qml.PauliZ(0))
  weights = jnp.array([0.2, 0.5, 0.1])
  print(circuit(weights))
  ```

  Currently, when used with the parameter-shift differentiation method,
  only a single returned expectation value or variance is supported.
  Multiple expectations/variances, as well as probability and state returns,
  are not currently allowed.

<h3>Improvements</h3>

  ```python
  dev = qml.device("default.qubit", wires=2)

  inputstate = [np.sqrt(0.2), np.sqrt(0.3), np.sqrt(0.4), np.sqrt(0.1)]

  @qml.qnode(dev)
  def circuit():
      mottonen.MottonenStatePreparation(inputstate,wires=[0, 1])
      return qml.expval(qml.PauliZ(0))
  ```

  Previously returned:

  ```pycon
  >>> print(qml.draw(circuit)())
  0: ──RY(1.57)──╭C─────────────╭C──╭C──╭C──┤ ⟨Z⟩
  1: ──RY(1.35)──╰X──RY(0.422)──╰X──╰X──╰X──┤   
  ```

  In this release, it now returns:

  ```pycon
  >>> print(qml.draw(circuit)())
  0: ──RY(1.57)──╭C─────────────╭C──┤ ⟨Z⟩
  1: ──RY(1.35)──╰X──RY(0.422)──╰X──┤   
  ```

- The templates are now classes inheriting
  from `Operation`, and define the ansatz in their `expand()` method. This
  change does not affect the user interface.
  [(#1138)](https://github.com/PennyLaneAI/pennylane/pull/1138)
  [(#1156)](https://github.com/PennyLaneAI/pennylane/pull/1156)
  [(#1163)](https://github.com/PennyLaneAI/pennylane/pull/1163)
  [(#1192)](https://github.com/PennyLaneAI/pennylane/pull/1192)

  For convenience, some templates have a new method that returns the expected
  shape of the trainable parameter tensor, which can be used to create
  random tensors.

  ```python
  shape = qml.templates.BasicEntanglerLayers.shape(n_layers=2, n_wires=4)
  weights = np.random.random(shape)
  qml.templates.BasicEntanglerLayers(weights, wires=range(4))
  ```

- `QubitUnitary` now validates to ensure the input matrix is two dimensional.
  [(#1128)](https://github.com/PennyLaneAI/pennylane/pull/1128)

* Most layers in Pytorch or Keras accept arbitrary dimension inputs, where each dimension barring
  the last (in the case where the actual weight function of the layer operates on one-dimensional
  vectors) is broadcast over. This is now also supported by KerasLayer and TorchLayer.
  [(#1062)](https://github.com/PennyLaneAI/pennylane/pull/1062).

  Example use:

  ```python
  dev = qml.device("default.qubit", wires=4)
  x = tf.ones((5, 4, 4))

  @qml.qnode(dev)
  def layer(weights, inputs):
      qml.templates.AngleEmbedding(inputs, wires=range(4))
      qml.templates.StronglyEntanglingLayers(weights, wires=range(4))
      return [qml.expval(qml.PauliZ(i)) for i in range(4)]

  qlayer = qml.qnn.KerasLayer(layer, {"weights": (4, 4, 3)}, output_dim=4)
  out = qlayer(x)
  ```

  The output tensor has the following shape:
  ```pycon
  >>> out.shape
  (5, 4, 4)
  ```

* If only one argument to the function `qml.grad` has the `requires_grad` attribute
  set to True, then the returned gradient will be a NumPy array, rather than a
  tuple of length 1.
  [(#1067)](https://github.com/PennyLaneAI/pennylane/pull/1067)
  [(#1081)](https://github.com/PennyLaneAI/pennylane/pull/1081)

* An improvement has been made to how `QubitDevice` generates and post-processess samples,
  allowing QNode measurement statistics to work on devices with more than 32 qubits.
  [(#1088)](https://github.com/PennyLaneAI/pennylane/pull/1088)

* Due to the addition of `density_matrix()` as a return type from a QNode, tuples are now supported
  by the `output_dim` parameter in `qnn.KerasLayer`.
  [(#1070)](https://github.com/PennyLaneAI/pennylane/pull/1070)

* Two new utility methods are provided for working with quantum tapes.
  [(#1175)](https://github.com/PennyLaneAI/pennylane/pull/1175)

  - `qml.tape.get_active_tape()` gets the currently recording tape.

  - `tape.stop_recording()` is a context manager that temporarily
    stops the currently recording tape from recording additional
    tapes or quantum operations.

  For example:

  ```pycon
  >>> with qml.tape.QuantumTape():
  ...     qml.RX(0, wires=0)
  ...     current_tape = qml.tape.get_active_tape()
  ...     with current_tape.stop_recording():
  ...         qml.RY(1.0, wires=1)
  ...     qml.RZ(2, wires=1)
  >>> current_tape.operations
  [RX(0, wires=[0]), RZ(2, wires=[1])]
  ```

* When printing `qml.Hamiltonian` objects, the terms are sorted by number of wires followed by coefficients.
  [(#981)](https://github.com/PennyLaneAI/pennylane/pull/981)

* Adds `qml.math.conj` to the PennyLane math module.
  [(#1143)](https://github.com/PennyLaneAI/pennylane/pull/1143)

  This new method will do elementwise conjugation to the given tensor-like object,
  correctly dispatching to the required tensor-manipulation framework
  to preserve differentiability.

  ```python
  >>> a = np.array([1.0 + 2.0j])
  >>> qml.math.conj(a)
  array([1.0 - 2.0j])
  ```

* The four-term parameter-shift rule, as used by the controlled rotation operations,
  has been updated to use coefficients that minimize the variance as per
  https://arxiv.org/abs/2104.05695.
  [(#1206)](https://github.com/PennyLaneAI/pennylane/pull/1206)

* A new transform `qml.transforms.invisible` has been added, to make it easier
  to transform QNodes.
  [(#1175)](https://github.com/PennyLaneAI/pennylane/pull/1175)

<h3>Breaking changes</h3>

* Devices do not have an `analytic` argument or attribute anymore.
  Instead, `shots` is the source of truth for whether a simulator
  estimates return values from a finite number of shots, or whether
  it returns analytic results (`shots=None`).
  [(#1079)](https://github.com/PennyLaneAI/pennylane/pull/1079)
  [(#1196)](https://github.com/PennyLaneAI/pennylane/pull/1196)

  ```python  
  dev_analytic = qml.device('default.qubit', wires=1, shots=None)
  dev_finite_shots = qml.device('default.qubit', wires=1, shots=1000)

  def circuit():
      qml.Hadamard(wires=0)
      return qml.expval(qml.PauliZ(wires=0))

  circuit_analytic = qml.QNode(circuit, dev_analytic)
  circuit_finite_shots = qml.QNode(circuit, dev_finite_shots)
  ```

  Devices with `shots=None` return deterministic, exact results:

  ```pycon
  >>> circuit_analytic()
  0.0
  >>> circuit_analytic()
  0.0
  ```
  Devices with `shots > 0` return stochastic results estimated from
  samples in each run:

  ```pycon
  >>> circuit_finite_shots()
  -0.062
  >>> circuit_finite_shots()
  0.034
  ```

  The `qml.sample()` measurement can only be used on devices on which the number
  of shots is set explicitly.

* If creating a QNode from a quantum function with an argument named `shots`,
  a `UserWarning` is raised, warning the user that this is a reserved
  argument to change the number of shots on a per-call basis.
  [(#1075)](https://github.com/PennyLaneAI/pennylane/pull/1075)

* For devices inheriting from `QubitDevice`, the methods `expval`, `var`, `sample`
  accept two new keyword arguments --- `shot_range` and `bin_size`.
  [(#1103)](https://github.com/PennyLaneAI/pennylane/pull/1103)

  These new arguments allow for the statistics to be performed on only a subset of device samples.
  This finer level of control is accessible from the main UI by instantiating a device with a batch
  of shots.

  For example, consider the following device:

  ```pycon
  >>> dev = qml.device("my_device", shots=[5, (10, 3), 100])
  ```

  This device will execute QNodes using 135 shots, however
  measurement statistics will be **course grained** across these 135
  shots:

  * All measurement statistics will first be computed using the
    first 5 shots --- that is, `shots_range=[0, 5]`, `bin_size=5`.

  * Next, the tuple `(10, 3)` indicates 10 shots, repeated 3 times. This will use
    `shot_range=[5, 35]`, performing the expectation value in bins of size 10
    (`bin_size=10`).

  * Finally, we repeat the measurement statistics for the final 100 shots,
    `shot_range=[35, 135]`, `bin_size=100`.


* The old PennyLane core has been removed, including the following modules:
  [(#1100)](https://github.com/PennyLaneAI/pennylane/pull/1100)

  - `pennylane.variables`
  - `pennylane.qnodes`

  As part of this change, the location of the new core within the Python
  module has been moved:

  - Moves `pennylane.tape.interfaces` → `pennylane.interfaces`
  - Merges `pennylane.CircuitGraph` and `pennylane.TapeCircuitGraph`  → `pennylane.CircuitGraph`
  - Merges `pennylane.OperationRecorder` and `pennylane.TapeOperationRecorder`  →
  - `pennylane.tape.operation_recorder`
  - Merges `pennylane.measure` and `pennylane.tape.measure` → `pennylane.measure`
  - Merges `pennylane.operation` and `pennylane.tape.operation` → `pennylane.operation`
  - Merges `pennylane._queuing` and `pennylane.tape.queuing` → `pennylane.queuing`

  This has no affect on import location.

  In addition,

  - All tape-mode functions have been removed (`qml.enable_tape()`, `qml.tape_mode_active()`),
  - All tape fixtures have been deleted,
  - Tests specifically for non-tape mode have been deleted.

* The device test suite no longer accepts the `analytic` keyword.
  [(#1216)](https://github.com/PennyLaneAI/pennylane/pull/1216)

<h3>Bug fixes</h3>

* Fixes a bug where using the circuit drawer with a `ControlledQubitUnitary`
  operation raised an error.
  [(#1174)](https://github.com/PennyLaneAI/pennylane/pull/1174)

* Fixes a bug and a test where the ``QuantumTape.is_sampled`` attribute was not
  being updated.
  [(#1126)](https://github.com/PennyLaneAI/pennylane/pull/1126)

* Fixes a bug where `BasisEmbedding` would not accept inputs whose bits are all ones
  or all zeros.
  [(#1114)](https://github.com/PennyLaneAI/pennylane/pull/1114)

* The `ExpvalCost` class raises an error if instantiated
  with non-expectation measurement statistics.
  [(#1106)](https://github.com/PennyLaneAI/pennylane/pull/1106)

* Fixes a bug where decompositions would reset the differentiation method
  of a QNode.
  [(#1117)](https://github.com/PennyLaneAI/pennylane/pull/1117)

* Fixes a bug where the second-order CV parameter-shift rule would error
  if attempting to compute the gradient of a QNode with more than one
  second-order observable.
  [(#1197)](https://github.com/PennyLaneAI/pennylane/pull/1197)

* Fixes a bug where repeated Torch interface applications after expansion caused an error.
  [(#1223)](https://github.com/PennyLaneAI/pennylane/pull/1223)

* Sampling works correctly with batches of shots specified as a list.
  [(#1232)](https://github.com/PennyLaneAI/pennylane/pull/1232)

<h3>Documentation</h3>

- Updated the diagram used in the Architectural overview page of the
  Development guide such that it doesn't mention Variables.
  [(#1235)](https://github.com/PennyLaneAI/pennylane/pull/1235)

- Typos addressed in templates documentation.
  [(#1094)](https://github.com/PennyLaneAI/pennylane/pull/1094)

- Upgraded the documentation to use Sphinx 3.5.3 and the new m2r2 package.
  [(#1186)](https://github.com/PennyLaneAI/pennylane/pull/1186)

- Added `flaky` as dependency for running tests in the documentation.
  [(#1113)](https://github.com/PennyLaneAI/pennylane/pull/1113)

<h3>Contributors</h3>

This release contains contributions from (in alphabetical order):

Shahnawaz Ahmed, Juan Miguel Arrazola, Thomas Bromley, Olivia Di Matteo, Alain Delgado Gran, Kyle
Godbey, Diego Guala, Theodor Isacsson, Josh Izaac, Soran Jahangiri, Nathan Killoran, Christina Lee,
Daniel Polatajko, Chase Roberts, Sankalp Sanand, Pritish Sehzpaul, Maria Schuld, Antal Száva, David Wierichs.


# Release 0.14.1

<h3>Bug fixes</h3>

* Fixes a testing bug where tests that required JAX would fail if JAX was not installed.
  The tests will now instead be skipped if JAX can not be imported.
  [(#1066)](https://github.com/PennyLaneAI/pennylane/pull/1066)

* Fixes a bug where inverse operations could not be differentiated
  using backpropagation on `default.qubit`.
  [(#1072)](https://github.com/PennyLaneAI/pennylane/pull/1072)

* The QNode has a new keyword argument, `max_expansion`, that determines the maximum number of times
  the internal circuit should be expanded when executed on a device. In addition, the default number
  of max expansions has been increased from 2 to 10, allowing devices that require more than two
  operator decompositions to be supported.
  [(#1074)](https://github.com/PennyLaneAI/pennylane/pull/1074)

* Fixes a bug where `Hamiltonian` objects created with non-list arguments raised an error for
  arithmetic operations. [(#1082)](https://github.com/PennyLaneAI/pennylane/pull/1082)

* Fixes a bug where `Hamiltonian` objects with no coefficients or operations would return a faulty
  result when used with `ExpvalCost`. [(#1082)](https://github.com/PennyLaneAI/pennylane/pull/1082)

<h3>Documentation</h3>

* Updates mentions of `generate_hamiltonian` to `molecular_hamiltonian` in the
  docstrings of the `ExpvalCost` and `Hamiltonian` classes.
  [(#1077)](https://github.com/PennyLaneAI/pennylane/pull/1077)

<h3>Contributors</h3>

This release contains contributions from (in alphabetical order):

Thomas Bromley, Josh Izaac, Antal Száva.



# Release 0.14.0

<h3>New features since last release</h3>

<h4>Perform quantum machine learning with JAX</h4>

* QNodes created with `default.qubit` now support a JAX interface, allowing JAX to be used
  to create, differentiate, and optimize hybrid quantum-classical models.
  [(#947)](https://github.com/PennyLaneAI/pennylane/pull/947)

  This is supported internally via a new `default.qubit.jax` device. This device runs end to end in
  JAX, meaning that it supports all of the awesome JAX transformations (`jax.vmap`, `jax.jit`,
  `jax.hessian`, etc).

  Here is an example of how to use the new JAX interface:

  ```python
  dev = qml.device("default.qubit", wires=1)
  @qml.qnode(dev, interface="jax", diff_method="backprop")
  def circuit(x):
      qml.RX(x[1], wires=0)
      qml.Rot(x[0], x[1], x[2], wires=0)
      return qml.expval(qml.PauliZ(0))

  weights = jnp.array([0.2, 0.5, 0.1])
  grad_fn = jax.grad(circuit)
  print(grad_fn(weights))
  ```

  Currently, only `diff_method="backprop"` is supported, with plans to support more in the future.

<h4>New, faster, quantum gradient methods</h4>

* A new differentiation method has been added for use with simulators. The `"adjoint"`
  method operates after a forward pass by iteratively applying inverse gates to scan backwards
  through the circuit.
  [(#1032)](https://github.com/PennyLaneAI/pennylane/pull/1032)

  This method is similar to the reversible method, but has a lower time
  overhead and a similar memory overhead. It follows the approach provided by
  [Jones and Gacon](https://arxiv.org/abs/2009.02823). This method is only compatible with certain
  statevector-based devices such as `default.qubit`.

  Example use:

  ```python
  import pennylane as qml

  wires = 1
  device = qml.device("default.qubit", wires=wires)

  @qml.qnode(device, diff_method="adjoint")
  def f(params):
      qml.RX(0.1, wires=0)
      qml.Rot(*params, wires=0)
      qml.RX(-0.3, wires=0)
      return qml.expval(qml.PauliZ(0))

  params = [0.1, 0.2, 0.3]
  qml.grad(f)(params)
  ```

* The default logic for choosing the 'best' differentiation method has been altered
  to improve performance.
  [(#1008)](https://github.com/PennyLaneAI/pennylane/pull/1008)

  - If the quantum device provides its own gradient, this is now the preferred
    differentiation method.

  - If the quantum device natively supports classical
    backpropagation, this is now preferred over the parameter-shift rule.

    This will lead to marked speed improvement during optimization when using
    `default.qubit`, with a sight penalty on the forward-pass evaluation.

  More details are available below in the 'Improvements' section for plugin developers.

* PennyLane now supports analytical quantum gradients for noisy channels, in addition to its
  existing support for unitary operations. The noisy channels `BitFlip`, `PhaseFlip`, and
  `DepolarizingChannel` all support analytic gradients out of the box.
  [(#968)](https://github.com/PennyLaneAI/pennylane/pull/968)

* A method has been added for calculating the Hessian of quantum circuits using the second-order
  parameter shift formula.
  [(#961)](https://github.com/PennyLaneAI/pennylane/pull/961)

  The following example shows the calculation of the Hessian:

  ```python
  n_wires = 5
  weights = [2.73943676, 0.16289932, 3.4536312, 2.73521126, 2.6412488]

  dev = qml.device("default.qubit", wires=n_wires)

  with qml.tape.QubitParamShiftTape() as tape:
      for i in range(n_wires):
          qml.RX(weights[i], wires=i)

      qml.CNOT(wires=[0, 1])
      qml.CNOT(wires=[2, 1])
      qml.CNOT(wires=[3, 1])
      qml.CNOT(wires=[4, 3])

      qml.expval(qml.PauliZ(1))

  print(tape.hessian(dev))
  ```

  The Hessian is not yet supported via classical machine learning interfaces, but will
  be added in a future release.

<h4>More operations and templates</h4>

* Two new error channels, `BitFlip` and `PhaseFlip` have been added.
  [(#954)](https://github.com/PennyLaneAI/pennylane/pull/954)

  They can be used in the same manner as existing error channels:

  ```python
  dev = qml.device("default.mixed", wires=2)

  @qml.qnode(dev)
  def circuit():
      qml.RX(0.3, wires=0)
      qml.RY(0.5, wires=1)
      qml.BitFlip(0.01, wires=0)
      qml.PhaseFlip(0.01, wires=1)
      return qml.expval(qml.PauliZ(0))
  ```

* Apply permutations to wires using the `Permute` subroutine.
  [(#952)](https://github.com/PennyLaneAI/pennylane/pull/952)

  ```python
  import pennylane as qml
  dev = qml.device('default.qubit', wires=5)

  @qml.qnode(dev)
  def apply_perm():
      # Send contents of wire 4 to wire 0, of wire 2 to wire 1, etc.
      qml.templates.Permute([4, 2, 0, 1, 3], wires=dev.wires)
      return qml.expval(qml.PauliZ(0))
  ```

<h4>QNode transformations</h4>

* The `qml.metric_tensor` function transforms a QNode to produce the Fubini-Study
  metric tensor with full autodifferentiation support---even on hardware.
  [(#1014)](https://github.com/PennyLaneAI/pennylane/pull/1014)

  Consider the following QNode:

  ```python
  dev = qml.device("default.qubit", wires=3)

  @qml.qnode(dev, interface="autograd")
  def circuit(weights):
      # layer 1
      qml.RX(weights[0, 0], wires=0)
      qml.RX(weights[0, 1], wires=1)

      qml.CNOT(wires=[0, 1])
      qml.CNOT(wires=[1, 2])

      # layer 2
      qml.RZ(weights[1, 0], wires=0)
      qml.RZ(weights[1, 1], wires=2)

      qml.CNOT(wires=[0, 1])
      qml.CNOT(wires=[1, 2])
      return qml.expval(qml.PauliZ(0) @ qml.PauliZ(1)), qml.expval(qml.PauliY(2))
  ```

  We can use the `metric_tensor` function to generate a new function, that returns the
  metric tensor of this QNode:

  ```pycon
  >>> met_fn = qml.metric_tensor(circuit)
  >>> weights = np.array([[0.1, 0.2, 0.3], [0.4, 0.5, 0.6]], requires_grad=True)
  >>> met_fn(weights)
  tensor([[0.25  , 0.    , 0.    , 0.    ],
          [0.    , 0.25  , 0.    , 0.    ],
          [0.    , 0.    , 0.0025, 0.0024],
          [0.    , 0.    , 0.0024, 0.0123]], requires_grad=True)
  ```

  The returned metric tensor is also fully differentiable, in all interfaces.
  For example, differentiating the `(3, 2)` element:

  ```pycon
  >>> grad_fn = qml.grad(lambda x: met_fn(x)[3, 2])
  >>> grad_fn(weights)
  array([[ 0.04867729, -0.00049502,  0.        ],
         [ 0.        ,  0.        ,  0.        ]])
  ```

  Differentiation is also supported using Torch, Jax, and TensorFlow.

* Adds the new function `qml.math.cov_matrix()`. This function accepts a list of commuting
  observables, and the probability distribution in the shared observable eigenbasis after the
  application of an ansatz. It uses these to construct the covariance matrix in a *framework
  independent* manner, such that the output covariance matrix is autodifferentiable.
  [(#1012)](https://github.com/PennyLaneAI/pennylane/pull/1012)

  For example, consider the following ansatz and observable list:

  ```python3
  obs_list = [qml.PauliX(0) @ qml.PauliZ(1), qml.PauliY(2)]
  ansatz = qml.templates.StronglyEntanglingLayers
  ```

  We can construct a QNode to output the probability distribution in the shared eigenbasis of the
  observables:

  ```python
  dev = qml.device("default.qubit", wires=3)

  @qml.qnode(dev, interface="autograd")
  def circuit(weights):
      ansatz(weights, wires=[0, 1, 2])
      # rotate into the basis of the observables
      for o in obs_list:
          o.diagonalizing_gates()
      return qml.probs(wires=[0, 1, 2])
  ```

  We can now compute the covariance matrix:

  ```pycon
  >>> weights = qml.init.strong_ent_layers_normal(n_layers=2, n_wires=3)
  >>> cov = qml.math.cov_matrix(circuit(weights), obs_list)
  >>> cov
  array([[0.98707611, 0.03665537],
         [0.03665537, 0.99998377]])
  ```

  Autodifferentiation is fully supported using all interfaces:

  ```pycon
  >>> cost_fn = lambda weights: qml.math.cov_matrix(circuit(weights), obs_list)[0, 1]
  >>> qml.grad(cost_fn)(weights)[0]
  array([[[ 4.94240914e-17, -2.33786398e-01, -1.54193959e-01],
          [-3.05414996e-17,  8.40072236e-04,  5.57884080e-04],
          [ 3.01859411e-17,  8.60411436e-03,  6.15745204e-04]],

         [[ 6.80309533e-04, -1.23162742e-03,  1.08729813e-03],
          [-1.53863193e-01, -1.38700657e-02, -1.36243323e-01],
          [-1.54665054e-01, -1.89018172e-02, -1.56415558e-01]]])
  ```

* A new  `qml.draw` function is available, allowing QNodes to be easily
  drawn without execution by providing example input.
  [(#962)](https://github.com/PennyLaneAI/pennylane/pull/962)

  ```python
  @qml.qnode(dev)
  def circuit(a, w):
      qml.Hadamard(0)
      qml.CRX(a, wires=[0, 1])
      qml.Rot(*w, wires=[1])
      qml.CRX(-a, wires=[0, 1])
      return qml.expval(qml.PauliZ(0) @ qml.PauliZ(1))
  ```

  The QNode circuit structure may depend on the input arguments;
  this is taken into account by passing example QNode arguments
  to the `qml.draw()` drawing function:

  ```pycon
  >>> drawer = qml.draw(circuit)
  >>> result = drawer(a=2.3, w=[1.2, 3.2, 0.7])
  >>> print(result)
  0: ──H──╭C────────────────────────────╭C─────────╭┤ ⟨Z ⊗ Z⟩
  1: ─────╰RX(2.3)──Rot(1.2, 3.2, 0.7)──╰RX(-2.3)──╰┤ ⟨Z ⊗ Z⟩
  ```

<h4>A faster, leaner, and more flexible core</h4>

* The new core of PennyLane, rewritten from the ground up and developed over the last few release
  cycles, has achieved feature parity and has been made the new default in PennyLane v0.14. The old
  core has been marked as deprecated, and will be removed in an upcoming release.
  [(#1046)](https://github.com/PennyLaneAI/pennylane/pull/1046)
  [(#1040)](https://github.com/PennyLaneAI/pennylane/pull/1040)
  [(#1034)](https://github.com/PennyLaneAI/pennylane/pull/1034)
  [(#1035)](https://github.com/PennyLaneAI/pennylane/pull/1035)
  [(#1027)](https://github.com/PennyLaneAI/pennylane/pull/1027)
  [(#1026)](https://github.com/PennyLaneAI/pennylane/pull/1026)
  [(#1021)](https://github.com/PennyLaneAI/pennylane/pull/1021)
  [(#1054)](https://github.com/PennyLaneAI/pennylane/pull/1054)
  [(#1049)](https://github.com/PennyLaneAI/pennylane/pull/1049)

  While high-level PennyLane code and tutorials remain unchanged, the new core
  provides several advantages and improvements:

  - **Faster and more optimized**: The new core provides various performance optimizations, reducing
    pre- and post-processing overhead, and reduces the number of quantum evaluations in certain
    cases.

  - **Support for in-QNode classical processing**: this allows for differentiable classical
    processing within the QNode.

    ```python
    dev = qml.device("default.qubit", wires=1)

    @qml.qnode(dev, interface="tf")
    def circuit(p):
        qml.RX(tf.sin(p[0])**2 + p[1], wires=0)
        return qml.expval(qml.PauliZ(0))
    ```

    The classical processing functions used within the QNode must match
    the QNode interface. Here, we use TensorFlow:

    ```pycon
    >>> params = tf.Variable([0.5, 0.1], dtype=tf.float64)
    >>> with tf.GradientTape() as tape:
    ...     res = circuit(params)
    >>> grad = tape.gradient(res, params)
    >>> print(res)
    tf.Tensor(0.9460913127754935, shape=(), dtype=float64)
    >>> print(grad)
    tf.Tensor([-0.27255248 -0.32390003], shape=(2,), dtype=float64)
    ```

    As a result of this change, quantum decompositions that require classical processing
    are fully supported and end-to-end differentiable in tape mode.

  - **No more Variable wrapping**: QNode arguments no longer become `Variable`
    objects within the QNode.

    ```python
    dev = qml.device("default.qubit", wires=1)

    @qml.qnode(dev)
    def circuit(x):
        print("Parameter value:", x)
        qml.RX(x, wires=0)
        return qml.expval(qml.PauliZ(0))
    ```

    Internal QNode parameters can be easily inspected, printed, and manipulated:

    ```pycon
    >>> circuit(0.5)
    Parameter value: 0.5
    tensor(0.87758256, requires_grad=True)
    ```

  - **Less restrictive QNode signatures**: There is no longer any restriction on the QNode signature; the QNode can be
    defined and called following the same rules as standard Python functions.

    For example, the following QNode uses positional, named, and variable
    keyword arguments:

    ```python
    x = torch.tensor(0.1, requires_grad=True)
    y = torch.tensor([0.2, 0.3], requires_grad=True)
    z = torch.tensor(0.4, requires_grad=True)

    @qml.qnode(dev, interface="torch")
    def circuit(p1, p2=y, **kwargs):
        qml.RX(p1, wires=0)
        qml.RY(p2[0] * p2[1], wires=0)
        qml.RX(kwargs["p3"], wires=0)
        return qml.var(qml.PauliZ(0))
    ```

    When we call the QNode, we may pass the arguments by name
    even if defined positionally; any argument not provided will
    use the default value.

    ```pycon
    >>> res = circuit(p1=x, p3=z)
    >>> print(res)
    tensor(0.2327, dtype=torch.float64, grad_fn=<SelectBackward>)
    >>> res.backward()
    >>> print(x.grad, y.grad, z.grad)
    tensor(0.8396) tensor([0.0289, 0.0193]) tensor(0.8387)
    ```

    This extends to the `qnn` module, where `KerasLayer` and `TorchLayer` modules
    can be created from QNodes with unrestricted signatures.

  - **Smarter measurements:** QNodes can now measure wires more than once, as
    long as all observables are commuting:

    ```python
    @qml.qnode(dev)
    def circuit(x):
        qml.RX(x, wires=0)
        return [
            qml.expval(qml.PauliZ(0)),
            qml.expval(qml.PauliZ(0) @ qml.PauliZ(1))
        ]
    ```

    Further, the `qml.ExpvalCost()` function allows for optimizing
    measurements to reduce the number of quantum evaluations required.

  With the new PennyLane core, there are a few small breaking changes, detailed
  below in the 'Breaking Changes' section.

<h3>Improvements</h3>

* The built-in PennyLane optimizers allow more flexible cost functions. The cost function passed to most optimizers
  may accept any combination of trainable arguments, non-trainable arguments, and keyword arguments.
  [(#959)](https://github.com/PennyLaneAI/pennylane/pull/959)
  [(#1053)](https://github.com/PennyLaneAI/pennylane/pull/1053)

  The full changes apply to:

  * `AdagradOptimizer`
  * `AdamOptimizer`
  * `GradientDescentOptimizer`
  * `MomentumOptimizer`
  * `NesterovMomentumOptimizer`
  * `RMSPropOptimizer`
  * `RotosolveOptimizer`

  The `requires_grad=False` property must mark any non-trainable constant argument.
  The `RotoselectOptimizer` allows passing only keyword arguments.

  Example use:

  ```python
  def cost(x, y, data, scale=1.0):
      return scale * (x[0]-data)**2 + scale * (y-data)**2

  x = np.array([1.], requires_grad=True)
  y = np.array([1.0])
  data = np.array([2.], requires_grad=False)

  opt = qml.GradientDescentOptimizer()

  # the optimizer step and step_and_cost methods can
  # now update multiple parameters at once
  x_new, y_new, data = opt.step(cost, x, y, data, scale=0.5)
  (x_new, y_new, data), value = opt.step_and_cost(cost, x, y, data, scale=0.5)

  # list and tuple unpacking is also supported
  params = (x, y, data)
  params = opt.step(cost, *params)
  ```

* The circuit drawer has been updated to support the inclusion of unused or inactive
  wires, by passing the `show_all_wires` argument.
  [(#1033)](https://github.com/PennyLaneAI/pennylane/pull/1033)

  ```python
  dev = qml.device('default.qubit', wires=[-1, "a", "q2", 0])

  @qml.qnode(dev)
  def circuit():
      qml.Hadamard(wires=-1)
      qml.CNOT(wires=[-1, "q2"])
      return qml.expval(qml.PauliX(wires="q2"))
  ```

  ```pycon
  >>> print(qml.draw(circuit, show_all_wires=True)())
  >>>
   -1: ──H──╭C──┤
    a: ─────│───┤
   q2: ─────╰X──┤ ⟨X⟩
    0: ─────────┤
  ```

* The logic for choosing the 'best' differentiation method has been altered
  to improve performance.
  [(#1008)](https://github.com/PennyLaneAI/pennylane/pull/1008)

  - If the device provides its own gradient, this is now the preferred
    differentiation method.

  - If a device provides additional interface-specific versions that natively support classical
    backpropagation, this is now preferred over the parameter-shift rule.

    Devices define additional interface-specific devices via their `capabilities()` dictionary. For
    example, `default.qubit` supports supplementary devices for TensorFlow, Autograd, and JAX:

    ```python
    {
      "passthru_devices": {
          "tf": "default.qubit.tf",
          "autograd": "default.qubit.autograd",
          "jax": "default.qubit.jax",
      },
    }
    ```

  As a result of this change, if the QNode `diff_method` is not explicitly provided,
  it is possible that the QNode will run on a *supplementary device* of the device that was
  specifically provided:

  ```python
  dev = qml.device("default.qubit", wires=2)
  qml.QNode(dev) # will default to backprop on default.qubit.autograd
  qml.QNode(dev, interface="tf") # will default to backprop on default.qubit.tf
  qml.QNode(dev, interface="jax") # will default to backprop on default.qubit.jax
  ```

* The `default.qubit` device has been updated so that internally it applies operations in a more
  functional style, i.e., by accepting an input state and returning an evolved state.
  [(#1025)](https://github.com/PennyLaneAI/pennylane/pull/1025)

* A new test series, `pennylane/devices/tests/test_compare_default_qubit.py`, has been added, allowing to test if
  a chosen device gives the same result as `default.qubit`.
  [(#897)](https://github.com/PennyLaneAI/pennylane/pull/897)

  Three tests are added:

  - `test_hermitian_expectation`,
  - `test_pauliz_expectation_analytic`, and
  - `test_random_circuit`.

* Adds the following agnostic tensor manipulation functions to the `qml.math` module: `abs`,
  `angle`, `arcsin`, `concatenate`, `dot`, `squeeze`, `sqrt`, `sum`, `take`, `where`. These functions are
  required to fully support end-to-end differentiable Mottonen and Amplitude embedding.
  [(#922)](https://github.com/PennyLaneAI/pennylane/pull/922)
  [(#1011)](https://github.com/PennyLaneAI/pennylane/pull/1011)

* The `qml.math` module now supports JAX.
  [(#985)](https://github.com/XanaduAI/software-docs/pull/274)

* Several improvements have been made to the `Wires` class to reduce overhead and simplify the logic
  of how wire labels are interpreted:
  [(#1019)](https://github.com/PennyLaneAI/pennylane/pull/1019)
  [(#1010)](https://github.com/PennyLaneAI/pennylane/pull/1010)
  [(#1005)](https://github.com/PennyLaneAI/pennylane/pull/1005)
  [(#983)](https://github.com/PennyLaneAI/pennylane/pull/983)
  [(#967)](https://github.com/PennyLaneAI/pennylane/pull/967)

  - If the input `wires` to a wires class instantiation `Wires(wires)` can be iterated over,
    its elements are interpreted as wire labels. Otherwise, `wires` is interpreted as a single wire label.
    The only exception to this are strings, which are always interpreted as a single
    wire label, so users can address wires with labels such as `"ancilla"`.

  - Any type can now be a wire label as long as it is hashable. The hash is used to establish
    the uniqueness of two labels.

  - Indexing wires objects now returns a label, instead of a new `Wires` object. For example:

    ```pycon
    >>> w = Wires([0, 1, 2])
    >>> w[1]
    >>> 1
    ```

  - The check for uniqueness of wires moved from `Wires` instantiation to
    the `qml.wires._process` function in order to reduce overhead from repeated
    creation of `Wires` instances.

  - Calls to the `Wires` class are substantially reduced, for example by avoiding to call
    Wires on Wires instances on `Operation` instantiation, and by using labels instead of
    `Wires` objects inside the default qubit device.

* Adds the `PauliRot` generator to the `qml.operation` module. This
  generator is required to construct the metric tensor.
  [(#963)](https://github.com/PennyLaneAI/pennylane/pull/963)

* The templates are modified to make use of the new `qml.math` module, for framework-agnostic
  tensor manipulation. This allows the template library to be differentiable
  in backpropagation mode (`diff_method="backprop"`).
  [(#873)](https://github.com/PennyLaneAI/pennylane/pull/873)

* The circuit drawer now allows for the wire order to be (optionally) modified:
  [(#992)](https://github.com/PennyLaneAI/pennylane/pull/992)

  ```pycon
  >>> dev = qml.device('default.qubit', wires=["a", -1, "q2"])
  >>> @qml.qnode(dev)
  ... def circuit():
  ...     qml.Hadamard(wires=-1)
  ...     qml.CNOT(wires=["a", "q2"])
  ...     qml.RX(0.2, wires="a")
  ...     return qml.expval(qml.PauliX(wires="q2"))
  ```

  Printing with default wire order of the device:

  ```pycon
  >>> print(circuit.draw())
    a: ─────╭C──RX(0.2)──┤
   -1: ──H──│────────────┤
   q2: ─────╰X───────────┤ ⟨X⟩
  ```

  Changing the wire order:

  ```pycon
  >>> print(circuit.draw(wire_order=["q2", "a", -1]))
   q2: ──╭X───────────┤ ⟨X⟩
    a: ──╰C──RX(0.2)──┤
   -1: ───H───────────┤
  ```

<h3>Breaking changes</h3>

* QNodes using the new PennyLane core will no longer accept ragged arrays as inputs.

* When using the new PennyLane core and the Autograd interface, non-differentiable data passed
  as a QNode argument or a gate must have the `requires_grad` property set to `False`:

  ```python
  @qml.qnode(dev)
  def circuit(weights, data):
      basis_state = np.array([1, 0, 1, 1], requires_grad=False)
      qml.BasisState(basis_state, wires=[0, 1, 2, 3])
      qml.templates.AmplitudeEmbedding(data, wires=[0, 1, 2, 3])
      qml.templates.BasicEntanglerLayers(weights, wires=[0, 1, 2, 3])
      return qml.probs(wires=0)

  data = np.array(data, requires_grad=False)
  weights = np.array(weights, requires_grad=True)
  circuit(weights, data)
  ```

<h3>Bug fixes</h3>

* Fixes an issue where if the constituent observables of a tensor product do not exist in the queue,
  an error is raised. With this fix, they are first queued before annotation occurs.
  [(#1038)](https://github.com/PennyLaneAI/pennylane/pull/1038)

* Fixes an issue with tape expansions where information about sampling
  (specifically the `is_sampled` tape attribute) was not preserved.
  [(#1027)](https://github.com/PennyLaneAI/pennylane/pull/1027)

* Tape expansion was not properly taking into devices that supported inverse operations,
  causing inverse operations to be unnecessarily decomposed. The QNode tape expansion logic, as well
  as the `Operation.expand()` method, has been modified to fix this.
  [(#956)](https://github.com/PennyLaneAI/pennylane/pull/956)

* Fixes an issue where the Autograd interface was not unwrapping non-differentiable
  PennyLane tensors, which can cause issues on some devices.
  [(#941)](https://github.com/PennyLaneAI/pennylane/pull/941)

* `qml.vqe.Hamiltonian` prints any observable with any number of strings.
  [(#987)](https://github.com/PennyLaneAI/pennylane/pull/987)

* Fixes a bug where parameter-shift differentiation would fail if the QNode
  contained a single probability output.
  [(#1007)](https://github.com/PennyLaneAI/pennylane/pull/1007)

* Fixes an issue when using trainable parameters that are lists/arrays with `tape.vjp`.
  [(#1042)](https://github.com/PennyLaneAI/pennylane/pull/1042)

* The `TensorN` observable is updated to support being copied without any parameters or wires passed.
  [(#1047)](https://github.com/PennyLaneAI/pennylane/pull/1047)

* Fixed deprecation warning when importing `Sequence` from `collections` instead of `collections.abc` in `vqe/vqe.py`.
  [(#1051)](https://github.com/PennyLaneAI/pennylane/pull/1051)

<h3>Contributors</h3>

This release contains contributions from (in alphabetical order):

Juan Miguel Arrazola, Thomas Bromley, Olivia Di Matteo, Theodor Isacsson, Josh Izaac, Christina Lee,
Alejandro Montanez, Steven Oud, Chase Roberts, Sankalp Sanand, Maria Schuld, Antal
Száva, David Wierichs, Jiahao Yao.

# Release 0.13.0

<h3>New features since last release</h3>

<h4>Automatically optimize the number of measurements</h4>

* QNodes in tape mode now support returning observables on the same wire whenever the observables are
  qubit-wise commuting Pauli words. Qubit-wise commuting observables can be evaluated with a
  *single* device run as they are diagonal in the same basis, via a shared set of single-qubit rotations.
  [(#882)](https://github.com/PennyLaneAI/pennylane/pull/882)

  The following example shows a single QNode returning the expectation values of
  the qubit-wise commuting Pauli words `XX` and `XI`:

  ```python
  qml.enable_tape()

  @qml.qnode(dev)
  def f(x):
      qml.Hadamard(wires=0)
      qml.Hadamard(wires=1)
      qml.CRot(0.1, 0.2, 0.3, wires=[1, 0])
      qml.RZ(x, wires=1)
      return qml.expval(qml.PauliX(0) @ qml.PauliX(1)), qml.expval(qml.PauliX(0))
  ```

  ```pycon
  >>> f(0.4)
  tensor([0.89431013, 0.9510565 ], requires_grad=True)
  ```

* The `ExpvalCost` class (previously `VQECost`) now provides observable optimization using the
  `optimize` argument, resulting in potentially fewer device executions.
  [(#902)](https://github.com/PennyLaneAI/pennylane/pull/902)

  This is achieved by separating the observables composing the Hamiltonian into qubit-wise
  commuting groups and evaluating those groups on a single QNode using functionality from the
  `qml.grouping` module:

  ```python
  qml.enable_tape()
  commuting_obs = [qml.PauliX(0), qml.PauliX(0) @ qml.PauliZ(1)]
  H = qml.vqe.Hamiltonian([1, 1], commuting_obs)

  dev = qml.device("default.qubit", wires=2)
  ansatz = qml.templates.StronglyEntanglingLayers

  cost_opt = qml.ExpvalCost(ansatz, H, dev, optimize=True)
  cost_no_opt = qml.ExpvalCost(ansatz, H, dev, optimize=False)

  params = qml.init.strong_ent_layers_uniform(3, 2)
  ```

  Grouping these commuting observables leads to fewer device executions:

  ```pycon
  >>> cost_opt(params)
  >>> ex_opt = dev.num_executions
  >>> cost_no_opt(params)
  >>> ex_no_opt = dev.num_executions - ex_opt
  >>> print("Number of executions:", ex_no_opt)
  Number of executions: 2
  >>> print("Number of executions (optimized):", ex_opt)
  Number of executions (optimized): 1
  ```

<h4>New quantum gradient features</h4>

* Compute the analytic gradient of quantum circuits in parallel on supported devices.
  [(#840)](https://github.com/PennyLaneAI/pennylane/pull/840)

  This release introduces support for batch execution of circuits, via a new device API method
  `Device.batch_execute()`. Devices that implement this new API support submitting a batch of
  circuits for *parallel* evaluation simultaneously, which can significantly reduce the computation time.

  Furthermore, if using tape mode and a compatible device, gradient computations will
  automatically make use of the new batch API---providing a speedup during optimization.

* Gradient recipes are now much more powerful, allowing for operations to define their gradient
  via an arbitrary linear combination of circuit evaluations.
  [(#909)](https://github.com/PennyLaneAI/pennylane/pull/909)
  [(#915)](https://github.com/PennyLaneAI/pennylane/pull/915)

  With this change, gradient recipes can now be of the form
  :math:`\frac{\partial}{\partial\phi_k}f(\phi_k) = \sum_{i} c_i f(a_i \phi_k + s_i )`,
  and are no longer restricted to two-term shifts with identical (but opposite in sign) shift values.

  As a result, PennyLane now supports native analytic quantum gradients for the
  controlled rotation operations `CRX`, `CRY`, `CRZ`, and `CRot`. This allows for parameter-shift
  analytic gradients on hardware, without decomposition.

  Note that this is a breaking change for developers; please see the *Breaking Changes* section
  for more details.

* The `qnn.KerasLayer` class now supports differentiating the QNode through classical
  backpropagation in tape mode.
  [(#869)](https://github.com/PennyLaneAI/pennylane/pull/869)

  ```python
  qml.enable_tape()

  dev = qml.device("default.qubit.tf", wires=2)

  @qml.qnode(dev, interface="tf", diff_method="backprop")
  def f(inputs, weights):
      qml.templates.AngleEmbedding(inputs, wires=range(2))
      qml.templates.StronglyEntanglingLayers(weights, wires=range(2))
      return [qml.expval(qml.PauliZ(i)) for i in range(2)]

  weight_shapes = {"weights": (3, 2, 3)}

  qlayer = qml.qnn.KerasLayer(f, weight_shapes, output_dim=2)

  inputs = tf.constant(np.random.random((4, 2)), dtype=tf.float32)

  with tf.GradientTape() as tape:
      out = qlayer(inputs)

  tape.jacobian(out, qlayer.trainable_weights)
  ```

<h4>New operations, templates, and measurements</h4>

* Adds the `qml.density_matrix` QNode return with partial trace capabilities.
  [(#878)](https://github.com/PennyLaneAI/pennylane/pull/878)

  The density matrix over the provided wires is returned, with all other subsystems traced out.
  `qml.density_matrix` currently works for both the `default.qubit` and `default.mixed` devices.

  ```python
  qml.enable_tape()
  dev = qml.device("default.qubit", wires=2)

  def circuit(x):
      qml.PauliY(wires=0)
      qml.Hadamard(wires=1)
      return qml.density_matrix(wires=[1])  # wire 0 is traced out
  ```

* Adds the square-root X gate `SX`. [(#871)](https://github.com/PennyLaneAI/pennylane/pull/871)

  ```python
  dev = qml.device("default.qubit", wires=1)

  @qml.qnode(dev)
  def circuit():
      qml.SX(wires=[0])
      return qml.expval(qml.PauliZ(wires=[0]))
  ```

* Two new hardware-efficient particle-conserving templates have been implemented
  to perform VQE-based quantum chemistry simulations. The new templates apply
  several layers of the particle-conserving entanglers proposed in Figs. 2a and 2b
  of Barkoutsos *et al*., [arXiv:1805.04340](https://arxiv.org/abs/1805.04340)
  [(#875)](https://github.com/PennyLaneAI/pennylane/pull/875)
  [(#876)](https://github.com/PennyLaneAI/pennylane/pull/876)

<h4>Estimate and track resources</h4>

* The `QuantumTape` class now contains basic resource estimation functionality. The method
  `tape.get_resources()` returns a dictionary with a list of the constituent operations and the
  number of times they appear in the circuit. Similarly, `tape.get_depth()` computes the circuit depth.
  [(#862)](https://github.com/PennyLaneAI/pennylane/pull/862)

  ```pycon
  >>> with qml.tape.QuantumTape() as tape:
  ...    qml.Hadamard(wires=0)
  ...    qml.RZ(0.26, wires=1)
  ...    qml.CNOT(wires=[1, 0])
  ...    qml.Rot(1.8, -2.7, 0.2, wires=0)
  ...    qml.Hadamard(wires=1)
  ...    qml.CNOT(wires=[0, 1])
  ...    qml.expval(qml.PauliZ(0) @ qml.PauliZ(1))
  >>> tape.get_resources()
  {'Hadamard': 2, 'RZ': 1, 'CNOT': 2, 'Rot': 1}
  >>> tape.get_depth()
  4
  ```

* The number of device executions over a QNode's lifetime can now be returned using `num_executions`.
  [(#853)](https://github.com/PennyLaneAI/pennylane/pull/853)

  ```pycon
  >>> dev = qml.device("default.qubit", wires=2)
  >>> @qml.qnode(dev)
  ... def circuit(x, y):
  ...    qml.RX(x, wires=[0])
  ...    qml.RY(y, wires=[1])
  ...    qml.CNOT(wires=[0, 1])
  ...    return qml.expval(qml.PauliZ(0) @ qml.PauliX(1))
  >>> for _ in range(10):
  ...    circuit(0.432, 0.12)
  >>> print(dev.num_executions)
  10
  ```

<h3>Improvements</h3>

* Support for tape mode has improved across PennyLane. The following features now work in tape mode:

  - QNode collections [(#863)](https://github.com/PennyLaneAI/pennylane/pull/863)

  - `qnn.ExpvalCost` [(#863)](https://github.com/PennyLaneAI/pennylane/pull/863)
    [(#911)](https://github.com/PennyLaneAI/pennylane/pull/911)

  - `qml.qnn.KerasLayer` [(#869)](https://github.com/PennyLaneAI/pennylane/pull/869)

  - `qml.qnn.TorchLayer` [(#865)](https://github.com/PennyLaneAI/pennylane/pull/865)

  - The `qml.qaoa` module [(#905)](https://github.com/PennyLaneAI/pennylane/pull/905)

* A new function, `qml.refresh_devices()`, has been added, allowing PennyLane to
  rescan installed PennyLane plugins and refresh the device list. In addition, the `qml.device`
  loader will attempt to refresh devices if the required plugin device cannot be found.
  This will result in an improved experience if installing PennyLane and plugins within
  a running Python session (for example, on Google Colab), and avoid the need to
  restart the kernel/runtime.
  [(#907)](https://github.com/PennyLaneAI/pennylane/pull/907)

* When using `grad_fn = qml.grad(cost)` to compute the gradient of a cost function with the Autograd
  interface, the value of the intermediate forward pass is now available via the `grad_fn.forward`
  property
  [(#914)](https://github.com/PennyLaneAI/pennylane/pull/914):

  ```python
  def cost_fn(x, y):
      return 2 * np.sin(x[0]) * np.exp(-x[1]) + x[0] ** 3 + np.cos(y)

  params = np.array([0.1, 0.5], requires_grad=True)
  data = np.array(0.65, requires_grad=False)
  grad_fn = qml.grad(cost_fn)

  grad_fn(params, data)  # perform backprop and evaluate the gradient
  grad_fn.forward  # the cost function value
  ```

* Gradient-based optimizers now have a `step_and_cost` method that returns
  both the next step as well as the objective (cost) function output.
  [(#916)](https://github.com/PennyLaneAI/pennylane/pull/916)

  ```pycon
  >>> opt = qml.GradientDescentOptimizer()
  >>> params, cost = opt.step_and_cost(cost_fn, params)
  ```

* PennyLane provides a new experimental module `qml.proc` which provides framework-agnostic processing
  functions for array and tensor manipulations.
  [(#886)](https://github.com/PennyLaneAI/pennylane/pull/886)

  Given the input tensor-like object, the call is
  dispatched to the corresponding array manipulation framework, allowing for end-to-end
  differentiation to be preserved.

  ```pycon
  >>> x = torch.tensor([1., 2.])
  >>> qml.proc.ones_like(x)
  tensor([1, 1])
  >>> y = tf.Variable([[0], [5]])
  >>> qml.proc.ones_like(y, dtype=np.complex128)
  <tf.Tensor: shape=(2, 1), dtype=complex128, numpy=
  array([[1.+0.j],
         [1.+0.j]])>
  ```

  Note that these functions are experimental, and only a subset of common functionality is
  supported. Furthermore, the names and behaviour of these functions may differ from similar
  functions in common frameworks; please refer to the function docstrings for more details.

* The gradient methods in tape mode now fully separate the quantum and classical processing. Rather
  than returning the evaluated gradients directly, they now return a tuple containing the required
  quantum and classical processing steps.
  [(#840)](https://github.com/PennyLaneAI/pennylane/pull/840)

  ```python
  def gradient_method(idx, param, **options):
      # generate the quantum tapes that must be computed
      # to determine the quantum gradient
      tapes = quantum_gradient_tapes(self)

      def processing_fn(results):
          # perform classical processing on the evaluated tapes
          # returning the evaluated quantum gradient
          return classical_processing(results)

      return tapes, processing_fn
  ```

  The `JacobianTape.jacobian()` method has been similarly modified to accumulate all gradient
  quantum tapes and classical processing functions, evaluate all quantum tapes simultaneously,
  and then apply the post-processing functions to the evaluated tape results.

* The MultiRZ gate now has a defined generator, allowing it to be used in quantum natural gradient
  optimization.
  [(#912)](https://github.com/PennyLaneAI/pennylane/pull/912)

* The CRot gate now has a `decomposition` method, which breaks the gate down into rotations
  and CNOT gates. This allows `CRot` to be used on devices that do not natively support it.
  [(#908)](https://github.com/PennyLaneAI/pennylane/pull/908)

* The classical processing in the `MottonenStatePreparation` template has been largely
  rewritten to use dense matrices and tensor manipulations wherever possible.
  This is in preparation to support differentiation through the template in the future.
  [(#864)](https://github.com/PennyLaneAI/pennylane/pull/864)

* Device-based caching has replaced QNode caching. Caching is now accessed by passing a
  `cache` argument to the device.
  [(#851)](https://github.com/PennyLaneAI/pennylane/pull/851)

  The `cache` argument should be an integer specifying the size of the cache. For example, a
  cache of size 10 is created using:

  ```pycon
  >>> dev = qml.device("default.qubit", wires=2, cache=10)
  ```

* The `Operation`, `Tensor`, and `MeasurementProcess` classes now have the `__copy__` special method
  defined.
  [(#840)](https://github.com/PennyLaneAI/pennylane/pull/840)

  This allows us to ensure that, when a shallow copy is performed of an operation, the
  mutable list storing the operation parameters is *also* shallow copied. Both the old operation and
  the copied operation will continue to share the same parameter data,
  ```pycon
  >>> import copy
  >>> op = qml.RX(0.2, wires=0)
  >>> op2 = copy.copy(op)
  >>> op.data[0] is op2.data[0]
  True
  ```

  however the *list container* is not a reference:

  ```pycon
  >>> op.data is op2.data
  False
  ```

  This allows the parameters of the copied operation to be modified, without mutating
  the parameters of the original operation.

* The `QuantumTape.copy` method has been tweaked so that
  [(#840)](https://github.com/PennyLaneAI/pennylane/pull/840):

  - Optionally, the tape's operations are shallow copied in addition to the tape by passing the
    `copy_operations=True` boolean flag. This allows the copied tape's parameters to be mutated
    without affecting the original tape's parameters. (Note: the two tapes will share parameter data
    *until* one of the tapes has their parameter list modified.)

  - Copied tapes can be cast to another `QuantumTape` subclass by passing the `tape_cls` keyword
    argument.

<h3>Breaking changes</h3>

* Updated how parameter-shift gradient recipes are defined for operations, allowing for
  gradient recipes that are specified as an arbitrary number of terms.
  [(#909)](https://github.com/PennyLaneAI/pennylane/pull/909)

  Previously, `Operation.grad_recipe` was restricted to two-term parameter-shift formulas.
  With this change, the gradient recipe now contains elements of the form
  :math:`[c_i, a_i, s_i]`, resulting in a gradient recipe of
  :math:`\frac{\partial}{\partial\phi_k}f(\phi_k) = \sum_{i} c_i f(a_i \phi_k + s_i )`.

  As this is a breaking change, all custom operations with defined gradient recipes must be
  updated to continue working with PennyLane 0.13. Note though that if `grad_recipe = None`, the
  default gradient recipe remains unchanged, and corresponds to the two terms :math:`[c_0, a_0, s_0]=[1/2, 1, \pi/2]`
  and :math:`[c_1, a_1, s_1]=[-1/2, 1, -\pi/2]` for every parameter.

- The `VQECost` class has been renamed to `ExpvalCost` to reflect its general applicability
  beyond VQE. Use of `VQECost` is still possible but will result in a deprecation warning.
  [(#913)](https://github.com/PennyLaneAI/pennylane/pull/913)

<h3>Bug fixes</h3>

* The `default.qubit.tf` device is updated to handle TensorFlow objects (e.g.,
  `tf.Variable`) as gate parameters correctly when using the `MultiRZ` and
  `CRot` operations.
  [(#921)](https://github.com/PennyLaneAI/pennylane/pull/921)

* PennyLane tensor objects are now unwrapped in BaseQNode when passed as a
  keyword argument to the quantum function.
  [(#903)](https://github.com/PennyLaneAI/pennylane/pull/903)
  [(#893)](https://github.com/PennyLaneAI/pennylane/pull/893)

* The new tape mode now prevents multiple observables from being evaluated on the same wire
  if the observables are not qubit-wise commuting Pauli words.
  [(#882)](https://github.com/PennyLaneAI/pennylane/pull/882)

* Fixes a bug in `default.qubit` whereby inverses of common gates were not being applied
  via efficient gate-specific methods, instead falling back to matrix-vector multiplication.
  The following gates were affected: `PauliX`, `PauliY`, `PauliZ`, `Hadamard`, `SWAP`, `S`,
  `T`, `CNOT`, `CZ`.
  [(#872)](https://github.com/PennyLaneAI/pennylane/pull/872)

* The `PauliRot` operation now gracefully handles single-qubit Paulis, and all-identity Paulis
  [(#860)](https://github.com/PennyLaneAI/pennylane/pull/860).

* Fixes a bug whereby binary Python operators were not properly propagating the `requires_grad`
  attribute to the output tensor.
  [(#889)](https://github.com/PennyLaneAI/pennylane/pull/889)

* Fixes a bug which prevents `TorchLayer` from doing `backward` when CUDA is enabled.
  [(#899)](https://github.com/PennyLaneAI/pennylane/pull/899)

* Fixes a bug where multi-threaded execution of `QNodeCollection` sometimes fails
  because of simultaneous queuing. This is fixed by adding thread locking during queuing.
  [(#910)](https://github.com/PennyLaneAI/pennylane/pull/918)

* Fixes a bug in `QuantumTape.set_parameters()`. The previous implementation assumed
  that the `self.trainable_parms` set would always be iterated over in increasing integer
  order. However, this is not guaranteed behaviour, and can lead to the incorrect tape parameters
  being set if this is not the case.
  [(#923)](https://github.com/PennyLaneAI/pennylane/pull/923)

* Fixes broken error message if a QNode is instantiated with an unknown exception.
  [(#930)](https://github.com/PennyLaneAI/pennylane/pull/930)

<h3>Contributors</h3>

This release contains contributions from (in alphabetical order):

Juan Miguel Arrazola, Thomas Bromley, Christina Lee, Alain Delgado Gran, Olivia Di Matteo, Anthony
Hayes, Theodor Isacsson, Josh Izaac, Soran Jahangiri, Nathan Killoran, Shumpei Kobayashi, Romain
Moyard, Zeyue Niu, Maria Schuld, Antal Száva.

# Release 0.12.0

<h3>New features since last release</h3>

<h4>New and improved simulators</h4>

* PennyLane now supports a new device, `default.mixed`, designed for
  simulating mixed-state quantum computations. This enables native
  support for implementing noisy channels in a circuit, which generally
  map pure states to mixed states.
  [(#794)](https://github.com/PennyLaneAI/pennylane/pull/794)
  [(#807)](https://github.com/PennyLaneAI/pennylane/pull/807)
  [(#819)](https://github.com/PennyLaneAI/pennylane/pull/819)

  The device can be initialized as
  ```pycon
  >>> dev = qml.device("default.mixed", wires=1)
  ```

  This allows the construction of QNodes that include non-unitary operations,
  such as noisy channels:

  ```pycon
  >>> @qml.qnode(dev)
  ... def circuit(params):
  ...     qml.RX(params[0], wires=0)
  ...     qml.RY(params[1], wires=0)
  ...     qml.AmplitudeDamping(0.5, wires=0)
  ...     return qml.expval(qml.PauliZ(0))
  >>> print(circuit([0.54, 0.12]))
  0.9257702929524184
  >>> print(circuit([0, np.pi]))
  0.0
  ```

<h4>New tools for optimizing measurements</h4>

* The new `grouping` module provides functionality for grouping simultaneously measurable Pauli word
  observables.
  [(#761)](https://github.com/PennyLaneAI/pennylane/pull/761)
  [(#850)](https://github.com/PennyLaneAI/pennylane/pull/850)
  [(#852)](https://github.com/PennyLaneAI/pennylane/pull/852)

  - The `optimize_measurements` function will take as input a list of Pauli word observables and
    their corresponding coefficients (if any), and will return the partitioned Pauli terms
    diagonalized in the measurement basis and the corresponding diagonalizing circuits.

    ```python
    from pennylane.grouping import optimize_measurements
    h, nr_qubits = qml.qchem.molecular_hamiltonian("h2", "h2.xyz")
    rotations, grouped_ops, grouped_coeffs = optimize_measurements(h.ops, h.coeffs, grouping="qwc")
    ```

    The diagonalizing circuits of `rotations` correspond to the diagonalized Pauli word groupings of
    `grouped_ops`.

  - Pauli word partitioning utilities are performed by the `PauliGroupingStrategy`
    class. An input list of Pauli words can be partitioned into mutually commuting,
    qubit-wise-commuting, or anticommuting groupings.

    For example, partitioning Pauli words into anticommutative groupings by the Recursive Largest
    First (RLF) graph colouring heuristic:

    ```python
    from pennylane import PauliX, PauliY, PauliZ, Identity
    from pennylane.grouping import group_observables
    pauli_words = [
        Identity('a') @ Identity('b'),
        Identity('a') @ PauliX('b'),
        Identity('a') @ PauliY('b'),
        PauliZ('a') @ PauliX('b'),
        PauliZ('a') @ PauliY('b'),
        PauliZ('a') @ PauliZ('b')
    ]
    groupings = group_observables(pauli_words, grouping_type='anticommuting', method='rlf')
    ```

  - Various utility functions are included for obtaining and manipulating Pauli
    words in the binary symplectic vector space representation.

    For instance, two Pauli words may be converted to their binary vector representation:

    ```pycon
    >>> from pennylane.grouping import pauli_to_binary
    >>> from pennylane.wires import Wires
    >>> wire_map = {Wires('a'): 0, Wires('b'): 1}
    >>> pauli_vec_1 = pauli_to_binary(qml.PauliX('a') @ qml.PauliY('b'))
    >>> pauli_vec_2 = pauli_to_binary(qml.PauliZ('a') @ qml.PauliZ('b'))
    >>> pauli_vec_1
    [1. 1. 0. 1.]
    >>> pauli_vec_2
    [0. 0. 1. 1.]
    ```

    Their product up to a phase may be computed by taking the sum of their binary vector
    representations, and returned in the operator representation.

    ```pycon
    >>> from pennylane.grouping import binary_to_pauli
    >>> binary_to_pauli((pauli_vec_1 + pauli_vec_2) % 2, wire_map)
    Tensor product ['PauliY', 'PauliX']: 0 params, wires ['a', 'b']
    ```

    For more details on the grouping module, see the
    [grouping module documentation](https://pennylane.readthedocs.io/en/stable/code/qml_grouping.html)


<h4>Returning the quantum state from simulators</h4>

* The quantum state of a QNode can now be returned using the `qml.state()` return function.
  [(#818)](https://github.com/XanaduAI/pennylane/pull/818)

  ```python
  import pennylane as qml

  dev = qml.device("default.qubit", wires=3)
  qml.enable_tape()

  @qml.qnode(dev)
  def qfunc(x, y):
      qml.RZ(x, wires=0)
      qml.CNOT(wires=[0, 1])
      qml.RY(y, wires=1)
      qml.CNOT(wires=[0, 2])
      return qml.state()

  >>> qfunc(0.56, 0.1)
  array([0.95985437-0.27601028j, 0.        +0.j        ,
         0.04803275-0.01381203j, 0.        +0.j        ,
         0.        +0.j        , 0.        +0.j        ,
         0.        +0.j        , 0.        +0.j        ])
  ```

  Differentiating the state is currently available when using the
  classical backpropagation differentiation method (`diff_method="backprop"`) with a compatible device,
  and when using the new tape mode.

<h4>New operations and channels</h4>

* PennyLane now includes standard channels such as the Amplitude-damping,
  Phase-damping, and Depolarizing channels, as well as the ability
  to make custom qubit channels.
  [(#760)](https://github.com/PennyLaneAI/pennylane/pull/760)
  [(#766)](https://github.com/PennyLaneAI/pennylane/pull/766)
  [(#778)](https://github.com/PennyLaneAI/pennylane/pull/778)

* The controlled-Y operation is now available via `qml.CY`. For devices that do
  not natively support the controlled-Y operation, it will be decomposed
  into `qml.RY`, `qml.CNOT`, and `qml.S` operations.
  [(#806)](https://github.com/PennyLaneAI/pennylane/pull/806)

<h4>Preview the next-generation PennyLane QNode</h4>

* The new PennyLane `tape` module provides a re-formulated QNode class, rewritten from the ground-up,
  that uses a new `QuantumTape` object to represent the QNode's quantum circuit. Tape mode
  provides several advantages over the standard PennyLane QNode.
  [(#785)](https://github.com/PennyLaneAI/pennylane/pull/785)
  [(#792)](https://github.com/PennyLaneAI/pennylane/pull/792)
  [(#796)](https://github.com/PennyLaneAI/pennylane/pull/796)
  [(#800)](https://github.com/PennyLaneAI/pennylane/pull/800)
  [(#803)](https://github.com/PennyLaneAI/pennylane/pull/803)
  [(#804)](https://github.com/PennyLaneAI/pennylane/pull/804)
  [(#805)](https://github.com/PennyLaneAI/pennylane/pull/805)
  [(#808)](https://github.com/PennyLaneAI/pennylane/pull/808)
  [(#810)](https://github.com/PennyLaneAI/pennylane/pull/810)
  [(#811)](https://github.com/PennyLaneAI/pennylane/pull/811)
  [(#815)](https://github.com/PennyLaneAI/pennylane/pull/815)
  [(#820)](https://github.com/PennyLaneAI/pennylane/pull/820)
  [(#823)](https://github.com/PennyLaneAI/pennylane/pull/823)
  [(#824)](https://github.com/PennyLaneAI/pennylane/pull/824)
  [(#829)](https://github.com/PennyLaneAI/pennylane/pull/829)

  - Support for in-QNode classical processing: Tape mode allows for differentiable classical
    processing within the QNode.

  - No more Variable wrapping: In tape mode, QNode arguments no longer become `Variable`
    objects within the QNode.

  - Less restrictive QNode signatures: There is no longer any restriction on the QNode signature;
    the QNode can be defined and called following the same rules as standard Python functions.

  - Unifying all QNodes: The tape-mode QNode merges all QNodes (including the
    `JacobianQNode` and the `PassthruQNode`) into a single unified QNode, with
    identical behaviour regardless of the differentiation type.

  - Optimizations: Tape mode provides various performance optimizations, reducing pre- and
    post-processing overhead, and reduces the number of quantum evaluations in certain cases.

  Note that tape mode is **experimental**, and does not currently have feature-parity with the
  existing QNode. [Feedback and bug reports](https://github.com/PennyLaneAI/pennylane/issues) are
  encouraged and will help improve the new tape mode.

  Tape mode can be enabled globally via the `qml.enable_tape` function, without changing your
  PennyLane code:

  ```python
  qml.enable_tape()
  dev = qml.device("default.qubit", wires=1)

  @qml.qnode(dev, interface="tf")
  def circuit(p):
      print("Parameter value:", p)
      qml.RX(tf.sin(p[0])**2 + p[1], wires=0)
      return qml.expval(qml.PauliZ(0))
  ```

  For more details, please see the [tape mode
  documentation](https://pennylane.readthedocs.io/en/stable/code/qml_tape.html).

<h3>Improvements</h3>

* QNode caching has been introduced, allowing the QNode to keep track of the results of previous
  device executions and reuse those results in subsequent calls.
  Note that QNode caching is only supported in the new and experimental tape-mode.
  [(#817)](https://github.com/PennyLaneAI/pennylane/pull/817)

  Caching is available by passing a `caching` argument to the QNode:

  ```python
  dev = qml.device("default.qubit", wires=2)
  qml.enable_tape()

  @qml.qnode(dev, caching=10)  # cache up to 10 evaluations
  def qfunc(x):
      qml.RX(x, wires=0)
      qml.RX(0.3, wires=1)
      qml.CNOT(wires=[0, 1])
      return qml.expval(qml.PauliZ(1))

  qfunc(0.1)  # first evaluation executes on the device
  qfunc(0.1)  # second evaluation accesses the cached result
  ```

* Sped up the application of certain gates in `default.qubit` by using array/tensor
  manipulation tricks. The following gates are affected: `PauliX`, `PauliY`, `PauliZ`,
  `Hadamard`, `SWAP`, `S`, `T`, `CNOT`, `CZ`.
  [(#772)](https://github.com/PennyLaneAI/pennylane/pull/772)

* The computation of marginal probabilities has been made more efficient for devices
  with a large number of wires, achieving in some cases a 5x speedup.
  [(#799)](https://github.com/PennyLaneAI/pennylane/pull/799)

* Adds arithmetic operations (addition, tensor product,
  subtraction, and scalar multiplication) between `Hamiltonian`,
  `Tensor`, and `Observable` objects, and inline arithmetic
  operations between Hamiltonians and other observables.
  [(#765)](https://github.com/PennyLaneAI/pennylane/pull/765)

  Hamiltonians can now easily be defined as sums of observables:

  ```pycon3
  >>> H = 3 * qml.PauliZ(0) - (qml.PauliX(0) @ qml.PauliX(1)) + qml.Hamiltonian([4], [qml.PauliZ(0)])
  >>> print(H)
  (7.0) [Z0] + (-1.0) [X0 X1]
  ```

* Adds `compare()` method to `Observable` and `Hamiltonian` classes, which allows
  for comparison between observable quantities.
  [(#765)](https://github.com/PennyLaneAI/pennylane/pull/765)

  ```pycon3
  >>> H = qml.Hamiltonian([1], [qml.PauliZ(0)])
  >>> obs = qml.PauliZ(0) @ qml.Identity(1)
  >>> print(H.compare(obs))
  True
  ```

  ```pycon3
  >>> H = qml.Hamiltonian([2], [qml.PauliZ(0)])
  >>> obs = qml.PauliZ(1) @ qml.Identity(0)
  >>> print(H.compare(obs))
  False
  ```

* Adds `simplify()` method to the `Hamiltonian` class.
  [(#765)](https://github.com/PennyLaneAI/pennylane/pull/765)

  ```pycon3
  >>> H = qml.Hamiltonian([1, 2], [qml.PauliZ(0), qml.PauliZ(0) @ qml.Identity(1)])
  >>> H.simplify()
  >>> print(H)
  (3.0) [Z0]
  ```

* Added a new bit-flip mixer to the `qml.qaoa` module.
  [(#774)](https://github.com/PennyLaneAI/pennylane/pull/774)

* Summation of two `Wires` objects is now supported and will return
  a `Wires` object containing the set of all wires defined by the
  terms in the summation.
  [(#812)](https://github.com/PennyLaneAI/pennylane/pull/812)

<h3>Breaking changes</h3>

* The PennyLane NumPy module now returns scalar (zero-dimensional) arrays where
  Python scalars were previously returned.
  [(#820)](https://github.com/PennyLaneAI/pennylane/pull/820)
  [(#833)](https://github.com/PennyLaneAI/pennylane/pull/833)

  For example, this affects array element indexing, and summation:

  ```pycon
  >>> x = np.array([1, 2, 3], requires_grad=False)
  >>> x[0]
  tensor(1, requires_grad=False)
  >>> np.sum(x)
  tensor(6, requires_grad=True)
  ```

  This may require small updates to user code. A convenience method, `np.tensor.unwrap()`,
  has been added to help ease the transition. This converts PennyLane NumPy tensors
  to standard NumPy arrays and Python scalars:

  ```pycon
  >>> x = np.array(1.543, requires_grad=False)
  >>> x.unwrap()
  1.543
  ```

  Note, however, that information regarding array differentiability will be
  lost.

* The device capabilities dictionary has been redesigned, for clarity and robustness. In particular,
  the capabilities dictionary is now inherited from the parent class, various keys have more
  expressive names, and all keys are now defined in the base device class. For more details, please
  [refer to the developer
  documentation](https://pennylane.readthedocs.io/en/stable/development/plugins.html#device-capabilities).
  [(#781)](https://github.com/PennyLaneAI/pennylane/pull/781/files)

<h3>Bug fixes</h3>

* Changed to use lists for storing variable values inside `BaseQNode`
  allowing complex matrices to be passed to `QubitUnitary`.
  [(#773)](https://github.com/PennyLaneAI/pennylane/pull/773)

* Fixed a bug within `default.qubit`, resulting in greater efficiency
  when applying a state vector to all wires on the device.
  [(#849)](https://github.com/PennyLaneAI/pennylane/pull/849)

<h3>Documentation</h3>

* Equations have been added to the `qml.sample` and `qml.probs` docstrings
  to clarify the mathematical foundation of the performed measurements.
  [(#843)](https://github.com/PennyLaneAI/pennylane/pull/843)

<h3>Contributors</h3>

This release contains contributions from (in alphabetical order):

Aroosa Ijaz, Juan Miguel Arrazola, Thomas Bromley, Jack Ceroni, Alain Delgado Gran, Josh Izaac,
Soran Jahangiri, Nathan Killoran, Robert Lang, Cedric Lin, Olivia Di Matteo, Nicolás Quesada, Maria
Schuld, Antal Száva.

# Release 0.11.0

<h3>New features since last release</h3>

<h4>New and improved simulators</h4>

* Added a new device, `default.qubit.autograd`, a pure-state qubit simulator written using Autograd.
  This device supports classical backpropagation (`diff_method="backprop"`); this can
  be faster than the parameter-shift rule for computing quantum gradients
  when the number of parameters to be optimized is large.
  [(#721)](https://github.com/XanaduAI/pennylane/pull/721)

  ```pycon
  >>> dev = qml.device("default.qubit.autograd", wires=1)
  >>> @qml.qnode(dev, diff_method="backprop")
  ... def circuit(x):
  ...     qml.RX(x[1], wires=0)
  ...     qml.Rot(x[0], x[1], x[2], wires=0)
  ...     return qml.expval(qml.PauliZ(0))
  >>> weights = np.array([0.2, 0.5, 0.1])
  >>> grad_fn = qml.grad(circuit)
  >>> print(grad_fn(weights))
  array([-2.25267173e-01, -1.00864546e+00,  6.93889390e-18])
  ```

  See the [device documentation](https://pennylane.readthedocs.io/en/stable/code/api/pennylane.devices.default_qubit_autograd.DefaultQubitAutograd.html) for more details.

* A new experimental C++ state-vector simulator device is now available, `lightning.qubit`. It
  uses the C++ Eigen library to perform fast linear algebra calculations for simulating quantum
  state-vector evolution.

  `lightning.qubit` is currently in beta; it can be installed via `pip`:

  ```console
  $ pip install pennylane-lightning
  ```

  Once installed, it can be used as a PennyLane device:

  ```pycon
  >>> dev = qml.device("lightning.qubit", wires=2)
  ```

  For more details, please see the [lightning qubit documentation](https://pennylane-lightning.readthedocs.io).

<h4>New algorithms and templates</h4>

* Added built-in QAOA functionality via the new `qml.qaoa` module.
  [(#712)](https://github.com/PennyLaneAI/pennylane/pull/712)
  [(#718)](https://github.com/PennyLaneAI/pennylane/pull/718)
  [(#741)](https://github.com/PennyLaneAI/pennylane/pull/741)
  [(#720)](https://github.com/PennyLaneAI/pennylane/pull/720)

  This includes the following features:

  * New `qml.qaoa.x_mixer` and `qml.qaoa.xy_mixer` functions for defining Pauli-X and XY
    mixer Hamiltonians.

  * MaxCut: The `qml.qaoa.maxcut` function allows easy construction of the cost Hamiltonian
    and recommended mixer Hamiltonian for solving the MaxCut problem for a supplied graph.

  * Layers: `qml.qaoa.cost_layer` and `qml.qaoa.mixer_layer` take cost and mixer
    Hamiltonians, respectively, and apply the corresponding QAOA cost and mixer layers
    to the quantum circuit

  For example, using PennyLane to construct and solve a MaxCut problem with QAOA:

  ```python
  wires = range(3)
  graph = Graph([(0, 1), (1, 2), (2, 0)])
  cost_h, mixer_h = qaoa.maxcut(graph)

  def qaoa_layer(gamma, alpha):
      qaoa.cost_layer(gamma, cost_h)
      qaoa.mixer_layer(alpha, mixer_h)

  def antatz(params, **kwargs):

      for w in wires:
          qml.Hadamard(wires=w)

      # repeat the QAOA layer two times
      qml.layer(qaoa_layer, 2, params[0], params[1])

  dev = qml.device('default.qubit', wires=len(wires))
  cost_function = qml.VQECost(ansatz, cost_h, dev)
  ```

* Added an `ApproxTimeEvolution` template to the PennyLane templates module, which
  can be used to implement Trotterized time-evolution under a Hamiltonian.
  [(#710)](https://github.com/XanaduAI/pennylane/pull/710)

  <img src="https://pennylane.readthedocs.io/en/latest/_static/templates/subroutines/approx_time_evolution.png" width=50%/>

* Added a `qml.layer` template-constructing function, which takes a unitary, and
  repeatedly applies it on a set of wires to a given depth.
  [(#723)](https://github.com/PennyLaneAI/pennylane/pull/723)

  ```python
  def subroutine():
      qml.Hadamard(wires=[0])
      qml.CNOT(wires=[0, 1])
      qml.PauliX(wires=[1])

  dev = qml.device('default.qubit', wires=3)

  @qml.qnode(dev)
  def circuit():
      qml.layer(subroutine, 3)
      return [qml.expval(qml.PauliZ(0)), qml.expval(qml.PauliZ(1))]
  ```

  This creates the following circuit:
  ```pycon
  >>> circuit()
  >>> print(circuit.draw())
  0: ──H──╭C──X──H──╭C──X──H──╭C──X──┤ ⟨Z⟩
  1: ─────╰X────────╰X────────╰X─────┤ ⟨Z⟩
  ```

* Added the `qml.utils.decompose_hamiltonian` function. This function can be used to
  decompose a Hamiltonian into a linear combination of Pauli operators.
  [(#671)](https://github.com/XanaduAI/pennylane/pull/671)

  ```pycon
  >>> A = np.array(
  ... [[-2, -2+1j, -2, -2],
  ... [-2-1j,  0,  0, -1],
  ... [-2,  0, -2, -1],
  ... [-2, -1, -1,  0]])
  >>> coeffs, obs_list = decompose_hamiltonian(A)
  ```

<h4>New device features</h4>

* It is now possible to specify custom wire labels, such as `['anc1', 'anc2', 0, 1, 3]`, where the labels
  can be strings or numbers.
  [(#666)](https://github.com/XanaduAI/pennylane/pull/666)

  Custom wire labels are defined by passing a list to the `wires` argument when creating the device:

  ```pycon
  >>> dev = qml.device("default.qubit", wires=['anc1', 'anc2', 0, 1, 3])
  ```

  Quantum operations should then be invoked with these custom wire labels:

  ``` pycon
  >>> @qml.qnode(dev)
  >>> def circuit():
  ...    qml.Hadamard(wires='anc2')
  ...    qml.CNOT(wires=['anc1', 3])
  ...    ...
  ```

  The existing behaviour, in which the number of wires is specified on device initialization,
  continues to work as usual. This gives a default behaviour where wires are labelled
  by consecutive integers.

  ```pycon
  >>> dev = qml.device("default.qubit", wires=5)
  ```

* An integrated device test suite has been added, which can be used
  to run basic integration tests on core or external devices.
  [(#695)](https://github.com/PennyLaneAI/pennylane/pull/695)
  [(#724)](https://github.com/PennyLaneAI/pennylane/pull/724)
  [(#733)](https://github.com/PennyLaneAI/pennylane/pull/733)

  The test can be invoked against a particular device by calling the `pl-device-test`
  command line program:

  ```console
  $ pl-device-test --device=default.qubit --shots=1234 --analytic=False
  ```

  If the tests are run on external devices, the device and its dependencies must be
  installed locally. For more details, please see the
  [plugin test documentation](http://pennylane.readthedocs.io/en/latest/code/api/pennylane.devices.tests.html).

<h3>Improvements</h3>

* The functions implementing the quantum circuits building the Unitary Coupled-Cluster
  (UCCSD) VQE ansatz have been improved, with a more consistent naming convention and
  improved docstrings.
  [(#748)](https://github.com/PennyLaneAI/pennylane/pull/748)

  The changes include:

  - The terms *1particle-1hole (ph)* and *2particle-2hole (pphh)* excitations
    were replaced with the names *single* and *double* excitations, respectively.

  - The non-differentiable arguments in the `UCCSD` template were renamed accordingly:
    `ph` → `s_wires`, `pphh` → `d_wires`

  - The term *virtual*, previously used to refer the *unoccupied* orbitals, was discarded.

  - The Usage Details sections were updated and improved.

* Added support for TensorFlow 2.3 and PyTorch 1.6.
  [(#725)](https://github.com/PennyLaneAI/pennylane/pull/725)

* Returning probabilities is now supported from photonic QNodes.
  As with qubit QNodes, photonic QNodes returning probabilities are
  end-to-end differentiable.
  [(#699)](https://github.com/XanaduAI/pennylane/pull/699/)

  ```pycon
  >>> dev = qml.device("strawberryfields.fock", wires=2, cutoff_dim=5)
  >>> @qml.qnode(dev)
  ... def circuit(a):
  ...     qml.Displacement(a, 0, wires=0)
  ...     return qml.probs(wires=0)
  >>> print(circuit(0.5))
  [7.78800783e-01 1.94700196e-01 2.43375245e-02 2.02812704e-03 1.26757940e-04]
  ```

<h3>Breaking changes</h3>

* The `pennylane.plugins` and `pennylane.beta.plugins` folders have been renamed to
  `pennylane.devices` and `pennylane.beta.devices`, to reflect their content better.
  [(#726)](https://github.com/XanaduAI/pennylane/pull/726)

<h3>Bug fixes</h3>

* The PennyLane interface conversion functions can now convert QNodes with
  pre-existing interfaces.
  [(#707)](https://github.com/XanaduAI/pennylane/pull/707)

<h3>Documentation</h3>

* The interfaces section of the documentation has been renamed to 'Interfaces and training',
  and updated with the latest variable handling details.
  [(#753)](https://github.com/PennyLaneAI/pennylane/pull/753)

<h3>Contributors</h3>

This release contains contributions from (in alphabetical order):

Juan Miguel Arrazola, Thomas Bromley, Jack Ceroni, Alain Delgado Gran, Shadab Hussain, Theodor
Isacsson, Josh Izaac, Nathan Killoran, Maria Schuld, Antal Száva, Nicola Vitucci.

# Release 0.10.0

<h3>New features since last release</h3>

<h4>New and improved simulators</h4>

* Added a new device, `default.qubit.tf`, a pure-state qubit simulator written using TensorFlow.
  As a result, it supports classical backpropagation as a means to compute the Jacobian. This can
  be faster than the parameter-shift rule for computing quantum gradients
  when the number of parameters to be optimized is large.

  `default.qubit.tf` is designed to be used with end-to-end classical backpropagation
  (`diff_method="backprop"`) with the TensorFlow interface. This is the default method
  of differentiation when creating a QNode with this device.

  Using this method, the created QNode is a 'white-box' that is
  tightly integrated with your TensorFlow computation, including
  [AutoGraph](https://www.tensorflow.org/guide/function) support:

  ```pycon
  >>> dev = qml.device("default.qubit.tf", wires=1)
  >>> @tf.function
  ... @qml.qnode(dev, interface="tf", diff_method="backprop")
  ... def circuit(x):
  ...     qml.RX(x[1], wires=0)
  ...     qml.Rot(x[0], x[1], x[2], wires=0)
  ...     return qml.expval(qml.PauliZ(0))
  >>> weights = tf.Variable([0.2, 0.5, 0.1])
  >>> with tf.GradientTape() as tape:
  ...     res = circuit(weights)
  >>> print(tape.gradient(res, weights))
  tf.Tensor([-2.2526717e-01 -1.0086454e+00  1.3877788e-17], shape=(3,), dtype=float32)
  ```

  See the `default.qubit.tf`
  [documentation](https://pennylane.ai/en/stable/code/api/pennylane.beta.plugins.DefaultQubitTF.html)
  for more details.

* The [default.tensor plugin](https://github.com/XanaduAI/pennylane/blob/master/pennylane/beta/plugins/default_tensor.py)
  has been significantly upgraded. It now allows two different
  tensor network representations to be used: `"exact"` and `"mps"`. The former uses a
  exact factorized representation of quantum states, while the latter uses a matrix product state
  representation.
  ([#572](https://github.com/XanaduAI/pennylane/pull/572))
  ([#599](https://github.com/XanaduAI/pennylane/pull/599))

<h4>New machine learning functionality and integrations</h4>

* PennyLane QNodes can now be converted into Torch layers, allowing for creation of quantum and
  hybrid models using the `torch.nn` API.
  [(#588)](https://github.com/XanaduAI/pennylane/pull/588)

  A PennyLane QNode can be converted into a `torch.nn` layer using the `qml.qnn.TorchLayer` class:

  ```pycon
  >>> @qml.qnode(dev)
  ... def qnode(inputs, weights_0, weight_1):
  ...    # define the circuit
  ...    # ...

  >>> weight_shapes = {"weights_0": 3, "weight_1": 1}
  >>> qlayer = qml.qnn.TorchLayer(qnode, weight_shapes)
  ```

  A hybrid model can then be easily constructed:

  ```pycon
  >>> model = torch.nn.Sequential(qlayer, torch.nn.Linear(2, 2))
  ```

* Added a new "reversible" differentiation method which can be used in simulators, but not hardware.

  The reversible approach is similar to backpropagation, but trades off extra computation for
  enhanced memory efficiency. Where backpropagation caches the state tensors at each step during
  a simulated evolution, the reversible method only caches the final pre-measurement state.

  Compared to the parameter-shift method, the reversible method can be faster or slower,
  depending on the density and location of parametrized gates in a circuit
  (circuits with higher density of parametrized gates near the end of the circuit will see a benefit).
  [(#670)](https://github.com/XanaduAI/pennylane/pull/670)

  ```pycon
  >>> dev = qml.device("default.qubit", wires=2)
  ... @qml.qnode(dev, diff_method="reversible")
  ... def circuit(x):
  ...     qml.RX(x, wires=0)
  ...     qml.RX(x, wires=0)
  ...     qml.CNOT(wires=[0,1])
  ...     return qml.expval(qml.PauliZ(0))
  >>> qml.grad(circuit)(0.5)
  (array(-0.47942554),)
  ```

<h4>New templates and cost functions</h4>

* Added the new templates `UCCSD`, `SingleExcitationUnitary`, and`DoubleExcitationUnitary`,
  which together implement the Unitary Coupled-Cluster Singles and Doubles (UCCSD) ansatz
  to perform VQE-based quantum chemistry simulations using PennyLane-QChem.
  [(#622)](https://github.com/XanaduAI/pennylane/pull/622)
  [(#638)](https://github.com/XanaduAI/pennylane/pull/638)
  [(#654)](https://github.com/XanaduAI/pennylane/pull/654)
  [(#659)](https://github.com/XanaduAI/pennylane/pull/659)
  [(#622)](https://github.com/XanaduAI/pennylane/pull/622)

* Added module `pennylane.qnn.cost` with class `SquaredErrorLoss`. The module contains classes
  to calculate losses and cost functions on circuits with trainable parameters.
  [(#642)](https://github.com/XanaduAI/pennylane/pull/642)

<h3>Improvements</h3>

* Improves the wire management by making the `Operator.wires` attribute a `wires` object.
  [(#666)](https://github.com/XanaduAI/pennylane/pull/666)

* A significant improvement with respect to how QNodes and interfaces mark quantum function
  arguments as differentiable when using Autograd, designed to improve performance and make
  QNodes more intuitive.
  [(#648)](https://github.com/XanaduAI/pennylane/pull/648)
  [(#650)](https://github.com/XanaduAI/pennylane/pull/650)

  In particular, the following changes have been made:

  - A new `ndarray` subclass `pennylane.numpy.tensor`, which extends NumPy arrays with
    the keyword argument and attribute `requires_grad`. Tensors which have `requires_grad=False`
    are treated as non-differentiable by the Autograd interface.

  - A new subpackage `pennylane.numpy`, which wraps `autograd.numpy` such that NumPy functions
    accept the `requires_grad` keyword argument, and allows Autograd to differentiate
    `pennylane.numpy.tensor` objects.

  - The `argnum` argument to `qml.grad` is now optional; if not provided, arguments explicitly
    marked as `requires_grad=False` are excluded for the list of differentiable arguments.
    The ability to pass `argnum` has been retained for backwards compatibility, and
    if present the old behaviour persists.

* The QNode Torch interface now inspects QNode positional arguments.
  If any argument does not have the attribute `requires_grad=True`, it
  is automatically excluded from quantum gradient computations.
  [(#652)](https://github.com/XanaduAI/pennylane/pull/652)
  [(#660)](https://github.com/XanaduAI/pennylane/pull/660)

* The QNode TF interface now inspects QNode positional arguments.
  If any argument is not being watched by a `tf.GradientTape()`,
  it is automatically excluded from quantum gradient computations.
  [(#655)](https://github.com/XanaduAI/pennylane/pull/655)
  [(#660)](https://github.com/XanaduAI/pennylane/pull/660)

* QNodes have two new public methods: `QNode.set_trainable_args()` and `QNode.get_trainable_args()`.
  These are designed to be called by interfaces, to specify to the QNode which of its
  input arguments are differentiable. Arguments which are non-differentiable will not be converted
  to PennyLane Variable objects within the QNode.
  [(#660)](https://github.com/XanaduAI/pennylane/pull/660)

* Added `decomposition` method to PauliX, PauliY, PauliZ, S, T, Hadamard, and PhaseShift gates, which
  decomposes each of these gates into rotation gates.
  [(#668)](https://github.com/XanaduAI/pennylane/pull/668)

* The `CircuitGraph` class now supports serializing contained circuit operations
  and measurement basis rotations to an OpenQASM2.0 script via the new
  `CircuitGraph.to_openqasm()` method.
  [(#623)](https://github.com/XanaduAI/pennylane/pull/623)

<h3>Breaking changes</h3>

* Removes support for Python 3.5.
  [(#639)](https://github.com/XanaduAI/pennylane/pull/639)

<h3>Documentation</h3>

* Various small typos were fixed.

<h3>Contributors</h3>

This release contains contributions from (in alphabetical order):

Thomas Bromley, Jack Ceroni, Alain Delgado Gran, Theodor Isacsson, Josh Izaac,
Nathan Killoran, Maria Schuld, Antal Száva, Nicola Vitucci.


# Release 0.9.0

<h3>New features since last release</h3>

<h4>New machine learning integrations</h4>

* PennyLane QNodes can now be converted into Keras layers, allowing for creation of quantum and
  hybrid models using the Keras API.
  [(#529)](https://github.com/XanaduAI/pennylane/pull/529)

  A PennyLane QNode can be converted into a Keras layer using the `KerasLayer` class:

  ```python
  from pennylane.qnn import KerasLayer

  @qml.qnode(dev)
  def circuit(inputs, weights_0, weight_1):
     # define the circuit
     # ...

  weight_shapes = {"weights_0": 3, "weight_1": 1}
  qlayer = qml.qnn.KerasLayer(circuit, weight_shapes, output_dim=2)
  ```

  A hybrid model can then be easily constructed:

  ```python
  model = tf.keras.models.Sequential([qlayer, tf.keras.layers.Dense(2)])
  ```

* Added a new type of QNode, `qml.qnodes.PassthruQNode`. For simulators which are coded in an
  external library which supports automatic differentiation, PennyLane will treat a PassthruQNode as
  a "white box", and rely on the external library to directly provide gradients via backpropagation.
  This can be more efficient than the using parameter-shift rule for a large number of parameters.
  [(#488)](https://github.com/XanaduAI/pennylane/pull/488)

  Currently this behaviour is supported by PennyLane's `default.tensor.tf` device backend,
  compatible with the `'tf'` interface using TensorFlow 2:

  ```python
  dev = qml.device('default.tensor.tf', wires=2)

  @qml.qnode(dev, diff_method="backprop")
  def circuit(params):
      qml.RX(params[0], wires=0)
      qml.RX(params[1], wires=1)
      qml.CNOT(wires=[0, 1])
      return qml.expval(qml.PauliZ(0))

  qnode = PassthruQNode(circuit, dev)
  params = tf.Variable([0.3, 0.1])

  with tf.GradientTape() as tape:
      tape.watch(params)
      res = qnode(params)

  grad = tape.gradient(res, params)
  ```

<h4>New optimizers</h4>

* Added the `qml.RotosolveOptimizer`, a gradient-free optimizer
  that minimizes the quantum function by updating each parameter,
  one-by-one, via a closed-form expression while keeping other parameters
  fixed.
  [(#636)](https://github.com/XanaduAI/pennylane/pull/636)
  [(#539)](https://github.com/XanaduAI/pennylane/pull/539)

* Added the `qml.RotoselectOptimizer`, which uses Rotosolve to
  minimizes a quantum function with respect to both the
  rotation operations applied and the rotation parameters.
  [(#636)](https://github.com/XanaduAI/pennylane/pull/636)
  [(#539)](https://github.com/XanaduAI/pennylane/pull/539)

  For example, given a quantum function `f` that accepts parameters `x`
  and a list of corresponding rotation operations `generators`,
  the Rotoselect optimizer will, at each step, update both the parameter
  values and the list of rotation gates to minimize the loss:

  ```pycon
  >>> opt = qml.optimize.RotoselectOptimizer()
  >>> x = [0.3, 0.7]
  >>> generators = [qml.RX, qml.RY]
  >>> for _ in range(100):
  ...     x, generators = opt.step(f, x, generators)
  ```


<h4>New operations</h4>

* Added the `PauliRot` gate, which performs an arbitrary
  Pauli rotation on multiple qubits, and the `MultiRZ` gate,
  which performs a rotation generated by a tensor product
  of Pauli Z operators.
  [(#559)](https://github.com/XanaduAI/pennylane/pull/559)

  ```python
  dev = qml.device('default.qubit', wires=4)

  @qml.qnode(dev)
  def circuit(angle):
      qml.PauliRot(angle, "IXYZ", wires=[0, 1, 2, 3])
      return [qml.expval(qml.PauliZ(wire)) for wire in [0, 1, 2, 3]]
  ```

  ```pycon
  >>> circuit(0.4)
  [1.         0.92106099 0.92106099 1.        ]
  >>> print(circuit.draw())
   0: ──╭RI(0.4)──┤ ⟨Z⟩
   1: ──├RX(0.4)──┤ ⟨Z⟩
   2: ──├RY(0.4)──┤ ⟨Z⟩
   3: ──╰RZ(0.4)──┤ ⟨Z⟩
  ```

  If the `PauliRot` gate is not supported on the target device, it will
  be decomposed into `Hadamard`, `RX` and `MultiRZ` gates. Note that
  identity gates in the Pauli word result in untouched wires:

  ```pycon
  >>> print(circuit.draw())
   0: ───────────────────────────────────┤ ⟨Z⟩
   1: ──H──────────╭RZ(0.4)──H───────────┤ ⟨Z⟩
   2: ──RX(1.571)──├RZ(0.4)──RX(-1.571)──┤ ⟨Z⟩
   3: ─────────────╰RZ(0.4)──────────────┤ ⟨Z⟩
  ```

  If the `MultiRZ` gate is not supported, it will be decomposed into
  `CNOT` and `RZ` gates:

  ```pycon
  >>> print(circuit.draw())
   0: ──────────────────────────────────────────────────┤ ⟨Z⟩
   1: ──H──────────────╭X──RZ(0.4)──╭X──────H───────────┤ ⟨Z⟩
   2: ──RX(1.571)──╭X──╰C───────────╰C──╭X──RX(-1.571)──┤ ⟨Z⟩
   3: ─────────────╰C───────────────────╰C──────────────┤ ⟨Z⟩
  ```

* PennyLane now provides `DiagonalQubitUnitary` for diagonal gates, that are e.g.,
  encountered in IQP circuits. These kinds of gates can be evaluated much faster on
  a simulator device.
  [(#567)](https://github.com/XanaduAI/pennylane/pull/567)

  The gate can be used, for example, to efficiently simulate oracles:

  ```python
  dev = qml.device('default.qubit', wires=3)

  # Function as a bitstring
  f = np.array([1, 0, 0, 1, 1, 0, 1, 0])

  @qml.qnode(dev)
  def circuit(weights1, weights2):
      qml.templates.StronglyEntanglingLayers(weights1, wires=[0, 1, 2])

      # Implements the function as a phase-kickback oracle
      qml.DiagonalQubitUnitary((-1)**f, wires=[0, 1, 2])

      qml.templates.StronglyEntanglingLayers(weights2, wires=[0, 1, 2])
      return [qml.expval(qml.PauliZ(w)) for w in range(3)]
  ```

* Added the `TensorN` CVObservable that can represent the tensor product of the
  `NumberOperator` on photonic backends.
  [(#608)](https://github.com/XanaduAI/pennylane/pull/608)

<h4>New templates</h4>

* Added the `ArbitraryUnitary` and `ArbitraryStatePreparation` templates, which use
  `PauliRot` gates to perform an arbitrary unitary and prepare an arbitrary basis
  state with the minimal number of parameters.
  [(#590)](https://github.com/XanaduAI/pennylane/pull/590)

  ```python
  dev = qml.device('default.qubit', wires=3)

  @qml.qnode(dev)
  def circuit(weights1, weights2):
        qml.templates.ArbitraryStatePreparation(weights1, wires=[0, 1, 2])
        qml.templates.ArbitraryUnitary(weights2, wires=[0, 1, 2])
        return qml.probs(wires=[0, 1, 2])
  ```

* Added the `IQPEmbedding` template, which encodes inputs into the diagonal gates of an
  IQP circuit.
  [(#605)](https://github.com/XanaduAI/pennylane/pull/605)

  <img src="https://pennylane.readthedocs.io/en/latest/_images/iqp.png"
  width=50%></img>

* Added the `SimplifiedTwoDesign` template, which implements the circuit
  design of [Cerezo et al. (2020)](<https://arxiv.org/abs/2001.00550>).
  [(#556)](https://github.com/XanaduAI/pennylane/pull/556)

  <img src="https://pennylane.readthedocs.io/en/latest/_images/simplified_two_design.png"
  width=50%></img>

* Added the `BasicEntanglerLayers` template, which is a simple layer architecture
  of rotations and CNOT nearest-neighbour entanglers.
  [(#555)](https://github.com/XanaduAI/pennylane/pull/555)

  <img src="https://pennylane.readthedocs.io/en/latest/_images/basic_entangler.png"
  width=50%></img>

* PennyLane now offers a broadcasting function to easily construct templates:
  `qml.broadcast()` takes single quantum operations or other templates and applies
  them to wires in a specific pattern.
  [(#515)](https://github.com/XanaduAI/pennylane/pull/515)
  [(#522)](https://github.com/XanaduAI/pennylane/pull/522)
  [(#526)](https://github.com/XanaduAI/pennylane/pull/526)
  [(#603)](https://github.com/XanaduAI/pennylane/pull/603)

  For example, we can use broadcast to repeat a custom template
  across multiple wires:

  ```python
  from pennylane.templates import template

  @template
  def mytemplate(pars, wires):
      qml.Hadamard(wires=wires)
      qml.RY(pars, wires=wires)

  dev = qml.device('default.qubit', wires=3)

  @qml.qnode(dev)
  def circuit(pars):
      qml.broadcast(mytemplate, pattern="single", wires=[0,1,2], parameters=pars)
      return qml.expval(qml.PauliZ(0))
  ```

  ```pycon
  >>> circuit([1, 1, 0.1])
  -0.841470984807896
  >>> print(circuit.draw())
   0: ──H──RY(1.0)──┤ ⟨Z⟩
   1: ──H──RY(1.0)──┤
   2: ──H──RY(0.1)──┤
  ```

  For other available patterns, see the
  [broadcast function documentation](https://pennylane.readthedocs.io/en/latest/code/api/pennylane.broadcast.html).

<h3>Breaking changes</h3>

* The `QAOAEmbedding` now uses the new `MultiRZ` gate as a `ZZ` entangler,
  which changes the convention. While
  previously, the `ZZ` gate in the embedding was implemented as

  ```python
  CNOT(wires=[wires[0], wires[1]])
  RZ(2 * parameter, wires=wires[0])
  CNOT(wires=[wires[0], wires[1]])
  ```

  the `MultiRZ` corresponds to

  ```python
  CNOT(wires=[wires[1], wires[0]])
  RZ(parameter, wires=wires[0])
  CNOT(wires=[wires[1], wires[0]])
  ```

  which differs in the factor of `2`, and fixes a bug in the
  wires that the `CNOT` was applied to.
  [(#609)](https://github.com/XanaduAI/pennylane/pull/609)

* Probability methods are handled by `QubitDevice` and device method
  requirements are modified to simplify plugin development.
  [(#573)](https://github.com/XanaduAI/pennylane/pull/573)

* The internal variables `All` and `Any` to mark an `Operation` as acting on all or any
  wires have been renamed to `AllWires` and `AnyWires`.
  [(#614)](https://github.com/XanaduAI/pennylane/pull/614)

<h3>Improvements</h3>

* A new `Wires` class was introduced for the internal
  bookkeeping of wire indices.
  [(#615)](https://github.com/XanaduAI/pennylane/pull/615)

* Improvements to the speed/performance of the `default.qubit` device.
  [(#567)](https://github.com/XanaduAI/pennylane/pull/567)
  [(#559)](https://github.com/XanaduAI/pennylane/pull/559)

* Added the `"backprop"` and `"device"` differentiation methods to the `qnode`
  decorator.
  [(#552)](https://github.com/XanaduAI/pennylane/pull/552)

  - `"backprop"`: Use classical backpropagation. Default on simulator
    devices that are classically end-to-end differentiable.
    The returned QNode can only be used with the same machine learning
    framework (e.g., `default.tensor.tf` simulator with the `tensorflow` interface).

  - `"device"`: Queries the device directly for the gradient.

  Using the `"backprop"` differentiation method with the `default.tensor.tf`
  device, the created QNode is a 'white-box', and is tightly integrated with
  the overall TensorFlow computation:

  ```python
  >>> dev = qml.device("default.tensor.tf", wires=1)
  >>> @qml.qnode(dev, interface="tf", diff_method="backprop")
  >>> def circuit(x):
  ...     qml.RX(x[1], wires=0)
  ...     qml.Rot(x[0], x[1], x[2], wires=0)
  ...     return qml.expval(qml.PauliZ(0))
  >>> vars = tf.Variable([0.2, 0.5, 0.1])
  >>> with tf.GradientTape() as tape:
  ...     res = circuit(vars)
  >>> tape.gradient(res, vars)
  <tf.Tensor: shape=(3,), dtype=float32, numpy=array([-2.2526717e-01, -1.0086454e+00,  1.3877788e-17], dtype=float32)>
  ```

* The circuit drawer now displays inverted operations, as well as wires
  where probabilities are returned from the device:
  [(#540)](https://github.com/XanaduAI/pennylane/pull/540)

  ```python
  >>> @qml.qnode(dev)
  ... def circuit(theta):
  ...     qml.RX(theta, wires=0)
  ...     qml.CNOT(wires=[0, 1])
  ...     qml.S(wires=1).inv()
  ...     return qml.probs(wires=[0, 1])
  >>> circuit(0.2)
  array([0.99003329, 0.        , 0.        , 0.00996671])
  >>> print(circuit.draw())
  0: ──RX(0.2)──╭C───────╭┤ Probs
  1: ───────────╰X──S⁻¹──╰┤ Probs
  ```

* You can now evaluate the metric tensor of a VQE Hamiltonian via the new
  `VQECost.metric_tensor` method. This allows `VQECost` objects to be directly
  optimized by the quantum natural gradient optimizer (`qml.QNGOptimizer`).
  [(#618)](https://github.com/XanaduAI/pennylane/pull/618)

* The input check functions in `pennylane.templates.utils` are now public
  and visible in the API documentation.
  [(#566)](https://github.com/XanaduAI/pennylane/pull/566)

* Added keyword arguments for step size and order to the `qnode` decorator, as well as
  the `QNode` and `JacobianQNode` classes. This enables the user to set the step size
  and order when using finite difference methods. These options are also exposed when
  creating QNode collections.
  [(#530)](https://github.com/XanaduAI/pennylane/pull/530)
  [(#585)](https://github.com/XanaduAI/pennylane/pull/585)
  [(#587)](https://github.com/XanaduAI/pennylane/pull/587)

* The decomposition for the `CRY` gate now uses the simpler form `RY @ CNOT @ RY @ CNOT`
  [(#547)](https://github.com/XanaduAI/pennylane/pull/547)

* The underlying queuing system was refactored, removing the `qml._current_context`
  property that held the currently active `QNode` or `OperationRecorder`. Now, all
  objects that expose a queue for operations inherit from `QueuingContext` and
  register their queue globally.
  [(#548)](https://github.com/XanaduAI/pennylane/pull/548)

* The PennyLane repository has a new benchmarking tool which supports the comparison of different git revisions.
  [(#568)](https://github.com/XanaduAI/pennylane/pull/568)
  [(#560)](https://github.com/XanaduAI/pennylane/pull/560)
  [(#516)](https://github.com/XanaduAI/pennylane/pull/516)

<h3>Documentation</h3>

* Updated the development section by creating a landing page with links to sub-pages
  containing specific guides.
  [(#596)](https://github.com/XanaduAI/pennylane/pull/596)

* Extended the developer's guide by a section explaining how to add new templates.
  [(#564)](https://github.com/XanaduAI/pennylane/pull/564)

<h3>Bug fixes</h3>

* `tf.GradientTape().jacobian()` can now be evaluated on QNodes using the TensorFlow interface.
  [(#626)](https://github.com/XanaduAI/pennylane/pull/626)

* `RandomLayers()` is now compatible with the qiskit devices.
  [(#597)](https://github.com/XanaduAI/pennylane/pull/597)

* `DefaultQubit.probability()` now returns the correct probability when called with
  `device.analytic=False`.
  [(#563)](https://github.com/XanaduAI/pennylane/pull/563)

* Fixed a bug in the `StronglyEntanglingLayers` template, allowing it to
  work correctly when applied to a single wire.
  [(544)](https://github.com/XanaduAI/pennylane/pull/544)

* Fixed a bug when inverting operations with decompositions; operations marked as inverted
  are now correctly inverted when the fallback decomposition is called.
  [(#543)](https://github.com/XanaduAI/pennylane/pull/543)

* The `QNode.print_applied()` method now correctly displays wires where
  `qml.prob()` is being returned.
  [#542](https://github.com/XanaduAI/pennylane/pull/542)

<h3>Contributors</h3>

This release contains contributions from (in alphabetical order):

Ville Bergholm, Lana Bozanic, Thomas Bromley, Theodor Isacsson, Josh Izaac, Nathan Killoran,
Maggie Li, Johannes Jakob Meyer, Maria Schuld, Sukin Sim, Antal Száva.

# Release 0.8.1

<h3>Improvements</h3>

* Beginning of support for Python 3.8, with the test suite
  now being run in a Python 3.8 environment.
  [(#501)](https://github.com/XanaduAI/pennylane/pull/501)

<h3>Documentation</h3>

* Present templates as a gallery of thumbnails showing the
  basic circuit architecture.
  [(#499)](https://github.com/XanaduAI/pennylane/pull/499)

<h3>Bug fixes</h3>

* Fixed a bug where multiplying a QNode parameter by 0 caused a divide
  by zero error when calculating the parameter shift formula.
  [(#512)](https://github.com/XanaduAI/pennylane/pull/512)

* Fixed a bug where the shape of differentiable QNode arguments
  was being cached on the first construction, leading to indexing
  errors if the QNode was re-evaluated if the argument changed shape.
  [(#505)](https://github.com/XanaduAI/pennylane/pull/505)

<h3>Contributors</h3>

This release contains contributions from (in alphabetical order):

Ville Bergholm, Josh Izaac, Johannes Jakob Meyer, Maria Schuld, Antal Száva.

# Release 0.8.0

<h3>New features since last release</h3>

* Added a quantum chemistry package, `pennylane.qchem`, which supports
  integration with OpenFermion, Psi4, PySCF, and OpenBabel.
  [(#453)](https://github.com/XanaduAI/pennylane/pull/453)

  Features include:

  - Generate the qubit Hamiltonians directly starting with the atomic structure of the molecule.
  - Calculate the mean-field (Hartree-Fock) electronic structure of molecules.
  - Allow to define an active space based on the number of active electrons and active orbitals.
  - Perform the fermionic-to-qubit transformation of the electronic Hamiltonian by
    using different functions implemented in OpenFermion.
  - Convert OpenFermion's QubitOperator to a Pennylane `Hamiltonian` class.
  - Perform a Variational Quantum Eigensolver (VQE) computation with this Hamiltonian in PennyLane.

  Check out the [quantum chemistry quickstart](https://pennylane.readthedocs.io/en/latest/introduction/chemistry.html), as well the quantum chemistry and VQE tutorials.

* PennyLane now has some functions and classes for creating and solving VQE
  problems. [(#467)](https://github.com/XanaduAI/pennylane/pull/467)

  - `qml.Hamiltonian`: a lightweight class for representing qubit Hamiltonians
  - `qml.VQECost`: a class for quickly constructing a differentiable cost function
    given a circuit ansatz, Hamiltonian, and one or more devices

    ```python
    >>> H = qml.vqe.Hamiltonian(coeffs, obs)
    >>> cost = qml.VQECost(ansatz, hamiltonian, dev, interface="torch")
    >>> params = torch.rand([4, 3])
    >>> cost(params)
    tensor(0.0245, dtype=torch.float64)
    ```

* Added a circuit drawing feature that provides a text-based representation
  of a QNode instance. It can be invoked via `qnode.draw()`. The user can specify
  to display variable names instead of variable values and choose either an ASCII
  or Unicode charset.
  [(#446)](https://github.com/XanaduAI/pennylane/pull/446)

  Consider the following circuit as an example:
  ```python3
  @qml.qnode(dev)
  def qfunc(a, w):
      qml.Hadamard(0)
      qml.CRX(a, wires=[0, 1])
      qml.Rot(w[0], w[1], w[2], wires=[1])
      qml.CRX(-a, wires=[0, 1])

      return qml.expval(qml.PauliZ(0) @ qml.PauliZ(1))
  ```

  We can draw the circuit after it has been executed:

  ```python
  >>> result = qfunc(2.3, [1.2, 3.2, 0.7])
  >>> print(qfunc.draw())
   0: ──H──╭C────────────────────────────╭C─────────╭┤ ⟨Z ⊗ Z⟩
   1: ─────╰RX(2.3)──Rot(1.2, 3.2, 0.7)──╰RX(-2.3)──╰┤ ⟨Z ⊗ Z⟩
  >>> print(qfunc.draw(charset="ascii"))
   0: --H--+C----------------------------+C---------+| <Z @ Z>
   1: -----+RX(2.3)--Rot(1.2, 3.2, 0.7)--+RX(-2.3)--+| <Z @ Z>
  >>> print(qfunc.draw(show_variable_names=True))
   0: ──H──╭C─────────────────────────────╭C─────────╭┤ ⟨Z ⊗ Z⟩
   1: ─────╰RX(a)──Rot(w[0], w[1], w[2])──╰RX(-1*a)──╰┤ ⟨Z ⊗ Z⟩
  ```

* Added `QAOAEmbedding` and its parameter initialization
  as a new trainable template.
  [(#442)](https://github.com/XanaduAI/pennylane/pull/442)

  <img src="https://pennylane.readthedocs.io/en/latest/_images/qaoa_layers.png"
  width=70%></img>

* Added the `qml.probs()` measurement function, allowing QNodes
  to differentiate variational circuit probabilities
  on simulators and hardware.
  [(#432)](https://github.com/XanaduAI/pennylane/pull/432)

  ```python
  @qml.qnode(dev)
  def circuit(x):
      qml.Hadamard(wires=0)
      qml.RY(x, wires=0)
      qml.RX(x, wires=1)
      qml.CNOT(wires=[0, 1])
      return qml.probs(wires=[0])
  ```
  Executing this circuit gives the marginal probability of wire 1:
  ```python
  >>> circuit(0.2)
  [0.40066533 0.59933467]
  ```
  QNodes that return probabilities fully support autodifferentiation.

* Added the convenience load functions `qml.from_pyquil`, `qml.from_quil` and
  `qml.from_quil_file` that convert pyQuil objects and Quil code to PennyLane
  templates. This feature requires version 0.8 or above of the PennyLane-Forest
  plugin.
  [(#459)](https://github.com/XanaduAI/pennylane/pull/459)

* Added a `qml.inv` method that inverts templates and sequences of Operations.
  Added a `@qml.template` decorator that makes templates return the queued Operations.
  [(#462)](https://github.com/XanaduAI/pennylane/pull/462)

  For example, using this function to invert a template inside a QNode:

  ```python3
      @qml.template
      def ansatz(weights, wires):
          for idx, wire in enumerate(wires):
              qml.RX(weights[idx], wires=[wire])

          for idx in range(len(wires) - 1):
              qml.CNOT(wires=[wires[idx], wires[idx + 1]])

      dev = qml.device('default.qubit', wires=2)

      @qml.qnode(dev)
      def circuit(weights):
          qml.inv(ansatz(weights, wires=[0, 1]))
          return qml.expval(qml.PauliZ(0) @ qml.PauliZ(1))
    ```

* Added the `QNodeCollection` container class, that allows independent
  QNodes to be stored and evaluated simultaneously. Experimental support
  for asynchronous evaluation of contained QNodes is provided with the
  `parallel=True` keyword argument.
  [(#466)](https://github.com/XanaduAI/pennylane/pull/466)

* Added a high level `qml.map` function, that maps a quantum
  circuit template over a list of observables or devices, returning
  a `QNodeCollection`.
  [(#466)](https://github.com/XanaduAI/pennylane/pull/466)

  For example:

  ```python3
  >>> def my_template(params, wires, **kwargs):
  >>>    qml.RX(params[0], wires=wires[0])
  >>>    qml.RX(params[1], wires=wires[1])
  >>>    qml.CNOT(wires=wires)

  >>> obs_list = [qml.PauliX(0) @ qml.PauliZ(1), qml.PauliZ(0) @ qml.PauliX(1)]
  >>> dev = qml.device("default.qubit", wires=2)
  >>> qnodes = qml.map(my_template, obs_list, dev, measure="expval")
  >>> qnodes([0.54, 0.12])
  array([-0.06154835  0.99280864])
  ```

* Added high level `qml.sum`, `qml.dot`, `qml.apply` functions
  that act on QNode collections.
  [(#466)](https://github.com/XanaduAI/pennylane/pull/466)

  `qml.apply` allows vectorized functions to act over the entire QNode
  collection:
  ```python
  >>> qnodes = qml.map(my_template, obs_list, dev, measure="expval")
  >>> cost = qml.apply(np.sin, qnodes)
  >>> cost([0.54, 0.12])
  array([-0.0615095  0.83756375])
  ```

  `qml.sum` and `qml.dot` take the sum of a QNode collection, and a
  dot product of tensors/arrays/QNode collections, respectively.

<h3>Breaking changes</h3>

* Deprecated the old-style `QNode` such that only the new-style `QNode` and its syntax can be used,
  moved all related files from the `pennylane/beta` folder to `pennylane`.
  [(#440)](https://github.com/XanaduAI/pennylane/pull/440)

<h3>Improvements</h3>

* Added the `Tensor.prune()` method and the `Tensor.non_identity_obs` property for extracting
  non-identity instances from the observables making up a `Tensor` instance.
  [(#498)](https://github.com/XanaduAI/pennylane/pull/498)

* Renamed the `expt.tensornet` and `expt.tensornet.tf` devices to `default.tensor` and
  `default.tensor.tf`.
  [(#495)](https://github.com/XanaduAI/pennylane/pull/495)

* Added a serialization method to the `CircuitGraph` class that is used to create a unique
  hash for each quantum circuit graph.
  [(#470)](https://github.com/XanaduAI/pennylane/pull/470)

* Added the `Observable.eigvals` method to return the eigenvalues of observables.
  [(#449)](https://github.com/XanaduAI/pennylane/pull/449)

* Added the `Observable.diagonalizing_gates` method to return the gates
  that diagonalize an observable in the computational basis.
  [(#454)](https://github.com/XanaduAI/pennylane/pull/454)

* Added the `Operator.matrix` method to return the matrix representation
  of an operator in the computational basis.
  [(#454)](https://github.com/XanaduAI/pennylane/pull/454)

* Added a `QubitDevice` class which implements common functionalities of plugin devices such that
  plugin devices can rely on these implementations. The new `QubitDevice` also includes
  a new `execute` method, which allows for more convenient plugin design. In addition, `QubitDevice`
  also unifies the way samples are generated on qubit-based devices.
  [(#452)](https://github.com/XanaduAI/pennylane/pull/452)
  [(#473)](https://github.com/XanaduAI/pennylane/pull/473)

* Improved documentation of `AmplitudeEmbedding` and `BasisEmbedding` templates.
  [(#441)](https://github.com/XanaduAI/pennylane/pull/441)
  [(#439)](https://github.com/XanaduAI/pennylane/pull/439)

* Codeblocks in the documentation now have a 'copy' button for easily
  copying examples.
  [(#437)](https://github.com/XanaduAI/pennylane/pull/437)

<h3>Documentation</h3>

* Update the developers plugin guide to use QubitDevice.
  [(#483)](https://github.com/XanaduAI/pennylane/pull/483)

<h3>Bug fixes</h3>

* Fixed a bug in `CVQNode._pd_analytic`, where non-descendant observables were not
  Heisenberg-transformed before evaluating the partial derivatives when using the
  order-2 parameter-shift method, resulting in an erroneous Jacobian for some circuits.
  [(#433)](https://github.com/XanaduAI/pennylane/pull/433)

<h3>Contributors</h3>

This release contains contributions from (in alphabetical order):

Juan Miguel Arrazola, Ville Bergholm, Alain Delgado Gran, Olivia Di Matteo,
Theodor Isacsson, Josh Izaac, Soran Jahangiri, Nathan Killoran, Johannes Jakob Meyer,
Zeyue Niu, Maria Schuld, Antal Száva.

# Release 0.7.0

<h3>New features since last release</h3>

* Custom padding constant in `AmplitudeEmbedding` is supported (see 'Breaking changes'.)
  [(#419)](https://github.com/XanaduAI/pennylane/pull/419)

* `StronglyEntanglingLayer` and `RandomLayer` now work with a single wire.
  [(#409)](https://github.com/XanaduAI/pennylane/pull/409)
  [(#413)](https://github.com/XanaduAI/pennylane/pull/413)

* Added support for applying the inverse of an `Operation` within a circuit.
  [(#377)](https://github.com/XanaduAI/pennylane/pull/377)

* Added an `OperationRecorder()` context manager, that allows templates
  and quantum functions to be executed while recording events. The
  recorder can be used with and without QNodes as a debugging utility.
  [(#388)](https://github.com/XanaduAI/pennylane/pull/388)

* Operations can now specify a decomposition that is used when the desired operation
  is not supported on the target device.
  [(#396)](https://github.com/XanaduAI/pennylane/pull/396)

* The ability to load circuits from external frameworks as templates
  has been added via the new `qml.load()` function. This feature
  requires plugin support --- this initial release provides support
  for Qiskit circuits and QASM files when `pennylane-qiskit` is installed,
  via the functions `qml.from_qiskit` and `qml.from_qasm`.
  [(#418)](https://github.com/XanaduAI/pennylane/pull/418)

* An experimental tensor network device has been added
  [(#416)](https://github.com/XanaduAI/pennylane/pull/416)
  [(#395)](https://github.com/XanaduAI/pennylane/pull/395)
  [(#394)](https://github.com/XanaduAI/pennylane/pull/394)
  [(#380)](https://github.com/XanaduAI/pennylane/pull/380)

* An experimental tensor network device which uses TensorFlow for
  backpropagation has been added
  [(#427)](https://github.com/XanaduAI/pennylane/pull/427)

* Custom padding constant in `AmplitudeEmbedding` is supported (see 'Breaking changes'.)
  [(#419)](https://github.com/XanaduAI/pennylane/pull/419)

<h3>Breaking changes</h3>

* The `pad` parameter in `AmplitudeEmbedding()` is now either `None` (no automatic padding), or a
  number that is used as the padding constant.
  [(#419)](https://github.com/XanaduAI/pennylane/pull/419)

* Initialization functions now return a single array of weights per function. Utilities for multi-weight templates
  `Interferometer()` and `CVNeuralNetLayers()` are provided.
  [(#412)](https://github.com/XanaduAI/pennylane/pull/412)

* The single layer templates `RandomLayer()`, `CVNeuralNetLayer()` and `StronglyEntanglingLayer()`
  have been turned into private functions `_random_layer()`, `_cv_neural_net_layer()` and
  `_strongly_entangling_layer()`. Recommended use is now via the corresponding `Layers()` templates.
  [(#413)](https://github.com/XanaduAI/pennylane/pull/413)

<h3>Improvements</h3>

* Added extensive input checks in templates.
  [(#419)](https://github.com/XanaduAI/pennylane/pull/419)

* Templates integration tests are rewritten - now cover keyword/positional argument passing,
  interfaces and combinations of templates.
  [(#409)](https://github.com/XanaduAI/pennylane/pull/409)
  [(#419)](https://github.com/XanaduAI/pennylane/pull/419)

* State vector preparation operations in the `default.qubit` plugin can now be
  applied to subsets of wires, and are restricted to being the first operation
  in a circuit.
  [(#346)](https://github.com/XanaduAI/pennylane/pull/346)

* The `QNode` class is split into a hierarchy of simpler classes.
  [(#354)](https://github.com/XanaduAI/pennylane/pull/354)
  [(#398)](https://github.com/XanaduAI/pennylane/pull/398)
  [(#415)](https://github.com/XanaduAI/pennylane/pull/415)
  [(#417)](https://github.com/XanaduAI/pennylane/pull/417)
  [(#425)](https://github.com/XanaduAI/pennylane/pull/425)

* Added the gates U1, U2 and U3 parametrizing arbitrary unitaries on 1, 2 and 3
  qubits and the Toffoli gate to the set of qubit operations.
  [(#396)](https://github.com/XanaduAI/pennylane/pull/396)

* Changes have been made to accomodate the movement of the main function
  in `pytest._internal` to `pytest._internal.main` in pip 19.3.
  [(#404)](https://github.com/XanaduAI/pennylane/pull/404)

* Added the templates `BasisStatePreparation` and `MottonenStatePreparation` that use
  gates to prepare a basis state and an arbitrary state respectively.
  [(#336)](https://github.com/XanaduAI/pennylane/pull/336)

* Added decompositions for `BasisState` and `QubitStateVector` based on state
  preparation templates.
  [(#414)](https://github.com/XanaduAI/pennylane/pull/414)

* Replaces the pseudo-inverse in the quantum natural gradient optimizer
  (which can be numerically unstable) with `np.linalg.solve`.
  [(#428)](https://github.com/XanaduAI/pennylane/pull/428)

<h3>Contributors</h3>

This release contains contributions from (in alphabetical order):

Ville Bergholm, Josh Izaac, Nathan Killoran, Angus Lowe, Johannes Jakob Meyer,
Oluwatobi Ogunbayo, Maria Schuld, Antal Száva.

# Release 0.6.1

<h3>New features since last release</h3>

* Added a `print_applied` method to QNodes, allowing the operation
  and observable queue to be printed as last constructed.
  [(#378)](https://github.com/XanaduAI/pennylane/pull/378)

<h3>Improvements</h3>

* A new `Operator` base class is introduced, which is inherited by both the
  `Observable` class and the `Operation` class.
  [(#355)](https://github.com/XanaduAI/pennylane/pull/355)

* Removed deprecated `@abstractproperty` decorators
  in `_device.py`.
  [(#374)](https://github.com/XanaduAI/pennylane/pull/374)

* The `CircuitGraph` class is updated to deal with `Operation` instances directly.
  [(#344)](https://github.com/XanaduAI/pennylane/pull/344)

* Comprehensive gradient tests have been added for the interfaces.
  [(#381)](https://github.com/XanaduAI/pennylane/pull/381)

<h3>Documentation</h3>

* The new restructured documentation has been polished and updated.
  [(#387)](https://github.com/XanaduAI/pennylane/pull/387)
  [(#375)](https://github.com/XanaduAI/pennylane/pull/375)
  [(#372)](https://github.com/XanaduAI/pennylane/pull/372)
  [(#370)](https://github.com/XanaduAI/pennylane/pull/370)
  [(#369)](https://github.com/XanaduAI/pennylane/pull/369)
  [(#367)](https://github.com/XanaduAI/pennylane/pull/367)
  [(#364)](https://github.com/XanaduAI/pennylane/pull/364)

* Updated the development guides.
  [(#382)](https://github.com/XanaduAI/pennylane/pull/382)
  [(#379)](https://github.com/XanaduAI/pennylane/pull/379)

* Added all modules, classes, and functions to the API section
  in the documentation.
  [(#373)](https://github.com/XanaduAI/pennylane/pull/373)

<h3>Bug fixes</h3>

* Replaces the existing `np.linalg.norm` normalization with hand-coded
  normalization, allowing `AmplitudeEmbedding` to be used with differentiable
  parameters. AmplitudeEmbedding tests have been added and improved.
  [(#376)](https://github.com/XanaduAI/pennylane/pull/376)

<h3>Contributors</h3>

This release contains contributions from (in alphabetical order):

Ville Bergholm, Josh Izaac, Nathan Killoran, Maria Schuld, Antal Száva

# Release 0.6.0

<h3>New features since last release</h3>

* The devices `default.qubit` and `default.gaussian` have a new initialization parameter
  `analytic` that indicates if expectation values and variances should be calculated
  analytically and not be estimated from data.
  [(#317)](https://github.com/XanaduAI/pennylane/pull/317)

* Added C-SWAP gate to the set of qubit operations
  [(#330)](https://github.com/XanaduAI/pennylane/pull/330)

* The TensorFlow interface has been renamed from `"tfe"` to `"tf"`, and
  now supports TensorFlow 2.0.
  [(#337)](https://github.com/XanaduAI/pennylane/pull/337)

* Added the S and T gates to the set of qubit operations.
  [(#343)](https://github.com/XanaduAI/pennylane/pull/343)

* Tensor observables are now supported within the `expval`,
  `var`, and `sample` functions, by using the `@` operator.
  [(#267)](https://github.com/XanaduAI/pennylane/pull/267)


<h3>Breaking changes</h3>

* The argument `n` specifying the number of samples in the method `Device.sample` was removed.
  Instead, the method will always return `Device.shots` many samples.
  [(#317)](https://github.com/XanaduAI/pennylane/pull/317)

<h3>Improvements</h3>

* The number of shots / random samples used to estimate expectation values and variances, `Device.shots`,
  can now be changed after device creation.
  [(#317)](https://github.com/XanaduAI/pennylane/pull/317)

* Unified import shortcuts to be under qml in qnode.py
  and test_operation.py
  [(#329)](https://github.com/XanaduAI/pennylane/pull/329)

* The quantum natural gradient now uses `scipy.linalg.pinvh` which is more efficient for symmetric matrices
  than the previously used `scipy.linalg.pinv`.
  [(#331)](https://github.com/XanaduAI/pennylane/pull/331)

* The deprecated `qml.expval.Observable` syntax has been removed.
  [(#267)](https://github.com/XanaduAI/pennylane/pull/267)

* Remainder of the unittest-style tests were ported to pytest.
  [(#310)](https://github.com/XanaduAI/pennylane/pull/310)

* The `do_queue` argument for operations now only takes effect
  within QNodes. Outside of QNodes, operations can now be instantiated
  without needing to specify `do_queue`.
  [(#359)](https://github.com/XanaduAI/pennylane/pull/359)

<h3>Documentation</h3>

* The docs are rewritten and restructured to contain a code introduction section as well as an API section.
  [(#314)](https://github.com/XanaduAI/pennylane/pull/275)

* Added Ising model example to the tutorials
  [(#319)](https://github.com/XanaduAI/pennylane/pull/319)

* Added tutorial for QAOA on MaxCut problem
  [(#328)](https://github.com/XanaduAI/pennylane/pull/328)

* Added QGAN flow chart figure to its tutorial
  [(#333)](https://github.com/XanaduAI/pennylane/pull/333)

* Added missing figures for gallery thumbnails of state-preparation
  and QGAN tutorials
  [(#326)](https://github.com/XanaduAI/pennylane/pull/326)

* Fixed typos in the state preparation tutorial
  [(#321)](https://github.com/XanaduAI/pennylane/pull/321)

* Fixed bug in VQE tutorial 3D plots
  [(#327)](https://github.com/XanaduAI/pennylane/pull/327)

<h3>Bug fixes</h3>

* Fixed typo in measurement type error message in qnode.py
  [(#341)](https://github.com/XanaduAI/pennylane/pull/341)

<h3>Contributors</h3>

This release contains contributions from (in alphabetical order):

Shahnawaz Ahmed, Ville Bergholm, Aroosa Ijaz, Josh Izaac, Nathan Killoran, Angus Lowe,
Johannes Jakob Meyer, Maria Schuld, Antal Száva, Roeland Wiersema.

# Release 0.5.0

<h3>New features since last release</h3>

* Adds a new optimizer, `qml.QNGOptimizer`, which optimizes QNodes using
  quantum natural gradient descent. See https://arxiv.org/abs/1909.02108
  for more details.
  [(#295)](https://github.com/XanaduAI/pennylane/pull/295)
  [(#311)](https://github.com/XanaduAI/pennylane/pull/311)

* Adds a new QNode method, `QNode.metric_tensor()`,
  which returns the block-diagonal approximation to the Fubini-Study
  metric tensor evaluated on the attached device.
  [(#295)](https://github.com/XanaduAI/pennylane/pull/295)

* Sampling support: QNodes can now return a specified number of samples
  from a given observable via the top-level `pennylane.sample()` function.
  To support this on plugin devices, there is a new `Device.sample` method.

  Calculating gradients of QNodes that involve sampling is not possible.
  [(#256)](https://github.com/XanaduAI/pennylane/pull/256)

* `default.qubit` has been updated to provide support for sampling.
  [(#256)](https://github.com/XanaduAI/pennylane/pull/256)

* Added controlled rotation gates to PennyLane operations and `default.qubit` plugin.
  [(#251)](https://github.com/XanaduAI/pennylane/pull/251)

<h3>Breaking changes</h3>

* The method `Device.supported` was removed, and replaced with the methods
  `Device.supports_observable` and `Device.supports_operation`.
  Both methods can be called with string arguments (`dev.supports_observable('PauliX')`) and
  class arguments (`dev.supports_observable(qml.PauliX)`).
  [(#276)](https://github.com/XanaduAI/pennylane/pull/276)

* The following CV observables were renamed to comply with the new Operation/Observable
  scheme: `MeanPhoton` to `NumberOperator`, `Homodyne` to `QuadOperator` and `NumberState` to `FockStateProjector`.
  [(#254)](https://github.com/XanaduAI/pennylane/pull/254)

<h3>Improvements</h3>

* The `AmplitudeEmbedding` function now provides options to normalize and
  pad features to ensure a valid state vector is prepared.
  [(#275)](https://github.com/XanaduAI/pennylane/pull/275)

* Operations can now optionally specify generators, either as existing PennyLane
  operations, or by providing a NumPy array.
  [(#295)](https://github.com/XanaduAI/pennylane/pull/295)
  [(#313)](https://github.com/XanaduAI/pennylane/pull/313)

* Adds a `Device.parameters` property, so that devices can view a dictionary mapping free
  parameters to operation parameters. This will allow plugin devices to take advantage
  of parametric compilation.
  [(#283)](https://github.com/XanaduAI/pennylane/pull/283)

* Introduces two enumerations: `Any` and `All`, representing any number of wires
  and all wires in the system respectively. They can be imported from
  `pennylane.operation`, and can be used when defining the `Operation.num_wires`
  class attribute of operations.
  [(#277)](https://github.com/XanaduAI/pennylane/pull/277)

  As part of this change:

  - `All` is equivalent to the integer 0, for backwards compatibility with the
    existing test suite

  - `Any` is equivalent to the integer -1 to allow numeric comparison
    operators to continue working

  - An additional validation is now added to the `Operation` class,
    which will alert the user that an operation with `num_wires = All`
    is being incorrectly.

* The one-qubit rotations in `pennylane.plugins.default_qubit` no longer depend on Scipy's `expm`. Instead
  they are calculated with Euler's formula.
  [(#292)](https://github.com/XanaduAI/pennylane/pull/292)

* Creates an `ObservableReturnTypes` enumeration class containing `Sample`,
  `Variance` and `Expectation`. These new values can be assigned to the `return_type`
  attribute of an `Observable`.
  [(#290)](https://github.com/XanaduAI/pennylane/pull/290)

* Changed the signature of the `RandomLayer` and `RandomLayers` templates to have a fixed seed by default.
  [(#258)](https://github.com/XanaduAI/pennylane/pull/258)

* `setup.py` has been cleaned up, removing the non-working shebang,
  and removing unused imports.
  [(#262)](https://github.com/XanaduAI/pennylane/pull/262)

<h3>Documentation</h3>

* A documentation refactor to simplify the tutorials and
  include Sphinx-Gallery.
  [(#291)](https://github.com/XanaduAI/pennylane/pull/291)

  - Examples and tutorials previously split across the `examples/`
    and `doc/tutorials/` directories, in a mixture of ReST and Jupyter notebooks,
    have been rewritten as Python scripts with ReST comments in a single location,
    the `examples/` folder.

  - Sphinx-Gallery is used to automatically build and run the tutorials.
    Rendered output is displayed in the Sphinx documentation.

  - Links are provided at the top of every tutorial page for downloading the
    tutorial as an executable python script, downloading the tutorial
    as a Jupyter notebook, or viewing the notebook on GitHub.

  - The tutorials table of contents have been moved to a single quick start page.

* Fixed a typo in `QubitStateVector`.
  [(#296)](https://github.com/XanaduAI/pennylane/pull/296)

* Fixed a typo in the `default_gaussian.gaussian_state` function.
  [(#293)](https://github.com/XanaduAI/pennylane/pull/293)

* Fixed a typo in the gradient recipe within the `RX`, `RY`, `RZ`
  operation docstrings.
  [(#248)](https://github.com/XanaduAI/pennylane/pull/248)

* Fixed a broken link in the tutorial documentation, as a
  result of the `qml.expval.Observable` deprecation.
  [(#246)](https://github.com/XanaduAI/pennylane/pull/246)

<h3>Bug fixes</h3>

* Fixed a bug where a `PolyXP` observable would fail if applied to subsets
  of wires on `default.gaussian`.
  [(#277)](https://github.com/XanaduAI/pennylane/pull/277)

<h3>Contributors</h3>

This release contains contributions from (in alphabetical order):

Simon Cross, Aroosa Ijaz, Josh Izaac, Nathan Killoran, Johannes Jakob Meyer,
Rohit Midha, Nicolás Quesada, Maria Schuld, Antal Száva, Roeland Wiersema.

# Release 0.4.0

<h3>New features since last release</h3>

* `pennylane.expval()` is now a top-level *function*, and is no longer
  a package of classes. For now, the existing `pennylane.expval.Observable`
  interface continues to work, but will raise a deprecation warning.
  [(#232)](https://github.com/XanaduAI/pennylane/pull/232)

* Variance support: QNodes can now return the variance of observables,
  via the top-level `pennylane.var()` function. To support this on
  plugin devices, there is a new `Device.var` method.

  The following observables support analytic gradients of variances:

  - All qubit observables (requiring 3 circuit evaluations for involutory
    observables such as `Identity`, `X`, `Y`, `Z`; and 5 circuit evals for
    non-involutary observables, currently only `qml.Hermitian`)

  - First-order CV observables (requiring 5 circuit evaluations)

  Second-order CV observables support numerical variance gradients.

* `pennylane.about()` function added, providing details
  on current PennyLane version, installed plugins, Python,
  platform, and NumPy versions [(#186)](https://github.com/XanaduAI/pennylane/pull/186)

* Removed the logic that allowed `wires` to be passed as a positional
  argument in quantum operations. This allows us to raise more useful
  error messages for the user if incorrect syntax is used.
  [(#188)](https://github.com/XanaduAI/pennylane/pull/188)

* Adds support for multi-qubit expectation values of the `pennylane.Hermitian()`
  observable [(#192)](https://github.com/XanaduAI/pennylane/pull/192)

* Adds support for multi-qubit expectation values in `default.qubit`.
  [(#202)](https://github.com/XanaduAI/pennylane/pull/202)

* Organize templates into submodules [(#195)](https://github.com/XanaduAI/pennylane/pull/195).
  This included the following improvements:

  - Distinguish embedding templates from layer templates.

  - New random initialization functions supporting the templates available
    in the new submodule `pennylane.init`.

  - Added a random circuit template (`RandomLayers()`), in which rotations and 2-qubit gates are randomly
    distributed over the wires

  - Add various embedding strategies

<h3>Breaking changes</h3>

* The `Device` methods `expectations`, `pre_expval`, and `post_expval` have been
  renamed to `observables`, `pre_measure`, and `post_measure` respectively.
  [(#232)](https://github.com/XanaduAI/pennylane/pull/232)

<h3>Improvements</h3>

* `default.qubit` plugin now uses `np.tensordot` when applying quantum operations
  and evaluating expectations, resulting in significant speedup
  [(#239)](https://github.com/XanaduAI/pennylane/pull/239),
  [(#241)](https://github.com/XanaduAI/pennylane/pull/241)

* PennyLane now allows division of quantum operation parameters by a constant
  [(#179)](https://github.com/XanaduAI/pennylane/pull/179)

* Portions of the test suite are in the process of being ported to pytest.
  Note: this is still a work in progress.

  Ported tests include:

  - `test_ops.py`
  - `test_about.py`
  - `test_classical_gradients.py`
  - `test_observables.py`
  - `test_measure.py`
  - `test_init.py`
  - `test_templates*.py`
  - `test_ops.py`
  - `test_variable.py`
  - `test_qnode.py` (partial)

<h3>Bug fixes</h3>

* Fixed a bug in `Device.supported`, which would incorrectly
  mark an operation as supported if it shared a name with an
  observable [(#203)](https://github.com/XanaduAI/pennylane/pull/203)

* Fixed a bug in `Operation.wires`, by explicitly casting the
  type of each wire to an integer [(#206)](https://github.com/XanaduAI/pennylane/pull/206)

* Removed code in PennyLane which configured the logger,
  as this would clash with users' configurations
  [(#208)](https://github.com/XanaduAI/pennylane/pull/208)

* Fixed a bug in `default.qubit`, in which `QubitStateVector` operations
  were accidentally being cast to `np.float` instead of `np.complex`.
  [(#211)](https://github.com/XanaduAI/pennylane/pull/211)


<h3>Contributors</h3>

This release contains contributions from:

Shahnawaz Ahmed, riveSunder, Aroosa Ijaz, Josh Izaac, Nathan Killoran, Maria Schuld.

# Release 0.3.1

<h3>Bug fixes</h3>

* Fixed a bug where the interfaces submodule was not correctly being packaged via setup.py

# Release 0.3.0

<h3>New features since last release</h3>

* PennyLane now includes a new `interfaces` submodule, which enables QNode integration with additional machine learning libraries.
* Adds support for an experimental PyTorch interface for QNodes
* Adds support for an experimental TensorFlow eager execution interface for QNodes
* Adds a PyTorch+GPU+QPU tutorial to the documentation
* Documentation now includes links and tutorials including the new [PennyLane-Forest](https://github.com/rigetti/pennylane-forest) plugin.

<h3>Improvements</h3>

* Printing a QNode object, via `print(qnode)` or in an interactive terminal, now displays more useful information regarding the QNode,
  including the device it runs on, the number of wires, it's interface, and the quantum function it uses:

  ```python
  >>> print(qnode)
  <QNode: device='default.qubit', func=circuit, wires=2, interface=PyTorch>
  ```

<h3>Contributors</h3>

This release contains contributions from:

Josh Izaac and Nathan Killoran.


# Release 0.2.0

<h3>New features since last release</h3>

* Added the `Identity` expectation value for both CV and qubit models [(#135)](https://github.com/XanaduAI/pennylane/pull/135)
* Added the `templates.py` submodule, containing some commonly used QML models to be used as ansatz in QNodes [(#133)](https://github.com/XanaduAI/pennylane/pull/133)
* Added the `qml.Interferometer` CV operation [(#152)](https://github.com/XanaduAI/pennylane/pull/152)
* Wires are now supported as free QNode parameters [(#151)](https://github.com/XanaduAI/pennylane/pull/151)
* Added ability to update stepsizes of the optimizers [(#159)](https://github.com/XanaduAI/pennylane/pull/159)

<h3>Improvements</h3>

* Removed use of hardcoded values in the optimizers, made them parameters (see [#131](https://github.com/XanaduAI/pennylane/pull/131) and [#132](https://github.com/XanaduAI/pennylane/pull/132))
* Created the new `PlaceholderExpectation`, to be used when both CV and qubit expval modules contain expectations with the same name
* Provide a way for plugins to view the operation queue _before_ applying operations. This allows for on-the-fly modifications of
  the queue, allowing hardware-based plugins to support the full range of qubit expectation values. [(#143)](https://github.com/XanaduAI/pennylane/pull/143)
* QNode return values now support _any_ form of sequence, such as lists, sets, etc. [(#144)](https://github.com/XanaduAI/pennylane/pull/144)
* CV analytic gradient calculation is now more robust, allowing for operations which may not themselves be differentiated, but have a
  well defined `_heisenberg_rep` method, and so may succeed operations that are analytically differentiable [(#152)](https://github.com/XanaduAI/pennylane/pull/152)

<h3>Bug fixes</h3>

* Fixed a bug where the variational classifier example was not batching when learning parity (see [#128](https://github.com/XanaduAI/pennylane/pull/128) and [#129](https://github.com/XanaduAI/pennylane/pull/129))
* Fixed an inconsistency where some initial state operations were documented as accepting complex parameters - all operations
  now accept real values [(#146)](https://github.com/XanaduAI/pennylane/pull/146)

<h3>Contributors</h3>

This release contains contributions from:

Christian Gogolin, Josh Izaac, Nathan Killoran, and Maria Schuld.


# Release 0.1.0

Initial public release.

<h3>Contributors</h3>
This release contains contributions from:

Ville Bergholm, Josh Izaac, Maria Schuld, Christian Gogolin, and Nathan Killoran.<|MERGE_RESOLUTION|>--- conflicted
+++ resolved
@@ -98,12 +98,8 @@
 
 This release contains contributions from (in alphabetical order):
 
-<<<<<<< HEAD
-Thomas Bromley, Olivia Di Matteo, Diego Guala, Anthony Hayes, Ryan Hill, Josh Izaac, Antal Száva
-
-=======
+Thomas Bromley, Olivia Di Matteo, Diego Guala, Anthony Hayes, Ryan Hill,
 Josh Izaac, Maria Schuld, Antal Száva.
->>>>>>> fe5d1dff
 
 # Release 0.15.0
 
