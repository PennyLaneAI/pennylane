--- conflicted
+++ resolved
@@ -9,7 +9,6 @@
   in serial by calling the `execute()` method.
   [(#840)](https://github.com/PennyLaneAI/pennylane/pull/840)
 
-<<<<<<< HEAD
 * Adds the square root X gate `SX`.
   [(#871)](https://github.com/PennyLaneAI/pennylane/pull/871)
 
@@ -21,12 +20,12 @@
       qml.SX(wires=[0])
       return qml.expval(qml.PauliZ(wires=[0]))
   ```
-=======
+
 * The `QuantumTape` class now contains basic resource estimation functionality. The method
   `tape.get_resources()` returns a dictionary with a list of the constituent operations and the
   number of times they were run. Similarly, `tape.get_depth()` computes the circuit depth.
   [(#862)](https://github.com/PennyLaneAI/pennylane/pull/862)
->>>>>>> 48b0c4d7
+
 
 <h3>Improvements</h3>
 
