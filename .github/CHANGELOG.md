--- conflicted
+++ resolved
@@ -54,6 +54,7 @@
   K_test = qml.kernels.kernel_matrix(X_train, X_test, kernel)
   K1 = qml.kernels.mitigate_depolarizing_noise(K, num_wires, method='single')
   ```
+  [(#1388)](https://github.com/PennyLaneAI/pennylane/pull/1388)
 
 <h4>Extract the fourier representation of quantum circuits</h4>
 
@@ -254,15 +255,8 @@
   tapes, fn = qml.transforms.hamiltonian_expand(tape)
   ```
 
-<<<<<<< HEAD
-  [(#1388)](https://github.com/PennyLaneAI/pennylane/pull/1388)
-
-* QNodes now display readable information when in interactive environments or when printed.
-  [(#1359)](https://github.com/PennyLaneAI/pennylane/pull/1359).
-=======
   We can now evaluate the transformed tapes, and apply the post-processing
   function:
->>>>>>> 25284ed5
 
   ```pycon
   >>> dev = qml.device("default.qubit", wires=3)
@@ -270,6 +264,9 @@
   >>> fn(res)
   3.999999999999999
   ```
+
+* QNodes now display readable information when in interactive environments or when printed.
+  [(#1359)](https://github.com/PennyLaneAI/pennylane/pull/1359).
 
 * The `quantum_monte_carlo` transform has been added, allowing an input circuit to be transformed
   into the full quantum Monte Carlo algorithm.
