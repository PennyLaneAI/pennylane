--- conflicted
+++ resolved
@@ -102,14 +102,6 @@
   PauliY(wires=['a']) @ PauliX(wires=['b'])
   ```
 
-<<<<<<< HEAD
-* Change the order of the covariance matrix and the vector of means internally
-  in default.gaussian for the gaussian_state. [(#1331)](https://github.com/PennyLaneAI/pennylane/pull/1331)
-
-* The `specs` QNode transform creates a function that produces the specifications for a circuit
-  at given arguments and keywords. Specifications can also be viewed after execution of a QNode or
-  tape by accessing their `specs` property. 
-=======
   Functions for conversion of Pauli observables to strings (and back),
   are included.
 
@@ -140,7 +132,6 @@
 * The `qml.specs` QNode transform creates a function that returns specifications or
   details about the QNode, including depth, number of gates, and number of
   gradient executions required.
->>>>>>> 25284ed5
   [(#1245)](https://github.com/PennyLaneAI/pennylane/pull/1245)
 
   For example:
@@ -523,6 +514,9 @@
 
 
 <h3>Improvements</h3>
+
+* Change the order of the covariance matrix and the vector of means internally
+  in default.gaussian for the gaussian_state. [(#1331)](https://github.com/PennyLaneAI/pennylane/pull/1331)
 
 * The ``argnum`` keyword argument can now be specified for a QNode to define a
   subset of trainable parameters used to estimate the Jacobian.
