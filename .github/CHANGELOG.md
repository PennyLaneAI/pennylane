--- conflicted
+++ resolved
@@ -64,13 +64,7 @@
 
 This release contains contributions from (in alphabetical order):
 
-<<<<<<< HEAD
----
-
-Aroosa Ijaz, Angus Lowe, Johannes Jakob Meyer, Roeland Wiersema
-=======
 Shahnawaz Ahmed, Aroosa Ijaz, Angus Lowe, Johannes Jakob Meyer, Roeland Wiersema
->>>>>>> 49d3269a
 
 ---
 
