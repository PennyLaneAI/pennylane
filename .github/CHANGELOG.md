--- conflicted
+++ resolved
@@ -2,6 +2,10 @@
 
 <h3>New features since last release</h3>
 
+* Added the `decompose_hamiltonian` method to the `utils` module. The method can be used to 
+  decompose a Hamiltonian into a linear combination of Pauli operators.
+  [(#671)](https://github.com/XanaduAI/pennylane/pull/671)
+  
 <h3>Improvements</h3>
 
 <h3>Breaking changes</h3>
@@ -11,6 +15,8 @@
 <h3>Contributors</h3>
 
 This release contains contributions from (in alphabetical order):
+
+Nicola Vitucci
 
 # Release 0.10.0 (current release)
 
@@ -120,20 +126,6 @@
   to calculate losses and cost functions on circuits with trainable parameters.
   [(#642)](https://github.com/XanaduAI/pennylane/pull/642)
 
-<<<<<<< HEAD
-* The ``default.tensor`` plugin has been significantly upgraded. It now allows two different
-  tensor network representations to be used: `"exact"` and `"mps"`. The former uses a 
-  exact factorized representation of quantum states, while the latter uses a matrix product state 
-  representation.
-  ([#572](https://github.com/XanaduAI/pennylane/pull/572))
-  ([#599](https://github.com/XanaduAI/pennylane/pull/599))
-  
-* Added the `decompose_hamiltonian` method to the `utils` module. The method can be used to 
-  decompose a Hamiltonian into a linear combination of Pauli operators.
-  [(#671)](https://github.com/XanaduAI/pennylane/pull/671)
-
-=======
->>>>>>> ff58c04f
 <h3>Improvements</h3>
 
 * A significant improvement with respect to how QNodes and interfaces mark quantum function
