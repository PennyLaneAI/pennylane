# Release 0.16.0-dev (development release)

<h3>New features since last release</h3>

* Added functionality to compute the sparse matrix representation of a `qml.Hamiltonian` object.
  [(#1394)](https://github.com/PennyLaneAI/pennylane/pull/1394)

  Example:
  
  ```python
  coeffs = [1, -0.45]
  obs = [qml.PauliZ(0) @ qml.PauliZ(1), qml.PauliY(0) @ qml.PauliZ(1)]
  H = qml.Hamiltonian(coeffs, obs)
  H_sparse = sparse_hamiltonian(H)
  ```
 
  The resulting matrix is a sparse matrix in scipy coordinate list (COO) format:

  ```python
  >>> H_sparse
  <4x4 sparse matrix of type '<class 'numpy.complex128'>'
      with 2 stored elements in COOrdinate format>
  ```

  The sparse matrix can be converted to an array as:

  ```python
  >>> H_sparse.toarray()
  array([[ 1.+0.j  ,  0.+0.j  ,  0.+0.45j,  0.+0.j  ],
         [ 0.+0.j  , -1.+0.j  ,  0.+0.j  ,  0.-0.45j],
         [ 0.-0.45j,  0.+0.j  , -1.+0.j  ,  0.+0.j  ],
         [ 0.+0.j  ,  0.+0.45j,  0.+0.j  ,  1.+0.j  ]])
  ```

* The `specs` QNode transform creates a function that produces the specifications for a circuit
  at given arguments and keywords. Specifications can also be viewed after execution of a QNode or
  tape by accessing their `specs` property. 
  [(#1245)](https://github.com/PennyLaneAI/pennylane/pull/1245)

  For example:

  ```python
  dev = qml.device('default.qubit', wires=4)

  @qml.qnode(dev, diff_method='parameter-shift')
  def circuit(x, y):
      qml.RX(x[0], wires=0)
      qml.Toffoli(wires=(0, 1, 2))
      qml.CRY(x[1], wires=(0, 1))
      qml.Rot(x[2], x[3], y, wires=0)
      return qml.expval(qml.PauliZ(0)), qml.expval(qml.PauliX(1))

  x = np.array([0.05, 0.1, 0.2, 0.3], requires_grad=True)
  y = np.array(0.4, requires_grad=False)

  specs_func = qml.specs(circuit)
  info = specs_func(x, y)
  ```

  ```pycon
  >>> info
  {'gate_sizes': defaultdict(int, {1: 2, 3: 1, 2: 1}),
   'gate_types': defaultdict(int, {'RX': 1, 'Toffoli': 1, 'CRY': 1, 'Rot': 1}),
   'num_operations': 4,
   'num_observables': 2,
   'num_diagonalizing_gates': 1,
   'num_used_wires': 3,
   'depth': 4,
   'num_trainable_params': 4,
   'num_parameter_shift_executions': 11,
   'num_device_wires': 4,
   'device_name': 'default.qubit',
   'diff_method': 'parameter-shift'}
  ```

  The tape methods `get_resources` and `get_depth` are superseded by `specs` and will be
  deprecated after one release cycle.

- Math docstrings in class `QubitParamShiftTape` now rendered properly.
  [(#1402)](https://github.com/PennyLaneAI/pennylane/pull/1402)

* Adds the new template `AllSinglesDoubles` to prepare quantum states of molecules
  using the `SingleExcitation` and `DoubleExcitation` operations.
  The new template reduces significantly the number of operations
  and the depth of the quantum circuit with respect to the traditional UCCSD
  unitary.
  [(#1383)](https://github.com/PennyLaneAI/pennylane/pull/1383)

  For example, consider the case of two particles and four qubits.
  First, we define the Hartree-Fock initial state and generate all
  possible single and double excitations.

  ```python
  import pennylane as qml
  from pennylane import numpy as np

  electrons = 2
  qubits = 4

  hf_state = qml.qchem.hf_state(electrons, qubits)
  singles, doubles = qml.qchem.excitations(electrons, qubits)
  ```
  Now we can use the template ``AllSinglesDoubles`` to define the
  quantum circuit,

  ```python
  from pennylane.templates import AllSinglesDoubles

  wires = range(qubits)

  @qml.qnode(dev)
  def circuit(weights, hf_state, singles, doubles):
      AllSinglesDoubles(weights, wires, hf_state, singles, doubles)
      return qml.expval(qml.PauliZ(0))

  params = np.random.normal(0, np.pi, len(singles) + len(doubles))
  circuit(params, hf_state, singles=singles, doubles=doubles)
  ```

* The ``argnum`` keyword argument can now be specified for a QNode to define a
  subset of trainable parameters used to estimate the Jacobian.
  [(#1371)](https://github.com/PennyLaneAI/pennylane/pull/1371)

  For example, consider two trainable parameters and a quantum function:

  ```python
  dev = qml.device("default.qubit", wires=2)

  x = np.array(0.543, requires_grad=True)
  y = np.array(-0.654, requires_grad=True)

  def circuit(x,y):
      qml.RX(x, wires=[0])
      qml.RY(y, wires=[1])
      qml.CNOT(wires=[0, 1])
      return qml.expval(qml.PauliZ(0) @ qml.PauliX(1))
  ```

  When computing the gradient of the QNode, we can specify the trainable
  parameters to consider by passing the ``argnum`` keyword argument:

  ```pycon
  >>> qnode1 = qml.QNode(circuit, dev, diff_method="parameter-shift", argnum=[0,1])
  >>> print(qml.grad(qnode1)(x,y))
  (array(0.31434679), array(0.67949903))
  ```

  Specifying a proper subset of the trainable parameters will estimate the
  Jacobian:

  ```pycon
  >>> qnode2 = qml.QNode(circuit, dev, diff_method="parameter-shift", argnum=[0])
  >>> print(qml.grad(qnode2)(x,y))
  (array(0.31434679), array(0.))
  ```

* The `quantum_monte_carlo` transform has been added, allowing an input circuit to be transformed
  into the full quantum Monte Carlo algorithm.
  [(#1316)](https://github.com/PennyLaneAI/pennylane/pull/1316)

* Adds a decorator `@qml.qfunc_transform` to easily create a transformation
  that modifies the behaviour of a quantum function.
  [(#1315)](https://github.com/PennyLaneAI/pennylane/pull/1315)

  For example, consider the following transform, which scales the parameter of
  all `RX` gates by :math:`x \rightarrow \sin(a) \sqrt{x}`, and the parameters
  of all `RY` gates by :math:`y \rightarrow \cos(a * b) y`:

  ```python
  @qml.qfunc_transform
  def my_transform(tape, a, b):
      for op in tape.operations + tape.measurements:
          if op.name == "RX":
              x = op.parameters[0]
              qml.RX(qml.math.sin(a) * qml.math.sqrt(x), wires=op.wires)
          elif op.name == "RY":
              y = op.parameters[0]
              qml.RX(qml.math.cos(a * b) * y, wires=op.wires)
          else:
              op.queue()
  ```

  We can now apply this transform to any quantum function:

  ```python
  dev = qml.device("default.qubit", wires=2)

  def ansatz(x):
      qml.Hadamard(wires=0)
      qml.RX(x[0], wires=0)
      qml.RY(x[1], wires=1)
      qml.CNOT(wires=[0, 1])

  @qml.qnode(dev)
  def circuit(params, transform_weights):
      qml.RX(0.1, wires=0)

      # apply the transform to the ansatz
      my_transform(*transform_weights)(ansatz)(params)

      return qml.expval(qml.PauliZ(1))
  ```

  We can print this QNode to show that the qfunc transform is taking place:

  ```pycon
  >>> x = np.array([0.5, 0.3], requires_grad=True)
  >>> transform_weights = np.array([0.1, 0.6], requires_grad=True)
  >>> print(qml.draw(circuit)(x, transform_weights))
   0: ──RX(0.1)────H──RX(0.0706)──╭C──┤
   1: ──RX(0.299)─────────────────╰X──┤ ⟨Z⟩
  ```

  Evaluating the QNode, as well as the derivative, with respect to the gate
  parameter *and* the transform weights:

  ```pycon
  >>> circuit(x, transform_weights)
  0.006728293438238053
  >>> qml.grad(circuit)(x, transform_weights)
  (array([ 0.00671711, -0.00207359]), array([6.69695008e-02, 3.73694364e-06]))
  ```

* Added validation for noise channel parameters. Invalid noise parameters now
  raise a `ValueError`. [(#1357)](https://github.com/PennyLaneAI/pennylane/pull/1357)

* PennyLane now has a `fourier` module, which hosts a [growing library
  of methods](https://pennylane.readthedocs.io/en/stable/code/qml_fourier.html)
  that help with investigating the Fourier representation of functions
  implemented by quantum circuits.
  [(#1160)](https://github.com/PennyLaneAI/pennylane/pull/1160)
  [(#1378)](https://github.com/PennyLaneAI/pennylane/pull/1378)

  For example, one can plot distributions over Fourier series coefficients like 
  this one:

  <img src="https://pennylane.readthedocs.io/en/latest/_static/fourier.png" width=70%/>

* It is now possible [(1291)](https://github.com/PennyLaneAI/pennylane/pull/1291)
  to create custom Observables and corresponding devices
  whose return type can be an arbitrary object and QNodes using such Observable
  remain differentiable with qml.grad as long as the class of the returned
  object implements the operations of a field. See tests/tape/test_jacobian_tape.py
  for an example.

* PennyLane now has a ``kernels`` module.
  It provides basic functionalities for working with quantum kernels as well as
  post-processing methods to mitigate sampling errors and device noise:

```python
import pennylane as qml
from pennylane import numpy as np

num_wires = 6
wires = range(num_wires)

dev = qml.device('default.qubit', wires=num_wires)

@qml.qnode(dev)
def kernel_circuit(x1, x2):
    qml.templates.AngleEmbedding(x1, wires=wires)
    qml.adjoint(qml.templates.AngleEmbedding)(x2, wires=wires)
    return qml.probs(wires)

kernel = lambda x1, x2: kernel_circuit(x1, x2)[0]

# "Training feature vectors"
X_train = np.random.random((10, 6))
# Create symmetric square kernel matrix (for training)
K = qml.kernels.square_kernel_matrix(X_train, kernel)
# Add some (symmetric) Gaussian noise to the kernel matrix.
N = np.random.randn(10, 10)
K += (N + N.T) / 2

K1 = qml.kernels.displace_matrix(K)
K2 = qml.kernels.closest_psd_matrix(K)
K3 = qml.kernels.threshold_matrix(K)
K4 = qml.kernels.mitigate_depolarizing_noise(K, num_wires, method='single')
K5 = qml.kernels.mitigate_depolarizing_noise(K, num_wires, method='average')
K6 = qml.kernels.mitigate_depolarizing_noise(K, num_wires, method='split_channel')

# "Testing feature vectors"
X_test = np.random.random((5, 6))
# Compute kernel between test and training data.
K_test = qml.kernels.kernel_matrix(X_train, X_test, kernel)
```

* QNodes now display readable information when in interactive environments or when printed.
  [(#1359)](https://github.com/PennyLaneAI/pennylane/pull/1359).

* Added CPhase operation as an alias for ControlledPhaseShift operation
  [(#1319)](https://github.com/PennyLaneAI/pennylane/pull/1319).

* The `qml.Toffoli` operation now has a decomposition over elementary gates.
  [(#1320)](https://github.com/PennyLaneAI/pennylane/pull/1320)

* Added a new noise channel, `qml.ResetError`.
  [(#1321)](https://github.com/PennyLaneAI/pennylane/pull/1321).

* The `qml.SWAP`  operation now has a decomposition over elementary gates. [(#1329)](https://github.com/PennyLaneAI/pennylane/pull/1329)

* Added functionality for constructing and manipulating the Pauli group
  [(#1181)](https://github.com/PennyLaneAI/pennylane/pull/1181).
  The function `pennylane.grouping.pauli_group` provides a generator to
  easily loop over the group, or construct and store it in its entirety.
  For example, we can construct the 3-qubit Pauli group like so:

  ```pycon
  >>> from pennylane.grouping import pauli_group
  >>> pauli_group_1_qubit = list(pauli_group(1))
  >>> pauli_group_1_qubit
  [Identity(wires=[0]), PauliZ(wires=[0]), PauliX(wires=[0]), PauliY(wires=[0])]
  ```

  We can multiply together its members at the level of Pauli words
  using the `pauli_mult` and `pauli_multi_with_phase` functions.
  This can be done on arbitrarily-labeled wires as well, by defining a wire map.

  ```pycon
  >>> from pennylane.grouping import pauli_group, pauli_mult
  >>> wire_map = {'a' : 0, 'b' : 1, 'c' : 2}
  >>> pg = list(pauli_group(3, wire_map=wire_map))
  >>> pg[3]
  PauliZ(wires=['b']) @ PauliZ(wires=['c'])
  >>> pg[55]
  PauliY(wires=['a']) @ PauliY(wires=['b']) @ PauliZ(wires=['c'])
  >>> pauli_mult(pg[3], pg[55], wire_map=wire_map)
  PauliY(wires=['a']) @ PauliX(wires=['b'])
  ```

  Functions for conversion of Pauli observables to strings (and back),
  are included.

  ```pycon
  >>> from pennylane.grouping import pauli_word_to_string, string_to_pauli_word
  >>> pauli_word_to_string(pg[55], wire_map=wire_map)
  'YYZ'
  >>> string_to_pauli_word('ZXY', wire_map=wire_map)
  PauliZ(wires=['a']) @ PauliX(wires=['b']) @ PauliY(wires=['c'])
  ```

  Calculation of the matrix representation for arbitrary Paulis and wire maps is now
  also supported.

  ```pycon
  >>> from pennylane.grouping import pauli_word_to_matrix
  >>> wire_map = {'a' : 0, 'b' : 1}
  >>> pauli_word = qml.PauliZ('b')  # corresponds to Pauli 'IZ'
  >>> pauli_word_to_matrix(pauli_word, wire_map=wire_map)
  array([[ 1.,  0.,  0.,  0.],
         [ 0., -1.,  0., -0.],
         [ 0.,  0.,  1.,  0.],
         [ 0., -0.,  0., -1.]])
  ```

* Functionality to support solving the maximum-weighted cycle problem has been added to the `qaoa`
  module.
  [(#1207)](https://github.com/PennyLaneAI/pennylane/pull/1207)
  [(#1209)](https://github.com/PennyLaneAI/pennylane/pull/1209)
  [(#1251)](https://github.com/PennyLaneAI/pennylane/pull/1251)
  [(#1213)](https://github.com/PennyLaneAI/pennylane/pull/1213)
  [(#1220)](https://github.com/PennyLaneAI/pennylane/pull/1220)
  [(#1214)](https://github.com/PennyLaneAI/pennylane/pull/1214)
  [(#1283)](https://github.com/PennyLaneAI/pennylane/pull/1283)
  [(#1297)](https://github.com/PennyLaneAI/pennylane/pull/1297)
  [(#1396)](https://github.com/PennyLaneAI/pennylane/pull/1396)
  [(#1403)](https://github.com/PennyLaneAI/pennylane/pull/1403)

  The `max_weight_cycle` function returns the appropriate cost and mixer Hamiltonians:

  ```pycon
  >>> a = np.random.random((3, 3))
  >>> np.fill_diagonal(a, 0)
  >>> g = nx.DiGraph(a)  # create a random directed graph
  >>> cost, mixer, mapping = qml.qaoa.max_weight_cycle(g)
  >>> print(cost)
    (-0.9775906842165344) [Z2]
  + (-0.9027248603361988) [Z3]
  + (-0.8722207409852838) [Z0]
  + (-0.6426184210832898) [Z5]
  + (-0.2832594164291379) [Z1]
  + (-0.0778133996933755) [Z4]
  >>> print(mixer)
    (-0.25) [X0 Y1 Y5]
  + (-0.25) [X1 Y0 Y3]
  + (-0.25) [X2 Y3 Y4]
  + (-0.25) [X3 Y2 Y1]
  + (-0.25) [X4 Y5 Y2]
  + (-0.25) [X5 Y4 Y0]
  + (0.25) [X0 X1 X5]
  + (0.25) [Y0 Y1 X5]
  + (0.25) [Y0 X1 Y5]
  + (0.25) [X1 X0 X3]
  + (0.25) [Y1 Y0 X3]
  + (0.25) [Y1 X0 Y3]
  + (0.25) [X2 X3 X4]
  + (0.25) [Y2 Y3 X4]
  + (0.25) [Y2 X3 Y4]
  + (0.25) [X3 X2 X1]
  + (0.25) [Y3 Y2 X1]
  + (0.25) [Y3 X2 Y1]
  + (0.25) [X4 X5 X2]
  + (0.25) [Y4 Y5 X2]
  + (0.25) [Y4 X5 Y2]
  + (0.25) [X5 X4 X0]
  + (0.25) [Y5 Y4 X0]
  + (0.25) [Y5 X4 Y0]
  >>> mapping
  {0: (0, 1), 1: (0, 2), 2: (1, 0), 3: (1, 2), 4: (2, 0), 5: (2, 1)}
  ```
 Additional functionality can be found in the `qml.qaoa.cycle` module.

* Adds `QubitCarry` and `QubitSum` operations for basic arithmetic.
  [(#1169)](https://github.com/PennyLaneAI/pennylane/pull/1169)

  The following example adds two 1-bit numbers, returning a 2-bit answer:

  ```python
  dev = qml.device('default.qubit', wires = 4)
  a = 0
  b = 1

  @qml.qnode(dev)
  def circuit():
      qml.BasisState(np.array([a, b]), wires=[1, 2])
      qml.QubitCarry(wires=[0, 1, 2, 3])
      qml.CNOT(wires=[1, 2])
      qml.QubitSum(wires=[0, 1, 2])
      return qml.probs(wires=[3, 2])

  probs = circuit()
  bitstrings = tuple(itertools.product([0, 1], repeat = 2))
  indx = np.argwhere(probs == 1).flatten()[0]
  output = bitstrings[indx]
  ```

  ```pycon
  >>> print(output)
  (0, 1)
  ```

* PennyLane NumPy now includes the
  [random module's](https://numpy.org/doc/stable/reference/random/index.html#module-numpy.random)
  `Generator` objects, the recommended way of random number generation. This allows for
  random number generation using a local, rather than global seed.

```python
from pennylane import numpy as np

rng = np.random.default_rng()
random_mat1 = rng.random((3,2))
random_mat2 = rng.standard_normal(3, requires_grad=False)
```

* Ising ZZ gate functionality added.
  [(#1199)](https://github.com/PennyLaneAI/pennylane/pull/1199)

* The ISWAP operation has been added to the `default_qubit` device.
  [(#1298)](https://github.com/PennyLaneAI/pennylane/pull/1298)

* Ising XX gate functionality added. [(#1194)](https://github.com/PennyLaneAI/pennylane/pull/1194)

* Added Projector observable, which is available on all devices inheriting from the `QubitDevice` class.
  [(#1356)](https://github.com/PennyLaneAI/pennylane/pull/1356)

<h3>Improvements</h3>

* The adjoint jacobian differentiation method reuses the state computed on the forward pass.
  This can be turned off to save memory with the Torch and TensorFlow interfaces by passing
  `adjoint_cache=False` during QNode creation.
  [(#1341)](https://github.com/PennyLaneAI/pennylane/pull/1341)

* The `Operator` (and by inheritance, the `Operation` and `Observable` class and their children)
  now have an `id` attribute, which can mark an operator in a circuit, for example to
  identify it on the tape by a tape transform.
  [(#1377)](https://github.com/PennyLaneAI/pennylane/pull/1377)

* Implement special handling for measuring the variance of Projector observables to improve memory usage.
  [(#1368)](https://github.com/PennyLaneAI/pennylane/pull/1368)

* The `benchmark` module was deleted, since it was outdated and is superseded by
  the new separate [benchmark repository](https://github.com/PennyLaneAI/benchmark).
  [(#1343)](https://github.com/PennyLaneAI/pennylane/pull/1343)

*  A decomposition has been added for the `qml.CSWAP` operation.
  [(#1306)](https://github.com/PennyLaneAI/pennylane/issues/1306)

* The `qml.inv()` function is now deprecated with a warning to use the more general `qml.adjoint()`.
  [(#1325)](https://github.com/PennyLaneAI/pennylane/pull/1325)

* The `MultiControlledX` gate now has a decomposition defined. When controlling on three or more wires,
  an ancilla register of worker wires is required to support the decomposition.
  [(#1287)](https://github.com/PennyLaneAI/pennylane/pull/1287)

  ```python
  ctrl_wires = [f"c{i}" for i in range(5)]
  work_wires = [f"w{i}" for i in range(3)]
  target_wires = ["t0"]
  all_wires = ctrl_wires + work_wires + target_wires

  dev = qml.device("default.qubit", wires=all_wires)

  with qml.tape.QuantumTape() as tape:
      qml.MultiControlledX(control_wires=ctrl_wires, wires=target_wires, work_wires=work_wires)
  ```

  ```pycon
  >>> tape = tape.expand(depth=1)
  >>> print(tape.draw(wire_order=Wires(all_wires)))
   c0: ──────────────╭C──────────────────────╭C──────────┤
   c1: ──────────────├C──────────────────────├C──────────┤
   c2: ──────────╭C──│───╭C──────────────╭C──│───╭C──────┤
   c3: ──────╭C──│───│───│───╭C──────╭C──│───│───│───╭C──┤
   c4: ──╭C──│───│───│───│───│───╭C──│───│───│───│───│───┤
   w0: ──│───│───├C──╰X──├C──│───│───│───├C──╰X──├C──│───┤
   w1: ──│───├C──╰X──────╰X──├C──│───├C──╰X──────╰X──├C──┤
   w2: ──├C──╰X──────────────╰X──├C──╰X──────────────╰X──┤
   t0: ──╰X──────────────────────╰X──────────────────────┤
  ```

* The `qml.SingleExcitation` and `qml.DoubleExcitation` operations now
  have decompositions over elementary gates, and their gradient recipes
  have been updated to use the four-term parameter-shift rules.
  [(#1303)](https://github.com/PennyLaneAI/pennylane/pull/1303)

* The `qml.SingleExcitationPlus` and `qml.SingleExcitationMinus` operations now
  have decompositions over elementary gates.
  [(#1278)](https://github.com/PennyLaneAI/pennylane/pull/1278)

* The `Device` class now uses caching when mapping wires.
  [(#1270)](https://github.com/PennyLaneAI/pennylane/pull/1270)

* The `Wires` class now uses caching for computing its `hash`.
  [(#1270)](https://github.com/PennyLaneAI/pennylane/pull/1270)

* Added custom gate application for Toffoli in `default.qubit`.
  [(#1249)](https://github.com/PennyLaneAI/pennylane/pull/1249)

* The device test suite now provides test cases for checking gates by comparing
  expectation values.
  [(#1212)](https://github.com/PennyLaneAI/pennylane/pull/1212)

* PennyLane's test suite is now code-formatted using `black -l 100`.
  [(#1222)](https://github.com/PennyLaneAI/pennylane/pull/1222)

* Adds a `hamiltonian_expand` tape transform. This takes a tape ending in
  `qml.expval(H)`, where `H` is a Hamiltonian, and maps it to a collection
  of tapes which can be executed and passed into a post-processing function yielding
  the expectation value.
  [(#1142)](https://github.com/PennyLaneAI/pennylane/pull/1142)

  Example use:

  ```python
  H = qml.PauliZ(0) + 3 * qml.PauliZ(0) @ qml.PauliX(1)

  with qml.tape.QuantumTape() as tape:
      qml.Hadamard(wires=1)
      return qml.expval(H)

  tapes, fn = qml.transforms.hamiltonian_expand(tape)
  dev = qml.device("default.qubit", wires=3)
  res = dev.batch_execute(tapes)
  ```
  ```pycon
  >>> fn(res)
  4.0
  ```

* PennyLane's `qchem` package and tests are now code-formatted using `black -l 100`.
  [(#1311)](https://github.com/PennyLaneAI/pennylane/pull/1311)

<h3>Breaking changes</h3>

* Removes support for Python 3.6 and begin testing for Python 3.9.
  [(#1228)](https://github.com/XanaduAI/pennylane/pull/1228)

<h3>Bug fixes</h3>

<<<<<<< HEAD
* Fixes a bug with `qml.math.cast` where the `MottonenStatePreparation` operation expected
  a float type instead of double.
  [(#1400)](https://github.com/XanaduAI/pennylane/pull/1400)
  
=======
* Fixes a bug where a copy of `qml.ControlledQubitUnitary` was non-functional as it did not have all the necessary information.
[(#1411)](https://github.com/PennyLaneAI/pennylane/pull/1411)

>>>>>>> 08ff4132
* Warns when adjoint or reversible differentiation specified or called on a device with finite shots.
  [(#1406)](https://github.com/PennyLaneAI/pennylane/pull/1406)

* Fixes the differentiability of the operations `IsingXX` and `IsingZZ` for Autograd, Jax and Tensorflow.
  [(#1390)](https://github.com/PennyLaneAI/pennylane/pull/1390)

* Fixes a bug where multiple identical Hamiltonian terms will produce a
  different result with ``optimize=True`` using ``ExpvalCost``.
  [(#1405)](https://github.com/XanaduAI/pennylane/pull/1405)

* Fixes bug where `shots=None` was not reset when changing shots temporarily in a QNode call
  like `circuit(0.1, shots=3)`.
  [(#1392)](https://github.com/XanaduAI/pennylane/pull/1392)

* Fixes floating point errors with `diff_method="finite-diff"` and `order=1` when parameters are `float32`.
  [(#1381)](https://github.com/PennyLaneAI/pennylane/pull/1381)

* Fixes a bug where `qml.ctrl` would fail to transform gates that had no
  control defined and no decomposition defined.
  [(#1376)](https://github.com/PennyLaneAI/pennylane/pull/1376)

* Copying the `JacobianTape` now correctly also copies the `jacobian_options` attribute. This fixes a bug
  allowing the JAX interface to support adjoint differentiation.
  [(#1349)](https://github.com/PennyLaneAI/pennylane/pull/1349)

* Fixes drawing QNodes that contain multiple measurements on a single wire.
  [(#1353)](https://github.com/PennyLaneAI/pennylane/pull/1353)

* Fixes drawing QNodes with no operations.
  [(#1354)](https://github.com/PennyLaneAI/pennylane/pull/1354)

* Fixes incorrect wires in the decomposition of the `ControlledPhaseShift` operation.
  [(#1338)](https://github.com/PennyLaneAI/pennylane/pull/1338)

* Fixed tests for the `Permute` operation that used a QNode and hence expanded
  tapes twice instead of once due to QNode tape expansion and an explicit tape
  expansion call.
  [(#1318)](https://github.com/PennyLaneAI/pennylane/pull/1318).

* Prevent Hamiltonians that share wires from being multiplied together.
  [(#1273)](https://github.com/PennyLaneAI/pennylane/pull/1273)

* Fixed a bug where the custom range sequences could not be passed
  to the `StronglyEntanglingLayers` template.
  [(#1332)](https://github.com/PennyLaneAI/pennylane/pull/1332)

* Fixed a bug where `qml.sum()` and `qml.dot()` do not support the JAX interface. [(#1380)](https://github.com/PennyLaneAI/pennylane/pull/1380)

<h3>Documentation</h3>

* Fix typo in the documentation of qml.templates.layers.StronglyEntanglingLayers.

  [(#1367)](https://github.com/PennyLaneAI/pennylane/pull/1367)

* Fixed typo on TensorFlow interface documentation [(#1312)](https://github.com/PennyLaneAI/pennylane/pull/1312)

* Fixed typos in the mathematical expressions in documentation of `qml.DoubleExcitation`.
  [(#1278)](https://github.com/PennyLaneAI/pennylane/pull/1278)

* Remove unsupported `None` option from the `qml.QNode` docstrings.
  [(#1271)](https://github.com/PennyLaneAI/pennylane/pull/1271)

* Updated the docstring of `qml.PolyXP` to reference the new location of internal
  usage. [(#1262)](https://github.com/PennyLaneAI/pennylane/pull/1262)

* Removes occurrences of the deprecated device argument ``analytic`` from the documentation.
  [(#1261)](https://github.com/PennyLaneAI/pennylane/pull/1261)

* Updated PyTorch and TensorFlow interface introductions.
  [(#1333)](https://github.com/PennyLaneAI/pennylane/pull/1333)

<h3>Contributors</h3>

This release contains contributions from (in alphabetical order):

Marius Aglitoiu, Vishnu Ajith, Thomas Bromley, Jack Ceroni, Alaric Cheng, Miruna Daian, Olivia Di Matteo,

Tanya Garg, Christian Gogolin, Diego Guala, Anthony Hayes, Ryan Hill, Josh Izaac, Pavan Jayasinha, Nathan Killoran, 
Christina Lee, Ryan Levy, Johannes Jakob Meyer, Romain Moyard, Nahum Sá, Maria Schuld, Brian Shi, Antal Száva,
David Wierichs, Vincent Wong, Alberto Maldonado, Ashish Panigrahi.


# Release 0.15.1 (current release)

<h3>Bug fixes</h3>

* Fixes two bugs in the parameter-shift Hessian.
  [(#1260)](https://github.com/PennyLaneAI/pennylane/pull/1260)

  - Fixes a bug where having an unused parameter in the Autograd interface
    would result in an indexing error during backpropagation.

  - The parameter-shift Hessian only supports the two-term parameter-shift
    rule currently, so raises an error if asked to differentiate
    any unsupported gates (such as the controlled rotation gates).

* A bug which resulted in `qml.adjoint()` and `qml.inv()` failing to work with
  templates has been fixed.
  [(#1243)](https://github.com/PennyLaneAI/pennylane/pull/1243)

* Deprecation warning instances in PennyLane have been changed to `UserWarning`,
  to account for recent changes to how Python warnings are filtered in
  [PEP565](https://www.python.org/dev/peps/pep-0565/).
  [(#1211)](https://github.com/PennyLaneAI/pennylane/pull/1211)

<h3>Documentation</h3>

* Updated the order of the parameters to the `GaussianState` operation to match
  the way that the PennyLane-SF plugin uses them.
  [(#1255)](https://github.com/PennyLaneAI/pennylane/pull/1255)

<h3>Contributors</h3>

This release contains contributions from (in alphabetical order):

Thomas Bromley, Olivia Di Matteo, Diego Guala, Anthony Hayes, Ryan Hill,
Josh Izaac, Christina Lee, Maria Schuld, Antal Száva.

# Release 0.15.0

<h3>New features since last release</h3>

<h4>Better and more flexible shot control</h4>

* Adds a new optimizer `qml.ShotAdaptiveOptimizer`, a gradient-descent optimizer where
  the shot rate is adaptively calculated using the variances of the parameter-shift gradient.
  [(#1139)](https://github.com/PennyLaneAI/pennylane/pull/1139)

  By keeping a running average of the parameter-shift gradient and the *variance* of the
  parameter-shift gradient, this optimizer frugally distributes a shot budget across the partial
  derivatives of each parameter.

  In addition, if computing the expectation value of a Hamiltonian, weighted random sampling can be
  used to further distribute the shot budget across the local terms from which the Hamiltonian is
  constructed.

  This optimizer is based on both the [iCANS1](https://quantum-journal.org/papers/q-2020-05-11-263)
  and [Rosalin](https://arxiv.org/abs/2004.06252) shot-adaptive optimizers.

  Once constructed, the cost function can be passed directly to the optimizer's `step` method.  The
  attribute `opt.total_shots_used` can be used to track the number of shots per iteration.

  ```pycon
  >>> coeffs = [2, 4, -1, 5, 2]
  >>> obs = [
  ...   qml.PauliX(1),
  ...   qml.PauliZ(1),
  ...   qml.PauliX(0) @ qml.PauliX(1),
  ...   qml.PauliY(0) @ qml.PauliY(1),
  ...   qml.PauliZ(0) @ qml.PauliZ(1)
  ... ]
  >>> H = qml.Hamiltonian(coeffs, obs)
  >>> dev = qml.device("default.qubit", wires=2, shots=100)
  >>> cost = qml.ExpvalCost(qml.templates.StronglyEntanglingLayers, H, dev)
  >>> params = qml.init.strong_ent_layers_uniform(n_layers=2, n_wires=2)
  >>> opt = qml.ShotAdaptiveOptimizer(min_shots=10)
  >>> for i in range(5):
  ...    params = opt.step(cost, params)
  ...    print(f"Step {i}: cost = {cost(params):.2f}, shots_used = {opt.total_shots_used}")
  Step 0: cost = -5.68, shots_used = 240
  Step 1: cost = -2.98, shots_used = 336
  Step 2: cost = -4.97, shots_used = 624
  Step 3: cost = -5.53, shots_used = 1054
  Step 4: cost = -6.50, shots_used = 1798
  ```

* Batches of shots can now be specified as a list, allowing measurement statistics
  to be course-grained with a single QNode evaluation.
  [(#1103)](https://github.com/PennyLaneAI/pennylane/pull/1103)

  ```pycon
  >>> shots_list = [5, 10, 1000]
  >>> dev = qml.device("default.qubit", wires=2, shots=shots_list)
  ```

  When QNodes are executed on this device, a single execution of 1015 shots will be submitted.
  However, three sets of measurement statistics will be returned; using the first 5 shots,
  second set of 10 shots, and final 1000 shots, separately.

  For example, executing a circuit with two outputs will lead to a result of shape `(3, 2)`:

  ```pycon
  >>> @qml.qnode(dev)
  ... def circuit(x):
  ...     qml.RX(x, wires=0)
  ...     qml.CNOT(wires=[0, 1])
  ...     return qml.expval(qml.PauliZ(0) @ qml.PauliX(1)), qml.expval(qml.PauliZ(0))
  >>> circuit(0.5)
  [[0.33333333 1.        ]
   [0.2        1.        ]
   [0.012      0.868     ]]
  ```

  This output remains fully differentiable.

- The number of shots can now be specified on a per-call basis when evaluating a QNode.
  [(#1075)](https://github.com/PennyLaneAI/pennylane/pull/1075).

  For this, the qnode should be called with an additional `shots` keyword argument:

  ```pycon
  >>> dev = qml.device('default.qubit', wires=1, shots=10) # default is 10
  >>> @qml.qnode(dev)
  ... def circuit(a):
  ...     qml.RX(a, wires=0)
  ...     return qml.sample(qml.PauliZ(wires=0))
  >>> circuit(0.8)
  [ 1  1  1 -1 -1  1  1  1  1  1]
  >>> circuit(0.8, shots=3)
  [ 1  1  1]
  >>> circuit(0.8)
  [ 1  1  1 -1 -1  1  1  1  1  1]
  ```

<h4>New differentiable quantum transforms</h4>

A new module is available,
[qml.transforms](https://pennylane.rtfd.io/en/stable/code/qml_transforms.html),
which contains *differentiable quantum transforms*. These are functions that act
on QNodes, quantum functions, devices, and tapes, transforming them while remaining
fully differentiable.

* A new adjoint transform has been added.
  [(#1111)](https://github.com/PennyLaneAI/pennylane/pull/1111)
  [(#1135)](https://github.com/PennyLaneAI/pennylane/pull/1135)

  This new method allows users to apply the adjoint of an arbitrary sequence of operations.

  ```python
  def subroutine(wire):
      qml.RX(0.123, wires=wire)
      qml.RY(0.456, wires=wire)

  dev = qml.device('default.qubit', wires=1)
  @qml.qnode(dev)
  def circuit():
      subroutine(0)
      qml.adjoint(subroutine)(0)
      return qml.expval(qml.PauliZ(0))
  ```

  This creates the following circuit:

  ```pycon
  >>> print(qml.draw(circuit)())
  0: --RX(0.123)--RY(0.456)--RY(-0.456)--RX(-0.123)--| <Z>
  ```

  Directly applying to a gate also works as expected.

  ```python
  qml.adjoint(qml.RX)(0.123, wires=0) # applies RX(-0.123)
  ```

* A new transform `qml.ctrl` is now available that adds control wires to subroutines.
  [(#1157)](https://github.com/PennyLaneAI/pennylane/pull/1157)

  ```python
  def my_ansatz(params):
     qml.RX(params[0], wires=0)
     qml.RZ(params[1], wires=1)

  # Create a new operation that applies `my_ansatz`
  # controlled by the "2" wire.
  my_ansatz2 = qml.ctrl(my_ansatz, control=2)

  @qml.qnode(dev)
  def circuit(params):
      my_ansatz2(params)
      return qml.state()
  ```

  This is equivalent to:

  ```python
  @qml.qnode(...)
  def circuit(params):
      qml.CRX(params[0], wires=[2, 0])
      qml.CRZ(params[1], wires=[2, 1])
      return qml.state()
  ```

* The `qml.transforms.classical_jacobian` transform has been added.
  [(#1186)](https://github.com/PennyLaneAI/pennylane/pull/1186)

  This transform returns a function to extract the Jacobian matrix of the classical part of a
  QNode, allowing the classical dependence between the QNode arguments and the quantum gate
  arguments to be extracted.

  For example, given the following QNode:

  ```pycon
  >>> @qml.qnode(dev)
  ... def circuit(weights):
  ...     qml.RX(weights[0], wires=0)
  ...     qml.RY(weights[0], wires=1)
  ...     qml.RZ(weights[2] ** 2, wires=1)
  ...     return qml.expval(qml.PauliZ(0))
  ```

  We can use this transform to extract the relationship
  :math:`f: \mathbb{R}^n \rightarrow\mathbb{R}^m` between the input QNode
  arguments :math:`w` and the gate arguments :math:`g`, for
  a given value of the QNode arguments:

  ```pycon
  >>> cjac_fn = qml.transforms.classical_jacobian(circuit)
  >>> weights = np.array([1., 1., 1.], requires_grad=True)
  >>> cjac = cjac_fn(weights)
  >>> print(cjac)
  [[1. 0. 0.]
   [1. 0. 0.]
   [0. 0. 2.]]
  ```

  The returned Jacobian has rows corresponding to gate arguments, and columns corresponding to
  QNode arguments; that is, :math:`J_{ij} = \frac{\partial}{\partial g_i} f(w_j)`.

<h4>More operations and templates</h4>

* Added the `SingleExcitation` two-qubit operation, which is useful for quantum
  chemistry applications.
  [(#1121)](https://github.com/PennyLaneAI/pennylane/pull/1121)

  It can be used to perform an SO(2) rotation in the subspace
  spanned by the states :math:`|01\rangle` and :math:`|10\rangle`.
  For example, the following circuit performs the transformation
  :math:`|10\rangle \rightarrow \cos(\phi/2)|10\rangle - \sin(\phi/2)|01\rangle`:

  ```python
  dev = qml.device('default.qubit', wires=2)

  @qml.qnode(dev)
  def circuit(phi):
      qml.PauliX(wires=0)
      qml.SingleExcitation(phi, wires=[0, 1])
  ```

  The `SingleExcitation` operation supports analytic gradients on hardware
  using only four expectation value calculations, following results from
  [Kottmann et al.](https://arxiv.org/abs/2011.05938)

* Added the `DoubleExcitation` four-qubit operation, which is useful for quantum
  chemistry applications.
  [(#1123)](https://github.com/PennyLaneAI/pennylane/pull/1123)

  It can be used to perform an SO(2) rotation in the subspace
  spanned by the states :math:`|1100\rangle` and :math:`|0011\rangle`.
  For example, the following circuit performs the transformation
  :math:`|1100\rangle\rightarrow \cos(\phi/2)|1100\rangle - \sin(\phi/2)|0011\rangle`:

  ```python
  dev = qml.device('default.qubit', wires=2)

  @qml.qnode(dev)
  def circuit(phi):
      qml.PauliX(wires=0)
      qml.PauliX(wires=1)
      qml.DoubleExcitation(phi, wires=[0, 1, 2, 3])
  ```

  The `DoubleExcitation` operation supports analytic gradients on hardware using only
  four expectation value calculations, following results from
  [Kottmann et al.](https://arxiv.org/abs/2011.05938).

* Added the `QuantumMonteCarlo` template for performing quantum Monte Carlo estimation of an
  expectation value on simulator.
  [(#1130)](https://github.com/PennyLaneAI/pennylane/pull/1130)

  The following example shows how the expectation value of sine squared over a standard normal
  distribution can be approximated:

  ```python
  from scipy.stats import norm

  m = 5
  M = 2 ** m
  n = 10
  N = 2 ** n
  target_wires = range(m + 1)
  estimation_wires = range(m + 1, n + m + 1)

  xmax = np.pi  # bound to region [-pi, pi]
  xs = np.linspace(-xmax, xmax, M)

  probs = np.array([norm().pdf(x) for x in xs])
  probs /= np.sum(probs)

  func = lambda i: np.sin(xs[i]) ** 2

  dev = qml.device("default.qubit", wires=(n + m + 1))

  @qml.qnode(dev)
  def circuit():
      qml.templates.QuantumMonteCarlo(
          probs,
          func,
          target_wires=target_wires,
          estimation_wires=estimation_wires,
      )
      return qml.probs(estimation_wires)

  phase_estimated = np.argmax(circuit()[:int(N / 2)]) / N
  expectation_estimated = (1 - np.cos(np.pi * phase_estimated)) / 2
  ```

* Added the `QuantumPhaseEstimation` template for performing quantum phase estimation for an input
  unitary matrix.
  [(#1095)](https://github.com/PennyLaneAI/pennylane/pull/1095)

  Consider the matrix corresponding to a rotation from an `RX` gate:

  ```pycon
  >>> phase = 5
  >>> target_wires = [0]
  >>> unitary = qml.RX(phase, wires=0).matrix
  ```

  The ``phase`` parameter can be estimated using ``QuantumPhaseEstimation``. For example, using five
  phase-estimation qubits:

  ```python
  n_estimation_wires = 5
  estimation_wires = range(1, n_estimation_wires + 1)

  dev = qml.device("default.qubit", wires=n_estimation_wires + 1)

  @qml.qnode(dev)
  def circuit():
      # Start in the |+> eigenstate of the unitary
      qml.Hadamard(wires=target_wires)

      QuantumPhaseEstimation(
          unitary,
          target_wires=target_wires,
          estimation_wires=estimation_wires,
      )

      return qml.probs(estimation_wires)

  phase_estimated = np.argmax(circuit()) / 2 ** n_estimation_wires

  # Need to rescale phase due to convention of RX gate
  phase_estimated = 4 * np.pi * (1 - phase)
  ```

- Added the `ControlledPhaseShift` gate as well as the `QFT` operation for applying quantum Fourier
  transforms.
  [(#1064)](https://github.com/PennyLaneAI/pennylane/pull/1064)

  ```python
  @qml.qnode(dev)
  def circuit_qft(basis_state):
      qml.BasisState(basis_state, wires=range(3))
      qml.QFT(wires=range(3))
      return qml.state()
  ```

- Added the `ControlledQubitUnitary` operation. This
  enables implementation of multi-qubit gates with a variable number of
  control qubits. It is also possible to specify a different state for the
  control qubits using the `control_values` argument (also known as a
  mixed-polarity multi-controlled operation).
  [(#1069)](https://github.com/PennyLaneAI/pennylane/pull/1069)
  [(#1104)](https://github.com/PennyLaneAI/pennylane/pull/1104)

  For example, we can  create a multi-controlled T gate using:

  ```python
  T = qml.T._matrix()
  qml.ControlledQubitUnitary(T, control_wires=[0, 1, 3], wires=2, control_values="110")
  ```

  Here, the T gate will be applied to wire `2` if control wires `0` and `1` are in
  state `1`, and control wire `3` is in state `0`. If no value is passed to
  `control_values`, the gate will be applied if all control wires are in
  the `1` state.

- Added `MultiControlledX` for multi-controlled `NOT` gates.
  This is a special case of `ControlledQubitUnitary` that applies a
  Pauli X gate conditioned on the state of an arbitrary number of
  control qubits.
  [(#1104)](https://github.com/PennyLaneAI/pennylane/pull/1104)

<h4>Support for higher-order derivatives on hardware</h4>

* Computing second derivatives and Hessians of QNodes is now supported with
  the parameter-shift differentiation method, on all machine learning interfaces.
  [(#1130)](https://github.com/PennyLaneAI/pennylane/pull/1130)
  [(#1129)](https://github.com/PennyLaneAI/pennylane/pull/1129)
  [(#1110)](https://github.com/PennyLaneAI/pennylane/pull/1110)

  Hessians are computed using the parameter-shift rule, and can be
  evaluated on both hardware and simulator devices.

  ```python
  dev = qml.device('default.qubit', wires=1)

  @qml.qnode(dev, diff_method="parameter-shift")
  def circuit(p):
      qml.RY(p[0], wires=0)
      qml.RX(p[1], wires=0)
      return qml.expval(qml.PauliZ(0))

  x = np.array([1.0, 2.0], requires_grad=True)
  ```

  ```python
  >>> hessian_fn = qml.jacobian(qml.grad(circuit))
  >>> hessian_fn(x)
  [[0.2248451 0.7651474]
   [0.7651474 0.2248451]]
  ```

* Added the function `finite_diff()` to compute finite-difference
  approximations to the gradient and the second-order derivatives of
  arbitrary callable functions.
  [(#1090)](https://github.com/PennyLaneAI/pennylane/pull/1090)

  This is useful to compute the derivative of parametrized
  `pennylane.Hamiltonian` observables with respect to their parameters.

  For example, in quantum chemistry simulations it can be used to evaluate
  the derivatives of the electronic Hamiltonian with respect to the nuclear
  coordinates:

  ```pycon
  >>> def H(x):
  ...    return qml.qchem.molecular_hamiltonian(['H', 'H'], x)[0]
  >>> x = np.array([0., 0., -0.66140414, 0., 0., 0.66140414])
  >>> grad_fn = qml.finite_diff(H, N=1)
  >>> grad = grad_fn(x)
  >>> deriv2_fn = qml.finite_diff(H, N=2, idx=[0, 1])
  >>> deriv2_fn(x)
  ```

* The JAX interface now supports all devices, including hardware devices,
  via the parameter-shift differentiation method.
  [(#1076)](https://github.com/PennyLaneAI/pennylane/pull/1076)

  For example, using the JAX interface with Cirq:

  ```python
  dev = qml.device('cirq.simulator', wires=1)
  @qml.qnode(dev, interface="jax", diff_method="parameter-shift")
  def circuit(x):
      qml.RX(x[1], wires=0)
      qml.Rot(x[0], x[1], x[2], wires=0)
      return qml.expval(qml.PauliZ(0))
  weights = jnp.array([0.2, 0.5, 0.1])
  print(circuit(weights))
  ```

  Currently, when used with the parameter-shift differentiation method,
  only a single returned expectation value or variance is supported.
  Multiple expectations/variances, as well as probability and state returns,
  are not currently allowed.

<h3>Improvements</h3>

  ```python
  dev = qml.device("default.qubit", wires=2)

  inputstate = [np.sqrt(0.2), np.sqrt(0.3), np.sqrt(0.4), np.sqrt(0.1)]

  @qml.qnode(dev)
  def circuit():
      mottonen.MottonenStatePreparation(inputstate,wires=[0, 1])
      return qml.expval(qml.PauliZ(0))
  ```

  Previously returned:

  ```pycon
  >>> print(qml.draw(circuit)())
  0: ──RY(1.57)──╭C─────────────╭C──╭C──╭C──┤ ⟨Z⟩
  1: ──RY(1.35)──╰X──RY(0.422)──╰X──╰X──╰X──┤
  ```

  In this release, it now returns:

  ```pycon
  >>> print(qml.draw(circuit)())
  0: ──RY(1.57)──╭C─────────────╭C──┤ ⟨Z⟩
  1: ──RY(1.35)──╰X──RY(0.422)──╰X──┤
  ```

- The templates are now classes inheriting
  from `Operation`, and define the ansatz in their `expand()` method. This
  change does not affect the user interface.
  [(#1138)](https://github.com/PennyLaneAI/pennylane/pull/1138)
  [(#1156)](https://github.com/PennyLaneAI/pennylane/pull/1156)
  [(#1163)](https://github.com/PennyLaneAI/pennylane/pull/1163)
  [(#1192)](https://github.com/PennyLaneAI/pennylane/pull/1192)

  For convenience, some templates have a new method that returns the expected
  shape of the trainable parameter tensor, which can be used to create
  random tensors.

  ```python
  shape = qml.templates.BasicEntanglerLayers.shape(n_layers=2, n_wires=4)
  weights = np.random.random(shape)
  qml.templates.BasicEntanglerLayers(weights, wires=range(4))
  ```

- `QubitUnitary` now validates to ensure the input matrix is two dimensional.
  [(#1128)](https://github.com/PennyLaneAI/pennylane/pull/1128)

* Most layers in Pytorch or Keras accept arbitrary dimension inputs, where each dimension barring
  the last (in the case where the actual weight function of the layer operates on one-dimensional
  vectors) is broadcast over. This is now also supported by KerasLayer and TorchLayer.
  [(#1062)](https://github.com/PennyLaneAI/pennylane/pull/1062).

  Example use:

  ```python
  dev = qml.device("default.qubit", wires=4)
  x = tf.ones((5, 4, 4))

  @qml.qnode(dev)
  def layer(weights, inputs):
      qml.templates.AngleEmbedding(inputs, wires=range(4))
      qml.templates.StronglyEntanglingLayers(weights, wires=range(4))
      return [qml.expval(qml.PauliZ(i)) for i in range(4)]

  qlayer = qml.qnn.KerasLayer(layer, {"weights": (4, 4, 3)}, output_dim=4)
  out = qlayer(x)
  ```

  The output tensor has the following shape:
  ```pycon
  >>> out.shape
  (5, 4, 4)
  ```

* If only one argument to the function `qml.grad` has the `requires_grad` attribute
  set to True, then the returned gradient will be a NumPy array, rather than a
  tuple of length 1.
  [(#1067)](https://github.com/PennyLaneAI/pennylane/pull/1067)
  [(#1081)](https://github.com/PennyLaneAI/pennylane/pull/1081)

* An improvement has been made to how `QubitDevice` generates and post-processess samples,
  allowing QNode measurement statistics to work on devices with more than 32 qubits.
  [(#1088)](https://github.com/PennyLaneAI/pennylane/pull/1088)

* Due to the addition of `density_matrix()` as a return type from a QNode, tuples are now supported
  by the `output_dim` parameter in `qnn.KerasLayer`.
  [(#1070)](https://github.com/PennyLaneAI/pennylane/pull/1070)

* Two new utility methods are provided for working with quantum tapes.
  [(#1175)](https://github.com/PennyLaneAI/pennylane/pull/1175)

  - `qml.tape.get_active_tape()` gets the currently recording tape.

  - `tape.stop_recording()` is a context manager that temporarily
    stops the currently recording tape from recording additional
    tapes or quantum operations.

  For example:

  ```pycon
  >>> with qml.tape.QuantumTape():
  ...     qml.RX(0, wires=0)
  ...     current_tape = qml.tape.get_active_tape()
  ...     with current_tape.stop_recording():
  ...         qml.RY(1.0, wires=1)
  ...     qml.RZ(2, wires=1)
  >>> current_tape.operations
  [RX(0, wires=[0]), RZ(2, wires=[1])]
  ```

* When printing `qml.Hamiltonian` objects, the terms are sorted by number of wires followed by coefficients.
  [(#981)](https://github.com/PennyLaneAI/pennylane/pull/981)

* Adds `qml.math.conj` to the PennyLane math module.
  [(#1143)](https://github.com/PennyLaneAI/pennylane/pull/1143)

  This new method will do elementwise conjugation to the given tensor-like object,
  correctly dispatching to the required tensor-manipulation framework
  to preserve differentiability.

  ```python
  >>> a = np.array([1.0 + 2.0j])
  >>> qml.math.conj(a)
  array([1.0 - 2.0j])
  ```

* The four-term parameter-shift rule, as used by the controlled rotation operations,
  has been updated to use coefficients that minimize the variance as per
  https://arxiv.org/abs/2104.05695.
  [(#1206)](https://github.com/PennyLaneAI/pennylane/pull/1206)

* A new transform `qml.transforms.invisible` has been added, to make it easier
  to transform QNodes.
  [(#1175)](https://github.com/PennyLaneAI/pennylane/pull/1175)

<h3>Breaking changes</h3>

* Devices do not have an `analytic` argument or attribute anymore.
  Instead, `shots` is the source of truth for whether a simulator
  estimates return values from a finite number of shots, or whether
  it returns analytic results (`shots=None`).
  [(#1079)](https://github.com/PennyLaneAI/pennylane/pull/1079)
  [(#1196)](https://github.com/PennyLaneAI/pennylane/pull/1196)

  ```python
  dev_analytic = qml.device('default.qubit', wires=1, shots=None)
  dev_finite_shots = qml.device('default.qubit', wires=1, shots=1000)

  def circuit():
      qml.Hadamard(wires=0)
      return qml.expval(qml.PauliZ(wires=0))

  circuit_analytic = qml.QNode(circuit, dev_analytic)
  circuit_finite_shots = qml.QNode(circuit, dev_finite_shots)
  ```

  Devices with `shots=None` return deterministic, exact results:

  ```pycon
  >>> circuit_analytic()
  0.0
  >>> circuit_analytic()
  0.0
  ```
  Devices with `shots > 0` return stochastic results estimated from
  samples in each run:

  ```pycon
  >>> circuit_finite_shots()
  -0.062
  >>> circuit_finite_shots()
  0.034
  ```

  The `qml.sample()` measurement can only be used on devices on which the number
  of shots is set explicitly.

* If creating a QNode from a quantum function with an argument named `shots`,
  a `UserWarning` is raised, warning the user that this is a reserved
  argument to change the number of shots on a per-call basis.
  [(#1075)](https://github.com/PennyLaneAI/pennylane/pull/1075)

* For devices inheriting from `QubitDevice`, the methods `expval`, `var`, `sample`
  accept two new keyword arguments --- `shot_range` and `bin_size`.
  [(#1103)](https://github.com/PennyLaneAI/pennylane/pull/1103)

  These new arguments allow for the statistics to be performed on only a subset of device samples.
  This finer level of control is accessible from the main UI by instantiating a device with a batch
  of shots.

  For example, consider the following device:

  ```pycon
  >>> dev = qml.device("my_device", shots=[5, (10, 3), 100])
  ```

  This device will execute QNodes using 135 shots, however
  measurement statistics will be **course grained** across these 135
  shots:

  * All measurement statistics will first be computed using the
    first 5 shots --- that is, `shots_range=[0, 5]`, `bin_size=5`.

  * Next, the tuple `(10, 3)` indicates 10 shots, repeated 3 times. This will use
    `shot_range=[5, 35]`, performing the expectation value in bins of size 10
    (`bin_size=10`).

  * Finally, we repeat the measurement statistics for the final 100 shots,
    `shot_range=[35, 135]`, `bin_size=100`.


* The old PennyLane core has been removed, including the following modules:
  [(#1100)](https://github.com/PennyLaneAI/pennylane/pull/1100)

  - `pennylane.variables`
  - `pennylane.qnodes`

  As part of this change, the location of the new core within the Python
  module has been moved:

  - Moves `pennylane.tape.interfaces` → `pennylane.interfaces`
  - Merges `pennylane.CircuitGraph` and `pennylane.TapeCircuitGraph`  → `pennylane.CircuitGraph`
  - Merges `pennylane.OperationRecorder` and `pennylane.TapeOperationRecorder`  →
  - `pennylane.tape.operation_recorder`
  - Merges `pennylane.measure` and `pennylane.tape.measure` → `pennylane.measure`
  - Merges `pennylane.operation` and `pennylane.tape.operation` → `pennylane.operation`
  - Merges `pennylane._queuing` and `pennylane.tape.queuing` → `pennylane.queuing`

  This has no affect on import location.

  In addition,

  - All tape-mode functions have been removed (`qml.enable_tape()`, `qml.tape_mode_active()`),
  - All tape fixtures have been deleted,
  - Tests specifically for non-tape mode have been deleted.

* The device test suite no longer accepts the `analytic` keyword.
  [(#1216)](https://github.com/PennyLaneAI/pennylane/pull/1216)

<h3>Bug fixes</h3>

* Fixes a bug where using the circuit drawer with a `ControlledQubitUnitary`
  operation raised an error.
  [(#1174)](https://github.com/PennyLaneAI/pennylane/pull/1174)

* Fixes a bug and a test where the ``QuantumTape.is_sampled`` attribute was not
  being updated.
  [(#1126)](https://github.com/PennyLaneAI/pennylane/pull/1126)

* Fixes a bug where `BasisEmbedding` would not accept inputs whose bits are all ones
  or all zeros.
  [(#1114)](https://github.com/PennyLaneAI/pennylane/pull/1114)

* The `ExpvalCost` class raises an error if instantiated
  with non-expectation measurement statistics.
  [(#1106)](https://github.com/PennyLaneAI/pennylane/pull/1106)

* Fixes a bug where decompositions would reset the differentiation method
  of a QNode.
  [(#1117)](https://github.com/PennyLaneAI/pennylane/pull/1117)

* Fixes a bug where the second-order CV parameter-shift rule would error
  if attempting to compute the gradient of a QNode with more than one
  second-order observable.
  [(#1197)](https://github.com/PennyLaneAI/pennylane/pull/1197)

* Fixes a bug where repeated Torch interface applications after expansion caused an error.
  [(#1223)](https://github.com/PennyLaneAI/pennylane/pull/1223)

* Sampling works correctly with batches of shots specified as a list.
  [(#1232)](https://github.com/PennyLaneAI/pennylane/pull/1232)

<h3>Documentation</h3>

- Updated the diagram used in the Architectural overview page of the
  Development guide such that it doesn't mention Variables.
  [(#1235)](https://github.com/PennyLaneAI/pennylane/pull/1235)

- Typos addressed in templates documentation.
  [(#1094)](https://github.com/PennyLaneAI/pennylane/pull/1094)

- Upgraded the documentation to use Sphinx 3.5.3 and the new m2r2 package.
  [(#1186)](https://github.com/PennyLaneAI/pennylane/pull/1186)

- Added `flaky` as dependency for running tests in the documentation.
  [(#1113)](https://github.com/PennyLaneAI/pennylane/pull/1113)

<h3>Contributors</h3>

This release contains contributions from (in alphabetical order):

Shahnawaz Ahmed, Juan Miguel Arrazola, Thomas Bromley, Olivia Di Matteo, Alain Delgado Gran, Kyle
Godbey, Diego Guala, Theodor Isacsson, Josh Izaac, Soran Jahangiri, Nathan Killoran, Christina Lee,
Daniel Polatajko, Chase Roberts, Sankalp Sanand, Pritish Sehzpaul, Maria Schuld, Antal Száva, David Wierichs.


# Release 0.14.1

<h3>Bug fixes</h3>

* Fixes a testing bug where tests that required JAX would fail if JAX was not installed.
  The tests will now instead be skipped if JAX can not be imported.
  [(#1066)](https://github.com/PennyLaneAI/pennylane/pull/1066)

* Fixes a bug where inverse operations could not be differentiated
  using backpropagation on `default.qubit`.
  [(#1072)](https://github.com/PennyLaneAI/pennylane/pull/1072)

* The QNode has a new keyword argument, `max_expansion`, that determines the maximum number of times
  the internal circuit should be expanded when executed on a device. In addition, the default number
  of max expansions has been increased from 2 to 10, allowing devices that require more than two
  operator decompositions to be supported.
  [(#1074)](https://github.com/PennyLaneAI/pennylane/pull/1074)

* Fixes a bug where `Hamiltonian` objects created with non-list arguments raised an error for
  arithmetic operations. [(#1082)](https://github.com/PennyLaneAI/pennylane/pull/1082)

* Fixes a bug where `Hamiltonian` objects with no coefficients or operations would return a faulty
  result when used with `ExpvalCost`. [(#1082)](https://github.com/PennyLaneAI/pennylane/pull/1082)

<h3>Documentation</h3>

* Updates mentions of `generate_hamiltonian` to `molecular_hamiltonian` in the
  docstrings of the `ExpvalCost` and `Hamiltonian` classes.
  [(#1077)](https://github.com/PennyLaneAI/pennylane/pull/1077)

<h3>Contributors</h3>

This release contains contributions from (in alphabetical order):

Thomas Bromley, Josh Izaac, Antal Száva.



# Release 0.14.0

<h3>New features since last release</h3>

<h4>Perform quantum machine learning with JAX</h4>

* QNodes created with `default.qubit` now support a JAX interface, allowing JAX to be used
  to create, differentiate, and optimize hybrid quantum-classical models.
  [(#947)](https://github.com/PennyLaneAI/pennylane/pull/947)

  This is supported internally via a new `default.qubit.jax` device. This device runs end to end in
  JAX, meaning that it supports all of the awesome JAX transformations (`jax.vmap`, `jax.jit`,
  `jax.hessian`, etc).

  Here is an example of how to use the new JAX interface:

  ```python
  dev = qml.device("default.qubit", wires=1)
  @qml.qnode(dev, interface="jax", diff_method="backprop")
  def circuit(x):
      qml.RX(x[1], wires=0)
      qml.Rot(x[0], x[1], x[2], wires=0)
      return qml.expval(qml.PauliZ(0))

  weights = jnp.array([0.2, 0.5, 0.1])
  grad_fn = jax.grad(circuit)
  print(grad_fn(weights))
  ```

  Currently, only `diff_method="backprop"` is supported, with plans to support more in the future.

<h4>New, faster, quantum gradient methods</h4>

* A new differentiation method has been added for use with simulators. The `"adjoint"`
  method operates after a forward pass by iteratively applying inverse gates to scan backwards
  through the circuit.
  [(#1032)](https://github.com/PennyLaneAI/pennylane/pull/1032)

  This method is similar to the reversible method, but has a lower time
  overhead and a similar memory overhead. It follows the approach provided by
  [Jones and Gacon](https://arxiv.org/abs/2009.02823). This method is only compatible with certain
  statevector-based devices such as `default.qubit`.

  Example use:

  ```python
  import pennylane as qml

  wires = 1
  device = qml.device("default.qubit", wires=wires)

  @qml.qnode(device, diff_method="adjoint")
  def f(params):
      qml.RX(0.1, wires=0)
      qml.Rot(*params, wires=0)
      qml.RX(-0.3, wires=0)
      return qml.expval(qml.PauliZ(0))

  params = [0.1, 0.2, 0.3]
  qml.grad(f)(params)
  ```

* The default logic for choosing the 'best' differentiation method has been altered
  to improve performance.
  [(#1008)](https://github.com/PennyLaneAI/pennylane/pull/1008)

  - If the quantum device provides its own gradient, this is now the preferred
    differentiation method.

  - If the quantum device natively supports classical
    backpropagation, this is now preferred over the parameter-shift rule.

    This will lead to marked speed improvement during optimization when using
    `default.qubit`, with a sight penalty on the forward-pass evaluation.

  More details are available below in the 'Improvements' section for plugin developers.

* PennyLane now supports analytical quantum gradients for noisy channels, in addition to its
  existing support for unitary operations. The noisy channels `BitFlip`, `PhaseFlip`, and
  `DepolarizingChannel` all support analytic gradients out of the box.
  [(#968)](https://github.com/PennyLaneAI/pennylane/pull/968)

* A method has been added for calculating the Hessian of quantum circuits using the second-order
  parameter shift formula.
  [(#961)](https://github.com/PennyLaneAI/pennylane/pull/961)

  The following example shows the calculation of the Hessian:

  ```python
  n_wires = 5
  weights = [2.73943676, 0.16289932, 3.4536312, 2.73521126, 2.6412488]

  dev = qml.device("default.qubit", wires=n_wires)

  with qml.tape.QubitParamShiftTape() as tape:
      for i in range(n_wires):
          qml.RX(weights[i], wires=i)

      qml.CNOT(wires=[0, 1])
      qml.CNOT(wires=[2, 1])
      qml.CNOT(wires=[3, 1])
      qml.CNOT(wires=[4, 3])

      qml.expval(qml.PauliZ(1))

  print(tape.hessian(dev))
  ```

  The Hessian is not yet supported via classical machine learning interfaces, but will
  be added in a future release.

<h4>More operations and templates</h4>

* Two new error channels, `BitFlip` and `PhaseFlip` have been added.
  [(#954)](https://github.com/PennyLaneAI/pennylane/pull/954)

  They can be used in the same manner as existing error channels:

  ```python
  dev = qml.device("default.mixed", wires=2)

  @qml.qnode(dev)
  def circuit():
      qml.RX(0.3, wires=0)
      qml.RY(0.5, wires=1)
      qml.BitFlip(0.01, wires=0)
      qml.PhaseFlip(0.01, wires=1)
      return qml.expval(qml.PauliZ(0))
  ```

* Apply permutations to wires using the `Permute` subroutine.
  [(#952)](https://github.com/PennyLaneAI/pennylane/pull/952)

  ```python
  import pennylane as qml
  dev = qml.device('default.qubit', wires=5)

  @qml.qnode(dev)
  def apply_perm():
      # Send contents of wire 4 to wire 0, of wire 2 to wire 1, etc.
      qml.templates.Permute([4, 2, 0, 1, 3], wires=dev.wires)
      return qml.expval(qml.PauliZ(0))
  ```

<h4>QNode transformations</h4>

* The `qml.metric_tensor` function transforms a QNode to produce the Fubini-Study
  metric tensor with full autodifferentiation support---even on hardware.
  [(#1014)](https://github.com/PennyLaneAI/pennylane/pull/1014)

  Consider the following QNode:

  ```python
  dev = qml.device("default.qubit", wires=3)

  @qml.qnode(dev, interface="autograd")
  def circuit(weights):
      # layer 1
      qml.RX(weights[0, 0], wires=0)
      qml.RX(weights[0, 1], wires=1)

      qml.CNOT(wires=[0, 1])
      qml.CNOT(wires=[1, 2])

      # layer 2
      qml.RZ(weights[1, 0], wires=0)
      qml.RZ(weights[1, 1], wires=2)

      qml.CNOT(wires=[0, 1])
      qml.CNOT(wires=[1, 2])
      return qml.expval(qml.PauliZ(0) @ qml.PauliZ(1)), qml.expval(qml.PauliY(2))
  ```

  We can use the `metric_tensor` function to generate a new function, that returns the
  metric tensor of this QNode:

  ```pycon
  >>> met_fn = qml.metric_tensor(circuit)
  >>> weights = np.array([[0.1, 0.2, 0.3], [0.4, 0.5, 0.6]], requires_grad=True)
  >>> met_fn(weights)
  tensor([[0.25  , 0.    , 0.    , 0.    ],
          [0.    , 0.25  , 0.    , 0.    ],
          [0.    , 0.    , 0.0025, 0.0024],
          [0.    , 0.    , 0.0024, 0.0123]], requires_grad=True)
  ```

  The returned metric tensor is also fully differentiable, in all interfaces.
  For example, differentiating the `(3, 2)` element:

  ```pycon
  >>> grad_fn = qml.grad(lambda x: met_fn(x)[3, 2])
  >>> grad_fn(weights)
  array([[ 0.04867729, -0.00049502,  0.        ],
         [ 0.        ,  0.        ,  0.        ]])
  ```

  Differentiation is also supported using Torch, Jax, and TensorFlow.

* Adds the new function `qml.math.cov_matrix()`. This function accepts a list of commuting
  observables, and the probability distribution in the shared observable eigenbasis after the
  application of an ansatz. It uses these to construct the covariance matrix in a *framework
  independent* manner, such that the output covariance matrix is autodifferentiable.
  [(#1012)](https://github.com/PennyLaneAI/pennylane/pull/1012)

  For example, consider the following ansatz and observable list:

  ```python3
  obs_list = [qml.PauliX(0) @ qml.PauliZ(1), qml.PauliY(2)]
  ansatz = qml.templates.StronglyEntanglingLayers
  ```

  We can construct a QNode to output the probability distribution in the shared eigenbasis of the
  observables:

  ```python
  dev = qml.device("default.qubit", wires=3)

  @qml.qnode(dev, interface="autograd")
  def circuit(weights):
      ansatz(weights, wires=[0, 1, 2])
      # rotate into the basis of the observables
      for o in obs_list:
          o.diagonalizing_gates()
      return qml.probs(wires=[0, 1, 2])
  ```

  We can now compute the covariance matrix:

  ```pycon
  >>> weights = qml.init.strong_ent_layers_normal(n_layers=2, n_wires=3)
  >>> cov = qml.math.cov_matrix(circuit(weights), obs_list)
  >>> cov
  array([[0.98707611, 0.03665537],
         [0.03665537, 0.99998377]])
  ```

  Autodifferentiation is fully supported using all interfaces:

  ```pycon
  >>> cost_fn = lambda weights: qml.math.cov_matrix(circuit(weights), obs_list)[0, 1]
  >>> qml.grad(cost_fn)(weights)[0]
  array([[[ 4.94240914e-17, -2.33786398e-01, -1.54193959e-01],
          [-3.05414996e-17,  8.40072236e-04,  5.57884080e-04],
          [ 3.01859411e-17,  8.60411436e-03,  6.15745204e-04]],

         [[ 6.80309533e-04, -1.23162742e-03,  1.08729813e-03],
          [-1.53863193e-01, -1.38700657e-02, -1.36243323e-01],
          [-1.54665054e-01, -1.89018172e-02, -1.56415558e-01]]])
  ```

* A new  `qml.draw` function is available, allowing QNodes to be easily
  drawn without execution by providing example input.
  [(#962)](https://github.com/PennyLaneAI/pennylane/pull/962)

  ```python
  @qml.qnode(dev)
  def circuit(a, w):
      qml.Hadamard(0)
      qml.CRX(a, wires=[0, 1])
      qml.Rot(*w, wires=[1])
      qml.CRX(-a, wires=[0, 1])
      return qml.expval(qml.PauliZ(0) @ qml.PauliZ(1))
  ```

  The QNode circuit structure may depend on the input arguments;
  this is taken into account by passing example QNode arguments
  to the `qml.draw()` drawing function:

  ```pycon
  >>> drawer = qml.draw(circuit)
  >>> result = drawer(a=2.3, w=[1.2, 3.2, 0.7])
  >>> print(result)
  0: ──H──╭C────────────────────────────╭C─────────╭┤ ⟨Z ⊗ Z⟩
  1: ─────╰RX(2.3)──Rot(1.2, 3.2, 0.7)──╰RX(-2.3)──╰┤ ⟨Z ⊗ Z⟩
  ```

<h4>A faster, leaner, and more flexible core</h4>

* The new core of PennyLane, rewritten from the ground up and developed over the last few release
  cycles, has achieved feature parity and has been made the new default in PennyLane v0.14. The old
  core has been marked as deprecated, and will be removed in an upcoming release.
  [(#1046)](https://github.com/PennyLaneAI/pennylane/pull/1046)
  [(#1040)](https://github.com/PennyLaneAI/pennylane/pull/1040)
  [(#1034)](https://github.com/PennyLaneAI/pennylane/pull/1034)
  [(#1035)](https://github.com/PennyLaneAI/pennylane/pull/1035)
  [(#1027)](https://github.com/PennyLaneAI/pennylane/pull/1027)
  [(#1026)](https://github.com/PennyLaneAI/pennylane/pull/1026)
  [(#1021)](https://github.com/PennyLaneAI/pennylane/pull/1021)
  [(#1054)](https://github.com/PennyLaneAI/pennylane/pull/1054)
  [(#1049)](https://github.com/PennyLaneAI/pennylane/pull/1049)

  While high-level PennyLane code and tutorials remain unchanged, the new core
  provides several advantages and improvements:

  - **Faster and more optimized**: The new core provides various performance optimizations, reducing
    pre- and post-processing overhead, and reduces the number of quantum evaluations in certain
    cases.

  - **Support for in-QNode classical processing**: this allows for differentiable classical
    processing within the QNode.

    ```python
    dev = qml.device("default.qubit", wires=1)

    @qml.qnode(dev, interface="tf")
    def circuit(p):
        qml.RX(tf.sin(p[0])**2 + p[1], wires=0)
        return qml.expval(qml.PauliZ(0))
    ```

    The classical processing functions used within the QNode must match
    the QNode interface. Here, we use TensorFlow:

    ```pycon
    >>> params = tf.Variable([0.5, 0.1], dtype=tf.float64)
    >>> with tf.GradientTape() as tape:
    ...     res = circuit(params)
    >>> grad = tape.gradient(res, params)
    >>> print(res)
    tf.Tensor(0.9460913127754935, shape=(), dtype=float64)
    >>> print(grad)
    tf.Tensor([-0.27255248 -0.32390003], shape=(2,), dtype=float64)
    ```

    As a result of this change, quantum decompositions that require classical processing
    are fully supported and end-to-end differentiable in tape mode.

  - **No more Variable wrapping**: QNode arguments no longer become `Variable`
    objects within the QNode.

    ```python
    dev = qml.device("default.qubit", wires=1)

    @qml.qnode(dev)
    def circuit(x):
        print("Parameter value:", x)
        qml.RX(x, wires=0)
        return qml.expval(qml.PauliZ(0))
    ```

    Internal QNode parameters can be easily inspected, printed, and manipulated:

    ```pycon
    >>> circuit(0.5)
    Parameter value: 0.5
    tensor(0.87758256, requires_grad=True)
    ```

  - **Less restrictive QNode signatures**: There is no longer any restriction on the QNode signature; the QNode can be
    defined and called following the same rules as standard Python functions.

    For example, the following QNode uses positional, named, and variable
    keyword arguments:

    ```python
    x = torch.tensor(0.1, requires_grad=True)
    y = torch.tensor([0.2, 0.3], requires_grad=True)
    z = torch.tensor(0.4, requires_grad=True)

    @qml.qnode(dev, interface="torch")
    def circuit(p1, p2=y, **kwargs):
        qml.RX(p1, wires=0)
        qml.RY(p2[0] * p2[1], wires=0)
        qml.RX(kwargs["p3"], wires=0)
        return qml.var(qml.PauliZ(0))
    ```

    When we call the QNode, we may pass the arguments by name
    even if defined positionally; any argument not provided will
    use the default value.

    ```pycon
    >>> res = circuit(p1=x, p3=z)
    >>> print(res)
    tensor(0.2327, dtype=torch.float64, grad_fn=<SelectBackward>)
    >>> res.backward()
    >>> print(x.grad, y.grad, z.grad)
    tensor(0.8396) tensor([0.0289, 0.0193]) tensor(0.8387)
    ```

    This extends to the `qnn` module, where `KerasLayer` and `TorchLayer` modules
    can be created from QNodes with unrestricted signatures.

  - **Smarter measurements:** QNodes can now measure wires more than once, as
    long as all observables are commuting:

    ```python
    @qml.qnode(dev)
    def circuit(x):
        qml.RX(x, wires=0)
        return [
            qml.expval(qml.PauliZ(0)),
            qml.expval(qml.PauliZ(0) @ qml.PauliZ(1))
        ]
    ```

    Further, the `qml.ExpvalCost()` function allows for optimizing
    measurements to reduce the number of quantum evaluations required.

  With the new PennyLane core, there are a few small breaking changes, detailed
  below in the 'Breaking Changes' section.

<h3>Improvements</h3>

* The built-in PennyLane optimizers allow more flexible cost functions. The cost function passed to most optimizers
  may accept any combination of trainable arguments, non-trainable arguments, and keyword arguments.
  [(#959)](https://github.com/PennyLaneAI/pennylane/pull/959)
  [(#1053)](https://github.com/PennyLaneAI/pennylane/pull/1053)

  The full changes apply to:

  * `AdagradOptimizer`
  * `AdamOptimizer`
  * `GradientDescentOptimizer`
  * `MomentumOptimizer`
  * `NesterovMomentumOptimizer`
  * `RMSPropOptimizer`
  * `RotosolveOptimizer`

  The `requires_grad=False` property must mark any non-trainable constant argument.
  The `RotoselectOptimizer` allows passing only keyword arguments.

  Example use:

  ```python
  def cost(x, y, data, scale=1.0):
      return scale * (x[0]-data)**2 + scale * (y-data)**2

  x = np.array([1.], requires_grad=True)
  y = np.array([1.0])
  data = np.array([2.], requires_grad=False)

  opt = qml.GradientDescentOptimizer()

  # the optimizer step and step_and_cost methods can
  # now update multiple parameters at once
  x_new, y_new, data = opt.step(cost, x, y, data, scale=0.5)
  (x_new, y_new, data), value = opt.step_and_cost(cost, x, y, data, scale=0.5)

  # list and tuple unpacking is also supported
  params = (x, y, data)
  params = opt.step(cost, *params)
  ```

* The circuit drawer has been updated to support the inclusion of unused or inactive
  wires, by passing the `show_all_wires` argument.
  [(#1033)](https://github.com/PennyLaneAI/pennylane/pull/1033)

  ```python
  dev = qml.device('default.qubit', wires=[-1, "a", "q2", 0])

  @qml.qnode(dev)
  def circuit():
      qml.Hadamard(wires=-1)
      qml.CNOT(wires=[-1, "q2"])
      return qml.expval(qml.PauliX(wires="q2"))
  ```

  ```pycon
  >>> print(qml.draw(circuit, show_all_wires=True)())
  >>>
   -1: ──H──╭C──┤
    a: ─────│───┤
   q2: ─────╰X──┤ ⟨X⟩
    0: ─────────┤
  ```

* The logic for choosing the 'best' differentiation method has been altered
  to improve performance.
  [(#1008)](https://github.com/PennyLaneAI/pennylane/pull/1008)

  - If the device provides its own gradient, this is now the preferred
    differentiation method.

  - If a device provides additional interface-specific versions that natively support classical
    backpropagation, this is now preferred over the parameter-shift rule.

    Devices define additional interface-specific devices via their `capabilities()` dictionary. For
    example, `default.qubit` supports supplementary devices for TensorFlow, Autograd, and JAX:

    ```python
    {
      "passthru_devices": {
          "tf": "default.qubit.tf",
          "autograd": "default.qubit.autograd",
          "jax": "default.qubit.jax",
      },
    }
    ```

  As a result of this change, if the QNode `diff_method` is not explicitly provided,
  it is possible that the QNode will run on a *supplementary device* of the device that was
  specifically provided:

  ```python
  dev = qml.device("default.qubit", wires=2)
  qml.QNode(dev) # will default to backprop on default.qubit.autograd
  qml.QNode(dev, interface="tf") # will default to backprop on default.qubit.tf
  qml.QNode(dev, interface="jax") # will default to backprop on default.qubit.jax
  ```

* The `default.qubit` device has been updated so that internally it applies operations in a more
  functional style, i.e., by accepting an input state and returning an evolved state.
  [(#1025)](https://github.com/PennyLaneAI/pennylane/pull/1025)

* A new test series, `pennylane/devices/tests/test_compare_default_qubit.py`, has been added, allowing to test if
  a chosen device gives the same result as `default.qubit`.
  [(#897)](https://github.com/PennyLaneAI/pennylane/pull/897)

  Three tests are added:

  - `test_hermitian_expectation`,
  - `test_pauliz_expectation_analytic`, and
  - `test_random_circuit`.

* Adds the following agnostic tensor manipulation functions to the `qml.math` module: `abs`,
  `angle`, `arcsin`, `concatenate`, `dot`, `squeeze`, `sqrt`, `sum`, `take`, `where`. These functions are
  required to fully support end-to-end differentiable Mottonen and Amplitude embedding.
  [(#922)](https://github.com/PennyLaneAI/pennylane/pull/922)
  [(#1011)](https://github.com/PennyLaneAI/pennylane/pull/1011)

* The `qml.math` module now supports JAX.
  [(#985)](https://github.com/XanaduAI/software-docs/pull/274)

* Several improvements have been made to the `Wires` class to reduce overhead and simplify the logic
  of how wire labels are interpreted:
  [(#1019)](https://github.com/PennyLaneAI/pennylane/pull/1019)
  [(#1010)](https://github.com/PennyLaneAI/pennylane/pull/1010)
  [(#1005)](https://github.com/PennyLaneAI/pennylane/pull/1005)
  [(#983)](https://github.com/PennyLaneAI/pennylane/pull/983)
  [(#967)](https://github.com/PennyLaneAI/pennylane/pull/967)

  - If the input `wires` to a wires class instantiation `Wires(wires)` can be iterated over,
    its elements are interpreted as wire labels. Otherwise, `wires` is interpreted as a single wire label.
    The only exception to this are strings, which are always interpreted as a single
    wire label, so users can address wires with labels such as `"ancilla"`.

  - Any type can now be a wire label as long as it is hashable. The hash is used to establish
    the uniqueness of two labels.

  - Indexing wires objects now returns a label, instead of a new `Wires` object. For example:

    ```pycon
    >>> w = Wires([0, 1, 2])
    >>> w[1]
    >>> 1
    ```

  - The check for uniqueness of wires moved from `Wires` instantiation to
    the `qml.wires._process` function in order to reduce overhead from repeated
    creation of `Wires` instances.

  - Calls to the `Wires` class are substantially reduced, for example by avoiding to call
    Wires on Wires instances on `Operation` instantiation, and by using labels instead of
    `Wires` objects inside the default qubit device.

* Adds the `PauliRot` generator to the `qml.operation` module. This
  generator is required to construct the metric tensor.
  [(#963)](https://github.com/PennyLaneAI/pennylane/pull/963)

* The templates are modified to make use of the new `qml.math` module, for framework-agnostic
  tensor manipulation. This allows the template library to be differentiable
  in backpropagation mode (`diff_method="backprop"`).
  [(#873)](https://github.com/PennyLaneAI/pennylane/pull/873)

* The circuit drawer now allows for the wire order to be (optionally) modified:
  [(#992)](https://github.com/PennyLaneAI/pennylane/pull/992)

  ```pycon
  >>> dev = qml.device('default.qubit', wires=["a", -1, "q2"])
  >>> @qml.qnode(dev)
  ... def circuit():
  ...     qml.Hadamard(wires=-1)
  ...     qml.CNOT(wires=["a", "q2"])
  ...     qml.RX(0.2, wires="a")
  ...     return qml.expval(qml.PauliX(wires="q2"))
  ```

  Printing with default wire order of the device:

  ```pycon
  >>> print(circuit.draw())
    a: ─────╭C──RX(0.2)──┤
   -1: ──H──│────────────┤
   q2: ─────╰X───────────┤ ⟨X⟩
  ```

  Changing the wire order:

  ```pycon
  >>> print(circuit.draw(wire_order=["q2", "a", -1]))
   q2: ──╭X───────────┤ ⟨X⟩
    a: ──╰C──RX(0.2)──┤
   -1: ───H───────────┤
  ```

<h3>Breaking changes</h3>

* QNodes using the new PennyLane core will no longer accept ragged arrays as inputs.

* When using the new PennyLane core and the Autograd interface, non-differentiable data passed
  as a QNode argument or a gate must have the `requires_grad` property set to `False`:

  ```python
  @qml.qnode(dev)
  def circuit(weights, data):
      basis_state = np.array([1, 0, 1, 1], requires_grad=False)
      qml.BasisState(basis_state, wires=[0, 1, 2, 3])
      qml.templates.AmplitudeEmbedding(data, wires=[0, 1, 2, 3])
      qml.templates.BasicEntanglerLayers(weights, wires=[0, 1, 2, 3])
      return qml.probs(wires=0)

  data = np.array(data, requires_grad=False)
  weights = np.array(weights, requires_grad=True)
  circuit(weights, data)
  ```

<h3>Bug fixes</h3>

* Fixes an issue where if the constituent observables of a tensor product do not exist in the queue,
  an error is raised. With this fix, they are first queued before annotation occurs.
  [(#1038)](https://github.com/PennyLaneAI/pennylane/pull/1038)

* Fixes an issue with tape expansions where information about sampling
  (specifically the `is_sampled` tape attribute) was not preserved.
  [(#1027)](https://github.com/PennyLaneAI/pennylane/pull/1027)

* Tape expansion was not properly taking into devices that supported inverse operations,
  causing inverse operations to be unnecessarily decomposed. The QNode tape expansion logic, as well
  as the `Operation.expand()` method, has been modified to fix this.
  [(#956)](https://github.com/PennyLaneAI/pennylane/pull/956)

* Fixes an issue where the Autograd interface was not unwrapping non-differentiable
  PennyLane tensors, which can cause issues on some devices.
  [(#941)](https://github.com/PennyLaneAI/pennylane/pull/941)

* `qml.vqe.Hamiltonian` prints any observable with any number of strings.
  [(#987)](https://github.com/PennyLaneAI/pennylane/pull/987)

* Fixes a bug where parameter-shift differentiation would fail if the QNode
  contained a single probability output.
  [(#1007)](https://github.com/PennyLaneAI/pennylane/pull/1007)

* Fixes an issue when using trainable parameters that are lists/arrays with `tape.vjp`.
  [(#1042)](https://github.com/PennyLaneAI/pennylane/pull/1042)

* The `TensorN` observable is updated to support being copied without any parameters or wires passed.
  [(#1047)](https://github.com/PennyLaneAI/pennylane/pull/1047)

* Fixed deprecation warning when importing `Sequence` from `collections` instead of `collections.abc` in `vqe/vqe.py`.
  [(#1051)](https://github.com/PennyLaneAI/pennylane/pull/1051)

<h3>Contributors</h3>

This release contains contributions from (in alphabetical order):

Juan Miguel Arrazola, Thomas Bromley, Olivia Di Matteo, Theodor Isacsson, Josh Izaac, Christina Lee,
Alejandro Montanez, Steven Oud, Chase Roberts, Sankalp Sanand, Maria Schuld, Antal
Száva, David Wierichs, Jiahao Yao.

# Release 0.13.0

<h3>New features since last release</h3>

<h4>Automatically optimize the number of measurements</h4>

* QNodes in tape mode now support returning observables on the same wire whenever the observables are
  qubit-wise commuting Pauli words. Qubit-wise commuting observables can be evaluated with a
  *single* device run as they are diagonal in the same basis, via a shared set of single-qubit rotations.
  [(#882)](https://github.com/PennyLaneAI/pennylane/pull/882)

  The following example shows a single QNode returning the expectation values of
  the qubit-wise commuting Pauli words `XX` and `XI`:

  ```python
  qml.enable_tape()

  @qml.qnode(dev)
  def f(x):
      qml.Hadamard(wires=0)
      qml.Hadamard(wires=1)
      qml.CRot(0.1, 0.2, 0.3, wires=[1, 0])
      qml.RZ(x, wires=1)
      return qml.expval(qml.PauliX(0) @ qml.PauliX(1)), qml.expval(qml.PauliX(0))
  ```

  ```pycon
  >>> f(0.4)
  tensor([0.89431013, 0.9510565 ], requires_grad=True)
  ```

* The `ExpvalCost` class (previously `VQECost`) now provides observable optimization using the
  `optimize` argument, resulting in potentially fewer device executions.
  [(#902)](https://github.com/PennyLaneAI/pennylane/pull/902)

  This is achieved by separating the observables composing the Hamiltonian into qubit-wise
  commuting groups and evaluating those groups on a single QNode using functionality from the
  `qml.grouping` module:

  ```python
  qml.enable_tape()
  commuting_obs = [qml.PauliX(0), qml.PauliX(0) @ qml.PauliZ(1)]
  H = qml.vqe.Hamiltonian([1, 1], commuting_obs)

  dev = qml.device("default.qubit", wires=2)
  ansatz = qml.templates.StronglyEntanglingLayers

  cost_opt = qml.ExpvalCost(ansatz, H, dev, optimize=True)
  cost_no_opt = qml.ExpvalCost(ansatz, H, dev, optimize=False)

  params = qml.init.strong_ent_layers_uniform(3, 2)
  ```

  Grouping these commuting observables leads to fewer device executions:

  ```pycon
  >>> cost_opt(params)
  >>> ex_opt = dev.num_executions
  >>> cost_no_opt(params)
  >>> ex_no_opt = dev.num_executions - ex_opt
  >>> print("Number of executions:", ex_no_opt)
  Number of executions: 2
  >>> print("Number of executions (optimized):", ex_opt)
  Number of executions (optimized): 1
  ```

<h4>New quantum gradient features</h4>

* Compute the analytic gradient of quantum circuits in parallel on supported devices.
  [(#840)](https://github.com/PennyLaneAI/pennylane/pull/840)

  This release introduces support for batch execution of circuits, via a new device API method
  `Device.batch_execute()`. Devices that implement this new API support submitting a batch of
  circuits for *parallel* evaluation simultaneously, which can significantly reduce the computation time.

  Furthermore, if using tape mode and a compatible device, gradient computations will
  automatically make use of the new batch API---providing a speedup during optimization.

* Gradient recipes are now much more powerful, allowing for operations to define their gradient
  via an arbitrary linear combination of circuit evaluations.
  [(#909)](https://github.com/PennyLaneAI/pennylane/pull/909)
  [(#915)](https://github.com/PennyLaneAI/pennylane/pull/915)

  With this change, gradient recipes can now be of the form
  :math:`\frac{\partial}{\partial\phi_k}f(\phi_k) = \sum_{i} c_i f(a_i \phi_k + s_i )`,
  and are no longer restricted to two-term shifts with identical (but opposite in sign) shift values.

  As a result, PennyLane now supports native analytic quantum gradients for the
  controlled rotation operations `CRX`, `CRY`, `CRZ`, and `CRot`. This allows for parameter-shift
  analytic gradients on hardware, without decomposition.

  Note that this is a breaking change for developers; please see the *Breaking Changes* section
  for more details.

* The `qnn.KerasLayer` class now supports differentiating the QNode through classical
  backpropagation in tape mode.
  [(#869)](https://github.com/PennyLaneAI/pennylane/pull/869)

  ```python
  qml.enable_tape()

  dev = qml.device("default.qubit.tf", wires=2)

  @qml.qnode(dev, interface="tf", diff_method="backprop")
  def f(inputs, weights):
      qml.templates.AngleEmbedding(inputs, wires=range(2))
      qml.templates.StronglyEntanglingLayers(weights, wires=range(2))
      return [qml.expval(qml.PauliZ(i)) for i in range(2)]

  weight_shapes = {"weights": (3, 2, 3)}

  qlayer = qml.qnn.KerasLayer(f, weight_shapes, output_dim=2)

  inputs = tf.constant(np.random.random((4, 2)), dtype=tf.float32)

  with tf.GradientTape() as tape:
      out = qlayer(inputs)

  tape.jacobian(out, qlayer.trainable_weights)
  ```

<h4>New operations, templates, and measurements</h4>

* Adds the `qml.density_matrix` QNode return with partial trace capabilities.
  [(#878)](https://github.com/PennyLaneAI/pennylane/pull/878)

  The density matrix over the provided wires is returned, with all other subsystems traced out.
  `qml.density_matrix` currently works for both the `default.qubit` and `default.mixed` devices.

  ```python
  qml.enable_tape()
  dev = qml.device("default.qubit", wires=2)

  def circuit(x):
      qml.PauliY(wires=0)
      qml.Hadamard(wires=1)
      return qml.density_matrix(wires=[1])  # wire 0 is traced out
  ```

* Adds the square-root X gate `SX`. [(#871)](https://github.com/PennyLaneAI/pennylane/pull/871)

  ```python
  dev = qml.device("default.qubit", wires=1)

  @qml.qnode(dev)
  def circuit():
      qml.SX(wires=[0])
      return qml.expval(qml.PauliZ(wires=[0]))
  ```

* Two new hardware-efficient particle-conserving templates have been implemented
  to perform VQE-based quantum chemistry simulations. The new templates apply
  several layers of the particle-conserving entanglers proposed in Figs. 2a and 2b
  of Barkoutsos *et al*., [arXiv:1805.04340](https://arxiv.org/abs/1805.04340)
  [(#875)](https://github.com/PennyLaneAI/pennylane/pull/875)
  [(#876)](https://github.com/PennyLaneAI/pennylane/pull/876)

<h4>Estimate and track resources</h4>

* The `QuantumTape` class now contains basic resource estimation functionality. The method
  `tape.get_resources()` returns a dictionary with a list of the constituent operations and the
  number of times they appear in the circuit. Similarly, `tape.get_depth()` computes the circuit depth.
  [(#862)](https://github.com/PennyLaneAI/pennylane/pull/862)

  ```pycon
  >>> with qml.tape.QuantumTape() as tape:
  ...    qml.Hadamard(wires=0)
  ...    qml.RZ(0.26, wires=1)
  ...    qml.CNOT(wires=[1, 0])
  ...    qml.Rot(1.8, -2.7, 0.2, wires=0)
  ...    qml.Hadamard(wires=1)
  ...    qml.CNOT(wires=[0, 1])
  ...    qml.expval(qml.PauliZ(0) @ qml.PauliZ(1))
  >>> tape.get_resources()
  {'Hadamard': 2, 'RZ': 1, 'CNOT': 2, 'Rot': 1}
  >>> tape.get_depth()
  4
  ```

* The number of device executions over a QNode's lifetime can now be returned using `num_executions`.
  [(#853)](https://github.com/PennyLaneAI/pennylane/pull/853)

  ```pycon
  >>> dev = qml.device("default.qubit", wires=2)
  >>> @qml.qnode(dev)
  ... def circuit(x, y):
  ...    qml.RX(x, wires=[0])
  ...    qml.RY(y, wires=[1])
  ...    qml.CNOT(wires=[0, 1])
  ...    return qml.expval(qml.PauliZ(0) @ qml.PauliX(1))
  >>> for _ in range(10):
  ...    circuit(0.432, 0.12)
  >>> print(dev.num_executions)
  10
  ```

<h3>Improvements</h3>

* Support for tape mode has improved across PennyLane. The following features now work in tape mode:

  - QNode collections [(#863)](https://github.com/PennyLaneAI/pennylane/pull/863)

  - `qnn.ExpvalCost` [(#863)](https://github.com/PennyLaneAI/pennylane/pull/863)
    [(#911)](https://github.com/PennyLaneAI/pennylane/pull/911)

  - `qml.qnn.KerasLayer` [(#869)](https://github.com/PennyLaneAI/pennylane/pull/869)

  - `qml.qnn.TorchLayer` [(#865)](https://github.com/PennyLaneAI/pennylane/pull/865)

  - The `qml.qaoa` module [(#905)](https://github.com/PennyLaneAI/pennylane/pull/905)

* A new function, `qml.refresh_devices()`, has been added, allowing PennyLane to
  rescan installed PennyLane plugins and refresh the device list. In addition, the `qml.device`
  loader will attempt to refresh devices if the required plugin device cannot be found.
  This will result in an improved experience if installing PennyLane and plugins within
  a running Python session (for example, on Google Colab), and avoid the need to
  restart the kernel/runtime.
  [(#907)](https://github.com/PennyLaneAI/pennylane/pull/907)

* When using `grad_fn = qml.grad(cost)` to compute the gradient of a cost function with the Autograd
  interface, the value of the intermediate forward pass is now available via the `grad_fn.forward`
  property
  [(#914)](https://github.com/PennyLaneAI/pennylane/pull/914):

  ```python
  def cost_fn(x, y):
      return 2 * np.sin(x[0]) * np.exp(-x[1]) + x[0] ** 3 + np.cos(y)

  params = np.array([0.1, 0.5], requires_grad=True)
  data = np.array(0.65, requires_grad=False)
  grad_fn = qml.grad(cost_fn)

  grad_fn(params, data)  # perform backprop and evaluate the gradient
  grad_fn.forward  # the cost function value
  ```

* Gradient-based optimizers now have a `step_and_cost` method that returns
  both the next step as well as the objective (cost) function output.
  [(#916)](https://github.com/PennyLaneAI/pennylane/pull/916)

  ```pycon
  >>> opt = qml.GradientDescentOptimizer()
  >>> params, cost = opt.step_and_cost(cost_fn, params)
  ```

* PennyLane provides a new experimental module `qml.proc` which provides framework-agnostic processing
  functions for array and tensor manipulations.
  [(#886)](https://github.com/PennyLaneAI/pennylane/pull/886)

  Given the input tensor-like object, the call is
  dispatched to the corresponding array manipulation framework, allowing for end-to-end
  differentiation to be preserved.

  ```pycon
  >>> x = torch.tensor([1., 2.])
  >>> qml.proc.ones_like(x)
  tensor([1, 1])
  >>> y = tf.Variable([[0], [5]])
  >>> qml.proc.ones_like(y, dtype=np.complex128)
  <tf.Tensor: shape=(2, 1), dtype=complex128, numpy=
  array([[1.+0.j],
         [1.+0.j]])>
  ```

  Note that these functions are experimental, and only a subset of common functionality is
  supported. Furthermore, the names and behaviour of these functions may differ from similar
  functions in common frameworks; please refer to the function docstrings for more details.

* The gradient methods in tape mode now fully separate the quantum and classical processing. Rather
  than returning the evaluated gradients directly, they now return a tuple containing the required
  quantum and classical processing steps.
  [(#840)](https://github.com/PennyLaneAI/pennylane/pull/840)

  ```python
  def gradient_method(idx, param, **options):
      # generate the quantum tapes that must be computed
      # to determine the quantum gradient
      tapes = quantum_gradient_tapes(self)

      def processing_fn(results):
          # perform classical processing on the evaluated tapes
          # returning the evaluated quantum gradient
          return classical_processing(results)

      return tapes, processing_fn
  ```

  The `JacobianTape.jacobian()` method has been similarly modified to accumulate all gradient
  quantum tapes and classical processing functions, evaluate all quantum tapes simultaneously,
  and then apply the post-processing functions to the evaluated tape results.

* The MultiRZ gate now has a defined generator, allowing it to be used in quantum natural gradient
  optimization.
  [(#912)](https://github.com/PennyLaneAI/pennylane/pull/912)

* The CRot gate now has a `decomposition` method, which breaks the gate down into rotations
  and CNOT gates. This allows `CRot` to be used on devices that do not natively support it.
  [(#908)](https://github.com/PennyLaneAI/pennylane/pull/908)

* The classical processing in the `MottonenStatePreparation` template has been largely
  rewritten to use dense matrices and tensor manipulations wherever possible.
  This is in preparation to support differentiation through the template in the future.
  [(#864)](https://github.com/PennyLaneAI/pennylane/pull/864)

* Device-based caching has replaced QNode caching. Caching is now accessed by passing a
  `cache` argument to the device.
  [(#851)](https://github.com/PennyLaneAI/pennylane/pull/851)

  The `cache` argument should be an integer specifying the size of the cache. For example, a
  cache of size 10 is created using:

  ```pycon
  >>> dev = qml.device("default.qubit", wires=2, cache=10)
  ```

* The `Operation`, `Tensor`, and `MeasurementProcess` classes now have the `__copy__` special method
  defined.
  [(#840)](https://github.com/PennyLaneAI/pennylane/pull/840)

  This allows us to ensure that, when a shallow copy is performed of an operation, the
  mutable list storing the operation parameters is *also* shallow copied. Both the old operation and
  the copied operation will continue to share the same parameter data,
  ```pycon
  >>> import copy
  >>> op = qml.RX(0.2, wires=0)
  >>> op2 = copy.copy(op)
  >>> op.data[0] is op2.data[0]
  True
  ```

  however the *list container* is not a reference:

  ```pycon
  >>> op.data is op2.data
  False
  ```

  This allows the parameters of the copied operation to be modified, without mutating
  the parameters of the original operation.

* The `QuantumTape.copy` method has been tweaked so that
  [(#840)](https://github.com/PennyLaneAI/pennylane/pull/840):

  - Optionally, the tape's operations are shallow copied in addition to the tape by passing the
    `copy_operations=True` boolean flag. This allows the copied tape's parameters to be mutated
    without affecting the original tape's parameters. (Note: the two tapes will share parameter data
    *until* one of the tapes has their parameter list modified.)

  - Copied tapes can be cast to another `QuantumTape` subclass by passing the `tape_cls` keyword
    argument.

<h3>Breaking changes</h3>

* Updated how parameter-shift gradient recipes are defined for operations, allowing for
  gradient recipes that are specified as an arbitrary number of terms.
  [(#909)](https://github.com/PennyLaneAI/pennylane/pull/909)

  Previously, `Operation.grad_recipe` was restricted to two-term parameter-shift formulas.
  With this change, the gradient recipe now contains elements of the form
  :math:`[c_i, a_i, s_i]`, resulting in a gradient recipe of
  :math:`\frac{\partial}{\partial\phi_k}f(\phi_k) = \sum_{i} c_i f(a_i \phi_k + s_i )`.

  As this is a breaking change, all custom operations with defined gradient recipes must be
  updated to continue working with PennyLane 0.13. Note though that if `grad_recipe = None`, the
  default gradient recipe remains unchanged, and corresponds to the two terms :math:`[c_0, a_0, s_0]=[1/2, 1, \pi/2]`
  and :math:`[c_1, a_1, s_1]=[-1/2, 1, -\pi/2]` for every parameter.

- The `VQECost` class has been renamed to `ExpvalCost` to reflect its general applicability
  beyond VQE. Use of `VQECost` is still possible but will result in a deprecation warning.
  [(#913)](https://github.com/PennyLaneAI/pennylane/pull/913)

<h3>Bug fixes</h3>

* The `default.qubit.tf` device is updated to handle TensorFlow objects (e.g.,
  `tf.Variable`) as gate parameters correctly when using the `MultiRZ` and
  `CRot` operations.
  [(#921)](https://github.com/PennyLaneAI/pennylane/pull/921)

* PennyLane tensor objects are now unwrapped in BaseQNode when passed as a
  keyword argument to the quantum function.
  [(#903)](https://github.com/PennyLaneAI/pennylane/pull/903)
  [(#893)](https://github.com/PennyLaneAI/pennylane/pull/893)

* The new tape mode now prevents multiple observables from being evaluated on the same wire
  if the observables are not qubit-wise commuting Pauli words.
  [(#882)](https://github.com/PennyLaneAI/pennylane/pull/882)

* Fixes a bug in `default.qubit` whereby inverses of common gates were not being applied
  via efficient gate-specific methods, instead falling back to matrix-vector multiplication.
  The following gates were affected: `PauliX`, `PauliY`, `PauliZ`, `Hadamard`, `SWAP`, `S`,
  `T`, `CNOT`, `CZ`.
  [(#872)](https://github.com/PennyLaneAI/pennylane/pull/872)

* The `PauliRot` operation now gracefully handles single-qubit Paulis, and all-identity Paulis
  [(#860)](https://github.com/PennyLaneAI/pennylane/pull/860).

* Fixes a bug whereby binary Python operators were not properly propagating the `requires_grad`
  attribute to the output tensor.
  [(#889)](https://github.com/PennyLaneAI/pennylane/pull/889)

* Fixes a bug which prevents `TorchLayer` from doing `backward` when CUDA is enabled.
  [(#899)](https://github.com/PennyLaneAI/pennylane/pull/899)

* Fixes a bug where multi-threaded execution of `QNodeCollection` sometimes fails
  because of simultaneous queuing. This is fixed by adding thread locking during queuing.
  [(#910)](https://github.com/PennyLaneAI/pennylane/pull/918)

* Fixes a bug in `QuantumTape.set_parameters()`. The previous implementation assumed
  that the `self.trainable_parms` set would always be iterated over in increasing integer
  order. However, this is not guaranteed behaviour, and can lead to the incorrect tape parameters
  being set if this is not the case.
  [(#923)](https://github.com/PennyLaneAI/pennylane/pull/923)

* Fixes broken error message if a QNode is instantiated with an unknown exception.
  [(#930)](https://github.com/PennyLaneAI/pennylane/pull/930)

<h3>Contributors</h3>

This release contains contributions from (in alphabetical order):

Juan Miguel Arrazola, Thomas Bromley, Christina Lee, Alain Delgado Gran, Olivia Di Matteo, Anthony
Hayes, Theodor Isacsson, Josh Izaac, Soran Jahangiri, Nathan Killoran, Shumpei Kobayashi, Romain
Moyard, Zeyue Niu, Maria Schuld, Antal Száva.

# Release 0.12.0

<h3>New features since last release</h3>

<h4>New and improved simulators</h4>

* PennyLane now supports a new device, `default.mixed`, designed for
  simulating mixed-state quantum computations. This enables native
  support for implementing noisy channels in a circuit, which generally
  map pure states to mixed states.
  [(#794)](https://github.com/PennyLaneAI/pennylane/pull/794)
  [(#807)](https://github.com/PennyLaneAI/pennylane/pull/807)
  [(#819)](https://github.com/PennyLaneAI/pennylane/pull/819)

  The device can be initialized as
  ```pycon
  >>> dev = qml.device("default.mixed", wires=1)
  ```

  This allows the construction of QNodes that include non-unitary operations,
  such as noisy channels:

  ```pycon
  >>> @qml.qnode(dev)
  ... def circuit(params):
  ...     qml.RX(params[0], wires=0)
  ...     qml.RY(params[1], wires=0)
  ...     qml.AmplitudeDamping(0.5, wires=0)
  ...     return qml.expval(qml.PauliZ(0))
  >>> print(circuit([0.54, 0.12]))
  0.9257702929524184
  >>> print(circuit([0, np.pi]))
  0.0
  ```

<h4>New tools for optimizing measurements</h4>

* The new `grouping` module provides functionality for grouping simultaneously measurable Pauli word
  observables.
  [(#761)](https://github.com/PennyLaneAI/pennylane/pull/761)
  [(#850)](https://github.com/PennyLaneAI/pennylane/pull/850)
  [(#852)](https://github.com/PennyLaneAI/pennylane/pull/852)

  - The `optimize_measurements` function will take as input a list of Pauli word observables and
    their corresponding coefficients (if any), and will return the partitioned Pauli terms
    diagonalized in the measurement basis and the corresponding diagonalizing circuits.

    ```python
    from pennylane.grouping import optimize_measurements
    h, nr_qubits = qml.qchem.molecular_hamiltonian("h2", "h2.xyz")
    rotations, grouped_ops, grouped_coeffs = optimize_measurements(h.ops, h.coeffs, grouping="qwc")
    ```

    The diagonalizing circuits of `rotations` correspond to the diagonalized Pauli word groupings of
    `grouped_ops`.

  - Pauli word partitioning utilities are performed by the `PauliGroupingStrategy`
    class. An input list of Pauli words can be partitioned into mutually commuting,
    qubit-wise-commuting, or anticommuting groupings.

    For example, partitioning Pauli words into anticommutative groupings by the Recursive Largest
    First (RLF) graph colouring heuristic:

    ```python
    from pennylane import PauliX, PauliY, PauliZ, Identity
    from pennylane.grouping import group_observables
    pauli_words = [
        Identity('a') @ Identity('b'),
        Identity('a') @ PauliX('b'),
        Identity('a') @ PauliY('b'),
        PauliZ('a') @ PauliX('b'),
        PauliZ('a') @ PauliY('b'),
        PauliZ('a') @ PauliZ('b')
    ]
    groupings = group_observables(pauli_words, grouping_type='anticommuting', method='rlf')
    ```

  - Various utility functions are included for obtaining and manipulating Pauli
    words in the binary symplectic vector space representation.

    For instance, two Pauli words may be converted to their binary vector representation:

    ```pycon
    >>> from pennylane.grouping import pauli_to_binary
    >>> from pennylane.wires import Wires
    >>> wire_map = {Wires('a'): 0, Wires('b'): 1}
    >>> pauli_vec_1 = pauli_to_binary(qml.PauliX('a') @ qml.PauliY('b'))
    >>> pauli_vec_2 = pauli_to_binary(qml.PauliZ('a') @ qml.PauliZ('b'))
    >>> pauli_vec_1
    [1. 1. 0. 1.]
    >>> pauli_vec_2
    [0. 0. 1. 1.]
    ```

    Their product up to a phase may be computed by taking the sum of their binary vector
    representations, and returned in the operator representation.

    ```pycon
    >>> from pennylane.grouping import binary_to_pauli
    >>> binary_to_pauli((pauli_vec_1 + pauli_vec_2) % 2, wire_map)
    Tensor product ['PauliY', 'PauliX']: 0 params, wires ['a', 'b']
    ```

    For more details on the grouping module, see the
    [grouping module documentation](https://pennylane.readthedocs.io/en/stable/code/qml_grouping.html)


<h4>Returning the quantum state from simulators</h4>

* The quantum state of a QNode can now be returned using the `qml.state()` return function.
  [(#818)](https://github.com/XanaduAI/pennylane/pull/818)

  ```python
  import pennylane as qml

  dev = qml.device("default.qubit", wires=3)
  qml.enable_tape()

  @qml.qnode(dev)
  def qfunc(x, y):
      qml.RZ(x, wires=0)
      qml.CNOT(wires=[0, 1])
      qml.RY(y, wires=1)
      qml.CNOT(wires=[0, 2])
      return qml.state()

  >>> qfunc(0.56, 0.1)
  array([0.95985437-0.27601028j, 0.        +0.j        ,
         0.04803275-0.01381203j, 0.        +0.j        ,
         0.        +0.j        , 0.        +0.j        ,
         0.        +0.j        , 0.        +0.j        ])
  ```

  Differentiating the state is currently available when using the
  classical backpropagation differentiation method (`diff_method="backprop"`) with a compatible device,
  and when using the new tape mode.

<h4>New operations and channels</h4>

* PennyLane now includes standard channels such as the Amplitude-damping,
  Phase-damping, and Depolarizing channels, as well as the ability
  to make custom qubit channels.
  [(#760)](https://github.com/PennyLaneAI/pennylane/pull/760)
  [(#766)](https://github.com/PennyLaneAI/pennylane/pull/766)
  [(#778)](https://github.com/PennyLaneAI/pennylane/pull/778)

* The controlled-Y operation is now available via `qml.CY`. For devices that do
  not natively support the controlled-Y operation, it will be decomposed
  into `qml.RY`, `qml.CNOT`, and `qml.S` operations.
  [(#806)](https://github.com/PennyLaneAI/pennylane/pull/806)

<h4>Preview the next-generation PennyLane QNode</h4>

* The new PennyLane `tape` module provides a re-formulated QNode class, rewritten from the ground-up,
  that uses a new `QuantumTape` object to represent the QNode's quantum circuit. Tape mode
  provides several advantages over the standard PennyLane QNode.
  [(#785)](https://github.com/PennyLaneAI/pennylane/pull/785)
  [(#792)](https://github.com/PennyLaneAI/pennylane/pull/792)
  [(#796)](https://github.com/PennyLaneAI/pennylane/pull/796)
  [(#800)](https://github.com/PennyLaneAI/pennylane/pull/800)
  [(#803)](https://github.com/PennyLaneAI/pennylane/pull/803)
  [(#804)](https://github.com/PennyLaneAI/pennylane/pull/804)
  [(#805)](https://github.com/PennyLaneAI/pennylane/pull/805)
  [(#808)](https://github.com/PennyLaneAI/pennylane/pull/808)
  [(#810)](https://github.com/PennyLaneAI/pennylane/pull/810)
  [(#811)](https://github.com/PennyLaneAI/pennylane/pull/811)
  [(#815)](https://github.com/PennyLaneAI/pennylane/pull/815)
  [(#820)](https://github.com/PennyLaneAI/pennylane/pull/820)
  [(#823)](https://github.com/PennyLaneAI/pennylane/pull/823)
  [(#824)](https://github.com/PennyLaneAI/pennylane/pull/824)
  [(#829)](https://github.com/PennyLaneAI/pennylane/pull/829)

  - Support for in-QNode classical processing: Tape mode allows for differentiable classical
    processing within the QNode.

  - No more Variable wrapping: In tape mode, QNode arguments no longer become `Variable`
    objects within the QNode.

  - Less restrictive QNode signatures: There is no longer any restriction on the QNode signature;
    the QNode can be defined and called following the same rules as standard Python functions.

  - Unifying all QNodes: The tape-mode QNode merges all QNodes (including the
    `JacobianQNode` and the `PassthruQNode`) into a single unified QNode, with
    identical behaviour regardless of the differentiation type.

  - Optimizations: Tape mode provides various performance optimizations, reducing pre- and
    post-processing overhead, and reduces the number of quantum evaluations in certain cases.

  Note that tape mode is **experimental**, and does not currently have feature-parity with the
  existing QNode. [Feedback and bug reports](https://github.com/PennyLaneAI/pennylane/issues) are
  encouraged and will help improve the new tape mode.

  Tape mode can be enabled globally via the `qml.enable_tape` function, without changing your
  PennyLane code:

  ```python
  qml.enable_tape()
  dev = qml.device("default.qubit", wires=1)

  @qml.qnode(dev, interface="tf")
  def circuit(p):
      print("Parameter value:", p)
      qml.RX(tf.sin(p[0])**2 + p[1], wires=0)
      return qml.expval(qml.PauliZ(0))
  ```

  For more details, please see the [tape mode
  documentation](https://pennylane.readthedocs.io/en/stable/code/qml_tape.html).

<h3>Improvements</h3>

* QNode caching has been introduced, allowing the QNode to keep track of the results of previous
  device executions and reuse those results in subsequent calls.
  Note that QNode caching is only supported in the new and experimental tape-mode.
  [(#817)](https://github.com/PennyLaneAI/pennylane/pull/817)

  Caching is available by passing a `caching` argument to the QNode:

  ```python
  dev = qml.device("default.qubit", wires=2)
  qml.enable_tape()

  @qml.qnode(dev, caching=10)  # cache up to 10 evaluations
  def qfunc(x):
      qml.RX(x, wires=0)
      qml.RX(0.3, wires=1)
      qml.CNOT(wires=[0, 1])
      return qml.expval(qml.PauliZ(1))

  qfunc(0.1)  # first evaluation executes on the device
  qfunc(0.1)  # second evaluation accesses the cached result
  ```

* Sped up the application of certain gates in `default.qubit` by using array/tensor
  manipulation tricks. The following gates are affected: `PauliX`, `PauliY`, `PauliZ`,
  `Hadamard`, `SWAP`, `S`, `T`, `CNOT`, `CZ`.
  [(#772)](https://github.com/PennyLaneAI/pennylane/pull/772)

* The computation of marginal probabilities has been made more efficient for devices
  with a large number of wires, achieving in some cases a 5x speedup.
  [(#799)](https://github.com/PennyLaneAI/pennylane/pull/799)

* Adds arithmetic operations (addition, tensor product,
  subtraction, and scalar multiplication) between `Hamiltonian`,
  `Tensor`, and `Observable` objects, and inline arithmetic
  operations between Hamiltonians and other observables.
  [(#765)](https://github.com/PennyLaneAI/pennylane/pull/765)

  Hamiltonians can now easily be defined as sums of observables:

  ```pycon3
  >>> H = 3 * qml.PauliZ(0) - (qml.PauliX(0) @ qml.PauliX(1)) + qml.Hamiltonian([4], [qml.PauliZ(0)])
  >>> print(H)
  (7.0) [Z0] + (-1.0) [X0 X1]
  ```

* Adds `compare()` method to `Observable` and `Hamiltonian` classes, which allows
  for comparison between observable quantities.
  [(#765)](https://github.com/PennyLaneAI/pennylane/pull/765)

  ```pycon3
  >>> H = qml.Hamiltonian([1], [qml.PauliZ(0)])
  >>> obs = qml.PauliZ(0) @ qml.Identity(1)
  >>> print(H.compare(obs))
  True
  ```

  ```pycon3
  >>> H = qml.Hamiltonian([2], [qml.PauliZ(0)])
  >>> obs = qml.PauliZ(1) @ qml.Identity(0)
  >>> print(H.compare(obs))
  False
  ```

* Adds `simplify()` method to the `Hamiltonian` class.
  [(#765)](https://github.com/PennyLaneAI/pennylane/pull/765)

  ```pycon3
  >>> H = qml.Hamiltonian([1, 2], [qml.PauliZ(0), qml.PauliZ(0) @ qml.Identity(1)])
  >>> H.simplify()
  >>> print(H)
  (3.0) [Z0]
  ```

* Added a new bit-flip mixer to the `qml.qaoa` module.
  [(#774)](https://github.com/PennyLaneAI/pennylane/pull/774)

* Summation of two `Wires` objects is now supported and will return
  a `Wires` object containing the set of all wires defined by the
  terms in the summation.
  [(#812)](https://github.com/PennyLaneAI/pennylane/pull/812)

<h3>Breaking changes</h3>

* The PennyLane NumPy module now returns scalar (zero-dimensional) arrays where
  Python scalars were previously returned.
  [(#820)](https://github.com/PennyLaneAI/pennylane/pull/820)
  [(#833)](https://github.com/PennyLaneAI/pennylane/pull/833)

  For example, this affects array element indexing, and summation:

  ```pycon
  >>> x = np.array([1, 2, 3], requires_grad=False)
  >>> x[0]
  tensor(1, requires_grad=False)
  >>> np.sum(x)
  tensor(6, requires_grad=True)
  ```

  This may require small updates to user code. A convenience method, `np.tensor.unwrap()`,
  has been added to help ease the transition. This converts PennyLane NumPy tensors
  to standard NumPy arrays and Python scalars:

  ```pycon
  >>> x = np.array(1.543, requires_grad=False)
  >>> x.unwrap()
  1.543
  ```

  Note, however, that information regarding array differentiability will be
  lost.

* The device capabilities dictionary has been redesigned, for clarity and robustness. In particular,
  the capabilities dictionary is now inherited from the parent class, various keys have more
  expressive names, and all keys are now defined in the base device class. For more details, please
  [refer to the developer
  documentation](https://pennylane.readthedocs.io/en/stable/development/plugins.html#device-capabilities).
  [(#781)](https://github.com/PennyLaneAI/pennylane/pull/781/files)

<h3>Bug fixes</h3>

* Changed to use lists for storing variable values inside `BaseQNode`
  allowing complex matrices to be passed to `QubitUnitary`.
  [(#773)](https://github.com/PennyLaneAI/pennylane/pull/773)

* Fixed a bug within `default.qubit`, resulting in greater efficiency
  when applying a state vector to all wires on the device.
  [(#849)](https://github.com/PennyLaneAI/pennylane/pull/849)

<h3>Documentation</h3>

* Equations have been added to the `qml.sample` and `qml.probs` docstrings
  to clarify the mathematical foundation of the performed measurements.
  [(#843)](https://github.com/PennyLaneAI/pennylane/pull/843)

<h3>Contributors</h3>

This release contains contributions from (in alphabetical order):

Aroosa Ijaz, Juan Miguel Arrazola, Thomas Bromley, Jack Ceroni, Alain Delgado Gran, Josh Izaac,
Soran Jahangiri, Nathan Killoran, Robert Lang, Cedric Lin, Olivia Di Matteo, Nicolás Quesada, Maria
Schuld, Antal Száva.

# Release 0.11.0

<h3>New features since last release</h3>

<h4>New and improved simulators</h4>

* Added a new device, `default.qubit.autograd`, a pure-state qubit simulator written using Autograd.
  This device supports classical backpropagation (`diff_method="backprop"`); this can
  be faster than the parameter-shift rule for computing quantum gradients
  when the number of parameters to be optimized is large.
  [(#721)](https://github.com/XanaduAI/pennylane/pull/721)

  ```pycon
  >>> dev = qml.device("default.qubit.autograd", wires=1)
  >>> @qml.qnode(dev, diff_method="backprop")
  ... def circuit(x):
  ...     qml.RX(x[1], wires=0)
  ...     qml.Rot(x[0], x[1], x[2], wires=0)
  ...     return qml.expval(qml.PauliZ(0))
  >>> weights = np.array([0.2, 0.5, 0.1])
  >>> grad_fn = qml.grad(circuit)
  >>> print(grad_fn(weights))
  array([-2.25267173e-01, -1.00864546e+00,  6.93889390e-18])
  ```

  See the [device documentation](https://pennylane.readthedocs.io/en/stable/code/api/pennylane.devices.default_qubit_autograd.DefaultQubitAutograd.html) for more details.

* A new experimental C++ state-vector simulator device is now available, `lightning.qubit`. It
  uses the C++ Eigen library to perform fast linear algebra calculations for simulating quantum
  state-vector evolution.

  `lightning.qubit` is currently in beta; it can be installed via `pip`:

  ```console
  $ pip install pennylane-lightning
  ```

  Once installed, it can be used as a PennyLane device:

  ```pycon
  >>> dev = qml.device("lightning.qubit", wires=2)
  ```

  For more details, please see the [lightning qubit documentation](https://pennylane-lightning.readthedocs.io).

<h4>New algorithms and templates</h4>

* Added built-in QAOA functionality via the new `qml.qaoa` module.
  [(#712)](https://github.com/PennyLaneAI/pennylane/pull/712)
  [(#718)](https://github.com/PennyLaneAI/pennylane/pull/718)
  [(#741)](https://github.com/PennyLaneAI/pennylane/pull/741)
  [(#720)](https://github.com/PennyLaneAI/pennylane/pull/720)

  This includes the following features:

  * New `qml.qaoa.x_mixer` and `qml.qaoa.xy_mixer` functions for defining Pauli-X and XY
    mixer Hamiltonians.

  * MaxCut: The `qml.qaoa.maxcut` function allows easy construction of the cost Hamiltonian
    and recommended mixer Hamiltonian for solving the MaxCut problem for a supplied graph.

  * Layers: `qml.qaoa.cost_layer` and `qml.qaoa.mixer_layer` take cost and mixer
    Hamiltonians, respectively, and apply the corresponding QAOA cost and mixer layers
    to the quantum circuit

  For example, using PennyLane to construct and solve a MaxCut problem with QAOA:

  ```python
  wires = range(3)
  graph = Graph([(0, 1), (1, 2), (2, 0)])
  cost_h, mixer_h = qaoa.maxcut(graph)

  def qaoa_layer(gamma, alpha):
      qaoa.cost_layer(gamma, cost_h)
      qaoa.mixer_layer(alpha, mixer_h)

  def antatz(params, **kwargs):

      for w in wires:
          qml.Hadamard(wires=w)

      # repeat the QAOA layer two times
      qml.layer(qaoa_layer, 2, params[0], params[1])

  dev = qml.device('default.qubit', wires=len(wires))
  cost_function = qml.VQECost(ansatz, cost_h, dev)
  ```

* Added an `ApproxTimeEvolution` template to the PennyLane templates module, which
  can be used to implement Trotterized time-evolution under a Hamiltonian.
  [(#710)](https://github.com/XanaduAI/pennylane/pull/710)

  <img src="https://pennylane.readthedocs.io/en/latest/_static/templates/subroutines/approx_time_evolution.png" width=50%/>

* Added a `qml.layer` template-constructing function, which takes a unitary, and
  repeatedly applies it on a set of wires to a given depth.
  [(#723)](https://github.com/PennyLaneAI/pennylane/pull/723)

  ```python
  def subroutine():
      qml.Hadamard(wires=[0])
      qml.CNOT(wires=[0, 1])
      qml.PauliX(wires=[1])

  dev = qml.device('default.qubit', wires=3)

  @qml.qnode(dev)
  def circuit():
      qml.layer(subroutine, 3)
      return [qml.expval(qml.PauliZ(0)), qml.expval(qml.PauliZ(1))]
  ```

  This creates the following circuit:
  ```pycon
  >>> circuit()
  >>> print(circuit.draw())
  0: ──H──╭C──X──H──╭C──X──H──╭C──X──┤ ⟨Z⟩
  1: ─────╰X────────╰X────────╰X─────┤ ⟨Z⟩
  ```

* Added the `qml.utils.decompose_hamiltonian` function. This function can be used to
  decompose a Hamiltonian into a linear combination of Pauli operators.
  [(#671)](https://github.com/XanaduAI/pennylane/pull/671)

  ```pycon
  >>> A = np.array(
  ... [[-2, -2+1j, -2, -2],
  ... [-2-1j,  0,  0, -1],
  ... [-2,  0, -2, -1],
  ... [-2, -1, -1,  0]])
  >>> coeffs, obs_list = decompose_hamiltonian(A)
  ```

<h4>New device features</h4>

* It is now possible to specify custom wire labels, such as `['anc1', 'anc2', 0, 1, 3]`, where the labels
  can be strings or numbers.
  [(#666)](https://github.com/XanaduAI/pennylane/pull/666)

  Custom wire labels are defined by passing a list to the `wires` argument when creating the device:

  ```pycon
  >>> dev = qml.device("default.qubit", wires=['anc1', 'anc2', 0, 1, 3])
  ```

  Quantum operations should then be invoked with these custom wire labels:

  ``` pycon
  >>> @qml.qnode(dev)
  >>> def circuit():
  ...    qml.Hadamard(wires='anc2')
  ...    qml.CNOT(wires=['anc1', 3])
  ...    ...
  ```

  The existing behaviour, in which the number of wires is specified on device initialization,
  continues to work as usual. This gives a default behaviour where wires are labelled
  by consecutive integers.

  ```pycon
  >>> dev = qml.device("default.qubit", wires=5)
  ```

* An integrated device test suite has been added, which can be used
  to run basic integration tests on core or external devices.
  [(#695)](https://github.com/PennyLaneAI/pennylane/pull/695)
  [(#724)](https://github.com/PennyLaneAI/pennylane/pull/724)
  [(#733)](https://github.com/PennyLaneAI/pennylane/pull/733)

  The test can be invoked against a particular device by calling the `pl-device-test`
  command line program:

  ```console
  $ pl-device-test --device=default.qubit --shots=1234 --analytic=False
  ```

  If the tests are run on external devices, the device and its dependencies must be
  installed locally. For more details, please see the
  [plugin test documentation](http://pennylane.readthedocs.io/en/latest/code/api/pennylane.devices.tests.html).

<h3>Improvements</h3>

* The functions implementing the quantum circuits building the Unitary Coupled-Cluster
  (UCCSD) VQE ansatz have been improved, with a more consistent naming convention and
  improved docstrings.
  [(#748)](https://github.com/PennyLaneAI/pennylane/pull/748)

  The changes include:

  - The terms *1particle-1hole (ph)* and *2particle-2hole (pphh)* excitations
    were replaced with the names *single* and *double* excitations, respectively.

  - The non-differentiable arguments in the `UCCSD` template were renamed accordingly:
    `ph` → `s_wires`, `pphh` → `d_wires`

  - The term *virtual*, previously used to refer the *unoccupied* orbitals, was discarded.

  - The Usage Details sections were updated and improved.

* Added support for TensorFlow 2.3 and PyTorch 1.6.
  [(#725)](https://github.com/PennyLaneAI/pennylane/pull/725)

* Returning probabilities is now supported from photonic QNodes.
  As with qubit QNodes, photonic QNodes returning probabilities are
  end-to-end differentiable.
  [(#699)](https://github.com/XanaduAI/pennylane/pull/699/)

  ```pycon
  >>> dev = qml.device("strawberryfields.fock", wires=2, cutoff_dim=5)
  >>> @qml.qnode(dev)
  ... def circuit(a):
  ...     qml.Displacement(a, 0, wires=0)
  ...     return qml.probs(wires=0)
  >>> print(circuit(0.5))
  [7.78800783e-01 1.94700196e-01 2.43375245e-02 2.02812704e-03 1.26757940e-04]
  ```

<h3>Breaking changes</h3>

* The `pennylane.plugins` and `pennylane.beta.plugins` folders have been renamed to
  `pennylane.devices` and `pennylane.beta.devices`, to reflect their content better.
  [(#726)](https://github.com/XanaduAI/pennylane/pull/726)

<h3>Bug fixes</h3>

* The PennyLane interface conversion functions can now convert QNodes with
  pre-existing interfaces.
  [(#707)](https://github.com/XanaduAI/pennylane/pull/707)

<h3>Documentation</h3>

* The interfaces section of the documentation has been renamed to 'Interfaces and training',
  and updated with the latest variable handling details.
  [(#753)](https://github.com/PennyLaneAI/pennylane/pull/753)

<h3>Contributors</h3>

This release contains contributions from (in alphabetical order):

Juan Miguel Arrazola, Thomas Bromley, Jack Ceroni, Alain Delgado Gran, Shadab Hussain, Theodor
Isacsson, Josh Izaac, Nathan Killoran, Maria Schuld, Antal Száva, Nicola Vitucci.

# Release 0.10.0

<h3>New features since last release</h3>

<h4>New and improved simulators</h4>

* Added a new device, `default.qubit.tf`, a pure-state qubit simulator written using TensorFlow.
  As a result, it supports classical backpropagation as a means to compute the Jacobian. This can
  be faster than the parameter-shift rule for computing quantum gradients
  when the number of parameters to be optimized is large.

  `default.qubit.tf` is designed to be used with end-to-end classical backpropagation
  (`diff_method="backprop"`) with the TensorFlow interface. This is the default method
  of differentiation when creating a QNode with this device.

  Using this method, the created QNode is a 'white-box' that is
  tightly integrated with your TensorFlow computation, including
  [AutoGraph](https://www.tensorflow.org/guide/function) support:

  ```pycon
  >>> dev = qml.device("default.qubit.tf", wires=1)
  >>> @tf.function
  ... @qml.qnode(dev, interface="tf", diff_method="backprop")
  ... def circuit(x):
  ...     qml.RX(x[1], wires=0)
  ...     qml.Rot(x[0], x[1], x[2], wires=0)
  ...     return qml.expval(qml.PauliZ(0))
  >>> weights = tf.Variable([0.2, 0.5, 0.1])
  >>> with tf.GradientTape() as tape:
  ...     res = circuit(weights)
  >>> print(tape.gradient(res, weights))
  tf.Tensor([-2.2526717e-01 -1.0086454e+00  1.3877788e-17], shape=(3,), dtype=float32)
  ```

  See the `default.qubit.tf`
  [documentation](https://pennylane.ai/en/stable/code/api/pennylane.beta.plugins.DefaultQubitTF.html)
  for more details.

* The [default.tensor plugin](https://github.com/XanaduAI/pennylane/blob/master/pennylane/beta/plugins/default_tensor.py)
  has been significantly upgraded. It now allows two different
  tensor network representations to be used: `"exact"` and `"mps"`. The former uses a
  exact factorized representation of quantum states, while the latter uses a matrix product state
  representation.
  ([#572](https://github.com/XanaduAI/pennylane/pull/572))
  ([#599](https://github.com/XanaduAI/pennylane/pull/599))

<h4>New machine learning functionality and integrations</h4>

* PennyLane QNodes can now be converted into Torch layers, allowing for creation of quantum and
  hybrid models using the `torch.nn` API.
  [(#588)](https://github.com/XanaduAI/pennylane/pull/588)

  A PennyLane QNode can be converted into a `torch.nn` layer using the `qml.qnn.TorchLayer` class:

  ```pycon
  >>> @qml.qnode(dev)
  ... def qnode(inputs, weights_0, weight_1):
  ...    # define the circuit
  ...    # ...

  >>> weight_shapes = {"weights_0": 3, "weight_1": 1}
  >>> qlayer = qml.qnn.TorchLayer(qnode, weight_shapes)
  ```

  A hybrid model can then be easily constructed:

  ```pycon
  >>> model = torch.nn.Sequential(qlayer, torch.nn.Linear(2, 2))
  ```

* Added a new "reversible" differentiation method which can be used in simulators, but not hardware.

  The reversible approach is similar to backpropagation, but trades off extra computation for
  enhanced memory efficiency. Where backpropagation caches the state tensors at each step during
  a simulated evolution, the reversible method only caches the final pre-measurement state.

  Compared to the parameter-shift method, the reversible method can be faster or slower,
  depending on the density and location of parametrized gates in a circuit
  (circuits with higher density of parametrized gates near the end of the circuit will see a benefit).
  [(#670)](https://github.com/XanaduAI/pennylane/pull/670)

  ```pycon
  >>> dev = qml.device("default.qubit", wires=2)
  ... @qml.qnode(dev, diff_method="reversible")
  ... def circuit(x):
  ...     qml.RX(x, wires=0)
  ...     qml.RX(x, wires=0)
  ...     qml.CNOT(wires=[0,1])
  ...     return qml.expval(qml.PauliZ(0))
  >>> qml.grad(circuit)(0.5)
  (array(-0.47942554),)
  ```

<h4>New templates and cost functions</h4>

* Added the new templates `UCCSD`, `SingleExcitationUnitary`, and`DoubleExcitationUnitary`,
  which together implement the Unitary Coupled-Cluster Singles and Doubles (UCCSD) ansatz
  to perform VQE-based quantum chemistry simulations using PennyLane-QChem.
  [(#622)](https://github.com/XanaduAI/pennylane/pull/622)
  [(#638)](https://github.com/XanaduAI/pennylane/pull/638)
  [(#654)](https://github.com/XanaduAI/pennylane/pull/654)
  [(#659)](https://github.com/XanaduAI/pennylane/pull/659)
  [(#622)](https://github.com/XanaduAI/pennylane/pull/622)

* Added module `pennylane.qnn.cost` with class `SquaredErrorLoss`. The module contains classes
  to calculate losses and cost functions on circuits with trainable parameters.
  [(#642)](https://github.com/XanaduAI/pennylane/pull/642)

<h3>Improvements</h3>

* Improves the wire management by making the `Operator.wires` attribute a `wires` object.
  [(#666)](https://github.com/XanaduAI/pennylane/pull/666)

* A significant improvement with respect to how QNodes and interfaces mark quantum function
  arguments as differentiable when using Autograd, designed to improve performance and make
  QNodes more intuitive.
  [(#648)](https://github.com/XanaduAI/pennylane/pull/648)
  [(#650)](https://github.com/XanaduAI/pennylane/pull/650)

  In particular, the following changes have been made:

  - A new `ndarray` subclass `pennylane.numpy.tensor`, which extends NumPy arrays with
    the keyword argument and attribute `requires_grad`. Tensors which have `requires_grad=False`
    are treated as non-differentiable by the Autograd interface.

  - A new subpackage `pennylane.numpy`, which wraps `autograd.numpy` such that NumPy functions
    accept the `requires_grad` keyword argument, and allows Autograd to differentiate
    `pennylane.numpy.tensor` objects.

  - The `argnum` argument to `qml.grad` is now optional; if not provided, arguments explicitly
    marked as `requires_grad=False` are excluded for the list of differentiable arguments.
    The ability to pass `argnum` has been retained for backwards compatibility, and
    if present the old behaviour persists.

* The QNode Torch interface now inspects QNode positional arguments.
  If any argument does not have the attribute `requires_grad=True`, it
  is automatically excluded from quantum gradient computations.
  [(#652)](https://github.com/XanaduAI/pennylane/pull/652)
  [(#660)](https://github.com/XanaduAI/pennylane/pull/660)

* The QNode TF interface now inspects QNode positional arguments.
  If any argument is not being watched by a `tf.GradientTape()`,
  it is automatically excluded from quantum gradient computations.
  [(#655)](https://github.com/XanaduAI/pennylane/pull/655)
  [(#660)](https://github.com/XanaduAI/pennylane/pull/660)

* QNodes have two new public methods: `QNode.set_trainable_args()` and `QNode.get_trainable_args()`.
  These are designed to be called by interfaces, to specify to the QNode which of its
  input arguments are differentiable. Arguments which are non-differentiable will not be converted
  to PennyLane Variable objects within the QNode.
  [(#660)](https://github.com/XanaduAI/pennylane/pull/660)

* Added `decomposition` method to PauliX, PauliY, PauliZ, S, T, Hadamard, and PhaseShift gates, which
  decomposes each of these gates into rotation gates.
  [(#668)](https://github.com/XanaduAI/pennylane/pull/668)

* The `CircuitGraph` class now supports serializing contained circuit operations
  and measurement basis rotations to an OpenQASM2.0 script via the new
  `CircuitGraph.to_openqasm()` method.
  [(#623)](https://github.com/XanaduAI/pennylane/pull/623)

<h3>Breaking changes</h3>

* Removes support for Python 3.5.
  [(#639)](https://github.com/XanaduAI/pennylane/pull/639)

<h3>Documentation</h3>

* Various small typos were fixed.

<h3>Contributors</h3>

This release contains contributions from (in alphabetical order):

Thomas Bromley, Jack Ceroni, Alain Delgado Gran, Theodor Isacsson, Josh Izaac,
Nathan Killoran, Maria Schuld, Antal Száva, Nicola Vitucci.


# Release 0.9.0

<h3>New features since last release</h3>

<h4>New machine learning integrations</h4>

* PennyLane QNodes can now be converted into Keras layers, allowing for creation of quantum and
  hybrid models using the Keras API.
  [(#529)](https://github.com/XanaduAI/pennylane/pull/529)

  A PennyLane QNode can be converted into a Keras layer using the `KerasLayer` class:

  ```python
  from pennylane.qnn import KerasLayer

  @qml.qnode(dev)
  def circuit(inputs, weights_0, weight_1):
     # define the circuit
     # ...

  weight_shapes = {"weights_0": 3, "weight_1": 1}
  qlayer = qml.qnn.KerasLayer(circuit, weight_shapes, output_dim=2)
  ```

  A hybrid model can then be easily constructed:

  ```python
  model = tf.keras.models.Sequential([qlayer, tf.keras.layers.Dense(2)])
  ```

* Added a new type of QNode, `qml.qnodes.PassthruQNode`. For simulators which are coded in an
  external library which supports automatic differentiation, PennyLane will treat a PassthruQNode as
  a "white box", and rely on the external library to directly provide gradients via backpropagation.
  This can be more efficient than the using parameter-shift rule for a large number of parameters.
  [(#488)](https://github.com/XanaduAI/pennylane/pull/488)

  Currently this behaviour is supported by PennyLane's `default.tensor.tf` device backend,
  compatible with the `'tf'` interface using TensorFlow 2:

  ```python
  dev = qml.device('default.tensor.tf', wires=2)

  @qml.qnode(dev, diff_method="backprop")
  def circuit(params):
      qml.RX(params[0], wires=0)
      qml.RX(params[1], wires=1)
      qml.CNOT(wires=[0, 1])
      return qml.expval(qml.PauliZ(0))

  qnode = PassthruQNode(circuit, dev)
  params = tf.Variable([0.3, 0.1])

  with tf.GradientTape() as tape:
      tape.watch(params)
      res = qnode(params)

  grad = tape.gradient(res, params)
  ```

<h4>New optimizers</h4>

* Added the `qml.RotosolveOptimizer`, a gradient-free optimizer
  that minimizes the quantum function by updating each parameter,
  one-by-one, via a closed-form expression while keeping other parameters
  fixed.
  [(#636)](https://github.com/XanaduAI/pennylane/pull/636)
  [(#539)](https://github.com/XanaduAI/pennylane/pull/539)

* Added the `qml.RotoselectOptimizer`, which uses Rotosolve to
  minimizes a quantum function with respect to both the
  rotation operations applied and the rotation parameters.
  [(#636)](https://github.com/XanaduAI/pennylane/pull/636)
  [(#539)](https://github.com/XanaduAI/pennylane/pull/539)

  For example, given a quantum function `f` that accepts parameters `x`
  and a list of corresponding rotation operations `generators`,
  the Rotoselect optimizer will, at each step, update both the parameter
  values and the list of rotation gates to minimize the loss:

  ```pycon
  >>> opt = qml.optimize.RotoselectOptimizer()
  >>> x = [0.3, 0.7]
  >>> generators = [qml.RX, qml.RY]
  >>> for _ in range(100):
  ...     x, generators = opt.step(f, x, generators)
  ```


<h4>New operations</h4>

* Added the `PauliRot` gate, which performs an arbitrary
  Pauli rotation on multiple qubits, and the `MultiRZ` gate,
  which performs a rotation generated by a tensor product
  of Pauli Z operators.
  [(#559)](https://github.com/XanaduAI/pennylane/pull/559)

  ```python
  dev = qml.device('default.qubit', wires=4)

  @qml.qnode(dev)
  def circuit(angle):
      qml.PauliRot(angle, "IXYZ", wires=[0, 1, 2, 3])
      return [qml.expval(qml.PauliZ(wire)) for wire in [0, 1, 2, 3]]
  ```

  ```pycon
  >>> circuit(0.4)
  [1.         0.92106099 0.92106099 1.        ]
  >>> print(circuit.draw())
   0: ──╭RI(0.4)──┤ ⟨Z⟩
   1: ──├RX(0.4)──┤ ⟨Z⟩
   2: ──├RY(0.4)──┤ ⟨Z⟩
   3: ──╰RZ(0.4)──┤ ⟨Z⟩
  ```

  If the `PauliRot` gate is not supported on the target device, it will
  be decomposed into `Hadamard`, `RX` and `MultiRZ` gates. Note that
  identity gates in the Pauli word result in untouched wires:

  ```pycon
  >>> print(circuit.draw())
   0: ───────────────────────────────────┤ ⟨Z⟩
   1: ──H──────────╭RZ(0.4)──H───────────┤ ⟨Z⟩
   2: ──RX(1.571)──├RZ(0.4)──RX(-1.571)──┤ ⟨Z⟩
   3: ─────────────╰RZ(0.4)──────────────┤ ⟨Z⟩
  ```

  If the `MultiRZ` gate is not supported, it will be decomposed into
  `CNOT` and `RZ` gates:

  ```pycon
  >>> print(circuit.draw())
   0: ──────────────────────────────────────────────────┤ ⟨Z⟩
   1: ──H──────────────╭X──RZ(0.4)──╭X──────H───────────┤ ⟨Z⟩
   2: ──RX(1.571)──╭X──╰C───────────╰C──╭X──RX(-1.571)──┤ ⟨Z⟩
   3: ─────────────╰C───────────────────╰C──────────────┤ ⟨Z⟩
  ```

* PennyLane now provides `DiagonalQubitUnitary` for diagonal gates, that are e.g.,
  encountered in IQP circuits. These kinds of gates can be evaluated much faster on
  a simulator device.
  [(#567)](https://github.com/XanaduAI/pennylane/pull/567)

  The gate can be used, for example, to efficiently simulate oracles:

  ```python
  dev = qml.device('default.qubit', wires=3)

  # Function as a bitstring
  f = np.array([1, 0, 0, 1, 1, 0, 1, 0])

  @qml.qnode(dev)
  def circuit(weights1, weights2):
      qml.templates.StronglyEntanglingLayers(weights1, wires=[0, 1, 2])

      # Implements the function as a phase-kickback oracle
      qml.DiagonalQubitUnitary((-1)**f, wires=[0, 1, 2])

      qml.templates.StronglyEntanglingLayers(weights2, wires=[0, 1, 2])
      return [qml.expval(qml.PauliZ(w)) for w in range(3)]
  ```

* Added the `TensorN` CVObservable that can represent the tensor product of the
  `NumberOperator` on photonic backends.
  [(#608)](https://github.com/XanaduAI/pennylane/pull/608)

<h4>New templates</h4>

* Added the `ArbitraryUnitary` and `ArbitraryStatePreparation` templates, which use
  `PauliRot` gates to perform an arbitrary unitary and prepare an arbitrary basis
  state with the minimal number of parameters.
  [(#590)](https://github.com/XanaduAI/pennylane/pull/590)

  ```python
  dev = qml.device('default.qubit', wires=3)

  @qml.qnode(dev)
  def circuit(weights1, weights2):
        qml.templates.ArbitraryStatePreparation(weights1, wires=[0, 1, 2])
        qml.templates.ArbitraryUnitary(weights2, wires=[0, 1, 2])
        return qml.probs(wires=[0, 1, 2])
  ```

* Added the `IQPEmbedding` template, which encodes inputs into the diagonal gates of an
  IQP circuit.
  [(#605)](https://github.com/XanaduAI/pennylane/pull/605)

  <img src="https://pennylane.readthedocs.io/en/latest/_images/iqp.png"
  width=50%></img>

* Added the `SimplifiedTwoDesign` template, which implements the circuit
  design of [Cerezo et al. (2020)](<https://arxiv.org/abs/2001.00550>).
  [(#556)](https://github.com/XanaduAI/pennylane/pull/556)

  <img src="https://pennylane.readthedocs.io/en/latest/_images/simplified_two_design.png"
  width=50%></img>

* Added the `BasicEntanglerLayers` template, which is a simple layer architecture
  of rotations and CNOT nearest-neighbour entanglers.
  [(#555)](https://github.com/XanaduAI/pennylane/pull/555)

  <img src="https://pennylane.readthedocs.io/en/latest/_images/basic_entangler.png"
  width=50%></img>

* PennyLane now offers a broadcasting function to easily construct templates:
  `qml.broadcast()` takes single quantum operations or other templates and applies
  them to wires in a specific pattern.
  [(#515)](https://github.com/XanaduAI/pennylane/pull/515)
  [(#522)](https://github.com/XanaduAI/pennylane/pull/522)
  [(#526)](https://github.com/XanaduAI/pennylane/pull/526)
  [(#603)](https://github.com/XanaduAI/pennylane/pull/603)

  For example, we can use broadcast to repeat a custom template
  across multiple wires:

  ```python
  from pennylane.templates import template

  @template
  def mytemplate(pars, wires):
      qml.Hadamard(wires=wires)
      qml.RY(pars, wires=wires)

  dev = qml.device('default.qubit', wires=3)

  @qml.qnode(dev)
  def circuit(pars):
      qml.broadcast(mytemplate, pattern="single", wires=[0,1,2], parameters=pars)
      return qml.expval(qml.PauliZ(0))
  ```

  ```pycon
  >>> circuit([1, 1, 0.1])
  -0.841470984807896
  >>> print(circuit.draw())
   0: ──H──RY(1.0)──┤ ⟨Z⟩
   1: ──H──RY(1.0)──┤
   2: ──H──RY(0.1)──┤
  ```

  For other available patterns, see the
  [broadcast function documentation](https://pennylane.readthedocs.io/en/latest/code/api/pennylane.broadcast.html).

<h3>Breaking changes</h3>

* The `QAOAEmbedding` now uses the new `MultiRZ` gate as a `ZZ` entangler,
  which changes the convention. While
  previously, the `ZZ` gate in the embedding was implemented as

  ```python
  CNOT(wires=[wires[0], wires[1]])
  RZ(2 * parameter, wires=wires[0])
  CNOT(wires=[wires[0], wires[1]])
  ```

  the `MultiRZ` corresponds to

  ```python
  CNOT(wires=[wires[1], wires[0]])
  RZ(parameter, wires=wires[0])
  CNOT(wires=[wires[1], wires[0]])
  ```

  which differs in the factor of `2`, and fixes a bug in the
  wires that the `CNOT` was applied to.
  [(#609)](https://github.com/XanaduAI/pennylane/pull/609)

* Probability methods are handled by `QubitDevice` and device method
  requirements are modified to simplify plugin development.
  [(#573)](https://github.com/XanaduAI/pennylane/pull/573)

* The internal variables `All` and `Any` to mark an `Operation` as acting on all or any
  wires have been renamed to `AllWires` and `AnyWires`.
  [(#614)](https://github.com/XanaduAI/pennylane/pull/614)

<h3>Improvements</h3>

* A new `Wires` class was introduced for the internal
  bookkeeping of wire indices.
  [(#615)](https://github.com/XanaduAI/pennylane/pull/615)

* Improvements to the speed/performance of the `default.qubit` device.
  [(#567)](https://github.com/XanaduAI/pennylane/pull/567)
  [(#559)](https://github.com/XanaduAI/pennylane/pull/559)

* Added the `"backprop"` and `"device"` differentiation methods to the `qnode`
  decorator.
  [(#552)](https://github.com/XanaduAI/pennylane/pull/552)

  - `"backprop"`: Use classical backpropagation. Default on simulator
    devices that are classically end-to-end differentiable.
    The returned QNode can only be used with the same machine learning
    framework (e.g., `default.tensor.tf` simulator with the `tensorflow` interface).

  - `"device"`: Queries the device directly for the gradient.

  Using the `"backprop"` differentiation method with the `default.tensor.tf`
  device, the created QNode is a 'white-box', and is tightly integrated with
  the overall TensorFlow computation:

  ```python
  >>> dev = qml.device("default.tensor.tf", wires=1)
  >>> @qml.qnode(dev, interface="tf", diff_method="backprop")
  >>> def circuit(x):
  ...     qml.RX(x[1], wires=0)
  ...     qml.Rot(x[0], x[1], x[2], wires=0)
  ...     return qml.expval(qml.PauliZ(0))
  >>> vars = tf.Variable([0.2, 0.5, 0.1])
  >>> with tf.GradientTape() as tape:
  ...     res = circuit(vars)
  >>> tape.gradient(res, vars)
  <tf.Tensor: shape=(3,), dtype=float32, numpy=array([-2.2526717e-01, -1.0086454e+00,  1.3877788e-17], dtype=float32)>
  ```

* The circuit drawer now displays inverted operations, as well as wires
  where probabilities are returned from the device:
  [(#540)](https://github.com/XanaduAI/pennylane/pull/540)

  ```python
  >>> @qml.qnode(dev)
  ... def circuit(theta):
  ...     qml.RX(theta, wires=0)
  ...     qml.CNOT(wires=[0, 1])
  ...     qml.S(wires=1).inv()
  ...     return qml.probs(wires=[0, 1])
  >>> circuit(0.2)
  array([0.99003329, 0.        , 0.        , 0.00996671])
  >>> print(circuit.draw())
  0: ──RX(0.2)──╭C───────╭┤ Probs
  1: ───────────╰X──S⁻¹──╰┤ Probs
  ```

* You can now evaluate the metric tensor of a VQE Hamiltonian via the new
  `VQECost.metric_tensor` method. This allows `VQECost` objects to be directly
  optimized by the quantum natural gradient optimizer (`qml.QNGOptimizer`).
  [(#618)](https://github.com/XanaduAI/pennylane/pull/618)

* The input check functions in `pennylane.templates.utils` are now public
  and visible in the API documentation.
  [(#566)](https://github.com/XanaduAI/pennylane/pull/566)

* Added keyword arguments for step size and order to the `qnode` decorator, as well as
  the `QNode` and `JacobianQNode` classes. This enables the user to set the step size
  and order when using finite difference methods. These options are also exposed when
  creating QNode collections.
  [(#530)](https://github.com/XanaduAI/pennylane/pull/530)
  [(#585)](https://github.com/XanaduAI/pennylane/pull/585)
  [(#587)](https://github.com/XanaduAI/pennylane/pull/587)

* The decomposition for the `CRY` gate now uses the simpler form `RY @ CNOT @ RY @ CNOT`
  [(#547)](https://github.com/XanaduAI/pennylane/pull/547)

* The underlying queuing system was refactored, removing the `qml._current_context`
  property that held the currently active `QNode` or `OperationRecorder`. Now, all
  objects that expose a queue for operations inherit from `QueuingContext` and
  register their queue globally.
  [(#548)](https://github.com/XanaduAI/pennylane/pull/548)

* The PennyLane repository has a new benchmarking tool which supports the comparison of different git revisions.
  [(#568)](https://github.com/XanaduAI/pennylane/pull/568)
  [(#560)](https://github.com/XanaduAI/pennylane/pull/560)
  [(#516)](https://github.com/XanaduAI/pennylane/pull/516)

<h3>Documentation</h3>

* Updated the development section by creating a landing page with links to sub-pages
  containing specific guides.
  [(#596)](https://github.com/XanaduAI/pennylane/pull/596)

* Extended the developer's guide by a section explaining how to add new templates.
  [(#564)](https://github.com/XanaduAI/pennylane/pull/564)

<h3>Bug fixes</h3>

* `tf.GradientTape().jacobian()` can now be evaluated on QNodes using the TensorFlow interface.
  [(#626)](https://github.com/XanaduAI/pennylane/pull/626)

* `RandomLayers()` is now compatible with the qiskit devices.
  [(#597)](https://github.com/XanaduAI/pennylane/pull/597)

* `DefaultQubit.probability()` now returns the correct probability when called with
  `device.analytic=False`.
  [(#563)](https://github.com/XanaduAI/pennylane/pull/563)

* Fixed a bug in the `StronglyEntanglingLayers` template, allowing it to
  work correctly when applied to a single wire.
  [(544)](https://github.com/XanaduAI/pennylane/pull/544)

* Fixed a bug when inverting operations with decompositions; operations marked as inverted
  are now correctly inverted when the fallback decomposition is called.
  [(#543)](https://github.com/XanaduAI/pennylane/pull/543)

* The `QNode.print_applied()` method now correctly displays wires where
  `qml.prob()` is being returned.
  [#542](https://github.com/XanaduAI/pennylane/pull/542)

<h3>Contributors</h3>

This release contains contributions from (in alphabetical order):

Ville Bergholm, Lana Bozanic, Thomas Bromley, Theodor Isacsson, Josh Izaac, Nathan Killoran,
Maggie Li, Johannes Jakob Meyer, Maria Schuld, Sukin Sim, Antal Száva.

# Release 0.8.1

<h3>Improvements</h3>

* Beginning of support for Python 3.8, with the test suite
  now being run in a Python 3.8 environment.
  [(#501)](https://github.com/XanaduAI/pennylane/pull/501)

<h3>Documentation</h3>

* Present templates as a gallery of thumbnails showing the
  basic circuit architecture.
  [(#499)](https://github.com/XanaduAI/pennylane/pull/499)

<h3>Bug fixes</h3>

* Fixed a bug where multiplying a QNode parameter by 0 caused a divide
  by zero error when calculating the parameter shift formula.
  [(#512)](https://github.com/XanaduAI/pennylane/pull/512)

* Fixed a bug where the shape of differentiable QNode arguments
  was being cached on the first construction, leading to indexing
  errors if the QNode was re-evaluated if the argument changed shape.
  [(#505)](https://github.com/XanaduAI/pennylane/pull/505)

<h3>Contributors</h3>

This release contains contributions from (in alphabetical order):

Ville Bergholm, Josh Izaac, Johannes Jakob Meyer, Maria Schuld, Antal Száva.

# Release 0.8.0

<h3>New features since last release</h3>

* Added a quantum chemistry package, `pennylane.qchem`, which supports
  integration with OpenFermion, Psi4, PySCF, and OpenBabel.
  [(#453)](https://github.com/XanaduAI/pennylane/pull/453)

  Features include:

  - Generate the qubit Hamiltonians directly starting with the atomic structure of the molecule.
  - Calculate the mean-field (Hartree-Fock) electronic structure of molecules.
  - Allow to define an active space based on the number of active electrons and active orbitals.
  - Perform the fermionic-to-qubit transformation of the electronic Hamiltonian by
    using different functions implemented in OpenFermion.
  - Convert OpenFermion's QubitOperator to a Pennylane `Hamiltonian` class.
  - Perform a Variational Quantum Eigensolver (VQE) computation with this Hamiltonian in PennyLane.

  Check out the [quantum chemistry quickstart](https://pennylane.readthedocs.io/en/latest/introduction/chemistry.html), as well the quantum chemistry and VQE tutorials.

* PennyLane now has some functions and classes for creating and solving VQE
  problems. [(#467)](https://github.com/XanaduAI/pennylane/pull/467)

  - `qml.Hamiltonian`: a lightweight class for representing qubit Hamiltonians
  - `qml.VQECost`: a class for quickly constructing a differentiable cost function
    given a circuit ansatz, Hamiltonian, and one or more devices

    ```python
    >>> H = qml.vqe.Hamiltonian(coeffs, obs)
    >>> cost = qml.VQECost(ansatz, hamiltonian, dev, interface="torch")
    >>> params = torch.rand([4, 3])
    >>> cost(params)
    tensor(0.0245, dtype=torch.float64)
    ```

* Added a circuit drawing feature that provides a text-based representation
  of a QNode instance. It can be invoked via `qnode.draw()`. The user can specify
  to display variable names instead of variable values and choose either an ASCII
  or Unicode charset.
  [(#446)](https://github.com/XanaduAI/pennylane/pull/446)

  Consider the following circuit as an example:
  ```python3
  @qml.qnode(dev)
  def qfunc(a, w):
      qml.Hadamard(0)
      qml.CRX(a, wires=[0, 1])
      qml.Rot(w[0], w[1], w[2], wires=[1])
      qml.CRX(-a, wires=[0, 1])

      return qml.expval(qml.PauliZ(0) @ qml.PauliZ(1))
  ```

  We can draw the circuit after it has been executed:

  ```python
  >>> result = qfunc(2.3, [1.2, 3.2, 0.7])
  >>> print(qfunc.draw())
   0: ──H──╭C────────────────────────────╭C─────────╭┤ ⟨Z ⊗ Z⟩
   1: ─────╰RX(2.3)──Rot(1.2, 3.2, 0.7)──╰RX(-2.3)──╰┤ ⟨Z ⊗ Z⟩
  >>> print(qfunc.draw(charset="ascii"))
   0: --H--+C----------------------------+C---------+| <Z @ Z>
   1: -----+RX(2.3)--Rot(1.2, 3.2, 0.7)--+RX(-2.3)--+| <Z @ Z>
  >>> print(qfunc.draw(show_variable_names=True))
   0: ──H──╭C─────────────────────────────╭C─────────╭┤ ⟨Z ⊗ Z⟩
   1: ─────╰RX(a)──Rot(w[0], w[1], w[2])──╰RX(-1*a)──╰┤ ⟨Z ⊗ Z⟩
  ```

* Added `QAOAEmbedding` and its parameter initialization
  as a new trainable template.
  [(#442)](https://github.com/XanaduAI/pennylane/pull/442)

  <img src="https://pennylane.readthedocs.io/en/latest/_images/qaoa_layers.png"
  width=70%></img>

* Added the `qml.probs()` measurement function, allowing QNodes
  to differentiate variational circuit probabilities
  on simulators and hardware.
  [(#432)](https://github.com/XanaduAI/pennylane/pull/432)

  ```python
  @qml.qnode(dev)
  def circuit(x):
      qml.Hadamard(wires=0)
      qml.RY(x, wires=0)
      qml.RX(x, wires=1)
      qml.CNOT(wires=[0, 1])
      return qml.probs(wires=[0])
  ```
  Executing this circuit gives the marginal probability of wire 1:
  ```python
  >>> circuit(0.2)
  [0.40066533 0.59933467]
  ```
  QNodes that return probabilities fully support autodifferentiation.

* Added the convenience load functions `qml.from_pyquil`, `qml.from_quil` and
  `qml.from_quil_file` that convert pyQuil objects and Quil code to PennyLane
  templates. This feature requires version 0.8 or above of the PennyLane-Forest
  plugin.
  [(#459)](https://github.com/XanaduAI/pennylane/pull/459)

* Added a `qml.inv` method that inverts templates and sequences of Operations.
  Added a `@qml.template` decorator that makes templates return the queued Operations.
  [(#462)](https://github.com/XanaduAI/pennylane/pull/462)

  For example, using this function to invert a template inside a QNode:

  ```python3
      @qml.template
      def ansatz(weights, wires):
          for idx, wire in enumerate(wires):
              qml.RX(weights[idx], wires=[wire])

          for idx in range(len(wires) - 1):
              qml.CNOT(wires=[wires[idx], wires[idx + 1]])

      dev = qml.device('default.qubit', wires=2)

      @qml.qnode(dev)
      def circuit(weights):
          qml.inv(ansatz(weights, wires=[0, 1]))
          return qml.expval(qml.PauliZ(0) @ qml.PauliZ(1))
    ```

* Added the `QNodeCollection` container class, that allows independent
  QNodes to be stored and evaluated simultaneously. Experimental support
  for asynchronous evaluation of contained QNodes is provided with the
  `parallel=True` keyword argument.
  [(#466)](https://github.com/XanaduAI/pennylane/pull/466)

* Added a high level `qml.map` function, that maps a quantum
  circuit template over a list of observables or devices, returning
  a `QNodeCollection`.
  [(#466)](https://github.com/XanaduAI/pennylane/pull/466)

  For example:

  ```python3
  >>> def my_template(params, wires, **kwargs):
  >>>    qml.RX(params[0], wires=wires[0])
  >>>    qml.RX(params[1], wires=wires[1])
  >>>    qml.CNOT(wires=wires)

  >>> obs_list = [qml.PauliX(0) @ qml.PauliZ(1), qml.PauliZ(0) @ qml.PauliX(1)]
  >>> dev = qml.device("default.qubit", wires=2)
  >>> qnodes = qml.map(my_template, obs_list, dev, measure="expval")
  >>> qnodes([0.54, 0.12])
  array([-0.06154835  0.99280864])
  ```

* Added high level `qml.sum`, `qml.dot`, `qml.apply` functions
  that act on QNode collections.
  [(#466)](https://github.com/XanaduAI/pennylane/pull/466)

  `qml.apply` allows vectorized functions to act over the entire QNode
  collection:
  ```python
  >>> qnodes = qml.map(my_template, obs_list, dev, measure="expval")
  >>> cost = qml.apply(np.sin, qnodes)
  >>> cost([0.54, 0.12])
  array([-0.0615095  0.83756375])
  ```

  `qml.sum` and `qml.dot` take the sum of a QNode collection, and a
  dot product of tensors/arrays/QNode collections, respectively.

<h3>Breaking changes</h3>

* Deprecated the old-style `QNode` such that only the new-style `QNode` and its syntax can be used,
  moved all related files from the `pennylane/beta` folder to `pennylane`.
  [(#440)](https://github.com/XanaduAI/pennylane/pull/440)

<h3>Improvements</h3>

* Added the `Tensor.prune()` method and the `Tensor.non_identity_obs` property for extracting
  non-identity instances from the observables making up a `Tensor` instance.
  [(#498)](https://github.com/XanaduAI/pennylane/pull/498)

* Renamed the `expt.tensornet` and `expt.tensornet.tf` devices to `default.tensor` and
  `default.tensor.tf`.
  [(#495)](https://github.com/XanaduAI/pennylane/pull/495)

* Added a serialization method to the `CircuitGraph` class that is used to create a unique
  hash for each quantum circuit graph.
  [(#470)](https://github.com/XanaduAI/pennylane/pull/470)

* Added the `Observable.eigvals` method to return the eigenvalues of observables.
  [(#449)](https://github.com/XanaduAI/pennylane/pull/449)

* Added the `Observable.diagonalizing_gates` method to return the gates
  that diagonalize an observable in the computational basis.
  [(#454)](https://github.com/XanaduAI/pennylane/pull/454)

* Added the `Operator.matrix` method to return the matrix representation
  of an operator in the computational basis.
  [(#454)](https://github.com/XanaduAI/pennylane/pull/454)

* Added a `QubitDevice` class which implements common functionalities of plugin devices such that
  plugin devices can rely on these implementations. The new `QubitDevice` also includes
  a new `execute` method, which allows for more convenient plugin design. In addition, `QubitDevice`
  also unifies the way samples are generated on qubit-based devices.
  [(#452)](https://github.com/XanaduAI/pennylane/pull/452)
  [(#473)](https://github.com/XanaduAI/pennylane/pull/473)

* Improved documentation of `AmplitudeEmbedding` and `BasisEmbedding` templates.
  [(#441)](https://github.com/XanaduAI/pennylane/pull/441)
  [(#439)](https://github.com/XanaduAI/pennylane/pull/439)

* Codeblocks in the documentation now have a 'copy' button for easily
  copying examples.
  [(#437)](https://github.com/XanaduAI/pennylane/pull/437)

<h3>Documentation</h3>

* Update the developers plugin guide to use QubitDevice.
  [(#483)](https://github.com/XanaduAI/pennylane/pull/483)

<h3>Bug fixes</h3>

* Fixed a bug in `CVQNode._pd_analytic`, where non-descendant observables were not
  Heisenberg-transformed before evaluating the partial derivatives when using the
  order-2 parameter-shift method, resulting in an erroneous Jacobian for some circuits.
  [(#433)](https://github.com/XanaduAI/pennylane/pull/433)

<h3>Contributors</h3>

This release contains contributions from (in alphabetical order):

Juan Miguel Arrazola, Ville Bergholm, Alain Delgado Gran, Olivia Di Matteo,
Theodor Isacsson, Josh Izaac, Soran Jahangiri, Nathan Killoran, Johannes Jakob Meyer,
Zeyue Niu, Maria Schuld, Antal Száva.

# Release 0.7.0

<h3>New features since last release</h3>

* Custom padding constant in `AmplitudeEmbedding` is supported (see 'Breaking changes'.)
  [(#419)](https://github.com/XanaduAI/pennylane/pull/419)

* `StronglyEntanglingLayer` and `RandomLayer` now work with a single wire.
  [(#409)](https://github.com/XanaduAI/pennylane/pull/409)
  [(#413)](https://github.com/XanaduAI/pennylane/pull/413)

* Added support for applying the inverse of an `Operation` within a circuit.
  [(#377)](https://github.com/XanaduAI/pennylane/pull/377)

* Added an `OperationRecorder()` context manager, that allows templates
  and quantum functions to be executed while recording events. The
  recorder can be used with and without QNodes as a debugging utility.
  [(#388)](https://github.com/XanaduAI/pennylane/pull/388)

* Operations can now specify a decomposition that is used when the desired operation
  is not supported on the target device.
  [(#396)](https://github.com/XanaduAI/pennylane/pull/396)

* The ability to load circuits from external frameworks as templates
  has been added via the new `qml.load()` function. This feature
  requires plugin support --- this initial release provides support
  for Qiskit circuits and QASM files when `pennylane-qiskit` is installed,
  via the functions `qml.from_qiskit` and `qml.from_qasm`.
  [(#418)](https://github.com/XanaduAI/pennylane/pull/418)

* An experimental tensor network device has been added
  [(#416)](https://github.com/XanaduAI/pennylane/pull/416)
  [(#395)](https://github.com/XanaduAI/pennylane/pull/395)
  [(#394)](https://github.com/XanaduAI/pennylane/pull/394)
  [(#380)](https://github.com/XanaduAI/pennylane/pull/380)

* An experimental tensor network device which uses TensorFlow for
  backpropagation has been added
  [(#427)](https://github.com/XanaduAI/pennylane/pull/427)

* Custom padding constant in `AmplitudeEmbedding` is supported (see 'Breaking changes'.)
  [(#419)](https://github.com/XanaduAI/pennylane/pull/419)

<h3>Breaking changes</h3>

* The `pad` parameter in `AmplitudeEmbedding()` is now either `None` (no automatic padding), or a
  number that is used as the padding constant.
  [(#419)](https://github.com/XanaduAI/pennylane/pull/419)

* Initialization functions now return a single array of weights per function. Utilities for multi-weight templates
  `Interferometer()` and `CVNeuralNetLayers()` are provided.
  [(#412)](https://github.com/XanaduAI/pennylane/pull/412)

* The single layer templates `RandomLayer()`, `CVNeuralNetLayer()` and `StronglyEntanglingLayer()`
  have been turned into private functions `_random_layer()`, `_cv_neural_net_layer()` and
  `_strongly_entangling_layer()`. Recommended use is now via the corresponding `Layers()` templates.
  [(#413)](https://github.com/XanaduAI/pennylane/pull/413)

<h3>Improvements</h3>

* Added extensive input checks in templates.
  [(#419)](https://github.com/XanaduAI/pennylane/pull/419)

* Templates integration tests are rewritten - now cover keyword/positional argument passing,
  interfaces and combinations of templates.
  [(#409)](https://github.com/XanaduAI/pennylane/pull/409)
  [(#419)](https://github.com/XanaduAI/pennylane/pull/419)

* State vector preparation operations in the `default.qubit` plugin can now be
  applied to subsets of wires, and are restricted to being the first operation
  in a circuit.
  [(#346)](https://github.com/XanaduAI/pennylane/pull/346)

* The `QNode` class is split into a hierarchy of simpler classes.
  [(#354)](https://github.com/XanaduAI/pennylane/pull/354)
  [(#398)](https://github.com/XanaduAI/pennylane/pull/398)
  [(#415)](https://github.com/XanaduAI/pennylane/pull/415)
  [(#417)](https://github.com/XanaduAI/pennylane/pull/417)
  [(#425)](https://github.com/XanaduAI/pennylane/pull/425)

* Added the gates U1, U2 and U3 parametrizing arbitrary unitaries on 1, 2 and 3
  qubits and the Toffoli gate to the set of qubit operations.
  [(#396)](https://github.com/XanaduAI/pennylane/pull/396)

* Changes have been made to accomodate the movement of the main function
  in `pytest._internal` to `pytest._internal.main` in pip 19.3.
  [(#404)](https://github.com/XanaduAI/pennylane/pull/404)

* Added the templates `BasisStatePreparation` and `MottonenStatePreparation` that use
  gates to prepare a basis state and an arbitrary state respectively.
  [(#336)](https://github.com/XanaduAI/pennylane/pull/336)

* Added decompositions for `BasisState` and `QubitStateVector` based on state
  preparation templates.
  [(#414)](https://github.com/XanaduAI/pennylane/pull/414)

* Replaces the pseudo-inverse in the quantum natural gradient optimizer
  (which can be numerically unstable) with `np.linalg.solve`.
  [(#428)](https://github.com/XanaduAI/pennylane/pull/428)

<h3>Contributors</h3>

This release contains contributions from (in alphabetical order):

Ville Bergholm, Josh Izaac, Nathan Killoran, Angus Lowe, Johannes Jakob Meyer,
Oluwatobi Ogunbayo, Maria Schuld, Antal Száva.

# Release 0.6.1

<h3>New features since last release</h3>

* Added a `print_applied` method to QNodes, allowing the operation
  and observable queue to be printed as last constructed.
  [(#378)](https://github.com/XanaduAI/pennylane/pull/378)

<h3>Improvements</h3>

* A new `Operator` base class is introduced, which is inherited by both the
  `Observable` class and the `Operation` class.
  [(#355)](https://github.com/XanaduAI/pennylane/pull/355)

* Removed deprecated `@abstractproperty` decorators
  in `_device.py`.
  [(#374)](https://github.com/XanaduAI/pennylane/pull/374)

* The `CircuitGraph` class is updated to deal with `Operation` instances directly.
  [(#344)](https://github.com/XanaduAI/pennylane/pull/344)

* Comprehensive gradient tests have been added for the interfaces.
  [(#381)](https://github.com/XanaduAI/pennylane/pull/381)

<h3>Documentation</h3>

* The new restructured documentation has been polished and updated.
  [(#387)](https://github.com/XanaduAI/pennylane/pull/387)
  [(#375)](https://github.com/XanaduAI/pennylane/pull/375)
  [(#372)](https://github.com/XanaduAI/pennylane/pull/372)
  [(#370)](https://github.com/XanaduAI/pennylane/pull/370)
  [(#369)](https://github.com/XanaduAI/pennylane/pull/369)
  [(#367)](https://github.com/XanaduAI/pennylane/pull/367)
  [(#364)](https://github.com/XanaduAI/pennylane/pull/364)

* Updated the development guides.
  [(#382)](https://github.com/XanaduAI/pennylane/pull/382)
  [(#379)](https://github.com/XanaduAI/pennylane/pull/379)

* Added all modules, classes, and functions to the API section
  in the documentation.
  [(#373)](https://github.com/XanaduAI/pennylane/pull/373)

<h3>Bug fixes</h3>

* Replaces the existing `np.linalg.norm` normalization with hand-coded
  normalization, allowing `AmplitudeEmbedding` to be used with differentiable
  parameters. AmplitudeEmbedding tests have been added and improved.
  [(#376)](https://github.com/XanaduAI/pennylane/pull/376)

<h3>Contributors</h3>

This release contains contributions from (in alphabetical order):

Ville Bergholm, Josh Izaac, Nathan Killoran, Maria Schuld, Antal Száva

# Release 0.6.0

<h3>New features since last release</h3>

* The devices `default.qubit` and `default.gaussian` have a new initialization parameter
  `analytic` that indicates if expectation values and variances should be calculated
  analytically and not be estimated from data.
  [(#317)](https://github.com/XanaduAI/pennylane/pull/317)

* Added C-SWAP gate to the set of qubit operations
  [(#330)](https://github.com/XanaduAI/pennylane/pull/330)

* The TensorFlow interface has been renamed from `"tfe"` to `"tf"`, and
  now supports TensorFlow 2.0.
  [(#337)](https://github.com/XanaduAI/pennylane/pull/337)

* Added the S and T gates to the set of qubit operations.
  [(#343)](https://github.com/XanaduAI/pennylane/pull/343)

* Tensor observables are now supported within the `expval`,
  `var`, and `sample` functions, by using the `@` operator.
  [(#267)](https://github.com/XanaduAI/pennylane/pull/267)


<h3>Breaking changes</h3>

* The argument `n` specifying the number of samples in the method `Device.sample` was removed.
  Instead, the method will always return `Device.shots` many samples.
  [(#317)](https://github.com/XanaduAI/pennylane/pull/317)

<h3>Improvements</h3>

* The number of shots / random samples used to estimate expectation values and variances, `Device.shots`,
  can now be changed after device creation.
  [(#317)](https://github.com/XanaduAI/pennylane/pull/317)

* Unified import shortcuts to be under qml in qnode.py
  and test_operation.py
  [(#329)](https://github.com/XanaduAI/pennylane/pull/329)

* The quantum natural gradient now uses `scipy.linalg.pinvh` which is more efficient for symmetric matrices
  than the previously used `scipy.linalg.pinv`.
  [(#331)](https://github.com/XanaduAI/pennylane/pull/331)

* The deprecated `qml.expval.Observable` syntax has been removed.
  [(#267)](https://github.com/XanaduAI/pennylane/pull/267)

* Remainder of the unittest-style tests were ported to pytest.
  [(#310)](https://github.com/XanaduAI/pennylane/pull/310)

* The `do_queue` argument for operations now only takes effect
  within QNodes. Outside of QNodes, operations can now be instantiated
  without needing to specify `do_queue`.
  [(#359)](https://github.com/XanaduAI/pennylane/pull/359)

<h3>Documentation</h3>

* The docs are rewritten and restructured to contain a code introduction section as well as an API section.
  [(#314)](https://github.com/XanaduAI/pennylane/pull/275)

* Added Ising model example to the tutorials
  [(#319)](https://github.com/XanaduAI/pennylane/pull/319)

* Added tutorial for QAOA on MaxCut problem
  [(#328)](https://github.com/XanaduAI/pennylane/pull/328)

* Added QGAN flow chart figure to its tutorial
  [(#333)](https://github.com/XanaduAI/pennylane/pull/333)

* Added missing figures for gallery thumbnails of state-preparation
  and QGAN tutorials
  [(#326)](https://github.com/XanaduAI/pennylane/pull/326)

* Fixed typos in the state preparation tutorial
  [(#321)](https://github.com/XanaduAI/pennylane/pull/321)

* Fixed bug in VQE tutorial 3D plots
  [(#327)](https://github.com/XanaduAI/pennylane/pull/327)

<h3>Bug fixes</h3>

* Fixed typo in measurement type error message in qnode.py
  [(#341)](https://github.com/XanaduAI/pennylane/pull/341)

<h3>Contributors</h3>

This release contains contributions from (in alphabetical order):

Shahnawaz Ahmed, Ville Bergholm, Aroosa Ijaz, Josh Izaac, Nathan Killoran, Angus Lowe,
Johannes Jakob Meyer, Maria Schuld, Antal Száva, Roeland Wiersema.

# Release 0.5.0

<h3>New features since last release</h3>

* Adds a new optimizer, `qml.QNGOptimizer`, which optimizes QNodes using
  quantum natural gradient descent. See https://arxiv.org/abs/1909.02108
  for more details.
  [(#295)](https://github.com/XanaduAI/pennylane/pull/295)
  [(#311)](https://github.com/XanaduAI/pennylane/pull/311)

* Adds a new QNode method, `QNode.metric_tensor()`,
  which returns the block-diagonal approximation to the Fubini-Study
  metric tensor evaluated on the attached device.
  [(#295)](https://github.com/XanaduAI/pennylane/pull/295)

* Sampling support: QNodes can now return a specified number of samples
  from a given observable via the top-level `pennylane.sample()` function.
  To support this on plugin devices, there is a new `Device.sample` method.

  Calculating gradients of QNodes that involve sampling is not possible.
  [(#256)](https://github.com/XanaduAI/pennylane/pull/256)

* `default.qubit` has been updated to provide support for sampling.
  [(#256)](https://github.com/XanaduAI/pennylane/pull/256)

* Added controlled rotation gates to PennyLane operations and `default.qubit` plugin.
  [(#251)](https://github.com/XanaduAI/pennylane/pull/251)

<h3>Breaking changes</h3>

* The method `Device.supported` was removed, and replaced with the methods
  `Device.supports_observable` and `Device.supports_operation`.
  Both methods can be called with string arguments (`dev.supports_observable('PauliX')`) and
  class arguments (`dev.supports_observable(qml.PauliX)`).
  [(#276)](https://github.com/XanaduAI/pennylane/pull/276)

* The following CV observables were renamed to comply with the new Operation/Observable
  scheme: `MeanPhoton` to `NumberOperator`, `Homodyne` to `QuadOperator` and `NumberState` to `FockStateProjector`.
  [(#254)](https://github.com/XanaduAI/pennylane/pull/254)

<h3>Improvements</h3>

* The `AmplitudeEmbedding` function now provides options to normalize and
  pad features to ensure a valid state vector is prepared.
  [(#275)](https://github.com/XanaduAI/pennylane/pull/275)

* Operations can now optionally specify generators, either as existing PennyLane
  operations, or by providing a NumPy array.
  [(#295)](https://github.com/XanaduAI/pennylane/pull/295)
  [(#313)](https://github.com/XanaduAI/pennylane/pull/313)

* Adds a `Device.parameters` property, so that devices can view a dictionary mapping free
  parameters to operation parameters. This will allow plugin devices to take advantage
  of parametric compilation.
  [(#283)](https://github.com/XanaduAI/pennylane/pull/283)

* Introduces two enumerations: `Any` and `All`, representing any number of wires
  and all wires in the system respectively. They can be imported from
  `pennylane.operation`, and can be used when defining the `Operation.num_wires`
  class attribute of operations.
  [(#277)](https://github.com/XanaduAI/pennylane/pull/277)

  As part of this change:

  - `All` is equivalent to the integer 0, for backwards compatibility with the
    existing test suite

  - `Any` is equivalent to the integer -1 to allow numeric comparison
    operators to continue working

  - An additional validation is now added to the `Operation` class,
    which will alert the user that an operation with `num_wires = All`
    is being incorrectly.

* The one-qubit rotations in `pennylane.plugins.default_qubit` no longer depend on Scipy's `expm`. Instead
  they are calculated with Euler's formula.
  [(#292)](https://github.com/XanaduAI/pennylane/pull/292)

* Creates an `ObservableReturnTypes` enumeration class containing `Sample`,
  `Variance` and `Expectation`. These new values can be assigned to the `return_type`
  attribute of an `Observable`.
  [(#290)](https://github.com/XanaduAI/pennylane/pull/290)

* Changed the signature of the `RandomLayer` and `RandomLayers` templates to have a fixed seed by default.
  [(#258)](https://github.com/XanaduAI/pennylane/pull/258)

* `setup.py` has been cleaned up, removing the non-working shebang,
  and removing unused imports.
  [(#262)](https://github.com/XanaduAI/pennylane/pull/262)

<h3>Documentation</h3>

* A documentation refactor to simplify the tutorials and
  include Sphinx-Gallery.
  [(#291)](https://github.com/XanaduAI/pennylane/pull/291)

  - Examples and tutorials previously split across the `examples/`
    and `doc/tutorials/` directories, in a mixture of ReST and Jupyter notebooks,
    have been rewritten as Python scripts with ReST comments in a single location,
    the `examples/` folder.

  - Sphinx-Gallery is used to automatically build and run the tutorials.
    Rendered output is displayed in the Sphinx documentation.

  - Links are provided at the top of every tutorial page for downloading the
    tutorial as an executable python script, downloading the tutorial
    as a Jupyter notebook, or viewing the notebook on GitHub.

  - The tutorials table of contents have been moved to a single quick start page.

* Fixed a typo in `QubitStateVector`.
  [(#296)](https://github.com/XanaduAI/pennylane/pull/296)

* Fixed a typo in the `default_gaussian.gaussian_state` function.
  [(#293)](https://github.com/XanaduAI/pennylane/pull/293)

* Fixed a typo in the gradient recipe within the `RX`, `RY`, `RZ`
  operation docstrings.
  [(#248)](https://github.com/XanaduAI/pennylane/pull/248)

* Fixed a broken link in the tutorial documentation, as a
  result of the `qml.expval.Observable` deprecation.
  [(#246)](https://github.com/XanaduAI/pennylane/pull/246)

<h3>Bug fixes</h3>

* Fixed a bug where a `PolyXP` observable would fail if applied to subsets
  of wires on `default.gaussian`.
  [(#277)](https://github.com/XanaduAI/pennylane/pull/277)

<h3>Contributors</h3>

This release contains contributions from (in alphabetical order):

Simon Cross, Aroosa Ijaz, Josh Izaac, Nathan Killoran, Johannes Jakob Meyer,
Rohit Midha, Nicolás Quesada, Maria Schuld, Antal Száva, Roeland Wiersema.

# Release 0.4.0

<h3>New features since last release</h3>

* `pennylane.expval()` is now a top-level *function*, and is no longer
  a package of classes. For now, the existing `pennylane.expval.Observable`
  interface continues to work, but will raise a deprecation warning.
  [(#232)](https://github.com/XanaduAI/pennylane/pull/232)

* Variance support: QNodes can now return the variance of observables,
  via the top-level `pennylane.var()` function. To support this on
  plugin devices, there is a new `Device.var` method.

  The following observables support analytic gradients of variances:

  - All qubit observables (requiring 3 circuit evaluations for involutory
    observables such as `Identity`, `X`, `Y`, `Z`; and 5 circuit evals for
    non-involutary observables, currently only `qml.Hermitian`)

  - First-order CV observables (requiring 5 circuit evaluations)

  Second-order CV observables support numerical variance gradients.

* `pennylane.about()` function added, providing details
  on current PennyLane version, installed plugins, Python,
  platform, and NumPy versions [(#186)](https://github.com/XanaduAI/pennylane/pull/186)

* Removed the logic that allowed `wires` to be passed as a positional
  argument in quantum operations. This allows us to raise more useful
  error messages for the user if incorrect syntax is used.
  [(#188)](https://github.com/XanaduAI/pennylane/pull/188)

* Adds support for multi-qubit expectation values of the `pennylane.Hermitian()`
  observable [(#192)](https://github.com/XanaduAI/pennylane/pull/192)

* Adds support for multi-qubit expectation values in `default.qubit`.
  [(#202)](https://github.com/XanaduAI/pennylane/pull/202)

* Organize templates into submodules [(#195)](https://github.com/XanaduAI/pennylane/pull/195).
  This included the following improvements:

  - Distinguish embedding templates from layer templates.

  - New random initialization functions supporting the templates available
    in the new submodule `pennylane.init`.

  - Added a random circuit template (`RandomLayers()`), in which rotations and 2-qubit gates are randomly
    distributed over the wires

  - Add various embedding strategies

<h3>Breaking changes</h3>

* The `Device` methods `expectations`, `pre_expval`, and `post_expval` have been
  renamed to `observables`, `pre_measure`, and `post_measure` respectively.
  [(#232)](https://github.com/XanaduAI/pennylane/pull/232)

<h3>Improvements</h3>

* `default.qubit` plugin now uses `np.tensordot` when applying quantum operations
  and evaluating expectations, resulting in significant speedup
  [(#239)](https://github.com/XanaduAI/pennylane/pull/239),
  [(#241)](https://github.com/XanaduAI/pennylane/pull/241)

* PennyLane now allows division of quantum operation parameters by a constant
  [(#179)](https://github.com/XanaduAI/pennylane/pull/179)

* Portions of the test suite are in the process of being ported to pytest.
  Note: this is still a work in progress.

  Ported tests include:

  - `test_ops.py`
  - `test_about.py`
  - `test_classical_gradients.py`
  - `test_observables.py`
  - `test_measure.py`
  - `test_init.py`
  - `test_templates*.py`
  - `test_ops.py`
  - `test_variable.py`
  - `test_qnode.py` (partial)

<h3>Bug fixes</h3>

* Fixed a bug in `Device.supported`, which would incorrectly
  mark an operation as supported if it shared a name with an
  observable [(#203)](https://github.com/XanaduAI/pennylane/pull/203)

* Fixed a bug in `Operation.wires`, by explicitly casting the
  type of each wire to an integer [(#206)](https://github.com/XanaduAI/pennylane/pull/206)

* Removed code in PennyLane which configured the logger,
  as this would clash with users' configurations
  [(#208)](https://github.com/XanaduAI/pennylane/pull/208)

* Fixed a bug in `default.qubit`, in which `QubitStateVector` operations
  were accidentally being cast to `np.float` instead of `np.complex`.
  [(#211)](https://github.com/XanaduAI/pennylane/pull/211)


<h3>Contributors</h3>

This release contains contributions from:

Shahnawaz Ahmed, riveSunder, Aroosa Ijaz, Josh Izaac, Nathan Killoran, Maria Schuld.

# Release 0.3.1

<h3>Bug fixes</h3>

* Fixed a bug where the interfaces submodule was not correctly being packaged via setup.py

# Release 0.3.0

<h3>New features since last release</h3>

* PennyLane now includes a new `interfaces` submodule, which enables QNode integration with additional machine learning libraries.
* Adds support for an experimental PyTorch interface for QNodes
* Adds support for an experimental TensorFlow eager execution interface for QNodes
* Adds a PyTorch+GPU+QPU tutorial to the documentation
* Documentation now includes links and tutorials including the new [PennyLane-Forest](https://github.com/rigetti/pennylane-forest) plugin.

<h3>Improvements</h3>

* Printing a QNode object, via `print(qnode)` or in an interactive terminal, now displays more useful information regarding the QNode,
  including the device it runs on, the number of wires, it's interface, and the quantum function it uses:

  ```python
  >>> print(qnode)
  <QNode: device='default.qubit', func=circuit, wires=2, interface=PyTorch>
  ```

<h3>Contributors</h3>

This release contains contributions from:

Josh Izaac and Nathan Killoran.


# Release 0.2.0

<h3>New features since last release</h3>

* Added the `Identity` expectation value for both CV and qubit models [(#135)](https://github.com/XanaduAI/pennylane/pull/135)
* Added the `templates.py` submodule, containing some commonly used QML models to be used as ansatz in QNodes [(#133)](https://github.com/XanaduAI/pennylane/pull/133)
* Added the `qml.Interferometer` CV operation [(#152)](https://github.com/XanaduAI/pennylane/pull/152)
* Wires are now supported as free QNode parameters [(#151)](https://github.com/XanaduAI/pennylane/pull/151)
* Added ability to update stepsizes of the optimizers [(#159)](https://github.com/XanaduAI/pennylane/pull/159)

<h3>Improvements</h3>

* Removed use of hardcoded values in the optimizers, made them parameters (see [#131](https://github.com/XanaduAI/pennylane/pull/131) and [#132](https://github.com/XanaduAI/pennylane/pull/132))
* Created the new `PlaceholderExpectation`, to be used when both CV and qubit expval modules contain expectations with the same name
* Provide a way for plugins to view the operation queue _before_ applying operations. This allows for on-the-fly modifications of
  the queue, allowing hardware-based plugins to support the full range of qubit expectation values. [(#143)](https://github.com/XanaduAI/pennylane/pull/143)
* QNode return values now support _any_ form of sequence, such as lists, sets, etc. [(#144)](https://github.com/XanaduAI/pennylane/pull/144)
* CV analytic gradient calculation is now more robust, allowing for operations which may not themselves be differentiated, but have a
  well defined `_heisenberg_rep` method, and so may succeed operations that are analytically differentiable [(#152)](https://github.com/XanaduAI/pennylane/pull/152)

<h3>Bug fixes</h3>

* Fixed a bug where the variational classifier example was not batching when learning parity (see [#128](https://github.com/XanaduAI/pennylane/pull/128) and [#129](https://github.com/XanaduAI/pennylane/pull/129))
* Fixed an inconsistency where some initial state operations were documented as accepting complex parameters - all operations
  now accept real values [(#146)](https://github.com/XanaduAI/pennylane/pull/146)

<h3>Contributors</h3>

This release contains contributions from:

Christian Gogolin, Josh Izaac, Nathan Killoran, and Maria Schuld.


# Release 0.1.0

Initial public release.

<h3>Contributors</h3>
This release contains contributions from:

Ville Bergholm, Josh Izaac, Maria Schuld, Christian Gogolin, and Nathan Killoran.<|MERGE_RESOLUTION|>--- conflicted
+++ resolved
@@ -577,16 +577,13 @@
 
 <h3>Bug fixes</h3>
 
-<<<<<<< HEAD
 * Fixes a bug with `qml.math.cast` where the `MottonenStatePreparation` operation expected
   a float type instead of double.
   [(#1400)](https://github.com/XanaduAI/pennylane/pull/1400)
-  
-=======
+
 * Fixes a bug where a copy of `qml.ControlledQubitUnitary` was non-functional as it did not have all the necessary information.
 [(#1411)](https://github.com/PennyLaneAI/pennylane/pull/1411)
 
->>>>>>> 08ff4132
 * Warns when adjoint or reversible differentiation specified or called on a device with finite shots.
   [(#1406)](https://github.com/PennyLaneAI/pennylane/pull/1406)
 
