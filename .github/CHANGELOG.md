--- conflicted
+++ resolved
@@ -2,16 +2,6 @@
 
 ### New features since last release
 
-<<<<<<< HEAD
-* Custom padding constant in `AmplitudeEmbedding` is supported (see 'Breaking changes'.)
-  [#419](https://github.com/XanaduAI/pennylane/pull/419)
-
-* `StronglyEntanglingLayer` and `RandomLayer` now work with a single wire.
-   [#409](https://github.com/XanaduAI/pennylane/pull/409)
-   [#413](https://github.com/XanaduAI/pennylane/pull/413)
-
-=======
->>>>>>> 3c321b47
 * Added support for applying the inverse of an `Operation` within a circuit.
   [#377](https://github.com/XanaduAI/pennylane/pull/377)
 
@@ -41,6 +31,9 @@
   backpropagation has been added
   [#427](https://github.com/XanaduAI/pennylane/pull/427)
 
+* Custom padding constant in `AmplitudeEmbedding` is supported (see 'Breaking changes'.)
+  [#419](https://github.com/XanaduAI/pennylane/pull/419)
+  
 ### Breaking changes
 
 * The ``pad`` parameter in `AmplitudeEmbedding()`` is now either ``None`` (no automatic padding), or a
@@ -58,14 +51,12 @@
 
 ### Improvements
 
-<<<<<<< HEAD
 * Added extensive input checks in templates.
   [#419](https://github.com/XanaduAI/pennylane/pull/419)
-=======
+
 * `StronglyEntanglingLayer` and `RandomLayer` now work with a single wire.
   [#409](https://github.com/XanaduAI/pennylane/pull/409)
   [#413](https://github.com/XanaduAI/pennylane/pull/413)
->>>>>>> 3c321b47
 
 * Templates integration tests are rewritten - now cover keyword/positional argument passing,
   interfaces and combinations of templates.
