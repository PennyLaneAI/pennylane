# Release 0.16.0-dev (development release)

<h3>New features since last release</h3>

* The `quantum_monte_carlo` transform has been added, allowing an input circuit to be transformed
  into the full quantum Monte Carlo algorithm.
  [(#1316)](https://github.com/PennyLaneAI/pennylane/pull/1316)

* Adds a decorator `@qml.qfunc_transform` to easily create a transformation
  that modifies the behaviour of a quantum function.
  [(#1315)](https://github.com/PennyLaneAI/pennylane/pull/1315)

  For example, consider the following transform, which scales the parameter of
  all `RX` gates by :math:`x \rightarrow \sin(a) \sqrt{x}`, and the parameters
  of all `RY` gates by :math:`y \rightarrow \cos(a * b) y`:

  ```python
  @qml.qfunc_transform
  def my_transform(tape, a, b):
      for op in tape.operations + tape.measurements:
          if op.name == "RX":
              x = op.parameters[0]
              qml.RX(qml.math.sin(a) * qml.math.sqrt(x), wires=op.wires)
          elif op.name == "RY":
              y = op.parameters[0]
              qml.RX(qml.math.cos(a * b) * y, wires=op.wires)
          else:
              op.queue()
  ```

  We can now apply this transform to any quantum function:

  ```python
  dev = qml.device("default.qubit", wires=2)

  def ansatz(x):
      qml.Hadamard(wires=0)
      qml.RX(x[0], wires=0)
      qml.RY(x[1], wires=1)
      qml.CNOT(wires=[0, 1])

  @qml.qnode(dev)
  def circuit(params, transform_weights):
      qml.RX(0.1, wires=0)

      # apply the transform to the ansatz
      my_transform(*transform_weights)(ansatz)(params)

      return qml.expval(qml.PauliZ(1))
  ```

  We can print this QNode to show that the qfunc transform is taking place:

  ```pycon
  >>> x = np.array([0.5, 0.3], requires_grad=True)
  >>> transform_weights = np.array([0.1, 0.6], requires_grad=True)
  >>> print(qml.draw(circuit)(x, transform_weights))
   0: ──RX(0.1)────H──RX(0.0706)──╭C──┤
   1: ──RX(0.299)─────────────────╰X──┤ ⟨Z⟩
  ```

  Evaluating the QNode, as well as the derivative, with respect to the gate
  parameter *and* the transform weights:

  ```pycon
  >>> circuit(x, transform_weights)
  0.006728293438238053
  >>> qml.grad(circuit)(x, transform_weights)
  (array([ 0.00671711, -0.00207359]), array([6.69695008e-02, 3.73694364e-06]))
  ```

* Added validation for noise channel parameters. Invalid noise parameters now
  raise a `ValueError`. [(#1357)](https://github.com/PennyLaneAI/pennylane/pull/1357)

* PennyLane now has a `fourier` module, which hosts a [growing library
  of methods](https://pennylane.readthedocs.io/en/stable/code/qml_fourier.html)
  that help with investigating the Fourier representation of functions
  implemented by quantum circuits.
  [(#1160)](https://github.com/PennyLaneAI/pennylane/pull/1160)

  For example, one can plot distributions over Fourier series coefficients like
  this one:

  <img src="https://pennylane.readthedocs.io/en/latest/_static/fourier.png" width=70%/>

* It is now possible [(1291)](https://github.com/PennyLaneAI/pennylane/pull/1291)
  to create custom Observables and corresponding devices
  whose return type can be an arbitrary object and QNodes using such Observable
  remain differentiable with qml.grad as long as the class of the returned
  object implements the operations of a field. See tests/tape/test_jacobian_tape.py
  for an example.

* PennyLane now has a ``kernels`` module.
  It provides basic functionalities for working with quantum kernels as well as
  post-processing methods to mitigate sampling errors and device noise:

```python
import pennylane as qml
from pennylane import numpy as np

num_wires = 6
wires = range(num_wires)

dev = qml.device('default.qubit', wires=num_wires)

@qml.qnode(dev)
def kernel_circuit(x1, x2):
    qml.templates.AngleEmbedding(x1, wires=wires)
    qml.adjoint(qml.templates.AngleEmbedding)(x2, wires=wires)
    return qml.probs(wires)

kernel = lambda x1, x2: kernel_circuit(x1, x2)[0]

# "Training feature vectors"
X_train = np.random.random((10, 6))
# Create symmetric square kernel matrix (for training)
K = qml.kernels.square_kernel_matrix(X_train, kernel)
# Add some (symmetric) Gaussian noise to the kernel matrix.
N = np.random.randn(10, 10)
K += (N + N.T) / 2

K1 = qml.kernels.displace_matrix(K)
K2 = qml.kernels.closest_psd_matrix(K)
K3 = qml.kernels.threshold_matrix(K)
K4 = qml.kernels.mitigate_depolarizing_noise(K, num_wires, method='single')
K5 = qml.kernels.mitigate_depolarizing_noise(K, num_wires, method='average')
K6 = qml.kernels.mitigate_depolarizing_noise(K, num_wires, method='split_channel')

# "Testing feature vectors"
X_test = np.random.random((5, 6))
# Compute kernel between test and training data.
K_test = qml.kernels.kernel_matrix(X_train, X_test, kernel)
```

* QNodes now display readable information when in interactive environments or when printed.
  [(#1359)](https://github.com/PennyLaneAI/pennylane/pull/1359).

* Added CPhase operation as an alias for ControlledPhaseShift operation
  [(#1319)](https://github.com/PennyLaneAI/pennylane/pull/1319).

* The `qml.Toffoli` operation now has a decomposition over elementary gates.
  [(#1320)](https://github.com/PennyLaneAI/pennylane/pull/1320)

* Added a new noise channel, `qml.ResetError`.
  [(#1321)](https://github.com/PennyLaneAI/pennylane/pull/1321).

* The `qml.SWAP`  operation now has a decomposition over elementary gates. [(#1329)](https://github.com/PennyLaneAI/pennylane/pull/1329)

* Added functionality for constructing and manipulating the Pauli group
  [(#1181)](https://github.com/PennyLaneAI/pennylane/pull/1181).
  The function `pennylane.grouping.pauli_group` provides a generator to
  easily loop over the group, or construct and store it in its entirety.
  For example, we can construct the 3-qubit Pauli group like so:

  ```pycon
  >>> from pennylane.grouping import pauli_group
  >>> pauli_group_1_qubit = list(pauli_group(1))
  >>> pauli_group_1_qubit
  [Identity(wires=[0]), PauliZ(wires=[0]), PauliX(wires=[0]), PauliY(wires=[0])]
  ```

  We can multiply together its members at the level of Pauli words
  using the `pauli_mult` and `pauli_multi_with_phase` functions.
  This can be done on arbitrarily-labeled wires as well, by defining a wire map.

  ```pycon
  >>> from pennylane.grouping import pauli_group, pauli_mult
  >>> wire_map = {'a' : 0, 'b' : 1, 'c' : 2}
  >>> pg = list(pauli_group(3, wire_map=wire_map))
  >>> pg[3]
  PauliZ(wires=['b']) @ PauliZ(wires=['c'])
  >>> pg[55]
  PauliY(wires=['a']) @ PauliY(wires=['b']) @ PauliZ(wires=['c'])
  >>> pauli_mult(pg[3], pg[55], wire_map=wire_map)
  PauliY(wires=['a']) @ PauliX(wires=['b'])
  ```

  Functions for conversion of Pauli observables to strings (and back),
  are included.

  ```pycon
  >>> from pennylane.grouping import pauli_word_to_string, string_to_pauli_word
  >>> pauli_word_to_string(pg[55], wire_map=wire_map)
  'YYZ'
  >>> string_to_pauli_word('ZXY', wire_map=wire_map)
  PauliZ(wires=['a']) @ PauliX(wires=['b']) @ PauliY(wires=['c'])
  ```

  Calculation of the matrix representation for arbitrary Paulis and wire maps is now
  also supported.

  ```pycon
  >>> from pennylane.grouping import pauli_word_to_matrix
  >>> wire_map = {'a' : 0, 'b' : 1}
  >>> pauli_word = qml.PauliZ('b')  # corresponds to Pauli 'IZ'
  >>> pauli_word_to_matrix(pauli_word, wire_map=wire_map)
  array([[ 1.,  0.,  0.,  0.],
         [ 0., -1.,  0., -0.],
         [ 0.,  0.,  1.,  0.],
         [ 0., -0.,  0., -1.]])
  ```

* Functionality to support solving the maximum-weighted cycle problem has been added to the `qaoa`
  module.
  [(#1207)](https://github.com/PennyLaneAI/pennylane/pull/1207)
  [(#1209)](https://github.com/PennyLaneAI/pennylane/pull/1209)
  [(#1251)](https://github.com/PennyLaneAI/pennylane/pull/1251)
  [(#1213)](https://github.com/PennyLaneAI/pennylane/pull/1213)
  [(#1220)](https://github.com/PennyLaneAI/pennylane/pull/1220)
  [(#1214)](https://github.com/PennyLaneAI/pennylane/pull/1214)
  [(#1283)](https://github.com/PennyLaneAI/pennylane/pull/1283)
  [(#1297)](https://github.com/PennyLaneAI/pennylane/pull/1297)

  The `max_weight_cycle` function returns the appropriate cost and mixer Hamiltonians:

  ```pycon
  >>> a = np.random.random((3, 3))
  >>> np.fill_diagonal(a, 0)
  >>> g = nx.DiGraph(a)  # create a random directed graph
  >>> cost, mixer, mapping = qml.qaoa.max_weight_cycle(g)
  >>> print(cost)
    (-0.9775906842165344) [Z2]
  + (-0.9027248603361988) [Z3]
  + (-0.8722207409852838) [Z0]
  + (-0.6426184210832898) [Z5]
  + (-0.2832594164291379) [Z1]
  + (-0.0778133996933755) [Z4]
  >>> print(mixer)
    (-0.25) [X0 Y1 Y5]
  + (-0.25) [X1 Y0 Y3]
  + (-0.25) [X2 Y3 Y4]
  + (-0.25) [X3 Y2 Y1]
  + (-0.25) [X4 Y5 Y2]
  + (-0.25) [X5 Y4 Y0]
  + (0.25) [X0 X1 X5]
  + (0.25) [Y0 Y1 X5]
  + (0.25) [Y0 X1 Y5]
  + (0.25) [X1 X0 X3]
  + (0.25) [Y1 Y0 X3]
  + (0.25) [Y1 X0 Y3]
  + (0.25) [X2 X3 X4]
  + (0.25) [Y2 Y3 X4]
  + (0.25) [Y2 X3 Y4]
  + (0.25) [X3 X2 X1]
  + (0.25) [Y3 Y2 X1]
  + (0.25) [Y3 X2 Y1]
  + (0.25) [X4 X5 X2]
  + (0.25) [Y4 Y5 X2]
  + (0.25) [Y4 X5 Y2]
  + (0.25) [X5 X4 X0]
  + (0.25) [Y5 Y4 X0]
  + (0.25) [Y5 X4 Y0]
  >>> mapping
  {0: (0, 1), 1: (0, 2), 2: (1, 0), 3: (1, 2), 4: (2, 0), 5: (2, 1)}
  ```
 Additional functionality can be found in the `qml.qaoa.cycle` module.

* Adds `QubitCarry` and `QubitSum` operations for basic arithmetic.
  [(#1169)](https://github.com/PennyLaneAI/pennylane/pull/1169)

  The following example adds two 1-bit numbers, returning a 2-bit answer:

  ```python
  dev = qml.device('default.qubit', wires = 4)
  a = 0
  b = 1

  @qml.qnode(dev)
  def circuit():
      qml.BasisState(np.array([a, b]), wires=[1, 2])
      qml.QubitCarry(wires=[0, 1, 2, 3])
      qml.CNOT(wires=[1, 2])
      qml.QubitSum(wires=[0, 1, 2])
      return qml.probs(wires=[3, 2])

  probs = circuit()
  bitstrings = tuple(itertools.product([0, 1], repeat = 2))
  indx = np.argwhere(probs == 1).flatten()[0]
  output = bitstrings[indx]
  ```

  ```pycon
  >>> print(output)
  (0, 1)
  ```

* PennyLane NumPy now includes the
  [random module's](https://numpy.org/doc/stable/reference/random/index.html#module-numpy.random)
  `Generator` objects, the recommended way of random number generation. This allows for
  random number generation using a local, rather than global seed.

```python
from pennylane import numpy as np

rng = np.random.default_rng()
random_mat1 = rng.random((3,2))
random_mat2 = rng.standard_normal(3, requires_grad=False)
```

* Ising ZZ gate functionality added.
  [(#1199)](https://github.com/PennyLaneAI/pennylane/pull/1199)

* The ISWAP operation has been added to the `default_qubit` device.
  [(#1298)](https://github.com/PennyLaneAI/pennylane/pull/1298)

* Ising XX gate functionality added. [(#1194)](https://github.com/PennyLaneAI/pennylane/pull/1194)

* Added Projector observable, which is available on all devices inheriting from the `QubitDevice` class.
  [(#1356)](https://github.com/PennyLaneAI/pennylane/pull/1356)

<h3>Improvements</h3>

<<<<<<< HEAD
* The `Operator` (and by inheritance, the `Operation` and `Observable` class and their children)
=======
* The adjoint jacobian differentiation method reuses the state computed on the forward pass.
  This can be turned off to save memory with the Torch and TensorFlow interfaces by passing
  `adjoint_cache=False` during QNode creation.
  [(#1341)](https://github.com/PennyLaneAI/pennylane/pull/1341)

* The `Operator` (and by inheritance, the `Operation` and `Observable` class and their children) 
>>>>>>> b7a00429
  now have an `id` attribute, which can mark an operator in a circuit, for example to
  identify it on the tape by a tape transform.
  [(#1377)](https://github.com/PennyLaneAI/pennylane/pull/1377)

<<<<<<< HEAD

=======
>>>>>>> b7a00429
* Implement special handling for measuring the variance of Projector observables to improve memory usage.
  [(#1368)](https://github.com/PennyLaneAI/pennylane/pull/1368)

* The `benchmark` module was deleted, since it was outdated and is superseded by
  the new separate [benchmark repository](https://github.com/PennyLaneAI/benchmark).
  [(#1343)](https://github.com/PennyLaneAI/pennylane/pull/1343)

*  A decomposition has been added for the `qml.CSWAP` operation.
  [(#1306)](https://github.com/PennyLaneAI/pennylane/issues/1306)

* The `qml.inv()` function is now deprecated with a warning to use the more general `qml.adjoint()`.
  [(#1325)](https://github.com/PennyLaneAI/pennylane/pull/1325)

* The `MultiControlledX` gate now has a decomposition defined. When controlling on three or more wires,
  an ancilla register of worker wires is required to support the decomposition.
  [(#1287)](https://github.com/PennyLaneAI/pennylane/pull/1287)

  ```python
  ctrl_wires = [f"c{i}" for i in range(5)]
  work_wires = [f"w{i}" for i in range(3)]
  target_wires = ["t0"]
  all_wires = ctrl_wires + work_wires + target_wires

  dev = qml.device("default.qubit", wires=all_wires)

  with qml.tape.QuantumTape() as tape:
      qml.MultiControlledX(control_wires=ctrl_wires, wires=target_wires, work_wires=work_wires)
  ```

  ```pycon
  >>> tape = tape.expand(depth=2)
  >>> print(tape.draw(wire_order=Wires(all_wires)))
   c0: ──────────────╭C──────────────────────╭C──────────┤
   c1: ──────────────├C──────────────────────├C──────────┤
   c2: ──────────╭C──│───╭C──────────────╭C──│───╭C──────┤
   c3: ──────╭C──│───│───│───╭C──────╭C──│───│───│───╭C──┤
   c4: ──╭C──│───│───│───│───│───╭C──│───│───│───│───│───┤
   w0: ──│───│───├C──╰X──├C──│───│───│───├C──╰X──├C──│───┤
   w1: ──│───├C──╰X──────╰X──├C──│───├C──╰X──────╰X──├C──┤
   w2: ──├C──╰X──────────────╰X──├C──╰X──────────────╰X──┤
   t0: ──╰X──────────────────────╰X──────────────────────┤
  ```

* The `qml.SingleExcitation` and `qml.DoubleExcitation` operations now
  have decompositions over elementary gates, and their gradient recipes
  have been updated to use the four-term parameter-shift rules.
  [(#1303)](https://github.com/PennyLaneAI/pennylane/pull/1303)

* The `qml.SingleExcitationPlus` and `qml.SingleExcitationMinus` operations now
  have decompositions over elementary gates.
  [(#1278)](https://github.com/PennyLaneAI/pennylane/pull/1278)

* The `Device` class now uses caching when mapping wires.
  [(#1270)](https://github.com/PennyLaneAI/pennylane/pull/1270)

* The `Wires` class now uses caching for computing its `hash`.
  [(#1270)](https://github.com/PennyLaneAI/pennylane/pull/1270)

* Added custom gate application for Toffoli in `default.qubit`.
  [(#1249)](https://github.com/PennyLaneAI/pennylane/pull/1249)

* The device test suite now provides test cases for checking gates by comparing
  expectation values.
  [(#1212)](https://github.com/PennyLaneAI/pennylane/pull/1212)

* PennyLane's test suite is now code-formatted using `black -l 100`.
  [(#1222)](https://github.com/PennyLaneAI/pennylane/pull/1222)

* Adds a `hamiltonian_expand` tape transform. This takes a tape ending in
  `qml.expval(H)`, where `H` is a Hamiltonian, and maps it to a collection
  of tapes which can be executed and passed into a post-processing function yielding
  the expectation value.
  [(#1142)](https://github.com/PennyLaneAI/pennylane/pull/1142)

  Example use:

  ```python
  H = qml.PauliZ(0) + 3 * qml.PauliZ(0) @ qml.PauliX(1)

  with qml.tape.QuantumTape() as tape:
      qml.Hadamard(wires=1)
      return qml.expval(H)

  tapes, fn = qml.transforms.hamiltonian_expand(tape)
  dev = qml.device("default.qubit", wires=3)
  res = dev.batch_execute(tapes)
  ```
  ```pycon
  >>> fn(res)
  4.0
  ```

* PennyLane's `qchem` package and tests are now code-formatted using `black -l 100`.
  [(#1311)](https://github.com/PennyLaneAI/pennylane/pull/1311)

<h3>Breaking changes</h3>

* Removes support for Python 3.6 and begin testing for Python 3.9.
  [(#1228)](https://github.com/XanaduAI/pennylane/pull/1228)

<h3>Bug fixes</h3>

* Fixes bug where `shots=None` was not reset when changing shots temporarily in a QNode call
  like `circuit(0.1, shots=3)`.
  [(#1392)](https://github.com/XanaduAI/pennylane/pull/1392)

* Fixes floating point errors with `diff_method="finite-diff"` and `order=1` when parameters are `float32`.
[(#1381)](https://github.com/PennyLaneAI/pennylane/pull/1381)

* Fixes a bug where `qml.ctrl` would fail to transform gates that had no
  control defined and no decomposition defined.
  [(#1376)](https://github.com/PennyLaneAI/pennylane/pull/1376)

* Copying the `JacobianTape` now correctly also copies the `jacobian_options` attribute. This fixes a bug
  allowing the JAX interface to support adjoint differentiation.
  [(#1349)](https://github.com/PennyLaneAI/pennylane/pull/1349)

* Fixes drawing QNodes that contain multiple measurements on a single wire.
  [(#1353)](https://github.com/PennyLaneAI/pennylane/pull/1353)

* Fixes drawing QNodes with no operations.
  [(#1354)](https://github.com/PennyLaneAI/pennylane/pull/1354)

* Fixes incorrect wires in the decomposition of the `ControlledPhaseShift` operation.
  [(#1338)](https://github.com/PennyLaneAI/pennylane/pull/1338)

* Fixed tests for the `Permute` operation that used a QNode and hence expanded
  tapes twice instead of once due to QNode tape expansion and an explicit tape
  expansion call.
  [(#1318)](https://github.com/PennyLaneAI/pennylane/pull/1318).

* Prevent Hamiltonians that share wires from being multiplied together.
  [(#1273)](https://github.com/PennyLaneAI/pennylane/pull/1273)

* Fixed a bug where the custom range sequences could not be passed
  to the `StronglyEntanglingLayers` template.
  [(#1332)](https://github.com/PennyLaneAI/pennylane/pull/1332)

* Fixed a bug where `qml.sum()` and `qml.dot()` do not support the JAX interface. [(#1380)](https://github.com/PennyLaneAI/pennylane/pull/1380)

<h3>Documentation</h3>

* Fix typo in the documentation of qml.qaoa.cycle.loss_hamiltonian
  [(#1396)](https://github.com/PennyLaneAI/pennylane/pull/1396)

* Fix typo in the documentation of qml.templates.layers.StronglyEntanglingLayers
  [(#1367)](https://github.com/PennyLaneAI/pennylane/pull/1367)

* Fixed typo on TensorFlow interface documentation [(#1312)](https://github.com/PennyLaneAI/pennylane/pull/1312)

* Fixed typos in the mathematical expressions in documentation of `qml.DoubleExcitation`.
  [(#1278)](https://github.com/PennyLaneAI/pennylane/pull/1278)

* Remove unsupported `None` option from the `qml.QNode` docstrings.
  [(#1271)](https://github.com/PennyLaneAI/pennylane/pull/1271)

* Updated the docstring of `qml.PolyXP` to reference the new location of internal
  usage. [(#1262)](https://github.com/PennyLaneAI/pennylane/pull/1262)

* Removes occurrences of the deprecated device argument ``analytic`` from the documentation.
  [(#1261)](https://github.com/PennyLaneAI/pennylane/pull/1261)

* Updated PyTorch and TensorFlow interface introductions.
  [(#1333)](https://github.com/PennyLaneAI/pennylane/pull/1333)

<h3>Contributors</h3>

This release contains contributions from (in alphabetical order):

Marius Aglitoiu, Vishnu Ajith, Thomas Bromley, Jack Ceroni, Alaric Cheng, Miruna Daian, Olivia Di Matteo,
Tanya Garg, Christian Gogolin, Diego Guala, Anthony Hayes, Ryan Hill, Josh Izaac, Pavan Jayasinha, Christina Lee, Ryan Levy, Nahum Sá, Maria Schuld,
Johannes Jakob Meyer, Brian Shi, Antal Száva, David Wierichs, Vincent Wong, Alberto Maldonado, Ashish Panigrahi.


# Release 0.15.1 (current release)

<h3>Bug fixes</h3>

* Fixes two bugs in the parameter-shift Hessian.
  [(#1260)](https://github.com/PennyLaneAI/pennylane/pull/1260)

  - Fixes a bug where having an unused parameter in the Autograd interface
    would result in an indexing error during backpropagation.

  - The parameter-shift Hessian only supports the two-term parameter-shift
    rule currently, so raises an error if asked to differentiate
    any unsupported gates (such as the controlled rotation gates).

* A bug which resulted in `qml.adjoint()` and `qml.inv()` failing to work with
  templates has been fixed.
  [(#1243)](https://github.com/PennyLaneAI/pennylane/pull/1243)

* Deprecation warning instances in PennyLane have been changed to `UserWarning`,
  to account for recent changes to how Python warnings are filtered in
  [PEP565](https://www.python.org/dev/peps/pep-0565/).
  [(#1211)](https://github.com/PennyLaneAI/pennylane/pull/1211)

<h3>Documentation</h3>

* Updated the order of the parameters to the `GaussianState` operation to match
  the way that the PennyLane-SF plugin uses them.
  [(#1255)](https://github.com/PennyLaneAI/pennylane/pull/1255)

<h3>Contributors</h3>

This release contains contributions from (in alphabetical order):

Thomas Bromley, Olivia Di Matteo, Diego Guala, Anthony Hayes, Ryan Hill,
Josh Izaac, Christina Lee, Maria Schuld, Antal Száva.

# Release 0.15.0

<h3>New features since last release</h3>

<h4>Better and more flexible shot control</h4>

* Adds a new optimizer `qml.ShotAdaptiveOptimizer`, a gradient-descent optimizer where
  the shot rate is adaptively calculated using the variances of the parameter-shift gradient.
  [(#1139)](https://github.com/PennyLaneAI/pennylane/pull/1139)

  By keeping a running average of the parameter-shift gradient and the *variance* of the
  parameter-shift gradient, this optimizer frugally distributes a shot budget across the partial
  derivatives of each parameter.

  In addition, if computing the expectation value of a Hamiltonian, weighted random sampling can be
  used to further distribute the shot budget across the local terms from which the Hamiltonian is
  constructed.

  This optimizer is based on both the [iCANS1](https://quantum-journal.org/papers/q-2020-05-11-263)
  and [Rosalin](https://arxiv.org/abs/2004.06252) shot-adaptive optimizers.

  Once constructed, the cost function can be passed directly to the optimizer's `step` method.  The
  attribute `opt.total_shots_used` can be used to track the number of shots per iteration.

  ```pycon
  >>> coeffs = [2, 4, -1, 5, 2]
  >>> obs = [
  ...   qml.PauliX(1),
  ...   qml.PauliZ(1),
  ...   qml.PauliX(0) @ qml.PauliX(1),
  ...   qml.PauliY(0) @ qml.PauliY(1),
  ...   qml.PauliZ(0) @ qml.PauliZ(1)
  ... ]
  >>> H = qml.Hamiltonian(coeffs, obs)
  >>> dev = qml.device("default.qubit", wires=2, shots=100)
  >>> cost = qml.ExpvalCost(qml.templates.StronglyEntanglingLayers, H, dev)
  >>> params = qml.init.strong_ent_layers_uniform(n_layers=2, n_wires=2)
  >>> opt = qml.ShotAdaptiveOptimizer(min_shots=10)
  >>> for i in range(5):
  ...    params = opt.step(cost, params)
  ...    print(f"Step {i}: cost = {cost(params):.2f}, shots_used = {opt.total_shots_used}")
  Step 0: cost = -5.68, shots_used = 240
  Step 1: cost = -2.98, shots_used = 336
  Step 2: cost = -4.97, shots_used = 624
  Step 3: cost = -5.53, shots_used = 1054
  Step 4: cost = -6.50, shots_used = 1798
  ```

* Batches of shots can now be specified as a list, allowing measurement statistics
  to be course-grained with a single QNode evaluation.
  [(#1103)](https://github.com/PennyLaneAI/pennylane/pull/1103)

  ```pycon
  >>> shots_list = [5, 10, 1000]
  >>> dev = qml.device("default.qubit", wires=2, shots=shots_list)
  ```

  When QNodes are executed on this device, a single execution of 1015 shots will be submitted.
  However, three sets of measurement statistics will be returned; using the first 5 shots,
  second set of 10 shots, and final 1000 shots, separately.

  For example, executing a circuit with two outputs will lead to a result of shape `(3, 2)`:

  ```pycon
  >>> @qml.qnode(dev)
  ... def circuit(x):
  ...     qml.RX(x, wires=0)
  ...     qml.CNOT(wires=[0, 1])
  ...     return qml.expval(qml.PauliZ(0) @ qml.PauliX(1)), qml.expval(qml.PauliZ(0))
  >>> circuit(0.5)
  [[0.33333333 1.        ]
   [0.2        1.        ]
   [0.012      0.868     ]]
  ```

  This output remains fully differentiable.

- The number of shots can now be specified on a per-call basis when evaluating a QNode.
  [(#1075)](https://github.com/PennyLaneAI/pennylane/pull/1075).

  For this, the qnode should be called with an additional `shots` keyword argument:

  ```pycon
  >>> dev = qml.device('default.qubit', wires=1, shots=10) # default is 10
  >>> @qml.qnode(dev)
  ... def circuit(a):
  ...     qml.RX(a, wires=0)
  ...     return qml.sample(qml.PauliZ(wires=0))
  >>> circuit(0.8)
  [ 1  1  1 -1 -1  1  1  1  1  1]
  >>> circuit(0.8, shots=3)
  [ 1  1  1]
  >>> circuit(0.8)
  [ 1  1  1 -1 -1  1  1  1  1  1]
  ```

<h4>New differentiable quantum transforms</h4>

A new module is available,
[qml.transforms](https://pennylane.rtfd.io/en/stable/code/qml_transforms.html),
which contains *differentiable quantum transforms*. These are functions that act
on QNodes, quantum functions, devices, and tapes, transforming them while remaining
fully differentiable.

* A new adjoint transform has been added.
  [(#1111)](https://github.com/PennyLaneAI/pennylane/pull/1111)
  [(#1135)](https://github.com/PennyLaneAI/pennylane/pull/1135)

  This new method allows users to apply the adjoint of an arbitrary sequence of operations.

  ```python
  def subroutine(wire):
      qml.RX(0.123, wires=wire)
      qml.RY(0.456, wires=wire)

  dev = qml.device('default.qubit', wires=1)
  @qml.qnode(dev)
  def circuit():
      subroutine(0)
      qml.adjoint(subroutine)(0)
      return qml.expval(qml.PauliZ(0))
  ```

  This creates the following circuit:

  ```pycon
  >>> print(qml.draw(circuit)())
  0: --RX(0.123)--RY(0.456)--RY(-0.456)--RX(-0.123)--| <Z>
  ```

  Directly applying to a gate also works as expected.

  ```python
  qml.adjoint(qml.RX)(0.123, wires=0) # applies RX(-0.123)
  ```

* A new transform `qml.ctrl` is now available that adds control wires to subroutines.
  [(#1157)](https://github.com/PennyLaneAI/pennylane/pull/1157)

  ```python
  def my_ansatz(params):
     qml.RX(params[0], wires=0)
     qml.RZ(params[1], wires=1)

  # Create a new operation that applies `my_ansatz`
  # controlled by the "2" wire.
  my_ansatz2 = qml.ctrl(my_ansatz, control=2)

  @qml.qnode(dev)
  def circuit(params):
      my_ansatz2(params)
      return qml.state()
  ```

  This is equivalent to:

  ```python
  @qml.qnode(...)
  def circuit(params):
      qml.CRX(params[0], wires=[2, 0])
      qml.CRZ(params[1], wires=[2, 1])
      return qml.state()
  ```

* The `qml.transforms.classical_jacobian` transform has been added.
  [(#1186)](https://github.com/PennyLaneAI/pennylane/pull/1186)

  This transform returns a function to extract the Jacobian matrix of the classical part of a
  QNode, allowing the classical dependence between the QNode arguments and the quantum gate
  arguments to be extracted.

  For example, given the following QNode:

  ```pycon
  >>> @qml.qnode(dev)
  ... def circuit(weights):
  ...     qml.RX(weights[0], wires=0)
  ...     qml.RY(weights[0], wires=1)
  ...     qml.RZ(weights[2] ** 2, wires=1)
  ...     return qml.expval(qml.PauliZ(0))
  ```

  We can use this transform to extract the relationship
  :math:`f: \mathbb{R}^n \rightarrow\mathbb{R}^m` between the input QNode
  arguments :math:`w` and the gate arguments :math:`g`, for
  a given value of the QNode arguments:

  ```pycon
  >>> cjac_fn = qml.transforms.classical_jacobian(circuit)
  >>> weights = np.array([1., 1., 1.], requires_grad=True)
  >>> cjac = cjac_fn(weights)
  >>> print(cjac)
  [[1. 0. 0.]
   [1. 0. 0.]
   [0. 0. 2.]]
  ```

  The returned Jacobian has rows corresponding to gate arguments, and columns corresponding to
  QNode arguments; that is, :math:`J_{ij} = \frac{\partial}{\partial g_i} f(w_j)`.

<h4>More operations and templates</h4>

* Added the `SingleExcitation` two-qubit operation, which is useful for quantum
  chemistry applications.
  [(#1121)](https://github.com/PennyLaneAI/pennylane/pull/1121)

  It can be used to perform an SO(2) rotation in the subspace
  spanned by the states :math:`|01\rangle` and :math:`|10\rangle`.
  For example, the following circuit performs the transformation
  :math:`|10\rangle \rightarrow \cos(\phi/2)|10\rangle - \sin(\phi/2)|01\rangle`:

  ```python
  dev = qml.device('default.qubit', wires=2)

  @qml.qnode(dev)
  def circuit(phi):
      qml.PauliX(wires=0)
      qml.SingleExcitation(phi, wires=[0, 1])
  ```

  The `SingleExcitation` operation supports analytic gradients on hardware
  using only four expectation value calculations, following results from
  [Kottmann et al.](https://arxiv.org/abs/2011.05938)

* Added the `DoubleExcitation` four-qubit operation, which is useful for quantum
  chemistry applications.
  [(#1123)](https://github.com/PennyLaneAI/pennylane/pull/1123)

  It can be used to perform an SO(2) rotation in the subspace
  spanned by the states :math:`|1100\rangle` and :math:`|0011\rangle`.
  For example, the following circuit performs the transformation
  :math:`|1100\rangle\rightarrow \cos(\phi/2)|1100\rangle - \sin(\phi/2)|0011\rangle`:

  ```python
  dev = qml.device('default.qubit', wires=2)

  @qml.qnode(dev)
  def circuit(phi):
      qml.PauliX(wires=0)
      qml.PauliX(wires=1)
      qml.DoubleExcitation(phi, wires=[0, 1, 2, 3])
  ```

  The `DoubleExcitation` operation supports analytic gradients on hardware using only
  four expectation value calculations, following results from
  [Kottmann et al.](https://arxiv.org/abs/2011.05938).

* Added the `QuantumMonteCarlo` template for performing quantum Monte Carlo estimation of an
  expectation value on simulator.
  [(#1130)](https://github.com/PennyLaneAI/pennylane/pull/1130)

  The following example shows how the expectation value of sine squared over a standard normal
  distribution can be approximated:

  ```python
  from scipy.stats import norm

  m = 5
  M = 2 ** m
  n = 10
  N = 2 ** n
  target_wires = range(m + 1)
  estimation_wires = range(m + 1, n + m + 1)

  xmax = np.pi  # bound to region [-pi, pi]
  xs = np.linspace(-xmax, xmax, M)

  probs = np.array([norm().pdf(x) for x in xs])
  probs /= np.sum(probs)

  func = lambda i: np.sin(xs[i]) ** 2

  dev = qml.device("default.qubit", wires=(n + m + 1))

  @qml.qnode(dev)
  def circuit():
      qml.templates.QuantumMonteCarlo(
          probs,
          func,
          target_wires=target_wires,
          estimation_wires=estimation_wires,
      )
      return qml.probs(estimation_wires)

  phase_estimated = np.argmax(circuit()[:int(N / 2)]) / N
  expectation_estimated = (1 - np.cos(np.pi * phase_estimated)) / 2
  ```

* Added the `QuantumPhaseEstimation` template for performing quantum phase estimation for an input
  unitary matrix.
  [(#1095)](https://github.com/PennyLaneAI/pennylane/pull/1095)

  Consider the matrix corresponding to a rotation from an `RX` gate:

  ```pycon
  >>> phase = 5
  >>> target_wires = [0]
  >>> unitary = qml.RX(phase, wires=0).matrix
  ```

  The ``phase`` parameter can be estimated using ``QuantumPhaseEstimation``. For example, using five
  phase-estimation qubits:

  ```python
  n_estimation_wires = 5
  estimation_wires = range(1, n_estimation_wires + 1)

  dev = qml.device("default.qubit", wires=n_estimation_wires + 1)

  @qml.qnode(dev)
  def circuit():
      # Start in the |+> eigenstate of the unitary
      qml.Hadamard(wires=target_wires)

      QuantumPhaseEstimation(
          unitary,
          target_wires=target_wires,
          estimation_wires=estimation_wires,
      )

      return qml.probs(estimation_wires)

  phase_estimated = np.argmax(circuit()) / 2 ** n_estimation_wires

  # Need to rescale phase due to convention of RX gate
  phase_estimated = 4 * np.pi * (1 - phase)
  ```

- Added the `ControlledPhaseShift` gate as well as the `QFT` operation for applying quantum Fourier
  transforms.
  [(#1064)](https://github.com/PennyLaneAI/pennylane/pull/1064)

  ```python
  @qml.qnode(dev)
  def circuit_qft(basis_state):
      qml.BasisState(basis_state, wires=range(3))
      qml.QFT(wires=range(3))
      return qml.state()
  ```

- Added the `ControlledQubitUnitary` operation. This
  enables implementation of multi-qubit gates with a variable number of
  control qubits. It is also possible to specify a different state for the
  control qubits using the `control_values` argument (also known as a
  mixed-polarity multi-controlled operation).
  [(#1069)](https://github.com/PennyLaneAI/pennylane/pull/1069)
  [(#1104)](https://github.com/PennyLaneAI/pennylane/pull/1104)

  For example, we can  create a multi-controlled T gate using:

  ```python
  T = qml.T._matrix()
  qml.ControlledQubitUnitary(T, control_wires=[0, 1, 3], wires=2, control_values="110")
  ```

  Here, the T gate will be applied to wire `2` if control wires `0` and `1` are in
  state `1`, and control wire `3` is in state `0`. If no value is passed to
  `control_values`, the gate will be applied if all control wires are in
  the `1` state.

- Added `MultiControlledX` for multi-controlled `NOT` gates.
  This is a special case of `ControlledQubitUnitary` that applies a
  Pauli X gate conditioned on the state of an arbitrary number of
  control qubits.
  [(#1104)](https://github.com/PennyLaneAI/pennylane/pull/1104)

<h4>Support for higher-order derivatives on hardware</h4>

* Computing second derivatives and Hessians of QNodes is now supported with
  the parameter-shift differentiation method, on all machine learning interfaces.
  [(#1130)](https://github.com/PennyLaneAI/pennylane/pull/1130)
  [(#1129)](https://github.com/PennyLaneAI/pennylane/pull/1129)
  [(#1110)](https://github.com/PennyLaneAI/pennylane/pull/1110)

  Hessians are computed using the parameter-shift rule, and can be
  evaluated on both hardware and simulator devices.

  ```python
  dev = qml.device('default.qubit', wires=1)

  @qml.qnode(dev, diff_method="parameter-shift")
  def circuit(p):
      qml.RY(p[0], wires=0)
      qml.RX(p[1], wires=0)
      return qml.expval(qml.PauliZ(0))

  x = np.array([1.0, 2.0], requires_grad=True)
  ```

  ```python
  >>> hessian_fn = qml.jacobian(qml.grad(circuit))
  >>> hessian_fn(x)
  [[0.2248451 0.7651474]
   [0.7651474 0.2248451]]
  ```

* Added the function `finite_diff()` to compute finite-difference
  approximations to the gradient and the second-order derivatives of
  arbitrary callable functions.
  [(#1090)](https://github.com/PennyLaneAI/pennylane/pull/1090)

  This is useful to compute the derivative of parametrized
  `pennylane.Hamiltonian` observables with respect to their parameters.

  For example, in quantum chemistry simulations it can be used to evaluate
  the derivatives of the electronic Hamiltonian with respect to the nuclear
  coordinates:

  ```pycon
  >>> def H(x):
  ...    return qml.qchem.molecular_hamiltonian(['H', 'H'], x)[0]
  >>> x = np.array([0., 0., -0.66140414, 0., 0., 0.66140414])
  >>> grad_fn = qml.finite_diff(H, N=1)
  >>> grad = grad_fn(x)
  >>> deriv2_fn = qml.finite_diff(H, N=2, idx=[0, 1])
  >>> deriv2_fn(x)
  ```

* The JAX interface now supports all devices, including hardware devices,
  via the parameter-shift differentiation method.
  [(#1076)](https://github.com/PennyLaneAI/pennylane/pull/1076)

  For example, using the JAX interface with Cirq:

  ```python
  dev = qml.device('cirq.simulator', wires=1)
  @qml.qnode(dev, interface="jax", diff_method="parameter-shift")
  def circuit(x):
      qml.RX(x[1], wires=0)
      qml.Rot(x[0], x[1], x[2], wires=0)
      return qml.expval(qml.PauliZ(0))
  weights = jnp.array([0.2, 0.5, 0.1])
  print(circuit(weights))
  ```

  Currently, when used with the parameter-shift differentiation method,
  only a single returned expectation value or variance is supported.
  Multiple expectations/variances, as well as probability and state returns,
  are not currently allowed.

<h3>Improvements</h3>

  ```python
  dev = qml.device("default.qubit", wires=2)

  inputstate = [np.sqrt(0.2), np.sqrt(0.3), np.sqrt(0.4), np.sqrt(0.1)]

  @qml.qnode(dev)
  def circuit():
      mottonen.MottonenStatePreparation(inputstate,wires=[0, 1])
      return qml.expval(qml.PauliZ(0))
  ```

  Previously returned:

  ```pycon
  >>> print(qml.draw(circuit)())
  0: ──RY(1.57)──╭C─────────────╭C──╭C──╭C──┤ ⟨Z⟩
  1: ──RY(1.35)──╰X──RY(0.422)──╰X──╰X──╰X──┤
  ```

  In this release, it now returns:

  ```pycon
  >>> print(qml.draw(circuit)())
  0: ──RY(1.57)──╭C─────────────╭C──┤ ⟨Z⟩
  1: ──RY(1.35)──╰X──RY(0.422)──╰X──┤
  ```

- The templates are now classes inheriting
  from `Operation`, and define the ansatz in their `expand()` method. This
  change does not affect the user interface.
  [(#1138)](https://github.com/PennyLaneAI/pennylane/pull/1138)
  [(#1156)](https://github.com/PennyLaneAI/pennylane/pull/1156)
  [(#1163)](https://github.com/PennyLaneAI/pennylane/pull/1163)
  [(#1192)](https://github.com/PennyLaneAI/pennylane/pull/1192)

  For convenience, some templates have a new method that returns the expected
  shape of the trainable parameter tensor, which can be used to create
  random tensors.

  ```python
  shape = qml.templates.BasicEntanglerLayers.shape(n_layers=2, n_wires=4)
  weights = np.random.random(shape)
  qml.templates.BasicEntanglerLayers(weights, wires=range(4))
  ```

- `QubitUnitary` now validates to ensure the input matrix is two dimensional.
  [(#1128)](https://github.com/PennyLaneAI/pennylane/pull/1128)

* Most layers in Pytorch or Keras accept arbitrary dimension inputs, where each dimension barring
  the last (in the case where the actual weight function of the layer operates on one-dimensional
  vectors) is broadcast over. This is now also supported by KerasLayer and TorchLayer.
  [(#1062)](https://github.com/PennyLaneAI/pennylane/pull/1062).

  Example use:

  ```python
  dev = qml.device("default.qubit", wires=4)
  x = tf.ones((5, 4, 4))

  @qml.qnode(dev)
  def layer(weights, inputs):
      qml.templates.AngleEmbedding(inputs, wires=range(4))
      qml.templates.StronglyEntanglingLayers(weights, wires=range(4))
      return [qml.expval(qml.PauliZ(i)) for i in range(4)]

  qlayer = qml.qnn.KerasLayer(layer, {"weights": (4, 4, 3)}, output_dim=4)
  out = qlayer(x)
  ```

  The output tensor has the following shape:
  ```pycon
  >>> out.shape
  (5, 4, 4)
  ```

* If only one argument to the function `qml.grad` has the `requires_grad` attribute
  set to True, then the returned gradient will be a NumPy array, rather than a
  tuple of length 1.
  [(#1067)](https://github.com/PennyLaneAI/pennylane/pull/1067)
  [(#1081)](https://github.com/PennyLaneAI/pennylane/pull/1081)

* An improvement has been made to how `QubitDevice` generates and post-processess samples,
  allowing QNode measurement statistics to work on devices with more than 32 qubits.
  [(#1088)](https://github.com/PennyLaneAI/pennylane/pull/1088)

* Due to the addition of `density_matrix()` as a return type from a QNode, tuples are now supported
  by the `output_dim` parameter in `qnn.KerasLayer`.
  [(#1070)](https://github.com/PennyLaneAI/pennylane/pull/1070)

* Two new utility methods are provided for working with quantum tapes.
  [(#1175)](https://github.com/PennyLaneAI/pennylane/pull/1175)

  - `qml.tape.get_active_tape()` gets the currently recording tape.

  - `tape.stop_recording()` is a context manager that temporarily
    stops the currently recording tape from recording additional
    tapes or quantum operations.

  For example:

  ```pycon
  >>> with qml.tape.QuantumTape():
  ...     qml.RX(0, wires=0)
  ...     current_tape = qml.tape.get_active_tape()
  ...     with current_tape.stop_recording():
  ...         qml.RY(1.0, wires=1)
  ...     qml.RZ(2, wires=1)
  >>> current_tape.operations
  [RX(0, wires=[0]), RZ(2, wires=[1])]
  ```

* When printing `qml.Hamiltonian` objects, the terms are sorted by number of wires followed by coefficients.
  [(#981)](https://github.com/PennyLaneAI/pennylane/pull/981)

* Adds `qml.math.conj` to the PennyLane math module.
  [(#1143)](https://github.com/PennyLaneAI/pennylane/pull/1143)

  This new method will do elementwise conjugation to the given tensor-like object,
  correctly dispatching to the required tensor-manipulation framework
  to preserve differentiability.

  ```python
  >>> a = np.array([1.0 + 2.0j])
  >>> qml.math.conj(a)
  array([1.0 - 2.0j])
  ```

* The four-term parameter-shift rule, as used by the controlled rotation operations,
  has been updated to use coefficients that minimize the variance as per
  https://arxiv.org/abs/2104.05695.
  [(#1206)](https://github.com/PennyLaneAI/pennylane/pull/1206)

* A new transform `qml.transforms.invisible` has been added, to make it easier
  to transform QNodes.
  [(#1175)](https://github.com/PennyLaneAI/pennylane/pull/1175)

<h3>Breaking changes</h3>

* Devices do not have an `analytic` argument or attribute anymore.
  Instead, `shots` is the source of truth for whether a simulator
  estimates return values from a finite number of shots, or whether
  it returns analytic results (`shots=None`).
  [(#1079)](https://github.com/PennyLaneAI/pennylane/pull/1079)
  [(#1196)](https://github.com/PennyLaneAI/pennylane/pull/1196)

  ```python
  dev_analytic = qml.device('default.qubit', wires=1, shots=None)
  dev_finite_shots = qml.device('default.qubit', wires=1, shots=1000)

  def circuit():
      qml.Hadamard(wires=0)
      return qml.expval(qml.PauliZ(wires=0))

  circuit_analytic = qml.QNode(circuit, dev_analytic)
  circuit_finite_shots = qml.QNode(circuit, dev_finite_shots)
  ```

  Devices with `shots=None` return deterministic, exact results:

  ```pycon
  >>> circuit_analytic()
  0.0
  >>> circuit_analytic()
  0.0
  ```
  Devices with `shots > 0` return stochastic results estimated from
  samples in each run:

  ```pycon
  >>> circuit_finite_shots()
  -0.062
  >>> circuit_finite_shots()
  0.034
  ```

  The `qml.sample()` measurement can only be used on devices on which the number
  of shots is set explicitly.

* If creating a QNode from a quantum function with an argument named `shots`,
  a `UserWarning` is raised, warning the user that this is a reserved
  argument to change the number of shots on a per-call basis.
  [(#1075)](https://github.com/PennyLaneAI/pennylane/pull/1075)

* For devices inheriting from `QubitDevice`, the methods `expval`, `var`, `sample`
  accept two new keyword arguments --- `shot_range` and `bin_size`.
  [(#1103)](https://github.com/PennyLaneAI/pennylane/pull/1103)

  These new arguments allow for the statistics to be performed on only a subset of device samples.
  This finer level of control is accessible from the main UI by instantiating a device with a batch
  of shots.

  For example, consider the following device:

  ```pycon
  >>> dev = qml.device("my_device", shots=[5, (10, 3), 100])
  ```

  This device will execute QNodes using 135 shots, however
  measurement statistics will be **course grained** across these 135
  shots:

  * All measurement statistics will first be computed using the
    first 5 shots --- that is, `shots_range=[0, 5]`, `bin_size=5`.

  * Next, the tuple `(10, 3)` indicates 10 shots, repeated 3 times. This will use
    `shot_range=[5, 35]`, performing the expectation value in bins of size 10
    (`bin_size=10`).

  * Finally, we repeat the measurement statistics for the final 100 shots,
    `shot_range=[35, 135]`, `bin_size=100`.


* The old PennyLane core has been removed, including the following modules:
  [(#1100)](https://github.com/PennyLaneAI/pennylane/pull/1100)

  - `pennylane.variables`
  - `pennylane.qnodes`

  As part of this change, the location of the new core within the Python
  module has been moved:

  - Moves `pennylane.tape.interfaces` → `pennylane.interfaces`
  - Merges `pennylane.CircuitGraph` and `pennylane.TapeCircuitGraph`  → `pennylane.CircuitGraph`
  - Merges `pennylane.OperationRecorder` and `pennylane.TapeOperationRecorder`  →
  - `pennylane.tape.operation_recorder`
  - Merges `pennylane.measure` and `pennylane.tape.measure` → `pennylane.measure`
  - Merges `pennylane.operation` and `pennylane.tape.operation` → `pennylane.operation`
  - Merges `pennylane._queuing` and `pennylane.tape.queuing` → `pennylane.queuing`

  This has no affect on import location.

  In addition,

  - All tape-mode functions have been removed (`qml.enable_tape()`, `qml.tape_mode_active()`),
  - All tape fixtures have been deleted,
  - Tests specifically for non-tape mode have been deleted.

* The device test suite no longer accepts the `analytic` keyword.
  [(#1216)](https://github.com/PennyLaneAI/pennylane/pull/1216)

<h3>Bug fixes</h3>

* Fixes a bug where using the circuit drawer with a `ControlledQubitUnitary`
  operation raised an error.
  [(#1174)](https://github.com/PennyLaneAI/pennylane/pull/1174)

* Fixes a bug and a test where the ``QuantumTape.is_sampled`` attribute was not
  being updated.
  [(#1126)](https://github.com/PennyLaneAI/pennylane/pull/1126)

* Fixes a bug where `BasisEmbedding` would not accept inputs whose bits are all ones
  or all zeros.
  [(#1114)](https://github.com/PennyLaneAI/pennylane/pull/1114)

* The `ExpvalCost` class raises an error if instantiated
  with non-expectation measurement statistics.
  [(#1106)](https://github.com/PennyLaneAI/pennylane/pull/1106)

* Fixes a bug where decompositions would reset the differentiation method
  of a QNode.
  [(#1117)](https://github.com/PennyLaneAI/pennylane/pull/1117)

* Fixes a bug where the second-order CV parameter-shift rule would error
  if attempting to compute the gradient of a QNode with more than one
  second-order observable.
  [(#1197)](https://github.com/PennyLaneAI/pennylane/pull/1197)

* Fixes a bug where repeated Torch interface applications after expansion caused an error.
  [(#1223)](https://github.com/PennyLaneAI/pennylane/pull/1223)

* Sampling works correctly with batches of shots specified as a list.
  [(#1232)](https://github.com/PennyLaneAI/pennylane/pull/1232)

<h3>Documentation</h3>

- Updated the diagram used in the Architectural overview page of the
  Development guide such that it doesn't mention Variables.
  [(#1235)](https://github.com/PennyLaneAI/pennylane/pull/1235)

- Typos addressed in templates documentation.
  [(#1094)](https://github.com/PennyLaneAI/pennylane/pull/1094)

- Upgraded the documentation to use Sphinx 3.5.3 and the new m2r2 package.
  [(#1186)](https://github.com/PennyLaneAI/pennylane/pull/1186)

- Added `flaky` as dependency for running tests in the documentation.
  [(#1113)](https://github.com/PennyLaneAI/pennylane/pull/1113)

<h3>Contributors</h3>

This release contains contributions from (in alphabetical order):

Shahnawaz Ahmed, Juan Miguel Arrazola, Thomas Bromley, Olivia Di Matteo, Alain Delgado Gran, Kyle
Godbey, Diego Guala, Theodor Isacsson, Josh Izaac, Soran Jahangiri, Nathan Killoran, Christina Lee,
Daniel Polatajko, Chase Roberts, Sankalp Sanand, Pritish Sehzpaul, Maria Schuld, Antal Száva, David Wierichs.


# Release 0.14.1

<h3>Bug fixes</h3>

* Fixes a testing bug where tests that required JAX would fail if JAX was not installed.
  The tests will now instead be skipped if JAX can not be imported.
  [(#1066)](https://github.com/PennyLaneAI/pennylane/pull/1066)

* Fixes a bug where inverse operations could not be differentiated
  using backpropagation on `default.qubit`.
  [(#1072)](https://github.com/PennyLaneAI/pennylane/pull/1072)

* The QNode has a new keyword argument, `max_expansion`, that determines the maximum number of times
  the internal circuit should be expanded when executed on a device. In addition, the default number
  of max expansions has been increased from 2 to 10, allowing devices that require more than two
  operator decompositions to be supported.
  [(#1074)](https://github.com/PennyLaneAI/pennylane/pull/1074)

* Fixes a bug where `Hamiltonian` objects created with non-list arguments raised an error for
  arithmetic operations. [(#1082)](https://github.com/PennyLaneAI/pennylane/pull/1082)

* Fixes a bug where `Hamiltonian` objects with no coefficients or operations would return a faulty
  result when used with `ExpvalCost`. [(#1082)](https://github.com/PennyLaneAI/pennylane/pull/1082)

<h3>Documentation</h3>

* Updates mentions of `generate_hamiltonian` to `molecular_hamiltonian` in the
  docstrings of the `ExpvalCost` and `Hamiltonian` classes.
  [(#1077)](https://github.com/PennyLaneAI/pennylane/pull/1077)

<h3>Contributors</h3>

This release contains contributions from (in alphabetical order):

Thomas Bromley, Josh Izaac, Antal Száva.



# Release 0.14.0

<h3>New features since last release</h3>

<h4>Perform quantum machine learning with JAX</h4>

* QNodes created with `default.qubit` now support a JAX interface, allowing JAX to be used
  to create, differentiate, and optimize hybrid quantum-classical models.
  [(#947)](https://github.com/PennyLaneAI/pennylane/pull/947)

  This is supported internally via a new `default.qubit.jax` device. This device runs end to end in
  JAX, meaning that it supports all of the awesome JAX transformations (`jax.vmap`, `jax.jit`,
  `jax.hessian`, etc).

  Here is an example of how to use the new JAX interface:

  ```python
  dev = qml.device("default.qubit", wires=1)
  @qml.qnode(dev, interface="jax", diff_method="backprop")
  def circuit(x):
      qml.RX(x[1], wires=0)
      qml.Rot(x[0], x[1], x[2], wires=0)
      return qml.expval(qml.PauliZ(0))

  weights = jnp.array([0.2, 0.5, 0.1])
  grad_fn = jax.grad(circuit)
  print(grad_fn(weights))
  ```

  Currently, only `diff_method="backprop"` is supported, with plans to support more in the future.

<h4>New, faster, quantum gradient methods</h4>

* A new differentiation method has been added for use with simulators. The `"adjoint"`
  method operates after a forward pass by iteratively applying inverse gates to scan backwards
  through the circuit.
  [(#1032)](https://github.com/PennyLaneAI/pennylane/pull/1032)

  This method is similar to the reversible method, but has a lower time
  overhead and a similar memory overhead. It follows the approach provided by
  [Jones and Gacon](https://arxiv.org/abs/2009.02823). This method is only compatible with certain
  statevector-based devices such as `default.qubit`.

  Example use:

  ```python
  import pennylane as qml

  wires = 1
  device = qml.device("default.qubit", wires=wires)

  @qml.qnode(device, diff_method="adjoint")
  def f(params):
      qml.RX(0.1, wires=0)
      qml.Rot(*params, wires=0)
      qml.RX(-0.3, wires=0)
      return qml.expval(qml.PauliZ(0))

  params = [0.1, 0.2, 0.3]
  qml.grad(f)(params)
  ```

* The default logic for choosing the 'best' differentiation method has been altered
  to improve performance.
  [(#1008)](https://github.com/PennyLaneAI/pennylane/pull/1008)

  - If the quantum device provides its own gradient, this is now the preferred
    differentiation method.

  - If the quantum device natively supports classical
    backpropagation, this is now preferred over the parameter-shift rule.

    This will lead to marked speed improvement during optimization when using
    `default.qubit`, with a sight penalty on the forward-pass evaluation.

  More details are available below in the 'Improvements' section for plugin developers.

* PennyLane now supports analytical quantum gradients for noisy channels, in addition to its
  existing support for unitary operations. The noisy channels `BitFlip`, `PhaseFlip`, and
  `DepolarizingChannel` all support analytic gradients out of the box.
  [(#968)](https://github.com/PennyLaneAI/pennylane/pull/968)

* A method has been added for calculating the Hessian of quantum circuits using the second-order
  parameter shift formula.
  [(#961)](https://github.com/PennyLaneAI/pennylane/pull/961)

  The following example shows the calculation of the Hessian:

  ```python
  n_wires = 5
  weights = [2.73943676, 0.16289932, 3.4536312, 2.73521126, 2.6412488]

  dev = qml.device("default.qubit", wires=n_wires)

  with qml.tape.QubitParamShiftTape() as tape:
      for i in range(n_wires):
          qml.RX(weights[i], wires=i)

      qml.CNOT(wires=[0, 1])
      qml.CNOT(wires=[2, 1])
      qml.CNOT(wires=[3, 1])
      qml.CNOT(wires=[4, 3])

      qml.expval(qml.PauliZ(1))

  print(tape.hessian(dev))
  ```

  The Hessian is not yet supported via classical machine learning interfaces, but will
  be added in a future release.

<h4>More operations and templates</h4>

* Two new error channels, `BitFlip` and `PhaseFlip` have been added.
  [(#954)](https://github.com/PennyLaneAI/pennylane/pull/954)

  They can be used in the same manner as existing error channels:

  ```python
  dev = qml.device("default.mixed", wires=2)

  @qml.qnode(dev)
  def circuit():
      qml.RX(0.3, wires=0)
      qml.RY(0.5, wires=1)
      qml.BitFlip(0.01, wires=0)
      qml.PhaseFlip(0.01, wires=1)
      return qml.expval(qml.PauliZ(0))
  ```

* Apply permutations to wires using the `Permute` subroutine.
  [(#952)](https://github.com/PennyLaneAI/pennylane/pull/952)

  ```python
  import pennylane as qml
  dev = qml.device('default.qubit', wires=5)

  @qml.qnode(dev)
  def apply_perm():
      # Send contents of wire 4 to wire 0, of wire 2 to wire 1, etc.
      qml.templates.Permute([4, 2, 0, 1, 3], wires=dev.wires)
      return qml.expval(qml.PauliZ(0))
  ```

<h4>QNode transformations</h4>

* The `qml.metric_tensor` function transforms a QNode to produce the Fubini-Study
  metric tensor with full autodifferentiation support---even on hardware.
  [(#1014)](https://github.com/PennyLaneAI/pennylane/pull/1014)

  Consider the following QNode:

  ```python
  dev = qml.device("default.qubit", wires=3)

  @qml.qnode(dev, interface="autograd")
  def circuit(weights):
      # layer 1
      qml.RX(weights[0, 0], wires=0)
      qml.RX(weights[0, 1], wires=1)

      qml.CNOT(wires=[0, 1])
      qml.CNOT(wires=[1, 2])

      # layer 2
      qml.RZ(weights[1, 0], wires=0)
      qml.RZ(weights[1, 1], wires=2)

      qml.CNOT(wires=[0, 1])
      qml.CNOT(wires=[1, 2])
      return qml.expval(qml.PauliZ(0) @ qml.PauliZ(1)), qml.expval(qml.PauliY(2))
  ```

  We can use the `metric_tensor` function to generate a new function, that returns the
  metric tensor of this QNode:

  ```pycon
  >>> met_fn = qml.metric_tensor(circuit)
  >>> weights = np.array([[0.1, 0.2, 0.3], [0.4, 0.5, 0.6]], requires_grad=True)
  >>> met_fn(weights)
  tensor([[0.25  , 0.    , 0.    , 0.    ],
          [0.    , 0.25  , 0.    , 0.    ],
          [0.    , 0.    , 0.0025, 0.0024],
          [0.    , 0.    , 0.0024, 0.0123]], requires_grad=True)
  ```

  The returned metric tensor is also fully differentiable, in all interfaces.
  For example, differentiating the `(3, 2)` element:

  ```pycon
  >>> grad_fn = qml.grad(lambda x: met_fn(x)[3, 2])
  >>> grad_fn(weights)
  array([[ 0.04867729, -0.00049502,  0.        ],
         [ 0.        ,  0.        ,  0.        ]])
  ```

  Differentiation is also supported using Torch, Jax, and TensorFlow.

* Adds the new function `qml.math.cov_matrix()`. This function accepts a list of commuting
  observables, and the probability distribution in the shared observable eigenbasis after the
  application of an ansatz. It uses these to construct the covariance matrix in a *framework
  independent* manner, such that the output covariance matrix is autodifferentiable.
  [(#1012)](https://github.com/PennyLaneAI/pennylane/pull/1012)

  For example, consider the following ansatz and observable list:

  ```python3
  obs_list = [qml.PauliX(0) @ qml.PauliZ(1), qml.PauliY(2)]
  ansatz = qml.templates.StronglyEntanglingLayers
  ```

  We can construct a QNode to output the probability distribution in the shared eigenbasis of the
  observables:

  ```python
  dev = qml.device("default.qubit", wires=3)

  @qml.qnode(dev, interface="autograd")
  def circuit(weights):
      ansatz(weights, wires=[0, 1, 2])
      # rotate into the basis of the observables
      for o in obs_list:
          o.diagonalizing_gates()
      return qml.probs(wires=[0, 1, 2])
  ```

  We can now compute the covariance matrix:

  ```pycon
  >>> weights = qml.init.strong_ent_layers_normal(n_layers=2, n_wires=3)
  >>> cov = qml.math.cov_matrix(circuit(weights), obs_list)
  >>> cov
  array([[0.98707611, 0.03665537],
         [0.03665537, 0.99998377]])
  ```

  Autodifferentiation is fully supported using all interfaces:

  ```pycon
  >>> cost_fn = lambda weights: qml.math.cov_matrix(circuit(weights), obs_list)[0, 1]
  >>> qml.grad(cost_fn)(weights)[0]
  array([[[ 4.94240914e-17, -2.33786398e-01, -1.54193959e-01],
          [-3.05414996e-17,  8.40072236e-04,  5.57884080e-04],
          [ 3.01859411e-17,  8.60411436e-03,  6.15745204e-04]],

         [[ 6.80309533e-04, -1.23162742e-03,  1.08729813e-03],
          [-1.53863193e-01, -1.38700657e-02, -1.36243323e-01],
          [-1.54665054e-01, -1.89018172e-02, -1.56415558e-01]]])
  ```

* A new  `qml.draw` function is available, allowing QNodes to be easily
  drawn without execution by providing example input.
  [(#962)](https://github.com/PennyLaneAI/pennylane/pull/962)

  ```python
  @qml.qnode(dev)
  def circuit(a, w):
      qml.Hadamard(0)
      qml.CRX(a, wires=[0, 1])
      qml.Rot(*w, wires=[1])
      qml.CRX(-a, wires=[0, 1])
      return qml.expval(qml.PauliZ(0) @ qml.PauliZ(1))
  ```

  The QNode circuit structure may depend on the input arguments;
  this is taken into account by passing example QNode arguments
  to the `qml.draw()` drawing function:

  ```pycon
  >>> drawer = qml.draw(circuit)
  >>> result = drawer(a=2.3, w=[1.2, 3.2, 0.7])
  >>> print(result)
  0: ──H──╭C────────────────────────────╭C─────────╭┤ ⟨Z ⊗ Z⟩
  1: ─────╰RX(2.3)──Rot(1.2, 3.2, 0.7)──╰RX(-2.3)──╰┤ ⟨Z ⊗ Z⟩
  ```

<h4>A faster, leaner, and more flexible core</h4>

* The new core of PennyLane, rewritten from the ground up and developed over the last few release
  cycles, has achieved feature parity and has been made the new default in PennyLane v0.14. The old
  core has been marked as deprecated, and will be removed in an upcoming release.
  [(#1046)](https://github.com/PennyLaneAI/pennylane/pull/1046)
  [(#1040)](https://github.com/PennyLaneAI/pennylane/pull/1040)
  [(#1034)](https://github.com/PennyLaneAI/pennylane/pull/1034)
  [(#1035)](https://github.com/PennyLaneAI/pennylane/pull/1035)
  [(#1027)](https://github.com/PennyLaneAI/pennylane/pull/1027)
  [(#1026)](https://github.com/PennyLaneAI/pennylane/pull/1026)
  [(#1021)](https://github.com/PennyLaneAI/pennylane/pull/1021)
  [(#1054)](https://github.com/PennyLaneAI/pennylane/pull/1054)
  [(#1049)](https://github.com/PennyLaneAI/pennylane/pull/1049)

  While high-level PennyLane code and tutorials remain unchanged, the new core
  provides several advantages and improvements:

  - **Faster and more optimized**: The new core provides various performance optimizations, reducing
    pre- and post-processing overhead, and reduces the number of quantum evaluations in certain
    cases.

  - **Support for in-QNode classical processing**: this allows for differentiable classical
    processing within the QNode.

    ```python
    dev = qml.device("default.qubit", wires=1)

    @qml.qnode(dev, interface="tf")
    def circuit(p):
        qml.RX(tf.sin(p[0])**2 + p[1], wires=0)
        return qml.expval(qml.PauliZ(0))
    ```

    The classical processing functions used within the QNode must match
    the QNode interface. Here, we use TensorFlow:

    ```pycon
    >>> params = tf.Variable([0.5, 0.1], dtype=tf.float64)
    >>> with tf.GradientTape() as tape:
    ...     res = circuit(params)
    >>> grad = tape.gradient(res, params)
    >>> print(res)
    tf.Tensor(0.9460913127754935, shape=(), dtype=float64)
    >>> print(grad)
    tf.Tensor([-0.27255248 -0.32390003], shape=(2,), dtype=float64)
    ```

    As a result of this change, quantum decompositions that require classical processing
    are fully supported and end-to-end differentiable in tape mode.

  - **No more Variable wrapping**: QNode arguments no longer become `Variable`
    objects within the QNode.

    ```python
    dev = qml.device("default.qubit", wires=1)

    @qml.qnode(dev)
    def circuit(x):
        print("Parameter value:", x)
        qml.RX(x, wires=0)
        return qml.expval(qml.PauliZ(0))
    ```

    Internal QNode parameters can be easily inspected, printed, and manipulated:

    ```pycon
    >>> circuit(0.5)
    Parameter value: 0.5
    tensor(0.87758256, requires_grad=True)
    ```

  - **Less restrictive QNode signatures**: There is no longer any restriction on the QNode signature; the QNode can be
    defined and called following the same rules as standard Python functions.

    For example, the following QNode uses positional, named, and variable
    keyword arguments:

    ```python
    x = torch.tensor(0.1, requires_grad=True)
    y = torch.tensor([0.2, 0.3], requires_grad=True)
    z = torch.tensor(0.4, requires_grad=True)

    @qml.qnode(dev, interface="torch")
    def circuit(p1, p2=y, **kwargs):
        qml.RX(p1, wires=0)
        qml.RY(p2[0] * p2[1], wires=0)
        qml.RX(kwargs["p3"], wires=0)
        return qml.var(qml.PauliZ(0))
    ```

    When we call the QNode, we may pass the arguments by name
    even if defined positionally; any argument not provided will
    use the default value.

    ```pycon
    >>> res = circuit(p1=x, p3=z)
    >>> print(res)
    tensor(0.2327, dtype=torch.float64, grad_fn=<SelectBackward>)
    >>> res.backward()
    >>> print(x.grad, y.grad, z.grad)
    tensor(0.8396) tensor([0.0289, 0.0193]) tensor(0.8387)
    ```

    This extends to the `qnn` module, where `KerasLayer` and `TorchLayer` modules
    can be created from QNodes with unrestricted signatures.

  - **Smarter measurements:** QNodes can now measure wires more than once, as
    long as all observables are commuting:

    ```python
    @qml.qnode(dev)
    def circuit(x):
        qml.RX(x, wires=0)
        return [
            qml.expval(qml.PauliZ(0)),
            qml.expval(qml.PauliZ(0) @ qml.PauliZ(1))
        ]
    ```

    Further, the `qml.ExpvalCost()` function allows for optimizing
    measurements to reduce the number of quantum evaluations required.

  With the new PennyLane core, there are a few small breaking changes, detailed
  below in the 'Breaking Changes' section.

<h3>Improvements</h3>

* The built-in PennyLane optimizers allow more flexible cost functions. The cost function passed to most optimizers
  may accept any combination of trainable arguments, non-trainable arguments, and keyword arguments.
  [(#959)](https://github.com/PennyLaneAI/pennylane/pull/959)
  [(#1053)](https://github.com/PennyLaneAI/pennylane/pull/1053)

  The full changes apply to:

  * `AdagradOptimizer`
  * `AdamOptimizer`
  * `GradientDescentOptimizer`
  * `MomentumOptimizer`
  * `NesterovMomentumOptimizer`
  * `RMSPropOptimizer`
  * `RotosolveOptimizer`

  The `requires_grad=False` property must mark any non-trainable constant argument.
  The `RotoselectOptimizer` allows passing only keyword arguments.

  Example use:

  ```python
  def cost(x, y, data, scale=1.0):
      return scale * (x[0]-data)**2 + scale * (y-data)**2

  x = np.array([1.], requires_grad=True)
  y = np.array([1.0])
  data = np.array([2.], requires_grad=False)

  opt = qml.GradientDescentOptimizer()

  # the optimizer step and step_and_cost methods can
  # now update multiple parameters at once
  x_new, y_new, data = opt.step(cost, x, y, data, scale=0.5)
  (x_new, y_new, data), value = opt.step_and_cost(cost, x, y, data, scale=0.5)

  # list and tuple unpacking is also supported
  params = (x, y, data)
  params = opt.step(cost, *params)
  ```

* The circuit drawer has been updated to support the inclusion of unused or inactive
  wires, by passing the `show_all_wires` argument.
  [(#1033)](https://github.com/PennyLaneAI/pennylane/pull/1033)

  ```python
  dev = qml.device('default.qubit', wires=[-1, "a", "q2", 0])

  @qml.qnode(dev)
  def circuit():
      qml.Hadamard(wires=-1)
      qml.CNOT(wires=[-1, "q2"])
      return qml.expval(qml.PauliX(wires="q2"))
  ```

  ```pycon
  >>> print(qml.draw(circuit, show_all_wires=True)())
  >>>
   -1: ──H──╭C──┤
    a: ─────│───┤
   q2: ─────╰X──┤ ⟨X⟩
    0: ─────────┤
  ```

* The logic for choosing the 'best' differentiation method has been altered
  to improve performance.
  [(#1008)](https://github.com/PennyLaneAI/pennylane/pull/1008)

  - If the device provides its own gradient, this is now the preferred
    differentiation method.

  - If a device provides additional interface-specific versions that natively support classical
    backpropagation, this is now preferred over the parameter-shift rule.

    Devices define additional interface-specific devices via their `capabilities()` dictionary. For
    example, `default.qubit` supports supplementary devices for TensorFlow, Autograd, and JAX:

    ```python
    {
      "passthru_devices": {
          "tf": "default.qubit.tf",
          "autograd": "default.qubit.autograd",
          "jax": "default.qubit.jax",
      },
    }
    ```

  As a result of this change, if the QNode `diff_method` is not explicitly provided,
  it is possible that the QNode will run on a *supplementary device* of the device that was
  specifically provided:

  ```python
  dev = qml.device("default.qubit", wires=2)
  qml.QNode(dev) # will default to backprop on default.qubit.autograd
  qml.QNode(dev, interface="tf") # will default to backprop on default.qubit.tf
  qml.QNode(dev, interface="jax") # will default to backprop on default.qubit.jax
  ```

* The `default.qubit` device has been updated so that internally it applies operations in a more
  functional style, i.e., by accepting an input state and returning an evolved state.
  [(#1025)](https://github.com/PennyLaneAI/pennylane/pull/1025)

* A new test series, `pennylane/devices/tests/test_compare_default_qubit.py`, has been added, allowing to test if
  a chosen device gives the same result as `default.qubit`.
  [(#897)](https://github.com/PennyLaneAI/pennylane/pull/897)

  Three tests are added:

  - `test_hermitian_expectation`,
  - `test_pauliz_expectation_analytic`, and
  - `test_random_circuit`.

* Adds the following agnostic tensor manipulation functions to the `qml.math` module: `abs`,
  `angle`, `arcsin`, `concatenate`, `dot`, `squeeze`, `sqrt`, `sum`, `take`, `where`. These functions are
  required to fully support end-to-end differentiable Mottonen and Amplitude embedding.
  [(#922)](https://github.com/PennyLaneAI/pennylane/pull/922)
  [(#1011)](https://github.com/PennyLaneAI/pennylane/pull/1011)

* The `qml.math` module now supports JAX.
  [(#985)](https://github.com/XanaduAI/software-docs/pull/274)

* Several improvements have been made to the `Wires` class to reduce overhead and simplify the logic
  of how wire labels are interpreted:
  [(#1019)](https://github.com/PennyLaneAI/pennylane/pull/1019)
  [(#1010)](https://github.com/PennyLaneAI/pennylane/pull/1010)
  [(#1005)](https://github.com/PennyLaneAI/pennylane/pull/1005)
  [(#983)](https://github.com/PennyLaneAI/pennylane/pull/983)
  [(#967)](https://github.com/PennyLaneAI/pennylane/pull/967)

  - If the input `wires` to a wires class instantiation `Wires(wires)` can be iterated over,
    its elements are interpreted as wire labels. Otherwise, `wires` is interpreted as a single wire label.
    The only exception to this are strings, which are always interpreted as a single
    wire label, so users can address wires with labels such as `"ancilla"`.

  - Any type can now be a wire label as long as it is hashable. The hash is used to establish
    the uniqueness of two labels.

  - Indexing wires objects now returns a label, instead of a new `Wires` object. For example:

    ```pycon
    >>> w = Wires([0, 1, 2])
    >>> w[1]
    >>> 1
    ```

  - The check for uniqueness of wires moved from `Wires` instantiation to
    the `qml.wires._process` function in order to reduce overhead from repeated
    creation of `Wires` instances.

  - Calls to the `Wires` class are substantially reduced, for example by avoiding to call
    Wires on Wires instances on `Operation` instantiation, and by using labels instead of
    `Wires` objects inside the default qubit device.

* Adds the `PauliRot` generator to the `qml.operation` module. This
  generator is required to construct the metric tensor.
  [(#963)](https://github.com/PennyLaneAI/pennylane/pull/963)

* The templates are modified to make use of the new `qml.math` module, for framework-agnostic
  tensor manipulation. This allows the template library to be differentiable
  in backpropagation mode (`diff_method="backprop"`).
  [(#873)](https://github.com/PennyLaneAI/pennylane/pull/873)

* The circuit drawer now allows for the wire order to be (optionally) modified:
  [(#992)](https://github.com/PennyLaneAI/pennylane/pull/992)

  ```pycon
  >>> dev = qml.device('default.qubit', wires=["a", -1, "q2"])
  >>> @qml.qnode(dev)
  ... def circuit():
  ...     qml.Hadamard(wires=-1)
  ...     qml.CNOT(wires=["a", "q2"])
  ...     qml.RX(0.2, wires="a")
  ...     return qml.expval(qml.PauliX(wires="q2"))
  ```

  Printing with default wire order of the device:

  ```pycon
  >>> print(circuit.draw())
    a: ─────╭C──RX(0.2)──┤
   -1: ──H──│────────────┤
   q2: ─────╰X───────────┤ ⟨X⟩
  ```

  Changing the wire order:

  ```pycon
  >>> print(circuit.draw(wire_order=["q2", "a", -1]))
   q2: ──╭X───────────┤ ⟨X⟩
    a: ──╰C──RX(0.2)──┤
   -1: ───H───────────┤
  ```

<h3>Breaking changes</h3>

* QNodes using the new PennyLane core will no longer accept ragged arrays as inputs.

* When using the new PennyLane core and the Autograd interface, non-differentiable data passed
  as a QNode argument or a gate must have the `requires_grad` property set to `False`:

  ```python
  @qml.qnode(dev)
  def circuit(weights, data):
      basis_state = np.array([1, 0, 1, 1], requires_grad=False)
      qml.BasisState(basis_state, wires=[0, 1, 2, 3])
      qml.templates.AmplitudeEmbedding(data, wires=[0, 1, 2, 3])
      qml.templates.BasicEntanglerLayers(weights, wires=[0, 1, 2, 3])
      return qml.probs(wires=0)

  data = np.array(data, requires_grad=False)
  weights = np.array(weights, requires_grad=True)
  circuit(weights, data)
  ```

<h3>Bug fixes</h3>

* Fixes an issue where if the constituent observables of a tensor product do not exist in the queue,
  an error is raised. With this fix, they are first queued before annotation occurs.
  [(#1038)](https://github.com/PennyLaneAI/pennylane/pull/1038)

* Fixes an issue with tape expansions where information about sampling
  (specifically the `is_sampled` tape attribute) was not preserved.
  [(#1027)](https://github.com/PennyLaneAI/pennylane/pull/1027)

* Tape expansion was not properly taking into devices that supported inverse operations,
  causing inverse operations to be unnecessarily decomposed. The QNode tape expansion logic, as well
  as the `Operation.expand()` method, has been modified to fix this.
  [(#956)](https://github.com/PennyLaneAI/pennylane/pull/956)

* Fixes an issue where the Autograd interface was not unwrapping non-differentiable
  PennyLane tensors, which can cause issues on some devices.
  [(#941)](https://github.com/PennyLaneAI/pennylane/pull/941)

* `qml.vqe.Hamiltonian` prints any observable with any number of strings.
  [(#987)](https://github.com/PennyLaneAI/pennylane/pull/987)

* Fixes a bug where parameter-shift differentiation would fail if the QNode
  contained a single probability output.
  [(#1007)](https://github.com/PennyLaneAI/pennylane/pull/1007)

* Fixes an issue when using trainable parameters that are lists/arrays with `tape.vjp`.
  [(#1042)](https://github.com/PennyLaneAI/pennylane/pull/1042)

* The `TensorN` observable is updated to support being copied without any parameters or wires passed.
  [(#1047)](https://github.com/PennyLaneAI/pennylane/pull/1047)

* Fixed deprecation warning when importing `Sequence` from `collections` instead of `collections.abc` in `vqe/vqe.py`.
  [(#1051)](https://github.com/PennyLaneAI/pennylane/pull/1051)

<h3>Contributors</h3>

This release contains contributions from (in alphabetical order):

Juan Miguel Arrazola, Thomas Bromley, Olivia Di Matteo, Theodor Isacsson, Josh Izaac, Christina Lee,
Alejandro Montanez, Steven Oud, Chase Roberts, Sankalp Sanand, Maria Schuld, Antal
Száva, David Wierichs, Jiahao Yao.

# Release 0.13.0

<h3>New features since last release</h3>

<h4>Automatically optimize the number of measurements</h4>

* QNodes in tape mode now support returning observables on the same wire whenever the observables are
  qubit-wise commuting Pauli words. Qubit-wise commuting observables can be evaluated with a
  *single* device run as they are diagonal in the same basis, via a shared set of single-qubit rotations.
  [(#882)](https://github.com/PennyLaneAI/pennylane/pull/882)

  The following example shows a single QNode returning the expectation values of
  the qubit-wise commuting Pauli words `XX` and `XI`:

  ```python
  qml.enable_tape()

  @qml.qnode(dev)
  def f(x):
      qml.Hadamard(wires=0)
      qml.Hadamard(wires=1)
      qml.CRot(0.1, 0.2, 0.3, wires=[1, 0])
      qml.RZ(x, wires=1)
      return qml.expval(qml.PauliX(0) @ qml.PauliX(1)), qml.expval(qml.PauliX(0))
  ```

  ```pycon
  >>> f(0.4)
  tensor([0.89431013, 0.9510565 ], requires_grad=True)
  ```

* The `ExpvalCost` class (previously `VQECost`) now provides observable optimization using the
  `optimize` argument, resulting in potentially fewer device executions.
  [(#902)](https://github.com/PennyLaneAI/pennylane/pull/902)

  This is achieved by separating the observables composing the Hamiltonian into qubit-wise
  commuting groups and evaluating those groups on a single QNode using functionality from the
  `qml.grouping` module:

  ```python
  qml.enable_tape()
  commuting_obs = [qml.PauliX(0), qml.PauliX(0) @ qml.PauliZ(1)]
  H = qml.vqe.Hamiltonian([1, 1], commuting_obs)

  dev = qml.device("default.qubit", wires=2)
  ansatz = qml.templates.StronglyEntanglingLayers

  cost_opt = qml.ExpvalCost(ansatz, H, dev, optimize=True)
  cost_no_opt = qml.ExpvalCost(ansatz, H, dev, optimize=False)

  params = qml.init.strong_ent_layers_uniform(3, 2)
  ```

  Grouping these commuting observables leads to fewer device executions:

  ```pycon
  >>> cost_opt(params)
  >>> ex_opt = dev.num_executions
  >>> cost_no_opt(params)
  >>> ex_no_opt = dev.num_executions - ex_opt
  >>> print("Number of executions:", ex_no_opt)
  Number of executions: 2
  >>> print("Number of executions (optimized):", ex_opt)
  Number of executions (optimized): 1
  ```

<h4>New quantum gradient features</h4>

* Compute the analytic gradient of quantum circuits in parallel on supported devices.
  [(#840)](https://github.com/PennyLaneAI/pennylane/pull/840)

  This release introduces support for batch execution of circuits, via a new device API method
  `Device.batch_execute()`. Devices that implement this new API support submitting a batch of
  circuits for *parallel* evaluation simultaneously, which can significantly reduce the computation time.

  Furthermore, if using tape mode and a compatible device, gradient computations will
  automatically make use of the new batch API---providing a speedup during optimization.

* Gradient recipes are now much more powerful, allowing for operations to define their gradient
  via an arbitrary linear combination of circuit evaluations.
  [(#909)](https://github.com/PennyLaneAI/pennylane/pull/909)
  [(#915)](https://github.com/PennyLaneAI/pennylane/pull/915)

  With this change, gradient recipes can now be of the form
  :math:`\frac{\partial}{\partial\phi_k}f(\phi_k) = \sum_{i} c_i f(a_i \phi_k + s_i )`,
  and are no longer restricted to two-term shifts with identical (but opposite in sign) shift values.

  As a result, PennyLane now supports native analytic quantum gradients for the
  controlled rotation operations `CRX`, `CRY`, `CRZ`, and `CRot`. This allows for parameter-shift
  analytic gradients on hardware, without decomposition.

  Note that this is a breaking change for developers; please see the *Breaking Changes* section
  for more details.

* The `qnn.KerasLayer` class now supports differentiating the QNode through classical
  backpropagation in tape mode.
  [(#869)](https://github.com/PennyLaneAI/pennylane/pull/869)

  ```python
  qml.enable_tape()

  dev = qml.device("default.qubit.tf", wires=2)

  @qml.qnode(dev, interface="tf", diff_method="backprop")
  def f(inputs, weights):
      qml.templates.AngleEmbedding(inputs, wires=range(2))
      qml.templates.StronglyEntanglingLayers(weights, wires=range(2))
      return [qml.expval(qml.PauliZ(i)) for i in range(2)]

  weight_shapes = {"weights": (3, 2, 3)}

  qlayer = qml.qnn.KerasLayer(f, weight_shapes, output_dim=2)

  inputs = tf.constant(np.random.random((4, 2)), dtype=tf.float32)

  with tf.GradientTape() as tape:
      out = qlayer(inputs)

  tape.jacobian(out, qlayer.trainable_weights)
  ```

<h4>New operations, templates, and measurements</h4>

* Adds the `qml.density_matrix` QNode return with partial trace capabilities.
  [(#878)](https://github.com/PennyLaneAI/pennylane/pull/878)

  The density matrix over the provided wires is returned, with all other subsystems traced out.
  `qml.density_matrix` currently works for both the `default.qubit` and `default.mixed` devices.

  ```python
  qml.enable_tape()
  dev = qml.device("default.qubit", wires=2)

  def circuit(x):
      qml.PauliY(wires=0)
      qml.Hadamard(wires=1)
      return qml.density_matrix(wires=[1])  # wire 0 is traced out
  ```

* Adds the square-root X gate `SX`. [(#871)](https://github.com/PennyLaneAI/pennylane/pull/871)

  ```python
  dev = qml.device("default.qubit", wires=1)

  @qml.qnode(dev)
  def circuit():
      qml.SX(wires=[0])
      return qml.expval(qml.PauliZ(wires=[0]))
  ```

* Two new hardware-efficient particle-conserving templates have been implemented
  to perform VQE-based quantum chemistry simulations. The new templates apply
  several layers of the particle-conserving entanglers proposed in Figs. 2a and 2b
  of Barkoutsos *et al*., [arXiv:1805.04340](https://arxiv.org/abs/1805.04340)
  [(#875)](https://github.com/PennyLaneAI/pennylane/pull/875)
  [(#876)](https://github.com/PennyLaneAI/pennylane/pull/876)

<h4>Estimate and track resources</h4>

* The `QuantumTape` class now contains basic resource estimation functionality. The method
  `tape.get_resources()` returns a dictionary with a list of the constituent operations and the
  number of times they appear in the circuit. Similarly, `tape.get_depth()` computes the circuit depth.
  [(#862)](https://github.com/PennyLaneAI/pennylane/pull/862)

  ```pycon
  >>> with qml.tape.QuantumTape() as tape:
  ...    qml.Hadamard(wires=0)
  ...    qml.RZ(0.26, wires=1)
  ...    qml.CNOT(wires=[1, 0])
  ...    qml.Rot(1.8, -2.7, 0.2, wires=0)
  ...    qml.Hadamard(wires=1)
  ...    qml.CNOT(wires=[0, 1])
  ...    qml.expval(qml.PauliZ(0) @ qml.PauliZ(1))
  >>> tape.get_resources()
  {'Hadamard': 2, 'RZ': 1, 'CNOT': 2, 'Rot': 1}
  >>> tape.get_depth()
  4
  ```

* The number of device executions over a QNode's lifetime can now be returned using `num_executions`.
  [(#853)](https://github.com/PennyLaneAI/pennylane/pull/853)

  ```pycon
  >>> dev = qml.device("default.qubit", wires=2)
  >>> @qml.qnode(dev)
  ... def circuit(x, y):
  ...    qml.RX(x, wires=[0])
  ...    qml.RY(y, wires=[1])
  ...    qml.CNOT(wires=[0, 1])
  ...    return qml.expval(qml.PauliZ(0) @ qml.PauliX(1))
  >>> for _ in range(10):
  ...    circuit(0.432, 0.12)
  >>> print(dev.num_executions)
  10
  ```

<h3>Improvements</h3>

* Support for tape mode has improved across PennyLane. The following features now work in tape mode:

  - QNode collections [(#863)](https://github.com/PennyLaneAI/pennylane/pull/863)

  - `qnn.ExpvalCost` [(#863)](https://github.com/PennyLaneAI/pennylane/pull/863)
    [(#911)](https://github.com/PennyLaneAI/pennylane/pull/911)

  - `qml.qnn.KerasLayer` [(#869)](https://github.com/PennyLaneAI/pennylane/pull/869)

  - `qml.qnn.TorchLayer` [(#865)](https://github.com/PennyLaneAI/pennylane/pull/865)

  - The `qml.qaoa` module [(#905)](https://github.com/PennyLaneAI/pennylane/pull/905)

* A new function, `qml.refresh_devices()`, has been added, allowing PennyLane to
  rescan installed PennyLane plugins and refresh the device list. In addition, the `qml.device`
  loader will attempt to refresh devices if the required plugin device cannot be found.
  This will result in an improved experience if installing PennyLane and plugins within
  a running Python session (for example, on Google Colab), and avoid the need to
  restart the kernel/runtime.
  [(#907)](https://github.com/PennyLaneAI/pennylane/pull/907)

* When using `grad_fn = qml.grad(cost)` to compute the gradient of a cost function with the Autograd
  interface, the value of the intermediate forward pass is now available via the `grad_fn.forward`
  property
  [(#914)](https://github.com/PennyLaneAI/pennylane/pull/914):

  ```python
  def cost_fn(x, y):
      return 2 * np.sin(x[0]) * np.exp(-x[1]) + x[0] ** 3 + np.cos(y)

  params = np.array([0.1, 0.5], requires_grad=True)
  data = np.array(0.65, requires_grad=False)
  grad_fn = qml.grad(cost_fn)

  grad_fn(params, data)  # perform backprop and evaluate the gradient
  grad_fn.forward  # the cost function value
  ```

* Gradient-based optimizers now have a `step_and_cost` method that returns
  both the next step as well as the objective (cost) function output.
  [(#916)](https://github.com/PennyLaneAI/pennylane/pull/916)

  ```pycon
  >>> opt = qml.GradientDescentOptimizer()
  >>> params, cost = opt.step_and_cost(cost_fn, params)
  ```

* PennyLane provides a new experimental module `qml.proc` which provides framework-agnostic processing
  functions for array and tensor manipulations.
  [(#886)](https://github.com/PennyLaneAI/pennylane/pull/886)

  Given the input tensor-like object, the call is
  dispatched to the corresponding array manipulation framework, allowing for end-to-end
  differentiation to be preserved.

  ```pycon
  >>> x = torch.tensor([1., 2.])
  >>> qml.proc.ones_like(x)
  tensor([1, 1])
  >>> y = tf.Variable([[0], [5]])
  >>> qml.proc.ones_like(y, dtype=np.complex128)
  <tf.Tensor: shape=(2, 1), dtype=complex128, numpy=
  array([[1.+0.j],
         [1.+0.j]])>
  ```

  Note that these functions are experimental, and only a subset of common functionality is
  supported. Furthermore, the names and behaviour of these functions may differ from similar
  functions in common frameworks; please refer to the function docstrings for more details.

* The gradient methods in tape mode now fully separate the quantum and classical processing. Rather
  than returning the evaluated gradients directly, they now return a tuple containing the required
  quantum and classical processing steps.
  [(#840)](https://github.com/PennyLaneAI/pennylane/pull/840)

  ```python
  def gradient_method(idx, param, **options):
      # generate the quantum tapes that must be computed
      # to determine the quantum gradient
      tapes = quantum_gradient_tapes(self)

      def processing_fn(results):
          # perform classical processing on the evaluated tapes
          # returning the evaluated quantum gradient
          return classical_processing(results)

      return tapes, processing_fn
  ```

  The `JacobianTape.jacobian()` method has been similarly modified to accumulate all gradient
  quantum tapes and classical processing functions, evaluate all quantum tapes simultaneously,
  and then apply the post-processing functions to the evaluated tape results.

* The MultiRZ gate now has a defined generator, allowing it to be used in quantum natural gradient
  optimization.
  [(#912)](https://github.com/PennyLaneAI/pennylane/pull/912)

* The CRot gate now has a `decomposition` method, which breaks the gate down into rotations
  and CNOT gates. This allows `CRot` to be used on devices that do not natively support it.
  [(#908)](https://github.com/PennyLaneAI/pennylane/pull/908)

* The classical processing in the `MottonenStatePreparation` template has been largely
  rewritten to use dense matrices and tensor manipulations wherever possible.
  This is in preparation to support differentiation through the template in the future.
  [(#864)](https://github.com/PennyLaneAI/pennylane/pull/864)

* Device-based caching has replaced QNode caching. Caching is now accessed by passing a
  `cache` argument to the device.
  [(#851)](https://github.com/PennyLaneAI/pennylane/pull/851)

  The `cache` argument should be an integer specifying the size of the cache. For example, a
  cache of size 10 is created using:

  ```pycon
  >>> dev = qml.device("default.qubit", wires=2, cache=10)
  ```

* The `Operation`, `Tensor`, and `MeasurementProcess` classes now have the `__copy__` special method
  defined.
  [(#840)](https://github.com/PennyLaneAI/pennylane/pull/840)

  This allows us to ensure that, when a shallow copy is performed of an operation, the
  mutable list storing the operation parameters is *also* shallow copied. Both the old operation and
  the copied operation will continue to share the same parameter data,
  ```pycon
  >>> import copy
  >>> op = qml.RX(0.2, wires=0)
  >>> op2 = copy.copy(op)
  >>> op.data[0] is op2.data[0]
  True
  ```

  however the *list container* is not a reference:

  ```pycon
  >>> op.data is op2.data
  False
  ```

  This allows the parameters of the copied operation to be modified, without mutating
  the parameters of the original operation.

* The `QuantumTape.copy` method has been tweaked so that
  [(#840)](https://github.com/PennyLaneAI/pennylane/pull/840):

  - Optionally, the tape's operations are shallow copied in addition to the tape by passing the
    `copy_operations=True` boolean flag. This allows the copied tape's parameters to be mutated
    without affecting the original tape's parameters. (Note: the two tapes will share parameter data
    *until* one of the tapes has their parameter list modified.)

  - Copied tapes can be cast to another `QuantumTape` subclass by passing the `tape_cls` keyword
    argument.

<h3>Breaking changes</h3>

* Updated how parameter-shift gradient recipes are defined for operations, allowing for
  gradient recipes that are specified as an arbitrary number of terms.
  [(#909)](https://github.com/PennyLaneAI/pennylane/pull/909)

  Previously, `Operation.grad_recipe` was restricted to two-term parameter-shift formulas.
  With this change, the gradient recipe now contains elements of the form
  :math:`[c_i, a_i, s_i]`, resulting in a gradient recipe of
  :math:`\frac{\partial}{\partial\phi_k}f(\phi_k) = \sum_{i} c_i f(a_i \phi_k + s_i )`.

  As this is a breaking change, all custom operations with defined gradient recipes must be
  updated to continue working with PennyLane 0.13. Note though that if `grad_recipe = None`, the
  default gradient recipe remains unchanged, and corresponds to the two terms :math:`[c_0, a_0, s_0]=[1/2, 1, \pi/2]`
  and :math:`[c_1, a_1, s_1]=[-1/2, 1, -\pi/2]` for every parameter.

- The `VQECost` class has been renamed to `ExpvalCost` to reflect its general applicability
  beyond VQE. Use of `VQECost` is still possible but will result in a deprecation warning.
  [(#913)](https://github.com/PennyLaneAI/pennylane/pull/913)

<h3>Bug fixes</h3>

* The `default.qubit.tf` device is updated to handle TensorFlow objects (e.g.,
  `tf.Variable`) as gate parameters correctly when using the `MultiRZ` and
  `CRot` operations.
  [(#921)](https://github.com/PennyLaneAI/pennylane/pull/921)

* PennyLane tensor objects are now unwrapped in BaseQNode when passed as a
  keyword argument to the quantum function.
  [(#903)](https://github.com/PennyLaneAI/pennylane/pull/903)
  [(#893)](https://github.com/PennyLaneAI/pennylane/pull/893)

* The new tape mode now prevents multiple observables from being evaluated on the same wire
  if the observables are not qubit-wise commuting Pauli words.
  [(#882)](https://github.com/PennyLaneAI/pennylane/pull/882)

* Fixes a bug in `default.qubit` whereby inverses of common gates were not being applied
  via efficient gate-specific methods, instead falling back to matrix-vector multiplication.
  The following gates were affected: `PauliX`, `PauliY`, `PauliZ`, `Hadamard`, `SWAP`, `S`,
  `T`, `CNOT`, `CZ`.
  [(#872)](https://github.com/PennyLaneAI/pennylane/pull/872)

* The `PauliRot` operation now gracefully handles single-qubit Paulis, and all-identity Paulis
  [(#860)](https://github.com/PennyLaneAI/pennylane/pull/860).

* Fixes a bug whereby binary Python operators were not properly propagating the `requires_grad`
  attribute to the output tensor.
  [(#889)](https://github.com/PennyLaneAI/pennylane/pull/889)

* Fixes a bug which prevents `TorchLayer` from doing `backward` when CUDA is enabled.
  [(#899)](https://github.com/PennyLaneAI/pennylane/pull/899)

* Fixes a bug where multi-threaded execution of `QNodeCollection` sometimes fails
  because of simultaneous queuing. This is fixed by adding thread locking during queuing.
  [(#910)](https://github.com/PennyLaneAI/pennylane/pull/918)

* Fixes a bug in `QuantumTape.set_parameters()`. The previous implementation assumed
  that the `self.trainable_parms` set would always be iterated over in increasing integer
  order. However, this is not guaranteed behaviour, and can lead to the incorrect tape parameters
  being set if this is not the case.
  [(#923)](https://github.com/PennyLaneAI/pennylane/pull/923)

* Fixes broken error message if a QNode is instantiated with an unknown exception.
  [(#930)](https://github.com/PennyLaneAI/pennylane/pull/930)

<h3>Contributors</h3>

This release contains contributions from (in alphabetical order):

Juan Miguel Arrazola, Thomas Bromley, Christina Lee, Alain Delgado Gran, Olivia Di Matteo, Anthony
Hayes, Theodor Isacsson, Josh Izaac, Soran Jahangiri, Nathan Killoran, Shumpei Kobayashi, Romain
Moyard, Zeyue Niu, Maria Schuld, Antal Száva.

# Release 0.12.0

<h3>New features since last release</h3>

<h4>New and improved simulators</h4>

* PennyLane now supports a new device, `default.mixed`, designed for
  simulating mixed-state quantum computations. This enables native
  support for implementing noisy channels in a circuit, which generally
  map pure states to mixed states.
  [(#794)](https://github.com/PennyLaneAI/pennylane/pull/794)
  [(#807)](https://github.com/PennyLaneAI/pennylane/pull/807)
  [(#819)](https://github.com/PennyLaneAI/pennylane/pull/819)

  The device can be initialized as
  ```pycon
  >>> dev = qml.device("default.mixed", wires=1)
  ```

  This allows the construction of QNodes that include non-unitary operations,
  such as noisy channels:

  ```pycon
  >>> @qml.qnode(dev)
  ... def circuit(params):
  ...     qml.RX(params[0], wires=0)
  ...     qml.RY(params[1], wires=0)
  ...     qml.AmplitudeDamping(0.5, wires=0)
  ...     return qml.expval(qml.PauliZ(0))
  >>> print(circuit([0.54, 0.12]))
  0.9257702929524184
  >>> print(circuit([0, np.pi]))
  0.0
  ```

<h4>New tools for optimizing measurements</h4>

* The new `grouping` module provides functionality for grouping simultaneously measurable Pauli word
  observables.
  [(#761)](https://github.com/PennyLaneAI/pennylane/pull/761)
  [(#850)](https://github.com/PennyLaneAI/pennylane/pull/850)
  [(#852)](https://github.com/PennyLaneAI/pennylane/pull/852)

  - The `optimize_measurements` function will take as input a list of Pauli word observables and
    their corresponding coefficients (if any), and will return the partitioned Pauli terms
    diagonalized in the measurement basis and the corresponding diagonalizing circuits.

    ```python
    from pennylane.grouping import optimize_measurements
    h, nr_qubits = qml.qchem.molecular_hamiltonian("h2", "h2.xyz")
    rotations, grouped_ops, grouped_coeffs = optimize_measurements(h.ops, h.coeffs, grouping="qwc")
    ```

    The diagonalizing circuits of `rotations` correspond to the diagonalized Pauli word groupings of
    `grouped_ops`.

  - Pauli word partitioning utilities are performed by the `PauliGroupingStrategy`
    class. An input list of Pauli words can be partitioned into mutually commuting,
    qubit-wise-commuting, or anticommuting groupings.

    For example, partitioning Pauli words into anticommutative groupings by the Recursive Largest
    First (RLF) graph colouring heuristic:

    ```python
    from pennylane import PauliX, PauliY, PauliZ, Identity
    from pennylane.grouping import group_observables
    pauli_words = [
        Identity('a') @ Identity('b'),
        Identity('a') @ PauliX('b'),
        Identity('a') @ PauliY('b'),
        PauliZ('a') @ PauliX('b'),
        PauliZ('a') @ PauliY('b'),
        PauliZ('a') @ PauliZ('b')
    ]
    groupings = group_observables(pauli_words, grouping_type='anticommuting', method='rlf')
    ```

  - Various utility functions are included for obtaining and manipulating Pauli
    words in the binary symplectic vector space representation.

    For instance, two Pauli words may be converted to their binary vector representation:

    ```pycon
    >>> from pennylane.grouping import pauli_to_binary
    >>> from pennylane.wires import Wires
    >>> wire_map = {Wires('a'): 0, Wires('b'): 1}
    >>> pauli_vec_1 = pauli_to_binary(qml.PauliX('a') @ qml.PauliY('b'))
    >>> pauli_vec_2 = pauli_to_binary(qml.PauliZ('a') @ qml.PauliZ('b'))
    >>> pauli_vec_1
    [1. 1. 0. 1.]
    >>> pauli_vec_2
    [0. 0. 1. 1.]
    ```

    Their product up to a phase may be computed by taking the sum of their binary vector
    representations, and returned in the operator representation.

    ```pycon
    >>> from pennylane.grouping import binary_to_pauli
    >>> binary_to_pauli((pauli_vec_1 + pauli_vec_2) % 2, wire_map)
    Tensor product ['PauliY', 'PauliX']: 0 params, wires ['a', 'b']
    ```

    For more details on the grouping module, see the
    [grouping module documentation](https://pennylane.readthedocs.io/en/stable/code/qml_grouping.html)


<h4>Returning the quantum state from simulators</h4>

* The quantum state of a QNode can now be returned using the `qml.state()` return function.
  [(#818)](https://github.com/XanaduAI/pennylane/pull/818)

  ```python
  import pennylane as qml

  dev = qml.device("default.qubit", wires=3)
  qml.enable_tape()

  @qml.qnode(dev)
  def qfunc(x, y):
      qml.RZ(x, wires=0)
      qml.CNOT(wires=[0, 1])
      qml.RY(y, wires=1)
      qml.CNOT(wires=[0, 2])
      return qml.state()

  >>> qfunc(0.56, 0.1)
  array([0.95985437-0.27601028j, 0.        +0.j        ,
         0.04803275-0.01381203j, 0.        +0.j        ,
         0.        +0.j        , 0.        +0.j        ,
         0.        +0.j        , 0.        +0.j        ])
  ```

  Differentiating the state is currently available when using the
  classical backpropagation differentiation method (`diff_method="backprop"`) with a compatible device,
  and when using the new tape mode.

<h4>New operations and channels</h4>

* PennyLane now includes standard channels such as the Amplitude-damping,
  Phase-damping, and Depolarizing channels, as well as the ability
  to make custom qubit channels.
  [(#760)](https://github.com/PennyLaneAI/pennylane/pull/760)
  [(#766)](https://github.com/PennyLaneAI/pennylane/pull/766)
  [(#778)](https://github.com/PennyLaneAI/pennylane/pull/778)

* The controlled-Y operation is now available via `qml.CY`. For devices that do
  not natively support the controlled-Y operation, it will be decomposed
  into `qml.RY`, `qml.CNOT`, and `qml.S` operations.
  [(#806)](https://github.com/PennyLaneAI/pennylane/pull/806)

<h4>Preview the next-generation PennyLane QNode</h4>

* The new PennyLane `tape` module provides a re-formulated QNode class, rewritten from the ground-up,
  that uses a new `QuantumTape` object to represent the QNode's quantum circuit. Tape mode
  provides several advantages over the standard PennyLane QNode.
  [(#785)](https://github.com/PennyLaneAI/pennylane/pull/785)
  [(#792)](https://github.com/PennyLaneAI/pennylane/pull/792)
  [(#796)](https://github.com/PennyLaneAI/pennylane/pull/796)
  [(#800)](https://github.com/PennyLaneAI/pennylane/pull/800)
  [(#803)](https://github.com/PennyLaneAI/pennylane/pull/803)
  [(#804)](https://github.com/PennyLaneAI/pennylane/pull/804)
  [(#805)](https://github.com/PennyLaneAI/pennylane/pull/805)
  [(#808)](https://github.com/PennyLaneAI/pennylane/pull/808)
  [(#810)](https://github.com/PennyLaneAI/pennylane/pull/810)
  [(#811)](https://github.com/PennyLaneAI/pennylane/pull/811)
  [(#815)](https://github.com/PennyLaneAI/pennylane/pull/815)
  [(#820)](https://github.com/PennyLaneAI/pennylane/pull/820)
  [(#823)](https://github.com/PennyLaneAI/pennylane/pull/823)
  [(#824)](https://github.com/PennyLaneAI/pennylane/pull/824)
  [(#829)](https://github.com/PennyLaneAI/pennylane/pull/829)

  - Support for in-QNode classical processing: Tape mode allows for differentiable classical
    processing within the QNode.

  - No more Variable wrapping: In tape mode, QNode arguments no longer become `Variable`
    objects within the QNode.

  - Less restrictive QNode signatures: There is no longer any restriction on the QNode signature;
    the QNode can be defined and called following the same rules as standard Python functions.

  - Unifying all QNodes: The tape-mode QNode merges all QNodes (including the
    `JacobianQNode` and the `PassthruQNode`) into a single unified QNode, with
    identical behaviour regardless of the differentiation type.

  - Optimizations: Tape mode provides various performance optimizations, reducing pre- and
    post-processing overhead, and reduces the number of quantum evaluations in certain cases.

  Note that tape mode is **experimental**, and does not currently have feature-parity with the
  existing QNode. [Feedback and bug reports](https://github.com/PennyLaneAI/pennylane/issues) are
  encouraged and will help improve the new tape mode.

  Tape mode can be enabled globally via the `qml.enable_tape` function, without changing your
  PennyLane code:

  ```python
  qml.enable_tape()
  dev = qml.device("default.qubit", wires=1)

  @qml.qnode(dev, interface="tf")
  def circuit(p):
      print("Parameter value:", p)
      qml.RX(tf.sin(p[0])**2 + p[1], wires=0)
      return qml.expval(qml.PauliZ(0))
  ```

  For more details, please see the [tape mode
  documentation](https://pennylane.readthedocs.io/en/stable/code/qml_tape.html).

<h3>Improvements</h3>

* QNode caching has been introduced, allowing the QNode to keep track of the results of previous
  device executions and reuse those results in subsequent calls.
  Note that QNode caching is only supported in the new and experimental tape-mode.
  [(#817)](https://github.com/PennyLaneAI/pennylane/pull/817)

  Caching is available by passing a `caching` argument to the QNode:

  ```python
  dev = qml.device("default.qubit", wires=2)
  qml.enable_tape()

  @qml.qnode(dev, caching=10)  # cache up to 10 evaluations
  def qfunc(x):
      qml.RX(x, wires=0)
      qml.RX(0.3, wires=1)
      qml.CNOT(wires=[0, 1])
      return qml.expval(qml.PauliZ(1))

  qfunc(0.1)  # first evaluation executes on the device
  qfunc(0.1)  # second evaluation accesses the cached result
  ```

* Sped up the application of certain gates in `default.qubit` by using array/tensor
  manipulation tricks. The following gates are affected: `PauliX`, `PauliY`, `PauliZ`,
  `Hadamard`, `SWAP`, `S`, `T`, `CNOT`, `CZ`.
  [(#772)](https://github.com/PennyLaneAI/pennylane/pull/772)

* The computation of marginal probabilities has been made more efficient for devices
  with a large number of wires, achieving in some cases a 5x speedup.
  [(#799)](https://github.com/PennyLaneAI/pennylane/pull/799)

* Adds arithmetic operations (addition, tensor product,
  subtraction, and scalar multiplication) between `Hamiltonian`,
  `Tensor`, and `Observable` objects, and inline arithmetic
  operations between Hamiltonians and other observables.
  [(#765)](https://github.com/PennyLaneAI/pennylane/pull/765)

  Hamiltonians can now easily be defined as sums of observables:

  ```pycon3
  >>> H = 3 * qml.PauliZ(0) - (qml.PauliX(0) @ qml.PauliX(1)) + qml.Hamiltonian([4], [qml.PauliZ(0)])
  >>> print(H)
  (7.0) [Z0] + (-1.0) [X0 X1]
  ```

* Adds `compare()` method to `Observable` and `Hamiltonian` classes, which allows
  for comparison between observable quantities.
  [(#765)](https://github.com/PennyLaneAI/pennylane/pull/765)

  ```pycon3
  >>> H = qml.Hamiltonian([1], [qml.PauliZ(0)])
  >>> obs = qml.PauliZ(0) @ qml.Identity(1)
  >>> print(H.compare(obs))
  True
  ```

  ```pycon3
  >>> H = qml.Hamiltonian([2], [qml.PauliZ(0)])
  >>> obs = qml.PauliZ(1) @ qml.Identity(0)
  >>> print(H.compare(obs))
  False
  ```

* Adds `simplify()` method to the `Hamiltonian` class.
  [(#765)](https://github.com/PennyLaneAI/pennylane/pull/765)

  ```pycon3
  >>> H = qml.Hamiltonian([1, 2], [qml.PauliZ(0), qml.PauliZ(0) @ qml.Identity(1)])
  >>> H.simplify()
  >>> print(H)
  (3.0) [Z0]
  ```

* Added a new bit-flip mixer to the `qml.qaoa` module.
  [(#774)](https://github.com/PennyLaneAI/pennylane/pull/774)

* Summation of two `Wires` objects is now supported and will return
  a `Wires` object containing the set of all wires defined by the
  terms in the summation.
  [(#812)](https://github.com/PennyLaneAI/pennylane/pull/812)

<h3>Breaking changes</h3>

* The PennyLane NumPy module now returns scalar (zero-dimensional) arrays where
  Python scalars were previously returned.
  [(#820)](https://github.com/PennyLaneAI/pennylane/pull/820)
  [(#833)](https://github.com/PennyLaneAI/pennylane/pull/833)

  For example, this affects array element indexing, and summation:

  ```pycon
  >>> x = np.array([1, 2, 3], requires_grad=False)
  >>> x[0]
  tensor(1, requires_grad=False)
  >>> np.sum(x)
  tensor(6, requires_grad=True)
  ```

  This may require small updates to user code. A convenience method, `np.tensor.unwrap()`,
  has been added to help ease the transition. This converts PennyLane NumPy tensors
  to standard NumPy arrays and Python scalars:

  ```pycon
  >>> x = np.array(1.543, requires_grad=False)
  >>> x.unwrap()
  1.543
  ```

  Note, however, that information regarding array differentiability will be
  lost.

* The device capabilities dictionary has been redesigned, for clarity and robustness. In particular,
  the capabilities dictionary is now inherited from the parent class, various keys have more
  expressive names, and all keys are now defined in the base device class. For more details, please
  [refer to the developer
  documentation](https://pennylane.readthedocs.io/en/stable/development/plugins.html#device-capabilities).
  [(#781)](https://github.com/PennyLaneAI/pennylane/pull/781/files)

<h3>Bug fixes</h3>

* Changed to use lists for storing variable values inside `BaseQNode`
  allowing complex matrices to be passed to `QubitUnitary`.
  [(#773)](https://github.com/PennyLaneAI/pennylane/pull/773)

* Fixed a bug within `default.qubit`, resulting in greater efficiency
  when applying a state vector to all wires on the device.
  [(#849)](https://github.com/PennyLaneAI/pennylane/pull/849)

<h3>Documentation</h3>

* Equations have been added to the `qml.sample` and `qml.probs` docstrings
  to clarify the mathematical foundation of the performed measurements.
  [(#843)](https://github.com/PennyLaneAI/pennylane/pull/843)

<h3>Contributors</h3>

This release contains contributions from (in alphabetical order):

Aroosa Ijaz, Juan Miguel Arrazola, Thomas Bromley, Jack Ceroni, Alain Delgado Gran, Josh Izaac,
Soran Jahangiri, Nathan Killoran, Robert Lang, Cedric Lin, Olivia Di Matteo, Nicolás Quesada, Maria
Schuld, Antal Száva.

# Release 0.11.0

<h3>New features since last release</h3>

<h4>New and improved simulators</h4>

* Added a new device, `default.qubit.autograd`, a pure-state qubit simulator written using Autograd.
  This device supports classical backpropagation (`diff_method="backprop"`); this can
  be faster than the parameter-shift rule for computing quantum gradients
  when the number of parameters to be optimized is large.
  [(#721)](https://github.com/XanaduAI/pennylane/pull/721)

  ```pycon
  >>> dev = qml.device("default.qubit.autograd", wires=1)
  >>> @qml.qnode(dev, diff_method="backprop")
  ... def circuit(x):
  ...     qml.RX(x[1], wires=0)
  ...     qml.Rot(x[0], x[1], x[2], wires=0)
  ...     return qml.expval(qml.PauliZ(0))
  >>> weights = np.array([0.2, 0.5, 0.1])
  >>> grad_fn = qml.grad(circuit)
  >>> print(grad_fn(weights))
  array([-2.25267173e-01, -1.00864546e+00,  6.93889390e-18])
  ```

  See the [device documentation](https://pennylane.readthedocs.io/en/stable/code/api/pennylane.devices.default_qubit_autograd.DefaultQubitAutograd.html) for more details.

* A new experimental C++ state-vector simulator device is now available, `lightning.qubit`. It
  uses the C++ Eigen library to perform fast linear algebra calculations for simulating quantum
  state-vector evolution.

  `lightning.qubit` is currently in beta; it can be installed via `pip`:

  ```console
  $ pip install pennylane-lightning
  ```

  Once installed, it can be used as a PennyLane device:

  ```pycon
  >>> dev = qml.device("lightning.qubit", wires=2)
  ```

  For more details, please see the [lightning qubit documentation](https://pennylane-lightning.readthedocs.io).

<h4>New algorithms and templates</h4>

* Added built-in QAOA functionality via the new `qml.qaoa` module.
  [(#712)](https://github.com/PennyLaneAI/pennylane/pull/712)
  [(#718)](https://github.com/PennyLaneAI/pennylane/pull/718)
  [(#741)](https://github.com/PennyLaneAI/pennylane/pull/741)
  [(#720)](https://github.com/PennyLaneAI/pennylane/pull/720)

  This includes the following features:

  * New `qml.qaoa.x_mixer` and `qml.qaoa.xy_mixer` functions for defining Pauli-X and XY
    mixer Hamiltonians.

  * MaxCut: The `qml.qaoa.maxcut` function allows easy construction of the cost Hamiltonian
    and recommended mixer Hamiltonian for solving the MaxCut problem for a supplied graph.

  * Layers: `qml.qaoa.cost_layer` and `qml.qaoa.mixer_layer` take cost and mixer
    Hamiltonians, respectively, and apply the corresponding QAOA cost and mixer layers
    to the quantum circuit

  For example, using PennyLane to construct and solve a MaxCut problem with QAOA:

  ```python
  wires = range(3)
  graph = Graph([(0, 1), (1, 2), (2, 0)])
  cost_h, mixer_h = qaoa.maxcut(graph)

  def qaoa_layer(gamma, alpha):
      qaoa.cost_layer(gamma, cost_h)
      qaoa.mixer_layer(alpha, mixer_h)

  def antatz(params, **kwargs):

      for w in wires:
          qml.Hadamard(wires=w)

      # repeat the QAOA layer two times
      qml.layer(qaoa_layer, 2, params[0], params[1])

  dev = qml.device('default.qubit', wires=len(wires))
  cost_function = qml.VQECost(ansatz, cost_h, dev)
  ```

* Added an `ApproxTimeEvolution` template to the PennyLane templates module, which
  can be used to implement Trotterized time-evolution under a Hamiltonian.
  [(#710)](https://github.com/XanaduAI/pennylane/pull/710)

  <img src="https://pennylane.readthedocs.io/en/latest/_static/templates/subroutines/approx_time_evolution.png" width=50%/>

* Added a `qml.layer` template-constructing function, which takes a unitary, and
  repeatedly applies it on a set of wires to a given depth.
  [(#723)](https://github.com/PennyLaneAI/pennylane/pull/723)

  ```python
  def subroutine():
      qml.Hadamard(wires=[0])
      qml.CNOT(wires=[0, 1])
      qml.PauliX(wires=[1])

  dev = qml.device('default.qubit', wires=3)

  @qml.qnode(dev)
  def circuit():
      qml.layer(subroutine, 3)
      return [qml.expval(qml.PauliZ(0)), qml.expval(qml.PauliZ(1))]
  ```

  This creates the following circuit:
  ```pycon
  >>> circuit()
  >>> print(circuit.draw())
  0: ──H──╭C──X──H──╭C──X──H──╭C──X──┤ ⟨Z⟩
  1: ─────╰X────────╰X────────╰X─────┤ ⟨Z⟩
  ```

* Added the `qml.utils.decompose_hamiltonian` function. This function can be used to
  decompose a Hamiltonian into a linear combination of Pauli operators.
  [(#671)](https://github.com/XanaduAI/pennylane/pull/671)

  ```pycon
  >>> A = np.array(
  ... [[-2, -2+1j, -2, -2],
  ... [-2-1j,  0,  0, -1],
  ... [-2,  0, -2, -1],
  ... [-2, -1, -1,  0]])
  >>> coeffs, obs_list = decompose_hamiltonian(A)
  ```

<h4>New device features</h4>

* It is now possible to specify custom wire labels, such as `['anc1', 'anc2', 0, 1, 3]`, where the labels
  can be strings or numbers.
  [(#666)](https://github.com/XanaduAI/pennylane/pull/666)

  Custom wire labels are defined by passing a list to the `wires` argument when creating the device:

  ```pycon
  >>> dev = qml.device("default.qubit", wires=['anc1', 'anc2', 0, 1, 3])
  ```

  Quantum operations should then be invoked with these custom wire labels:

  ``` pycon
  >>> @qml.qnode(dev)
  >>> def circuit():
  ...    qml.Hadamard(wires='anc2')
  ...    qml.CNOT(wires=['anc1', 3])
  ...    ...
  ```

  The existing behaviour, in which the number of wires is specified on device initialization,
  continues to work as usual. This gives a default behaviour where wires are labelled
  by consecutive integers.

  ```pycon
  >>> dev = qml.device("default.qubit", wires=5)
  ```

* An integrated device test suite has been added, which can be used
  to run basic integration tests on core or external devices.
  [(#695)](https://github.com/PennyLaneAI/pennylane/pull/695)
  [(#724)](https://github.com/PennyLaneAI/pennylane/pull/724)
  [(#733)](https://github.com/PennyLaneAI/pennylane/pull/733)

  The test can be invoked against a particular device by calling the `pl-device-test`
  command line program:

  ```console
  $ pl-device-test --device=default.qubit --shots=1234 --analytic=False
  ```

  If the tests are run on external devices, the device and its dependencies must be
  installed locally. For more details, please see the
  [plugin test documentation](http://pennylane.readthedocs.io/en/latest/code/api/pennylane.devices.tests.html).

<h3>Improvements</h3>

* The functions implementing the quantum circuits building the Unitary Coupled-Cluster
  (UCCSD) VQE ansatz have been improved, with a more consistent naming convention and
  improved docstrings.
  [(#748)](https://github.com/PennyLaneAI/pennylane/pull/748)

  The changes include:

  - The terms *1particle-1hole (ph)* and *2particle-2hole (pphh)* excitations
    were replaced with the names *single* and *double* excitations, respectively.

  - The non-differentiable arguments in the `UCCSD` template were renamed accordingly:
    `ph` → `s_wires`, `pphh` → `d_wires`

  - The term *virtual*, previously used to refer the *unoccupied* orbitals, was discarded.

  - The Usage Details sections were updated and improved.

* Added support for TensorFlow 2.3 and PyTorch 1.6.
  [(#725)](https://github.com/PennyLaneAI/pennylane/pull/725)

* Returning probabilities is now supported from photonic QNodes.
  As with qubit QNodes, photonic QNodes returning probabilities are
  end-to-end differentiable.
  [(#699)](https://github.com/XanaduAI/pennylane/pull/699/)

  ```pycon
  >>> dev = qml.device("strawberryfields.fock", wires=2, cutoff_dim=5)
  >>> @qml.qnode(dev)
  ... def circuit(a):
  ...     qml.Displacement(a, 0, wires=0)
  ...     return qml.probs(wires=0)
  >>> print(circuit(0.5))
  [7.78800783e-01 1.94700196e-01 2.43375245e-02 2.02812704e-03 1.26757940e-04]
  ```

<h3>Breaking changes</h3>

* The `pennylane.plugins` and `pennylane.beta.plugins` folders have been renamed to
  `pennylane.devices` and `pennylane.beta.devices`, to reflect their content better.
  [(#726)](https://github.com/XanaduAI/pennylane/pull/726)

<h3>Bug fixes</h3>

* The PennyLane interface conversion functions can now convert QNodes with
  pre-existing interfaces.
  [(#707)](https://github.com/XanaduAI/pennylane/pull/707)

<h3>Documentation</h3>

* The interfaces section of the documentation has been renamed to 'Interfaces and training',
  and updated with the latest variable handling details.
  [(#753)](https://github.com/PennyLaneAI/pennylane/pull/753)

<h3>Contributors</h3>

This release contains contributions from (in alphabetical order):

Juan Miguel Arrazola, Thomas Bromley, Jack Ceroni, Alain Delgado Gran, Shadab Hussain, Theodor
Isacsson, Josh Izaac, Nathan Killoran, Maria Schuld, Antal Száva, Nicola Vitucci.

# Release 0.10.0

<h3>New features since last release</h3>

<h4>New and improved simulators</h4>

* Added a new device, `default.qubit.tf`, a pure-state qubit simulator written using TensorFlow.
  As a result, it supports classical backpropagation as a means to compute the Jacobian. This can
  be faster than the parameter-shift rule for computing quantum gradients
  when the number of parameters to be optimized is large.

  `default.qubit.tf` is designed to be used with end-to-end classical backpropagation
  (`diff_method="backprop"`) with the TensorFlow interface. This is the default method
  of differentiation when creating a QNode with this device.

  Using this method, the created QNode is a 'white-box' that is
  tightly integrated with your TensorFlow computation, including
  [AutoGraph](https://www.tensorflow.org/guide/function) support:

  ```pycon
  >>> dev = qml.device("default.qubit.tf", wires=1)
  >>> @tf.function
  ... @qml.qnode(dev, interface="tf", diff_method="backprop")
  ... def circuit(x):
  ...     qml.RX(x[1], wires=0)
  ...     qml.Rot(x[0], x[1], x[2], wires=0)
  ...     return qml.expval(qml.PauliZ(0))
  >>> weights = tf.Variable([0.2, 0.5, 0.1])
  >>> with tf.GradientTape() as tape:
  ...     res = circuit(weights)
  >>> print(tape.gradient(res, weights))
  tf.Tensor([-2.2526717e-01 -1.0086454e+00  1.3877788e-17], shape=(3,), dtype=float32)
  ```

  See the `default.qubit.tf`
  [documentation](https://pennylane.ai/en/stable/code/api/pennylane.beta.plugins.DefaultQubitTF.html)
  for more details.

* The [default.tensor plugin](https://github.com/XanaduAI/pennylane/blob/master/pennylane/beta/plugins/default_tensor.py)
  has been significantly upgraded. It now allows two different
  tensor network representations to be used: `"exact"` and `"mps"`. The former uses a
  exact factorized representation of quantum states, while the latter uses a matrix product state
  representation.
  ([#572](https://github.com/XanaduAI/pennylane/pull/572))
  ([#599](https://github.com/XanaduAI/pennylane/pull/599))

<h4>New machine learning functionality and integrations</h4>

* PennyLane QNodes can now be converted into Torch layers, allowing for creation of quantum and
  hybrid models using the `torch.nn` API.
  [(#588)](https://github.com/XanaduAI/pennylane/pull/588)

  A PennyLane QNode can be converted into a `torch.nn` layer using the `qml.qnn.TorchLayer` class:

  ```pycon
  >>> @qml.qnode(dev)
  ... def qnode(inputs, weights_0, weight_1):
  ...    # define the circuit
  ...    # ...

  >>> weight_shapes = {"weights_0": 3, "weight_1": 1}
  >>> qlayer = qml.qnn.TorchLayer(qnode, weight_shapes)
  ```

  A hybrid model can then be easily constructed:

  ```pycon
  >>> model = torch.nn.Sequential(qlayer, torch.nn.Linear(2, 2))
  ```

* Added a new "reversible" differentiation method which can be used in simulators, but not hardware.

  The reversible approach is similar to backpropagation, but trades off extra computation for
  enhanced memory efficiency. Where backpropagation caches the state tensors at each step during
  a simulated evolution, the reversible method only caches the final pre-measurement state.

  Compared to the parameter-shift method, the reversible method can be faster or slower,
  depending on the density and location of parametrized gates in a circuit
  (circuits with higher density of parametrized gates near the end of the circuit will see a benefit).
  [(#670)](https://github.com/XanaduAI/pennylane/pull/670)

  ```pycon
  >>> dev = qml.device("default.qubit", wires=2)
  ... @qml.qnode(dev, diff_method="reversible")
  ... def circuit(x):
  ...     qml.RX(x, wires=0)
  ...     qml.RX(x, wires=0)
  ...     qml.CNOT(wires=[0,1])
  ...     return qml.expval(qml.PauliZ(0))
  >>> qml.grad(circuit)(0.5)
  (array(-0.47942554),)
  ```

<h4>New templates and cost functions</h4>

* Added the new templates `UCCSD`, `SingleExcitationUnitary`, and`DoubleExcitationUnitary`,
  which together implement the Unitary Coupled-Cluster Singles and Doubles (UCCSD) ansatz
  to perform VQE-based quantum chemistry simulations using PennyLane-QChem.
  [(#622)](https://github.com/XanaduAI/pennylane/pull/622)
  [(#638)](https://github.com/XanaduAI/pennylane/pull/638)
  [(#654)](https://github.com/XanaduAI/pennylane/pull/654)
  [(#659)](https://github.com/XanaduAI/pennylane/pull/659)
  [(#622)](https://github.com/XanaduAI/pennylane/pull/622)

* Added module `pennylane.qnn.cost` with class `SquaredErrorLoss`. The module contains classes
  to calculate losses and cost functions on circuits with trainable parameters.
  [(#642)](https://github.com/XanaduAI/pennylane/pull/642)

<h3>Improvements</h3>

* Improves the wire management by making the `Operator.wires` attribute a `wires` object.
  [(#666)](https://github.com/XanaduAI/pennylane/pull/666)

* A significant improvement with respect to how QNodes and interfaces mark quantum function
  arguments as differentiable when using Autograd, designed to improve performance and make
  QNodes more intuitive.
  [(#648)](https://github.com/XanaduAI/pennylane/pull/648)
  [(#650)](https://github.com/XanaduAI/pennylane/pull/650)

  In particular, the following changes have been made:

  - A new `ndarray` subclass `pennylane.numpy.tensor`, which extends NumPy arrays with
    the keyword argument and attribute `requires_grad`. Tensors which have `requires_grad=False`
    are treated as non-differentiable by the Autograd interface.

  - A new subpackage `pennylane.numpy`, which wraps `autograd.numpy` such that NumPy functions
    accept the `requires_grad` keyword argument, and allows Autograd to differentiate
    `pennylane.numpy.tensor` objects.

  - The `argnum` argument to `qml.grad` is now optional; if not provided, arguments explicitly
    marked as `requires_grad=False` are excluded for the list of differentiable arguments.
    The ability to pass `argnum` has been retained for backwards compatibility, and
    if present the old behaviour persists.

* The QNode Torch interface now inspects QNode positional arguments.
  If any argument does not have the attribute `requires_grad=True`, it
  is automatically excluded from quantum gradient computations.
  [(#652)](https://github.com/XanaduAI/pennylane/pull/652)
  [(#660)](https://github.com/XanaduAI/pennylane/pull/660)

* The QNode TF interface now inspects QNode positional arguments.
  If any argument is not being watched by a `tf.GradientTape()`,
  it is automatically excluded from quantum gradient computations.
  [(#655)](https://github.com/XanaduAI/pennylane/pull/655)
  [(#660)](https://github.com/XanaduAI/pennylane/pull/660)

* QNodes have two new public methods: `QNode.set_trainable_args()` and `QNode.get_trainable_args()`.
  These are designed to be called by interfaces, to specify to the QNode which of its
  input arguments are differentiable. Arguments which are non-differentiable will not be converted
  to PennyLane Variable objects within the QNode.
  [(#660)](https://github.com/XanaduAI/pennylane/pull/660)

* Added `decomposition` method to PauliX, PauliY, PauliZ, S, T, Hadamard, and PhaseShift gates, which
  decomposes each of these gates into rotation gates.
  [(#668)](https://github.com/XanaduAI/pennylane/pull/668)

* The `CircuitGraph` class now supports serializing contained circuit operations
  and measurement basis rotations to an OpenQASM2.0 script via the new
  `CircuitGraph.to_openqasm()` method.
  [(#623)](https://github.com/XanaduAI/pennylane/pull/623)

<h3>Breaking changes</h3>

* Removes support for Python 3.5.
  [(#639)](https://github.com/XanaduAI/pennylane/pull/639)

<h3>Documentation</h3>

* Various small typos were fixed.

<h3>Contributors</h3>

This release contains contributions from (in alphabetical order):

Thomas Bromley, Jack Ceroni, Alain Delgado Gran, Theodor Isacsson, Josh Izaac,
Nathan Killoran, Maria Schuld, Antal Száva, Nicola Vitucci.


# Release 0.9.0

<h3>New features since last release</h3>

<h4>New machine learning integrations</h4>

* PennyLane QNodes can now be converted into Keras layers, allowing for creation of quantum and
  hybrid models using the Keras API.
  [(#529)](https://github.com/XanaduAI/pennylane/pull/529)

  A PennyLane QNode can be converted into a Keras layer using the `KerasLayer` class:

  ```python
  from pennylane.qnn import KerasLayer

  @qml.qnode(dev)
  def circuit(inputs, weights_0, weight_1):
     # define the circuit
     # ...

  weight_shapes = {"weights_0": 3, "weight_1": 1}
  qlayer = qml.qnn.KerasLayer(circuit, weight_shapes, output_dim=2)
  ```

  A hybrid model can then be easily constructed:

  ```python
  model = tf.keras.models.Sequential([qlayer, tf.keras.layers.Dense(2)])
  ```

* Added a new type of QNode, `qml.qnodes.PassthruQNode`. For simulators which are coded in an
  external library which supports automatic differentiation, PennyLane will treat a PassthruQNode as
  a "white box", and rely on the external library to directly provide gradients via backpropagation.
  This can be more efficient than the using parameter-shift rule for a large number of parameters.
  [(#488)](https://github.com/XanaduAI/pennylane/pull/488)

  Currently this behaviour is supported by PennyLane's `default.tensor.tf` device backend,
  compatible with the `'tf'` interface using TensorFlow 2:

  ```python
  dev = qml.device('default.tensor.tf', wires=2)

  @qml.qnode(dev, diff_method="backprop")
  def circuit(params):
      qml.RX(params[0], wires=0)
      qml.RX(params[1], wires=1)
      qml.CNOT(wires=[0, 1])
      return qml.expval(qml.PauliZ(0))

  qnode = PassthruQNode(circuit, dev)
  params = tf.Variable([0.3, 0.1])

  with tf.GradientTape() as tape:
      tape.watch(params)
      res = qnode(params)

  grad = tape.gradient(res, params)
  ```

<h4>New optimizers</h4>

* Added the `qml.RotosolveOptimizer`, a gradient-free optimizer
  that minimizes the quantum function by updating each parameter,
  one-by-one, via a closed-form expression while keeping other parameters
  fixed.
  [(#636)](https://github.com/XanaduAI/pennylane/pull/636)
  [(#539)](https://github.com/XanaduAI/pennylane/pull/539)

* Added the `qml.RotoselectOptimizer`, which uses Rotosolve to
  minimizes a quantum function with respect to both the
  rotation operations applied and the rotation parameters.
  [(#636)](https://github.com/XanaduAI/pennylane/pull/636)
  [(#539)](https://github.com/XanaduAI/pennylane/pull/539)

  For example, given a quantum function `f` that accepts parameters `x`
  and a list of corresponding rotation operations `generators`,
  the Rotoselect optimizer will, at each step, update both the parameter
  values and the list of rotation gates to minimize the loss:

  ```pycon
  >>> opt = qml.optimize.RotoselectOptimizer()
  >>> x = [0.3, 0.7]
  >>> generators = [qml.RX, qml.RY]
  >>> for _ in range(100):
  ...     x, generators = opt.step(f, x, generators)
  ```


<h4>New operations</h4>

* Added the `PauliRot` gate, which performs an arbitrary
  Pauli rotation on multiple qubits, and the `MultiRZ` gate,
  which performs a rotation generated by a tensor product
  of Pauli Z operators.
  [(#559)](https://github.com/XanaduAI/pennylane/pull/559)

  ```python
  dev = qml.device('default.qubit', wires=4)

  @qml.qnode(dev)
  def circuit(angle):
      qml.PauliRot(angle, "IXYZ", wires=[0, 1, 2, 3])
      return [qml.expval(qml.PauliZ(wire)) for wire in [0, 1, 2, 3]]
  ```

  ```pycon
  >>> circuit(0.4)
  [1.         0.92106099 0.92106099 1.        ]
  >>> print(circuit.draw())
   0: ──╭RI(0.4)──┤ ⟨Z⟩
   1: ──├RX(0.4)──┤ ⟨Z⟩
   2: ──├RY(0.4)──┤ ⟨Z⟩
   3: ──╰RZ(0.4)──┤ ⟨Z⟩
  ```

  If the `PauliRot` gate is not supported on the target device, it will
  be decomposed into `Hadamard`, `RX` and `MultiRZ` gates. Note that
  identity gates in the Pauli word result in untouched wires:

  ```pycon
  >>> print(circuit.draw())
   0: ───────────────────────────────────┤ ⟨Z⟩
   1: ──H──────────╭RZ(0.4)──H───────────┤ ⟨Z⟩
   2: ──RX(1.571)──├RZ(0.4)──RX(-1.571)──┤ ⟨Z⟩
   3: ─────────────╰RZ(0.4)──────────────┤ ⟨Z⟩
  ```

  If the `MultiRZ` gate is not supported, it will be decomposed into
  `CNOT` and `RZ` gates:

  ```pycon
  >>> print(circuit.draw())
   0: ──────────────────────────────────────────────────┤ ⟨Z⟩
   1: ──H──────────────╭X──RZ(0.4)──╭X──────H───────────┤ ⟨Z⟩
   2: ──RX(1.571)──╭X──╰C───────────╰C──╭X──RX(-1.571)──┤ ⟨Z⟩
   3: ─────────────╰C───────────────────╰C──────────────┤ ⟨Z⟩
  ```

* PennyLane now provides `DiagonalQubitUnitary` for diagonal gates, that are e.g.,
  encountered in IQP circuits. These kinds of gates can be evaluated much faster on
  a simulator device.
  [(#567)](https://github.com/XanaduAI/pennylane/pull/567)

  The gate can be used, for example, to efficiently simulate oracles:

  ```python
  dev = qml.device('default.qubit', wires=3)

  # Function as a bitstring
  f = np.array([1, 0, 0, 1, 1, 0, 1, 0])

  @qml.qnode(dev)
  def circuit(weights1, weights2):
      qml.templates.StronglyEntanglingLayers(weights1, wires=[0, 1, 2])

      # Implements the function as a phase-kickback oracle
      qml.DiagonalQubitUnitary((-1)**f, wires=[0, 1, 2])

      qml.templates.StronglyEntanglingLayers(weights2, wires=[0, 1, 2])
      return [qml.expval(qml.PauliZ(w)) for w in range(3)]
  ```

* Added the `TensorN` CVObservable that can represent the tensor product of the
  `NumberOperator` on photonic backends.
  [(#608)](https://github.com/XanaduAI/pennylane/pull/608)

<h4>New templates</h4>

* Added the `ArbitraryUnitary` and `ArbitraryStatePreparation` templates, which use
  `PauliRot` gates to perform an arbitrary unitary and prepare an arbitrary basis
  state with the minimal number of parameters.
  [(#590)](https://github.com/XanaduAI/pennylane/pull/590)

  ```python
  dev = qml.device('default.qubit', wires=3)

  @qml.qnode(dev)
  def circuit(weights1, weights2):
        qml.templates.ArbitraryStatePreparation(weights1, wires=[0, 1, 2])
        qml.templates.ArbitraryUnitary(weights2, wires=[0, 1, 2])
        return qml.probs(wires=[0, 1, 2])
  ```

* Added the `IQPEmbedding` template, which encodes inputs into the diagonal gates of an
  IQP circuit.
  [(#605)](https://github.com/XanaduAI/pennylane/pull/605)

  <img src="https://pennylane.readthedocs.io/en/latest/_images/iqp.png"
  width=50%></img>

* Added the `SimplifiedTwoDesign` template, which implements the circuit
  design of [Cerezo et al. (2020)](<https://arxiv.org/abs/2001.00550>).
  [(#556)](https://github.com/XanaduAI/pennylane/pull/556)

  <img src="https://pennylane.readthedocs.io/en/latest/_images/simplified_two_design.png"
  width=50%></img>

* Added the `BasicEntanglerLayers` template, which is a simple layer architecture
  of rotations and CNOT nearest-neighbour entanglers.
  [(#555)](https://github.com/XanaduAI/pennylane/pull/555)

  <img src="https://pennylane.readthedocs.io/en/latest/_images/basic_entangler.png"
  width=50%></img>

* PennyLane now offers a broadcasting function to easily construct templates:
  `qml.broadcast()` takes single quantum operations or other templates and applies
  them to wires in a specific pattern.
  [(#515)](https://github.com/XanaduAI/pennylane/pull/515)
  [(#522)](https://github.com/XanaduAI/pennylane/pull/522)
  [(#526)](https://github.com/XanaduAI/pennylane/pull/526)
  [(#603)](https://github.com/XanaduAI/pennylane/pull/603)

  For example, we can use broadcast to repeat a custom template
  across multiple wires:

  ```python
  from pennylane.templates import template

  @template
  def mytemplate(pars, wires):
      qml.Hadamard(wires=wires)
      qml.RY(pars, wires=wires)

  dev = qml.device('default.qubit', wires=3)

  @qml.qnode(dev)
  def circuit(pars):
      qml.broadcast(mytemplate, pattern="single", wires=[0,1,2], parameters=pars)
      return qml.expval(qml.PauliZ(0))
  ```

  ```pycon
  >>> circuit([1, 1, 0.1])
  -0.841470984807896
  >>> print(circuit.draw())
   0: ──H──RY(1.0)──┤ ⟨Z⟩
   1: ──H──RY(1.0)──┤
   2: ──H──RY(0.1)──┤
  ```

  For other available patterns, see the
  [broadcast function documentation](https://pennylane.readthedocs.io/en/latest/code/api/pennylane.broadcast.html).

<h3>Breaking changes</h3>

* The `QAOAEmbedding` now uses the new `MultiRZ` gate as a `ZZ` entangler,
  which changes the convention. While
  previously, the `ZZ` gate in the embedding was implemented as

  ```python
  CNOT(wires=[wires[0], wires[1]])
  RZ(2 * parameter, wires=wires[0])
  CNOT(wires=[wires[0], wires[1]])
  ```

  the `MultiRZ` corresponds to

  ```python
  CNOT(wires=[wires[1], wires[0]])
  RZ(parameter, wires=wires[0])
  CNOT(wires=[wires[1], wires[0]])
  ```

  which differs in the factor of `2`, and fixes a bug in the
  wires that the `CNOT` was applied to.
  [(#609)](https://github.com/XanaduAI/pennylane/pull/609)

* Probability methods are handled by `QubitDevice` and device method
  requirements are modified to simplify plugin development.
  [(#573)](https://github.com/XanaduAI/pennylane/pull/573)

* The internal variables `All` and `Any` to mark an `Operation` as acting on all or any
  wires have been renamed to `AllWires` and `AnyWires`.
  [(#614)](https://github.com/XanaduAI/pennylane/pull/614)

<h3>Improvements</h3>

* A new `Wires` class was introduced for the internal
  bookkeeping of wire indices.
  [(#615)](https://github.com/XanaduAI/pennylane/pull/615)

* Improvements to the speed/performance of the `default.qubit` device.
  [(#567)](https://github.com/XanaduAI/pennylane/pull/567)
  [(#559)](https://github.com/XanaduAI/pennylane/pull/559)

* Added the `"backprop"` and `"device"` differentiation methods to the `qnode`
  decorator.
  [(#552)](https://github.com/XanaduAI/pennylane/pull/552)

  - `"backprop"`: Use classical backpropagation. Default on simulator
    devices that are classically end-to-end differentiable.
    The returned QNode can only be used with the same machine learning
    framework (e.g., `default.tensor.tf` simulator with the `tensorflow` interface).

  - `"device"`: Queries the device directly for the gradient.

  Using the `"backprop"` differentiation method with the `default.tensor.tf`
  device, the created QNode is a 'white-box', and is tightly integrated with
  the overall TensorFlow computation:

  ```python
  >>> dev = qml.device("default.tensor.tf", wires=1)
  >>> @qml.qnode(dev, interface="tf", diff_method="backprop")
  >>> def circuit(x):
  ...     qml.RX(x[1], wires=0)
  ...     qml.Rot(x[0], x[1], x[2], wires=0)
  ...     return qml.expval(qml.PauliZ(0))
  >>> vars = tf.Variable([0.2, 0.5, 0.1])
  >>> with tf.GradientTape() as tape:
  ...     res = circuit(vars)
  >>> tape.gradient(res, vars)
  <tf.Tensor: shape=(3,), dtype=float32, numpy=array([-2.2526717e-01, -1.0086454e+00,  1.3877788e-17], dtype=float32)>
  ```

* The circuit drawer now displays inverted operations, as well as wires
  where probabilities are returned from the device:
  [(#540)](https://github.com/XanaduAI/pennylane/pull/540)

  ```python
  >>> @qml.qnode(dev)
  ... def circuit(theta):
  ...     qml.RX(theta, wires=0)
  ...     qml.CNOT(wires=[0, 1])
  ...     qml.S(wires=1).inv()
  ...     return qml.probs(wires=[0, 1])
  >>> circuit(0.2)
  array([0.99003329, 0.        , 0.        , 0.00996671])
  >>> print(circuit.draw())
  0: ──RX(0.2)──╭C───────╭┤ Probs
  1: ───────────╰X──S⁻¹──╰┤ Probs
  ```

* You can now evaluate the metric tensor of a VQE Hamiltonian via the new
  `VQECost.metric_tensor` method. This allows `VQECost` objects to be directly
  optimized by the quantum natural gradient optimizer (`qml.QNGOptimizer`).
  [(#618)](https://github.com/XanaduAI/pennylane/pull/618)

* The input check functions in `pennylane.templates.utils` are now public
  and visible in the API documentation.
  [(#566)](https://github.com/XanaduAI/pennylane/pull/566)

* Added keyword arguments for step size and order to the `qnode` decorator, as well as
  the `QNode` and `JacobianQNode` classes. This enables the user to set the step size
  and order when using finite difference methods. These options are also exposed when
  creating QNode collections.
  [(#530)](https://github.com/XanaduAI/pennylane/pull/530)
  [(#585)](https://github.com/XanaduAI/pennylane/pull/585)
  [(#587)](https://github.com/XanaduAI/pennylane/pull/587)

* The decomposition for the `CRY` gate now uses the simpler form `RY @ CNOT @ RY @ CNOT`
  [(#547)](https://github.com/XanaduAI/pennylane/pull/547)

* The underlying queuing system was refactored, removing the `qml._current_context`
  property that held the currently active `QNode` or `OperationRecorder`. Now, all
  objects that expose a queue for operations inherit from `QueuingContext` and
  register their queue globally.
  [(#548)](https://github.com/XanaduAI/pennylane/pull/548)

* The PennyLane repository has a new benchmarking tool which supports the comparison of different git revisions.
  [(#568)](https://github.com/XanaduAI/pennylane/pull/568)
  [(#560)](https://github.com/XanaduAI/pennylane/pull/560)
  [(#516)](https://github.com/XanaduAI/pennylane/pull/516)

<h3>Documentation</h3>

* Updated the development section by creating a landing page with links to sub-pages
  containing specific guides.
  [(#596)](https://github.com/XanaduAI/pennylane/pull/596)

* Extended the developer's guide by a section explaining how to add new templates.
  [(#564)](https://github.com/XanaduAI/pennylane/pull/564)

<h3>Bug fixes</h3>

* `tf.GradientTape().jacobian()` can now be evaluated on QNodes using the TensorFlow interface.
  [(#626)](https://github.com/XanaduAI/pennylane/pull/626)

* `RandomLayers()` is now compatible with the qiskit devices.
  [(#597)](https://github.com/XanaduAI/pennylane/pull/597)

* `DefaultQubit.probability()` now returns the correct probability when called with
  `device.analytic=False`.
  [(#563)](https://github.com/XanaduAI/pennylane/pull/563)

* Fixed a bug in the `StronglyEntanglingLayers` template, allowing it to
  work correctly when applied to a single wire.
  [(544)](https://github.com/XanaduAI/pennylane/pull/544)

* Fixed a bug when inverting operations with decompositions; operations marked as inverted
  are now correctly inverted when the fallback decomposition is called.
  [(#543)](https://github.com/XanaduAI/pennylane/pull/543)

* The `QNode.print_applied()` method now correctly displays wires where
  `qml.prob()` is being returned.
  [#542](https://github.com/XanaduAI/pennylane/pull/542)

<h3>Contributors</h3>

This release contains contributions from (in alphabetical order):

Ville Bergholm, Lana Bozanic, Thomas Bromley, Theodor Isacsson, Josh Izaac, Nathan Killoran,
Maggie Li, Johannes Jakob Meyer, Maria Schuld, Sukin Sim, Antal Száva.

# Release 0.8.1

<h3>Improvements</h3>

* Beginning of support for Python 3.8, with the test suite
  now being run in a Python 3.8 environment.
  [(#501)](https://github.com/XanaduAI/pennylane/pull/501)

<h3>Documentation</h3>

* Present templates as a gallery of thumbnails showing the
  basic circuit architecture.
  [(#499)](https://github.com/XanaduAI/pennylane/pull/499)

<h3>Bug fixes</h3>

* Fixed a bug where multiplying a QNode parameter by 0 caused a divide
  by zero error when calculating the parameter shift formula.
  [(#512)](https://github.com/XanaduAI/pennylane/pull/512)

* Fixed a bug where the shape of differentiable QNode arguments
  was being cached on the first construction, leading to indexing
  errors if the QNode was re-evaluated if the argument changed shape.
  [(#505)](https://github.com/XanaduAI/pennylane/pull/505)

<h3>Contributors</h3>

This release contains contributions from (in alphabetical order):

Ville Bergholm, Josh Izaac, Johannes Jakob Meyer, Maria Schuld, Antal Száva.

# Release 0.8.0

<h3>New features since last release</h3>

* Added a quantum chemistry package, `pennylane.qchem`, which supports
  integration with OpenFermion, Psi4, PySCF, and OpenBabel.
  [(#453)](https://github.com/XanaduAI/pennylane/pull/453)

  Features include:

  - Generate the qubit Hamiltonians directly starting with the atomic structure of the molecule.
  - Calculate the mean-field (Hartree-Fock) electronic structure of molecules.
  - Allow to define an active space based on the number of active electrons and active orbitals.
  - Perform the fermionic-to-qubit transformation of the electronic Hamiltonian by
    using different functions implemented in OpenFermion.
  - Convert OpenFermion's QubitOperator to a Pennylane `Hamiltonian` class.
  - Perform a Variational Quantum Eigensolver (VQE) computation with this Hamiltonian in PennyLane.

  Check out the [quantum chemistry quickstart](https://pennylane.readthedocs.io/en/latest/introduction/chemistry.html), as well the quantum chemistry and VQE tutorials.

* PennyLane now has some functions and classes for creating and solving VQE
  problems. [(#467)](https://github.com/XanaduAI/pennylane/pull/467)

  - `qml.Hamiltonian`: a lightweight class for representing qubit Hamiltonians
  - `qml.VQECost`: a class for quickly constructing a differentiable cost function
    given a circuit ansatz, Hamiltonian, and one or more devices

    ```python
    >>> H = qml.vqe.Hamiltonian(coeffs, obs)
    >>> cost = qml.VQECost(ansatz, hamiltonian, dev, interface="torch")
    >>> params = torch.rand([4, 3])
    >>> cost(params)
    tensor(0.0245, dtype=torch.float64)
    ```

* Added a circuit drawing feature that provides a text-based representation
  of a QNode instance. It can be invoked via `qnode.draw()`. The user can specify
  to display variable names instead of variable values and choose either an ASCII
  or Unicode charset.
  [(#446)](https://github.com/XanaduAI/pennylane/pull/446)

  Consider the following circuit as an example:
  ```python3
  @qml.qnode(dev)
  def qfunc(a, w):
      qml.Hadamard(0)
      qml.CRX(a, wires=[0, 1])
      qml.Rot(w[0], w[1], w[2], wires=[1])
      qml.CRX(-a, wires=[0, 1])

      return qml.expval(qml.PauliZ(0) @ qml.PauliZ(1))
  ```

  We can draw the circuit after it has been executed:

  ```python
  >>> result = qfunc(2.3, [1.2, 3.2, 0.7])
  >>> print(qfunc.draw())
   0: ──H──╭C────────────────────────────╭C─────────╭┤ ⟨Z ⊗ Z⟩
   1: ─────╰RX(2.3)──Rot(1.2, 3.2, 0.7)──╰RX(-2.3)──╰┤ ⟨Z ⊗ Z⟩
  >>> print(qfunc.draw(charset="ascii"))
   0: --H--+C----------------------------+C---------+| <Z @ Z>
   1: -----+RX(2.3)--Rot(1.2, 3.2, 0.7)--+RX(-2.3)--+| <Z @ Z>
  >>> print(qfunc.draw(show_variable_names=True))
   0: ──H──╭C─────────────────────────────╭C─────────╭┤ ⟨Z ⊗ Z⟩
   1: ─────╰RX(a)──Rot(w[0], w[1], w[2])──╰RX(-1*a)──╰┤ ⟨Z ⊗ Z⟩
  ```

* Added `QAOAEmbedding` and its parameter initialization
  as a new trainable template.
  [(#442)](https://github.com/XanaduAI/pennylane/pull/442)

  <img src="https://pennylane.readthedocs.io/en/latest/_images/qaoa_layers.png"
  width=70%></img>

* Added the `qml.probs()` measurement function, allowing QNodes
  to differentiate variational circuit probabilities
  on simulators and hardware.
  [(#432)](https://github.com/XanaduAI/pennylane/pull/432)

  ```python
  @qml.qnode(dev)
  def circuit(x):
      qml.Hadamard(wires=0)
      qml.RY(x, wires=0)
      qml.RX(x, wires=1)
      qml.CNOT(wires=[0, 1])
      return qml.probs(wires=[0])
  ```
  Executing this circuit gives the marginal probability of wire 1:
  ```python
  >>> circuit(0.2)
  [0.40066533 0.59933467]
  ```
  QNodes that return probabilities fully support autodifferentiation.

* Added the convenience load functions `qml.from_pyquil`, `qml.from_quil` and
  `qml.from_quil_file` that convert pyQuil objects and Quil code to PennyLane
  templates. This feature requires version 0.8 or above of the PennyLane-Forest
  plugin.
  [(#459)](https://github.com/XanaduAI/pennylane/pull/459)

* Added a `qml.inv` method that inverts templates and sequences of Operations.
  Added a `@qml.template` decorator that makes templates return the queued Operations.
  [(#462)](https://github.com/XanaduAI/pennylane/pull/462)

  For example, using this function to invert a template inside a QNode:

  ```python3
      @qml.template
      def ansatz(weights, wires):
          for idx, wire in enumerate(wires):
              qml.RX(weights[idx], wires=[wire])

          for idx in range(len(wires) - 1):
              qml.CNOT(wires=[wires[idx], wires[idx + 1]])

      dev = qml.device('default.qubit', wires=2)

      @qml.qnode(dev)
      def circuit(weights):
          qml.inv(ansatz(weights, wires=[0, 1]))
          return qml.expval(qml.PauliZ(0) @ qml.PauliZ(1))
    ```

* Added the `QNodeCollection` container class, that allows independent
  QNodes to be stored and evaluated simultaneously. Experimental support
  for asynchronous evaluation of contained QNodes is provided with the
  `parallel=True` keyword argument.
  [(#466)](https://github.com/XanaduAI/pennylane/pull/466)

* Added a high level `qml.map` function, that maps a quantum
  circuit template over a list of observables or devices, returning
  a `QNodeCollection`.
  [(#466)](https://github.com/XanaduAI/pennylane/pull/466)

  For example:

  ```python3
  >>> def my_template(params, wires, **kwargs):
  >>>    qml.RX(params[0], wires=wires[0])
  >>>    qml.RX(params[1], wires=wires[1])
  >>>    qml.CNOT(wires=wires)

  >>> obs_list = [qml.PauliX(0) @ qml.PauliZ(1), qml.PauliZ(0) @ qml.PauliX(1)]
  >>> dev = qml.device("default.qubit", wires=2)
  >>> qnodes = qml.map(my_template, obs_list, dev, measure="expval")
  >>> qnodes([0.54, 0.12])
  array([-0.06154835  0.99280864])
  ```

* Added high level `qml.sum`, `qml.dot`, `qml.apply` functions
  that act on QNode collections.
  [(#466)](https://github.com/XanaduAI/pennylane/pull/466)

  `qml.apply` allows vectorized functions to act over the entire QNode
  collection:
  ```python
  >>> qnodes = qml.map(my_template, obs_list, dev, measure="expval")
  >>> cost = qml.apply(np.sin, qnodes)
  >>> cost([0.54, 0.12])
  array([-0.0615095  0.83756375])
  ```

  `qml.sum` and `qml.dot` take the sum of a QNode collection, and a
  dot product of tensors/arrays/QNode collections, respectively.

<h3>Breaking changes</h3>

* Deprecated the old-style `QNode` such that only the new-style `QNode` and its syntax can be used,
  moved all related files from the `pennylane/beta` folder to `pennylane`.
  [(#440)](https://github.com/XanaduAI/pennylane/pull/440)

<h3>Improvements</h3>

* Added the `Tensor.prune()` method and the `Tensor.non_identity_obs` property for extracting
  non-identity instances from the observables making up a `Tensor` instance.
  [(#498)](https://github.com/XanaduAI/pennylane/pull/498)

* Renamed the `expt.tensornet` and `expt.tensornet.tf` devices to `default.tensor` and
  `default.tensor.tf`.
  [(#495)](https://github.com/XanaduAI/pennylane/pull/495)

* Added a serialization method to the `CircuitGraph` class that is used to create a unique
  hash for each quantum circuit graph.
  [(#470)](https://github.com/XanaduAI/pennylane/pull/470)

* Added the `Observable.eigvals` method to return the eigenvalues of observables.
  [(#449)](https://github.com/XanaduAI/pennylane/pull/449)

* Added the `Observable.diagonalizing_gates` method to return the gates
  that diagonalize an observable in the computational basis.
  [(#454)](https://github.com/XanaduAI/pennylane/pull/454)

* Added the `Operator.matrix` method to return the matrix representation
  of an operator in the computational basis.
  [(#454)](https://github.com/XanaduAI/pennylane/pull/454)

* Added a `QubitDevice` class which implements common functionalities of plugin devices such that
  plugin devices can rely on these implementations. The new `QubitDevice` also includes
  a new `execute` method, which allows for more convenient plugin design. In addition, `QubitDevice`
  also unifies the way samples are generated on qubit-based devices.
  [(#452)](https://github.com/XanaduAI/pennylane/pull/452)
  [(#473)](https://github.com/XanaduAI/pennylane/pull/473)

* Improved documentation of `AmplitudeEmbedding` and `BasisEmbedding` templates.
  [(#441)](https://github.com/XanaduAI/pennylane/pull/441)
  [(#439)](https://github.com/XanaduAI/pennylane/pull/439)

* Codeblocks in the documentation now have a 'copy' button for easily
  copying examples.
  [(#437)](https://github.com/XanaduAI/pennylane/pull/437)

<h3>Documentation</h3>

* Update the developers plugin guide to use QubitDevice.
  [(#483)](https://github.com/XanaduAI/pennylane/pull/483)

<h3>Bug fixes</h3>

* Fixed a bug in `CVQNode._pd_analytic`, where non-descendant observables were not
  Heisenberg-transformed before evaluating the partial derivatives when using the
  order-2 parameter-shift method, resulting in an erroneous Jacobian for some circuits.
  [(#433)](https://github.com/XanaduAI/pennylane/pull/433)

<h3>Contributors</h3>

This release contains contributions from (in alphabetical order):

Juan Miguel Arrazola, Ville Bergholm, Alain Delgado Gran, Olivia Di Matteo,
Theodor Isacsson, Josh Izaac, Soran Jahangiri, Nathan Killoran, Johannes Jakob Meyer,
Zeyue Niu, Maria Schuld, Antal Száva.

# Release 0.7.0

<h3>New features since last release</h3>

* Custom padding constant in `AmplitudeEmbedding` is supported (see 'Breaking changes'.)
  [(#419)](https://github.com/XanaduAI/pennylane/pull/419)

* `StronglyEntanglingLayer` and `RandomLayer` now work with a single wire.
  [(#409)](https://github.com/XanaduAI/pennylane/pull/409)
  [(#413)](https://github.com/XanaduAI/pennylane/pull/413)

* Added support for applying the inverse of an `Operation` within a circuit.
  [(#377)](https://github.com/XanaduAI/pennylane/pull/377)

* Added an `OperationRecorder()` context manager, that allows templates
  and quantum functions to be executed while recording events. The
  recorder can be used with and without QNodes as a debugging utility.
  [(#388)](https://github.com/XanaduAI/pennylane/pull/388)

* Operations can now specify a decomposition that is used when the desired operation
  is not supported on the target device.
  [(#396)](https://github.com/XanaduAI/pennylane/pull/396)

* The ability to load circuits from external frameworks as templates
  has been added via the new `qml.load()` function. This feature
  requires plugin support --- this initial release provides support
  for Qiskit circuits and QASM files when `pennylane-qiskit` is installed,
  via the functions `qml.from_qiskit` and `qml.from_qasm`.
  [(#418)](https://github.com/XanaduAI/pennylane/pull/418)

* An experimental tensor network device has been added
  [(#416)](https://github.com/XanaduAI/pennylane/pull/416)
  [(#395)](https://github.com/XanaduAI/pennylane/pull/395)
  [(#394)](https://github.com/XanaduAI/pennylane/pull/394)
  [(#380)](https://github.com/XanaduAI/pennylane/pull/380)

* An experimental tensor network device which uses TensorFlow for
  backpropagation has been added
  [(#427)](https://github.com/XanaduAI/pennylane/pull/427)

* Custom padding constant in `AmplitudeEmbedding` is supported (see 'Breaking changes'.)
  [(#419)](https://github.com/XanaduAI/pennylane/pull/419)

<h3>Breaking changes</h3>

* The `pad` parameter in `AmplitudeEmbedding()` is now either `None` (no automatic padding), or a
  number that is used as the padding constant.
  [(#419)](https://github.com/XanaduAI/pennylane/pull/419)

* Initialization functions now return a single array of weights per function. Utilities for multi-weight templates
  `Interferometer()` and `CVNeuralNetLayers()` are provided.
  [(#412)](https://github.com/XanaduAI/pennylane/pull/412)

* The single layer templates `RandomLayer()`, `CVNeuralNetLayer()` and `StronglyEntanglingLayer()`
  have been turned into private functions `_random_layer()`, `_cv_neural_net_layer()` and
  `_strongly_entangling_layer()`. Recommended use is now via the corresponding `Layers()` templates.
  [(#413)](https://github.com/XanaduAI/pennylane/pull/413)

<h3>Improvements</h3>

* Added extensive input checks in templates.
  [(#419)](https://github.com/XanaduAI/pennylane/pull/419)

* Templates integration tests are rewritten - now cover keyword/positional argument passing,
  interfaces and combinations of templates.
  [(#409)](https://github.com/XanaduAI/pennylane/pull/409)
  [(#419)](https://github.com/XanaduAI/pennylane/pull/419)

* State vector preparation operations in the `default.qubit` plugin can now be
  applied to subsets of wires, and are restricted to being the first operation
  in a circuit.
  [(#346)](https://github.com/XanaduAI/pennylane/pull/346)

* The `QNode` class is split into a hierarchy of simpler classes.
  [(#354)](https://github.com/XanaduAI/pennylane/pull/354)
  [(#398)](https://github.com/XanaduAI/pennylane/pull/398)
  [(#415)](https://github.com/XanaduAI/pennylane/pull/415)
  [(#417)](https://github.com/XanaduAI/pennylane/pull/417)
  [(#425)](https://github.com/XanaduAI/pennylane/pull/425)

* Added the gates U1, U2 and U3 parametrizing arbitrary unitaries on 1, 2 and 3
  qubits and the Toffoli gate to the set of qubit operations.
  [(#396)](https://github.com/XanaduAI/pennylane/pull/396)

* Changes have been made to accomodate the movement of the main function
  in `pytest._internal` to `pytest._internal.main` in pip 19.3.
  [(#404)](https://github.com/XanaduAI/pennylane/pull/404)

* Added the templates `BasisStatePreparation` and `MottonenStatePreparation` that use
  gates to prepare a basis state and an arbitrary state respectively.
  [(#336)](https://github.com/XanaduAI/pennylane/pull/336)

* Added decompositions for `BasisState` and `QubitStateVector` based on state
  preparation templates.
  [(#414)](https://github.com/XanaduAI/pennylane/pull/414)

* Replaces the pseudo-inverse in the quantum natural gradient optimizer
  (which can be numerically unstable) with `np.linalg.solve`.
  [(#428)](https://github.com/XanaduAI/pennylane/pull/428)

<h3>Contributors</h3>

This release contains contributions from (in alphabetical order):

Ville Bergholm, Josh Izaac, Nathan Killoran, Angus Lowe, Johannes Jakob Meyer,
Oluwatobi Ogunbayo, Maria Schuld, Antal Száva.

# Release 0.6.1

<h3>New features since last release</h3>

* Added a `print_applied` method to QNodes, allowing the operation
  and observable queue to be printed as last constructed.
  [(#378)](https://github.com/XanaduAI/pennylane/pull/378)

<h3>Improvements</h3>

* A new `Operator` base class is introduced, which is inherited by both the
  `Observable` class and the `Operation` class.
  [(#355)](https://github.com/XanaduAI/pennylane/pull/355)

* Removed deprecated `@abstractproperty` decorators
  in `_device.py`.
  [(#374)](https://github.com/XanaduAI/pennylane/pull/374)

* The `CircuitGraph` class is updated to deal with `Operation` instances directly.
  [(#344)](https://github.com/XanaduAI/pennylane/pull/344)

* Comprehensive gradient tests have been added for the interfaces.
  [(#381)](https://github.com/XanaduAI/pennylane/pull/381)

<h3>Documentation</h3>

* The new restructured documentation has been polished and updated.
  [(#387)](https://github.com/XanaduAI/pennylane/pull/387)
  [(#375)](https://github.com/XanaduAI/pennylane/pull/375)
  [(#372)](https://github.com/XanaduAI/pennylane/pull/372)
  [(#370)](https://github.com/XanaduAI/pennylane/pull/370)
  [(#369)](https://github.com/XanaduAI/pennylane/pull/369)
  [(#367)](https://github.com/XanaduAI/pennylane/pull/367)
  [(#364)](https://github.com/XanaduAI/pennylane/pull/364)

* Updated the development guides.
  [(#382)](https://github.com/XanaduAI/pennylane/pull/382)
  [(#379)](https://github.com/XanaduAI/pennylane/pull/379)

* Added all modules, classes, and functions to the API section
  in the documentation.
  [(#373)](https://github.com/XanaduAI/pennylane/pull/373)

<h3>Bug fixes</h3>

* Replaces the existing `np.linalg.norm` normalization with hand-coded
  normalization, allowing `AmplitudeEmbedding` to be used with differentiable
  parameters. AmplitudeEmbedding tests have been added and improved.
  [(#376)](https://github.com/XanaduAI/pennylane/pull/376)

<h3>Contributors</h3>

This release contains contributions from (in alphabetical order):

Ville Bergholm, Josh Izaac, Nathan Killoran, Maria Schuld, Antal Száva

# Release 0.6.0

<h3>New features since last release</h3>

* The devices `default.qubit` and `default.gaussian` have a new initialization parameter
  `analytic` that indicates if expectation values and variances should be calculated
  analytically and not be estimated from data.
  [(#317)](https://github.com/XanaduAI/pennylane/pull/317)

* Added C-SWAP gate to the set of qubit operations
  [(#330)](https://github.com/XanaduAI/pennylane/pull/330)

* The TensorFlow interface has been renamed from `"tfe"` to `"tf"`, and
  now supports TensorFlow 2.0.
  [(#337)](https://github.com/XanaduAI/pennylane/pull/337)

* Added the S and T gates to the set of qubit operations.
  [(#343)](https://github.com/XanaduAI/pennylane/pull/343)

* Tensor observables are now supported within the `expval`,
  `var`, and `sample` functions, by using the `@` operator.
  [(#267)](https://github.com/XanaduAI/pennylane/pull/267)


<h3>Breaking changes</h3>

* The argument `n` specifying the number of samples in the method `Device.sample` was removed.
  Instead, the method will always return `Device.shots` many samples.
  [(#317)](https://github.com/XanaduAI/pennylane/pull/317)

<h3>Improvements</h3>

* The number of shots / random samples used to estimate expectation values and variances, `Device.shots`,
  can now be changed after device creation.
  [(#317)](https://github.com/XanaduAI/pennylane/pull/317)

* Unified import shortcuts to be under qml in qnode.py
  and test_operation.py
  [(#329)](https://github.com/XanaduAI/pennylane/pull/329)

* The quantum natural gradient now uses `scipy.linalg.pinvh` which is more efficient for symmetric matrices
  than the previously used `scipy.linalg.pinv`.
  [(#331)](https://github.com/XanaduAI/pennylane/pull/331)

* The deprecated `qml.expval.Observable` syntax has been removed.
  [(#267)](https://github.com/XanaduAI/pennylane/pull/267)

* Remainder of the unittest-style tests were ported to pytest.
  [(#310)](https://github.com/XanaduAI/pennylane/pull/310)

* The `do_queue` argument for operations now only takes effect
  within QNodes. Outside of QNodes, operations can now be instantiated
  without needing to specify `do_queue`.
  [(#359)](https://github.com/XanaduAI/pennylane/pull/359)

<h3>Documentation</h3>

* The docs are rewritten and restructured to contain a code introduction section as well as an API section.
  [(#314)](https://github.com/XanaduAI/pennylane/pull/275)

* Added Ising model example to the tutorials
  [(#319)](https://github.com/XanaduAI/pennylane/pull/319)

* Added tutorial for QAOA on MaxCut problem
  [(#328)](https://github.com/XanaduAI/pennylane/pull/328)

* Added QGAN flow chart figure to its tutorial
  [(#333)](https://github.com/XanaduAI/pennylane/pull/333)

* Added missing figures for gallery thumbnails of state-preparation
  and QGAN tutorials
  [(#326)](https://github.com/XanaduAI/pennylane/pull/326)

* Fixed typos in the state preparation tutorial
  [(#321)](https://github.com/XanaduAI/pennylane/pull/321)

* Fixed bug in VQE tutorial 3D plots
  [(#327)](https://github.com/XanaduAI/pennylane/pull/327)

<h3>Bug fixes</h3>

* Fixed typo in measurement type error message in qnode.py
  [(#341)](https://github.com/XanaduAI/pennylane/pull/341)

<h3>Contributors</h3>

This release contains contributions from (in alphabetical order):

Shahnawaz Ahmed, Ville Bergholm, Aroosa Ijaz, Josh Izaac, Nathan Killoran, Angus Lowe,
Johannes Jakob Meyer, Maria Schuld, Antal Száva, Roeland Wiersema.

# Release 0.5.0

<h3>New features since last release</h3>

* Adds a new optimizer, `qml.QNGOptimizer`, which optimizes QNodes using
  quantum natural gradient descent. See https://arxiv.org/abs/1909.02108
  for more details.
  [(#295)](https://github.com/XanaduAI/pennylane/pull/295)
  [(#311)](https://github.com/XanaduAI/pennylane/pull/311)

* Adds a new QNode method, `QNode.metric_tensor()`,
  which returns the block-diagonal approximation to the Fubini-Study
  metric tensor evaluated on the attached device.
  [(#295)](https://github.com/XanaduAI/pennylane/pull/295)

* Sampling support: QNodes can now return a specified number of samples
  from a given observable via the top-level `pennylane.sample()` function.
  To support this on plugin devices, there is a new `Device.sample` method.

  Calculating gradients of QNodes that involve sampling is not possible.
  [(#256)](https://github.com/XanaduAI/pennylane/pull/256)

* `default.qubit` has been updated to provide support for sampling.
  [(#256)](https://github.com/XanaduAI/pennylane/pull/256)

* Added controlled rotation gates to PennyLane operations and `default.qubit` plugin.
  [(#251)](https://github.com/XanaduAI/pennylane/pull/251)

<h3>Breaking changes</h3>

* The method `Device.supported` was removed, and replaced with the methods
  `Device.supports_observable` and `Device.supports_operation`.
  Both methods can be called with string arguments (`dev.supports_observable('PauliX')`) and
  class arguments (`dev.supports_observable(qml.PauliX)`).
  [(#276)](https://github.com/XanaduAI/pennylane/pull/276)

* The following CV observables were renamed to comply with the new Operation/Observable
  scheme: `MeanPhoton` to `NumberOperator`, `Homodyne` to `QuadOperator` and `NumberState` to `FockStateProjector`.
  [(#254)](https://github.com/XanaduAI/pennylane/pull/254)

<h3>Improvements</h3>

* The `AmplitudeEmbedding` function now provides options to normalize and
  pad features to ensure a valid state vector is prepared.
  [(#275)](https://github.com/XanaduAI/pennylane/pull/275)

* Operations can now optionally specify generators, either as existing PennyLane
  operations, or by providing a NumPy array.
  [(#295)](https://github.com/XanaduAI/pennylane/pull/295)
  [(#313)](https://github.com/XanaduAI/pennylane/pull/313)

* Adds a `Device.parameters` property, so that devices can view a dictionary mapping free
  parameters to operation parameters. This will allow plugin devices to take advantage
  of parametric compilation.
  [(#283)](https://github.com/XanaduAI/pennylane/pull/283)

* Introduces two enumerations: `Any` and `All`, representing any number of wires
  and all wires in the system respectively. They can be imported from
  `pennylane.operation`, and can be used when defining the `Operation.num_wires`
  class attribute of operations.
  [(#277)](https://github.com/XanaduAI/pennylane/pull/277)

  As part of this change:

  - `All` is equivalent to the integer 0, for backwards compatibility with the
    existing test suite

  - `Any` is equivalent to the integer -1 to allow numeric comparison
    operators to continue working

  - An additional validation is now added to the `Operation` class,
    which will alert the user that an operation with `num_wires = All`
    is being incorrectly.

* The one-qubit rotations in `pennylane.plugins.default_qubit` no longer depend on Scipy's `expm`. Instead
  they are calculated with Euler's formula.
  [(#292)](https://github.com/XanaduAI/pennylane/pull/292)

* Creates an `ObservableReturnTypes` enumeration class containing `Sample`,
  `Variance` and `Expectation`. These new values can be assigned to the `return_type`
  attribute of an `Observable`.
  [(#290)](https://github.com/XanaduAI/pennylane/pull/290)

* Changed the signature of the `RandomLayer` and `RandomLayers` templates to have a fixed seed by default.
  [(#258)](https://github.com/XanaduAI/pennylane/pull/258)

* `setup.py` has been cleaned up, removing the non-working shebang,
  and removing unused imports.
  [(#262)](https://github.com/XanaduAI/pennylane/pull/262)

<h3>Documentation</h3>

* A documentation refactor to simplify the tutorials and
  include Sphinx-Gallery.
  [(#291)](https://github.com/XanaduAI/pennylane/pull/291)

  - Examples and tutorials previously split across the `examples/`
    and `doc/tutorials/` directories, in a mixture of ReST and Jupyter notebooks,
    have been rewritten as Python scripts with ReST comments in a single location,
    the `examples/` folder.

  - Sphinx-Gallery is used to automatically build and run the tutorials.
    Rendered output is displayed in the Sphinx documentation.

  - Links are provided at the top of every tutorial page for downloading the
    tutorial as an executable python script, downloading the tutorial
    as a Jupyter notebook, or viewing the notebook on GitHub.

  - The tutorials table of contents have been moved to a single quick start page.

* Fixed a typo in `QubitStateVector`.
  [(#296)](https://github.com/XanaduAI/pennylane/pull/296)

* Fixed a typo in the `default_gaussian.gaussian_state` function.
  [(#293)](https://github.com/XanaduAI/pennylane/pull/293)

* Fixed a typo in the gradient recipe within the `RX`, `RY`, `RZ`
  operation docstrings.
  [(#248)](https://github.com/XanaduAI/pennylane/pull/248)

* Fixed a broken link in the tutorial documentation, as a
  result of the `qml.expval.Observable` deprecation.
  [(#246)](https://github.com/XanaduAI/pennylane/pull/246)

<h3>Bug fixes</h3>

* Fixed a bug where a `PolyXP` observable would fail if applied to subsets
  of wires on `default.gaussian`.
  [(#277)](https://github.com/XanaduAI/pennylane/pull/277)

<h3>Contributors</h3>

This release contains contributions from (in alphabetical order):

Simon Cross, Aroosa Ijaz, Josh Izaac, Nathan Killoran, Johannes Jakob Meyer,
Rohit Midha, Nicolás Quesada, Maria Schuld, Antal Száva, Roeland Wiersema.

# Release 0.4.0

<h3>New features since last release</h3>

* `pennylane.expval()` is now a top-level *function*, and is no longer
  a package of classes. For now, the existing `pennylane.expval.Observable`
  interface continues to work, but will raise a deprecation warning.
  [(#232)](https://github.com/XanaduAI/pennylane/pull/232)

* Variance support: QNodes can now return the variance of observables,
  via the top-level `pennylane.var()` function. To support this on
  plugin devices, there is a new `Device.var` method.

  The following observables support analytic gradients of variances:

  - All qubit observables (requiring 3 circuit evaluations for involutory
    observables such as `Identity`, `X`, `Y`, `Z`; and 5 circuit evals for
    non-involutary observables, currently only `qml.Hermitian`)

  - First-order CV observables (requiring 5 circuit evaluations)

  Second-order CV observables support numerical variance gradients.

* `pennylane.about()` function added, providing details
  on current PennyLane version, installed plugins, Python,
  platform, and NumPy versions [(#186)](https://github.com/XanaduAI/pennylane/pull/186)

* Removed the logic that allowed `wires` to be passed as a positional
  argument in quantum operations. This allows us to raise more useful
  error messages for the user if incorrect syntax is used.
  [(#188)](https://github.com/XanaduAI/pennylane/pull/188)

* Adds support for multi-qubit expectation values of the `pennylane.Hermitian()`
  observable [(#192)](https://github.com/XanaduAI/pennylane/pull/192)

* Adds support for multi-qubit expectation values in `default.qubit`.
  [(#202)](https://github.com/XanaduAI/pennylane/pull/202)

* Organize templates into submodules [(#195)](https://github.com/XanaduAI/pennylane/pull/195).
  This included the following improvements:

  - Distinguish embedding templates from layer templates.

  - New random initialization functions supporting the templates available
    in the new submodule `pennylane.init`.

  - Added a random circuit template (`RandomLayers()`), in which rotations and 2-qubit gates are randomly
    distributed over the wires

  - Add various embedding strategies

<h3>Breaking changes</h3>

* The `Device` methods `expectations`, `pre_expval`, and `post_expval` have been
  renamed to `observables`, `pre_measure`, and `post_measure` respectively.
  [(#232)](https://github.com/XanaduAI/pennylane/pull/232)

<h3>Improvements</h3>

* `default.qubit` plugin now uses `np.tensordot` when applying quantum operations
  and evaluating expectations, resulting in significant speedup
  [(#239)](https://github.com/XanaduAI/pennylane/pull/239),
  [(#241)](https://github.com/XanaduAI/pennylane/pull/241)

* PennyLane now allows division of quantum operation parameters by a constant
  [(#179)](https://github.com/XanaduAI/pennylane/pull/179)

* Portions of the test suite are in the process of being ported to pytest.
  Note: this is still a work in progress.

  Ported tests include:

  - `test_ops.py`
  - `test_about.py`
  - `test_classical_gradients.py`
  - `test_observables.py`
  - `test_measure.py`
  - `test_init.py`
  - `test_templates*.py`
  - `test_ops.py`
  - `test_variable.py`
  - `test_qnode.py` (partial)

<h3>Bug fixes</h3>

* Fixed a bug in `Device.supported`, which would incorrectly
  mark an operation as supported if it shared a name with an
  observable [(#203)](https://github.com/XanaduAI/pennylane/pull/203)

* Fixed a bug in `Operation.wires`, by explicitly casting the
  type of each wire to an integer [(#206)](https://github.com/XanaduAI/pennylane/pull/206)

* Removed code in PennyLane which configured the logger,
  as this would clash with users' configurations
  [(#208)](https://github.com/XanaduAI/pennylane/pull/208)

* Fixed a bug in `default.qubit`, in which `QubitStateVector` operations
  were accidentally being cast to `np.float` instead of `np.complex`.
  [(#211)](https://github.com/XanaduAI/pennylane/pull/211)


<h3>Contributors</h3>

This release contains contributions from:

Shahnawaz Ahmed, riveSunder, Aroosa Ijaz, Josh Izaac, Nathan Killoran, Maria Schuld.

# Release 0.3.1

<h3>Bug fixes</h3>

* Fixed a bug where the interfaces submodule was not correctly being packaged via setup.py

# Release 0.3.0

<h3>New features since last release</h3>

* PennyLane now includes a new `interfaces` submodule, which enables QNode integration with additional machine learning libraries.
* Adds support for an experimental PyTorch interface for QNodes
* Adds support for an experimental TensorFlow eager execution interface for QNodes
* Adds a PyTorch+GPU+QPU tutorial to the documentation
* Documentation now includes links and tutorials including the new [PennyLane-Forest](https://github.com/rigetti/pennylane-forest) plugin.

<h3>Improvements</h3>

* Printing a QNode object, via `print(qnode)` or in an interactive terminal, now displays more useful information regarding the QNode,
  including the device it runs on, the number of wires, it's interface, and the quantum function it uses:

  ```python
  >>> print(qnode)
  <QNode: device='default.qubit', func=circuit, wires=2, interface=PyTorch>
  ```

<h3>Contributors</h3>

This release contains contributions from:

Josh Izaac and Nathan Killoran.


# Release 0.2.0

<h3>New features since last release</h3>

* Added the `Identity` expectation value for both CV and qubit models [(#135)](https://github.com/XanaduAI/pennylane/pull/135)
* Added the `templates.py` submodule, containing some commonly used QML models to be used as ansatz in QNodes [(#133)](https://github.com/XanaduAI/pennylane/pull/133)
* Added the `qml.Interferometer` CV operation [(#152)](https://github.com/XanaduAI/pennylane/pull/152)
* Wires are now supported as free QNode parameters [(#151)](https://github.com/XanaduAI/pennylane/pull/151)
* Added ability to update stepsizes of the optimizers [(#159)](https://github.com/XanaduAI/pennylane/pull/159)

<h3>Improvements</h3>

* Removed use of hardcoded values in the optimizers, made them parameters (see [#131](https://github.com/XanaduAI/pennylane/pull/131) and [#132](https://github.com/XanaduAI/pennylane/pull/132))
* Created the new `PlaceholderExpectation`, to be used when both CV and qubit expval modules contain expectations with the same name
* Provide a way for plugins to view the operation queue _before_ applying operations. This allows for on-the-fly modifications of
  the queue, allowing hardware-based plugins to support the full range of qubit expectation values. [(#143)](https://github.com/XanaduAI/pennylane/pull/143)
* QNode return values now support _any_ form of sequence, such as lists, sets, etc. [(#144)](https://github.com/XanaduAI/pennylane/pull/144)
* CV analytic gradient calculation is now more robust, allowing for operations which may not themselves be differentiated, but have a
  well defined `_heisenberg_rep` method, and so may succeed operations that are analytically differentiable [(#152)](https://github.com/XanaduAI/pennylane/pull/152)

<h3>Bug fixes</h3>

* Fixed a bug where the variational classifier example was not batching when learning parity (see [#128](https://github.com/XanaduAI/pennylane/pull/128) and [#129](https://github.com/XanaduAI/pennylane/pull/129))
* Fixed an inconsistency where some initial state operations were documented as accepting complex parameters - all operations
  now accept real values [(#146)](https://github.com/XanaduAI/pennylane/pull/146)

<h3>Contributors</h3>

This release contains contributions from:

Christian Gogolin, Josh Izaac, Nathan Killoran, and Maria Schuld.


# Release 0.1.0

Initial public release.

<h3>Contributors</h3>
This release contains contributions from:

Ville Bergholm, Josh Izaac, Maria Schuld, Christian Gogolin, and Nathan Killoran.<|MERGE_RESOLUTION|>--- conflicted
+++ resolved
@@ -310,24 +310,16 @@
 
 <h3>Improvements</h3>
 
-<<<<<<< HEAD
-* The `Operator` (and by inheritance, the `Operation` and `Observable` class and their children)
-=======
 * The adjoint jacobian differentiation method reuses the state computed on the forward pass.
   This can be turned off to save memory with the Torch and TensorFlow interfaces by passing
   `adjoint_cache=False` during QNode creation.
   [(#1341)](https://github.com/PennyLaneAI/pennylane/pull/1341)
 
-* The `Operator` (and by inheritance, the `Operation` and `Observable` class and their children) 
->>>>>>> b7a00429
+* The `Operator` (and by inheritance, the `Operation` and `Observable` class and their children)
   now have an `id` attribute, which can mark an operator in a circuit, for example to
   identify it on the tape by a tape transform.
   [(#1377)](https://github.com/PennyLaneAI/pennylane/pull/1377)
 
-<<<<<<< HEAD
-
-=======
->>>>>>> b7a00429
 * Implement special handling for measuring the variance of Projector observables to improve memory usage.
   [(#1368)](https://github.com/PennyLaneAI/pennylane/pull/1368)
 
