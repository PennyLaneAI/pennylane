# Release 0.10.0 (development release)

<h3>New features since last release</h3>

* Adds a new device, `default.qubit.tf`, a pure-state qubit simulator written using TensorFlow.
  As a result, it supports classical backpropagation as a means to compute the Jacobian. This can
  be faster than the parameter-shift rule for analytic quantum gradients
  when the number of parameters to be optimized is large.

  `default.qubit.tf` is designed to be used with end-to-end classical backpropagation
  (`diff_method="backprop"`) with the TensorFlow interface. This is the default method
  of differentiation when creating a QNode with this device.

  Using this method, the created QNode is a 'white-box' that is
  tightly integrated with your TensorFlow computation, including
  [AutoGraph](https://www.tensorflow.org/guide/function) support:

  ```pycon
  >>> dev = qml.device("default.qubit.tf", wires=1)
  >>> @tf.function
  ... @qml.qnode(dev, interface="tf", diff_method="backprop")
  ... def circuit(x):
  ...     qml.RX(x[1], wires=0)
  ...     qml.Rot(x[0], x[1], x[2], wires=0)
  ...     return qml.expval(qml.PauliZ(0))
  >>> weights = tf.Variable([0.2, 0.5, 0.1])
  >>> with tf.GradientTape() as tape:
  ...     res = circuit(weights)
  >>> print(tape.gradient(res, weights))
  tf.Tensor([-2.2526717e-01 -1.0086454e+00  1.3877788e-17], shape=(3,), dtype=float32)
  ```

  See the `default.qubit.tf`
  [documentation](https://pennylane.ai/en/stable/code/api/pennylane.beta.plugins.DefaultQubitTF.html)
  for more details.

* Contains the new template `UCCSD` implementing the Unitary Coupled-Cluster (UCCSD) ansatz
  to perform VQE-based quantum chemistry simulations using PennyLane-QChem.
  [(#654)](https://github.com/XanaduAI/pennylane/pull/654)

* PennyLane QNodes can now be converted into Torch layers, allowing for creation of quantum and
  hybrid models using the `torch.nn` API.
  [(#588)](https://github.com/XanaduAI/pennylane/pull/588)

  A PennyLane QNode can be converted into a `torch.nn` layer using the `qml.qnn.TorchLayer` class:

  ```python
  @qml.qnode(dev)
  def qnode(inputs, weights_0, weight_1):
     # define the circuit
     # ...

  weight_shapes = {"weights_0": 3, "weight_1": 1}
  qlayer = qml.qnn.TorchLayer(qnode, weight_shapes)
  ```

  A hybrid model can then be easily constructed:

  ```python
  model = torch.nn.Sequential(qlayer, torch.nn.Linear(2, 2))
  ```

* Contains the new template `DoubleExcitationUnitary` implementing the quantum circuit to
  exponentiate the Coupled-Cluster double excitation operator. This template is required to
  build the Unitary Coupled-Cluster Singles and Doubles (UCCSD) ansatz for VQE simulations.
  [(#638)](https://github.com/XanaduAI/pennylane/pull/638)
  [(#659)](https://github.com/XanaduAI/pennylane/pull/659)

* Contains the new template `SingleExcitationUnitary` implementing the quantum circuit to
  exponentiate the Coupled-Cluster single excitation operator. This template is required to
  build the Unitary Coupled-Cluster Singles and Doubles (UCCSD) ansatz for VQE simulations.
  [(#622)](https://github.com/XanaduAI/pennylane/pull/622)
  [(#659)](https://github.com/XanaduAI/pennylane/pull/659)

* Added module `pennylane.qnn.cost` with class `SquaredErrorLoss`. The module will contain classes
  to calculate losses and costs on circuits with trainable parameters.
  [(#642)](https://github.com/XanaduAI/pennylane/pull/642)


<h3>Improvements</h3>

* The `CircuitGraph` class now supports serializing contained circuit operations
  and measurement basis rotations to an OpenQASM2.0 script via the new
  `CircuitGraph.to_openqasm()` method.
  [(#623)](https://github.com/XanaduAI/pennylane/pull/623)

* The QNode Torch interface now inspects QNode positional arguments.
  If any argument does not have the attribute `requires_grad=True`, it
  is automatically excluded from quantum gradient computations.
  [(#652)](https://github.com/XanaduAI/pennylane/pull/652)
  [(#660)](https://github.com/XanaduAI/pennylane/pull/660)

* The QNode TF interface now inspects QNode positional arguments.
  If any argument is not being watched by a `tf.GradientTape()`,
  it is automatically excluded from quantum gradient computations.
  [(#655)](https://github.com/XanaduAI/pennylane/pull/655)
  [(#660)](https://github.com/XanaduAI/pennylane/pull/660)

* QNodes have two new public methods: `QNode.set_trainable_args()` and `QNode.get_trainable_args()`.
  These are designed to be called by interfaces, to specify to the QNode which of its
  input arguments are differentiable. Arguments which are non-differentiable will not be converted
  to PennyLane Variable objects within the QNode.
  [(#660)](https://github.com/XanaduAI/pennylane/pull/660)

* A significant refactor with respect to how QNodes and interfaces mark quantum function
  arguments as differentiable when using Autograd, designed to improve performance and make
  QNodes more intuitive.
  [(#648)](https://github.com/XanaduAI/pennylane/pull/648)
  [(#650)](https://github.com/XanaduAI/pennylane/pull/650)

  In particular, the following changes have been made:

  - A new `ndarray` subclass `pennylane.numpy.tensor`, which extends NumPy arrays with
    the keyword argument and attribute `requires_grad`. Tensors which have `requires_grad=False`
    are treated as non-differentiable by the Autograd interface.

  - A new subpackage `pennylane.numpy`, which wraps `autograd.numpy` such that NumPy functions
    accept the `requires_grad` keyword argument, and allows Autograd to differentiate
    `pennylane.numpy.tensor` objects.

<<<<<<< HEAD
<h3>Improvements</h3>

* Updated the ``default.tensor`` plugin to use a smarter factorized representation 
  of quantum states. This will result in more efficient simulations for circuits 
  where not all qubits become entangled. 
  [#572](https://github.com/XanaduAI/pennylane/pull/572)

* The ``CircuitGraph`` class now supports serializing contained circuit operations
  and measurement basis rotations to an OpenQASM2.0 script via the new
  ``CircuitGraph.to_openqasm()`` method.
  [(#623)](https://github.com/XanaduAI/pennylane/pull/623)
=======
  - The `argnum` argument to `qml.grad` is now optional; if not provided, arguments explicitly
    marked as `requires_grad=False` are excluded for the list of differentiable arguments.
    The ability to pass `argnum` has been retained for backwards compatibility, and
    if present the old behaviour persists.
>>>>>>> 1a882984

<h3>Breaking changes</h3>

* Removes support for Python 3.5.
  [(#639)](https://github.com/XanaduAI/pennylane/pull/639)

<h3>Documentation</h3>

<h3>Bug fixes</h3>

<h3>Contributors</h3>

This release contains contributions from (in alphabetical order):

<<<<<<< HEAD
Thomas Bromley, Alain Delgado Gran, Josh Izaac, Nathan Killoran, Antal Száva
=======
Thomas Bromley, Alain Delgado Gran, Josh Izaac, Nicola Vitucci
>>>>>>> 1a882984


# Release 0.9.0 (current release)

<h3>New features since last release</h3>

<h4>New machine learning integrations</h4>

* PennyLane QNodes can now be converted into Keras layers, allowing for creation of quantum and
  hybrid models using the Keras API.
  [(#529)](https://github.com/XanaduAI/pennylane/pull/529)

  A PennyLane QNode can be converted into a Keras layer using the `KerasLayer` class:

  ```python
  from pennylane.qnn import KerasLayer

  @qml.qnode(dev)
  def circuit(inputs, weights_0, weight_1):
     # define the circuit
     # ...

  weight_shapes = {"weights_0": 3, "weight_1": 1}
  qlayer = qml.qnn.KerasLayer(circuit, weight_shapes, output_dim=2)
  ```

  A hybrid model can then be easily constructed:

  ```python
  model = tf.keras.models.Sequential([qlayer, tf.keras.layers.Dense(2)])
  ```

* Added a new type of QNode, `qml.qnodes.PassthruQNode`. For simulators which are coded in an
  external library which supports automatic differentiation, PennyLane will treat a PassthruQNode as
  a "white box", and rely on the external library to directly provide gradients via backpropagation.
  This can be more efficient than the using parameter-shift rule for a large number of parameters.
  [(#488)](https://github.com/XanaduAI/pennylane/pull/488)

  Currently this behaviour is supported by PennyLane's `default.tensor.tf` device backend,
  compatible with the `'tf'` interface using TensorFlow 2:

  ```python
  dev = qml.device('default.tensor.tf', wires=2)

  @qml.qnode(dev, diff_method="backprop")
  def circuit(params):
      qml.RX(params[0], wires=0)
      qml.RX(params[1], wires=1)
      qml.CNOT(wires=[0, 1])
      return qml.expval(qml.PauliZ(0))

  qnode = PassthruQNode(circuit, dev)
  params = tf.Variable([0.3, 0.1])

  with tf.GradientTape() as tape:
      tape.watch(params)
      res = qnode(params)

  grad = tape.gradient(res, params)
  ```

<h4>New optimizers</h4>

* Added the `qml.RotosolveOptimizer`, a gradient-free optimizer
  that minimizes the quantum function by updating each parameter,
  one-by-one, via a closed-form expression while keeping other parameters
  fixed.
  [(#636)](https://github.com/XanaduAI/pennylane/pull/636)
  [(#539)](https://github.com/XanaduAI/pennylane/pull/539)

* Added the `qml.RotoselectOptimizer`, which uses Rotosolve to
  minimizes a quantum function with respect to both the
  rotation operations applied and the rotation parameters.
  [(#636)](https://github.com/XanaduAI/pennylane/pull/636)
  [(#539)](https://github.com/XanaduAI/pennylane/pull/539)

  For example, given a quantum function `f` that accepts parameters `x`
  and a list of corresponding rotation operations `generators`,
  the Rotoselect optimizer will, at each step, update both the parameter
  values and the list of rotation gates to minimize the loss:

  ```pycon
  >>> opt = qml.optimize.RotoselectOptimizer()
  >>> x = [0.3, 0.7]
  >>> generators = [qml.RX, qml.RY]
  >>> for _ in range(100):
  ...     x, generators = opt.step(f, x, generators)
  ```


<h4>New operations</h4>

* Added the `PauliRot` gate, which performs an arbitrary
  Pauli rotation on multiple qubits, and the `MultiRZ` gate,
  which performs a rotation generated by a tensor product
  of Pauli Z operators.
  [(#559)](https://github.com/XanaduAI/pennylane/pull/559)

  ```python
  dev = qml.device('default.qubit', wires=4)

  @qml.qnode(dev)
  def circuit(angle):
      qml.PauliRot(angle, "IXYZ", wires=[0, 1, 2, 3])
      return [qml.expval(qml.PauliZ(wire)) for wire in [0, 1, 2, 3]]
  ```

  ```pycon
  >>> circuit(0.4)
  [1.         0.92106099 0.92106099 1.        ]
  >>> print(circuit.draw())
   0: ──╭RI(0.4)──┤ ⟨Z⟩
   1: ──├RX(0.4)──┤ ⟨Z⟩
   2: ──├RY(0.4)──┤ ⟨Z⟩
   3: ──╰RZ(0.4)──┤ ⟨Z⟩
  ```

  If the `PauliRot` gate is not supported on the target device, it will
  be decomposed into `Hadamard`, `RX` and `MultiRZ` gates. Note that
  identity gates in the Pauli word result in untouched wires:

  ```pycon
  >>> print(circuit.draw())
   0: ───────────────────────────────────┤ ⟨Z⟩
   1: ──H──────────╭RZ(0.4)──H───────────┤ ⟨Z⟩
   2: ──RX(1.571)──├RZ(0.4)──RX(-1.571)──┤ ⟨Z⟩
   3: ─────────────╰RZ(0.4)──────────────┤ ⟨Z⟩
  ```

  If the `MultiRZ` gate is not supported, it will be decomposed into
  `CNOT` and `RZ` gates:

  ```pycon
  >>> print(circuit.draw())
   0: ──────────────────────────────────────────────────┤ ⟨Z⟩
   1: ──H──────────────╭X──RZ(0.4)──╭X──────H───────────┤ ⟨Z⟩
   2: ──RX(1.571)──╭X──╰C───────────╰C──╭X──RX(-1.571)──┤ ⟨Z⟩
   3: ─────────────╰C───────────────────╰C──────────────┤ ⟨Z⟩
  ```

* PennyLane now provides `DiagonalQubitUnitary` for diagonal gates, that are e.g.,
  encountered in IQP circuits. These kinds of gates can be evaluated much faster on
  a simulator device.
  [(#567)](https://github.com/XanaduAI/pennylane/pull/567)

  The gate can be used, for example, to efficiently simulate oracles:

  ```python
  dev = qml.device('default.qubit', wires=3)

  # Function as a bitstring
  f = np.array([1, 0, 0, 1, 1, 0, 1, 0])

  @qml.qnode(dev)
  def circuit(weights1, weights2):
      qml.templates.StronglyEntanglingLayers(weights1, wires=[0, 1, 2])

      # Implements the function as a phase-kickback oracle
      qml.DiagonalQubitUnitary((-1)**f, wires=[0, 1, 2])

      qml.templates.StronglyEntanglingLayers(weights2, wires=[0, 1, 2])
      return [qml.expval(qml.PauliZ(w)) for w in range(3)]
  ```

* Added the `TensorN` CVObservable that can represent the tensor product of the
  `NumberOperator` on photonic backends.
  [(#608)](https://github.com/XanaduAI/pennylane/pull/608)

<h4>New templates</h4>

* Added the `ArbitraryUnitary` and `ArbitraryStatePreparation` templates, which use
  `PauliRot` gates to perform an arbitrary unitary and prepare an arbitrary basis
  state with the minimal number of parameters.
  [(#590)](https://github.com/XanaduAI/pennylane/pull/590)

  ```python
  dev = qml.device('default.qubit', wires=3)

  @qml.qnode(dev)
  def circuit(weights1, weights2):
        qml.templates.ArbitraryStatePreparation(weights1, wires=[0, 1, 2])
        qml.templates.ArbitraryUnitary(weights2, wires=[0, 1, 2])
        return qml.probs(wires=[0, 1, 2])
  ```

* Added the `IQPEmbedding` template, which encodes inputs into the diagonal gates of an
  IQP circuit.
  [(#605)](https://github.com/XanaduAI/pennylane/pull/605)

  <img src="https://pennylane.readthedocs.io/en/latest/_images/iqp.png"
  width=50%></img>

* Added the ``SimplifiedTwoDesign`` template, which implements the circuit
  design of [Cerezo et al. (2020)](<https://arxiv.org/abs/2001.00550>).
  [(#556)](https://github.com/XanaduAI/pennylane/pull/556)

  <img src="https://pennylane.readthedocs.io/en/latest/_images/simplified_two_design.png"
  width=50%></img>

* Added the ``BasicEntanglerLayers`` template, which is a simple layer architecture
  of rotations and CNOT nearest-neighbour entanglers.
  [(#555)](https://github.com/XanaduAI/pennylane/pull/555)

  <img src="https://pennylane.readthedocs.io/en/latest/_images/basic_entangler.png"
  width=50%></img>

* PennyLane now offers a broadcasting function to easily construct templates:
  `qml.broadcast()` takes single quantum operations or other templates and applies
  them to wires in a specific pattern.
  [(#515)](https://github.com/XanaduAI/pennylane/pull/515)
  [(#522)](https://github.com/XanaduAI/pennylane/pull/522)
  [(#526)](https://github.com/XanaduAI/pennylane/pull/526)
  [(#603)](https://github.com/XanaduAI/pennylane/pull/603)

  For example, we can use broadcast to repeat a custom template
  across multiple wires:

  ```python
  from pennylane.templates import template

  @template
  def mytemplate(pars, wires):
      qml.Hadamard(wires=wires)
      qml.RY(pars, wires=wires)

  dev = qml.device('default.qubit', wires=3)

  @qml.qnode(dev)
  def circuit(pars):
      qml.broadcast(mytemplate, pattern="single", wires=[0,1,2], parameters=pars)
      return qml.expval(qml.PauliZ(0))
  ```

  ```pycon
  >>> circuit([1, 1, 0.1])
  -0.841470984807896
  >>> print(circuit.draw())
   0: ──H──RY(1.0)──┤ ⟨Z⟩
   1: ──H──RY(1.0)──┤
   2: ──H──RY(0.1)──┤
  ```

  For other available patterns, see the
  [broadcast function documentation](https://pennylane.readthedocs.io/en/latest/code/api/pennylane.broadcast.html).

<h3>Breaking changes</h3>

* The `QAOAEmbedding` now uses the new `MultiRZ` gate as a `ZZ` entangler,
  which changes the convention. While
  previously, the `ZZ` gate in the embedding was implemented as

  ```python
  CNOT(wires=[wires[0], wires[1]])
  RZ(2 * parameter, wires=wires[0])
  CNOT(wires=[wires[0], wires[1]])
  ```

  the `MultiRZ` corresponds to

  ```python
  CNOT(wires=[wires[1], wires[0]])
  RZ(parameter, wires=wires[0])
  CNOT(wires=[wires[1], wires[0]])
  ```

  which differs in the factor of `2`, and fixes a bug in the
  wires that the `CNOT` was applied to.
  [(#609)](https://github.com/XanaduAI/pennylane/pull/609)

* Probability methods are handled by `QubitDevice` and device method
  requirements are modified to simplify plugin development.
  [(#573)](https://github.com/XanaduAI/pennylane/pull/573)

* The internal variables `All` and `Any` to mark an `Operation` as acting on all or any
  wires have been renamed to `AllWires` and `AnyWires`.
  [(#614)](https://github.com/XanaduAI/pennylane/pull/614)

<h3>Improvements</h3>

* A new `Wires` class was introduced for the internal 
  bookkeeping of wire indices.
  [(#615)](https://github.com/XanaduAI/pennylane/pull/615)

* Improvements to the speed/performance of the `default.qubit` device.
  [(#567)](https://github.com/XanaduAI/pennylane/pull/567)
  [(#559)](https://github.com/XanaduAI/pennylane/pull/559)

* Added the `"backprop"` and `"device"` differentiation methods to the `qnode`
  decorator.
  [(#552)](https://github.com/XanaduAI/pennylane/pull/552)

  - `"backprop"`: Use classical backpropagation. Default on simulator
    devices that are classically end-to-end differentiable.
    The returned QNode can only be used with the same machine learning
    framework (e.g., ``default.tensor.tf`` simulator with the ``tensorflow`` interface).

  - `"device"`: Queries the device directly for the gradient.

  Using the `"backprop"` differentiation method with the `default.tensor.tf`
  device, the created QNode is a 'white-box', and is tightly integrated with
  the overall TensorFlow computation:

  ```python
  >>> dev = qml.device("default.tensor.tf", wires=1)
  >>> @qml.qnode(dev, interface="tf", diff_method="backprop")
  >>> def circuit(x):
  ...     qml.RX(x[1], wires=0)
  ...     qml.Rot(x[0], x[1], x[2], wires=0)
  ...     return qml.expval(qml.PauliZ(0))
  >>> vars = tf.Variable([0.2, 0.5, 0.1])
  >>> with tf.GradientTape() as tape:
  ...     res = circuit(vars)
  >>> tape.gradient(res, vars)
  <tf.Tensor: shape=(3,), dtype=float32, numpy=array([-2.2526717e-01, -1.0086454e+00,  1.3877788e-17], dtype=float32)>
  ```

* The circuit drawer now displays inverted operations, as well as wires
  where probabilities are returned from the device:
  [(#540)](https://github.com/XanaduAI/pennylane/pull/540)

  ```python
  >>> @qml.qnode(dev)
  ... def circuit(theta):
  ...     qml.RX(theta, wires=0)
  ...     qml.CNOT(wires=[0, 1])
  ...     qml.S(wires=1).inv()
  ...     return qml.probs(wires=[0, 1])
  >>> circuit(0.2)
  array([0.99003329, 0.        , 0.        , 0.00996671])
  >>> print(circuit.draw())
  0: ──RX(0.2)──╭C───────╭┤ Probs
  1: ───────────╰X──S⁻¹──╰┤ Probs
  ```

* You can now evaluate the metric tensor of a VQE Hamiltonian via the new
  `VQECost.metric_tensor` method. This allows `VQECost` objects to be directly
  optimized by the quantum natural gradient optimizer (`qml.QNGOptimizer`).
  [(#618)](https://github.com/XanaduAI/pennylane/pull/618)

* The input check functions in `pennylane.templates.utils` are now public
  and visible in the API documentation.
  [(#566)](https://github.com/XanaduAI/pennylane/pull/566)

* Added keyword arguments for step size and order to the `qnode` decorator, as well as
  the `QNode` and `JacobianQNode` classes. This enables the user to set the step size
  and order when using finite difference methods. These options are also exposed when
  creating QNode collections.
  [(#530)](https://github.com/XanaduAI/pennylane/pull/530)
  [(#585)](https://github.com/XanaduAI/pennylane/pull/585)
  [(#587)](https://github.com/XanaduAI/pennylane/pull/587)

* The decomposition for the `CRY` gate now uses the simpler form `RY @ CNOT @ RY @ CNOT`
  [(#547)](https://github.com/XanaduAI/pennylane/pull/547)

* The underlying queuing system was refactored, removing the `qml._current_context`
  property that held the currently active `QNode` or `OperationRecorder`. Now, all
  objects that expose a queue for operations inherit from `QueuingContext` and
  register their queue globally.
  [(#548)](https://github.com/XanaduAI/pennylane/pull/548)

* The PennyLane repository has a new benchmarking tool which supports the comparison of different git revisions.
  [(#568)](https://github.com/XanaduAI/pennylane/pull/568)
  [(#560)](https://github.com/XanaduAI/pennylane/pull/560)
  [(#516)](https://github.com/XanaduAI/pennylane/pull/516)

<h3>Documentation</h3>

* Updated the development section by creating a landing page with links to sub-pages
  containing specific guides.
  [(#596)](https://github.com/XanaduAI/pennylane/pull/596)

* Extended the developer's guide by a section explaining how to add new templates.
  [(#564)](https://github.com/XanaduAI/pennylane/pull/564)

<h3>Bug fixes</h3>

* `tf.GradientTape().jacobian()` can now be evaluated on QNodes using the TensorFlow interface.
  [(#626)](https://github.com/XanaduAI/pennylane/pull/626)

* `RandomLayers()` is now compatible with the qiskit devices.
  [(#597)](https://github.com/XanaduAI/pennylane/pull/597)

* `DefaultQubit.probability()` now returns the correct probability when called with
  `device.analytic=False`.
  [(#563)](https://github.com/XanaduAI/pennylane/pull/563)

* Fixed a bug in the `StronglyEntanglingLayers` template, allowing it to
  work correctly when applied to a single wire.
  [(544)](https://github.com/XanaduAI/pennylane/pull/544)

* Fixed a bug when inverting operations with decompositions; operations marked as inverted
  are now correctly inverted when the fallback decomposition is called.
  [(#543)](https://github.com/XanaduAI/pennylane/pull/543)

* The `QNode.print_applied()` method now correctly displays wires where
  `qml.prob()` is being returned.
  [#542](https://github.com/XanaduAI/pennylane/pull/542)

<h3>Contributors</h3>

This release contains contributions from (in alphabetical order):

Ville Bergholm, Lana Bozanic, Thomas Bromley, Theodor Isacsson, Josh Izaac, Nathan Killoran,
Maggie Li, Johannes Jakob Meyer, Maria Schuld, Sukin Sim, Antal Száva.

# Release 0.8.1

<h3>Improvements</h3>

* Beginning of support for Python 3.8, with the test suite
  now being run in a Python 3.8 environment.
  [(#501)](https://github.com/XanaduAI/pennylane/pull/501)

<h3>Documentation</h3>

* Present templates as a gallery of thumbnails showing the
  basic circuit architecture.
  [(#499)](https://github.com/XanaduAI/pennylane/pull/499)

<h3>Bug fixes</h3>

* Fixed a bug where multiplying a QNode parameter by 0 caused a divide
  by zero error when calculating the parameter shift formula.
  [(#512)](https://github.com/XanaduAI/pennylane/pull/512)

* Fixed a bug where the shape of differentiable QNode arguments
  was being cached on the first construction, leading to indexing
  errors if the QNode was re-evaluated if the argument changed shape.
  [(#505)](https://github.com/XanaduAI/pennylane/pull/505)

<h3>Contributors</h3>

This release contains contributions from (in alphabetical order):

Ville Bergholm, Josh Izaac, Johannes Jakob Meyer, Maria Schuld, Antal Száva.

# Release 0.8.0

<h3>New features since last release</h3>

* Added a quantum chemistry package, `pennylane.qchem`, which supports
  integration with OpenFermion, Psi4, PySCF, and OpenBabel.
  [(#453)](https://github.com/XanaduAI/pennylane/pull/453)

  Features include:

  - Generate the qubit Hamiltonians directly starting with the atomic structure of the molecule.
  - Calculate the mean-field (Hartree-Fock) electronic structure of molecules.
  - Allow to define an active space based on the number of active electrons and active orbitals.
  - Perform the fermionic-to-qubit transformation of the electronic Hamiltonian by
    using different functions implemented in OpenFermion.
  - Convert OpenFermion's QubitOperator to a Pennylane `Hamiltonian` class.
  - Perform a Variational Quantum Eigensolver (VQE) computation with this Hamiltonian in PennyLane.

  Check out the [quantum chemistry quickstart](https://pennylane.readthedocs.io/en/latest/introduction/chemistry.html), as well the quantum chemistry and VQE tutorials.

* PennyLane now has some functions and classes for creating and solving VQE
  problems. [(#467)](https://github.com/XanaduAI/pennylane/pull/467)

  - `qml.Hamiltonian`: a lightweight class for representing qubit Hamiltonians
  - `qml.VQECost`: a class for quickly constructing a differentiable cost function
    given a circuit ansatz, Hamiltonian, and one or more devices

    ```python
    >>> H = qml.vqe.Hamiltonian(coeffs, obs)
    >>> cost = qml.VQECost(ansatz, hamiltonian, dev, interface="torch")
    >>> params = torch.rand([4, 3])
    >>> cost(params)
    tensor(0.0245, dtype=torch.float64)
    ```

* Added a circuit drawing feature that provides a text-based representation
  of a QNode instance. It can be invoked via `qnode.draw()`. The user can specify
  to display variable names instead of variable values and choose either an ASCII
  or Unicode charset.
  [(#446)](https://github.com/XanaduAI/pennylane/pull/446)

  Consider the following circuit as an example:
  ```python3
  @qml.qnode(dev)
  def qfunc(a, w):
      qml.Hadamard(0)
      qml.CRX(a, wires=[0, 1])
      qml.Rot(w[0], w[1], w[2], wires=[1])
      qml.CRX(-a, wires=[0, 1])

      return qml.expval(qml.PauliZ(0) @ qml.PauliZ(1))
  ```

  We can draw the circuit after it has been executed:

  ```python
  >>> result = qfunc(2.3, [1.2, 3.2, 0.7])
  >>> print(qfunc.draw())
   0: ──H──╭C────────────────────────────╭C─────────╭┤ ⟨Z ⊗ Z⟩
   1: ─────╰RX(2.3)──Rot(1.2, 3.2, 0.7)──╰RX(-2.3)──╰┤ ⟨Z ⊗ Z⟩
  >>> print(qfunc.draw(charset="ascii"))
   0: --H--+C----------------------------+C---------+| <Z @ Z>
   1: -----+RX(2.3)--Rot(1.2, 3.2, 0.7)--+RX(-2.3)--+| <Z @ Z>
  >>> print(qfunc.draw(show_variable_names=True))
   0: ──H──╭C─────────────────────────────╭C─────────╭┤ ⟨Z ⊗ Z⟩
   1: ─────╰RX(a)──Rot(w[0], w[1], w[2])──╰RX(-1*a)──╰┤ ⟨Z ⊗ Z⟩
  ```

* Added `QAOAEmbedding` and its parameter initialization
  as a new trainable template.
  [(#442)](https://github.com/XanaduAI/pennylane/pull/442)

  <img src="https://pennylane.readthedocs.io/en/latest/_images/qaoa_layers.png"
  width=70%></img>

* Added the `qml.probs()` measurement function, allowing QNodes
  to differentiate variational circuit probabilities
  on simulators and hardware.
  [(#432)](https://github.com/XanaduAI/pennylane/pull/432)

  ```python
  @qml.qnode(dev)
  def circuit(x):
      qml.Hadamard(wires=0)
      qml.RY(x, wires=0)
      qml.RX(x, wires=1)
      qml.CNOT(wires=[0, 1])
      return qml.probs(wires=[0])
  ```
  Executing this circuit gives the marginal probability of wire 1:
  ```python
  >>> circuit(0.2)
  [0.40066533 0.59933467]
  ```
  QNodes that return probabilities fully support autodifferentiation.

* Added the convenience load functions `qml.from_pyquil`, `qml.from_quil` and
  `qml.from_quil_file` that convert pyQuil objects and Quil code to PennyLane
  templates. This feature requires version 0.8 or above of the PennyLane-Forest
  plugin.
  [(#459)](https://github.com/XanaduAI/pennylane/pull/459)

* Added a `qml.inv` method that inverts templates and sequences of Operations.
  Added a `@qml.template` decorator that makes templates return the queued Operations.
  [(#462)](https://github.com/XanaduAI/pennylane/pull/462)

  For example, using this function to invert a template inside a QNode:

  ```python3
      @qml.template
      def ansatz(weights, wires):
          for idx, wire in enumerate(wires):
              qml.RX(weights[idx], wires=[wire])

          for idx in range(len(wires) - 1):
              qml.CNOT(wires=[wires[idx], wires[idx + 1]])

      dev = qml.device('default.qubit', wires=2)

      @qml.qnode(dev)
      def circuit(weights):
          qml.inv(ansatz(weights, wires=[0, 1]))
          return qml.expval(qml.PauliZ(0) @ qml.PauliZ(1))
    ```

* Added the `QNodeCollection` container class, that allows independent
  QNodes to be stored and evaluated simultaneously. Experimental support
  for asynchronous evaluation of contained QNodes is provided with the
  `parallel=True` keyword argument.
  [(#466)](https://github.com/XanaduAI/pennylane/pull/466)

* Added a high level `qml.map` function, that maps a quantum
  circuit template over a list of observables or devices, returning
  a `QNodeCollection`.
  [(#466)](https://github.com/XanaduAI/pennylane/pull/466)

  For example:

  ```python3
  >>> def my_template(params, wires, **kwargs):
  >>>    qml.RX(params[0], wires=wires[0])
  >>>    qml.RX(params[1], wires=wires[1])
  >>>    qml.CNOT(wires=wires)

  >>> obs_list = [qml.PauliX(0) @ qml.PauliZ(1), qml.PauliZ(0) @ qml.PauliX(1)]
  >>> dev = qml.device("default.qubit", wires=2)
  >>> qnodes = qml.map(my_template, obs_list, dev, measure="expval")
  >>> qnodes([0.54, 0.12])
  array([-0.06154835  0.99280864])
  ```

* Added high level `qml.sum`, `qml.dot`, `qml.apply` functions
  that act on QNode collections.
  [(#466)](https://github.com/XanaduAI/pennylane/pull/466)

  `qml.apply` allows vectorized functions to act over the entire QNode
  collection:
  ```python
  >>> qnodes = qml.map(my_template, obs_list, dev, measure="expval")
  >>> cost = qml.apply(np.sin, qnodes)
  >>> cost([0.54, 0.12])
  array([-0.0615095  0.83756375])
  ```

  `qml.sum` and `qml.dot` take the sum of a QNode collection, and a
  dot product of tensors/arrays/QNode collections, respectively.

<h3>Breaking changes</h3>

* Deprecated the old-style `QNode` such that only the new-style `QNode` and its syntax can be used,
  moved all related files from the `pennylane/beta` folder to `pennylane`.
  [(#440)](https://github.com/XanaduAI/pennylane/pull/440)

<h3>Improvements</h3>

* Added the `Tensor.prune()` method and the `Tensor.non_identity_obs` property for extracting
  non-identity instances from the observables making up a `Tensor` instance.
  [(#498)](https://github.com/XanaduAI/pennylane/pull/498)

* Renamed the `expt.tensornet` and `expt.tensornet.tf` devices to `default.tensor` and
  `default.tensor.tf`.
  [(#495)](https://github.com/XanaduAI/pennylane/pull/495)

* Added a serialization method to the `CircuitGraph` class that is used to create a unique
  hash for each quantum circuit graph.
  [(#470)](https://github.com/XanaduAI/pennylane/pull/470)

* Added the `Observable.eigvals` method to return the eigenvalues of observables.
  [(#449)](https://github.com/XanaduAI/pennylane/pull/449)

* Added the `Observable.diagonalizing_gates` method to return the gates
  that diagonalize an observable in the computational basis.
  [(#454)](https://github.com/XanaduAI/pennylane/pull/454)

* Added the `Operator.matrix` method to return the matrix representation
  of an operator in the computational basis.
  [(#454)](https://github.com/XanaduAI/pennylane/pull/454)

* Added a `QubitDevice` class which implements common functionalities of plugin devices such that
  plugin devices can rely on these implementations. The new `QubitDevice` also includes
  a new `execute` method, which allows for more convenient plugin design. In addition, `QubitDevice`
  also unifies the way samples are generated on qubit-based devices.
  [(#452)](https://github.com/XanaduAI/pennylane/pull/452)
  [(#473)](https://github.com/XanaduAI/pennylane/pull/473)

* Improved documentation of `AmplitudeEmbedding` and `BasisEmbedding` templates.
  [(#441)](https://github.com/XanaduAI/pennylane/pull/441)
  [(#439)](https://github.com/XanaduAI/pennylane/pull/439)

* Codeblocks in the documentation now have a 'copy' button for easily
  copying examples.
  [(#437)](https://github.com/XanaduAI/pennylane/pull/437)

<h3>Documentation</h3>

* Update the developers plugin guide to use QubitDevice.
  [(#483)](https://github.com/XanaduAI/pennylane/pull/483)

<h3>Bug fixes</h3>

* Fixed a bug in `CVQNode._pd_analytic`, where non-descendant observables were not
  Heisenberg-transformed before evaluating the partial derivatives when using the
  order-2 parameter-shift method, resulting in an erroneous Jacobian for some circuits.
  [(#433)](https://github.com/XanaduAI/pennylane/pull/433)

<h3>Contributors</h3>

This release contains contributions from (in alphabetical order):

Juan Miguel Arrazola, Ville Bergholm, Alain Delgado Gran, Olivia Di Matteo,
Theodor Isacsson, Josh Izaac, Soran Jahangiri, Nathan Killoran, Johannes Jakob Meyer,
Zeyue Niu, Maria Schuld, Antal Száva.

# Release 0.7.0

<h3>New features since last release</h3>

* Custom padding constant in `AmplitudeEmbedding` is supported (see 'Breaking changes'.)
  [(#419)](https://github.com/XanaduAI/pennylane/pull/419)

* `StronglyEntanglingLayer` and `RandomLayer` now work with a single wire.
  [(#409)](https://github.com/XanaduAI/pennylane/pull/409)
  [(#413)](https://github.com/XanaduAI/pennylane/pull/413)

* Added support for applying the inverse of an `Operation` within a circuit.
  [(#377)](https://github.com/XanaduAI/pennylane/pull/377)

* Added an `OperationRecorder()` context manager, that allows templates
  and quantum functions to be executed while recording events. The
  recorder can be used with and without QNodes as a debugging utility.
  [(#388)](https://github.com/XanaduAI/pennylane/pull/388)

* Operations can now specify a decomposition that is used when the desired operation
  is not supported on the target device.
  [(#396)](https://github.com/XanaduAI/pennylane/pull/396)

* The ability to load circuits from external frameworks as templates
  has been added via the new `qml.load()` function. This feature
  requires plugin support --- this initial release provides support
  for Qiskit circuits and QASM files when `pennylane-qiskit` is installed,
  via the functions `qml.from_qiskit` and `qml.from_qasm`.
  [(#418)](https://github.com/XanaduAI/pennylane/pull/418)

* An experimental tensor network device has been added
  [(#416)](https://github.com/XanaduAI/pennylane/pull/416)
  [(#395)](https://github.com/XanaduAI/pennylane/pull/395)
  [(#394)](https://github.com/XanaduAI/pennylane/pull/394)
  [(#380)](https://github.com/XanaduAI/pennylane/pull/380)

* An experimental tensor network device which uses TensorFlow for
  backpropagation has been added
  [(#427)](https://github.com/XanaduAI/pennylane/pull/427)

* Custom padding constant in `AmplitudeEmbedding` is supported (see 'Breaking changes'.)
  [(#419)](https://github.com/XanaduAI/pennylane/pull/419)

<h3>Breaking changes</h3>

* The `pad` parameter in `AmplitudeEmbedding()` is now either `None` (no automatic padding), or a
  number that is used as the padding constant.
  [(#419)](https://github.com/XanaduAI/pennylane/pull/419)

* Initialization functions now return a single array of weights per function. Utilities for multi-weight templates
  `Interferometer()` and `CVNeuralNetLayers()` are provided.
  [(#412)](https://github.com/XanaduAI/pennylane/pull/412)

* The single layer templates `RandomLayer()`, `CVNeuralNetLayer()` and `StronglyEntanglingLayer()`
  have been turned into private functions `_random_layer()`, `_cv_neural_net_layer()` and
  `_strongly_entangling_layer()`. Recommended use is now via the corresponding `Layers()` templates.
  [(#413)](https://github.com/XanaduAI/pennylane/pull/413)

<h3>Improvements</h3>

* Added extensive input checks in templates.
  [(#419)](https://github.com/XanaduAI/pennylane/pull/419)

* Templates integration tests are rewritten - now cover keyword/positional argument passing,
  interfaces and combinations of templates.
  [(#409)](https://github.com/XanaduAI/pennylane/pull/409)
  [(#419)](https://github.com/XanaduAI/pennylane/pull/419)

* State vector preparation operations in the `default.qubit` plugin can now be
  applied to subsets of wires, and are restricted to being the first operation
  in a circuit.
  [(#346)](https://github.com/XanaduAI/pennylane/pull/346)

* The `QNode` class is split into a hierarchy of simpler classes.
  [(#354)](https://github.com/XanaduAI/pennylane/pull/354)
  [(#398)](https://github.com/XanaduAI/pennylane/pull/398)
  [(#415)](https://github.com/XanaduAI/pennylane/pull/415)
  [(#417)](https://github.com/XanaduAI/pennylane/pull/417)
  [(#425)](https://github.com/XanaduAI/pennylane/pull/425)

* Added the gates U1, U2 and U3 parametrizing arbitrary unitaries on 1, 2 and 3
  qubits and the Toffoli gate to the set of qubit operations.
  [(#396)](https://github.com/XanaduAI/pennylane/pull/396)

* Changes have been made to accomodate the movement of the main function
  in `pytest._internal` to `pytest._internal.main` in pip 19.3.
  [(#404)](https://github.com/XanaduAI/pennylane/pull/404)

* Added the templates `BasisStatePreparation` and `MottonenStatePreparation` that use
  gates to prepare a basis state and an arbitrary state respectively.
  [(#336)](https://github.com/XanaduAI/pennylane/pull/336)

* Added decompositions for `BasisState` and `QubitStateVector` based on state
  preparation templates.
  [(#414)](https://github.com/XanaduAI/pennylane/pull/414)

* Replaces the pseudo-inverse in the quantum natural gradient optimizer
  (which can be numerically unstable) with `np.linalg.solve`.
  [(#428)](https://github.com/XanaduAI/pennylane/pull/428)

<h3>Contributors</h3>

This release contains contributions from (in alphabetical order):

Ville Bergholm, Josh Izaac, Nathan Killoran, Angus Lowe, Johannes Jakob Meyer,
Oluwatobi Ogunbayo, Maria Schuld, Antal Száva.

# Release 0.6.1

<h3>New features since last release</h3>

* Added a `print_applied` method to QNodes, allowing the operation
  and observable queue to be printed as last constructed.
  [(#378)](https://github.com/XanaduAI/pennylane/pull/378)

<h3>Improvements</h3>

* A new `Operator` base class is introduced, which is inherited by both the
  `Observable` class and the `Operation` class.
  [(#355)](https://github.com/XanaduAI/pennylane/pull/355)

* Removed deprecated `@abstractproperty` decorators
  in `_device.py`.
  [(#374)](https://github.com/XanaduAI/pennylane/pull/374)

* The `CircuitGraph` class is updated to deal with `Operation` instances directly.
  [(#344)](https://github.com/XanaduAI/pennylane/pull/344)

* Comprehensive gradient tests have been added for the interfaces.
  [(#381)](https://github.com/XanaduAI/pennylane/pull/381)

<h3>Documentation</h3>

* The new restructured documentation has been polished and updated.
  [(#387)](https://github.com/XanaduAI/pennylane/pull/387)
  [(#375)](https://github.com/XanaduAI/pennylane/pull/375)
  [(#372)](https://github.com/XanaduAI/pennylane/pull/372)
  [(#370)](https://github.com/XanaduAI/pennylane/pull/370)
  [(#369)](https://github.com/XanaduAI/pennylane/pull/369)
  [(#367)](https://github.com/XanaduAI/pennylane/pull/367)
  [(#364)](https://github.com/XanaduAI/pennylane/pull/364)

* Updated the development guides.
  [(#382)](https://github.com/XanaduAI/pennylane/pull/382)
  [(#379)](https://github.com/XanaduAI/pennylane/pull/379)

* Added all modules, classes, and functions to the API section
  in the documentation.
  [(#373)](https://github.com/XanaduAI/pennylane/pull/373)

<h3>Bug fixes</h3>

* Replaces the existing `np.linalg.norm` normalization with hand-coded
  normalization, allowing `AmplitudeEmbedding` to be used with differentiable
  parameters. AmplitudeEmbedding tests have been added and improved.
  [(#376)](https://github.com/XanaduAI/pennylane/pull/376)

<h3>Contributors</h3>

This release contains contributions from (in alphabetical order):

Ville Bergholm, Josh Izaac, Nathan Killoran, Maria Schuld, Antal Száva

# Release 0.6.0

<h3>New features since last release</h3>

* The devices `default.qubit` and `default.gaussian` have a new initialization parameter
  `analytic` that indicates if expectation values and variances should be calculated
  analytically and not be estimated from data.
  [(#317)](https://github.com/XanaduAI/pennylane/pull/317)

* Added C-SWAP gate to the set of qubit operations
  [(#330)](https://github.com/XanaduAI/pennylane/pull/330)

* The TensorFlow interface has been renamed from `"tfe"` to `"tf"`, and
  now supports TensorFlow 2.0.
  [(#337)](https://github.com/XanaduAI/pennylane/pull/337)

* Added the S and T gates to the set of qubit operations.
  [(#343)](https://github.com/XanaduAI/pennylane/pull/343)

* Tensor observables are now supported within the `expval`,
  `var`, and `sample` functions, by using the `@` operator.
  [(#267)](https://github.com/XanaduAI/pennylane/pull/267)


<h3>Breaking changes</h3>

* The argument `n` specifying the number of samples in the method `Device.sample` was removed.
  Instead, the method will always return `Device.shots` many samples.
  [(#317)](https://github.com/XanaduAI/pennylane/pull/317)

<h3>Improvements</h3>

* The number of shots / random samples used to estimate expectation values and variances, `Device.shots`,
  can now be changed after device creation.
  [(#317)](https://github.com/XanaduAI/pennylane/pull/317)

* Unified import shortcuts to be under qml in qnode.py
  and test_operation.py
  [(#329)](https://github.com/XanaduAI/pennylane/pull/329)

* The quantum natural gradient now uses `scipy.linalg.pinvh` which is more efficient for symmetric matrices
  than the previously used `scipy.linalg.pinv`.
  [(#331)](https://github.com/XanaduAI/pennylane/pull/331)

* The deprecated `qml.expval.Observable` syntax has been removed.
  [(#267)](https://github.com/XanaduAI/pennylane/pull/267)

* Remainder of the unittest-style tests were ported to pytest.
  [(#310)](https://github.com/XanaduAI/pennylane/pull/310)

* The `do_queue` argument for operations now only takes effect
  within QNodes. Outside of QNodes, operations can now be instantiated
  without needing to specify `do_queue`.
  [(#359)](https://github.com/XanaduAI/pennylane/pull/359)

<h3>Documentation</h3>

* The docs are rewritten and restructured to contain a code introduction section as well as an API section.
  [(#314)](https://github.com/XanaduAI/pennylane/pull/275)

* Added Ising model example to the tutorials
  [(#319)](https://github.com/XanaduAI/pennylane/pull/319)

* Added tutorial for QAOA on MaxCut problem
  [(#328)](https://github.com/XanaduAI/pennylane/pull/328)

* Added QGAN flow chart figure to its tutorial
  [(#333)](https://github.com/XanaduAI/pennylane/pull/333)

* Added missing figures for gallery thumbnails of state-preparation
  and QGAN tutorials
  [(#326)](https://github.com/XanaduAI/pennylane/pull/326)

* Fixed typos in the state preparation tutorial
  [(#321)](https://github.com/XanaduAI/pennylane/pull/321)

* Fixed bug in VQE tutorial 3D plots
  [(#327)](https://github.com/XanaduAI/pennylane/pull/327)

<h3>Bug fixes</h3>

* Fixed typo in measurement type error message in qnode.py
  [(#341)](https://github.com/XanaduAI/pennylane/pull/341)

<h3>Contributors</h3>

This release contains contributions from (in alphabetical order):

Shahnawaz Ahmed, Ville Bergholm, Aroosa Ijaz, Josh Izaac, Nathan Killoran, Angus Lowe,
Johannes Jakob Meyer, Maria Schuld, Antal Száva, Roeland Wiersema.

# Release 0.5.0

<h3>New features since last release</h3>

* Adds a new optimizer, `qml.QNGOptimizer`, which optimizes QNodes using
  quantum natural gradient descent. See https://arxiv.org/abs/1909.02108
  for more details.
  [(#295)](https://github.com/XanaduAI/pennylane/pull/295)
  [(#311)](https://github.com/XanaduAI/pennylane/pull/311)

* Adds a new QNode method, `QNode.metric_tensor()`,
  which returns the block-diagonal approximation to the Fubini-Study
  metric tensor evaluated on the attached device.
  [(#295)](https://github.com/XanaduAI/pennylane/pull/295)

* Sampling support: QNodes can now return a specified number of samples
  from a given observable via the top-level `pennylane.sample()` function.
  To support this on plugin devices, there is a new `Device.sample` method.

  Calculating gradients of QNodes that involve sampling is not possible.
  [(#256)](https://github.com/XanaduAI/pennylane/pull/256)

* `default.qubit` has been updated to provide support for sampling.
  [(#256)](https://github.com/XanaduAI/pennylane/pull/256)

* Added controlled rotation gates to PennyLane operations and `default.qubit` plugin.
  [(#251)](https://github.com/XanaduAI/pennylane/pull/251)

<h3>Breaking changes</h3>

* The method `Device.supported` was removed, and replaced with the methods
  `Device.supports_observable` and `Device.supports_operation`.
  Both methods can be called with string arguments (`dev.supports_observable('PauliX')`) and
  class arguments (`dev.supports_observable(qml.PauliX)`).
  [(#276)](https://github.com/XanaduAI/pennylane/pull/276)

* The following CV observables were renamed to comply with the new Operation/Observable
  scheme: `MeanPhoton` to `NumberOperator`, `Homodyne` to `QuadOperator` and `NumberState` to `FockStateProjector`.
  [(#254)](https://github.com/XanaduAI/pennylane/pull/254)

<h3>Improvements</h3>

* The `AmplitudeEmbedding` function now provides options to normalize and
  pad features to ensure a valid state vector is prepared.
  [(#275)](https://github.com/XanaduAI/pennylane/pull/275)

* Operations can now optionally specify generators, either as existing PennyLane
  operations, or by providing a NumPy array.
  [(#295)](https://github.com/XanaduAI/pennylane/pull/295)
  [(#313)](https://github.com/XanaduAI/pennylane/pull/313)

* Adds a `Device.parameters` property, so that devices can view a dictionary mapping free
  parameters to operation parameters. This will allow plugin devices to take advantage
  of parametric compilation.
  [(#283)](https://github.com/XanaduAI/pennylane/pull/283)

* Introduces two enumerations: `Any` and `All`, representing any number of wires
  and all wires in the system respectively. They can be imported from
  `pennylane.operation`, and can be used when defining the `Operation.num_wires`
  class attribute of operations.
  [(#277)](https://github.com/XanaduAI/pennylane/pull/277)

  As part of this change:

  - `All` is equivalent to the integer 0, for backwards compatibility with the
    existing test suite

  - `Any` is equivalent to the integer -1 to allow numeric comparison
    operators to continue working

  - An additional validation is now added to the `Operation` class,
    which will alert the user that an operation with `num_wires = All`
    is being incorrectly.

* The one-qubit rotations in `pennylane.plugins.default_qubit` no longer depend on Scipy's `expm`. Instead
  they are calculated with Euler's formula.
  [(#292)](https://github.com/XanaduAI/pennylane/pull/292)

* Creates an `ObservableReturnTypes` enumeration class containing `Sample`,
  `Variance` and `Expectation`. These new values can be assigned to the `return_type`
  attribute of an `Observable`.
  [(#290)](https://github.com/XanaduAI/pennylane/pull/290)

* Changed the signature of the `RandomLayer` and `RandomLayers` templates to have a fixed seed by default.
  [(#258)](https://github.com/XanaduAI/pennylane/pull/258)

* `setup.py` has been cleaned up, removing the non-working shebang,
  and removing unused imports.
  [(#262)](https://github.com/XanaduAI/pennylane/pull/262)

<h3>Documentation</h3>

* A documentation refactor to simplify the tutorials and
  include Sphinx-Gallery.
  [(#291)](https://github.com/XanaduAI/pennylane/pull/291)

  - Examples and tutorials previously split across the `examples/`
    and `doc/tutorials/` directories, in a mixture of ReST and Jupyter notebooks,
    have been rewritten as Python scripts with ReST comments in a single location,
    the `examples/` folder.

  - Sphinx-Gallery is used to automatically build and run the tutorials.
    Rendered output is displayed in the Sphinx documentation.

  - Links are provided at the top of every tutorial page for downloading the
    tutorial as an executable python script, downloading the tutorial
    as a Jupyter notebook, or viewing the notebook on GitHub.

  - The tutorials table of contents have been moved to a single quick start page.

* Fixed a typo in `QubitStateVector`.
  [(#296)](https://github.com/XanaduAI/pennylane/pull/296)

* Fixed a typo in the `default_gaussian.gaussian_state` function.
  [(#293)](https://github.com/XanaduAI/pennylane/pull/293)

* Fixed a typo in the gradient recipe within the `RX`, `RY`, `RZ`
  operation docstrings.
  [(#248)](https://github.com/XanaduAI/pennylane/pull/248)

* Fixed a broken link in the tutorial documentation, as a
  result of the `qml.expval.Observable` deprecation.
  [(#246)](https://github.com/XanaduAI/pennylane/pull/246)

<h3>Bug fixes</h3>

* Fixed a bug where a `PolyXP` observable would fail if applied to subsets
  of wires on `default.gaussian`.
  [(#277)](https://github.com/XanaduAI/pennylane/pull/277)

<h3>Contributors</h3>

This release contains contributions from (in alphabetical order):

Simon Cross, Aroosa Ijaz, Josh Izaac, Nathan Killoran, Johannes Jakob Meyer,
Rohit Midha, Nicolás Quesada, Maria Schuld, Antal Száva, Roeland Wiersema.

# Release 0.4.0

<h3>New features since last release</h3>

* `pennylane.expval()` is now a top-level *function*, and is no longer
  a package of classes. For now, the existing `pennylane.expval.Observable`
  interface continues to work, but will raise a deprecation warning.
  [(#232)](https://github.com/XanaduAI/pennylane/pull/232)

* Variance support: QNodes can now return the variance of observables,
  via the top-level `pennylane.var()` function. To support this on
  plugin devices, there is a new `Device.var` method.

  The following observables support analytic gradients of variances:

  - All qubit observables (requiring 3 circuit evaluations for involutory
    observables such as `Identity`, `X`, `Y`, `Z`; and 5 circuit evals for
    non-involutary observables, currently only `qml.Hermitian`)

  - First-order CV observables (requiring 5 circuit evaluations)

  Second-order CV observables support numerical variance gradients.

* `pennylane.about()` function added, providing details
  on current PennyLane version, installed plugins, Python,
  platform, and NumPy versions [(#186)](https://github.com/XanaduAI/pennylane/pull/186)

* Removed the logic that allowed `wires` to be passed as a positional
  argument in quantum operations. This allows us to raise more useful
  error messages for the user if incorrect syntax is used.
  [(#188)](https://github.com/XanaduAI/pennylane/pull/188)

* Adds support for multi-qubit expectation values of the `pennylane.Hermitian()`
  observable [(#192)](https://github.com/XanaduAI/pennylane/pull/192)

* Adds support for multi-qubit expectation values in `default.qubit`.
  [(#202)](https://github.com/XanaduAI/pennylane/pull/202)

* Organize templates into submodules [(#195)](https://github.com/XanaduAI/pennylane/pull/195).
  This included the following improvements:

  - Distinguish embedding templates from layer templates.

  - New random initialization functions supporting the templates available
    in the new submodule `pennylane.init`.

  - Added a random circuit template (`RandomLayers()`), in which rotations and 2-qubit gates are randomly
    distributed over the wires

  - Add various embedding strategies

<h3>Breaking changes</h3>

* The `Device` methods `expectations`, `pre_expval`, and `post_expval` have been
  renamed to `observables`, `pre_measure`, and `post_measure` respectively.
  [(#232)](https://github.com/XanaduAI/pennylane/pull/232)

<h3>Improvements</h3>

* `default.qubit` plugin now uses `np.tensordot` when applying quantum operations
  and evaluating expectations, resulting in significant speedup
  [(#239)](https://github.com/XanaduAI/pennylane/pull/239),
  [(#241)](https://github.com/XanaduAI/pennylane/pull/241)

* PennyLane now allows division of quantum operation parameters by a constant
  [(#179)](https://github.com/XanaduAI/pennylane/pull/179)

* Portions of the test suite are in the process of being ported to pytest.
  Note: this is still a work in progress.

  Ported tests include:

  - `test_ops.py`
  - `test_about.py`
  - `test_classical_gradients.py`
  - `test_observables.py`
  - `test_measure.py`
  - `test_init.py`
  - `test_templates*.py`
  - `test_ops.py`
  - `test_variable.py`
  - `test_qnode.py` (partial)

<h3>Bug fixes</h3>

* Fixed a bug in `Device.supported`, which would incorrectly
  mark an operation as supported if it shared a name with an
  observable [(#203)](https://github.com/XanaduAI/pennylane/pull/203)

* Fixed a bug in `Operation.wires`, by explicitly casting the
  type of each wire to an integer [(#206)](https://github.com/XanaduAI/pennylane/pull/206)

* Removed code in PennyLane which configured the logger,
  as this would clash with users' configurations
  [(#208)](https://github.com/XanaduAI/pennylane/pull/208)

* Fixed a bug in `default.qubit`, in which `QubitStateVector` operations
  were accidentally being cast to `np.float` instead of `np.complex`.
  [(#211)](https://github.com/XanaduAI/pennylane/pull/211)


<h3>Contributors</h3>

This release contains contributions from:

Shahnawaz Ahmed, riveSunder, Aroosa Ijaz, Josh Izaac, Nathan Killoran, Maria Schuld.

# Release 0.3.1

<h3>Bug fixes</h3>

* Fixed a bug where the interfaces submodule was not correctly being packaged via setup.py

# Release 0.3.0

<h3>New features since last release</h3>

* PennyLane now includes a new `interfaces` submodule, which enables QNode integration with additional machine learning libraries.
* Adds support for an experimental PyTorch interface for QNodes
* Adds support for an experimental TensorFlow eager execution interface for QNodes
* Adds a PyTorch+GPU+QPU tutorial to the documentation
* Documentation now includes links and tutorials including the new [PennyLane-Forest](https://github.com/rigetti/pennylane-forest) plugin.

<h3>Improvements</h3>

* Printing a QNode object, via `print(qnode)` or in an interactive terminal, now displays more useful information regarding the QNode,
  including the device it runs on, the number of wires, it's interface, and the quantum function it uses:

  ```python
  >>> print(qnode)
  <QNode: device='default.qubit', func=circuit, wires=2, interface=PyTorch>
  ```

<h3>Contributors</h3>

This release contains contributions from:

Josh Izaac and Nathan Killoran.


# Release 0.2.0

<h3>New features since last release</h3>

* Added the `Identity` expectation value for both CV and qubit models [(#135)](https://github.com/XanaduAI/pennylane/pull/135)
* Added the `templates.py` submodule, containing some commonly used QML models to be used as ansatz in QNodes [(#133)](https://github.com/XanaduAI/pennylane/pull/133)
* Added the `qml.Interferometer` CV operation [(#152)](https://github.com/XanaduAI/pennylane/pull/152)
* Wires are now supported as free QNode parameters [(#151)](https://github.com/XanaduAI/pennylane/pull/151)
* Added ability to update stepsizes of the optimizers [(#159)](https://github.com/XanaduAI/pennylane/pull/159)

<h3>Improvements</h3>

* Removed use of hardcoded values in the optimizers, made them parameters (see [#131](https://github.com/XanaduAI/pennylane/pull/131) and [#132](https://github.com/XanaduAI/pennylane/pull/132))
* Created the new `PlaceholderExpectation`, to be used when both CV and qubit expval modules contain expectations with the same name
* Provide the plugins a way to view the operation queue _before_ applying operations. This allows for on-the-fly modifications of
  the queue, allowing hardware-based plugins to support the full range of qubit expectation values. [(#143)](https://github.com/XanaduAI/pennylane/pull/143)
* QNode return values now support _any_ form of sequence, such as lists, sets, etc. [(#144)](https://github.com/XanaduAI/pennylane/pull/144)
* CV analytic gradient calculation is now more robust, allowing for operations which may not themselves be differentiated, but have a
  well defined `_heisenberg_rep` method, and so may succeed operations that are analytically differentiable [(#152)](https://github.com/XanaduAI/pennylane/pull/152)

<h3>Bug fixes</h3>

* Fixed a bug where the variational classifier example was not batching when learning parity (see [#128](https://github.com/XanaduAI/pennylane/pull/128) and [#129](https://github.com/XanaduAI/pennylane/pull/129))
* Fixed an inconsistency where some initial state operations were documented as accepting complex parameters - all operations
  now accept real values [(#146)](https://github.com/XanaduAI/pennylane/pull/146)

<h3>Contributors</h3>

This release contains contributions from:

Christian Gogolin, Josh Izaac, Nathan Killoran, and Maria Schuld.


# Release 0.1.0

Initial public release.

<h3>Contributors</h3>
This release contains contributions from:

Ville Bergholm, Josh Izaac, Maria Schuld, Christian Gogolin, and Nathan Killoran.<|MERGE_RESOLUTION|>--- conflicted
+++ resolved
@@ -79,6 +79,11 @@
 
 <h3>Improvements</h3>
 
+* Updated the ``default.tensor`` plugin to use a smarter factorized representation 
+  of quantum states. This will result in more efficient simulations for circuits 
+  where not all qubits become entangled. 
+  [#572](https://github.com/XanaduAI/pennylane/pull/572)
+
 * The `CircuitGraph` class now supports serializing contained circuit operations
   and measurement basis rotations to an OpenQASM2.0 script via the new
   `CircuitGraph.to_openqasm()` method.
@@ -118,24 +123,10 @@
     accept the `requires_grad` keyword argument, and allows Autograd to differentiate
     `pennylane.numpy.tensor` objects.
 
-<<<<<<< HEAD
-<h3>Improvements</h3>
-
-* Updated the ``default.tensor`` plugin to use a smarter factorized representation 
-  of quantum states. This will result in more efficient simulations for circuits 
-  where not all qubits become entangled. 
-  [#572](https://github.com/XanaduAI/pennylane/pull/572)
-
-* The ``CircuitGraph`` class now supports serializing contained circuit operations
-  and measurement basis rotations to an OpenQASM2.0 script via the new
-  ``CircuitGraph.to_openqasm()`` method.
-  [(#623)](https://github.com/XanaduAI/pennylane/pull/623)
-=======
   - The `argnum` argument to `qml.grad` is now optional; if not provided, arguments explicitly
     marked as `requires_grad=False` are excluded for the list of differentiable arguments.
     The ability to pass `argnum` has been retained for backwards compatibility, and
     if present the old behaviour persists.
->>>>>>> 1a882984
 
 <h3>Breaking changes</h3>
 
@@ -150,11 +141,7 @@
 
 This release contains contributions from (in alphabetical order):
 
-<<<<<<< HEAD
-Thomas Bromley, Alain Delgado Gran, Josh Izaac, Nathan Killoran, Antal Száva
-=======
-Thomas Bromley, Alain Delgado Gran, Josh Izaac, Nicola Vitucci
->>>>>>> 1a882984
+Thomas Bromley, Alain Delgado Gran, Josh Izaac, Nathan Killoran, Antal Száva, Nicola Vitucci
 
 
 # Release 0.9.0 (current release)
