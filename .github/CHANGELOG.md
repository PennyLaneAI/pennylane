# Release 0.15.0-dev (development release)

<h3>New features since last release</h3>

- Added the `QuantumPhaseEstimation` template for performing quantum phase estimation for an input
  unitary matrix.
  [(#1095)](https://github.com/PennyLaneAI/pennylane/pull/1095)
  
  Consider the matrix corresponding to a rotation from an `RX` gate:
  
  ```pycon
  >>> phase = 5
  >>> target_wires = [0]
  >>> unitary = qml.RX(phase, wires=0).matrix
  ```
  
  The ``phase`` parameter can be estimated using ``QuantumPhaseEstimation``. For example, using five
  phase-estimation qubits:
  
  ```python
  n_estimation_wires = 5
  estimation_wires = range(1, n_estimation_wires + 1)

  dev = qml.device("default.qubit", wires=n_estimation_wires + 1)

  @qml.qnode(dev)
  def circuit():
      # Start in the |+> eigenstate of the unitary
      qml.Hadamard(wires=target_wires)

      QuantumPhaseEstimation(
          unitary,
          target_wires=target_wires,
          estimation_wires=estimation_wires,
      )

      return qml.probs(estimation_wires)

  phase_estimated = np.argmax(circuit()) / 2 ** n_estimation_wires

  # Need to rescale phase due to convention of RX gate
  phase_estimated = 4 * np.pi * (1 - phase)
  ```

  The resulting phase is a close approximation to the true value:
  
  ```pycon
  >>> phase_estimated
  5.105088062083414
  ```

* Batches of shots can now be specified as a list, allowing measurement statistics
  to be course-grained with a single QNode evaluation.
  [(#1103)](https://github.com/PennyLaneAI/pennylane/pull/1103)

  Consider

  ```pycon
  >>> shots_list = [5, 10, 1000]
  >>> dev = qml.device("default.qubit", wires=2, analytic=False, shots=shots_list)
  ```

  When QNodes are executed on this device, a single execution of 1015 shots will be submitted.
  However, three sets of measurement statistics will be returned; using the first 5 shots,
  second set of 10 shots, and final 1000 shots, separately.

  For example:

  ```python
  @qml.qnode(dev)
  def circuit(x):
      qml.RX(x, wires=0)
      qml.CNOT(wires=[0, 1])
      return qml.expval(qml.PauliZ(0) @ qml.PauliX(1)), qml.expval(qml.PauliZ(0))
  ```

  Executing this, we will get an output of size `(3, 2)`:

  ```pycon
  >>> circuit(0.5)
  [[0.33333333 1.        ]
   [0.2        1.        ]
   [0.012      0.868     ]]
  ```

  This output remains fully differentiable.

- The number of shots can now be specified on a temporary basis when evaluating a QNode.
  [(#1075)](https://github.com/PennyLaneAI/pennylane/pull/1075)

  ```python
  dev = qml.device('default.qubit', wires=1, shots=10) # default is 10

  @qml.qnode(dev)
  def circuit(a):
      qml.RX(a, wires=0)
      return qml.sample(qml.PauliZ(wires=0))
  ```

  For this, the qnode is called with an additional `shots` keyword argument:

  ```pycon
  >>> circuit(0.8)
  [ 1  1  1 -1 -1  1  1  1  1  1]
  >>> circuit(0.8, shots=3)
  [ 1  1  1]
  >>> circuit(0.8)
  [ 1  1  1 -1 -1  1  1  1  1  1]
  ```

- The JAX interface now supports all devices.
  [(#1076)](https://github.com/PennyLaneAI/pennylane/pull/1076)

   Here is an example of how to use JAX with Cirq:

  ```python
  dev = qml.device('cirq.simulator', wires=1)
  @qml.qnode(dev, interface="jax")
  def circuit(x):
      qml.RX(x[1], wires=0)
      qml.Rot(x[0], x[1], x[2], wires=0)
      return qml.expval(qml.PauliZ(0))
  weights = jnp.array([0.2, 0.5, 0.1])
  print(circuit(weights)) # DeviceArray(...)
  ```

- Added the `ControlledPhaseShift` gate as well as the `QFT` operation for applying quantum Fourier
  transforms.
  [(#1064)](https://github.com/PennyLaneAI/pennylane/pull/1064)

<h3>Improvements</h3>

- Added the `ControlledQubitUnitary` operation.
  [(#1069)](https://github.com/PennyLaneAI/pennylane/pull/1069)

* Most layers in Pytorch or Keras accept arbitrary dimension inputs, where each dimension barring
  the last (in the case where the actual weight function of the layer operates on one-dimensional
  vectors) is broadcast over. This is now also supported by KerasLayer and TorchLayer.
  [(#1062)](https://github.com/PennyLaneAI/pennylane/pull/1062).

  Example use:

  ```python
  dev = qml.device("default.qubit", wires=4)

  x = tf.ones((5, 4, 4))

  @qml.qnode(dev)
  def layer(weights, inputs):

      qml.templates.AngleEmbedding(inputs, wires=range(4))
      qml.templates.StronglyEntanglingLayers(weights, wires=range(4))
      return [qml.expval(qml.PauliZ(i)) for i in range(4)]

  qlayer = qml.qnn.KerasLayer(layer, {"weights": (4, 4, 3)}, output_dim=4)

  out = qlayer(x)

  print(out.shape)
  ```

  The output tensor has the following shape:
  ```pycon
  >>> out.shape
  (5, 4, 4)
  ```

* An improvement has been made to how `QubitDevice` generates and post-processess samples,
  allowing QNode measurement statistics to work on devices with more than 32 qubits.
  [(#1088)](https://github.com/PennyLaneAI/pennylane/pull/1088)

* Due to the addition of `density_matrix()` as a return type from a QNode, tuples are now supported by the `output_dim` parameter in `qnn.KerasLayer`.
  [(#1070)](https://github.com/PennyLaneAI/pennylane/pull/1070)

<h3>Breaking changes</h3>

* If creating a QNode from a quantum function with an argument named `shots`,
  a `DeprecationWarning` is raised, warning the user that this is a reserved
  argument to change the number of shots on a per-call basis.
  [(#1075)](https://github.com/PennyLaneAI/pennylane/pull/1075)

* For devices inheriting from `QubitDevice`, the methods `expval`, `var`, `sample`
  accept two new keyword arguments --- `shot_range` and `bin_size`.
  [(#1103)](https://github.com/PennyLaneAI/pennylane/pull/1103)

  These new arguments allow for the statistics to be performed on only a subset of device samples.
  This finer level of control is accessible from the main UI by instantiating a device with a batch
  of shots.

  For example, consider the following device:

  ```pycon
  >>> dev = qml.device("my_device", shots=[5, (10, 3), 100])
  ```

  This device will execute QNodes using 135 shots, however
  measurement statistics will be **course grained** across these 135
  shots:

  * All measurement statistics will first be computed using the
    first 5 shots --- that is, `shots_range=[0, 5]`, `bin_size=5`.

  * Next, the tuple `(10, 3)` indicates 10 shots, repeated 3 times. We will want to use
    `shot_range=[5, 35]`, performing the expectation value in bins of size 10
    (`bin_size=10`).

  * Finally, we repeat the measurement statistics for the final 100 shots,
    `shot_range=[35, 135]`, `bin_size=100`.

<h3>Bug fixes</h3>

* The `ExpvalCost` class raises an error if instantiated
  with non-expectation measurement statistics.
  [(#1106)](https://github.com/PennyLaneAI/pennylane/pull/1106)

<h3>Documentation</h3>

- Typos addressed in templates documentation.
  [(#1094)](https://github.com/PennyLaneAI/pennylane/pull/1094)

<h3>Contributors</h3>

This release contains contributions from (in alphabetical order):

<<<<<<< HEAD
Thomas Bromley, Diego Guala, Kyle Godbey, Josh Izaac, Daniel Polatajko, Chase Roberts, Maria Schuld.
=======
Thomas Bromley, Kyle Godbey, Josh Izaac, Daniel Polatajko, Chase Roberts, Sankalp Sanand, Maria Schuld.


>>>>>>> 8a3eab8c

# Release 0.14.1 (current release)

<h3>Bug fixes</h3>

* Fixes a testing bug where tests that required JAX would fail if JAX was not installed.
  The tests will now instead be skipped if JAX can not be imported.
  [(#1066)](https://github.com/PennyLaneAI/pennylane/pull/1066)

* Fixes a bug where inverse operations could not be differentiated
  using backpropagation on `default.qubit`.
  [(#1072)](https://github.com/PennyLaneAI/pennylane/pull/1072)

* The QNode has a new keyword argument, `max_expansion`, that determines the maximum number of times
  the internal circuit should be expanded when executed on a device. In addition, the default number
  of max expansions has been increased from 2 to 10, allowing devices that require more than two
  operator decompositions to be supported.
  [(#1074)](https://github.com/PennyLaneAI/pennylane/pull/1074)

* Fixes a bug where `Hamiltonian` objects created with non-list arguments raised an error for
  arithmetic operations. [(#1082)](https://github.com/PennyLaneAI/pennylane/pull/1082)

* Fixes a bug where `Hamiltonian` objects with no coefficients or operations would return a faulty
  result when used with `ExpvalCost`. [(#1082)](https://github.com/PennyLaneAI/pennylane/pull/1082)

<h3>Documentation</h3>

* Updates mentions of `generate_hamiltonian` to `molecular_hamiltonian` in the
  docstrings of the `ExpvalCost` and `Hamiltonian` classes.
  [(#1077)](https://github.com/PennyLaneAI/pennylane/pull/1077)

<h3>Contributors</h3>

This release contains contributions from (in alphabetical order):

Thomas Bromley, Josh Izaac, Antal Száva.



# Release 0.14.0

<h3>New features since last release</h3>

<h4>Perform quantum machine learning with JAX</h4>

* QNodes created with `default.qubit` now support a JAX interface, allowing JAX to be used
  to create, differentiate, and optimize hybrid quantum-classical models.
  [(#947)](https://github.com/PennyLaneAI/pennylane/pull/947)

  This is supported internally via a new `default.qubit.jax` device. This device runs end to end in
  JAX, meaning that it supports all of the awesome JAX transformations (`jax.vmap`, `jax.jit`,
  `jax.hessian`, etc).

  Here is an example of how to use the new JAX interface:

  ```python
  dev = qml.device("default.qubit", wires=1)
  @qml.qnode(dev, interface="jax", diff_method="backprop")
  def circuit(x):
      qml.RX(x[1], wires=0)
      qml.Rot(x[0], x[1], x[2], wires=0)
      return qml.expval(qml.PauliZ(0))

  weights = jnp.array([0.2, 0.5, 0.1])
  grad_fn = jax.grad(circuit)
  print(grad_fn(weights))
  ```

  Currently, only `diff_method="backprop"` is supported, with plans to support more in the future.

<h4>New, faster, quantum gradient methods</h4>

* A new differentiation method has been added for use with simulators. The `"adjoint"`
  method operates after a forward pass by iteratively applying inverse gates to scan backwards
  through the circuit.
  [(#1032)](https://github.com/PennyLaneAI/pennylane/pull/1032)

  This method is similar to the reversible method, but has a lower time
  overhead and a similar memory overhead. It follows the approach provided by
  [Jones and Gacon](https://arxiv.org/abs/2009.02823). This method is only compatible with certain
  statevector-based devices such as `default.qubit`.

  Example use:

  ```python
  import pennylane as qml

  wires = 1
  device = qml.device("default.qubit", wires=wires)

  @qml.qnode(device, diff_method="adjoint")
  def f(params):
      qml.RX(0.1, wires=0)
      qml.Rot(*params, wires=0)
      qml.RX(-0.3, wires=0)
      return qml.expval(qml.PauliZ(0))

  params = [0.1, 0.2, 0.3]
  qml.grad(f)(params)
  ```

* The default logic for choosing the 'best' differentiation method has been altered
  to improve performance.
  [(#1008)](https://github.com/PennyLaneAI/pennylane/pull/1008)

  - If the quantum device provides its own gradient, this is now the preferred
    differentiation method.

  - If the quantum device natively supports classical
    backpropagation, this is now preferred over the parameter-shift rule.

    This will lead to marked speed improvement during optimization when using
    `default.qubit`, with a sight penalty on the forward-pass evaluation.

  More details are available below in the 'Improvements' section for plugin developers.

* PennyLane now supports analytical quantum gradients for noisy channels, in addition to its
  existing support for unitary operations. The noisy channels `BitFlip`, `PhaseFlip`, and
  `DepolarizingChannel` all support analytic gradients out of the box.
  [(#968)](https://github.com/PennyLaneAI/pennylane/pull/968)

* A method has been added for calculating the Hessian of quantum circuits using the second-order
  parameter shift formula.
  [(#961)](https://github.com/PennyLaneAI/pennylane/pull/961)

  The following example shows the calculation of the Hessian:

  ```python
  n_wires = 5
  weights = [2.73943676, 0.16289932, 3.4536312, 2.73521126, 2.6412488]

  dev = qml.device("default.qubit", wires=n_wires)

  with qml.tape.QubitParamShiftTape() as tape:
      for i in range(n_wires):
          qml.RX(weights[i], wires=i)

      qml.CNOT(wires=[0, 1])
      qml.CNOT(wires=[2, 1])
      qml.CNOT(wires=[3, 1])
      qml.CNOT(wires=[4, 3])

      qml.expval(qml.PauliZ(1))

  print(tape.hessian(dev))
  ```

  The Hessian is not yet supported via classical machine learning interfaces, but will
  be added in a future release.

<h4>More operations and templates</h4>

* Two new error channels, `BitFlip` and `PhaseFlip` have been added.
  [(#954)](https://github.com/PennyLaneAI/pennylane/pull/954)

  They can be used in the same manner as existing error channels:

  ```python
  dev = qml.device("default.mixed", wires=2)

  @qml.qnode(dev)
  def circuit():
      qml.RX(0.3, wires=0)
      qml.RY(0.5, wires=1)
      qml.BitFlip(0.01, wires=0)
      qml.PhaseFlip(0.01, wires=1)
      return qml.expval(qml.PauliZ(0))
  ```

* Apply permutations to wires using the `Permute` subroutine.
  [(#952)](https://github.com/PennyLaneAI/pennylane/pull/952)

  ```python
  import pennylane as qml
  dev = qml.device('default.qubit', wires=5)

  @qml.qnode(dev)
  def apply_perm():
      # Send contents of wire 4 to wire 0, of wire 2 to wire 1, etc.
      qml.templates.Permute([4, 2, 0, 1, 3], wires=dev.wires)
      return qml.expval(qml.PauliZ(0))
  ```

<h4>QNode transformations</h4>

* The `qml.metric_tensor` function transforms a QNode to produce the Fubini-Study
  metric tensor with full autodifferentiation support---even on hardware.
  [(#1014)](https://github.com/PennyLaneAI/pennylane/pull/1014)

  Consider the following QNode:

  ```python
  dev = qml.device("default.qubit", wires=3)

  @qml.qnode(dev, interface="autograd")
  def circuit(weights):
      # layer 1
      qml.RX(weights[0, 0], wires=0)
      qml.RX(weights[0, 1], wires=1)

      qml.CNOT(wires=[0, 1])
      qml.CNOT(wires=[1, 2])

      # layer 2
      qml.RZ(weights[1, 0], wires=0)
      qml.RZ(weights[1, 1], wires=2)

      qml.CNOT(wires=[0, 1])
      qml.CNOT(wires=[1, 2])
      return qml.expval(qml.PauliZ(0) @ qml.PauliZ(1)), qml.expval(qml.PauliY(2))
  ```

  We can use the `metric_tensor` function to generate a new function, that returns the
  metric tensor of this QNode:

  ```pycon
  >>> met_fn = qml.metric_tensor(circuit)
  >>> weights = np.array([[0.1, 0.2, 0.3], [0.4, 0.5, 0.6]], requires_grad=True)
  >>> met_fn(weights)
  tensor([[0.25  , 0.    , 0.    , 0.    ],
          [0.    , 0.25  , 0.    , 0.    ],
          [0.    , 0.    , 0.0025, 0.0024],
          [0.    , 0.    , 0.0024, 0.0123]], requires_grad=True)
  ```

  The returned metric tensor is also fully differentiable, in all interfaces.
  For example, differentiating the `(3, 2)` element:

  ```pycon
  >>> grad_fn = qml.grad(lambda x: met_fn(x)[3, 2])
  >>> grad_fn(weights)
  array([[ 0.04867729, -0.00049502,  0.        ],
         [ 0.        ,  0.        ,  0.        ]])
  ```

  Differentiation is also supported using Torch, Jax, and TensorFlow.

* Adds the new function `qml.math.cov_matrix()`. This function accepts a list of commuting
  observables, and the probability distribution in the shared observable eigenbasis after the
  application of an ansatz. It uses these to construct the covariance matrix in a *framework
  independent* manner, such that the output covariance matrix is autodifferentiable.
  [(#1012)](https://github.com/PennyLaneAI/pennylane/pull/1012)

  For example, consider the following ansatz and observable list:

  ```python3
  obs_list = [qml.PauliX(0) @ qml.PauliZ(1), qml.PauliY(2)]
  ansatz = qml.templates.StronglyEntanglingLayers
  ```

  We can construct a QNode to output the probability distribution in the shared eigenbasis of the
  observables:

  ```python
  dev = qml.device("default.qubit", wires=3)

  @qml.qnode(dev, interface="autograd")
  def circuit(weights):
      ansatz(weights, wires=[0, 1, 2])
      # rotate into the basis of the observables
      for o in obs_list:
          o.diagonalizing_gates()
      return qml.probs(wires=[0, 1, 2])
  ```

  We can now compute the covariance matrix:

  ```pycon
  >>> weights = qml.init.strong_ent_layers_normal(n_layers=2, n_wires=3)
  >>> cov = qml.math.cov_matrix(circuit(weights), obs_list)
  >>> cov
  array([[0.98707611, 0.03665537],
         [0.03665537, 0.99998377]])
  ```

  Autodifferentiation is fully supported using all interfaces:

  ```pycon
  >>> cost_fn = lambda weights: qml.math.cov_matrix(circuit(weights), obs_list)[0, 1]
  >>> qml.grad(cost_fn)(weights)[0]
  array([[[ 4.94240914e-17, -2.33786398e-01, -1.54193959e-01],
          [-3.05414996e-17,  8.40072236e-04,  5.57884080e-04],
          [ 3.01859411e-17,  8.60411436e-03,  6.15745204e-04]],

         [[ 6.80309533e-04, -1.23162742e-03,  1.08729813e-03],
          [-1.53863193e-01, -1.38700657e-02, -1.36243323e-01],
          [-1.54665054e-01, -1.89018172e-02, -1.56415558e-01]]])
  ```

* A new  `qml.draw` function is available, allowing QNodes to be easily
  drawn without execution by providing example input.
  [(#962)](https://github.com/PennyLaneAI/pennylane/pull/962)

  ```python
  @qml.qnode(dev)
  def circuit(a, w):
      qml.Hadamard(0)
      qml.CRX(a, wires=[0, 1])
      qml.Rot(*w, wires=[1])
      qml.CRX(-a, wires=[0, 1])
      return qml.expval(qml.PauliZ(0) @ qml.PauliZ(1))
  ```

  The QNode circuit structure may depend on the input arguments;
  this is taken into account by passing example QNode arguments
  to the `qml.draw()` drawing function:

  ```pycon
  >>> drawer = qml.draw(circuit)
  >>> result = drawer(a=2.3, w=[1.2, 3.2, 0.7])
  >>> print(result)
  0: ──H──╭C────────────────────────────╭C─────────╭┤ ⟨Z ⊗ Z⟩
  1: ─────╰RX(2.3)──Rot(1.2, 3.2, 0.7)──╰RX(-2.3)──╰┤ ⟨Z ⊗ Z⟩
  ```

<h4>A faster, leaner, and more flexible core</h4>

* The new core of PennyLane, rewritten from the ground up and developed over the last few release
  cycles, has achieved feature parity and has been made the new default in PennyLane v0.14. The old
  core has been marked as deprecated, and will be removed in an upcoming release.
  [(#1046)](https://github.com/PennyLaneAI/pennylane/pull/1046)
  [(#1040)](https://github.com/PennyLaneAI/pennylane/pull/1040)
  [(#1034)](https://github.com/PennyLaneAI/pennylane/pull/1034)
  [(#1035)](https://github.com/PennyLaneAI/pennylane/pull/1035)
  [(#1027)](https://github.com/PennyLaneAI/pennylane/pull/1027)
  [(#1026)](https://github.com/PennyLaneAI/pennylane/pull/1026)
  [(#1021)](https://github.com/PennyLaneAI/pennylane/pull/1021)
  [(#1054)](https://github.com/PennyLaneAI/pennylane/pull/1054)
  [(#1049)](https://github.com/PennyLaneAI/pennylane/pull/1049)

  While high-level PennyLane code and tutorials remain unchanged, the new core
  provides several advantages and improvements:

  - **Faster and more optimized**: The new core provides various performance optimizations, reducing
    pre- and post-processing overhead, and reduces the number of quantum evaluations in certain
    cases.

  - **Support for in-QNode classical processing**: this allows for differentiable classical
    processing within the QNode.

    ```python
    dev = qml.device("default.qubit", wires=1)

    @qml.qnode(dev, interface="tf")
    def circuit(p):
        qml.RX(tf.sin(p[0])**2 + p[1], wires=0)
        return qml.expval(qml.PauliZ(0))
    ```

    The classical processing functions used within the QNode must match
    the QNode interface. Here, we use TensorFlow:

    ```pycon
    >>> params = tf.Variable([0.5, 0.1], dtype=tf.float64)
    >>> with tf.GradientTape() as tape:
    ...     res = circuit(params)
    >>> grad = tape.gradient(res, params)
    >>> print(res)
    tf.Tensor(0.9460913127754935, shape=(), dtype=float64)
    >>> print(grad)
    tf.Tensor([-0.27255248 -0.32390003], shape=(2,), dtype=float64)
    ```

    As a result of this change, quantum decompositions that require classical processing
    are fully supported and end-to-end differentiable in tape mode.

  - **No more Variable wrapping**: QNode arguments no longer become `Variable`
    objects within the QNode.

    ```python
    dev = qml.device("default.qubit", wires=1)

    @qml.qnode(dev)
    def circuit(x):
        print("Parameter value:", x)
        qml.RX(x, wires=0)
        return qml.expval(qml.PauliZ(0))
    ```

    Internal QNode parameters can be easily inspected, printed, and manipulated:

    ```pycon
    >>> circuit(0.5)
    Parameter value: 0.5
    tensor(0.87758256, requires_grad=True)
    ```

  - **Less restrictive QNode signatures**: There is no longer any restriction on the QNode signature; the QNode can be
    defined and called following the same rules as standard Python functions.

    For example, the following QNode uses positional, named, and variable
    keyword arguments:

    ```python
    x = torch.tensor(0.1, requires_grad=True)
    y = torch.tensor([0.2, 0.3], requires_grad=True)
    z = torch.tensor(0.4, requires_grad=True)

    @qml.qnode(dev, interface="torch")
    def circuit(p1, p2=y, **kwargs):
        qml.RX(p1, wires=0)
        qml.RY(p2[0] * p2[1], wires=0)
        qml.RX(kwargs["p3"], wires=0)
        return qml.var(qml.PauliZ(0))
    ```

    When we call the QNode, we may pass the arguments by name
    even if defined positionally; any argument not provided will
    use the default value.

    ```pycon
    >>> res = circuit(p1=x, p3=z)
    >>> print(res)
    tensor(0.2327, dtype=torch.float64, grad_fn=<SelectBackward>)
    >>> res.backward()
    >>> print(x.grad, y.grad, z.grad)
    tensor(0.8396) tensor([0.0289, 0.0193]) tensor(0.8387)
    ```

    This extends to the `qnn` module, where `KerasLayer` and `TorchLayer` modules
    can be created from QNodes with unrestricted signatures.

  - **Smarter measurements:** QNodes can now measure wires more than once, as
    long as all observables are commuting:

    ```python
    @qml.qnode(dev)
    def circuit(x):
        qml.RX(x, wires=0)
        return [
            qml.expval(qml.PauliZ(0)),
            qml.expval(qml.PauliZ(0) @ qml.PauliZ(1))
        ]
    ```

    Further, the `qml.ExpvalCost()` function allows for optimizing
    measurements to reduce the number of quantum evaluations required.

  With the new PennyLane core, there are a few small breaking changes, detailed
  below in the 'Breaking Changes' section.

<h3>Improvements</h3>

* The built-in PennyLane optimizers allow more flexible cost functions. The cost function passed to most optimizers
  may accept any combination of trainable arguments, non-trainable arguments, and keyword arguments.
  [(#959)](https://github.com/PennyLaneAI/pennylane/pull/959)
  [(#1053)](https://github.com/PennyLaneAI/pennylane/pull/1053)

  The full changes apply to:

  * `AdagradOptimizer`
  * `AdamOptimizer`
  * `GradientDescentOptimizer`
  * `MomentumOptimizer`
  * `NesterovMomentumOptimizer`
  * `RMSPropOptimizer`
  * `RotosolveOptimizer`

  The `requires_grad=False` property must mark any non-trainable constant argument.
  The `RotoselectOptimizer` allows passing only keyword arguments.

  Example use:

  ```python
  def cost(x, y, data, scale=1.0):
      return scale * (x[0]-data)**2 + scale * (y-data)**2

  x = np.array([1.], requires_grad=True)
  y = np.array([1.0])
  data = np.array([2.], requires_grad=False)

  opt = qml.GradientDescentOptimizer()

  # the optimizer step and step_and_cost methods can
  # now update multiple parameters at once
  x_new, y_new, data = opt.step(cost, x, y, data, scale=0.5)
  (x_new, y_new, data), value = opt.step_and_cost(cost, x, y, data, scale=0.5)

  # list and tuple unpacking is also supported
  params = (x, y, data)
  params = opt.step(cost, *params)
  ```

* The circuit drawer has been updated to support the inclusion of unused or inactive
  wires, by passing the `show_all_wires` argument.
  [(#1033)](https://github.com/PennyLaneAI/pennylane/pull/1033)

  ```python
  dev = qml.device('default.qubit', wires=[-1, "a", "q2", 0])

  @qml.qnode(dev)
  def circuit():
      qml.Hadamard(wires=-1)
      qml.CNOT(wires=[-1, "q2"])
      return qml.expval(qml.PauliX(wires="q2"))
  ```

  ```pycon
  >>> print(qml.draw(circuit, show_all_wires=True)())
  >>>
   -1: ──H──╭C──┤
    a: ─────│───┤
   q2: ─────╰X──┤ ⟨X⟩
    0: ─────────┤
  ```

* The logic for choosing the 'best' differentiation method has been altered
  to improve performance.
  [(#1008)](https://github.com/PennyLaneAI/pennylane/pull/1008)

  - If the device provides its own gradient, this is now the preferred
    differentiation method.

  - If a device provides additional interface-specific versions that natively support classical
    backpropagation, this is now preferred over the parameter-shift rule.

    Devices define additional interface-specific devices via their `capabilities()` dictionary. For
    example, `default.qubit` supports supplementary devices for TensorFlow, Autograd, and JAX:

    ```python
    {
      "passthru_devices": {
          "tf": "default.qubit.tf",
          "autograd": "default.qubit.autograd",
          "jax": "default.qubit.jax",
      },
    }
    ```

  As a result of this change, if the QNode `diff_method` is not explicitly provided,
  it is possible that the QNode will run on a *supplementary device* of the device that was
  specifically provided:

  ```python
  dev = qml.device("default.qubit", wires=2)
  qml.QNode(dev) # will default to backprop on default.qubit.autograd
  qml.QNode(dev, interface="tf") # will default to backprop on default.qubit.tf
  qml.QNode(dev, interface="jax") # will default to backprop on default.qubit.jax
  ```

* The `default.qubit` device has been updated so that internally it applies operations in a more
  functional style, i.e., by accepting an input state and returning an evolved state.
  [(#1025)](https://github.com/PennyLaneAI/pennylane/pull/1025)

* A new test series, `pennylane/devices/tests/test_compare_default_qubit.py`, has been added, allowing to test if
  a chosen device gives the same result as `default.qubit`.
  [(#897)](https://github.com/PennyLaneAI/pennylane/pull/897)

  Three tests are added:

  - `test_hermitian_expectation`,
  - `test_pauliz_expectation_analytic`, and
  - `test_random_circuit`.

* Adds the following agnostic tensor manipulation functions to the `qml.math` module: `abs`,
  `angle`, `arcsin`, `concatenate`, `dot`, `squeeze`, `sqrt`, `sum`, `take`, `where`. These functions are
  required to fully support end-to-end differentiable Mottonen and Amplitude embedding.
  [(#922)](https://github.com/PennyLaneAI/pennylane/pull/922)
  [(#1011)](https://github.com/PennyLaneAI/pennylane/pull/1011)

* The `qml.math` module now supports JAX.
  [(#985)](https://github.com/XanaduAI/software-docs/pull/274)

* Several improvements have been made to the `Wires` class to reduce overhead and simplify the logic
  of how wire labels are interpreted:
  [(#1019)](https://github.com/PennyLaneAI/pennylane/pull/1019)
  [(#1010)](https://github.com/PennyLaneAI/pennylane/pull/1010)
  [(#1005)](https://github.com/PennyLaneAI/pennylane/pull/1005)
  [(#983)](https://github.com/PennyLaneAI/pennylane/pull/983)
  [(#967)](https://github.com/PennyLaneAI/pennylane/pull/967)

  - If the input `wires` to a wires class instantiation `Wires(wires)` can be iterated over,
    its elements are interpreted as wire labels. Otherwise, `wires` is interpreted as a single wire label.
    The only exception to this are strings, which are always interpreted as a single
    wire label, so users can address wires with labels such as `"ancilla"`.

  - Any type can now be a wire label as long as it is hashable. The hash is used to establish
    the uniqueness of two labels.

  - Indexing wires objects now returns a label, instead of a new `Wires` object. For example:

    ```pycon
    >>> w = Wires([0, 1, 2])
    >>> w[1]
    >>> 1
    ```

  - The check for uniqueness of wires moved from `Wires` instantiation to
    the `qml.wires._process` function in order to reduce overhead from repeated
    creation of `Wires` instances.

  - Calls to the `Wires` class are substantially reduced, for example by avoiding to call
    Wires on Wires instances on `Operation` instantiation, and by using labels instead of
    `Wires` objects inside the default qubit device.

* Adds the `PauliRot` generator to the `qml.operation` module. This
  generator is required to construct the metric tensor.
  [(#963)](https://github.com/PennyLaneAI/pennylane/pull/963)

* The templates are modified to make use of the new `qml.math` module, for framework-agnostic
  tensor manipulation. This allows the template library to be differentiable
  in backpropagation mode (`diff_method="backprop"`).
  [(#873)](https://github.com/PennyLaneAI/pennylane/pull/873)

* The circuit drawer now allows for the wire order to be (optionally) modified:
  [(#992)](https://github.com/PennyLaneAI/pennylane/pull/992)

  ```pycon
  >>> dev = qml.device('default.qubit', wires=["a", -1, "q2"])
  >>> @qml.qnode(dev)
  ... def circuit():
  ...     qml.Hadamard(wires=-1)
  ...     qml.CNOT(wires=["a", "q2"])
  ...     qml.RX(0.2, wires="a")
  ...     return qml.expval(qml.PauliX(wires="q2"))
  ```

  Printing with default wire order of the device:

  ```pycon
  >>> print(circuit.draw())
    a: ─────╭C──RX(0.2)──┤
   -1: ──H──│────────────┤
   q2: ─────╰X───────────┤ ⟨X⟩
  ```

  Changing the wire order:

  ```pycon
  >>> print(circuit.draw(wire_order=["q2", "a", -1]))
   q2: ──╭X───────────┤ ⟨X⟩
    a: ──╰C──RX(0.2)──┤
   -1: ───H───────────┤
  ```

<h3>Breaking changes</h3>

* QNodes using the new PennyLane core will no longer accept ragged arrays as inputs.

* When using the new PennyLane core and the Autograd interface, non-differentiable data passed
  as a QNode argument or a gate must have the `requires_grad` property set to `False`:

  ```python
  @qml.qnode(dev)
  def circuit(weights, data):
      basis_state = np.array([1, 0, 1, 1], requires_grad=False)
      qml.BasisState(basis_state, wires=[0, 1, 2, 3])
      qml.templates.AmplitudeEmbedding(data, wires=[0, 1, 2, 3])
      qml.templates.BasicEntanglerLayers(weights, wires=[0, 1, 2, 3])
      return qml.probs(wires=0)

  data = np.array(data, requires_grad=False)
  weights = np.array(weights, requires_grad=True)
  circuit(weights, data)
  ```

<h3>Bug fixes</h3>

* Fixes an issue where if the constituent observables of a tensor product do not exist in the queue,
  an error is raised. With this fix, they are first queued before annotation occurs.
  [(#1038)](https://github.com/PennyLaneAI/pennylane/pull/1038)

* Fixes an issue with tape expansions where information about sampling
  (specifically the `is_sampled` tape attribute) was not preserved.
  [(#1027)](https://github.com/PennyLaneAI/pennylane/pull/1027)

* Tape expansion was not properly taking into devices that supported inverse operations,
  causing inverse operations to be unnecessarily decomposed. The QNode tape expansion logic, as well
  as the `Operation.expand()` method, has been modified to fix this.
  [(#956)](https://github.com/PennyLaneAI/pennylane/pull/956)

* Fixes an issue where the Autograd interface was not unwrapping non-differentiable
  PennyLane tensors, which can cause issues on some devices.
  [(#941)](https://github.com/PennyLaneAI/pennylane/pull/941)

* `qml.vqe.Hamiltonian` prints any observable with any number of strings.
  [(#987)](https://github.com/PennyLaneAI/pennylane/pull/987)

* Fixes a bug where parameter-shift differentiation would fail if the QNode
  contained a single probability output.
  [(#1007)](https://github.com/PennyLaneAI/pennylane/pull/1007)

* Fixes an issue when using trainable parameters that are lists/arrays with `tape.vjp`.
  [(#1042)](https://github.com/PennyLaneAI/pennylane/pull/1042)

* The `TensorN` observable is updated to support being copied without any parameters or wires passed.
  [(#1047)](https://github.com/PennyLaneAI/pennylane/pull/1047)

* Fixed deprecation warning when importing `Sequence` from `collections` instead of `collections.abc` in `vqe/vqe.py`.
  [(#1051)](https://github.com/PennyLaneAI/pennylane/pull/1051)

<h3>Contributors</h3>

This release contains contributions from (in alphabetical order):

Juan Miguel Arrazola, Thomas Bromley, Olivia Di Matteo, Theodor Isacsson, Josh Izaac, Christina Lee,
Alejandro Montanez, Steven Oud, Chase Roberts, Sankalp Sanand, Maria Schuld, Antal
Száva, David Wierichs, Jiahao Yao.

# Release 0.13.0

<h3>New features since last release</h3>

<h4>Automatically optimize the number of measurements</h4>

* QNodes in tape mode now support returning observables on the same wire whenever the observables are
  qubit-wise commuting Pauli words. Qubit-wise commuting observables can be evaluated with a
  *single* device run as they are diagonal in the same basis, via a shared set of single-qubit rotations.
  [(#882)](https://github.com/PennyLaneAI/pennylane/pull/882)

  The following example shows a single QNode returning the expectation values of
  the qubit-wise commuting Pauli words `XX` and `XI`:

  ```python
  qml.enable_tape()

  @qml.qnode(dev)
  def f(x):
      qml.Hadamard(wires=0)
      qml.Hadamard(wires=1)
      qml.CRot(0.1, 0.2, 0.3, wires=[1, 0])
      qml.RZ(x, wires=1)
      return qml.expval(qml.PauliX(0) @ qml.PauliX(1)), qml.expval(qml.PauliX(0))
  ```

  ```pycon
  >>> f(0.4)
  tensor([0.89431013, 0.9510565 ], requires_grad=True)
  ```

* The `ExpvalCost` class (previously `VQECost`) now provides observable optimization using the
  `optimize` argument, resulting in potentially fewer device executions.
  [(#902)](https://github.com/PennyLaneAI/pennylane/pull/902)

  This is achieved by separating the observables composing the Hamiltonian into qubit-wise
  commuting groups and evaluating those groups on a single QNode using functionality from the
  `qml.grouping` module:

  ```python
  qml.enable_tape()
  commuting_obs = [qml.PauliX(0), qml.PauliX(0) @ qml.PauliZ(1)]
  H = qml.vqe.Hamiltonian([1, 1], commuting_obs)

  dev = qml.device("default.qubit", wires=2)
  ansatz = qml.templates.StronglyEntanglingLayers

  cost_opt = qml.ExpvalCost(ansatz, H, dev, optimize=True)
  cost_no_opt = qml.ExpvalCost(ansatz, H, dev, optimize=False)

  params = qml.init.strong_ent_layers_uniform(3, 2)
  ```

  Grouping these commuting observables leads to fewer device executions:

  ```pycon
  >>> cost_opt(params)
  >>> ex_opt = dev.num_executions
  >>> cost_no_opt(params)
  >>> ex_no_opt = dev.num_executions - ex_opt
  >>> print("Number of executions:", ex_no_opt)
  Number of executions: 2
  >>> print("Number of executions (optimized):", ex_opt)
  Number of executions (optimized): 1
  ```

<h4>New quantum gradient features</h4>

* Compute the analytic gradient of quantum circuits in parallel on supported devices.
  [(#840)](https://github.com/PennyLaneAI/pennylane/pull/840)

  This release introduces support for batch execution of circuits, via a new device API method
  `Device.batch_execute()`. Devices that implement this new API support submitting a batch of
  circuits for *parallel* evaluation simultaneously, which can significantly reduce the computation time.

  Furthermore, if using tape mode and a compatible device, gradient computations will
  automatically make use of the new batch API---providing a speedup during optimization.

* Gradient recipes are now much more powerful, allowing for operations to define their gradient
  via an arbitrary linear combination of circuit evaluations.
  [(#909)](https://github.com/PennyLaneAI/pennylane/pull/909)
  [(#915)](https://github.com/PennyLaneAI/pennylane/pull/915)

  With this change, gradient recipes can now be of the form
  :math:`\frac{\partial}{\partial\phi_k}f(\phi_k) = \sum_{i} c_i f(a_i \phi_k + s_i )`,
  and are no longer restricted to two-term shifts with identical (but opposite in sign) shift values.

  As a result, PennyLane now supports native analytic quantum gradients for the
  controlled rotation operations `CRX`, `CRY`, `CRZ`, and `CRot`. This allows for parameter-shift
  analytic gradients on hardware, without decomposition.

  Note that this is a breaking change for developers; please see the *Breaking Changes* section
  for more details.

* The `qnn.KerasLayer` class now supports differentiating the QNode through classical
  backpropagation in tape mode.
  [(#869)](https://github.com/PennyLaneAI/pennylane/pull/869)

  ```python
  qml.enable_tape()

  dev = qml.device("default.qubit.tf", wires=2)

  @qml.qnode(dev, interface="tf", diff_method="backprop")
  def f(inputs, weights):
      qml.templates.AngleEmbedding(inputs, wires=range(2))
      qml.templates.StronglyEntanglingLayers(weights, wires=range(2))
      return [qml.expval(qml.PauliZ(i)) for i in range(2)]

  weight_shapes = {"weights": (3, 2, 3)}

  qlayer = qml.qnn.KerasLayer(f, weight_shapes, output_dim=2)

  inputs = tf.constant(np.random.random((4, 2)), dtype=tf.float32)

  with tf.GradientTape() as tape:
      out = qlayer(inputs)

  tape.jacobian(out, qlayer.trainable_weights)
  ```

<h4>New operations, templates, and measurements</h4>

* Adds the `qml.density_matrix` QNode return with partial trace capabilities.
  [(#878)](https://github.com/PennyLaneAI/pennylane/pull/878)

  The density matrix over the provided wires is returned, with all other subsystems traced out.
  `qml.density_matrix` currently works for both the `default.qubit` and `default.mixed` devices.

  ```python
  qml.enable_tape()
  dev = qml.device("default.qubit", wires=2)

  def circuit(x):
      qml.PauliY(wires=0)
      qml.Hadamard(wires=1)
      return qml.density_matrix(wires=[1])  # wire 0 is traced out
  ```

* Adds the square-root X gate `SX`. [(#871)](https://github.com/PennyLaneAI/pennylane/pull/871)

  ```python
  dev = qml.device("default.qubit", wires=1)

  @qml.qnode(dev)
  def circuit():
      qml.SX(wires=[0])
      return qml.expval(qml.PauliZ(wires=[0]))
  ```

* Two new hardware-efficient particle-conserving templates have been implemented
  to perform VQE-based quantum chemistry simulations. The new templates apply
  several layers of the particle-conserving entanglers proposed in Figs. 2a and 2b
  of Barkoutsos *et al*., [arXiv:1805.04340](https://arxiv.org/abs/1805.04340)
  [(#875)](https://github.com/PennyLaneAI/pennylane/pull/875)
  [(#876)](https://github.com/PennyLaneAI/pennylane/pull/876)

<h4>Estimate and track resources</h4>

* The `QuantumTape` class now contains basic resource estimation functionality. The method
  `tape.get_resources()` returns a dictionary with a list of the constituent operations and the
  number of times they appear in the circuit. Similarly, `tape.get_depth()` computes the circuit depth.
  [(#862)](https://github.com/PennyLaneAI/pennylane/pull/862)

  ```pycon
  >>> with qml.tape.QuantumTape() as tape:
  ...    qml.Hadamard(wires=0)
  ...    qml.RZ(0.26, wires=1)
  ...    qml.CNOT(wires=[1, 0])
  ...    qml.Rot(1.8, -2.7, 0.2, wires=0)
  ...    qml.Hadamard(wires=1)
  ...    qml.CNOT(wires=[0, 1])
  ...    qml.expval(qml.PauliZ(0) @ qml.PauliZ(1))
  >>> tape.get_resources()
  {'Hadamard': 2, 'RZ': 1, 'CNOT': 2, 'Rot': 1}
  >>> tape.get_depth()
  4
  ```

* The number of device executions over a QNode's lifetime can now be returned using `num_executions`.
  [(#853)](https://github.com/PennyLaneAI/pennylane/pull/853)

  ```pycon
  >>> dev = qml.device("default.qubit", wires=2)
  >>> @qml.qnode(dev)
  ... def circuit(x, y):
  ...    qml.RX(x, wires=[0])
  ...    qml.RY(y, wires=[1])
  ...    qml.CNOT(wires=[0, 1])
  ...    return qml.expval(qml.PauliZ(0) @ qml.PauliX(1))
  >>> for _ in range(10):
  ...    circuit(0.432, 0.12)
  >>> print(dev.num_executions)
  10
  ```

<h3>Improvements</h3>

* Support for tape mode has improved across PennyLane. The following features now work in tape mode:

  - QNode collections [(#863)](https://github.com/PennyLaneAI/pennylane/pull/863)

  - `qnn.ExpvalCost` [(#863)](https://github.com/PennyLaneAI/pennylane/pull/863)
    [(#911)](https://github.com/PennyLaneAI/pennylane/pull/911)

  - `qml.qnn.KerasLayer` [(#869)](https://github.com/PennyLaneAI/pennylane/pull/869)

  - `qml.qnn.TorchLayer` [(#865)](https://github.com/PennyLaneAI/pennylane/pull/865)

  - The `qml.qaoa` module [(#905)](https://github.com/PennyLaneAI/pennylane/pull/905)

* A new function, `qml.refresh_devices()`, has been added, allowing PennyLane to
  rescan installed PennyLane plugins and refresh the device list. In addition, the `qml.device`
  loader will attempt to refresh devices if the required plugin device cannot be found.
  This will result in an improved experience if installing PennyLane and plugins within
  a running Python session (for example, on Google Colab), and avoid the need to
  restart the kernel/runtime.
  [(#907)](https://github.com/PennyLaneAI/pennylane/pull/907)

* When using `grad_fn = qml.grad(cost)` to compute the gradient of a cost function with the Autograd
  interface, the value of the intermediate forward pass is now available via the `grad_fn.forward`
  property
  [(#914)](https://github.com/PennyLaneAI/pennylane/pull/914):

  ```python
  def cost_fn(x, y):
      return 2 * np.sin(x[0]) * np.exp(-x[1]) + x[0] ** 3 + np.cos(y)

  params = np.array([0.1, 0.5], requires_grad=True)
  data = np.array(0.65, requires_grad=False)
  grad_fn = qml.grad(cost_fn)

  grad_fn(params, data)  # perform backprop and evaluate the gradient
  grad_fn.forward  # the cost function value
  ```

* Gradient-based optimizers now have a `step_and_cost` method that returns
  both the next step as well as the objective (cost) function output.
  [(#916)](https://github.com/PennyLaneAI/pennylane/pull/916)

  ```pycon
  >>> opt = qml.GradientDescentOptimizer()
  >>> params, cost = opt.step_and_cost(cost_fn, params)
  ```

* PennyLane provides a new experimental module `qml.proc` which provides framework-agnostic processing
  functions for array and tensor manipulations.
  [(#886)](https://github.com/PennyLaneAI/pennylane/pull/886)

  Given the input tensor-like object, the call is
  dispatched to the corresponding array manipulation framework, allowing for end-to-end
  differentiation to be preserved.

  ```pycon
  >>> x = torch.tensor([1., 2.])
  >>> qml.proc.ones_like(x)
  tensor([1, 1])
  >>> y = tf.Variable([[0], [5]])
  >>> qml.proc.ones_like(y, dtype=np.complex128)
  <tf.Tensor: shape=(2, 1), dtype=complex128, numpy=
  array([[1.+0.j],
         [1.+0.j]])>
  ```

  Note that these functions are experimental, and only a subset of common functionality is
  supported. Furthermore, the names and behaviour of these functions may differ from similar
  functions in common frameworks; please refer to the function docstrings for more details.

* The gradient methods in tape mode now fully separate the quantum and classical processing. Rather
  than returning the evaluated gradients directly, they now return a tuple containing the required
  quantum and classical processing steps.
  [(#840)](https://github.com/PennyLaneAI/pennylane/pull/840)

  ```python
  def gradient_method(idx, param, **options):
      # generate the quantum tapes that must be computed
      # to determine the quantum gradient
      tapes = quantum_gradient_tapes(self)

      def processing_fn(results):
          # perform classical processing on the evaluated tapes
          # returning the evaluated quantum gradient
          return classical_processing(results)

      return tapes, processing_fn
  ```

  The `JacobianTape.jacobian()` method has been similarly modified to accumulate all gradient
  quantum tapes and classical processing functions, evaluate all quantum tapes simultaneously,
  and then apply the post-processing functions to the evaluated tape results.

* The MultiRZ gate now has a defined generator, allowing it to be used in quantum natural gradient
  optimization.
  [(#912)](https://github.com/PennyLaneAI/pennylane/pull/912)

* The CRot gate now has a `decomposition` method, which breaks the gate down into rotations
  and CNOT gates. This allows `CRot` to be used on devices that do not natively support it.
  [(#908)](https://github.com/PennyLaneAI/pennylane/pull/908)

* The classical processing in the `MottonenStatePreparation` template has been largely
  rewritten to use dense matrices and tensor manipulations wherever possible.
  This is in preparation to support differentiation through the template in the future.
  [(#864)](https://github.com/PennyLaneAI/pennylane/pull/864)

* Device-based caching has replaced QNode caching. Caching is now accessed by passing a
  `cache` argument to the device.
  [(#851)](https://github.com/PennyLaneAI/pennylane/pull/851)

  The `cache` argument should be an integer specifying the size of the cache. For example, a
  cache of size 10 is created using:

  ```pycon
  >>> dev = qml.device("default.qubit", wires=2, cache=10)
  ```

* The `Operation`, `Tensor`, and `MeasurementProcess` classes now have the `__copy__` special method
  defined.
  [(#840)](https://github.com/PennyLaneAI/pennylane/pull/840)

  This allows us to ensure that, when a shallow copy is performed of an operation, the
  mutable list storing the operation parameters is *also* shallow copied. Both the old operation and
  the copied operation will continue to share the same parameter data,
  ```pycon
  >>> import copy
  >>> op = qml.RX(0.2, wires=0)
  >>> op2 = copy.copy(op)
  >>> op.data[0] is op2.data[0]
  True
  ```

  however the *list container* is not a reference:

  ```pycon
  >>> op.data is op2.data
  False
  ```

  This allows the parameters of the copied operation to be modified, without mutating
  the parameters of the original operation.

* The `QuantumTape.copy` method has been tweaked so that
  [(#840)](https://github.com/PennyLaneAI/pennylane/pull/840):

  - Optionally, the tape's operations are shallow copied in addition to the tape by passing the
    `copy_operations=True` boolean flag. This allows the copied tape's parameters to be mutated
    without affecting the original tape's parameters. (Note: the two tapes will share parameter data
    *until* one of the tapes has their parameter list modified.)

  - Copied tapes can be cast to another `QuantumTape` subclass by passing the `tape_cls` keyword
    argument.

<h3>Breaking changes</h3>

* Updated how parameter-shift gradient recipes are defined for operations, allowing for
  gradient recipes that are specified as an arbitrary number of terms.
  [(#909)](https://github.com/PennyLaneAI/pennylane/pull/909)

  Previously, `Operation.grad_recipe` was restricted to two-term parameter-shift formulas.
  With this change, the gradient recipe now contains elements of the form
  :math:`[c_i, a_i, s_i]`, resulting in a gradient recipe of
  :math:`\frac{\partial}{\partial\phi_k}f(\phi_k) = \sum_{i} c_i f(a_i \phi_k + s_i )`.

  As this is a breaking change, all custom operations with defined gradient recipes must be
  updated to continue working with PennyLane 0.13. Note though that if `grad_recipe = None`, the
  default gradient recipe remains unchanged, and corresponds to the two terms :math:`[c_0, a_0, s_0]=[1/2, 1, \pi/2]`
  and :math:`[c_1, a_1, s_1]=[-1/2, 1, -\pi/2]` for every parameter.

- The `VQECost` class has been renamed to `ExpvalCost` to reflect its general applicability
  beyond VQE. Use of `VQECost` is still possible but will result in a deprecation warning.
  [(#913)](https://github.com/PennyLaneAI/pennylane/pull/913)

<h3>Bug fixes</h3>

* The `default.qubit.tf` device is updated to handle TensorFlow objects (e.g.,
  `tf.Variable`) as gate parameters correctly when using the `MultiRZ` and
  `CRot` operations.
  [(#921)](https://github.com/PennyLaneAI/pennylane/pull/921)

* PennyLane tensor objects are now unwrapped in BaseQNode when passed as a
  keyword argument to the quantum function.
  [(#903)](https://github.com/PennyLaneAI/pennylane/pull/903)
  [(#893)](https://github.com/PennyLaneAI/pennylane/pull/893)

* The new tape mode now prevents multiple observables from being evaluated on the same wire
  if the observables are not qubit-wise commuting Pauli words.
  [(#882)](https://github.com/PennyLaneAI/pennylane/pull/882)

* Fixes a bug in `default.qubit` whereby inverses of common gates were not being applied
  via efficient gate-specific methods, instead falling back to matrix-vector multiplication.
  The following gates were affected: `PauliX`, `PauliY`, `PauliZ`, `Hadamard`, `SWAP`, `S`,
  `T`, `CNOT`, `CZ`.
  [(#872)](https://github.com/PennyLaneAI/pennylane/pull/872)

* The `PauliRot` operation now gracefully handles single-qubit Paulis, and all-identity Paulis
  [(#860)](https://github.com/PennyLaneAI/pennylane/pull/860).

* Fixes a bug whereby binary Python operators were not properly propagating the `requires_grad`
  attribute to the output tensor.
  [(#889)](https://github.com/PennyLaneAI/pennylane/pull/889)

* Fixes a bug which prevents `TorchLayer` from doing `backward` when CUDA is enabled.
  [(#899)](https://github.com/PennyLaneAI/pennylane/pull/899)

* Fixes a bug where multi-threaded execution of `QNodeCollection` sometimes fails
  because of simultaneous queuing. This is fixed by adding thread locking during queuing.
  [(#910)](https://github.com/PennyLaneAI/pennylane/pull/918)

* Fixes a bug in `QuantumTape.set_parameters()`. The previous implementation assumed
  that the `self.trainable_parms` set would always be iterated over in increasing integer
  order. However, this is not guaranteed behaviour, and can lead to the incorrect tape parameters
  being set if this is not the case.
  [(#923)](https://github.com/PennyLaneAI/pennylane/pull/923)

* Fixes broken error message if a QNode is instantiated with an unknown exception.
  [(#930)](https://github.com/PennyLaneAI/pennylane/pull/930)

<h3>Contributors</h3>

This release contains contributions from (in alphabetical order):

Juan Miguel Arrazola, Thomas Bromley, Christina Lee, Alain Delgado Gran, Olivia Di Matteo, Anthony
Hayes, Theodor Isacsson, Josh Izaac, Soran Jahangiri, Nathan Killoran, Shumpei Kobayashi, Romain
Moyard, Zeyue Niu, Maria Schuld, Antal Száva.

# Release 0.12.0

<h3>New features since last release</h3>

<h4>New and improved simulators</h4>

* PennyLane now supports a new device, `default.mixed`, designed for
  simulating mixed-state quantum computations. This enables native
  support for implementing noisy channels in a circuit, which generally
  map pure states to mixed states.
  [(#794)](https://github.com/PennyLaneAI/pennylane/pull/794)
  [(#807)](https://github.com/PennyLaneAI/pennylane/pull/807)
  [(#819)](https://github.com/PennyLaneAI/pennylane/pull/819)

  The device can be initialized as
  ```pycon
  >>> dev = qml.device("default.mixed", wires=1)
  ```

  This allows the construction of QNodes that include non-unitary operations,
  such as noisy channels:

  ```pycon
  >>> @qml.qnode(dev)
  ... def circuit(params):
  ...     qml.RX(params[0], wires=0)
  ...     qml.RY(params[1], wires=0)
  ...     qml.AmplitudeDamping(0.5, wires=0)
  ...     return qml.expval(qml.PauliZ(0))
  >>> print(circuit([0.54, 0.12]))
  0.9257702929524184
  >>> print(circuit([0, np.pi]))
  0.0
  ```

<h4>New tools for optimizing measurements</h4>

* The new `grouping` module provides functionality for grouping simultaneously measurable Pauli word
  observables.
  [(#761)](https://github.com/PennyLaneAI/pennylane/pull/761)
  [(#850)](https://github.com/PennyLaneAI/pennylane/pull/850)
  [(#852)](https://github.com/PennyLaneAI/pennylane/pull/852)

  - The `optimize_measurements` function will take as input a list of Pauli word observables and
    their corresponding coefficients (if any), and will return the partitioned Pauli terms
    diagonalized in the measurement basis and the corresponding diagonalizing circuits.

    ```python
    from pennylane.grouping import optimize_measurements
    h, nr_qubits = qml.qchem.molecular_hamiltonian("h2", "h2.xyz")
    rotations, grouped_ops, grouped_coeffs = optimize_measurements(h.ops, h.coeffs, grouping="qwc")
    ```

    The diagonalizing circuits of `rotations` correspond to the diagonalized Pauli word groupings of
    `grouped_ops`.

  - Pauli word partitioning utilities are performed by the `PauliGroupingStrategy`
    class. An input list of Pauli words can be partitioned into mutually commuting,
    qubit-wise-commuting, or anticommuting groupings.

    For example, partitioning Pauli words into anticommutative groupings by the Recursive Largest
    First (RLF) graph colouring heuristic:

    ```python
    from pennylane import PauliX, PauliY, PauliZ, Identity
    from pennylane.grouping import group_observables
    pauli_words = [
        Identity('a') @ Identity('b'),
        Identity('a') @ PauliX('b'),
        Identity('a') @ PauliY('b'),
        PauliZ('a') @ PauliX('b'),
        PauliZ('a') @ PauliY('b'),
        PauliZ('a') @ PauliZ('b')
    ]
    groupings = group_observables(pauli_words, grouping_type='anticommuting', method='rlf')
    ```

  - Various utility functions are included for obtaining and manipulating Pauli
    words in the binary symplectic vector space representation.

    For instance, two Pauli words may be converted to their binary vector representation:

    ```pycon
    >>> from pennylane.grouping import pauli_to_binary
    >>> from pennylane.wires import Wires
    >>> wire_map = {Wires('a'): 0, Wires('b'): 1}
    >>> pauli_vec_1 = pauli_to_binary(qml.PauliX('a') @ qml.PauliY('b'))
    >>> pauli_vec_2 = pauli_to_binary(qml.PauliZ('a') @ qml.PauliZ('b'))
    >>> pauli_vec_1
    [1. 1. 0. 1.]
    >>> pauli_vec_2
    [0. 0. 1. 1.]
    ```

    Their product up to a phase may be computed by taking the sum of their binary vector
    representations, and returned in the operator representation.

    ```pycon
    >>> from pennylane.grouping import binary_to_pauli
    >>> binary_to_pauli((pauli_vec_1 + pauli_vec_2) % 2, wire_map)
    Tensor product ['PauliY', 'PauliX']: 0 params, wires ['a', 'b']
    ```

    For more details on the grouping module, see the
    [grouping module documentation](https://pennylane.readthedocs.io/en/stable/code/qml_grouping.html)


<h4>Returning the quantum state from simulators</h4>

* The quantum state of a QNode can now be returned using the `qml.state()` return function.
  [(#818)](https://github.com/XanaduAI/pennylane/pull/818)

  ```python
  import pennylane as qml

  dev = qml.device("default.qubit", wires=3)
  qml.enable_tape()

  @qml.qnode(dev)
  def qfunc(x, y):
      qml.RZ(x, wires=0)
      qml.CNOT(wires=[0, 1])
      qml.RY(y, wires=1)
      qml.CNOT(wires=[0, 2])
      return qml.state()

  >>> qfunc(0.56, 0.1)
  array([0.95985437-0.27601028j, 0.        +0.j        ,
         0.04803275-0.01381203j, 0.        +0.j        ,
         0.        +0.j        , 0.        +0.j        ,
         0.        +0.j        , 0.        +0.j        ])
  ```

  Differentiating the state is currently available when using the
  classical backpropagation differentiation method (`diff_method="backprop"`) with a compatible device,
  and when using the new tape mode.

<h4>New operations and channels</h4>

* PennyLane now includes standard channels such as the Amplitude-damping,
  Phase-damping, and Depolarizing channels, as well as the ability
  to make custom qubit channels.
  [(#760)](https://github.com/PennyLaneAI/pennylane/pull/760)
  [(#766)](https://github.com/PennyLaneAI/pennylane/pull/766)
  [(#778)](https://github.com/PennyLaneAI/pennylane/pull/778)

* The controlled-Y operation is now available via `qml.CY`. For devices that do
  not natively support the controlled-Y operation, it will be decomposed
  into `qml.RY`, `qml.CNOT`, and `qml.S` operations.
  [(#806)](https://github.com/PennyLaneAI/pennylane/pull/806)

<h4>Preview the next-generation PennyLane QNode</h4>

* The new PennyLane `tape` module provides a re-formulated QNode class, rewritten from the ground-up,
  that uses a new `QuantumTape` object to represent the QNode's quantum circuit. Tape mode
  provides several advantages over the standard PennyLane QNode.
  [(#785)](https://github.com/PennyLaneAI/pennylane/pull/785)
  [(#792)](https://github.com/PennyLaneAI/pennylane/pull/792)
  [(#796)](https://github.com/PennyLaneAI/pennylane/pull/796)
  [(#800)](https://github.com/PennyLaneAI/pennylane/pull/800)
  [(#803)](https://github.com/PennyLaneAI/pennylane/pull/803)
  [(#804)](https://github.com/PennyLaneAI/pennylane/pull/804)
  [(#805)](https://github.com/PennyLaneAI/pennylane/pull/805)
  [(#808)](https://github.com/PennyLaneAI/pennylane/pull/808)
  [(#810)](https://github.com/PennyLaneAI/pennylane/pull/810)
  [(#811)](https://github.com/PennyLaneAI/pennylane/pull/811)
  [(#815)](https://github.com/PennyLaneAI/pennylane/pull/815)
  [(#820)](https://github.com/PennyLaneAI/pennylane/pull/820)
  [(#823)](https://github.com/PennyLaneAI/pennylane/pull/823)
  [(#824)](https://github.com/PennyLaneAI/pennylane/pull/824)
  [(#829)](https://github.com/PennyLaneAI/pennylane/pull/829)

  - Support for in-QNode classical processing: Tape mode allows for differentiable classical
    processing within the QNode.

  - No more Variable wrapping: In tape mode, QNode arguments no longer become `Variable`
    objects within the QNode.

  - Less restrictive QNode signatures: There is no longer any restriction on the QNode signature;
    the QNode can be defined and called following the same rules as standard Python functions.

  - Unifying all QNodes: The tape-mode QNode merges all QNodes (including the
    `JacobianQNode` and the `PassthruQNode`) into a single unified QNode, with
    identical behaviour regardless of the differentiation type.

  - Optimizations: Tape mode provides various performance optimizations, reducing pre- and
    post-processing overhead, and reduces the number of quantum evaluations in certain cases.

  Note that tape mode is **experimental**, and does not currently have feature-parity with the
  existing QNode. [Feedback and bug reports](https://github.com/PennyLaneAI/pennylane/issues) are
  encouraged and will help improve the new tape mode.

  Tape mode can be enabled globally via the `qml.enable_tape` function, without changing your
  PennyLane code:

  ```python
  qml.enable_tape()
  dev = qml.device("default.qubit", wires=1)

  @qml.qnode(dev, interface="tf")
  def circuit(p):
      print("Parameter value:", p)
      qml.RX(tf.sin(p[0])**2 + p[1], wires=0)
      return qml.expval(qml.PauliZ(0))
  ```

  For more details, please see the [tape mode
  documentation](https://pennylane.readthedocs.io/en/stable/code/qml_tape.html).

<h3>Improvements</h3>

* QNode caching has been introduced, allowing the QNode to keep track of the results of previous
  device executions and reuse those results in subsequent calls.
  Note that QNode caching is only supported in the new and experimental tape-mode.
  [(#817)](https://github.com/PennyLaneAI/pennylane/pull/817)

  Caching is available by passing a `caching` argument to the QNode:

  ```python
  dev = qml.device("default.qubit", wires=2)
  qml.enable_tape()

  @qml.qnode(dev, caching=10)  # cache up to 10 evaluations
  def qfunc(x):
      qml.RX(x, wires=0)
      qml.RX(0.3, wires=1)
      qml.CNOT(wires=[0, 1])
      return qml.expval(qml.PauliZ(1))

  qfunc(0.1)  # first evaluation executes on the device
  qfunc(0.1)  # second evaluation accesses the cached result
  ```

* Sped up the application of certain gates in `default.qubit` by using array/tensor
  manipulation tricks. The following gates are affected: `PauliX`, `PauliY`, `PauliZ`,
  `Hadamard`, `SWAP`, `S`, `T`, `CNOT`, `CZ`.
  [(#772)](https://github.com/PennyLaneAI/pennylane/pull/772)

* The computation of marginal probabilities has been made more efficient for devices
  with a large number of wires, achieving in some cases a 5x speedup.
  [(#799)](https://github.com/PennyLaneAI/pennylane/pull/799)

* Adds arithmetic operations (addition, tensor product,
  subtraction, and scalar multiplication) between `Hamiltonian`,
  `Tensor`, and `Observable` objects, and inline arithmetic
  operations between Hamiltonians and other observables.
  [(#765)](https://github.com/PennyLaneAI/pennylane/pull/765)

  Hamiltonians can now easily be defined as sums of observables:

  ```pycon3
  >>> H = 3 * qml.PauliZ(0) - (qml.PauliX(0) @ qml.PauliX(1)) + qml.Hamiltonian([4], [qml.PauliZ(0)])
  >>> print(H)
  (7.0) [Z0] + (-1.0) [X0 X1]
  ```

* Adds `compare()` method to `Observable` and `Hamiltonian` classes, which allows
  for comparison between observable quantities.
  [(#765)](https://github.com/PennyLaneAI/pennylane/pull/765)

  ```pycon3
  >>> H = qml.Hamiltonian([1], [qml.PauliZ(0)])
  >>> obs = qml.PauliZ(0) @ qml.Identity(1)
  >>> print(H.compare(obs))
  True
  ```

  ```pycon3
  >>> H = qml.Hamiltonian([2], [qml.PauliZ(0)])
  >>> obs = qml.PauliZ(1) @ qml.Identity(0)
  >>> print(H.compare(obs))
  False
  ```

* Adds `simplify()` method to the `Hamiltonian` class.
  [(#765)](https://github.com/PennyLaneAI/pennylane/pull/765)

  ```pycon3
  >>> H = qml.Hamiltonian([1, 2], [qml.PauliZ(0), qml.PauliZ(0) @ qml.Identity(1)])
  >>> H.simplify()
  >>> print(H)
  (3.0) [Z0]
  ```

* Added a new bit-flip mixer to the `qml.qaoa` module.
  [(#774)](https://github.com/PennyLaneAI/pennylane/pull/774)

* Summation of two `Wires` objects is now supported and will return
  a `Wires` object containing the set of all wires defined by the
  terms in the summation.
  [(#812)](https://github.com/PennyLaneAI/pennylane/pull/812)

<h3>Breaking changes</h3>

* The PennyLane NumPy module now returns scalar (zero-dimensional) arrays where
  Python scalars were previously returned.
  [(#820)](https://github.com/PennyLaneAI/pennylane/pull/820)
  [(#833)](https://github.com/PennyLaneAI/pennylane/pull/833)

  For example, this affects array element indexing, and summation:

  ```pycon
  >>> x = np.array([1, 2, 3], requires_grad=False)
  >>> x[0]
  tensor(1, requires_grad=False)
  >>> np.sum(x)
  tensor(6, requires_grad=True)
  ```

  This may require small updates to user code. A convenience method, `np.tensor.unwrap()`,
  has been added to help ease the transition. This converts PennyLane NumPy tensors
  to standard NumPy arrays and Python scalars:

  ```pycon
  >>> x = np.array(1.543, requires_grad=False)
  >>> x.unwrap()
  1.543
  ```

  Note, however, that information regarding array differentiability will be
  lost.

* The device capabilities dictionary has been redesigned, for clarity and robustness. In particular,
  the capabilities dictionary is now inherited from the parent class, various keys have more
  expressive names, and all keys are now defined in the base device class. For more details, please
  [refer to the developer
  documentation](https://pennylane.readthedocs.io/en/stable/development/plugins.html#device-capabilities).
  [(#781)](https://github.com/PennyLaneAI/pennylane/pull/781/files)

<h3>Bug fixes</h3>

* Changed to use lists for storing variable values inside `BaseQNode`
  allowing complex matrices to be passed to `QubitUnitary`.
  [(#773)](https://github.com/PennyLaneAI/pennylane/pull/773)

* Fixed a bug within `default.qubit`, resulting in greater efficiency
  when applying a state vector to all wires on the device.
  [(#849)](https://github.com/PennyLaneAI/pennylane/pull/849)

<h3>Documentation</h3>

* Equations have been added to the `qml.sample` and `qml.probs` docstrings
  to clarify the mathematical foundation of the performed measurements.
  [(#843)](https://github.com/PennyLaneAI/pennylane/pull/843)

<h3>Contributors</h3>

This release contains contributions from (in alphabetical order):

Aroosa Ijaz, Juan Miguel Arrazola, Thomas Bromley, Jack Ceroni, Alain Delgado Gran, Josh Izaac,
Soran Jahangiri, Nathan Killoran, Robert Lang, Cedric Lin, Olivia Di Matteo, Nicolás Quesada, Maria
Schuld, Antal Száva.

# Release 0.11.0

<h3>New features since last release</h3>

<h4>New and improved simulators</h4>

* Added a new device, `default.qubit.autograd`, a pure-state qubit simulator written using Autograd.
  This device supports classical backpropagation (`diff_method="backprop"`); this can
  be faster than the parameter-shift rule for computing quantum gradients
  when the number of parameters to be optimized is large.
  [(#721)](https://github.com/XanaduAI/pennylane/pull/721)

  ```pycon
  >>> dev = qml.device("default.qubit.autograd", wires=1)
  >>> @qml.qnode(dev, diff_method="backprop")
  ... def circuit(x):
  ...     qml.RX(x[1], wires=0)
  ...     qml.Rot(x[0], x[1], x[2], wires=0)
  ...     return qml.expval(qml.PauliZ(0))
  >>> weights = np.array([0.2, 0.5, 0.1])
  >>> grad_fn = qml.grad(circuit)
  >>> print(grad_fn(weights))
  array([-2.25267173e-01, -1.00864546e+00,  6.93889390e-18])
  ```

  See the [device documentation](https://pennylane.readthedocs.io/en/stable/code/api/pennylane.devices.default_qubit_autograd.DefaultQubitAutograd.html) for more details.

* A new experimental C++ state-vector simulator device is now available, `lightning.qubit`. It
  uses the C++ Eigen library to perform fast linear algebra calculations for simulating quantum
  state-vector evolution.

  `lightning.qubit` is currently in beta; it can be installed via `pip`:

  ```console
  $ pip install pennylane-lightning
  ```

  Once installed, it can be used as a PennyLane device:

  ```pycon
  >>> dev = qml.device("lightning.qubit", wires=2)
  ```

  For more details, please see the [lightning qubit documentation](https://pennylane-lightning.readthedocs.io).

<h4>New algorithms and templates</h4>

* Added built-in QAOA functionality via the new `qml.qaoa` module.
  [(#712)](https://github.com/PennyLaneAI/pennylane/pull/712)
  [(#718)](https://github.com/PennyLaneAI/pennylane/pull/718)
  [(#741)](https://github.com/PennyLaneAI/pennylane/pull/741)
  [(#720)](https://github.com/PennyLaneAI/pennylane/pull/720)

  This includes the following features:

  * New `qml.qaoa.x_mixer` and `qml.qaoa.xy_mixer` functions for defining Pauli-X and XY
    mixer Hamiltonians.

  * MaxCut: The `qml.qaoa.maxcut` function allows easy construction of the cost Hamiltonian
    and recommended mixer Hamiltonian for solving the MaxCut problem for a supplied graph.

  * Layers: `qml.qaoa.cost_layer` and `qml.qaoa.mixer_layer` take cost and mixer
    Hamiltonians, respectively, and apply the corresponding QAOA cost and mixer layers
    to the quantum circuit

  For example, using PennyLane to construct and solve a MaxCut problem with QAOA:

  ```python
  wires = range(3)
  graph = Graph([(0, 1), (1, 2), (2, 0)])
  cost_h, mixer_h = qaoa.maxcut(graph)

  def qaoa_layer(gamma, alpha):
      qaoa.cost_layer(gamma, cost_h)
      qaoa.mixer_layer(alpha, mixer_h)

  def antatz(params, **kwargs):

      for w in wires:
          qml.Hadamard(wires=w)

      # repeat the QAOA layer two times
      qml.layer(qaoa_layer, 2, params[0], params[1])

  dev = qml.device('default.qubit', wires=len(wires))
  cost_function = qml.VQECost(ansatz, cost_h, dev)
  ```

* Added an `ApproxTimeEvolution` template to the PennyLane templates module, which
  can be used to implement Trotterized time-evolution under a Hamiltonian.
  [(#710)](https://github.com/XanaduAI/pennylane/pull/710)

  <img src="https://pennylane.readthedocs.io/en/latest/_static/templates/subroutines/approx_time_evolution.png" width=50%/>

* Added a `qml.layer` template-constructing function, which takes a unitary, and
  repeatedly applies it on a set of wires to a given depth.
  [(#723)](https://github.com/PennyLaneAI/pennylane/pull/723)

  ```python
  def subroutine():
      qml.Hadamard(wires=[0])
      qml.CNOT(wires=[0, 1])
      qml.PauliX(wires=[1])

  dev = qml.device('default.qubit', wires=3)

  @qml.qnode(dev)
  def circuit():
      qml.layer(subroutine, 3)
      return [qml.expval(qml.PauliZ(0)), qml.expval(qml.PauliZ(1))]
  ```

  This creates the following circuit:
  ```pycon
  >>> circuit()
  >>> print(circuit.draw())
  0: ──H──╭C──X──H──╭C──X──H──╭C──X──┤ ⟨Z⟩
  1: ─────╰X────────╰X────────╰X─────┤ ⟨Z⟩
  ```

* Added the `qml.utils.decompose_hamiltonian` function. This function can be used to
  decompose a Hamiltonian into a linear combination of Pauli operators.
  [(#671)](https://github.com/XanaduAI/pennylane/pull/671)

  ```pycon
  >>> A = np.array(
  ... [[-2, -2+1j, -2, -2],
  ... [-2-1j,  0,  0, -1],
  ... [-2,  0, -2, -1],
  ... [-2, -1, -1,  0]])
  >>> coeffs, obs_list = decompose_hamiltonian(A)
  ```

<h4>New device features</h4>

* It is now possible to specify custom wire labels, such as `['anc1', 'anc2', 0, 1, 3]`, where the labels
  can be strings or numbers.
  [(#666)](https://github.com/XanaduAI/pennylane/pull/666)

  Custom wire labels are defined by passing a list to the `wires` argument when creating the device:

  ```pycon
  >>> dev = qml.device("default.qubit", wires=['anc1', 'anc2', 0, 1, 3])
  ```

  Quantum operations should then be invoked with these custom wire labels:

  ``` pycon
  >>> @qml.qnode(dev)
  >>> def circuit():
  ...    qml.Hadamard(wires='anc2')
  ...    qml.CNOT(wires=['anc1', 3])
  ...    ...
  ```

  The existing behaviour, in which the number of wires is specified on device initialization,
  continues to work as usual. This gives a default behaviour where wires are labelled
  by consecutive integers.

  ```pycon
  >>> dev = qml.device("default.qubit", wires=5)
  ```

* An integrated device test suite has been added, which can be used
  to run basic integration tests on core or external devices.
  [(#695)](https://github.com/PennyLaneAI/pennylane/pull/695)
  [(#724)](https://github.com/PennyLaneAI/pennylane/pull/724)
  [(#733)](https://github.com/PennyLaneAI/pennylane/pull/733)

  The test can be invoked against a particular device by calling the `pl-device-test`
  command line program:

  ```console
  $ pl-device-test --device=default.qubit --shots=1234 --analytic=False
  ```

  If the tests are run on external devices, the device and its dependencies must be
  installed locally. For more details, please see the
  [plugin test documentation](http://pennylane.readthedocs.io/en/latest/code/api/pennylane.devices.tests.html).

<h3>Improvements</h3>

* The functions implementing the quantum circuits building the Unitary Coupled-Cluster
  (UCCSD) VQE ansatz have been improved, with a more consistent naming convention and
  improved docstrings.
  [(#748)](https://github.com/PennyLaneAI/pennylane/pull/748)

  The changes include:

  - The terms *1particle-1hole (ph)* and *2particle-2hole (pphh)* excitations
    were replaced with the names *single* and *double* excitations, respectively.

  - The non-differentiable arguments in the `UCCSD` template were renamed accordingly:
    `ph` → `s_wires`, `pphh` → `d_wires`

  - The term *virtual*, previously used to refer the *unoccupied* orbitals, was discarded.

  - The Usage Details sections were updated and improved.

* Added support for TensorFlow 2.3 and PyTorch 1.6.
  [(#725)](https://github.com/PennyLaneAI/pennylane/pull/725)

* Returning probabilities is now supported from photonic QNodes.
  As with qubit QNodes, photonic QNodes returning probabilities are
  end-to-end differentiable.
  [(#699)](https://github.com/XanaduAI/pennylane/pull/699/)

  ```pycon
  >>> dev = qml.device("strawberryfields.fock", wires=2, cutoff_dim=5)
  >>> @qml.qnode(dev)
  ... def circuit(a):
  ...     qml.Displacement(a, 0, wires=0)
  ...     return qml.probs(wires=0)
  >>> print(circuit(0.5))
  [7.78800783e-01 1.94700196e-01 2.43375245e-02 2.02812704e-03 1.26757940e-04]
  ```

<h3>Breaking changes</h3>

* The `pennylane.plugins` and `pennylane.beta.plugins` folders have been renamed to
  `pennylane.devices` and `pennylane.beta.devices`, to reflect their content better.
  [(#726)](https://github.com/XanaduAI/pennylane/pull/726)

<h3>Bug fixes</h3>

* The PennyLane interface conversion functions can now convert QNodes with
  pre-existing interfaces.
  [(#707)](https://github.com/XanaduAI/pennylane/pull/707)

<h3>Documentation</h3>

* The interfaces section of the documentation has been renamed to 'Interfaces and training',
  and updated with the latest variable handling details.
  [(#753)](https://github.com/PennyLaneAI/pennylane/pull/753)

<h3>Contributors</h3>

This release contains contributions from (in alphabetical order):

Juan Miguel Arrazola, Thomas Bromley, Jack Ceroni, Alain Delgado Gran, Shadab Hussain, Theodor
Isacsson, Josh Izaac, Nathan Killoran, Maria Schuld, Antal Száva, Nicola Vitucci.

# Release 0.10.0

<h3>New features since last release</h3>

<h4>New and improved simulators</h4>

* Added a new device, `default.qubit.tf`, a pure-state qubit simulator written using TensorFlow.
  As a result, it supports classical backpropagation as a means to compute the Jacobian. This can
  be faster than the parameter-shift rule for computing quantum gradients
  when the number of parameters to be optimized is large.

  `default.qubit.tf` is designed to be used with end-to-end classical backpropagation
  (`diff_method="backprop"`) with the TensorFlow interface. This is the default method
  of differentiation when creating a QNode with this device.

  Using this method, the created QNode is a 'white-box' that is
  tightly integrated with your TensorFlow computation, including
  [AutoGraph](https://www.tensorflow.org/guide/function) support:

  ```pycon
  >>> dev = qml.device("default.qubit.tf", wires=1)
  >>> @tf.function
  ... @qml.qnode(dev, interface="tf", diff_method="backprop")
  ... def circuit(x):
  ...     qml.RX(x[1], wires=0)
  ...     qml.Rot(x[0], x[1], x[2], wires=0)
  ...     return qml.expval(qml.PauliZ(0))
  >>> weights = tf.Variable([0.2, 0.5, 0.1])
  >>> with tf.GradientTape() as tape:
  ...     res = circuit(weights)
  >>> print(tape.gradient(res, weights))
  tf.Tensor([-2.2526717e-01 -1.0086454e+00  1.3877788e-17], shape=(3,), dtype=float32)
  ```

  See the `default.qubit.tf`
  [documentation](https://pennylane.ai/en/stable/code/api/pennylane.beta.plugins.DefaultQubitTF.html)
  for more details.

* The [default.tensor plugin](https://github.com/XanaduAI/pennylane/blob/master/pennylane/beta/plugins/default_tensor.py)
  has been significantly upgraded. It now allows two different
  tensor network representations to be used: `"exact"` and `"mps"`. The former uses a
  exact factorized representation of quantum states, while the latter uses a matrix product state
  representation.
  ([#572](https://github.com/XanaduAI/pennylane/pull/572))
  ([#599](https://github.com/XanaduAI/pennylane/pull/599))

<h4>New machine learning functionality and integrations</h4>

* PennyLane QNodes can now be converted into Torch layers, allowing for creation of quantum and
  hybrid models using the `torch.nn` API.
  [(#588)](https://github.com/XanaduAI/pennylane/pull/588)

  A PennyLane QNode can be converted into a `torch.nn` layer using the `qml.qnn.TorchLayer` class:

  ```pycon
  >>> @qml.qnode(dev)
  ... def qnode(inputs, weights_0, weight_1):
  ...    # define the circuit
  ...    # ...

  >>> weight_shapes = {"weights_0": 3, "weight_1": 1}
  >>> qlayer = qml.qnn.TorchLayer(qnode, weight_shapes)
  ```

  A hybrid model can then be easily constructed:

  ```pycon
  >>> model = torch.nn.Sequential(qlayer, torch.nn.Linear(2, 2))
  ```

* Added a new "reversible" differentiation method which can be used in simulators, but not hardware.

  The reversible approach is similar to backpropagation, but trades off extra computation for
  enhanced memory efficiency. Where backpropagation caches the state tensors at each step during
  a simulated evolution, the reversible method only caches the final pre-measurement state.

  Compared to the parameter-shift method, the reversible method can be faster or slower,
  depending on the density and location of parametrized gates in a circuit
  (circuits with higher density of parametrized gates near the end of the circuit will see a benefit).
  [(#670)](https://github.com/XanaduAI/pennylane/pull/670)

  ```pycon
  >>> dev = qml.device("default.qubit", wires=2)
  ... @qml.qnode(dev, diff_method="reversible")
  ... def circuit(x):
  ...     qml.RX(x, wires=0)
  ...     qml.RX(x, wires=0)
  ...     qml.CNOT(wires=[0,1])
  ...     return qml.expval(qml.PauliZ(0))
  >>> qml.grad(circuit)(0.5)
  (array(-0.47942554),)
  ```

<h4>New templates and cost functions</h4>

* Added the new templates `UCCSD`, `SingleExcitationUnitary`, and`DoubleExcitationUnitary`,
  which together implement the Unitary Coupled-Cluster Singles and Doubles (UCCSD) ansatz
  to perform VQE-based quantum chemistry simulations using PennyLane-QChem.
  [(#622)](https://github.com/XanaduAI/pennylane/pull/622)
  [(#638)](https://github.com/XanaduAI/pennylane/pull/638)
  [(#654)](https://github.com/XanaduAI/pennylane/pull/654)
  [(#659)](https://github.com/XanaduAI/pennylane/pull/659)
  [(#622)](https://github.com/XanaduAI/pennylane/pull/622)

* Added module `pennylane.qnn.cost` with class `SquaredErrorLoss`. The module contains classes
  to calculate losses and cost functions on circuits with trainable parameters.
  [(#642)](https://github.com/XanaduAI/pennylane/pull/642)

<h3>Improvements</h3>

* Improves the wire management by making the `Operator.wires` attribute a `wires` object.
  [(#666)](https://github.com/XanaduAI/pennylane/pull/666)

* A significant improvement with respect to how QNodes and interfaces mark quantum function
  arguments as differentiable when using Autograd, designed to improve performance and make
  QNodes more intuitive.
  [(#648)](https://github.com/XanaduAI/pennylane/pull/648)
  [(#650)](https://github.com/XanaduAI/pennylane/pull/650)

  In particular, the following changes have been made:

  - A new `ndarray` subclass `pennylane.numpy.tensor`, which extends NumPy arrays with
    the keyword argument and attribute `requires_grad`. Tensors which have `requires_grad=False`
    are treated as non-differentiable by the Autograd interface.

  - A new subpackage `pennylane.numpy`, which wraps `autograd.numpy` such that NumPy functions
    accept the `requires_grad` keyword argument, and allows Autograd to differentiate
    `pennylane.numpy.tensor` objects.

  - The `argnum` argument to `qml.grad` is now optional; if not provided, arguments explicitly
    marked as `requires_grad=False` are excluded for the list of differentiable arguments.
    The ability to pass `argnum` has been retained for backwards compatibility, and
    if present the old behaviour persists.

* The QNode Torch interface now inspects QNode positional arguments.
  If any argument does not have the attribute `requires_grad=True`, it
  is automatically excluded from quantum gradient computations.
  [(#652)](https://github.com/XanaduAI/pennylane/pull/652)
  [(#660)](https://github.com/XanaduAI/pennylane/pull/660)

* The QNode TF interface now inspects QNode positional arguments.
  If any argument is not being watched by a `tf.GradientTape()`,
  it is automatically excluded from quantum gradient computations.
  [(#655)](https://github.com/XanaduAI/pennylane/pull/655)
  [(#660)](https://github.com/XanaduAI/pennylane/pull/660)

* QNodes have two new public methods: `QNode.set_trainable_args()` and `QNode.get_trainable_args()`.
  These are designed to be called by interfaces, to specify to the QNode which of its
  input arguments are differentiable. Arguments which are non-differentiable will not be converted
  to PennyLane Variable objects within the QNode.
  [(#660)](https://github.com/XanaduAI/pennylane/pull/660)

* Added `decomposition` method to PauliX, PauliY, PauliZ, S, T, Hadamard, and PhaseShift gates, which
  decomposes each of these gates into rotation gates.
  [(#668)](https://github.com/XanaduAI/pennylane/pull/668)

* The `CircuitGraph` class now supports serializing contained circuit operations
  and measurement basis rotations to an OpenQASM2.0 script via the new
  `CircuitGraph.to_openqasm()` method.
  [(#623)](https://github.com/XanaduAI/pennylane/pull/623)

<h3>Breaking changes</h3>

* Removes support for Python 3.5.
  [(#639)](https://github.com/XanaduAI/pennylane/pull/639)

<h3>Documentation</h3>

* Various small typos were fixed.

<h3>Contributors</h3>

This release contains contributions from (in alphabetical order):

Thomas Bromley, Jack Ceroni, Alain Delgado Gran, Theodor Isacsson, Josh Izaac,
Nathan Killoran, Maria Schuld, Antal Száva, Nicola Vitucci.


# Release 0.9.0

<h3>New features since last release</h3>

<h4>New machine learning integrations</h4>

* PennyLane QNodes can now be converted into Keras layers, allowing for creation of quantum and
  hybrid models using the Keras API.
  [(#529)](https://github.com/XanaduAI/pennylane/pull/529)

  A PennyLane QNode can be converted into a Keras layer using the `KerasLayer` class:

  ```python
  from pennylane.qnn import KerasLayer

  @qml.qnode(dev)
  def circuit(inputs, weights_0, weight_1):
     # define the circuit
     # ...

  weight_shapes = {"weights_0": 3, "weight_1": 1}
  qlayer = qml.qnn.KerasLayer(circuit, weight_shapes, output_dim=2)
  ```

  A hybrid model can then be easily constructed:

  ```python
  model = tf.keras.models.Sequential([qlayer, tf.keras.layers.Dense(2)])
  ```

* Added a new type of QNode, `qml.qnodes.PassthruQNode`. For simulators which are coded in an
  external library which supports automatic differentiation, PennyLane will treat a PassthruQNode as
  a "white box", and rely on the external library to directly provide gradients via backpropagation.
  This can be more efficient than the using parameter-shift rule for a large number of parameters.
  [(#488)](https://github.com/XanaduAI/pennylane/pull/488)

  Currently this behaviour is supported by PennyLane's `default.tensor.tf` device backend,
  compatible with the `'tf'` interface using TensorFlow 2:

  ```python
  dev = qml.device('default.tensor.tf', wires=2)

  @qml.qnode(dev, diff_method="backprop")
  def circuit(params):
      qml.RX(params[0], wires=0)
      qml.RX(params[1], wires=1)
      qml.CNOT(wires=[0, 1])
      return qml.expval(qml.PauliZ(0))

  qnode = PassthruQNode(circuit, dev)
  params = tf.Variable([0.3, 0.1])

  with tf.GradientTape() as tape:
      tape.watch(params)
      res = qnode(params)

  grad = tape.gradient(res, params)
  ```

<h4>New optimizers</h4>

* Added the `qml.RotosolveOptimizer`, a gradient-free optimizer
  that minimizes the quantum function by updating each parameter,
  one-by-one, via a closed-form expression while keeping other parameters
  fixed.
  [(#636)](https://github.com/XanaduAI/pennylane/pull/636)
  [(#539)](https://github.com/XanaduAI/pennylane/pull/539)

* Added the `qml.RotoselectOptimizer`, which uses Rotosolve to
  minimizes a quantum function with respect to both the
  rotation operations applied and the rotation parameters.
  [(#636)](https://github.com/XanaduAI/pennylane/pull/636)
  [(#539)](https://github.com/XanaduAI/pennylane/pull/539)

  For example, given a quantum function `f` that accepts parameters `x`
  and a list of corresponding rotation operations `generators`,
  the Rotoselect optimizer will, at each step, update both the parameter
  values and the list of rotation gates to minimize the loss:

  ```pycon
  >>> opt = qml.optimize.RotoselectOptimizer()
  >>> x = [0.3, 0.7]
  >>> generators = [qml.RX, qml.RY]
  >>> for _ in range(100):
  ...     x, generators = opt.step(f, x, generators)
  ```


<h4>New operations</h4>

* Added the `PauliRot` gate, which performs an arbitrary
  Pauli rotation on multiple qubits, and the `MultiRZ` gate,
  which performs a rotation generated by a tensor product
  of Pauli Z operators.
  [(#559)](https://github.com/XanaduAI/pennylane/pull/559)

  ```python
  dev = qml.device('default.qubit', wires=4)

  @qml.qnode(dev)
  def circuit(angle):
      qml.PauliRot(angle, "IXYZ", wires=[0, 1, 2, 3])
      return [qml.expval(qml.PauliZ(wire)) for wire in [0, 1, 2, 3]]
  ```

  ```pycon
  >>> circuit(0.4)
  [1.         0.92106099 0.92106099 1.        ]
  >>> print(circuit.draw())
   0: ──╭RI(0.4)──┤ ⟨Z⟩
   1: ──├RX(0.4)──┤ ⟨Z⟩
   2: ──├RY(0.4)──┤ ⟨Z⟩
   3: ──╰RZ(0.4)──┤ ⟨Z⟩
  ```

  If the `PauliRot` gate is not supported on the target device, it will
  be decomposed into `Hadamard`, `RX` and `MultiRZ` gates. Note that
  identity gates in the Pauli word result in untouched wires:

  ```pycon
  >>> print(circuit.draw())
   0: ───────────────────────────────────┤ ⟨Z⟩
   1: ──H──────────╭RZ(0.4)──H───────────┤ ⟨Z⟩
   2: ──RX(1.571)──├RZ(0.4)──RX(-1.571)──┤ ⟨Z⟩
   3: ─────────────╰RZ(0.4)──────────────┤ ⟨Z⟩
  ```

  If the `MultiRZ` gate is not supported, it will be decomposed into
  `CNOT` and `RZ` gates:

  ```pycon
  >>> print(circuit.draw())
   0: ──────────────────────────────────────────────────┤ ⟨Z⟩
   1: ──H──────────────╭X──RZ(0.4)──╭X──────H───────────┤ ⟨Z⟩
   2: ──RX(1.571)──╭X──╰C───────────╰C──╭X──RX(-1.571)──┤ ⟨Z⟩
   3: ─────────────╰C───────────────────╰C──────────────┤ ⟨Z⟩
  ```

* PennyLane now provides `DiagonalQubitUnitary` for diagonal gates, that are e.g.,
  encountered in IQP circuits. These kinds of gates can be evaluated much faster on
  a simulator device.
  [(#567)](https://github.com/XanaduAI/pennylane/pull/567)

  The gate can be used, for example, to efficiently simulate oracles:

  ```python
  dev = qml.device('default.qubit', wires=3)

  # Function as a bitstring
  f = np.array([1, 0, 0, 1, 1, 0, 1, 0])

  @qml.qnode(dev)
  def circuit(weights1, weights2):
      qml.templates.StronglyEntanglingLayers(weights1, wires=[0, 1, 2])

      # Implements the function as a phase-kickback oracle
      qml.DiagonalQubitUnitary((-1)**f, wires=[0, 1, 2])

      qml.templates.StronglyEntanglingLayers(weights2, wires=[0, 1, 2])
      return [qml.expval(qml.PauliZ(w)) for w in range(3)]
  ```

* Added the `TensorN` CVObservable that can represent the tensor product of the
  `NumberOperator` on photonic backends.
  [(#608)](https://github.com/XanaduAI/pennylane/pull/608)

<h4>New templates</h4>

* Added the `ArbitraryUnitary` and `ArbitraryStatePreparation` templates, which use
  `PauliRot` gates to perform an arbitrary unitary and prepare an arbitrary basis
  state with the minimal number of parameters.
  [(#590)](https://github.com/XanaduAI/pennylane/pull/590)

  ```python
  dev = qml.device('default.qubit', wires=3)

  @qml.qnode(dev)
  def circuit(weights1, weights2):
        qml.templates.ArbitraryStatePreparation(weights1, wires=[0, 1, 2])
        qml.templates.ArbitraryUnitary(weights2, wires=[0, 1, 2])
        return qml.probs(wires=[0, 1, 2])
  ```

* Added the `IQPEmbedding` template, which encodes inputs into the diagonal gates of an
  IQP circuit.
  [(#605)](https://github.com/XanaduAI/pennylane/pull/605)

  <img src="https://pennylane.readthedocs.io/en/latest/_images/iqp.png"
  width=50%></img>

* Added the `SimplifiedTwoDesign` template, which implements the circuit
  design of [Cerezo et al. (2020)](<https://arxiv.org/abs/2001.00550>).
  [(#556)](https://github.com/XanaduAI/pennylane/pull/556)

  <img src="https://pennylane.readthedocs.io/en/latest/_images/simplified_two_design.png"
  width=50%></img>

* Added the `BasicEntanglerLayers` template, which is a simple layer architecture
  of rotations and CNOT nearest-neighbour entanglers.
  [(#555)](https://github.com/XanaduAI/pennylane/pull/555)

  <img src="https://pennylane.readthedocs.io/en/latest/_images/basic_entangler.png"
  width=50%></img>

* PennyLane now offers a broadcasting function to easily construct templates:
  `qml.broadcast()` takes single quantum operations or other templates and applies
  them to wires in a specific pattern.
  [(#515)](https://github.com/XanaduAI/pennylane/pull/515)
  [(#522)](https://github.com/XanaduAI/pennylane/pull/522)
  [(#526)](https://github.com/XanaduAI/pennylane/pull/526)
  [(#603)](https://github.com/XanaduAI/pennylane/pull/603)

  For example, we can use broadcast to repeat a custom template
  across multiple wires:

  ```python
  from pennylane.templates import template

  @template
  def mytemplate(pars, wires):
      qml.Hadamard(wires=wires)
      qml.RY(pars, wires=wires)

  dev = qml.device('default.qubit', wires=3)

  @qml.qnode(dev)
  def circuit(pars):
      qml.broadcast(mytemplate, pattern="single", wires=[0,1,2], parameters=pars)
      return qml.expval(qml.PauliZ(0))
  ```

  ```pycon
  >>> circuit([1, 1, 0.1])
  -0.841470984807896
  >>> print(circuit.draw())
   0: ──H──RY(1.0)──┤ ⟨Z⟩
   1: ──H──RY(1.0)──┤
   2: ──H──RY(0.1)──┤
  ```

  For other available patterns, see the
  [broadcast function documentation](https://pennylane.readthedocs.io/en/latest/code/api/pennylane.broadcast.html).

<h3>Breaking changes</h3>

* The `QAOAEmbedding` now uses the new `MultiRZ` gate as a `ZZ` entangler,
  which changes the convention. While
  previously, the `ZZ` gate in the embedding was implemented as

  ```python
  CNOT(wires=[wires[0], wires[1]])
  RZ(2 * parameter, wires=wires[0])
  CNOT(wires=[wires[0], wires[1]])
  ```

  the `MultiRZ` corresponds to

  ```python
  CNOT(wires=[wires[1], wires[0]])
  RZ(parameter, wires=wires[0])
  CNOT(wires=[wires[1], wires[0]])
  ```

  which differs in the factor of `2`, and fixes a bug in the
  wires that the `CNOT` was applied to.
  [(#609)](https://github.com/XanaduAI/pennylane/pull/609)

* Probability methods are handled by `QubitDevice` and device method
  requirements are modified to simplify plugin development.
  [(#573)](https://github.com/XanaduAI/pennylane/pull/573)

* The internal variables `All` and `Any` to mark an `Operation` as acting on all or any
  wires have been renamed to `AllWires` and `AnyWires`.
  [(#614)](https://github.com/XanaduAI/pennylane/pull/614)

<h3>Improvements</h3>

* A new `Wires` class was introduced for the internal
  bookkeeping of wire indices.
  [(#615)](https://github.com/XanaduAI/pennylane/pull/615)

* Improvements to the speed/performance of the `default.qubit` device.
  [(#567)](https://github.com/XanaduAI/pennylane/pull/567)
  [(#559)](https://github.com/XanaduAI/pennylane/pull/559)

* Added the `"backprop"` and `"device"` differentiation methods to the `qnode`
  decorator.
  [(#552)](https://github.com/XanaduAI/pennylane/pull/552)

  - `"backprop"`: Use classical backpropagation. Default on simulator
    devices that are classically end-to-end differentiable.
    The returned QNode can only be used with the same machine learning
    framework (e.g., `default.tensor.tf` simulator with the `tensorflow` interface).

  - `"device"`: Queries the device directly for the gradient.

  Using the `"backprop"` differentiation method with the `default.tensor.tf`
  device, the created QNode is a 'white-box', and is tightly integrated with
  the overall TensorFlow computation:

  ```python
  >>> dev = qml.device("default.tensor.tf", wires=1)
  >>> @qml.qnode(dev, interface="tf", diff_method="backprop")
  >>> def circuit(x):
  ...     qml.RX(x[1], wires=0)
  ...     qml.Rot(x[0], x[1], x[2], wires=0)
  ...     return qml.expval(qml.PauliZ(0))
  >>> vars = tf.Variable([0.2, 0.5, 0.1])
  >>> with tf.GradientTape() as tape:
  ...     res = circuit(vars)
  >>> tape.gradient(res, vars)
  <tf.Tensor: shape=(3,), dtype=float32, numpy=array([-2.2526717e-01, -1.0086454e+00,  1.3877788e-17], dtype=float32)>
  ```

* The circuit drawer now displays inverted operations, as well as wires
  where probabilities are returned from the device:
  [(#540)](https://github.com/XanaduAI/pennylane/pull/540)

  ```python
  >>> @qml.qnode(dev)
  ... def circuit(theta):
  ...     qml.RX(theta, wires=0)
  ...     qml.CNOT(wires=[0, 1])
  ...     qml.S(wires=1).inv()
  ...     return qml.probs(wires=[0, 1])
  >>> circuit(0.2)
  array([0.99003329, 0.        , 0.        , 0.00996671])
  >>> print(circuit.draw())
  0: ──RX(0.2)──╭C───────╭┤ Probs
  1: ───────────╰X──S⁻¹──╰┤ Probs
  ```

* You can now evaluate the metric tensor of a VQE Hamiltonian via the new
  `VQECost.metric_tensor` method. This allows `VQECost` objects to be directly
  optimized by the quantum natural gradient optimizer (`qml.QNGOptimizer`).
  [(#618)](https://github.com/XanaduAI/pennylane/pull/618)

* The input check functions in `pennylane.templates.utils` are now public
  and visible in the API documentation.
  [(#566)](https://github.com/XanaduAI/pennylane/pull/566)

* Added keyword arguments for step size and order to the `qnode` decorator, as well as
  the `QNode` and `JacobianQNode` classes. This enables the user to set the step size
  and order when using finite difference methods. These options are also exposed when
  creating QNode collections.
  [(#530)](https://github.com/XanaduAI/pennylane/pull/530)
  [(#585)](https://github.com/XanaduAI/pennylane/pull/585)
  [(#587)](https://github.com/XanaduAI/pennylane/pull/587)

* The decomposition for the `CRY` gate now uses the simpler form `RY @ CNOT @ RY @ CNOT`
  [(#547)](https://github.com/XanaduAI/pennylane/pull/547)

* The underlying queuing system was refactored, removing the `qml._current_context`
  property that held the currently active `QNode` or `OperationRecorder`. Now, all
  objects that expose a queue for operations inherit from `QueuingContext` and
  register their queue globally.
  [(#548)](https://github.com/XanaduAI/pennylane/pull/548)

* The PennyLane repository has a new benchmarking tool which supports the comparison of different git revisions.
  [(#568)](https://github.com/XanaduAI/pennylane/pull/568)
  [(#560)](https://github.com/XanaduAI/pennylane/pull/560)
  [(#516)](https://github.com/XanaduAI/pennylane/pull/516)

<h3>Documentation</h3>

* Updated the development section by creating a landing page with links to sub-pages
  containing specific guides.
  [(#596)](https://github.com/XanaduAI/pennylane/pull/596)

* Extended the developer's guide by a section explaining how to add new templates.
  [(#564)](https://github.com/XanaduAI/pennylane/pull/564)

<h3>Bug fixes</h3>

* `tf.GradientTape().jacobian()` can now be evaluated on QNodes using the TensorFlow interface.
  [(#626)](https://github.com/XanaduAI/pennylane/pull/626)

* `RandomLayers()` is now compatible with the qiskit devices.
  [(#597)](https://github.com/XanaduAI/pennylane/pull/597)

* `DefaultQubit.probability()` now returns the correct probability when called with
  `device.analytic=False`.
  [(#563)](https://github.com/XanaduAI/pennylane/pull/563)

* Fixed a bug in the `StronglyEntanglingLayers` template, allowing it to
  work correctly when applied to a single wire.
  [(544)](https://github.com/XanaduAI/pennylane/pull/544)

* Fixed a bug when inverting operations with decompositions; operations marked as inverted
  are now correctly inverted when the fallback decomposition is called.
  [(#543)](https://github.com/XanaduAI/pennylane/pull/543)

* The `QNode.print_applied()` method now correctly displays wires where
  `qml.prob()` is being returned.
  [#542](https://github.com/XanaduAI/pennylane/pull/542)

<h3>Contributors</h3>

This release contains contributions from (in alphabetical order):

Ville Bergholm, Lana Bozanic, Thomas Bromley, Theodor Isacsson, Josh Izaac, Nathan Killoran,
Maggie Li, Johannes Jakob Meyer, Maria Schuld, Sukin Sim, Antal Száva.

# Release 0.8.1

<h3>Improvements</h3>

* Beginning of support for Python 3.8, with the test suite
  now being run in a Python 3.8 environment.
  [(#501)](https://github.com/XanaduAI/pennylane/pull/501)

<h3>Documentation</h3>

* Present templates as a gallery of thumbnails showing the
  basic circuit architecture.
  [(#499)](https://github.com/XanaduAI/pennylane/pull/499)

<h3>Bug fixes</h3>

* Fixed a bug where multiplying a QNode parameter by 0 caused a divide
  by zero error when calculating the parameter shift formula.
  [(#512)](https://github.com/XanaduAI/pennylane/pull/512)

* Fixed a bug where the shape of differentiable QNode arguments
  was being cached on the first construction, leading to indexing
  errors if the QNode was re-evaluated if the argument changed shape.
  [(#505)](https://github.com/XanaduAI/pennylane/pull/505)

<h3>Contributors</h3>

This release contains contributions from (in alphabetical order):

Ville Bergholm, Josh Izaac, Johannes Jakob Meyer, Maria Schuld, Antal Száva.

# Release 0.8.0

<h3>New features since last release</h3>

* Added a quantum chemistry package, `pennylane.qchem`, which supports
  integration with OpenFermion, Psi4, PySCF, and OpenBabel.
  [(#453)](https://github.com/XanaduAI/pennylane/pull/453)

  Features include:

  - Generate the qubit Hamiltonians directly starting with the atomic structure of the molecule.
  - Calculate the mean-field (Hartree-Fock) electronic structure of molecules.
  - Allow to define an active space based on the number of active electrons and active orbitals.
  - Perform the fermionic-to-qubit transformation of the electronic Hamiltonian by
    using different functions implemented in OpenFermion.
  - Convert OpenFermion's QubitOperator to a Pennylane `Hamiltonian` class.
  - Perform a Variational Quantum Eigensolver (VQE) computation with this Hamiltonian in PennyLane.

  Check out the [quantum chemistry quickstart](https://pennylane.readthedocs.io/en/latest/introduction/chemistry.html), as well the quantum chemistry and VQE tutorials.

* PennyLane now has some functions and classes for creating and solving VQE
  problems. [(#467)](https://github.com/XanaduAI/pennylane/pull/467)

  - `qml.Hamiltonian`: a lightweight class for representing qubit Hamiltonians
  - `qml.VQECost`: a class for quickly constructing a differentiable cost function
    given a circuit ansatz, Hamiltonian, and one or more devices

    ```python
    >>> H = qml.vqe.Hamiltonian(coeffs, obs)
    >>> cost = qml.VQECost(ansatz, hamiltonian, dev, interface="torch")
    >>> params = torch.rand([4, 3])
    >>> cost(params)
    tensor(0.0245, dtype=torch.float64)
    ```

* Added a circuit drawing feature that provides a text-based representation
  of a QNode instance. It can be invoked via `qnode.draw()`. The user can specify
  to display variable names instead of variable values and choose either an ASCII
  or Unicode charset.
  [(#446)](https://github.com/XanaduAI/pennylane/pull/446)

  Consider the following circuit as an example:
  ```python3
  @qml.qnode(dev)
  def qfunc(a, w):
      qml.Hadamard(0)
      qml.CRX(a, wires=[0, 1])
      qml.Rot(w[0], w[1], w[2], wires=[1])
      qml.CRX(-a, wires=[0, 1])

      return qml.expval(qml.PauliZ(0) @ qml.PauliZ(1))
  ```

  We can draw the circuit after it has been executed:

  ```python
  >>> result = qfunc(2.3, [1.2, 3.2, 0.7])
  >>> print(qfunc.draw())
   0: ──H──╭C────────────────────────────╭C─────────╭┤ ⟨Z ⊗ Z⟩
   1: ─────╰RX(2.3)──Rot(1.2, 3.2, 0.7)──╰RX(-2.3)──╰┤ ⟨Z ⊗ Z⟩
  >>> print(qfunc.draw(charset="ascii"))
   0: --H--+C----------------------------+C---------+| <Z @ Z>
   1: -----+RX(2.3)--Rot(1.2, 3.2, 0.7)--+RX(-2.3)--+| <Z @ Z>
  >>> print(qfunc.draw(show_variable_names=True))
   0: ──H──╭C─────────────────────────────╭C─────────╭┤ ⟨Z ⊗ Z⟩
   1: ─────╰RX(a)──Rot(w[0], w[1], w[2])──╰RX(-1*a)──╰┤ ⟨Z ⊗ Z⟩
  ```

* Added `QAOAEmbedding` and its parameter initialization
  as a new trainable template.
  [(#442)](https://github.com/XanaduAI/pennylane/pull/442)

  <img src="https://pennylane.readthedocs.io/en/latest/_images/qaoa_layers.png"
  width=70%></img>

* Added the `qml.probs()` measurement function, allowing QNodes
  to differentiate variational circuit probabilities
  on simulators and hardware.
  [(#432)](https://github.com/XanaduAI/pennylane/pull/432)

  ```python
  @qml.qnode(dev)
  def circuit(x):
      qml.Hadamard(wires=0)
      qml.RY(x, wires=0)
      qml.RX(x, wires=1)
      qml.CNOT(wires=[0, 1])
      return qml.probs(wires=[0])
  ```
  Executing this circuit gives the marginal probability of wire 1:
  ```python
  >>> circuit(0.2)
  [0.40066533 0.59933467]
  ```
  QNodes that return probabilities fully support autodifferentiation.

* Added the convenience load functions `qml.from_pyquil`, `qml.from_quil` and
  `qml.from_quil_file` that convert pyQuil objects and Quil code to PennyLane
  templates. This feature requires version 0.8 or above of the PennyLane-Forest
  plugin.
  [(#459)](https://github.com/XanaduAI/pennylane/pull/459)

* Added a `qml.inv` method that inverts templates and sequences of Operations.
  Added a `@qml.template` decorator that makes templates return the queued Operations.
  [(#462)](https://github.com/XanaduAI/pennylane/pull/462)

  For example, using this function to invert a template inside a QNode:

  ```python3
      @qml.template
      def ansatz(weights, wires):
          for idx, wire in enumerate(wires):
              qml.RX(weights[idx], wires=[wire])

          for idx in range(len(wires) - 1):
              qml.CNOT(wires=[wires[idx], wires[idx + 1]])

      dev = qml.device('default.qubit', wires=2)

      @qml.qnode(dev)
      def circuit(weights):
          qml.inv(ansatz(weights, wires=[0, 1]))
          return qml.expval(qml.PauliZ(0) @ qml.PauliZ(1))
    ```

* Added the `QNodeCollection` container class, that allows independent
  QNodes to be stored and evaluated simultaneously. Experimental support
  for asynchronous evaluation of contained QNodes is provided with the
  `parallel=True` keyword argument.
  [(#466)](https://github.com/XanaduAI/pennylane/pull/466)

* Added a high level `qml.map` function, that maps a quantum
  circuit template over a list of observables or devices, returning
  a `QNodeCollection`.
  [(#466)](https://github.com/XanaduAI/pennylane/pull/466)

  For example:

  ```python3
  >>> def my_template(params, wires, **kwargs):
  >>>    qml.RX(params[0], wires=wires[0])
  >>>    qml.RX(params[1], wires=wires[1])
  >>>    qml.CNOT(wires=wires)

  >>> obs_list = [qml.PauliX(0) @ qml.PauliZ(1), qml.PauliZ(0) @ qml.PauliX(1)]
  >>> dev = qml.device("default.qubit", wires=2)
  >>> qnodes = qml.map(my_template, obs_list, dev, measure="expval")
  >>> qnodes([0.54, 0.12])
  array([-0.06154835  0.99280864])
  ```

* Added high level `qml.sum`, `qml.dot`, `qml.apply` functions
  that act on QNode collections.
  [(#466)](https://github.com/XanaduAI/pennylane/pull/466)

  `qml.apply` allows vectorized functions to act over the entire QNode
  collection:
  ```python
  >>> qnodes = qml.map(my_template, obs_list, dev, measure="expval")
  >>> cost = qml.apply(np.sin, qnodes)
  >>> cost([0.54, 0.12])
  array([-0.0615095  0.83756375])
  ```

  `qml.sum` and `qml.dot` take the sum of a QNode collection, and a
  dot product of tensors/arrays/QNode collections, respectively.

<h3>Breaking changes</h3>

* Deprecated the old-style `QNode` such that only the new-style `QNode` and its syntax can be used,
  moved all related files from the `pennylane/beta` folder to `pennylane`.
  [(#440)](https://github.com/XanaduAI/pennylane/pull/440)

<h3>Improvements</h3>

* Added the `Tensor.prune()` method and the `Tensor.non_identity_obs` property for extracting
  non-identity instances from the observables making up a `Tensor` instance.
  [(#498)](https://github.com/XanaduAI/pennylane/pull/498)

* Renamed the `expt.tensornet` and `expt.tensornet.tf` devices to `default.tensor` and
  `default.tensor.tf`.
  [(#495)](https://github.com/XanaduAI/pennylane/pull/495)

* Added a serialization method to the `CircuitGraph` class that is used to create a unique
  hash for each quantum circuit graph.
  [(#470)](https://github.com/XanaduAI/pennylane/pull/470)

* Added the `Observable.eigvals` method to return the eigenvalues of observables.
  [(#449)](https://github.com/XanaduAI/pennylane/pull/449)

* Added the `Observable.diagonalizing_gates` method to return the gates
  that diagonalize an observable in the computational basis.
  [(#454)](https://github.com/XanaduAI/pennylane/pull/454)

* Added the `Operator.matrix` method to return the matrix representation
  of an operator in the computational basis.
  [(#454)](https://github.com/XanaduAI/pennylane/pull/454)

* Added a `QubitDevice` class which implements common functionalities of plugin devices such that
  plugin devices can rely on these implementations. The new `QubitDevice` also includes
  a new `execute` method, which allows for more convenient plugin design. In addition, `QubitDevice`
  also unifies the way samples are generated on qubit-based devices.
  [(#452)](https://github.com/XanaduAI/pennylane/pull/452)
  [(#473)](https://github.com/XanaduAI/pennylane/pull/473)

* Improved documentation of `AmplitudeEmbedding` and `BasisEmbedding` templates.
  [(#441)](https://github.com/XanaduAI/pennylane/pull/441)
  [(#439)](https://github.com/XanaduAI/pennylane/pull/439)

* Codeblocks in the documentation now have a 'copy' button for easily
  copying examples.
  [(#437)](https://github.com/XanaduAI/pennylane/pull/437)

<h3>Documentation</h3>

* Update the developers plugin guide to use QubitDevice.
  [(#483)](https://github.com/XanaduAI/pennylane/pull/483)

<h3>Bug fixes</h3>

* Fixed a bug in `CVQNode._pd_analytic`, where non-descendant observables were not
  Heisenberg-transformed before evaluating the partial derivatives when using the
  order-2 parameter-shift method, resulting in an erroneous Jacobian for some circuits.
  [(#433)](https://github.com/XanaduAI/pennylane/pull/433)

<h3>Contributors</h3>

This release contains contributions from (in alphabetical order):

Juan Miguel Arrazola, Ville Bergholm, Alain Delgado Gran, Olivia Di Matteo,
Theodor Isacsson, Josh Izaac, Soran Jahangiri, Nathan Killoran, Johannes Jakob Meyer,
Zeyue Niu, Maria Schuld, Antal Száva.

# Release 0.7.0

<h3>New features since last release</h3>

* Custom padding constant in `AmplitudeEmbedding` is supported (see 'Breaking changes'.)
  [(#419)](https://github.com/XanaduAI/pennylane/pull/419)

* `StronglyEntanglingLayer` and `RandomLayer` now work with a single wire.
  [(#409)](https://github.com/XanaduAI/pennylane/pull/409)
  [(#413)](https://github.com/XanaduAI/pennylane/pull/413)

* Added support for applying the inverse of an `Operation` within a circuit.
  [(#377)](https://github.com/XanaduAI/pennylane/pull/377)

* Added an `OperationRecorder()` context manager, that allows templates
  and quantum functions to be executed while recording events. The
  recorder can be used with and without QNodes as a debugging utility.
  [(#388)](https://github.com/XanaduAI/pennylane/pull/388)

* Operations can now specify a decomposition that is used when the desired operation
  is not supported on the target device.
  [(#396)](https://github.com/XanaduAI/pennylane/pull/396)

* The ability to load circuits from external frameworks as templates
  has been added via the new `qml.load()` function. This feature
  requires plugin support --- this initial release provides support
  for Qiskit circuits and QASM files when `pennylane-qiskit` is installed,
  via the functions `qml.from_qiskit` and `qml.from_qasm`.
  [(#418)](https://github.com/XanaduAI/pennylane/pull/418)

* An experimental tensor network device has been added
  [(#416)](https://github.com/XanaduAI/pennylane/pull/416)
  [(#395)](https://github.com/XanaduAI/pennylane/pull/395)
  [(#394)](https://github.com/XanaduAI/pennylane/pull/394)
  [(#380)](https://github.com/XanaduAI/pennylane/pull/380)

* An experimental tensor network device which uses TensorFlow for
  backpropagation has been added
  [(#427)](https://github.com/XanaduAI/pennylane/pull/427)

* Custom padding constant in `AmplitudeEmbedding` is supported (see 'Breaking changes'.)
  [(#419)](https://github.com/XanaduAI/pennylane/pull/419)

<h3>Breaking changes</h3>

* The `pad` parameter in `AmplitudeEmbedding()` is now either `None` (no automatic padding), or a
  number that is used as the padding constant.
  [(#419)](https://github.com/XanaduAI/pennylane/pull/419)

* Initialization functions now return a single array of weights per function. Utilities for multi-weight templates
  `Interferometer()` and `CVNeuralNetLayers()` are provided.
  [(#412)](https://github.com/XanaduAI/pennylane/pull/412)

* The single layer templates `RandomLayer()`, `CVNeuralNetLayer()` and `StronglyEntanglingLayer()`
  have been turned into private functions `_random_layer()`, `_cv_neural_net_layer()` and
  `_strongly_entangling_layer()`. Recommended use is now via the corresponding `Layers()` templates.
  [(#413)](https://github.com/XanaduAI/pennylane/pull/413)

<h3>Improvements</h3>

* Added extensive input checks in templates.
  [(#419)](https://github.com/XanaduAI/pennylane/pull/419)

* Templates integration tests are rewritten - now cover keyword/positional argument passing,
  interfaces and combinations of templates.
  [(#409)](https://github.com/XanaduAI/pennylane/pull/409)
  [(#419)](https://github.com/XanaduAI/pennylane/pull/419)

* State vector preparation operations in the `default.qubit` plugin can now be
  applied to subsets of wires, and are restricted to being the first operation
  in a circuit.
  [(#346)](https://github.com/XanaduAI/pennylane/pull/346)

* The `QNode` class is split into a hierarchy of simpler classes.
  [(#354)](https://github.com/XanaduAI/pennylane/pull/354)
  [(#398)](https://github.com/XanaduAI/pennylane/pull/398)
  [(#415)](https://github.com/XanaduAI/pennylane/pull/415)
  [(#417)](https://github.com/XanaduAI/pennylane/pull/417)
  [(#425)](https://github.com/XanaduAI/pennylane/pull/425)

* Added the gates U1, U2 and U3 parametrizing arbitrary unitaries on 1, 2 and 3
  qubits and the Toffoli gate to the set of qubit operations.
  [(#396)](https://github.com/XanaduAI/pennylane/pull/396)

* Changes have been made to accomodate the movement of the main function
  in `pytest._internal` to `pytest._internal.main` in pip 19.3.
  [(#404)](https://github.com/XanaduAI/pennylane/pull/404)

* Added the templates `BasisStatePreparation` and `MottonenStatePreparation` that use
  gates to prepare a basis state and an arbitrary state respectively.
  [(#336)](https://github.com/XanaduAI/pennylane/pull/336)

* Added decompositions for `BasisState` and `QubitStateVector` based on state
  preparation templates.
  [(#414)](https://github.com/XanaduAI/pennylane/pull/414)

* Replaces the pseudo-inverse in the quantum natural gradient optimizer
  (which can be numerically unstable) with `np.linalg.solve`.
  [(#428)](https://github.com/XanaduAI/pennylane/pull/428)

<h3>Contributors</h3>

This release contains contributions from (in alphabetical order):

Ville Bergholm, Josh Izaac, Nathan Killoran, Angus Lowe, Johannes Jakob Meyer,
Oluwatobi Ogunbayo, Maria Schuld, Antal Száva.

# Release 0.6.1

<h3>New features since last release</h3>

* Added a `print_applied` method to QNodes, allowing the operation
  and observable queue to be printed as last constructed.
  [(#378)](https://github.com/XanaduAI/pennylane/pull/378)

<h3>Improvements</h3>

* A new `Operator` base class is introduced, which is inherited by both the
  `Observable` class and the `Operation` class.
  [(#355)](https://github.com/XanaduAI/pennylane/pull/355)

* Removed deprecated `@abstractproperty` decorators
  in `_device.py`.
  [(#374)](https://github.com/XanaduAI/pennylane/pull/374)

* The `CircuitGraph` class is updated to deal with `Operation` instances directly.
  [(#344)](https://github.com/XanaduAI/pennylane/pull/344)

* Comprehensive gradient tests have been added for the interfaces.
  [(#381)](https://github.com/XanaduAI/pennylane/pull/381)

<h3>Documentation</h3>

* The new restructured documentation has been polished and updated.
  [(#387)](https://github.com/XanaduAI/pennylane/pull/387)
  [(#375)](https://github.com/XanaduAI/pennylane/pull/375)
  [(#372)](https://github.com/XanaduAI/pennylane/pull/372)
  [(#370)](https://github.com/XanaduAI/pennylane/pull/370)
  [(#369)](https://github.com/XanaduAI/pennylane/pull/369)
  [(#367)](https://github.com/XanaduAI/pennylane/pull/367)
  [(#364)](https://github.com/XanaduAI/pennylane/pull/364)

* Updated the development guides.
  [(#382)](https://github.com/XanaduAI/pennylane/pull/382)
  [(#379)](https://github.com/XanaduAI/pennylane/pull/379)

* Added all modules, classes, and functions to the API section
  in the documentation.
  [(#373)](https://github.com/XanaduAI/pennylane/pull/373)

<h3>Bug fixes</h3>

* Replaces the existing `np.linalg.norm` normalization with hand-coded
  normalization, allowing `AmplitudeEmbedding` to be used with differentiable
  parameters. AmplitudeEmbedding tests have been added and improved.
  [(#376)](https://github.com/XanaduAI/pennylane/pull/376)

<h3>Contributors</h3>

This release contains contributions from (in alphabetical order):

Ville Bergholm, Josh Izaac, Nathan Killoran, Maria Schuld, Antal Száva

# Release 0.6.0

<h3>New features since last release</h3>

* The devices `default.qubit` and `default.gaussian` have a new initialization parameter
  `analytic` that indicates if expectation values and variances should be calculated
  analytically and not be estimated from data.
  [(#317)](https://github.com/XanaduAI/pennylane/pull/317)

* Added C-SWAP gate to the set of qubit operations
  [(#330)](https://github.com/XanaduAI/pennylane/pull/330)

* The TensorFlow interface has been renamed from `"tfe"` to `"tf"`, and
  now supports TensorFlow 2.0.
  [(#337)](https://github.com/XanaduAI/pennylane/pull/337)

* Added the S and T gates to the set of qubit operations.
  [(#343)](https://github.com/XanaduAI/pennylane/pull/343)

* Tensor observables are now supported within the `expval`,
  `var`, and `sample` functions, by using the `@` operator.
  [(#267)](https://github.com/XanaduAI/pennylane/pull/267)


<h3>Breaking changes</h3>

* The argument `n` specifying the number of samples in the method `Device.sample` was removed.
  Instead, the method will always return `Device.shots` many samples.
  [(#317)](https://github.com/XanaduAI/pennylane/pull/317)

<h3>Improvements</h3>

* The number of shots / random samples used to estimate expectation values and variances, `Device.shots`,
  can now be changed after device creation.
  [(#317)](https://github.com/XanaduAI/pennylane/pull/317)

* Unified import shortcuts to be under qml in qnode.py
  and test_operation.py
  [(#329)](https://github.com/XanaduAI/pennylane/pull/329)

* The quantum natural gradient now uses `scipy.linalg.pinvh` which is more efficient for symmetric matrices
  than the previously used `scipy.linalg.pinv`.
  [(#331)](https://github.com/XanaduAI/pennylane/pull/331)

* The deprecated `qml.expval.Observable` syntax has been removed.
  [(#267)](https://github.com/XanaduAI/pennylane/pull/267)

* Remainder of the unittest-style tests were ported to pytest.
  [(#310)](https://github.com/XanaduAI/pennylane/pull/310)

* The `do_queue` argument for operations now only takes effect
  within QNodes. Outside of QNodes, operations can now be instantiated
  without needing to specify `do_queue`.
  [(#359)](https://github.com/XanaduAI/pennylane/pull/359)

<h3>Documentation</h3>

* The docs are rewritten and restructured to contain a code introduction section as well as an API section.
  [(#314)](https://github.com/XanaduAI/pennylane/pull/275)

* Added Ising model example to the tutorials
  [(#319)](https://github.com/XanaduAI/pennylane/pull/319)

* Added tutorial for QAOA on MaxCut problem
  [(#328)](https://github.com/XanaduAI/pennylane/pull/328)

* Added QGAN flow chart figure to its tutorial
  [(#333)](https://github.com/XanaduAI/pennylane/pull/333)

* Added missing figures for gallery thumbnails of state-preparation
  and QGAN tutorials
  [(#326)](https://github.com/XanaduAI/pennylane/pull/326)

* Fixed typos in the state preparation tutorial
  [(#321)](https://github.com/XanaduAI/pennylane/pull/321)

* Fixed bug in VQE tutorial 3D plots
  [(#327)](https://github.com/XanaduAI/pennylane/pull/327)

<h3>Bug fixes</h3>

* Fixed typo in measurement type error message in qnode.py
  [(#341)](https://github.com/XanaduAI/pennylane/pull/341)

<h3>Contributors</h3>

This release contains contributions from (in alphabetical order):

Shahnawaz Ahmed, Ville Bergholm, Aroosa Ijaz, Josh Izaac, Nathan Killoran, Angus Lowe,
Johannes Jakob Meyer, Maria Schuld, Antal Száva, Roeland Wiersema.

# Release 0.5.0

<h3>New features since last release</h3>

* Adds a new optimizer, `qml.QNGOptimizer`, which optimizes QNodes using
  quantum natural gradient descent. See https://arxiv.org/abs/1909.02108
  for more details.
  [(#295)](https://github.com/XanaduAI/pennylane/pull/295)
  [(#311)](https://github.com/XanaduAI/pennylane/pull/311)

* Adds a new QNode method, `QNode.metric_tensor()`,
  which returns the block-diagonal approximation to the Fubini-Study
  metric tensor evaluated on the attached device.
  [(#295)](https://github.com/XanaduAI/pennylane/pull/295)

* Sampling support: QNodes can now return a specified number of samples
  from a given observable via the top-level `pennylane.sample()` function.
  To support this on plugin devices, there is a new `Device.sample` method.

  Calculating gradients of QNodes that involve sampling is not possible.
  [(#256)](https://github.com/XanaduAI/pennylane/pull/256)

* `default.qubit` has been updated to provide support for sampling.
  [(#256)](https://github.com/XanaduAI/pennylane/pull/256)

* Added controlled rotation gates to PennyLane operations and `default.qubit` plugin.
  [(#251)](https://github.com/XanaduAI/pennylane/pull/251)

<h3>Breaking changes</h3>

* The method `Device.supported` was removed, and replaced with the methods
  `Device.supports_observable` and `Device.supports_operation`.
  Both methods can be called with string arguments (`dev.supports_observable('PauliX')`) and
  class arguments (`dev.supports_observable(qml.PauliX)`).
  [(#276)](https://github.com/XanaduAI/pennylane/pull/276)

* The following CV observables were renamed to comply with the new Operation/Observable
  scheme: `MeanPhoton` to `NumberOperator`, `Homodyne` to `QuadOperator` and `NumberState` to `FockStateProjector`.
  [(#254)](https://github.com/XanaduAI/pennylane/pull/254)

<h3>Improvements</h3>

* The `AmplitudeEmbedding` function now provides options to normalize and
  pad features to ensure a valid state vector is prepared.
  [(#275)](https://github.com/XanaduAI/pennylane/pull/275)

* Operations can now optionally specify generators, either as existing PennyLane
  operations, or by providing a NumPy array.
  [(#295)](https://github.com/XanaduAI/pennylane/pull/295)
  [(#313)](https://github.com/XanaduAI/pennylane/pull/313)

* Adds a `Device.parameters` property, so that devices can view a dictionary mapping free
  parameters to operation parameters. This will allow plugin devices to take advantage
  of parametric compilation.
  [(#283)](https://github.com/XanaduAI/pennylane/pull/283)

* Introduces two enumerations: `Any` and `All`, representing any number of wires
  and all wires in the system respectively. They can be imported from
  `pennylane.operation`, and can be used when defining the `Operation.num_wires`
  class attribute of operations.
  [(#277)](https://github.com/XanaduAI/pennylane/pull/277)

  As part of this change:

  - `All` is equivalent to the integer 0, for backwards compatibility with the
    existing test suite

  - `Any` is equivalent to the integer -1 to allow numeric comparison
    operators to continue working

  - An additional validation is now added to the `Operation` class,
    which will alert the user that an operation with `num_wires = All`
    is being incorrectly.

* The one-qubit rotations in `pennylane.plugins.default_qubit` no longer depend on Scipy's `expm`. Instead
  they are calculated with Euler's formula.
  [(#292)](https://github.com/XanaduAI/pennylane/pull/292)

* Creates an `ObservableReturnTypes` enumeration class containing `Sample`,
  `Variance` and `Expectation`. These new values can be assigned to the `return_type`
  attribute of an `Observable`.
  [(#290)](https://github.com/XanaduAI/pennylane/pull/290)

* Changed the signature of the `RandomLayer` and `RandomLayers` templates to have a fixed seed by default.
  [(#258)](https://github.com/XanaduAI/pennylane/pull/258)

* `setup.py` has been cleaned up, removing the non-working shebang,
  and removing unused imports.
  [(#262)](https://github.com/XanaduAI/pennylane/pull/262)

<h3>Documentation</h3>

* A documentation refactor to simplify the tutorials and
  include Sphinx-Gallery.
  [(#291)](https://github.com/XanaduAI/pennylane/pull/291)

  - Examples and tutorials previously split across the `examples/`
    and `doc/tutorials/` directories, in a mixture of ReST and Jupyter notebooks,
    have been rewritten as Python scripts with ReST comments in a single location,
    the `examples/` folder.

  - Sphinx-Gallery is used to automatically build and run the tutorials.
    Rendered output is displayed in the Sphinx documentation.

  - Links are provided at the top of every tutorial page for downloading the
    tutorial as an executable python script, downloading the tutorial
    as a Jupyter notebook, or viewing the notebook on GitHub.

  - The tutorials table of contents have been moved to a single quick start page.

* Fixed a typo in `QubitStateVector`.
  [(#296)](https://github.com/XanaduAI/pennylane/pull/296)

* Fixed a typo in the `default_gaussian.gaussian_state` function.
  [(#293)](https://github.com/XanaduAI/pennylane/pull/293)

* Fixed a typo in the gradient recipe within the `RX`, `RY`, `RZ`
  operation docstrings.
  [(#248)](https://github.com/XanaduAI/pennylane/pull/248)

* Fixed a broken link in the tutorial documentation, as a
  result of the `qml.expval.Observable` deprecation.
  [(#246)](https://github.com/XanaduAI/pennylane/pull/246)

<h3>Bug fixes</h3>

* Fixed a bug where a `PolyXP` observable would fail if applied to subsets
  of wires on `default.gaussian`.
  [(#277)](https://github.com/XanaduAI/pennylane/pull/277)

<h3>Contributors</h3>

This release contains contributions from (in alphabetical order):

Simon Cross, Aroosa Ijaz, Josh Izaac, Nathan Killoran, Johannes Jakob Meyer,
Rohit Midha, Nicolás Quesada, Maria Schuld, Antal Száva, Roeland Wiersema.

# Release 0.4.0

<h3>New features since last release</h3>

* `pennylane.expval()` is now a top-level *function*, and is no longer
  a package of classes. For now, the existing `pennylane.expval.Observable`
  interface continues to work, but will raise a deprecation warning.
  [(#232)](https://github.com/XanaduAI/pennylane/pull/232)

* Variance support: QNodes can now return the variance of observables,
  via the top-level `pennylane.var()` function. To support this on
  plugin devices, there is a new `Device.var` method.

  The following observables support analytic gradients of variances:

  - All qubit observables (requiring 3 circuit evaluations for involutory
    observables such as `Identity`, `X`, `Y`, `Z`; and 5 circuit evals for
    non-involutary observables, currently only `qml.Hermitian`)

  - First-order CV observables (requiring 5 circuit evaluations)

  Second-order CV observables support numerical variance gradients.

* `pennylane.about()` function added, providing details
  on current PennyLane version, installed plugins, Python,
  platform, and NumPy versions [(#186)](https://github.com/XanaduAI/pennylane/pull/186)

* Removed the logic that allowed `wires` to be passed as a positional
  argument in quantum operations. This allows us to raise more useful
  error messages for the user if incorrect syntax is used.
  [(#188)](https://github.com/XanaduAI/pennylane/pull/188)

* Adds support for multi-qubit expectation values of the `pennylane.Hermitian()`
  observable [(#192)](https://github.com/XanaduAI/pennylane/pull/192)

* Adds support for multi-qubit expectation values in `default.qubit`.
  [(#202)](https://github.com/XanaduAI/pennylane/pull/202)

* Organize templates into submodules [(#195)](https://github.com/XanaduAI/pennylane/pull/195).
  This included the following improvements:

  - Distinguish embedding templates from layer templates.

  - New random initialization functions supporting the templates available
    in the new submodule `pennylane.init`.

  - Added a random circuit template (`RandomLayers()`), in which rotations and 2-qubit gates are randomly
    distributed over the wires

  - Add various embedding strategies

<h3>Breaking changes</h3>

* The `Device` methods `expectations`, `pre_expval`, and `post_expval` have been
  renamed to `observables`, `pre_measure`, and `post_measure` respectively.
  [(#232)](https://github.com/XanaduAI/pennylane/pull/232)

<h3>Improvements</h3>

* `default.qubit` plugin now uses `np.tensordot` when applying quantum operations
  and evaluating expectations, resulting in significant speedup
  [(#239)](https://github.com/XanaduAI/pennylane/pull/239),
  [(#241)](https://github.com/XanaduAI/pennylane/pull/241)

* PennyLane now allows division of quantum operation parameters by a constant
  [(#179)](https://github.com/XanaduAI/pennylane/pull/179)

* Portions of the test suite are in the process of being ported to pytest.
  Note: this is still a work in progress.

  Ported tests include:

  - `test_ops.py`
  - `test_about.py`
  - `test_classical_gradients.py`
  - `test_observables.py`
  - `test_measure.py`
  - `test_init.py`
  - `test_templates*.py`
  - `test_ops.py`
  - `test_variable.py`
  - `test_qnode.py` (partial)

<h3>Bug fixes</h3>

* Fixed a bug in `Device.supported`, which would incorrectly
  mark an operation as supported if it shared a name with an
  observable [(#203)](https://github.com/XanaduAI/pennylane/pull/203)

* Fixed a bug in `Operation.wires`, by explicitly casting the
  type of each wire to an integer [(#206)](https://github.com/XanaduAI/pennylane/pull/206)

* Removed code in PennyLane which configured the logger,
  as this would clash with users' configurations
  [(#208)](https://github.com/XanaduAI/pennylane/pull/208)

* Fixed a bug in `default.qubit`, in which `QubitStateVector` operations
  were accidentally being cast to `np.float` instead of `np.complex`.
  [(#211)](https://github.com/XanaduAI/pennylane/pull/211)


<h3>Contributors</h3>

This release contains contributions from:

Shahnawaz Ahmed, riveSunder, Aroosa Ijaz, Josh Izaac, Nathan Killoran, Maria Schuld.

# Release 0.3.1

<h3>Bug fixes</h3>

* Fixed a bug where the interfaces submodule was not correctly being packaged via setup.py

# Release 0.3.0

<h3>New features since last release</h3>

* PennyLane now includes a new `interfaces` submodule, which enables QNode integration with additional machine learning libraries.
* Adds support for an experimental PyTorch interface for QNodes
* Adds support for an experimental TensorFlow eager execution interface for QNodes
* Adds a PyTorch+GPU+QPU tutorial to the documentation
* Documentation now includes links and tutorials including the new [PennyLane-Forest](https://github.com/rigetti/pennylane-forest) plugin.

<h3>Improvements</h3>

* Printing a QNode object, via `print(qnode)` or in an interactive terminal, now displays more useful information regarding the QNode,
  including the device it runs on, the number of wires, it's interface, and the quantum function it uses:

  ```python
  >>> print(qnode)
  <QNode: device='default.qubit', func=circuit, wires=2, interface=PyTorch>
  ```

<h3>Contributors</h3>

This release contains contributions from:

Josh Izaac and Nathan Killoran.


# Release 0.2.0

<h3>New features since last release</h3>

* Added the `Identity` expectation value for both CV and qubit models [(#135)](https://github.com/XanaduAI/pennylane/pull/135)
* Added the `templates.py` submodule, containing some commonly used QML models to be used as ansatz in QNodes [(#133)](https://github.com/XanaduAI/pennylane/pull/133)
* Added the `qml.Interferometer` CV operation [(#152)](https://github.com/XanaduAI/pennylane/pull/152)
* Wires are now supported as free QNode parameters [(#151)](https://github.com/XanaduAI/pennylane/pull/151)
* Added ability to update stepsizes of the optimizers [(#159)](https://github.com/XanaduAI/pennylane/pull/159)

<h3>Improvements</h3>

* Removed use of hardcoded values in the optimizers, made them parameters (see [#131](https://github.com/XanaduAI/pennylane/pull/131) and [#132](https://github.com/XanaduAI/pennylane/pull/132))
* Created the new `PlaceholderExpectation`, to be used when both CV and qubit expval modules contain expectations with the same name
* Provide a way for plugins to view the operation queue _before_ applying operations. This allows for on-the-fly modifications of
  the queue, allowing hardware-based plugins to support the full range of qubit expectation values. [(#143)](https://github.com/XanaduAI/pennylane/pull/143)
* QNode return values now support _any_ form of sequence, such as lists, sets, etc. [(#144)](https://github.com/XanaduAI/pennylane/pull/144)
* CV analytic gradient calculation is now more robust, allowing for operations which may not themselves be differentiated, but have a
  well defined `_heisenberg_rep` method, and so may succeed operations that are analytically differentiable [(#152)](https://github.com/XanaduAI/pennylane/pull/152)

<h3>Bug fixes</h3>

* Fixed a bug where the variational classifier example was not batching when learning parity (see [#128](https://github.com/XanaduAI/pennylane/pull/128) and [#129](https://github.com/XanaduAI/pennylane/pull/129))
* Fixed an inconsistency where some initial state operations were documented as accepting complex parameters - all operations
  now accept real values [(#146)](https://github.com/XanaduAI/pennylane/pull/146)

<h3>Contributors</h3>

This release contains contributions from:

Christian Gogolin, Josh Izaac, Nathan Killoran, and Maria Schuld.


# Release 0.1.0

Initial public release.

<h3>Contributors</h3>
This release contains contributions from:

Ville Bergholm, Josh Izaac, Maria Schuld, Christian Gogolin, and Nathan Killoran.<|MERGE_RESOLUTION|>--- conflicted
+++ resolved
@@ -222,13 +222,8 @@
 
 This release contains contributions from (in alphabetical order):
 
-<<<<<<< HEAD
-Thomas Bromley, Diego Guala, Kyle Godbey, Josh Izaac, Daniel Polatajko, Chase Roberts, Maria Schuld.
-=======
-Thomas Bromley, Kyle Godbey, Josh Izaac, Daniel Polatajko, Chase Roberts, Sankalp Sanand, Maria Schuld.
-
-
->>>>>>> 8a3eab8c
+Thomas Bromley, Kyle Godbey, Diego Guala, Josh Izaac, Daniel Polatajko, Chase Roberts,
+Sankalp Sanand, Maria Schuld.
 
 # Release 0.14.1 (current release)
 
