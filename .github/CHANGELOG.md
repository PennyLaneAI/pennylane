# Release 0.16.0-dev (development release)

<h3>New features since last release</h3>

<<<<<<< HEAD
* TBD: Add `qml.qaoa.cycle` (when structure is finalised)
  [(#1207)](https://github.com/PennyLaneAI/pennylane/pull/1207)
=======
* Adds `QubitCarry` and `QubitSum` operations for basic arithmetic.
  [(#1169)](https://github.com/PennyLaneAI/pennylane/pull/1169)

  The following example adds two 1-bit numbers, returning a 2-bit answer:

  ```python
  dev = qml.device('default.qubit', wires = 4)
  a = 0
  b = 1

  @qml.qnode(dev)
  def circuit():
      qml.BasisState(np.array([a, b]), wires=[1, 2])
      qml.QubitCarry(wires=[0, 1, 2, 3])
      qml.CNOT(wires=[1, 2])
      qml.QubitSum(wires=[0, 1, 2])
      return qml.probs(wires=[3, 2])

  probs = circuit()
  bitstrings = tuple(itertools.product([0, 1], repeat = 2))
  indx = np.argwhere(probs == 1).flatten()[0]
  output = bitstrings[indx]
  ```

  ```pycon
  >>> print(output)
  (0, 1)
  ```
>>>>>>> 4c6722d7

<h3>Improvements</h3>

* PennyLane's test suite is now code-formatted using `black -l 100`.
  [(#1222)](https://github.com/PennyLaneAI/pennylane/pull/1222)

<h3>Breaking changes</h3>

<h3>Bug fixes</h3>

<h3>Documentation</h3>

<h3>Contributors</h3>

This release contains contributions from:

<<<<<<< HEAD
Thomas Bromley, Anthony Hayes
=======
Thomas Bromley, Diego Guala 
>>>>>>> 4c6722d7

# Release 0.15.0 (current release)

<h3>New features since last release</h3>

<h4>Better and more flexible shot control</h4>

* Adds a new optimizer `qml.ShotAdaptiveOptimizer`, a gradient-descent optimizer where
  the shot rate is adaptively calculated using the variances of the parameter-shift gradient.
  [(#1139)](https://github.com/PennyLaneAI/pennylane/pull/1139)

  By keeping a running average of the parameter-shift gradient and the *variance* of the
  parameter-shift gradient, this optimizer frugally distributes a shot budget across the partial
  derivatives of each parameter.

  In addition, if computing the expectation value of a Hamiltonian, weighted random sampling can be
  used to further distribute the shot budget across the local terms from which the Hamiltonian is
  constructed.

  This optimizer is based on both the [iCANS1](https://quantum-journal.org/papers/q-2020-05-11-263)
  and [Rosalin](https://arxiv.org/abs/2004.06252) shot-adaptive optimizers.

  Once constructed, the cost function can be passed directly to the optimizer's `step` method.  The
  attribute `opt.total_shots_used` can be used to track the number of shots per iteration.

  ```pycon
  >>> coeffs = [2, 4, -1, 5, 2]
  >>> obs = [
  ...   qml.PauliX(1),
  ...   qml.PauliZ(1),
  ...   qml.PauliX(0) @ qml.PauliX(1),
  ...   qml.PauliY(0) @ qml.PauliY(1),
  ...   qml.PauliZ(0) @ qml.PauliZ(1)
  ... ]
  >>> H = qml.Hamiltonian(coeffs, obs)
  >>> dev = qml.device("default.qubit", wires=2, shots=100)
  >>> cost = qml.ExpvalCost(qml.templates.StronglyEntanglingLayers, H, dev)
  >>> params = qml.init.strong_ent_layers_uniform(n_layers=2, n_wires=2)
  >>> opt = qml.ShotAdaptiveOptimizer(min_shots=10)
  >>> for i in range(5):
  ...    params = opt.step(cost, params)
  ...    print(f"Step {i}: cost = {cost(params):.2f}, shots_used = {opt.total_shots_used}")
  Step 0: cost = -5.68, shots_used = 240
  Step 1: cost = -2.98, shots_used = 336
  Step 2: cost = -4.97, shots_used = 624
  Step 3: cost = -5.53, shots_used = 1054
  Step 4: cost = -6.50, shots_used = 1798
  ```

* Batches of shots can now be specified as a list, allowing measurement statistics
  to be course-grained with a single QNode evaluation.
  [(#1103)](https://github.com/PennyLaneAI/pennylane/pull/1103)

  ```pycon
  >>> shots_list = [5, 10, 1000]
  >>> dev = qml.device("default.qubit", wires=2, shots=shots_list)
  ```

  When QNodes are executed on this device, a single execution of 1015 shots will be submitted.
  However, three sets of measurement statistics will be returned; using the first 5 shots,
  second set of 10 shots, and final 1000 shots, separately.

  For example, executing a circuit with two outputs will lead to a result of shape `(3, 2)`:

  ```pycon
  >>> @qml.qnode(dev)
  ... def circuit(x):
  ...     qml.RX(x, wires=0)
  ...     qml.CNOT(wires=[0, 1])
  ...     return qml.expval(qml.PauliZ(0) @ qml.PauliX(1)), qml.expval(qml.PauliZ(0))
  >>> circuit(0.5)
  [[0.33333333 1.        ]
   [0.2        1.        ]
   [0.012      0.868     ]]
  ```

  This output remains fully differentiable.

- The number of shots can now be specified on a per-call basis when evaluating a QNode.
  [(#1075)](https://github.com/PennyLaneAI/pennylane/pull/1075).

  For this, the qnode should be called with an additional `shots` keyword argument:

  ```pycon
  >>> dev = qml.device('default.qubit', wires=1, shots=10) # default is 10
  >>> @qml.qnode(dev)
  ... def circuit(a):
  ...     qml.RX(a, wires=0)
  ...     return qml.sample(qml.PauliZ(wires=0))
  >>> circuit(0.8)
  [ 1  1  1 -1 -1  1  1  1  1  1]
  >>> circuit(0.8, shots=3)
  [ 1  1  1]
  >>> circuit(0.8)
  [ 1  1  1 -1 -1  1  1  1  1  1]
  ```

<h4>New differentiable quantum transforms</h4>

A new module is available,
[qml.transforms](https://pennylane.rtfd.io/en/stable/code/qml_transforms.html),
which contains *differentiable quantum transforms*. These are functions that act
on QNodes, quantum functions, devices, and tapes, transforming them while remaining
fully differentiable.

* A new adjoint transform has been added.
  [(#1111)](https://github.com/PennyLaneAI/pennylane/pull/1111)
  [(#1135)](https://github.com/PennyLaneAI/pennylane/pull/1135)

  This new method allows users to apply the adjoint of an arbitrary sequence of operations.

  ```python
  def subroutine(wire):
      qml.RX(0.123, wires=wire)
      qml.RY(0.456, wires=wire)

  dev = qml.device('default.qubit', wires=1)
  @qml.qnode(dev)
  def circuit():
      subroutine(0)
      qml.adjoint(subroutine)(0)
      return qml.expval(qml.PauliZ(0))
  ```

  This creates the following circuit:

  ```pycon
  >>> print(qml.draw(circuit)())
  0: --RX(0.123)--RY(0.456)--RY(-0.456)--RX(-0.123)--| <Z>
  ```

  Directly applying to a gate also works as expected.

  ```python
  qml.adjoint(qml.RX)(0.123, wires=0) # applies RX(-0.123)
  ```

* A new transform `qml.ctrl` is now available that adds control wires to subroutines.
  [(#1157)](https://github.com/PennyLaneAI/pennylane/pull/1157)

  ```python
  def my_ansatz(params):
     qml.RX(params[0], wires=0)
     qml.RZ(params[1], wires=1)

  # Create a new operation that applies `my_ansatz`
  # controlled by the "2" wire.
  my_ansatz2 = qml.ctrl(my_ansatz, control=2)

  @qml.qnode(dev)
  def circuit(params):
      my_ansatz2(params)
      return qml.state()
  ```

  This is equivalent to:

  ```python
  @qml.qnode(...)
  def circuit(params):
      qml.CRX(params[0], wires=[2, 0])
      qml.CRZ(params[1], wires=[2, 1])
      return qml.state()
  ```

* The `qml.transforms.classical_jacobian` transform has been added.
  [(#1186)](https://github.com/PennyLaneAI/pennylane/pull/1186)

  This transform returns a function to extract the Jacobian matrix of the classical part of a
  QNode, allowing the classical dependence between the QNode arguments and the quantum gate
  arguments to be extracted.

  For example, given the following QNode:

  ```pycon
  >>> @qml.qnode(dev)
  ... def circuit(weights):
  ...     qml.RX(weights[0], wires=0)
  ...     qml.RY(weights[0], wires=1)
  ...     qml.RZ(weights[2] ** 2, wires=1)
  ...     return qml.expval(qml.PauliZ(0))
  ```

  We can use this transform to extract the relationship
  :math:`f: \mathbb{R}^n \rightarrow\mathbb{R}^m` between the input QNode
  arguments :math:`w` and the gate arguments :math:`g`, for
  a given value of the QNode arguments:

  ```pycon
  >>> cjac_fn = qml.transforms.classical_jacobian(circuit)
  >>> weights = np.array([1., 1., 1.], requires_grad=True)
  >>> cjac = cjac_fn(weights)
  >>> print(cjac)
  [[1. 0. 0.]
   [1. 0. 0.]
   [0. 0. 2.]]
  ```

  The returned Jacobian has rows corresponding to gate arguments, and columns corresponding to
  QNode arguments; that is, :math:`J_{ij} = \frac{\partial}{\partial g_i} f(w_j)`.

<h4>More operations and templates</h4>

* Added the `SingleExcitation` two-qubit operation, which is useful for quantum
  chemistry applications.
  [(#1121)](https://github.com/PennyLaneAI/pennylane/pull/1121)

  It can be used to perform an SO(2) rotation in the subspace
  spanned by the states :math:`|01\rangle` and :math:`|10\rangle`.
  For example, the following circuit performs the transformation
  :math:`|10\rangle \rightarrow \cos(\phi/2)|10\rangle - \sin(\phi/2)|01\rangle`:    

  ```python
  dev = qml.device('default.qubit', wires=2)

  @qml.qnode(dev)
  def circuit(phi):
      qml.PauliX(wires=0)
      qml.SingleExcitation(phi, wires=[0, 1])
  ```

  The `SingleExcitation` operation supports analytic gradients on hardware
  using only four expectation value calculations, following results from
  [Kottmann et al.](https://arxiv.org/abs/2011.05938)

* Added the `DoubleExcitation` four-qubit operation, which is useful for quantum
  chemistry applications.
  [(#1123)](https://github.com/PennyLaneAI/pennylane/pull/1123)

  It can be used to perform an SO(2) rotation in the subspace
  spanned by the states :math:`|1100\rangle` and :math:`|0011\rangle`.
  For example, the following circuit performs the transformation
  :math:`|1100\rangle\rightarrow \cos(\phi/2)|1100\rangle - \sin(\phi/2)|0011\rangle`:   

  ```python
  dev = qml.device('default.qubit', wires=2)

  @qml.qnode(dev)
  def circuit(phi):
      qml.PauliX(wires=0)
      qml.PauliX(wires=1)
      qml.DoubleExcitation(phi, wires=[0, 1, 2, 3])
  ```

  The `DoubleExcitation` operation supports analytic gradients on hardware using only
  four expectation value calculations, following results from
  [Kottmann et al.](https://arxiv.org/abs/2011.05938).

* Added the `QuantumMonteCarlo` template for performing quantum Monte Carlo estimation of an
  expectation value on simulator.
  [(#1130)](https://github.com/PennyLaneAI/pennylane/pull/1130)

  The following example shows how the expectation value of sine squared over a standard normal
  distribution can be approximated:

  ```python
  from scipy.stats import norm

  m = 5
  M = 2 ** m
  n = 10
  N = 2 ** n
  target_wires = range(m + 1)
  estimation_wires = range(m + 1, n + m + 1)

  xmax = np.pi  # bound to region [-pi, pi]
  xs = np.linspace(-xmax, xmax, M)

  probs = np.array([norm().pdf(x) for x in xs])
  probs /= np.sum(probs)

  func = lambda i: np.sin(xs[i]) ** 2

  dev = qml.device("default.qubit", wires=(n + m + 1))

  @qml.qnode(dev)
  def circuit():
      qml.templates.QuantumMonteCarlo(
          probs,
          func,
          target_wires=target_wires,
          estimation_wires=estimation_wires,
      )
      return qml.probs(estimation_wires)

  phase_estimated = np.argmax(circuit()[:int(N / 2)]) / N
  expectation_estimated = (1 - np.cos(np.pi * phase_estimated)) / 2
  ```

* Added the `QuantumPhaseEstimation` template for performing quantum phase estimation for an input
  unitary matrix.
  [(#1095)](https://github.com/PennyLaneAI/pennylane/pull/1095)

  Consider the matrix corresponding to a rotation from an `RX` gate:

  ```pycon
  >>> phase = 5
  >>> target_wires = [0]
  >>> unitary = qml.RX(phase, wires=0).matrix
  ```

  The ``phase`` parameter can be estimated using ``QuantumPhaseEstimation``. For example, using five
  phase-estimation qubits:

  ```python
  n_estimation_wires = 5
  estimation_wires = range(1, n_estimation_wires + 1)

  dev = qml.device("default.qubit", wires=n_estimation_wires + 1)

  @qml.qnode(dev)
  def circuit():
      # Start in the |+> eigenstate of the unitary
      qml.Hadamard(wires=target_wires)

      QuantumPhaseEstimation(
          unitary,
          target_wires=target_wires,
          estimation_wires=estimation_wires,
      )

      return qml.probs(estimation_wires)

  phase_estimated = np.argmax(circuit()) / 2 ** n_estimation_wires

  # Need to rescale phase due to convention of RX gate
  phase_estimated = 4 * np.pi * (1 - phase)
  ```

- Added the `ControlledPhaseShift` gate as well as the `QFT` operation for applying quantum Fourier
  transforms.
  [(#1064)](https://github.com/PennyLaneAI/pennylane/pull/1064)

  ```python
  @qml.qnode(dev)
  def circuit_qft(basis_state):
      qml.BasisState(basis_state, wires=range(3))
      qml.QFT(wires=range(3))
      return qml.state()
  ```

- Added the `ControlledQubitUnitary` operation. This
  enables implementation of multi-qubit gates with a variable number of
  control qubits. It is also possible to specify a different state for the
  control qubits using the `control_values` argument (also known as a
  mixed-polarity multi-controlled operation).
  [(#1069)](https://github.com/PennyLaneAI/pennylane/pull/1069)
  [(#1104)](https://github.com/PennyLaneAI/pennylane/pull/1104)

  For example, we can  create a multi-controlled T gate using:

  ```python
  T = qml.T._matrix()
  qml.ControlledQubitUnitary(T, control_wires=[0, 1, 3], wires=2, control_values="110")
  ```

  Here, the T gate will be applied to wire `2` if control wires `0` and `1` are in
  state `1`, and control wire `3` is in state `0`. If no value is passed to
  `control_values`, the gate will be applied if all control wires are in
  the `1` state.

- Added `MultiControlledX` for multi-controlled `NOT` gates.
  This is a special case of `ControlledQubitUnitary` that applies a
  Pauli X gate conditioned on the state of an arbitrary number of
  control qubits.
  [(#1104)](https://github.com/PennyLaneAI/pennylane/pull/1104)

<h4>Support for higher-order derivatives on hardware</h4>

* Computing second derivatives and Hessians of QNodes is now supported with
  the parameter-shift differentiation method, on all machine learning interfaces.
  [(#1130)](https://github.com/PennyLaneAI/pennylane/pull/1130)
  [(#1129)](https://github.com/PennyLaneAI/pennylane/pull/1129)
  [(#1110)](https://github.com/PennyLaneAI/pennylane/pull/1110)

  Hessians are computed using the parameter-shift rule, and can be
  evaluated on both hardware and simulator devices.

  ```python
  dev = qml.device('default.qubit', wires=1)

  @qml.qnode(dev, diff_method="parameter-shift")
  def circuit(p):
      qml.RY(p[0], wires=0)
      qml.RX(p[1], wires=0)
      return qml.expval(qml.PauliZ(0))

  x = np.array([1.0, 2.0], requires_grad=True)
  ```

  ```python
  >>> hessian_fn = qml.jacobian(qml.grad(circuit))
  >>> hessian_fn(x)
  [[0.2248451 0.7651474]
   [0.7651474 0.2248451]]
  ```

* Added the function `finite_diff()` to compute finite-difference
  approximations to the gradient and the second-order derivatives of
  arbitrary callable functions.
  [(#1090)](https://github.com/PennyLaneAI/pennylane/pull/1090)

  This is useful to compute the derivative of parametrized
  `pennylane.Hamiltonian` observables with respect to their parameters.

  For example, in quantum chemistry simulations it can be used to evaluate
  the derivatives of the electronic Hamiltonian with respect to the nuclear
  coordinates:

  ```pycon
  >>> def H(x):
  ...    return qml.qchem.molecular_hamiltonian(['H', 'H'], x)[0]
  >>> x = np.array([0., 0., -0.66140414, 0., 0., 0.66140414])
  >>> grad_fn = qml.finite_diff(H, N=1)
  >>> grad = grad_fn(x)
  >>> deriv2_fn = qml.finite_diff(H, N=2, idx=[0, 1])
  >>> deriv2_fn(x)
  ```

* The JAX interface now supports all devices, including hardware devices,
  via the parameter-shift differentiation method.
  [(#1076)](https://github.com/PennyLaneAI/pennylane/pull/1076)

  For example, using the JAX interface with Cirq:

  ```python
  dev = qml.device('cirq.simulator', wires=1)
  @qml.qnode(dev, interface="jax", diff_method="parameter-shift")
  def circuit(x):
      qml.RX(x[1], wires=0)
      qml.Rot(x[0], x[1], x[2], wires=0)
      return qml.expval(qml.PauliZ(0))
  weights = jnp.array([0.2, 0.5, 0.1])
  print(circuit(weights))
  ```

  Currently, when used with the parameter-shift differentiation method,
  only a single returned expectation value or variance is supported.
  Multiple expectations/variances, as well as probability and state returns,
  are not currently allowed.

<h3>Improvements</h3>

* The ``MottonenStatePreparation`` template has improved performance on states with only real
  amplitudes by reducing the number of redundant CNOT gates at the end of a circuit.

  ```python
  dev = qml.device("default.qubit", wires=2)

  inputstate = [np.sqrt(0.2), np.sqrt(0.3), np.sqrt(0.4), np.sqrt(0.1)]

  @qml.qnode(dev)
  def circuit():
      mottonen.MottonenStatePreparation(inputstate,wires=[0, 1])
      return qml.expval(qml.PauliZ(0))
  ```

  Previously returned:

  ```pycon
  >>> print(qml.draw(circuit)())
  0: ──RY(1.57)──╭C─────────────╭C──╭C──╭C──┤ ⟨Z⟩
  1: ──RY(1.35)──╰X──RY(0.422)──╰X──╰X──╰X──┤   
  ```

  In this release, it now returns:

  ```pycon
  >>> print(qml.draw(circuit)())
  0: ──RY(1.57)──╭C─────────────╭C──┤ ⟨Z⟩
  1: ──RY(1.35)──╰X──RY(0.422)──╰X──┤   
  ```

- The templates are now classes inheriting
  from `Operation`, and define the ansatz in their `expand()` method. This
  change does not affect the user interface.
  [(#1138)](https://github.com/PennyLaneAI/pennylane/pull/1138)
  [(#1156)](https://github.com/PennyLaneAI/pennylane/pull/1156)
  [(#1163)](https://github.com/PennyLaneAI/pennylane/pull/1163)
  [(#1192)](https://github.com/PennyLaneAI/pennylane/pull/1192)

  For convenience, some templates have a new method that returns the expected
  shape of the trainable parameter tensor, which can be used to create
  random tensors.

  ```python
  shape = qml.templates.BasicEntanglerLayers.shape(n_layers=2, n_wires=4)
  weights = np.random.random(shape)
  qml.templates.BasicEntanglerLayers(weights, wires=range(4))
  ```

- `QubitUnitary` now validates to ensure the input matrix is two dimensional.
  [(#1128)](https://github.com/PennyLaneAI/pennylane/pull/1128)

* Most layers in Pytorch or Keras accept arbitrary dimension inputs, where each dimension barring
  the last (in the case where the actual weight function of the layer operates on one-dimensional
  vectors) is broadcast over. This is now also supported by KerasLayer and TorchLayer.
  [(#1062)](https://github.com/PennyLaneAI/pennylane/pull/1062).

  Example use:

  ```python
  dev = qml.device("default.qubit", wires=4)
  x = tf.ones((5, 4, 4))

  @qml.qnode(dev)
  def layer(weights, inputs):
      qml.templates.AngleEmbedding(inputs, wires=range(4))
      qml.templates.StronglyEntanglingLayers(weights, wires=range(4))
      return [qml.expval(qml.PauliZ(i)) for i in range(4)]

  qlayer = qml.qnn.KerasLayer(layer, {"weights": (4, 4, 3)}, output_dim=4)
  out = qlayer(x)
  ```

  The output tensor has the following shape:
  ```pycon
  >>> out.shape
  (5, 4, 4)
  ```

* If only one argument to the function `qml.grad` has the `requires_grad` attribute
  set to True, then the returned gradient will be a NumPy array, rather than a
  tuple of length 1.
  [(#1067)](https://github.com/PennyLaneAI/pennylane/pull/1067)
  [(#1081)](https://github.com/PennyLaneAI/pennylane/pull/1081)

* An improvement has been made to how `QubitDevice` generates and post-processess samples,
  allowing QNode measurement statistics to work on devices with more than 32 qubits.
  [(#1088)](https://github.com/PennyLaneAI/pennylane/pull/1088)

* Due to the addition of `density_matrix()` as a return type from a QNode, tuples are now supported
  by the `output_dim` parameter in `qnn.KerasLayer`.
  [(#1070)](https://github.com/PennyLaneAI/pennylane/pull/1070)

* Two new utility methods are provided for working with quantum tapes.
  [(#1175)](https://github.com/PennyLaneAI/pennylane/pull/1175)

  - `qml.tape.get_active_tape()` gets the currently recording tape.

  - `tape.stop_recording()` is a context manager that temporarily
    stops the currently recording tape from recording additional
    tapes or quantum operations.

  For example:

  ```pycon
  >>> with qml.tape.QuantumTape():
  ...     qml.RX(0, wires=0)
  ...     current_tape = qml.tape.get_active_tape()
  ...     with current_tape.stop_recording():
  ...         qml.RY(1.0, wires=1)
  ...     qml.RZ(2, wires=1)
  >>> current_tape.operations
  [RX(0, wires=[0]), RZ(2, wires=[1])]
  ```

* When printing `qml.Hamiltonian` objects, the terms are sorted by number of wires followed by coefficients.
  [(#981)](https://github.com/PennyLaneAI/pennylane/pull/981)

* Adds `qml.math.conj` to the PennyLane math module.
  [(#1143)](https://github.com/PennyLaneAI/pennylane/pull/1143)

  This new method will do elementwise conjugation to the given tensor-like object,
  correctly dispatching to the required tensor-manipulation framework
  to preserve differentiability.

  ```python
  >>> a = np.array([1.0 + 2.0j])
  >>> qml.math.conj(a)
  array([1.0 - 2.0j])
  ```

* The four-term parameter-shift rule, as used by the controlled rotation operations,
  has been updated to use coefficients that minimize the variance as per
  https://arxiv.org/abs/2104.05695.
  [(#1206)](https://github.com/PennyLaneAI/pennylane/pull/1206)

* A new transform `qml.transforms.invisible` has been added, to make it easier
  to transform QNodes.
  [(#1175)](https://github.com/PennyLaneAI/pennylane/pull/1175)

<h3>Breaking changes</h3>

* Devices do not have an `analytic` argument or attribute anymore.
  Instead, `shots` is the source of truth for whether a simulator
  estimates return values from a finite number of shots, or whether
  it returns analytic results (`shots=None`).
  [(#1079)](https://github.com/PennyLaneAI/pennylane/pull/1079)
  [(#1196)](https://github.com/PennyLaneAI/pennylane/pull/1196)

  ```python  
  dev_analytic = qml.device('default.qubit', wires=1, shots=None)
  dev_finite_shots = qml.device('default.qubit', wires=1, shots=1000)

  def circuit():
      qml.Hadamard(wires=0)
      return qml.expval(qml.PauliZ(wires=0))

  circuit_analytic = qml.QNode(circuit, dev_analytic)
  circuit_finite_shots = qml.QNode(circuit, dev_finite_shots)
  ```

  Devices with `shots=None` return deterministic, exact results:

  ```pycon
  >>> circuit_analytic()
  0.0
  >>> circuit_analytic()
  0.0
  ```
  Devices with `shots > 0` return stochastic results estimated from
  samples in each run:

  ```pycon
  >>> circuit_finite_shots()
  -0.062
  >>> circuit_finite_shots()
  0.034
  ```

  The `qml.sample()` measurement can only be used on devices on which the number
  of shots is set explicitly.

* If creating a QNode from a quantum function with an argument named `shots`,
  a `DeprecationWarning` is raised, warning the user that this is a reserved
  argument to change the number of shots on a per-call basis.
  [(#1075)](https://github.com/PennyLaneAI/pennylane/pull/1075)

* For devices inheriting from `QubitDevice`, the methods `expval`, `var`, `sample`
  accept two new keyword arguments --- `shot_range` and `bin_size`.
  [(#1103)](https://github.com/PennyLaneAI/pennylane/pull/1103)

  These new arguments allow for the statistics to be performed on only a subset of device samples.
  This finer level of control is accessible from the main UI by instantiating a device with a batch
  of shots.

  For example, consider the following device:

  ```pycon
  >>> dev = qml.device("my_device", shots=[5, (10, 3), 100])
  ```

  This device will execute QNodes using 135 shots, however
  measurement statistics will be **course grained** across these 135
  shots:

  * All measurement statistics will first be computed using the
    first 5 shots --- that is, `shots_range=[0, 5]`, `bin_size=5`.

  * Next, the tuple `(10, 3)` indicates 10 shots, repeated 3 times. This will use
    `shot_range=[5, 35]`, performing the expectation value in bins of size 10
    (`bin_size=10`).

  * Finally, we repeat the measurement statistics for the final 100 shots,
    `shot_range=[35, 135]`, `bin_size=100`.


* The old PennyLane core has been removed, including the following modules:
  [(#1100)](https://github.com/PennyLaneAI/pennylane/pull/1100)

  - `pennylane.variables`
  - `pennylane.qnodes`

  As part of this change, the location of the new core within the Python
  module has been moved:

  - Moves `pennylane.tape.interfaces` → `pennylane.interfaces`
  - Merges `pennylane.CircuitGraph` and `pennylane.TapeCircuitGraph`  → `pennylane.CircuitGraph`
  - Merges `pennylane.OperationRecorder` and `pennylane.TapeOperationRecorder`  →
  - `pennylane.tape.operation_recorder`
  - Merges `pennylane.measure` and `pennylane.tape.measure` → `pennylane.measure`
  - Merges `pennylane.operation` and `pennylane.tape.operation` → `pennylane.operation`
  - Merges `pennylane._queuing` and `pennylane.tape.queuing` → `pennylane.queuing`

  This has no affect on import location.

  In addition,

  - All tape-mode functions have been removed (`qml.enable_tape()`, `qml.tape_mode_active()`),
  - All tape fixtures have been deleted,
  - Tests specifically for non-tape mode have been deleted.

* The device test suite no longer accepts the `analytic` keyword.
  [(#1216)](https://github.com/PennyLaneAI/pennylane/pull/1216)

<h3>Bug fixes</h3>

* Fixes a bug where using the circuit drawer with a `ControlledQubitUnitary`
  operation raised an error.
  [(#1174)](https://github.com/PennyLaneAI/pennylane/pull/1174)

* Fixes a bug and a test where the ``QuantumTape.is_sampled`` attribute was not
  being updated.
  [(#1126)](https://github.com/PennyLaneAI/pennylane/pull/1126)

* Fixes a bug where `BasisEmbedding` would not accept inputs whose bits are all ones
  or all zeros.
  [(#1114)](https://github.com/PennyLaneAI/pennylane/pull/1114)

* The `ExpvalCost` class raises an error if instantiated
  with non-expectation measurement statistics.
  [(#1106)](https://github.com/PennyLaneAI/pennylane/pull/1106)

* Fixes a bug where decompositions would reset the differentiation method
  of a QNode.
  [(#1117)](https://github.com/PennyLaneAI/pennylane/pull/1117)

* Fixes a bug where the second-order CV parameter-shift rule would error
  if attempting to compute the gradient of a QNode with more than one
  second-order observable.
  [(#1197)](https://github.com/PennyLaneAI/pennylane/pull/1197)

* Fixes a bug where repeated Torch interface applications after expansion caused an error.
  [(#1223)](https://github.com/PennyLaneAI/pennylane/pull/1223)

* Sampling works correctly with batches of shots specified as a list.
  [(#1232)](https://github.com/PennyLaneAI/pennylane/pull/1232)

<h3>Documentation</h3>

- Updated the diagram used in the Architectural overview page of the
  Development guide such that it doesn't mention Variables.
  [(#1235)](https://github.com/PennyLaneAI/pennylane/pull/1235)

- Typos addressed in templates documentation.
  [(#1094)](https://github.com/PennyLaneAI/pennylane/pull/1094)

- Upgraded the documentation to use Sphinx 3.5.3 and the new m2r2 package.
  [(#1186)](https://github.com/PennyLaneAI/pennylane/pull/1186)

- Added `flaky` as dependency for running tests in the documentation.
  [(#1113)](https://github.com/PennyLaneAI/pennylane/pull/1113)

<h3>Contributors</h3>

This release contains contributions from (in alphabetical order):

Shahnawaz Ahmed, Juan Miguel Arrazola, Thomas Bromley, Olivia Di Matteo, Alain Delgado Gran, Kyle
Godbey, Diego Guala, Theodor Isacsson, Josh Izaac, Soran Jahangiri, Nathan Killoran, Christina Lee,
Daniel Polatajko, Chase Roberts, Sankalp Sanand, Pritish Sehzpaul, Maria Schuld, Antal Száva, David Wierichs.


# Release 0.14.1

<h3>Bug fixes</h3>

* Fixes a testing bug where tests that required JAX would fail if JAX was not installed.
  The tests will now instead be skipped if JAX can not be imported.
  [(#1066)](https://github.com/PennyLaneAI/pennylane/pull/1066)

* Fixes a bug where inverse operations could not be differentiated
  using backpropagation on `default.qubit`.
  [(#1072)](https://github.com/PennyLaneAI/pennylane/pull/1072)

* The QNode has a new keyword argument, `max_expansion`, that determines the maximum number of times
  the internal circuit should be expanded when executed on a device. In addition, the default number
  of max expansions has been increased from 2 to 10, allowing devices that require more than two
  operator decompositions to be supported.
  [(#1074)](https://github.com/PennyLaneAI/pennylane/pull/1074)

* Fixes a bug where `Hamiltonian` objects created with non-list arguments raised an error for
  arithmetic operations. [(#1082)](https://github.com/PennyLaneAI/pennylane/pull/1082)

* Fixes a bug where `Hamiltonian` objects with no coefficients or operations would return a faulty
  result when used with `ExpvalCost`. [(#1082)](https://github.com/PennyLaneAI/pennylane/pull/1082)

<h3>Documentation</h3>

* Updates mentions of `generate_hamiltonian` to `molecular_hamiltonian` in the
  docstrings of the `ExpvalCost` and `Hamiltonian` classes.
  [(#1077)](https://github.com/PennyLaneAI/pennylane/pull/1077)

<h3>Contributors</h3>

This release contains contributions from (in alphabetical order):

Thomas Bromley, Josh Izaac, Antal Száva.



# Release 0.14.0

<h3>New features since last release</h3>

<h4>Perform quantum machine learning with JAX</h4>

* QNodes created with `default.qubit` now support a JAX interface, allowing JAX to be used
  to create, differentiate, and optimize hybrid quantum-classical models.
  [(#947)](https://github.com/PennyLaneAI/pennylane/pull/947)

  This is supported internally via a new `default.qubit.jax` device. This device runs end to end in
  JAX, meaning that it supports all of the awesome JAX transformations (`jax.vmap`, `jax.jit`,
  `jax.hessian`, etc).

  Here is an example of how to use the new JAX interface:

  ```python
  dev = qml.device("default.qubit", wires=1)
  @qml.qnode(dev, interface="jax", diff_method="backprop")
  def circuit(x):
      qml.RX(x[1], wires=0)
      qml.Rot(x[0], x[1], x[2], wires=0)
      return qml.expval(qml.PauliZ(0))

  weights = jnp.array([0.2, 0.5, 0.1])
  grad_fn = jax.grad(circuit)
  print(grad_fn(weights))
  ```

  Currently, only `diff_method="backprop"` is supported, with plans to support more in the future.

<h4>New, faster, quantum gradient methods</h4>

* A new differentiation method has been added for use with simulators. The `"adjoint"`
  method operates after a forward pass by iteratively applying inverse gates to scan backwards
  through the circuit.
  [(#1032)](https://github.com/PennyLaneAI/pennylane/pull/1032)

  This method is similar to the reversible method, but has a lower time
  overhead and a similar memory overhead. It follows the approach provided by
  [Jones and Gacon](https://arxiv.org/abs/2009.02823). This method is only compatible with certain
  statevector-based devices such as `default.qubit`.

  Example use:

  ```python
  import pennylane as qml

  wires = 1
  device = qml.device("default.qubit", wires=wires)

  @qml.qnode(device, diff_method="adjoint")
  def f(params):
      qml.RX(0.1, wires=0)
      qml.Rot(*params, wires=0)
      qml.RX(-0.3, wires=0)
      return qml.expval(qml.PauliZ(0))

  params = [0.1, 0.2, 0.3]
  qml.grad(f)(params)
  ```

* The default logic for choosing the 'best' differentiation method has been altered
  to improve performance.
  [(#1008)](https://github.com/PennyLaneAI/pennylane/pull/1008)

  - If the quantum device provides its own gradient, this is now the preferred
    differentiation method.

  - If the quantum device natively supports classical
    backpropagation, this is now preferred over the parameter-shift rule.

    This will lead to marked speed improvement during optimization when using
    `default.qubit`, with a sight penalty on the forward-pass evaluation.

  More details are available below in the 'Improvements' section for plugin developers.

* PennyLane now supports analytical quantum gradients for noisy channels, in addition to its
  existing support for unitary operations. The noisy channels `BitFlip`, `PhaseFlip`, and
  `DepolarizingChannel` all support analytic gradients out of the box.
  [(#968)](https://github.com/PennyLaneAI/pennylane/pull/968)

* A method has been added for calculating the Hessian of quantum circuits using the second-order
  parameter shift formula.
  [(#961)](https://github.com/PennyLaneAI/pennylane/pull/961)

  The following example shows the calculation of the Hessian:

  ```python
  n_wires = 5
  weights = [2.73943676, 0.16289932, 3.4536312, 2.73521126, 2.6412488]

  dev = qml.device("default.qubit", wires=n_wires)

  with qml.tape.QubitParamShiftTape() as tape:
      for i in range(n_wires):
          qml.RX(weights[i], wires=i)

      qml.CNOT(wires=[0, 1])
      qml.CNOT(wires=[2, 1])
      qml.CNOT(wires=[3, 1])
      qml.CNOT(wires=[4, 3])

      qml.expval(qml.PauliZ(1))

  print(tape.hessian(dev))
  ```

  The Hessian is not yet supported via classical machine learning interfaces, but will
  be added in a future release.

<h4>More operations and templates</h4>

* Two new error channels, `BitFlip` and `PhaseFlip` have been added.
  [(#954)](https://github.com/PennyLaneAI/pennylane/pull/954)

  They can be used in the same manner as existing error channels:

  ```python
  dev = qml.device("default.mixed", wires=2)

  @qml.qnode(dev)
  def circuit():
      qml.RX(0.3, wires=0)
      qml.RY(0.5, wires=1)
      qml.BitFlip(0.01, wires=0)
      qml.PhaseFlip(0.01, wires=1)
      return qml.expval(qml.PauliZ(0))
  ```

* Apply permutations to wires using the `Permute` subroutine.
  [(#952)](https://github.com/PennyLaneAI/pennylane/pull/952)

  ```python
  import pennylane as qml
  dev = qml.device('default.qubit', wires=5)

  @qml.qnode(dev)
  def apply_perm():
      # Send contents of wire 4 to wire 0, of wire 2 to wire 1, etc.
      qml.templates.Permute([4, 2, 0, 1, 3], wires=dev.wires)
      return qml.expval(qml.PauliZ(0))
  ```

<h4>QNode transformations</h4>

* The `qml.metric_tensor` function transforms a QNode to produce the Fubini-Study
  metric tensor with full autodifferentiation support---even on hardware.
  [(#1014)](https://github.com/PennyLaneAI/pennylane/pull/1014)

  Consider the following QNode:

  ```python
  dev = qml.device("default.qubit", wires=3)

  @qml.qnode(dev, interface="autograd")
  def circuit(weights):
      # layer 1
      qml.RX(weights[0, 0], wires=0)
      qml.RX(weights[0, 1], wires=1)

      qml.CNOT(wires=[0, 1])
      qml.CNOT(wires=[1, 2])

      # layer 2
      qml.RZ(weights[1, 0], wires=0)
      qml.RZ(weights[1, 1], wires=2)

      qml.CNOT(wires=[0, 1])
      qml.CNOT(wires=[1, 2])
      return qml.expval(qml.PauliZ(0) @ qml.PauliZ(1)), qml.expval(qml.PauliY(2))
  ```

  We can use the `metric_tensor` function to generate a new function, that returns the
  metric tensor of this QNode:

  ```pycon
  >>> met_fn = qml.metric_tensor(circuit)
  >>> weights = np.array([[0.1, 0.2, 0.3], [0.4, 0.5, 0.6]], requires_grad=True)
  >>> met_fn(weights)
  tensor([[0.25  , 0.    , 0.    , 0.    ],
          [0.    , 0.25  , 0.    , 0.    ],
          [0.    , 0.    , 0.0025, 0.0024],
          [0.    , 0.    , 0.0024, 0.0123]], requires_grad=True)
  ```

  The returned metric tensor is also fully differentiable, in all interfaces.
  For example, differentiating the `(3, 2)` element:

  ```pycon
  >>> grad_fn = qml.grad(lambda x: met_fn(x)[3, 2])
  >>> grad_fn(weights)
  array([[ 0.04867729, -0.00049502,  0.        ],
         [ 0.        ,  0.        ,  0.        ]])
  ```

  Differentiation is also supported using Torch, Jax, and TensorFlow.

* Adds the new function `qml.math.cov_matrix()`. This function accepts a list of commuting
  observables, and the probability distribution in the shared observable eigenbasis after the
  application of an ansatz. It uses these to construct the covariance matrix in a *framework
  independent* manner, such that the output covariance matrix is autodifferentiable.
  [(#1012)](https://github.com/PennyLaneAI/pennylane/pull/1012)

  For example, consider the following ansatz and observable list:

  ```python3
  obs_list = [qml.PauliX(0) @ qml.PauliZ(1), qml.PauliY(2)]
  ansatz = qml.templates.StronglyEntanglingLayers
  ```

  We can construct a QNode to output the probability distribution in the shared eigenbasis of the
  observables:

  ```python
  dev = qml.device("default.qubit", wires=3)

  @qml.qnode(dev, interface="autograd")
  def circuit(weights):
      ansatz(weights, wires=[0, 1, 2])
      # rotate into the basis of the observables
      for o in obs_list:
          o.diagonalizing_gates()
      return qml.probs(wires=[0, 1, 2])
  ```

  We can now compute the covariance matrix:

  ```pycon
  >>> weights = qml.init.strong_ent_layers_normal(n_layers=2, n_wires=3)
  >>> cov = qml.math.cov_matrix(circuit(weights), obs_list)
  >>> cov
  array([[0.98707611, 0.03665537],
         [0.03665537, 0.99998377]])
  ```

  Autodifferentiation is fully supported using all interfaces:

  ```pycon
  >>> cost_fn = lambda weights: qml.math.cov_matrix(circuit(weights), obs_list)[0, 1]
  >>> qml.grad(cost_fn)(weights)[0]
  array([[[ 4.94240914e-17, -2.33786398e-01, -1.54193959e-01],
          [-3.05414996e-17,  8.40072236e-04,  5.57884080e-04],
          [ 3.01859411e-17,  8.60411436e-03,  6.15745204e-04]],

         [[ 6.80309533e-04, -1.23162742e-03,  1.08729813e-03],
          [-1.53863193e-01, -1.38700657e-02, -1.36243323e-01],
          [-1.54665054e-01, -1.89018172e-02, -1.56415558e-01]]])
  ```

* A new  `qml.draw` function is available, allowing QNodes to be easily
  drawn without execution by providing example input.
  [(#962)](https://github.com/PennyLaneAI/pennylane/pull/962)

  ```python
  @qml.qnode(dev)
  def circuit(a, w):
      qml.Hadamard(0)
      qml.CRX(a, wires=[0, 1])
      qml.Rot(*w, wires=[1])
      qml.CRX(-a, wires=[0, 1])
      return qml.expval(qml.PauliZ(0) @ qml.PauliZ(1))
  ```

  The QNode circuit structure may depend on the input arguments;
  this is taken into account by passing example QNode arguments
  to the `qml.draw()` drawing function:

  ```pycon
  >>> drawer = qml.draw(circuit)
  >>> result = drawer(a=2.3, w=[1.2, 3.2, 0.7])
  >>> print(result)
  0: ──H──╭C────────────────────────────╭C─────────╭┤ ⟨Z ⊗ Z⟩
  1: ─────╰RX(2.3)──Rot(1.2, 3.2, 0.7)──╰RX(-2.3)──╰┤ ⟨Z ⊗ Z⟩
  ```

<h4>A faster, leaner, and more flexible core</h4>

* The new core of PennyLane, rewritten from the ground up and developed over the last few release
  cycles, has achieved feature parity and has been made the new default in PennyLane v0.14. The old
  core has been marked as deprecated, and will be removed in an upcoming release.
  [(#1046)](https://github.com/PennyLaneAI/pennylane/pull/1046)
  [(#1040)](https://github.com/PennyLaneAI/pennylane/pull/1040)
  [(#1034)](https://github.com/PennyLaneAI/pennylane/pull/1034)
  [(#1035)](https://github.com/PennyLaneAI/pennylane/pull/1035)
  [(#1027)](https://github.com/PennyLaneAI/pennylane/pull/1027)
  [(#1026)](https://github.com/PennyLaneAI/pennylane/pull/1026)
  [(#1021)](https://github.com/PennyLaneAI/pennylane/pull/1021)
  [(#1054)](https://github.com/PennyLaneAI/pennylane/pull/1054)
  [(#1049)](https://github.com/PennyLaneAI/pennylane/pull/1049)

  While high-level PennyLane code and tutorials remain unchanged, the new core
  provides several advantages and improvements:

  - **Faster and more optimized**: The new core provides various performance optimizations, reducing
    pre- and post-processing overhead, and reduces the number of quantum evaluations in certain
    cases.

  - **Support for in-QNode classical processing**: this allows for differentiable classical
    processing within the QNode.

    ```python
    dev = qml.device("default.qubit", wires=1)

    @qml.qnode(dev, interface="tf")
    def circuit(p):
        qml.RX(tf.sin(p[0])**2 + p[1], wires=0)
        return qml.expval(qml.PauliZ(0))
    ```

    The classical processing functions used within the QNode must match
    the QNode interface. Here, we use TensorFlow:

    ```pycon
    >>> params = tf.Variable([0.5, 0.1], dtype=tf.float64)
    >>> with tf.GradientTape() as tape:
    ...     res = circuit(params)
    >>> grad = tape.gradient(res, params)
    >>> print(res)
    tf.Tensor(0.9460913127754935, shape=(), dtype=float64)
    >>> print(grad)
    tf.Tensor([-0.27255248 -0.32390003], shape=(2,), dtype=float64)
    ```

    As a result of this change, quantum decompositions that require classical processing
    are fully supported and end-to-end differentiable in tape mode.

  - **No more Variable wrapping**: QNode arguments no longer become `Variable`
    objects within the QNode.

    ```python
    dev = qml.device("default.qubit", wires=1)

    @qml.qnode(dev)
    def circuit(x):
        print("Parameter value:", x)
        qml.RX(x, wires=0)
        return qml.expval(qml.PauliZ(0))
    ```

    Internal QNode parameters can be easily inspected, printed, and manipulated:

    ```pycon
    >>> circuit(0.5)
    Parameter value: 0.5
    tensor(0.87758256, requires_grad=True)
    ```

  - **Less restrictive QNode signatures**: There is no longer any restriction on the QNode signature; the QNode can be
    defined and called following the same rules as standard Python functions.

    For example, the following QNode uses positional, named, and variable
    keyword arguments:

    ```python
    x = torch.tensor(0.1, requires_grad=True)
    y = torch.tensor([0.2, 0.3], requires_grad=True)
    z = torch.tensor(0.4, requires_grad=True)

    @qml.qnode(dev, interface="torch")
    def circuit(p1, p2=y, **kwargs):
        qml.RX(p1, wires=0)
        qml.RY(p2[0] * p2[1], wires=0)
        qml.RX(kwargs["p3"], wires=0)
        return qml.var(qml.PauliZ(0))
    ```

    When we call the QNode, we may pass the arguments by name
    even if defined positionally; any argument not provided will
    use the default value.

    ```pycon
    >>> res = circuit(p1=x, p3=z)
    >>> print(res)
    tensor(0.2327, dtype=torch.float64, grad_fn=<SelectBackward>)
    >>> res.backward()
    >>> print(x.grad, y.grad, z.grad)
    tensor(0.8396) tensor([0.0289, 0.0193]) tensor(0.8387)
    ```

    This extends to the `qnn` module, where `KerasLayer` and `TorchLayer` modules
    can be created from QNodes with unrestricted signatures.

  - **Smarter measurements:** QNodes can now measure wires more than once, as
    long as all observables are commuting:

    ```python
    @qml.qnode(dev)
    def circuit(x):
        qml.RX(x, wires=0)
        return [
            qml.expval(qml.PauliZ(0)),
            qml.expval(qml.PauliZ(0) @ qml.PauliZ(1))
        ]
    ```

    Further, the `qml.ExpvalCost()` function allows for optimizing
    measurements to reduce the number of quantum evaluations required.

  With the new PennyLane core, there are a few small breaking changes, detailed
  below in the 'Breaking Changes' section.

<h3>Improvements</h3>

* The built-in PennyLane optimizers allow more flexible cost functions. The cost function passed to most optimizers
  may accept any combination of trainable arguments, non-trainable arguments, and keyword arguments.
  [(#959)](https://github.com/PennyLaneAI/pennylane/pull/959)
  [(#1053)](https://github.com/PennyLaneAI/pennylane/pull/1053)

  The full changes apply to:

  * `AdagradOptimizer`
  * `AdamOptimizer`
  * `GradientDescentOptimizer`
  * `MomentumOptimizer`
  * `NesterovMomentumOptimizer`
  * `RMSPropOptimizer`
  * `RotosolveOptimizer`

  The `requires_grad=False` property must mark any non-trainable constant argument.
  The `RotoselectOptimizer` allows passing only keyword arguments.

  Example use:

  ```python
  def cost(x, y, data, scale=1.0):
      return scale * (x[0]-data)**2 + scale * (y-data)**2

  x = np.array([1.], requires_grad=True)
  y = np.array([1.0])
  data = np.array([2.], requires_grad=False)

  opt = qml.GradientDescentOptimizer()

  # the optimizer step and step_and_cost methods can
  # now update multiple parameters at once
  x_new, y_new, data = opt.step(cost, x, y, data, scale=0.5)
  (x_new, y_new, data), value = opt.step_and_cost(cost, x, y, data, scale=0.5)

  # list and tuple unpacking is also supported
  params = (x, y, data)
  params = opt.step(cost, *params)
  ```

* The circuit drawer has been updated to support the inclusion of unused or inactive
  wires, by passing the `show_all_wires` argument.
  [(#1033)](https://github.com/PennyLaneAI/pennylane/pull/1033)

  ```python
  dev = qml.device('default.qubit', wires=[-1, "a", "q2", 0])

  @qml.qnode(dev)
  def circuit():
      qml.Hadamard(wires=-1)
      qml.CNOT(wires=[-1, "q2"])
      return qml.expval(qml.PauliX(wires="q2"))
  ```

  ```pycon
  >>> print(qml.draw(circuit, show_all_wires=True)())
  >>>
   -1: ──H──╭C──┤
    a: ─────│───┤
   q2: ─────╰X──┤ ⟨X⟩
    0: ─────────┤
  ```

* The logic for choosing the 'best' differentiation method has been altered
  to improve performance.
  [(#1008)](https://github.com/PennyLaneAI/pennylane/pull/1008)

  - If the device provides its own gradient, this is now the preferred
    differentiation method.

  - If a device provides additional interface-specific versions that natively support classical
    backpropagation, this is now preferred over the parameter-shift rule.

    Devices define additional interface-specific devices via their `capabilities()` dictionary. For
    example, `default.qubit` supports supplementary devices for TensorFlow, Autograd, and JAX:

    ```python
    {
      "passthru_devices": {
          "tf": "default.qubit.tf",
          "autograd": "default.qubit.autograd",
          "jax": "default.qubit.jax",
      },
    }
    ```

  As a result of this change, if the QNode `diff_method` is not explicitly provided,
  it is possible that the QNode will run on a *supplementary device* of the device that was
  specifically provided:

  ```python
  dev = qml.device("default.qubit", wires=2)
  qml.QNode(dev) # will default to backprop on default.qubit.autograd
  qml.QNode(dev, interface="tf") # will default to backprop on default.qubit.tf
  qml.QNode(dev, interface="jax") # will default to backprop on default.qubit.jax
  ```

* The `default.qubit` device has been updated so that internally it applies operations in a more
  functional style, i.e., by accepting an input state and returning an evolved state.
  [(#1025)](https://github.com/PennyLaneAI/pennylane/pull/1025)

* A new test series, `pennylane/devices/tests/test_compare_default_qubit.py`, has been added, allowing to test if
  a chosen device gives the same result as `default.qubit`.
  [(#897)](https://github.com/PennyLaneAI/pennylane/pull/897)

  Three tests are added:

  - `test_hermitian_expectation`,
  - `test_pauliz_expectation_analytic`, and
  - `test_random_circuit`.

* Adds the following agnostic tensor manipulation functions to the `qml.math` module: `abs`,
  `angle`, `arcsin`, `concatenate`, `dot`, `squeeze`, `sqrt`, `sum`, `take`, `where`. These functions are
  required to fully support end-to-end differentiable Mottonen and Amplitude embedding.
  [(#922)](https://github.com/PennyLaneAI/pennylane/pull/922)
  [(#1011)](https://github.com/PennyLaneAI/pennylane/pull/1011)

* The `qml.math` module now supports JAX.
  [(#985)](https://github.com/XanaduAI/software-docs/pull/274)

* Several improvements have been made to the `Wires` class to reduce overhead and simplify the logic
  of how wire labels are interpreted:
  [(#1019)](https://github.com/PennyLaneAI/pennylane/pull/1019)
  [(#1010)](https://github.com/PennyLaneAI/pennylane/pull/1010)
  [(#1005)](https://github.com/PennyLaneAI/pennylane/pull/1005)
  [(#983)](https://github.com/PennyLaneAI/pennylane/pull/983)
  [(#967)](https://github.com/PennyLaneAI/pennylane/pull/967)

  - If the input `wires` to a wires class instantiation `Wires(wires)` can be iterated over,
    its elements are interpreted as wire labels. Otherwise, `wires` is interpreted as a single wire label.
    The only exception to this are strings, which are always interpreted as a single
    wire label, so users can address wires with labels such as `"ancilla"`.

  - Any type can now be a wire label as long as it is hashable. The hash is used to establish
    the uniqueness of two labels.

  - Indexing wires objects now returns a label, instead of a new `Wires` object. For example:

    ```pycon
    >>> w = Wires([0, 1, 2])
    >>> w[1]
    >>> 1
    ```

  - The check for uniqueness of wires moved from `Wires` instantiation to
    the `qml.wires._process` function in order to reduce overhead from repeated
    creation of `Wires` instances.

  - Calls to the `Wires` class are substantially reduced, for example by avoiding to call
    Wires on Wires instances on `Operation` instantiation, and by using labels instead of
    `Wires` objects inside the default qubit device.

* Adds the `PauliRot` generator to the `qml.operation` module. This
  generator is required to construct the metric tensor.
  [(#963)](https://github.com/PennyLaneAI/pennylane/pull/963)

* The templates are modified to make use of the new `qml.math` module, for framework-agnostic
  tensor manipulation. This allows the template library to be differentiable
  in backpropagation mode (`diff_method="backprop"`).
  [(#873)](https://github.com/PennyLaneAI/pennylane/pull/873)

* The circuit drawer now allows for the wire order to be (optionally) modified:
  [(#992)](https://github.com/PennyLaneAI/pennylane/pull/992)

  ```pycon
  >>> dev = qml.device('default.qubit', wires=["a", -1, "q2"])
  >>> @qml.qnode(dev)
  ... def circuit():
  ...     qml.Hadamard(wires=-1)
  ...     qml.CNOT(wires=["a", "q2"])
  ...     qml.RX(0.2, wires="a")
  ...     return qml.expval(qml.PauliX(wires="q2"))
  ```

  Printing with default wire order of the device:

  ```pycon
  >>> print(circuit.draw())
    a: ─────╭C──RX(0.2)──┤
   -1: ──H──│────────────┤
   q2: ─────╰X───────────┤ ⟨X⟩
  ```

  Changing the wire order:

  ```pycon
  >>> print(circuit.draw(wire_order=["q2", "a", -1]))
   q2: ──╭X───────────┤ ⟨X⟩
    a: ──╰C──RX(0.2)──┤
   -1: ───H───────────┤
  ```

<h3>Breaking changes</h3>

* QNodes using the new PennyLane core will no longer accept ragged arrays as inputs.

* When using the new PennyLane core and the Autograd interface, non-differentiable data passed
  as a QNode argument or a gate must have the `requires_grad` property set to `False`:

  ```python
  @qml.qnode(dev)
  def circuit(weights, data):
      basis_state = np.array([1, 0, 1, 1], requires_grad=False)
      qml.BasisState(basis_state, wires=[0, 1, 2, 3])
      qml.templates.AmplitudeEmbedding(data, wires=[0, 1, 2, 3])
      qml.templates.BasicEntanglerLayers(weights, wires=[0, 1, 2, 3])
      return qml.probs(wires=0)

  data = np.array(data, requires_grad=False)
  weights = np.array(weights, requires_grad=True)
  circuit(weights, data)
  ```

<h3>Bug fixes</h3>

* Fixes an issue where if the constituent observables of a tensor product do not exist in the queue,
  an error is raised. With this fix, they are first queued before annotation occurs.
  [(#1038)](https://github.com/PennyLaneAI/pennylane/pull/1038)

* Fixes an issue with tape expansions where information about sampling
  (specifically the `is_sampled` tape attribute) was not preserved.
  [(#1027)](https://github.com/PennyLaneAI/pennylane/pull/1027)

* Tape expansion was not properly taking into devices that supported inverse operations,
  causing inverse operations to be unnecessarily decomposed. The QNode tape expansion logic, as well
  as the `Operation.expand()` method, has been modified to fix this.
  [(#956)](https://github.com/PennyLaneAI/pennylane/pull/956)

* Fixes an issue where the Autograd interface was not unwrapping non-differentiable
  PennyLane tensors, which can cause issues on some devices.
  [(#941)](https://github.com/PennyLaneAI/pennylane/pull/941)

* `qml.vqe.Hamiltonian` prints any observable with any number of strings.
  [(#987)](https://github.com/PennyLaneAI/pennylane/pull/987)

* Fixes a bug where parameter-shift differentiation would fail if the QNode
  contained a single probability output.
  [(#1007)](https://github.com/PennyLaneAI/pennylane/pull/1007)

* Fixes an issue when using trainable parameters that are lists/arrays with `tape.vjp`.
  [(#1042)](https://github.com/PennyLaneAI/pennylane/pull/1042)

* The `TensorN` observable is updated to support being copied without any parameters or wires passed.
  [(#1047)](https://github.com/PennyLaneAI/pennylane/pull/1047)

* Fixed deprecation warning when importing `Sequence` from `collections` instead of `collections.abc` in `vqe/vqe.py`.
  [(#1051)](https://github.com/PennyLaneAI/pennylane/pull/1051)

<h3>Contributors</h3>

This release contains contributions from (in alphabetical order):

Juan Miguel Arrazola, Thomas Bromley, Olivia Di Matteo, Theodor Isacsson, Josh Izaac, Christina Lee,
Alejandro Montanez, Steven Oud, Chase Roberts, Sankalp Sanand, Maria Schuld, Antal
Száva, David Wierichs, Jiahao Yao.

# Release 0.13.0

<h3>New features since last release</h3>

<h4>Automatically optimize the number of measurements</h4>

* QNodes in tape mode now support returning observables on the same wire whenever the observables are
  qubit-wise commuting Pauli words. Qubit-wise commuting observables can be evaluated with a
  *single* device run as they are diagonal in the same basis, via a shared set of single-qubit rotations.
  [(#882)](https://github.com/PennyLaneAI/pennylane/pull/882)

  The following example shows a single QNode returning the expectation values of
  the qubit-wise commuting Pauli words `XX` and `XI`:

  ```python
  qml.enable_tape()

  @qml.qnode(dev)
  def f(x):
      qml.Hadamard(wires=0)
      qml.Hadamard(wires=1)
      qml.CRot(0.1, 0.2, 0.3, wires=[1, 0])
      qml.RZ(x, wires=1)
      return qml.expval(qml.PauliX(0) @ qml.PauliX(1)), qml.expval(qml.PauliX(0))
  ```

  ```pycon
  >>> f(0.4)
  tensor([0.89431013, 0.9510565 ], requires_grad=True)
  ```

* The `ExpvalCost` class (previously `VQECost`) now provides observable optimization using the
  `optimize` argument, resulting in potentially fewer device executions.
  [(#902)](https://github.com/PennyLaneAI/pennylane/pull/902)

  This is achieved by separating the observables composing the Hamiltonian into qubit-wise
  commuting groups and evaluating those groups on a single QNode using functionality from the
  `qml.grouping` module:

  ```python
  qml.enable_tape()
  commuting_obs = [qml.PauliX(0), qml.PauliX(0) @ qml.PauliZ(1)]
  H = qml.vqe.Hamiltonian([1, 1], commuting_obs)

  dev = qml.device("default.qubit", wires=2)
  ansatz = qml.templates.StronglyEntanglingLayers

  cost_opt = qml.ExpvalCost(ansatz, H, dev, optimize=True)
  cost_no_opt = qml.ExpvalCost(ansatz, H, dev, optimize=False)

  params = qml.init.strong_ent_layers_uniform(3, 2)
  ```

  Grouping these commuting observables leads to fewer device executions:

  ```pycon
  >>> cost_opt(params)
  >>> ex_opt = dev.num_executions
  >>> cost_no_opt(params)
  >>> ex_no_opt = dev.num_executions - ex_opt
  >>> print("Number of executions:", ex_no_opt)
  Number of executions: 2
  >>> print("Number of executions (optimized):", ex_opt)
  Number of executions (optimized): 1
  ```

<h4>New quantum gradient features</h4>

* Compute the analytic gradient of quantum circuits in parallel on supported devices.
  [(#840)](https://github.com/PennyLaneAI/pennylane/pull/840)

  This release introduces support for batch execution of circuits, via a new device API method
  `Device.batch_execute()`. Devices that implement this new API support submitting a batch of
  circuits for *parallel* evaluation simultaneously, which can significantly reduce the computation time.

  Furthermore, if using tape mode and a compatible device, gradient computations will
  automatically make use of the new batch API---providing a speedup during optimization.

* Gradient recipes are now much more powerful, allowing for operations to define their gradient
  via an arbitrary linear combination of circuit evaluations.
  [(#909)](https://github.com/PennyLaneAI/pennylane/pull/909)
  [(#915)](https://github.com/PennyLaneAI/pennylane/pull/915)

  With this change, gradient recipes can now be of the form
  :math:`\frac{\partial}{\partial\phi_k}f(\phi_k) = \sum_{i} c_i f(a_i \phi_k + s_i )`,
  and are no longer restricted to two-term shifts with identical (but opposite in sign) shift values.

  As a result, PennyLane now supports native analytic quantum gradients for the
  controlled rotation operations `CRX`, `CRY`, `CRZ`, and `CRot`. This allows for parameter-shift
  analytic gradients on hardware, without decomposition.

  Note that this is a breaking change for developers; please see the *Breaking Changes* section
  for more details.

* The `qnn.KerasLayer` class now supports differentiating the QNode through classical
  backpropagation in tape mode.
  [(#869)](https://github.com/PennyLaneAI/pennylane/pull/869)

  ```python
  qml.enable_tape()

  dev = qml.device("default.qubit.tf", wires=2)

  @qml.qnode(dev, interface="tf", diff_method="backprop")
  def f(inputs, weights):
      qml.templates.AngleEmbedding(inputs, wires=range(2))
      qml.templates.StronglyEntanglingLayers(weights, wires=range(2))
      return [qml.expval(qml.PauliZ(i)) for i in range(2)]

  weight_shapes = {"weights": (3, 2, 3)}

  qlayer = qml.qnn.KerasLayer(f, weight_shapes, output_dim=2)

  inputs = tf.constant(np.random.random((4, 2)), dtype=tf.float32)

  with tf.GradientTape() as tape:
      out = qlayer(inputs)

  tape.jacobian(out, qlayer.trainable_weights)
  ```

<h4>New operations, templates, and measurements</h4>

* Adds the `qml.density_matrix` QNode return with partial trace capabilities.
  [(#878)](https://github.com/PennyLaneAI/pennylane/pull/878)

  The density matrix over the provided wires is returned, with all other subsystems traced out.
  `qml.density_matrix` currently works for both the `default.qubit` and `default.mixed` devices.

  ```python
  qml.enable_tape()
  dev = qml.device("default.qubit", wires=2)

  def circuit(x):
      qml.PauliY(wires=0)
      qml.Hadamard(wires=1)
      return qml.density_matrix(wires=[1])  # wire 0 is traced out
  ```

* Adds the square-root X gate `SX`. [(#871)](https://github.com/PennyLaneAI/pennylane/pull/871)

  ```python
  dev = qml.device("default.qubit", wires=1)

  @qml.qnode(dev)
  def circuit():
      qml.SX(wires=[0])
      return qml.expval(qml.PauliZ(wires=[0]))
  ```

* Two new hardware-efficient particle-conserving templates have been implemented
  to perform VQE-based quantum chemistry simulations. The new templates apply
  several layers of the particle-conserving entanglers proposed in Figs. 2a and 2b
  of Barkoutsos *et al*., [arXiv:1805.04340](https://arxiv.org/abs/1805.04340)
  [(#875)](https://github.com/PennyLaneAI/pennylane/pull/875)
  [(#876)](https://github.com/PennyLaneAI/pennylane/pull/876)

<h4>Estimate and track resources</h4>

* The `QuantumTape` class now contains basic resource estimation functionality. The method
  `tape.get_resources()` returns a dictionary with a list of the constituent operations and the
  number of times they appear in the circuit. Similarly, `tape.get_depth()` computes the circuit depth.
  [(#862)](https://github.com/PennyLaneAI/pennylane/pull/862)

  ```pycon
  >>> with qml.tape.QuantumTape() as tape:
  ...    qml.Hadamard(wires=0)
  ...    qml.RZ(0.26, wires=1)
  ...    qml.CNOT(wires=[1, 0])
  ...    qml.Rot(1.8, -2.7, 0.2, wires=0)
  ...    qml.Hadamard(wires=1)
  ...    qml.CNOT(wires=[0, 1])
  ...    qml.expval(qml.PauliZ(0) @ qml.PauliZ(1))
  >>> tape.get_resources()
  {'Hadamard': 2, 'RZ': 1, 'CNOT': 2, 'Rot': 1}
  >>> tape.get_depth()
  4
  ```

* The number of device executions over a QNode's lifetime can now be returned using `num_executions`.
  [(#853)](https://github.com/PennyLaneAI/pennylane/pull/853)

  ```pycon
  >>> dev = qml.device("default.qubit", wires=2)
  >>> @qml.qnode(dev)
  ... def circuit(x, y):
  ...    qml.RX(x, wires=[0])
  ...    qml.RY(y, wires=[1])
  ...    qml.CNOT(wires=[0, 1])
  ...    return qml.expval(qml.PauliZ(0) @ qml.PauliX(1))
  >>> for _ in range(10):
  ...    circuit(0.432, 0.12)
  >>> print(dev.num_executions)
  10
  ```

<h3>Improvements</h3>

* Support for tape mode has improved across PennyLane. The following features now work in tape mode:

  - QNode collections [(#863)](https://github.com/PennyLaneAI/pennylane/pull/863)

  - `qnn.ExpvalCost` [(#863)](https://github.com/PennyLaneAI/pennylane/pull/863)
    [(#911)](https://github.com/PennyLaneAI/pennylane/pull/911)

  - `qml.qnn.KerasLayer` [(#869)](https://github.com/PennyLaneAI/pennylane/pull/869)

  - `qml.qnn.TorchLayer` [(#865)](https://github.com/PennyLaneAI/pennylane/pull/865)

  - The `qml.qaoa` module [(#905)](https://github.com/PennyLaneAI/pennylane/pull/905)

* A new function, `qml.refresh_devices()`, has been added, allowing PennyLane to
  rescan installed PennyLane plugins and refresh the device list. In addition, the `qml.device`
  loader will attempt to refresh devices if the required plugin device cannot be found.
  This will result in an improved experience if installing PennyLane and plugins within
  a running Python session (for example, on Google Colab), and avoid the need to
  restart the kernel/runtime.
  [(#907)](https://github.com/PennyLaneAI/pennylane/pull/907)

* When using `grad_fn = qml.grad(cost)` to compute the gradient of a cost function with the Autograd
  interface, the value of the intermediate forward pass is now available via the `grad_fn.forward`
  property
  [(#914)](https://github.com/PennyLaneAI/pennylane/pull/914):

  ```python
  def cost_fn(x, y):
      return 2 * np.sin(x[0]) * np.exp(-x[1]) + x[0] ** 3 + np.cos(y)

  params = np.array([0.1, 0.5], requires_grad=True)
  data = np.array(0.65, requires_grad=False)
  grad_fn = qml.grad(cost_fn)

  grad_fn(params, data)  # perform backprop and evaluate the gradient
  grad_fn.forward  # the cost function value
  ```

* Gradient-based optimizers now have a `step_and_cost` method that returns
  both the next step as well as the objective (cost) function output.
  [(#916)](https://github.com/PennyLaneAI/pennylane/pull/916)

  ```pycon
  >>> opt = qml.GradientDescentOptimizer()
  >>> params, cost = opt.step_and_cost(cost_fn, params)
  ```

* PennyLane provides a new experimental module `qml.proc` which provides framework-agnostic processing
  functions for array and tensor manipulations.
  [(#886)](https://github.com/PennyLaneAI/pennylane/pull/886)

  Given the input tensor-like object, the call is
  dispatched to the corresponding array manipulation framework, allowing for end-to-end
  differentiation to be preserved.

  ```pycon
  >>> x = torch.tensor([1., 2.])
  >>> qml.proc.ones_like(x)
  tensor([1, 1])
  >>> y = tf.Variable([[0], [5]])
  >>> qml.proc.ones_like(y, dtype=np.complex128)
  <tf.Tensor: shape=(2, 1), dtype=complex128, numpy=
  array([[1.+0.j],
         [1.+0.j]])>
  ```

  Note that these functions are experimental, and only a subset of common functionality is
  supported. Furthermore, the names and behaviour of these functions may differ from similar
  functions in common frameworks; please refer to the function docstrings for more details.

* The gradient methods in tape mode now fully separate the quantum and classical processing. Rather
  than returning the evaluated gradients directly, they now return a tuple containing the required
  quantum and classical processing steps.
  [(#840)](https://github.com/PennyLaneAI/pennylane/pull/840)

  ```python
  def gradient_method(idx, param, **options):
      # generate the quantum tapes that must be computed
      # to determine the quantum gradient
      tapes = quantum_gradient_tapes(self)

      def processing_fn(results):
          # perform classical processing on the evaluated tapes
          # returning the evaluated quantum gradient
          return classical_processing(results)

      return tapes, processing_fn
  ```

  The `JacobianTape.jacobian()` method has been similarly modified to accumulate all gradient
  quantum tapes and classical processing functions, evaluate all quantum tapes simultaneously,
  and then apply the post-processing functions to the evaluated tape results.

* The MultiRZ gate now has a defined generator, allowing it to be used in quantum natural gradient
  optimization.
  [(#912)](https://github.com/PennyLaneAI/pennylane/pull/912)

* The CRot gate now has a `decomposition` method, which breaks the gate down into rotations
  and CNOT gates. This allows `CRot` to be used on devices that do not natively support it.
  [(#908)](https://github.com/PennyLaneAI/pennylane/pull/908)

* The classical processing in the `MottonenStatePreparation` template has been largely
  rewritten to use dense matrices and tensor manipulations wherever possible.
  This is in preparation to support differentiation through the template in the future.
  [(#864)](https://github.com/PennyLaneAI/pennylane/pull/864)

* Device-based caching has replaced QNode caching. Caching is now accessed by passing a
  `cache` argument to the device.
  [(#851)](https://github.com/PennyLaneAI/pennylane/pull/851)

  The `cache` argument should be an integer specifying the size of the cache. For example, a
  cache of size 10 is created using:

  ```pycon
  >>> dev = qml.device("default.qubit", wires=2, cache=10)
  ```

* The `Operation`, `Tensor`, and `MeasurementProcess` classes now have the `__copy__` special method
  defined.
  [(#840)](https://github.com/PennyLaneAI/pennylane/pull/840)

  This allows us to ensure that, when a shallow copy is performed of an operation, the
  mutable list storing the operation parameters is *also* shallow copied. Both the old operation and
  the copied operation will continue to share the same parameter data,
  ```pycon
  >>> import copy
  >>> op = qml.RX(0.2, wires=0)
  >>> op2 = copy.copy(op)
  >>> op.data[0] is op2.data[0]
  True
  ```

  however the *list container* is not a reference:

  ```pycon
  >>> op.data is op2.data
  False
  ```

  This allows the parameters of the copied operation to be modified, without mutating
  the parameters of the original operation.

* The `QuantumTape.copy` method has been tweaked so that
  [(#840)](https://github.com/PennyLaneAI/pennylane/pull/840):

  - Optionally, the tape's operations are shallow copied in addition to the tape by passing the
    `copy_operations=True` boolean flag. This allows the copied tape's parameters to be mutated
    without affecting the original tape's parameters. (Note: the two tapes will share parameter data
    *until* one of the tapes has their parameter list modified.)

  - Copied tapes can be cast to another `QuantumTape` subclass by passing the `tape_cls` keyword
    argument.

<h3>Breaking changes</h3>

* Updated how parameter-shift gradient recipes are defined for operations, allowing for
  gradient recipes that are specified as an arbitrary number of terms.
  [(#909)](https://github.com/PennyLaneAI/pennylane/pull/909)

  Previously, `Operation.grad_recipe` was restricted to two-term parameter-shift formulas.
  With this change, the gradient recipe now contains elements of the form
  :math:`[c_i, a_i, s_i]`, resulting in a gradient recipe of
  :math:`\frac{\partial}{\partial\phi_k}f(\phi_k) = \sum_{i} c_i f(a_i \phi_k + s_i )`.

  As this is a breaking change, all custom operations with defined gradient recipes must be
  updated to continue working with PennyLane 0.13. Note though that if `grad_recipe = None`, the
  default gradient recipe remains unchanged, and corresponds to the two terms :math:`[c_0, a_0, s_0]=[1/2, 1, \pi/2]`
  and :math:`[c_1, a_1, s_1]=[-1/2, 1, -\pi/2]` for every parameter.

- The `VQECost` class has been renamed to `ExpvalCost` to reflect its general applicability
  beyond VQE. Use of `VQECost` is still possible but will result in a deprecation warning.
  [(#913)](https://github.com/PennyLaneAI/pennylane/pull/913)

<h3>Bug fixes</h3>

* The `default.qubit.tf` device is updated to handle TensorFlow objects (e.g.,
  `tf.Variable`) as gate parameters correctly when using the `MultiRZ` and
  `CRot` operations.
  [(#921)](https://github.com/PennyLaneAI/pennylane/pull/921)

* PennyLane tensor objects are now unwrapped in BaseQNode when passed as a
  keyword argument to the quantum function.
  [(#903)](https://github.com/PennyLaneAI/pennylane/pull/903)
  [(#893)](https://github.com/PennyLaneAI/pennylane/pull/893)

* The new tape mode now prevents multiple observables from being evaluated on the same wire
  if the observables are not qubit-wise commuting Pauli words.
  [(#882)](https://github.com/PennyLaneAI/pennylane/pull/882)

* Fixes a bug in `default.qubit` whereby inverses of common gates were not being applied
  via efficient gate-specific methods, instead falling back to matrix-vector multiplication.
  The following gates were affected: `PauliX`, `PauliY`, `PauliZ`, `Hadamard`, `SWAP`, `S`,
  `T`, `CNOT`, `CZ`.
  [(#872)](https://github.com/PennyLaneAI/pennylane/pull/872)

* The `PauliRot` operation now gracefully handles single-qubit Paulis, and all-identity Paulis
  [(#860)](https://github.com/PennyLaneAI/pennylane/pull/860).

* Fixes a bug whereby binary Python operators were not properly propagating the `requires_grad`
  attribute to the output tensor.
  [(#889)](https://github.com/PennyLaneAI/pennylane/pull/889)

* Fixes a bug which prevents `TorchLayer` from doing `backward` when CUDA is enabled.
  [(#899)](https://github.com/PennyLaneAI/pennylane/pull/899)

* Fixes a bug where multi-threaded execution of `QNodeCollection` sometimes fails
  because of simultaneous queuing. This is fixed by adding thread locking during queuing.
  [(#910)](https://github.com/PennyLaneAI/pennylane/pull/918)

* Fixes a bug in `QuantumTape.set_parameters()`. The previous implementation assumed
  that the `self.trainable_parms` set would always be iterated over in increasing integer
  order. However, this is not guaranteed behaviour, and can lead to the incorrect tape parameters
  being set if this is not the case.
  [(#923)](https://github.com/PennyLaneAI/pennylane/pull/923)

* Fixes broken error message if a QNode is instantiated with an unknown exception.
  [(#930)](https://github.com/PennyLaneAI/pennylane/pull/930)

<h3>Contributors</h3>

This release contains contributions from (in alphabetical order):

Juan Miguel Arrazola, Thomas Bromley, Christina Lee, Alain Delgado Gran, Olivia Di Matteo, Anthony
Hayes, Theodor Isacsson, Josh Izaac, Soran Jahangiri, Nathan Killoran, Shumpei Kobayashi, Romain
Moyard, Zeyue Niu, Maria Schuld, Antal Száva.

# Release 0.12.0

<h3>New features since last release</h3>

<h4>New and improved simulators</h4>

* PennyLane now supports a new device, `default.mixed`, designed for
  simulating mixed-state quantum computations. This enables native
  support for implementing noisy channels in a circuit, which generally
  map pure states to mixed states.
  [(#794)](https://github.com/PennyLaneAI/pennylane/pull/794)
  [(#807)](https://github.com/PennyLaneAI/pennylane/pull/807)
  [(#819)](https://github.com/PennyLaneAI/pennylane/pull/819)

  The device can be initialized as
  ```pycon
  >>> dev = qml.device("default.mixed", wires=1)
  ```

  This allows the construction of QNodes that include non-unitary operations,
  such as noisy channels:

  ```pycon
  >>> @qml.qnode(dev)
  ... def circuit(params):
  ...     qml.RX(params[0], wires=0)
  ...     qml.RY(params[1], wires=0)
  ...     qml.AmplitudeDamping(0.5, wires=0)
  ...     return qml.expval(qml.PauliZ(0))
  >>> print(circuit([0.54, 0.12]))
  0.9257702929524184
  >>> print(circuit([0, np.pi]))
  0.0
  ```

<h4>New tools for optimizing measurements</h4>

* The new `grouping` module provides functionality for grouping simultaneously measurable Pauli word
  observables.
  [(#761)](https://github.com/PennyLaneAI/pennylane/pull/761)
  [(#850)](https://github.com/PennyLaneAI/pennylane/pull/850)
  [(#852)](https://github.com/PennyLaneAI/pennylane/pull/852)

  - The `optimize_measurements` function will take as input a list of Pauli word observables and
    their corresponding coefficients (if any), and will return the partitioned Pauli terms
    diagonalized in the measurement basis and the corresponding diagonalizing circuits.

    ```python
    from pennylane.grouping import optimize_measurements
    h, nr_qubits = qml.qchem.molecular_hamiltonian("h2", "h2.xyz")
    rotations, grouped_ops, grouped_coeffs = optimize_measurements(h.ops, h.coeffs, grouping="qwc")
    ```

    The diagonalizing circuits of `rotations` correspond to the diagonalized Pauli word groupings of
    `grouped_ops`.

  - Pauli word partitioning utilities are performed by the `PauliGroupingStrategy`
    class. An input list of Pauli words can be partitioned into mutually commuting,
    qubit-wise-commuting, or anticommuting groupings.

    For example, partitioning Pauli words into anticommutative groupings by the Recursive Largest
    First (RLF) graph colouring heuristic:

    ```python
    from pennylane import PauliX, PauliY, PauliZ, Identity
    from pennylane.grouping import group_observables
    pauli_words = [
        Identity('a') @ Identity('b'),
        Identity('a') @ PauliX('b'),
        Identity('a') @ PauliY('b'),
        PauliZ('a') @ PauliX('b'),
        PauliZ('a') @ PauliY('b'),
        PauliZ('a') @ PauliZ('b')
    ]
    groupings = group_observables(pauli_words, grouping_type='anticommuting', method='rlf')
    ```

  - Various utility functions are included for obtaining and manipulating Pauli
    words in the binary symplectic vector space representation.

    For instance, two Pauli words may be converted to their binary vector representation:

    ```pycon
    >>> from pennylane.grouping import pauli_to_binary
    >>> from pennylane.wires import Wires
    >>> wire_map = {Wires('a'): 0, Wires('b'): 1}
    >>> pauli_vec_1 = pauli_to_binary(qml.PauliX('a') @ qml.PauliY('b'))
    >>> pauli_vec_2 = pauli_to_binary(qml.PauliZ('a') @ qml.PauliZ('b'))
    >>> pauli_vec_1
    [1. 1. 0. 1.]
    >>> pauli_vec_2
    [0. 0. 1. 1.]
    ```

    Their product up to a phase may be computed by taking the sum of their binary vector
    representations, and returned in the operator representation.

    ```pycon
    >>> from pennylane.grouping import binary_to_pauli
    >>> binary_to_pauli((pauli_vec_1 + pauli_vec_2) % 2, wire_map)
    Tensor product ['PauliY', 'PauliX']: 0 params, wires ['a', 'b']
    ```

    For more details on the grouping module, see the
    [grouping module documentation](https://pennylane.readthedocs.io/en/stable/code/qml_grouping.html)


<h4>Returning the quantum state from simulators</h4>

* The quantum state of a QNode can now be returned using the `qml.state()` return function.
  [(#818)](https://github.com/XanaduAI/pennylane/pull/818)

  ```python
  import pennylane as qml

  dev = qml.device("default.qubit", wires=3)
  qml.enable_tape()

  @qml.qnode(dev)
  def qfunc(x, y):
      qml.RZ(x, wires=0)
      qml.CNOT(wires=[0, 1])
      qml.RY(y, wires=1)
      qml.CNOT(wires=[0, 2])
      return qml.state()

  >>> qfunc(0.56, 0.1)
  array([0.95985437-0.27601028j, 0.        +0.j        ,
         0.04803275-0.01381203j, 0.        +0.j        ,
         0.        +0.j        , 0.        +0.j        ,
         0.        +0.j        , 0.        +0.j        ])
  ```

  Differentiating the state is currently available when using the
  classical backpropagation differentiation method (`diff_method="backprop"`) with a compatible device,
  and when using the new tape mode.

<h4>New operations and channels</h4>

* PennyLane now includes standard channels such as the Amplitude-damping,
  Phase-damping, and Depolarizing channels, as well as the ability
  to make custom qubit channels.
  [(#760)](https://github.com/PennyLaneAI/pennylane/pull/760)
  [(#766)](https://github.com/PennyLaneAI/pennylane/pull/766)
  [(#778)](https://github.com/PennyLaneAI/pennylane/pull/778)

* The controlled-Y operation is now available via `qml.CY`. For devices that do
  not natively support the controlled-Y operation, it will be decomposed
  into `qml.RY`, `qml.CNOT`, and `qml.S` operations.
  [(#806)](https://github.com/PennyLaneAI/pennylane/pull/806)

<h4>Preview the next-generation PennyLane QNode</h4>

* The new PennyLane `tape` module provides a re-formulated QNode class, rewritten from the ground-up,
  that uses a new `QuantumTape` object to represent the QNode's quantum circuit. Tape mode
  provides several advantages over the standard PennyLane QNode.
  [(#785)](https://github.com/PennyLaneAI/pennylane/pull/785)
  [(#792)](https://github.com/PennyLaneAI/pennylane/pull/792)
  [(#796)](https://github.com/PennyLaneAI/pennylane/pull/796)
  [(#800)](https://github.com/PennyLaneAI/pennylane/pull/800)
  [(#803)](https://github.com/PennyLaneAI/pennylane/pull/803)
  [(#804)](https://github.com/PennyLaneAI/pennylane/pull/804)
  [(#805)](https://github.com/PennyLaneAI/pennylane/pull/805)
  [(#808)](https://github.com/PennyLaneAI/pennylane/pull/808)
  [(#810)](https://github.com/PennyLaneAI/pennylane/pull/810)
  [(#811)](https://github.com/PennyLaneAI/pennylane/pull/811)
  [(#815)](https://github.com/PennyLaneAI/pennylane/pull/815)
  [(#820)](https://github.com/PennyLaneAI/pennylane/pull/820)
  [(#823)](https://github.com/PennyLaneAI/pennylane/pull/823)
  [(#824)](https://github.com/PennyLaneAI/pennylane/pull/824)
  [(#829)](https://github.com/PennyLaneAI/pennylane/pull/829)

  - Support for in-QNode classical processing: Tape mode allows for differentiable classical
    processing within the QNode.

  - No more Variable wrapping: In tape mode, QNode arguments no longer become `Variable`
    objects within the QNode.

  - Less restrictive QNode signatures: There is no longer any restriction on the QNode signature;
    the QNode can be defined and called following the same rules as standard Python functions.

  - Unifying all QNodes: The tape-mode QNode merges all QNodes (including the
    `JacobianQNode` and the `PassthruQNode`) into a single unified QNode, with
    identical behaviour regardless of the differentiation type.

  - Optimizations: Tape mode provides various performance optimizations, reducing pre- and
    post-processing overhead, and reduces the number of quantum evaluations in certain cases.

  Note that tape mode is **experimental**, and does not currently have feature-parity with the
  existing QNode. [Feedback and bug reports](https://github.com/PennyLaneAI/pennylane/issues) are
  encouraged and will help improve the new tape mode.

  Tape mode can be enabled globally via the `qml.enable_tape` function, without changing your
  PennyLane code:

  ```python
  qml.enable_tape()
  dev = qml.device("default.qubit", wires=1)

  @qml.qnode(dev, interface="tf")
  def circuit(p):
      print("Parameter value:", p)
      qml.RX(tf.sin(p[0])**2 + p[1], wires=0)
      return qml.expval(qml.PauliZ(0))
  ```

  For more details, please see the [tape mode
  documentation](https://pennylane.readthedocs.io/en/stable/code/qml_tape.html).

<h3>Improvements</h3>

* QNode caching has been introduced, allowing the QNode to keep track of the results of previous
  device executions and reuse those results in subsequent calls.
  Note that QNode caching is only supported in the new and experimental tape-mode.
  [(#817)](https://github.com/PennyLaneAI/pennylane/pull/817)

  Caching is available by passing a `caching` argument to the QNode:

  ```python
  dev = qml.device("default.qubit", wires=2)
  qml.enable_tape()

  @qml.qnode(dev, caching=10)  # cache up to 10 evaluations
  def qfunc(x):
      qml.RX(x, wires=0)
      qml.RX(0.3, wires=1)
      qml.CNOT(wires=[0, 1])
      return qml.expval(qml.PauliZ(1))

  qfunc(0.1)  # first evaluation executes on the device
  qfunc(0.1)  # second evaluation accesses the cached result
  ```

* Sped up the application of certain gates in `default.qubit` by using array/tensor
  manipulation tricks. The following gates are affected: `PauliX`, `PauliY`, `PauliZ`,
  `Hadamard`, `SWAP`, `S`, `T`, `CNOT`, `CZ`.
  [(#772)](https://github.com/PennyLaneAI/pennylane/pull/772)

* The computation of marginal probabilities has been made more efficient for devices
  with a large number of wires, achieving in some cases a 5x speedup.
  [(#799)](https://github.com/PennyLaneAI/pennylane/pull/799)

* Adds arithmetic operations (addition, tensor product,
  subtraction, and scalar multiplication) between `Hamiltonian`,
  `Tensor`, and `Observable` objects, and inline arithmetic
  operations between Hamiltonians and other observables.
  [(#765)](https://github.com/PennyLaneAI/pennylane/pull/765)

  Hamiltonians can now easily be defined as sums of observables:

  ```pycon3
  >>> H = 3 * qml.PauliZ(0) - (qml.PauliX(0) @ qml.PauliX(1)) + qml.Hamiltonian([4], [qml.PauliZ(0)])
  >>> print(H)
  (7.0) [Z0] + (-1.0) [X0 X1]
  ```

* Adds `compare()` method to `Observable` and `Hamiltonian` classes, which allows
  for comparison between observable quantities.
  [(#765)](https://github.com/PennyLaneAI/pennylane/pull/765)

  ```pycon3
  >>> H = qml.Hamiltonian([1], [qml.PauliZ(0)])
  >>> obs = qml.PauliZ(0) @ qml.Identity(1)
  >>> print(H.compare(obs))
  True
  ```

  ```pycon3
  >>> H = qml.Hamiltonian([2], [qml.PauliZ(0)])
  >>> obs = qml.PauliZ(1) @ qml.Identity(0)
  >>> print(H.compare(obs))
  False
  ```

* Adds `simplify()` method to the `Hamiltonian` class.
  [(#765)](https://github.com/PennyLaneAI/pennylane/pull/765)

  ```pycon3
  >>> H = qml.Hamiltonian([1, 2], [qml.PauliZ(0), qml.PauliZ(0) @ qml.Identity(1)])
  >>> H.simplify()
  >>> print(H)
  (3.0) [Z0]
  ```

* Added a new bit-flip mixer to the `qml.qaoa` module.
  [(#774)](https://github.com/PennyLaneAI/pennylane/pull/774)

* Summation of two `Wires` objects is now supported and will return
  a `Wires` object containing the set of all wires defined by the
  terms in the summation.
  [(#812)](https://github.com/PennyLaneAI/pennylane/pull/812)

<h3>Breaking changes</h3>

* The PennyLane NumPy module now returns scalar (zero-dimensional) arrays where
  Python scalars were previously returned.
  [(#820)](https://github.com/PennyLaneAI/pennylane/pull/820)
  [(#833)](https://github.com/PennyLaneAI/pennylane/pull/833)

  For example, this affects array element indexing, and summation:

  ```pycon
  >>> x = np.array([1, 2, 3], requires_grad=False)
  >>> x[0]
  tensor(1, requires_grad=False)
  >>> np.sum(x)
  tensor(6, requires_grad=True)
  ```

  This may require small updates to user code. A convenience method, `np.tensor.unwrap()`,
  has been added to help ease the transition. This converts PennyLane NumPy tensors
  to standard NumPy arrays and Python scalars:

  ```pycon
  >>> x = np.array(1.543, requires_grad=False)
  >>> x.unwrap()
  1.543
  ```

  Note, however, that information regarding array differentiability will be
  lost.

* The device capabilities dictionary has been redesigned, for clarity and robustness. In particular,
  the capabilities dictionary is now inherited from the parent class, various keys have more
  expressive names, and all keys are now defined in the base device class. For more details, please
  [refer to the developer
  documentation](https://pennylane.readthedocs.io/en/stable/development/plugins.html#device-capabilities).
  [(#781)](https://github.com/PennyLaneAI/pennylane/pull/781/files)

<h3>Bug fixes</h3>

* Changed to use lists for storing variable values inside `BaseQNode`
  allowing complex matrices to be passed to `QubitUnitary`.
  [(#773)](https://github.com/PennyLaneAI/pennylane/pull/773)

* Fixed a bug within `default.qubit`, resulting in greater efficiency
  when applying a state vector to all wires on the device.
  [(#849)](https://github.com/PennyLaneAI/pennylane/pull/849)

<h3>Documentation</h3>

* Equations have been added to the `qml.sample` and `qml.probs` docstrings
  to clarify the mathematical foundation of the performed measurements.
  [(#843)](https://github.com/PennyLaneAI/pennylane/pull/843)

<h3>Contributors</h3>

This release contains contributions from (in alphabetical order):

Aroosa Ijaz, Juan Miguel Arrazola, Thomas Bromley, Jack Ceroni, Alain Delgado Gran, Josh Izaac,
Soran Jahangiri, Nathan Killoran, Robert Lang, Cedric Lin, Olivia Di Matteo, Nicolás Quesada, Maria
Schuld, Antal Száva.

# Release 0.11.0

<h3>New features since last release</h3>

<h4>New and improved simulators</h4>

* Added a new device, `default.qubit.autograd`, a pure-state qubit simulator written using Autograd.
  This device supports classical backpropagation (`diff_method="backprop"`); this can
  be faster than the parameter-shift rule for computing quantum gradients
  when the number of parameters to be optimized is large.
  [(#721)](https://github.com/XanaduAI/pennylane/pull/721)

  ```pycon
  >>> dev = qml.device("default.qubit.autograd", wires=1)
  >>> @qml.qnode(dev, diff_method="backprop")
  ... def circuit(x):
  ...     qml.RX(x[1], wires=0)
  ...     qml.Rot(x[0], x[1], x[2], wires=0)
  ...     return qml.expval(qml.PauliZ(0))
  >>> weights = np.array([0.2, 0.5, 0.1])
  >>> grad_fn = qml.grad(circuit)
  >>> print(grad_fn(weights))
  array([-2.25267173e-01, -1.00864546e+00,  6.93889390e-18])
  ```

  See the [device documentation](https://pennylane.readthedocs.io/en/stable/code/api/pennylane.devices.default_qubit_autograd.DefaultQubitAutograd.html) for more details.

* A new experimental C++ state-vector simulator device is now available, `lightning.qubit`. It
  uses the C++ Eigen library to perform fast linear algebra calculations for simulating quantum
  state-vector evolution.

  `lightning.qubit` is currently in beta; it can be installed via `pip`:

  ```console
  $ pip install pennylane-lightning
  ```

  Once installed, it can be used as a PennyLane device:

  ```pycon
  >>> dev = qml.device("lightning.qubit", wires=2)
  ```

  For more details, please see the [lightning qubit documentation](https://pennylane-lightning.readthedocs.io).

<h4>New algorithms and templates</h4>

* Added built-in QAOA functionality via the new `qml.qaoa` module.
  [(#712)](https://github.com/PennyLaneAI/pennylane/pull/712)
  [(#718)](https://github.com/PennyLaneAI/pennylane/pull/718)
  [(#741)](https://github.com/PennyLaneAI/pennylane/pull/741)
  [(#720)](https://github.com/PennyLaneAI/pennylane/pull/720)

  This includes the following features:

  * New `qml.qaoa.x_mixer` and `qml.qaoa.xy_mixer` functions for defining Pauli-X and XY
    mixer Hamiltonians.

  * MaxCut: The `qml.qaoa.maxcut` function allows easy construction of the cost Hamiltonian
    and recommended mixer Hamiltonian for solving the MaxCut problem for a supplied graph.

  * Layers: `qml.qaoa.cost_layer` and `qml.qaoa.mixer_layer` take cost and mixer
    Hamiltonians, respectively, and apply the corresponding QAOA cost and mixer layers
    to the quantum circuit

  For example, using PennyLane to construct and solve a MaxCut problem with QAOA:

  ```python
  wires = range(3)
  graph = Graph([(0, 1), (1, 2), (2, 0)])
  cost_h, mixer_h = qaoa.maxcut(graph)

  def qaoa_layer(gamma, alpha):
      qaoa.cost_layer(gamma, cost_h)
      qaoa.mixer_layer(alpha, mixer_h)

  def antatz(params, **kwargs):

      for w in wires:
          qml.Hadamard(wires=w)

      # repeat the QAOA layer two times
      qml.layer(qaoa_layer, 2, params[0], params[1])

  dev = qml.device('default.qubit', wires=len(wires))
  cost_function = qml.VQECost(ansatz, cost_h, dev)
  ```

* Added an `ApproxTimeEvolution` template to the PennyLane templates module, which
  can be used to implement Trotterized time-evolution under a Hamiltonian.
  [(#710)](https://github.com/XanaduAI/pennylane/pull/710)

  <img src="https://pennylane.readthedocs.io/en/latest/_static/templates/subroutines/approx_time_evolution.png" width=50%/>

* Added a `qml.layer` template-constructing function, which takes a unitary, and
  repeatedly applies it on a set of wires to a given depth.
  [(#723)](https://github.com/PennyLaneAI/pennylane/pull/723)

  ```python
  def subroutine():
      qml.Hadamard(wires=[0])
      qml.CNOT(wires=[0, 1])
      qml.PauliX(wires=[1])

  dev = qml.device('default.qubit', wires=3)

  @qml.qnode(dev)
  def circuit():
      qml.layer(subroutine, 3)
      return [qml.expval(qml.PauliZ(0)), qml.expval(qml.PauliZ(1))]
  ```

  This creates the following circuit:
  ```pycon
  >>> circuit()
  >>> print(circuit.draw())
  0: ──H──╭C──X──H──╭C──X──H──╭C──X──┤ ⟨Z⟩
  1: ─────╰X────────╰X────────╰X─────┤ ⟨Z⟩
  ```

* Added the `qml.utils.decompose_hamiltonian` function. This function can be used to
  decompose a Hamiltonian into a linear combination of Pauli operators.
  [(#671)](https://github.com/XanaduAI/pennylane/pull/671)

  ```pycon
  >>> A = np.array(
  ... [[-2, -2+1j, -2, -2],
  ... [-2-1j,  0,  0, -1],
  ... [-2,  0, -2, -1],
  ... [-2, -1, -1,  0]])
  >>> coeffs, obs_list = decompose_hamiltonian(A)
  ```

<h4>New device features</h4>

* It is now possible to specify custom wire labels, such as `['anc1', 'anc2', 0, 1, 3]`, where the labels
  can be strings or numbers.
  [(#666)](https://github.com/XanaduAI/pennylane/pull/666)

  Custom wire labels are defined by passing a list to the `wires` argument when creating the device:

  ```pycon
  >>> dev = qml.device("default.qubit", wires=['anc1', 'anc2', 0, 1, 3])
  ```

  Quantum operations should then be invoked with these custom wire labels:

  ``` pycon
  >>> @qml.qnode(dev)
  >>> def circuit():
  ...    qml.Hadamard(wires='anc2')
  ...    qml.CNOT(wires=['anc1', 3])
  ...    ...
  ```

  The existing behaviour, in which the number of wires is specified on device initialization,
  continues to work as usual. This gives a default behaviour where wires are labelled
  by consecutive integers.

  ```pycon
  >>> dev = qml.device("default.qubit", wires=5)
  ```

* An integrated device test suite has been added, which can be used
  to run basic integration tests on core or external devices.
  [(#695)](https://github.com/PennyLaneAI/pennylane/pull/695)
  [(#724)](https://github.com/PennyLaneAI/pennylane/pull/724)
  [(#733)](https://github.com/PennyLaneAI/pennylane/pull/733)

  The test can be invoked against a particular device by calling the `pl-device-test`
  command line program:

  ```console
  $ pl-device-test --device=default.qubit --shots=1234 --analytic=False
  ```

  If the tests are run on external devices, the device and its dependencies must be
  installed locally. For more details, please see the
  [plugin test documentation](http://pennylane.readthedocs.io/en/latest/code/api/pennylane.devices.tests.html).

<h3>Improvements</h3>

* The functions implementing the quantum circuits building the Unitary Coupled-Cluster
  (UCCSD) VQE ansatz have been improved, with a more consistent naming convention and
  improved docstrings.
  [(#748)](https://github.com/PennyLaneAI/pennylane/pull/748)

  The changes include:

  - The terms *1particle-1hole (ph)* and *2particle-2hole (pphh)* excitations
    were replaced with the names *single* and *double* excitations, respectively.

  - The non-differentiable arguments in the `UCCSD` template were renamed accordingly:
    `ph` → `s_wires`, `pphh` → `d_wires`

  - The term *virtual*, previously used to refer the *unoccupied* orbitals, was discarded.

  - The Usage Details sections were updated and improved.

* Added support for TensorFlow 2.3 and PyTorch 1.6.
  [(#725)](https://github.com/PennyLaneAI/pennylane/pull/725)

* Returning probabilities is now supported from photonic QNodes.
  As with qubit QNodes, photonic QNodes returning probabilities are
  end-to-end differentiable.
  [(#699)](https://github.com/XanaduAI/pennylane/pull/699/)

  ```pycon
  >>> dev = qml.device("strawberryfields.fock", wires=2, cutoff_dim=5)
  >>> @qml.qnode(dev)
  ... def circuit(a):
  ...     qml.Displacement(a, 0, wires=0)
  ...     return qml.probs(wires=0)
  >>> print(circuit(0.5))
  [7.78800783e-01 1.94700196e-01 2.43375245e-02 2.02812704e-03 1.26757940e-04]
  ```

<h3>Breaking changes</h3>

* The `pennylane.plugins` and `pennylane.beta.plugins` folders have been renamed to
  `pennylane.devices` and `pennylane.beta.devices`, to reflect their content better.
  [(#726)](https://github.com/XanaduAI/pennylane/pull/726)

<h3>Bug fixes</h3>

* The PennyLane interface conversion functions can now convert QNodes with
  pre-existing interfaces.
  [(#707)](https://github.com/XanaduAI/pennylane/pull/707)

<h3>Documentation</h3>

* The interfaces section of the documentation has been renamed to 'Interfaces and training',
  and updated with the latest variable handling details.
  [(#753)](https://github.com/PennyLaneAI/pennylane/pull/753)

<h3>Contributors</h3>

This release contains contributions from (in alphabetical order):

Juan Miguel Arrazola, Thomas Bromley, Jack Ceroni, Alain Delgado Gran, Shadab Hussain, Theodor
Isacsson, Josh Izaac, Nathan Killoran, Maria Schuld, Antal Száva, Nicola Vitucci.

# Release 0.10.0

<h3>New features since last release</h3>

<h4>New and improved simulators</h4>

* Added a new device, `default.qubit.tf`, a pure-state qubit simulator written using TensorFlow.
  As a result, it supports classical backpropagation as a means to compute the Jacobian. This can
  be faster than the parameter-shift rule for computing quantum gradients
  when the number of parameters to be optimized is large.

  `default.qubit.tf` is designed to be used with end-to-end classical backpropagation
  (`diff_method="backprop"`) with the TensorFlow interface. This is the default method
  of differentiation when creating a QNode with this device.

  Using this method, the created QNode is a 'white-box' that is
  tightly integrated with your TensorFlow computation, including
  [AutoGraph](https://www.tensorflow.org/guide/function) support:

  ```pycon
  >>> dev = qml.device("default.qubit.tf", wires=1)
  >>> @tf.function
  ... @qml.qnode(dev, interface="tf", diff_method="backprop")
  ... def circuit(x):
  ...     qml.RX(x[1], wires=0)
  ...     qml.Rot(x[0], x[1], x[2], wires=0)
  ...     return qml.expval(qml.PauliZ(0))
  >>> weights = tf.Variable([0.2, 0.5, 0.1])
  >>> with tf.GradientTape() as tape:
  ...     res = circuit(weights)
  >>> print(tape.gradient(res, weights))
  tf.Tensor([-2.2526717e-01 -1.0086454e+00  1.3877788e-17], shape=(3,), dtype=float32)
  ```

  See the `default.qubit.tf`
  [documentation](https://pennylane.ai/en/stable/code/api/pennylane.beta.plugins.DefaultQubitTF.html)
  for more details.

* The [default.tensor plugin](https://github.com/XanaduAI/pennylane/blob/master/pennylane/beta/plugins/default_tensor.py)
  has been significantly upgraded. It now allows two different
  tensor network representations to be used: `"exact"` and `"mps"`. The former uses a
  exact factorized representation of quantum states, while the latter uses a matrix product state
  representation.
  ([#572](https://github.com/XanaduAI/pennylane/pull/572))
  ([#599](https://github.com/XanaduAI/pennylane/pull/599))

<h4>New machine learning functionality and integrations</h4>

* PennyLane QNodes can now be converted into Torch layers, allowing for creation of quantum and
  hybrid models using the `torch.nn` API.
  [(#588)](https://github.com/XanaduAI/pennylane/pull/588)

  A PennyLane QNode can be converted into a `torch.nn` layer using the `qml.qnn.TorchLayer` class:

  ```pycon
  >>> @qml.qnode(dev)
  ... def qnode(inputs, weights_0, weight_1):
  ...    # define the circuit
  ...    # ...

  >>> weight_shapes = {"weights_0": 3, "weight_1": 1}
  >>> qlayer = qml.qnn.TorchLayer(qnode, weight_shapes)
  ```

  A hybrid model can then be easily constructed:

  ```pycon
  >>> model = torch.nn.Sequential(qlayer, torch.nn.Linear(2, 2))
  ```

* Added a new "reversible" differentiation method which can be used in simulators, but not hardware.

  The reversible approach is similar to backpropagation, but trades off extra computation for
  enhanced memory efficiency. Where backpropagation caches the state tensors at each step during
  a simulated evolution, the reversible method only caches the final pre-measurement state.

  Compared to the parameter-shift method, the reversible method can be faster or slower,
  depending on the density and location of parametrized gates in a circuit
  (circuits with higher density of parametrized gates near the end of the circuit will see a benefit).
  [(#670)](https://github.com/XanaduAI/pennylane/pull/670)

  ```pycon
  >>> dev = qml.device("default.qubit", wires=2)
  ... @qml.qnode(dev, diff_method="reversible")
  ... def circuit(x):
  ...     qml.RX(x, wires=0)
  ...     qml.RX(x, wires=0)
  ...     qml.CNOT(wires=[0,1])
  ...     return qml.expval(qml.PauliZ(0))
  >>> qml.grad(circuit)(0.5)
  (array(-0.47942554),)
  ```

<h4>New templates and cost functions</h4>

* Added the new templates `UCCSD`, `SingleExcitationUnitary`, and`DoubleExcitationUnitary`,
  which together implement the Unitary Coupled-Cluster Singles and Doubles (UCCSD) ansatz
  to perform VQE-based quantum chemistry simulations using PennyLane-QChem.
  [(#622)](https://github.com/XanaduAI/pennylane/pull/622)
  [(#638)](https://github.com/XanaduAI/pennylane/pull/638)
  [(#654)](https://github.com/XanaduAI/pennylane/pull/654)
  [(#659)](https://github.com/XanaduAI/pennylane/pull/659)
  [(#622)](https://github.com/XanaduAI/pennylane/pull/622)

* Added module `pennylane.qnn.cost` with class `SquaredErrorLoss`. The module contains classes
  to calculate losses and cost functions on circuits with trainable parameters.
  [(#642)](https://github.com/XanaduAI/pennylane/pull/642)

<h3>Improvements</h3>

* Improves the wire management by making the `Operator.wires` attribute a `wires` object.
  [(#666)](https://github.com/XanaduAI/pennylane/pull/666)

* A significant improvement with respect to how QNodes and interfaces mark quantum function
  arguments as differentiable when using Autograd, designed to improve performance and make
  QNodes more intuitive.
  [(#648)](https://github.com/XanaduAI/pennylane/pull/648)
  [(#650)](https://github.com/XanaduAI/pennylane/pull/650)

  In particular, the following changes have been made:

  - A new `ndarray` subclass `pennylane.numpy.tensor`, which extends NumPy arrays with
    the keyword argument and attribute `requires_grad`. Tensors which have `requires_grad=False`
    are treated as non-differentiable by the Autograd interface.

  - A new subpackage `pennylane.numpy`, which wraps `autograd.numpy` such that NumPy functions
    accept the `requires_grad` keyword argument, and allows Autograd to differentiate
    `pennylane.numpy.tensor` objects.

  - The `argnum` argument to `qml.grad` is now optional; if not provided, arguments explicitly
    marked as `requires_grad=False` are excluded for the list of differentiable arguments.
    The ability to pass `argnum` has been retained for backwards compatibility, and
    if present the old behaviour persists.

* The QNode Torch interface now inspects QNode positional arguments.
  If any argument does not have the attribute `requires_grad=True`, it
  is automatically excluded from quantum gradient computations.
  [(#652)](https://github.com/XanaduAI/pennylane/pull/652)
  [(#660)](https://github.com/XanaduAI/pennylane/pull/660)

* The QNode TF interface now inspects QNode positional arguments.
  If any argument is not being watched by a `tf.GradientTape()`,
  it is automatically excluded from quantum gradient computations.
  [(#655)](https://github.com/XanaduAI/pennylane/pull/655)
  [(#660)](https://github.com/XanaduAI/pennylane/pull/660)

* QNodes have two new public methods: `QNode.set_trainable_args()` and `QNode.get_trainable_args()`.
  These are designed to be called by interfaces, to specify to the QNode which of its
  input arguments are differentiable. Arguments which are non-differentiable will not be converted
  to PennyLane Variable objects within the QNode.
  [(#660)](https://github.com/XanaduAI/pennylane/pull/660)

* Added `decomposition` method to PauliX, PauliY, PauliZ, S, T, Hadamard, and PhaseShift gates, which
  decomposes each of these gates into rotation gates.
  [(#668)](https://github.com/XanaduAI/pennylane/pull/668)

* The `CircuitGraph` class now supports serializing contained circuit operations
  and measurement basis rotations to an OpenQASM2.0 script via the new
  `CircuitGraph.to_openqasm()` method.
  [(#623)](https://github.com/XanaduAI/pennylane/pull/623)

<h3>Breaking changes</h3>

* Removes support for Python 3.5.
  [(#639)](https://github.com/XanaduAI/pennylane/pull/639)

<h3>Documentation</h3>

* Various small typos were fixed.

<h3>Contributors</h3>

This release contains contributions from (in alphabetical order):

Thomas Bromley, Jack Ceroni, Alain Delgado Gran, Theodor Isacsson, Josh Izaac,
Nathan Killoran, Maria Schuld, Antal Száva, Nicola Vitucci.


# Release 0.9.0

<h3>New features since last release</h3>

<h4>New machine learning integrations</h4>

* PennyLane QNodes can now be converted into Keras layers, allowing for creation of quantum and
  hybrid models using the Keras API.
  [(#529)](https://github.com/XanaduAI/pennylane/pull/529)

  A PennyLane QNode can be converted into a Keras layer using the `KerasLayer` class:

  ```python
  from pennylane.qnn import KerasLayer

  @qml.qnode(dev)
  def circuit(inputs, weights_0, weight_1):
     # define the circuit
     # ...

  weight_shapes = {"weights_0": 3, "weight_1": 1}
  qlayer = qml.qnn.KerasLayer(circuit, weight_shapes, output_dim=2)
  ```

  A hybrid model can then be easily constructed:

  ```python
  model = tf.keras.models.Sequential([qlayer, tf.keras.layers.Dense(2)])
  ```

* Added a new type of QNode, `qml.qnodes.PassthruQNode`. For simulators which are coded in an
  external library which supports automatic differentiation, PennyLane will treat a PassthruQNode as
  a "white box", and rely on the external library to directly provide gradients via backpropagation.
  This can be more efficient than the using parameter-shift rule for a large number of parameters.
  [(#488)](https://github.com/XanaduAI/pennylane/pull/488)

  Currently this behaviour is supported by PennyLane's `default.tensor.tf` device backend,
  compatible with the `'tf'` interface using TensorFlow 2:

  ```python
  dev = qml.device('default.tensor.tf', wires=2)

  @qml.qnode(dev, diff_method="backprop")
  def circuit(params):
      qml.RX(params[0], wires=0)
      qml.RX(params[1], wires=1)
      qml.CNOT(wires=[0, 1])
      return qml.expval(qml.PauliZ(0))

  qnode = PassthruQNode(circuit, dev)
  params = tf.Variable([0.3, 0.1])

  with tf.GradientTape() as tape:
      tape.watch(params)
      res = qnode(params)

  grad = tape.gradient(res, params)
  ```

<h4>New optimizers</h4>

* Added the `qml.RotosolveOptimizer`, a gradient-free optimizer
  that minimizes the quantum function by updating each parameter,
  one-by-one, via a closed-form expression while keeping other parameters
  fixed.
  [(#636)](https://github.com/XanaduAI/pennylane/pull/636)
  [(#539)](https://github.com/XanaduAI/pennylane/pull/539)

* Added the `qml.RotoselectOptimizer`, which uses Rotosolve to
  minimizes a quantum function with respect to both the
  rotation operations applied and the rotation parameters.
  [(#636)](https://github.com/XanaduAI/pennylane/pull/636)
  [(#539)](https://github.com/XanaduAI/pennylane/pull/539)

  For example, given a quantum function `f` that accepts parameters `x`
  and a list of corresponding rotation operations `generators`,
  the Rotoselect optimizer will, at each step, update both the parameter
  values and the list of rotation gates to minimize the loss:

  ```pycon
  >>> opt = qml.optimize.RotoselectOptimizer()
  >>> x = [0.3, 0.7]
  >>> generators = [qml.RX, qml.RY]
  >>> for _ in range(100):
  ...     x, generators = opt.step(f, x, generators)
  ```


<h4>New operations</h4>

* Added the `PauliRot` gate, which performs an arbitrary
  Pauli rotation on multiple qubits, and the `MultiRZ` gate,
  which performs a rotation generated by a tensor product
  of Pauli Z operators.
  [(#559)](https://github.com/XanaduAI/pennylane/pull/559)

  ```python
  dev = qml.device('default.qubit', wires=4)

  @qml.qnode(dev)
  def circuit(angle):
      qml.PauliRot(angle, "IXYZ", wires=[0, 1, 2, 3])
      return [qml.expval(qml.PauliZ(wire)) for wire in [0, 1, 2, 3]]
  ```

  ```pycon
  >>> circuit(0.4)
  [1.         0.92106099 0.92106099 1.        ]
  >>> print(circuit.draw())
   0: ──╭RI(0.4)──┤ ⟨Z⟩
   1: ──├RX(0.4)──┤ ⟨Z⟩
   2: ──├RY(0.4)──┤ ⟨Z⟩
   3: ──╰RZ(0.4)──┤ ⟨Z⟩
  ```

  If the `PauliRot` gate is not supported on the target device, it will
  be decomposed into `Hadamard`, `RX` and `MultiRZ` gates. Note that
  identity gates in the Pauli word result in untouched wires:

  ```pycon
  >>> print(circuit.draw())
   0: ───────────────────────────────────┤ ⟨Z⟩
   1: ──H──────────╭RZ(0.4)──H───────────┤ ⟨Z⟩
   2: ──RX(1.571)──├RZ(0.4)──RX(-1.571)──┤ ⟨Z⟩
   3: ─────────────╰RZ(0.4)──────────────┤ ⟨Z⟩
  ```

  If the `MultiRZ` gate is not supported, it will be decomposed into
  `CNOT` and `RZ` gates:

  ```pycon
  >>> print(circuit.draw())
   0: ──────────────────────────────────────────────────┤ ⟨Z⟩
   1: ──H──────────────╭X──RZ(0.4)──╭X──────H───────────┤ ⟨Z⟩
   2: ──RX(1.571)──╭X──╰C───────────╰C──╭X──RX(-1.571)──┤ ⟨Z⟩
   3: ─────────────╰C───────────────────╰C──────────────┤ ⟨Z⟩
  ```

* PennyLane now provides `DiagonalQubitUnitary` for diagonal gates, that are e.g.,
  encountered in IQP circuits. These kinds of gates can be evaluated much faster on
  a simulator device.
  [(#567)](https://github.com/XanaduAI/pennylane/pull/567)

  The gate can be used, for example, to efficiently simulate oracles:

  ```python
  dev = qml.device('default.qubit', wires=3)

  # Function as a bitstring
  f = np.array([1, 0, 0, 1, 1, 0, 1, 0])

  @qml.qnode(dev)
  def circuit(weights1, weights2):
      qml.templates.StronglyEntanglingLayers(weights1, wires=[0, 1, 2])

      # Implements the function as a phase-kickback oracle
      qml.DiagonalQubitUnitary((-1)**f, wires=[0, 1, 2])

      qml.templates.StronglyEntanglingLayers(weights2, wires=[0, 1, 2])
      return [qml.expval(qml.PauliZ(w)) for w in range(3)]
  ```

* Added the `TensorN` CVObservable that can represent the tensor product of the
  `NumberOperator` on photonic backends.
  [(#608)](https://github.com/XanaduAI/pennylane/pull/608)

<h4>New templates</h4>

* Added the `ArbitraryUnitary` and `ArbitraryStatePreparation` templates, which use
  `PauliRot` gates to perform an arbitrary unitary and prepare an arbitrary basis
  state with the minimal number of parameters.
  [(#590)](https://github.com/XanaduAI/pennylane/pull/590)

  ```python
  dev = qml.device('default.qubit', wires=3)

  @qml.qnode(dev)
  def circuit(weights1, weights2):
        qml.templates.ArbitraryStatePreparation(weights1, wires=[0, 1, 2])
        qml.templates.ArbitraryUnitary(weights2, wires=[0, 1, 2])
        return qml.probs(wires=[0, 1, 2])
  ```

* Added the `IQPEmbedding` template, which encodes inputs into the diagonal gates of an
  IQP circuit.
  [(#605)](https://github.com/XanaduAI/pennylane/pull/605)

  <img src="https://pennylane.readthedocs.io/en/latest/_images/iqp.png"
  width=50%></img>

* Added the `SimplifiedTwoDesign` template, which implements the circuit
  design of [Cerezo et al. (2020)](<https://arxiv.org/abs/2001.00550>).
  [(#556)](https://github.com/XanaduAI/pennylane/pull/556)

  <img src="https://pennylane.readthedocs.io/en/latest/_images/simplified_two_design.png"
  width=50%></img>

* Added the `BasicEntanglerLayers` template, which is a simple layer architecture
  of rotations and CNOT nearest-neighbour entanglers.
  [(#555)](https://github.com/XanaduAI/pennylane/pull/555)

  <img src="https://pennylane.readthedocs.io/en/latest/_images/basic_entangler.png"
  width=50%></img>

* PennyLane now offers a broadcasting function to easily construct templates:
  `qml.broadcast()` takes single quantum operations or other templates and applies
  them to wires in a specific pattern.
  [(#515)](https://github.com/XanaduAI/pennylane/pull/515)
  [(#522)](https://github.com/XanaduAI/pennylane/pull/522)
  [(#526)](https://github.com/XanaduAI/pennylane/pull/526)
  [(#603)](https://github.com/XanaduAI/pennylane/pull/603)

  For example, we can use broadcast to repeat a custom template
  across multiple wires:

  ```python
  from pennylane.templates import template

  @template
  def mytemplate(pars, wires):
      qml.Hadamard(wires=wires)
      qml.RY(pars, wires=wires)

  dev = qml.device('default.qubit', wires=3)

  @qml.qnode(dev)
  def circuit(pars):
      qml.broadcast(mytemplate, pattern="single", wires=[0,1,2], parameters=pars)
      return qml.expval(qml.PauliZ(0))
  ```

  ```pycon
  >>> circuit([1, 1, 0.1])
  -0.841470984807896
  >>> print(circuit.draw())
   0: ──H──RY(1.0)──┤ ⟨Z⟩
   1: ──H──RY(1.0)──┤
   2: ──H──RY(0.1)──┤
  ```

  For other available patterns, see the
  [broadcast function documentation](https://pennylane.readthedocs.io/en/latest/code/api/pennylane.broadcast.html).

<h3>Breaking changes</h3>

* The `QAOAEmbedding` now uses the new `MultiRZ` gate as a `ZZ` entangler,
  which changes the convention. While
  previously, the `ZZ` gate in the embedding was implemented as

  ```python
  CNOT(wires=[wires[0], wires[1]])
  RZ(2 * parameter, wires=wires[0])
  CNOT(wires=[wires[0], wires[1]])
  ```

  the `MultiRZ` corresponds to

  ```python
  CNOT(wires=[wires[1], wires[0]])
  RZ(parameter, wires=wires[0])
  CNOT(wires=[wires[1], wires[0]])
  ```

  which differs in the factor of `2`, and fixes a bug in the
  wires that the `CNOT` was applied to.
  [(#609)](https://github.com/XanaduAI/pennylane/pull/609)

* Probability methods are handled by `QubitDevice` and device method
  requirements are modified to simplify plugin development.
  [(#573)](https://github.com/XanaduAI/pennylane/pull/573)

* The internal variables `All` and `Any` to mark an `Operation` as acting on all or any
  wires have been renamed to `AllWires` and `AnyWires`.
  [(#614)](https://github.com/XanaduAI/pennylane/pull/614)

<h3>Improvements</h3>

* A new `Wires` class was introduced for the internal
  bookkeeping of wire indices.
  [(#615)](https://github.com/XanaduAI/pennylane/pull/615)

* Improvements to the speed/performance of the `default.qubit` device.
  [(#567)](https://github.com/XanaduAI/pennylane/pull/567)
  [(#559)](https://github.com/XanaduAI/pennylane/pull/559)

* Added the `"backprop"` and `"device"` differentiation methods to the `qnode`
  decorator.
  [(#552)](https://github.com/XanaduAI/pennylane/pull/552)

  - `"backprop"`: Use classical backpropagation. Default on simulator
    devices that are classically end-to-end differentiable.
    The returned QNode can only be used with the same machine learning
    framework (e.g., `default.tensor.tf` simulator with the `tensorflow` interface).

  - `"device"`: Queries the device directly for the gradient.

  Using the `"backprop"` differentiation method with the `default.tensor.tf`
  device, the created QNode is a 'white-box', and is tightly integrated with
  the overall TensorFlow computation:

  ```python
  >>> dev = qml.device("default.tensor.tf", wires=1)
  >>> @qml.qnode(dev, interface="tf", diff_method="backprop")
  >>> def circuit(x):
  ...     qml.RX(x[1], wires=0)
  ...     qml.Rot(x[0], x[1], x[2], wires=0)
  ...     return qml.expval(qml.PauliZ(0))
  >>> vars = tf.Variable([0.2, 0.5, 0.1])
  >>> with tf.GradientTape() as tape:
  ...     res = circuit(vars)
  >>> tape.gradient(res, vars)
  <tf.Tensor: shape=(3,), dtype=float32, numpy=array([-2.2526717e-01, -1.0086454e+00,  1.3877788e-17], dtype=float32)>
  ```

* The circuit drawer now displays inverted operations, as well as wires
  where probabilities are returned from the device:
  [(#540)](https://github.com/XanaduAI/pennylane/pull/540)

  ```python
  >>> @qml.qnode(dev)
  ... def circuit(theta):
  ...     qml.RX(theta, wires=0)
  ...     qml.CNOT(wires=[0, 1])
  ...     qml.S(wires=1).inv()
  ...     return qml.probs(wires=[0, 1])
  >>> circuit(0.2)
  array([0.99003329, 0.        , 0.        , 0.00996671])
  >>> print(circuit.draw())
  0: ──RX(0.2)──╭C───────╭┤ Probs
  1: ───────────╰X──S⁻¹──╰┤ Probs
  ```

* You can now evaluate the metric tensor of a VQE Hamiltonian via the new
  `VQECost.metric_tensor` method. This allows `VQECost` objects to be directly
  optimized by the quantum natural gradient optimizer (`qml.QNGOptimizer`).
  [(#618)](https://github.com/XanaduAI/pennylane/pull/618)

* The input check functions in `pennylane.templates.utils` are now public
  and visible in the API documentation.
  [(#566)](https://github.com/XanaduAI/pennylane/pull/566)

* Added keyword arguments for step size and order to the `qnode` decorator, as well as
  the `QNode` and `JacobianQNode` classes. This enables the user to set the step size
  and order when using finite difference methods. These options are also exposed when
  creating QNode collections.
  [(#530)](https://github.com/XanaduAI/pennylane/pull/530)
  [(#585)](https://github.com/XanaduAI/pennylane/pull/585)
  [(#587)](https://github.com/XanaduAI/pennylane/pull/587)

* The decomposition for the `CRY` gate now uses the simpler form `RY @ CNOT @ RY @ CNOT`
  [(#547)](https://github.com/XanaduAI/pennylane/pull/547)

* The underlying queuing system was refactored, removing the `qml._current_context`
  property that held the currently active `QNode` or `OperationRecorder`. Now, all
  objects that expose a queue for operations inherit from `QueuingContext` and
  register their queue globally.
  [(#548)](https://github.com/XanaduAI/pennylane/pull/548)

* The PennyLane repository has a new benchmarking tool which supports the comparison of different git revisions.
  [(#568)](https://github.com/XanaduAI/pennylane/pull/568)
  [(#560)](https://github.com/XanaduAI/pennylane/pull/560)
  [(#516)](https://github.com/XanaduAI/pennylane/pull/516)

<h3>Documentation</h3>

* Updated the development section by creating a landing page with links to sub-pages
  containing specific guides.
  [(#596)](https://github.com/XanaduAI/pennylane/pull/596)

* Extended the developer's guide by a section explaining how to add new templates.
  [(#564)](https://github.com/XanaduAI/pennylane/pull/564)

<h3>Bug fixes</h3>

* `tf.GradientTape().jacobian()` can now be evaluated on QNodes using the TensorFlow interface.
  [(#626)](https://github.com/XanaduAI/pennylane/pull/626)

* `RandomLayers()` is now compatible with the qiskit devices.
  [(#597)](https://github.com/XanaduAI/pennylane/pull/597)

* `DefaultQubit.probability()` now returns the correct probability when called with
  `device.analytic=False`.
  [(#563)](https://github.com/XanaduAI/pennylane/pull/563)

* Fixed a bug in the `StronglyEntanglingLayers` template, allowing it to
  work correctly when applied to a single wire.
  [(544)](https://github.com/XanaduAI/pennylane/pull/544)

* Fixed a bug when inverting operations with decompositions; operations marked as inverted
  are now correctly inverted when the fallback decomposition is called.
  [(#543)](https://github.com/XanaduAI/pennylane/pull/543)

* The `QNode.print_applied()` method now correctly displays wires where
  `qml.prob()` is being returned.
  [#542](https://github.com/XanaduAI/pennylane/pull/542)

<h3>Contributors</h3>

This release contains contributions from (in alphabetical order):

Ville Bergholm, Lana Bozanic, Thomas Bromley, Theodor Isacsson, Josh Izaac, Nathan Killoran,
Maggie Li, Johannes Jakob Meyer, Maria Schuld, Sukin Sim, Antal Száva.

# Release 0.8.1

<h3>Improvements</h3>

* Beginning of support for Python 3.8, with the test suite
  now being run in a Python 3.8 environment.
  [(#501)](https://github.com/XanaduAI/pennylane/pull/501)

<h3>Documentation</h3>

* Present templates as a gallery of thumbnails showing the
  basic circuit architecture.
  [(#499)](https://github.com/XanaduAI/pennylane/pull/499)

<h3>Bug fixes</h3>

* Fixed a bug where multiplying a QNode parameter by 0 caused a divide
  by zero error when calculating the parameter shift formula.
  [(#512)](https://github.com/XanaduAI/pennylane/pull/512)

* Fixed a bug where the shape of differentiable QNode arguments
  was being cached on the first construction, leading to indexing
  errors if the QNode was re-evaluated if the argument changed shape.
  [(#505)](https://github.com/XanaduAI/pennylane/pull/505)

<h3>Contributors</h3>

This release contains contributions from (in alphabetical order):

Ville Bergholm, Josh Izaac, Johannes Jakob Meyer, Maria Schuld, Antal Száva.

# Release 0.8.0

<h3>New features since last release</h3>

* Added a quantum chemistry package, `pennylane.qchem`, which supports
  integration with OpenFermion, Psi4, PySCF, and OpenBabel.
  [(#453)](https://github.com/XanaduAI/pennylane/pull/453)

  Features include:

  - Generate the qubit Hamiltonians directly starting with the atomic structure of the molecule.
  - Calculate the mean-field (Hartree-Fock) electronic structure of molecules.
  - Allow to define an active space based on the number of active electrons and active orbitals.
  - Perform the fermionic-to-qubit transformation of the electronic Hamiltonian by
    using different functions implemented in OpenFermion.
  - Convert OpenFermion's QubitOperator to a Pennylane `Hamiltonian` class.
  - Perform a Variational Quantum Eigensolver (VQE) computation with this Hamiltonian in PennyLane.

  Check out the [quantum chemistry quickstart](https://pennylane.readthedocs.io/en/latest/introduction/chemistry.html), as well the quantum chemistry and VQE tutorials.

* PennyLane now has some functions and classes for creating and solving VQE
  problems. [(#467)](https://github.com/XanaduAI/pennylane/pull/467)

  - `qml.Hamiltonian`: a lightweight class for representing qubit Hamiltonians
  - `qml.VQECost`: a class for quickly constructing a differentiable cost function
    given a circuit ansatz, Hamiltonian, and one or more devices

    ```python
    >>> H = qml.vqe.Hamiltonian(coeffs, obs)
    >>> cost = qml.VQECost(ansatz, hamiltonian, dev, interface="torch")
    >>> params = torch.rand([4, 3])
    >>> cost(params)
    tensor(0.0245, dtype=torch.float64)
    ```

* Added a circuit drawing feature that provides a text-based representation
  of a QNode instance. It can be invoked via `qnode.draw()`. The user can specify
  to display variable names instead of variable values and choose either an ASCII
  or Unicode charset.
  [(#446)](https://github.com/XanaduAI/pennylane/pull/446)

  Consider the following circuit as an example:
  ```python3
  @qml.qnode(dev)
  def qfunc(a, w):
      qml.Hadamard(0)
      qml.CRX(a, wires=[0, 1])
      qml.Rot(w[0], w[1], w[2], wires=[1])
      qml.CRX(-a, wires=[0, 1])

      return qml.expval(qml.PauliZ(0) @ qml.PauliZ(1))
  ```

  We can draw the circuit after it has been executed:

  ```python
  >>> result = qfunc(2.3, [1.2, 3.2, 0.7])
  >>> print(qfunc.draw())
   0: ──H──╭C────────────────────────────╭C─────────╭┤ ⟨Z ⊗ Z⟩
   1: ─────╰RX(2.3)──Rot(1.2, 3.2, 0.7)──╰RX(-2.3)──╰┤ ⟨Z ⊗ Z⟩
  >>> print(qfunc.draw(charset="ascii"))
   0: --H--+C----------------------------+C---------+| <Z @ Z>
   1: -----+RX(2.3)--Rot(1.2, 3.2, 0.7)--+RX(-2.3)--+| <Z @ Z>
  >>> print(qfunc.draw(show_variable_names=True))
   0: ──H──╭C─────────────────────────────╭C─────────╭┤ ⟨Z ⊗ Z⟩
   1: ─────╰RX(a)──Rot(w[0], w[1], w[2])──╰RX(-1*a)──╰┤ ⟨Z ⊗ Z⟩
  ```

* Added `QAOAEmbedding` and its parameter initialization
  as a new trainable template.
  [(#442)](https://github.com/XanaduAI/pennylane/pull/442)

  <img src="https://pennylane.readthedocs.io/en/latest/_images/qaoa_layers.png"
  width=70%></img>

* Added the `qml.probs()` measurement function, allowing QNodes
  to differentiate variational circuit probabilities
  on simulators and hardware.
  [(#432)](https://github.com/XanaduAI/pennylane/pull/432)

  ```python
  @qml.qnode(dev)
  def circuit(x):
      qml.Hadamard(wires=0)
      qml.RY(x, wires=0)
      qml.RX(x, wires=1)
      qml.CNOT(wires=[0, 1])
      return qml.probs(wires=[0])
  ```
  Executing this circuit gives the marginal probability of wire 1:
  ```python
  >>> circuit(0.2)
  [0.40066533 0.59933467]
  ```
  QNodes that return probabilities fully support autodifferentiation.

* Added the convenience load functions `qml.from_pyquil`, `qml.from_quil` and
  `qml.from_quil_file` that convert pyQuil objects and Quil code to PennyLane
  templates. This feature requires version 0.8 or above of the PennyLane-Forest
  plugin.
  [(#459)](https://github.com/XanaduAI/pennylane/pull/459)

* Added a `qml.inv` method that inverts templates and sequences of Operations.
  Added a `@qml.template` decorator that makes templates return the queued Operations.
  [(#462)](https://github.com/XanaduAI/pennylane/pull/462)

  For example, using this function to invert a template inside a QNode:

  ```python3
      @qml.template
      def ansatz(weights, wires):
          for idx, wire in enumerate(wires):
              qml.RX(weights[idx], wires=[wire])

          for idx in range(len(wires) - 1):
              qml.CNOT(wires=[wires[idx], wires[idx + 1]])

      dev = qml.device('default.qubit', wires=2)

      @qml.qnode(dev)
      def circuit(weights):
          qml.inv(ansatz(weights, wires=[0, 1]))
          return qml.expval(qml.PauliZ(0) @ qml.PauliZ(1))
    ```

* Added the `QNodeCollection` container class, that allows independent
  QNodes to be stored and evaluated simultaneously. Experimental support
  for asynchronous evaluation of contained QNodes is provided with the
  `parallel=True` keyword argument.
  [(#466)](https://github.com/XanaduAI/pennylane/pull/466)

* Added a high level `qml.map` function, that maps a quantum
  circuit template over a list of observables or devices, returning
  a `QNodeCollection`.
  [(#466)](https://github.com/XanaduAI/pennylane/pull/466)

  For example:

  ```python3
  >>> def my_template(params, wires, **kwargs):
  >>>    qml.RX(params[0], wires=wires[0])
  >>>    qml.RX(params[1], wires=wires[1])
  >>>    qml.CNOT(wires=wires)

  >>> obs_list = [qml.PauliX(0) @ qml.PauliZ(1), qml.PauliZ(0) @ qml.PauliX(1)]
  >>> dev = qml.device("default.qubit", wires=2)
  >>> qnodes = qml.map(my_template, obs_list, dev, measure="expval")
  >>> qnodes([0.54, 0.12])
  array([-0.06154835  0.99280864])
  ```

* Added high level `qml.sum`, `qml.dot`, `qml.apply` functions
  that act on QNode collections.
  [(#466)](https://github.com/XanaduAI/pennylane/pull/466)

  `qml.apply` allows vectorized functions to act over the entire QNode
  collection:
  ```python
  >>> qnodes = qml.map(my_template, obs_list, dev, measure="expval")
  >>> cost = qml.apply(np.sin, qnodes)
  >>> cost([0.54, 0.12])
  array([-0.0615095  0.83756375])
  ```

  `qml.sum` and `qml.dot` take the sum of a QNode collection, and a
  dot product of tensors/arrays/QNode collections, respectively.

<h3>Breaking changes</h3>

* Deprecated the old-style `QNode` such that only the new-style `QNode` and its syntax can be used,
  moved all related files from the `pennylane/beta` folder to `pennylane`.
  [(#440)](https://github.com/XanaduAI/pennylane/pull/440)

<h3>Improvements</h3>

* Added the `Tensor.prune()` method and the `Tensor.non_identity_obs` property for extracting
  non-identity instances from the observables making up a `Tensor` instance.
  [(#498)](https://github.com/XanaduAI/pennylane/pull/498)

* Renamed the `expt.tensornet` and `expt.tensornet.tf` devices to `default.tensor` and
  `default.tensor.tf`.
  [(#495)](https://github.com/XanaduAI/pennylane/pull/495)

* Added a serialization method to the `CircuitGraph` class that is used to create a unique
  hash for each quantum circuit graph.
  [(#470)](https://github.com/XanaduAI/pennylane/pull/470)

* Added the `Observable.eigvals` method to return the eigenvalues of observables.
  [(#449)](https://github.com/XanaduAI/pennylane/pull/449)

* Added the `Observable.diagonalizing_gates` method to return the gates
  that diagonalize an observable in the computational basis.
  [(#454)](https://github.com/XanaduAI/pennylane/pull/454)

* Added the `Operator.matrix` method to return the matrix representation
  of an operator in the computational basis.
  [(#454)](https://github.com/XanaduAI/pennylane/pull/454)

* Added a `QubitDevice` class which implements common functionalities of plugin devices such that
  plugin devices can rely on these implementations. The new `QubitDevice` also includes
  a new `execute` method, which allows for more convenient plugin design. In addition, `QubitDevice`
  also unifies the way samples are generated on qubit-based devices.
  [(#452)](https://github.com/XanaduAI/pennylane/pull/452)
  [(#473)](https://github.com/XanaduAI/pennylane/pull/473)

* Improved documentation of `AmplitudeEmbedding` and `BasisEmbedding` templates.
  [(#441)](https://github.com/XanaduAI/pennylane/pull/441)
  [(#439)](https://github.com/XanaduAI/pennylane/pull/439)

* Codeblocks in the documentation now have a 'copy' button for easily
  copying examples.
  [(#437)](https://github.com/XanaduAI/pennylane/pull/437)

<h3>Documentation</h3>

* Update the developers plugin guide to use QubitDevice.
  [(#483)](https://github.com/XanaduAI/pennylane/pull/483)

<h3>Bug fixes</h3>

* Fixed a bug in `CVQNode._pd_analytic`, where non-descendant observables were not
  Heisenberg-transformed before evaluating the partial derivatives when using the
  order-2 parameter-shift method, resulting in an erroneous Jacobian for some circuits.
  [(#433)](https://github.com/XanaduAI/pennylane/pull/433)

<h3>Contributors</h3>

This release contains contributions from (in alphabetical order):

Juan Miguel Arrazola, Ville Bergholm, Alain Delgado Gran, Olivia Di Matteo,
Theodor Isacsson, Josh Izaac, Soran Jahangiri, Nathan Killoran, Johannes Jakob Meyer,
Zeyue Niu, Maria Schuld, Antal Száva.

# Release 0.7.0

<h3>New features since last release</h3>

* Custom padding constant in `AmplitudeEmbedding` is supported (see 'Breaking changes'.)
  [(#419)](https://github.com/XanaduAI/pennylane/pull/419)

* `StronglyEntanglingLayer` and `RandomLayer` now work with a single wire.
  [(#409)](https://github.com/XanaduAI/pennylane/pull/409)
  [(#413)](https://github.com/XanaduAI/pennylane/pull/413)

* Added support for applying the inverse of an `Operation` within a circuit.
  [(#377)](https://github.com/XanaduAI/pennylane/pull/377)

* Added an `OperationRecorder()` context manager, that allows templates
  and quantum functions to be executed while recording events. The
  recorder can be used with and without QNodes as a debugging utility.
  [(#388)](https://github.com/XanaduAI/pennylane/pull/388)

* Operations can now specify a decomposition that is used when the desired operation
  is not supported on the target device.
  [(#396)](https://github.com/XanaduAI/pennylane/pull/396)

* The ability to load circuits from external frameworks as templates
  has been added via the new `qml.load()` function. This feature
  requires plugin support --- this initial release provides support
  for Qiskit circuits and QASM files when `pennylane-qiskit` is installed,
  via the functions `qml.from_qiskit` and `qml.from_qasm`.
  [(#418)](https://github.com/XanaduAI/pennylane/pull/418)

* An experimental tensor network device has been added
  [(#416)](https://github.com/XanaduAI/pennylane/pull/416)
  [(#395)](https://github.com/XanaduAI/pennylane/pull/395)
  [(#394)](https://github.com/XanaduAI/pennylane/pull/394)
  [(#380)](https://github.com/XanaduAI/pennylane/pull/380)

* An experimental tensor network device which uses TensorFlow for
  backpropagation has been added
  [(#427)](https://github.com/XanaduAI/pennylane/pull/427)

* Custom padding constant in `AmplitudeEmbedding` is supported (see 'Breaking changes'.)
  [(#419)](https://github.com/XanaduAI/pennylane/pull/419)

<h3>Breaking changes</h3>

* The `pad` parameter in `AmplitudeEmbedding()` is now either `None` (no automatic padding), or a
  number that is used as the padding constant.
  [(#419)](https://github.com/XanaduAI/pennylane/pull/419)

* Initialization functions now return a single array of weights per function. Utilities for multi-weight templates
  `Interferometer()` and `CVNeuralNetLayers()` are provided.
  [(#412)](https://github.com/XanaduAI/pennylane/pull/412)

* The single layer templates `RandomLayer()`, `CVNeuralNetLayer()` and `StronglyEntanglingLayer()`
  have been turned into private functions `_random_layer()`, `_cv_neural_net_layer()` and
  `_strongly_entangling_layer()`. Recommended use is now via the corresponding `Layers()` templates.
  [(#413)](https://github.com/XanaduAI/pennylane/pull/413)

<h3>Improvements</h3>

* Added extensive input checks in templates.
  [(#419)](https://github.com/XanaduAI/pennylane/pull/419)

* Templates integration tests are rewritten - now cover keyword/positional argument passing,
  interfaces and combinations of templates.
  [(#409)](https://github.com/XanaduAI/pennylane/pull/409)
  [(#419)](https://github.com/XanaduAI/pennylane/pull/419)

* State vector preparation operations in the `default.qubit` plugin can now be
  applied to subsets of wires, and are restricted to being the first operation
  in a circuit.
  [(#346)](https://github.com/XanaduAI/pennylane/pull/346)

* The `QNode` class is split into a hierarchy of simpler classes.
  [(#354)](https://github.com/XanaduAI/pennylane/pull/354)
  [(#398)](https://github.com/XanaduAI/pennylane/pull/398)
  [(#415)](https://github.com/XanaduAI/pennylane/pull/415)
  [(#417)](https://github.com/XanaduAI/pennylane/pull/417)
  [(#425)](https://github.com/XanaduAI/pennylane/pull/425)

* Added the gates U1, U2 and U3 parametrizing arbitrary unitaries on 1, 2 and 3
  qubits and the Toffoli gate to the set of qubit operations.
  [(#396)](https://github.com/XanaduAI/pennylane/pull/396)

* Changes have been made to accomodate the movement of the main function
  in `pytest._internal` to `pytest._internal.main` in pip 19.3.
  [(#404)](https://github.com/XanaduAI/pennylane/pull/404)

* Added the templates `BasisStatePreparation` and `MottonenStatePreparation` that use
  gates to prepare a basis state and an arbitrary state respectively.
  [(#336)](https://github.com/XanaduAI/pennylane/pull/336)

* Added decompositions for `BasisState` and `QubitStateVector` based on state
  preparation templates.
  [(#414)](https://github.com/XanaduAI/pennylane/pull/414)

* Replaces the pseudo-inverse in the quantum natural gradient optimizer
  (which can be numerically unstable) with `np.linalg.solve`.
  [(#428)](https://github.com/XanaduAI/pennylane/pull/428)

<h3>Contributors</h3>

This release contains contributions from (in alphabetical order):

Ville Bergholm, Josh Izaac, Nathan Killoran, Angus Lowe, Johannes Jakob Meyer,
Oluwatobi Ogunbayo, Maria Schuld, Antal Száva.

# Release 0.6.1

<h3>New features since last release</h3>

* Added a `print_applied` method to QNodes, allowing the operation
  and observable queue to be printed as last constructed.
  [(#378)](https://github.com/XanaduAI/pennylane/pull/378)

<h3>Improvements</h3>

* A new `Operator` base class is introduced, which is inherited by both the
  `Observable` class and the `Operation` class.
  [(#355)](https://github.com/XanaduAI/pennylane/pull/355)

* Removed deprecated `@abstractproperty` decorators
  in `_device.py`.
  [(#374)](https://github.com/XanaduAI/pennylane/pull/374)

* The `CircuitGraph` class is updated to deal with `Operation` instances directly.
  [(#344)](https://github.com/XanaduAI/pennylane/pull/344)

* Comprehensive gradient tests have been added for the interfaces.
  [(#381)](https://github.com/XanaduAI/pennylane/pull/381)

<h3>Documentation</h3>

* The new restructured documentation has been polished and updated.
  [(#387)](https://github.com/XanaduAI/pennylane/pull/387)
  [(#375)](https://github.com/XanaduAI/pennylane/pull/375)
  [(#372)](https://github.com/XanaduAI/pennylane/pull/372)
  [(#370)](https://github.com/XanaduAI/pennylane/pull/370)
  [(#369)](https://github.com/XanaduAI/pennylane/pull/369)
  [(#367)](https://github.com/XanaduAI/pennylane/pull/367)
  [(#364)](https://github.com/XanaduAI/pennylane/pull/364)

* Updated the development guides.
  [(#382)](https://github.com/XanaduAI/pennylane/pull/382)
  [(#379)](https://github.com/XanaduAI/pennylane/pull/379)

* Added all modules, classes, and functions to the API section
  in the documentation.
  [(#373)](https://github.com/XanaduAI/pennylane/pull/373)

<h3>Bug fixes</h3>

* Replaces the existing `np.linalg.norm` normalization with hand-coded
  normalization, allowing `AmplitudeEmbedding` to be used with differentiable
  parameters. AmplitudeEmbedding tests have been added and improved.
  [(#376)](https://github.com/XanaduAI/pennylane/pull/376)

<h3>Contributors</h3>

This release contains contributions from (in alphabetical order):

Ville Bergholm, Josh Izaac, Nathan Killoran, Maria Schuld, Antal Száva

# Release 0.6.0

<h3>New features since last release</h3>

* The devices `default.qubit` and `default.gaussian` have a new initialization parameter
  `analytic` that indicates if expectation values and variances should be calculated
  analytically and not be estimated from data.
  [(#317)](https://github.com/XanaduAI/pennylane/pull/317)

* Added C-SWAP gate to the set of qubit operations
  [(#330)](https://github.com/XanaduAI/pennylane/pull/330)

* The TensorFlow interface has been renamed from `"tfe"` to `"tf"`, and
  now supports TensorFlow 2.0.
  [(#337)](https://github.com/XanaduAI/pennylane/pull/337)

* Added the S and T gates to the set of qubit operations.
  [(#343)](https://github.com/XanaduAI/pennylane/pull/343)

* Tensor observables are now supported within the `expval`,
  `var`, and `sample` functions, by using the `@` operator.
  [(#267)](https://github.com/XanaduAI/pennylane/pull/267)


<h3>Breaking changes</h3>

* The argument `n` specifying the number of samples in the method `Device.sample` was removed.
  Instead, the method will always return `Device.shots` many samples.
  [(#317)](https://github.com/XanaduAI/pennylane/pull/317)

<h3>Improvements</h3>

* The number of shots / random samples used to estimate expectation values and variances, `Device.shots`,
  can now be changed after device creation.
  [(#317)](https://github.com/XanaduAI/pennylane/pull/317)

* Unified import shortcuts to be under qml in qnode.py
  and test_operation.py
  [(#329)](https://github.com/XanaduAI/pennylane/pull/329)

* The quantum natural gradient now uses `scipy.linalg.pinvh` which is more efficient for symmetric matrices
  than the previously used `scipy.linalg.pinv`.
  [(#331)](https://github.com/XanaduAI/pennylane/pull/331)

* The deprecated `qml.expval.Observable` syntax has been removed.
  [(#267)](https://github.com/XanaduAI/pennylane/pull/267)

* Remainder of the unittest-style tests were ported to pytest.
  [(#310)](https://github.com/XanaduAI/pennylane/pull/310)

* The `do_queue` argument for operations now only takes effect
  within QNodes. Outside of QNodes, operations can now be instantiated
  without needing to specify `do_queue`.
  [(#359)](https://github.com/XanaduAI/pennylane/pull/359)

<h3>Documentation</h3>

* The docs are rewritten and restructured to contain a code introduction section as well as an API section.
  [(#314)](https://github.com/XanaduAI/pennylane/pull/275)

* Added Ising model example to the tutorials
  [(#319)](https://github.com/XanaduAI/pennylane/pull/319)

* Added tutorial for QAOA on MaxCut problem
  [(#328)](https://github.com/XanaduAI/pennylane/pull/328)

* Added QGAN flow chart figure to its tutorial
  [(#333)](https://github.com/XanaduAI/pennylane/pull/333)

* Added missing figures for gallery thumbnails of state-preparation
  and QGAN tutorials
  [(#326)](https://github.com/XanaduAI/pennylane/pull/326)

* Fixed typos in the state preparation tutorial
  [(#321)](https://github.com/XanaduAI/pennylane/pull/321)

* Fixed bug in VQE tutorial 3D plots
  [(#327)](https://github.com/XanaduAI/pennylane/pull/327)

<h3>Bug fixes</h3>

* Fixed typo in measurement type error message in qnode.py
  [(#341)](https://github.com/XanaduAI/pennylane/pull/341)

<h3>Contributors</h3>

This release contains contributions from (in alphabetical order):

Shahnawaz Ahmed, Ville Bergholm, Aroosa Ijaz, Josh Izaac, Nathan Killoran, Angus Lowe,
Johannes Jakob Meyer, Maria Schuld, Antal Száva, Roeland Wiersema.

# Release 0.5.0

<h3>New features since last release</h3>

* Adds a new optimizer, `qml.QNGOptimizer`, which optimizes QNodes using
  quantum natural gradient descent. See https://arxiv.org/abs/1909.02108
  for more details.
  [(#295)](https://github.com/XanaduAI/pennylane/pull/295)
  [(#311)](https://github.com/XanaduAI/pennylane/pull/311)

* Adds a new QNode method, `QNode.metric_tensor()`,
  which returns the block-diagonal approximation to the Fubini-Study
  metric tensor evaluated on the attached device.
  [(#295)](https://github.com/XanaduAI/pennylane/pull/295)

* Sampling support: QNodes can now return a specified number of samples
  from a given observable via the top-level `pennylane.sample()` function.
  To support this on plugin devices, there is a new `Device.sample` method.

  Calculating gradients of QNodes that involve sampling is not possible.
  [(#256)](https://github.com/XanaduAI/pennylane/pull/256)

* `default.qubit` has been updated to provide support for sampling.
  [(#256)](https://github.com/XanaduAI/pennylane/pull/256)

* Added controlled rotation gates to PennyLane operations and `default.qubit` plugin.
  [(#251)](https://github.com/XanaduAI/pennylane/pull/251)

<h3>Breaking changes</h3>

* The method `Device.supported` was removed, and replaced with the methods
  `Device.supports_observable` and `Device.supports_operation`.
  Both methods can be called with string arguments (`dev.supports_observable('PauliX')`) and
  class arguments (`dev.supports_observable(qml.PauliX)`).
  [(#276)](https://github.com/XanaduAI/pennylane/pull/276)

* The following CV observables were renamed to comply with the new Operation/Observable
  scheme: `MeanPhoton` to `NumberOperator`, `Homodyne` to `QuadOperator` and `NumberState` to `FockStateProjector`.
  [(#254)](https://github.com/XanaduAI/pennylane/pull/254)

<h3>Improvements</h3>

* The `AmplitudeEmbedding` function now provides options to normalize and
  pad features to ensure a valid state vector is prepared.
  [(#275)](https://github.com/XanaduAI/pennylane/pull/275)

* Operations can now optionally specify generators, either as existing PennyLane
  operations, or by providing a NumPy array.
  [(#295)](https://github.com/XanaduAI/pennylane/pull/295)
  [(#313)](https://github.com/XanaduAI/pennylane/pull/313)

* Adds a `Device.parameters` property, so that devices can view a dictionary mapping free
  parameters to operation parameters. This will allow plugin devices to take advantage
  of parametric compilation.
  [(#283)](https://github.com/XanaduAI/pennylane/pull/283)

* Introduces two enumerations: `Any` and `All`, representing any number of wires
  and all wires in the system respectively. They can be imported from
  `pennylane.operation`, and can be used when defining the `Operation.num_wires`
  class attribute of operations.
  [(#277)](https://github.com/XanaduAI/pennylane/pull/277)

  As part of this change:

  - `All` is equivalent to the integer 0, for backwards compatibility with the
    existing test suite

  - `Any` is equivalent to the integer -1 to allow numeric comparison
    operators to continue working

  - An additional validation is now added to the `Operation` class,
    which will alert the user that an operation with `num_wires = All`
    is being incorrectly.

* The one-qubit rotations in `pennylane.plugins.default_qubit` no longer depend on Scipy's `expm`. Instead
  they are calculated with Euler's formula.
  [(#292)](https://github.com/XanaduAI/pennylane/pull/292)

* Creates an `ObservableReturnTypes` enumeration class containing `Sample`,
  `Variance` and `Expectation`. These new values can be assigned to the `return_type`
  attribute of an `Observable`.
  [(#290)](https://github.com/XanaduAI/pennylane/pull/290)

* Changed the signature of the `RandomLayer` and `RandomLayers` templates to have a fixed seed by default.
  [(#258)](https://github.com/XanaduAI/pennylane/pull/258)

* `setup.py` has been cleaned up, removing the non-working shebang,
  and removing unused imports.
  [(#262)](https://github.com/XanaduAI/pennylane/pull/262)

<h3>Documentation</h3>

* A documentation refactor to simplify the tutorials and
  include Sphinx-Gallery.
  [(#291)](https://github.com/XanaduAI/pennylane/pull/291)

  - Examples and tutorials previously split across the `examples/`
    and `doc/tutorials/` directories, in a mixture of ReST and Jupyter notebooks,
    have been rewritten as Python scripts with ReST comments in a single location,
    the `examples/` folder.

  - Sphinx-Gallery is used to automatically build and run the tutorials.
    Rendered output is displayed in the Sphinx documentation.

  - Links are provided at the top of every tutorial page for downloading the
    tutorial as an executable python script, downloading the tutorial
    as a Jupyter notebook, or viewing the notebook on GitHub.

  - The tutorials table of contents have been moved to a single quick start page.

* Fixed a typo in `QubitStateVector`.
  [(#296)](https://github.com/XanaduAI/pennylane/pull/296)

* Fixed a typo in the `default_gaussian.gaussian_state` function.
  [(#293)](https://github.com/XanaduAI/pennylane/pull/293)

* Fixed a typo in the gradient recipe within the `RX`, `RY`, `RZ`
  operation docstrings.
  [(#248)](https://github.com/XanaduAI/pennylane/pull/248)

* Fixed a broken link in the tutorial documentation, as a
  result of the `qml.expval.Observable` deprecation.
  [(#246)](https://github.com/XanaduAI/pennylane/pull/246)

<h3>Bug fixes</h3>

* Fixed a bug where a `PolyXP` observable would fail if applied to subsets
  of wires on `default.gaussian`.
  [(#277)](https://github.com/XanaduAI/pennylane/pull/277)

<h3>Contributors</h3>

This release contains contributions from (in alphabetical order):

Simon Cross, Aroosa Ijaz, Josh Izaac, Nathan Killoran, Johannes Jakob Meyer,
Rohit Midha, Nicolás Quesada, Maria Schuld, Antal Száva, Roeland Wiersema.

# Release 0.4.0

<h3>New features since last release</h3>

* `pennylane.expval()` is now a top-level *function*, and is no longer
  a package of classes. For now, the existing `pennylane.expval.Observable`
  interface continues to work, but will raise a deprecation warning.
  [(#232)](https://github.com/XanaduAI/pennylane/pull/232)

* Variance support: QNodes can now return the variance of observables,
  via the top-level `pennylane.var()` function. To support this on
  plugin devices, there is a new `Device.var` method.

  The following observables support analytic gradients of variances:

  - All qubit observables (requiring 3 circuit evaluations for involutory
    observables such as `Identity`, `X`, `Y`, `Z`; and 5 circuit evals for
    non-involutary observables, currently only `qml.Hermitian`)

  - First-order CV observables (requiring 5 circuit evaluations)

  Second-order CV observables support numerical variance gradients.

* `pennylane.about()` function added, providing details
  on current PennyLane version, installed plugins, Python,
  platform, and NumPy versions [(#186)](https://github.com/XanaduAI/pennylane/pull/186)

* Removed the logic that allowed `wires` to be passed as a positional
  argument in quantum operations. This allows us to raise more useful
  error messages for the user if incorrect syntax is used.
  [(#188)](https://github.com/XanaduAI/pennylane/pull/188)

* Adds support for multi-qubit expectation values of the `pennylane.Hermitian()`
  observable [(#192)](https://github.com/XanaduAI/pennylane/pull/192)

* Adds support for multi-qubit expectation values in `default.qubit`.
  [(#202)](https://github.com/XanaduAI/pennylane/pull/202)

* Organize templates into submodules [(#195)](https://github.com/XanaduAI/pennylane/pull/195).
  This included the following improvements:

  - Distinguish embedding templates from layer templates.

  - New random initialization functions supporting the templates available
    in the new submodule `pennylane.init`.

  - Added a random circuit template (`RandomLayers()`), in which rotations and 2-qubit gates are randomly
    distributed over the wires

  - Add various embedding strategies

<h3>Breaking changes</h3>

* The `Device` methods `expectations`, `pre_expval`, and `post_expval` have been
  renamed to `observables`, `pre_measure`, and `post_measure` respectively.
  [(#232)](https://github.com/XanaduAI/pennylane/pull/232)

<h3>Improvements</h3>

* `default.qubit` plugin now uses `np.tensordot` when applying quantum operations
  and evaluating expectations, resulting in significant speedup
  [(#239)](https://github.com/XanaduAI/pennylane/pull/239),
  [(#241)](https://github.com/XanaduAI/pennylane/pull/241)

* PennyLane now allows division of quantum operation parameters by a constant
  [(#179)](https://github.com/XanaduAI/pennylane/pull/179)

* Portions of the test suite are in the process of being ported to pytest.
  Note: this is still a work in progress.

  Ported tests include:

  - `test_ops.py`
  - `test_about.py`
  - `test_classical_gradients.py`
  - `test_observables.py`
  - `test_measure.py`
  - `test_init.py`
  - `test_templates*.py`
  - `test_ops.py`
  - `test_variable.py`
  - `test_qnode.py` (partial)

<h3>Bug fixes</h3>

* Fixed a bug in `Device.supported`, which would incorrectly
  mark an operation as supported if it shared a name with an
  observable [(#203)](https://github.com/XanaduAI/pennylane/pull/203)

* Fixed a bug in `Operation.wires`, by explicitly casting the
  type of each wire to an integer [(#206)](https://github.com/XanaduAI/pennylane/pull/206)

* Removed code in PennyLane which configured the logger,
  as this would clash with users' configurations
  [(#208)](https://github.com/XanaduAI/pennylane/pull/208)

* Fixed a bug in `default.qubit`, in which `QubitStateVector` operations
  were accidentally being cast to `np.float` instead of `np.complex`.
  [(#211)](https://github.com/XanaduAI/pennylane/pull/211)


<h3>Contributors</h3>

This release contains contributions from:

Shahnawaz Ahmed, riveSunder, Aroosa Ijaz, Josh Izaac, Nathan Killoran, Maria Schuld.

# Release 0.3.1

<h3>Bug fixes</h3>

* Fixed a bug where the interfaces submodule was not correctly being packaged via setup.py

# Release 0.3.0

<h3>New features since last release</h3>

* PennyLane now includes a new `interfaces` submodule, which enables QNode integration with additional machine learning libraries.
* Adds support for an experimental PyTorch interface for QNodes
* Adds support for an experimental TensorFlow eager execution interface for QNodes
* Adds a PyTorch+GPU+QPU tutorial to the documentation
* Documentation now includes links and tutorials including the new [PennyLane-Forest](https://github.com/rigetti/pennylane-forest) plugin.

<h3>Improvements</h3>

* Printing a QNode object, via `print(qnode)` or in an interactive terminal, now displays more useful information regarding the QNode,
  including the device it runs on, the number of wires, it's interface, and the quantum function it uses:

  ```python
  >>> print(qnode)
  <QNode: device='default.qubit', func=circuit, wires=2, interface=PyTorch>
  ```

<h3>Contributors</h3>

This release contains contributions from:

Josh Izaac and Nathan Killoran.


# Release 0.2.0

<h3>New features since last release</h3>

* Added the `Identity` expectation value for both CV and qubit models [(#135)](https://github.com/XanaduAI/pennylane/pull/135)
* Added the `templates.py` submodule, containing some commonly used QML models to be used as ansatz in QNodes [(#133)](https://github.com/XanaduAI/pennylane/pull/133)
* Added the `qml.Interferometer` CV operation [(#152)](https://github.com/XanaduAI/pennylane/pull/152)
* Wires are now supported as free QNode parameters [(#151)](https://github.com/XanaduAI/pennylane/pull/151)
* Added ability to update stepsizes of the optimizers [(#159)](https://github.com/XanaduAI/pennylane/pull/159)

<h3>Improvements</h3>

* Removed use of hardcoded values in the optimizers, made them parameters (see [#131](https://github.com/XanaduAI/pennylane/pull/131) and [#132](https://github.com/XanaduAI/pennylane/pull/132))
* Created the new `PlaceholderExpectation`, to be used when both CV and qubit expval modules contain expectations with the same name
* Provide a way for plugins to view the operation queue _before_ applying operations. This allows for on-the-fly modifications of
  the queue, allowing hardware-based plugins to support the full range of qubit expectation values. [(#143)](https://github.com/XanaduAI/pennylane/pull/143)
* QNode return values now support _any_ form of sequence, such as lists, sets, etc. [(#144)](https://github.com/XanaduAI/pennylane/pull/144)
* CV analytic gradient calculation is now more robust, allowing for operations which may not themselves be differentiated, but have a
  well defined `_heisenberg_rep` method, and so may succeed operations that are analytically differentiable [(#152)](https://github.com/XanaduAI/pennylane/pull/152)

<h3>Bug fixes</h3>

* Fixed a bug where the variational classifier example was not batching when learning parity (see [#128](https://github.com/XanaduAI/pennylane/pull/128) and [#129](https://github.com/XanaduAI/pennylane/pull/129))
* Fixed an inconsistency where some initial state operations were documented as accepting complex parameters - all operations
  now accept real values [(#146)](https://github.com/XanaduAI/pennylane/pull/146)

<h3>Contributors</h3>

This release contains contributions from:

Christian Gogolin, Josh Izaac, Nathan Killoran, and Maria Schuld.


# Release 0.1.0

Initial public release.

<h3>Contributors</h3>
This release contains contributions from:

Ville Bergholm, Josh Izaac, Maria Schuld, Christian Gogolin, and Nathan Killoran.<|MERGE_RESOLUTION|>--- conflicted
+++ resolved
@@ -2,10 +2,9 @@
 
 <h3>New features since last release</h3>
 
-<<<<<<< HEAD
 * TBD: Add `qml.qaoa.cycle` (when structure is finalised)
   [(#1207)](https://github.com/PennyLaneAI/pennylane/pull/1207)
-=======
+
 * Adds `QubitCarry` and `QubitSum` operations for basic arithmetic.
   [(#1169)](https://github.com/PennyLaneAI/pennylane/pull/1169)
 
@@ -34,7 +33,6 @@
   >>> print(output)
   (0, 1)
   ```
->>>>>>> 4c6722d7
 
 <h3>Improvements</h3>
 
@@ -51,11 +49,8 @@
 
 This release contains contributions from:
 
-<<<<<<< HEAD
-Thomas Bromley, Anthony Hayes
-=======
-Thomas Bromley, Diego Guala 
->>>>>>> 4c6722d7
+Thomas Bromley, Diego Guala, Anthony Hayes
+
 
 # Release 0.15.0 (current release)
 
