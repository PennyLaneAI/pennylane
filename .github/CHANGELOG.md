# Release 0.15.0-dev (development release)

<h3>New features since last release</h3>

<<<<<<< HEAD
* Edited the ``MottonenStatePreparation`` template to improve performance on states with only real amplitudes
  by reducing the number of redundant CNOT gates at the end of a circuit.

  ```python
  dev = qml.device("default.qubit", wires=2)
  inputstate = [np.sqrt(0.2),np.sqrt(0.3),np.sqrt(0.4),np.sqrt(0.1)]
  @qml.qnode(dev)
  def circuit():
    mottonen.MottonenStatePreparation(inputstate,wires=[0,1])
    return qml.expval(qml.PauliZ(0))
  ```
  Previously returned:
  ```pycon
  >>> print(qml.draw(circuit)())
  0: ──RY(1.57)──╭C─────────────╭C──╭C──╭C──┤ ⟨Z⟩ 
  1: ──RY(1.35)──╰X──RY(0.422)──╰X──╰X──╰X──┤   
  ```
  Now returns:
  ```pycon
  >>> print(qml.draw(circuit)())
  0: ──RY(1.57)──╭C─────────────╭C──┤ ⟨Z⟩ 
  1: ──RY(1.35)──╰X──RY(0.422)──╰X──┤   
=======
* Adds a new function ``qml.math.conj``.
  [(#1143)](https://github.com/PennyLaneAI/pennylane/pull/1143)

  This new method will do elementwise conjugation to the given tensor-like object.

  ```python
  a = np.array([1.0 + 2.0j])
  b = qml.math.conj(a)
  ```

  Our new object ``b`` is the conjugate of ``a``.

  ```pycon
  >>> b
  array([1.0 - 2.0j])
  ```
>>>>>>> 34954b56

* Added the function ``finite_diff()`` to compute finite-difference
  approximations to the gradient and the second-order derivatives of
  arbitrary callable functions.
  [(#1090)](https://github.com/PennyLaneAI/pennylane/pull/1090)

  This is useful to compute the derivative of parametrized
  ``pennylane.Hamiltonian`` observables ``O(x)`` with respect to the parameter ``x``.

  For example, in quantum chemistry simulations it can be used to evaluate
  the derivatives of the electronic Hamiltonian with respect to the nuclear
  coordinates

  ```pycon
  >>> def H(x):
  ...    return qml.qchem.molecular_hamiltonian(['H', 'H'], x)[0]

  >>> x = np.array([0., 0., -0.66140414, 0., 0., 0.66140414])
  >>> grad_fn = qml.finite_diff(H, N=1)
  >>> grad = grad_fn(x)

  >>> deriv2_fn = qml.finite_diff(H, N=2, idx=[0, 1])
  >>> deriv2 = deriv2_fn(x)
  ```

* Added the `QuantumMonteCarlo` template for performing quantum Monte Carlo estimation of an
  expectation value on simulator.
  [(#1130)](https://github.com/PennyLaneAI/pennylane/pull/1130)

  The following example shows how the expectation value of sine squared over a standard normal
  distribution can be approximated:
  
  ```python
  from scipy.stats import norm

  m = 5
  M = 2 ** m
  n = 10
  N = 2 ** n
  target_wires = range(m + 1)
  estimation_wires = range(m + 1, n + m + 1)

  xmax = np.pi  # bound to region [-pi, pi]
  xs = np.linspace(-xmax, xmax, M)

  probs = np.array([norm().pdf(x) for x in xs])
  probs /= np.sum(probs)

  func = lambda i: np.sin(xs[i]) ** 2

  dev = qml.device("default.qubit", wires=(n + m + 1))

  @qml.qnode(dev)
  def circuit():
      qml.templates.QuantumMonteCarlo(
          probs,
          func,
          target_wires=target_wires,
          estimation_wires=estimation_wires,
      )
      return qml.probs(estimation_wires)

  phase_estimated = np.argmax(circuit()[:int(N / 2)]) / N
  expectation_estimated = (1 - np.cos(np.pi * phase_estimated)) / 2
  ```
  
  The theoretical value is roughly `0.432332`, which compares closely to the estimated value:
  
  ```pycon
  >>> expectation_estimated
  0.4327096457464369
  ```

* A new adjoint transform has been added. 
  [(#1111)](https://github.com/PennyLaneAI/pennylane/pull/1111)
  [(#1135)](https://github.com/PennyLaneAI/pennylane/pull/1135)

  This new method allows users to apply the adjoint of an arbitrary sequence of operations.

  ```python
  def subroutine(wire):
      qml.RX(0.123, wires=wire)
      qml.RY(0.456, wires=wire)

  dev = qml.device('default.qubit', wires=1)
  @qml.qnode(dev)
  def circuit():
      subroutine(0)
      qml.adjoint(subroutine)(0)
      return qml.expval(qml.PauliZ(0))
  ```

  This creates the following circuit:

  ```pycon
  >>> print(qml.draw(circuit)())
  0: --RX(0.123)--RY(0.456)--RY(-0.456)--RX(-0.123)--| <Z>
  ```

  Directly applying to a gate also works as expected.

  ```python
  qml.adjoint(qml.RX)(0.123, wires=0) # Really applies RX(-0.123).
  ```

- Added the `QuantumPhaseEstimation` template for performing quantum phase estimation for an input
  unitary matrix.
  [(#1095)](https://github.com/PennyLaneAI/pennylane/pull/1095)
  
  Consider the matrix corresponding to a rotation from an `RX` gate:
  
  ```pycon
  >>> phase = 5
  >>> target_wires = [0]
  >>> unitary = qml.RX(phase, wires=0).matrix
  ```
  
  The ``phase`` parameter can be estimated using ``QuantumPhaseEstimation``. For example, using five
  phase-estimation qubits:
  
  ```python
  n_estimation_wires = 5
  estimation_wires = range(1, n_estimation_wires + 1)

  dev = qml.device("default.qubit", wires=n_estimation_wires + 1)

  @qml.qnode(dev)
  def circuit():
      # Start in the |+> eigenstate of the unitary
      qml.Hadamard(wires=target_wires)

      QuantumPhaseEstimation(
          unitary,
          target_wires=target_wires,
          estimation_wires=estimation_wires,
      )

      return qml.probs(estimation_wires)

  phase_estimated = np.argmax(circuit()) / 2 ** n_estimation_wires

  # Need to rescale phase due to convention of RX gate
  phase_estimated = 4 * np.pi * (1 - phase)
  ```

  The resulting phase is a close approximation to the true value:
  
  ```pycon
  >>> phase_estimated
  5.105088062083414
  ```

* Batches of shots can now be specified as a list, allowing measurement statistics
  to be course-grained with a single QNode evaluation.
  [(#1103)](https://github.com/PennyLaneAI/pennylane/pull/1103)

  Consider

  ```pycon
  >>> shots_list = [5, 10, 1000]
  >>> dev = qml.device("default.qubit", wires=2, analytic=False, shots=shots_list)
  ```

  When QNodes are executed on this device, a single execution of 1015 shots will be submitted.
  However, three sets of measurement statistics will be returned; using the first 5 shots,
  second set of 10 shots, and final 1000 shots, separately.

  For example:

  ```python
  @qml.qnode(dev)
  def circuit(x):
      qml.RX(x, wires=0)
      qml.CNOT(wires=[0, 1])
      return qml.expval(qml.PauliZ(0) @ qml.PauliX(1)), qml.expval(qml.PauliZ(0))
  ```

  Executing this, we will get an output of size `(3, 2)`:

  ```pycon
  >>> circuit(0.5)
  [[0.33333333 1.        ]
   [0.2        1.        ]
   [0.012      0.868     ]]
  ```

  This output remains fully differentiable.

- The number of shots can now be specified on a temporary basis when evaluating a QNode.
  [(#1075)](https://github.com/PennyLaneAI/pennylane/pull/1075)

  ```python
  dev = qml.device('default.qubit', wires=1, shots=10) # default is 10

  @qml.qnode(dev)
  def circuit(a):
      qml.RX(a, wires=0)
      return qml.sample(qml.PauliZ(wires=0))
  ```

  For this, the qnode is called with an additional `shots` keyword argument:

  ```pycon
  >>> circuit(0.8)
  [ 1  1  1 -1 -1  1  1  1  1  1]
  >>> circuit(0.8, shots=3)
  [ 1  1  1]
  >>> circuit(0.8)
  [ 1  1  1 -1 -1  1  1  1  1  1]
  ```

- The JAX interface now supports all devices.
  [(#1076)](https://github.com/PennyLaneAI/pennylane/pull/1076)

   Here is an example of how to use JAX with Cirq:

  ```python
  dev = qml.device('cirq.simulator', wires=1)
  @qml.qnode(dev, interface="jax")
  def circuit(x):
      qml.RX(x[1], wires=0)
      qml.Rot(x[0], x[1], x[2], wires=0)
      return qml.expval(qml.PauliZ(0))
  weights = jnp.array([0.2, 0.5, 0.1])
  print(circuit(weights)) # DeviceArray(...)
  ```

- Added the `ControlledPhaseShift` gate as well as the `QFT` operation for applying quantum Fourier
  transforms.
  [(#1064)](https://github.com/PennyLaneAI/pennylane/pull/1064)

<h3>Improvements</h3>

- ``QubitUnitary`` now validates to ensure the input matrix is two dimensional.
  [(#1128)](https://github.com/PennyLaneAI/pennylane/pull/1128)

- Added the `ControlledQubitUnitary` operation. This
  enables implementation of multi-qubit gates with a variable number of
  control qubits. It is also possible to specify a different state for the
  control qubits using the `control_values` argument (also known as a
  mixed-polarity multi-controlled operation).
  [(#1069)](https://github.com/PennyLaneAI/pennylane/pull/1069) [(#1104)](https://github.com/PennyLaneAI/pennylane/pull/1104)
  
  For example, we can  create a multi-controlled T gate using:

  ```python
  T = qml.T._matrix()
  qml.ControlledQubitUnitary(T, control_wires=[0, 1, 3], wires=2, control_values="110")
  ```

  Here, the T gate will be applied to wire `2` if control wires `0` and `1` are in
  state `1`, and control wire `3` is in state `0`. If no value is passed to
  `control_values`, the gate will be applied if all control wires are in
  the `1` state.

- Added `MultiControlledX` for multi-controlled `NOT` gates.
  This is a special case of `ControlledQubitUnitary` that applies a
  Pauli X gate conditioned on the state of an arbitrary number of
  control qubits.
  [(#1104)](https://github.com/PennyLaneAI/pennylane/pull/1104)

* Most layers in Pytorch or Keras accept arbitrary dimension inputs, where each dimension barring
  the last (in the case where the actual weight function of the layer operates on one-dimensional
  vectors) is broadcast over. This is now also supported by KerasLayer and TorchLayer.
  [(#1062)](https://github.com/PennyLaneAI/pennylane/pull/1062).

  Example use:

  ```python
  dev = qml.device("default.qubit", wires=4)

  x = tf.ones((5, 4, 4))

  @qml.qnode(dev)
  def layer(weights, inputs):

      qml.templates.AngleEmbedding(inputs, wires=range(4))
      qml.templates.StronglyEntanglingLayers(weights, wires=range(4))
      return [qml.expval(qml.PauliZ(i)) for i in range(4)]

  qlayer = qml.qnn.KerasLayer(layer, {"weights": (4, 4, 3)}, output_dim=4)

  out = qlayer(x)

  print(out.shape)
  ```

  The output tensor has the following shape:
  ```pycon
  >>> out.shape
  (5, 4, 4)
  ```

* If only one argument to the function `qml.grad` has the `requires_grad` attribute
  set to True, then the returned gradient will be a NumPy array, rather than a
  tuple of length 1.
  [(#1067)](https://github.com/PennyLaneAI/pennylane/pull/1067)
  [(#1081)](https://github.com/PennyLaneAI/pennylane/pull/1081)

* An improvement has been made to how `QubitDevice` generates and post-processess samples,
  allowing QNode measurement statistics to work on devices with more than 32 qubits.
  [(#1088)](https://github.com/PennyLaneAI/pennylane/pull/1088)

* Due to the addition of `density_matrix()` as a return type from a QNode, tuples are now supported by the `output_dim` parameter in `qnn.KerasLayer`.
  [(#1070)](https://github.com/PennyLaneAI/pennylane/pull/1070)

<h3>Breaking changes</h3>

* Devices do not have an `analytic` argument or attribute anymore. 
  Instead, `shots` is the source of truth for whether a simulator 
  estimates return values from a finite number of shots, or whether 
  it returns analytic results (`shots=None`).
  [(#1079)](https://github.com/PennyLaneAI/pennylane/pull/1079)
  
  ```python  
  dev_analytic = qml.device('default.qubit', wires=1, shots=None)
  dev_finite_shots = qml.device('default.qubit', wires=1, shots=1000)
  
  def circuit():
      qml.Hadamard(wires=0)
      return qml.expval(qml.PauliZ(wires=0))
  
  circuit_analytic = qml.QNode(circuit, dev_analytic)
  circuit_finite_shots = qml.QNode(circuit, dev_finite_shots)
  ```
  
  Devices with `shots=None` return deterministic, exact results:
  
  ```pycon
  >>> circuit_analytic()
  0.0
  >>> circuit_analytic()
  0.0
  ```
  Devices with `shots > 0` return stochastic results estimated from 
  samples in each run:

  ```pycon
  >>> circuit_finite_shots()
  -0.062
  >>> circuit_finite_shots()
  0.034
  ``` 
  
  The `qml.sample()` measurement can only be used on devices on which the number 
  of shots is set explicitly. 

* If creating a QNode from a quantum function with an argument named `shots`,
  a `DeprecationWarning` is raised, warning the user that this is a reserved
  argument to change the number of shots on a per-call basis.
  [(#1075)](https://github.com/PennyLaneAI/pennylane/pull/1075)

* For devices inheriting from `QubitDevice`, the methods `expval`, `var`, `sample`
  accept two new keyword arguments --- `shot_range` and `bin_size`.
  [(#1103)](https://github.com/PennyLaneAI/pennylane/pull/1103)

  These new arguments allow for the statistics to be performed on only a subset of device samples.
  This finer level of control is accessible from the main UI by instantiating a device with a batch
  of shots.

  For example, consider the following device:

  ```pycon
  >>> dev = qml.device("my_device", shots=[5, (10, 3), 100])
  ```

  This device will execute QNodes using 135 shots, however
  measurement statistics will be **course grained** across these 135
  shots:

  * All measurement statistics will first be computed using the
    first 5 shots --- that is, `shots_range=[0, 5]`, `bin_size=5`.

  * Next, the tuple `(10, 3)` indicates 10 shots, repeated 3 times. We will want to use
    `shot_range=[5, 35]`, performing the expectation value in bins of size 10
    (`bin_size=10`).

  * Finally, we repeat the measurement statistics for the final 100 shots,
    `shot_range=[35, 135]`, `bin_size=100`.

<h3>Bug fixes</h3>

* Fixes a bug and a test where the ``QuantumTape.is_sampled`` attribute was not
  being updated.
  [(#1126)](https://github.com/PennyLaneAI/pennylane/pull/1126)

* Fixes a bug where `BasisEmbedding` would not accept inputs whose bits are all ones 
  or all zeros. 
  [(#1114)](https://github.com/PennyLaneAI/pennylane/pull/1114)

* The `ExpvalCost` class raises an error if instantiated
  with non-expectation measurement statistics.
  [(#1106)](https://github.com/PennyLaneAI/pennylane/pull/1106)

* Fixes a bug where decompositions would reset the differentiation method
  of a QNode.
  [(#1117)](https://github.com/PennyLaneAI/pennylane/pull/1117)

<h3>Documentation</h3>

- Typos addressed in templates documentation.
  [(#1094)](https://github.com/PennyLaneAI/pennylane/pull/1094)

- Added `flaky` as dependency for running tests in documentation. [(#1113)](https://github.com/PennyLaneAI/pennylane/pull/1113)

<h3>Contributors</h3>

This release contains contributions from (in alphabetical order):

Thomas Bromley, Olivia Di Matteo, Kyle Godbey, Diego Guala, Josh Izaac, Daniel Polatajko, Chase Roberts,
Sankalp Sanand, Pritish Sehzpaul, Maria Schuld, Antal Száva.

# Release 0.14.1 (current release)

<h3>Bug fixes</h3>

* Fixes a testing bug where tests that required JAX would fail if JAX was not installed.
  The tests will now instead be skipped if JAX can not be imported.
  [(#1066)](https://github.com/PennyLaneAI/pennylane/pull/1066)

* Fixes a bug where inverse operations could not be differentiated
  using backpropagation on `default.qubit`.
  [(#1072)](https://github.com/PennyLaneAI/pennylane/pull/1072)

* The QNode has a new keyword argument, `max_expansion`, that determines the maximum number of times
  the internal circuit should be expanded when executed on a device. In addition, the default number
  of max expansions has been increased from 2 to 10, allowing devices that require more than two
  operator decompositions to be supported.
  [(#1074)](https://github.com/PennyLaneAI/pennylane/pull/1074)

* Fixes a bug where `Hamiltonian` objects created with non-list arguments raised an error for
  arithmetic operations. [(#1082)](https://github.com/PennyLaneAI/pennylane/pull/1082)

* Fixes a bug where `Hamiltonian` objects with no coefficients or operations would return a faulty
  result when used with `ExpvalCost`. [(#1082)](https://github.com/PennyLaneAI/pennylane/pull/1082)

<h3>Documentation</h3>

* Updates mentions of `generate_hamiltonian` to `molecular_hamiltonian` in the
  docstrings of the `ExpvalCost` and `Hamiltonian` classes.
  [(#1077)](https://github.com/PennyLaneAI/pennylane/pull/1077)

<h3>Contributors</h3>

This release contains contributions from (in alphabetical order):

Thomas Bromley, Josh Izaac, Antal Száva.



# Release 0.14.0

<h3>New features since last release</h3>

<h4>Perform quantum machine learning with JAX</h4>

* QNodes created with `default.qubit` now support a JAX interface, allowing JAX to be used
  to create, differentiate, and optimize hybrid quantum-classical models.
  [(#947)](https://github.com/PennyLaneAI/pennylane/pull/947)

  This is supported internally via a new `default.qubit.jax` device. This device runs end to end in
  JAX, meaning that it supports all of the awesome JAX transformations (`jax.vmap`, `jax.jit`,
  `jax.hessian`, etc).

  Here is an example of how to use the new JAX interface:

  ```python
  dev = qml.device("default.qubit", wires=1)
  @qml.qnode(dev, interface="jax", diff_method="backprop")
  def circuit(x):
      qml.RX(x[1], wires=0)
      qml.Rot(x[0], x[1], x[2], wires=0)
      return qml.expval(qml.PauliZ(0))

  weights = jnp.array([0.2, 0.5, 0.1])
  grad_fn = jax.grad(circuit)
  print(grad_fn(weights))
  ```

  Currently, only `diff_method="backprop"` is supported, with plans to support more in the future.

<h4>New, faster, quantum gradient methods</h4>

* A new differentiation method has been added for use with simulators. The `"adjoint"`
  method operates after a forward pass by iteratively applying inverse gates to scan backwards
  through the circuit.
  [(#1032)](https://github.com/PennyLaneAI/pennylane/pull/1032)

  This method is similar to the reversible method, but has a lower time
  overhead and a similar memory overhead. It follows the approach provided by
  [Jones and Gacon](https://arxiv.org/abs/2009.02823). This method is only compatible with certain
  statevector-based devices such as `default.qubit`.

  Example use:

  ```python
  import pennylane as qml

  wires = 1
  device = qml.device("default.qubit", wires=wires)

  @qml.qnode(device, diff_method="adjoint")
  def f(params):
      qml.RX(0.1, wires=0)
      qml.Rot(*params, wires=0)
      qml.RX(-0.3, wires=0)
      return qml.expval(qml.PauliZ(0))

  params = [0.1, 0.2, 0.3]
  qml.grad(f)(params)
  ```

* The default logic for choosing the 'best' differentiation method has been altered
  to improve performance.
  [(#1008)](https://github.com/PennyLaneAI/pennylane/pull/1008)

  - If the quantum device provides its own gradient, this is now the preferred
    differentiation method.

  - If the quantum device natively supports classical
    backpropagation, this is now preferred over the parameter-shift rule.

    This will lead to marked speed improvement during optimization when using
    `default.qubit`, with a sight penalty on the forward-pass evaluation.

  More details are available below in the 'Improvements' section for plugin developers.

* PennyLane now supports analytical quantum gradients for noisy channels, in addition to its
  existing support for unitary operations. The noisy channels `BitFlip`, `PhaseFlip`, and
  `DepolarizingChannel` all support analytic gradients out of the box.
  [(#968)](https://github.com/PennyLaneAI/pennylane/pull/968)

* A method has been added for calculating the Hessian of quantum circuits using the second-order
  parameter shift formula.
  [(#961)](https://github.com/PennyLaneAI/pennylane/pull/961)

  The following example shows the calculation of the Hessian:

  ```python
  n_wires = 5
  weights = [2.73943676, 0.16289932, 3.4536312, 2.73521126, 2.6412488]

  dev = qml.device("default.qubit", wires=n_wires)

  with qml.tape.QubitParamShiftTape() as tape:
      for i in range(n_wires):
          qml.RX(weights[i], wires=i)

      qml.CNOT(wires=[0, 1])
      qml.CNOT(wires=[2, 1])
      qml.CNOT(wires=[3, 1])
      qml.CNOT(wires=[4, 3])

      qml.expval(qml.PauliZ(1))

  print(tape.hessian(dev))
  ```

  The Hessian is not yet supported via classical machine learning interfaces, but will
  be added in a future release.

<h4>More operations and templates</h4>

* Two new error channels, `BitFlip` and `PhaseFlip` have been added.
  [(#954)](https://github.com/PennyLaneAI/pennylane/pull/954)

  They can be used in the same manner as existing error channels:

  ```python
  dev = qml.device("default.mixed", wires=2)

  @qml.qnode(dev)
  def circuit():
      qml.RX(0.3, wires=0)
      qml.RY(0.5, wires=1)
      qml.BitFlip(0.01, wires=0)
      qml.PhaseFlip(0.01, wires=1)
      return qml.expval(qml.PauliZ(0))
  ```

* Apply permutations to wires using the `Permute` subroutine.
  [(#952)](https://github.com/PennyLaneAI/pennylane/pull/952)

  ```python
  import pennylane as qml
  dev = qml.device('default.qubit', wires=5)

  @qml.qnode(dev)
  def apply_perm():
      # Send contents of wire 4 to wire 0, of wire 2 to wire 1, etc.
      qml.templates.Permute([4, 2, 0, 1, 3], wires=dev.wires)
      return qml.expval(qml.PauliZ(0))
  ```

<h4>QNode transformations</h4>

* The `qml.metric_tensor` function transforms a QNode to produce the Fubini-Study
  metric tensor with full autodifferentiation support---even on hardware.
  [(#1014)](https://github.com/PennyLaneAI/pennylane/pull/1014)

  Consider the following QNode:

  ```python
  dev = qml.device("default.qubit", wires=3)

  @qml.qnode(dev, interface="autograd")
  def circuit(weights):
      # layer 1
      qml.RX(weights[0, 0], wires=0)
      qml.RX(weights[0, 1], wires=1)

      qml.CNOT(wires=[0, 1])
      qml.CNOT(wires=[1, 2])

      # layer 2
      qml.RZ(weights[1, 0], wires=0)
      qml.RZ(weights[1, 1], wires=2)

      qml.CNOT(wires=[0, 1])
      qml.CNOT(wires=[1, 2])
      return qml.expval(qml.PauliZ(0) @ qml.PauliZ(1)), qml.expval(qml.PauliY(2))
  ```

  We can use the `metric_tensor` function to generate a new function, that returns the
  metric tensor of this QNode:

  ```pycon
  >>> met_fn = qml.metric_tensor(circuit)
  >>> weights = np.array([[0.1, 0.2, 0.3], [0.4, 0.5, 0.6]], requires_grad=True)
  >>> met_fn(weights)
  tensor([[0.25  , 0.    , 0.    , 0.    ],
          [0.    , 0.25  , 0.    , 0.    ],
          [0.    , 0.    , 0.0025, 0.0024],
          [0.    , 0.    , 0.0024, 0.0123]], requires_grad=True)
  ```

  The returned metric tensor is also fully differentiable, in all interfaces.
  For example, differentiating the `(3, 2)` element:

  ```pycon
  >>> grad_fn = qml.grad(lambda x: met_fn(x)[3, 2])
  >>> grad_fn(weights)
  array([[ 0.04867729, -0.00049502,  0.        ],
         [ 0.        ,  0.        ,  0.        ]])
  ```

  Differentiation is also supported using Torch, Jax, and TensorFlow.

* Adds the new function `qml.math.cov_matrix()`. This function accepts a list of commuting
  observables, and the probability distribution in the shared observable eigenbasis after the
  application of an ansatz. It uses these to construct the covariance matrix in a *framework
  independent* manner, such that the output covariance matrix is autodifferentiable.
  [(#1012)](https://github.com/PennyLaneAI/pennylane/pull/1012)

  For example, consider the following ansatz and observable list:

  ```python3
  obs_list = [qml.PauliX(0) @ qml.PauliZ(1), qml.PauliY(2)]
  ansatz = qml.templates.StronglyEntanglingLayers
  ```

  We can construct a QNode to output the probability distribution in the shared eigenbasis of the
  observables:

  ```python
  dev = qml.device("default.qubit", wires=3)

  @qml.qnode(dev, interface="autograd")
  def circuit(weights):
      ansatz(weights, wires=[0, 1, 2])
      # rotate into the basis of the observables
      for o in obs_list:
          o.diagonalizing_gates()
      return qml.probs(wires=[0, 1, 2])
  ```

  We can now compute the covariance matrix:

  ```pycon
  >>> weights = qml.init.strong_ent_layers_normal(n_layers=2, n_wires=3)
  >>> cov = qml.math.cov_matrix(circuit(weights), obs_list)
  >>> cov
  array([[0.98707611, 0.03665537],
         [0.03665537, 0.99998377]])
  ```

  Autodifferentiation is fully supported using all interfaces:

  ```pycon
  >>> cost_fn = lambda weights: qml.math.cov_matrix(circuit(weights), obs_list)[0, 1]
  >>> qml.grad(cost_fn)(weights)[0]
  array([[[ 4.94240914e-17, -2.33786398e-01, -1.54193959e-01],
          [-3.05414996e-17,  8.40072236e-04,  5.57884080e-04],
          [ 3.01859411e-17,  8.60411436e-03,  6.15745204e-04]],

         [[ 6.80309533e-04, -1.23162742e-03,  1.08729813e-03],
          [-1.53863193e-01, -1.38700657e-02, -1.36243323e-01],
          [-1.54665054e-01, -1.89018172e-02, -1.56415558e-01]]])
  ```

* A new  `qml.draw` function is available, allowing QNodes to be easily
  drawn without execution by providing example input.
  [(#962)](https://github.com/PennyLaneAI/pennylane/pull/962)

  ```python
  @qml.qnode(dev)
  def circuit(a, w):
      qml.Hadamard(0)
      qml.CRX(a, wires=[0, 1])
      qml.Rot(*w, wires=[1])
      qml.CRX(-a, wires=[0, 1])
      return qml.expval(qml.PauliZ(0) @ qml.PauliZ(1))
  ```

  The QNode circuit structure may depend on the input arguments;
  this is taken into account by passing example QNode arguments
  to the `qml.draw()` drawing function:

  ```pycon
  >>> drawer = qml.draw(circuit)
  >>> result = drawer(a=2.3, w=[1.2, 3.2, 0.7])
  >>> print(result)
  0: ──H──╭C────────────────────────────╭C─────────╭┤ ⟨Z ⊗ Z⟩
  1: ─────╰RX(2.3)──Rot(1.2, 3.2, 0.7)──╰RX(-2.3)──╰┤ ⟨Z ⊗ Z⟩
  ```

<h4>A faster, leaner, and more flexible core</h4>

* The new core of PennyLane, rewritten from the ground up and developed over the last few release
  cycles, has achieved feature parity and has been made the new default in PennyLane v0.14. The old
  core has been marked as deprecated, and will be removed in an upcoming release.
  [(#1046)](https://github.com/PennyLaneAI/pennylane/pull/1046)
  [(#1040)](https://github.com/PennyLaneAI/pennylane/pull/1040)
  [(#1034)](https://github.com/PennyLaneAI/pennylane/pull/1034)
  [(#1035)](https://github.com/PennyLaneAI/pennylane/pull/1035)
  [(#1027)](https://github.com/PennyLaneAI/pennylane/pull/1027)
  [(#1026)](https://github.com/PennyLaneAI/pennylane/pull/1026)
  [(#1021)](https://github.com/PennyLaneAI/pennylane/pull/1021)
  [(#1054)](https://github.com/PennyLaneAI/pennylane/pull/1054)
  [(#1049)](https://github.com/PennyLaneAI/pennylane/pull/1049)

  While high-level PennyLane code and tutorials remain unchanged, the new core
  provides several advantages and improvements:

  - **Faster and more optimized**: The new core provides various performance optimizations, reducing
    pre- and post-processing overhead, and reduces the number of quantum evaluations in certain
    cases.

  - **Support for in-QNode classical processing**: this allows for differentiable classical
    processing within the QNode.

    ```python
    dev = qml.device("default.qubit", wires=1)

    @qml.qnode(dev, interface="tf")
    def circuit(p):
        qml.RX(tf.sin(p[0])**2 + p[1], wires=0)
        return qml.expval(qml.PauliZ(0))
    ```

    The classical processing functions used within the QNode must match
    the QNode interface. Here, we use TensorFlow:

    ```pycon
    >>> params = tf.Variable([0.5, 0.1], dtype=tf.float64)
    >>> with tf.GradientTape() as tape:
    ...     res = circuit(params)
    >>> grad = tape.gradient(res, params)
    >>> print(res)
    tf.Tensor(0.9460913127754935, shape=(), dtype=float64)
    >>> print(grad)
    tf.Tensor([-0.27255248 -0.32390003], shape=(2,), dtype=float64)
    ```

    As a result of this change, quantum decompositions that require classical processing
    are fully supported and end-to-end differentiable in tape mode.

  - **No more Variable wrapping**: QNode arguments no longer become `Variable`
    objects within the QNode.

    ```python
    dev = qml.device("default.qubit", wires=1)

    @qml.qnode(dev)
    def circuit(x):
        print("Parameter value:", x)
        qml.RX(x, wires=0)
        return qml.expval(qml.PauliZ(0))
    ```

    Internal QNode parameters can be easily inspected, printed, and manipulated:

    ```pycon
    >>> circuit(0.5)
    Parameter value: 0.5
    tensor(0.87758256, requires_grad=True)
    ```

  - **Less restrictive QNode signatures**: There is no longer any restriction on the QNode signature; the QNode can be
    defined and called following the same rules as standard Python functions.

    For example, the following QNode uses positional, named, and variable
    keyword arguments:

    ```python
    x = torch.tensor(0.1, requires_grad=True)
    y = torch.tensor([0.2, 0.3], requires_grad=True)
    z = torch.tensor(0.4, requires_grad=True)

    @qml.qnode(dev, interface="torch")
    def circuit(p1, p2=y, **kwargs):
        qml.RX(p1, wires=0)
        qml.RY(p2[0] * p2[1], wires=0)
        qml.RX(kwargs["p3"], wires=0)
        return qml.var(qml.PauliZ(0))
    ```

    When we call the QNode, we may pass the arguments by name
    even if defined positionally; any argument not provided will
    use the default value.

    ```pycon
    >>> res = circuit(p1=x, p3=z)
    >>> print(res)
    tensor(0.2327, dtype=torch.float64, grad_fn=<SelectBackward>)
    >>> res.backward()
    >>> print(x.grad, y.grad, z.grad)
    tensor(0.8396) tensor([0.0289, 0.0193]) tensor(0.8387)
    ```

    This extends to the `qnn` module, where `KerasLayer` and `TorchLayer` modules
    can be created from QNodes with unrestricted signatures.

  - **Smarter measurements:** QNodes can now measure wires more than once, as
    long as all observables are commuting:

    ```python
    @qml.qnode(dev)
    def circuit(x):
        qml.RX(x, wires=0)
        return [
            qml.expval(qml.PauliZ(0)),
            qml.expval(qml.PauliZ(0) @ qml.PauliZ(1))
        ]
    ```

    Further, the `qml.ExpvalCost()` function allows for optimizing
    measurements to reduce the number of quantum evaluations required.

  With the new PennyLane core, there are a few small breaking changes, detailed
  below in the 'Breaking Changes' section.

<h3>Improvements</h3>

* The built-in PennyLane optimizers allow more flexible cost functions. The cost function passed to most optimizers
  may accept any combination of trainable arguments, non-trainable arguments, and keyword arguments.
  [(#959)](https://github.com/PennyLaneAI/pennylane/pull/959)
  [(#1053)](https://github.com/PennyLaneAI/pennylane/pull/1053)

  The full changes apply to:

  * `AdagradOptimizer`
  * `AdamOptimizer`
  * `GradientDescentOptimizer`
  * `MomentumOptimizer`
  * `NesterovMomentumOptimizer`
  * `RMSPropOptimizer`
  * `RotosolveOptimizer`

  The `requires_grad=False` property must mark any non-trainable constant argument.
  The `RotoselectOptimizer` allows passing only keyword arguments.

  Example use:

  ```python
  def cost(x, y, data, scale=1.0):
      return scale * (x[0]-data)**2 + scale * (y-data)**2

  x = np.array([1.], requires_grad=True)
  y = np.array([1.0])
  data = np.array([2.], requires_grad=False)

  opt = qml.GradientDescentOptimizer()

  # the optimizer step and step_and_cost methods can
  # now update multiple parameters at once
  x_new, y_new, data = opt.step(cost, x, y, data, scale=0.5)
  (x_new, y_new, data), value = opt.step_and_cost(cost, x, y, data, scale=0.5)

  # list and tuple unpacking is also supported
  params = (x, y, data)
  params = opt.step(cost, *params)
  ```

* The circuit drawer has been updated to support the inclusion of unused or inactive
  wires, by passing the `show_all_wires` argument.
  [(#1033)](https://github.com/PennyLaneAI/pennylane/pull/1033)

  ```python
  dev = qml.device('default.qubit', wires=[-1, "a", "q2", 0])

  @qml.qnode(dev)
  def circuit():
      qml.Hadamard(wires=-1)
      qml.CNOT(wires=[-1, "q2"])
      return qml.expval(qml.PauliX(wires="q2"))
  ```

  ```pycon
  >>> print(qml.draw(circuit, show_all_wires=True)())
  >>>
   -1: ──H──╭C──┤
    a: ─────│───┤
   q2: ─────╰X──┤ ⟨X⟩
    0: ─────────┤
  ```

* The logic for choosing the 'best' differentiation method has been altered
  to improve performance.
  [(#1008)](https://github.com/PennyLaneAI/pennylane/pull/1008)

  - If the device provides its own gradient, this is now the preferred
    differentiation method.

  - If a device provides additional interface-specific versions that natively support classical
    backpropagation, this is now preferred over the parameter-shift rule.

    Devices define additional interface-specific devices via their `capabilities()` dictionary. For
    example, `default.qubit` supports supplementary devices for TensorFlow, Autograd, and JAX:

    ```python
    {
      "passthru_devices": {
          "tf": "default.qubit.tf",
          "autograd": "default.qubit.autograd",
          "jax": "default.qubit.jax",
      },
    }
    ```

  As a result of this change, if the QNode `diff_method` is not explicitly provided,
  it is possible that the QNode will run on a *supplementary device* of the device that was
  specifically provided:

  ```python
  dev = qml.device("default.qubit", wires=2)
  qml.QNode(dev) # will default to backprop on default.qubit.autograd
  qml.QNode(dev, interface="tf") # will default to backprop on default.qubit.tf
  qml.QNode(dev, interface="jax") # will default to backprop on default.qubit.jax
  ```

* The `default.qubit` device has been updated so that internally it applies operations in a more
  functional style, i.e., by accepting an input state and returning an evolved state.
  [(#1025)](https://github.com/PennyLaneAI/pennylane/pull/1025)

* A new test series, `pennylane/devices/tests/test_compare_default_qubit.py`, has been added, allowing to test if
  a chosen device gives the same result as `default.qubit`.
  [(#897)](https://github.com/PennyLaneAI/pennylane/pull/897)

  Three tests are added:

  - `test_hermitian_expectation`,
  - `test_pauliz_expectation_analytic`, and
  - `test_random_circuit`.

* Adds the following agnostic tensor manipulation functions to the `qml.math` module: `abs`,
  `angle`, `arcsin`, `concatenate`, `dot`, `squeeze`, `sqrt`, `sum`, `take`, `where`. These functions are
  required to fully support end-to-end differentiable Mottonen and Amplitude embedding.
  [(#922)](https://github.com/PennyLaneAI/pennylane/pull/922)
  [(#1011)](https://github.com/PennyLaneAI/pennylane/pull/1011)

* The `qml.math` module now supports JAX.
  [(#985)](https://github.com/XanaduAI/software-docs/pull/274)

* Several improvements have been made to the `Wires` class to reduce overhead and simplify the logic
  of how wire labels are interpreted:
  [(#1019)](https://github.com/PennyLaneAI/pennylane/pull/1019)
  [(#1010)](https://github.com/PennyLaneAI/pennylane/pull/1010)
  [(#1005)](https://github.com/PennyLaneAI/pennylane/pull/1005)
  [(#983)](https://github.com/PennyLaneAI/pennylane/pull/983)
  [(#967)](https://github.com/PennyLaneAI/pennylane/pull/967)

  - If the input `wires` to a wires class instantiation `Wires(wires)` can be iterated over,
    its elements are interpreted as wire labels. Otherwise, `wires` is interpreted as a single wire label.
    The only exception to this are strings, which are always interpreted as a single
    wire label, so users can address wires with labels such as `"ancilla"`.

  - Any type can now be a wire label as long as it is hashable. The hash is used to establish
    the uniqueness of two labels.

  - Indexing wires objects now returns a label, instead of a new `Wires` object. For example:

    ```pycon
    >>> w = Wires([0, 1, 2])
    >>> w[1]
    >>> 1
    ```

  - The check for uniqueness of wires moved from `Wires` instantiation to
    the `qml.wires._process` function in order to reduce overhead from repeated
    creation of `Wires` instances.

  - Calls to the `Wires` class are substantially reduced, for example by avoiding to call
    Wires on Wires instances on `Operation` instantiation, and by using labels instead of
    `Wires` objects inside the default qubit device.

* Adds the `PauliRot` generator to the `qml.operation` module. This
  generator is required to construct the metric tensor.
  [(#963)](https://github.com/PennyLaneAI/pennylane/pull/963)

* The templates are modified to make use of the new `qml.math` module, for framework-agnostic
  tensor manipulation. This allows the template library to be differentiable
  in backpropagation mode (`diff_method="backprop"`).
  [(#873)](https://github.com/PennyLaneAI/pennylane/pull/873)

* The circuit drawer now allows for the wire order to be (optionally) modified:
  [(#992)](https://github.com/PennyLaneAI/pennylane/pull/992)

  ```pycon
  >>> dev = qml.device('default.qubit', wires=["a", -1, "q2"])
  >>> @qml.qnode(dev)
  ... def circuit():
  ...     qml.Hadamard(wires=-1)
  ...     qml.CNOT(wires=["a", "q2"])
  ...     qml.RX(0.2, wires="a")
  ...     return qml.expval(qml.PauliX(wires="q2"))
  ```

  Printing with default wire order of the device:

  ```pycon
  >>> print(circuit.draw())
    a: ─────╭C──RX(0.2)──┤
   -1: ──H──│────────────┤
   q2: ─────╰X───────────┤ ⟨X⟩
  ```

  Changing the wire order:

  ```pycon
  >>> print(circuit.draw(wire_order=["q2", "a", -1]))
   q2: ──╭X───────────┤ ⟨X⟩
    a: ──╰C──RX(0.2)──┤
   -1: ───H───────────┤
  ```

<h3>Breaking changes</h3>

* QNodes using the new PennyLane core will no longer accept ragged arrays as inputs.

* When using the new PennyLane core and the Autograd interface, non-differentiable data passed
  as a QNode argument or a gate must have the `requires_grad` property set to `False`:

  ```python
  @qml.qnode(dev)
  def circuit(weights, data):
      basis_state = np.array([1, 0, 1, 1], requires_grad=False)
      qml.BasisState(basis_state, wires=[0, 1, 2, 3])
      qml.templates.AmplitudeEmbedding(data, wires=[0, 1, 2, 3])
      qml.templates.BasicEntanglerLayers(weights, wires=[0, 1, 2, 3])
      return qml.probs(wires=0)

  data = np.array(data, requires_grad=False)
  weights = np.array(weights, requires_grad=True)
  circuit(weights, data)
  ```

<h3>Bug fixes</h3>

* Fixes an issue where if the constituent observables of a tensor product do not exist in the queue,
  an error is raised. With this fix, they are first queued before annotation occurs.
  [(#1038)](https://github.com/PennyLaneAI/pennylane/pull/1038)

* Fixes an issue with tape expansions where information about sampling
  (specifically the `is_sampled` tape attribute) was not preserved.
  [(#1027)](https://github.com/PennyLaneAI/pennylane/pull/1027)

* Tape expansion was not properly taking into devices that supported inverse operations,
  causing inverse operations to be unnecessarily decomposed. The QNode tape expansion logic, as well
  as the `Operation.expand()` method, has been modified to fix this.
  [(#956)](https://github.com/PennyLaneAI/pennylane/pull/956)

* Fixes an issue where the Autograd interface was not unwrapping non-differentiable
  PennyLane tensors, which can cause issues on some devices.
  [(#941)](https://github.com/PennyLaneAI/pennylane/pull/941)

* `qml.vqe.Hamiltonian` prints any observable with any number of strings.
  [(#987)](https://github.com/PennyLaneAI/pennylane/pull/987)

* Fixes a bug where parameter-shift differentiation would fail if the QNode
  contained a single probability output.
  [(#1007)](https://github.com/PennyLaneAI/pennylane/pull/1007)

* Fixes an issue when using trainable parameters that are lists/arrays with `tape.vjp`.
  [(#1042)](https://github.com/PennyLaneAI/pennylane/pull/1042)

* The `TensorN` observable is updated to support being copied without any parameters or wires passed.
  [(#1047)](https://github.com/PennyLaneAI/pennylane/pull/1047)

* Fixed deprecation warning when importing `Sequence` from `collections` instead of `collections.abc` in `vqe/vqe.py`.
  [(#1051)](https://github.com/PennyLaneAI/pennylane/pull/1051)

<h3>Contributors</h3>

This release contains contributions from (in alphabetical order):

Juan Miguel Arrazola, Thomas Bromley, Olivia Di Matteo, Theodor Isacsson, Josh Izaac, Christina Lee,
Alejandro Montanez, Steven Oud, Chase Roberts, Sankalp Sanand, Maria Schuld, Antal
Száva, David Wierichs, Jiahao Yao.

# Release 0.13.0

<h3>New features since last release</h3>

<h4>Automatically optimize the number of measurements</h4>

* QNodes in tape mode now support returning observables on the same wire whenever the observables are
  qubit-wise commuting Pauli words. Qubit-wise commuting observables can be evaluated with a
  *single* device run as they are diagonal in the same basis, via a shared set of single-qubit rotations.
  [(#882)](https://github.com/PennyLaneAI/pennylane/pull/882)

  The following example shows a single QNode returning the expectation values of
  the qubit-wise commuting Pauli words `XX` and `XI`:

  ```python
  qml.enable_tape()

  @qml.qnode(dev)
  def f(x):
      qml.Hadamard(wires=0)
      qml.Hadamard(wires=1)
      qml.CRot(0.1, 0.2, 0.3, wires=[1, 0])
      qml.RZ(x, wires=1)
      return qml.expval(qml.PauliX(0) @ qml.PauliX(1)), qml.expval(qml.PauliX(0))
  ```

  ```pycon
  >>> f(0.4)
  tensor([0.89431013, 0.9510565 ], requires_grad=True)
  ```

* The `ExpvalCost` class (previously `VQECost`) now provides observable optimization using the
  `optimize` argument, resulting in potentially fewer device executions.
  [(#902)](https://github.com/PennyLaneAI/pennylane/pull/902)

  This is achieved by separating the observables composing the Hamiltonian into qubit-wise
  commuting groups and evaluating those groups on a single QNode using functionality from the
  `qml.grouping` module:

  ```python
  qml.enable_tape()
  commuting_obs = [qml.PauliX(0), qml.PauliX(0) @ qml.PauliZ(1)]
  H = qml.vqe.Hamiltonian([1, 1], commuting_obs)

  dev = qml.device("default.qubit", wires=2)
  ansatz = qml.templates.StronglyEntanglingLayers

  cost_opt = qml.ExpvalCost(ansatz, H, dev, optimize=True)
  cost_no_opt = qml.ExpvalCost(ansatz, H, dev, optimize=False)

  params = qml.init.strong_ent_layers_uniform(3, 2)
  ```

  Grouping these commuting observables leads to fewer device executions:

  ```pycon
  >>> cost_opt(params)
  >>> ex_opt = dev.num_executions
  >>> cost_no_opt(params)
  >>> ex_no_opt = dev.num_executions - ex_opt
  >>> print("Number of executions:", ex_no_opt)
  Number of executions: 2
  >>> print("Number of executions (optimized):", ex_opt)
  Number of executions (optimized): 1
  ```

<h4>New quantum gradient features</h4>

* Compute the analytic gradient of quantum circuits in parallel on supported devices.
  [(#840)](https://github.com/PennyLaneAI/pennylane/pull/840)

  This release introduces support for batch execution of circuits, via a new device API method
  `Device.batch_execute()`. Devices that implement this new API support submitting a batch of
  circuits for *parallel* evaluation simultaneously, which can significantly reduce the computation time.

  Furthermore, if using tape mode and a compatible device, gradient computations will
  automatically make use of the new batch API---providing a speedup during optimization.

* Gradient recipes are now much more powerful, allowing for operations to define their gradient
  via an arbitrary linear combination of circuit evaluations.
  [(#909)](https://github.com/PennyLaneAI/pennylane/pull/909)
  [(#915)](https://github.com/PennyLaneAI/pennylane/pull/915)

  With this change, gradient recipes can now be of the form
  :math:`\frac{\partial}{\partial\phi_k}f(\phi_k) = \sum_{i} c_i f(a_i \phi_k + s_i )`,
  and are no longer restricted to two-term shifts with identical (but opposite in sign) shift values.

  As a result, PennyLane now supports native analytic quantum gradients for the
  controlled rotation operations `CRX`, `CRY`, `CRZ`, and `CRot`. This allows for parameter-shift
  analytic gradients on hardware, without decomposition.

  Note that this is a breaking change for developers; please see the *Breaking Changes* section
  for more details.

* The `qnn.KerasLayer` class now supports differentiating the QNode through classical
  backpropagation in tape mode.
  [(#869)](https://github.com/PennyLaneAI/pennylane/pull/869)

  ```python
  qml.enable_tape()

  dev = qml.device("default.qubit.tf", wires=2)

  @qml.qnode(dev, interface="tf", diff_method="backprop")
  def f(inputs, weights):
      qml.templates.AngleEmbedding(inputs, wires=range(2))
      qml.templates.StronglyEntanglingLayers(weights, wires=range(2))
      return [qml.expval(qml.PauliZ(i)) for i in range(2)]

  weight_shapes = {"weights": (3, 2, 3)}

  qlayer = qml.qnn.KerasLayer(f, weight_shapes, output_dim=2)

  inputs = tf.constant(np.random.random((4, 2)), dtype=tf.float32)

  with tf.GradientTape() as tape:
      out = qlayer(inputs)

  tape.jacobian(out, qlayer.trainable_weights)
  ```

<h4>New operations, templates, and measurements</h4>

* Adds the `qml.density_matrix` QNode return with partial trace capabilities.
  [(#878)](https://github.com/PennyLaneAI/pennylane/pull/878)

  The density matrix over the provided wires is returned, with all other subsystems traced out.
  `qml.density_matrix` currently works for both the `default.qubit` and `default.mixed` devices.

  ```python
  qml.enable_tape()
  dev = qml.device("default.qubit", wires=2)

  def circuit(x):
      qml.PauliY(wires=0)
      qml.Hadamard(wires=1)
      return qml.density_matrix(wires=[1])  # wire 0 is traced out
  ```

* Adds the square-root X gate `SX`. [(#871)](https://github.com/PennyLaneAI/pennylane/pull/871)

  ```python
  dev = qml.device("default.qubit", wires=1)

  @qml.qnode(dev)
  def circuit():
      qml.SX(wires=[0])
      return qml.expval(qml.PauliZ(wires=[0]))
  ```

* Two new hardware-efficient particle-conserving templates have been implemented
  to perform VQE-based quantum chemistry simulations. The new templates apply
  several layers of the particle-conserving entanglers proposed in Figs. 2a and 2b
  of Barkoutsos *et al*., [arXiv:1805.04340](https://arxiv.org/abs/1805.04340)
  [(#875)](https://github.com/PennyLaneAI/pennylane/pull/875)
  [(#876)](https://github.com/PennyLaneAI/pennylane/pull/876)

<h4>Estimate and track resources</h4>

* The `QuantumTape` class now contains basic resource estimation functionality. The method
  `tape.get_resources()` returns a dictionary with a list of the constituent operations and the
  number of times they appear in the circuit. Similarly, `tape.get_depth()` computes the circuit depth.
  [(#862)](https://github.com/PennyLaneAI/pennylane/pull/862)

  ```pycon
  >>> with qml.tape.QuantumTape() as tape:
  ...    qml.Hadamard(wires=0)
  ...    qml.RZ(0.26, wires=1)
  ...    qml.CNOT(wires=[1, 0])
  ...    qml.Rot(1.8, -2.7, 0.2, wires=0)
  ...    qml.Hadamard(wires=1)
  ...    qml.CNOT(wires=[0, 1])
  ...    qml.expval(qml.PauliZ(0) @ qml.PauliZ(1))
  >>> tape.get_resources()
  {'Hadamard': 2, 'RZ': 1, 'CNOT': 2, 'Rot': 1}
  >>> tape.get_depth()
  4
  ```

* The number of device executions over a QNode's lifetime can now be returned using `num_executions`.
  [(#853)](https://github.com/PennyLaneAI/pennylane/pull/853)

  ```pycon
  >>> dev = qml.device("default.qubit", wires=2)
  >>> @qml.qnode(dev)
  ... def circuit(x, y):
  ...    qml.RX(x, wires=[0])
  ...    qml.RY(y, wires=[1])
  ...    qml.CNOT(wires=[0, 1])
  ...    return qml.expval(qml.PauliZ(0) @ qml.PauliX(1))
  >>> for _ in range(10):
  ...    circuit(0.432, 0.12)
  >>> print(dev.num_executions)
  10
  ```

<h3>Improvements</h3>

* Support for tape mode has improved across PennyLane. The following features now work in tape mode:

  - QNode collections [(#863)](https://github.com/PennyLaneAI/pennylane/pull/863)

  - `qnn.ExpvalCost` [(#863)](https://github.com/PennyLaneAI/pennylane/pull/863)
    [(#911)](https://github.com/PennyLaneAI/pennylane/pull/911)

  - `qml.qnn.KerasLayer` [(#869)](https://github.com/PennyLaneAI/pennylane/pull/869)

  - `qml.qnn.TorchLayer` [(#865)](https://github.com/PennyLaneAI/pennylane/pull/865)

  - The `qml.qaoa` module [(#905)](https://github.com/PennyLaneAI/pennylane/pull/905)

* A new function, `qml.refresh_devices()`, has been added, allowing PennyLane to
  rescan installed PennyLane plugins and refresh the device list. In addition, the `qml.device`
  loader will attempt to refresh devices if the required plugin device cannot be found.
  This will result in an improved experience if installing PennyLane and plugins within
  a running Python session (for example, on Google Colab), and avoid the need to
  restart the kernel/runtime.
  [(#907)](https://github.com/PennyLaneAI/pennylane/pull/907)

* When using `grad_fn = qml.grad(cost)` to compute the gradient of a cost function with the Autograd
  interface, the value of the intermediate forward pass is now available via the `grad_fn.forward`
  property
  [(#914)](https://github.com/PennyLaneAI/pennylane/pull/914):

  ```python
  def cost_fn(x, y):
      return 2 * np.sin(x[0]) * np.exp(-x[1]) + x[0] ** 3 + np.cos(y)

  params = np.array([0.1, 0.5], requires_grad=True)
  data = np.array(0.65, requires_grad=False)
  grad_fn = qml.grad(cost_fn)

  grad_fn(params, data)  # perform backprop and evaluate the gradient
  grad_fn.forward  # the cost function value
  ```

* Gradient-based optimizers now have a `step_and_cost` method that returns
  both the next step as well as the objective (cost) function output.
  [(#916)](https://github.com/PennyLaneAI/pennylane/pull/916)

  ```pycon
  >>> opt = qml.GradientDescentOptimizer()
  >>> params, cost = opt.step_and_cost(cost_fn, params)
  ```

* PennyLane provides a new experimental module `qml.proc` which provides framework-agnostic processing
  functions for array and tensor manipulations.
  [(#886)](https://github.com/PennyLaneAI/pennylane/pull/886)

  Given the input tensor-like object, the call is
  dispatched to the corresponding array manipulation framework, allowing for end-to-end
  differentiation to be preserved.

  ```pycon
  >>> x = torch.tensor([1., 2.])
  >>> qml.proc.ones_like(x)
  tensor([1, 1])
  >>> y = tf.Variable([[0], [5]])
  >>> qml.proc.ones_like(y, dtype=np.complex128)
  <tf.Tensor: shape=(2, 1), dtype=complex128, numpy=
  array([[1.+0.j],
         [1.+0.j]])>
  ```

  Note that these functions are experimental, and only a subset of common functionality is
  supported. Furthermore, the names and behaviour of these functions may differ from similar
  functions in common frameworks; please refer to the function docstrings for more details.

* The gradient methods in tape mode now fully separate the quantum and classical processing. Rather
  than returning the evaluated gradients directly, they now return a tuple containing the required
  quantum and classical processing steps.
  [(#840)](https://github.com/PennyLaneAI/pennylane/pull/840)

  ```python
  def gradient_method(idx, param, **options):
      # generate the quantum tapes that must be computed
      # to determine the quantum gradient
      tapes = quantum_gradient_tapes(self)

      def processing_fn(results):
          # perform classical processing on the evaluated tapes
          # returning the evaluated quantum gradient
          return classical_processing(results)

      return tapes, processing_fn
  ```

  The `JacobianTape.jacobian()` method has been similarly modified to accumulate all gradient
  quantum tapes and classical processing functions, evaluate all quantum tapes simultaneously,
  and then apply the post-processing functions to the evaluated tape results.

* The MultiRZ gate now has a defined generator, allowing it to be used in quantum natural gradient
  optimization.
  [(#912)](https://github.com/PennyLaneAI/pennylane/pull/912)

* The CRot gate now has a `decomposition` method, which breaks the gate down into rotations
  and CNOT gates. This allows `CRot` to be used on devices that do not natively support it.
  [(#908)](https://github.com/PennyLaneAI/pennylane/pull/908)

* The classical processing in the `MottonenStatePreparation` template has been largely
  rewritten to use dense matrices and tensor manipulations wherever possible.
  This is in preparation to support differentiation through the template in the future.
  [(#864)](https://github.com/PennyLaneAI/pennylane/pull/864)

* Device-based caching has replaced QNode caching. Caching is now accessed by passing a
  `cache` argument to the device.
  [(#851)](https://github.com/PennyLaneAI/pennylane/pull/851)

  The `cache` argument should be an integer specifying the size of the cache. For example, a
  cache of size 10 is created using:

  ```pycon
  >>> dev = qml.device("default.qubit", wires=2, cache=10)
  ```

* The `Operation`, `Tensor`, and `MeasurementProcess` classes now have the `__copy__` special method
  defined.
  [(#840)](https://github.com/PennyLaneAI/pennylane/pull/840)

  This allows us to ensure that, when a shallow copy is performed of an operation, the
  mutable list storing the operation parameters is *also* shallow copied. Both the old operation and
  the copied operation will continue to share the same parameter data,
  ```pycon
  >>> import copy
  >>> op = qml.RX(0.2, wires=0)
  >>> op2 = copy.copy(op)
  >>> op.data[0] is op2.data[0]
  True
  ```

  however the *list container* is not a reference:

  ```pycon
  >>> op.data is op2.data
  False
  ```

  This allows the parameters of the copied operation to be modified, without mutating
  the parameters of the original operation.

* The `QuantumTape.copy` method has been tweaked so that
  [(#840)](https://github.com/PennyLaneAI/pennylane/pull/840):

  - Optionally, the tape's operations are shallow copied in addition to the tape by passing the
    `copy_operations=True` boolean flag. This allows the copied tape's parameters to be mutated
    without affecting the original tape's parameters. (Note: the two tapes will share parameter data
    *until* one of the tapes has their parameter list modified.)

  - Copied tapes can be cast to another `QuantumTape` subclass by passing the `tape_cls` keyword
    argument.

<h3>Breaking changes</h3>

* Updated how parameter-shift gradient recipes are defined for operations, allowing for
  gradient recipes that are specified as an arbitrary number of terms.
  [(#909)](https://github.com/PennyLaneAI/pennylane/pull/909)

  Previously, `Operation.grad_recipe` was restricted to two-term parameter-shift formulas.
  With this change, the gradient recipe now contains elements of the form
  :math:`[c_i, a_i, s_i]`, resulting in a gradient recipe of
  :math:`\frac{\partial}{\partial\phi_k}f(\phi_k) = \sum_{i} c_i f(a_i \phi_k + s_i )`.

  As this is a breaking change, all custom operations with defined gradient recipes must be
  updated to continue working with PennyLane 0.13. Note though that if `grad_recipe = None`, the
  default gradient recipe remains unchanged, and corresponds to the two terms :math:`[c_0, a_0, s_0]=[1/2, 1, \pi/2]`
  and :math:`[c_1, a_1, s_1]=[-1/2, 1, -\pi/2]` for every parameter.

- The `VQECost` class has been renamed to `ExpvalCost` to reflect its general applicability
  beyond VQE. Use of `VQECost` is still possible but will result in a deprecation warning.
  [(#913)](https://github.com/PennyLaneAI/pennylane/pull/913)

<h3>Bug fixes</h3>

* The `default.qubit.tf` device is updated to handle TensorFlow objects (e.g.,
  `tf.Variable`) as gate parameters correctly when using the `MultiRZ` and
  `CRot` operations.
  [(#921)](https://github.com/PennyLaneAI/pennylane/pull/921)

* PennyLane tensor objects are now unwrapped in BaseQNode when passed as a
  keyword argument to the quantum function.
  [(#903)](https://github.com/PennyLaneAI/pennylane/pull/903)
  [(#893)](https://github.com/PennyLaneAI/pennylane/pull/893)

* The new tape mode now prevents multiple observables from being evaluated on the same wire
  if the observables are not qubit-wise commuting Pauli words.
  [(#882)](https://github.com/PennyLaneAI/pennylane/pull/882)

* Fixes a bug in `default.qubit` whereby inverses of common gates were not being applied
  via efficient gate-specific methods, instead falling back to matrix-vector multiplication.
  The following gates were affected: `PauliX`, `PauliY`, `PauliZ`, `Hadamard`, `SWAP`, `S`,
  `T`, `CNOT`, `CZ`.
  [(#872)](https://github.com/PennyLaneAI/pennylane/pull/872)

* The `PauliRot` operation now gracefully handles single-qubit Paulis, and all-identity Paulis
  [(#860)](https://github.com/PennyLaneAI/pennylane/pull/860).

* Fixes a bug whereby binary Python operators were not properly propagating the `requires_grad`
  attribute to the output tensor.
  [(#889)](https://github.com/PennyLaneAI/pennylane/pull/889)

* Fixes a bug which prevents `TorchLayer` from doing `backward` when CUDA is enabled.
  [(#899)](https://github.com/PennyLaneAI/pennylane/pull/899)

* Fixes a bug where multi-threaded execution of `QNodeCollection` sometimes fails
  because of simultaneous queuing. This is fixed by adding thread locking during queuing.
  [(#910)](https://github.com/PennyLaneAI/pennylane/pull/918)

* Fixes a bug in `QuantumTape.set_parameters()`. The previous implementation assumed
  that the `self.trainable_parms` set would always be iterated over in increasing integer
  order. However, this is not guaranteed behaviour, and can lead to the incorrect tape parameters
  being set if this is not the case.
  [(#923)](https://github.com/PennyLaneAI/pennylane/pull/923)

* Fixes broken error message if a QNode is instantiated with an unknown exception.
  [(#930)](https://github.com/PennyLaneAI/pennylane/pull/930)

<h3>Contributors</h3>

This release contains contributions from (in alphabetical order):

Juan Miguel Arrazola, Thomas Bromley, Christina Lee, Alain Delgado Gran, Olivia Di Matteo, Anthony
Hayes, Theodor Isacsson, Josh Izaac, Soran Jahangiri, Nathan Killoran, Shumpei Kobayashi, Romain
Moyard, Zeyue Niu, Maria Schuld, Antal Száva.

# Release 0.12.0

<h3>New features since last release</h3>

<h4>New and improved simulators</h4>

* PennyLane now supports a new device, `default.mixed`, designed for
  simulating mixed-state quantum computations. This enables native
  support for implementing noisy channels in a circuit, which generally
  map pure states to mixed states.
  [(#794)](https://github.com/PennyLaneAI/pennylane/pull/794)
  [(#807)](https://github.com/PennyLaneAI/pennylane/pull/807)
  [(#819)](https://github.com/PennyLaneAI/pennylane/pull/819)

  The device can be initialized as
  ```pycon
  >>> dev = qml.device("default.mixed", wires=1)
  ```

  This allows the construction of QNodes that include non-unitary operations,
  such as noisy channels:

  ```pycon
  >>> @qml.qnode(dev)
  ... def circuit(params):
  ...     qml.RX(params[0], wires=0)
  ...     qml.RY(params[1], wires=0)
  ...     qml.AmplitudeDamping(0.5, wires=0)
  ...     return qml.expval(qml.PauliZ(0))
  >>> print(circuit([0.54, 0.12]))
  0.9257702929524184
  >>> print(circuit([0, np.pi]))
  0.0
  ```

<h4>New tools for optimizing measurements</h4>

* The new `grouping` module provides functionality for grouping simultaneously measurable Pauli word
  observables.
  [(#761)](https://github.com/PennyLaneAI/pennylane/pull/761)
  [(#850)](https://github.com/PennyLaneAI/pennylane/pull/850)
  [(#852)](https://github.com/PennyLaneAI/pennylane/pull/852)

  - The `optimize_measurements` function will take as input a list of Pauli word observables and
    their corresponding coefficients (if any), and will return the partitioned Pauli terms
    diagonalized in the measurement basis and the corresponding diagonalizing circuits.

    ```python
    from pennylane.grouping import optimize_measurements
    h, nr_qubits = qml.qchem.molecular_hamiltonian("h2", "h2.xyz")
    rotations, grouped_ops, grouped_coeffs = optimize_measurements(h.ops, h.coeffs, grouping="qwc")
    ```

    The diagonalizing circuits of `rotations` correspond to the diagonalized Pauli word groupings of
    `grouped_ops`.

  - Pauli word partitioning utilities are performed by the `PauliGroupingStrategy`
    class. An input list of Pauli words can be partitioned into mutually commuting,
    qubit-wise-commuting, or anticommuting groupings.

    For example, partitioning Pauli words into anticommutative groupings by the Recursive Largest
    First (RLF) graph colouring heuristic:

    ```python
    from pennylane import PauliX, PauliY, PauliZ, Identity
    from pennylane.grouping import group_observables
    pauli_words = [
        Identity('a') @ Identity('b'),
        Identity('a') @ PauliX('b'),
        Identity('a') @ PauliY('b'),
        PauliZ('a') @ PauliX('b'),
        PauliZ('a') @ PauliY('b'),
        PauliZ('a') @ PauliZ('b')
    ]
    groupings = group_observables(pauli_words, grouping_type='anticommuting', method='rlf')
    ```

  - Various utility functions are included for obtaining and manipulating Pauli
    words in the binary symplectic vector space representation.

    For instance, two Pauli words may be converted to their binary vector representation:

    ```pycon
    >>> from pennylane.grouping import pauli_to_binary
    >>> from pennylane.wires import Wires
    >>> wire_map = {Wires('a'): 0, Wires('b'): 1}
    >>> pauli_vec_1 = pauli_to_binary(qml.PauliX('a') @ qml.PauliY('b'))
    >>> pauli_vec_2 = pauli_to_binary(qml.PauliZ('a') @ qml.PauliZ('b'))
    >>> pauli_vec_1
    [1. 1. 0. 1.]
    >>> pauli_vec_2
    [0. 0. 1. 1.]
    ```

    Their product up to a phase may be computed by taking the sum of their binary vector
    representations, and returned in the operator representation.

    ```pycon
    >>> from pennylane.grouping import binary_to_pauli
    >>> binary_to_pauli((pauli_vec_1 + pauli_vec_2) % 2, wire_map)
    Tensor product ['PauliY', 'PauliX']: 0 params, wires ['a', 'b']
    ```

    For more details on the grouping module, see the
    [grouping module documentation](https://pennylane.readthedocs.io/en/stable/code/qml_grouping.html)


<h4>Returning the quantum state from simulators</h4>

* The quantum state of a QNode can now be returned using the `qml.state()` return function.
  [(#818)](https://github.com/XanaduAI/pennylane/pull/818)

  ```python
  import pennylane as qml

  dev = qml.device("default.qubit", wires=3)
  qml.enable_tape()

  @qml.qnode(dev)
  def qfunc(x, y):
      qml.RZ(x, wires=0)
      qml.CNOT(wires=[0, 1])
      qml.RY(y, wires=1)
      qml.CNOT(wires=[0, 2])
      return qml.state()

  >>> qfunc(0.56, 0.1)
  array([0.95985437-0.27601028j, 0.        +0.j        ,
         0.04803275-0.01381203j, 0.        +0.j        ,
         0.        +0.j        , 0.        +0.j        ,
         0.        +0.j        , 0.        +0.j        ])
  ```

  Differentiating the state is currently available when using the
  classical backpropagation differentiation method (`diff_method="backprop"`) with a compatible device,
  and when using the new tape mode.

<h4>New operations and channels</h4>

* PennyLane now includes standard channels such as the Amplitude-damping,
  Phase-damping, and Depolarizing channels, as well as the ability
  to make custom qubit channels.
  [(#760)](https://github.com/PennyLaneAI/pennylane/pull/760)
  [(#766)](https://github.com/PennyLaneAI/pennylane/pull/766)
  [(#778)](https://github.com/PennyLaneAI/pennylane/pull/778)

* The controlled-Y operation is now available via `qml.CY`. For devices that do
  not natively support the controlled-Y operation, it will be decomposed
  into `qml.RY`, `qml.CNOT`, and `qml.S` operations.
  [(#806)](https://github.com/PennyLaneAI/pennylane/pull/806)

<h4>Preview the next-generation PennyLane QNode</h4>

* The new PennyLane `tape` module provides a re-formulated QNode class, rewritten from the ground-up,
  that uses a new `QuantumTape` object to represent the QNode's quantum circuit. Tape mode
  provides several advantages over the standard PennyLane QNode.
  [(#785)](https://github.com/PennyLaneAI/pennylane/pull/785)
  [(#792)](https://github.com/PennyLaneAI/pennylane/pull/792)
  [(#796)](https://github.com/PennyLaneAI/pennylane/pull/796)
  [(#800)](https://github.com/PennyLaneAI/pennylane/pull/800)
  [(#803)](https://github.com/PennyLaneAI/pennylane/pull/803)
  [(#804)](https://github.com/PennyLaneAI/pennylane/pull/804)
  [(#805)](https://github.com/PennyLaneAI/pennylane/pull/805)
  [(#808)](https://github.com/PennyLaneAI/pennylane/pull/808)
  [(#810)](https://github.com/PennyLaneAI/pennylane/pull/810)
  [(#811)](https://github.com/PennyLaneAI/pennylane/pull/811)
  [(#815)](https://github.com/PennyLaneAI/pennylane/pull/815)
  [(#820)](https://github.com/PennyLaneAI/pennylane/pull/820)
  [(#823)](https://github.com/PennyLaneAI/pennylane/pull/823)
  [(#824)](https://github.com/PennyLaneAI/pennylane/pull/824)
  [(#829)](https://github.com/PennyLaneAI/pennylane/pull/829)

  - Support for in-QNode classical processing: Tape mode allows for differentiable classical
    processing within the QNode.

  - No more Variable wrapping: In tape mode, QNode arguments no longer become `Variable`
    objects within the QNode.

  - Less restrictive QNode signatures: There is no longer any restriction on the QNode signature;
    the QNode can be defined and called following the same rules as standard Python functions.

  - Unifying all QNodes: The tape-mode QNode merges all QNodes (including the
    `JacobianQNode` and the `PassthruQNode`) into a single unified QNode, with
    identical behaviour regardless of the differentiation type.

  - Optimizations: Tape mode provides various performance optimizations, reducing pre- and
    post-processing overhead, and reduces the number of quantum evaluations in certain cases.

  Note that tape mode is **experimental**, and does not currently have feature-parity with the
  existing QNode. [Feedback and bug reports](https://github.com/PennyLaneAI/pennylane/issues) are
  encouraged and will help improve the new tape mode.

  Tape mode can be enabled globally via the `qml.enable_tape` function, without changing your
  PennyLane code:

  ```python
  qml.enable_tape()
  dev = qml.device("default.qubit", wires=1)

  @qml.qnode(dev, interface="tf")
  def circuit(p):
      print("Parameter value:", p)
      qml.RX(tf.sin(p[0])**2 + p[1], wires=0)
      return qml.expval(qml.PauliZ(0))
  ```

  For more details, please see the [tape mode
  documentation](https://pennylane.readthedocs.io/en/stable/code/qml_tape.html).

<h3>Improvements</h3>

* QNode caching has been introduced, allowing the QNode to keep track of the results of previous
  device executions and reuse those results in subsequent calls.
  Note that QNode caching is only supported in the new and experimental tape-mode.
  [(#817)](https://github.com/PennyLaneAI/pennylane/pull/817)

  Caching is available by passing a `caching` argument to the QNode:

  ```python
  dev = qml.device("default.qubit", wires=2)
  qml.enable_tape()

  @qml.qnode(dev, caching=10)  # cache up to 10 evaluations
  def qfunc(x):
      qml.RX(x, wires=0)
      qml.RX(0.3, wires=1)
      qml.CNOT(wires=[0, 1])
      return qml.expval(qml.PauliZ(1))

  qfunc(0.1)  # first evaluation executes on the device
  qfunc(0.1)  # second evaluation accesses the cached result
  ```

* Sped up the application of certain gates in `default.qubit` by using array/tensor
  manipulation tricks. The following gates are affected: `PauliX`, `PauliY`, `PauliZ`,
  `Hadamard`, `SWAP`, `S`, `T`, `CNOT`, `CZ`.
  [(#772)](https://github.com/PennyLaneAI/pennylane/pull/772)

* The computation of marginal probabilities has been made more efficient for devices
  with a large number of wires, achieving in some cases a 5x speedup.
  [(#799)](https://github.com/PennyLaneAI/pennylane/pull/799)

* Adds arithmetic operations (addition, tensor product,
  subtraction, and scalar multiplication) between `Hamiltonian`,
  `Tensor`, and `Observable` objects, and inline arithmetic
  operations between Hamiltonians and other observables.
  [(#765)](https://github.com/PennyLaneAI/pennylane/pull/765)

  Hamiltonians can now easily be defined as sums of observables:

  ```pycon3
  >>> H = 3 * qml.PauliZ(0) - (qml.PauliX(0) @ qml.PauliX(1)) + qml.Hamiltonian([4], [qml.PauliZ(0)])
  >>> print(H)
  (7.0) [Z0] + (-1.0) [X0 X1]
  ```

* Adds `compare()` method to `Observable` and `Hamiltonian` classes, which allows
  for comparison between observable quantities.
  [(#765)](https://github.com/PennyLaneAI/pennylane/pull/765)

  ```pycon3
  >>> H = qml.Hamiltonian([1], [qml.PauliZ(0)])
  >>> obs = qml.PauliZ(0) @ qml.Identity(1)
  >>> print(H.compare(obs))
  True
  ```

  ```pycon3
  >>> H = qml.Hamiltonian([2], [qml.PauliZ(0)])
  >>> obs = qml.PauliZ(1) @ qml.Identity(0)
  >>> print(H.compare(obs))
  False
  ```

* Adds `simplify()` method to the `Hamiltonian` class.
  [(#765)](https://github.com/PennyLaneAI/pennylane/pull/765)

  ```pycon3
  >>> H = qml.Hamiltonian([1, 2], [qml.PauliZ(0), qml.PauliZ(0) @ qml.Identity(1)])
  >>> H.simplify()
  >>> print(H)
  (3.0) [Z0]
  ```

* Added a new bit-flip mixer to the `qml.qaoa` module.
  [(#774)](https://github.com/PennyLaneAI/pennylane/pull/774)

* Summation of two `Wires` objects is now supported and will return
  a `Wires` object containing the set of all wires defined by the
  terms in the summation.
  [(#812)](https://github.com/PennyLaneAI/pennylane/pull/812)

<h3>Breaking changes</h3>

* The PennyLane NumPy module now returns scalar (zero-dimensional) arrays where
  Python scalars were previously returned.
  [(#820)](https://github.com/PennyLaneAI/pennylane/pull/820)
  [(#833)](https://github.com/PennyLaneAI/pennylane/pull/833)

  For example, this affects array element indexing, and summation:

  ```pycon
  >>> x = np.array([1, 2, 3], requires_grad=False)
  >>> x[0]
  tensor(1, requires_grad=False)
  >>> np.sum(x)
  tensor(6, requires_grad=True)
  ```

  This may require small updates to user code. A convenience method, `np.tensor.unwrap()`,
  has been added to help ease the transition. This converts PennyLane NumPy tensors
  to standard NumPy arrays and Python scalars:

  ```pycon
  >>> x = np.array(1.543, requires_grad=False)
  >>> x.unwrap()
  1.543
  ```

  Note, however, that information regarding array differentiability will be
  lost.

* The device capabilities dictionary has been redesigned, for clarity and robustness. In particular,
  the capabilities dictionary is now inherited from the parent class, various keys have more
  expressive names, and all keys are now defined in the base device class. For more details, please
  [refer to the developer
  documentation](https://pennylane.readthedocs.io/en/stable/development/plugins.html#device-capabilities).
  [(#781)](https://github.com/PennyLaneAI/pennylane/pull/781/files)

<h3>Bug fixes</h3>

* Changed to use lists for storing variable values inside `BaseQNode`
  allowing complex matrices to be passed to `QubitUnitary`.
  [(#773)](https://github.com/PennyLaneAI/pennylane/pull/773)

* Fixed a bug within `default.qubit`, resulting in greater efficiency
  when applying a state vector to all wires on the device.
  [(#849)](https://github.com/PennyLaneAI/pennylane/pull/849)

<h3>Documentation</h3>

* Equations have been added to the `qml.sample` and `qml.probs` docstrings
  to clarify the mathematical foundation of the performed measurements.
  [(#843)](https://github.com/PennyLaneAI/pennylane/pull/843)

<h3>Contributors</h3>

This release contains contributions from (in alphabetical order):

Aroosa Ijaz, Juan Miguel Arrazola, Thomas Bromley, Jack Ceroni, Alain Delgado Gran, Josh Izaac,
Soran Jahangiri, Nathan Killoran, Robert Lang, Cedric Lin, Olivia Di Matteo, Nicolás Quesada, Maria
Schuld, Antal Száva.

# Release 0.11.0

<h3>New features since last release</h3>

<h4>New and improved simulators</h4>

* Added a new device, `default.qubit.autograd`, a pure-state qubit simulator written using Autograd.
  This device supports classical backpropagation (`diff_method="backprop"`); this can
  be faster than the parameter-shift rule for computing quantum gradients
  when the number of parameters to be optimized is large.
  [(#721)](https://github.com/XanaduAI/pennylane/pull/721)

  ```pycon
  >>> dev = qml.device("default.qubit.autograd", wires=1)
  >>> @qml.qnode(dev, diff_method="backprop")
  ... def circuit(x):
  ...     qml.RX(x[1], wires=0)
  ...     qml.Rot(x[0], x[1], x[2], wires=0)
  ...     return qml.expval(qml.PauliZ(0))
  >>> weights = np.array([0.2, 0.5, 0.1])
  >>> grad_fn = qml.grad(circuit)
  >>> print(grad_fn(weights))
  array([-2.25267173e-01, -1.00864546e+00,  6.93889390e-18])
  ```

  See the [device documentation](https://pennylane.readthedocs.io/en/stable/code/api/pennylane.devices.default_qubit_autograd.DefaultQubitAutograd.html) for more details.

* A new experimental C++ state-vector simulator device is now available, `lightning.qubit`. It
  uses the C++ Eigen library to perform fast linear algebra calculations for simulating quantum
  state-vector evolution.

  `lightning.qubit` is currently in beta; it can be installed via `pip`:

  ```console
  $ pip install pennylane-lightning
  ```

  Once installed, it can be used as a PennyLane device:

  ```pycon
  >>> dev = qml.device("lightning.qubit", wires=2)
  ```

  For more details, please see the [lightning qubit documentation](https://pennylane-lightning.readthedocs.io).

<h4>New algorithms and templates</h4>

* Added built-in QAOA functionality via the new `qml.qaoa` module.
  [(#712)](https://github.com/PennyLaneAI/pennylane/pull/712)
  [(#718)](https://github.com/PennyLaneAI/pennylane/pull/718)
  [(#741)](https://github.com/PennyLaneAI/pennylane/pull/741)
  [(#720)](https://github.com/PennyLaneAI/pennylane/pull/720)

  This includes the following features:

  * New `qml.qaoa.x_mixer` and `qml.qaoa.xy_mixer` functions for defining Pauli-X and XY
    mixer Hamiltonians.

  * MaxCut: The `qml.qaoa.maxcut` function allows easy construction of the cost Hamiltonian
    and recommended mixer Hamiltonian for solving the MaxCut problem for a supplied graph.

  * Layers: `qml.qaoa.cost_layer` and `qml.qaoa.mixer_layer` take cost and mixer
    Hamiltonians, respectively, and apply the corresponding QAOA cost and mixer layers
    to the quantum circuit

  For example, using PennyLane to construct and solve a MaxCut problem with QAOA:

  ```python
  wires = range(3)
  graph = Graph([(0, 1), (1, 2), (2, 0)])
  cost_h, mixer_h = qaoa.maxcut(graph)

  def qaoa_layer(gamma, alpha):
      qaoa.cost_layer(gamma, cost_h)
      qaoa.mixer_layer(alpha, mixer_h)

  def antatz(params, **kwargs):

      for w in wires:
          qml.Hadamard(wires=w)

      # repeat the QAOA layer two times
      qml.layer(qaoa_layer, 2, params[0], params[1])

  dev = qml.device('default.qubit', wires=len(wires))
  cost_function = qml.VQECost(ansatz, cost_h, dev)
  ```

* Added an `ApproxTimeEvolution` template to the PennyLane templates module, which
  can be used to implement Trotterized time-evolution under a Hamiltonian.
  [(#710)](https://github.com/XanaduAI/pennylane/pull/710)

  <img src="https://pennylane.readthedocs.io/en/latest/_static/templates/subroutines/approx_time_evolution.png" width=50%/>

* Added a `qml.layer` template-constructing function, which takes a unitary, and
  repeatedly applies it on a set of wires to a given depth.
  [(#723)](https://github.com/PennyLaneAI/pennylane/pull/723)

  ```python
  def subroutine():
      qml.Hadamard(wires=[0])
      qml.CNOT(wires=[0, 1])
      qml.PauliX(wires=[1])

  dev = qml.device('default.qubit', wires=3)

  @qml.qnode(dev)
  def circuit():
      qml.layer(subroutine, 3)
      return [qml.expval(qml.PauliZ(0)), qml.expval(qml.PauliZ(1))]
  ```

  This creates the following circuit:
  ```pycon
  >>> circuit()
  >>> print(circuit.draw())
  0: ──H──╭C──X──H──╭C──X──H──╭C──X──┤ ⟨Z⟩
  1: ─────╰X────────╰X────────╰X─────┤ ⟨Z⟩
  ```

* Added the `qml.utils.decompose_hamiltonian` function. This function can be used to
  decompose a Hamiltonian into a linear combination of Pauli operators.
  [(#671)](https://github.com/XanaduAI/pennylane/pull/671)

  ```pycon
  >>> A = np.array(
  ... [[-2, -2+1j, -2, -2],
  ... [-2-1j,  0,  0, -1],
  ... [-2,  0, -2, -1],
  ... [-2, -1, -1,  0]])
  >>> coeffs, obs_list = decompose_hamiltonian(A)
  ```

<h4>New device features</h4>

* It is now possible to specify custom wire labels, such as `['anc1', 'anc2', 0, 1, 3]`, where the labels
  can be strings or numbers.
  [(#666)](https://github.com/XanaduAI/pennylane/pull/666)

  Custom wire labels are defined by passing a list to the `wires` argument when creating the device:

  ```pycon
  >>> dev = qml.device("default.qubit", wires=['anc1', 'anc2', 0, 1, 3])
  ```

  Quantum operations should then be invoked with these custom wire labels:

  ``` pycon
  >>> @qml.qnode(dev)
  >>> def circuit():
  ...    qml.Hadamard(wires='anc2')
  ...    qml.CNOT(wires=['anc1', 3])
  ...    ...
  ```

  The existing behaviour, in which the number of wires is specified on device initialization,
  continues to work as usual. This gives a default behaviour where wires are labelled
  by consecutive integers.

  ```pycon
  >>> dev = qml.device("default.qubit", wires=5)
  ```

* An integrated device test suite has been added, which can be used
  to run basic integration tests on core or external devices.
  [(#695)](https://github.com/PennyLaneAI/pennylane/pull/695)
  [(#724)](https://github.com/PennyLaneAI/pennylane/pull/724)
  [(#733)](https://github.com/PennyLaneAI/pennylane/pull/733)

  The test can be invoked against a particular device by calling the `pl-device-test`
  command line program:

  ```console
  $ pl-device-test --device=default.qubit --shots=1234 --analytic=False
  ```

  If the tests are run on external devices, the device and its dependencies must be
  installed locally. For more details, please see the
  [plugin test documentation](http://pennylane.readthedocs.io/en/latest/code/api/pennylane.devices.tests.html).

<h3>Improvements</h3>

* The functions implementing the quantum circuits building the Unitary Coupled-Cluster
  (UCCSD) VQE ansatz have been improved, with a more consistent naming convention and
  improved docstrings.
  [(#748)](https://github.com/PennyLaneAI/pennylane/pull/748)

  The changes include:

  - The terms *1particle-1hole (ph)* and *2particle-2hole (pphh)* excitations
    were replaced with the names *single* and *double* excitations, respectively.

  - The non-differentiable arguments in the `UCCSD` template were renamed accordingly:
    `ph` → `s_wires`, `pphh` → `d_wires`

  - The term *virtual*, previously used to refer the *unoccupied* orbitals, was discarded.

  - The Usage Details sections were updated and improved.

* Added support for TensorFlow 2.3 and PyTorch 1.6.
  [(#725)](https://github.com/PennyLaneAI/pennylane/pull/725)

* Returning probabilities is now supported from photonic QNodes.
  As with qubit QNodes, photonic QNodes returning probabilities are
  end-to-end differentiable.
  [(#699)](https://github.com/XanaduAI/pennylane/pull/699/)

  ```pycon
  >>> dev = qml.device("strawberryfields.fock", wires=2, cutoff_dim=5)
  >>> @qml.qnode(dev)
  ... def circuit(a):
  ...     qml.Displacement(a, 0, wires=0)
  ...     return qml.probs(wires=0)
  >>> print(circuit(0.5))
  [7.78800783e-01 1.94700196e-01 2.43375245e-02 2.02812704e-03 1.26757940e-04]
  ```

<h3>Breaking changes</h3>

* The `pennylane.plugins` and `pennylane.beta.plugins` folders have been renamed to
  `pennylane.devices` and `pennylane.beta.devices`, to reflect their content better.
  [(#726)](https://github.com/XanaduAI/pennylane/pull/726)

<h3>Bug fixes</h3>

* The PennyLane interface conversion functions can now convert QNodes with
  pre-existing interfaces.
  [(#707)](https://github.com/XanaduAI/pennylane/pull/707)

<h3>Documentation</h3>

* The interfaces section of the documentation has been renamed to 'Interfaces and training',
  and updated with the latest variable handling details.
  [(#753)](https://github.com/PennyLaneAI/pennylane/pull/753)

<h3>Contributors</h3>

This release contains contributions from (in alphabetical order):

Juan Miguel Arrazola, Thomas Bromley, Jack Ceroni, Alain Delgado Gran, Shadab Hussain, Theodor
Isacsson, Josh Izaac, Nathan Killoran, Maria Schuld, Antal Száva, Nicola Vitucci.

# Release 0.10.0

<h3>New features since last release</h3>

<h4>New and improved simulators</h4>

* Added a new device, `default.qubit.tf`, a pure-state qubit simulator written using TensorFlow.
  As a result, it supports classical backpropagation as a means to compute the Jacobian. This can
  be faster than the parameter-shift rule for computing quantum gradients
  when the number of parameters to be optimized is large.

  `default.qubit.tf` is designed to be used with end-to-end classical backpropagation
  (`diff_method="backprop"`) with the TensorFlow interface. This is the default method
  of differentiation when creating a QNode with this device.

  Using this method, the created QNode is a 'white-box' that is
  tightly integrated with your TensorFlow computation, including
  [AutoGraph](https://www.tensorflow.org/guide/function) support:

  ```pycon
  >>> dev = qml.device("default.qubit.tf", wires=1)
  >>> @tf.function
  ... @qml.qnode(dev, interface="tf", diff_method="backprop")
  ... def circuit(x):
  ...     qml.RX(x[1], wires=0)
  ...     qml.Rot(x[0], x[1], x[2], wires=0)
  ...     return qml.expval(qml.PauliZ(0))
  >>> weights = tf.Variable([0.2, 0.5, 0.1])
  >>> with tf.GradientTape() as tape:
  ...     res = circuit(weights)
  >>> print(tape.gradient(res, weights))
  tf.Tensor([-2.2526717e-01 -1.0086454e+00  1.3877788e-17], shape=(3,), dtype=float32)
  ```

  See the `default.qubit.tf`
  [documentation](https://pennylane.ai/en/stable/code/api/pennylane.beta.plugins.DefaultQubitTF.html)
  for more details.

* The [default.tensor plugin](https://github.com/XanaduAI/pennylane/blob/master/pennylane/beta/plugins/default_tensor.py)
  has been significantly upgraded. It now allows two different
  tensor network representations to be used: `"exact"` and `"mps"`. The former uses a
  exact factorized representation of quantum states, while the latter uses a matrix product state
  representation.
  ([#572](https://github.com/XanaduAI/pennylane/pull/572))
  ([#599](https://github.com/XanaduAI/pennylane/pull/599))

<h4>New machine learning functionality and integrations</h4>

* PennyLane QNodes can now be converted into Torch layers, allowing for creation of quantum and
  hybrid models using the `torch.nn` API.
  [(#588)](https://github.com/XanaduAI/pennylane/pull/588)

  A PennyLane QNode can be converted into a `torch.nn` layer using the `qml.qnn.TorchLayer` class:

  ```pycon
  >>> @qml.qnode(dev)
  ... def qnode(inputs, weights_0, weight_1):
  ...    # define the circuit
  ...    # ...

  >>> weight_shapes = {"weights_0": 3, "weight_1": 1}
  >>> qlayer = qml.qnn.TorchLayer(qnode, weight_shapes)
  ```

  A hybrid model can then be easily constructed:

  ```pycon
  >>> model = torch.nn.Sequential(qlayer, torch.nn.Linear(2, 2))
  ```

* Added a new "reversible" differentiation method which can be used in simulators, but not hardware.

  The reversible approach is similar to backpropagation, but trades off extra computation for
  enhanced memory efficiency. Where backpropagation caches the state tensors at each step during
  a simulated evolution, the reversible method only caches the final pre-measurement state.

  Compared to the parameter-shift method, the reversible method can be faster or slower,
  depending on the density and location of parametrized gates in a circuit
  (circuits with higher density of parametrized gates near the end of the circuit will see a benefit).
  [(#670)](https://github.com/XanaduAI/pennylane/pull/670)

  ```pycon
  >>> dev = qml.device("default.qubit", wires=2)
  ... @qml.qnode(dev, diff_method="reversible")
  ... def circuit(x):
  ...     qml.RX(x, wires=0)
  ...     qml.RX(x, wires=0)
  ...     qml.CNOT(wires=[0,1])
  ...     return qml.expval(qml.PauliZ(0))
  >>> qml.grad(circuit)(0.5)
  (array(-0.47942554),)
  ```

<h4>New templates and cost functions</h4>

* Added the new templates `UCCSD`, `SingleExcitationUnitary`, and`DoubleExcitationUnitary`,
  which together implement the Unitary Coupled-Cluster Singles and Doubles (UCCSD) ansatz
  to perform VQE-based quantum chemistry simulations using PennyLane-QChem.
  [(#622)](https://github.com/XanaduAI/pennylane/pull/622)
  [(#638)](https://github.com/XanaduAI/pennylane/pull/638)
  [(#654)](https://github.com/XanaduAI/pennylane/pull/654)
  [(#659)](https://github.com/XanaduAI/pennylane/pull/659)
  [(#622)](https://github.com/XanaduAI/pennylane/pull/622)

* Added module `pennylane.qnn.cost` with class `SquaredErrorLoss`. The module contains classes
  to calculate losses and cost functions on circuits with trainable parameters.
  [(#642)](https://github.com/XanaduAI/pennylane/pull/642)

<h3>Improvements</h3>

* Improves the wire management by making the `Operator.wires` attribute a `wires` object.
  [(#666)](https://github.com/XanaduAI/pennylane/pull/666)

* A significant improvement with respect to how QNodes and interfaces mark quantum function
  arguments as differentiable when using Autograd, designed to improve performance and make
  QNodes more intuitive.
  [(#648)](https://github.com/XanaduAI/pennylane/pull/648)
  [(#650)](https://github.com/XanaduAI/pennylane/pull/650)

  In particular, the following changes have been made:

  - A new `ndarray` subclass `pennylane.numpy.tensor`, which extends NumPy arrays with
    the keyword argument and attribute `requires_grad`. Tensors which have `requires_grad=False`
    are treated as non-differentiable by the Autograd interface.

  - A new subpackage `pennylane.numpy`, which wraps `autograd.numpy` such that NumPy functions
    accept the `requires_grad` keyword argument, and allows Autograd to differentiate
    `pennylane.numpy.tensor` objects.

  - The `argnum` argument to `qml.grad` is now optional; if not provided, arguments explicitly
    marked as `requires_grad=False` are excluded for the list of differentiable arguments.
    The ability to pass `argnum` has been retained for backwards compatibility, and
    if present the old behaviour persists.

* The QNode Torch interface now inspects QNode positional arguments.
  If any argument does not have the attribute `requires_grad=True`, it
  is automatically excluded from quantum gradient computations.
  [(#652)](https://github.com/XanaduAI/pennylane/pull/652)
  [(#660)](https://github.com/XanaduAI/pennylane/pull/660)

* The QNode TF interface now inspects QNode positional arguments.
  If any argument is not being watched by a `tf.GradientTape()`,
  it is automatically excluded from quantum gradient computations.
  [(#655)](https://github.com/XanaduAI/pennylane/pull/655)
  [(#660)](https://github.com/XanaduAI/pennylane/pull/660)

* QNodes have two new public methods: `QNode.set_trainable_args()` and `QNode.get_trainable_args()`.
  These are designed to be called by interfaces, to specify to the QNode which of its
  input arguments are differentiable. Arguments which are non-differentiable will not be converted
  to PennyLane Variable objects within the QNode.
  [(#660)](https://github.com/XanaduAI/pennylane/pull/660)

* Added `decomposition` method to PauliX, PauliY, PauliZ, S, T, Hadamard, and PhaseShift gates, which
  decomposes each of these gates into rotation gates.
  [(#668)](https://github.com/XanaduAI/pennylane/pull/668)

* The `CircuitGraph` class now supports serializing contained circuit operations
  and measurement basis rotations to an OpenQASM2.0 script via the new
  `CircuitGraph.to_openqasm()` method.
  [(#623)](https://github.com/XanaduAI/pennylane/pull/623)

<h3>Breaking changes</h3>

* Removes support for Python 3.5.
  [(#639)](https://github.com/XanaduAI/pennylane/pull/639)

<h3>Documentation</h3>

* Various small typos were fixed.

<h3>Contributors</h3>

This release contains contributions from (in alphabetical order):

Thomas Bromley, Jack Ceroni, Alain Delgado Gran, Theodor Isacsson, Josh Izaac,
Nathan Killoran, Maria Schuld, Antal Száva, Nicola Vitucci.


# Release 0.9.0

<h3>New features since last release</h3>

<h4>New machine learning integrations</h4>

* PennyLane QNodes can now be converted into Keras layers, allowing for creation of quantum and
  hybrid models using the Keras API.
  [(#529)](https://github.com/XanaduAI/pennylane/pull/529)

  A PennyLane QNode can be converted into a Keras layer using the `KerasLayer` class:

  ```python
  from pennylane.qnn import KerasLayer

  @qml.qnode(dev)
  def circuit(inputs, weights_0, weight_1):
     # define the circuit
     # ...

  weight_shapes = {"weights_0": 3, "weight_1": 1}
  qlayer = qml.qnn.KerasLayer(circuit, weight_shapes, output_dim=2)
  ```

  A hybrid model can then be easily constructed:

  ```python
  model = tf.keras.models.Sequential([qlayer, tf.keras.layers.Dense(2)])
  ```

* Added a new type of QNode, `qml.qnodes.PassthruQNode`. For simulators which are coded in an
  external library which supports automatic differentiation, PennyLane will treat a PassthruQNode as
  a "white box", and rely on the external library to directly provide gradients via backpropagation.
  This can be more efficient than the using parameter-shift rule for a large number of parameters.
  [(#488)](https://github.com/XanaduAI/pennylane/pull/488)

  Currently this behaviour is supported by PennyLane's `default.tensor.tf` device backend,
  compatible with the `'tf'` interface using TensorFlow 2:

  ```python
  dev = qml.device('default.tensor.tf', wires=2)

  @qml.qnode(dev, diff_method="backprop")
  def circuit(params):
      qml.RX(params[0], wires=0)
      qml.RX(params[1], wires=1)
      qml.CNOT(wires=[0, 1])
      return qml.expval(qml.PauliZ(0))

  qnode = PassthruQNode(circuit, dev)
  params = tf.Variable([0.3, 0.1])

  with tf.GradientTape() as tape:
      tape.watch(params)
      res = qnode(params)

  grad = tape.gradient(res, params)
  ```

<h4>New optimizers</h4>

* Added the `qml.RotosolveOptimizer`, a gradient-free optimizer
  that minimizes the quantum function by updating each parameter,
  one-by-one, via a closed-form expression while keeping other parameters
  fixed.
  [(#636)](https://github.com/XanaduAI/pennylane/pull/636)
  [(#539)](https://github.com/XanaduAI/pennylane/pull/539)

* Added the `qml.RotoselectOptimizer`, which uses Rotosolve to
  minimizes a quantum function with respect to both the
  rotation operations applied and the rotation parameters.
  [(#636)](https://github.com/XanaduAI/pennylane/pull/636)
  [(#539)](https://github.com/XanaduAI/pennylane/pull/539)

  For example, given a quantum function `f` that accepts parameters `x`
  and a list of corresponding rotation operations `generators`,
  the Rotoselect optimizer will, at each step, update both the parameter
  values and the list of rotation gates to minimize the loss:

  ```pycon
  >>> opt = qml.optimize.RotoselectOptimizer()
  >>> x = [0.3, 0.7]
  >>> generators = [qml.RX, qml.RY]
  >>> for _ in range(100):
  ...     x, generators = opt.step(f, x, generators)
  ```


<h4>New operations</h4>

* Added the `PauliRot` gate, which performs an arbitrary
  Pauli rotation on multiple qubits, and the `MultiRZ` gate,
  which performs a rotation generated by a tensor product
  of Pauli Z operators.
  [(#559)](https://github.com/XanaduAI/pennylane/pull/559)

  ```python
  dev = qml.device('default.qubit', wires=4)

  @qml.qnode(dev)
  def circuit(angle):
      qml.PauliRot(angle, "IXYZ", wires=[0, 1, 2, 3])
      return [qml.expval(qml.PauliZ(wire)) for wire in [0, 1, 2, 3]]
  ```

  ```pycon
  >>> circuit(0.4)
  [1.         0.92106099 0.92106099 1.        ]
  >>> print(circuit.draw())
   0: ──╭RI(0.4)──┤ ⟨Z⟩
   1: ──├RX(0.4)──┤ ⟨Z⟩
   2: ──├RY(0.4)──┤ ⟨Z⟩
   3: ──╰RZ(0.4)──┤ ⟨Z⟩
  ```

  If the `PauliRot` gate is not supported on the target device, it will
  be decomposed into `Hadamard`, `RX` and `MultiRZ` gates. Note that
  identity gates in the Pauli word result in untouched wires:

  ```pycon
  >>> print(circuit.draw())
   0: ───────────────────────────────────┤ ⟨Z⟩
   1: ──H──────────╭RZ(0.4)──H───────────┤ ⟨Z⟩
   2: ──RX(1.571)──├RZ(0.4)──RX(-1.571)──┤ ⟨Z⟩
   3: ─────────────╰RZ(0.4)──────────────┤ ⟨Z⟩
  ```

  If the `MultiRZ` gate is not supported, it will be decomposed into
  `CNOT` and `RZ` gates:

  ```pycon
  >>> print(circuit.draw())
   0: ──────────────────────────────────────────────────┤ ⟨Z⟩
   1: ──H──────────────╭X──RZ(0.4)──╭X──────H───────────┤ ⟨Z⟩
   2: ──RX(1.571)──╭X──╰C───────────╰C──╭X──RX(-1.571)──┤ ⟨Z⟩
   3: ─────────────╰C───────────────────╰C──────────────┤ ⟨Z⟩
  ```

* PennyLane now provides `DiagonalQubitUnitary` for diagonal gates, that are e.g.,
  encountered in IQP circuits. These kinds of gates can be evaluated much faster on
  a simulator device.
  [(#567)](https://github.com/XanaduAI/pennylane/pull/567)

  The gate can be used, for example, to efficiently simulate oracles:

  ```python
  dev = qml.device('default.qubit', wires=3)

  # Function as a bitstring
  f = np.array([1, 0, 0, 1, 1, 0, 1, 0])

  @qml.qnode(dev)
  def circuit(weights1, weights2):
      qml.templates.StronglyEntanglingLayers(weights1, wires=[0, 1, 2])

      # Implements the function as a phase-kickback oracle
      qml.DiagonalQubitUnitary((-1)**f, wires=[0, 1, 2])

      qml.templates.StronglyEntanglingLayers(weights2, wires=[0, 1, 2])
      return [qml.expval(qml.PauliZ(w)) for w in range(3)]
  ```

* Added the `TensorN` CVObservable that can represent the tensor product of the
  `NumberOperator` on photonic backends.
  [(#608)](https://github.com/XanaduAI/pennylane/pull/608)

<h4>New templates</h4>

* Added the `ArbitraryUnitary` and `ArbitraryStatePreparation` templates, which use
  `PauliRot` gates to perform an arbitrary unitary and prepare an arbitrary basis
  state with the minimal number of parameters.
  [(#590)](https://github.com/XanaduAI/pennylane/pull/590)

  ```python
  dev = qml.device('default.qubit', wires=3)

  @qml.qnode(dev)
  def circuit(weights1, weights2):
        qml.templates.ArbitraryStatePreparation(weights1, wires=[0, 1, 2])
        qml.templates.ArbitraryUnitary(weights2, wires=[0, 1, 2])
        return qml.probs(wires=[0, 1, 2])
  ```

* Added the `IQPEmbedding` template, which encodes inputs into the diagonal gates of an
  IQP circuit.
  [(#605)](https://github.com/XanaduAI/pennylane/pull/605)

  <img src="https://pennylane.readthedocs.io/en/latest/_images/iqp.png"
  width=50%></img>

* Added the `SimplifiedTwoDesign` template, which implements the circuit
  design of [Cerezo et al. (2020)](<https://arxiv.org/abs/2001.00550>).
  [(#556)](https://github.com/XanaduAI/pennylane/pull/556)

  <img src="https://pennylane.readthedocs.io/en/latest/_images/simplified_two_design.png"
  width=50%></img>

* Added the `BasicEntanglerLayers` template, which is a simple layer architecture
  of rotations and CNOT nearest-neighbour entanglers.
  [(#555)](https://github.com/XanaduAI/pennylane/pull/555)

  <img src="https://pennylane.readthedocs.io/en/latest/_images/basic_entangler.png"
  width=50%></img>

* PennyLane now offers a broadcasting function to easily construct templates:
  `qml.broadcast()` takes single quantum operations or other templates and applies
  them to wires in a specific pattern.
  [(#515)](https://github.com/XanaduAI/pennylane/pull/515)
  [(#522)](https://github.com/XanaduAI/pennylane/pull/522)
  [(#526)](https://github.com/XanaduAI/pennylane/pull/526)
  [(#603)](https://github.com/XanaduAI/pennylane/pull/603)

  For example, we can use broadcast to repeat a custom template
  across multiple wires:

  ```python
  from pennylane.templates import template

  @template
  def mytemplate(pars, wires):
      qml.Hadamard(wires=wires)
      qml.RY(pars, wires=wires)

  dev = qml.device('default.qubit', wires=3)

  @qml.qnode(dev)
  def circuit(pars):
      qml.broadcast(mytemplate, pattern="single", wires=[0,1,2], parameters=pars)
      return qml.expval(qml.PauliZ(0))
  ```

  ```pycon
  >>> circuit([1, 1, 0.1])
  -0.841470984807896
  >>> print(circuit.draw())
   0: ──H──RY(1.0)──┤ ⟨Z⟩
   1: ──H──RY(1.0)──┤
   2: ──H──RY(0.1)──┤
  ```

  For other available patterns, see the
  [broadcast function documentation](https://pennylane.readthedocs.io/en/latest/code/api/pennylane.broadcast.html).

<h3>Breaking changes</h3>

* The `QAOAEmbedding` now uses the new `MultiRZ` gate as a `ZZ` entangler,
  which changes the convention. While
  previously, the `ZZ` gate in the embedding was implemented as

  ```python
  CNOT(wires=[wires[0], wires[1]])
  RZ(2 * parameter, wires=wires[0])
  CNOT(wires=[wires[0], wires[1]])
  ```

  the `MultiRZ` corresponds to

  ```python
  CNOT(wires=[wires[1], wires[0]])
  RZ(parameter, wires=wires[0])
  CNOT(wires=[wires[1], wires[0]])
  ```

  which differs in the factor of `2`, and fixes a bug in the
  wires that the `CNOT` was applied to.
  [(#609)](https://github.com/XanaduAI/pennylane/pull/609)

* Probability methods are handled by `QubitDevice` and device method
  requirements are modified to simplify plugin development.
  [(#573)](https://github.com/XanaduAI/pennylane/pull/573)

* The internal variables `All` and `Any` to mark an `Operation` as acting on all or any
  wires have been renamed to `AllWires` and `AnyWires`.
  [(#614)](https://github.com/XanaduAI/pennylane/pull/614)

<h3>Improvements</h3>

* A new `Wires` class was introduced for the internal
  bookkeeping of wire indices.
  [(#615)](https://github.com/XanaduAI/pennylane/pull/615)

* Improvements to the speed/performance of the `default.qubit` device.
  [(#567)](https://github.com/XanaduAI/pennylane/pull/567)
  [(#559)](https://github.com/XanaduAI/pennylane/pull/559)

* Added the `"backprop"` and `"device"` differentiation methods to the `qnode`
  decorator.
  [(#552)](https://github.com/XanaduAI/pennylane/pull/552)

  - `"backprop"`: Use classical backpropagation. Default on simulator
    devices that are classically end-to-end differentiable.
    The returned QNode can only be used with the same machine learning
    framework (e.g., `default.tensor.tf` simulator with the `tensorflow` interface).

  - `"device"`: Queries the device directly for the gradient.

  Using the `"backprop"` differentiation method with the `default.tensor.tf`
  device, the created QNode is a 'white-box', and is tightly integrated with
  the overall TensorFlow computation:

  ```python
  >>> dev = qml.device("default.tensor.tf", wires=1)
  >>> @qml.qnode(dev, interface="tf", diff_method="backprop")
  >>> def circuit(x):
  ...     qml.RX(x[1], wires=0)
  ...     qml.Rot(x[0], x[1], x[2], wires=0)
  ...     return qml.expval(qml.PauliZ(0))
  >>> vars = tf.Variable([0.2, 0.5, 0.1])
  >>> with tf.GradientTape() as tape:
  ...     res = circuit(vars)
  >>> tape.gradient(res, vars)
  <tf.Tensor: shape=(3,), dtype=float32, numpy=array([-2.2526717e-01, -1.0086454e+00,  1.3877788e-17], dtype=float32)>
  ```

* The circuit drawer now displays inverted operations, as well as wires
  where probabilities are returned from the device:
  [(#540)](https://github.com/XanaduAI/pennylane/pull/540)

  ```python
  >>> @qml.qnode(dev)
  ... def circuit(theta):
  ...     qml.RX(theta, wires=0)
  ...     qml.CNOT(wires=[0, 1])
  ...     qml.S(wires=1).inv()
  ...     return qml.probs(wires=[0, 1])
  >>> circuit(0.2)
  array([0.99003329, 0.        , 0.        , 0.00996671])
  >>> print(circuit.draw())
  0: ──RX(0.2)──╭C───────╭┤ Probs
  1: ───────────╰X──S⁻¹──╰┤ Probs
  ```

* You can now evaluate the metric tensor of a VQE Hamiltonian via the new
  `VQECost.metric_tensor` method. This allows `VQECost` objects to be directly
  optimized by the quantum natural gradient optimizer (`qml.QNGOptimizer`).
  [(#618)](https://github.com/XanaduAI/pennylane/pull/618)

* The input check functions in `pennylane.templates.utils` are now public
  and visible in the API documentation.
  [(#566)](https://github.com/XanaduAI/pennylane/pull/566)

* Added keyword arguments for step size and order to the `qnode` decorator, as well as
  the `QNode` and `JacobianQNode` classes. This enables the user to set the step size
  and order when using finite difference methods. These options are also exposed when
  creating QNode collections.
  [(#530)](https://github.com/XanaduAI/pennylane/pull/530)
  [(#585)](https://github.com/XanaduAI/pennylane/pull/585)
  [(#587)](https://github.com/XanaduAI/pennylane/pull/587)

* The decomposition for the `CRY` gate now uses the simpler form `RY @ CNOT @ RY @ CNOT`
  [(#547)](https://github.com/XanaduAI/pennylane/pull/547)

* The underlying queuing system was refactored, removing the `qml._current_context`
  property that held the currently active `QNode` or `OperationRecorder`. Now, all
  objects that expose a queue for operations inherit from `QueuingContext` and
  register their queue globally.
  [(#548)](https://github.com/XanaduAI/pennylane/pull/548)

* The PennyLane repository has a new benchmarking tool which supports the comparison of different git revisions.
  [(#568)](https://github.com/XanaduAI/pennylane/pull/568)
  [(#560)](https://github.com/XanaduAI/pennylane/pull/560)
  [(#516)](https://github.com/XanaduAI/pennylane/pull/516)

<h3>Documentation</h3>

* Updated the development section by creating a landing page with links to sub-pages
  containing specific guides.
  [(#596)](https://github.com/XanaduAI/pennylane/pull/596)

* Extended the developer's guide by a section explaining how to add new templates.
  [(#564)](https://github.com/XanaduAI/pennylane/pull/564)

<h3>Bug fixes</h3>

* `tf.GradientTape().jacobian()` can now be evaluated on QNodes using the TensorFlow interface.
  [(#626)](https://github.com/XanaduAI/pennylane/pull/626)

* `RandomLayers()` is now compatible with the qiskit devices.
  [(#597)](https://github.com/XanaduAI/pennylane/pull/597)

* `DefaultQubit.probability()` now returns the correct probability when called with
  `device.analytic=False`.
  [(#563)](https://github.com/XanaduAI/pennylane/pull/563)

* Fixed a bug in the `StronglyEntanglingLayers` template, allowing it to
  work correctly when applied to a single wire.
  [(544)](https://github.com/XanaduAI/pennylane/pull/544)

* Fixed a bug when inverting operations with decompositions; operations marked as inverted
  are now correctly inverted when the fallback decomposition is called.
  [(#543)](https://github.com/XanaduAI/pennylane/pull/543)

* The `QNode.print_applied()` method now correctly displays wires where
  `qml.prob()` is being returned.
  [#542](https://github.com/XanaduAI/pennylane/pull/542)

<h3>Contributors</h3>

This release contains contributions from (in alphabetical order):

Ville Bergholm, Lana Bozanic, Thomas Bromley, Theodor Isacsson, Josh Izaac, Nathan Killoran,
Maggie Li, Johannes Jakob Meyer, Maria Schuld, Sukin Sim, Antal Száva.

# Release 0.8.1

<h3>Improvements</h3>

* Beginning of support for Python 3.8, with the test suite
  now being run in a Python 3.8 environment.
  [(#501)](https://github.com/XanaduAI/pennylane/pull/501)

<h3>Documentation</h3>

* Present templates as a gallery of thumbnails showing the
  basic circuit architecture.
  [(#499)](https://github.com/XanaduAI/pennylane/pull/499)

<h3>Bug fixes</h3>

* Fixed a bug where multiplying a QNode parameter by 0 caused a divide
  by zero error when calculating the parameter shift formula.
  [(#512)](https://github.com/XanaduAI/pennylane/pull/512)

* Fixed a bug where the shape of differentiable QNode arguments
  was being cached on the first construction, leading to indexing
  errors if the QNode was re-evaluated if the argument changed shape.
  [(#505)](https://github.com/XanaduAI/pennylane/pull/505)

<h3>Contributors</h3>

This release contains contributions from (in alphabetical order):

Ville Bergholm, Josh Izaac, Johannes Jakob Meyer, Maria Schuld, Antal Száva.

# Release 0.8.0

<h3>New features since last release</h3>

* Added a quantum chemistry package, `pennylane.qchem`, which supports
  integration with OpenFermion, Psi4, PySCF, and OpenBabel.
  [(#453)](https://github.com/XanaduAI/pennylane/pull/453)

  Features include:

  - Generate the qubit Hamiltonians directly starting with the atomic structure of the molecule.
  - Calculate the mean-field (Hartree-Fock) electronic structure of molecules.
  - Allow to define an active space based on the number of active electrons and active orbitals.
  - Perform the fermionic-to-qubit transformation of the electronic Hamiltonian by
    using different functions implemented in OpenFermion.
  - Convert OpenFermion's QubitOperator to a Pennylane `Hamiltonian` class.
  - Perform a Variational Quantum Eigensolver (VQE) computation with this Hamiltonian in PennyLane.

  Check out the [quantum chemistry quickstart](https://pennylane.readthedocs.io/en/latest/introduction/chemistry.html), as well the quantum chemistry and VQE tutorials.

* PennyLane now has some functions and classes for creating and solving VQE
  problems. [(#467)](https://github.com/XanaduAI/pennylane/pull/467)

  - `qml.Hamiltonian`: a lightweight class for representing qubit Hamiltonians
  - `qml.VQECost`: a class for quickly constructing a differentiable cost function
    given a circuit ansatz, Hamiltonian, and one or more devices

    ```python
    >>> H = qml.vqe.Hamiltonian(coeffs, obs)
    >>> cost = qml.VQECost(ansatz, hamiltonian, dev, interface="torch")
    >>> params = torch.rand([4, 3])
    >>> cost(params)
    tensor(0.0245, dtype=torch.float64)
    ```

* Added a circuit drawing feature that provides a text-based representation
  of a QNode instance. It can be invoked via `qnode.draw()`. The user can specify
  to display variable names instead of variable values and choose either an ASCII
  or Unicode charset.
  [(#446)](https://github.com/XanaduAI/pennylane/pull/446)

  Consider the following circuit as an example:
  ```python3
  @qml.qnode(dev)
  def qfunc(a, w):
      qml.Hadamard(0)
      qml.CRX(a, wires=[0, 1])
      qml.Rot(w[0], w[1], w[2], wires=[1])
      qml.CRX(-a, wires=[0, 1])

      return qml.expval(qml.PauliZ(0) @ qml.PauliZ(1))
  ```

  We can draw the circuit after it has been executed:

  ```python
  >>> result = qfunc(2.3, [1.2, 3.2, 0.7])
  >>> print(qfunc.draw())
   0: ──H──╭C────────────────────────────╭C─────────╭┤ ⟨Z ⊗ Z⟩
   1: ─────╰RX(2.3)──Rot(1.2, 3.2, 0.7)──╰RX(-2.3)──╰┤ ⟨Z ⊗ Z⟩
  >>> print(qfunc.draw(charset="ascii"))
   0: --H--+C----------------------------+C---------+| <Z @ Z>
   1: -----+RX(2.3)--Rot(1.2, 3.2, 0.7)--+RX(-2.3)--+| <Z @ Z>
  >>> print(qfunc.draw(show_variable_names=True))
   0: ──H──╭C─────────────────────────────╭C─────────╭┤ ⟨Z ⊗ Z⟩
   1: ─────╰RX(a)──Rot(w[0], w[1], w[2])──╰RX(-1*a)──╰┤ ⟨Z ⊗ Z⟩
  ```

* Added `QAOAEmbedding` and its parameter initialization
  as a new trainable template.
  [(#442)](https://github.com/XanaduAI/pennylane/pull/442)

  <img src="https://pennylane.readthedocs.io/en/latest/_images/qaoa_layers.png"
  width=70%></img>

* Added the `qml.probs()` measurement function, allowing QNodes
  to differentiate variational circuit probabilities
  on simulators and hardware.
  [(#432)](https://github.com/XanaduAI/pennylane/pull/432)

  ```python
  @qml.qnode(dev)
  def circuit(x):
      qml.Hadamard(wires=0)
      qml.RY(x, wires=0)
      qml.RX(x, wires=1)
      qml.CNOT(wires=[0, 1])
      return qml.probs(wires=[0])
  ```
  Executing this circuit gives the marginal probability of wire 1:
  ```python
  >>> circuit(0.2)
  [0.40066533 0.59933467]
  ```
  QNodes that return probabilities fully support autodifferentiation.

* Added the convenience load functions `qml.from_pyquil`, `qml.from_quil` and
  `qml.from_quil_file` that convert pyQuil objects and Quil code to PennyLane
  templates. This feature requires version 0.8 or above of the PennyLane-Forest
  plugin.
  [(#459)](https://github.com/XanaduAI/pennylane/pull/459)

* Added a `qml.inv` method that inverts templates and sequences of Operations.
  Added a `@qml.template` decorator that makes templates return the queued Operations.
  [(#462)](https://github.com/XanaduAI/pennylane/pull/462)

  For example, using this function to invert a template inside a QNode:

  ```python3
      @qml.template
      def ansatz(weights, wires):
          for idx, wire in enumerate(wires):
              qml.RX(weights[idx], wires=[wire])

          for idx in range(len(wires) - 1):
              qml.CNOT(wires=[wires[idx], wires[idx + 1]])

      dev = qml.device('default.qubit', wires=2)

      @qml.qnode(dev)
      def circuit(weights):
          qml.inv(ansatz(weights, wires=[0, 1]))
          return qml.expval(qml.PauliZ(0) @ qml.PauliZ(1))
    ```

* Added the `QNodeCollection` container class, that allows independent
  QNodes to be stored and evaluated simultaneously. Experimental support
  for asynchronous evaluation of contained QNodes is provided with the
  `parallel=True` keyword argument.
  [(#466)](https://github.com/XanaduAI/pennylane/pull/466)

* Added a high level `qml.map` function, that maps a quantum
  circuit template over a list of observables or devices, returning
  a `QNodeCollection`.
  [(#466)](https://github.com/XanaduAI/pennylane/pull/466)

  For example:

  ```python3
  >>> def my_template(params, wires, **kwargs):
  >>>    qml.RX(params[0], wires=wires[0])
  >>>    qml.RX(params[1], wires=wires[1])
  >>>    qml.CNOT(wires=wires)

  >>> obs_list = [qml.PauliX(0) @ qml.PauliZ(1), qml.PauliZ(0) @ qml.PauliX(1)]
  >>> dev = qml.device("default.qubit", wires=2)
  >>> qnodes = qml.map(my_template, obs_list, dev, measure="expval")
  >>> qnodes([0.54, 0.12])
  array([-0.06154835  0.99280864])
  ```

* Added high level `qml.sum`, `qml.dot`, `qml.apply` functions
  that act on QNode collections.
  [(#466)](https://github.com/XanaduAI/pennylane/pull/466)

  `qml.apply` allows vectorized functions to act over the entire QNode
  collection:
  ```python
  >>> qnodes = qml.map(my_template, obs_list, dev, measure="expval")
  >>> cost = qml.apply(np.sin, qnodes)
  >>> cost([0.54, 0.12])
  array([-0.0615095  0.83756375])
  ```

  `qml.sum` and `qml.dot` take the sum of a QNode collection, and a
  dot product of tensors/arrays/QNode collections, respectively.

<h3>Breaking changes</h3>

* Deprecated the old-style `QNode` such that only the new-style `QNode` and its syntax can be used,
  moved all related files from the `pennylane/beta` folder to `pennylane`.
  [(#440)](https://github.com/XanaduAI/pennylane/pull/440)

<h3>Improvements</h3>

* Added the `Tensor.prune()` method and the `Tensor.non_identity_obs` property for extracting
  non-identity instances from the observables making up a `Tensor` instance.
  [(#498)](https://github.com/XanaduAI/pennylane/pull/498)

* Renamed the `expt.tensornet` and `expt.tensornet.tf` devices to `default.tensor` and
  `default.tensor.tf`.
  [(#495)](https://github.com/XanaduAI/pennylane/pull/495)

* Added a serialization method to the `CircuitGraph` class that is used to create a unique
  hash for each quantum circuit graph.
  [(#470)](https://github.com/XanaduAI/pennylane/pull/470)

* Added the `Observable.eigvals` method to return the eigenvalues of observables.
  [(#449)](https://github.com/XanaduAI/pennylane/pull/449)

* Added the `Observable.diagonalizing_gates` method to return the gates
  that diagonalize an observable in the computational basis.
  [(#454)](https://github.com/XanaduAI/pennylane/pull/454)

* Added the `Operator.matrix` method to return the matrix representation
  of an operator in the computational basis.
  [(#454)](https://github.com/XanaduAI/pennylane/pull/454)

* Added a `QubitDevice` class which implements common functionalities of plugin devices such that
  plugin devices can rely on these implementations. The new `QubitDevice` also includes
  a new `execute` method, which allows for more convenient plugin design. In addition, `QubitDevice`
  also unifies the way samples are generated on qubit-based devices.
  [(#452)](https://github.com/XanaduAI/pennylane/pull/452)
  [(#473)](https://github.com/XanaduAI/pennylane/pull/473)

* Improved documentation of `AmplitudeEmbedding` and `BasisEmbedding` templates.
  [(#441)](https://github.com/XanaduAI/pennylane/pull/441)
  [(#439)](https://github.com/XanaduAI/pennylane/pull/439)

* Codeblocks in the documentation now have a 'copy' button for easily
  copying examples.
  [(#437)](https://github.com/XanaduAI/pennylane/pull/437)

<h3>Documentation</h3>

* Update the developers plugin guide to use QubitDevice.
  [(#483)](https://github.com/XanaduAI/pennylane/pull/483)

<h3>Bug fixes</h3>

* Fixed a bug in `CVQNode._pd_analytic`, where non-descendant observables were not
  Heisenberg-transformed before evaluating the partial derivatives when using the
  order-2 parameter-shift method, resulting in an erroneous Jacobian for some circuits.
  [(#433)](https://github.com/XanaduAI/pennylane/pull/433)

<h3>Contributors</h3>

This release contains contributions from (in alphabetical order):

Juan Miguel Arrazola, Ville Bergholm, Alain Delgado Gran, Olivia Di Matteo,
Theodor Isacsson, Josh Izaac, Soran Jahangiri, Nathan Killoran, Johannes Jakob Meyer,
Zeyue Niu, Maria Schuld, Antal Száva.

# Release 0.7.0

<h3>New features since last release</h3>

* Custom padding constant in `AmplitudeEmbedding` is supported (see 'Breaking changes'.)
  [(#419)](https://github.com/XanaduAI/pennylane/pull/419)

* `StronglyEntanglingLayer` and `RandomLayer` now work with a single wire.
  [(#409)](https://github.com/XanaduAI/pennylane/pull/409)
  [(#413)](https://github.com/XanaduAI/pennylane/pull/413)

* Added support for applying the inverse of an `Operation` within a circuit.
  [(#377)](https://github.com/XanaduAI/pennylane/pull/377)

* Added an `OperationRecorder()` context manager, that allows templates
  and quantum functions to be executed while recording events. The
  recorder can be used with and without QNodes as a debugging utility.
  [(#388)](https://github.com/XanaduAI/pennylane/pull/388)

* Operations can now specify a decomposition that is used when the desired operation
  is not supported on the target device.
  [(#396)](https://github.com/XanaduAI/pennylane/pull/396)

* The ability to load circuits from external frameworks as templates
  has been added via the new `qml.load()` function. This feature
  requires plugin support --- this initial release provides support
  for Qiskit circuits and QASM files when `pennylane-qiskit` is installed,
  via the functions `qml.from_qiskit` and `qml.from_qasm`.
  [(#418)](https://github.com/XanaduAI/pennylane/pull/418)

* An experimental tensor network device has been added
  [(#416)](https://github.com/XanaduAI/pennylane/pull/416)
  [(#395)](https://github.com/XanaduAI/pennylane/pull/395)
  [(#394)](https://github.com/XanaduAI/pennylane/pull/394)
  [(#380)](https://github.com/XanaduAI/pennylane/pull/380)

* An experimental tensor network device which uses TensorFlow for
  backpropagation has been added
  [(#427)](https://github.com/XanaduAI/pennylane/pull/427)

* Custom padding constant in `AmplitudeEmbedding` is supported (see 'Breaking changes'.)
  [(#419)](https://github.com/XanaduAI/pennylane/pull/419)

<h3>Breaking changes</h3>

* The `pad` parameter in `AmplitudeEmbedding()` is now either `None` (no automatic padding), or a
  number that is used as the padding constant.
  [(#419)](https://github.com/XanaduAI/pennylane/pull/419)

* Initialization functions now return a single array of weights per function. Utilities for multi-weight templates
  `Interferometer()` and `CVNeuralNetLayers()` are provided.
  [(#412)](https://github.com/XanaduAI/pennylane/pull/412)

* The single layer templates `RandomLayer()`, `CVNeuralNetLayer()` and `StronglyEntanglingLayer()`
  have been turned into private functions `_random_layer()`, `_cv_neural_net_layer()` and
  `_strongly_entangling_layer()`. Recommended use is now via the corresponding `Layers()` templates.
  [(#413)](https://github.com/XanaduAI/pennylane/pull/413)

<h3>Improvements</h3>

* Added extensive input checks in templates.
  [(#419)](https://github.com/XanaduAI/pennylane/pull/419)

* Templates integration tests are rewritten - now cover keyword/positional argument passing,
  interfaces and combinations of templates.
  [(#409)](https://github.com/XanaduAI/pennylane/pull/409)
  [(#419)](https://github.com/XanaduAI/pennylane/pull/419)

* State vector preparation operations in the `default.qubit` plugin can now be
  applied to subsets of wires, and are restricted to being the first operation
  in a circuit.
  [(#346)](https://github.com/XanaduAI/pennylane/pull/346)

* The `QNode` class is split into a hierarchy of simpler classes.
  [(#354)](https://github.com/XanaduAI/pennylane/pull/354)
  [(#398)](https://github.com/XanaduAI/pennylane/pull/398)
  [(#415)](https://github.com/XanaduAI/pennylane/pull/415)
  [(#417)](https://github.com/XanaduAI/pennylane/pull/417)
  [(#425)](https://github.com/XanaduAI/pennylane/pull/425)

* Added the gates U1, U2 and U3 parametrizing arbitrary unitaries on 1, 2 and 3
  qubits and the Toffoli gate to the set of qubit operations.
  [(#396)](https://github.com/XanaduAI/pennylane/pull/396)

* Changes have been made to accomodate the movement of the main function
  in `pytest._internal` to `pytest._internal.main` in pip 19.3.
  [(#404)](https://github.com/XanaduAI/pennylane/pull/404)

* Added the templates `BasisStatePreparation` and `MottonenStatePreparation` that use
  gates to prepare a basis state and an arbitrary state respectively.
  [(#336)](https://github.com/XanaduAI/pennylane/pull/336)

* Added decompositions for `BasisState` and `QubitStateVector` based on state
  preparation templates.
  [(#414)](https://github.com/XanaduAI/pennylane/pull/414)

* Replaces the pseudo-inverse in the quantum natural gradient optimizer
  (which can be numerically unstable) with `np.linalg.solve`.
  [(#428)](https://github.com/XanaduAI/pennylane/pull/428)

<h3>Contributors</h3>

This release contains contributions from (in alphabetical order):

Ville Bergholm, Josh Izaac, Nathan Killoran, Angus Lowe, Johannes Jakob Meyer,
Oluwatobi Ogunbayo, Maria Schuld, Antal Száva.

# Release 0.6.1

<h3>New features since last release</h3>

* Added a `print_applied` method to QNodes, allowing the operation
  and observable queue to be printed as last constructed.
  [(#378)](https://github.com/XanaduAI/pennylane/pull/378)

<h3>Improvements</h3>

* A new `Operator` base class is introduced, which is inherited by both the
  `Observable` class and the `Operation` class.
  [(#355)](https://github.com/XanaduAI/pennylane/pull/355)

* Removed deprecated `@abstractproperty` decorators
  in `_device.py`.
  [(#374)](https://github.com/XanaduAI/pennylane/pull/374)

* The `CircuitGraph` class is updated to deal with `Operation` instances directly.
  [(#344)](https://github.com/XanaduAI/pennylane/pull/344)

* Comprehensive gradient tests have been added for the interfaces.
  [(#381)](https://github.com/XanaduAI/pennylane/pull/381)

<h3>Documentation</h3>

* The new restructured documentation has been polished and updated.
  [(#387)](https://github.com/XanaduAI/pennylane/pull/387)
  [(#375)](https://github.com/XanaduAI/pennylane/pull/375)
  [(#372)](https://github.com/XanaduAI/pennylane/pull/372)
  [(#370)](https://github.com/XanaduAI/pennylane/pull/370)
  [(#369)](https://github.com/XanaduAI/pennylane/pull/369)
  [(#367)](https://github.com/XanaduAI/pennylane/pull/367)
  [(#364)](https://github.com/XanaduAI/pennylane/pull/364)

* Updated the development guides.
  [(#382)](https://github.com/XanaduAI/pennylane/pull/382)
  [(#379)](https://github.com/XanaduAI/pennylane/pull/379)

* Added all modules, classes, and functions to the API section
  in the documentation.
  [(#373)](https://github.com/XanaduAI/pennylane/pull/373)

<h3>Bug fixes</h3>

* Replaces the existing `np.linalg.norm` normalization with hand-coded
  normalization, allowing `AmplitudeEmbedding` to be used with differentiable
  parameters. AmplitudeEmbedding tests have been added and improved.
  [(#376)](https://github.com/XanaduAI/pennylane/pull/376)

<h3>Contributors</h3>

This release contains contributions from (in alphabetical order):

Ville Bergholm, Josh Izaac, Nathan Killoran, Maria Schuld, Antal Száva

# Release 0.6.0

<h3>New features since last release</h3>

* The devices `default.qubit` and `default.gaussian` have a new initialization parameter
  `analytic` that indicates if expectation values and variances should be calculated
  analytically and not be estimated from data.
  [(#317)](https://github.com/XanaduAI/pennylane/pull/317)

* Added C-SWAP gate to the set of qubit operations
  [(#330)](https://github.com/XanaduAI/pennylane/pull/330)

* The TensorFlow interface has been renamed from `"tfe"` to `"tf"`, and
  now supports TensorFlow 2.0.
  [(#337)](https://github.com/XanaduAI/pennylane/pull/337)

* Added the S and T gates to the set of qubit operations.
  [(#343)](https://github.com/XanaduAI/pennylane/pull/343)

* Tensor observables are now supported within the `expval`,
  `var`, and `sample` functions, by using the `@` operator.
  [(#267)](https://github.com/XanaduAI/pennylane/pull/267)


<h3>Breaking changes</h3>

* The argument `n` specifying the number of samples in the method `Device.sample` was removed.
  Instead, the method will always return `Device.shots` many samples.
  [(#317)](https://github.com/XanaduAI/pennylane/pull/317)

<h3>Improvements</h3>

* The number of shots / random samples used to estimate expectation values and variances, `Device.shots`,
  can now be changed after device creation.
  [(#317)](https://github.com/XanaduAI/pennylane/pull/317)

* Unified import shortcuts to be under qml in qnode.py
  and test_operation.py
  [(#329)](https://github.com/XanaduAI/pennylane/pull/329)

* The quantum natural gradient now uses `scipy.linalg.pinvh` which is more efficient for symmetric matrices
  than the previously used `scipy.linalg.pinv`.
  [(#331)](https://github.com/XanaduAI/pennylane/pull/331)

* The deprecated `qml.expval.Observable` syntax has been removed.
  [(#267)](https://github.com/XanaduAI/pennylane/pull/267)

* Remainder of the unittest-style tests were ported to pytest.
  [(#310)](https://github.com/XanaduAI/pennylane/pull/310)

* The `do_queue` argument for operations now only takes effect
  within QNodes. Outside of QNodes, operations can now be instantiated
  without needing to specify `do_queue`.
  [(#359)](https://github.com/XanaduAI/pennylane/pull/359)

<h3>Documentation</h3>

* The docs are rewritten and restructured to contain a code introduction section as well as an API section.
  [(#314)](https://github.com/XanaduAI/pennylane/pull/275)

* Added Ising model example to the tutorials
  [(#319)](https://github.com/XanaduAI/pennylane/pull/319)

* Added tutorial for QAOA on MaxCut problem
  [(#328)](https://github.com/XanaduAI/pennylane/pull/328)

* Added QGAN flow chart figure to its tutorial
  [(#333)](https://github.com/XanaduAI/pennylane/pull/333)

* Added missing figures for gallery thumbnails of state-preparation
  and QGAN tutorials
  [(#326)](https://github.com/XanaduAI/pennylane/pull/326)

* Fixed typos in the state preparation tutorial
  [(#321)](https://github.com/XanaduAI/pennylane/pull/321)

* Fixed bug in VQE tutorial 3D plots
  [(#327)](https://github.com/XanaduAI/pennylane/pull/327)

<h3>Bug fixes</h3>

* Fixed typo in measurement type error message in qnode.py
  [(#341)](https://github.com/XanaduAI/pennylane/pull/341)

<h3>Contributors</h3>

This release contains contributions from (in alphabetical order):

Shahnawaz Ahmed, Ville Bergholm, Aroosa Ijaz, Josh Izaac, Nathan Killoran, Angus Lowe,
Johannes Jakob Meyer, Maria Schuld, Antal Száva, Roeland Wiersema.

# Release 0.5.0

<h3>New features since last release</h3>

* Adds a new optimizer, `qml.QNGOptimizer`, which optimizes QNodes using
  quantum natural gradient descent. See https://arxiv.org/abs/1909.02108
  for more details.
  [(#295)](https://github.com/XanaduAI/pennylane/pull/295)
  [(#311)](https://github.com/XanaduAI/pennylane/pull/311)

* Adds a new QNode method, `QNode.metric_tensor()`,
  which returns the block-diagonal approximation to the Fubini-Study
  metric tensor evaluated on the attached device.
  [(#295)](https://github.com/XanaduAI/pennylane/pull/295)

* Sampling support: QNodes can now return a specified number of samples
  from a given observable via the top-level `pennylane.sample()` function.
  To support this on plugin devices, there is a new `Device.sample` method.

  Calculating gradients of QNodes that involve sampling is not possible.
  [(#256)](https://github.com/XanaduAI/pennylane/pull/256)

* `default.qubit` has been updated to provide support for sampling.
  [(#256)](https://github.com/XanaduAI/pennylane/pull/256)

* Added controlled rotation gates to PennyLane operations and `default.qubit` plugin.
  [(#251)](https://github.com/XanaduAI/pennylane/pull/251)

<h3>Breaking changes</h3>

* The method `Device.supported` was removed, and replaced with the methods
  `Device.supports_observable` and `Device.supports_operation`.
  Both methods can be called with string arguments (`dev.supports_observable('PauliX')`) and
  class arguments (`dev.supports_observable(qml.PauliX)`).
  [(#276)](https://github.com/XanaduAI/pennylane/pull/276)

* The following CV observables were renamed to comply with the new Operation/Observable
  scheme: `MeanPhoton` to `NumberOperator`, `Homodyne` to `QuadOperator` and `NumberState` to `FockStateProjector`.
  [(#254)](https://github.com/XanaduAI/pennylane/pull/254)

<h3>Improvements</h3>

* The `AmplitudeEmbedding` function now provides options to normalize and
  pad features to ensure a valid state vector is prepared.
  [(#275)](https://github.com/XanaduAI/pennylane/pull/275)

* Operations can now optionally specify generators, either as existing PennyLane
  operations, or by providing a NumPy array.
  [(#295)](https://github.com/XanaduAI/pennylane/pull/295)
  [(#313)](https://github.com/XanaduAI/pennylane/pull/313)

* Adds a `Device.parameters` property, so that devices can view a dictionary mapping free
  parameters to operation parameters. This will allow plugin devices to take advantage
  of parametric compilation.
  [(#283)](https://github.com/XanaduAI/pennylane/pull/283)

* Introduces two enumerations: `Any` and `All`, representing any number of wires
  and all wires in the system respectively. They can be imported from
  `pennylane.operation`, and can be used when defining the `Operation.num_wires`
  class attribute of operations.
  [(#277)](https://github.com/XanaduAI/pennylane/pull/277)

  As part of this change:

  - `All` is equivalent to the integer 0, for backwards compatibility with the
    existing test suite

  - `Any` is equivalent to the integer -1 to allow numeric comparison
    operators to continue working

  - An additional validation is now added to the `Operation` class,
    which will alert the user that an operation with `num_wires = All`
    is being incorrectly.

* The one-qubit rotations in `pennylane.plugins.default_qubit` no longer depend on Scipy's `expm`. Instead
  they are calculated with Euler's formula.
  [(#292)](https://github.com/XanaduAI/pennylane/pull/292)

* Creates an `ObservableReturnTypes` enumeration class containing `Sample`,
  `Variance` and `Expectation`. These new values can be assigned to the `return_type`
  attribute of an `Observable`.
  [(#290)](https://github.com/XanaduAI/pennylane/pull/290)

* Changed the signature of the `RandomLayer` and `RandomLayers` templates to have a fixed seed by default.
  [(#258)](https://github.com/XanaduAI/pennylane/pull/258)

* `setup.py` has been cleaned up, removing the non-working shebang,
  and removing unused imports.
  [(#262)](https://github.com/XanaduAI/pennylane/pull/262)

<h3>Documentation</h3>

* A documentation refactor to simplify the tutorials and
  include Sphinx-Gallery.
  [(#291)](https://github.com/XanaduAI/pennylane/pull/291)

  - Examples and tutorials previously split across the `examples/`
    and `doc/tutorials/` directories, in a mixture of ReST and Jupyter notebooks,
    have been rewritten as Python scripts with ReST comments in a single location,
    the `examples/` folder.

  - Sphinx-Gallery is used to automatically build and run the tutorials.
    Rendered output is displayed in the Sphinx documentation.

  - Links are provided at the top of every tutorial page for downloading the
    tutorial as an executable python script, downloading the tutorial
    as a Jupyter notebook, or viewing the notebook on GitHub.

  - The tutorials table of contents have been moved to a single quick start page.

* Fixed a typo in `QubitStateVector`.
  [(#296)](https://github.com/XanaduAI/pennylane/pull/296)

* Fixed a typo in the `default_gaussian.gaussian_state` function.
  [(#293)](https://github.com/XanaduAI/pennylane/pull/293)

* Fixed a typo in the gradient recipe within the `RX`, `RY`, `RZ`
  operation docstrings.
  [(#248)](https://github.com/XanaduAI/pennylane/pull/248)

* Fixed a broken link in the tutorial documentation, as a
  result of the `qml.expval.Observable` deprecation.
  [(#246)](https://github.com/XanaduAI/pennylane/pull/246)

<h3>Bug fixes</h3>

* Fixed a bug where a `PolyXP` observable would fail if applied to subsets
  of wires on `default.gaussian`.
  [(#277)](https://github.com/XanaduAI/pennylane/pull/277)

<h3>Contributors</h3>

This release contains contributions from (in alphabetical order):

Simon Cross, Aroosa Ijaz, Josh Izaac, Nathan Killoran, Johannes Jakob Meyer,
Rohit Midha, Nicolás Quesada, Maria Schuld, Antal Száva, Roeland Wiersema.

# Release 0.4.0

<h3>New features since last release</h3>

* `pennylane.expval()` is now a top-level *function*, and is no longer
  a package of classes. For now, the existing `pennylane.expval.Observable`
  interface continues to work, but will raise a deprecation warning.
  [(#232)](https://github.com/XanaduAI/pennylane/pull/232)

* Variance support: QNodes can now return the variance of observables,
  via the top-level `pennylane.var()` function. To support this on
  plugin devices, there is a new `Device.var` method.

  The following observables support analytic gradients of variances:

  - All qubit observables (requiring 3 circuit evaluations for involutory
    observables such as `Identity`, `X`, `Y`, `Z`; and 5 circuit evals for
    non-involutary observables, currently only `qml.Hermitian`)

  - First-order CV observables (requiring 5 circuit evaluations)

  Second-order CV observables support numerical variance gradients.

* `pennylane.about()` function added, providing details
  on current PennyLane version, installed plugins, Python,
  platform, and NumPy versions [(#186)](https://github.com/XanaduAI/pennylane/pull/186)

* Removed the logic that allowed `wires` to be passed as a positional
  argument in quantum operations. This allows us to raise more useful
  error messages for the user if incorrect syntax is used.
  [(#188)](https://github.com/XanaduAI/pennylane/pull/188)

* Adds support for multi-qubit expectation values of the `pennylane.Hermitian()`
  observable [(#192)](https://github.com/XanaduAI/pennylane/pull/192)

* Adds support for multi-qubit expectation values in `default.qubit`.
  [(#202)](https://github.com/XanaduAI/pennylane/pull/202)

* Organize templates into submodules [(#195)](https://github.com/XanaduAI/pennylane/pull/195).
  This included the following improvements:

  - Distinguish embedding templates from layer templates.

  - New random initialization functions supporting the templates available
    in the new submodule `pennylane.init`.

  - Added a random circuit template (`RandomLayers()`), in which rotations and 2-qubit gates are randomly
    distributed over the wires

  - Add various embedding strategies

<h3>Breaking changes</h3>

* The `Device` methods `expectations`, `pre_expval`, and `post_expval` have been
  renamed to `observables`, `pre_measure`, and `post_measure` respectively.
  [(#232)](https://github.com/XanaduAI/pennylane/pull/232)

<h3>Improvements</h3>

* `default.qubit` plugin now uses `np.tensordot` when applying quantum operations
  and evaluating expectations, resulting in significant speedup
  [(#239)](https://github.com/XanaduAI/pennylane/pull/239),
  [(#241)](https://github.com/XanaduAI/pennylane/pull/241)

* PennyLane now allows division of quantum operation parameters by a constant
  [(#179)](https://github.com/XanaduAI/pennylane/pull/179)

* Portions of the test suite are in the process of being ported to pytest.
  Note: this is still a work in progress.

  Ported tests include:

  - `test_ops.py`
  - `test_about.py`
  - `test_classical_gradients.py`
  - `test_observables.py`
  - `test_measure.py`
  - `test_init.py`
  - `test_templates*.py`
  - `test_ops.py`
  - `test_variable.py`
  - `test_qnode.py` (partial)

<h3>Bug fixes</h3>

* Fixed a bug in `Device.supported`, which would incorrectly
  mark an operation as supported if it shared a name with an
  observable [(#203)](https://github.com/XanaduAI/pennylane/pull/203)

* Fixed a bug in `Operation.wires`, by explicitly casting the
  type of each wire to an integer [(#206)](https://github.com/XanaduAI/pennylane/pull/206)

* Removed code in PennyLane which configured the logger,
  as this would clash with users' configurations
  [(#208)](https://github.com/XanaduAI/pennylane/pull/208)

* Fixed a bug in `default.qubit`, in which `QubitStateVector` operations
  were accidentally being cast to `np.float` instead of `np.complex`.
  [(#211)](https://github.com/XanaduAI/pennylane/pull/211)


<h3>Contributors</h3>

This release contains contributions from:

Shahnawaz Ahmed, riveSunder, Aroosa Ijaz, Josh Izaac, Nathan Killoran, Maria Schuld.

# Release 0.3.1

<h3>Bug fixes</h3>

* Fixed a bug where the interfaces submodule was not correctly being packaged via setup.py

# Release 0.3.0

<h3>New features since last release</h3>

* PennyLane now includes a new `interfaces` submodule, which enables QNode integration with additional machine learning libraries.
* Adds support for an experimental PyTorch interface for QNodes
* Adds support for an experimental TensorFlow eager execution interface for QNodes
* Adds a PyTorch+GPU+QPU tutorial to the documentation
* Documentation now includes links and tutorials including the new [PennyLane-Forest](https://github.com/rigetti/pennylane-forest) plugin.

<h3>Improvements</h3>

* Printing a QNode object, via `print(qnode)` or in an interactive terminal, now displays more useful information regarding the QNode,
  including the device it runs on, the number of wires, it's interface, and the quantum function it uses:

  ```python
  >>> print(qnode)
  <QNode: device='default.qubit', func=circuit, wires=2, interface=PyTorch>
  ```

<h3>Contributors</h3>

This release contains contributions from:

Josh Izaac and Nathan Killoran.


# Release 0.2.0

<h3>New features since last release</h3>

* Added the `Identity` expectation value for both CV and qubit models [(#135)](https://github.com/XanaduAI/pennylane/pull/135)
* Added the `templates.py` submodule, containing some commonly used QML models to be used as ansatz in QNodes [(#133)](https://github.com/XanaduAI/pennylane/pull/133)
* Added the `qml.Interferometer` CV operation [(#152)](https://github.com/XanaduAI/pennylane/pull/152)
* Wires are now supported as free QNode parameters [(#151)](https://github.com/XanaduAI/pennylane/pull/151)
* Added ability to update stepsizes of the optimizers [(#159)](https://github.com/XanaduAI/pennylane/pull/159)

<h3>Improvements</h3>

* Removed use of hardcoded values in the optimizers, made them parameters (see [#131](https://github.com/XanaduAI/pennylane/pull/131) and [#132](https://github.com/XanaduAI/pennylane/pull/132))
* Created the new `PlaceholderExpectation`, to be used when both CV and qubit expval modules contain expectations with the same name
* Provide a way for plugins to view the operation queue _before_ applying operations. This allows for on-the-fly modifications of
  the queue, allowing hardware-based plugins to support the full range of qubit expectation values. [(#143)](https://github.com/XanaduAI/pennylane/pull/143)
* QNode return values now support _any_ form of sequence, such as lists, sets, etc. [(#144)](https://github.com/XanaduAI/pennylane/pull/144)
* CV analytic gradient calculation is now more robust, allowing for operations which may not themselves be differentiated, but have a
  well defined `_heisenberg_rep` method, and so may succeed operations that are analytically differentiable [(#152)](https://github.com/XanaduAI/pennylane/pull/152)

<h3>Bug fixes</h3>

* Fixed a bug where the variational classifier example was not batching when learning parity (see [#128](https://github.com/XanaduAI/pennylane/pull/128) and [#129](https://github.com/XanaduAI/pennylane/pull/129))
* Fixed an inconsistency where some initial state operations were documented as accepting complex parameters - all operations
  now accept real values [(#146)](https://github.com/XanaduAI/pennylane/pull/146)

<h3>Contributors</h3>

This release contains contributions from:

Christian Gogolin, Josh Izaac, Nathan Killoran, and Maria Schuld.


# Release 0.1.0

Initial public release.

<h3>Contributors</h3>
This release contains contributions from:

Ville Bergholm, Josh Izaac, Maria Schuld, Christian Gogolin, and Nathan Killoran.<|MERGE_RESOLUTION|>--- conflicted
+++ resolved
@@ -2,7 +2,6 @@
 
 <h3>New features since last release</h3>
 
-<<<<<<< HEAD
 * Edited the ``MottonenStatePreparation`` template to improve performance on states with only real amplitudes
   by reducing the number of redundant CNOT gates at the end of a circuit.
 
@@ -25,7 +24,7 @@
   >>> print(qml.draw(circuit)())
   0: ──RY(1.57)──╭C─────────────╭C──┤ ⟨Z⟩ 
   1: ──RY(1.35)──╰X──RY(0.422)──╰X──┤   
-=======
+
 * Adds a new function ``qml.math.conj``.
   [(#1143)](https://github.com/PennyLaneAI/pennylane/pull/1143)
 
@@ -42,7 +41,6 @@
   >>> b
   array([1.0 - 2.0j])
   ```
->>>>>>> 34954b56
 
 * Added the function ``finite_diff()`` to compute finite-difference
   approximations to the gradient and the second-order derivatives of
