# Release 0.10.0 (development release)

<h3>New features since last release</h3>

* PennyLane QNodes can now be converted into Torch layers, allowing for creation of quantum and
  hybrid models using the `torch.nn` API.
  [(#588)](https://github.com/XanaduAI/pennylane/pull/588)

  A PennyLane QNode can be converted into a `torch.nn` layer using the `qml.qnn.TorchLayer` class:

  ```python
  @qml.qnode(dev)
  def qnode(inputs, weights_0, weight_1):
     # define the circuit
     # ...

  weight_shapes = {"weights_0": 3, "weight_1": 1}
  qlayer = qml.qnn.TorchLayer(qnode, weight_shapes)
  ```

  A hybrid model can then be easily constructed:

  ```python
  model = torch.nn.Sequential(qlayer, torch.nn.Linear(2, 2))
  ```
* Contains the new template ``DoubleExcitationUnitary`` implementing the quantum circuit to
  exponentiate the Coupled-Cluster double excitation operator. This template is required to
  build the Unitary Coupled-Cluster Singles and Doubles (UCCSD) ansatz for VQE simulations.
  [(#638)](https://github.com/XanaduAI/pennylane/pull/638)

* Contains the new template ``SingleExcitationUnitary`` implementing the quantum circuit to
  exponentiate the Coupled-Cluster single excitation operator. This template is required to
  build the Unitary Coupled-Cluster Singles and Doubles (UCCSD) ansatz for VQE simulations.
  [(#622)](https://github.com/XanaduAI/pennylane/pull/622)

* Placeholder for variable/tensor refactor. So far this has included:
  [(#648)](https://github.com/XanaduAI/pennylane/pull/648)
  [(#650)](https://github.com/XanaduAI/pennylane/pull/650)
  [(#652)](https://github.com/XanaduAI/pennylane/pull/652)
  [(#655)](https://github.com/XanaduAI/pennylane/pull/655)

  - A new `ndarray` subclass `pennylane.numpy.tensor`, which extends NumPy arrays with
    the keyword argument and attribute `requires_grad`. Tensors which have `requires_grad=False`
    are treated as non-differentiable by the Autograd interface.

  - A new subpackage `pennylane.numpy`, which wraps `autograd.numpy` such that NumPy functions
    accept the `requires_grad` keyword argument, and allows Autograd to differentiate
    `pennylane.numpy.tensor` objects.

  - The `argnum` argument to `qml.grad` is now optional; if not provided, arguments explicitly
    marked as `requires_grad=False` are excluded for the list of differentiable arguments.
    The ability to pass `argnum` has been retained for backwards compatibility, and
    if present the old behaviour persists.

  - The QNode Autograd interface now inspects QNode positional arguments when calculating
    the vector-Jacobian product. If any argument is marked as `requires_grad=False`, it
<<<<<<< HEAD
    is automatically excluded from the parameter-shift rule.
    
* Added module `pennylane.qnn.cost` with class `SquaredErrorLoss`. The module will contain classes
  to calculate losses and costs on circuits with trainable parameters.
  [(#642)](https://github.com/XanaduAI/pennylane/pull/642)
=======
    is automatically excluded from quantum gradient computations.

  - The QNode TF interface now inspects QNode positional arguments when calculating
    the vector-Jacobian product. If any argument is not being watched by a `tf.GradientTape()`,
    it is automatically excluded from quantum gradient computations.
>>>>>>> f118b5a8

<h3>Improvements</h3>

* The ``CircuitGraph`` class now supports serializing contained circuit operations
  and measurement basis rotations to an OpenQASM2.0 script via the new
  ``CircuitGraph.to_openqasm()`` method.
  [(#623)](https://github.com/XanaduAI/pennylane/pull/623)

<h3>Breaking changes</h3>

* Removes support for Python 3.5.
  [(#639)](https://github.com/XanaduAI/pennylane/pull/639)

<h3>Documentation</h3>

<h3>Bug fixes</h3>

<h3>Contributors</h3>

This release contains contributions from (in alphabetical order):

Thomas Bromley, Alain Delgado Gran, Josh Izaac, Nicola Vitucci


# Release 0.9.0 (current release)

<h3>New features since last release</h3>

<h4>New machine learning integrations</h4>

* PennyLane QNodes can now be converted into Keras layers, allowing for creation of quantum and
  hybrid models using the Keras API.
  [(#529)](https://github.com/XanaduAI/pennylane/pull/529)

  A PennyLane QNode can be converted into a Keras layer using the `KerasLayer` class:

  ```python
  from pennylane.qnn import KerasLayer

  @qml.qnode(dev)
  def circuit(inputs, weights_0, weight_1):
     # define the circuit
     # ...

  weight_shapes = {"weights_0": 3, "weight_1": 1}
  qlayer = qml.qnn.KerasLayer(circuit, weight_shapes, output_dim=2)
  ```

  A hybrid model can then be easily constructed:

  ```python
  model = tf.keras.models.Sequential([qlayer, tf.keras.layers.Dense(2)])
  ```

* Added a new type of QNode, `qml.qnodes.PassthruQNode`. For simulators which are coded in an
  external library which supports automatic differentiation, PennyLane will treat a PassthruQNode as
  a "white box", and rely on the external library to directly provide gradients via backpropagation.
  This can be more efficient than the using parameter-shift rule for a large number of parameters.
  [(#488)](https://github.com/XanaduAI/pennylane/pull/488)

  Currently this behaviour is supported by PennyLane's `default.tensor.tf` device backend,
  compatible with the `'tf'` interface using TensorFlow 2:

  ```python
  dev = qml.device('default.tensor.tf', wires=2)

  @qml.qnode(dev, diff_method="backprop")
  def circuit(params):
      qml.RX(params[0], wires=0)
      qml.RX(params[1], wires=1)
      qml.CNOT(wires=[0, 1])
      return qml.expval(qml.PauliZ(0))

  qnode = PassthruQNode(circuit, dev)
  params = tf.Variable([0.3, 0.1])

  with tf.GradientTape() as tape:
      tape.watch(params)
      res = qnode(params)

  grad = tape.gradient(res, params)
  ```

<h4>New optimizers</h4>

* Added the `qml.RotosolveOptimizer`, a gradient-free optimizer
  that minimizes the quantum function by updating each parameter,
  one-by-one, via a closed-form expression while keeping other parameters
  fixed.
  [(#636)](https://github.com/XanaduAI/pennylane/pull/636)
  [(#539)](https://github.com/XanaduAI/pennylane/pull/539)

* Added the `qml.RotoselectOptimizer`, which uses Rotosolve to
  minimizes a quantum function with respect to both the
  rotation operations applied and the rotation parameters.
  [(#636)](https://github.com/XanaduAI/pennylane/pull/636)
  [(#539)](https://github.com/XanaduAI/pennylane/pull/539)

  For example, given a quantum function `f` that accepts parameters `x`
  and a list of corresponding rotation operations `generators`,
  the Rotoselect optimizer will, at each step, update both the parameter
  values and the list of rotation gates to minimize the loss:

  ```pycon
  >>> opt = qml.optimize.RotoselectOptimizer()
  >>> x = [0.3, 0.7]
  >>> generators = [qml.RX, qml.RY]
  >>> for _ in range(100):
  ...     x, generators = opt.step(f, x, generators)
  ```


<h4>New operations</h4>

* Added the `PauliRot` gate, which performs an arbitrary
  Pauli rotation on multiple qubits, and the `MultiRZ` gate,
  which performs a rotation generated by a tensor product
  of Pauli Z operators.
  [(#559)](https://github.com/XanaduAI/pennylane/pull/559)

  ```python
  dev = qml.device('default.qubit', wires=4)

  @qml.qnode(dev)
  def circuit(angle):
      qml.PauliRot(angle, "IXYZ", wires=[0, 1, 2, 3])
      return [qml.expval(qml.PauliZ(wire)) for wire in [0, 1, 2, 3]]
  ```

  ```pycon
  >>> circuit(0.4)
  [1.         0.92106099 0.92106099 1.        ]
  >>> print(circuit.draw())
   0: ──╭RI(0.4)──┤ ⟨Z⟩
   1: ──├RX(0.4)──┤ ⟨Z⟩
   2: ──├RY(0.4)──┤ ⟨Z⟩
   3: ──╰RZ(0.4)──┤ ⟨Z⟩
  ```

  If the `PauliRot` gate is not supported on the target device, it will
  be decomposed into `Hadamard`, `RX` and `MultiRZ` gates. Note that
  identity gates in the Pauli word result in untouched wires:

  ```pycon
  >>> print(circuit.draw())
   0: ───────────────────────────────────┤ ⟨Z⟩
   1: ──H──────────╭RZ(0.4)──H───────────┤ ⟨Z⟩
   2: ──RX(1.571)──├RZ(0.4)──RX(-1.571)──┤ ⟨Z⟩
   3: ─────────────╰RZ(0.4)──────────────┤ ⟨Z⟩
  ```

  If the `MultiRZ` gate is not supported, it will be decomposed into
  `CNOT` and `RZ` gates:

  ```pycon
  >>> print(circuit.draw())
   0: ──────────────────────────────────────────────────┤ ⟨Z⟩
   1: ──H──────────────╭X──RZ(0.4)──╭X──────H───────────┤ ⟨Z⟩
   2: ──RX(1.571)──╭X──╰C───────────╰C──╭X──RX(-1.571)──┤ ⟨Z⟩
   3: ─────────────╰C───────────────────╰C──────────────┤ ⟨Z⟩
  ```

* PennyLane now provides `DiagonalQubitUnitary` for diagonal gates, that are e.g.,
  encountered in IQP circuits. These kinds of gates can be evaluated much faster on
  a simulator device.
  [(#567)](https://github.com/XanaduAI/pennylane/pull/567)

  The gate can be used, for example, to efficiently simulate oracles:

  ```python
  dev = qml.device('default.qubit', wires=3)

  # Function as a bitstring
  f = np.array([1, 0, 0, 1, 1, 0, 1, 0])

  @qml.qnode(dev)
  def circuit(weights1, weights2):
      qml.templates.StronglyEntanglingLayers(weights1, wires=[0, 1, 2])

      # Implements the function as a phase-kickback oracle
      qml.DiagonalQubitUnitary((-1)**f, wires=[0, 1, 2])

      qml.templates.StronglyEntanglingLayers(weights2, wires=[0, 1, 2])
      return [qml.expval(qml.PauliZ(w)) for w in range(3)]
  ```

* Added the `TensorN` CVObservable that can represent the tensor product of the
  `NumberOperator` on photonic backends.
  [(#608)](https://github.com/XanaduAI/pennylane/pull/608)

<h4>New templates</h4>

* Added the `ArbitraryUnitary` and `ArbitraryStatePreparation` templates, which use
  `PauliRot` gates to perform an arbitrary unitary and prepare an arbitrary basis
  state with the minimal number of parameters.
  [(#590)](https://github.com/XanaduAI/pennylane/pull/590)

  ```python
  dev = qml.device('default.qubit', wires=3)

  @qml.qnode(dev)
  def circuit(weights1, weights2):
        qml.templates.ArbitraryStatePreparation(weights1, wires=[0, 1, 2])
        qml.templates.ArbitraryUnitary(weights2, wires=[0, 1, 2])
        return qml.probs(wires=[0, 1, 2])
  ```

* Added the `IQPEmbedding` template, which encodes inputs into the diagonal gates of an
  IQP circuit.
  [(#605)](https://github.com/XanaduAI/pennylane/pull/605)

  <img src="https://pennylane.readthedocs.io/en/latest/_images/iqp.png"
  width=50%></img>

* Added the ``SimplifiedTwoDesign`` template, which implements the circuit
  design of [Cerezo et al. (2020)](<https://arxiv.org/abs/2001.00550>).
  [(#556)](https://github.com/XanaduAI/pennylane/pull/556)

  <img src="https://pennylane.readthedocs.io/en/latest/_images/simplified_two_design.png"
  width=50%></img>

* Added the ``BasicEntanglerLayers`` template, which is a simple layer architecture
  of rotations and CNOT nearest-neighbour entanglers.
  [(#555)](https://github.com/XanaduAI/pennylane/pull/555)

  <img src="https://pennylane.readthedocs.io/en/latest/_images/basic_entangler.png"
  width=50%></img>

* PennyLane now offers a broadcasting function to easily construct templates:
  `qml.broadcast()` takes single quantum operations or other templates and applies
  them to wires in a specific pattern.
  [(#515)](https://github.com/XanaduAI/pennylane/pull/515)
  [(#522)](https://github.com/XanaduAI/pennylane/pull/522)
  [(#526)](https://github.com/XanaduAI/pennylane/pull/526)
  [(#603)](https://github.com/XanaduAI/pennylane/pull/603)

  For example, we can use broadcast to repeat a custom template
  across multiple wires:

  ```python
  from pennylane.templates import template

  @template
  def mytemplate(pars, wires):
      qml.Hadamard(wires=wires)
      qml.RY(pars, wires=wires)

  dev = qml.device('default.qubit', wires=3)

  @qml.qnode(dev)
  def circuit(pars):
      qml.broadcast(mytemplate, pattern="single", wires=[0,1,2], parameters=pars)
      return qml.expval(qml.PauliZ(0))
  ```

  ```pycon
  >>> circuit([1, 1, 0.1])
  -0.841470984807896
  >>> print(circuit.draw())
   0: ──H──RY(1.0)──┤ ⟨Z⟩
   1: ──H──RY(1.0)──┤
   2: ──H──RY(0.1)──┤
  ```

  For other available patterns, see the
  [broadcast function documentation](https://pennylane.readthedocs.io/en/latest/code/api/pennylane.broadcast.html).

<h3>Breaking changes</h3>

* The `QAOAEmbedding` now uses the new `MultiRZ` gate as a `ZZ` entangler,
  which changes the convention. While
  previously, the `ZZ` gate in the embedding was implemented as

  ```python
  CNOT(wires=[wires[0], wires[1]])
  RZ(2 * parameter, wires=wires[0])
  CNOT(wires=[wires[0], wires[1]])
  ```

  the `MultiRZ` corresponds to

  ```python
  CNOT(wires=[wires[1], wires[0]])
  RZ(parameter, wires=wires[0])
  CNOT(wires=[wires[1], wires[0]])
  ```

  which differs in the factor of `2`, and fixes a bug in the
  wires that the `CNOT` was applied to.
  [(#609)](https://github.com/XanaduAI/pennylane/pull/609)

* Probability methods are handled by `QubitDevice` and device method
  requirements are modified to simplify plugin development.
  [(#573)](https://github.com/XanaduAI/pennylane/pull/573)

* The internal variables `All` and `Any` to mark an `Operation` as acting on all or any
  wires have been renamed to `AllWires` and `AnyWires`.
  [(#614)](https://github.com/XanaduAI/pennylane/pull/614)

<h3>Improvements</h3>

* A new `Wires` class was introduced for the internal 
  bookkeeping of wire indices.
  [(#615)](https://github.com/XanaduAI/pennylane/pull/615)

* Improvements to the speed/performance of the `default.qubit` device.
  [(#567)](https://github.com/XanaduAI/pennylane/pull/567)
  [(#559)](https://github.com/XanaduAI/pennylane/pull/559)

* Added the `"backprop"` and `"device"` differentiation methods to the `qnode`
  decorator.
  [(#552)](https://github.com/XanaduAI/pennylane/pull/552)

  - `"backprop"`: Use classical backpropagation. Default on simulator
    devices that are classically end-to-end differentiable.
    The returned QNode can only be used with the same machine learning
    framework (e.g., ``default.tensor.tf`` simulator with the ``tensorflow`` interface).

  - `"device"`: Queries the device directly for the gradient.

  Using the `"backprop"` differentiation method with the `default.tensor.tf`
  device, the created QNode is a 'white-box', and is tightly integrated with
  the overall TensorFlow computation:

  ```python
  >>> dev = qml.device("default.tensor.tf", wires=1)
  >>> @qml.qnode(dev, interface="tf", diff_method="backprop")
  >>> def circuit(x):
  ...     qml.RX(x[1], wires=0)
  ...     qml.Rot(x[0], x[1], x[2], wires=0)
  ...     return qml.expval(qml.PauliZ(0))
  >>> vars = tf.Variable([0.2, 0.5, 0.1])
  >>> with tf.GradientTape() as tape:
  ...     res = circuit(vars)
  >>> tape.gradient(res, vars)
  <tf.Tensor: shape=(3,), dtype=float32, numpy=array([-2.2526717e-01, -1.0086454e+00,  1.3877788e-17], dtype=float32)>
  ```

* The circuit drawer now displays inverted operations, as well as wires
  where probabilities are returned from the device:
  [(#540)](https://github.com/XanaduAI/pennylane/pull/540)

  ```python
  >>> @qml.qnode(dev)
  ... def circuit(theta):
  ...     qml.RX(theta, wires=0)
  ...     qml.CNOT(wires=[0, 1])
  ...     qml.S(wires=1).inv()
  ...     return qml.probs(wires=[0, 1])
  >>> circuit(0.2)
  array([0.99003329, 0.        , 0.        , 0.00996671])
  >>> print(circuit.draw())
  0: ──RX(0.2)──╭C───────╭┤ Probs
  1: ───────────╰X──S⁻¹──╰┤ Probs
  ```

* You can now evaluate the metric tensor of a VQE Hamiltonian via the new
  `VQECost.metric_tensor` method. This allows `VQECost` objects to be directly
  optimized by the quantum natural gradient optimizer (`qml.QNGOptimizer`).
  [(#618)](https://github.com/XanaduAI/pennylane/pull/618)

* The input check functions in `pennylane.templates.utils` are now public
  and visible in the API documentation.
  [(#566)](https://github.com/XanaduAI/pennylane/pull/566)

* Added keyword arguments for step size and order to the `qnode` decorator, as well as
  the `QNode` and `JacobianQNode` classes. This enables the user to set the step size
  and order when using finite difference methods. These options are also exposed when
  creating QNode collections.
  [(#530)](https://github.com/XanaduAI/pennylane/pull/530)
  [(#585)](https://github.com/XanaduAI/pennylane/pull/585)
  [(#587)](https://github.com/XanaduAI/pennylane/pull/587)

* The decomposition for the `CRY` gate now uses the simpler form `RY @ CNOT @ RY @ CNOT`
  [(#547)](https://github.com/XanaduAI/pennylane/pull/547)

* The underlying queuing system was refactored, removing the `qml._current_context`
  property that held the currently active `QNode` or `OperationRecorder`. Now, all
  objects that expose a queue for operations inherit from `QueuingContext` and
  register their queue globally.
  [(#548)](https://github.com/XanaduAI/pennylane/pull/548)

* The PennyLane repository has a new benchmarking tool which supports the comparison of different git revisions.
  [(#568)](https://github.com/XanaduAI/pennylane/pull/568)
  [(#560)](https://github.com/XanaduAI/pennylane/pull/560)
  [(#516)](https://github.com/XanaduAI/pennylane/pull/516)

<h3>Documentation</h3>

* Updated the development section by creating a landing page with links to sub-pages
  containing specific guides.
  [(#596)](https://github.com/XanaduAI/pennylane/pull/596)

* Extended the developer's guide by a section explaining how to add new templates.
  [(#564)](https://github.com/XanaduAI/pennylane/pull/564)

<h3>Bug fixes</h3>

* `tf.GradientTape().jacobian()` can now be evaluated on QNodes using the TensorFlow interface.
  [(#626)](https://github.com/XanaduAI/pennylane/pull/626)

* `RandomLayers()` is now compatible with the qiskit devices.
  [(#597)](https://github.com/XanaduAI/pennylane/pull/597)

* `DefaultQubit.probability()` now returns the correct probability when called with
  `device.analytic=False`.
  [(#563)](https://github.com/XanaduAI/pennylane/pull/563)

* Fixed a bug in the `StronglyEntanglingLayers` template, allowing it to
  work correctly when applied to a single wire.
  [(544)](https://github.com/XanaduAI/pennylane/pull/544)

* Fixed a bug when inverting operations with decompositions; operations marked as inverted
  are now correctly inverted when the fallback decomposition is called.
  [(#543)](https://github.com/XanaduAI/pennylane/pull/543)

* The `QNode.print_applied()` method now correctly displays wires where
  `qml.prob()` is being returned.
  [#542](https://github.com/XanaduAI/pennylane/pull/542)

<h3>Contributors</h3>

This release contains contributions from (in alphabetical order):

Ville Bergholm, Lana Bozanic, Thomas Bromley, Theodor Isacsson, Josh Izaac, Nathan Killoran,
Maggie Li, Johannes Jakob Meyer, Maria Schuld, Sukin Sim, Antal Száva.

# Release 0.8.1

<h3>Improvements</h3>

* Beginning of support for Python 3.8, with the test suite
  now being run in a Python 3.8 environment.
  [(#501)](https://github.com/XanaduAI/pennylane/pull/501)

<h3>Documentation</h3>

* Present templates as a gallery of thumbnails showing the
  basic circuit architecture.
  [(#499)](https://github.com/XanaduAI/pennylane/pull/499)

<h3>Bug fixes</h3>

* Fixed a bug where multiplying a QNode parameter by 0 caused a divide
  by zero error when calculating the parameter shift formula.
  [(#512)](https://github.com/XanaduAI/pennylane/pull/512)

* Fixed a bug where the shape of differentiable QNode arguments
  was being cached on the first construction, leading to indexing
  errors if the QNode was re-evaluated if the argument changed shape.
  [(#505)](https://github.com/XanaduAI/pennylane/pull/505)

<h3>Contributors</h3>

This release contains contributions from (in alphabetical order):

Ville Bergholm, Josh Izaac, Johannes Jakob Meyer, Maria Schuld, Antal Száva.

# Release 0.8.0

<h3>New features since last release</h3>

* Added a quantum chemistry package, `pennylane.qchem`, which supports
  integration with OpenFermion, Psi4, PySCF, and OpenBabel.
  [(#453)](https://github.com/XanaduAI/pennylane/pull/453)

  Features include:

  - Generate the qubit Hamiltonians directly starting with the atomic structure of the molecule.
  - Calculate the mean-field (Hartree-Fock) electronic structure of molecules.
  - Allow to define an active space based on the number of active electrons and active orbitals.
  - Perform the fermionic-to-qubit transformation of the electronic Hamiltonian by
    using different functions implemented in OpenFermion.
  - Convert OpenFermion's QubitOperator to a Pennylane `Hamiltonian` class.
  - Perform a Variational Quantum Eigensolver (VQE) computation with this Hamiltonian in PennyLane.

  Check out the [quantum chemistry quickstart](https://pennylane.readthedocs.io/en/latest/introduction/chemistry.html), as well the quantum chemistry and VQE tutorials.

* PennyLane now has some functions and classes for creating and solving VQE
  problems. [(#467)](https://github.com/XanaduAI/pennylane/pull/467)

  - `qml.Hamiltonian`: a lightweight class for representing qubit Hamiltonians
  - `qml.VQECost`: a class for quickly constructing a differentiable cost function
    given a circuit ansatz, Hamiltonian, and one or more devices

    ```python
    >>> H = qml.vqe.Hamiltonian(coeffs, obs)
    >>> cost = qml.VQECost(ansatz, hamiltonian, dev, interface="torch")
    >>> params = torch.rand([4, 3])
    >>> cost(params)
    tensor(0.0245, dtype=torch.float64)
    ```

* Added a circuit drawing feature that provides a text-based representation
  of a QNode instance. It can be invoked via `qnode.draw()`. The user can specify
  to display variable names instead of variable values and choose either an ASCII
  or Unicode charset.
  [(#446)](https://github.com/XanaduAI/pennylane/pull/446)

  Consider the following circuit as an example:
  ```python3
  @qml.qnode(dev)
  def qfunc(a, w):
      qml.Hadamard(0)
      qml.CRX(a, wires=[0, 1])
      qml.Rot(w[0], w[1], w[2], wires=[1])
      qml.CRX(-a, wires=[0, 1])

      return qml.expval(qml.PauliZ(0) @ qml.PauliZ(1))
  ```

  We can draw the circuit after it has been executed:

  ```python
  >>> result = qfunc(2.3, [1.2, 3.2, 0.7])
  >>> print(qfunc.draw())
   0: ──H──╭C────────────────────────────╭C─────────╭┤ ⟨Z ⊗ Z⟩
   1: ─────╰RX(2.3)──Rot(1.2, 3.2, 0.7)──╰RX(-2.3)──╰┤ ⟨Z ⊗ Z⟩
  >>> print(qfunc.draw(charset="ascii"))
   0: --H--+C----------------------------+C---------+| <Z @ Z>
   1: -----+RX(2.3)--Rot(1.2, 3.2, 0.7)--+RX(-2.3)--+| <Z @ Z>
  >>> print(qfunc.draw(show_variable_names=True))
   0: ──H──╭C─────────────────────────────╭C─────────╭┤ ⟨Z ⊗ Z⟩
   1: ─────╰RX(a)──Rot(w[0], w[1], w[2])──╰RX(-1*a)──╰┤ ⟨Z ⊗ Z⟩
  ```

* Added `QAOAEmbedding` and its parameter initialization
  as a new trainable template.
  [(#442)](https://github.com/XanaduAI/pennylane/pull/442)

  <img src="https://pennylane.readthedocs.io/en/latest/_images/qaoa_layers.png"
  width=70%></img>

* Added the `qml.probs()` measurement function, allowing QNodes
  to differentiate variational circuit probabilities
  on simulators and hardware.
  [(#432)](https://github.com/XanaduAI/pennylane/pull/432)

  ```python
  @qml.qnode(dev)
  def circuit(x):
      qml.Hadamard(wires=0)
      qml.RY(x, wires=0)
      qml.RX(x, wires=1)
      qml.CNOT(wires=[0, 1])
      return qml.probs(wires=[0])
  ```
  Executing this circuit gives the marginal probability of wire 1:
  ```python
  >>> circuit(0.2)
  [0.40066533 0.59933467]
  ```
  QNodes that return probabilities fully support autodifferentiation.

* Added the convenience load functions `qml.from_pyquil`, `qml.from_quil` and
  `qml.from_quil_file` that convert pyQuil objects and Quil code to PennyLane
  templates. This feature requires version 0.8 or above of the PennyLane-Forest
  plugin.
  [(#459)](https://github.com/XanaduAI/pennylane/pull/459)

* Added a `qml.inv` method that inverts templates and sequences of Operations.
  Added a `@qml.template` decorator that makes templates return the queued Operations.
  [(#462)](https://github.com/XanaduAI/pennylane/pull/462)

  For example, using this function to invert a template inside a QNode:

  ```python3
      @qml.template
      def ansatz(weights, wires):
          for idx, wire in enumerate(wires):
              qml.RX(weights[idx], wires=[wire])

          for idx in range(len(wires) - 1):
              qml.CNOT(wires=[wires[idx], wires[idx + 1]])

      dev = qml.device('default.qubit', wires=2)

      @qml.qnode(dev)
      def circuit(weights):
          qml.inv(ansatz(weights, wires=[0, 1]))
          return qml.expval(qml.PauliZ(0) @ qml.PauliZ(1))
    ```

* Added the `QNodeCollection` container class, that allows independent
  QNodes to be stored and evaluated simultaneously. Experimental support
  for asynchronous evaluation of contained QNodes is provided with the
  `parallel=True` keyword argument.
  [(#466)](https://github.com/XanaduAI/pennylane/pull/466)

* Added a high level `qml.map` function, that maps a quantum
  circuit template over a list of observables or devices, returning
  a `QNodeCollection`.
  [(#466)](https://github.com/XanaduAI/pennylane/pull/466)

  For example:

  ```python3
  >>> def my_template(params, wires, **kwargs):
  >>>    qml.RX(params[0], wires=wires[0])
  >>>    qml.RX(params[1], wires=wires[1])
  >>>    qml.CNOT(wires=wires)

  >>> obs_list = [qml.PauliX(0) @ qml.PauliZ(1), qml.PauliZ(0) @ qml.PauliX(1)]
  >>> dev = qml.device("default.qubit", wires=2)
  >>> qnodes = qml.map(my_template, obs_list, dev, measure="expval")
  >>> qnodes([0.54, 0.12])
  array([-0.06154835  0.99280864])
  ```

* Added high level `qml.sum`, `qml.dot`, `qml.apply` functions
  that act on QNode collections.
  [(#466)](https://github.com/XanaduAI/pennylane/pull/466)

  `qml.apply` allows vectorized functions to act over the entire QNode
  collection:
  ```python
  >>> qnodes = qml.map(my_template, obs_list, dev, measure="expval")
  >>> cost = qml.apply(np.sin, qnodes)
  >>> cost([0.54, 0.12])
  array([-0.0615095  0.83756375])
  ```

  `qml.sum` and `qml.dot` take the sum of a QNode collection, and a
  dot product of tensors/arrays/QNode collections, respectively.

<h3>Breaking changes</h3>

* Deprecated the old-style `QNode` such that only the new-style `QNode` and its syntax can be used,
  moved all related files from the `pennylane/beta` folder to `pennylane`.
  [(#440)](https://github.com/XanaduAI/pennylane/pull/440)

<h3>Improvements</h3>

* Added the `Tensor.prune()` method and the `Tensor.non_identity_obs` property for extracting
  non-identity instances from the observables making up a `Tensor` instance.
  [(#498)](https://github.com/XanaduAI/pennylane/pull/498)

* Renamed the `expt.tensornet` and `expt.tensornet.tf` devices to `default.tensor` and
  `default.tensor.tf`.
  [(#495)](https://github.com/XanaduAI/pennylane/pull/495)

* Added a serialization method to the `CircuitGraph` class that is used to create a unique
  hash for each quantum circuit graph.
  [(#470)](https://github.com/XanaduAI/pennylane/pull/470)

* Added the `Observable.eigvals` method to return the eigenvalues of observables.
  [(#449)](https://github.com/XanaduAI/pennylane/pull/449)

* Added the `Observable.diagonalizing_gates` method to return the gates
  that diagonalize an observable in the computational basis.
  [(#454)](https://github.com/XanaduAI/pennylane/pull/454)

* Added the `Operator.matrix` method to return the matrix representation
  of an operator in the computational basis.
  [(#454)](https://github.com/XanaduAI/pennylane/pull/454)

* Added a `QubitDevice` class which implements common functionalities of plugin devices such that
  plugin devices can rely on these implementations. The new `QubitDevice` also includes
  a new `execute` method, which allows for more convenient plugin design. In addition, `QubitDevice`
  also unifies the way samples are generated on qubit-based devices.
  [(#452)](https://github.com/XanaduAI/pennylane/pull/452)
  [(#473)](https://github.com/XanaduAI/pennylane/pull/473)

* Improved documentation of `AmplitudeEmbedding` and `BasisEmbedding` templates.
  [(#441)](https://github.com/XanaduAI/pennylane/pull/441)
  [(#439)](https://github.com/XanaduAI/pennylane/pull/439)

* Codeblocks in the documentation now have a 'copy' button for easily
  copying examples.
  [(#437)](https://github.com/XanaduAI/pennylane/pull/437)

<h3>Documentation</h3>

* Update the developers plugin guide to use QubitDevice.
  [(#483)](https://github.com/XanaduAI/pennylane/pull/483)

<h3>Bug fixes</h3>

* Fixed a bug in `CVQNode._pd_analytic`, where non-descendant observables were not
  Heisenberg-transformed before evaluating the partial derivatives when using the
  order-2 parameter-shift method, resulting in an erroneous Jacobian for some circuits.
  [(#433)](https://github.com/XanaduAI/pennylane/pull/433)

<h3>Contributors</h3>

This release contains contributions from (in alphabetical order):

Juan Miguel Arrazola, Ville Bergholm, Alain Delgado Gran, Olivia Di Matteo,
Theodor Isacsson, Josh Izaac, Soran Jahangiri, Nathan Killoran, Johannes Jakob Meyer,
Zeyue Niu, Maria Schuld, Antal Száva.

# Release 0.7.0

<h3>New features since last release</h3>

* Custom padding constant in `AmplitudeEmbedding` is supported (see 'Breaking changes'.)
  [(#419)](https://github.com/XanaduAI/pennylane/pull/419)

* `StronglyEntanglingLayer` and `RandomLayer` now work with a single wire.
  [(#409)](https://github.com/XanaduAI/pennylane/pull/409)
  [(#413)](https://github.com/XanaduAI/pennylane/pull/413)

* Added support for applying the inverse of an `Operation` within a circuit.
  [(#377)](https://github.com/XanaduAI/pennylane/pull/377)

* Added an `OperationRecorder()` context manager, that allows templates
  and quantum functions to be executed while recording events. The
  recorder can be used with and without QNodes as a debugging utility.
  [(#388)](https://github.com/XanaduAI/pennylane/pull/388)

* Operations can now specify a decomposition that is used when the desired operation
  is not supported on the target device.
  [(#396)](https://github.com/XanaduAI/pennylane/pull/396)

* The ability to load circuits from external frameworks as templates
  has been added via the new `qml.load()` function. This feature
  requires plugin support --- this initial release provides support
  for Qiskit circuits and QASM files when `pennylane-qiskit` is installed,
  via the functions `qml.from_qiskit` and `qml.from_qasm`.
  [(#418)](https://github.com/XanaduAI/pennylane/pull/418)

* An experimental tensor network device has been added
  [(#416)](https://github.com/XanaduAI/pennylane/pull/416)
  [(#395)](https://github.com/XanaduAI/pennylane/pull/395)
  [(#394)](https://github.com/XanaduAI/pennylane/pull/394)
  [(#380)](https://github.com/XanaduAI/pennylane/pull/380)

* An experimental tensor network device which uses TensorFlow for
  backpropagation has been added
  [(#427)](https://github.com/XanaduAI/pennylane/pull/427)

* Custom padding constant in `AmplitudeEmbedding` is supported (see 'Breaking changes'.)
  [(#419)](https://github.com/XanaduAI/pennylane/pull/419)

<h3>Breaking changes</h3>

* The `pad` parameter in `AmplitudeEmbedding()` is now either `None` (no automatic padding), or a
  number that is used as the padding constant.
  [(#419)](https://github.com/XanaduAI/pennylane/pull/419)

* Initialization functions now return a single array of weights per function. Utilities for multi-weight templates
  `Interferometer()` and `CVNeuralNetLayers()` are provided.
  [(#412)](https://github.com/XanaduAI/pennylane/pull/412)

* The single layer templates `RandomLayer()`, `CVNeuralNetLayer()` and `StronglyEntanglingLayer()`
  have been turned into private functions `_random_layer()`, `_cv_neural_net_layer()` and
  `_strongly_entangling_layer()`. Recommended use is now via the corresponding `Layers()` templates.
  [(#413)](https://github.com/XanaduAI/pennylane/pull/413)

<h3>Improvements</h3>

* Added extensive input checks in templates.
  [(#419)](https://github.com/XanaduAI/pennylane/pull/419)

* Templates integration tests are rewritten - now cover keyword/positional argument passing,
  interfaces and combinations of templates.
  [(#409)](https://github.com/XanaduAI/pennylane/pull/409)
  [(#419)](https://github.com/XanaduAI/pennylane/pull/419)

* State vector preparation operations in the `default.qubit` plugin can now be
  applied to subsets of wires, and are restricted to being the first operation
  in a circuit.
  [(#346)](https://github.com/XanaduAI/pennylane/pull/346)

* The `QNode` class is split into a hierarchy of simpler classes.
  [(#354)](https://github.com/XanaduAI/pennylane/pull/354)
  [(#398)](https://github.com/XanaduAI/pennylane/pull/398)
  [(#415)](https://github.com/XanaduAI/pennylane/pull/415)
  [(#417)](https://github.com/XanaduAI/pennylane/pull/417)
  [(#425)](https://github.com/XanaduAI/pennylane/pull/425)

* Added the gates U1, U2 and U3 parametrizing arbitrary unitaries on 1, 2 and 3
  qubits and the Toffoli gate to the set of qubit operations.
  [(#396)](https://github.com/XanaduAI/pennylane/pull/396)

* Changes have been made to accomodate the movement of the main function
  in `pytest._internal` to `pytest._internal.main` in pip 19.3.
  [(#404)](https://github.com/XanaduAI/pennylane/pull/404)

* Added the templates `BasisStatePreparation` and `MottonenStatePreparation` that use
  gates to prepare a basis state and an arbitrary state respectively.
  [(#336)](https://github.com/XanaduAI/pennylane/pull/336)

* Added decompositions for `BasisState` and `QubitStateVector` based on state
  preparation templates.
  [(#414)](https://github.com/XanaduAI/pennylane/pull/414)

* Replaces the pseudo-inverse in the quantum natural gradient optimizer
  (which can be numerically unstable) with `np.linalg.solve`.
  [(#428)](https://github.com/XanaduAI/pennylane/pull/428)

<h3>Contributors</h3>

This release contains contributions from (in alphabetical order):

Ville Bergholm, Josh Izaac, Nathan Killoran, Angus Lowe, Johannes Jakob Meyer,
Oluwatobi Ogunbayo, Maria Schuld, Antal Száva.

# Release 0.6.1

<h3>New features since last release</h3>

* Added a `print_applied` method to QNodes, allowing the operation
  and observable queue to be printed as last constructed.
  [(#378)](https://github.com/XanaduAI/pennylane/pull/378)

<h3>Improvements</h3>

* A new `Operator` base class is introduced, which is inherited by both the
  `Observable` class and the `Operation` class.
  [(#355)](https://github.com/XanaduAI/pennylane/pull/355)

* Removed deprecated `@abstractproperty` decorators
  in `_device.py`.
  [(#374)](https://github.com/XanaduAI/pennylane/pull/374)

* The `CircuitGraph` class is updated to deal with `Operation` instances directly.
  [(#344)](https://github.com/XanaduAI/pennylane/pull/344)

* Comprehensive gradient tests have been added for the interfaces.
  [(#381)](https://github.com/XanaduAI/pennylane/pull/381)

<h3>Documentation</h3>

* The new restructured documentation has been polished and updated.
  [(#387)](https://github.com/XanaduAI/pennylane/pull/387)
  [(#375)](https://github.com/XanaduAI/pennylane/pull/375)
  [(#372)](https://github.com/XanaduAI/pennylane/pull/372)
  [(#370)](https://github.com/XanaduAI/pennylane/pull/370)
  [(#369)](https://github.com/XanaduAI/pennylane/pull/369)
  [(#367)](https://github.com/XanaduAI/pennylane/pull/367)
  [(#364)](https://github.com/XanaduAI/pennylane/pull/364)

* Updated the development guides.
  [(#382)](https://github.com/XanaduAI/pennylane/pull/382)
  [(#379)](https://github.com/XanaduAI/pennylane/pull/379)

* Added all modules, classes, and functions to the API section
  in the documentation.
  [(#373)](https://github.com/XanaduAI/pennylane/pull/373)

<h3>Bug fixes</h3>

* Replaces the existing `np.linalg.norm` normalization with hand-coded
  normalization, allowing `AmplitudeEmbedding` to be used with differentiable
  parameters. AmplitudeEmbedding tests have been added and improved.
  [(#376)](https://github.com/XanaduAI/pennylane/pull/376)

<h3>Contributors</h3>

This release contains contributions from (in alphabetical order):

Ville Bergholm, Josh Izaac, Nathan Killoran, Maria Schuld, Antal Száva

# Release 0.6.0

<h3>New features since last release</h3>

* The devices `default.qubit` and `default.gaussian` have a new initialization parameter
  `analytic` that indicates if expectation values and variances should be calculated
  analytically and not be estimated from data.
  [(#317)](https://github.com/XanaduAI/pennylane/pull/317)

* Added C-SWAP gate to the set of qubit operations
  [(#330)](https://github.com/XanaduAI/pennylane/pull/330)

* The TensorFlow interface has been renamed from `"tfe"` to `"tf"`, and
  now supports TensorFlow 2.0.
  [(#337)](https://github.com/XanaduAI/pennylane/pull/337)

* Added the S and T gates to the set of qubit operations.
  [(#343)](https://github.com/XanaduAI/pennylane/pull/343)

* Tensor observables are now supported within the `expval`,
  `var`, and `sample` functions, by using the `@` operator.
  [(#267)](https://github.com/XanaduAI/pennylane/pull/267)


<h3>Breaking changes</h3>

* The argument `n` specifying the number of samples in the method `Device.sample` was removed.
  Instead, the method will always return `Device.shots` many samples.
  [(#317)](https://github.com/XanaduAI/pennylane/pull/317)

<h3>Improvements</h3>

* The number of shots / random samples used to estimate expectation values and variances, `Device.shots`,
  can now be changed after device creation.
  [(#317)](https://github.com/XanaduAI/pennylane/pull/317)

* Unified import shortcuts to be under qml in qnode.py
  and test_operation.py
  [(#329)](https://github.com/XanaduAI/pennylane/pull/329)

* The quantum natural gradient now uses `scipy.linalg.pinvh` which is more efficient for symmetric matrices
  than the previously used `scipy.linalg.pinv`.
  [(#331)](https://github.com/XanaduAI/pennylane/pull/331)

* The deprecated `qml.expval.Observable` syntax has been removed.
  [(#267)](https://github.com/XanaduAI/pennylane/pull/267)

* Remainder of the unittest-style tests were ported to pytest.
  [(#310)](https://github.com/XanaduAI/pennylane/pull/310)

* The `do_queue` argument for operations now only takes effect
  within QNodes. Outside of QNodes, operations can now be instantiated
  without needing to specify `do_queue`.
  [(#359)](https://github.com/XanaduAI/pennylane/pull/359)

<h3>Documentation</h3>

* The docs are rewritten and restructured to contain a code introduction section as well as an API section.
  [(#314)](https://github.com/XanaduAI/pennylane/pull/275)

* Added Ising model example to the tutorials
  [(#319)](https://github.com/XanaduAI/pennylane/pull/319)

* Added tutorial for QAOA on MaxCut problem
  [(#328)](https://github.com/XanaduAI/pennylane/pull/328)

* Added QGAN flow chart figure to its tutorial
  [(#333)](https://github.com/XanaduAI/pennylane/pull/333)

* Added missing figures for gallery thumbnails of state-preparation
  and QGAN tutorials
  [(#326)](https://github.com/XanaduAI/pennylane/pull/326)

* Fixed typos in the state preparation tutorial
  [(#321)](https://github.com/XanaduAI/pennylane/pull/321)

* Fixed bug in VQE tutorial 3D plots
  [(#327)](https://github.com/XanaduAI/pennylane/pull/327)

<h3>Bug fixes</h3>

* Fixed typo in measurement type error message in qnode.py
  [(#341)](https://github.com/XanaduAI/pennylane/pull/341)

<h3>Contributors</h3>

This release contains contributions from (in alphabetical order):

Shahnawaz Ahmed, Ville Bergholm, Aroosa Ijaz, Josh Izaac, Nathan Killoran, Angus Lowe,
Johannes Jakob Meyer, Maria Schuld, Antal Száva, Roeland Wiersema.

# Release 0.5.0

<h3>New features since last release</h3>

* Adds a new optimizer, `qml.QNGOptimizer`, which optimizes QNodes using
  quantum natural gradient descent. See https://arxiv.org/abs/1909.02108
  for more details.
  [(#295)](https://github.com/XanaduAI/pennylane/pull/295)
  [(#311)](https://github.com/XanaduAI/pennylane/pull/311)

* Adds a new QNode method, `QNode.metric_tensor()`,
  which returns the block-diagonal approximation to the Fubini-Study
  metric tensor evaluated on the attached device.
  [(#295)](https://github.com/XanaduAI/pennylane/pull/295)

* Sampling support: QNodes can now return a specified number of samples
  from a given observable via the top-level `pennylane.sample()` function.
  To support this on plugin devices, there is a new `Device.sample` method.

  Calculating gradients of QNodes that involve sampling is not possible.
  [(#256)](https://github.com/XanaduAI/pennylane/pull/256)

* `default.qubit` has been updated to provide support for sampling.
  [(#256)](https://github.com/XanaduAI/pennylane/pull/256)

* Added controlled rotation gates to PennyLane operations and `default.qubit` plugin.
  [(#251)](https://github.com/XanaduAI/pennylane/pull/251)

<h3>Breaking changes</h3>

* The method `Device.supported` was removed, and replaced with the methods
  `Device.supports_observable` and `Device.supports_operation`.
  Both methods can be called with string arguments (`dev.supports_observable('PauliX')`) and
  class arguments (`dev.supports_observable(qml.PauliX)`).
  [(#276)](https://github.com/XanaduAI/pennylane/pull/276)

* The following CV observables were renamed to comply with the new Operation/Observable
  scheme: `MeanPhoton` to `NumberOperator`, `Homodyne` to `QuadOperator` and `NumberState` to `FockStateProjector`.
  [(#254)](https://github.com/XanaduAI/pennylane/pull/254)

<h3>Improvements</h3>

* The `AmplitudeEmbedding` function now provides options to normalize and
  pad features to ensure a valid state vector is prepared.
  [(#275)](https://github.com/XanaduAI/pennylane/pull/275)

* Operations can now optionally specify generators, either as existing PennyLane
  operations, or by providing a NumPy array.
  [(#295)](https://github.com/XanaduAI/pennylane/pull/295)
  [(#313)](https://github.com/XanaduAI/pennylane/pull/313)

* Adds a `Device.parameters` property, so that devices can view a dictionary mapping free
  parameters to operation parameters. This will allow plugin devices to take advantage
  of parametric compilation.
  [(#283)](https://github.com/XanaduAI/pennylane/pull/283)

* Introduces two enumerations: `Any` and `All`, representing any number of wires
  and all wires in the system respectively. They can be imported from
  `pennylane.operation`, and can be used when defining the `Operation.num_wires`
  class attribute of operations.
  [(#277)](https://github.com/XanaduAI/pennylane/pull/277)

  As part of this change:

  - `All` is equivalent to the integer 0, for backwards compatibility with the
    existing test suite

  - `Any` is equivalent to the integer -1 to allow numeric comparison
    operators to continue working

  - An additional validation is now added to the `Operation` class,
    which will alert the user that an operation with `num_wires = All`
    is being incorrectly.

* The one-qubit rotations in `pennylane.plugins.default_qubit` no longer depend on Scipy's `expm`. Instead
  they are calculated with Euler's formula.
  [(#292)](https://github.com/XanaduAI/pennylane/pull/292)

* Creates an `ObservableReturnTypes` enumeration class containing `Sample`,
  `Variance` and `Expectation`. These new values can be assigned to the `return_type`
  attribute of an `Observable`.
  [(#290)](https://github.com/XanaduAI/pennylane/pull/290)

* Changed the signature of the `RandomLayer` and `RandomLayers` templates to have a fixed seed by default.
  [(#258)](https://github.com/XanaduAI/pennylane/pull/258)

* `setup.py` has been cleaned up, removing the non-working shebang,
  and removing unused imports.
  [(#262)](https://github.com/XanaduAI/pennylane/pull/262)

<h3>Documentation</h3>

* A documentation refactor to simplify the tutorials and
  include Sphinx-Gallery.
  [(#291)](https://github.com/XanaduAI/pennylane/pull/291)

  - Examples and tutorials previously split across the `examples/`
    and `doc/tutorials/` directories, in a mixture of ReST and Jupyter notebooks,
    have been rewritten as Python scripts with ReST comments in a single location,
    the `examples/` folder.

  - Sphinx-Gallery is used to automatically build and run the tutorials.
    Rendered output is displayed in the Sphinx documentation.

  - Links are provided at the top of every tutorial page for downloading the
    tutorial as an executable python script, downloading the tutorial
    as a Jupyter notebook, or viewing the notebook on GitHub.

  - The tutorials table of contents have been moved to a single quick start page.

* Fixed a typo in `QubitStateVector`.
  [(#296)](https://github.com/XanaduAI/pennylane/pull/296)

* Fixed a typo in the `default_gaussian.gaussian_state` function.
  [(#293)](https://github.com/XanaduAI/pennylane/pull/293)

* Fixed a typo in the gradient recipe within the `RX`, `RY`, `RZ`
  operation docstrings.
  [(#248)](https://github.com/XanaduAI/pennylane/pull/248)

* Fixed a broken link in the tutorial documentation, as a
  result of the `qml.expval.Observable` deprecation.
  [(#246)](https://github.com/XanaduAI/pennylane/pull/246)

<h3>Bug fixes</h3>

* Fixed a bug where a `PolyXP` observable would fail if applied to subsets
  of wires on `default.gaussian`.
  [(#277)](https://github.com/XanaduAI/pennylane/pull/277)

<h3>Contributors</h3>

This release contains contributions from (in alphabetical order):

Simon Cross, Aroosa Ijaz, Josh Izaac, Nathan Killoran, Johannes Jakob Meyer,
Rohit Midha, Nicolás Quesada, Maria Schuld, Antal Száva, Roeland Wiersema.

# Release 0.4.0

<h3>New features since last release</h3>

* `pennylane.expval()` is now a top-level *function*, and is no longer
  a package of classes. For now, the existing `pennylane.expval.Observable`
  interface continues to work, but will raise a deprecation warning.
  [(#232)](https://github.com/XanaduAI/pennylane/pull/232)

* Variance support: QNodes can now return the variance of observables,
  via the top-level `pennylane.var()` function. To support this on
  plugin devices, there is a new `Device.var` method.

  The following observables support analytic gradients of variances:

  - All qubit observables (requiring 3 circuit evaluations for involutory
    observables such as `Identity`, `X`, `Y`, `Z`; and 5 circuit evals for
    non-involutary observables, currently only `qml.Hermitian`)

  - First-order CV observables (requiring 5 circuit evaluations)

  Second-order CV observables support numerical variance gradients.

* `pennylane.about()` function added, providing details
  on current PennyLane version, installed plugins, Python,
  platform, and NumPy versions [(#186)](https://github.com/XanaduAI/pennylane/pull/186)

* Removed the logic that allowed `wires` to be passed as a positional
  argument in quantum operations. This allows us to raise more useful
  error messages for the user if incorrect syntax is used.
  [(#188)](https://github.com/XanaduAI/pennylane/pull/188)

* Adds support for multi-qubit expectation values of the `pennylane.Hermitian()`
  observable [(#192)](https://github.com/XanaduAI/pennylane/pull/192)

* Adds support for multi-qubit expectation values in `default.qubit`.
  [(#202)](https://github.com/XanaduAI/pennylane/pull/202)

* Organize templates into submodules [(#195)](https://github.com/XanaduAI/pennylane/pull/195).
  This included the following improvements:

  - Distinguish embedding templates from layer templates.

  - New random initialization functions supporting the templates available
    in the new submodule `pennylane.init`.

  - Added a random circuit template (`RandomLayers()`), in which rotations and 2-qubit gates are randomly
    distributed over the wires

  - Add various embedding strategies

<h3>Breaking changes</h3>

* The `Device` methods `expectations`, `pre_expval`, and `post_expval` have been
  renamed to `observables`, `pre_measure`, and `post_measure` respectively.
  [(#232)](https://github.com/XanaduAI/pennylane/pull/232)

<h3>Improvements</h3>

* `default.qubit` plugin now uses `np.tensordot` when applying quantum operations
  and evaluating expectations, resulting in significant speedup
  [(#239)](https://github.com/XanaduAI/pennylane/pull/239),
  [(#241)](https://github.com/XanaduAI/pennylane/pull/241)

* PennyLane now allows division of quantum operation parameters by a constant
  [(#179)](https://github.com/XanaduAI/pennylane/pull/179)

* Portions of the test suite are in the process of being ported to pytest.
  Note: this is still a work in progress.

  Ported tests include:

  - `test_ops.py`
  - `test_about.py`
  - `test_classical_gradients.py`
  - `test_observables.py`
  - `test_measure.py`
  - `test_init.py`
  - `test_templates*.py`
  - `test_ops.py`
  - `test_variable.py`
  - `test_qnode.py` (partial)

<h3>Bug fixes</h3>

* Fixed a bug in `Device.supported`, which would incorrectly
  mark an operation as supported if it shared a name with an
  observable [(#203)](https://github.com/XanaduAI/pennylane/pull/203)

* Fixed a bug in `Operation.wires`, by explicitly casting the
  type of each wire to an integer [(#206)](https://github.com/XanaduAI/pennylane/pull/206)

* Removed code in PennyLane which configured the logger,
  as this would clash with users' configurations
  [(#208)](https://github.com/XanaduAI/pennylane/pull/208)

* Fixed a bug in `default.qubit`, in which `QubitStateVector` operations
  were accidentally being cast to `np.float` instead of `np.complex`.
  [(#211)](https://github.com/XanaduAI/pennylane/pull/211)


<h3>Contributors</h3>

This release contains contributions from:

Shahnawaz Ahmed, riveSunder, Aroosa Ijaz, Josh Izaac, Nathan Killoran, Maria Schuld.

# Release 0.3.1

<h3>Bug fixes</h3>

* Fixed a bug where the interfaces submodule was not correctly being packaged via setup.py

# Release 0.3.0

<h3>New features since last release</h3>

* PennyLane now includes a new `interfaces` submodule, which enables QNode integration with additional machine learning libraries.
* Adds support for an experimental PyTorch interface for QNodes
* Adds support for an experimental TensorFlow eager execution interface for QNodes
* Adds a PyTorch+GPU+QPU tutorial to the documentation
* Documentation now includes links and tutorials including the new [PennyLane-Forest](https://github.com/rigetti/pennylane-forest) plugin.

<h3>Improvements</h3>

* Printing a QNode object, via `print(qnode)` or in an interactive terminal, now displays more useful information regarding the QNode,
  including the device it runs on, the number of wires, it's interface, and the quantum function it uses:

  ```python
  >>> print(qnode)
  <QNode: device='default.qubit', func=circuit, wires=2, interface=PyTorch>
  ```

<h3>Contributors</h3>

This release contains contributions from:

Josh Izaac and Nathan Killoran.


# Release 0.2.0

<h3>New features since last release</h3>

* Added the `Identity` expectation value for both CV and qubit models [(#135)](https://github.com/XanaduAI/pennylane/pull/135)
* Added the `templates.py` submodule, containing some commonly used QML models to be used as ansatz in QNodes [(#133)](https://github.com/XanaduAI/pennylane/pull/133)
* Added the `qml.Interferometer` CV operation [(#152)](https://github.com/XanaduAI/pennylane/pull/152)
* Wires are now supported as free QNode parameters [(#151)](https://github.com/XanaduAI/pennylane/pull/151)
* Added ability to update stepsizes of the optimizers [(#159)](https://github.com/XanaduAI/pennylane/pull/159)

<h3>Improvements</h3>

* Removed use of hardcoded values in the optimizers, made them parameters (see [#131](https://github.com/XanaduAI/pennylane/pull/131) and [#132](https://github.com/XanaduAI/pennylane/pull/132))
* Created the new `PlaceholderExpectation`, to be used when both CV and qubit expval modules contain expectations with the same name
* Provide the plugins a way to view the operation queue _before_ applying operations. This allows for on-the-fly modifications of
  the queue, allowing hardware-based plugins to support the full range of qubit expectation values. [(#143)](https://github.com/XanaduAI/pennylane/pull/143)
* QNode return values now support _any_ form of sequence, such as lists, sets, etc. [(#144)](https://github.com/XanaduAI/pennylane/pull/144)
* CV analytic gradient calculation is now more robust, allowing for operations which may not themselves be differentiated, but have a
  well defined `_heisenberg_rep` method, and so may succeed operations that are analytically differentiable [(#152)](https://github.com/XanaduAI/pennylane/pull/152)

<h3>Bug fixes</h3>

* Fixed a bug where the variational classifier example was not batching when learning parity (see [#128](https://github.com/XanaduAI/pennylane/pull/128) and [#129](https://github.com/XanaduAI/pennylane/pull/129))
* Fixed an inconsistency where some initial state operations were documented as accepting complex parameters - all operations
  now accept real values [(#146)](https://github.com/XanaduAI/pennylane/pull/146)

<h3>Contributors</h3>

This release contains contributions from:

Christian Gogolin, Josh Izaac, Nathan Killoran, and Maria Schuld.


# Release 0.1.0

Initial public release.

<h3>Contributors</h3>
This release contains contributions from:

Ville Bergholm, Josh Izaac, Maria Schuld, Christian Gogolin, and Nathan Killoran.<|MERGE_RESOLUTION|>--- conflicted
+++ resolved
@@ -54,19 +54,10 @@
 
   - The QNode Autograd interface now inspects QNode positional arguments when calculating
     the vector-Jacobian product. If any argument is marked as `requires_grad=False`, it
-<<<<<<< HEAD
-    is automatically excluded from the parameter-shift rule.
-    
+
 * Added module `pennylane.qnn.cost` with class `SquaredErrorLoss`. The module will contain classes
   to calculate losses and costs on circuits with trainable parameters.
   [(#642)](https://github.com/XanaduAI/pennylane/pull/642)
-=======
-    is automatically excluded from quantum gradient computations.
-
-  - The QNode TF interface now inspects QNode positional arguments when calculating
-    the vector-Jacobian product. If any argument is not being watched by a `tf.GradientTape()`,
-    it is automatically excluded from quantum gradient computations.
->>>>>>> f118b5a8
 
 <h3>Improvements</h3>
 
