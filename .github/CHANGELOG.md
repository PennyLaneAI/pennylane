# Release 0.18.0-dev (development release)

<h3>New features since last release</h3>

* Custom gradient transforms can now be created using the new
  `@qml.gradients.gradient_transform` decorator on a batch-tape transform.
  [(#1589)](https://github.com/PennyLaneAI/pennylane/pull/1589)

  Quantum gradient transforms are a specific case of `qml.batch_transform`.
  To create a quantum gradient transform, simply write a function that accepts a tape,
  and returns a batch of tapes to be independently executed on a quantum device, alongside
  a post-processing function that processes the tape results into the gradient.

  Furthermore, a smart default expansion function is provided, which automatically expands tape
  operations which are not differentiable prior to applying the quantum gradient.
  All gradient transforms in `qml.gradients` are now decorated with this decorator.

  Supported gradient transforms must be of the following form:

  ```python
  @qml.gradients.gradient_transform
  def my_custom_gradient(tape, argnum=None, **kwargs):
      ...
      return gradient_tapes, processing_fn
  ```

  Various built-in quantum gradient transforms are provided within the
  `qml.gradients` module, including `qml.gradients.param_shift`.
  Once defined, quantum gradient transforms can be applied directly
  to QNodes:

  ```pycon
  >>> @qml.qnode(dev)
  ... def circuit(x):
  ...     qml.RX(x, wires=0)
  ...     qml.CNOT(wires=[0, 1])
  ...     return qml.expval(qml.PauliZ(0))
  >>> circuit(0.3)
  tensor(0.95533649, requires_grad=True)
  >>> qml.gradients.param_shift(circuit)(0.5)
  array([[-0.47942554]])
  ```

  Quantum gradient transforms are fully differentiable, allowing higher order derivatives to be
  accessed:

  ```pycon
  >>> qml.grad(qml.gradients.param_shift(circuit))(0.5)
  tensor(-0.87758256, requires_grad=True)
  ```

* A new pytorch device, `qml.device('default.qubit.torch', wires=wires)`, supports
  backpropogation with the torch interface.
  [(#1225)](https://github.com/PennyLaneAI/pennylane/pull/1360)
  [(#1598)](https://github.com/PennyLaneAI/pennylane/pull/1598)

* The ability to define *batch* transforms has been added via the new
  `@qml.batch_transform` decorator.
  [(#1493)](https://github.com/PennyLaneAI/pennylane/pull/1493)

  A batch transform is a transform that takes a single tape or QNode as input,
  and executes multiple tapes or QNodes independently. The results may then be post-processed
  before being returned.

  For example, consider the following batch transform:

  ```python
  @qml.batch_transform
  def my_transform(tape, a, b):
      """Generates two tapes, one with all RX replaced with RY,
      and the other with all RX replaced with RZ."""
      tape1 = qml.tape.JacobianTape()
      tape2 = qml.tape.JacobianTape()

      # loop through all operations on the input tape
      for op in tape.operations + tape.measurements:
          if op.name == "RX":
              with tape1:
                  qml.RY(a * qml.math.abs(op.parameters[0]), wires=op.wires)
              with tape2:
                  qml.RZ(b * qml.math.abs(op.parameters[0]), wires=op.wires)
          else:
              for t in [tape1, tape2]:
                  with t:
                      qml.apply(op)

      def processing_fn(results):
          return qml.math.sum(qml.math.stack(results))

      return [tape1, tape2], processing_fn
  ```

  We can transform a QNode directly using decorator syntax:

  ```pycon
  >>> @my_transform(0.65, 2.5)
  ... @qml.qnode(dev)
  ... def circuit(x):
  ...     qml.Hadamard(wires=0)
  ...     qml.RX(x, wires=0)
  ...     return qml.expval(qml.PauliX(0))
  >>> print(circuit(-0.5))
  1.2629730888100839
  ```

  Batch tape transforms are fully differentiable:

  ```pycon
  >>> gradient = qml.grad(circuit)(-0.5)
  >>> print(gradient)
  2.5800122591960153
  ```

  Batch transforms can also be applied to existing QNodes,

  ```pycon
  >>> new_qnode = my_transform(existing_qnode, *transform_weights)
  >>> new_qnode(weights)
  ```

  or to tapes (in which case, the processed tapes and classical post-processing
  functions are returned):

  ```pycon
  >>> tapes, fn = my_transform(tape, 0.65, 2.5)
  >>> from pennylane.interfaces.batch import execute
  >>> dev = qml.device("default.qubit", wires=1)
  >>> res = execute(tapes, dev, interface="autograd", gradient_fn=qml.gradients.param_shift)
  1.2629730888100839
  ```

* Added a new `SISWAP` operation and a `SQISW` alias with support to the `default_qubit` device.
  [#1563](https://github.com/PennyLaneAI/pennylane/pull/1563)

* The `RotosolveOptimizer` now can tackle general parametrized circuits, and is no longer
  restricted to single-qubit Pauli rotations.
  [(#1489)](https://github.com/PennyLaneAI/pennylane/pull/1489)
  
  This includes:
  
  - layers of gates controlled by the same parameter,
  - controlled variants of parametrized gates, and
  - Hamiltonian time evolution.
  
  Note that the eigenvalue spectrum of the gate generator needs to be known to
  use `RotosolveOptimizer` for a general gate, and it
  is required to produce equidistant frequencies.
  For details see [Vidal and Theis, 2018](https://arxiv.org/abs/1812.06323)
  and [Wierichs, Izaac, Wang, Lin 2021](https://arxiv.org/abs/2107.12390).

  Consider a circuit with a mixture of Pauli rotation gates, controlled Pauli rotations, and
  single-parameter layers of Pauli rotations:
  ```python
  dev = qml.device('default.qubit', wires=3, shots=None)

  @qml.qnode(dev)
  def cost_function(rot_param, layer_par, crot_param):
      for i, par in enumerate(rot_param):
          qml.RX(par, wires=i)
      for w in dev.wires:
          qml.RX(layer_par, wires=w)
      for i, par in enumerate(crot_param):
          qml.CRY(par, wires=[i, (i+1) % 3])

      return qml.expval(qml.PauliZ(0) @ qml.PauliZ(1) @ qml.PauliZ(2))
  ```
  This cost function has one frequency for each of the first `RX` rotation angles,
  three frequencies for the layer of `RX` gates that depend on `layer_par`, and two
  frequencies for each of the `CRY` gate parameters. Rotosolve can then be used to minimize
  the `cost_function`:

  ```python
  # Initial parameters
  init_param = [
      np.array([0.3, 0.2, 0.67], requires_grad=True),
      np.array(1.1, requires_grad=True),
      np.array([-0.2, 0.1, -2.5], requires_grad=True),
  ]
  # Numbers of frequencies per parameter
  num_freqs = [[1, 1, 1], 3, [2, 2, 2]]

  opt = qml.RotosolveOptimizer()
  param = init_param.copy()
  ```

  In addition, the optimization technique for the Rotosolve substeps can be chosen via the
  `optimizer` and `optimizer_kwargs` keyword arguments and the minimized cost of the
  intermediate univariate reconstructions can be read out via `full_output`, including the
  cost _after_ the full Rotosolve step:

  ```python
  for step in range(3):
      param, cost, sub_cost = opt.step_and_cost(
          cost_function,
          *param,
          num_freqs=num_freqs,
          full_output=True,
          optimizer="brute",
      )
      print(f"Cost before step: {cost}")
      print(f"Minimization substeps: {np.round(sub_cost, 6)}")
  ```
  ``` pycon
  Cost before step: 0.042008210392535605
  Minimization substeps: [-0.230905 -0.863336 -0.980072 -0.980072 -1.       -1.       -1.      ]
  Cost before step: -0.999999999068121
  Minimization substeps: [-1. -1. -1. -1. -1. -1. -1.]
  Cost before step: -1.0
  Minimization substeps: [-1. -1. -1. -1. -1. -1. -1.]
  ```

  For usage details please consider the docstring.

* The `frobenius_inner_product` function has been moved to the `qml.math`
  module, and is now differentiable using all autodiff frameworks.
  [(#1388)](https://github.com/PennyLaneAI/pennylane/pull/1388)

* Vector-Jacobian product transforms have been added to the `qml.gradients` package.
  [(#1494)](https://github.com/PennyLaneAI/pennylane/pull/1494)

  The new transforms include:

  - `qml.gradients.vjp`
  - `qml.gradients.batch_vjp`

* The Hamiltonian can now store grouping information, which can be accessed by a device to
  speed up computations of the expectation value of a Hamiltonian.
  [(#1515)](https://github.com/PennyLaneAI/pennylane/pull/1515)

  ```python
  obs = [qml.PauliX(0), qml.PauliX(1), qml.PauliZ(0)]
  coeffs = np.array([1., 2., 3.])
  H = qml.Hamiltonian(coeffs, obs, grouping_type='qwc')
  ```

  Initialization with a ``grouping_type`` other than ``None`` stores the indices
  required to make groups of commuting observables and their coefficients.

  ``` pycon
  >>> H.grouping_indices
  [[0, 1], [2]]
  ```

* Hamiltonians are now trainable with respect to their coefficients.
  [(#1483)](https://github.com/PennyLaneAI/pennylane/pull/1483)

  ``` python
  from pennylane import numpy as np

  dev = qml.device("default.qubit", wires=2)
  @qml.qnode(dev)
  def circuit(coeffs, param):
      qml.RX(param, wires=0)
      qml.RY(param, wires=0)
      return qml.expval(
          qml.Hamiltonian(coeffs, [qml.PauliX(0), qml.PauliZ(0)], simplify=True)
      )

  coeffs = np.array([-0.05, 0.17])
  param = np.array(1.7)
  grad_fn = qml.grad(circuit)
  ```
  ``` pycon
  >>> grad_fn(coeffs, param)
  (array([-0.12777055,  0.0166009 ]), array(0.0917819))
  ```

* Support for differentiable execution of batches of circuits has been
  added, via the beta `pennylane.interfaces.batch` module.
  [(#1501)](https://github.com/PennyLaneAI/pennylane/pull/1501)
  [(#1508)](https://github.com/PennyLaneAI/pennylane/pull/1508)
  [(#1542)](https://github.com/PennyLaneAI/pennylane/pull/1542)
  [(#1549)](https://github.com/PennyLaneAI/pennylane/pull/1549)
  [(#1608)](https://github.com/PennyLaneAI/pennylane/pull/1608)

  For example:

  ```python
  from pennylane.interfaces.batch import execute

  def cost_fn(x):
      with qml.tape.JacobianTape() as tape1:
          qml.RX(x[0], wires=[0])
          qml.RY(x[1], wires=[1])
          qml.CNOT(wires=[0, 1])
          qml.var(qml.PauliZ(0) @ qml.PauliX(1))

      with qml.tape.JacobianTape() as tape2:
          qml.RX(x[0], wires=0)
          qml.RY(x[0], wires=1)
          qml.CNOT(wires=[0, 1])
          qml.probs(wires=1)

      result = execute(
          [tape1, tape2], dev,
          gradient_fn=qml.gradients.param_shift,
          interface="autograd"
      )
      return result[0] + result[1][0, 0]

  res = qml.grad(cost_fn)(params)
  ```

<h3>Improvements</h3>

* Hamiltonians are now natively supported on the `default.qubit` device if `shots=None`. 
  This makes VQE workflows a lot faster in some cases.
  [(#1551)](https://github.com/PennyLaneAI/pennylane/pull/1551)
  [(#1596)](https://github.com/PennyLaneAI/pennylane/pull/1596)

* A gradient recipe for Hamiltonian coefficients has been added. This makes it possible 
  to compute parameter-shift gradients of these coefficients on devices that natively 
  support Hamiltonians.
  [(#1551)](https://github.com/PennyLaneAI/pennylane/pull/1551)

* The device test suite has been expanded to cover more qubit operations and observables.
  [(#1510)](https://github.com/PennyLaneAI/pennylane/pull/1510)

* The `MultiControlledX` class now inherits from `Operation` instead of `ControlledQubitUnitary` which makes the `MultiControlledX` gate a non-parameterized gate.
  [(#1557)](https://github.com/PennyLaneAI/pennylane/pull/1557)

* The `utils.sparse_hamiltonian` function can now deal with non-integer 
  wire labels, and it throws an error for the edge case of observables that are 
  created from multi-qubit operations.
  [(#1550)](https://github.com/PennyLaneAI/pennylane/pull/1550)

* Added the matrix attribute to `qml.templates.subroutines.GroverOperator`
  [(#1553)](https://github.com/PennyLaneAI/pennylane/pull/1553)

* The `tape.to_openqasm()` method now has a `measure_all` argument that specifies whether the
  serialized OpenQASM script includes computational basis measurements on all of the qubits or
  just those specified by the tape.
  [(#1559)](https://github.com/PennyLaneAI/pennylane/pull/1559)

* An error is raised when no arguments are passed to a `qml.operation.Observable` to inform the user about specifying wires.
  [(#1547)](https://github.com/PennyLaneAI/pennylane/pull/1547)

* The Hamiltonian class was moved to the `ops/qubit` folder from the `vqe` module, since it is now an observable.
  [(#1534)](https://github.com/PennyLaneAI/pennylane/pull/1534)

* The `group_observables` transform is now differentiable.
  [(#1483)](https://github.com/PennyLaneAI/pennylane/pull/1483)

  For example:

  ``` python
  import jax
  from jax import numpy as jnp

  coeffs = jnp.array([1., 2., 3.])
  obs = [PauliX(wires=0), PauliX(wires=1), PauliZ(wires=1)]

  def group(coeffs, select=None):
    _, grouped_coeffs = qml.grouping.group_observables(obs, coeffs)
    # in this example, grouped_coeffs is a list of two jax tensors
    # [DeviceArray([1., 2.], dtype=float32), DeviceArray([3.], dtype=float32)]
    return grouped_coeffs[select]

  jac_fn = jax.jacobian(group)
  ```
  ```pycon
  >>> jac_fn(coeffs, select=0)
  [[1. 0. 0.]
  [0. 1. 0.]]

  >>> jac_fn(coeffs, select=1)
  [[0., 0., 1.]]
  ```

* The tape does not verify any more that all Observables have owners in the annotated queue.
  [(#1505)](https://github.com/PennyLaneAI/pennylane/pull/1505)

  This allows manipulation of Observables inside a tape context. An example is
  `expval(Tensor(qml.PauliX(0), qml.Identity(1)).prune())` which makes the expval
  an owner of the pruned tensor and its constituent observables, but leaves the
  original tensor in the queue without an owner.

* Create a separate requirements file for the CI issue , to have a separate requirements.txt (pinned)
and requirements-ci.txt (unpinned). This latter would be used by the CI.
  [(#1535)](https://github.com/PennyLaneAI/pennylane/pull/1535)

* The QFT operation is moved to template
  [(#1548)](https://github.com/PennyLaneAI/pennylane/pull/1548)
  
* The `qml.ResetError` is now supported for `default.mixed` device. 
  [(#1541)](https://github.com/PennyLaneAI/pennylane/pull/1541)
  
* `QNode.diff_method` will now reflect which method was selected from `diff_method="best"`.
  [(#1568)](https://github.com/PennyLaneAI/pennylane/pull/1568)

* QNodes now support `diff_method=None`. This works the same as `interface=None`. Such QNodes accept
  floats, ints, lists and numpy arrays and return numpy output but can not be differentiated.
  [(#1585)](https://github.com/PennyLaneAI/pennylane/pull/1585)


<h3>Breaking changes</h3>

* The class `qml.Interferometer` is deprecated and will be renamed `qml.InterferometerUnitary`
  after one release cycle.
  [(#1546)](https://github.com/PennyLaneAI/pennylane/pull/1546)

*  All optimizers except for Rotosolve and Rotoselect now have a public attribute `stepsize`.
  Temporary backward compatibility has been added to support the use of `_stepsize` for one
  release cycle. `update_stepsize` method is deprecated.
  [(#1625)](https://github.com/PennyLaneAI/pennylane/pull/1625)
  

<h3>Bug fixes</h3>

* `MottonenStatepreparation` can now be run with a single wire label not in a list.
  [(#1620)](https://github.com/PennyLaneAI/pennylane/pull/1620)

* Dask and CVXPY dependent tests are skipped if those packages are not installed.
[(#1617)](https://github.com/PennyLaneAI/pennylane/pull/1617)

* The `qml.layer` template now works with tensorflow variables.
[(#1615)](https://github.com/PennyLaneAI/pennylane/pull/1615)

* Remove `QFT` from possible operations in `default.qubit` and `default.mixed`.
  [(#1600)](https://github.com/PennyLaneAI/pennylane/pull/1600)

* Fix bug when computing expectations of Hamiltonians using TensorFlow.
  [(#1586)](https://github.com/PennyLaneAI/pennylane/pull/1586)

* Fix bug when computing the specs of a circuit with a Hamiltonian observable.
  [(#1533)](https://github.com/PennyLaneAI/pennylane/pull/1533)

<h3>Documentation</h3>

* The `qml.Identity` operation is placed under the sections Qubit observables and CV observables.
  [(#1576)](https://github.com/PennyLaneAI/pennylane/pull/1576)

* Updated the documentation of `qml.grouping`, `qml.kernels` and `qml.qaoa` modules to present 
  the list of functions first followed by the technical details of the module.
  [(#1581)](https://github.com/PennyLaneAI/pennylane/pull/1581) 

* Recategorized Qubit operations into new and existing categories so that code for each
  operation is easier to locate.
  [(#1566)](https://github.com/PennyLaneAI/pennylane/pull/1583)

<h3>Contributors</h3>

This release contains contributions from (in alphabetical order):

<<<<<<< HEAD
Vishnu Ajith, Akash Narayanan B, Thomas Bromley, Olivia Di Matteo, Tanya Garg, Josh Izaac, Prateek Jain, Christina Lee,
Ankit Khandelwal, Johannes Jakob Meyer, Romain Moyard, Esteban Payares, Pratul Saini, Maria Schuld,
=======
Vishnu Ajith, Akash Narayanan B, Thomas Bromley, Tanya Garg, Josh Izaac, Prateek Jain, Ankit Khandelwal,
Christina Lee, Johannes Jakob Meyer, Romain Moyard, Esteban Payares, Pratul Saini, Maria Schuld,
>>>>>>> 7229a428
Arshpreet Singh, Ingrid Strandberg, Slimane Thabet, David Wierichs, Vincent Wong.

# Release 0.17.0 (current release)

<h3>New features since the last release</h3>

<h4>Circuit optimization</h4>

* PennyLane can now perform quantum circuit optimization using the
  top-level transform `qml.compile`. The `compile` transform allows you
  to chain together sequences of tape and quantum function transforms
  into custom circuit optimization pipelines.
  [(#1475)](https://github.com/PennyLaneAI/pennylane/pull/1475)

  For example, take the following decorated quantum function:

  ```python
  dev = qml.device('default.qubit', wires=[0, 1, 2])

  @qml.qnode(dev)
  @qml.compile()
  def qfunc(x, y, z):
      qml.Hadamard(wires=0)
      qml.Hadamard(wires=1)
      qml.Hadamard(wires=2)
      qml.RZ(z, wires=2)
      qml.CNOT(wires=[2, 1])
      qml.RX(z, wires=0)
      qml.CNOT(wires=[1, 0])
      qml.RX(x, wires=0)
      qml.CNOT(wires=[1, 0])
      qml.RZ(-z, wires=2)
      qml.RX(y, wires=2)
      qml.PauliY(wires=2)
      qml.CZ(wires=[1, 2])
      return qml.expval(qml.PauliZ(wires=0))
  ```

  The default behaviour of `qml.compile` is to apply a sequence of three
  transforms: `commute_controlled`, `cancel_inverses`, and then `merge_rotations`.

  ```pycon
  >>> print(qml.draw(qfunc)(0.2, 0.3, 0.4))
   0: ──H───RX(0.6)──────────────────┤ ⟨Z⟩
   1: ──H──╭X────────────────────╭C──┤
   2: ──H──╰C────────RX(0.3)──Y──╰Z──┤
  ```

  The `qml.compile` transform is flexible and accepts a custom pipeline
  of tape and quantum function transforms (you can even write your own!).
  For example, if we wanted to only push single-qubit gates through
  controlled gates and cancel adjacent inverses, we could do:

  ```python
  from pennylane.transforms import commute_controlled, cancel_inverses
  pipeline = [commute_controlled, cancel_inverses]

  @qml.qnode(dev)
  @qml.compile(pipeline=pipeline)
  def qfunc(x, y, z):
      qml.Hadamard(wires=0)
      qml.Hadamard(wires=1)
      qml.Hadamard(wires=2)
      qml.RZ(z, wires=2)
      qml.CNOT(wires=[2, 1])
      qml.RX(z, wires=0)
      qml.CNOT(wires=[1, 0])
      qml.RX(x, wires=0)
      qml.CNOT(wires=[1, 0])
      qml.RZ(-z, wires=2)
      qml.RX(y, wires=2)
      qml.PauliY(wires=2)
      qml.CZ(wires=[1, 2])
      return qml.expval(qml.PauliZ(wires=0))
  ```

  ```pycon
  >>> print(qml.draw(qfunc)(0.2, 0.3, 0.4))
   0: ──H───RX(0.4)──RX(0.2)────────────────────────────┤ ⟨Z⟩
   1: ──H──╭X───────────────────────────────────────╭C──┤
   2: ──H──╰C────────RZ(0.4)──RZ(-0.4)──RX(0.3)──Y──╰Z──┤
  ```

  The following compilation transforms have been added and are also available
  to use, either independently, or within a `qml.compile` pipeline:

  * `commute_controlled`: push commuting single-qubit gates through controlled operations.
    [(#1464)](https://github.com/PennyLaneAI/pennylane/pull/1464)

  * `cancel_inverses`: removes adjacent pairs of operations that cancel out.
    [(#1455)](https://github.com/PennyLaneAI/pennylane/pull/1455)

  * `merge_rotations`: combines adjacent rotation gates of
    the same type into a single gate, including controlled rotations.
    [(#1455)](https://github.com/PennyLaneAI/pennylane/pull/1455)

  * `single_qubit_fusion`: acts on all sequences of
    single-qubit operations in a quantum function, and converts each
    sequence to a single `Rot` gate.
    [(#1458)](https://github.com/PennyLaneAI/pennylane/pull/1458)

  For more details on `qml.compile` and the available compilation transforms, see
  [the compilation documentation](https://pennylane.readthedocs.io/en/stable/code/qml_transforms.html#transforms-for-circuit-compilation).

<h4>QNodes are even more powerful</h4>

* Computational basis samples directly from the underlying device can
  now be returned directly from QNodes via `qml.sample()`.
  [(#1441)](https://github.com/PennyLaneAI/pennylane/pull/1441)

  ```python
  dev = qml.device("default.qubit", wires=3, shots=5)

  @qml.qnode(dev)
  def circuit_1():
      qml.Hadamard(wires=0)
      qml.Hadamard(wires=1)
      return qml.sample()

  @qml.qnode(dev)
  def circuit_2():
      qml.Hadamard(wires=0)
      qml.Hadamard(wires=1)
      return qml.sample(wires=[0,2])    # no observable provided and wires specified
  ```

  ```pycon
  >>> print(circuit_1())
  [[1, 0, 0],
   [1, 1, 0],
   [1, 0, 0],
   [0, 0, 0],
   [0, 1, 0]]

  >>> print(circuit_2())
  [[1, 0],
   [1, 0],
   [1, 0],
   [0, 0],
   [0, 0]]

  >>> print(qml.draw(circuit_2)())
   0: ──H──╭┤ Sample[basis]
   1: ──H──│┤
   2: ─────╰┤ Sample[basis]
  ```

* The new `qml.apply` function can be used to add operations that might have
  already been instantiated elsewhere to the QNode and other queuing contexts:
  [(#1433)](https://github.com/PennyLaneAI/pennylane/pull/1433)

  ```python
  op = qml.RX(0.4, wires=0)
  dev = qml.device("default.qubit", wires=2)

  @qml.qnode(dev)
  def circuit(x):
      qml.RY(x, wires=0)
      qml.apply(op)
      return qml.expval(qml.PauliZ(0))
  ```

  ```pycon
  >>> print(qml.draw(circuit)(0.6))
  0: ──RY(0.6)──RX(0.4)──┤ ⟨Z⟩
  ```

  Previously instantiated measurements can also be applied to QNodes.

<h4>Device Resource Tracker</h4>

* The new Device Tracker capabilities allows for flexible and versatile tracking of executions,
  even inside parameter-shift gradients. This functionality will improve the ease of monitoring
  large batches and remote jobs.
  [(#1355)](https://github.com/PennyLaneAI/pennylane/pull/1355)

  ```python
  dev = qml.device('default.qubit', wires=1, shots=100)

  @qml.qnode(dev, diff_method="parameter-shift")
  def circuit(x):
      qml.RX(x, wires=0)
      return qml.expval(qml.PauliZ(0))

  x = np.array(0.1)

  with qml.Tracker(circuit.device) as tracker:
      qml.grad(circuit)(x)
  ```

  ```pycon
  >>> tracker.totals
  {'executions': 3, 'shots': 300, 'batches': 1, 'batch_len': 2}
  >>> tracker.history
  {'executions': [1, 1, 1],
   'shots': [100, 100, 100],
   'batches': [1],
   'batch_len': [2]}
  >>> tracker.latest
  {'batches': 1, 'batch_len': 2}
  ```

  Users can also provide a custom function to the `callback` keyword that gets called each time
  the information is updated.  This functionality allows users to monitor remote jobs or large
  parameter-shift batches.

  ```pycon
  >>> def shots_info(totals, history, latest):
  ...     print("Total shots: ", totals['shots'])
  >>> with qml.Tracker(circuit.device, callback=shots_info) as tracker:
  ...     qml.grad(circuit)(0.1)
  Total shots:  100
  Total shots:  200
  Total shots:  300
  Total shots:  300
  ```

<h4>Containerization support</h4>

* Docker support for building PennyLane with support for all interfaces (TensorFlow,
  Torch, and Jax), as well as device plugins and QChem, for GPUs and CPUs, has been added.
  [(#1391)](https://github.com/PennyLaneAI/pennylane/pull/1391)

  The build process using Docker and `make` requires that the repository source
  code is cloned or downloaded from GitHub. Visit the the detailed description
  for an [extended list of
  options](https://pennylane.readthedocs.io/en/stable/development/guide/installation.html#installation).

<h4>Improved Hamiltonian simulations</h4>

* Added a sparse Hamiltonian observable and the functionality to support computing its expectation
  value with `default.qubit`. [(#1398)](https://github.com/PennyLaneAI/pennylane/pull/1398)

  For example, the following QNode returns the expectation value of a sparse Hamiltonian:

  ```python
  dev = qml.device("default.qubit", wires=2)

  @qml.qnode(dev, diff_method="parameter-shift")
  def circuit(param, H):
      qml.PauliX(0)
      qml.SingleExcitation(param, wires=[0, 1])
      return qml.expval(qml.SparseHamiltonian(H, [0, 1]))
  ```

  We can execute this QNode, passing in a sparse identity matrix:

  ```pycon
  >>> print(circuit([0.5], scipy.sparse.eye(4).tocoo()))
  0.9999999999999999
  ```

  The expectation value of the sparse Hamiltonian is computed directly, which leads to executions
  that are faster by orders of magnitude. Note that "parameter-shift" is the only differentiation
  method that is currently supported when the observable is a sparse Hamiltonian.

* VQE problems can now be intuitively set up by passing the Hamiltonian
  as an observable. [(#1474)](https://github.com/PennyLaneAI/pennylane/pull/1474)

  ``` python
  dev = qml.device("default.qubit", wires=2)
  H = qml.Hamiltonian([1., 2., 3.],  [qml.PauliZ(0), qml.PauliY(0), qml.PauliZ(1)])
  w = qml.init.strong_ent_layers_uniform(1, 2, seed=1967)

  @qml.qnode(dev)
  def circuit(w):
      qml.templates.StronglyEntanglingLayers(w, wires=range(2))
      return qml.expval(H)
  ```

  ```pycon
  >>> print(circuit(w))
  -1.5133943637878295
  >>> print(qml.grad(circuit)(w))
  [[[-8.32667268e-17  1.39122955e+00 -9.12462052e-02]
  [ 1.02348685e-16 -7.77143238e-01 -1.74708049e-01]]]
  ```

  Note that other measurement types like `var(H)` or `sample(H)`, as well
  as multiple expectations like `expval(H1), expval(H2)` are not supported.

* Added functionality to compute the sparse matrix representation of a `qml.Hamiltonian` object.
  [(#1394)](https://github.com/PennyLaneAI/pennylane/pull/1394)

<h4>New gradients module</h4>

* A new gradients module `qml.gradients` has been added, which provides
  differentiable quantum gradient transforms.
  [(#1476)](https://github.com/PennyLaneAI/pennylane/pull/1476)
  [(#1479)](https://github.com/PennyLaneAI/pennylane/pull/1479)
  [(#1486)](https://github.com/PennyLaneAI/pennylane/pull/1486)

  Available quantum gradient transforms include:

  - `qml.gradients.finite_diff`
  - `qml.gradients.param_shift`
  - `qml.gradients.param_shift_cv`

  For example,

  ```pycon
  >>> params = np.array([0.3,0.4,0.5], requires_grad=True)
  >>> with qml.tape.JacobianTape() as tape:
  ...     qml.RX(params[0], wires=0)
  ...     qml.RY(params[1], wires=0)
  ...     qml.RX(params[2], wires=0)
  ...     qml.expval(qml.PauliZ(0))
  ...     qml.var(qml.PauliZ(0))
  >>> tape.trainable_params = {0, 1, 2}
  >>> gradient_tapes, fn = qml.gradients.finite_diff(tape)
  >>> res = dev.batch_execute(gradient_tapes)
  >>> fn(res)
  array([[-0.69688381, -0.32648317, -0.68120105],
         [ 0.8788057 ,  0.41171179,  0.85902895]])
  ```

<h4>Even more new operations and templates</h4>

* Grover Diffusion Operator template added.
  [(#1442)](https://github.com/PennyLaneAI/pennylane/pull/1442)

  For example, if we have an oracle that marks the "all ones" state with a
  negative sign:

  ```python
  n_wires = 3
  wires = list(range(n_wires))

  def oracle():
      qml.Hadamard(wires[-1])
      qml.Toffoli(wires=wires)
      qml.Hadamard(wires[-1])
  ```

  We can perform [Grover's Search Algorithm](https://en.wikipedia.org/wiki/Grover%27s_algorithm):

  ```python
  dev = qml.device('default.qubit', wires=wires)

  @qml.qnode(dev)
  def GroverSearch(num_iterations=1):
      for wire in wires:
          qml.Hadamard(wire)

      for _ in range(num_iterations):
          oracle()
          qml.templates.GroverOperator(wires=wires)

      return qml.probs(wires)
  ```

  We can see this circuit yields the marked state with high probability:

  ```pycon
  >>> GroverSearch(num_iterations=1)
  tensor([0.03125, 0.03125, 0.03125, 0.03125, 0.03125, 0.03125, 0.03125,
          0.78125], requires_grad=True)
  >>> GroverSearch(num_iterations=2)
  tensor([0.0078125, 0.0078125, 0.0078125, 0.0078125, 0.0078125, 0.0078125,
      0.0078125, 0.9453125], requires_grad=True)
  ```

* A decomposition has been added to `QubitUnitary` that makes the
  single-qubit case fully differentiable in all interfaces. Furthermore,
  a quantum function transform, `unitary_to_rot()`, has been added to decompose all
  single-qubit instances of `QubitUnitary` in a quantum circuit.
  [(#1427)](https://github.com/PennyLaneAI/pennylane/pull/1427)

  Instances of `QubitUnitary` may now be decomposed directly to `Rot`
  operations, or `RZ` operations if the input matrix is diagonal. For
  example, let

  ```python
  >>> U = np.array([
      [-0.28829348-0.78829734j,  0.30364367+0.45085995j],
      [ 0.53396245-0.10177564j,  0.76279558-0.35024096j]
  ])
  ```

  Then, we can compute the decomposition as:

  ```pycon
  >>> qml.QubitUnitary.decomposition(U, wires=0)
  [Rot(-0.24209530281458358, 1.1493817777199102, 1.733058145303424, wires=[0])]
  ```

  We can also apply the transform directly to a quantum function, and compute the
  gradients of parameters used to construct the unitary matrices.

  ```python
  def qfunc_with_qubit_unitary(angles):
      z, x = angles[0], angles[1]

      Z_mat = np.array([[np.exp(-1j * z / 2), 0.0], [0.0, np.exp(1j * z / 2)]])

      c = np.cos(x / 2)
      s = np.sin(x / 2) * 1j
      X_mat = np.array([[c, -s], [-s, c]])

      qml.Hadamard(wires="a")
      qml.QubitUnitary(Z_mat, wires="a")
      qml.QubitUnitary(X_mat, wires="b")
      qml.CNOT(wires=["b", "a"])
      return qml.expval(qml.PauliX(wires="a"))
  ```

  ```pycon
  >>> dev = qml.device("default.qubit", wires=["a", "b"])
  >>> transformed_qfunc = qml.transforms.unitary_to_rot(qfunc_with_qubit_unitary)
  >>> transformed_qnode = qml.QNode(transformed_qfunc, dev)
  >>> input = np.array([0.3, 0.4], requires_grad=True)
  >>> transformed_qnode(input)
  tensor(0.95533649, requires_grad=True)
  >>> qml.grad(transformed_qnode)(input)
  array([-0.29552021,  0.        ])
  ```

* Ising YY gate functionality added.
  [(#1358)](https://github.com/PennyLaneAI/pennylane/pull/1358)

<h3>Improvements</h3>

* The tape does not verify any more that all Observables have owners in the annotated queue.
  [(#1505)](https://github.com/PennyLaneAI/pennylane/pull/1505)

  This allows manipulation of Observables inside a tape context. An example is
  `expval(Tensor(qml.PauliX(0), qml.Identity(1)).prune())` which makes the expval an owner
  of the pruned tensor and its constituent observables, but leaves the original tensor in
  the queue without an owner.

* The `step` and `step_and_cost` methods of `QNGOptimizer` now accept a custom `grad_fn`
  keyword argument to use for gradient computations.
  [(#1487)](https://github.com/PennyLaneAI/pennylane/pull/1487)

* The precision used by `default.qubit.jax` now matches the float precision
  indicated by
  ```python
  from jax.config import config
  config.read('jax_enable_x64')
  ```
  where `True` means `float64`/`complex128` and `False` means `float32`/`complex64`.
  [(#1485)](https://github.com/PennyLaneAI/pennylane/pull/1485)

* The `./pennylane/ops/qubit.py` file is broken up into a folder of six separate files.
  [(#1467)](https://github.com/PennyLaneAI/pennylane/pull/1467)

* Changed to using commas as the separator of wires in the string
  representation of `qml.Hamiltonian` objects for multi-qubit terms.
  [(#1465)](https://github.com/PennyLaneAI/pennylane/pull/1465)

* Changed to using `np.object_` instead of `np.object` as per the NumPy
  deprecations starting version 1.20.
  [(#1466)](https://github.com/PennyLaneAI/pennylane/pull/1466)

* Change the order of the covariance matrix and the vector of means internally
  in `default.gaussian`. [(#1331)](https://github.com/PennyLaneAI/pennylane/pull/1331)

* Added the `id` attribute to templates.
  [(#1438)](https://github.com/PennyLaneAI/pennylane/pull/1438)

* The `qml.math` module, for framework-agnostic tensor manipulation,
  has two new functions available:
  [(#1490)](https://github.com/PennyLaneAI/pennylane/pull/1490)

  - `qml.math.get_trainable_indices(sequence_of_tensors)`: returns the indices corresponding to
    trainable tensors in the input sequence.

  - `qml.math.unwrap(sequence_of_tensors)`: unwraps a sequence of tensor-like objects to NumPy
    arrays.

  In addition, the behaviour of `qml.math.requires_grad` has been improved in order to
  correctly determine trainability during Autograd and JAX backwards passes.

* A new tape method, `tape.unwrap()` is added. This method is a context manager; inside the
  context, the tape's parameters are unwrapped to NumPy arrays and floats, and the trainable
  parameter indices are set.
  [(#1491)](https://github.com/PennyLaneAI/pennylane/pull/1491)

  These changes are temporary, and reverted on exiting the context.

  ```pycon
  >>> with tf.GradientTape():
  ...     with qml.tape.QuantumTape() as tape:
  ...         qml.RX(tf.Variable(0.1), wires=0)
  ...         qml.RY(tf.constant(0.2), wires=0)
  ...         qml.RZ(tf.Variable(0.3), wires=0)
  ...     with tape.unwrap():
  ...         print("Trainable params:", tape.trainable_params)
  ...         print("Unwrapped params:", tape.get_parameters())
  Trainable params: {0, 2}
  Unwrapped params: [0.1, 0.3]
  >>> print("Original parameters:", tape.get_parameters())
  Original parameters: [<tf.Variable 'Variable:0' shape=() dtype=float32, numpy=0.1>,
    <tf.Variable 'Variable:0' shape=() dtype=float32, numpy=0.3>]
  ```

  In addition, `qml.tape.Unwrap` is a context manager that unwraps multiple tapes:

  ```pycon
  >>> with qml.tape.Unwrap(tape1, tape2):
  ```

<h3>Breaking changes</h3>

* Removed the deprecated tape methods `get_resources` and `get_depth` as they are
  superseded by the `specs` tape attribute.
  [(#1522)](https://github.com/PennyLaneAI/pennylane/pull/1522)

* Specifying `shots=None` with `qml.sample` was previously deprecated.
  From this release onwards, setting `shots=None` when sampling will
  raise an error.
  [(#1522)](https://github.com/PennyLaneAI/pennylane/pull/1522)

* The existing `pennylane.collections.apply` function is no longer accessible
  via `qml.apply`, and needs to be imported directly from the `collections`
  package.
  [(#1358)](https://github.com/PennyLaneAI/pennylane/pull/1358)

<h3>Bug fixes</h3>

* Fixes a bug in `qml.adjoint` and `qml.ctrl`
  where the adjoint of operations outside of a `QNode` or a `QuantumTape` could
  not be obtained.
  [(#1532)](https://github.com/PennyLaneAI/pennylane/pull/1532)

* Fixes a bug in `GradientDescentOptimizer` and `NesterovMomentumOptimizer`
  where a cost function with one trainable parameter and non-trainable
  parameters raised an error.
  [(#1495)](https://github.com/PennyLaneAI/pennylane/pull/1495)

* Fixed an example in the documentation's
  [introduction to numpy gradients](https://pennylane.readthedocs.io/en/stable/introduction/interfaces/numpy.html), where
  the wires were a non-differentiable argument to the QNode.
  [(#1499)](https://github.com/PennyLaneAI/pennylane/pull/1499)

* Fixed a bug where the adjoint of `qml.QFT` when using the `qml.adjoint` function
  was not correctly computed.
  [(#1451)](https://github.com/PennyLaneAI/pennylane/pull/1451)

* Fixed the differentiability of the operation`IsingYY` for Autograd, Jax and Tensorflow.
  [(#1425)](https://github.com/PennyLaneAI/pennylane/pull/1425)

* Fixed a bug in the `torch` interface that prevented gradients from being
  computed on a GPU. [(#1426)](https://github.com/PennyLaneAI/pennylane/pull/1426)

* Quantum function transforms now preserve the format of the measurement
  results, so that a single measurement returns a single value rather than
  an array with a single element. [(#1434)](https://github.com/PennyLaneAI/pennylane/pull/1434)

* Fixed a bug in the parameter-shift Hessian implementation, which resulted
  in the incorrect Hessian being returned for a cost function
  that performed post-processing on a vector-valued QNode.
  [(#1436)](https://github.com/PennyLaneAI/pennylane/pull/1436)

* Fixed a bug in the initialization of `QubitUnitary` where the size of
  the matrix was not checked against the number of wires.
  [(#1439)](https://github.com/PennyLaneAI/pennylane/pull/1439)

<h3>Documentation</h3>

* Improved Contribution Guide and Pull Requests Guide.
  [(#1461)](https://github.com/PennyLaneAI/pennylane/pull/1461)

* Examples have been added to clarify use of the continuous-variable
  `FockStateVector` operation in the multi-mode case.
  [(#1472)](https://github.com/PennyLaneAI/pennylane/pull/1472)

<h3>Contributors</h3>

This release contains contributions from (in alphabetical order):

Juan Miguel Arrazola, Olivia Di Matteo, Anthony Hayes, Theodor Isacsson, Josh
Izaac, Soran Jahangiri, Nathan Killoran, Arshpreet Singh Khangura, Leonhard
Kunczik, Christina Lee, Romain Moyard, Lee James O'Riordan, Ashish Panigrahi,
Nahum Sá, Maria Schuld, Jay Soni, Antal Száva, David Wierichs.

# Release 0.16.0

<h4>First class support for quantum kernels</h4>

* The new `qml.kernels` module provides basic functionalities for [working with quantum
  kernels](https://pennylane.readthedocs.io/en/stable/code/qml_kernels.html) as
  well as post-processing methods to mitigate sampling errors and device noise:
  [(#1102)](https://github.com/PennyLaneAI/pennylane/pull/1102)

  ```python

  num_wires = 6
  wires = range(num_wires)
  dev = qml.device('default.qubit', wires=wires)

  @qml.qnode(dev)
  def kernel_circuit(x1, x2):
      qml.templates.AngleEmbedding(x1, wires=wires)
      qml.adjoint(qml.templates.AngleEmbedding)(x2, wires=wires)
      return qml.probs(wires)

  kernel = lambda x1, x2: kernel_circuit(x1, x2)[0]
  X_train = np.random.random((10, 6))
  X_test = np.random.random((5, 6))

  # Create symmetric square kernel matrix (for training)
  K = qml.kernels.square_kernel_matrix(X_train, kernel)

  # Compute kernel between test and training data.
  K_test = qml.kernels.kernel_matrix(X_train, X_test, kernel)
  K1 = qml.kernels.mitigate_depolarizing_noise(K, num_wires, method='single')
  ```

<h4>Extract the fourier representation of quantum circuits</h4>

* PennyLane now has a `fourier` module, which hosts a [growing library
  of methods](https://pennylane.readthedocs.io/en/stable/code/qml_fourier.html)
  that help with investigating the Fourier representation of functions
  implemented by quantum circuits. The Fourier representation can be used
  to examine and characterize the expressivity of the quantum circuit.
  [(#1160)](https://github.com/PennyLaneAI/pennylane/pull/1160)
  [(#1378)](https://github.com/PennyLaneAI/pennylane/pull/1378)

  For example, one can plot distributions over Fourier series coefficients like
  this one:

  <img src="https://pennylane.readthedocs.io/en/latest/_static/fourier.png" width=70%/>

<h4>Seamless support for working with the Pauli group</h4>

* Added functionality for constructing and manipulating the Pauli group
  [(#1181)](https://github.com/PennyLaneAI/pennylane/pull/1181).

  The function `qml.grouping.pauli_group` provides a generator to
  easily loop over the group, or construct and store it in its entirety.
  For example, we can construct the single-qubit Pauli group like so:

  ```pycon
  >>> from pennylane.grouping import pauli_group
  >>> pauli_group_1_qubit = list(pauli_group(1))
  >>> pauli_group_1_qubit
  [Identity(wires=[0]), PauliZ(wires=[0]), PauliX(wires=[0]), PauliY(wires=[0])]
  ```

  We can multiply together its members at the level of Pauli words
  using the `pauli_mult` and `pauli_multi_with_phase` functions.
  This can be done on arbitrarily-labeled wires as well, by defining a wire map.

  ```pycon
  >>> from pennylane.grouping import pauli_group, pauli_mult
  >>> wire_map = {'a' : 0, 'b' : 1, 'c' : 2}
  >>> pg = list(pauli_group(3, wire_map=wire_map))
  >>> pg[3]
  PauliZ(wires=['b']) @ PauliZ(wires=['c'])
  >>> pg[55]
  PauliY(wires=['a']) @ PauliY(wires=['b']) @ PauliZ(wires=['c'])
  >>> pauli_mult(pg[3], pg[55], wire_map=wire_map)
  PauliY(wires=['a']) @ PauliX(wires=['b'])
  ```

  Functions for conversion of Pauli observables to strings (and back),
  are included.

  ```pycon
  >>> from pennylane.grouping import pauli_word_to_string, string_to_pauli_word
  >>> pauli_word_to_string(pg[55], wire_map=wire_map)
  'YYZ'
  >>> string_to_pauli_word('ZXY', wire_map=wire_map)
  PauliZ(wires=['a']) @ PauliX(wires=['b']) @ PauliY(wires=['c'])
  ```

  Calculation of the matrix representation for arbitrary Paulis and wire maps is now
  also supported.

  ```pycon
  >>> from pennylane.grouping import pauli_word_to_matrix
  >>> wire_map = {'a' : 0, 'b' : 1}
  >>> pauli_word = qml.PauliZ('b')  # corresponds to Pauli 'IZ'
  >>> pauli_word_to_matrix(pauli_word, wire_map=wire_map)
  array([[ 1.,  0.,  0.,  0.],
         [ 0., -1.,  0., -0.],
         [ 0.,  0.,  1.,  0.],
         [ 0., -0.,  0., -1.]])
  ```

<h4>New transforms</h4>

* The `qml.specs` QNode transform creates a function that returns specifications or
  details about the QNode, including depth, number of gates, and number of
  gradient executions required.
  [(#1245)](https://github.com/PennyLaneAI/pennylane/pull/1245)

  For example:

  ```python
  dev = qml.device('default.qubit', wires=4)

  @qml.qnode(dev, diff_method='parameter-shift')
  def circuit(x, y):
      qml.RX(x[0], wires=0)
      qml.Toffoli(wires=(0, 1, 2))
      qml.CRY(x[1], wires=(0, 1))
      qml.Rot(x[2], x[3], y, wires=0)
      return qml.expval(qml.PauliZ(0)), qml.expval(qml.PauliX(1))
  ```

  We can now use the `qml.specs` transform to generate a function that returns
  details and resource information:

  ```pycon
  >>> x = np.array([0.05, 0.1, 0.2, 0.3], requires_grad=True)
  >>> y = np.array(0.4, requires_grad=False)
  >>> specs_func = qml.specs(circuit)
  >>> specs_func(x, y)
  {'gate_sizes': defaultdict(int, {1: 2, 3: 1, 2: 1}),
   'gate_types': defaultdict(int, {'RX': 1, 'Toffoli': 1, 'CRY': 1, 'Rot': 1}),
   'num_operations': 4,
   'num_observables': 2,
   'num_diagonalizing_gates': 1,
   'num_used_wires': 3,
   'depth': 4,
   'num_trainable_params': 4,
   'num_parameter_shift_executions': 11,
   'num_device_wires': 4,
   'device_name': 'default.qubit',
   'diff_method': 'parameter-shift'}
  ```

  The tape methods `get_resources` and `get_depth` are superseded by `specs` and will be
  deprecated after one release cycle.

* Adds a decorator `@qml.qfunc_transform` to easily create a transformation
  that modifies the behaviour of a quantum function.
  [(#1315)](https://github.com/PennyLaneAI/pennylane/pull/1315)

  For example, consider the following transform, which scales the parameter of
  all `RX` gates by :math:`x \rightarrow \sin(a) \sqrt{x}`, and the parameters
  of all `RY` gates by :math:`y \rightarrow \cos(a * b) y`:

  ```python
  @qml.qfunc_transform
  def my_transform(tape, a, b):
      for op in tape.operations + tape.measurements:
          if op.name == "RX":
              x = op.parameters[0]
              qml.RX(qml.math.sin(a) * qml.math.sqrt(x), wires=op.wires)
          elif op.name == "RY":
              y = op.parameters[0]
              qml.RX(qml.math.cos(a * b) * y, wires=op.wires)
          else:
              op.queue()
  ```

  We can now apply this transform to any quantum function:

  ```python
  dev = qml.device("default.qubit", wires=2)

  def ansatz(x):
      qml.Hadamard(wires=0)
      qml.RX(x[0], wires=0)
      qml.RY(x[1], wires=1)
      qml.CNOT(wires=[0, 1])

  @qml.qnode(dev)
  def circuit(params, transform_weights):
      qml.RX(0.1, wires=0)

      # apply the transform to the ansatz
      my_transform(*transform_weights)(ansatz)(params)

      return qml.expval(qml.PauliZ(1))
  ```

  We can print this QNode to show that the qfunc transform is taking place:

  ```pycon
  >>> x = np.array([0.5, 0.3], requires_grad=True)
  >>> transform_weights = np.array([0.1, 0.6], requires_grad=True)
  >>> print(qml.draw(circuit)(x, transform_weights))
   0: ──RX(0.1)────H──RX(0.0706)──╭C──┤
   1: ──RX(0.299)─────────────────╰X──┤ ⟨Z⟩
  ```

  Evaluating the QNode, as well as the derivative, with respect to the gate
  parameter *and* the transform weights:

  ```pycon
  >>> circuit(x, transform_weights)
  tensor(0.00672829, requires_grad=True)
  >>> qml.grad(circuit)(x, transform_weights)
  (array([ 0.00671711, -0.00207359]), array([6.69695008e-02, 3.73694364e-06]))
  ```

* Adds a `hamiltonian_expand` tape transform. This takes a tape ending in
  `qml.expval(H)`, where `H` is a Hamiltonian, and maps it to a collection
  of tapes which can be executed and passed into a post-processing function yielding
  the expectation value.
  [(#1142)](https://github.com/PennyLaneAI/pennylane/pull/1142)

  Example use:

  ```python
  H = qml.PauliZ(0) + 3 * qml.PauliZ(0) @ qml.PauliX(1)

  with qml.tape.QuantumTape() as tape:
      qml.Hadamard(wires=1)
      qml.expval(H)

  tapes, fn = qml.transforms.hamiltonian_expand(tape)
  ```

  We can now evaluate the transformed tapes, and apply the post-processing
  function:

  ```pycon
  >>> dev = qml.device("default.qubit", wires=3)
  >>> res = dev.batch_execute(tapes)
  >>> fn(res)
  3.999999999999999
  ```

* The `quantum_monte_carlo` transform has been added, allowing an input circuit to be transformed
  into the full quantum Monte Carlo algorithm.
  [(#1316)](https://github.com/PennyLaneAI/pennylane/pull/1316)

  Suppose we want to measure the expectation value of the sine squared function according to
  a standard normal distribution. We can calculate the expectation value analytically as
  `0.432332`, but we can also estimate using the quantum Monte Carlo algorithm. The first step is to
  discretize the problem:

  ```python
  from scipy.stats import norm

  m = 5
  M = 2 ** m

  xmax = np.pi  # bound to region [-pi, pi]
  xs = np.linspace(-xmax, xmax, M)

  probs = np.array([norm().pdf(x) for x in xs])
  probs /= np.sum(probs)

  func = lambda i: np.sin(xs[i]) ** 2
  r_rotations = np.array([2 * np.arcsin(np.sqrt(func(i))) for i in range(M)])
  ```

  The `quantum_monte_carlo` transform can then be used:

  ```python
  from pennylane.templates.state_preparations.mottonen import (
      _uniform_rotation_dagger as r_unitary,
  )

  n = 6
  N = 2 ** n

  a_wires = range(m)
  wires = range(m + 1)
  target_wire = m
  estimation_wires = range(m + 1, n + m + 1)

  dev = qml.device("default.qubit", wires=(n + m + 1))

  def fn():
      qml.templates.MottonenStatePreparation(np.sqrt(probs), wires=a_wires)
      r_unitary(qml.RY, r_rotations, control_wires=a_wires[::-1], target_wire=target_wire)

  @qml.qnode(dev)
  def qmc():
      qml.quantum_monte_carlo(fn, wires, target_wire, estimation_wires)()
      return qml.probs(estimation_wires)

  phase_estimated = np.argmax(qmc()[:int(N / 2)]) / N
  ```

  The estimated value can be retrieved using:

  ```pycon
  >>> (1 - np.cos(np.pi * phase_estimated)) / 2
  0.42663476277231915
  ```

  The resources required to perform the quantum Monte Carlo algorithm can also be inspected using
  the `specs` transform.

<h4>Extended QAOA module</h4>

* Functionality to support solving the maximum-weighted cycle problem has been added to the `qaoa`
  module.
  [(#1207)](https://github.com/PennyLaneAI/pennylane/pull/1207)
  [(#1209)](https://github.com/PennyLaneAI/pennylane/pull/1209)
  [(#1251)](https://github.com/PennyLaneAI/pennylane/pull/1251)
  [(#1213)](https://github.com/PennyLaneAI/pennylane/pull/1213)
  [(#1220)](https://github.com/PennyLaneAI/pennylane/pull/1220)
  [(#1214)](https://github.com/PennyLaneAI/pennylane/pull/1214)
  [(#1283)](https://github.com/PennyLaneAI/pennylane/pull/1283)
  [(#1297)](https://github.com/PennyLaneAI/pennylane/pull/1297)
  [(#1396)](https://github.com/PennyLaneAI/pennylane/pull/1396)
  [(#1403)](https://github.com/PennyLaneAI/pennylane/pull/1403)

  The `max_weight_cycle` function returns the appropriate cost and mixer Hamiltonians:

  ```pycon
  >>> a = np.random.random((3, 3))
  >>> np.fill_diagonal(a, 0)
  >>> g = nx.DiGraph(a)  # create a random directed graph
  >>> cost, mixer, mapping = qml.qaoa.max_weight_cycle(g)
  >>> print(cost)
    (-0.9775906842165344) [Z2]
  + (-0.9027248603361988) [Z3]
  + (-0.8722207409852838) [Z0]
  + (-0.6426184210832898) [Z5]
  + (-0.2832594164291379) [Z1]
  + (-0.0778133996933755) [Z4]
  >>> print(mapping)
  {0: (0, 1), 1: (0, 2), 2: (1, 0), 3: (1, 2), 4: (2, 0), 5: (2, 1)}
  ```
  Additional functionality can be found in the
  [qml.qaoa.cycle](https://pennylane.readthedocs.io/en/latest/code/api/pennylane.qaoa.cycle.html)
  module.


<h4>Extended operations and templates</h4>

* Added functionality to compute the sparse matrix representation of a `qml.Hamiltonian` object.
  [(#1394)](https://github.com/PennyLaneAI/pennylane/pull/1394)

  ```python
  coeffs = [1, -0.45]
  obs = [qml.PauliZ(0) @ qml.PauliZ(1), qml.PauliY(0) @ qml.PauliZ(1)]
  H = qml.Hamiltonian(coeffs, obs)
  H_sparse = qml.utils.sparse_hamiltonian(H)
  ```

  The resulting matrix is a sparse matrix in scipy coordinate list (COO) format:

  ```python
  >>> H_sparse
  <4x4 sparse matrix of type '<class 'numpy.complex128'>'
      with 8 stored elements in COOrdinate format>
  ```

  The sparse matrix can be converted to an array as:

  ```python
  >>> H_sparse.toarray()
  array([[ 1.+0.j  ,  0.+0.j  ,  0.+0.45j,  0.+0.j  ],
         [ 0.+0.j  , -1.+0.j  ,  0.+0.j  ,  0.-0.45j],
         [ 0.-0.45j,  0.+0.j  , -1.+0.j  ,  0.+0.j  ],
         [ 0.+0.j  ,  0.+0.45j,  0.+0.j  ,  1.+0.j  ]])
  ```

* Adds the new template `AllSinglesDoubles` to prepare quantum states of molecules
  using the `SingleExcitation` and `DoubleExcitation` operations.
  The new template reduces significantly the number of operations
  and the depth of the quantum circuit with respect to the traditional UCCSD
  unitary.
  [(#1383)](https://github.com/PennyLaneAI/pennylane/pull/1383)

  For example, consider the case of two particles and four qubits.
  First, we define the Hartree-Fock initial state and generate all
  possible single and double excitations.

  ```python
  import pennylane as qml
  from pennylane import numpy as np

  electrons = 2
  qubits = 4

  hf_state = qml.qchem.hf_state(electrons, qubits)
  singles, doubles = qml.qchem.excitations(electrons, qubits)
  ```

  Now we can use the template ``AllSinglesDoubles`` to define the
  quantum circuit,

  ```python
  from pennylane.templates import AllSinglesDoubles

  wires = range(qubits)

  dev = qml.device('default.qubit', wires=wires)

  @qml.qnode(dev)
  def circuit(weights, hf_state, singles, doubles):
      AllSinglesDoubles(weights, wires, hf_state, singles, doubles)
      return qml.expval(qml.PauliZ(0))

  params = np.random.normal(0, np.pi, len(singles) + len(doubles))
  ```
  and execute it:
  ```pycon
  >>> circuit(params, hf_state, singles=singles, doubles=doubles)
  tensor(-0.73772194, requires_grad=True)
  ```

* Adds `QubitCarry` and `QubitSum` operations for basic arithmetic.
  [(#1169)](https://github.com/PennyLaneAI/pennylane/pull/1169)

  The following example adds two 1-bit numbers, returning a 2-bit answer:

  ```python
  dev = qml.device('default.qubit', wires = 4)
  a = 0
  b = 1

  @qml.qnode(dev)
  def circuit():
      qml.BasisState(np.array([a, b]), wires=[1, 2])
      qml.QubitCarry(wires=[0, 1, 2, 3])
      qml.CNOT(wires=[1, 2])
      qml.QubitSum(wires=[0, 1, 2])
      return qml.probs(wires=[3, 2])

  probs = circuit()
  bitstrings = tuple(itertools.product([0, 1], repeat = 2))
  indx = np.argwhere(probs == 1).flatten()[0]
  output = bitstrings[indx]
  ```

  ```pycon
  >>> print(output)
  (0, 1)
  ```

* Added the `qml.Projector` observable, which is available on all devices
  inheriting from the `QubitDevice` class.
  [(#1356)](https://github.com/PennyLaneAI/pennylane/pull/1356)
  [(#1368)](https://github.com/PennyLaneAI/pennylane/pull/1368)

  Using `qml.Projector`, we can define the basis state projectors to use when
  computing expectation values. Let us take for example a circuit that prepares
  Bell states:

  ```python
  dev = qml.device("default.qubit", wires=2)

  @qml.qnode(dev)
  def circuit(basis_state):
      qml.Hadamard(wires=[0])
      qml.CNOT(wires=[0, 1])
      return qml.expval(qml.Projector(basis_state, wires=[0, 1]))
  ```

  We can then specify the `|00>` basis state to construct the `|00><00|`
  projector and compute the expectation value:

  ```pycon
  >>> basis_state = [0, 0]
  >>> circuit(basis_state)
  tensor(0.5, requires_grad=True)
  ```

  As expected, we get similar results when specifying the `|11>` basis state:

  ```pycon
  >>> basis_state = [1, 1]
  >>> circuit(basis_state)
  tensor(0.5, requires_grad=True)
  ```

* The following new operations have been added:

  - The IsingXX gate `qml.IsingXX` [(#1194)](https://github.com/PennyLaneAI/pennylane/pull/1194)
  - The IsingZZ gate `qml.IsingZZ` [(#1199)](https://github.com/PennyLaneAI/pennylane/pull/1199)
  - The ISWAP gate `qml.ISWAP` [(#1298)](https://github.com/PennyLaneAI/pennylane/pull/1298)
  - The reset error noise channel `qml.ResetError` [(#1321)](https://github.com/PennyLaneAI/pennylane/pull/1321)


<h3>Improvements</h3>

* The ``argnum`` keyword argument can now be specified for a QNode to define a
  subset of trainable parameters used to estimate the Jacobian.
  [(#1371)](https://github.com/PennyLaneAI/pennylane/pull/1371)

  For example, consider two trainable parameters and a quantum function:

  ```python
  dev = qml.device("default.qubit", wires=2)

  x = np.array(0.543, requires_grad=True)
  y = np.array(-0.654, requires_grad=True)

  def circuit(x,y):
      qml.RX(x, wires=[0])
      qml.RY(y, wires=[1])
      qml.CNOT(wires=[0, 1])
      return qml.expval(qml.PauliZ(0) @ qml.PauliX(1))
  ```

  When computing the gradient of the QNode, we can specify the trainable
  parameters to consider by passing the ``argnum`` keyword argument:

  ```pycon
  >>> qnode1 = qml.QNode(circuit, dev, diff_method="parameter-shift", argnum=[0,1])
  >>> print(qml.grad(qnode1)(x,y))
  (array(0.31434679), array(0.67949903))
  ```

  Specifying a proper subset of the trainable parameters will estimate the
  Jacobian:

  ```pycon
  >>> qnode2 = qml.QNode(circuit, dev, diff_method="parameter-shift", argnum=[0])
  >>> print(qml.grad(qnode2)(x,y))
  (array(0.31434679), array(0.))
  ```

* Allows creating differentiable observables that return custom objects such
  that the observable is supported by devices.
  [(1291)](https://github.com/PennyLaneAI/pennylane/pull/1291)

  As an example, first we define `NewObservable` class:

  ```python
  from pennylane.devices import DefaultQubit

  class NewObservable(qml.operation.Observable):
      """NewObservable"""

      num_wires = qml.operation.AnyWires
      num_params = 0
      par_domain = None

      def diagonalizing_gates(self):
          """Diagonalizing gates"""
          return []
  ```

  Once we have this new observable class, we define a `SpecialObject` class
  that can be used to encode data in an observable and a new device that supports
  our new observable and returns a `SpecialObject` as the expectation value
  (the code is shortened for brevity, the extended example can be found as a
  test in the previously referenced pull request):

  ```python
  class SpecialObject:

      def __init__(self, val):
          self.val = val

      def __mul__(self, other):
          new = SpecialObject(self.val)
          new *= other
          return new

      ...

  class DeviceSupportingNewObservable(DefaultQubit):
      name = "Device supporting NewObservable"
      short_name = "default.qubit.newobservable"
      observables = DefaultQubit.observables.union({"NewObservable"})

      def expval(self, observable, **kwargs):
          if self.shots is None and isinstance(observable, NewObservable):
              val = super().expval(qml.PauliZ(wires=0), **kwargs)
              return SpecialObject(val)

          return super().expval(observable, **kwargs)
  ```

  At this point, we can create a device that will support the differentiation
  of a `NewObservable` object:

  ```python
  dev = DeviceSupportingNewObservable(wires=1, shots=None)

  @qml.qnode(dev, diff_method="parameter-shift")
  def qnode(x):
      qml.RY(x, wires=0)
      return qml.expval(NewObservable(wires=0))
  ```

  We can then compute the jacobian of this object:

  ```pycon
  >>> result = qml.jacobian(qnode)(0.2)
  >>> print(result)
  <__main__.SpecialObject object at 0x7fd2c54721f0>
  >>> print(result.item().val)
  -0.19866933079506116
  ```

* PennyLane NumPy now includes the
  [random module's](https://numpy.org/doc/stable/reference/random/index.html#module-numpy.random)
  `Generator` objects, the recommended way of random number generation. This allows for
  random number generation using a local, rather than global seed.
  [(#1267)](https://github.com/PennyLaneAI/pennylane/pull/1267)

  ```python
  from pennylane import numpy as np

  rng = np.random.default_rng()
  random_mat1 = rng.random((3,2))
  random_mat2 = rng.standard_normal(3, requires_grad=False)
  ```

* The performance of adjoint jacobian differentiation was significantly
  improved as the method now reuses the state computed on the forward pass.
  This can be turned off to save memory with the Torch and TensorFlow
  interfaces by passing `adjoint_cache=False` during QNode creation.
  [(#1341)](https://github.com/PennyLaneAI/pennylane/pull/1341)

* The `Operator` (and by inheritance, the `Operation` and `Observable` class and their children)
  now have an `id` attribute, which can mark an operator in a circuit, for example to
  identify it on the tape by a tape transform.
  [(#1377)](https://github.com/PennyLaneAI/pennylane/pull/1377)

* The `benchmark` module was deleted, since it was outdated and is superseded by
  the new separate [benchmark repository](https://github.com/PennyLaneAI/benchmark).
  [(#1343)](https://github.com/PennyLaneAI/pennylane/pull/1343)

* Decompositions in terms of elementary gates has been added for:

  - `qml.CSWAP` [(#1306)](https://github.com/PennyLaneAI/pennylane/issues/1306)
  - `qml.SWAP` [(#1329)](https://github.com/PennyLaneAI/pennylane/pull/1329)
  - `qml.SingleExcitation` [(#1303)](https://github.com/PennyLaneAI/pennylane/pull/1303)
  - `qml.SingleExcitationPlus` and `qml.SingleExcitationMinus` [(#1278)](https://github.com/PennyLaneAI/pennylane/pull/1278)
  - `qml.DoubleExcitation` [(#1303)](https://github.com/PennyLaneAI/pennylane/pull/1303)
  - `qml.Toffoli` [(#1320)](https://github.com/PennyLaneAI/pennylane/pull/1320)
  - `qml.MultiControlledX`. [(#1287)](https://github.com/PennyLaneAI/pennylane/pull/1287)
    When controlling on three or more wires, an ancilla
    register of worker wires is required to support the decomposition.

    ```python
    ctrl_wires = [f"c{i}" for i in range(5)]
    work_wires = [f"w{i}" for i in range(3)]
    target_wires = ["t0"]
    all_wires = ctrl_wires + work_wires + target_wires

    dev = qml.device("default.qubit", wires=all_wires)

    with qml.tape.QuantumTape() as tape:
        qml.MultiControlledX(control_wires=ctrl_wires, wires=target_wires, work_wires=work_wires)
    ```

    ```pycon
    >>> tape = tape.expand(depth=1)
    >>> print(tape.draw(wire_order=qml.wires.Wires(all_wires)))

     c0: ──────────────╭C──────────────────────╭C──────────┤
     c1: ──────────────├C──────────────────────├C──────────┤
     c2: ──────────╭C──│───╭C──────────────╭C──│───╭C──────┤
     c3: ──────╭C──│───│───│───╭C──────╭C──│───│───│───╭C──┤
     c4: ──╭C──│───│───│───│───│───╭C──│───│───│───│───│───┤
     w0: ──│───│───├C──╰X──├C──│───│───│───├C──╰X──├C──│───┤
     w1: ──│───├C──╰X──────╰X──├C──│───├C──╰X──────╰X──├C──┤
     w2: ──├C──╰X──────────────╰X──├C──╰X──────────────╰X──┤
     t0: ──╰X──────────────────────╰X──────────────────────┤
    ```

* Added `qml.CPhase` as an alias for the existing `qml.ControlledPhaseShift` operation.
  [(#1319)](https://github.com/PennyLaneAI/pennylane/pull/1319).

* The `Device` class now uses caching when mapping wires.
  [(#1270)](https://github.com/PennyLaneAI/pennylane/pull/1270)

* The `Wires` class now uses caching for computing its `hash`.
  [(#1270)](https://github.com/PennyLaneAI/pennylane/pull/1270)

* Added custom gate application for Toffoli in `default.qubit`.
  [(#1249)](https://github.com/PennyLaneAI/pennylane/pull/1249)

* Added validation for noise channel parameters. Invalid noise parameters now
  raise a `ValueError`.
  [(#1357)](https://github.com/PennyLaneAI/pennylane/pull/1357)

* The device test suite now provides test cases for checking gates by comparing
  expectation values.
  [(#1212)](https://github.com/PennyLaneAI/pennylane/pull/1212)

* PennyLane's test suite is now code-formatted using `black -l 100`.
  [(#1222)](https://github.com/PennyLaneAI/pennylane/pull/1222)

* PennyLane's `qchem` package and tests are now code-formatted using `black -l 100`.
  [(#1311)](https://github.com/PennyLaneAI/pennylane/pull/1311)

<h3>Breaking changes</h3>

* The `qml.inv()` function is now deprecated with a warning to use the more general `qml.adjoint()`.
  [(#1325)](https://github.com/PennyLaneAI/pennylane/pull/1325)

* Removes support for Python 3.6 and adds support for Python 3.9.
  [(#1228)](https://github.com/XanaduAI/pennylane/pull/1228)

* The tape methods `get_resources` and `get_depth` are superseded by `specs` and will be
  deprecated after one release cycle.
  [(#1245)](https://github.com/PennyLaneAI/pennylane/pull/1245)

* Using the `qml.sample()` measurement on devices with `shots=None` continue to
  raise a warning with this functionality being fully deprecated and raising an
  error after one release cycle.
  [(#1079)](https://github.com/PennyLaneAI/pennylane/pull/1079)
  [(#1196)](https://github.com/PennyLaneAI/pennylane/pull/1196)

<h3>Bug fixes</h3>

* QNodes now display readable information when in interactive environments or when printed.
  [(#1359)](https://github.com/PennyLaneAI/pennylane/pull/1359).

* Fixes a bug with `qml.math.cast` where the `MottonenStatePreparation` operation expected
  a float type instead of double.
  [(#1400)](https://github.com/XanaduAI/pennylane/pull/1400)

* Fixes a bug where a copy of `qml.ControlledQubitUnitary` was non-functional as it did not have all the necessary information.
  [(#1411)](https://github.com/PennyLaneAI/pennylane/pull/1411)

* Warns when adjoint or reversible differentiation specified or called on a device with finite shots.
  [(#1406)](https://github.com/PennyLaneAI/pennylane/pull/1406)

* Fixes the differentiability of the operations `IsingXX` and `IsingZZ` for Autograd, Jax and Tensorflow.
  [(#1390)](https://github.com/PennyLaneAI/pennylane/pull/1390)

* Fixes a bug where multiple identical Hamiltonian terms will produce a
  different result with ``optimize=True`` using ``ExpvalCost``.
  [(#1405)](https://github.com/XanaduAI/pennylane/pull/1405)

* Fixes bug where `shots=None` was not reset when changing shots temporarily in a QNode call
  like `circuit(0.1, shots=3)`.
  [(#1392)](https://github.com/XanaduAI/pennylane/pull/1392)

* Fixes floating point errors with `diff_method="finite-diff"` and `order=1` when parameters are `float32`.
  [(#1381)](https://github.com/PennyLaneAI/pennylane/pull/1381)

* Fixes a bug where `qml.ctrl` would fail to transform gates that had no
  control defined and no decomposition defined.
  [(#1376)](https://github.com/PennyLaneAI/pennylane/pull/1376)

* Copying the `JacobianTape` now correctly also copies the `jacobian_options` attribute. This fixes a bug
  allowing the JAX interface to support adjoint differentiation.
  [(#1349)](https://github.com/PennyLaneAI/pennylane/pull/1349)

* Fixes drawing QNodes that contain multiple measurements on a single wire.
  [(#1353)](https://github.com/PennyLaneAI/pennylane/pull/1353)

* Fixes drawing QNodes with no operations.
  [(#1354)](https://github.com/PennyLaneAI/pennylane/pull/1354)

* Fixes incorrect wires in the decomposition of the `ControlledPhaseShift` operation.
  [(#1338)](https://github.com/PennyLaneAI/pennylane/pull/1338)

* Fixed tests for the `Permute` operation that used a QNode and hence expanded
  tapes twice instead of once due to QNode tape expansion and an explicit tape
  expansion call.
  [(#1318)](https://github.com/PennyLaneAI/pennylane/pull/1318).

* Prevent Hamiltonians that share wires from being multiplied together.
  [(#1273)](https://github.com/PennyLaneAI/pennylane/pull/1273)

* Fixed a bug where the custom range sequences could not be passed
  to the `StronglyEntanglingLayers` template.
  [(#1332)](https://github.com/PennyLaneAI/pennylane/pull/1332)

* Fixed a bug where `qml.sum()` and `qml.dot()` do not support the JAX interface.
  [(#1380)](https://github.com/PennyLaneAI/pennylane/pull/1380)

<h3>Documentation</h3>

* Math present in the `QubitParamShiftTape` class docstring now renders correctly.
  [(#1402)](https://github.com/PennyLaneAI/pennylane/pull/1402)

* Fix typo in the documentation of `qml.StronglyEntanglingLayers`.
  [(#1367)](https://github.com/PennyLaneAI/pennylane/pull/1367)

* Fixed typo in TensorFlow interface documentation
  [(#1312)](https://github.com/PennyLaneAI/pennylane/pull/1312)

* Fixed typos in the mathematical expressions in documentation of `qml.DoubleExcitation`.
  [(#1278)](https://github.com/PennyLaneAI/pennylane/pull/1278)

* Remove unsupported `None` option from the `qml.QNode` docstrings.
  [(#1271)](https://github.com/PennyLaneAI/pennylane/pull/1271)

* Updated the docstring of `qml.PolyXP` to reference the new location of internal
  usage.
  [(#1262)](https://github.com/PennyLaneAI/pennylane/pull/1262)

* Removes occurrences of the deprecated device argument ``analytic`` from the documentation.
  [(#1261)](https://github.com/PennyLaneAI/pennylane/pull/1261)

* Updated PyTorch and TensorFlow interface introductions.
  [(#1333)](https://github.com/PennyLaneAI/pennylane/pull/1333)

* Updates the quantum chemistry quickstart to reflect recent changes to the `qchem` module.
  [(#1227)](https://github.com/PennyLaneAI/pennylane/pull/1227)

<h3>Contributors</h3>

This release contains contributions from (in alphabetical order):

Marius Aglitoiu, Vishnu Ajith, Juan Miguel Arrazola, Thomas Bromley, Jack Ceroni, Alaric Cheng, Miruna Daian,
Olivia Di Matteo, Tanya Garg, Christian Gogolin, Alain Delgado Gran, Diego Guala, Anthony Hayes, Ryan Hill,
Theodor Isacsson, Josh Izaac, Soran Jahangiri, Pavan Jayasinha, Nathan Killoran, Christina Lee, Ryan Levy,
Alberto Maldonado, Johannes Jakob Meyer, Romain Moyard, Ashish Panigrahi, Nahum Sá, Maria Schuld, Brian Shi,
Antal Száva, David Wierichs, Vincent Wong.


# Release 0.15.1

<h3>Bug fixes</h3>

* Fixes two bugs in the parameter-shift Hessian.
  [(#1260)](https://github.com/PennyLaneAI/pennylane/pull/1260)

  - Fixes a bug where having an unused parameter in the Autograd interface
    would result in an indexing error during backpropagation.

  - The parameter-shift Hessian only supports the two-term parameter-shift
    rule currently, so raises an error if asked to differentiate
    any unsupported gates (such as the controlled rotation gates).

* A bug which resulted in `qml.adjoint()` and `qml.inv()` failing to work with
  templates has been fixed.
  [(#1243)](https://github.com/PennyLaneAI/pennylane/pull/1243)

* Deprecation warning instances in PennyLane have been changed to `UserWarning`,
  to account for recent changes to how Python warnings are filtered in
  [PEP565](https://www.python.org/dev/peps/pep-0565/).
  [(#1211)](https://github.com/PennyLaneAI/pennylane/pull/1211)

<h3>Documentation</h3>

* Updated the order of the parameters to the `GaussianState` operation to match
  the way that the PennyLane-SF plugin uses them.
  [(#1255)](https://github.com/PennyLaneAI/pennylane/pull/1255)

<h3>Contributors</h3>

This release contains contributions from (in alphabetical order):

Thomas Bromley, Olivia Di Matteo, Diego Guala, Anthony Hayes, Ryan Hill,
Josh Izaac, Christina Lee, Maria Schuld, Antal Száva.

# Release 0.15.0

<h3>New features since last release</h3>

<h4>Better and more flexible shot control</h4>

* Adds a new optimizer `qml.ShotAdaptiveOptimizer`, a gradient-descent optimizer where
  the shot rate is adaptively calculated using the variances of the parameter-shift gradient.
  [(#1139)](https://github.com/PennyLaneAI/pennylane/pull/1139)

  By keeping a running average of the parameter-shift gradient and the *variance* of the
  parameter-shift gradient, this optimizer frugally distributes a shot budget across the partial
  derivatives of each parameter.

  In addition, if computing the expectation value of a Hamiltonian, weighted random sampling can be
  used to further distribute the shot budget across the local terms from which the Hamiltonian is
  constructed.

  This optimizer is based on both the [iCANS1](https://quantum-journal.org/papers/q-2020-05-11-263)
  and [Rosalin](https://arxiv.org/abs/2004.06252) shot-adaptive optimizers.

  Once constructed, the cost function can be passed directly to the optimizer's `step` method.  The
  attribute `opt.total_shots_used` can be used to track the number of shots per iteration.

  ```pycon
  >>> coeffs = [2, 4, -1, 5, 2]
  >>> obs = [
  ...   qml.PauliX(1),
  ...   qml.PauliZ(1),
  ...   qml.PauliX(0) @ qml.PauliX(1),
  ...   qml.PauliY(0) @ qml.PauliY(1),
  ...   qml.PauliZ(0) @ qml.PauliZ(1)
  ... ]
  >>> H = qml.Hamiltonian(coeffs, obs)
  >>> dev = qml.device("default.qubit", wires=2, shots=100)
  >>> cost = qml.ExpvalCost(qml.templates.StronglyEntanglingLayers, H, dev)
  >>> params = qml.init.strong_ent_layers_uniform(n_layers=2, n_wires=2)
  >>> opt = qml.ShotAdaptiveOptimizer(min_shots=10)
  >>> for i in range(5):
  ...    params = opt.step(cost, params)
  ...    print(f"Step {i}: cost = {cost(params):.2f}, shots_used = {opt.total_shots_used}")
  Step 0: cost = -5.68, shots_used = 240
  Step 1: cost = -2.98, shots_used = 336
  Step 2: cost = -4.97, shots_used = 624
  Step 3: cost = -5.53, shots_used = 1054
  Step 4: cost = -6.50, shots_used = 1798
  ```

* Batches of shots can now be specified as a list, allowing measurement statistics
  to be course-grained with a single QNode evaluation.
  [(#1103)](https://github.com/PennyLaneAI/pennylane/pull/1103)

  ```pycon
  >>> shots_list = [5, 10, 1000]
  >>> dev = qml.device("default.qubit", wires=2, shots=shots_list)
  ```

  When QNodes are executed on this device, a single execution of 1015 shots will be submitted.
  However, three sets of measurement statistics will be returned; using the first 5 shots,
  second set of 10 shots, and final 1000 shots, separately.

  For example, executing a circuit with two outputs will lead to a result of shape `(3, 2)`:

  ```pycon
  >>> @qml.qnode(dev)
  ... def circuit(x):
  ...     qml.RX(x, wires=0)
  ...     qml.CNOT(wires=[0, 1])
  ...     return qml.expval(qml.PauliZ(0) @ qml.PauliX(1)), qml.expval(qml.PauliZ(0))
  >>> circuit(0.5)
  [[0.33333333 1.        ]
   [0.2        1.        ]
   [0.012      0.868     ]]
  ```

  This output remains fully differentiable.

- The number of shots can now be specified on a per-call basis when evaluating a QNode.
  [(#1075)](https://github.com/PennyLaneAI/pennylane/pull/1075).

  For this, the qnode should be called with an additional `shots` keyword argument:

  ```pycon
  >>> dev = qml.device('default.qubit', wires=1, shots=10) # default is 10
  >>> @qml.qnode(dev)
  ... def circuit(a):
  ...     qml.RX(a, wires=0)
  ...     return qml.sample(qml.PauliZ(wires=0))
  >>> circuit(0.8)
  [ 1  1  1 -1 -1  1  1  1  1  1]
  >>> circuit(0.8, shots=3)
  [ 1  1  1]
  >>> circuit(0.8)
  [ 1  1  1 -1 -1  1  1  1  1  1]
  ```

<h4>New differentiable quantum transforms</h4>

A new module is available,
[qml.transforms](https://pennylane.rtfd.io/en/stable/code/qml_transforms.html),
which contains *differentiable quantum transforms*. These are functions that act
on QNodes, quantum functions, devices, and tapes, transforming them while remaining
fully differentiable.

* A new adjoint transform has been added.
  [(#1111)](https://github.com/PennyLaneAI/pennylane/pull/1111)
  [(#1135)](https://github.com/PennyLaneAI/pennylane/pull/1135)

  This new method allows users to apply the adjoint of an arbitrary sequence of operations.

  ```python
  def subroutine(wire):
      qml.RX(0.123, wires=wire)
      qml.RY(0.456, wires=wire)

  dev = qml.device('default.qubit', wires=1)
  @qml.qnode(dev)
  def circuit():
      subroutine(0)
      qml.adjoint(subroutine)(0)
      return qml.expval(qml.PauliZ(0))
  ```

  This creates the following circuit:

  ```pycon
  >>> print(qml.draw(circuit)())
  0: --RX(0.123)--RY(0.456)--RY(-0.456)--RX(-0.123)--| <Z>
  ```

  Directly applying to a gate also works as expected.

  ```python
  qml.adjoint(qml.RX)(0.123, wires=0) # applies RX(-0.123)
  ```

* A new transform `qml.ctrl` is now available that adds control wires to subroutines.
  [(#1157)](https://github.com/PennyLaneAI/pennylane/pull/1157)

  ```python
  def my_ansatz(params):
     qml.RX(params[0], wires=0)
     qml.RZ(params[1], wires=1)

  # Create a new operation that applies `my_ansatz`
  # controlled by the "2" wire.
  my_ansatz2 = qml.ctrl(my_ansatz, control=2)

  @qml.qnode(dev)
  def circuit(params):
      my_ansatz2(params)
      return qml.state()
  ```

  This is equivalent to:

  ```python
  @qml.qnode(...)
  def circuit(params):
      qml.CRX(params[0], wires=[2, 0])
      qml.CRZ(params[1], wires=[2, 1])
      return qml.state()
  ```

* The `qml.transforms.classical_jacobian` transform has been added.
  [(#1186)](https://github.com/PennyLaneAI/pennylane/pull/1186)

  This transform returns a function to extract the Jacobian matrix of the classical part of a
  QNode, allowing the classical dependence between the QNode arguments and the quantum gate
  arguments to be extracted.

  For example, given the following QNode:

  ```pycon
  >>> @qml.qnode(dev)
  ... def circuit(weights):
  ...     qml.RX(weights[0], wires=0)
  ...     qml.RY(weights[0], wires=1)
  ...     qml.RZ(weights[2] ** 2, wires=1)
  ...     return qml.expval(qml.PauliZ(0))
  ```

  We can use this transform to extract the relationship
  :math:`f: \mathbb{R}^n \rightarrow\mathbb{R}^m` between the input QNode
  arguments :math:`w` and the gate arguments :math:`g`, for
  a given value of the QNode arguments:

  ```pycon
  >>> cjac_fn = qml.transforms.classical_jacobian(circuit)
  >>> weights = np.array([1., 1., 1.], requires_grad=True)
  >>> cjac = cjac_fn(weights)
  >>> print(cjac)
  [[1. 0. 0.]
   [1. 0. 0.]
   [0. 0. 2.]]
  ```

  The returned Jacobian has rows corresponding to gate arguments, and columns corresponding to
  QNode arguments; that is, :math:`J_{ij} = \frac{\partial}{\partial g_i} f(w_j)`.

<h4>More operations and templates</h4>

* Added the `SingleExcitation` two-qubit operation, which is useful for quantum
  chemistry applications.
  [(#1121)](https://github.com/PennyLaneAI/pennylane/pull/1121)

  It can be used to perform an SO(2) rotation in the subspace
  spanned by the states :math:`|01\rangle` and :math:`|10\rangle`.
  For example, the following circuit performs the transformation
  :math:`|10\rangle \rightarrow \cos(\phi/2)|10\rangle - \sin(\phi/2)|01\rangle`:

  ```python
  dev = qml.device('default.qubit', wires=2)

  @qml.qnode(dev)
  def circuit(phi):
      qml.PauliX(wires=0)
      qml.SingleExcitation(phi, wires=[0, 1])
  ```

  The `SingleExcitation` operation supports analytic gradients on hardware
  using only four expectation value calculations, following results from
  [Kottmann et al.](https://arxiv.org/abs/2011.05938)

* Added the `DoubleExcitation` four-qubit operation, which is useful for quantum
  chemistry applications.
  [(#1123)](https://github.com/PennyLaneAI/pennylane/pull/1123)

  It can be used to perform an SO(2) rotation in the subspace
  spanned by the states :math:`|1100\rangle` and :math:`|0011\rangle`.
  For example, the following circuit performs the transformation
  :math:`|1100\rangle\rightarrow \cos(\phi/2)|1100\rangle - \sin(\phi/2)|0011\rangle`:

  ```python
  dev = qml.device('default.qubit', wires=2)

  @qml.qnode(dev)
  def circuit(phi):
      qml.PauliX(wires=0)
      qml.PauliX(wires=1)
      qml.DoubleExcitation(phi, wires=[0, 1, 2, 3])
  ```

  The `DoubleExcitation` operation supports analytic gradients on hardware using only
  four expectation value calculations, following results from
  [Kottmann et al.](https://arxiv.org/abs/2011.05938).

* Added the `QuantumMonteCarlo` template for performing quantum Monte Carlo estimation of an
  expectation value on simulator.
  [(#1130)](https://github.com/PennyLaneAI/pennylane/pull/1130)

  The following example shows how the expectation value of sine squared over a standard normal
  distribution can be approximated:

  ```python
  from scipy.stats import norm

  m = 5
  M = 2 ** m
  n = 10
  N = 2 ** n
  target_wires = range(m + 1)
  estimation_wires = range(m + 1, n + m + 1)

  xmax = np.pi  # bound to region [-pi, pi]
  xs = np.linspace(-xmax, xmax, M)

  probs = np.array([norm().pdf(x) for x in xs])
  probs /= np.sum(probs)

  func = lambda i: np.sin(xs[i]) ** 2

  dev = qml.device("default.qubit", wires=(n + m + 1))

  @qml.qnode(dev)
  def circuit():
      qml.templates.QuantumMonteCarlo(
          probs,
          func,
          target_wires=target_wires,
          estimation_wires=estimation_wires,
      )
      return qml.probs(estimation_wires)

  phase_estimated = np.argmax(circuit()[:int(N / 2)]) / N
  expectation_estimated = (1 - np.cos(np.pi * phase_estimated)) / 2
  ```

* Added the `QuantumPhaseEstimation` template for performing quantum phase estimation for an input
  unitary matrix.
  [(#1095)](https://github.com/PennyLaneAI/pennylane/pull/1095)

  Consider the matrix corresponding to a rotation from an `RX` gate:

  ```pycon
  >>> phase = 5
  >>> target_wires = [0]
  >>> unitary = qml.RX(phase, wires=0).matrix
  ```

  The ``phase`` parameter can be estimated using ``QuantumPhaseEstimation``. For example, using five
  phase-estimation qubits:

  ```python
  n_estimation_wires = 5
  estimation_wires = range(1, n_estimation_wires + 1)

  dev = qml.device("default.qubit", wires=n_estimation_wires + 1)

  @qml.qnode(dev)
  def circuit():
      # Start in the |+> eigenstate of the unitary
      qml.Hadamard(wires=target_wires)

      QuantumPhaseEstimation(
          unitary,
          target_wires=target_wires,
          estimation_wires=estimation_wires,
      )

      return qml.probs(estimation_wires)

  phase_estimated = np.argmax(circuit()) / 2 ** n_estimation_wires

  # Need to rescale phase due to convention of RX gate
  phase_estimated = 4 * np.pi * (1 - phase)
  ```

- Added the `ControlledPhaseShift` gate as well as the `QFT` operation for applying quantum Fourier
  transforms.
  [(#1064)](https://github.com/PennyLaneAI/pennylane/pull/1064)

  ```python
  @qml.qnode(dev)
  def circuit_qft(basis_state):
      qml.BasisState(basis_state, wires=range(3))
      qml.templates.QFT(wires=range(3))
      return qml.state()
  ```

- Added the `ControlledQubitUnitary` operation. This
  enables implementation of multi-qubit gates with a variable number of
  control qubits. It is also possible to specify a different state for the
  control qubits using the `control_values` argument (also known as a
  mixed-polarity multi-controlled operation).
  [(#1069)](https://github.com/PennyLaneAI/pennylane/pull/1069)
  [(#1104)](https://github.com/PennyLaneAI/pennylane/pull/1104)

  For example, we can  create a multi-controlled T gate using:

  ```python
  T = qml.T._matrix()
  qml.ControlledQubitUnitary(T, control_wires=[0, 1, 3], wires=2, control_values="110")
  ```

  Here, the T gate will be applied to wire `2` if control wires `0` and `1` are in
  state `1`, and control wire `3` is in state `0`. If no value is passed to
  `control_values`, the gate will be applied if all control wires are in
  the `1` state.

- Added `MultiControlledX` for multi-controlled `NOT` gates.
  This is a special case of `ControlledQubitUnitary` that applies a
  Pauli X gate conditioned on the state of an arbitrary number of
  control qubits.
  [(#1104)](https://github.com/PennyLaneAI/pennylane/pull/1104)

<h4>Support for higher-order derivatives on hardware</h4>

* Computing second derivatives and Hessians of QNodes is now supported with
  the parameter-shift differentiation method, on all machine learning interfaces.
  [(#1130)](https://github.com/PennyLaneAI/pennylane/pull/1130)
  [(#1129)](https://github.com/PennyLaneAI/pennylane/pull/1129)
  [(#1110)](https://github.com/PennyLaneAI/pennylane/pull/1110)

  Hessians are computed using the parameter-shift rule, and can be
  evaluated on both hardware and simulator devices.

  ```python
  dev = qml.device('default.qubit', wires=1)

  @qml.qnode(dev, diff_method="parameter-shift")
  def circuit(p):
      qml.RY(p[0], wires=0)
      qml.RX(p[1], wires=0)
      return qml.expval(qml.PauliZ(0))

  x = np.array([1.0, 2.0], requires_grad=True)
  ```

  ```python
  >>> hessian_fn = qml.jacobian(qml.grad(circuit))
  >>> hessian_fn(x)
  [[0.2248451 0.7651474]
   [0.7651474 0.2248451]]
  ```

* Added the function `finite_diff()` to compute finite-difference
  approximations to the gradient and the second-order derivatives of
  arbitrary callable functions.
  [(#1090)](https://github.com/PennyLaneAI/pennylane/pull/1090)

  This is useful to compute the derivative of parametrized
  `pennylane.Hamiltonian` observables with respect to their parameters.

  For example, in quantum chemistry simulations it can be used to evaluate
  the derivatives of the electronic Hamiltonian with respect to the nuclear
  coordinates:

  ```pycon
  >>> def H(x):
  ...    return qml.qchem.molecular_hamiltonian(['H', 'H'], x)[0]
  >>> x = np.array([0., 0., -0.66140414, 0., 0., 0.66140414])
  >>> grad_fn = qml.finite_diff(H, N=1)
  >>> grad = grad_fn(x)
  >>> deriv2_fn = qml.finite_diff(H, N=2, idx=[0, 1])
  >>> deriv2_fn(x)
  ```

* The JAX interface now supports all devices, including hardware devices,
  via the parameter-shift differentiation method.
  [(#1076)](https://github.com/PennyLaneAI/pennylane/pull/1076)

  For example, using the JAX interface with Cirq:

  ```python
  dev = qml.device('cirq.simulator', wires=1)
  @qml.qnode(dev, interface="jax", diff_method="parameter-shift")
  def circuit(x):
      qml.RX(x[1], wires=0)
      qml.Rot(x[0], x[1], x[2], wires=0)
      return qml.expval(qml.PauliZ(0))
  weights = jnp.array([0.2, 0.5, 0.1])
  print(circuit(weights))
  ```

  Currently, when used with the parameter-shift differentiation method,
  only a single returned expectation value or variance is supported.
  Multiple expectations/variances, as well as probability and state returns,
  are not currently allowed.

<h3>Improvements</h3>

  ```python
  dev = qml.device("default.qubit", wires=2)

  inputstate = [np.sqrt(0.2), np.sqrt(0.3), np.sqrt(0.4), np.sqrt(0.1)]

  @qml.qnode(dev)
  def circuit():
      mottonen.MottonenStatePreparation(inputstate,wires=[0, 1])
      return qml.expval(qml.PauliZ(0))
  ```

  Previously returned:

  ```pycon
  >>> print(qml.draw(circuit)())
  0: ──RY(1.57)──╭C─────────────╭C──╭C──╭C──┤ ⟨Z⟩
  1: ──RY(1.35)──╰X──RY(0.422)──╰X──╰X──╰X──┤
  ```

  In this release, it now returns:

  ```pycon
  >>> print(qml.draw(circuit)())
  0: ──RY(1.57)──╭C─────────────╭C──┤ ⟨Z⟩
  1: ──RY(1.35)──╰X──RY(0.422)──╰X──┤
  ```

- The templates are now classes inheriting
  from `Operation`, and define the ansatz in their `expand()` method. This
  change does not affect the user interface.
  [(#1138)](https://github.com/PennyLaneAI/pennylane/pull/1138)
  [(#1156)](https://github.com/PennyLaneAI/pennylane/pull/1156)
  [(#1163)](https://github.com/PennyLaneAI/pennylane/pull/1163)
  [(#1192)](https://github.com/PennyLaneAI/pennylane/pull/1192)

  For convenience, some templates have a new method that returns the expected
  shape of the trainable parameter tensor, which can be used to create
  random tensors.

  ```python
  shape = qml.templates.BasicEntanglerLayers.shape(n_layers=2, n_wires=4)
  weights = np.random.random(shape)
  qml.templates.BasicEntanglerLayers(weights, wires=range(4))
  ```

- `QubitUnitary` now validates to ensure the input matrix is two dimensional.
  [(#1128)](https://github.com/PennyLaneAI/pennylane/pull/1128)

* Most layers in Pytorch or Keras accept arbitrary dimension inputs, where each dimension barring
  the last (in the case where the actual weight function of the layer operates on one-dimensional
  vectors) is broadcast over. This is now also supported by KerasLayer and TorchLayer.
  [(#1062)](https://github.com/PennyLaneAI/pennylane/pull/1062).

  Example use:

  ```python
  dev = qml.device("default.qubit", wires=4)
  x = tf.ones((5, 4, 4))

  @qml.qnode(dev)
  def layer(weights, inputs):
      qml.templates.AngleEmbedding(inputs, wires=range(4))
      qml.templates.StronglyEntanglingLayers(weights, wires=range(4))
      return [qml.expval(qml.PauliZ(i)) for i in range(4)]

  qlayer = qml.qnn.KerasLayer(layer, {"weights": (4, 4, 3)}, output_dim=4)
  out = qlayer(x)
  ```

  The output tensor has the following shape:
  ```pycon
  >>> out.shape
  (5, 4, 4)
  ```

* If only one argument to the function `qml.grad` has the `requires_grad` attribute
  set to True, then the returned gradient will be a NumPy array, rather than a
  tuple of length 1.
  [(#1067)](https://github.com/PennyLaneAI/pennylane/pull/1067)
  [(#1081)](https://github.com/PennyLaneAI/pennylane/pull/1081)

* An improvement has been made to how `QubitDevice` generates and post-processess samples,
  allowing QNode measurement statistics to work on devices with more than 32 qubits.
  [(#1088)](https://github.com/PennyLaneAI/pennylane/pull/1088)

* Due to the addition of `density_matrix()` as a return type from a QNode, tuples are now supported
  by the `output_dim` parameter in `qnn.KerasLayer`.
  [(#1070)](https://github.com/PennyLaneAI/pennylane/pull/1070)

* Two new utility methods are provided for working with quantum tapes.
  [(#1175)](https://github.com/PennyLaneAI/pennylane/pull/1175)

  - `qml.tape.get_active_tape()` gets the currently recording tape.

  - `tape.stop_recording()` is a context manager that temporarily
    stops the currently recording tape from recording additional
    tapes or quantum operations.

  For example:

  ```pycon
  >>> with qml.tape.QuantumTape():
  ...     qml.RX(0, wires=0)
  ...     current_tape = qml.tape.get_active_tape()
  ...     with current_tape.stop_recording():
  ...         qml.RY(1.0, wires=1)
  ...     qml.RZ(2, wires=1)
  >>> current_tape.operations
  [RX(0, wires=[0]), RZ(2, wires=[1])]
  ```

* When printing `qml.Hamiltonian` objects, the terms are sorted by number of wires followed by coefficients.
  [(#981)](https://github.com/PennyLaneAI/pennylane/pull/981)

* Adds `qml.math.conj` to the PennyLane math module.
  [(#1143)](https://github.com/PennyLaneAI/pennylane/pull/1143)

  This new method will do elementwise conjugation to the given tensor-like object,
  correctly dispatching to the required tensor-manipulation framework
  to preserve differentiability.

  ```python
  >>> a = np.array([1.0 + 2.0j])
  >>> qml.math.conj(a)
  array([1.0 - 2.0j])
  ```

* The four-term parameter-shift rule, as used by the controlled rotation operations,
  has been updated to use coefficients that minimize the variance as per
  https://arxiv.org/abs/2104.05695.
  [(#1206)](https://github.com/PennyLaneAI/pennylane/pull/1206)

* A new transform `qml.transforms.invisible` has been added, to make it easier
  to transform QNodes.
  [(#1175)](https://github.com/PennyLaneAI/pennylane/pull/1175)

<h3>Breaking changes</h3>

* Devices do not have an `analytic` argument or attribute anymore.
  Instead, `shots` is the source of truth for whether a simulator
  estimates return values from a finite number of shots, or whether
  it returns analytic results (`shots=None`).
  [(#1079)](https://github.com/PennyLaneAI/pennylane/pull/1079)
  [(#1196)](https://github.com/PennyLaneAI/pennylane/pull/1196)

  ```python
  dev_analytic = qml.device('default.qubit', wires=1, shots=None)
  dev_finite_shots = qml.device('default.qubit', wires=1, shots=1000)

  def circuit():
      qml.Hadamard(wires=0)
      return qml.expval(qml.PauliZ(wires=0))

  circuit_analytic = qml.QNode(circuit, dev_analytic)
  circuit_finite_shots = qml.QNode(circuit, dev_finite_shots)
  ```

  Devices with `shots=None` return deterministic, exact results:

  ```pycon
  >>> circuit_analytic()
  0.0
  >>> circuit_analytic()
  0.0
  ```
  Devices with `shots > 0` return stochastic results estimated from
  samples in each run:

  ```pycon
  >>> circuit_finite_shots()
  -0.062
  >>> circuit_finite_shots()
  0.034
  ```

  The `qml.sample()` measurement can only be used on devices on which the number
  of shots is set explicitly.

* If creating a QNode from a quantum function with an argument named `shots`,
  a `UserWarning` is raised, warning the user that this is a reserved
  argument to change the number of shots on a per-call basis.
  [(#1075)](https://github.com/PennyLaneAI/pennylane/pull/1075)

* For devices inheriting from `QubitDevice`, the methods `expval`, `var`, `sample`
  accept two new keyword arguments --- `shot_range` and `bin_size`.
  [(#1103)](https://github.com/PennyLaneAI/pennylane/pull/1103)

  These new arguments allow for the statistics to be performed on only a subset of device samples.
  This finer level of control is accessible from the main UI by instantiating a device with a batch
  of shots.

  For example, consider the following device:

  ```pycon
  >>> dev = qml.device("my_device", shots=[5, (10, 3), 100])
  ```

  This device will execute QNodes using 135 shots, however
  measurement statistics will be **course grained** across these 135
  shots:

  * All measurement statistics will first be computed using the
    first 5 shots --- that is, `shots_range=[0, 5]`, `bin_size=5`.

  * Next, the tuple `(10, 3)` indicates 10 shots, repeated 3 times. This will use
    `shot_range=[5, 35]`, performing the expectation value in bins of size 10
    (`bin_size=10`).

  * Finally, we repeat the measurement statistics for the final 100 shots,
    `shot_range=[35, 135]`, `bin_size=100`.


* The old PennyLane core has been removed, including the following modules:
  [(#1100)](https://github.com/PennyLaneAI/pennylane/pull/1100)

  - `pennylane.variables`
  - `pennylane.qnodes`

  As part of this change, the location of the new core within the Python
  module has been moved:

  - Moves `pennylane.tape.interfaces` → `pennylane.interfaces`
  - Merges `pennylane.CircuitGraph` and `pennylane.TapeCircuitGraph`  → `pennylane.CircuitGraph`
  - Merges `pennylane.OperationRecorder` and `pennylane.TapeOperationRecorder`  →
  - `pennylane.tape.operation_recorder`
  - Merges `pennylane.measure` and `pennylane.tape.measure` → `pennylane.measure`
  - Merges `pennylane.operation` and `pennylane.tape.operation` → `pennylane.operation`
  - Merges `pennylane._queuing` and `pennylane.tape.queuing` → `pennylane.queuing`

  This has no affect on import location.

  In addition,

  - All tape-mode functions have been removed (`qml.enable_tape()`, `qml.tape_mode_active()`),
  - All tape fixtures have been deleted,
  - Tests specifically for non-tape mode have been deleted.

* The device test suite no longer accepts the `analytic` keyword.
  [(#1216)](https://github.com/PennyLaneAI/pennylane/pull/1216)

<h3>Bug fixes</h3>

* Fixes a bug where using the circuit drawer with a `ControlledQubitUnitary`
  operation raised an error.
  [(#1174)](https://github.com/PennyLaneAI/pennylane/pull/1174)

* Fixes a bug and a test where the ``QuantumTape.is_sampled`` attribute was not
  being updated.
  [(#1126)](https://github.com/PennyLaneAI/pennylane/pull/1126)

* Fixes a bug where `BasisEmbedding` would not accept inputs whose bits are all ones
  or all zeros.
  [(#1114)](https://github.com/PennyLaneAI/pennylane/pull/1114)

* The `ExpvalCost` class raises an error if instantiated
  with non-expectation measurement statistics.
  [(#1106)](https://github.com/PennyLaneAI/pennylane/pull/1106)

* Fixes a bug where decompositions would reset the differentiation method
  of a QNode.
  [(#1117)](https://github.com/PennyLaneAI/pennylane/pull/1117)

* Fixes a bug where the second-order CV parameter-shift rule would error
  if attempting to compute the gradient of a QNode with more than one
  second-order observable.
  [(#1197)](https://github.com/PennyLaneAI/pennylane/pull/1197)

* Fixes a bug where repeated Torch interface applications after expansion caused an error.
  [(#1223)](https://github.com/PennyLaneAI/pennylane/pull/1223)

* Sampling works correctly with batches of shots specified as a list.
  [(#1232)](https://github.com/PennyLaneAI/pennylane/pull/1232)

<h3>Documentation</h3>

- Updated the diagram used in the Architectural overview page of the
  Development guide such that it doesn't mention Variables.
  [(#1235)](https://github.com/PennyLaneAI/pennylane/pull/1235)

- Typos addressed in templates documentation.
  [(#1094)](https://github.com/PennyLaneAI/pennylane/pull/1094)

- Upgraded the documentation to use Sphinx 3.5.3 and the new m2r2 package.
  [(#1186)](https://github.com/PennyLaneAI/pennylane/pull/1186)

- Added `flaky` as dependency for running tests in the documentation.
  [(#1113)](https://github.com/PennyLaneAI/pennylane/pull/1113)

<h3>Contributors</h3>

This release contains contributions from (in alphabetical order):

Shahnawaz Ahmed, Juan Miguel Arrazola, Thomas Bromley, Olivia Di Matteo, Alain Delgado Gran, Kyle
Godbey, Diego Guala, Theodor Isacsson, Josh Izaac, Soran Jahangiri, Nathan Killoran, Christina Lee,
Daniel Polatajko, Chase Roberts, Sankalp Sanand, Pritish Sehzpaul, Maria Schuld, Antal Száva, David Wierichs.


# Release 0.14.1

<h3>Bug fixes</h3>

* Fixes a testing bug where tests that required JAX would fail if JAX was not installed.
  The tests will now instead be skipped if JAX can not be imported.
  [(#1066)](https://github.com/PennyLaneAI/pennylane/pull/1066)

* Fixes a bug where inverse operations could not be differentiated
  using backpropagation on `default.qubit`.
  [(#1072)](https://github.com/PennyLaneAI/pennylane/pull/1072)

* The QNode has a new keyword argument, `max_expansion`, that determines the maximum number of times
  the internal circuit should be expanded when executed on a device. In addition, the default number
  of max expansions has been increased from 2 to 10, allowing devices that require more than two
  operator decompositions to be supported.
  [(#1074)](https://github.com/PennyLaneAI/pennylane/pull/1074)

* Fixes a bug where `Hamiltonian` objects created with non-list arguments raised an error for
  arithmetic operations. [(#1082)](https://github.com/PennyLaneAI/pennylane/pull/1082)

* Fixes a bug where `Hamiltonian` objects with no coefficients or operations would return a faulty
  result when used with `ExpvalCost`. [(#1082)](https://github.com/PennyLaneAI/pennylane/pull/1082)

<h3>Documentation</h3>

* Updates mentions of `generate_hamiltonian` to `molecular_hamiltonian` in the
  docstrings of the `ExpvalCost` and `Hamiltonian` classes.
  [(#1077)](https://github.com/PennyLaneAI/pennylane/pull/1077)

<h3>Contributors</h3>

This release contains contributions from (in alphabetical order):

Thomas Bromley, Josh Izaac, Antal Száva.



# Release 0.14.0

<h3>New features since last release</h3>

<h4>Perform quantum machine learning with JAX</h4>

* QNodes created with `default.qubit` now support a JAX interface, allowing JAX to be used
  to create, differentiate, and optimize hybrid quantum-classical models.
  [(#947)](https://github.com/PennyLaneAI/pennylane/pull/947)

  This is supported internally via a new `default.qubit.jax` device. This device runs end to end in
  JAX, meaning that it supports all of the awesome JAX transformations (`jax.vmap`, `jax.jit`,
  `jax.hessian`, etc).

  Here is an example of how to use the new JAX interface:

  ```python
  dev = qml.device("default.qubit", wires=1)
  @qml.qnode(dev, interface="jax", diff_method="backprop")
  def circuit(x):
      qml.RX(x[1], wires=0)
      qml.Rot(x[0], x[1], x[2], wires=0)
      return qml.expval(qml.PauliZ(0))

  weights = jnp.array([0.2, 0.5, 0.1])
  grad_fn = jax.grad(circuit)
  print(grad_fn(weights))
  ```

  Currently, only `diff_method="backprop"` is supported, with plans to support more in the future.

<h4>New, faster, quantum gradient methods</h4>

* A new differentiation method has been added for use with simulators. The `"adjoint"`
  method operates after a forward pass by iteratively applying inverse gates to scan backwards
  through the circuit.
  [(#1032)](https://github.com/PennyLaneAI/pennylane/pull/1032)

  This method is similar to the reversible method, but has a lower time
  overhead and a similar memory overhead. It follows the approach provided by
  [Jones and Gacon](https://arxiv.org/abs/2009.02823). This method is only compatible with certain
  statevector-based devices such as `default.qubit`.

  Example use:

  ```python
  import pennylane as qml

  wires = 1
  device = qml.device("default.qubit", wires=wires)

  @qml.qnode(device, diff_method="adjoint")
  def f(params):
      qml.RX(0.1, wires=0)
      qml.Rot(*params, wires=0)
      qml.RX(-0.3, wires=0)
      return qml.expval(qml.PauliZ(0))

  params = [0.1, 0.2, 0.3]
  qml.grad(f)(params)
  ```

* The default logic for choosing the 'best' differentiation method has been altered
  to improve performance.
  [(#1008)](https://github.com/PennyLaneAI/pennylane/pull/1008)

  - If the quantum device provides its own gradient, this is now the preferred
    differentiation method.

  - If the quantum device natively supports classical
    backpropagation, this is now preferred over the parameter-shift rule.

    This will lead to marked speed improvement during optimization when using
    `default.qubit`, with a sight penalty on the forward-pass evaluation.

  More details are available below in the 'Improvements' section for plugin developers.

* PennyLane now supports analytical quantum gradients for noisy channels, in addition to its
  existing support for unitary operations. The noisy channels `BitFlip`, `PhaseFlip`, and
  `DepolarizingChannel` all support analytic gradients out of the box.
  [(#968)](https://github.com/PennyLaneAI/pennylane/pull/968)

* A method has been added for calculating the Hessian of quantum circuits using the second-order
  parameter shift formula.
  [(#961)](https://github.com/PennyLaneAI/pennylane/pull/961)

  The following example shows the calculation of the Hessian:

  ```python
  n_wires = 5
  weights = [2.73943676, 0.16289932, 3.4536312, 2.73521126, 2.6412488]

  dev = qml.device("default.qubit", wires=n_wires)

  with qml.tape.QubitParamShiftTape() as tape:
      for i in range(n_wires):
          qml.RX(weights[i], wires=i)

      qml.CNOT(wires=[0, 1])
      qml.CNOT(wires=[2, 1])
      qml.CNOT(wires=[3, 1])
      qml.CNOT(wires=[4, 3])

      qml.expval(qml.PauliZ(1))

  print(tape.hessian(dev))
  ```

  The Hessian is not yet supported via classical machine learning interfaces, but will
  be added in a future release.

<h4>More operations and templates</h4>

* Two new error channels, `BitFlip` and `PhaseFlip` have been added.
  [(#954)](https://github.com/PennyLaneAI/pennylane/pull/954)

  They can be used in the same manner as existing error channels:

  ```python
  dev = qml.device("default.mixed", wires=2)

  @qml.qnode(dev)
  def circuit():
      qml.RX(0.3, wires=0)
      qml.RY(0.5, wires=1)
      qml.BitFlip(0.01, wires=0)
      qml.PhaseFlip(0.01, wires=1)
      return qml.expval(qml.PauliZ(0))
  ```

* Apply permutations to wires using the `Permute` subroutine.
  [(#952)](https://github.com/PennyLaneAI/pennylane/pull/952)

  ```python
  import pennylane as qml
  dev = qml.device('default.qubit', wires=5)

  @qml.qnode(dev)
  def apply_perm():
      # Send contents of wire 4 to wire 0, of wire 2 to wire 1, etc.
      qml.templates.Permute([4, 2, 0, 1, 3], wires=dev.wires)
      return qml.expval(qml.PauliZ(0))
  ```

<h4>QNode transformations</h4>

* The `qml.metric_tensor` function transforms a QNode to produce the Fubini-Study
  metric tensor with full autodifferentiation support---even on hardware.
  [(#1014)](https://github.com/PennyLaneAI/pennylane/pull/1014)

  Consider the following QNode:

  ```python
  dev = qml.device("default.qubit", wires=3)

  @qml.qnode(dev, interface="autograd")
  def circuit(weights):
      # layer 1
      qml.RX(weights[0, 0], wires=0)
      qml.RX(weights[0, 1], wires=1)

      qml.CNOT(wires=[0, 1])
      qml.CNOT(wires=[1, 2])

      # layer 2
      qml.RZ(weights[1, 0], wires=0)
      qml.RZ(weights[1, 1], wires=2)

      qml.CNOT(wires=[0, 1])
      qml.CNOT(wires=[1, 2])
      return qml.expval(qml.PauliZ(0) @ qml.PauliZ(1)), qml.expval(qml.PauliY(2))
  ```

  We can use the `metric_tensor` function to generate a new function, that returns the
  metric tensor of this QNode:

  ```pycon
  >>> met_fn = qml.metric_tensor(circuit)
  >>> weights = np.array([[0.1, 0.2, 0.3], [0.4, 0.5, 0.6]], requires_grad=True)
  >>> met_fn(weights)
  tensor([[0.25  , 0.    , 0.    , 0.    ],
          [0.    , 0.25  , 0.    , 0.    ],
          [0.    , 0.    , 0.0025, 0.0024],
          [0.    , 0.    , 0.0024, 0.0123]], requires_grad=True)
  ```

  The returned metric tensor is also fully differentiable, in all interfaces.
  For example, differentiating the `(3, 2)` element:

  ```pycon
  >>> grad_fn = qml.grad(lambda x: met_fn(x)[3, 2])
  >>> grad_fn(weights)
  array([[ 0.04867729, -0.00049502,  0.        ],
         [ 0.        ,  0.        ,  0.        ]])
  ```

  Differentiation is also supported using Torch, Jax, and TensorFlow.

* Adds the new function `qml.math.cov_matrix()`. This function accepts a list of commuting
  observables, and the probability distribution in the shared observable eigenbasis after the
  application of an ansatz. It uses these to construct the covariance matrix in a *framework
  independent* manner, such that the output covariance matrix is autodifferentiable.
  [(#1012)](https://github.com/PennyLaneAI/pennylane/pull/1012)

  For example, consider the following ansatz and observable list:

  ```python3
  obs_list = [qml.PauliX(0) @ qml.PauliZ(1), qml.PauliY(2)]
  ansatz = qml.templates.StronglyEntanglingLayers
  ```

  We can construct a QNode to output the probability distribution in the shared eigenbasis of the
  observables:

  ```python
  dev = qml.device("default.qubit", wires=3)

  @qml.qnode(dev, interface="autograd")
  def circuit(weights):
      ansatz(weights, wires=[0, 1, 2])
      # rotate into the basis of the observables
      for o in obs_list:
          o.diagonalizing_gates()
      return qml.probs(wires=[0, 1, 2])
  ```

  We can now compute the covariance matrix:

  ```pycon
  >>> weights = qml.init.strong_ent_layers_normal(n_layers=2, n_wires=3)
  >>> cov = qml.math.cov_matrix(circuit(weights), obs_list)
  >>> cov
  array([[0.98707611, 0.03665537],
         [0.03665537, 0.99998377]])
  ```

  Autodifferentiation is fully supported using all interfaces:

  ```pycon
  >>> cost_fn = lambda weights: qml.math.cov_matrix(circuit(weights), obs_list)[0, 1]
  >>> qml.grad(cost_fn)(weights)[0]
  array([[[ 4.94240914e-17, -2.33786398e-01, -1.54193959e-01],
          [-3.05414996e-17,  8.40072236e-04,  5.57884080e-04],
          [ 3.01859411e-17,  8.60411436e-03,  6.15745204e-04]],

         [[ 6.80309533e-04, -1.23162742e-03,  1.08729813e-03],
          [-1.53863193e-01, -1.38700657e-02, -1.36243323e-01],
          [-1.54665054e-01, -1.89018172e-02, -1.56415558e-01]]])
  ```

* A new  `qml.draw` function is available, allowing QNodes to be easily
  drawn without execution by providing example input.
  [(#962)](https://github.com/PennyLaneAI/pennylane/pull/962)

  ```python
  @qml.qnode(dev)
  def circuit(a, w):
      qml.Hadamard(0)
      qml.CRX(a, wires=[0, 1])
      qml.Rot(*w, wires=[1])
      qml.CRX(-a, wires=[0, 1])
      return qml.expval(qml.PauliZ(0) @ qml.PauliZ(1))
  ```

  The QNode circuit structure may depend on the input arguments;
  this is taken into account by passing example QNode arguments
  to the `qml.draw()` drawing function:

  ```pycon
  >>> drawer = qml.draw(circuit)
  >>> result = drawer(a=2.3, w=[1.2, 3.2, 0.7])
  >>> print(result)
  0: ──H──╭C────────────────────────────╭C─────────╭┤ ⟨Z ⊗ Z⟩
  1: ─────╰RX(2.3)──Rot(1.2, 3.2, 0.7)──╰RX(-2.3)──╰┤ ⟨Z ⊗ Z⟩
  ```

<h4>A faster, leaner, and more flexible core</h4>

* The new core of PennyLane, rewritten from the ground up and developed over the last few release
  cycles, has achieved feature parity and has been made the new default in PennyLane v0.14. The old
  core has been marked as deprecated, and will be removed in an upcoming release.
  [(#1046)](https://github.com/PennyLaneAI/pennylane/pull/1046)
  [(#1040)](https://github.com/PennyLaneAI/pennylane/pull/1040)
  [(#1034)](https://github.com/PennyLaneAI/pennylane/pull/1034)
  [(#1035)](https://github.com/PennyLaneAI/pennylane/pull/1035)
  [(#1027)](https://github.com/PennyLaneAI/pennylane/pull/1027)
  [(#1026)](https://github.com/PennyLaneAI/pennylane/pull/1026)
  [(#1021)](https://github.com/PennyLaneAI/pennylane/pull/1021)
  [(#1054)](https://github.com/PennyLaneAI/pennylane/pull/1054)
  [(#1049)](https://github.com/PennyLaneAI/pennylane/pull/1049)

  While high-level PennyLane code and tutorials remain unchanged, the new core
  provides several advantages and improvements:

  - **Faster and more optimized**: The new core provides various performance optimizations, reducing
    pre- and post-processing overhead, and reduces the number of quantum evaluations in certain
    cases.

  - **Support for in-QNode classical processing**: this allows for differentiable classical
    processing within the QNode.

    ```python
    dev = qml.device("default.qubit", wires=1)

    @qml.qnode(dev, interface="tf")
    def circuit(p):
        qml.RX(tf.sin(p[0])**2 + p[1], wires=0)
        return qml.expval(qml.PauliZ(0))
    ```

    The classical processing functions used within the QNode must match
    the QNode interface. Here, we use TensorFlow:

    ```pycon
    >>> params = tf.Variable([0.5, 0.1], dtype=tf.float64)
    >>> with tf.GradientTape() as tape:
    ...     res = circuit(params)
    >>> grad = tape.gradient(res, params)
    >>> print(res)
    tf.Tensor(0.9460913127754935, shape=(), dtype=float64)
    >>> print(grad)
    tf.Tensor([-0.27255248 -0.32390003], shape=(2,), dtype=float64)
    ```

    As a result of this change, quantum decompositions that require classical processing
    are fully supported and end-to-end differentiable in tape mode.

  - **No more Variable wrapping**: QNode arguments no longer become `Variable`
    objects within the QNode.

    ```python
    dev = qml.device("default.qubit", wires=1)

    @qml.qnode(dev)
    def circuit(x):
        print("Parameter value:", x)
        qml.RX(x, wires=0)
        return qml.expval(qml.PauliZ(0))
    ```

    Internal QNode parameters can be easily inspected, printed, and manipulated:

    ```pycon
    >>> circuit(0.5)
    Parameter value: 0.5
    tensor(0.87758256, requires_grad=True)
    ```

  - **Less restrictive QNode signatures**: There is no longer any restriction on the QNode signature; the QNode can be
    defined and called following the same rules as standard Python functions.

    For example, the following QNode uses positional, named, and variable
    keyword arguments:

    ```python
    x = torch.tensor(0.1, requires_grad=True)
    y = torch.tensor([0.2, 0.3], requires_grad=True)
    z = torch.tensor(0.4, requires_grad=True)

    @qml.qnode(dev, interface="torch")
    def circuit(p1, p2=y, **kwargs):
        qml.RX(p1, wires=0)
        qml.RY(p2[0] * p2[1], wires=0)
        qml.RX(kwargs["p3"], wires=0)
        return qml.var(qml.PauliZ(0))
    ```

    When we call the QNode, we may pass the arguments by name
    even if defined positionally; any argument not provided will
    use the default value.

    ```pycon
    >>> res = circuit(p1=x, p3=z)
    >>> print(res)
    tensor(0.2327, dtype=torch.float64, grad_fn=<SelectBackward>)
    >>> res.backward()
    >>> print(x.grad, y.grad, z.grad)
    tensor(0.8396) tensor([0.0289, 0.0193]) tensor(0.8387)
    ```

    This extends to the `qnn` module, where `KerasLayer` and `TorchLayer` modules
    can be created from QNodes with unrestricted signatures.

  - **Smarter measurements:** QNodes can now measure wires more than once, as
    long as all observables are commuting:

    ```python
    @qml.qnode(dev)
    def circuit(x):
        qml.RX(x, wires=0)
        return [
            qml.expval(qml.PauliZ(0)),
            qml.expval(qml.PauliZ(0) @ qml.PauliZ(1))
        ]
    ```

    Further, the `qml.ExpvalCost()` function allows for optimizing
    measurements to reduce the number of quantum evaluations required.

  With the new PennyLane core, there are a few small breaking changes, detailed
  below in the 'Breaking Changes' section.

<h3>Improvements</h3>

* The built-in PennyLane optimizers allow more flexible cost functions. The cost function passed to most optimizers
  may accept any combination of trainable arguments, non-trainable arguments, and keyword arguments.
  [(#959)](https://github.com/PennyLaneAI/pennylane/pull/959)
  [(#1053)](https://github.com/PennyLaneAI/pennylane/pull/1053)

  The full changes apply to:

  * `AdagradOptimizer`
  * `AdamOptimizer`
  * `GradientDescentOptimizer`
  * `MomentumOptimizer`
  * `NesterovMomentumOptimizer`
  * `RMSPropOptimizer`
  * `RotosolveOptimizer`

  The `requires_grad=False` property must mark any non-trainable constant argument.
  The `RotoselectOptimizer` allows passing only keyword arguments.

  Example use:

  ```python
  def cost(x, y, data, scale=1.0):
      return scale * (x[0]-data)**2 + scale * (y-data)**2

  x = np.array([1.], requires_grad=True)
  y = np.array([1.0])
  data = np.array([2.], requires_grad=False)

  opt = qml.GradientDescentOptimizer()

  # the optimizer step and step_and_cost methods can
  # now update multiple parameters at once
  x_new, y_new, data = opt.step(cost, x, y, data, scale=0.5)
  (x_new, y_new, data), value = opt.step_and_cost(cost, x, y, data, scale=0.5)

  # list and tuple unpacking is also supported
  params = (x, y, data)
  params = opt.step(cost, *params)
  ```

* The circuit drawer has been updated to support the inclusion of unused or inactive
  wires, by passing the `show_all_wires` argument.
  [(#1033)](https://github.com/PennyLaneAI/pennylane/pull/1033)

  ```python
  dev = qml.device('default.qubit', wires=[-1, "a", "q2", 0])

  @qml.qnode(dev)
  def circuit():
      qml.Hadamard(wires=-1)
      qml.CNOT(wires=[-1, "q2"])
      return qml.expval(qml.PauliX(wires="q2"))
  ```

  ```pycon
  >>> print(qml.draw(circuit, show_all_wires=True)())
  >>>
   -1: ──H──╭C──┤
    a: ─────│───┤
   q2: ─────╰X──┤ ⟨X⟩
    0: ─────────┤
  ```

* The logic for choosing the 'best' differentiation method has been altered
  to improve performance.
  [(#1008)](https://github.com/PennyLaneAI/pennylane/pull/1008)

  - If the device provides its own gradient, this is now the preferred
    differentiation method.

  - If a device provides additional interface-specific versions that natively support classical
    backpropagation, this is now preferred over the parameter-shift rule.

    Devices define additional interface-specific devices via their `capabilities()` dictionary. For
    example, `default.qubit` supports supplementary devices for TensorFlow, Autograd, and JAX:

    ```python
    {
      "passthru_devices": {
          "tf": "default.qubit.tf",
          "autograd": "default.qubit.autograd",
          "jax": "default.qubit.jax",
      },
    }
    ```

  As a result of this change, if the QNode `diff_method` is not explicitly provided,
  it is possible that the QNode will run on a *supplementary device* of the device that was
  specifically provided:

  ```python
  dev = qml.device("default.qubit", wires=2)
  qml.QNode(dev) # will default to backprop on default.qubit.autograd
  qml.QNode(dev, interface="tf") # will default to backprop on default.qubit.tf
  qml.QNode(dev, interface="jax") # will default to backprop on default.qubit.jax
  ```

* The `default.qubit` device has been updated so that internally it applies operations in a more
  functional style, i.e., by accepting an input state and returning an evolved state.
  [(#1025)](https://github.com/PennyLaneAI/pennylane/pull/1025)

* A new test series, `pennylane/devices/tests/test_compare_default_qubit.py`, has been added, allowing to test if
  a chosen device gives the same result as `default.qubit`.
  [(#897)](https://github.com/PennyLaneAI/pennylane/pull/897)

  Three tests are added:

  - `test_hermitian_expectation`,
  - `test_pauliz_expectation_analytic`, and
  - `test_random_circuit`.

* Adds the following agnostic tensor manipulation functions to the `qml.math` module: `abs`,
  `angle`, `arcsin`, `concatenate`, `dot`, `squeeze`, `sqrt`, `sum`, `take`, `where`. These functions are
  required to fully support end-to-end differentiable Mottonen and Amplitude embedding.
  [(#922)](https://github.com/PennyLaneAI/pennylane/pull/922)
  [(#1011)](https://github.com/PennyLaneAI/pennylane/pull/1011)

* The `qml.math` module now supports JAX.
  [(#985)](https://github.com/XanaduAI/software-docs/pull/274)

* Several improvements have been made to the `Wires` class to reduce overhead and simplify the logic
  of how wire labels are interpreted:
  [(#1019)](https://github.com/PennyLaneAI/pennylane/pull/1019)
  [(#1010)](https://github.com/PennyLaneAI/pennylane/pull/1010)
  [(#1005)](https://github.com/PennyLaneAI/pennylane/pull/1005)
  [(#983)](https://github.com/PennyLaneAI/pennylane/pull/983)
  [(#967)](https://github.com/PennyLaneAI/pennylane/pull/967)

  - If the input `wires` to a wires class instantiation `Wires(wires)` can be iterated over,
    its elements are interpreted as wire labels. Otherwise, `wires` is interpreted as a single wire label.
    The only exception to this are strings, which are always interpreted as a single
    wire label, so users can address wires with labels such as `"ancilla"`.

  - Any type can now be a wire label as long as it is hashable. The hash is used to establish
    the uniqueness of two labels.

  - Indexing wires objects now returns a label, instead of a new `Wires` object. For example:

    ```pycon
    >>> w = Wires([0, 1, 2])
    >>> w[1]
    >>> 1
    ```

  - The check for uniqueness of wires moved from `Wires` instantiation to
    the `qml.wires._process` function in order to reduce overhead from repeated
    creation of `Wires` instances.

  - Calls to the `Wires` class are substantially reduced, for example by avoiding to call
    Wires on Wires instances on `Operation` instantiation, and by using labels instead of
    `Wires` objects inside the default qubit device.

* Adds the `PauliRot` generator to the `qml.operation` module. This
  generator is required to construct the metric tensor.
  [(#963)](https://github.com/PennyLaneAI/pennylane/pull/963)

* The templates are modified to make use of the new `qml.math` module, for framework-agnostic
  tensor manipulation. This allows the template library to be differentiable
  in backpropagation mode (`diff_method="backprop"`).
  [(#873)](https://github.com/PennyLaneAI/pennylane/pull/873)

* The circuit drawer now allows for the wire order to be (optionally) modified:
  [(#992)](https://github.com/PennyLaneAI/pennylane/pull/992)

  ```pycon
  >>> dev = qml.device('default.qubit', wires=["a", -1, "q2"])
  >>> @qml.qnode(dev)
  ... def circuit():
  ...     qml.Hadamard(wires=-1)
  ...     qml.CNOT(wires=["a", "q2"])
  ...     qml.RX(0.2, wires="a")
  ...     return qml.expval(qml.PauliX(wires="q2"))
  ```

  Printing with default wire order of the device:

  ```pycon
  >>> print(circuit.draw())
    a: ─────╭C──RX(0.2)──┤
   -1: ──H──│────────────┤
   q2: ─────╰X───────────┤ ⟨X⟩
  ```

  Changing the wire order:

  ```pycon
  >>> print(circuit.draw(wire_order=["q2", "a", -1]))
   q2: ──╭X───────────┤ ⟨X⟩
    a: ──╰C──RX(0.2)──┤
   -1: ───H───────────┤
  ```

<h3>Breaking changes</h3>

* QNodes using the new PennyLane core will no longer accept ragged arrays as inputs.

* When using the new PennyLane core and the Autograd interface, non-differentiable data passed
  as a QNode argument or a gate must have the `requires_grad` property set to `False`:

  ```python
  @qml.qnode(dev)
  def circuit(weights, data):
      basis_state = np.array([1, 0, 1, 1], requires_grad=False)
      qml.BasisState(basis_state, wires=[0, 1, 2, 3])
      qml.templates.AmplitudeEmbedding(data, wires=[0, 1, 2, 3])
      qml.templates.BasicEntanglerLayers(weights, wires=[0, 1, 2, 3])
      return qml.probs(wires=0)

  data = np.array(data, requires_grad=False)
  weights = np.array(weights, requires_grad=True)
  circuit(weights, data)
  ```

<h3>Bug fixes</h3>

* Fixes an issue where if the constituent observables of a tensor product do not exist in the queue,
  an error is raised. With this fix, they are first queued before annotation occurs.
  [(#1038)](https://github.com/PennyLaneAI/pennylane/pull/1038)

* Fixes an issue with tape expansions where information about sampling
  (specifically the `is_sampled` tape attribute) was not preserved.
  [(#1027)](https://github.com/PennyLaneAI/pennylane/pull/1027)

* Tape expansion was not properly taking into devices that supported inverse operations,
  causing inverse operations to be unnecessarily decomposed. The QNode tape expansion logic, as well
  as the `Operation.expand()` method, has been modified to fix this.
  [(#956)](https://github.com/PennyLaneAI/pennylane/pull/956)

* Fixes an issue where the Autograd interface was not unwrapping non-differentiable
  PennyLane tensors, which can cause issues on some devices.
  [(#941)](https://github.com/PennyLaneAI/pennylane/pull/941)

* `qml.vqe.Hamiltonian` prints any observable with any number of strings.
  [(#987)](https://github.com/PennyLaneAI/pennylane/pull/987)

* Fixes a bug where parameter-shift differentiation would fail if the QNode
  contained a single probability output.
  [(#1007)](https://github.com/PennyLaneAI/pennylane/pull/1007)

* Fixes an issue when using trainable parameters that are lists/arrays with `tape.vjp`.
  [(#1042)](https://github.com/PennyLaneAI/pennylane/pull/1042)

* The `TensorN` observable is updated to support being copied without any parameters or wires passed.
  [(#1047)](https://github.com/PennyLaneAI/pennylane/pull/1047)

* Fixed deprecation warning when importing `Sequence` from `collections` instead of `collections.abc` in `vqe/vqe.py`.
  [(#1051)](https://github.com/PennyLaneAI/pennylane/pull/1051)

<h3>Contributors</h3>

This release contains contributions from (in alphabetical order):

Juan Miguel Arrazola, Thomas Bromley, Olivia Di Matteo, Theodor Isacsson, Josh Izaac, Christina Lee,
Alejandro Montanez, Steven Oud, Chase Roberts, Sankalp Sanand, Maria Schuld, Antal
Száva, David Wierichs, Jiahao Yao.

# Release 0.13.0

<h3>New features since last release</h3>

<h4>Automatically optimize the number of measurements</h4>

* QNodes in tape mode now support returning observables on the same wire whenever the observables are
  qubit-wise commuting Pauli words. Qubit-wise commuting observables can be evaluated with a
  *single* device run as they are diagonal in the same basis, via a shared set of single-qubit rotations.
  [(#882)](https://github.com/PennyLaneAI/pennylane/pull/882)

  The following example shows a single QNode returning the expectation values of
  the qubit-wise commuting Pauli words `XX` and `XI`:

  ```python
  qml.enable_tape()

  @qml.qnode(dev)
  def f(x):
      qml.Hadamard(wires=0)
      qml.Hadamard(wires=1)
      qml.CRot(0.1, 0.2, 0.3, wires=[1, 0])
      qml.RZ(x, wires=1)
      return qml.expval(qml.PauliX(0) @ qml.PauliX(1)), qml.expval(qml.PauliX(0))
  ```

  ```pycon
  >>> f(0.4)
  tensor([0.89431013, 0.9510565 ], requires_grad=True)
  ```

* The `ExpvalCost` class (previously `VQECost`) now provides observable optimization using the
  `optimize` argument, resulting in potentially fewer device executions.
  [(#902)](https://github.com/PennyLaneAI/pennylane/pull/902)

  This is achieved by separating the observables composing the Hamiltonian into qubit-wise
  commuting groups and evaluating those groups on a single QNode using functionality from the
  `qml.grouping` module:

  ```python
  qml.enable_tape()
  commuting_obs = [qml.PauliX(0), qml.PauliX(0) @ qml.PauliZ(1)]
  H = qml.vqe.Hamiltonian([1, 1], commuting_obs)

  dev = qml.device("default.qubit", wires=2)
  ansatz = qml.templates.StronglyEntanglingLayers

  cost_opt = qml.ExpvalCost(ansatz, H, dev, optimize=True)
  cost_no_opt = qml.ExpvalCost(ansatz, H, dev, optimize=False)

  params = qml.init.strong_ent_layers_uniform(3, 2)
  ```

  Grouping these commuting observables leads to fewer device executions:

  ```pycon
  >>> cost_opt(params)
  >>> ex_opt = dev.num_executions
  >>> cost_no_opt(params)
  >>> ex_no_opt = dev.num_executions - ex_opt
  >>> print("Number of executions:", ex_no_opt)
  Number of executions: 2
  >>> print("Number of executions (optimized):", ex_opt)
  Number of executions (optimized): 1
  ```

<h4>New quantum gradient features</h4>

* Compute the analytic gradient of quantum circuits in parallel on supported devices.
  [(#840)](https://github.com/PennyLaneAI/pennylane/pull/840)

  This release introduces support for batch execution of circuits, via a new device API method
  `Device.batch_execute()`. Devices that implement this new API support submitting a batch of
  circuits for *parallel* evaluation simultaneously, which can significantly reduce the computation time.

  Furthermore, if using tape mode and a compatible device, gradient computations will
  automatically make use of the new batch API---providing a speedup during optimization.

* Gradient recipes are now much more powerful, allowing for operations to define their gradient
  via an arbitrary linear combination of circuit evaluations.
  [(#909)](https://github.com/PennyLaneAI/pennylane/pull/909)
  [(#915)](https://github.com/PennyLaneAI/pennylane/pull/915)

  With this change, gradient recipes can now be of the form
  :math:`\frac{\partial}{\partial\phi_k}f(\phi_k) = \sum_{i} c_i f(a_i \phi_k + s_i )`,
  and are no longer restricted to two-term shifts with identical (but opposite in sign) shift values.

  As a result, PennyLane now supports native analytic quantum gradients for the
  controlled rotation operations `CRX`, `CRY`, `CRZ`, and `CRot`. This allows for parameter-shift
  analytic gradients on hardware, without decomposition.

  Note that this is a breaking change for developers; please see the *Breaking Changes* section
  for more details.

* The `qnn.KerasLayer` class now supports differentiating the QNode through classical
  backpropagation in tape mode.
  [(#869)](https://github.com/PennyLaneAI/pennylane/pull/869)

  ```python
  qml.enable_tape()

  dev = qml.device("default.qubit.tf", wires=2)

  @qml.qnode(dev, interface="tf", diff_method="backprop")
  def f(inputs, weights):
      qml.templates.AngleEmbedding(inputs, wires=range(2))
      qml.templates.StronglyEntanglingLayers(weights, wires=range(2))
      return [qml.expval(qml.PauliZ(i)) for i in range(2)]

  weight_shapes = {"weights": (3, 2, 3)}

  qlayer = qml.qnn.KerasLayer(f, weight_shapes, output_dim=2)

  inputs = tf.constant(np.random.random((4, 2)), dtype=tf.float32)

  with tf.GradientTape() as tape:
      out = qlayer(inputs)

  tape.jacobian(out, qlayer.trainable_weights)
  ```

<h4>New operations, templates, and measurements</h4>

* Adds the `qml.density_matrix` QNode return with partial trace capabilities.
  [(#878)](https://github.com/PennyLaneAI/pennylane/pull/878)

  The density matrix over the provided wires is returned, with all other subsystems traced out.
  `qml.density_matrix` currently works for both the `default.qubit` and `default.mixed` devices.

  ```python
  qml.enable_tape()
  dev = qml.device("default.qubit", wires=2)

  def circuit(x):
      qml.PauliY(wires=0)
      qml.Hadamard(wires=1)
      return qml.density_matrix(wires=[1])  # wire 0 is traced out
  ```

* Adds the square-root X gate `SX`. [(#871)](https://github.com/PennyLaneAI/pennylane/pull/871)

  ```python
  dev = qml.device("default.qubit", wires=1)

  @qml.qnode(dev)
  def circuit():
      qml.SX(wires=[0])
      return qml.expval(qml.PauliZ(wires=[0]))
  ```

* Two new hardware-efficient particle-conserving templates have been implemented
  to perform VQE-based quantum chemistry simulations. The new templates apply
  several layers of the particle-conserving entanglers proposed in Figs. 2a and 2b
  of Barkoutsos *et al*., [arXiv:1805.04340](https://arxiv.org/abs/1805.04340)
  [(#875)](https://github.com/PennyLaneAI/pennylane/pull/875)
  [(#876)](https://github.com/PennyLaneAI/pennylane/pull/876)

<h4>Estimate and track resources</h4>

* The `QuantumTape` class now contains basic resource estimation functionality. The method
  `tape.get_resources()` returns a dictionary with a list of the constituent operations and the
  number of times they appear in the circuit. Similarly, `tape.get_depth()` computes the circuit depth.
  [(#862)](https://github.com/PennyLaneAI/pennylane/pull/862)

  ```pycon
  >>> with qml.tape.QuantumTape() as tape:
  ...    qml.Hadamard(wires=0)
  ...    qml.RZ(0.26, wires=1)
  ...    qml.CNOT(wires=[1, 0])
  ...    qml.Rot(1.8, -2.7, 0.2, wires=0)
  ...    qml.Hadamard(wires=1)
  ...    qml.CNOT(wires=[0, 1])
  ...    qml.expval(qml.PauliZ(0) @ qml.PauliZ(1))
  >>> tape.get_resources()
  {'Hadamard': 2, 'RZ': 1, 'CNOT': 2, 'Rot': 1}
  >>> tape.get_depth()
  4
  ```

* The number of device executions over a QNode's lifetime can now be returned using `num_executions`.
  [(#853)](https://github.com/PennyLaneAI/pennylane/pull/853)

  ```pycon
  >>> dev = qml.device("default.qubit", wires=2)
  >>> @qml.qnode(dev)
  ... def circuit(x, y):
  ...    qml.RX(x, wires=[0])
  ...    qml.RY(y, wires=[1])
  ...    qml.CNOT(wires=[0, 1])
  ...    return qml.expval(qml.PauliZ(0) @ qml.PauliX(1))
  >>> for _ in range(10):
  ...    circuit(0.432, 0.12)
  >>> print(dev.num_executions)
  10
  ```

<h3>Improvements</h3>

* Support for tape mode has improved across PennyLane. The following features now work in tape mode:

  - QNode collections [(#863)](https://github.com/PennyLaneAI/pennylane/pull/863)

  - `qnn.ExpvalCost` [(#863)](https://github.com/PennyLaneAI/pennylane/pull/863)
    [(#911)](https://github.com/PennyLaneAI/pennylane/pull/911)

  - `qml.qnn.KerasLayer` [(#869)](https://github.com/PennyLaneAI/pennylane/pull/869)

  - `qml.qnn.TorchLayer` [(#865)](https://github.com/PennyLaneAI/pennylane/pull/865)

  - The `qml.qaoa` module [(#905)](https://github.com/PennyLaneAI/pennylane/pull/905)

* A new function, `qml.refresh_devices()`, has been added, allowing PennyLane to
  rescan installed PennyLane plugins and refresh the device list. In addition, the `qml.device`
  loader will attempt to refresh devices if the required plugin device cannot be found.
  This will result in an improved experience if installing PennyLane and plugins within
  a running Python session (for example, on Google Colab), and avoid the need to
  restart the kernel/runtime.
  [(#907)](https://github.com/PennyLaneAI/pennylane/pull/907)

* When using `grad_fn = qml.grad(cost)` to compute the gradient of a cost function with the Autograd
  interface, the value of the intermediate forward pass is now available via the `grad_fn.forward`
  property
  [(#914)](https://github.com/PennyLaneAI/pennylane/pull/914):

  ```python
  def cost_fn(x, y):
      return 2 * np.sin(x[0]) * np.exp(-x[1]) + x[0] ** 3 + np.cos(y)

  params = np.array([0.1, 0.5], requires_grad=True)
  data = np.array(0.65, requires_grad=False)
  grad_fn = qml.grad(cost_fn)

  grad_fn(params, data)  # perform backprop and evaluate the gradient
  grad_fn.forward  # the cost function value
  ```

* Gradient-based optimizers now have a `step_and_cost` method that returns
  both the next step as well as the objective (cost) function output.
  [(#916)](https://github.com/PennyLaneAI/pennylane/pull/916)

  ```pycon
  >>> opt = qml.GradientDescentOptimizer()
  >>> params, cost = opt.step_and_cost(cost_fn, params)
  ```

* PennyLane provides a new experimental module `qml.proc` which provides framework-agnostic processing
  functions for array and tensor manipulations.
  [(#886)](https://github.com/PennyLaneAI/pennylane/pull/886)

  Given the input tensor-like object, the call is
  dispatched to the corresponding array manipulation framework, allowing for end-to-end
  differentiation to be preserved.

  ```pycon
  >>> x = torch.tensor([1., 2.])
  >>> qml.proc.ones_like(x)
  tensor([1, 1])
  >>> y = tf.Variable([[0], [5]])
  >>> qml.proc.ones_like(y, dtype=np.complex128)
  <tf.Tensor: shape=(2, 1), dtype=complex128, numpy=
  array([[1.+0.j],
         [1.+0.j]])>
  ```

  Note that these functions are experimental, and only a subset of common functionality is
  supported. Furthermore, the names and behaviour of these functions may differ from similar
  functions in common frameworks; please refer to the function docstrings for more details.

* The gradient methods in tape mode now fully separate the quantum and classical processing. Rather
  than returning the evaluated gradients directly, they now return a tuple containing the required
  quantum and classical processing steps.
  [(#840)](https://github.com/PennyLaneAI/pennylane/pull/840)

  ```python
  def gradient_method(idx, param, **options):
      # generate the quantum tapes that must be computed
      # to determine the quantum gradient
      tapes = quantum_gradient_tapes(self)

      def processing_fn(results):
          # perform classical processing on the evaluated tapes
          # returning the evaluated quantum gradient
          return classical_processing(results)

      return tapes, processing_fn
  ```

  The `JacobianTape.jacobian()` method has been similarly modified to accumulate all gradient
  quantum tapes and classical processing functions, evaluate all quantum tapes simultaneously,
  and then apply the post-processing functions to the evaluated tape results.

* The MultiRZ gate now has a defined generator, allowing it to be used in quantum natural gradient
  optimization.
  [(#912)](https://github.com/PennyLaneAI/pennylane/pull/912)

* The CRot gate now has a `decomposition` method, which breaks the gate down into rotations
  and CNOT gates. This allows `CRot` to be used on devices that do not natively support it.
  [(#908)](https://github.com/PennyLaneAI/pennylane/pull/908)

* The classical processing in the `MottonenStatePreparation` template has been largely
  rewritten to use dense matrices and tensor manipulations wherever possible.
  This is in preparation to support differentiation through the template in the future.
  [(#864)](https://github.com/PennyLaneAI/pennylane/pull/864)

* Device-based caching has replaced QNode caching. Caching is now accessed by passing a
  `cache` argument to the device.
  [(#851)](https://github.com/PennyLaneAI/pennylane/pull/851)

  The `cache` argument should be an integer specifying the size of the cache. For example, a
  cache of size 10 is created using:

  ```pycon
  >>> dev = qml.device("default.qubit", wires=2, cache=10)
  ```

* The `Operation`, `Tensor`, and `MeasurementProcess` classes now have the `__copy__` special method
  defined.
  [(#840)](https://github.com/PennyLaneAI/pennylane/pull/840)

  This allows us to ensure that, when a shallow copy is performed of an operation, the
  mutable list storing the operation parameters is *also* shallow copied. Both the old operation and
  the copied operation will continue to share the same parameter data,
  ```pycon
  >>> import copy
  >>> op = qml.RX(0.2, wires=0)
  >>> op2 = copy.copy(op)
  >>> op.data[0] is op2.data[0]
  True
  ```

  however the *list container* is not a reference:

  ```pycon
  >>> op.data is op2.data
  False
  ```

  This allows the parameters of the copied operation to be modified, without mutating
  the parameters of the original operation.

* The `QuantumTape.copy` method has been tweaked so that
  [(#840)](https://github.com/PennyLaneAI/pennylane/pull/840):

  - Optionally, the tape's operations are shallow copied in addition to the tape by passing the
    `copy_operations=True` boolean flag. This allows the copied tape's parameters to be mutated
    without affecting the original tape's parameters. (Note: the two tapes will share parameter data
    *until* one of the tapes has their parameter list modified.)

  - Copied tapes can be cast to another `QuantumTape` subclass by passing the `tape_cls` keyword
    argument.

<h3>Breaking changes</h3>

* Updated how parameter-shift gradient recipes are defined for operations, allowing for
  gradient recipes that are specified as an arbitrary number of terms.
  [(#909)](https://github.com/PennyLaneAI/pennylane/pull/909)

  Previously, `Operation.grad_recipe` was restricted to two-term parameter-shift formulas.
  With this change, the gradient recipe now contains elements of the form
  :math:`[c_i, a_i, s_i]`, resulting in a gradient recipe of
  :math:`\frac{\partial}{\partial\phi_k}f(\phi_k) = \sum_{i} c_i f(a_i \phi_k + s_i )`.

  As this is a breaking change, all custom operations with defined gradient recipes must be
  updated to continue working with PennyLane 0.13. Note though that if `grad_recipe = None`, the
  default gradient recipe remains unchanged, and corresponds to the two terms :math:`[c_0, a_0, s_0]=[1/2, 1, \pi/2]`
  and :math:`[c_1, a_1, s_1]=[-1/2, 1, -\pi/2]` for every parameter.

- The `VQECost` class has been renamed to `ExpvalCost` to reflect its general applicability
  beyond VQE. Use of `VQECost` is still possible but will result in a deprecation warning.
  [(#913)](https://github.com/PennyLaneAI/pennylane/pull/913)

<h3>Bug fixes</h3>

* The `default.qubit.tf` device is updated to handle TensorFlow objects (e.g.,
  `tf.Variable`) as gate parameters correctly when using the `MultiRZ` and
  `CRot` operations.
  [(#921)](https://github.com/PennyLaneAI/pennylane/pull/921)

* PennyLane tensor objects are now unwrapped in BaseQNode when passed as a
  keyword argument to the quantum function.
  [(#903)](https://github.com/PennyLaneAI/pennylane/pull/903)
  [(#893)](https://github.com/PennyLaneAI/pennylane/pull/893)

* The new tape mode now prevents multiple observables from being evaluated on the same wire
  if the observables are not qubit-wise commuting Pauli words.
  [(#882)](https://github.com/PennyLaneAI/pennylane/pull/882)

* Fixes a bug in `default.qubit` whereby inverses of common gates were not being applied
  via efficient gate-specific methods, instead falling back to matrix-vector multiplication.
  The following gates were affected: `PauliX`, `PauliY`, `PauliZ`, `Hadamard`, `SWAP`, `S`,
  `T`, `CNOT`, `CZ`.
  [(#872)](https://github.com/PennyLaneAI/pennylane/pull/872)

* The `PauliRot` operation now gracefully handles single-qubit Paulis, and all-identity Paulis
  [(#860)](https://github.com/PennyLaneAI/pennylane/pull/860).

* Fixes a bug whereby binary Python operators were not properly propagating the `requires_grad`
  attribute to the output tensor.
  [(#889)](https://github.com/PennyLaneAI/pennylane/pull/889)

* Fixes a bug which prevents `TorchLayer` from doing `backward` when CUDA is enabled.
  [(#899)](https://github.com/PennyLaneAI/pennylane/pull/899)

* Fixes a bug where multi-threaded execution of `QNodeCollection` sometimes fails
  because of simultaneous queuing. This is fixed by adding thread locking during queuing.
  [(#910)](https://github.com/PennyLaneAI/pennylane/pull/918)

* Fixes a bug in `QuantumTape.set_parameters()`. The previous implementation assumed
  that the `self.trainable_parms` set would always be iterated over in increasing integer
  order. However, this is not guaranteed behaviour, and can lead to the incorrect tape parameters
  being set if this is not the case.
  [(#923)](https://github.com/PennyLaneAI/pennylane/pull/923)

* Fixes broken error message if a QNode is instantiated with an unknown exception.
  [(#930)](https://github.com/PennyLaneAI/pennylane/pull/930)

<h3>Contributors</h3>

This release contains contributions from (in alphabetical order):

Juan Miguel Arrazola, Thomas Bromley, Christina Lee, Alain Delgado Gran, Olivia Di Matteo, Anthony
Hayes, Theodor Isacsson, Josh Izaac, Soran Jahangiri, Nathan Killoran, Shumpei Kobayashi, Romain
Moyard, Zeyue Niu, Maria Schuld, Antal Száva.

# Release 0.12.0

<h3>New features since last release</h3>

<h4>New and improved simulators</h4>

* PennyLane now supports a new device, `default.mixed`, designed for
  simulating mixed-state quantum computations. This enables native
  support for implementing noisy channels in a circuit, which generally
  map pure states to mixed states.
  [(#794)](https://github.com/PennyLaneAI/pennylane/pull/794)
  [(#807)](https://github.com/PennyLaneAI/pennylane/pull/807)
  [(#819)](https://github.com/PennyLaneAI/pennylane/pull/819)

  The device can be initialized as
  ```pycon
  >>> dev = qml.device("default.mixed", wires=1)
  ```

  This allows the construction of QNodes that include non-unitary operations,
  such as noisy channels:

  ```pycon
  >>> @qml.qnode(dev)
  ... def circuit(params):
  ...     qml.RX(params[0], wires=0)
  ...     qml.RY(params[1], wires=0)
  ...     qml.AmplitudeDamping(0.5, wires=0)
  ...     return qml.expval(qml.PauliZ(0))
  >>> print(circuit([0.54, 0.12]))
  0.9257702929524184
  >>> print(circuit([0, np.pi]))
  0.0
  ```

<h4>New tools for optimizing measurements</h4>

* The new `grouping` module provides functionality for grouping simultaneously measurable Pauli word
  observables.
  [(#761)](https://github.com/PennyLaneAI/pennylane/pull/761)
  [(#850)](https://github.com/PennyLaneAI/pennylane/pull/850)
  [(#852)](https://github.com/PennyLaneAI/pennylane/pull/852)

  - The `optimize_measurements` function will take as input a list of Pauli word observables and
    their corresponding coefficients (if any), and will return the partitioned Pauli terms
    diagonalized in the measurement basis and the corresponding diagonalizing circuits.

    ```python
    from pennylane.grouping import optimize_measurements
    h, nr_qubits = qml.qchem.molecular_hamiltonian("h2", "h2.xyz")
    rotations, grouped_ops, grouped_coeffs = optimize_measurements(h.ops, h.coeffs, grouping="qwc")
    ```

    The diagonalizing circuits of `rotations` correspond to the diagonalized Pauli word groupings of
    `grouped_ops`.

  - Pauli word partitioning utilities are performed by the `PauliGroupingStrategy`
    class. An input list of Pauli words can be partitioned into mutually commuting,
    qubit-wise-commuting, or anticommuting groupings.

    For example, partitioning Pauli words into anticommutative groupings by the Recursive Largest
    First (RLF) graph colouring heuristic:

    ```python
    from pennylane import PauliX, PauliY, PauliZ, Identity
    from pennylane.grouping import group_observables
    pauli_words = [
        Identity('a') @ Identity('b'),
        Identity('a') @ PauliX('b'),
        Identity('a') @ PauliY('b'),
        PauliZ('a') @ PauliX('b'),
        PauliZ('a') @ PauliY('b'),
        PauliZ('a') @ PauliZ('b')
    ]
    groupings = group_observables(pauli_words, grouping_type='anticommuting', method='rlf')
    ```

  - Various utility functions are included for obtaining and manipulating Pauli
    words in the binary symplectic vector space representation.

    For instance, two Pauli words may be converted to their binary vector representation:

    ```pycon
    >>> from pennylane.grouping import pauli_to_binary
    >>> from pennylane.wires import Wires
    >>> wire_map = {Wires('a'): 0, Wires('b'): 1}
    >>> pauli_vec_1 = pauli_to_binary(qml.PauliX('a') @ qml.PauliY('b'))
    >>> pauli_vec_2 = pauli_to_binary(qml.PauliZ('a') @ qml.PauliZ('b'))
    >>> pauli_vec_1
    [1. 1. 0. 1.]
    >>> pauli_vec_2
    [0. 0. 1. 1.]
    ```

    Their product up to a phase may be computed by taking the sum of their binary vector
    representations, and returned in the operator representation.

    ```pycon
    >>> from pennylane.grouping import binary_to_pauli
    >>> binary_to_pauli((pauli_vec_1 + pauli_vec_2) % 2, wire_map)
    Tensor product ['PauliY', 'PauliX']: 0 params, wires ['a', 'b']
    ```

    For more details on the grouping module, see the
    [grouping module documentation](https://pennylane.readthedocs.io/en/stable/code/qml_grouping.html)


<h4>Returning the quantum state from simulators</h4>

* The quantum state of a QNode can now be returned using the `qml.state()` return function.
  [(#818)](https://github.com/XanaduAI/pennylane/pull/818)

  ```python
  import pennylane as qml

  dev = qml.device("default.qubit", wires=3)
  qml.enable_tape()

  @qml.qnode(dev)
  def qfunc(x, y):
      qml.RZ(x, wires=0)
      qml.CNOT(wires=[0, 1])
      qml.RY(y, wires=1)
      qml.CNOT(wires=[0, 2])
      return qml.state()

  >>> qfunc(0.56, 0.1)
  array([0.95985437-0.27601028j, 0.        +0.j        ,
         0.04803275-0.01381203j, 0.        +0.j        ,
         0.        +0.j        , 0.        +0.j        ,
         0.        +0.j        , 0.        +0.j        ])
  ```

  Differentiating the state is currently available when using the
  classical backpropagation differentiation method (`diff_method="backprop"`) with a compatible device,
  and when using the new tape mode.

<h4>New operations and channels</h4>

* PennyLane now includes standard channels such as the Amplitude-damping,
  Phase-damping, and Depolarizing channels, as well as the ability
  to make custom qubit channels.
  [(#760)](https://github.com/PennyLaneAI/pennylane/pull/760)
  [(#766)](https://github.com/PennyLaneAI/pennylane/pull/766)
  [(#778)](https://github.com/PennyLaneAI/pennylane/pull/778)

* The controlled-Y operation is now available via `qml.CY`. For devices that do
  not natively support the controlled-Y operation, it will be decomposed
  into `qml.RY`, `qml.CNOT`, and `qml.S` operations.
  [(#806)](https://github.com/PennyLaneAI/pennylane/pull/806)

<h4>Preview the next-generation PennyLane QNode</h4>

* The new PennyLane `tape` module provides a re-formulated QNode class, rewritten from the ground-up,
  that uses a new `QuantumTape` object to represent the QNode's quantum circuit. Tape mode
  provides several advantages over the standard PennyLane QNode.
  [(#785)](https://github.com/PennyLaneAI/pennylane/pull/785)
  [(#792)](https://github.com/PennyLaneAI/pennylane/pull/792)
  [(#796)](https://github.com/PennyLaneAI/pennylane/pull/796)
  [(#800)](https://github.com/PennyLaneAI/pennylane/pull/800)
  [(#803)](https://github.com/PennyLaneAI/pennylane/pull/803)
  [(#804)](https://github.com/PennyLaneAI/pennylane/pull/804)
  [(#805)](https://github.com/PennyLaneAI/pennylane/pull/805)
  [(#808)](https://github.com/PennyLaneAI/pennylane/pull/808)
  [(#810)](https://github.com/PennyLaneAI/pennylane/pull/810)
  [(#811)](https://github.com/PennyLaneAI/pennylane/pull/811)
  [(#815)](https://github.com/PennyLaneAI/pennylane/pull/815)
  [(#820)](https://github.com/PennyLaneAI/pennylane/pull/820)
  [(#823)](https://github.com/PennyLaneAI/pennylane/pull/823)
  [(#824)](https://github.com/PennyLaneAI/pennylane/pull/824)
  [(#829)](https://github.com/PennyLaneAI/pennylane/pull/829)

  - Support for in-QNode classical processing: Tape mode allows for differentiable classical
    processing within the QNode.

  - No more Variable wrapping: In tape mode, QNode arguments no longer become `Variable`
    objects within the QNode.

  - Less restrictive QNode signatures: There is no longer any restriction on the QNode signature;
    the QNode can be defined and called following the same rules as standard Python functions.

  - Unifying all QNodes: The tape-mode QNode merges all QNodes (including the
    `JacobianQNode` and the `PassthruQNode`) into a single unified QNode, with
    identical behaviour regardless of the differentiation type.

  - Optimizations: Tape mode provides various performance optimizations, reducing pre- and
    post-processing overhead, and reduces the number of quantum evaluations in certain cases.

  Note that tape mode is **experimental**, and does not currently have feature-parity with the
  existing QNode. [Feedback and bug reports](https://github.com/PennyLaneAI/pennylane/issues) are
  encouraged and will help improve the new tape mode.

  Tape mode can be enabled globally via the `qml.enable_tape` function, without changing your
  PennyLane code:

  ```python
  qml.enable_tape()
  dev = qml.device("default.qubit", wires=1)

  @qml.qnode(dev, interface="tf")
  def circuit(p):
      print("Parameter value:", p)
      qml.RX(tf.sin(p[0])**2 + p[1], wires=0)
      return qml.expval(qml.PauliZ(0))
  ```

  For more details, please see the [tape mode
  documentation](https://pennylane.readthedocs.io/en/stable/code/qml_tape.html).

<h3>Improvements</h3>

* QNode caching has been introduced, allowing the QNode to keep track of the results of previous
  device executions and reuse those results in subsequent calls.
  Note that QNode caching is only supported in the new and experimental tape-mode.
  [(#817)](https://github.com/PennyLaneAI/pennylane/pull/817)

  Caching is available by passing a `caching` argument to the QNode:

  ```python
  dev = qml.device("default.qubit", wires=2)
  qml.enable_tape()

  @qml.qnode(dev, caching=10)  # cache up to 10 evaluations
  def qfunc(x):
      qml.RX(x, wires=0)
      qml.RX(0.3, wires=1)
      qml.CNOT(wires=[0, 1])
      return qml.expval(qml.PauliZ(1))

  qfunc(0.1)  # first evaluation executes on the device
  qfunc(0.1)  # second evaluation accesses the cached result
  ```

* Sped up the application of certain gates in `default.qubit` by using array/tensor
  manipulation tricks. The following gates are affected: `PauliX`, `PauliY`, `PauliZ`,
  `Hadamard`, `SWAP`, `S`, `T`, `CNOT`, `CZ`.
  [(#772)](https://github.com/PennyLaneAI/pennylane/pull/772)

* The computation of marginal probabilities has been made more efficient for devices
  with a large number of wires, achieving in some cases a 5x speedup.
  [(#799)](https://github.com/PennyLaneAI/pennylane/pull/799)

* Adds arithmetic operations (addition, tensor product,
  subtraction, and scalar multiplication) between `Hamiltonian`,
  `Tensor`, and `Observable` objects, and inline arithmetic
  operations between Hamiltonians and other observables.
  [(#765)](https://github.com/PennyLaneAI/pennylane/pull/765)

  Hamiltonians can now easily be defined as sums of observables:

  ```pycon3
  >>> H = 3 * qml.PauliZ(0) - (qml.PauliX(0) @ qml.PauliX(1)) + qml.Hamiltonian([4], [qml.PauliZ(0)])
  >>> print(H)
  (7.0) [Z0] + (-1.0) [X0 X1]
  ```

* Adds `compare()` method to `Observable` and `Hamiltonian` classes, which allows
  for comparison between observable quantities.
  [(#765)](https://github.com/PennyLaneAI/pennylane/pull/765)

  ```pycon3
  >>> H = qml.Hamiltonian([1], [qml.PauliZ(0)])
  >>> obs = qml.PauliZ(0) @ qml.Identity(1)
  >>> print(H.compare(obs))
  True
  ```

  ```pycon3
  >>> H = qml.Hamiltonian([2], [qml.PauliZ(0)])
  >>> obs = qml.PauliZ(1) @ qml.Identity(0)
  >>> print(H.compare(obs))
  False
  ```

* Adds `simplify()` method to the `Hamiltonian` class.
  [(#765)](https://github.com/PennyLaneAI/pennylane/pull/765)

  ```pycon3
  >>> H = qml.Hamiltonian([1, 2], [qml.PauliZ(0), qml.PauliZ(0) @ qml.Identity(1)])
  >>> H.simplify()
  >>> print(H)
  (3.0) [Z0]
  ```

* Added a new bit-flip mixer to the `qml.qaoa` module.
  [(#774)](https://github.com/PennyLaneAI/pennylane/pull/774)

* Summation of two `Wires` objects is now supported and will return
  a `Wires` object containing the set of all wires defined by the
  terms in the summation.
  [(#812)](https://github.com/PennyLaneAI/pennylane/pull/812)

<h3>Breaking changes</h3>

* The PennyLane NumPy module now returns scalar (zero-dimensional) arrays where
  Python scalars were previously returned.
  [(#820)](https://github.com/PennyLaneAI/pennylane/pull/820)
  [(#833)](https://github.com/PennyLaneAI/pennylane/pull/833)

  For example, this affects array element indexing, and summation:

  ```pycon
  >>> x = np.array([1, 2, 3], requires_grad=False)
  >>> x[0]
  tensor(1, requires_grad=False)
  >>> np.sum(x)
  tensor(6, requires_grad=True)
  ```

  This may require small updates to user code. A convenience method, `np.tensor.unwrap()`,
  has been added to help ease the transition. This converts PennyLane NumPy tensors
  to standard NumPy arrays and Python scalars:

  ```pycon
  >>> x = np.array(1.543, requires_grad=False)
  >>> x.unwrap()
  1.543
  ```

  Note, however, that information regarding array differentiability will be
  lost.

* The device capabilities dictionary has been redesigned, for clarity and robustness. In particular,
  the capabilities dictionary is now inherited from the parent class, various keys have more
  expressive names, and all keys are now defined in the base device class. For more details, please
  [refer to the developer
  documentation](https://pennylane.readthedocs.io/en/stable/development/plugins.html#device-capabilities).
  [(#781)](https://github.com/PennyLaneAI/pennylane/pull/781/files)

<h3>Bug fixes</h3>

* Changed to use lists for storing variable values inside `BaseQNode`
  allowing complex matrices to be passed to `QubitUnitary`.
  [(#773)](https://github.com/PennyLaneAI/pennylane/pull/773)

* Fixed a bug within `default.qubit`, resulting in greater efficiency
  when applying a state vector to all wires on the device.
  [(#849)](https://github.com/PennyLaneAI/pennylane/pull/849)

<h3>Documentation</h3>

* Equations have been added to the `qml.sample` and `qml.probs` docstrings
  to clarify the mathematical foundation of the performed measurements.
  [(#843)](https://github.com/PennyLaneAI/pennylane/pull/843)

<h3>Contributors</h3>

This release contains contributions from (in alphabetical order):

Aroosa Ijaz, Juan Miguel Arrazola, Thomas Bromley, Jack Ceroni, Alain Delgado Gran, Josh Izaac,
Soran Jahangiri, Nathan Killoran, Robert Lang, Cedric Lin, Olivia Di Matteo, Nicolás Quesada, Maria
Schuld, Antal Száva.

# Release 0.11.0

<h3>New features since last release</h3>

<h4>New and improved simulators</h4>

* Added a new device, `default.qubit.autograd`, a pure-state qubit simulator written using Autograd.
  This device supports classical backpropagation (`diff_method="backprop"`); this can
  be faster than the parameter-shift rule for computing quantum gradients
  when the number of parameters to be optimized is large.
  [(#721)](https://github.com/XanaduAI/pennylane/pull/721)

  ```pycon
  >>> dev = qml.device("default.qubit.autograd", wires=1)
  >>> @qml.qnode(dev, diff_method="backprop")
  ... def circuit(x):
  ...     qml.RX(x[1], wires=0)
  ...     qml.Rot(x[0], x[1], x[2], wires=0)
  ...     return qml.expval(qml.PauliZ(0))
  >>> weights = np.array([0.2, 0.5, 0.1])
  >>> grad_fn = qml.grad(circuit)
  >>> print(grad_fn(weights))
  array([-2.25267173e-01, -1.00864546e+00,  6.93889390e-18])
  ```

  See the [device documentation](https://pennylane.readthedocs.io/en/stable/code/api/pennylane.devices.default_qubit_autograd.DefaultQubitAutograd.html) for more details.

* A new experimental C++ state-vector simulator device is now available, `lightning.qubit`. It
  uses the C++ Eigen library to perform fast linear algebra calculations for simulating quantum
  state-vector evolution.

  `lightning.qubit` is currently in beta; it can be installed via `pip`:

  ```console
  $ pip install pennylane-lightning
  ```

  Once installed, it can be used as a PennyLane device:

  ```pycon
  >>> dev = qml.device("lightning.qubit", wires=2)
  ```

  For more details, please see the [lightning qubit documentation](https://pennylane-lightning.readthedocs.io).

<h4>New algorithms and templates</h4>

* Added built-in QAOA functionality via the new `qml.qaoa` module.
  [(#712)](https://github.com/PennyLaneAI/pennylane/pull/712)
  [(#718)](https://github.com/PennyLaneAI/pennylane/pull/718)
  [(#741)](https://github.com/PennyLaneAI/pennylane/pull/741)
  [(#720)](https://github.com/PennyLaneAI/pennylane/pull/720)

  This includes the following features:

  * New `qml.qaoa.x_mixer` and `qml.qaoa.xy_mixer` functions for defining Pauli-X and XY
    mixer Hamiltonians.

  * MaxCut: The `qml.qaoa.maxcut` function allows easy construction of the cost Hamiltonian
    and recommended mixer Hamiltonian for solving the MaxCut problem for a supplied graph.

  * Layers: `qml.qaoa.cost_layer` and `qml.qaoa.mixer_layer` take cost and mixer
    Hamiltonians, respectively, and apply the corresponding QAOA cost and mixer layers
    to the quantum circuit

  For example, using PennyLane to construct and solve a MaxCut problem with QAOA:

  ```python
  wires = range(3)
  graph = Graph([(0, 1), (1, 2), (2, 0)])
  cost_h, mixer_h = qaoa.maxcut(graph)

  def qaoa_layer(gamma, alpha):
      qaoa.cost_layer(gamma, cost_h)
      qaoa.mixer_layer(alpha, mixer_h)

  def antatz(params, **kwargs):

      for w in wires:
          qml.Hadamard(wires=w)

      # repeat the QAOA layer two times
      qml.layer(qaoa_layer, 2, params[0], params[1])

  dev = qml.device('default.qubit', wires=len(wires))
  cost_function = qml.VQECost(ansatz, cost_h, dev)
  ```

* Added an `ApproxTimeEvolution` template to the PennyLane templates module, which
  can be used to implement Trotterized time-evolution under a Hamiltonian.
  [(#710)](https://github.com/XanaduAI/pennylane/pull/710)

  <img src="https://pennylane.readthedocs.io/en/latest/_static/templates/subroutines/approx_time_evolution.png" width=50%/>

* Added a `qml.layer` template-constructing function, which takes a unitary, and
  repeatedly applies it on a set of wires to a given depth.
  [(#723)](https://github.com/PennyLaneAI/pennylane/pull/723)

  ```python
  def subroutine():
      qml.Hadamard(wires=[0])
      qml.CNOT(wires=[0, 1])
      qml.PauliX(wires=[1])

  dev = qml.device('default.qubit', wires=3)

  @qml.qnode(dev)
  def circuit():
      qml.layer(subroutine, 3)
      return [qml.expval(qml.PauliZ(0)), qml.expval(qml.PauliZ(1))]
  ```

  This creates the following circuit:
  ```pycon
  >>> circuit()
  >>> print(circuit.draw())
  0: ──H──╭C──X──H──╭C──X──H──╭C──X──┤ ⟨Z⟩
  1: ─────╰X────────╰X────────╰X─────┤ ⟨Z⟩
  ```

* Added the `qml.utils.decompose_hamiltonian` function. This function can be used to
  decompose a Hamiltonian into a linear combination of Pauli operators.
  [(#671)](https://github.com/XanaduAI/pennylane/pull/671)

  ```pycon
  >>> A = np.array(
  ... [[-2, -2+1j, -2, -2],
  ... [-2-1j,  0,  0, -1],
  ... [-2,  0, -2, -1],
  ... [-2, -1, -1,  0]])
  >>> coeffs, obs_list = decompose_hamiltonian(A)
  ```

<h4>New device features</h4>

* It is now possible to specify custom wire labels, such as `['anc1', 'anc2', 0, 1, 3]`, where the labels
  can be strings or numbers.
  [(#666)](https://github.com/XanaduAI/pennylane/pull/666)

  Custom wire labels are defined by passing a list to the `wires` argument when creating the device:

  ```pycon
  >>> dev = qml.device("default.qubit", wires=['anc1', 'anc2', 0, 1, 3])
  ```

  Quantum operations should then be invoked with these custom wire labels:

  ``` pycon
  >>> @qml.qnode(dev)
  >>> def circuit():
  ...    qml.Hadamard(wires='anc2')
  ...    qml.CNOT(wires=['anc1', 3])
  ...    ...
  ```

  The existing behaviour, in which the number of wires is specified on device initialization,
  continues to work as usual. This gives a default behaviour where wires are labelled
  by consecutive integers.

  ```pycon
  >>> dev = qml.device("default.qubit", wires=5)
  ```

* An integrated device test suite has been added, which can be used
  to run basic integration tests on core or external devices.
  [(#695)](https://github.com/PennyLaneAI/pennylane/pull/695)
  [(#724)](https://github.com/PennyLaneAI/pennylane/pull/724)
  [(#733)](https://github.com/PennyLaneAI/pennylane/pull/733)

  The test can be invoked against a particular device by calling the `pl-device-test`
  command line program:

  ```console
  $ pl-device-test --device=default.qubit --shots=1234 --analytic=False
  ```

  If the tests are run on external devices, the device and its dependencies must be
  installed locally. For more details, please see the
  [plugin test documentation](http://pennylane.readthedocs.io/en/latest/code/api/pennylane.devices.tests.html).

<h3>Improvements</h3>

* The functions implementing the quantum circuits building the Unitary Coupled-Cluster
  (UCCSD) VQE ansatz have been improved, with a more consistent naming convention and
  improved docstrings.
  [(#748)](https://github.com/PennyLaneAI/pennylane/pull/748)

  The changes include:

  - The terms *1particle-1hole (ph)* and *2particle-2hole (pphh)* excitations
    were replaced with the names *single* and *double* excitations, respectively.

  - The non-differentiable arguments in the `UCCSD` template were renamed accordingly:
    `ph` → `s_wires`, `pphh` → `d_wires`

  - The term *virtual*, previously used to refer the *unoccupied* orbitals, was discarded.

  - The Usage Details sections were updated and improved.

* Added support for TensorFlow 2.3 and PyTorch 1.6.
  [(#725)](https://github.com/PennyLaneAI/pennylane/pull/725)

* Returning probabilities is now supported from photonic QNodes.
  As with qubit QNodes, photonic QNodes returning probabilities are
  end-to-end differentiable.
  [(#699)](https://github.com/XanaduAI/pennylane/pull/699/)

  ```pycon
  >>> dev = qml.device("strawberryfields.fock", wires=2, cutoff_dim=5)
  >>> @qml.qnode(dev)
  ... def circuit(a):
  ...     qml.Displacement(a, 0, wires=0)
  ...     return qml.probs(wires=0)
  >>> print(circuit(0.5))
  [7.78800783e-01 1.94700196e-01 2.43375245e-02 2.02812704e-03 1.26757940e-04]
  ```

<h3>Breaking changes</h3>

* The `pennylane.plugins` and `pennylane.beta.plugins` folders have been renamed to
  `pennylane.devices` and `pennylane.beta.devices`, to reflect their content better.
  [(#726)](https://github.com/XanaduAI/pennylane/pull/726)

<h3>Bug fixes</h3>

* The PennyLane interface conversion functions can now convert QNodes with
  pre-existing interfaces.
  [(#707)](https://github.com/XanaduAI/pennylane/pull/707)

<h3>Documentation</h3>

* The interfaces section of the documentation has been renamed to 'Interfaces and training',
  and updated with the latest variable handling details.
  [(#753)](https://github.com/PennyLaneAI/pennylane/pull/753)

<h3>Contributors</h3>

This release contains contributions from (in alphabetical order):

Juan Miguel Arrazola, Thomas Bromley, Jack Ceroni, Alain Delgado Gran, Shadab Hussain, Theodor
Isacsson, Josh Izaac, Nathan Killoran, Maria Schuld, Antal Száva, Nicola Vitucci.

# Release 0.10.0

<h3>New features since last release</h3>

<h4>New and improved simulators</h4>

* Added a new device, `default.qubit.tf`, a pure-state qubit simulator written using TensorFlow.
  As a result, it supports classical backpropagation as a means to compute the Jacobian. This can
  be faster than the parameter-shift rule for computing quantum gradients
  when the number of parameters to be optimized is large.

  `default.qubit.tf` is designed to be used with end-to-end classical backpropagation
  (`diff_method="backprop"`) with the TensorFlow interface. This is the default method
  of differentiation when creating a QNode with this device.

  Using this method, the created QNode is a 'white-box' that is
  tightly integrated with your TensorFlow computation, including
  [AutoGraph](https://www.tensorflow.org/guide/function) support:

  ```pycon
  >>> dev = qml.device("default.qubit.tf", wires=1)
  >>> @tf.function
  ... @qml.qnode(dev, interface="tf", diff_method="backprop")
  ... def circuit(x):
  ...     qml.RX(x[1], wires=0)
  ...     qml.Rot(x[0], x[1], x[2], wires=0)
  ...     return qml.expval(qml.PauliZ(0))
  >>> weights = tf.Variable([0.2, 0.5, 0.1])
  >>> with tf.GradientTape() as tape:
  ...     res = circuit(weights)
  >>> print(tape.gradient(res, weights))
  tf.Tensor([-2.2526717e-01 -1.0086454e+00  1.3877788e-17], shape=(3,), dtype=float32)
  ```

  See the `default.qubit.tf`
  [documentation](https://pennylane.ai/en/stable/code/api/pennylane.beta.plugins.DefaultQubitTF.html)
  for more details.

* The [default.tensor plugin](https://github.com/XanaduAI/pennylane/blob/master/pennylane/beta/plugins/default_tensor.py)
  has been significantly upgraded. It now allows two different
  tensor network representations to be used: `"exact"` and `"mps"`. The former uses a
  exact factorized representation of quantum states, while the latter uses a matrix product state
  representation.
  ([#572](https://github.com/XanaduAI/pennylane/pull/572))
  ([#599](https://github.com/XanaduAI/pennylane/pull/599))

<h4>New machine learning functionality and integrations</h4>

* PennyLane QNodes can now be converted into Torch layers, allowing for creation of quantum and
  hybrid models using the `torch.nn` API.
  [(#588)](https://github.com/XanaduAI/pennylane/pull/588)

  A PennyLane QNode can be converted into a `torch.nn` layer using the `qml.qnn.TorchLayer` class:

  ```pycon
  >>> @qml.qnode(dev)
  ... def qnode(inputs, weights_0, weight_1):
  ...    # define the circuit
  ...    # ...

  >>> weight_shapes = {"weights_0": 3, "weight_1": 1}
  >>> qlayer = qml.qnn.TorchLayer(qnode, weight_shapes)
  ```

  A hybrid model can then be easily constructed:

  ```pycon
  >>> model = torch.nn.Sequential(qlayer, torch.nn.Linear(2, 2))
  ```

* Added a new "reversible" differentiation method which can be used in simulators, but not hardware.

  The reversible approach is similar to backpropagation, but trades off extra computation for
  enhanced memory efficiency. Where backpropagation caches the state tensors at each step during
  a simulated evolution, the reversible method only caches the final pre-measurement state.

  Compared to the parameter-shift method, the reversible method can be faster or slower,
  depending on the density and location of parametrized gates in a circuit
  (circuits with higher density of parametrized gates near the end of the circuit will see a benefit).
  [(#670)](https://github.com/XanaduAI/pennylane/pull/670)

  ```pycon
  >>> dev = qml.device("default.qubit", wires=2)
  ... @qml.qnode(dev, diff_method="reversible")
  ... def circuit(x):
  ...     qml.RX(x, wires=0)
  ...     qml.RX(x, wires=0)
  ...     qml.CNOT(wires=[0,1])
  ...     return qml.expval(qml.PauliZ(0))
  >>> qml.grad(circuit)(0.5)
  (array(-0.47942554),)
  ```

<h4>New templates and cost functions</h4>

* Added the new templates `UCCSD`, `SingleExcitationUnitary`, and`DoubleExcitationUnitary`,
  which together implement the Unitary Coupled-Cluster Singles and Doubles (UCCSD) ansatz
  to perform VQE-based quantum chemistry simulations using PennyLane-QChem.
  [(#622)](https://github.com/XanaduAI/pennylane/pull/622)
  [(#638)](https://github.com/XanaduAI/pennylane/pull/638)
  [(#654)](https://github.com/XanaduAI/pennylane/pull/654)
  [(#659)](https://github.com/XanaduAI/pennylane/pull/659)
  [(#622)](https://github.com/XanaduAI/pennylane/pull/622)

* Added module `pennylane.qnn.cost` with class `SquaredErrorLoss`. The module contains classes
  to calculate losses and cost functions on circuits with trainable parameters.
  [(#642)](https://github.com/XanaduAI/pennylane/pull/642)

<h3>Improvements</h3>

* Improves the wire management by making the `Operator.wires` attribute a `wires` object.
  [(#666)](https://github.com/XanaduAI/pennylane/pull/666)

* A significant improvement with respect to how QNodes and interfaces mark quantum function
  arguments as differentiable when using Autograd, designed to improve performance and make
  QNodes more intuitive.
  [(#648)](https://github.com/XanaduAI/pennylane/pull/648)
  [(#650)](https://github.com/XanaduAI/pennylane/pull/650)

  In particular, the following changes have been made:

  - A new `ndarray` subclass `pennylane.numpy.tensor`, which extends NumPy arrays with
    the keyword argument and attribute `requires_grad`. Tensors which have `requires_grad=False`
    are treated as non-differentiable by the Autograd interface.

  - A new subpackage `pennylane.numpy`, which wraps `autograd.numpy` such that NumPy functions
    accept the `requires_grad` keyword argument, and allows Autograd to differentiate
    `pennylane.numpy.tensor` objects.

  - The `argnum` argument to `qml.grad` is now optional; if not provided, arguments explicitly
    marked as `requires_grad=False` are excluded for the list of differentiable arguments.
    The ability to pass `argnum` has been retained for backwards compatibility, and
    if present the old behaviour persists.

* The QNode Torch interface now inspects QNode positional arguments.
  If any argument does not have the attribute `requires_grad=True`, it
  is automatically excluded from quantum gradient computations.
  [(#652)](https://github.com/XanaduAI/pennylane/pull/652)
  [(#660)](https://github.com/XanaduAI/pennylane/pull/660)

* The QNode TF interface now inspects QNode positional arguments.
  If any argument is not being watched by a `tf.GradientTape()`,
  it is automatically excluded from quantum gradient computations.
  [(#655)](https://github.com/XanaduAI/pennylane/pull/655)
  [(#660)](https://github.com/XanaduAI/pennylane/pull/660)

* QNodes have two new public methods: `QNode.set_trainable_args()` and `QNode.get_trainable_args()`.
  These are designed to be called by interfaces, to specify to the QNode which of its
  input arguments are differentiable. Arguments which are non-differentiable will not be converted
  to PennyLane Variable objects within the QNode.
  [(#660)](https://github.com/XanaduAI/pennylane/pull/660)

* Added `decomposition` method to PauliX, PauliY, PauliZ, S, T, Hadamard, and PhaseShift gates, which
  decomposes each of these gates into rotation gates.
  [(#668)](https://github.com/XanaduAI/pennylane/pull/668)

* The `CircuitGraph` class now supports serializing contained circuit operations
  and measurement basis rotations to an OpenQASM2.0 script via the new
  `CircuitGraph.to_openqasm()` method.
  [(#623)](https://github.com/XanaduAI/pennylane/pull/623)

<h3>Breaking changes</h3>

* Removes support for Python 3.5.
  [(#639)](https://github.com/XanaduAI/pennylane/pull/639)

<h3>Documentation</h3>

* Various small typos were fixed.

<h3>Contributors</h3>

This release contains contributions from (in alphabetical order):

Thomas Bromley, Jack Ceroni, Alain Delgado Gran, Theodor Isacsson, Josh Izaac,
Nathan Killoran, Maria Schuld, Antal Száva, Nicola Vitucci.


# Release 0.9.0

<h3>New features since last release</h3>

<h4>New machine learning integrations</h4>

* PennyLane QNodes can now be converted into Keras layers, allowing for creation of quantum and
  hybrid models using the Keras API.
  [(#529)](https://github.com/XanaduAI/pennylane/pull/529)

  A PennyLane QNode can be converted into a Keras layer using the `KerasLayer` class:

  ```python
  from pennylane.qnn import KerasLayer

  @qml.qnode(dev)
  def circuit(inputs, weights_0, weight_1):
     # define the circuit
     # ...

  weight_shapes = {"weights_0": 3, "weight_1": 1}
  qlayer = qml.qnn.KerasLayer(circuit, weight_shapes, output_dim=2)
  ```

  A hybrid model can then be easily constructed:

  ```python
  model = tf.keras.models.Sequential([qlayer, tf.keras.layers.Dense(2)])
  ```

* Added a new type of QNode, `qml.qnodes.PassthruQNode`. For simulators which are coded in an
  external library which supports automatic differentiation, PennyLane will treat a PassthruQNode as
  a "white box", and rely on the external library to directly provide gradients via backpropagation.
  This can be more efficient than the using parameter-shift rule for a large number of parameters.
  [(#488)](https://github.com/XanaduAI/pennylane/pull/488)

  Currently this behaviour is supported by PennyLane's `default.tensor.tf` device backend,
  compatible with the `'tf'` interface using TensorFlow 2:

  ```python
  dev = qml.device('default.tensor.tf', wires=2)

  @qml.qnode(dev, diff_method="backprop")
  def circuit(params):
      qml.RX(params[0], wires=0)
      qml.RX(params[1], wires=1)
      qml.CNOT(wires=[0, 1])
      return qml.expval(qml.PauliZ(0))

  qnode = PassthruQNode(circuit, dev)
  params = tf.Variable([0.3, 0.1])

  with tf.GradientTape() as tape:
      tape.watch(params)
      res = qnode(params)

  grad = tape.gradient(res, params)
  ```

<h4>New optimizers</h4>

* Added the `qml.RotosolveOptimizer`, a gradient-free optimizer
  that minimizes the quantum function by updating each parameter,
  one-by-one, via a closed-form expression while keeping other parameters
  fixed.
  [(#636)](https://github.com/XanaduAI/pennylane/pull/636)
  [(#539)](https://github.com/XanaduAI/pennylane/pull/539)

* Added the `qml.RotoselectOptimizer`, which uses Rotosolve to
  minimizes a quantum function with respect to both the
  rotation operations applied and the rotation parameters.
  [(#636)](https://github.com/XanaduAI/pennylane/pull/636)
  [(#539)](https://github.com/XanaduAI/pennylane/pull/539)

  For example, given a quantum function `f` that accepts parameters `x`
  and a list of corresponding rotation operations `generators`,
  the Rotoselect optimizer will, at each step, update both the parameter
  values and the list of rotation gates to minimize the loss:

  ```pycon
  >>> opt = qml.optimize.RotoselectOptimizer()
  >>> x = [0.3, 0.7]
  >>> generators = [qml.RX, qml.RY]
  >>> for _ in range(100):
  ...     x, generators = opt.step(f, x, generators)
  ```


<h4>New operations</h4>

* Added the `PauliRot` gate, which performs an arbitrary
  Pauli rotation on multiple qubits, and the `MultiRZ` gate,
  which performs a rotation generated by a tensor product
  of Pauli Z operators.
  [(#559)](https://github.com/XanaduAI/pennylane/pull/559)

  ```python
  dev = qml.device('default.qubit', wires=4)

  @qml.qnode(dev)
  def circuit(angle):
      qml.PauliRot(angle, "IXYZ", wires=[0, 1, 2, 3])
      return [qml.expval(qml.PauliZ(wire)) for wire in [0, 1, 2, 3]]
  ```

  ```pycon
  >>> circuit(0.4)
  [1.         0.92106099 0.92106099 1.        ]
  >>> print(circuit.draw())
   0: ──╭RI(0.4)──┤ ⟨Z⟩
   1: ──├RX(0.4)──┤ ⟨Z⟩
   2: ──├RY(0.4)──┤ ⟨Z⟩
   3: ──╰RZ(0.4)──┤ ⟨Z⟩
  ```

  If the `PauliRot` gate is not supported on the target device, it will
  be decomposed into `Hadamard`, `RX` and `MultiRZ` gates. Note that
  identity gates in the Pauli word result in untouched wires:

  ```pycon
  >>> print(circuit.draw())
   0: ───────────────────────────────────┤ ⟨Z⟩
   1: ──H──────────╭RZ(0.4)──H───────────┤ ⟨Z⟩
   2: ──RX(1.571)──├RZ(0.4)──RX(-1.571)──┤ ⟨Z⟩
   3: ─────────────╰RZ(0.4)──────────────┤ ⟨Z⟩
  ```

  If the `MultiRZ` gate is not supported, it will be decomposed into
  `CNOT` and `RZ` gates:

  ```pycon
  >>> print(circuit.draw())
   0: ──────────────────────────────────────────────────┤ ⟨Z⟩
   1: ──H──────────────╭X──RZ(0.4)──╭X──────H───────────┤ ⟨Z⟩
   2: ──RX(1.571)──╭X──╰C───────────╰C──╭X──RX(-1.571)──┤ ⟨Z⟩
   3: ─────────────╰C───────────────────╰C──────────────┤ ⟨Z⟩
  ```

* PennyLane now provides `DiagonalQubitUnitary` for diagonal gates, that are e.g.,
  encountered in IQP circuits. These kinds of gates can be evaluated much faster on
  a simulator device.
  [(#567)](https://github.com/XanaduAI/pennylane/pull/567)

  The gate can be used, for example, to efficiently simulate oracles:

  ```python
  dev = qml.device('default.qubit', wires=3)

  # Function as a bitstring
  f = np.array([1, 0, 0, 1, 1, 0, 1, 0])

  @qml.qnode(dev)
  def circuit(weights1, weights2):
      qml.templates.StronglyEntanglingLayers(weights1, wires=[0, 1, 2])

      # Implements the function as a phase-kickback oracle
      qml.DiagonalQubitUnitary((-1)**f, wires=[0, 1, 2])

      qml.templates.StronglyEntanglingLayers(weights2, wires=[0, 1, 2])
      return [qml.expval(qml.PauliZ(w)) for w in range(3)]
  ```

* Added the `TensorN` CVObservable that can represent the tensor product of the
  `NumberOperator` on photonic backends.
  [(#608)](https://github.com/XanaduAI/pennylane/pull/608)

<h4>New templates</h4>

* Added the `ArbitraryUnitary` and `ArbitraryStatePreparation` templates, which use
  `PauliRot` gates to perform an arbitrary unitary and prepare an arbitrary basis
  state with the minimal number of parameters.
  [(#590)](https://github.com/XanaduAI/pennylane/pull/590)

  ```python
  dev = qml.device('default.qubit', wires=3)

  @qml.qnode(dev)
  def circuit(weights1, weights2):
        qml.templates.ArbitraryStatePreparation(weights1, wires=[0, 1, 2])
        qml.templates.ArbitraryUnitary(weights2, wires=[0, 1, 2])
        return qml.probs(wires=[0, 1, 2])
  ```

* Added the `IQPEmbedding` template, which encodes inputs into the diagonal gates of an
  IQP circuit.
  [(#605)](https://github.com/XanaduAI/pennylane/pull/605)

  <img src="https://pennylane.readthedocs.io/en/latest/_images/iqp.png"
  width=50%></img>

* Added the `SimplifiedTwoDesign` template, which implements the circuit
  design of [Cerezo et al. (2020)](<https://arxiv.org/abs/2001.00550>).
  [(#556)](https://github.com/XanaduAI/pennylane/pull/556)

  <img src="https://pennylane.readthedocs.io/en/latest/_images/simplified_two_design.png"
  width=50%></img>

* Added the `BasicEntanglerLayers` template, which is a simple layer architecture
  of rotations and CNOT nearest-neighbour entanglers.
  [(#555)](https://github.com/XanaduAI/pennylane/pull/555)

  <img src="https://pennylane.readthedocs.io/en/latest/_images/basic_entangler.png"
  width=50%></img>

* PennyLane now offers a broadcasting function to easily construct templates:
  `qml.broadcast()` takes single quantum operations or other templates and applies
  them to wires in a specific pattern.
  [(#515)](https://github.com/XanaduAI/pennylane/pull/515)
  [(#522)](https://github.com/XanaduAI/pennylane/pull/522)
  [(#526)](https://github.com/XanaduAI/pennylane/pull/526)
  [(#603)](https://github.com/XanaduAI/pennylane/pull/603)

  For example, we can use broadcast to repeat a custom template
  across multiple wires:

  ```python
  from pennylane.templates import template

  @template
  def mytemplate(pars, wires):
      qml.Hadamard(wires=wires)
      qml.RY(pars, wires=wires)

  dev = qml.device('default.qubit', wires=3)

  @qml.qnode(dev)
  def circuit(pars):
      qml.broadcast(mytemplate, pattern="single", wires=[0,1,2], parameters=pars)
      return qml.expval(qml.PauliZ(0))
  ```

  ```pycon
  >>> circuit([1, 1, 0.1])
  -0.841470984807896
  >>> print(circuit.draw())
   0: ──H──RY(1.0)──┤ ⟨Z⟩
   1: ──H──RY(1.0)──┤
   2: ──H──RY(0.1)──┤
  ```

  For other available patterns, see the
  [broadcast function documentation](https://pennylane.readthedocs.io/en/latest/code/api/pennylane.broadcast.html).

<h3>Breaking changes</h3>

* The `QAOAEmbedding` now uses the new `MultiRZ` gate as a `ZZ` entangler,
  which changes the convention. While
  previously, the `ZZ` gate in the embedding was implemented as

  ```python
  CNOT(wires=[wires[0], wires[1]])
  RZ(2 * parameter, wires=wires[0])
  CNOT(wires=[wires[0], wires[1]])
  ```

  the `MultiRZ` corresponds to

  ```python
  CNOT(wires=[wires[1], wires[0]])
  RZ(parameter, wires=wires[0])
  CNOT(wires=[wires[1], wires[0]])
  ```

  which differs in the factor of `2`, and fixes a bug in the
  wires that the `CNOT` was applied to.
  [(#609)](https://github.com/XanaduAI/pennylane/pull/609)

* Probability methods are handled by `QubitDevice` and device method
  requirements are modified to simplify plugin development.
  [(#573)](https://github.com/XanaduAI/pennylane/pull/573)

* The internal variables `All` and `Any` to mark an `Operation` as acting on all or any
  wires have been renamed to `AllWires` and `AnyWires`.
  [(#614)](https://github.com/XanaduAI/pennylane/pull/614)

<h3>Improvements</h3>

* A new `Wires` class was introduced for the internal
  bookkeeping of wire indices.
  [(#615)](https://github.com/XanaduAI/pennylane/pull/615)

* Improvements to the speed/performance of the `default.qubit` device.
  [(#567)](https://github.com/XanaduAI/pennylane/pull/567)
  [(#559)](https://github.com/XanaduAI/pennylane/pull/559)

* Added the `"backprop"` and `"device"` differentiation methods to the `qnode`
  decorator.
  [(#552)](https://github.com/XanaduAI/pennylane/pull/552)

  - `"backprop"`: Use classical backpropagation. Default on simulator
    devices that are classically end-to-end differentiable.
    The returned QNode can only be used with the same machine learning
    framework (e.g., `default.tensor.tf` simulator with the `tensorflow` interface).

  - `"device"`: Queries the device directly for the gradient.

  Using the `"backprop"` differentiation method with the `default.tensor.tf`
  device, the created QNode is a 'white-box', and is tightly integrated with
  the overall TensorFlow computation:

  ```python
  >>> dev = qml.device("default.tensor.tf", wires=1)
  >>> @qml.qnode(dev, interface="tf", diff_method="backprop")
  >>> def circuit(x):
  ...     qml.RX(x[1], wires=0)
  ...     qml.Rot(x[0], x[1], x[2], wires=0)
  ...     return qml.expval(qml.PauliZ(0))
  >>> vars = tf.Variable([0.2, 0.5, 0.1])
  >>> with tf.GradientTape() as tape:
  ...     res = circuit(vars)
  >>> tape.gradient(res, vars)
  <tf.Tensor: shape=(3,), dtype=float32, numpy=array([-2.2526717e-01, -1.0086454e+00,  1.3877788e-17], dtype=float32)>
  ```

* The circuit drawer now displays inverted operations, as well as wires
  where probabilities are returned from the device:
  [(#540)](https://github.com/XanaduAI/pennylane/pull/540)

  ```python
  >>> @qml.qnode(dev)
  ... def circuit(theta):
  ...     qml.RX(theta, wires=0)
  ...     qml.CNOT(wires=[0, 1])
  ...     qml.S(wires=1).inv()
  ...     return qml.probs(wires=[0, 1])
  >>> circuit(0.2)
  array([0.99003329, 0.        , 0.        , 0.00996671])
  >>> print(circuit.draw())
  0: ──RX(0.2)──╭C───────╭┤ Probs
  1: ───────────╰X──S⁻¹──╰┤ Probs
  ```

* You can now evaluate the metric tensor of a VQE Hamiltonian via the new
  `VQECost.metric_tensor` method. This allows `VQECost` objects to be directly
  optimized by the quantum natural gradient optimizer (`qml.QNGOptimizer`).
  [(#618)](https://github.com/XanaduAI/pennylane/pull/618)

* The input check functions in `pennylane.templates.utils` are now public
  and visible in the API documentation.
  [(#566)](https://github.com/XanaduAI/pennylane/pull/566)

* Added keyword arguments for step size and order to the `qnode` decorator, as well as
  the `QNode` and `JacobianQNode` classes. This enables the user to set the step size
  and order when using finite difference methods. These options are also exposed when
  creating QNode collections.
  [(#530)](https://github.com/XanaduAI/pennylane/pull/530)
  [(#585)](https://github.com/XanaduAI/pennylane/pull/585)
  [(#587)](https://github.com/XanaduAI/pennylane/pull/587)

* The decomposition for the `CRY` gate now uses the simpler form `RY @ CNOT @ RY @ CNOT`
  [(#547)](https://github.com/XanaduAI/pennylane/pull/547)

* The underlying queuing system was refactored, removing the `qml._current_context`
  property that held the currently active `QNode` or `OperationRecorder`. Now, all
  objects that expose a queue for operations inherit from `QueuingContext` and
  register their queue globally.
  [(#548)](https://github.com/XanaduAI/pennylane/pull/548)

* The PennyLane repository has a new benchmarking tool which supports the comparison of different git revisions.
  [(#568)](https://github.com/XanaduAI/pennylane/pull/568)
  [(#560)](https://github.com/XanaduAI/pennylane/pull/560)
  [(#516)](https://github.com/XanaduAI/pennylane/pull/516)

<h3>Documentation</h3>

* Updated the development section by creating a landing page with links to sub-pages
  containing specific guides.
  [(#596)](https://github.com/XanaduAI/pennylane/pull/596)

* Extended the developer's guide by a section explaining how to add new templates.
  [(#564)](https://github.com/XanaduAI/pennylane/pull/564)

<h3>Bug fixes</h3>

* `tf.GradientTape().jacobian()` can now be evaluated on QNodes using the TensorFlow interface.
  [(#626)](https://github.com/XanaduAI/pennylane/pull/626)

* `RandomLayers()` is now compatible with the qiskit devices.
  [(#597)](https://github.com/XanaduAI/pennylane/pull/597)

* `DefaultQubit.probability()` now returns the correct probability when called with
  `device.analytic=False`.
  [(#563)](https://github.com/XanaduAI/pennylane/pull/563)

* Fixed a bug in the `StronglyEntanglingLayers` template, allowing it to
  work correctly when applied to a single wire.
  [(544)](https://github.com/XanaduAI/pennylane/pull/544)

* Fixed a bug when inverting operations with decompositions; operations marked as inverted
  are now correctly inverted when the fallback decomposition is called.
  [(#543)](https://github.com/XanaduAI/pennylane/pull/543)

* The `QNode.print_applied()` method now correctly displays wires where
  `qml.prob()` is being returned.
  [#542](https://github.com/XanaduAI/pennylane/pull/542)

<h3>Contributors</h3>

This release contains contributions from (in alphabetical order):

Ville Bergholm, Lana Bozanic, Thomas Bromley, Theodor Isacsson, Josh Izaac, Nathan Killoran,
Maggie Li, Johannes Jakob Meyer, Maria Schuld, Sukin Sim, Antal Száva.

# Release 0.8.1

<h3>Improvements</h3>

* Beginning of support for Python 3.8, with the test suite
  now being run in a Python 3.8 environment.
  [(#501)](https://github.com/XanaduAI/pennylane/pull/501)

<h3>Documentation</h3>

* Present templates as a gallery of thumbnails showing the
  basic circuit architecture.
  [(#499)](https://github.com/XanaduAI/pennylane/pull/499)

<h3>Bug fixes</h3>

* Fixed a bug where multiplying a QNode parameter by 0 caused a divide
  by zero error when calculating the parameter shift formula.
  [(#512)](https://github.com/XanaduAI/pennylane/pull/512)

* Fixed a bug where the shape of differentiable QNode arguments
  was being cached on the first construction, leading to indexing
  errors if the QNode was re-evaluated if the argument changed shape.
  [(#505)](https://github.com/XanaduAI/pennylane/pull/505)

<h3>Contributors</h3>

This release contains contributions from (in alphabetical order):

Ville Bergholm, Josh Izaac, Johannes Jakob Meyer, Maria Schuld, Antal Száva.

# Release 0.8.0

<h3>New features since last release</h3>

* Added a quantum chemistry package, `pennylane.qchem`, which supports
  integration with OpenFermion, Psi4, PySCF, and OpenBabel.
  [(#453)](https://github.com/XanaduAI/pennylane/pull/453)

  Features include:

  - Generate the qubit Hamiltonians directly starting with the atomic structure of the molecule.
  - Calculate the mean-field (Hartree-Fock) electronic structure of molecules.
  - Allow to define an active space based on the number of active electrons and active orbitals.
  - Perform the fermionic-to-qubit transformation of the electronic Hamiltonian by
    using different functions implemented in OpenFermion.
  - Convert OpenFermion's QubitOperator to a Pennylane `Hamiltonian` class.
  - Perform a Variational Quantum Eigensolver (VQE) computation with this Hamiltonian in PennyLane.

  Check out the [quantum chemistry quickstart](https://pennylane.readthedocs.io/en/latest/introduction/chemistry.html), as well the quantum chemistry and VQE tutorials.

* PennyLane now has some functions and classes for creating and solving VQE
  problems. [(#467)](https://github.com/XanaduAI/pennylane/pull/467)

  - `qml.Hamiltonian`: a lightweight class for representing qubit Hamiltonians
  - `qml.VQECost`: a class for quickly constructing a differentiable cost function
    given a circuit ansatz, Hamiltonian, and one or more devices

    ```python
    >>> H = qml.vqe.Hamiltonian(coeffs, obs)
    >>> cost = qml.VQECost(ansatz, hamiltonian, dev, interface="torch")
    >>> params = torch.rand([4, 3])
    >>> cost(params)
    tensor(0.0245, dtype=torch.float64)
    ```

* Added a circuit drawing feature that provides a text-based representation
  of a QNode instance. It can be invoked via `qnode.draw()`. The user can specify
  to display variable names instead of variable values and choose either an ASCII
  or Unicode charset.
  [(#446)](https://github.com/XanaduAI/pennylane/pull/446)

  Consider the following circuit as an example:
  ```python3
  @qml.qnode(dev)
  def qfunc(a, w):
      qml.Hadamard(0)
      qml.CRX(a, wires=[0, 1])
      qml.Rot(w[0], w[1], w[2], wires=[1])
      qml.CRX(-a, wires=[0, 1])

      return qml.expval(qml.PauliZ(0) @ qml.PauliZ(1))
  ```

  We can draw the circuit after it has been executed:

  ```python
  >>> result = qfunc(2.3, [1.2, 3.2, 0.7])
  >>> print(qfunc.draw())
   0: ──H──╭C────────────────────────────╭C─────────╭┤ ⟨Z ⊗ Z⟩
   1: ─────╰RX(2.3)──Rot(1.2, 3.2, 0.7)──╰RX(-2.3)──╰┤ ⟨Z ⊗ Z⟩
  >>> print(qfunc.draw(charset="ascii"))
   0: --H--+C----------------------------+C---------+| <Z @ Z>
   1: -----+RX(2.3)--Rot(1.2, 3.2, 0.7)--+RX(-2.3)--+| <Z @ Z>
  >>> print(qfunc.draw(show_variable_names=True))
   0: ──H──╭C─────────────────────────────╭C─────────╭┤ ⟨Z ⊗ Z⟩
   1: ─────╰RX(a)──Rot(w[0], w[1], w[2])──╰RX(-1*a)──╰┤ ⟨Z ⊗ Z⟩
  ```

* Added `QAOAEmbedding` and its parameter initialization
  as a new trainable template.
  [(#442)](https://github.com/XanaduAI/pennylane/pull/442)

  <img src="https://pennylane.readthedocs.io/en/latest/_images/qaoa_layers.png"
  width=70%></img>

* Added the `qml.probs()` measurement function, allowing QNodes
  to differentiate variational circuit probabilities
  on simulators and hardware.
  [(#432)](https://github.com/XanaduAI/pennylane/pull/432)

  ```python
  @qml.qnode(dev)
  def circuit(x):
      qml.Hadamard(wires=0)
      qml.RY(x, wires=0)
      qml.RX(x, wires=1)
      qml.CNOT(wires=[0, 1])
      return qml.probs(wires=[0])
  ```
  Executing this circuit gives the marginal probability of wire 1:
  ```python
  >>> circuit(0.2)
  [0.40066533 0.59933467]
  ```
  QNodes that return probabilities fully support autodifferentiation.

* Added the convenience load functions `qml.from_pyquil`, `qml.from_quil` and
  `qml.from_quil_file` that convert pyQuil objects and Quil code to PennyLane
  templates. This feature requires version 0.8 or above of the PennyLane-Forest
  plugin.
  [(#459)](https://github.com/XanaduAI/pennylane/pull/459)

* Added a `qml.inv` method that inverts templates and sequences of Operations.
  Added a `@qml.template` decorator that makes templates return the queued Operations.
  [(#462)](https://github.com/XanaduAI/pennylane/pull/462)

  For example, using this function to invert a template inside a QNode:

  ```python3
      @qml.template
      def ansatz(weights, wires):
          for idx, wire in enumerate(wires):
              qml.RX(weights[idx], wires=[wire])

          for idx in range(len(wires) - 1):
              qml.CNOT(wires=[wires[idx], wires[idx + 1]])

      dev = qml.device('default.qubit', wires=2)

      @qml.qnode(dev)
      def circuit(weights):
          qml.inv(ansatz(weights, wires=[0, 1]))
          return qml.expval(qml.PauliZ(0) @ qml.PauliZ(1))
    ```

* Added the `QNodeCollection` container class, that allows independent
  QNodes to be stored and evaluated simultaneously. Experimental support
  for asynchronous evaluation of contained QNodes is provided with the
  `parallel=True` keyword argument.
  [(#466)](https://github.com/XanaduAI/pennylane/pull/466)

* Added a high level `qml.map` function, that maps a quantum
  circuit template over a list of observables or devices, returning
  a `QNodeCollection`.
  [(#466)](https://github.com/XanaduAI/pennylane/pull/466)

  For example:

  ```python3
  >>> def my_template(params, wires, **kwargs):
  >>>    qml.RX(params[0], wires=wires[0])
  >>>    qml.RX(params[1], wires=wires[1])
  >>>    qml.CNOT(wires=wires)

  >>> obs_list = [qml.PauliX(0) @ qml.PauliZ(1), qml.PauliZ(0) @ qml.PauliX(1)]
  >>> dev = qml.device("default.qubit", wires=2)
  >>> qnodes = qml.map(my_template, obs_list, dev, measure="expval")
  >>> qnodes([0.54, 0.12])
  array([-0.06154835  0.99280864])
  ```

* Added high level `qml.sum`, `qml.dot`, `qml.apply` functions
  that act on QNode collections.
  [(#466)](https://github.com/XanaduAI/pennylane/pull/466)

  `qml.apply` allows vectorized functions to act over the entire QNode
  collection:
  ```python
  >>> qnodes = qml.map(my_template, obs_list, dev, measure="expval")
  >>> cost = qml.apply(np.sin, qnodes)
  >>> cost([0.54, 0.12])
  array([-0.0615095  0.83756375])
  ```

  `qml.sum` and `qml.dot` take the sum of a QNode collection, and a
  dot product of tensors/arrays/QNode collections, respectively.

<h3>Breaking changes</h3>

* Deprecated the old-style `QNode` such that only the new-style `QNode` and its syntax can be used,
  moved all related files from the `pennylane/beta` folder to `pennylane`.
  [(#440)](https://github.com/XanaduAI/pennylane/pull/440)

<h3>Improvements</h3>

* Added the `Tensor.prune()` method and the `Tensor.non_identity_obs` property for extracting
  non-identity instances from the observables making up a `Tensor` instance.
  [(#498)](https://github.com/XanaduAI/pennylane/pull/498)

* Renamed the `expt.tensornet` and `expt.tensornet.tf` devices to `default.tensor` and
  `default.tensor.tf`.
  [(#495)](https://github.com/XanaduAI/pennylane/pull/495)

* Added a serialization method to the `CircuitGraph` class that is used to create a unique
  hash for each quantum circuit graph.
  [(#470)](https://github.com/XanaduAI/pennylane/pull/470)

* Added the `Observable.eigvals` method to return the eigenvalues of observables.
  [(#449)](https://github.com/XanaduAI/pennylane/pull/449)

* Added the `Observable.diagonalizing_gates` method to return the gates
  that diagonalize an observable in the computational basis.
  [(#454)](https://github.com/XanaduAI/pennylane/pull/454)

* Added the `Operator.matrix` method to return the matrix representation
  of an operator in the computational basis.
  [(#454)](https://github.com/XanaduAI/pennylane/pull/454)

* Added a `QubitDevice` class which implements common functionalities of plugin devices such that
  plugin devices can rely on these implementations. The new `QubitDevice` also includes
  a new `execute` method, which allows for more convenient plugin design. In addition, `QubitDevice`
  also unifies the way samples are generated on qubit-based devices.
  [(#452)](https://github.com/XanaduAI/pennylane/pull/452)
  [(#473)](https://github.com/XanaduAI/pennylane/pull/473)

* Improved documentation of `AmplitudeEmbedding` and `BasisEmbedding` templates.
  [(#441)](https://github.com/XanaduAI/pennylane/pull/441)
  [(#439)](https://github.com/XanaduAI/pennylane/pull/439)

* Codeblocks in the documentation now have a 'copy' button for easily
  copying examples.
  [(#437)](https://github.com/XanaduAI/pennylane/pull/437)

<h3>Documentation</h3>

* Update the developers plugin guide to use QubitDevice.
  [(#483)](https://github.com/XanaduAI/pennylane/pull/483)

<h3>Bug fixes</h3>

* Fixed a bug in `CVQNode._pd_analytic`, where non-descendant observables were not
  Heisenberg-transformed before evaluating the partial derivatives when using the
  order-2 parameter-shift method, resulting in an erroneous Jacobian for some circuits.
  [(#433)](https://github.com/XanaduAI/pennylane/pull/433)

<h3>Contributors</h3>

This release contains contributions from (in alphabetical order):

Juan Miguel Arrazola, Ville Bergholm, Alain Delgado Gran, Olivia Di Matteo,
Theodor Isacsson, Josh Izaac, Soran Jahangiri, Nathan Killoran, Johannes Jakob Meyer,
Zeyue Niu, Maria Schuld, Antal Száva.

# Release 0.7.0

<h3>New features since last release</h3>

* Custom padding constant in `AmplitudeEmbedding` is supported (see 'Breaking changes'.)
  [(#419)](https://github.com/XanaduAI/pennylane/pull/419)

* `StronglyEntanglingLayer` and `RandomLayer` now work with a single wire.
  [(#409)](https://github.com/XanaduAI/pennylane/pull/409)
  [(#413)](https://github.com/XanaduAI/pennylane/pull/413)

* Added support for applying the inverse of an `Operation` within a circuit.
  [(#377)](https://github.com/XanaduAI/pennylane/pull/377)

* Added an `OperationRecorder()` context manager, that allows templates
  and quantum functions to be executed while recording events. The
  recorder can be used with and without QNodes as a debugging utility.
  [(#388)](https://github.com/XanaduAI/pennylane/pull/388)

* Operations can now specify a decomposition that is used when the desired operation
  is not supported on the target device.
  [(#396)](https://github.com/XanaduAI/pennylane/pull/396)

* The ability to load circuits from external frameworks as templates
  has been added via the new `qml.load()` function. This feature
  requires plugin support --- this initial release provides support
  for Qiskit circuits and QASM files when `pennylane-qiskit` is installed,
  via the functions `qml.from_qiskit` and `qml.from_qasm`.
  [(#418)](https://github.com/XanaduAI/pennylane/pull/418)

* An experimental tensor network device has been added
  [(#416)](https://github.com/XanaduAI/pennylane/pull/416)
  [(#395)](https://github.com/XanaduAI/pennylane/pull/395)
  [(#394)](https://github.com/XanaduAI/pennylane/pull/394)
  [(#380)](https://github.com/XanaduAI/pennylane/pull/380)

* An experimental tensor network device which uses TensorFlow for
  backpropagation has been added
  [(#427)](https://github.com/XanaduAI/pennylane/pull/427)

* Custom padding constant in `AmplitudeEmbedding` is supported (see 'Breaking changes'.)
  [(#419)](https://github.com/XanaduAI/pennylane/pull/419)

<h3>Breaking changes</h3>

* The `pad` parameter in `AmplitudeEmbedding()` is now either `None` (no automatic padding), or a
  number that is used as the padding constant.
  [(#419)](https://github.com/XanaduAI/pennylane/pull/419)

* Initialization functions now return a single array of weights per function. Utilities for multi-weight templates
  `Interferometer()` and `CVNeuralNetLayers()` are provided.
  [(#412)](https://github.com/XanaduAI/pennylane/pull/412)

* The single layer templates `RandomLayer()`, `CVNeuralNetLayer()` and `StronglyEntanglingLayer()`
  have been turned into private functions `_random_layer()`, `_cv_neural_net_layer()` and
  `_strongly_entangling_layer()`. Recommended use is now via the corresponding `Layers()` templates.
  [(#413)](https://github.com/XanaduAI/pennylane/pull/413)

<h3>Improvements</h3>

* Added extensive input checks in templates.
  [(#419)](https://github.com/XanaduAI/pennylane/pull/419)

* Templates integration tests are rewritten - now cover keyword/positional argument passing,
  interfaces and combinations of templates.
  [(#409)](https://github.com/XanaduAI/pennylane/pull/409)
  [(#419)](https://github.com/XanaduAI/pennylane/pull/419)

* State vector preparation operations in the `default.qubit` plugin can now be
  applied to subsets of wires, and are restricted to being the first operation
  in a circuit.
  [(#346)](https://github.com/XanaduAI/pennylane/pull/346)

* The `QNode` class is split into a hierarchy of simpler classes.
  [(#354)](https://github.com/XanaduAI/pennylane/pull/354)
  [(#398)](https://github.com/XanaduAI/pennylane/pull/398)
  [(#415)](https://github.com/XanaduAI/pennylane/pull/415)
  [(#417)](https://github.com/XanaduAI/pennylane/pull/417)
  [(#425)](https://github.com/XanaduAI/pennylane/pull/425)

* Added the gates U1, U2 and U3 parametrizing arbitrary unitaries on 1, 2 and 3
  qubits and the Toffoli gate to the set of qubit operations.
  [(#396)](https://github.com/XanaduAI/pennylane/pull/396)

* Changes have been made to accomodate the movement of the main function
  in `pytest._internal` to `pytest._internal.main` in pip 19.3.
  [(#404)](https://github.com/XanaduAI/pennylane/pull/404)

* Added the templates `BasisStatePreparation` and `MottonenStatePreparation` that use
  gates to prepare a basis state and an arbitrary state respectively.
  [(#336)](https://github.com/XanaduAI/pennylane/pull/336)

* Added decompositions for `BasisState` and `QubitStateVector` based on state
  preparation templates.
  [(#414)](https://github.com/XanaduAI/pennylane/pull/414)

* Replaces the pseudo-inverse in the quantum natural gradient optimizer
  (which can be numerically unstable) with `np.linalg.solve`.
  [(#428)](https://github.com/XanaduAI/pennylane/pull/428)

<h3>Contributors</h3>

This release contains contributions from (in alphabetical order):

Ville Bergholm, Josh Izaac, Nathan Killoran, Angus Lowe, Johannes Jakob Meyer,
Oluwatobi Ogunbayo, Maria Schuld, Antal Száva.

# Release 0.6.1

<h3>New features since last release</h3>

* Added a `print_applied` method to QNodes, allowing the operation
  and observable queue to be printed as last constructed.
  [(#378)](https://github.com/XanaduAI/pennylane/pull/378)

<h3>Improvements</h3>

* A new `Operator` base class is introduced, which is inherited by both the
  `Observable` class and the `Operation` class.
  [(#355)](https://github.com/XanaduAI/pennylane/pull/355)

* Removed deprecated `@abstractproperty` decorators
  in `_device.py`.
  [(#374)](https://github.com/XanaduAI/pennylane/pull/374)

* The `CircuitGraph` class is updated to deal with `Operation` instances directly.
  [(#344)](https://github.com/XanaduAI/pennylane/pull/344)

* Comprehensive gradient tests have been added for the interfaces.
  [(#381)](https://github.com/XanaduAI/pennylane/pull/381)

<h3>Documentation</h3>

* The new restructured documentation has been polished and updated.
  [(#387)](https://github.com/XanaduAI/pennylane/pull/387)
  [(#375)](https://github.com/XanaduAI/pennylane/pull/375)
  [(#372)](https://github.com/XanaduAI/pennylane/pull/372)
  [(#370)](https://github.com/XanaduAI/pennylane/pull/370)
  [(#369)](https://github.com/XanaduAI/pennylane/pull/369)
  [(#367)](https://github.com/XanaduAI/pennylane/pull/367)
  [(#364)](https://github.com/XanaduAI/pennylane/pull/364)

* Updated the development guides.
  [(#382)](https://github.com/XanaduAI/pennylane/pull/382)
  [(#379)](https://github.com/XanaduAI/pennylane/pull/379)

* Added all modules, classes, and functions to the API section
  in the documentation.
  [(#373)](https://github.com/XanaduAI/pennylane/pull/373)

<h3>Bug fixes</h3>

* Replaces the existing `np.linalg.norm` normalization with hand-coded
  normalization, allowing `AmplitudeEmbedding` to be used with differentiable
  parameters. AmplitudeEmbedding tests have been added and improved.
  [(#376)](https://github.com/XanaduAI/pennylane/pull/376)

<h3>Contributors</h3>

This release contains contributions from (in alphabetical order):

Ville Bergholm, Josh Izaac, Nathan Killoran, Maria Schuld, Antal Száva

# Release 0.6.0

<h3>New features since last release</h3>

* The devices `default.qubit` and `default.gaussian` have a new initialization parameter
  `analytic` that indicates if expectation values and variances should be calculated
  analytically and not be estimated from data.
  [(#317)](https://github.com/XanaduAI/pennylane/pull/317)

* Added C-SWAP gate to the set of qubit operations
  [(#330)](https://github.com/XanaduAI/pennylane/pull/330)

* The TensorFlow interface has been renamed from `"tfe"` to `"tf"`, and
  now supports TensorFlow 2.0.
  [(#337)](https://github.com/XanaduAI/pennylane/pull/337)

* Added the S and T gates to the set of qubit operations.
  [(#343)](https://github.com/XanaduAI/pennylane/pull/343)

* Tensor observables are now supported within the `expval`,
  `var`, and `sample` functions, by using the `@` operator.
  [(#267)](https://github.com/XanaduAI/pennylane/pull/267)


<h3>Breaking changes</h3>

* The argument `n` specifying the number of samples in the method `Device.sample` was removed.
  Instead, the method will always return `Device.shots` many samples.
  [(#317)](https://github.com/XanaduAI/pennylane/pull/317)

<h3>Improvements</h3>

* The number of shots / random samples used to estimate expectation values and variances, `Device.shots`,
  can now be changed after device creation.
  [(#317)](https://github.com/XanaduAI/pennylane/pull/317)

* Unified import shortcuts to be under qml in qnode.py
  and test_operation.py
  [(#329)](https://github.com/XanaduAI/pennylane/pull/329)

* The quantum natural gradient now uses `scipy.linalg.pinvh` which is more efficient for symmetric matrices
  than the previously used `scipy.linalg.pinv`.
  [(#331)](https://github.com/XanaduAI/pennylane/pull/331)

* The deprecated `qml.expval.Observable` syntax has been removed.
  [(#267)](https://github.com/XanaduAI/pennylane/pull/267)

* Remainder of the unittest-style tests were ported to pytest.
  [(#310)](https://github.com/XanaduAI/pennylane/pull/310)

* The `do_queue` argument for operations now only takes effect
  within QNodes. Outside of QNodes, operations can now be instantiated
  without needing to specify `do_queue`.
  [(#359)](https://github.com/XanaduAI/pennylane/pull/359)

<h3>Documentation</h3>

* The docs are rewritten and restructured to contain a code introduction section as well as an API section.
  [(#314)](https://github.com/XanaduAI/pennylane/pull/275)

* Added Ising model example to the tutorials
  [(#319)](https://github.com/XanaduAI/pennylane/pull/319)

* Added tutorial for QAOA on MaxCut problem
  [(#328)](https://github.com/XanaduAI/pennylane/pull/328)

* Added QGAN flow chart figure to its tutorial
  [(#333)](https://github.com/XanaduAI/pennylane/pull/333)

* Added missing figures for gallery thumbnails of state-preparation
  and QGAN tutorials
  [(#326)](https://github.com/XanaduAI/pennylane/pull/326)

* Fixed typos in the state preparation tutorial
  [(#321)](https://github.com/XanaduAI/pennylane/pull/321)

* Fixed bug in VQE tutorial 3D plots
  [(#327)](https://github.com/XanaduAI/pennylane/pull/327)

<h3>Bug fixes</h3>

* Fixed typo in measurement type error message in qnode.py
  [(#341)](https://github.com/XanaduAI/pennylane/pull/341)

<h3>Contributors</h3>

This release contains contributions from (in alphabetical order):

Shahnawaz Ahmed, Ville Bergholm, Aroosa Ijaz, Josh Izaac, Nathan Killoran, Angus Lowe,
Johannes Jakob Meyer, Maria Schuld, Antal Száva, Roeland Wiersema.

# Release 0.5.0

<h3>New features since last release</h3>

* Adds a new optimizer, `qml.QNGOptimizer`, which optimizes QNodes using
  quantum natural gradient descent. See https://arxiv.org/abs/1909.02108
  for more details.
  [(#295)](https://github.com/XanaduAI/pennylane/pull/295)
  [(#311)](https://github.com/XanaduAI/pennylane/pull/311)

* Adds a new QNode method, `QNode.metric_tensor()`,
  which returns the block-diagonal approximation to the Fubini-Study
  metric tensor evaluated on the attached device.
  [(#295)](https://github.com/XanaduAI/pennylane/pull/295)

* Sampling support: QNodes can now return a specified number of samples
  from a given observable via the top-level `pennylane.sample()` function.
  To support this on plugin devices, there is a new `Device.sample` method.

  Calculating gradients of QNodes that involve sampling is not possible.
  [(#256)](https://github.com/XanaduAI/pennylane/pull/256)

* `default.qubit` has been updated to provide support for sampling.
  [(#256)](https://github.com/XanaduAI/pennylane/pull/256)

* Added controlled rotation gates to PennyLane operations and `default.qubit` plugin.
  [(#251)](https://github.com/XanaduAI/pennylane/pull/251)

<h3>Breaking changes</h3>

* The method `Device.supported` was removed, and replaced with the methods
  `Device.supports_observable` and `Device.supports_operation`.
  Both methods can be called with string arguments (`dev.supports_observable('PauliX')`) and
  class arguments (`dev.supports_observable(qml.PauliX)`).
  [(#276)](https://github.com/XanaduAI/pennylane/pull/276)

* The following CV observables were renamed to comply with the new Operation/Observable
  scheme: `MeanPhoton` to `NumberOperator`, `Homodyne` to `QuadOperator` and `NumberState` to `FockStateProjector`.
  [(#254)](https://github.com/XanaduAI/pennylane/pull/254)

<h3>Improvements</h3>

* The `AmplitudeEmbedding` function now provides options to normalize and
  pad features to ensure a valid state vector is prepared.
  [(#275)](https://github.com/XanaduAI/pennylane/pull/275)

* Operations can now optionally specify generators, either as existing PennyLane
  operations, or by providing a NumPy array.
  [(#295)](https://github.com/XanaduAI/pennylane/pull/295)
  [(#313)](https://github.com/XanaduAI/pennylane/pull/313)

* Adds a `Device.parameters` property, so that devices can view a dictionary mapping free
  parameters to operation parameters. This will allow plugin devices to take advantage
  of parametric compilation.
  [(#283)](https://github.com/XanaduAI/pennylane/pull/283)

* Introduces two enumerations: `Any` and `All`, representing any number of wires
  and all wires in the system respectively. They can be imported from
  `pennylane.operation`, and can be used when defining the `Operation.num_wires`
  class attribute of operations.
  [(#277)](https://github.com/XanaduAI/pennylane/pull/277)

  As part of this change:

  - `All` is equivalent to the integer 0, for backwards compatibility with the
    existing test suite

  - `Any` is equivalent to the integer -1 to allow numeric comparison
    operators to continue working

  - An additional validation is now added to the `Operation` class,
    which will alert the user that an operation with `num_wires = All`
    is being incorrectly.

* The one-qubit rotations in `pennylane.plugins.default_qubit` no longer depend on Scipy's `expm`. Instead
  they are calculated with Euler's formula.
  [(#292)](https://github.com/XanaduAI/pennylane/pull/292)

* Creates an `ObservableReturnTypes` enumeration class containing `Sample`,
  `Variance` and `Expectation`. These new values can be assigned to the `return_type`
  attribute of an `Observable`.
  [(#290)](https://github.com/XanaduAI/pennylane/pull/290)

* Changed the signature of the `RandomLayer` and `RandomLayers` templates to have a fixed seed by default.
  [(#258)](https://github.com/XanaduAI/pennylane/pull/258)

* `setup.py` has been cleaned up, removing the non-working shebang,
  and removing unused imports.
  [(#262)](https://github.com/XanaduAI/pennylane/pull/262)

<h3>Documentation</h3>

* A documentation refactor to simplify the tutorials and
  include Sphinx-Gallery.
  [(#291)](https://github.com/XanaduAI/pennylane/pull/291)

  - Examples and tutorials previously split across the `examples/`
    and `doc/tutorials/` directories, in a mixture of ReST and Jupyter notebooks,
    have been rewritten as Python scripts with ReST comments in a single location,
    the `examples/` folder.

  - Sphinx-Gallery is used to automatically build and run the tutorials.
    Rendered output is displayed in the Sphinx documentation.

  - Links are provided at the top of every tutorial page for downloading the
    tutorial as an executable python script, downloading the tutorial
    as a Jupyter notebook, or viewing the notebook on GitHub.

  - The tutorials table of contents have been moved to a single quick start page.

* Fixed a typo in `QubitStateVector`.
  [(#296)](https://github.com/XanaduAI/pennylane/pull/296)

* Fixed a typo in the `default_gaussian.gaussian_state` function.
  [(#293)](https://github.com/XanaduAI/pennylane/pull/293)

* Fixed a typo in the gradient recipe within the `RX`, `RY`, `RZ`
  operation docstrings.
  [(#248)](https://github.com/XanaduAI/pennylane/pull/248)

* Fixed a broken link in the tutorial documentation, as a
  result of the `qml.expval.Observable` deprecation.
  [(#246)](https://github.com/XanaduAI/pennylane/pull/246)

<h3>Bug fixes</h3>

* Fixed a bug where a `PolyXP` observable would fail if applied to subsets
  of wires on `default.gaussian`.
  [(#277)](https://github.com/XanaduAI/pennylane/pull/277)

<h3>Contributors</h3>

This release contains contributions from (in alphabetical order):

Simon Cross, Aroosa Ijaz, Josh Izaac, Nathan Killoran, Johannes Jakob Meyer,
Rohit Midha, Nicolás Quesada, Maria Schuld, Antal Száva, Roeland Wiersema.

# Release 0.4.0

<h3>New features since last release</h3>

* `pennylane.expval()` is now a top-level *function*, and is no longer
  a package of classes. For now, the existing `pennylane.expval.Observable`
  interface continues to work, but will raise a deprecation warning.
  [(#232)](https://github.com/XanaduAI/pennylane/pull/232)

* Variance support: QNodes can now return the variance of observables,
  via the top-level `pennylane.var()` function. To support this on
  plugin devices, there is a new `Device.var` method.

  The following observables support analytic gradients of variances:

  - All qubit observables (requiring 3 circuit evaluations for involutory
    observables such as `Identity`, `X`, `Y`, `Z`; and 5 circuit evals for
    non-involutary observables, currently only `qml.Hermitian`)

  - First-order CV observables (requiring 5 circuit evaluations)

  Second-order CV observables support numerical variance gradients.

* `pennylane.about()` function added, providing details
  on current PennyLane version, installed plugins, Python,
  platform, and NumPy versions [(#186)](https://github.com/XanaduAI/pennylane/pull/186)

* Removed the logic that allowed `wires` to be passed as a positional
  argument in quantum operations. This allows us to raise more useful
  error messages for the user if incorrect syntax is used.
  [(#188)](https://github.com/XanaduAI/pennylane/pull/188)

* Adds support for multi-qubit expectation values of the `pennylane.Hermitian()`
  observable [(#192)](https://github.com/XanaduAI/pennylane/pull/192)

* Adds support for multi-qubit expectation values in `default.qubit`.
  [(#202)](https://github.com/XanaduAI/pennylane/pull/202)

* Organize templates into submodules [(#195)](https://github.com/XanaduAI/pennylane/pull/195).
  This included the following improvements:

  - Distinguish embedding templates from layer templates.

  - New random initialization functions supporting the templates available
    in the new submodule `pennylane.init`.

  - Added a random circuit template (`RandomLayers()`), in which rotations and 2-qubit gates are randomly
    distributed over the wires

  - Add various embedding strategies

<h3>Breaking changes</h3>

* The `Device` methods `expectations`, `pre_expval`, and `post_expval` have been
  renamed to `observables`, `pre_measure`, and `post_measure` respectively.
  [(#232)](https://github.com/XanaduAI/pennylane/pull/232)

<h3>Improvements</h3>

* `default.qubit` plugin now uses `np.tensordot` when applying quantum operations
  and evaluating expectations, resulting in significant speedup
  [(#239)](https://github.com/XanaduAI/pennylane/pull/239),
  [(#241)](https://github.com/XanaduAI/pennylane/pull/241)

* PennyLane now allows division of quantum operation parameters by a constant
  [(#179)](https://github.com/XanaduAI/pennylane/pull/179)

* Portions of the test suite are in the process of being ported to pytest.
  Note: this is still a work in progress.

  Ported tests include:

  - `test_ops.py`
  - `test_about.py`
  - `test_classical_gradients.py`
  - `test_observables.py`
  - `test_measure.py`
  - `test_init.py`
  - `test_templates*.py`
  - `test_ops.py`
  - `test_variable.py`
  - `test_qnode.py` (partial)

<h3>Bug fixes</h3>

* Fixed a bug in `Device.supported`, which would incorrectly
  mark an operation as supported if it shared a name with an
  observable [(#203)](https://github.com/XanaduAI/pennylane/pull/203)

* Fixed a bug in `Operation.wires`, by explicitly casting the
  type of each wire to an integer [(#206)](https://github.com/XanaduAI/pennylane/pull/206)

* Removed code in PennyLane which configured the logger,
  as this would clash with users' configurations
  [(#208)](https://github.com/XanaduAI/pennylane/pull/208)

* Fixed a bug in `default.qubit`, in which `QubitStateVector` operations
  were accidentally being cast to `np.float` instead of `np.complex`.
  [(#211)](https://github.com/XanaduAI/pennylane/pull/211)


<h3>Contributors</h3>

This release contains contributions from:

Shahnawaz Ahmed, riveSunder, Aroosa Ijaz, Josh Izaac, Nathan Killoran, Maria Schuld.

# Release 0.3.1

<h3>Bug fixes</h3>

* Fixed a bug where the interfaces submodule was not correctly being packaged via setup.py

# Release 0.3.0

<h3>New features since last release</h3>

* PennyLane now includes a new `interfaces` submodule, which enables QNode integration with additional machine learning libraries.
* Adds support for an experimental PyTorch interface for QNodes
* Adds support for an experimental TensorFlow eager execution interface for QNodes
* Adds a PyTorch+GPU+QPU tutorial to the documentation
* Documentation now includes links and tutorials including the new [PennyLane-Forest](https://github.com/rigetti/pennylane-forest) plugin.

<h3>Improvements</h3>

* Printing a QNode object, via `print(qnode)` or in an interactive terminal, now displays more useful information regarding the QNode,
  including the device it runs on, the number of wires, it's interface, and the quantum function it uses:

  ```python
  >>> print(qnode)
  <QNode: device='default.qubit', func=circuit, wires=2, interface=PyTorch>
  ```

<h3>Contributors</h3>

This release contains contributions from:

Josh Izaac and Nathan Killoran.


# Release 0.2.0

<h3>New features since last release</h3>

* Added the `Identity` expectation value for both CV and qubit models [(#135)](https://github.com/XanaduAI/pennylane/pull/135)
* Added the `templates.py` submodule, containing some commonly used QML models to be used as ansatz in QNodes [(#133)](https://github.com/XanaduAI/pennylane/pull/133)
* Added the `qml.Interferometer` CV operation [(#152)](https://github.com/XanaduAI/pennylane/pull/152)
* Wires are now supported as free QNode parameters [(#151)](https://github.com/XanaduAI/pennylane/pull/151)
* Added ability to update stepsizes of the optimizers [(#159)](https://github.com/XanaduAI/pennylane/pull/159)

<h3>Improvements</h3>

* Removed use of hardcoded values in the optimizers, made them parameters (see [#131](https://github.com/XanaduAI/pennylane/pull/131) and [#132](https://github.com/XanaduAI/pennylane/pull/132))
* Created the new `PlaceholderExpectation`, to be used when both CV and qubit expval modules contain expectations with the same name
* Provide a way for plugins to view the operation queue _before_ applying operations. This allows for on-the-fly modifications of
  the queue, allowing hardware-based plugins to support the full range of qubit expectation values. [(#143)](https://github.com/XanaduAI/pennylane/pull/143)
* QNode return values now support _any_ form of sequence, such as lists, sets, etc. [(#144)](https://github.com/XanaduAI/pennylane/pull/144)
* CV analytic gradient calculation is now more robust, allowing for operations which may not themselves be differentiated, but have a
  well defined `_heisenberg_rep` method, and so may succeed operations that are analytically differentiable [(#152)](https://github.com/XanaduAI/pennylane/pull/152)

<h3>Bug fixes</h3>

* Fixed a bug where the variational classifier example was not batching when learning parity (see [#128](https://github.com/XanaduAI/pennylane/pull/128) and [#129](https://github.com/XanaduAI/pennylane/pull/129))
* Fixed an inconsistency where some initial state operations were documented as accepting complex parameters - all operations
  now accept real values [(#146)](https://github.com/XanaduAI/pennylane/pull/146)

<h3>Contributors</h3>

This release contains contributions from:

Christian Gogolin, Josh Izaac, Nathan Killoran, and Maria Schuld.


# Release 0.1.0

Initial public release.

<h3>Contributors</h3>
This release contains contributions from:

Ville Bergholm, Josh Izaac, Maria Schuld, Christian Gogolin, and Nathan Killoran.<|MERGE_RESOLUTION|>--- conflicted
+++ resolved
@@ -442,13 +442,8 @@
 
 This release contains contributions from (in alphabetical order):
 
-<<<<<<< HEAD
-Vishnu Ajith, Akash Narayanan B, Thomas Bromley, Olivia Di Matteo, Tanya Garg, Josh Izaac, Prateek Jain, Christina Lee,
-Ankit Khandelwal, Johannes Jakob Meyer, Romain Moyard, Esteban Payares, Pratul Saini, Maria Schuld,
-=======
-Vishnu Ajith, Akash Narayanan B, Thomas Bromley, Tanya Garg, Josh Izaac, Prateek Jain, Ankit Khandelwal,
-Christina Lee, Johannes Jakob Meyer, Romain Moyard, Esteban Payares, Pratul Saini, Maria Schuld,
->>>>>>> 7229a428
+Vishnu Ajith, Akash Narayanan B, Thomas Bromley, Olivia Di Matteo, Tanya Garg, Josh Izaac, Prateek Jain,
+Ankit Khandelwal, Christina Lee, Johannes Jakob Meyer, Romain Moyard, Esteban Payares, Pratul Saini, Maria Schuld,
 Arshpreet Singh, Ingrid Strandberg, Slimane Thabet, David Wierichs, Vincent Wong.
 
 # Release 0.17.0 (current release)
