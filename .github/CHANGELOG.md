# Release 0.6.0-dev

### New features since last release

* The devices `default.qubit` and `default.gaussian` have a new initialization parameter
  `analytic` that indicates if expectation values and variances should be calculated
  analytically and not be estimated from data.
  [#317](https://github.com/XanaduAI/pennylane/pull/317)

* Added C-SWAP gate to the set of qubit operations
  [#330](https://github.com/XanaduAI/pennylane/pull/330)

### Breaking changes

* The argument `n` specifying the number of samples in the method `Device.sample` was removed.
  Instead, the method will always return `Device.shots` many samples. 
  [#317](https://github.com/XanaduAI/pennylane/pull/317)

### Improvements

* The number of shots / random samples used to estimate expectation values and variances, `Device.shots`,
  can now be changed after device creation.
  [#317](https://github.com/XanaduAI/pennylane/pull/317)

* Unified import shortcuts to be under qml in qnode.py
  and test_operation.py
  [#329](https://github.com/XanaduAI/pennylane/pull/329)

* The quantum natural gradient now uses `scipy.linalg.pinvh` which is more efficient for symmetric matrices
  than the previously used `scipy.linalg.pinv`.
  [#331](https://github.com/XanaduAI/pennylane/pull/331)

### Documentation

<<<<<<< HEAD
* Added tutorial for Rotoselect algorithm for circuit
  structure learning
  [#335](https://github.com/XanaduAI/pennylane/pull/335)

=======
* Added tutorial for QAOA on MaxCut problem
  [#328](https://github.com/XanaduAI/pennylane/pull/328)
  
>>>>>>> 88be74f4
* Added QGAN flow chart figure to its tutorial
  [#333](https://github.com/XanaduAI/pennylane/pull/333)

* Added missing figures for gallery thumbnails of state-preparation
  and QGAN tutorials
  [#326](https://github.com/XanaduAI/pennylane/pull/326)

* Fixed typos in the state preparation tutorial
  [#321](https://github.com/XanaduAI/pennylane/pull/321)

* Fixed bug in VQE tutorial 3D plots
  [#327](https://github.com/XanaduAI/pennylane/pull/327)

### Bug fixes

### Contributors

This release contains contributions from (in alphabetical order):

Aroosa Ijaz, Angus Lowe, Johannes Jakob Meyer, Roeland Wiersema

---

# Release 0.5.0

### New features since last release

* Adds a new optimizer, `qml.QNGOptimizer`, which optimizes QNodes using
  quantum natural gradient descent. See https://arxiv.org/abs/1909.02108
  for more details.
  [#295](https://github.com/XanaduAI/pennylane/pull/295)
  [#311](https://github.com/XanaduAI/pennylane/pull/311)

* Adds a new QNode method, `QNode.metric_tensor()`,
  which returns the block-diagonal approximation to the Fubini-Study
  metric tensor evaluated on the attached device.
  [#295](https://github.com/XanaduAI/pennylane/pull/295)

* Sampling support: QNodes can now return a specified number of samples
  from a given observable via the top-level `pennylane.sample()` function.
  To support this on plugin devices, there is a new `Device.sample` method.

  Calculating gradients of QNodes that involve sampling is not possible.
  [#256](https://github.com/XanaduAI/pennylane/pull/256)

* `default.qubit` has been updated to provide support for sampling.
  [#256](https://github.com/XanaduAI/pennylane/pull/256)

* Added controlled rotation gates to PennyLane operations and `default.qubit` plugin.
  [#251](https://github.com/XanaduAI/pennylane/pull/251)

### Breaking changes

* The method `Device.supported` was removed, and replaced with the methods
  `Device.supports_observable` and `Device.supports_operation`.
  Both methods can be called with string arguments (`dev.supports_observable('PauliX')`) and
  class arguments (`dev.supports_observable(qml.PauliX)`).
  [#276](https://github.com/XanaduAI/pennylane/pull/276)

* The following CV observables were renamed to comply with the new Operation/Observable
  scheme: `MeanPhoton` to `NumberOperator`, `Homodyne` to `QuadOperator` and `NumberState` to `FockStateProjector`.
  [#243](https://github.com/XanaduAI/pennylane/pull/254)

### Improvements

* The `AmplitudeEmbedding` function now provides options to normalize and
  pad features to ensure a valid state vector is prepared.
  [#275](https://github.com/XanaduAI/pennylane/pull/275)

* Operations can now optionally specify generators, either as existing PennyLane
  operations, or by providing a NumPy array.
  [#295](https://github.com/XanaduAI/pennylane/pull/295)
  [#313](https://github.com/XanaduAI/pennylane/pull/313)

* Adds a `Device.parameters` property, so that devices can view a dictionary mapping free
  parameters to operation parameters. This will allow plugin devices to take advantage
  of parametric compilation.
  [#283](https://github.com/XanaduAI/pennylane/pull/283)

* Introduces two enumerations: `Any` and `All`, representing any number of wires
  and all wires in the system respectively. They can be imported from
  `pennylane.operation`, and can be used when defining the `Operation.num_wires`
  class attribute of operations.
  [#277](https://github.com/XanaduAI/pennylane/pull/277)

  As part of this change:

  - `All` is equivalent to the integer 0, for backwards compatibility with the
    existing test suite

  - `Any` is equivalent to the integer -1 to allow numeric comparison
    operators to continue working

  - An additional validation is now added to the `Operation` class,
    which will alert the user that an operation with `num_wires = All`
    is being incorrectly.

* The one-qubit rotations in `pennylane.plugins.default_qubit` no longer depend on Scipy's `expm`. Instead
  they are calculated with Euler's formula.
  [#292](https://github.com/XanaduAI/pennylane/pull/292)

* Creates an `ObservableReturnTypes` enumeration class containing `Sample`,
  `Variance` and `Expectation`. These new values can be assigned to the `return_type`
  attribute of an `Observable`.
  [#290](https://github.com/XanaduAI/pennylane/pull/290)

* Changed the signature of the `RandomLayer` and `RandomLayers` templates to have a fixed seed by default.
  [#258](https://github.com/XanaduAI/pennylane/pull/258)

* `setup.py` has been cleaned up, removing the non-working shebang,
  and removing unused imports.
  [#262](https://github.com/XanaduAI/pennylane/pull/262)

### Documentation

* A documentation refactor to simplify the tutorials and
  include Sphinx-Gallery.
  [#291](https://github.com/XanaduAI/pennylane/pull/291)

  - Examples and tutorials previously split across the `examples/`
    and `doc/tutorials/` directories, in a mixture of ReST and Jupyter notebooks,
    have been rewritten as Python scripts with ReST comments in a single location,
    the `examples/` folder.

  - Sphinx-Gallery is used to automatically build and run the tutorials.
    Rendered output is displayed in the Sphinx documentation.

  - Links are provided at the top of every tutorial page for downloading the
    tutorial as an executable python script, downloading the tutorial
    as a Jupyter notebook, or viewing the notebook on GitHub.

  - The tutorials table of contents have been moved to a single quick start page.

* Fixed a typo in `QubitStateVector`.
  [#295](https://github.com/XanaduAI/pennylane/pull/296)

* Fixed a typo in the `default_gaussian.gaussian_state` function.
  [#293](https://github.com/XanaduAI/pennylane/pull/293)

* Fixed a typo in the gradient recipe within the `RX`, `RY`, `RZ`
  operation docstrings.
  [#248](https://github.com/XanaduAI/pennylane/pull/248)

* Fixed a broken link in the tutorial documentation, as a
  result of the `qml.expval.Observable` deprecation.
  [#246](https://github.com/XanaduAI/pennylane/pull/246)

### Bug fixes

* Fixed a bug where a `PolyXP` observable would fail if applied to subsets
  of wires on `default.gaussian`.
  [#277](https://github.com/XanaduAI/pennylane/pull/277)

### Contributors

This release contains contributions from (in alphabetical order):

Simon Cross, Aroosa Ijaz, Josh Izaac, Nathan Killoran, Johannes Jakob Meyer,
Rohit Midha, Nicolás Quesada, Maria Schuld, Antal Száva, Roeland Wiersema.

---

# Release 0.4.0

### New features since last release

* `pennylane.expval()` is now a top-level *function*, and is no longer
  a package of classes. For now, the existing `pennylane.expval.Observable`
  interface continues to work, but will raise a deprecation warning.
  [#232](https://github.com/XanaduAI/pennylane/pull/232)

* Variance support: QNodes can now return the variance of observables,
  via the top-level `pennylane.var()` function. To support this on
  plugin devices, there is a new `Device.var` method.

  The following observables support analytic gradients of variances:

  - All qubit observables (requiring 3 circuit evaluations for involutory
    observables such as `Identity`, `X`, `Y`, `Z`; and 5 circuit evals for
    non-involutary observables, currently only `qml.Hermitian`)

  - First-order CV observables (requiring 5 circuit evaluations)

  Second-order CV observables support numerical variance gradients.

* `pennylane.about()` function added, providing details
  on current PennyLane version, installed plugins, Python,
  platform, and NumPy versions [#186](https://github.com/XanaduAI/pennylane/pull/186)

* Removed the logic that allowed `wires` to be passed as a positional
  argument in quantum operations. This allows us to raise more useful
  error messages for the user if incorrect syntax is used.
  [#188](https://github.com/XanaduAI/pennylane/pull/188)

* Adds support for multi-qubit expectation values of the `pennylane.Hermitian()`
  observable [#192](https://github.com/XanaduAI/pennylane/pull/192)

* Adds support for multi-qubit expectation values in `default.qubit`.
  [#202](https://github.com/XanaduAI/pennylane/pull/202)

* Organize templates into submodules [#195](https://github.com/XanaduAI/pennylane/pull/195).
  This included the following improvements:

  - Distinguish embedding templates from layer templates.

  - New random initialization functions supporting the templates available
    in the new submodule `pennylane.init`.

  - Added a random circuit template (`RandomLayers()`), in which rotations and 2-qubit gates are randomly
    distributed over the wires

  - Add various embedding strategies

### Breaking changes

* The `Device` methods `expectations`, `pre_expval`, and `post_expval` have been
  renamed to `observables`, `pre_measure`, and `post_measure` respectively.
  [#232](https://github.com/XanaduAI/pennylane/pull/232)

### Improvements

* `default.qubit` plugin now uses `np.tensordot` when applying quantum operations
  and evaluating expectations, resulting in significant speedup [#239](https://github.com/XanaduAI/pennylane/pull/239), [#241](https://github.com/XanaduAI/pennylane/pull/241)

* PennyLane now allows division of quantum operation parameters by a constant [#179](https://github.com/XanaduAI/pennylane/pull/179)

* Portions of the test suite are in the process of being ported to pytest.
  Note: this is still a work in progress.

  Ported tests include:

  - `test_ops.py`
  - `test_about.py`
  - `test_classical_gradients.py`
  - `test_observables.py`
  - `test_measure.py`
  - `test_init.py`
  - `test_templates*.py`
  - `test_ops.py`
  - `test_variable.py`
  - `test_qnode.py` (partial)

### Bug fixes

* Fixed a bug in `Device.supported`, which would incorrectly
  mark an operation as supported if it shared a name with an
  observable [#203](https://github.com/XanaduAI/pennylane/pull/203)

* Fixed a bug in `Operation.wires`, by explicitly casting the
  type of each wire to an integer [#206](https://github.com/XanaduAI/pennylane/pull/206)

* Removed code in PennyLane which configured the logger,
  as this would clash with users' configurations
  [#208](https://github.com/XanaduAI/pennylane/pull/208)

* Fixed a bug in `default.qubit`, in which `QubitStateVector` operations
  were accidentally being cast to `np.float` instead of `np.complex`.
  [#211](https://github.com/XanaduAI/pennylane/pull/211)


### Contributors

This release contains contributions from:

Shahnawaz Ahmed, riveSunder, Aroosa Ijaz, Josh Izaac, Nathan Killoran, Maria Schuld.

# Release 0.3.1

### Bug fixes

* Fixed a bug where the interfaces submodule was not correctly being packaged via setup.py

# Release 0.3.0

### New features since last release

* PennyLane now includes a new `interfaces` submodule, which enables QNode integration with additional machine learning libraries.
* Adds support for an experimental PyTorch interface for QNodes
* Adds support for an experimental TensorFlow eager execution interface for QNodes
* Adds a PyTorch+GPU+QPU tutorial to the documentation
* Documentation now includes links and tutorials including the new [PennyLane-Forest](https://github.com/rigetti/pennylane-forest) plugin.

### Improvements

* Printing a QNode object, via `print(qnode)` or in an interactive terminal, now displays more useful information regarding the QNode,
  including the device it runs on, the number of wires, it's interface, and the quantum function it uses:

  ```python
  >>> print(qnode)
  <QNode: device='default.qubit', func=circuit, wires=2, interface=PyTorch>
  ```

### Contributors

This release contains contributions from:

Josh Izaac and Nathan Killoran.


# Release 0.2.0

### New features since last release

* Added the `Identity` expectation value for both CV and qubit models (#135)
* Added the `templates.py` submodule, containing some commonly used QML models to be used as ansatz in QNodes (#133)
* Added the `qml.Interferometer` CV operation (#152)
* Wires are now supported as free QNode parameters (#151)
* Added ability to update stepsizes of the optimizers (#159)

### Improvements

* Removed use of hardcoded values in the optimizers, made them parameters (see #131 and #132)
* Created the new `PlaceholderExpectation`, to be used when both CV and qubit expval modules contain expectations with the same name
* Provide the plugins a way to view the operation queue _before_ applying operations. This allows for on-the-fly modifications of
  the queue, allowing hardware-based plugins to support the full range of qubit expectation values. (#143)
* QNode return values now support _any_ form of sequence, such as lists, sets, etc. (#144)
* CV analytic gradient calculation is now more robust, allowing for operations which may not themselves be differentiated, but have a
  well defined `_heisenberg_rep` method, and so may succeed operations that are analytically differentiable (#152)

### Bug fixes

* Fixed a bug where the variational classifier example was not batching when learning parity (see #128 and #129)
* Fixed an inconsistency where some initial state operations were documented as accepting complex parameters - all operations
  now accept real values (#146)

### Contributors

This release contains contributions from:

Christian Gogolin, Josh Izaac, Nathan Killoran, and Maria Schuld.


# Release 0.1.0

Initial public release.

### Contributors
This release contains contributions from:

Ville Bergholm, Josh Izaac, Maria Schuld, Christian Gogolin, and Nathan Killoran.<|MERGE_RESOLUTION|>--- conflicted
+++ resolved
@@ -32,16 +32,13 @@
 
 ### Documentation
 
-<<<<<<< HEAD
 * Added tutorial for Rotoselect algorithm for circuit
   structure learning
   [#335](https://github.com/XanaduAI/pennylane/pull/335)
 
-=======
 * Added tutorial for QAOA on MaxCut problem
   [#328](https://github.com/XanaduAI/pennylane/pull/328)
   
->>>>>>> 88be74f4
 * Added QGAN flow chart figure to its tutorial
   [#333](https://github.com/XanaduAI/pennylane/pull/333)
 
