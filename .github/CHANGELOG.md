--- conflicted
+++ resolved
@@ -29,12 +29,7 @@
 
 This release contains contributions from (in alphabetical order):
 
-<<<<<<< HEAD
-Aroosa Ijaz, Juan Miguel Arrazola
-=======
-Thomas Bromley, Josh Izaac, Antal Száva.
-
->>>>>>> ef9afead
+Aroosa Ijaz, Juan Miguel Arrazola, Thomas Bromley, Josh Izaac, Antal Száva.
 
 # Release 0.11.0 (current release)
 
