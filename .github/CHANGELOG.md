--- conflicted
+++ resolved
@@ -764,14 +764,8 @@
 
 This release contains contributions from (in alphabetical order):
 
-<<<<<<< HEAD
 Shahnawaz Ahmed, Juan Miguel Arrazola, Thomas Bromley, Olivia Di Matteo, Kyle Godbey, Diego Guala, Josh Izaac,
 Daniel Polatajko, Chase Roberts, Sankalp Sanand, Pritish Sehzpaul, Maria Schuld, Antal Száva.
-=======
-Juan Miguel Arrazola, Thomas Bromley, Olivia Di Matteo, Kyle Godbey, Diego Guala, Josh Izaac,
-Christina Lee, Daniel Polatajko, Chase Roberts, Sankalp Sanand, Pritish Sehzpaul, Maria Schuld,
-Antal Száva.
->>>>>>> fb3a0de1
 
 # Release 0.14.1 (current release)
 
