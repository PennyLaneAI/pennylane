--- conflicted
+++ resolved
@@ -26,24 +26,21 @@
   and test_operation.py
   [#329](https://github.com/XanaduAI/pennylane/pull/329)
 
-<<<<<<< HEAD
-### Documentation
-
-* Added tutorial for QAOA on MaxCut problem
-  [#328](https://github.com/XanaduAI/pennylane/pull/328)
-=======
 * The quantum natural gradient now uses `scipy.linalg.pinvh` which is more efficient for symmetric matrices
   than the previously used `scipy.linalg.pinv`.
   [#331](https://github.com/XanaduAI/pennylane/pull/331)
+
 ### Documentation
 
+* Added tutorial for QAOA on MaxCut problem
+  [#328](https://github.com/XanaduAI/pennylane/pull/328)
+  
 * Added QGAN flow chart figure to its tutorial
   [#333](https://github.com/XanaduAI/pennylane/pull/333)
 
 * Added missing figures for gallery thumbnails of state-preparation
   and QGAN tutorials
   [#326](https://github.com/XanaduAI/pennylane/pull/326)
->>>>>>> f091bf1c
 
 * Fixed typos in the state preparation tutorial
   [#321](https://github.com/XanaduAI/pennylane/pull/321)
@@ -57,11 +54,7 @@
 
 This release contains contributions from (in alphabetical order):
 
-<<<<<<< HEAD
-Angus Lowe, Johannes Jakob Meyer
-=======
 Aroosa Ijaz, Angus Lowe, Johannes Jakob Meyer, Roeland Wiersema
->>>>>>> f091bf1c
 
 ---
 
