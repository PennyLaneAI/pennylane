# Release 0.12.0 (development release)

<h3>New features since last release</h3>

<<<<<<< HEAD
* The quantum state of a QNode can now be returned using the ``state()`` return function.
  [(#789)](https://github.com/XanaduAI/pennylane/pull/789)
  
  Consider the following QNode:
  ```python
  import pennylane as qml
  from pennylane.beta.tapes import qnode
  from pennylane.beta.queuing import state
  
  dev = qml.device("default.qubit", wires=3)
  
  @qnode(dev)
  def qfunc(x, y):
      qml.RZ(x, wires=0)
      qml.CNOT(wires=[0, 1])
      qml.RY(y, wires=1)
      qml.CNOT(wires=[0, 2])
      return state(range(3))
  ```
  
  Calling the QNode will return its state
  
  ```pycon
  >>> qfunc(0.56, 0.1)
  array([0.95985437-0.27601028j, 0.        +0.j        ,
       0.04803275-0.01381203j, 0.        +0.j        ,
       0.        +0.j        , 0.        +0.j        ,
       0.        +0.j        , 0.        +0.j        ])
  ```
  
  Differentiating the state is not yet fully supported, but is currently available when using the
  classical backpropagation differentiation method (``diff_method="backprop"``) with a compatible device.
=======
* Summation of two `Wires` objects is now supported and will return 
  a `Wires` object containing the set of all wires defined by the 
  terms in the summation.
  [(#812)](https://github.com/PennyLaneAI/pennylane/pull/812)
>>>>>>> f1292172

* Quantum noisy channels: quantum channels provide a general
  formalism for discussing state evolution, including the evolution
  of pure states into mixed states due to noise and decoherence. It
  allows the user to simulate noise, benchmark algorithms running on
  real hardware, and to test error-correction techniques. Moreover,
  differentiable quantum channels could be a unique feature for
  PennyLane not present in other libraries.

  [(#760)](https://github.com/PennyLaneAI/pennylane/pull/760)
  [(#766)](https://github.com/PennyLaneAI/pennylane/pull/766)
  [(#778)](https://github.com/PennyLaneAI/pennylane/pull/778)

* The controlled-Y operation is now available via `qml.CY`. For devices that do
  not natively support the controlled-Y operation, it will be decomposed
  into `qml.RY`, `qml.CNOT`, and `qml.S` operations.
  [(#806)](https://github.com/PennyLaneAI/pennylane/pull/806)


<h3>Improvements</h3>

* Sped up the application of certain gates in `default.qubit` by using array/tensor
  manipulation tricks. The following gates are affected: `PauliX`, `PauliY`, `PauliZ`,
  `Hadamard`, `SWAP`, `S`, `T`, `CNOT`, `CZ`.
  [(#772)](https://github.com/PennyLaneAI/pennylane/pull/772)

* Adds arithmetic operations (addition, tensor product,
  subtraction, and scalar multiplication) between `Hamiltonian`,
  `Tensor`, and `Observable` objects, and inline arithmetic
  operations between Hamiltonians and other observables.
  [(#765)](https://github.com/PennyLaneAI/pennylane/pull/765)

  Hamiltonians can now easily be defined as sums of observables:

  ```pycon3
  >>> H = 3 * qml.PauliZ(0) - (qml.PauliX(0) @ qml.PauliX(1)) + qml.Hamiltonian([4], [qml.PauliZ(0)])
  >>> print(H)
  (7.0) [Z0] + (-1.0) [X0 X1]
  ```

* Adds `compare()` method to `Observable` and `Hamiltonian` classes, which allows
  for comparison between observable quantities.
  [(#765)](https://github.com/PennyLaneAI/pennylane/pull/765)

  ```pycon3
  >>> H = qml.Hamiltonian([1], [qml.PauliZ(0)])
  >>> obs = qml.PauliZ(0) @ qml.Identity(1)
  >>> print(H.compare(obs))
  True
  ```

  ```pycon3
  >>> H = qml.Hamiltonian([2], [qml.PauliZ(0)])
  >>> obs = qml.PauliZ(1) @ qml.Identity(0)
  >>> print(H.compare(obs))
  False
  ```

* Adds `simplify()` method to the `Hamiltonian` class.
  [(#765)](https://github.com/PennyLaneAI/pennylane/pull/765)

  ```pycon3
  >>> H = qml.Hamiltonian([1, 2], [qml.PauliZ(0), qml.PauliZ(0) @ qml.Identity(1)])
  >>> H.simplify()
  >>> print(H)
  (3.0) [Z0]
  ```

* Added a new bit-flip mixer to the `qml.qaoa` module.
  [(#774)](https://github.com/PennyLaneAI/pennylane/pull/774)

<h3>Breaking changes</h3>

<h3>Bug fixes</h3>

* Changed to use lists for storing variable values inside `BaseQNode`
  allowing complex matrices to be passed to `QubitUnitary`.
  [(#773)](https://github.com/PennyLaneAI/pennylane/pull/773)

<h3>Documentation</h3>

<h3>Contributors</h3>

This release contains contributions from (in alphabetical order):

Aroosa Ijaz, Juan Miguel Arrazola, Thomas Bromley, Jack Ceroni, Josh Izaac, Antal Száva

# Release 0.11.0 (current release)

<h3>New features since last release</h3>

<h4>New and improved simulators</h4>
* Added a new device, `default.qubit.autograd`, a pure-state qubit simulator written using Autograd.
  This device supports classical backpropagation (`diff_method="backprop"`); this can
  be faster than the parameter-shift rule for computing quantum gradients
  when the number of parameters to be optimized is large.
  [(#721)](https://github.com/XanaduAI/pennylane/pull/721)

  ```pycon
  >>> dev = qml.device("default.qubit.autograd", wires=1)
  >>> @qml.qnode(dev, diff_method="backprop")
  ... def circuit(x):
  ...     qml.RX(x[1], wires=0)
  ...     qml.Rot(x[0], x[1], x[2], wires=0)
  ...     return qml.expval(qml.PauliZ(0))
  >>> weights = np.array([0.2, 0.5, 0.1])
  >>> grad_fn = qml.grad(circuit)
  >>> print(grad_fn(weights))
  array([-2.25267173e-01, -1.00864546e+00,  6.93889390e-18])
  ```

  See the [device documentation](https://pennylane.readthedocs.io/en/stable/code/api/pennylane.devices.default_qubit_autograd.DefaultQubitAutograd.html) for more details.

* A new experimental C++ state-vector simulator device is now available, `lightning.qubit`. It
  uses the C++ Eigen library to perform fast linear algebra calculations for simulating quantum
  state-vector evolution.

  `lightning.qubit` is currently in beta; it can be installed via `pip`:

  ```console
  $ pip install pennylane-lightning
  ```

  Once installed, it can be used as a PennyLane device:

  ```pycon
  >>> dev = qml.device("lightning.qubit", wires=2)
  ```

  For more details, please see the [lightning qubit documentation](https://pennylane-lightning.readthedocs.io).

<h4>New algorithms and templates</h4>

* Added built-in QAOA functionality via the new `qml.qaoa` module.
  [(#712)](https://github.com/PennyLaneAI/pennylane/pull/712)
  [(#718)](https://github.com/PennyLaneAI/pennylane/pull/718)
  [(#741)](https://github.com/PennyLaneAI/pennylane/pull/741)
  [(#720)](https://github.com/PennyLaneAI/pennylane/pull/720)

  This includes the following features:

  * New `qml.qaoa.x_mixer` and `qml.qaoa.xy_mixer` functions for defining Pauli-X and XY
    mixer Hamiltonians.

  * MaxCut: The `qml.qaoa.maxcut` function allows easy construction of the cost Hamiltonian
    and recommended mixer Hamiltonian for solving the MaxCut problem for a supplied graph.

  * Layers: `qml.qaoa.cost_layer` and `qml.qaoa.mixer_layer` take cost and mixer
    Hamiltonians, respectively, and apply the corresponding QAOA cost and mixer layers
    to the quantum circuit

  For example, using PennyLane to construct and solve a MaxCut problem with QAOA:

  ```python
  wires = range(3)
  graph = Graph([(0, 1), (1, 2), (2, 0)])
  cost_h, mixer_h = qaoa.maxcut(graph)

  def qaoa_layer(gamma, alpha):
      qaoa.cost_layer(gamma, cost_h)
      qaoa.mixer_layer(alpha, mixer_h)

  def antatz(params, **kwargs):

      for w in wires:
          qml.Hadamard(wires=w)

      # repeat the QAOA layer two times
      qml.layer(qaoa_layer, 2, params[0], params[1])

  dev = qml.device('default.qubit', wires=len(wires))
  cost_function = qml.VQECost(ansatz, cost_h, dev)
  ```

* Added an `ApproxTimeEvolution` template to the PennyLane templates module, which
  can be used to implement Trotterized time-evolution under a Hamiltonian.
  [(#710)](https://github.com/XanaduAI/pennylane/pull/710)

  <img src="https://pennylane.readthedocs.io/en/latest/_static/templates/subroutines/approx_time_evolution.png" width=50%/>

* Added a `qml.layer` template-constructing function, which takes a unitary, and
  repeatedly applies it on a set of wires to a given depth.
  [(#723)](https://github.com/PennyLaneAI/pennylane/pull/723)

  ```python
  def subroutine():
      qml.Hadamard(wires=[0])
      qml.CNOT(wires=[0, 1])
      qml.PauliX(wires=[1])

  dev = qml.device('default.qubit', wires=3)

  @qml.qnode(dev)
  def circuit():
      qml.layer(subroutine, 3)
      return [qml.expval(qml.PauliZ(0)), qml.expval(qml.PauliZ(1))]
  ```

  This creates the following circuit:
  ```pycon
  >>> circuit()
  >>> print(circuit.draw())
  0: ──H──╭C──X──H──╭C──X──H──╭C──X──┤ ⟨Z⟩
  1: ─────╰X────────╰X────────╰X─────┤ ⟨Z⟩
  ```

* Added the `qml.utils.decompose_hamiltonian` function. This function can be used to
  decompose a Hamiltonian into a linear combination of Pauli operators.
  [(#671)](https://github.com/XanaduAI/pennylane/pull/671)

  ```pycon
  >>> A = np.array(
  ... [[-2, -2+1j, -2, -2],
  ... [-2-1j,  0,  0, -1],
  ... [-2,  0, -2, -1],
  ... [-2, -1, -1,  0]])
  >>> coeffs, obs_list = decompose_hamiltonian(A)
  ```

<h4>New device features</h4>

* It is now possible to specify custom wire labels, such as `['anc1', 'anc2', 0, 1, 3]`, where the labels
  can be strings or numbers.
  [(#666)](https://github.com/XanaduAI/pennylane/pull/666)

  Custom wire labels are defined by passing a list to the `wires` argument when creating the device:

  ```pycon
  >>> dev = qml.device("default.qubit", wires=['anc1', 'anc2', 0, 1, 3])
  ```

  Quantum operations should then be invoked with these custom wire labels:

  ``` pycon
  >>> @qml.qnode(dev)
  >>> def circuit():
  ...    qml.Hadamard(wires='anc2')
  ...    qml.CNOT(wires=['anc1', 3])
  ...    ...
  ```

  The existing behaviour, in which the number of wires is specified on device initialization,
  continues to work as usual. This gives a default behaviour where wires are labelled
  by consecutive integers.

  ```pycon
  >>> dev = qml.device("default.qubit", wires=5)
  ```

* An integrated device test suite has been added, which can be used
  to run basic integration tests on core or external devices.
  [(#695)](https://github.com/PennyLaneAI/pennylane/pull/695)
  [(#724)](https://github.com/PennyLaneAI/pennylane/pull/724)
  [(#733)](https://github.com/PennyLaneAI/pennylane/pull/733)

  The test can be invoked against a particular device by calling the `pl-device-test`
  command line program:

  ```console
  $ pl-device-test --device=default.qubit --shots=1234 --analytic=False
  ```

  If the tests are run on external devices, the device and its dependencies must be
  installed locally. For more details, please see the
  [plugin test documentation](http://pennylane.readthedocs.io/en/latest/code/api/pennylane.devices.tests.html).

<h3>Improvements</h3>

* The functions implementing the quantum circuits building the Unitary Coupled-Cluster
  (UCCSD) VQE ansatz have been improved, with a more consistent naming convention and
  improved docstrings.
  [(#748)](https://github.com/PennyLaneAI/pennylane/pull/748)

  The changes include:

  - The terms *1particle-1hole (ph)* and *2particle-2hole (pphh)* excitations
    were replaced with the names *single* and *double* excitations, respectively.

  - The non-differentiable arguments in the `UCCSD` template were renamed accordingly:
    `ph` → `s_wires`, `pphh` → `d_wires`

  - The term *virtual*, previously used to refer the *unoccupied* orbitals, was discarded.

  - The Usage Details sections were updated and improved.

* Added support for TensorFlow 2.3 and PyTorch 1.6.
  [(#725)](https://github.com/PennyLaneAI/pennylane/pull/725)

* Returning probabilities is now supported from photonic QNodes.
  As with qubit QNodes, photonic QNodes returning probabilities are
  end-to-end differentiable.
  [(#699)](https://github.com/XanaduAI/pennylane/pull/699/)

  ```pycon
  >>> dev = qml.device("strawberryfields.fock", wires=2, cutoff_dim=5)
  >>> @qml.qnode(dev)
  ... def circuit(a):
  ...     qml.Displacement(a, 0, wires=0)
  ...     return qml.probs(wires=0)
  >>> print(circuit(0.5))
  [7.78800783e-01 1.94700196e-01 2.43375245e-02 2.02812704e-03 1.26757940e-04]
  ```

<h3>Breaking changes</h3>

* The `pennylane.plugins` and `pennylane.beta.plugins` folders have been renamed to
  `pennylane.devices` and `pennylane.beta.devices`, to reflect their content better.
  [(#726)](https://github.com/XanaduAI/pennylane/pull/726)

<h3>Bug fixes</h3>

* The PennyLane interface conversion functions can now convert QNodes with
  pre-existing interfaces.
  [(#707)](https://github.com/XanaduAI/pennylane/pull/707)

<h3>Documentation</h3>

* The interfaces section of the documentation has been renamed to 'Interfaces and training',
  and updated with the latest variable handling details.
  [(#753)](https://github.com/PennyLaneAI/pennylane/pull/753)

<h3>Contributors</h3>

This release contains contributions from (in alphabetical order):

Juan Miguel Arazzola, Thomas Bromley, Jack Ceroni, Alain Delgado Gran, Shadab Hussain, Theodor
Isacsson, Josh Izaac, Nathan Killoran, Maria Schuld, Antal Száva, Nicola Vitucci.

# Release 0.10.0

<h3>New features since last release</h3>

<h4>New and improved simulators</h4>

* Added a new device, `default.qubit.tf`, a pure-state qubit simulator written using TensorFlow.
  As a result, it supports classical backpropagation as a means to compute the Jacobian. This can
  be faster than the parameter-shift rule for computing quantum gradients
  when the number of parameters to be optimized is large.

  `default.qubit.tf` is designed to be used with end-to-end classical backpropagation
  (`diff_method="backprop"`) with the TensorFlow interface. This is the default method
  of differentiation when creating a QNode with this device.

  Using this method, the created QNode is a 'white-box' that is
  tightly integrated with your TensorFlow computation, including
  [AutoGraph](https://www.tensorflow.org/guide/function) support:

  ```pycon
  >>> dev = qml.device("default.qubit.tf", wires=1)
  >>> @tf.function
  ... @qml.qnode(dev, interface="tf", diff_method="backprop")
  ... def circuit(x):
  ...     qml.RX(x[1], wires=0)
  ...     qml.Rot(x[0], x[1], x[2], wires=0)
  ...     return qml.expval(qml.PauliZ(0))
  >>> weights = tf.Variable([0.2, 0.5, 0.1])
  >>> with tf.GradientTape() as tape:
  ...     res = circuit(weights)
  >>> print(tape.gradient(res, weights))
  tf.Tensor([-2.2526717e-01 -1.0086454e+00  1.3877788e-17], shape=(3,), dtype=float32)
  ```

  See the `default.qubit.tf`
  [documentation](https://pennylane.ai/en/stable/code/api/pennylane.beta.plugins.DefaultQubitTF.html)
  for more details.

* The [default.tensor plugin](https://github.com/XanaduAI/pennylane/blob/master/pennylane/beta/plugins/default_tensor.py)
  has been significantly upgraded. It now allows two different
  tensor network representations to be used: `"exact"` and `"mps"`. The former uses a
  exact factorized representation of quantum states, while the latter uses a matrix product state
  representation.
  ([#572](https://github.com/XanaduAI/pennylane/pull/572))
  ([#599](https://github.com/XanaduAI/pennylane/pull/599))

<h4>New machine learning functionality and integrations</h4>

* PennyLane QNodes can now be converted into Torch layers, allowing for creation of quantum and
  hybrid models using the `torch.nn` API.
  [(#588)](https://github.com/XanaduAI/pennylane/pull/588)

  A PennyLane QNode can be converted into a `torch.nn` layer using the `qml.qnn.TorchLayer` class:

  ```pycon
  >>> @qml.qnode(dev)
  ... def qnode(inputs, weights_0, weight_1):
  ...    # define the circuit
  ...    # ...

  >>> weight_shapes = {"weights_0": 3, "weight_1": 1}
  >>> qlayer = qml.qnn.TorchLayer(qnode, weight_shapes)
  ```

  A hybrid model can then be easily constructed:

  ```pycon
  >>> model = torch.nn.Sequential(qlayer, torch.nn.Linear(2, 2))
  ```

* Added a new "reversible" differentiation method which can be used in simulators, but not hardware.

  The reversible approach is similar to backpropagation, but trades off extra computation for
  enhanced memory efficiency. Where backpropagation caches the state tensors at each step during
  a simulated evolution, the reversible method only caches the final pre-measurement state.

  Compared to the parameter-shift method, the reversible method can be faster or slower,
  depending on the density and location of parametrized gates in a circuit
  (circuits with higher density of parametrized gates near the end of the circuit will see a benefit).
  [(#670)](https://github.com/XanaduAI/pennylane/pull/670)

  ```pycon
  >>> dev = qml.device("default.qubit", wires=2)
  ... @qml.qnode(dev, diff_method="reversible")
  ... def circuit(x):
  ...     qml.RX(x, wires=0)
  ...     qml.RX(x, wires=0)
  ...     qml.CNOT(wires=[0,1])
  ...     return qml.expval(qml.PauliZ(0))
  >>> qml.grad(circuit)(0.5)
  (array(-0.47942554),)
  ```

<h4>New templates and cost functions</h4>

* Added the new templates `UCCSD`, `SingleExcitationUnitary`, and`DoubleExcitationUnitary`,
  which together implement the Unitary Coupled-Cluster Singles and Doubles (UCCSD) ansatz
  to perform VQE-based quantum chemistry simulations using PennyLane-QChem.
  [(#622)](https://github.com/XanaduAI/pennylane/pull/622)
  [(#638)](https://github.com/XanaduAI/pennylane/pull/638)
  [(#654)](https://github.com/XanaduAI/pennylane/pull/654)
  [(#659)](https://github.com/XanaduAI/pennylane/pull/659)
  [(#622)](https://github.com/XanaduAI/pennylane/pull/622)

* Added module `pennylane.qnn.cost` with class `SquaredErrorLoss`. The module contains classes
  to calculate losses and cost functions on circuits with trainable parameters.
  [(#642)](https://github.com/XanaduAI/pennylane/pull/642)

<h3>Improvements</h3>

* Improves the wire management by making the `Operator.wires` attribute a `wires` object.
  [(#666)](https://github.com/XanaduAI/pennylane/pull/666)

* A significant improvement with respect to how QNodes and interfaces mark quantum function
  arguments as differentiable when using Autograd, designed to improve performance and make
  QNodes more intuitive.
  [(#648)](https://github.com/XanaduAI/pennylane/pull/648)
  [(#650)](https://github.com/XanaduAI/pennylane/pull/650)

  In particular, the following changes have been made:

  - A new `ndarray` subclass `pennylane.numpy.tensor`, which extends NumPy arrays with
    the keyword argument and attribute `requires_grad`. Tensors which have `requires_grad=False`
    are treated as non-differentiable by the Autograd interface.

  - A new subpackage `pennylane.numpy`, which wraps `autograd.numpy` such that NumPy functions
    accept the `requires_grad` keyword argument, and allows Autograd to differentiate
    `pennylane.numpy.tensor` objects.

  - The `argnum` argument to `qml.grad` is now optional; if not provided, arguments explicitly
    marked as `requires_grad=False` are excluded for the list of differentiable arguments.
    The ability to pass `argnum` has been retained for backwards compatibility, and
    if present the old behaviour persists.

* The QNode Torch interface now inspects QNode positional arguments.
  If any argument does not have the attribute `requires_grad=True`, it
  is automatically excluded from quantum gradient computations.
  [(#652)](https://github.com/XanaduAI/pennylane/pull/652)
  [(#660)](https://github.com/XanaduAI/pennylane/pull/660)

* The QNode TF interface now inspects QNode positional arguments.
  If any argument is not being watched by a `tf.GradientTape()`,
  it is automatically excluded from quantum gradient computations.
  [(#655)](https://github.com/XanaduAI/pennylane/pull/655)
  [(#660)](https://github.com/XanaduAI/pennylane/pull/660)

* QNodes have two new public methods: `QNode.set_trainable_args()` and `QNode.get_trainable_args()`.
  These are designed to be called by interfaces, to specify to the QNode which of its
  input arguments are differentiable. Arguments which are non-differentiable will not be converted
  to PennyLane Variable objects within the QNode.
  [(#660)](https://github.com/XanaduAI/pennylane/pull/660)

* Added `decomposition` method to PauliX, PauliY, PauliZ, S, T, Hadamard, and PhaseShift gates, which
  decomposes each of these gates into rotation gates.
  [(#668)](https://github.com/XanaduAI/pennylane/pull/668)

* The `CircuitGraph` class now supports serializing contained circuit operations
  and measurement basis rotations to an OpenQASM2.0 script via the new
  `CircuitGraph.to_openqasm()` method.
  [(#623)](https://github.com/XanaduAI/pennylane/pull/623)

<h3>Breaking changes</h3>

* Removes support for Python 3.5.
  [(#639)](https://github.com/XanaduAI/pennylane/pull/639)

<h3>Documentation</h3>

* Various small typos were fixed.

<h3>Contributors</h3>

This release contains contributions from (in alphabetical order):

Thomas Bromley, Jack Ceroni, Alain Delgado Gran, Theodor Isacsson, Josh Izaac,
Nathan Killoran, Maria Schuld, Antal Száva, Nicola Vitucci.


# Release 0.9.0

<h3>New features since last release</h3>

<h4>New machine learning integrations</h4>

* PennyLane QNodes can now be converted into Keras layers, allowing for creation of quantum and
  hybrid models using the Keras API.
  [(#529)](https://github.com/XanaduAI/pennylane/pull/529)

  A PennyLane QNode can be converted into a Keras layer using the `KerasLayer` class:

  ```python
  from pennylane.qnn import KerasLayer

  @qml.qnode(dev)
  def circuit(inputs, weights_0, weight_1):
     # define the circuit
     # ...

  weight_shapes = {"weights_0": 3, "weight_1": 1}
  qlayer = qml.qnn.KerasLayer(circuit, weight_shapes, output_dim=2)
  ```

  A hybrid model can then be easily constructed:

  ```python
  model = tf.keras.models.Sequential([qlayer, tf.keras.layers.Dense(2)])
  ```

* Added a new type of QNode, `qml.qnodes.PassthruQNode`. For simulators which are coded in an
  external library which supports automatic differentiation, PennyLane will treat a PassthruQNode as
  a "white box", and rely on the external library to directly provide gradients via backpropagation.
  This can be more efficient than the using parameter-shift rule for a large number of parameters.
  [(#488)](https://github.com/XanaduAI/pennylane/pull/488)

  Currently this behaviour is supported by PennyLane's `default.tensor.tf` device backend,
  compatible with the `'tf'` interface using TensorFlow 2:

  ```python
  dev = qml.device('default.tensor.tf', wires=2)

  @qml.qnode(dev, diff_method="backprop")
  def circuit(params):
      qml.RX(params[0], wires=0)
      qml.RX(params[1], wires=1)
      qml.CNOT(wires=[0, 1])
      return qml.expval(qml.PauliZ(0))

  qnode = PassthruQNode(circuit, dev)
  params = tf.Variable([0.3, 0.1])

  with tf.GradientTape() as tape:
      tape.watch(params)
      res = qnode(params)

  grad = tape.gradient(res, params)
  ```

<h4>New optimizers</h4>

* Added the `qml.RotosolveOptimizer`, a gradient-free optimizer
  that minimizes the quantum function by updating each parameter,
  one-by-one, via a closed-form expression while keeping other parameters
  fixed.
  [(#636)](https://github.com/XanaduAI/pennylane/pull/636)
  [(#539)](https://github.com/XanaduAI/pennylane/pull/539)

* Added the `qml.RotoselectOptimizer`, which uses Rotosolve to
  minimizes a quantum function with respect to both the
  rotation operations applied and the rotation parameters.
  [(#636)](https://github.com/XanaduAI/pennylane/pull/636)
  [(#539)](https://github.com/XanaduAI/pennylane/pull/539)

  For example, given a quantum function `f` that accepts parameters `x`
  and a list of corresponding rotation operations `generators`,
  the Rotoselect optimizer will, at each step, update both the parameter
  values and the list of rotation gates to minimize the loss:

  ```pycon
  >>> opt = qml.optimize.RotoselectOptimizer()
  >>> x = [0.3, 0.7]
  >>> generators = [qml.RX, qml.RY]
  >>> for _ in range(100):
  ...     x, generators = opt.step(f, x, generators)
  ```


<h4>New operations</h4>

* Added the `PauliRot` gate, which performs an arbitrary
  Pauli rotation on multiple qubits, and the `MultiRZ` gate,
  which performs a rotation generated by a tensor product
  of Pauli Z operators.
  [(#559)](https://github.com/XanaduAI/pennylane/pull/559)

  ```python
  dev = qml.device('default.qubit', wires=4)

  @qml.qnode(dev)
  def circuit(angle):
      qml.PauliRot(angle, "IXYZ", wires=[0, 1, 2, 3])
      return [qml.expval(qml.PauliZ(wire)) for wire in [0, 1, 2, 3]]
  ```

  ```pycon
  >>> circuit(0.4)
  [1.         0.92106099 0.92106099 1.        ]
  >>> print(circuit.draw())
   0: ──╭RI(0.4)──┤ ⟨Z⟩
   1: ──├RX(0.4)──┤ ⟨Z⟩
   2: ──├RY(0.4)──┤ ⟨Z⟩
   3: ──╰RZ(0.4)──┤ ⟨Z⟩
  ```

  If the `PauliRot` gate is not supported on the target device, it will
  be decomposed into `Hadamard`, `RX` and `MultiRZ` gates. Note that
  identity gates in the Pauli word result in untouched wires:

  ```pycon
  >>> print(circuit.draw())
   0: ───────────────────────────────────┤ ⟨Z⟩
   1: ──H──────────╭RZ(0.4)──H───────────┤ ⟨Z⟩
   2: ──RX(1.571)──├RZ(0.4)──RX(-1.571)──┤ ⟨Z⟩
   3: ─────────────╰RZ(0.4)──────────────┤ ⟨Z⟩
  ```

  If the `MultiRZ` gate is not supported, it will be decomposed into
  `CNOT` and `RZ` gates:

  ```pycon
  >>> print(circuit.draw())
   0: ──────────────────────────────────────────────────┤ ⟨Z⟩
   1: ──H──────────────╭X──RZ(0.4)──╭X──────H───────────┤ ⟨Z⟩
   2: ──RX(1.571)──╭X──╰C───────────╰C──╭X──RX(-1.571)──┤ ⟨Z⟩
   3: ─────────────╰C───────────────────╰C──────────────┤ ⟨Z⟩
  ```

* PennyLane now provides `DiagonalQubitUnitary` for diagonal gates, that are e.g.,
  encountered in IQP circuits. These kinds of gates can be evaluated much faster on
  a simulator device.
  [(#567)](https://github.com/XanaduAI/pennylane/pull/567)

  The gate can be used, for example, to efficiently simulate oracles:

  ```python
  dev = qml.device('default.qubit', wires=3)

  # Function as a bitstring
  f = np.array([1, 0, 0, 1, 1, 0, 1, 0])

  @qml.qnode(dev)
  def circuit(weights1, weights2):
      qml.templates.StronglyEntanglingLayers(weights1, wires=[0, 1, 2])

      # Implements the function as a phase-kickback oracle
      qml.DiagonalQubitUnitary((-1)**f, wires=[0, 1, 2])

      qml.templates.StronglyEntanglingLayers(weights2, wires=[0, 1, 2])
      return [qml.expval(qml.PauliZ(w)) for w in range(3)]
  ```

* Added the `TensorN` CVObservable that can represent the tensor product of the
  `NumberOperator` on photonic backends.
  [(#608)](https://github.com/XanaduAI/pennylane/pull/608)

<h4>New templates</h4>

* Added the `ArbitraryUnitary` and `ArbitraryStatePreparation` templates, which use
  `PauliRot` gates to perform an arbitrary unitary and prepare an arbitrary basis
  state with the minimal number of parameters.
  [(#590)](https://github.com/XanaduAI/pennylane/pull/590)

  ```python
  dev = qml.device('default.qubit', wires=3)

  @qml.qnode(dev)
  def circuit(weights1, weights2):
        qml.templates.ArbitraryStatePreparation(weights1, wires=[0, 1, 2])
        qml.templates.ArbitraryUnitary(weights2, wires=[0, 1, 2])
        return qml.probs(wires=[0, 1, 2])
  ```

* Added the `IQPEmbedding` template, which encodes inputs into the diagonal gates of an
  IQP circuit.
  [(#605)](https://github.com/XanaduAI/pennylane/pull/605)

  <img src="https://pennylane.readthedocs.io/en/latest/_images/iqp.png"
  width=50%></img>

* Added the `SimplifiedTwoDesign` template, which implements the circuit
  design of [Cerezo et al. (2020)](<https://arxiv.org/abs/2001.00550>).
  [(#556)](https://github.com/XanaduAI/pennylane/pull/556)

  <img src="https://pennylane.readthedocs.io/en/latest/_images/simplified_two_design.png"
  width=50%></img>

* Added the `BasicEntanglerLayers` template, which is a simple layer architecture
  of rotations and CNOT nearest-neighbour entanglers.
  [(#555)](https://github.com/XanaduAI/pennylane/pull/555)

  <img src="https://pennylane.readthedocs.io/en/latest/_images/basic_entangler.png"
  width=50%></img>

* PennyLane now offers a broadcasting function to easily construct templates:
  `qml.broadcast()` takes single quantum operations or other templates and applies
  them to wires in a specific pattern.
  [(#515)](https://github.com/XanaduAI/pennylane/pull/515)
  [(#522)](https://github.com/XanaduAI/pennylane/pull/522)
  [(#526)](https://github.com/XanaduAI/pennylane/pull/526)
  [(#603)](https://github.com/XanaduAI/pennylane/pull/603)

  For example, we can use broadcast to repeat a custom template
  across multiple wires:

  ```python
  from pennylane.templates import template

  @template
  def mytemplate(pars, wires):
      qml.Hadamard(wires=wires)
      qml.RY(pars, wires=wires)

  dev = qml.device('default.qubit', wires=3)

  @qml.qnode(dev)
  def circuit(pars):
      qml.broadcast(mytemplate, pattern="single", wires=[0,1,2], parameters=pars)
      return qml.expval(qml.PauliZ(0))
  ```

  ```pycon
  >>> circuit([1, 1, 0.1])
  -0.841470984807896
  >>> print(circuit.draw())
   0: ──H──RY(1.0)──┤ ⟨Z⟩
   1: ──H──RY(1.0)──┤
   2: ──H──RY(0.1)──┤
  ```

  For other available patterns, see the
  [broadcast function documentation](https://pennylane.readthedocs.io/en/latest/code/api/pennylane.broadcast.html).

<h3>Breaking changes</h3>

* The `QAOAEmbedding` now uses the new `MultiRZ` gate as a `ZZ` entangler,
  which changes the convention. While
  previously, the `ZZ` gate in the embedding was implemented as

  ```python
  CNOT(wires=[wires[0], wires[1]])
  RZ(2 * parameter, wires=wires[0])
  CNOT(wires=[wires[0], wires[1]])
  ```

  the `MultiRZ` corresponds to

  ```python
  CNOT(wires=[wires[1], wires[0]])
  RZ(parameter, wires=wires[0])
  CNOT(wires=[wires[1], wires[0]])
  ```

  which differs in the factor of `2`, and fixes a bug in the
  wires that the `CNOT` was applied to.
  [(#609)](https://github.com/XanaduAI/pennylane/pull/609)

* Probability methods are handled by `QubitDevice` and device method
  requirements are modified to simplify plugin development.
  [(#573)](https://github.com/XanaduAI/pennylane/pull/573)

* The internal variables `All` and `Any` to mark an `Operation` as acting on all or any
  wires have been renamed to `AllWires` and `AnyWires`.
  [(#614)](https://github.com/XanaduAI/pennylane/pull/614)

<h3>Improvements</h3>

* A new `Wires` class was introduced for the internal
  bookkeeping of wire indices.
  [(#615)](https://github.com/XanaduAI/pennylane/pull/615)

* Improvements to the speed/performance of the `default.qubit` device.
  [(#567)](https://github.com/XanaduAI/pennylane/pull/567)
  [(#559)](https://github.com/XanaduAI/pennylane/pull/559)

* Added the `"backprop"` and `"device"` differentiation methods to the `qnode`
  decorator.
  [(#552)](https://github.com/XanaduAI/pennylane/pull/552)

  - `"backprop"`: Use classical backpropagation. Default on simulator
    devices that are classically end-to-end differentiable.
    The returned QNode can only be used with the same machine learning
    framework (e.g., `default.tensor.tf` simulator with the `tensorflow` interface).

  - `"device"`: Queries the device directly for the gradient.

  Using the `"backprop"` differentiation method with the `default.tensor.tf`
  device, the created QNode is a 'white-box', and is tightly integrated with
  the overall TensorFlow computation:

  ```python
  >>> dev = qml.device("default.tensor.tf", wires=1)
  >>> @qml.qnode(dev, interface="tf", diff_method="backprop")
  >>> def circuit(x):
  ...     qml.RX(x[1], wires=0)
  ...     qml.Rot(x[0], x[1], x[2], wires=0)
  ...     return qml.expval(qml.PauliZ(0))
  >>> vars = tf.Variable([0.2, 0.5, 0.1])
  >>> with tf.GradientTape() as tape:
  ...     res = circuit(vars)
  >>> tape.gradient(res, vars)
  <tf.Tensor: shape=(3,), dtype=float32, numpy=array([-2.2526717e-01, -1.0086454e+00,  1.3877788e-17], dtype=float32)>
  ```

* The circuit drawer now displays inverted operations, as well as wires
  where probabilities are returned from the device:
  [(#540)](https://github.com/XanaduAI/pennylane/pull/540)

  ```python
  >>> @qml.qnode(dev)
  ... def circuit(theta):
  ...     qml.RX(theta, wires=0)
  ...     qml.CNOT(wires=[0, 1])
  ...     qml.S(wires=1).inv()
  ...     return qml.probs(wires=[0, 1])
  >>> circuit(0.2)
  array([0.99003329, 0.        , 0.        , 0.00996671])
  >>> print(circuit.draw())
  0: ──RX(0.2)──╭C───────╭┤ Probs
  1: ───────────╰X──S⁻¹──╰┤ Probs
  ```

* You can now evaluate the metric tensor of a VQE Hamiltonian via the new
  `VQECost.metric_tensor` method. This allows `VQECost` objects to be directly
  optimized by the quantum natural gradient optimizer (`qml.QNGOptimizer`).
  [(#618)](https://github.com/XanaduAI/pennylane/pull/618)

* The input check functions in `pennylane.templates.utils` are now public
  and visible in the API documentation.
  [(#566)](https://github.com/XanaduAI/pennylane/pull/566)

* Added keyword arguments for step size and order to the `qnode` decorator, as well as
  the `QNode` and `JacobianQNode` classes. This enables the user to set the step size
  and order when using finite difference methods. These options are also exposed when
  creating QNode collections.
  [(#530)](https://github.com/XanaduAI/pennylane/pull/530)
  [(#585)](https://github.com/XanaduAI/pennylane/pull/585)
  [(#587)](https://github.com/XanaduAI/pennylane/pull/587)

* The decomposition for the `CRY` gate now uses the simpler form `RY @ CNOT @ RY @ CNOT`
  [(#547)](https://github.com/XanaduAI/pennylane/pull/547)

* The underlying queuing system was refactored, removing the `qml._current_context`
  property that held the currently active `QNode` or `OperationRecorder`. Now, all
  objects that expose a queue for operations inherit from `QueuingContext` and
  register their queue globally.
  [(#548)](https://github.com/XanaduAI/pennylane/pull/548)

* The PennyLane repository has a new benchmarking tool which supports the comparison of different git revisions.
  [(#568)](https://github.com/XanaduAI/pennylane/pull/568)
  [(#560)](https://github.com/XanaduAI/pennylane/pull/560)
  [(#516)](https://github.com/XanaduAI/pennylane/pull/516)

<h3>Documentation</h3>

* Updated the development section by creating a landing page with links to sub-pages
  containing specific guides.
  [(#596)](https://github.com/XanaduAI/pennylane/pull/596)

* Extended the developer's guide by a section explaining how to add new templates.
  [(#564)](https://github.com/XanaduAI/pennylane/pull/564)

<h3>Bug fixes</h3>

* `tf.GradientTape().jacobian()` can now be evaluated on QNodes using the TensorFlow interface.
  [(#626)](https://github.com/XanaduAI/pennylane/pull/626)

* `RandomLayers()` is now compatible with the qiskit devices.
  [(#597)](https://github.com/XanaduAI/pennylane/pull/597)

* `DefaultQubit.probability()` now returns the correct probability when called with
  `device.analytic=False`.
  [(#563)](https://github.com/XanaduAI/pennylane/pull/563)

* Fixed a bug in the `StronglyEntanglingLayers` template, allowing it to
  work correctly when applied to a single wire.
  [(544)](https://github.com/XanaduAI/pennylane/pull/544)

* Fixed a bug when inverting operations with decompositions; operations marked as inverted
  are now correctly inverted when the fallback decomposition is called.
  [(#543)](https://github.com/XanaduAI/pennylane/pull/543)

* The `QNode.print_applied()` method now correctly displays wires where
  `qml.prob()` is being returned.
  [#542](https://github.com/XanaduAI/pennylane/pull/542)

<h3>Contributors</h3>

This release contains contributions from (in alphabetical order):

Ville Bergholm, Lana Bozanic, Thomas Bromley, Theodor Isacsson, Josh Izaac, Nathan Killoran,
Maggie Li, Johannes Jakob Meyer, Maria Schuld, Sukin Sim, Antal Száva.

# Release 0.8.1

<h3>Improvements</h3>

* Beginning of support for Python 3.8, with the test suite
  now being run in a Python 3.8 environment.
  [(#501)](https://github.com/XanaduAI/pennylane/pull/501)

<h3>Documentation</h3>

* Present templates as a gallery of thumbnails showing the
  basic circuit architecture.
  [(#499)](https://github.com/XanaduAI/pennylane/pull/499)

<h3>Bug fixes</h3>

* Fixed a bug where multiplying a QNode parameter by 0 caused a divide
  by zero error when calculating the parameter shift formula.
  [(#512)](https://github.com/XanaduAI/pennylane/pull/512)

* Fixed a bug where the shape of differentiable QNode arguments
  was being cached on the first construction, leading to indexing
  errors if the QNode was re-evaluated if the argument changed shape.
  [(#505)](https://github.com/XanaduAI/pennylane/pull/505)

<h3>Contributors</h3>

This release contains contributions from (in alphabetical order):

Ville Bergholm, Josh Izaac, Johannes Jakob Meyer, Maria Schuld, Antal Száva.

# Release 0.8.0

<h3>New features since last release</h3>

* Added a quantum chemistry package, `pennylane.qchem`, which supports
  integration with OpenFermion, Psi4, PySCF, and OpenBabel.
  [(#453)](https://github.com/XanaduAI/pennylane/pull/453)

  Features include:

  - Generate the qubit Hamiltonians directly starting with the atomic structure of the molecule.
  - Calculate the mean-field (Hartree-Fock) electronic structure of molecules.
  - Allow to define an active space based on the number of active electrons and active orbitals.
  - Perform the fermionic-to-qubit transformation of the electronic Hamiltonian by
    using different functions implemented in OpenFermion.
  - Convert OpenFermion's QubitOperator to a Pennylane `Hamiltonian` class.
  - Perform a Variational Quantum Eigensolver (VQE) computation with this Hamiltonian in PennyLane.

  Check out the [quantum chemistry quickstart](https://pennylane.readthedocs.io/en/latest/introduction/chemistry.html), as well the quantum chemistry and VQE tutorials.

* PennyLane now has some functions and classes for creating and solving VQE
  problems. [(#467)](https://github.com/XanaduAI/pennylane/pull/467)

  - `qml.Hamiltonian`: a lightweight class for representing qubit Hamiltonians
  - `qml.VQECost`: a class for quickly constructing a differentiable cost function
    given a circuit ansatz, Hamiltonian, and one or more devices

    ```python
    >>> H = qml.vqe.Hamiltonian(coeffs, obs)
    >>> cost = qml.VQECost(ansatz, hamiltonian, dev, interface="torch")
    >>> params = torch.rand([4, 3])
    >>> cost(params)
    tensor(0.0245, dtype=torch.float64)
    ```

* Added a circuit drawing feature that provides a text-based representation
  of a QNode instance. It can be invoked via `qnode.draw()`. The user can specify
  to display variable names instead of variable values and choose either an ASCII
  or Unicode charset.
  [(#446)](https://github.com/XanaduAI/pennylane/pull/446)

  Consider the following circuit as an example:
  ```python3
  @qml.qnode(dev)
  def qfunc(a, w):
      qml.Hadamard(0)
      qml.CRX(a, wires=[0, 1])
      qml.Rot(w[0], w[1], w[2], wires=[1])
      qml.CRX(-a, wires=[0, 1])

      return qml.expval(qml.PauliZ(0) @ qml.PauliZ(1))
  ```

  We can draw the circuit after it has been executed:

  ```python
  >>> result = qfunc(2.3, [1.2, 3.2, 0.7])
  >>> print(qfunc.draw())
   0: ──H──╭C────────────────────────────╭C─────────╭┤ ⟨Z ⊗ Z⟩
   1: ─────╰RX(2.3)──Rot(1.2, 3.2, 0.7)──╰RX(-2.3)──╰┤ ⟨Z ⊗ Z⟩
  >>> print(qfunc.draw(charset="ascii"))
   0: --H--+C----------------------------+C---------+| <Z @ Z>
   1: -----+RX(2.3)--Rot(1.2, 3.2, 0.7)--+RX(-2.3)--+| <Z @ Z>
  >>> print(qfunc.draw(show_variable_names=True))
   0: ──H──╭C─────────────────────────────╭C─────────╭┤ ⟨Z ⊗ Z⟩
   1: ─────╰RX(a)──Rot(w[0], w[1], w[2])──╰RX(-1*a)──╰┤ ⟨Z ⊗ Z⟩
  ```

* Added `QAOAEmbedding` and its parameter initialization
  as a new trainable template.
  [(#442)](https://github.com/XanaduAI/pennylane/pull/442)

  <img src="https://pennylane.readthedocs.io/en/latest/_images/qaoa_layers.png"
  width=70%></img>

* Added the `qml.probs()` measurement function, allowing QNodes
  to differentiate variational circuit probabilities
  on simulators and hardware.
  [(#432)](https://github.com/XanaduAI/pennylane/pull/432)

  ```python
  @qml.qnode(dev)
  def circuit(x):
      qml.Hadamard(wires=0)
      qml.RY(x, wires=0)
      qml.RX(x, wires=1)
      qml.CNOT(wires=[0, 1])
      return qml.probs(wires=[0])
  ```
  Executing this circuit gives the marginal probability of wire 1:
  ```python
  >>> circuit(0.2)
  [0.40066533 0.59933467]
  ```
  QNodes that return probabilities fully support autodifferentiation.

* Added the convenience load functions `qml.from_pyquil`, `qml.from_quil` and
  `qml.from_quil_file` that convert pyQuil objects and Quil code to PennyLane
  templates. This feature requires version 0.8 or above of the PennyLane-Forest
  plugin.
  [(#459)](https://github.com/XanaduAI/pennylane/pull/459)

* Added a `qml.inv` method that inverts templates and sequences of Operations.
  Added a `@qml.template` decorator that makes templates return the queued Operations.
  [(#462)](https://github.com/XanaduAI/pennylane/pull/462)

  For example, using this function to invert a template inside a QNode:

  ```python3
      @qml.template
      def ansatz(weights, wires):
          for idx, wire in enumerate(wires):
              qml.RX(weights[idx], wires=[wire])

          for idx in range(len(wires) - 1):
              qml.CNOT(wires=[wires[idx], wires[idx + 1]])

      dev = qml.device('default.qubit', wires=2)

      @qml.qnode(dev)
      def circuit(weights):
          qml.inv(ansatz(weights, wires=[0, 1]))
          return qml.expval(qml.PauliZ(0) @ qml.PauliZ(1))
    ```

* Added the `QNodeCollection` container class, that allows independent
  QNodes to be stored and evaluated simultaneously. Experimental support
  for asynchronous evaluation of contained QNodes is provided with the
  `parallel=True` keyword argument.
  [(#466)](https://github.com/XanaduAI/pennylane/pull/466)

* Added a high level `qml.map` function, that maps a quantum
  circuit template over a list of observables or devices, returning
  a `QNodeCollection`.
  [(#466)](https://github.com/XanaduAI/pennylane/pull/466)

  For example:

  ```python3
  >>> def my_template(params, wires, **kwargs):
  >>>    qml.RX(params[0], wires=wires[0])
  >>>    qml.RX(params[1], wires=wires[1])
  >>>    qml.CNOT(wires=wires)

  >>> obs_list = [qml.PauliX(0) @ qml.PauliZ(1), qml.PauliZ(0) @ qml.PauliX(1)]
  >>> dev = qml.device("default.qubit", wires=2)
  >>> qnodes = qml.map(my_template, obs_list, dev, measure="expval")
  >>> qnodes([0.54, 0.12])
  array([-0.06154835  0.99280864])
  ```

* Added high level `qml.sum`, `qml.dot`, `qml.apply` functions
  that act on QNode collections.
  [(#466)](https://github.com/XanaduAI/pennylane/pull/466)

  `qml.apply` allows vectorized functions to act over the entire QNode
  collection:
  ```python
  >>> qnodes = qml.map(my_template, obs_list, dev, measure="expval")
  >>> cost = qml.apply(np.sin, qnodes)
  >>> cost([0.54, 0.12])
  array([-0.0615095  0.83756375])
  ```

  `qml.sum` and `qml.dot` take the sum of a QNode collection, and a
  dot product of tensors/arrays/QNode collections, respectively.

<h3>Breaking changes</h3>

* Deprecated the old-style `QNode` such that only the new-style `QNode` and its syntax can be used,
  moved all related files from the `pennylane/beta` folder to `pennylane`.
  [(#440)](https://github.com/XanaduAI/pennylane/pull/440)

<h3>Improvements</h3>

* Added the `Tensor.prune()` method and the `Tensor.non_identity_obs` property for extracting
  non-identity instances from the observables making up a `Tensor` instance.
  [(#498)](https://github.com/XanaduAI/pennylane/pull/498)

* Renamed the `expt.tensornet` and `expt.tensornet.tf` devices to `default.tensor` and
  `default.tensor.tf`.
  [(#495)](https://github.com/XanaduAI/pennylane/pull/495)

* Added a serialization method to the `CircuitGraph` class that is used to create a unique
  hash for each quantum circuit graph.
  [(#470)](https://github.com/XanaduAI/pennylane/pull/470)

* Added the `Observable.eigvals` method to return the eigenvalues of observables.
  [(#449)](https://github.com/XanaduAI/pennylane/pull/449)

* Added the `Observable.diagonalizing_gates` method to return the gates
  that diagonalize an observable in the computational basis.
  [(#454)](https://github.com/XanaduAI/pennylane/pull/454)

* Added the `Operator.matrix` method to return the matrix representation
  of an operator in the computational basis.
  [(#454)](https://github.com/XanaduAI/pennylane/pull/454)

* Added a `QubitDevice` class which implements common functionalities of plugin devices such that
  plugin devices can rely on these implementations. The new `QubitDevice` also includes
  a new `execute` method, which allows for more convenient plugin design. In addition, `QubitDevice`
  also unifies the way samples are generated on qubit-based devices.
  [(#452)](https://github.com/XanaduAI/pennylane/pull/452)
  [(#473)](https://github.com/XanaduAI/pennylane/pull/473)

* Improved documentation of `AmplitudeEmbedding` and `BasisEmbedding` templates.
  [(#441)](https://github.com/XanaduAI/pennylane/pull/441)
  [(#439)](https://github.com/XanaduAI/pennylane/pull/439)

* Codeblocks in the documentation now have a 'copy' button for easily
  copying examples.
  [(#437)](https://github.com/XanaduAI/pennylane/pull/437)

<h3>Documentation</h3>

* Update the developers plugin guide to use QubitDevice.
  [(#483)](https://github.com/XanaduAI/pennylane/pull/483)

<h3>Bug fixes</h3>

* Fixed a bug in `CVQNode._pd_analytic`, where non-descendant observables were not
  Heisenberg-transformed before evaluating the partial derivatives when using the
  order-2 parameter-shift method, resulting in an erroneous Jacobian for some circuits.
  [(#433)](https://github.com/XanaduAI/pennylane/pull/433)

<h3>Contributors</h3>

This release contains contributions from (in alphabetical order):

Juan Miguel Arrazola, Ville Bergholm, Alain Delgado Gran, Olivia Di Matteo,
Theodor Isacsson, Josh Izaac, Soran Jahangiri, Nathan Killoran, Johannes Jakob Meyer,
Zeyue Niu, Maria Schuld, Antal Száva.

# Release 0.7.0

<h3>New features since last release</h3>

* Custom padding constant in `AmplitudeEmbedding` is supported (see 'Breaking changes'.)
  [(#419)](https://github.com/XanaduAI/pennylane/pull/419)

* `StronglyEntanglingLayer` and `RandomLayer` now work with a single wire.
  [(#409)](https://github.com/XanaduAI/pennylane/pull/409)
  [(#413)](https://github.com/XanaduAI/pennylane/pull/413)

* Added support for applying the inverse of an `Operation` within a circuit.
  [(#377)](https://github.com/XanaduAI/pennylane/pull/377)

* Added an `OperationRecorder()` context manager, that allows templates
  and quantum functions to be executed while recording events. The
  recorder can be used with and without QNodes as a debugging utility.
  [(#388)](https://github.com/XanaduAI/pennylane/pull/388)

* Operations can now specify a decomposition that is used when the desired operation
  is not supported on the target device.
  [(#396)](https://github.com/XanaduAI/pennylane/pull/396)

* The ability to load circuits from external frameworks as templates
  has been added via the new `qml.load()` function. This feature
  requires plugin support --- this initial release provides support
  for Qiskit circuits and QASM files when `pennylane-qiskit` is installed,
  via the functions `qml.from_qiskit` and `qml.from_qasm`.
  [(#418)](https://github.com/XanaduAI/pennylane/pull/418)

* An experimental tensor network device has been added
  [(#416)](https://github.com/XanaduAI/pennylane/pull/416)
  [(#395)](https://github.com/XanaduAI/pennylane/pull/395)
  [(#394)](https://github.com/XanaduAI/pennylane/pull/394)
  [(#380)](https://github.com/XanaduAI/pennylane/pull/380)

* An experimental tensor network device which uses TensorFlow for
  backpropagation has been added
  [(#427)](https://github.com/XanaduAI/pennylane/pull/427)

* Custom padding constant in `AmplitudeEmbedding` is supported (see 'Breaking changes'.)
  [(#419)](https://github.com/XanaduAI/pennylane/pull/419)

<h3>Breaking changes</h3>

* The `pad` parameter in `AmplitudeEmbedding()` is now either `None` (no automatic padding), or a
  number that is used as the padding constant.
  [(#419)](https://github.com/XanaduAI/pennylane/pull/419)

* Initialization functions now return a single array of weights per function. Utilities for multi-weight templates
  `Interferometer()` and `CVNeuralNetLayers()` are provided.
  [(#412)](https://github.com/XanaduAI/pennylane/pull/412)

* The single layer templates `RandomLayer()`, `CVNeuralNetLayer()` and `StronglyEntanglingLayer()`
  have been turned into private functions `_random_layer()`, `_cv_neural_net_layer()` and
  `_strongly_entangling_layer()`. Recommended use is now via the corresponding `Layers()` templates.
  [(#413)](https://github.com/XanaduAI/pennylane/pull/413)

<h3>Improvements</h3>

* Added extensive input checks in templates.
  [(#419)](https://github.com/XanaduAI/pennylane/pull/419)

* Templates integration tests are rewritten - now cover keyword/positional argument passing,
  interfaces and combinations of templates.
  [(#409)](https://github.com/XanaduAI/pennylane/pull/409)
  [(#419)](https://github.com/XanaduAI/pennylane/pull/419)

* State vector preparation operations in the `default.qubit` plugin can now be
  applied to subsets of wires, and are restricted to being the first operation
  in a circuit.
  [(#346)](https://github.com/XanaduAI/pennylane/pull/346)

* The `QNode` class is split into a hierarchy of simpler classes.
  [(#354)](https://github.com/XanaduAI/pennylane/pull/354)
  [(#398)](https://github.com/XanaduAI/pennylane/pull/398)
  [(#415)](https://github.com/XanaduAI/pennylane/pull/415)
  [(#417)](https://github.com/XanaduAI/pennylane/pull/417)
  [(#425)](https://github.com/XanaduAI/pennylane/pull/425)

* Added the gates U1, U2 and U3 parametrizing arbitrary unitaries on 1, 2 and 3
  qubits and the Toffoli gate to the set of qubit operations.
  [(#396)](https://github.com/XanaduAI/pennylane/pull/396)

* Changes have been made to accomodate the movement of the main function
  in `pytest._internal` to `pytest._internal.main` in pip 19.3.
  [(#404)](https://github.com/XanaduAI/pennylane/pull/404)

* Added the templates `BasisStatePreparation` and `MottonenStatePreparation` that use
  gates to prepare a basis state and an arbitrary state respectively.
  [(#336)](https://github.com/XanaduAI/pennylane/pull/336)

* Added decompositions for `BasisState` and `QubitStateVector` based on state
  preparation templates.
  [(#414)](https://github.com/XanaduAI/pennylane/pull/414)

* Replaces the pseudo-inverse in the quantum natural gradient optimizer
  (which can be numerically unstable) with `np.linalg.solve`.
  [(#428)](https://github.com/XanaduAI/pennylane/pull/428)

<h3>Contributors</h3>

This release contains contributions from (in alphabetical order):

Ville Bergholm, Josh Izaac, Nathan Killoran, Angus Lowe, Johannes Jakob Meyer,
Oluwatobi Ogunbayo, Maria Schuld, Antal Száva.

# Release 0.6.1

<h3>New features since last release</h3>

* Added a `print_applied` method to QNodes, allowing the operation
  and observable queue to be printed as last constructed.
  [(#378)](https://github.com/XanaduAI/pennylane/pull/378)

<h3>Improvements</h3>

* A new `Operator` base class is introduced, which is inherited by both the
  `Observable` class and the `Operation` class.
  [(#355)](https://github.com/XanaduAI/pennylane/pull/355)

* Removed deprecated `@abstractproperty` decorators
  in `_device.py`.
  [(#374)](https://github.com/XanaduAI/pennylane/pull/374)

* The `CircuitGraph` class is updated to deal with `Operation` instances directly.
  [(#344)](https://github.com/XanaduAI/pennylane/pull/344)

* Comprehensive gradient tests have been added for the interfaces.
  [(#381)](https://github.com/XanaduAI/pennylane/pull/381)

<h3>Documentation</h3>

* The new restructured documentation has been polished and updated.
  [(#387)](https://github.com/XanaduAI/pennylane/pull/387)
  [(#375)](https://github.com/XanaduAI/pennylane/pull/375)
  [(#372)](https://github.com/XanaduAI/pennylane/pull/372)
  [(#370)](https://github.com/XanaduAI/pennylane/pull/370)
  [(#369)](https://github.com/XanaduAI/pennylane/pull/369)
  [(#367)](https://github.com/XanaduAI/pennylane/pull/367)
  [(#364)](https://github.com/XanaduAI/pennylane/pull/364)

* Updated the development guides.
  [(#382)](https://github.com/XanaduAI/pennylane/pull/382)
  [(#379)](https://github.com/XanaduAI/pennylane/pull/379)

* Added all modules, classes, and functions to the API section
  in the documentation.
  [(#373)](https://github.com/XanaduAI/pennylane/pull/373)

<h3>Bug fixes</h3>

* Replaces the existing `np.linalg.norm` normalization with hand-coded
  normalization, allowing `AmplitudeEmbedding` to be used with differentiable
  parameters. AmplitudeEmbedding tests have been added and improved.
  [(#376)](https://github.com/XanaduAI/pennylane/pull/376)

<h3>Contributors</h3>

This release contains contributions from (in alphabetical order):

Ville Bergholm, Josh Izaac, Nathan Killoran, Maria Schuld, Antal Száva

# Release 0.6.0

<h3>New features since last release</h3>

* The devices `default.qubit` and `default.gaussian` have a new initialization parameter
  `analytic` that indicates if expectation values and variances should be calculated
  analytically and not be estimated from data.
  [(#317)](https://github.com/XanaduAI/pennylane/pull/317)

* Added C-SWAP gate to the set of qubit operations
  [(#330)](https://github.com/XanaduAI/pennylane/pull/330)

* The TensorFlow interface has been renamed from `"tfe"` to `"tf"`, and
  now supports TensorFlow 2.0.
  [(#337)](https://github.com/XanaduAI/pennylane/pull/337)

* Added the S and T gates to the set of qubit operations.
  [(#343)](https://github.com/XanaduAI/pennylane/pull/343)

* Tensor observables are now supported within the `expval`,
  `var`, and `sample` functions, by using the `@` operator.
  [(#267)](https://github.com/XanaduAI/pennylane/pull/267)


<h3>Breaking changes</h3>

* The argument `n` specifying the number of samples in the method `Device.sample` was removed.
  Instead, the method will always return `Device.shots` many samples.
  [(#317)](https://github.com/XanaduAI/pennylane/pull/317)

<h3>Improvements</h3>

* The number of shots / random samples used to estimate expectation values and variances, `Device.shots`,
  can now be changed after device creation.
  [(#317)](https://github.com/XanaduAI/pennylane/pull/317)

* Unified import shortcuts to be under qml in qnode.py
  and test_operation.py
  [(#329)](https://github.com/XanaduAI/pennylane/pull/329)

* The quantum natural gradient now uses `scipy.linalg.pinvh` which is more efficient for symmetric matrices
  than the previously used `scipy.linalg.pinv`.
  [(#331)](https://github.com/XanaduAI/pennylane/pull/331)

* The deprecated `qml.expval.Observable` syntax has been removed.
  [(#267)](https://github.com/XanaduAI/pennylane/pull/267)

* Remainder of the unittest-style tests were ported to pytest.
  [(#310)](https://github.com/XanaduAI/pennylane/pull/310)

* The `do_queue` argument for operations now only takes effect
  within QNodes. Outside of QNodes, operations can now be instantiated
  without needing to specify `do_queue`.
  [(#359)](https://github.com/XanaduAI/pennylane/pull/359)

<h3>Documentation</h3>

* The docs are rewritten and restructured to contain a code introduction section as well as an API section.
  [(#314)](https://github.com/XanaduAI/pennylane/pull/275)

* Added Ising model example to the tutorials
  [(#319)](https://github.com/XanaduAI/pennylane/pull/319)

* Added tutorial for QAOA on MaxCut problem
  [(#328)](https://github.com/XanaduAI/pennylane/pull/328)

* Added QGAN flow chart figure to its tutorial
  [(#333)](https://github.com/XanaduAI/pennylane/pull/333)

* Added missing figures for gallery thumbnails of state-preparation
  and QGAN tutorials
  [(#326)](https://github.com/XanaduAI/pennylane/pull/326)

* Fixed typos in the state preparation tutorial
  [(#321)](https://github.com/XanaduAI/pennylane/pull/321)

* Fixed bug in VQE tutorial 3D plots
  [(#327)](https://github.com/XanaduAI/pennylane/pull/327)

<h3>Bug fixes</h3>

* Fixed typo in measurement type error message in qnode.py
  [(#341)](https://github.com/XanaduAI/pennylane/pull/341)

<h3>Contributors</h3>

This release contains contributions from (in alphabetical order):

Shahnawaz Ahmed, Ville Bergholm, Aroosa Ijaz, Josh Izaac, Nathan Killoran, Angus Lowe,
Johannes Jakob Meyer, Maria Schuld, Antal Száva, Roeland Wiersema.

# Release 0.5.0

<h3>New features since last release</h3>

* Adds a new optimizer, `qml.QNGOptimizer`, which optimizes QNodes using
  quantum natural gradient descent. See https://arxiv.org/abs/1909.02108
  for more details.
  [(#295)](https://github.com/XanaduAI/pennylane/pull/295)
  [(#311)](https://github.com/XanaduAI/pennylane/pull/311)

* Adds a new QNode method, `QNode.metric_tensor()`,
  which returns the block-diagonal approximation to the Fubini-Study
  metric tensor evaluated on the attached device.
  [(#295)](https://github.com/XanaduAI/pennylane/pull/295)

* Sampling support: QNodes can now return a specified number of samples
  from a given observable via the top-level `pennylane.sample()` function.
  To support this on plugin devices, there is a new `Device.sample` method.

  Calculating gradients of QNodes that involve sampling is not possible.
  [(#256)](https://github.com/XanaduAI/pennylane/pull/256)

* `default.qubit` has been updated to provide support for sampling.
  [(#256)](https://github.com/XanaduAI/pennylane/pull/256)

* Added controlled rotation gates to PennyLane operations and `default.qubit` plugin.
  [(#251)](https://github.com/XanaduAI/pennylane/pull/251)

<h3>Breaking changes</h3>

* The method `Device.supported` was removed, and replaced with the methods
  `Device.supports_observable` and `Device.supports_operation`.
  Both methods can be called with string arguments (`dev.supports_observable('PauliX')`) and
  class arguments (`dev.supports_observable(qml.PauliX)`).
  [(#276)](https://github.com/XanaduAI/pennylane/pull/276)

* The following CV observables were renamed to comply with the new Operation/Observable
  scheme: `MeanPhoton` to `NumberOperator`, `Homodyne` to `QuadOperator` and `NumberState` to `FockStateProjector`.
  [(#254)](https://github.com/XanaduAI/pennylane/pull/254)

<h3>Improvements</h3>

* The `AmplitudeEmbedding` function now provides options to normalize and
  pad features to ensure a valid state vector is prepared.
  [(#275)](https://github.com/XanaduAI/pennylane/pull/275)

* Operations can now optionally specify generators, either as existing PennyLane
  operations, or by providing a NumPy array.
  [(#295)](https://github.com/XanaduAI/pennylane/pull/295)
  [(#313)](https://github.com/XanaduAI/pennylane/pull/313)

* Adds a `Device.parameters` property, so that devices can view a dictionary mapping free
  parameters to operation parameters. This will allow plugin devices to take advantage
  of parametric compilation.
  [(#283)](https://github.com/XanaduAI/pennylane/pull/283)

* Introduces two enumerations: `Any` and `All`, representing any number of wires
  and all wires in the system respectively. They can be imported from
  `pennylane.operation`, and can be used when defining the `Operation.num_wires`
  class attribute of operations.
  [(#277)](https://github.com/XanaduAI/pennylane/pull/277)

  As part of this change:

  - `All` is equivalent to the integer 0, for backwards compatibility with the
    existing test suite

  - `Any` is equivalent to the integer -1 to allow numeric comparison
    operators to continue working

  - An additional validation is now added to the `Operation` class,
    which will alert the user that an operation with `num_wires = All`
    is being incorrectly.

* The one-qubit rotations in `pennylane.plugins.default_qubit` no longer depend on Scipy's `expm`. Instead
  they are calculated with Euler's formula.
  [(#292)](https://github.com/XanaduAI/pennylane/pull/292)

* Creates an `ObservableReturnTypes` enumeration class containing `Sample`,
  `Variance` and `Expectation`. These new values can be assigned to the `return_type`
  attribute of an `Observable`.
  [(#290)](https://github.com/XanaduAI/pennylane/pull/290)

* Changed the signature of the `RandomLayer` and `RandomLayers` templates to have a fixed seed by default.
  [(#258)](https://github.com/XanaduAI/pennylane/pull/258)

* `setup.py` has been cleaned up, removing the non-working shebang,
  and removing unused imports.
  [(#262)](https://github.com/XanaduAI/pennylane/pull/262)

<h3>Documentation</h3>

* A documentation refactor to simplify the tutorials and
  include Sphinx-Gallery.
  [(#291)](https://github.com/XanaduAI/pennylane/pull/291)

  - Examples and tutorials previously split across the `examples/`
    and `doc/tutorials/` directories, in a mixture of ReST and Jupyter notebooks,
    have been rewritten as Python scripts with ReST comments in a single location,
    the `examples/` folder.

  - Sphinx-Gallery is used to automatically build and run the tutorials.
    Rendered output is displayed in the Sphinx documentation.

  - Links are provided at the top of every tutorial page for downloading the
    tutorial as an executable python script, downloading the tutorial
    as a Jupyter notebook, or viewing the notebook on GitHub.

  - The tutorials table of contents have been moved to a single quick start page.

* Fixed a typo in `QubitStateVector`.
  [(#296)](https://github.com/XanaduAI/pennylane/pull/296)

* Fixed a typo in the `default_gaussian.gaussian_state` function.
  [(#293)](https://github.com/XanaduAI/pennylane/pull/293)

* Fixed a typo in the gradient recipe within the `RX`, `RY`, `RZ`
  operation docstrings.
  [(#248)](https://github.com/XanaduAI/pennylane/pull/248)

* Fixed a broken link in the tutorial documentation, as a
  result of the `qml.expval.Observable` deprecation.
  [(#246)](https://github.com/XanaduAI/pennylane/pull/246)

<h3>Bug fixes</h3>

* Fixed a bug where a `PolyXP` observable would fail if applied to subsets
  of wires on `default.gaussian`.
  [(#277)](https://github.com/XanaduAI/pennylane/pull/277)

<h3>Contributors</h3>

This release contains contributions from (in alphabetical order):

Simon Cross, Aroosa Ijaz, Josh Izaac, Nathan Killoran, Johannes Jakob Meyer,
Rohit Midha, Nicolás Quesada, Maria Schuld, Antal Száva, Roeland Wiersema.

# Release 0.4.0

<h3>New features since last release</h3>

* `pennylane.expval()` is now a top-level *function*, and is no longer
  a package of classes. For now, the existing `pennylane.expval.Observable`
  interface continues to work, but will raise a deprecation warning.
  [(#232)](https://github.com/XanaduAI/pennylane/pull/232)

* Variance support: QNodes can now return the variance of observables,
  via the top-level `pennylane.var()` function. To support this on
  plugin devices, there is a new `Device.var` method.

  The following observables support analytic gradients of variances:

  - All qubit observables (requiring 3 circuit evaluations for involutory
    observables such as `Identity`, `X`, `Y`, `Z`; and 5 circuit evals for
    non-involutary observables, currently only `qml.Hermitian`)

  - First-order CV observables (requiring 5 circuit evaluations)

  Second-order CV observables support numerical variance gradients.

* `pennylane.about()` function added, providing details
  on current PennyLane version, installed plugins, Python,
  platform, and NumPy versions [(#186)](https://github.com/XanaduAI/pennylane/pull/186)

* Removed the logic that allowed `wires` to be passed as a positional
  argument in quantum operations. This allows us to raise more useful
  error messages for the user if incorrect syntax is used.
  [(#188)](https://github.com/XanaduAI/pennylane/pull/188)

* Adds support for multi-qubit expectation values of the `pennylane.Hermitian()`
  observable [(#192)](https://github.com/XanaduAI/pennylane/pull/192)

* Adds support for multi-qubit expectation values in `default.qubit`.
  [(#202)](https://github.com/XanaduAI/pennylane/pull/202)

* Organize templates into submodules [(#195)](https://github.com/XanaduAI/pennylane/pull/195).
  This included the following improvements:

  - Distinguish embedding templates from layer templates.

  - New random initialization functions supporting the templates available
    in the new submodule `pennylane.init`.

  - Added a random circuit template (`RandomLayers()`), in which rotations and 2-qubit gates are randomly
    distributed over the wires

  - Add various embedding strategies

<h3>Breaking changes</h3>

* The `Device` methods `expectations`, `pre_expval`, and `post_expval` have been
  renamed to `observables`, `pre_measure`, and `post_measure` respectively.
  [(#232)](https://github.com/XanaduAI/pennylane/pull/232)

<h3>Improvements</h3>

* `default.qubit` plugin now uses `np.tensordot` when applying quantum operations
  and evaluating expectations, resulting in significant speedup
  [(#239)](https://github.com/XanaduAI/pennylane/pull/239),
  [(#241)](https://github.com/XanaduAI/pennylane/pull/241)

* PennyLane now allows division of quantum operation parameters by a constant
  [(#179)](https://github.com/XanaduAI/pennylane/pull/179)

* Portions of the test suite are in the process of being ported to pytest.
  Note: this is still a work in progress.

  Ported tests include:

  - `test_ops.py`
  - `test_about.py`
  - `test_classical_gradients.py`
  - `test_observables.py`
  - `test_measure.py`
  - `test_init.py`
  - `test_templates*.py`
  - `test_ops.py`
  - `test_variable.py`
  - `test_qnode.py` (partial)

<h3>Bug fixes</h3>

* Fixed a bug in `Device.supported`, which would incorrectly
  mark an operation as supported if it shared a name with an
  observable [(#203)](https://github.com/XanaduAI/pennylane/pull/203)

* Fixed a bug in `Operation.wires`, by explicitly casting the
  type of each wire to an integer [(#206)](https://github.com/XanaduAI/pennylane/pull/206)

* Removed code in PennyLane which configured the logger,
  as this would clash with users' configurations
  [(#208)](https://github.com/XanaduAI/pennylane/pull/208)

* Fixed a bug in `default.qubit`, in which `QubitStateVector` operations
  were accidentally being cast to `np.float` instead of `np.complex`.
  [(#211)](https://github.com/XanaduAI/pennylane/pull/211)


<h3>Contributors</h3>

This release contains contributions from:

Shahnawaz Ahmed, riveSunder, Aroosa Ijaz, Josh Izaac, Nathan Killoran, Maria Schuld.

# Release 0.3.1

<h3>Bug fixes</h3>

* Fixed a bug where the interfaces submodule was not correctly being packaged via setup.py

# Release 0.3.0

<h3>New features since last release</h3>

* PennyLane now includes a new `interfaces` submodule, which enables QNode integration with additional machine learning libraries.
* Adds support for an experimental PyTorch interface for QNodes
* Adds support for an experimental TensorFlow eager execution interface for QNodes
* Adds a PyTorch+GPU+QPU tutorial to the documentation
* Documentation now includes links and tutorials including the new [PennyLane-Forest](https://github.com/rigetti/pennylane-forest) plugin.

<h3>Improvements</h3>

* Printing a QNode object, via `print(qnode)` or in an interactive terminal, now displays more useful information regarding the QNode,
  including the device it runs on, the number of wires, it's interface, and the quantum function it uses:

  ```python
  >>> print(qnode)
  <QNode: device='default.qubit', func=circuit, wires=2, interface=PyTorch>
  ```

<h3>Contributors</h3>

This release contains contributions from:

Josh Izaac and Nathan Killoran.


# Release 0.2.0

<h3>New features since last release</h3>

* Added the `Identity` expectation value for both CV and qubit models [(#135)](https://github.com/XanaduAI/pennylane/pull/135)
* Added the `templates.py` submodule, containing some commonly used QML models to be used as ansatz in QNodes [(#133)](https://github.com/XanaduAI/pennylane/pull/133)
* Added the `qml.Interferometer` CV operation [(#152)](https://github.com/XanaduAI/pennylane/pull/152)
* Wires are now supported as free QNode parameters [(#151)](https://github.com/XanaduAI/pennylane/pull/151)
* Added ability to update stepsizes of the optimizers [(#159)](https://github.com/XanaduAI/pennylane/pull/159)

<h3>Improvements</h3>

* Removed use of hardcoded values in the optimizers, made them parameters (see [#131](https://github.com/XanaduAI/pennylane/pull/131) and [#132](https://github.com/XanaduAI/pennylane/pull/132))
* Created the new `PlaceholderExpectation`, to be used when both CV and qubit expval modules contain expectations with the same name
* Provide a way for plugins to view the operation queue _before_ applying operations. This allows for on-the-fly modifications of
  the queue, allowing hardware-based plugins to support the full range of qubit expectation values. [(#143)](https://github.com/XanaduAI/pennylane/pull/143)
* QNode return values now support _any_ form of sequence, such as lists, sets, etc. [(#144)](https://github.com/XanaduAI/pennylane/pull/144)
* CV analytic gradient calculation is now more robust, allowing for operations which may not themselves be differentiated, but have a
  well defined `_heisenberg_rep` method, and so may succeed operations that are analytically differentiable [(#152)](https://github.com/XanaduAI/pennylane/pull/152)

<h3>Bug fixes</h3>

* Fixed a bug where the variational classifier example was not batching when learning parity (see [#128](https://github.com/XanaduAI/pennylane/pull/128) and [#129](https://github.com/XanaduAI/pennylane/pull/129))
* Fixed an inconsistency where some initial state operations were documented as accepting complex parameters - all operations
  now accept real values [(#146)](https://github.com/XanaduAI/pennylane/pull/146)

<h3>Contributors</h3>

This release contains contributions from:

Christian Gogolin, Josh Izaac, Nathan Killoran, and Maria Schuld.


# Release 0.1.0

Initial public release.

<h3>Contributors</h3>
This release contains contributions from:

Ville Bergholm, Josh Izaac, Maria Schuld, Christian Gogolin, and Nathan Killoran.<|MERGE_RESOLUTION|>--- conflicted
+++ resolved
@@ -2,7 +2,6 @@
 
 <h3>New features since last release</h3>
 
-<<<<<<< HEAD
 * The quantum state of a QNode can now be returned using the ``state()`` return function.
   [(#789)](https://github.com/XanaduAI/pennylane/pull/789)
   
@@ -35,12 +34,11 @@
   
   Differentiating the state is not yet fully supported, but is currently available when using the
   classical backpropagation differentiation method (``diff_method="backprop"``) with a compatible device.
-=======
+
 * Summation of two `Wires` objects is now supported and will return 
   a `Wires` object containing the set of all wires defined by the 
   terms in the summation.
   [(#812)](https://github.com/PennyLaneAI/pennylane/pull/812)
->>>>>>> f1292172
 
 * Quantum noisy channels: quantum channels provide a general
   formalism for discussing state evolution, including the evolution
