--- conflicted
+++ resolved
@@ -6,15 +6,13 @@
 
 ### Improvements
 
-<<<<<<< HEAD
 * A new `Operator` base class is introduced, which is inherited by both the `Observable` class and the
   `Operation` class.
   [#355](https://github.com/XanaduAI/pennylane/pull/355)
-=======
+
 * Removed deprecated `@abstractproperty` decorators
   in `_device.py`.
   [#374](https://github.com/XanaduAI/pennylane/pull/374)
->>>>>>> b26016d7
 
 ### Documentation
 
