# Release 0.16.0-dev (development release)

<h3>New features since last release</h3>

<<<<<<< HEAD
* Adds the new template `AllSinglesDoubles` to prepare quantum states of molecules
  using the `SingleExcitation` and `DoubleExcitation` operations. 
  The new template reduces significantly the number of operations
  and the depth of the quantum circuit with respect to the traditional UCCSD
  unitary.
  [(#1383)](https://github.com/PennyLaneAI/pennylane/pull/1383)

  For example, consider the case of two particles and four qubits, 

  ```python
  import pennylane as qml
  from pennylane import numpy as np

  dev = qml.device('default.qubit', wires=4)

  wires = range(4)

  @qml.qnode(dev)
  def circuit(weights, hf_state, singles, doubles):
      qml.templates.AllSinglesDoubles(weights, wires, hf_state, singles, doubles)
      return qml.expval(qml.PauliZ(0))

  hf_state = np.array([1, 1, 0, 0])
  singles = [[0, 2], [1, 3]]
  doubles = [[0, 1, 2, 3]]

  params = np.random.normal(0, np.pi, len(singles) + len(doubles))
  circuit(params, hf_state, singles=singles, doubles=doubles)
  ```
=======
* The `quantum_monte_carlo` transform has been added, allowing an input circuit to be transformed
  into the full quantum Monte Carlo algorithm.
  [(#1316)](https://github.com/PennyLaneAI/pennylane/pull/1316)
>>>>>>> 0dcbed53

* Adds a decorator `@qml.qfunc_transform` to easily create a transformation
  that modifies the behaviour of a quantum function.
  [(#1315)](https://github.com/PennyLaneAI/pennylane/pull/1315)

  For example, consider the following transform, which scales the parameter of
  all `RX` gates by :math:`x \rightarrow \sin(a) \sqrt{x}`, and the parameters
  of all `RY` gates by :math:`y \rightarrow \cos(a * b) y`:

  ```python
  @qml.qfunc_transform
  def my_transform(tape, a, b):
      for op in tape.operations + tape.measurements:
          if op.name == "RX":
              x = op.parameters[0]
              qml.RX(qml.math.sin(a) * qml.math.sqrt(x), wires=op.wires)
          elif op.name == "RY":
              y = op.parameters[0]
              qml.RX(qml.math.cos(a * b) * y, wires=op.wires)
          else:
              op.queue()
  ```

  We can now apply this transform to any quantum function:

  ```python
  dev = qml.device("default.qubit", wires=2)

  def ansatz(x):
      qml.Hadamard(wires=0)
      qml.RX(x[0], wires=0)
      qml.RY(x[1], wires=1)
      qml.CNOT(wires=[0, 1])

  @qml.qnode(dev)
  def circuit(params, transform_weights):
      qml.RX(0.1, wires=0)

      # apply the transform to the ansatz
      my_transform(*transform_weights)(ansatz)(params)

      return qml.expval(qml.PauliZ(1))
  ```

  We can print this QNode to show that the qfunc transform is taking place:

  ```pycon
  >>> x = np.array([0.5, 0.3], requires_grad=True)
  >>> transform_weights = np.array([0.1, 0.6], requires_grad=True)
  >>> print(qml.draw(circuit)(x, transform_weights))
   0: ──RX(0.1)────H──RX(0.0706)──╭C──┤
   1: ──RX(0.299)─────────────────╰X──┤ ⟨Z⟩
  ```

  Evaluating the QNode, as well as the derivative, with respect to the gate
  parameter *and* the transform weights:

  ```pycon
  >>> circuit(x, transform_weights)
  0.006728293438238053
  >>> qml.grad(circuit)(x, transform_weights)
  (array([ 0.00671711, -0.00207359]), array([6.69695008e-02, 3.73694364e-06]))
  ```

* Added validation for noise channel parameters. Invalid noise parameters now
  raise a `ValueError`. [(#1357)](https://github.com/PennyLaneAI/pennylane/pull/1357)

* PennyLane now has a `fourier` module, which hosts a [growing library 
  of methods](https://pennylane.readthedocs.io/en/stable/code/qml_fourier.html) 
  that help with investigating the Fourier representation of functions 
  implemented by quantum circuits.
  [(#1160)](https://github.com/PennyLaneAI/pennylane/pull/1160)
  
  For example, one can plot distributions over Fourier series coefficients like 
  this one:
  
  <img src="https://pennylane.readthedocs.io/en/latest/_static/fourier.png" width=70%/>

* It is now possible [(1291)](https://github.com/PennyLaneAI/pennylane/pull/1291)
  to create custom Observables and corresponding devices
  whose return type can be an arbitrary object and QNodes using such Observable
  remain differentiable with qml.grad as long as the class of the returned
  object implements the operations of a field. See tests/tape/test_jacobian_tape.py
  for an example.

* PennyLane now has a ``kernels`` module.
  It provides basic functionalities for working with quantum kernels as well as
  post-processing methods to mitigate sampling errors and device noise:

```python
import pennylane as qml
from pennylane import numpy as np

num_wires = 6
wires = range(num_wires)

dev = qml.device('default.qubit', wires=num_wires)

@qml.qnode(dev)
def kernel_circuit(x1, x2):
    qml.templates.AngleEmbedding(x1, wires=wires)
    qml.adjoint(qml.templates.AngleEmbedding)(x2, wires=wires)
    return qml.probs(wires)

kernel = lambda x1, x2: kernel_circuit(x1, x2)[0]

# "Training feature vectors"
X_train = np.random.random((10, 6))
# Create symmetric square kernel matrix (for training)
K = qml.kernels.square_kernel_matrix(X_train, kernel)
# Add some (symmetric) Gaussian noise to the kernel matrix.
N = np.random.randn(10, 10)
K += (N + N.T) / 2

K1 = qml.kernels.displace_matrix(K)
K2 = qml.kernels.closest_psd_matrix(K)
K3 = qml.kernels.threshold_matrix(K)
K4 = qml.kernels.mitigate_depolarizing_noise(K, num_wires, method='single')
K5 = qml.kernels.mitigate_depolarizing_noise(K, num_wires, method='average')
K6 = qml.kernels.mitigate_depolarizing_noise(K, num_wires, method='split_channel')

# "Testing feature vectors"
X_test = np.random.random((5, 6))
# Compute kernel between test and training data.
K_test = qml.kernels.kernel_matrix(X_train, X_test, kernel)
```

* QNodes now display readable information when in interactive environments or when printed.
  [(#1359)](https://github.com/PennyLaneAI/pennylane/pull/1359).

* Added CPhase operation as an alias for ControlledPhaseShift operation
  [(#1319)](https://github.com/PennyLaneAI/pennylane/pull/1319).

* The `qml.Toffoli` operation now has a decomposition over elementary gates.
  [(#1320)](https://github.com/PennyLaneAI/pennylane/pull/1320)

* Added a new noise channel, `qml.ResetError`.
  [(#1321)](https://github.com/PennyLaneAI/pennylane/pull/1321).

* The `qml.SWAP`  operation now has a decomposition over elementary gates. [(#1329)](https://github.com/PennyLaneAI/pennylane/pull/1329)

* Added functionality for constructing and manipulating the Pauli group
  [(#1181)](https://github.com/PennyLaneAI/pennylane/pull/1181).
  The function `pennylane.grouping.pauli_group` provides a generator to
  easily loop over the group, or construct and store it in its entirety.
  For example, we can construct the 3-qubit Pauli group like so:

  ```pycon
  >>> from pennylane.grouping import pauli_group
  >>> pauli_group_1_qubit = list(pauli_group(1))
  >>> pauli_group_1_qubit
  [Identity(wires=[0]), PauliZ(wires=[0]), PauliX(wires=[0]), PauliY(wires=[0])]
  ```

  We can multiply together its members at the level of Pauli words
  using the `pauli_mult` and `pauli_multi_with_phase` functions.
  This can be done on arbitrarily-labeled wires as well, by defining a wire map.

  ```pycon
  >>> from pennylane.grouping import pauli_group, pauli_mult
  >>> wire_map = {'a' : 0, 'b' : 1, 'c' : 2}
  >>> pg = list(pauli_group(3, wire_map=wire_map))
  >>> pg[3]
  PauliZ(wires=['b']) @ PauliZ(wires=['c'])
  >>> pg[55]
  PauliY(wires=['a']) @ PauliY(wires=['b']) @ PauliZ(wires=['c'])
  >>> pauli_mult(pg[3], pg[55], wire_map=wire_map)
  PauliY(wires=['a']) @ PauliX(wires=['b'])
  ```

  Functions for conversion of Pauli observables to strings (and back),
  are included.

  ```pycon
  >>> from pennylane.grouping import pauli_word_to_string, string_to_pauli_word
  >>> pauli_word_to_string(pg[55], wire_map=wire_map)
  'YYZ'
  >>> string_to_pauli_word('ZXY', wire_map=wire_map)
  PauliZ(wires=['a']) @ PauliX(wires=['b']) @ PauliY(wires=['c'])
  ```

  Calculation of the matrix representation for arbitrary Paulis and wire maps is now
  also supported.

  ```pycon
  >>> from pennylane.grouping import pauli_word_to_matrix
  >>> wire_map = {'a' : 0, 'b' : 1}
  >>> pauli_word = qml.PauliZ('b')  # corresponds to Pauli 'IZ'
  >>> pauli_word_to_matrix(pauli_word, wire_map=wire_map)
  array([[ 1.,  0.,  0.,  0.],
         [ 0., -1.,  0., -0.],
         [ 0.,  0.,  1.,  0.],
         [ 0., -0.,  0., -1.]])
  ```

* Functionality to support solving the maximum-weighted cycle problem has been added to the `qaoa`
  module.
  [(#1207)](https://github.com/PennyLaneAI/pennylane/pull/1207)
  [(#1209)](https://github.com/PennyLaneAI/pennylane/pull/1209)
  [(#1251)](https://github.com/PennyLaneAI/pennylane/pull/1251)
  [(#1213)](https://github.com/PennyLaneAI/pennylane/pull/1213)
  [(#1220)](https://github.com/PennyLaneAI/pennylane/pull/1220)
  [(#1214)](https://github.com/PennyLaneAI/pennylane/pull/1214)
  [(#1283)](https://github.com/PennyLaneAI/pennylane/pull/1283)
  [(#1297)](https://github.com/PennyLaneAI/pennylane/pull/1297)

  The `max_weight_cycle` function returns the appropriate cost and mixer Hamiltonians:

  ```pycon
  >>> a = np.random.random((3, 3))
  >>> np.fill_diagonal(a, 0)
  >>> g = nx.DiGraph(a)  # create a random directed graph
  >>> cost, mixer, mapping = qml.qaoa.max_weight_cycle(g)
  >>> print(cost)
    (-0.9775906842165344) [Z2]
  + (-0.9027248603361988) [Z3]
  + (-0.8722207409852838) [Z0]
  + (-0.6426184210832898) [Z5]
  + (-0.2832594164291379) [Z1]
  + (-0.0778133996933755) [Z4]
  >>> print(mixer)
    (-0.25) [X0 Y1 Y5]
  + (-0.25) [X1 Y0 Y3]
  + (-0.25) [X2 Y3 Y4]
  + (-0.25) [X3 Y2 Y1]
  + (-0.25) [X4 Y5 Y2]
  + (-0.25) [X5 Y4 Y0]
  + (0.25) [X0 X1 X5]
  + (0.25) [Y0 Y1 X5]
  + (0.25) [Y0 X1 Y5]
  + (0.25) [X1 X0 X3]
  + (0.25) [Y1 Y0 X3]
  + (0.25) [Y1 X0 Y3]
  + (0.25) [X2 X3 X4]
  + (0.25) [Y2 Y3 X4]
  + (0.25) [Y2 X3 Y4]
  + (0.25) [X3 X2 X1]
  + (0.25) [Y3 Y2 X1]
  + (0.25) [Y3 X2 Y1]
  + (0.25) [X4 X5 X2]
  + (0.25) [Y4 Y5 X2]
  + (0.25) [Y4 X5 Y2]
  + (0.25) [X5 X4 X0]
  + (0.25) [Y5 Y4 X0]
  + (0.25) [Y5 X4 Y0]
  >>> mapping
  {0: (0, 1), 1: (0, 2), 2: (1, 0), 3: (1, 2), 4: (2, 0), 5: (2, 1)}
  ```
 Additional functionality can be found in the `qml.qaoa.cycle` module.

* Adds `QubitCarry` and `QubitSum` operations for basic arithmetic.
  [(#1169)](https://github.com/PennyLaneAI/pennylane/pull/1169)

  The following example adds two 1-bit numbers, returning a 2-bit answer:

  ```python
  dev = qml.device('default.qubit', wires = 4)
  a = 0
  b = 1

  @qml.qnode(dev)
  def circuit():
      qml.BasisState(np.array([a, b]), wires=[1, 2])
      qml.QubitCarry(wires=[0, 1, 2, 3])
      qml.CNOT(wires=[1, 2])
      qml.QubitSum(wires=[0, 1, 2])
      return qml.probs(wires=[3, 2])

  probs = circuit()
  bitstrings = tuple(itertools.product([0, 1], repeat = 2))
  indx = np.argwhere(probs == 1).flatten()[0]
  output = bitstrings[indx]
  ```

  ```pycon
  >>> print(output)
  (0, 1)
  ```

* PennyLane NumPy now includes the
  [random module's](https://numpy.org/doc/stable/reference/random/index.html#module-numpy.random)
  `Generator` objects, the recommended way of random number generation. This allows for
  random number generation using a local, rather than global seed.

```python
from pennylane import numpy as np

rng = np.random.default_rng()
random_mat1 = rng.random((3,2))
random_mat2 = rng.standard_normal(3, requires_grad=False)
```

* Ising ZZ gate functionality added.
  [(#1199)](https://github.com/PennyLaneAI/pennylane/pull/1199)

* The ISWAP operation has been added to the `default_qubit` device.
  [(#1298)](https://github.com/PennyLaneAI/pennylane/pull/1298)

* Ising XX gate functionality added. [(#1194)](https://github.com/PennyLaneAI/pennylane/pull/1194)

* Added Projector observable, which is available on all devices inheriting from the `QubitDevice` class.
  [(#1356)](https://github.com/PennyLaneAI/pennylane/pull/1356)

<h3>Improvements</h3>

* The `Operator` (and by inheritance, the `Operation` and `Observable` class and their children) 
  now have an `id` attribute, which can mark an operator in a circuit, for example to
  identify it on the tape by a tape transform.
  [(#1377)](https://github.com/PennyLaneAI/pennylane/pull/1377)

  
* Implement special handling for measuring the variance of Projector observables to improve memory usage.
  [(#1368)](https://github.com/PennyLaneAI/pennylane/pull/1368)

* The `benchmark` module was deleted, since it was outdated and is superseded by
  the new separate [benchmark repository](https://github.com/PennyLaneAI/benchmark).
  [(#1343)](https://github.com/PennyLaneAI/pennylane/pull/1343)

*  A decomposition has been added for the `qml.CSWAP` operation.
  [(#1306)](https://github.com/PennyLaneAI/pennylane/issues/1306)

* The `qml.inv()` function is now deprecated with a warning to use the more general `qml.adjoint()`.
  [(#1325)](https://github.com/PennyLaneAI/pennylane/pull/1325)

* The `MultiControlledX` gate now has a decomposition defined. When controlling on three or more wires,
  an ancilla register of worker wires is required to support the decomposition.
  [(#1287)](https://github.com/PennyLaneAI/pennylane/pull/1287)

  ```python
  ctrl_wires = [f"c{i}" for i in range(5)]
  work_wires = [f"w{i}" for i in range(3)]
  target_wires = ["t0"]
  all_wires = ctrl_wires + work_wires + target_wires

  dev = qml.device("default.qubit", wires=all_wires)

  with qml.tape.QuantumTape() as tape:
      qml.MultiControlledX(control_wires=ctrl_wires, wires=target_wires, work_wires=work_wires)
  ```

  ```pycon
  >>> tape = tape.expand(depth=2)
  >>> print(tape.draw(wire_order=Wires(all_wires)))
   c0: ──────────────╭C──────────────────────╭C──────────┤
   c1: ──────────────├C──────────────────────├C──────────┤
   c2: ──────────╭C──│───╭C──────────────╭C──│───╭C──────┤
   c3: ──────╭C──│───│───│───╭C──────╭C──│───│───│───╭C──┤
   c4: ──╭C──│───│───│───│───│───╭C──│───│───│───│───│───┤
   w0: ──│───│───├C──╰X──├C──│───│───│───├C──╰X──├C──│───┤
   w1: ──│───├C──╰X──────╰X──├C──│───├C──╰X──────╰X──├C──┤
   w2: ──├C──╰X──────────────╰X──├C──╰X──────────────╰X──┤
   t0: ──╰X──────────────────────╰X──────────────────────┤
  ```

* The `qml.SingleExcitation` and `qml.DoubleExcitation` operations now
  have decompositions over elementary gates, and their gradient recipes
  have been updated to use the four-term parameter-shift rules.
  [(#1303)](https://github.com/PennyLaneAI/pennylane/pull/1303)

* The `qml.SingleExcitationPlus` and `qml.SingleExcitationMinus` operations now
  have decompositions over elementary gates.
  [(#1278)](https://github.com/PennyLaneAI/pennylane/pull/1278)

* The `Device` class now uses caching when mapping wires.
  [(#1270)](https://github.com/PennyLaneAI/pennylane/pull/1270)

* The `Wires` class now uses caching for computing its `hash`.
  [(#1270)](https://github.com/PennyLaneAI/pennylane/pull/1270)

* Added custom gate application for Toffoli in `default.qubit`.
  [(#1249)](https://github.com/PennyLaneAI/pennylane/pull/1249)

* The device test suite now provides test cases for checking gates by comparing
  expectation values.
  [(#1212)](https://github.com/PennyLaneAI/pennylane/pull/1212)

* PennyLane's test suite is now code-formatted using `black -l 100`.
  [(#1222)](https://github.com/PennyLaneAI/pennylane/pull/1222)

* Adds a `hamiltonian_expand` tape transform. This takes a tape ending in
  `qml.expval(H)`, where `H` is a Hamiltonian, and maps it to a collection
  of tapes which can be executed and passed into a post-processing function yielding
  the expectation value.
  [(#1142)](https://github.com/PennyLaneAI/pennylane/pull/1142)

  Example use:

  ```python
  H = qml.PauliZ(0) + 3 * qml.PauliZ(0) @ qml.PauliX(1)

  with qml.tape.QuantumTape() as tape:
      qml.Hadamard(wires=1)
      return qml.expval(H)

  tapes, fn = qml.transforms.hamiltonian_expand(tape)
  dev = qml.device("default.qubit", wires=3)
  res = dev.batch_execute(tapes)
  ```
  ```pycon
  >>> fn(res)
  4.0
  ```

* PennyLane's `qchem` package and tests are now code-formatted using `black -l 100`.
  [(#1311)](https://github.com/PennyLaneAI/pennylane/pull/1311)

<h3>Breaking changes</h3>

* Removes support for Python 3.6 and begin testing for Python 3.9.
  [(#1228)](https://github.com/XanaduAI/pennylane/pull/1228)

<h3>Bug fixes</h3>

* Fixes floating point errors with `diff_method="finite-diff"` and `order=1` when parameters are `float32`.
[(#1381)](https://github.com/PennyLaneAI/pennylane/pull/1381)

* Fixes a bug where `qml.ctrl` would fail to transform gates that had no
  control defined and no decomposition defined.
  [(#1376)](https://github.com/PennyLaneAI/pennylane/pull/1376)

* Copying the `JacobianTape` now correctly also copies the `jacobian_options` attribute. This fixes a bug
  allowing the JAX interface to support adjoint differentiation.
  [(#1349)](https://github.com/PennyLaneAI/pennylane/pull/1349)

* Fixes drawing QNodes that contain multiple measurements on a single wire.
  [(#1353)](https://github.com/PennyLaneAI/pennylane/pull/1353)

* Fixes drawing QNodes with no operations.
  [(#1354)](https://github.com/PennyLaneAI/pennylane/pull/1354)

* Fixes incorrect wires in the decomposition of the `ControlledPhaseShift` operation.
  [(#1338)](https://github.com/PennyLaneAI/pennylane/pull/1338)

* Fixed tests for the `Permute` operation that used a QNode and hence expanded
  tapes twice instead of once due to QNode tape expansion and an explicit tape
  expansion call.
  [(#1318)](https://github.com/PennyLaneAI/pennylane/pull/1318).

* Prevent Hamiltonians that share wires from being multiplied together.
  [(#1273)](https://github.com/PennyLaneAI/pennylane/pull/1273)

* Fixed a bug where the custom range sequences could not be passed
  to the `StronglyEntanglingLayers` template.
  [(#1332)](https://github.com/PennyLaneAI/pennylane/pull/1332)

* Fixed a bug where `qml.sum()` and `qml.dot()` do not support the JAX interface. [(#1380)](https://github.com/PennyLaneAI/pennylane/pull/1380)

<h3>Documentation</h3>

* Fix typo in the documentation of qml.templates.layers.StronglyEntanglingLayers 
  [(#1367)](https://github.com/PennyLaneAI/pennylane/pull/1367)

* Fixed typo on TensorFlow interface documentation [(#1312)](https://github.com/PennyLaneAI/pennylane/pull/1312)

* Fixed typos in the mathematical expressions in documentation of `qml.DoubleExcitation`.
  [(#1278)](https://github.com/PennyLaneAI/pennylane/pull/1278)

* Remove unsupported `None` option from the `qml.QNode` docstrings.
  [(#1271)](https://github.com/PennyLaneAI/pennylane/pull/1271)

* Updated the docstring of `qml.PolyXP` to reference the new location of internal
  usage. [(#1262)](https://github.com/PennyLaneAI/pennylane/pull/1262)

* Removes occurrences of the deprecated device argument ``analytic`` from the documentation.
  [(#1261)](https://github.com/PennyLaneAI/pennylane/pull/1261)

* Updated PyTorch and TensorFlow interface introductions.
  [(#1333)](https://github.com/PennyLaneAI/pennylane/pull/1333)

<h3>Contributors</h3>

This release contains contributions from (in alphabetical order):

Marius Aglitoiu, Vishnu Ajith, Thomas Bromley, Jack Ceroni, Alaric Cheng, Miruna Daian, Olivia Di Matteo,
Tanya Garg, Christian Gogolin, Diego Guala, Anthony Hayes, Ryan Hill, Josh Izaac, Pavan Jayasinha, Christina Lee, Ryan Levy, Nahum Sá, Maria Schuld,
Johannes Jakob Meyer, Brian Shi, Antal Száva, David Wierichs, Vincent Wong, Alberto Maldonado, Ashish Panigrahi.


# Release 0.15.1 (current release)

<h3>Bug fixes</h3>

* Fixes two bugs in the parameter-shift Hessian.
  [(#1260)](https://github.com/PennyLaneAI/pennylane/pull/1260)

  - Fixes a bug where having an unused parameter in the Autograd interface
    would result in an indexing error during backpropagation.

  - The parameter-shift Hessian only supports the two-term parameter-shift
    rule currently, so raises an error if asked to differentiate
    any unsupported gates (such as the controlled rotation gates).

* A bug which resulted in `qml.adjoint()` and `qml.inv()` failing to work with
  templates has been fixed.
  [(#1243)](https://github.com/PennyLaneAI/pennylane/pull/1243)

* Deprecation warning instances in PennyLane have been changed to `UserWarning`,
  to account for recent changes to how Python warnings are filtered in
  [PEP565](https://www.python.org/dev/peps/pep-0565/).
  [(#1211)](https://github.com/PennyLaneAI/pennylane/pull/1211)

<h3>Documentation</h3>

* Updated the order of the parameters to the `GaussianState` operation to match
  the way that the PennyLane-SF plugin uses them.
  [(#1255)](https://github.com/PennyLaneAI/pennylane/pull/1255)

<h3>Contributors</h3>

This release contains contributions from (in alphabetical order):

Thomas Bromley, Olivia Di Matteo, Diego Guala, Anthony Hayes, Ryan Hill,
Josh Izaac, Christina Lee, Maria Schuld, Antal Száva.

# Release 0.15.0

<h3>New features since last release</h3>

<h4>Better and more flexible shot control</h4>

* Adds a new optimizer `qml.ShotAdaptiveOptimizer`, a gradient-descent optimizer where
  the shot rate is adaptively calculated using the variances of the parameter-shift gradient.
  [(#1139)](https://github.com/PennyLaneAI/pennylane/pull/1139)

  By keeping a running average of the parameter-shift gradient and the *variance* of the
  parameter-shift gradient, this optimizer frugally distributes a shot budget across the partial
  derivatives of each parameter.

  In addition, if computing the expectation value of a Hamiltonian, weighted random sampling can be
  used to further distribute the shot budget across the local terms from which the Hamiltonian is
  constructed.

  This optimizer is based on both the [iCANS1](https://quantum-journal.org/papers/q-2020-05-11-263)
  and [Rosalin](https://arxiv.org/abs/2004.06252) shot-adaptive optimizers.

  Once constructed, the cost function can be passed directly to the optimizer's `step` method.  The
  attribute `opt.total_shots_used` can be used to track the number of shots per iteration.

  ```pycon
  >>> coeffs = [2, 4, -1, 5, 2]
  >>> obs = [
  ...   qml.PauliX(1),
  ...   qml.PauliZ(1),
  ...   qml.PauliX(0) @ qml.PauliX(1),
  ...   qml.PauliY(0) @ qml.PauliY(1),
  ...   qml.PauliZ(0) @ qml.PauliZ(1)
  ... ]
  >>> H = qml.Hamiltonian(coeffs, obs)
  >>> dev = qml.device("default.qubit", wires=2, shots=100)
  >>> cost = qml.ExpvalCost(qml.templates.StronglyEntanglingLayers, H, dev)
  >>> params = qml.init.strong_ent_layers_uniform(n_layers=2, n_wires=2)
  >>> opt = qml.ShotAdaptiveOptimizer(min_shots=10)
  >>> for i in range(5):
  ...    params = opt.step(cost, params)
  ...    print(f"Step {i}: cost = {cost(params):.2f}, shots_used = {opt.total_shots_used}")
  Step 0: cost = -5.68, shots_used = 240
  Step 1: cost = -2.98, shots_used = 336
  Step 2: cost = -4.97, shots_used = 624
  Step 3: cost = -5.53, shots_used = 1054
  Step 4: cost = -6.50, shots_used = 1798
  ```

* Batches of shots can now be specified as a list, allowing measurement statistics
  to be course-grained with a single QNode evaluation.
  [(#1103)](https://github.com/PennyLaneAI/pennylane/pull/1103)

  ```pycon
  >>> shots_list = [5, 10, 1000]
  >>> dev = qml.device("default.qubit", wires=2, shots=shots_list)
  ```

  When QNodes are executed on this device, a single execution of 1015 shots will be submitted.
  However, three sets of measurement statistics will be returned; using the first 5 shots,
  second set of 10 shots, and final 1000 shots, separately.

  For example, executing a circuit with two outputs will lead to a result of shape `(3, 2)`:

  ```pycon
  >>> @qml.qnode(dev)
  ... def circuit(x):
  ...     qml.RX(x, wires=0)
  ...     qml.CNOT(wires=[0, 1])
  ...     return qml.expval(qml.PauliZ(0) @ qml.PauliX(1)), qml.expval(qml.PauliZ(0))
  >>> circuit(0.5)
  [[0.33333333 1.        ]
   [0.2        1.        ]
   [0.012      0.868     ]]
  ```

  This output remains fully differentiable.

- The number of shots can now be specified on a per-call basis when evaluating a QNode.
  [(#1075)](https://github.com/PennyLaneAI/pennylane/pull/1075).

  For this, the qnode should be called with an additional `shots` keyword argument:

  ```pycon
  >>> dev = qml.device('default.qubit', wires=1, shots=10) # default is 10
  >>> @qml.qnode(dev)
  ... def circuit(a):
  ...     qml.RX(a, wires=0)
  ...     return qml.sample(qml.PauliZ(wires=0))
  >>> circuit(0.8)
  [ 1  1  1 -1 -1  1  1  1  1  1]
  >>> circuit(0.8, shots=3)
  [ 1  1  1]
  >>> circuit(0.8)
  [ 1  1  1 -1 -1  1  1  1  1  1]
  ```

<h4>New differentiable quantum transforms</h4>

A new module is available,
[qml.transforms](https://pennylane.rtfd.io/en/stable/code/qml_transforms.html),
which contains *differentiable quantum transforms*. These are functions that act
on QNodes, quantum functions, devices, and tapes, transforming them while remaining
fully differentiable.

* A new adjoint transform has been added.
  [(#1111)](https://github.com/PennyLaneAI/pennylane/pull/1111)
  [(#1135)](https://github.com/PennyLaneAI/pennylane/pull/1135)

  This new method allows users to apply the adjoint of an arbitrary sequence of operations.

  ```python
  def subroutine(wire):
      qml.RX(0.123, wires=wire)
      qml.RY(0.456, wires=wire)

  dev = qml.device('default.qubit', wires=1)
  @qml.qnode(dev)
  def circuit():
      subroutine(0)
      qml.adjoint(subroutine)(0)
      return qml.expval(qml.PauliZ(0))
  ```

  This creates the following circuit:

  ```pycon
  >>> print(qml.draw(circuit)())
  0: --RX(0.123)--RY(0.456)--RY(-0.456)--RX(-0.123)--| <Z>
  ```

  Directly applying to a gate also works as expected.

  ```python
  qml.adjoint(qml.RX)(0.123, wires=0) # applies RX(-0.123)
  ```

* A new transform `qml.ctrl` is now available that adds control wires to subroutines.
  [(#1157)](https://github.com/PennyLaneAI/pennylane/pull/1157)

  ```python
  def my_ansatz(params):
     qml.RX(params[0], wires=0)
     qml.RZ(params[1], wires=1)

  # Create a new operation that applies `my_ansatz`
  # controlled by the "2" wire.
  my_ansatz2 = qml.ctrl(my_ansatz, control=2)

  @qml.qnode(dev)
  def circuit(params):
      my_ansatz2(params)
      return qml.state()
  ```

  This is equivalent to:

  ```python
  @qml.qnode(...)
  def circuit(params):
      qml.CRX(params[0], wires=[2, 0])
      qml.CRZ(params[1], wires=[2, 1])
      return qml.state()
  ```

* The `qml.transforms.classical_jacobian` transform has been added.
  [(#1186)](https://github.com/PennyLaneAI/pennylane/pull/1186)

  This transform returns a function to extract the Jacobian matrix of the classical part of a
  QNode, allowing the classical dependence between the QNode arguments and the quantum gate
  arguments to be extracted.

  For example, given the following QNode:

  ```pycon
  >>> @qml.qnode(dev)
  ... def circuit(weights):
  ...     qml.RX(weights[0], wires=0)
  ...     qml.RY(weights[0], wires=1)
  ...     qml.RZ(weights[2] ** 2, wires=1)
  ...     return qml.expval(qml.PauliZ(0))
  ```

  We can use this transform to extract the relationship
  :math:`f: \mathbb{R}^n \rightarrow\mathbb{R}^m` between the input QNode
  arguments :math:`w` and the gate arguments :math:`g`, for
  a given value of the QNode arguments:

  ```pycon
  >>> cjac_fn = qml.transforms.classical_jacobian(circuit)
  >>> weights = np.array([1., 1., 1.], requires_grad=True)
  >>> cjac = cjac_fn(weights)
  >>> print(cjac)
  [[1. 0. 0.]
   [1. 0. 0.]
   [0. 0. 2.]]
  ```

  The returned Jacobian has rows corresponding to gate arguments, and columns corresponding to
  QNode arguments; that is, :math:`J_{ij} = \frac{\partial}{\partial g_i} f(w_j)`.

<h4>More operations and templates</h4>

* Added the `SingleExcitation` two-qubit operation, which is useful for quantum
  chemistry applications.
  [(#1121)](https://github.com/PennyLaneAI/pennylane/pull/1121)

  It can be used to perform an SO(2) rotation in the subspace
  spanned by the states :math:`|01\rangle` and :math:`|10\rangle`.
  For example, the following circuit performs the transformation
  :math:`|10\rangle \rightarrow \cos(\phi/2)|10\rangle - \sin(\phi/2)|01\rangle`:

  ```python
  dev = qml.device('default.qubit', wires=2)

  @qml.qnode(dev)
  def circuit(phi):
      qml.PauliX(wires=0)
      qml.SingleExcitation(phi, wires=[0, 1])
  ```

  The `SingleExcitation` operation supports analytic gradients on hardware
  using only four expectation value calculations, following results from
  [Kottmann et al.](https://arxiv.org/abs/2011.05938)

* Added the `DoubleExcitation` four-qubit operation, which is useful for quantum
  chemistry applications.
  [(#1123)](https://github.com/PennyLaneAI/pennylane/pull/1123)

  It can be used to perform an SO(2) rotation in the subspace
  spanned by the states :math:`|1100\rangle` and :math:`|0011\rangle`.
  For example, the following circuit performs the transformation
  :math:`|1100\rangle\rightarrow \cos(\phi/2)|1100\rangle - \sin(\phi/2)|0011\rangle`:

  ```python
  dev = qml.device('default.qubit', wires=2)

  @qml.qnode(dev)
  def circuit(phi):
      qml.PauliX(wires=0)
      qml.PauliX(wires=1)
      qml.DoubleExcitation(phi, wires=[0, 1, 2, 3])
  ```

  The `DoubleExcitation` operation supports analytic gradients on hardware using only
  four expectation value calculations, following results from
  [Kottmann et al.](https://arxiv.org/abs/2011.05938).

* Added the `QuantumMonteCarlo` template for performing quantum Monte Carlo estimation of an
  expectation value on simulator.
  [(#1130)](https://github.com/PennyLaneAI/pennylane/pull/1130)

  The following example shows how the expectation value of sine squared over a standard normal
  distribution can be approximated:

  ```python
  from scipy.stats import norm

  m = 5
  M = 2 ** m
  n = 10
  N = 2 ** n
  target_wires = range(m + 1)
  estimation_wires = range(m + 1, n + m + 1)

  xmax = np.pi  # bound to region [-pi, pi]
  xs = np.linspace(-xmax, xmax, M)

  probs = np.array([norm().pdf(x) for x in xs])
  probs /= np.sum(probs)

  func = lambda i: np.sin(xs[i]) ** 2

  dev = qml.device("default.qubit", wires=(n + m + 1))

  @qml.qnode(dev)
  def circuit():
      qml.templates.QuantumMonteCarlo(
          probs,
          func,
          target_wires=target_wires,
          estimation_wires=estimation_wires,
      )
      return qml.probs(estimation_wires)

  phase_estimated = np.argmax(circuit()[:int(N / 2)]) / N
  expectation_estimated = (1 - np.cos(np.pi * phase_estimated)) / 2
  ```

* Added the `QuantumPhaseEstimation` template for performing quantum phase estimation for an input
  unitary matrix.
  [(#1095)](https://github.com/PennyLaneAI/pennylane/pull/1095)

  Consider the matrix corresponding to a rotation from an `RX` gate:

  ```pycon
  >>> phase = 5
  >>> target_wires = [0]
  >>> unitary = qml.RX(phase, wires=0).matrix
  ```

  The ``phase`` parameter can be estimated using ``QuantumPhaseEstimation``. For example, using five
  phase-estimation qubits:

  ```python
  n_estimation_wires = 5
  estimation_wires = range(1, n_estimation_wires + 1)

  dev = qml.device("default.qubit", wires=n_estimation_wires + 1)

  @qml.qnode(dev)
  def circuit():
      # Start in the |+> eigenstate of the unitary
      qml.Hadamard(wires=target_wires)

      QuantumPhaseEstimation(
          unitary,
          target_wires=target_wires,
          estimation_wires=estimation_wires,
      )

      return qml.probs(estimation_wires)

  phase_estimated = np.argmax(circuit()) / 2 ** n_estimation_wires

  # Need to rescale phase due to convention of RX gate
  phase_estimated = 4 * np.pi * (1 - phase)
  ```

- Added the `ControlledPhaseShift` gate as well as the `QFT` operation for applying quantum Fourier
  transforms.
  [(#1064)](https://github.com/PennyLaneAI/pennylane/pull/1064)

  ```python
  @qml.qnode(dev)
  def circuit_qft(basis_state):
      qml.BasisState(basis_state, wires=range(3))
      qml.QFT(wires=range(3))
      return qml.state()
  ```

- Added the `ControlledQubitUnitary` operation. This
  enables implementation of multi-qubit gates with a variable number of
  control qubits. It is also possible to specify a different state for the
  control qubits using the `control_values` argument (also known as a
  mixed-polarity multi-controlled operation).
  [(#1069)](https://github.com/PennyLaneAI/pennylane/pull/1069)
  [(#1104)](https://github.com/PennyLaneAI/pennylane/pull/1104)

  For example, we can  create a multi-controlled T gate using:

  ```python
  T = qml.T._matrix()
  qml.ControlledQubitUnitary(T, control_wires=[0, 1, 3], wires=2, control_values="110")
  ```

  Here, the T gate will be applied to wire `2` if control wires `0` and `1` are in
  state `1`, and control wire `3` is in state `0`. If no value is passed to
  `control_values`, the gate will be applied if all control wires are in
  the `1` state.

- Added `MultiControlledX` for multi-controlled `NOT` gates.
  This is a special case of `ControlledQubitUnitary` that applies a
  Pauli X gate conditioned on the state of an arbitrary number of
  control qubits.
  [(#1104)](https://github.com/PennyLaneAI/pennylane/pull/1104)

<h4>Support for higher-order derivatives on hardware</h4>

* Computing second derivatives and Hessians of QNodes is now supported with
  the parameter-shift differentiation method, on all machine learning interfaces.
  [(#1130)](https://github.com/PennyLaneAI/pennylane/pull/1130)
  [(#1129)](https://github.com/PennyLaneAI/pennylane/pull/1129)
  [(#1110)](https://github.com/PennyLaneAI/pennylane/pull/1110)

  Hessians are computed using the parameter-shift rule, and can be
  evaluated on both hardware and simulator devices.

  ```python
  dev = qml.device('default.qubit', wires=1)

  @qml.qnode(dev, diff_method="parameter-shift")
  def circuit(p):
      qml.RY(p[0], wires=0)
      qml.RX(p[1], wires=0)
      return qml.expval(qml.PauliZ(0))

  x = np.array([1.0, 2.0], requires_grad=True)
  ```

  ```python
  >>> hessian_fn = qml.jacobian(qml.grad(circuit))
  >>> hessian_fn(x)
  [[0.2248451 0.7651474]
   [0.7651474 0.2248451]]
  ```

* Added the function `finite_diff()` to compute finite-difference
  approximations to the gradient and the second-order derivatives of
  arbitrary callable functions.
  [(#1090)](https://github.com/PennyLaneAI/pennylane/pull/1090)

  This is useful to compute the derivative of parametrized
  `pennylane.Hamiltonian` observables with respect to their parameters.

  For example, in quantum chemistry simulations it can be used to evaluate
  the derivatives of the electronic Hamiltonian with respect to the nuclear
  coordinates:

  ```pycon
  >>> def H(x):
  ...    return qml.qchem.molecular_hamiltonian(['H', 'H'], x)[0]
  >>> x = np.array([0., 0., -0.66140414, 0., 0., 0.66140414])
  >>> grad_fn = qml.finite_diff(H, N=1)
  >>> grad = grad_fn(x)
  >>> deriv2_fn = qml.finite_diff(H, N=2, idx=[0, 1])
  >>> deriv2_fn(x)
  ```

* The JAX interface now supports all devices, including hardware devices,
  via the parameter-shift differentiation method.
  [(#1076)](https://github.com/PennyLaneAI/pennylane/pull/1076)

  For example, using the JAX interface with Cirq:

  ```python
  dev = qml.device('cirq.simulator', wires=1)
  @qml.qnode(dev, interface="jax", diff_method="parameter-shift")
  def circuit(x):
      qml.RX(x[1], wires=0)
      qml.Rot(x[0], x[1], x[2], wires=0)
      return qml.expval(qml.PauliZ(0))
  weights = jnp.array([0.2, 0.5, 0.1])
  print(circuit(weights))
  ```

  Currently, when used with the parameter-shift differentiation method,
  only a single returned expectation value or variance is supported.
  Multiple expectations/variances, as well as probability and state returns,
  are not currently allowed.

<h3>Improvements</h3>

  ```python
  dev = qml.device("default.qubit", wires=2)

  inputstate = [np.sqrt(0.2), np.sqrt(0.3), np.sqrt(0.4), np.sqrt(0.1)]

  @qml.qnode(dev)
  def circuit():
      mottonen.MottonenStatePreparation(inputstate,wires=[0, 1])
      return qml.expval(qml.PauliZ(0))
  ```

  Previously returned:

  ```pycon
  >>> print(qml.draw(circuit)())
  0: ──RY(1.57)──╭C─────────────╭C──╭C──╭C──┤ ⟨Z⟩
  1: ──RY(1.35)──╰X──RY(0.422)──╰X──╰X──╰X──┤
  ```

  In this release, it now returns:

  ```pycon
  >>> print(qml.draw(circuit)())
  0: ──RY(1.57)──╭C─────────────╭C──┤ ⟨Z⟩
  1: ──RY(1.35)──╰X──RY(0.422)──╰X──┤
  ```

- The templates are now classes inheriting
  from `Operation`, and define the ansatz in their `expand()` method. This
  change does not affect the user interface.
  [(#1138)](https://github.com/PennyLaneAI/pennylane/pull/1138)
  [(#1156)](https://github.com/PennyLaneAI/pennylane/pull/1156)
  [(#1163)](https://github.com/PennyLaneAI/pennylane/pull/1163)
  [(#1192)](https://github.com/PennyLaneAI/pennylane/pull/1192)

  For convenience, some templates have a new method that returns the expected
  shape of the trainable parameter tensor, which can be used to create
  random tensors.

  ```python
  shape = qml.templates.BasicEntanglerLayers.shape(n_layers=2, n_wires=4)
  weights = np.random.random(shape)
  qml.templates.BasicEntanglerLayers(weights, wires=range(4))
  ```

- `QubitUnitary` now validates to ensure the input matrix is two dimensional.
  [(#1128)](https://github.com/PennyLaneAI/pennylane/pull/1128)

* Most layers in Pytorch or Keras accept arbitrary dimension inputs, where each dimension barring
  the last (in the case where the actual weight function of the layer operates on one-dimensional
  vectors) is broadcast over. This is now also supported by KerasLayer and TorchLayer.
  [(#1062)](https://github.com/PennyLaneAI/pennylane/pull/1062).

  Example use:

  ```python
  dev = qml.device("default.qubit", wires=4)
  x = tf.ones((5, 4, 4))

  @qml.qnode(dev)
  def layer(weights, inputs):
      qml.templates.AngleEmbedding(inputs, wires=range(4))
      qml.templates.StronglyEntanglingLayers(weights, wires=range(4))
      return [qml.expval(qml.PauliZ(i)) for i in range(4)]

  qlayer = qml.qnn.KerasLayer(layer, {"weights": (4, 4, 3)}, output_dim=4)
  out = qlayer(x)
  ```

  The output tensor has the following shape:
  ```pycon
  >>> out.shape
  (5, 4, 4)
  ```

* If only one argument to the function `qml.grad` has the `requires_grad` attribute
  set to True, then the returned gradient will be a NumPy array, rather than a
  tuple of length 1.
  [(#1067)](https://github.com/PennyLaneAI/pennylane/pull/1067)
  [(#1081)](https://github.com/PennyLaneAI/pennylane/pull/1081)

* An improvement has been made to how `QubitDevice` generates and post-processess samples,
  allowing QNode measurement statistics to work on devices with more than 32 qubits.
  [(#1088)](https://github.com/PennyLaneAI/pennylane/pull/1088)

* Due to the addition of `density_matrix()` as a return type from a QNode, tuples are now supported
  by the `output_dim` parameter in `qnn.KerasLayer`.
  [(#1070)](https://github.com/PennyLaneAI/pennylane/pull/1070)

* Two new utility methods are provided for working with quantum tapes.
  [(#1175)](https://github.com/PennyLaneAI/pennylane/pull/1175)

  - `qml.tape.get_active_tape()` gets the currently recording tape.

  - `tape.stop_recording()` is a context manager that temporarily
    stops the currently recording tape from recording additional
    tapes or quantum operations.

  For example:

  ```pycon
  >>> with qml.tape.QuantumTape():
  ...     qml.RX(0, wires=0)
  ...     current_tape = qml.tape.get_active_tape()
  ...     with current_tape.stop_recording():
  ...         qml.RY(1.0, wires=1)
  ...     qml.RZ(2, wires=1)
  >>> current_tape.operations
  [RX(0, wires=[0]), RZ(2, wires=[1])]
  ```

* When printing `qml.Hamiltonian` objects, the terms are sorted by number of wires followed by coefficients.
  [(#981)](https://github.com/PennyLaneAI/pennylane/pull/981)

* Adds `qml.math.conj` to the PennyLane math module.
  [(#1143)](https://github.com/PennyLaneAI/pennylane/pull/1143)

  This new method will do elementwise conjugation to the given tensor-like object,
  correctly dispatching to the required tensor-manipulation framework
  to preserve differentiability.

  ```python
  >>> a = np.array([1.0 + 2.0j])
  >>> qml.math.conj(a)
  array([1.0 - 2.0j])
  ```

* The four-term parameter-shift rule, as used by the controlled rotation operations,
  has been updated to use coefficients that minimize the variance as per
  https://arxiv.org/abs/2104.05695.
  [(#1206)](https://github.com/PennyLaneAI/pennylane/pull/1206)

* A new transform `qml.transforms.invisible` has been added, to make it easier
  to transform QNodes.
  [(#1175)](https://github.com/PennyLaneAI/pennylane/pull/1175)

<h3>Breaking changes</h3>

* Devices do not have an `analytic` argument or attribute anymore.
  Instead, `shots` is the source of truth for whether a simulator
  estimates return values from a finite number of shots, or whether
  it returns analytic results (`shots=None`).
  [(#1079)](https://github.com/PennyLaneAI/pennylane/pull/1079)
  [(#1196)](https://github.com/PennyLaneAI/pennylane/pull/1196)

  ```python
  dev_analytic = qml.device('default.qubit', wires=1, shots=None)
  dev_finite_shots = qml.device('default.qubit', wires=1, shots=1000)

  def circuit():
      qml.Hadamard(wires=0)
      return qml.expval(qml.PauliZ(wires=0))

  circuit_analytic = qml.QNode(circuit, dev_analytic)
  circuit_finite_shots = qml.QNode(circuit, dev_finite_shots)
  ```

  Devices with `shots=None` return deterministic, exact results:

  ```pycon
  >>> circuit_analytic()
  0.0
  >>> circuit_analytic()
  0.0
  ```
  Devices with `shots > 0` return stochastic results estimated from
  samples in each run:

  ```pycon
  >>> circuit_finite_shots()
  -0.062
  >>> circuit_finite_shots()
  0.034
  ```

  The `qml.sample()` measurement can only be used on devices on which the number
  of shots is set explicitly.

* If creating a QNode from a quantum function with an argument named `shots`,
  a `UserWarning` is raised, warning the user that this is a reserved
  argument to change the number of shots on a per-call basis.
  [(#1075)](https://github.com/PennyLaneAI/pennylane/pull/1075)

* For devices inheriting from `QubitDevice`, the methods `expval`, `var`, `sample`
  accept two new keyword arguments --- `shot_range` and `bin_size`.
  [(#1103)](https://github.com/PennyLaneAI/pennylane/pull/1103)

  These new arguments allow for the statistics to be performed on only a subset of device samples.
  This finer level of control is accessible from the main UI by instantiating a device with a batch
  of shots.

  For example, consider the following device:

  ```pycon
  >>> dev = qml.device("my_device", shots=[5, (10, 3), 100])
  ```

  This device will execute QNodes using 135 shots, however
  measurement statistics will be **course grained** across these 135
  shots:

  * All measurement statistics will first be computed using the
    first 5 shots --- that is, `shots_range=[0, 5]`, `bin_size=5`.

  * Next, the tuple `(10, 3)` indicates 10 shots, repeated 3 times. This will use
    `shot_range=[5, 35]`, performing the expectation value in bins of size 10
    (`bin_size=10`).

  * Finally, we repeat the measurement statistics for the final 100 shots,
    `shot_range=[35, 135]`, `bin_size=100`.


* The old PennyLane core has been removed, including the following modules:
  [(#1100)](https://github.com/PennyLaneAI/pennylane/pull/1100)

  - `pennylane.variables`
  - `pennylane.qnodes`

  As part of this change, the location of the new core within the Python
  module has been moved:

  - Moves `pennylane.tape.interfaces` → `pennylane.interfaces`
  - Merges `pennylane.CircuitGraph` and `pennylane.TapeCircuitGraph`  → `pennylane.CircuitGraph`
  - Merges `pennylane.OperationRecorder` and `pennylane.TapeOperationRecorder`  →
  - `pennylane.tape.operation_recorder`
  - Merges `pennylane.measure` and `pennylane.tape.measure` → `pennylane.measure`
  - Merges `pennylane.operation` and `pennylane.tape.operation` → `pennylane.operation`
  - Merges `pennylane._queuing` and `pennylane.tape.queuing` → `pennylane.queuing`

  This has no affect on import location.

  In addition,

  - All tape-mode functions have been removed (`qml.enable_tape()`, `qml.tape_mode_active()`),
  - All tape fixtures have been deleted,
  - Tests specifically for non-tape mode have been deleted.

* The device test suite no longer accepts the `analytic` keyword.
  [(#1216)](https://github.com/PennyLaneAI/pennylane/pull/1216)

<h3>Bug fixes</h3>

* Fixes a bug where using the circuit drawer with a `ControlledQubitUnitary`
  operation raised an error.
  [(#1174)](https://github.com/PennyLaneAI/pennylane/pull/1174)

* Fixes a bug and a test where the ``QuantumTape.is_sampled`` attribute was not
  being updated.
  [(#1126)](https://github.com/PennyLaneAI/pennylane/pull/1126)

* Fixes a bug where `BasisEmbedding` would not accept inputs whose bits are all ones
  or all zeros.
  [(#1114)](https://github.com/PennyLaneAI/pennylane/pull/1114)

* The `ExpvalCost` class raises an error if instantiated
  with non-expectation measurement statistics.
  [(#1106)](https://github.com/PennyLaneAI/pennylane/pull/1106)

* Fixes a bug where decompositions would reset the differentiation method
  of a QNode.
  [(#1117)](https://github.com/PennyLaneAI/pennylane/pull/1117)

* Fixes a bug where the second-order CV parameter-shift rule would error
  if attempting to compute the gradient of a QNode with more than one
  second-order observable.
  [(#1197)](https://github.com/PennyLaneAI/pennylane/pull/1197)

* Fixes a bug where repeated Torch interface applications after expansion caused an error.
  [(#1223)](https://github.com/PennyLaneAI/pennylane/pull/1223)

* Sampling works correctly with batches of shots specified as a list.
  [(#1232)](https://github.com/PennyLaneAI/pennylane/pull/1232)

<h3>Documentation</h3>

- Updated the diagram used in the Architectural overview page of the
  Development guide such that it doesn't mention Variables.
  [(#1235)](https://github.com/PennyLaneAI/pennylane/pull/1235)

- Typos addressed in templates documentation.
  [(#1094)](https://github.com/PennyLaneAI/pennylane/pull/1094)

- Upgraded the documentation to use Sphinx 3.5.3 and the new m2r2 package.
  [(#1186)](https://github.com/PennyLaneAI/pennylane/pull/1186)

- Added `flaky` as dependency for running tests in the documentation.
  [(#1113)](https://github.com/PennyLaneAI/pennylane/pull/1113)

<h3>Contributors</h3>

This release contains contributions from (in alphabetical order):

Shahnawaz Ahmed, Juan Miguel Arrazola, Thomas Bromley, Olivia Di Matteo, Alain Delgado Gran, Kyle
Godbey, Diego Guala, Theodor Isacsson, Josh Izaac, Soran Jahangiri, Nathan Killoran, Christina Lee,
Daniel Polatajko, Chase Roberts, Sankalp Sanand, Pritish Sehzpaul, Maria Schuld, Antal Száva, David Wierichs.


# Release 0.14.1

<h3>Bug fixes</h3>

* Fixes a testing bug where tests that required JAX would fail if JAX was not installed.
  The tests will now instead be skipped if JAX can not be imported.
  [(#1066)](https://github.com/PennyLaneAI/pennylane/pull/1066)

* Fixes a bug where inverse operations could not be differentiated
  using backpropagation on `default.qubit`.
  [(#1072)](https://github.com/PennyLaneAI/pennylane/pull/1072)

* The QNode has a new keyword argument, `max_expansion`, that determines the maximum number of times
  the internal circuit should be expanded when executed on a device. In addition, the default number
  of max expansions has been increased from 2 to 10, allowing devices that require more than two
  operator decompositions to be supported.
  [(#1074)](https://github.com/PennyLaneAI/pennylane/pull/1074)

* Fixes a bug where `Hamiltonian` objects created with non-list arguments raised an error for
  arithmetic operations. [(#1082)](https://github.com/PennyLaneAI/pennylane/pull/1082)

* Fixes a bug where `Hamiltonian` objects with no coefficients or operations would return a faulty
  result when used with `ExpvalCost`. [(#1082)](https://github.com/PennyLaneAI/pennylane/pull/1082)

<h3>Documentation</h3>

* Updates mentions of `generate_hamiltonian` to `molecular_hamiltonian` in the
  docstrings of the `ExpvalCost` and `Hamiltonian` classes.
  [(#1077)](https://github.com/PennyLaneAI/pennylane/pull/1077)

<h3>Contributors</h3>

This release contains contributions from (in alphabetical order):

Thomas Bromley, Josh Izaac, Antal Száva.



# Release 0.14.0

<h3>New features since last release</h3>

<h4>Perform quantum machine learning with JAX</h4>

* QNodes created with `default.qubit` now support a JAX interface, allowing JAX to be used
  to create, differentiate, and optimize hybrid quantum-classical models.
  [(#947)](https://github.com/PennyLaneAI/pennylane/pull/947)

  This is supported internally via a new `default.qubit.jax` device. This device runs end to end in
  JAX, meaning that it supports all of the awesome JAX transformations (`jax.vmap`, `jax.jit`,
  `jax.hessian`, etc).

  Here is an example of how to use the new JAX interface:

  ```python
  dev = qml.device("default.qubit", wires=1)
  @qml.qnode(dev, interface="jax", diff_method="backprop")
  def circuit(x):
      qml.RX(x[1], wires=0)
      qml.Rot(x[0], x[1], x[2], wires=0)
      return qml.expval(qml.PauliZ(0))

  weights = jnp.array([0.2, 0.5, 0.1])
  grad_fn = jax.grad(circuit)
  print(grad_fn(weights))
  ```

  Currently, only `diff_method="backprop"` is supported, with plans to support more in the future.

<h4>New, faster, quantum gradient methods</h4>

* A new differentiation method has been added for use with simulators. The `"adjoint"`
  method operates after a forward pass by iteratively applying inverse gates to scan backwards
  through the circuit.
  [(#1032)](https://github.com/PennyLaneAI/pennylane/pull/1032)

  This method is similar to the reversible method, but has a lower time
  overhead and a similar memory overhead. It follows the approach provided by
  [Jones and Gacon](https://arxiv.org/abs/2009.02823). This method is only compatible with certain
  statevector-based devices such as `default.qubit`.

  Example use:

  ```python
  import pennylane as qml

  wires = 1
  device = qml.device("default.qubit", wires=wires)

  @qml.qnode(device, diff_method="adjoint")
  def f(params):
      qml.RX(0.1, wires=0)
      qml.Rot(*params, wires=0)
      qml.RX(-0.3, wires=0)
      return qml.expval(qml.PauliZ(0))

  params = [0.1, 0.2, 0.3]
  qml.grad(f)(params)
  ```

* The default logic for choosing the 'best' differentiation method has been altered
  to improve performance.
  [(#1008)](https://github.com/PennyLaneAI/pennylane/pull/1008)

  - If the quantum device provides its own gradient, this is now the preferred
    differentiation method.

  - If the quantum device natively supports classical
    backpropagation, this is now preferred over the parameter-shift rule.

    This will lead to marked speed improvement during optimization when using
    `default.qubit`, with a sight penalty on the forward-pass evaluation.

  More details are available below in the 'Improvements' section for plugin developers.

* PennyLane now supports analytical quantum gradients for noisy channels, in addition to its
  existing support for unitary operations. The noisy channels `BitFlip`, `PhaseFlip`, and
  `DepolarizingChannel` all support analytic gradients out of the box.
  [(#968)](https://github.com/PennyLaneAI/pennylane/pull/968)

* A method has been added for calculating the Hessian of quantum circuits using the second-order
  parameter shift formula.
  [(#961)](https://github.com/PennyLaneAI/pennylane/pull/961)

  The following example shows the calculation of the Hessian:

  ```python
  n_wires = 5
  weights = [2.73943676, 0.16289932, 3.4536312, 2.73521126, 2.6412488]

  dev = qml.device("default.qubit", wires=n_wires)

  with qml.tape.QubitParamShiftTape() as tape:
      for i in range(n_wires):
          qml.RX(weights[i], wires=i)

      qml.CNOT(wires=[0, 1])
      qml.CNOT(wires=[2, 1])
      qml.CNOT(wires=[3, 1])
      qml.CNOT(wires=[4, 3])

      qml.expval(qml.PauliZ(1))

  print(tape.hessian(dev))
  ```

  The Hessian is not yet supported via classical machine learning interfaces, but will
  be added in a future release.

<h4>More operations and templates</h4>

* Two new error channels, `BitFlip` and `PhaseFlip` have been added.
  [(#954)](https://github.com/PennyLaneAI/pennylane/pull/954)

  They can be used in the same manner as existing error channels:

  ```python
  dev = qml.device("default.mixed", wires=2)

  @qml.qnode(dev)
  def circuit():
      qml.RX(0.3, wires=0)
      qml.RY(0.5, wires=1)
      qml.BitFlip(0.01, wires=0)
      qml.PhaseFlip(0.01, wires=1)
      return qml.expval(qml.PauliZ(0))
  ```

* Apply permutations to wires using the `Permute` subroutine.
  [(#952)](https://github.com/PennyLaneAI/pennylane/pull/952)

  ```python
  import pennylane as qml
  dev = qml.device('default.qubit', wires=5)

  @qml.qnode(dev)
  def apply_perm():
      # Send contents of wire 4 to wire 0, of wire 2 to wire 1, etc.
      qml.templates.Permute([4, 2, 0, 1, 3], wires=dev.wires)
      return qml.expval(qml.PauliZ(0))
  ```

<h4>QNode transformations</h4>

* The `qml.metric_tensor` function transforms a QNode to produce the Fubini-Study
  metric tensor with full autodifferentiation support---even on hardware.
  [(#1014)](https://github.com/PennyLaneAI/pennylane/pull/1014)

  Consider the following QNode:

  ```python
  dev = qml.device("default.qubit", wires=3)

  @qml.qnode(dev, interface="autograd")
  def circuit(weights):
      # layer 1
      qml.RX(weights[0, 0], wires=0)
      qml.RX(weights[0, 1], wires=1)

      qml.CNOT(wires=[0, 1])
      qml.CNOT(wires=[1, 2])

      # layer 2
      qml.RZ(weights[1, 0], wires=0)
      qml.RZ(weights[1, 1], wires=2)

      qml.CNOT(wires=[0, 1])
      qml.CNOT(wires=[1, 2])
      return qml.expval(qml.PauliZ(0) @ qml.PauliZ(1)), qml.expval(qml.PauliY(2))
  ```

  We can use the `metric_tensor` function to generate a new function, that returns the
  metric tensor of this QNode:

  ```pycon
  >>> met_fn = qml.metric_tensor(circuit)
  >>> weights = np.array([[0.1, 0.2, 0.3], [0.4, 0.5, 0.6]], requires_grad=True)
  >>> met_fn(weights)
  tensor([[0.25  , 0.    , 0.    , 0.    ],
          [0.    , 0.25  , 0.    , 0.    ],
          [0.    , 0.    , 0.0025, 0.0024],
          [0.    , 0.    , 0.0024, 0.0123]], requires_grad=True)
  ```

  The returned metric tensor is also fully differentiable, in all interfaces.
  For example, differentiating the `(3, 2)` element:

  ```pycon
  >>> grad_fn = qml.grad(lambda x: met_fn(x)[3, 2])
  >>> grad_fn(weights)
  array([[ 0.04867729, -0.00049502,  0.        ],
         [ 0.        ,  0.        ,  0.        ]])
  ```

  Differentiation is also supported using Torch, Jax, and TensorFlow.

* Adds the new function `qml.math.cov_matrix()`. This function accepts a list of commuting
  observables, and the probability distribution in the shared observable eigenbasis after the
  application of an ansatz. It uses these to construct the covariance matrix in a *framework
  independent* manner, such that the output covariance matrix is autodifferentiable.
  [(#1012)](https://github.com/PennyLaneAI/pennylane/pull/1012)

  For example, consider the following ansatz and observable list:

  ```python3
  obs_list = [qml.PauliX(0) @ qml.PauliZ(1), qml.PauliY(2)]
  ansatz = qml.templates.StronglyEntanglingLayers
  ```

  We can construct a QNode to output the probability distribution in the shared eigenbasis of the
  observables:

  ```python
  dev = qml.device("default.qubit", wires=3)

  @qml.qnode(dev, interface="autograd")
  def circuit(weights):
      ansatz(weights, wires=[0, 1, 2])
      # rotate into the basis of the observables
      for o in obs_list:
          o.diagonalizing_gates()
      return qml.probs(wires=[0, 1, 2])
  ```

  We can now compute the covariance matrix:

  ```pycon
  >>> weights = qml.init.strong_ent_layers_normal(n_layers=2, n_wires=3)
  >>> cov = qml.math.cov_matrix(circuit(weights), obs_list)
  >>> cov
  array([[0.98707611, 0.03665537],
         [0.03665537, 0.99998377]])
  ```

  Autodifferentiation is fully supported using all interfaces:

  ```pycon
  >>> cost_fn = lambda weights: qml.math.cov_matrix(circuit(weights), obs_list)[0, 1]
  >>> qml.grad(cost_fn)(weights)[0]
  array([[[ 4.94240914e-17, -2.33786398e-01, -1.54193959e-01],
          [-3.05414996e-17,  8.40072236e-04,  5.57884080e-04],
          [ 3.01859411e-17,  8.60411436e-03,  6.15745204e-04]],

         [[ 6.80309533e-04, -1.23162742e-03,  1.08729813e-03],
          [-1.53863193e-01, -1.38700657e-02, -1.36243323e-01],
          [-1.54665054e-01, -1.89018172e-02, -1.56415558e-01]]])
  ```

* A new  `qml.draw` function is available, allowing QNodes to be easily
  drawn without execution by providing example input.
  [(#962)](https://github.com/PennyLaneAI/pennylane/pull/962)

  ```python
  @qml.qnode(dev)
  def circuit(a, w):
      qml.Hadamard(0)
      qml.CRX(a, wires=[0, 1])
      qml.Rot(*w, wires=[1])
      qml.CRX(-a, wires=[0, 1])
      return qml.expval(qml.PauliZ(0) @ qml.PauliZ(1))
  ```

  The QNode circuit structure may depend on the input arguments;
  this is taken into account by passing example QNode arguments
  to the `qml.draw()` drawing function:

  ```pycon
  >>> drawer = qml.draw(circuit)
  >>> result = drawer(a=2.3, w=[1.2, 3.2, 0.7])
  >>> print(result)
  0: ──H──╭C────────────────────────────╭C─────────╭┤ ⟨Z ⊗ Z⟩
  1: ─────╰RX(2.3)──Rot(1.2, 3.2, 0.7)──╰RX(-2.3)──╰┤ ⟨Z ⊗ Z⟩
  ```

<h4>A faster, leaner, and more flexible core</h4>

* The new core of PennyLane, rewritten from the ground up and developed over the last few release
  cycles, has achieved feature parity and has been made the new default in PennyLane v0.14. The old
  core has been marked as deprecated, and will be removed in an upcoming release.
  [(#1046)](https://github.com/PennyLaneAI/pennylane/pull/1046)
  [(#1040)](https://github.com/PennyLaneAI/pennylane/pull/1040)
  [(#1034)](https://github.com/PennyLaneAI/pennylane/pull/1034)
  [(#1035)](https://github.com/PennyLaneAI/pennylane/pull/1035)
  [(#1027)](https://github.com/PennyLaneAI/pennylane/pull/1027)
  [(#1026)](https://github.com/PennyLaneAI/pennylane/pull/1026)
  [(#1021)](https://github.com/PennyLaneAI/pennylane/pull/1021)
  [(#1054)](https://github.com/PennyLaneAI/pennylane/pull/1054)
  [(#1049)](https://github.com/PennyLaneAI/pennylane/pull/1049)

  While high-level PennyLane code and tutorials remain unchanged, the new core
  provides several advantages and improvements:

  - **Faster and more optimized**: The new core provides various performance optimizations, reducing
    pre- and post-processing overhead, and reduces the number of quantum evaluations in certain
    cases.

  - **Support for in-QNode classical processing**: this allows for differentiable classical
    processing within the QNode.

    ```python
    dev = qml.device("default.qubit", wires=1)

    @qml.qnode(dev, interface="tf")
    def circuit(p):
        qml.RX(tf.sin(p[0])**2 + p[1], wires=0)
        return qml.expval(qml.PauliZ(0))
    ```

    The classical processing functions used within the QNode must match
    the QNode interface. Here, we use TensorFlow:

    ```pycon
    >>> params = tf.Variable([0.5, 0.1], dtype=tf.float64)
    >>> with tf.GradientTape() as tape:
    ...     res = circuit(params)
    >>> grad = tape.gradient(res, params)
    >>> print(res)
    tf.Tensor(0.9460913127754935, shape=(), dtype=float64)
    >>> print(grad)
    tf.Tensor([-0.27255248 -0.32390003], shape=(2,), dtype=float64)
    ```

    As a result of this change, quantum decompositions that require classical processing
    are fully supported and end-to-end differentiable in tape mode.

  - **No more Variable wrapping**: QNode arguments no longer become `Variable`
    objects within the QNode.

    ```python
    dev = qml.device("default.qubit", wires=1)

    @qml.qnode(dev)
    def circuit(x):
        print("Parameter value:", x)
        qml.RX(x, wires=0)
        return qml.expval(qml.PauliZ(0))
    ```

    Internal QNode parameters can be easily inspected, printed, and manipulated:

    ```pycon
    >>> circuit(0.5)
    Parameter value: 0.5
    tensor(0.87758256, requires_grad=True)
    ```

  - **Less restrictive QNode signatures**: There is no longer any restriction on the QNode signature; the QNode can be
    defined and called following the same rules as standard Python functions.

    For example, the following QNode uses positional, named, and variable
    keyword arguments:

    ```python
    x = torch.tensor(0.1, requires_grad=True)
    y = torch.tensor([0.2, 0.3], requires_grad=True)
    z = torch.tensor(0.4, requires_grad=True)

    @qml.qnode(dev, interface="torch")
    def circuit(p1, p2=y, **kwargs):
        qml.RX(p1, wires=0)
        qml.RY(p2[0] * p2[1], wires=0)
        qml.RX(kwargs["p3"], wires=0)
        return qml.var(qml.PauliZ(0))
    ```

    When we call the QNode, we may pass the arguments by name
    even if defined positionally; any argument not provided will
    use the default value.

    ```pycon
    >>> res = circuit(p1=x, p3=z)
    >>> print(res)
    tensor(0.2327, dtype=torch.float64, grad_fn=<SelectBackward>)
    >>> res.backward()
    >>> print(x.grad, y.grad, z.grad)
    tensor(0.8396) tensor([0.0289, 0.0193]) tensor(0.8387)
    ```

    This extends to the `qnn` module, where `KerasLayer` and `TorchLayer` modules
    can be created from QNodes with unrestricted signatures.

  - **Smarter measurements:** QNodes can now measure wires more than once, as
    long as all observables are commuting:

    ```python
    @qml.qnode(dev)
    def circuit(x):
        qml.RX(x, wires=0)
        return [
            qml.expval(qml.PauliZ(0)),
            qml.expval(qml.PauliZ(0) @ qml.PauliZ(1))
        ]
    ```

    Further, the `qml.ExpvalCost()` function allows for optimizing
    measurements to reduce the number of quantum evaluations required.

  With the new PennyLane core, there are a few small breaking changes, detailed
  below in the 'Breaking Changes' section.

<h3>Improvements</h3>

* The built-in PennyLane optimizers allow more flexible cost functions. The cost function passed to most optimizers
  may accept any combination of trainable arguments, non-trainable arguments, and keyword arguments.
  [(#959)](https://github.com/PennyLaneAI/pennylane/pull/959)
  [(#1053)](https://github.com/PennyLaneAI/pennylane/pull/1053)

  The full changes apply to:

  * `AdagradOptimizer`
  * `AdamOptimizer`
  * `GradientDescentOptimizer`
  * `MomentumOptimizer`
  * `NesterovMomentumOptimizer`
  * `RMSPropOptimizer`
  * `RotosolveOptimizer`

  The `requires_grad=False` property must mark any non-trainable constant argument.
  The `RotoselectOptimizer` allows passing only keyword arguments.

  Example use:

  ```python
  def cost(x, y, data, scale=1.0):
      return scale * (x[0]-data)**2 + scale * (y-data)**2

  x = np.array([1.], requires_grad=True)
  y = np.array([1.0])
  data = np.array([2.], requires_grad=False)

  opt = qml.GradientDescentOptimizer()

  # the optimizer step and step_and_cost methods can
  # now update multiple parameters at once
  x_new, y_new, data = opt.step(cost, x, y, data, scale=0.5)
  (x_new, y_new, data), value = opt.step_and_cost(cost, x, y, data, scale=0.5)

  # list and tuple unpacking is also supported
  params = (x, y, data)
  params = opt.step(cost, *params)
  ```

* The circuit drawer has been updated to support the inclusion of unused or inactive
  wires, by passing the `show_all_wires` argument.
  [(#1033)](https://github.com/PennyLaneAI/pennylane/pull/1033)

  ```python
  dev = qml.device('default.qubit', wires=[-1, "a", "q2", 0])

  @qml.qnode(dev)
  def circuit():
      qml.Hadamard(wires=-1)
      qml.CNOT(wires=[-1, "q2"])
      return qml.expval(qml.PauliX(wires="q2"))
  ```

  ```pycon
  >>> print(qml.draw(circuit, show_all_wires=True)())
  >>>
   -1: ──H──╭C──┤
    a: ─────│───┤
   q2: ─────╰X──┤ ⟨X⟩
    0: ─────────┤
  ```

* The logic for choosing the 'best' differentiation method has been altered
  to improve performance.
  [(#1008)](https://github.com/PennyLaneAI/pennylane/pull/1008)

  - If the device provides its own gradient, this is now the preferred
    differentiation method.

  - If a device provides additional interface-specific versions that natively support classical
    backpropagation, this is now preferred over the parameter-shift rule.

    Devices define additional interface-specific devices via their `capabilities()` dictionary. For
    example, `default.qubit` supports supplementary devices for TensorFlow, Autograd, and JAX:

    ```python
    {
      "passthru_devices": {
          "tf": "default.qubit.tf",
          "autograd": "default.qubit.autograd",
          "jax": "default.qubit.jax",
      },
    }
    ```

  As a result of this change, if the QNode `diff_method` is not explicitly provided,
  it is possible that the QNode will run on a *supplementary device* of the device that was
  specifically provided:

  ```python
  dev = qml.device("default.qubit", wires=2)
  qml.QNode(dev) # will default to backprop on default.qubit.autograd
  qml.QNode(dev, interface="tf") # will default to backprop on default.qubit.tf
  qml.QNode(dev, interface="jax") # will default to backprop on default.qubit.jax
  ```

* The `default.qubit` device has been updated so that internally it applies operations in a more
  functional style, i.e., by accepting an input state and returning an evolved state.
  [(#1025)](https://github.com/PennyLaneAI/pennylane/pull/1025)

* A new test series, `pennylane/devices/tests/test_compare_default_qubit.py`, has been added, allowing to test if
  a chosen device gives the same result as `default.qubit`.
  [(#897)](https://github.com/PennyLaneAI/pennylane/pull/897)

  Three tests are added:

  - `test_hermitian_expectation`,
  - `test_pauliz_expectation_analytic`, and
  - `test_random_circuit`.

* Adds the following agnostic tensor manipulation functions to the `qml.math` module: `abs`,
  `angle`, `arcsin`, `concatenate`, `dot`, `squeeze`, `sqrt`, `sum`, `take`, `where`. These functions are
  required to fully support end-to-end differentiable Mottonen and Amplitude embedding.
  [(#922)](https://github.com/PennyLaneAI/pennylane/pull/922)
  [(#1011)](https://github.com/PennyLaneAI/pennylane/pull/1011)

* The `qml.math` module now supports JAX.
  [(#985)](https://github.com/XanaduAI/software-docs/pull/274)

* Several improvements have been made to the `Wires` class to reduce overhead and simplify the logic
  of how wire labels are interpreted:
  [(#1019)](https://github.com/PennyLaneAI/pennylane/pull/1019)
  [(#1010)](https://github.com/PennyLaneAI/pennylane/pull/1010)
  [(#1005)](https://github.com/PennyLaneAI/pennylane/pull/1005)
  [(#983)](https://github.com/PennyLaneAI/pennylane/pull/983)
  [(#967)](https://github.com/PennyLaneAI/pennylane/pull/967)

  - If the input `wires` to a wires class instantiation `Wires(wires)` can be iterated over,
    its elements are interpreted as wire labels. Otherwise, `wires` is interpreted as a single wire label.
    The only exception to this are strings, which are always interpreted as a single
    wire label, so users can address wires with labels such as `"ancilla"`.

  - Any type can now be a wire label as long as it is hashable. The hash is used to establish
    the uniqueness of two labels.

  - Indexing wires objects now returns a label, instead of a new `Wires` object. For example:

    ```pycon
    >>> w = Wires([0, 1, 2])
    >>> w[1]
    >>> 1
    ```

  - The check for uniqueness of wires moved from `Wires` instantiation to
    the `qml.wires._process` function in order to reduce overhead from repeated
    creation of `Wires` instances.

  - Calls to the `Wires` class are substantially reduced, for example by avoiding to call
    Wires on Wires instances on `Operation` instantiation, and by using labels instead of
    `Wires` objects inside the default qubit device.

* Adds the `PauliRot` generator to the `qml.operation` module. This
  generator is required to construct the metric tensor.
  [(#963)](https://github.com/PennyLaneAI/pennylane/pull/963)

* The templates are modified to make use of the new `qml.math` module, for framework-agnostic
  tensor manipulation. This allows the template library to be differentiable
  in backpropagation mode (`diff_method="backprop"`).
  [(#873)](https://github.com/PennyLaneAI/pennylane/pull/873)

* The circuit drawer now allows for the wire order to be (optionally) modified:
  [(#992)](https://github.com/PennyLaneAI/pennylane/pull/992)

  ```pycon
  >>> dev = qml.device('default.qubit', wires=["a", -1, "q2"])
  >>> @qml.qnode(dev)
  ... def circuit():
  ...     qml.Hadamard(wires=-1)
  ...     qml.CNOT(wires=["a", "q2"])
  ...     qml.RX(0.2, wires="a")
  ...     return qml.expval(qml.PauliX(wires="q2"))
  ```

  Printing with default wire order of the device:

  ```pycon
  >>> print(circuit.draw())
    a: ─────╭C──RX(0.2)──┤
   -1: ──H──│────────────┤
   q2: ─────╰X───────────┤ ⟨X⟩
  ```

  Changing the wire order:

  ```pycon
  >>> print(circuit.draw(wire_order=["q2", "a", -1]))
   q2: ──╭X───────────┤ ⟨X⟩
    a: ──╰C──RX(0.2)──┤
   -1: ───H───────────┤
  ```

<h3>Breaking changes</h3>

* QNodes using the new PennyLane core will no longer accept ragged arrays as inputs.

* When using the new PennyLane core and the Autograd interface, non-differentiable data passed
  as a QNode argument or a gate must have the `requires_grad` property set to `False`:

  ```python
  @qml.qnode(dev)
  def circuit(weights, data):
      basis_state = np.array([1, 0, 1, 1], requires_grad=False)
      qml.BasisState(basis_state, wires=[0, 1, 2, 3])
      qml.templates.AmplitudeEmbedding(data, wires=[0, 1, 2, 3])
      qml.templates.BasicEntanglerLayers(weights, wires=[0, 1, 2, 3])
      return qml.probs(wires=0)

  data = np.array(data, requires_grad=False)
  weights = np.array(weights, requires_grad=True)
  circuit(weights, data)
  ```

<h3>Bug fixes</h3>

* Fixes an issue where if the constituent observables of a tensor product do not exist in the queue,
  an error is raised. With this fix, they are first queued before annotation occurs.
  [(#1038)](https://github.com/PennyLaneAI/pennylane/pull/1038)

* Fixes an issue with tape expansions where information about sampling
  (specifically the `is_sampled` tape attribute) was not preserved.
  [(#1027)](https://github.com/PennyLaneAI/pennylane/pull/1027)

* Tape expansion was not properly taking into devices that supported inverse operations,
  causing inverse operations to be unnecessarily decomposed. The QNode tape expansion logic, as well
  as the `Operation.expand()` method, has been modified to fix this.
  [(#956)](https://github.com/PennyLaneAI/pennylane/pull/956)

* Fixes an issue where the Autograd interface was not unwrapping non-differentiable
  PennyLane tensors, which can cause issues on some devices.
  [(#941)](https://github.com/PennyLaneAI/pennylane/pull/941)

* `qml.vqe.Hamiltonian` prints any observable with any number of strings.
  [(#987)](https://github.com/PennyLaneAI/pennylane/pull/987)

* Fixes a bug where parameter-shift differentiation would fail if the QNode
  contained a single probability output.
  [(#1007)](https://github.com/PennyLaneAI/pennylane/pull/1007)

* Fixes an issue when using trainable parameters that are lists/arrays with `tape.vjp`.
  [(#1042)](https://github.com/PennyLaneAI/pennylane/pull/1042)

* The `TensorN` observable is updated to support being copied without any parameters or wires passed.
  [(#1047)](https://github.com/PennyLaneAI/pennylane/pull/1047)

* Fixed deprecation warning when importing `Sequence` from `collections` instead of `collections.abc` in `vqe/vqe.py`.
  [(#1051)](https://github.com/PennyLaneAI/pennylane/pull/1051)

<h3>Contributors</h3>

This release contains contributions from (in alphabetical order):

Juan Miguel Arrazola, Thomas Bromley, Olivia Di Matteo, Theodor Isacsson, Josh Izaac, Christina Lee,
Alejandro Montanez, Steven Oud, Chase Roberts, Sankalp Sanand, Maria Schuld, Antal
Száva, David Wierichs, Jiahao Yao.

# Release 0.13.0

<h3>New features since last release</h3>

<h4>Automatically optimize the number of measurements</h4>

* QNodes in tape mode now support returning observables on the same wire whenever the observables are
  qubit-wise commuting Pauli words. Qubit-wise commuting observables can be evaluated with a
  *single* device run as they are diagonal in the same basis, via a shared set of single-qubit rotations.
  [(#882)](https://github.com/PennyLaneAI/pennylane/pull/882)

  The following example shows a single QNode returning the expectation values of
  the qubit-wise commuting Pauli words `XX` and `XI`:

  ```python
  qml.enable_tape()

  @qml.qnode(dev)
  def f(x):
      qml.Hadamard(wires=0)
      qml.Hadamard(wires=1)
      qml.CRot(0.1, 0.2, 0.3, wires=[1, 0])
      qml.RZ(x, wires=1)
      return qml.expval(qml.PauliX(0) @ qml.PauliX(1)), qml.expval(qml.PauliX(0))
  ```

  ```pycon
  >>> f(0.4)
  tensor([0.89431013, 0.9510565 ], requires_grad=True)
  ```

* The `ExpvalCost` class (previously `VQECost`) now provides observable optimization using the
  `optimize` argument, resulting in potentially fewer device executions.
  [(#902)](https://github.com/PennyLaneAI/pennylane/pull/902)

  This is achieved by separating the observables composing the Hamiltonian into qubit-wise
  commuting groups and evaluating those groups on a single QNode using functionality from the
  `qml.grouping` module:

  ```python
  qml.enable_tape()
  commuting_obs = [qml.PauliX(0), qml.PauliX(0) @ qml.PauliZ(1)]
  H = qml.vqe.Hamiltonian([1, 1], commuting_obs)

  dev = qml.device("default.qubit", wires=2)
  ansatz = qml.templates.StronglyEntanglingLayers

  cost_opt = qml.ExpvalCost(ansatz, H, dev, optimize=True)
  cost_no_opt = qml.ExpvalCost(ansatz, H, dev, optimize=False)

  params = qml.init.strong_ent_layers_uniform(3, 2)
  ```

  Grouping these commuting observables leads to fewer device executions:

  ```pycon
  >>> cost_opt(params)
  >>> ex_opt = dev.num_executions
  >>> cost_no_opt(params)
  >>> ex_no_opt = dev.num_executions - ex_opt
  >>> print("Number of executions:", ex_no_opt)
  Number of executions: 2
  >>> print("Number of executions (optimized):", ex_opt)
  Number of executions (optimized): 1
  ```

<h4>New quantum gradient features</h4>

* Compute the analytic gradient of quantum circuits in parallel on supported devices.
  [(#840)](https://github.com/PennyLaneAI/pennylane/pull/840)

  This release introduces support for batch execution of circuits, via a new device API method
  `Device.batch_execute()`. Devices that implement this new API support submitting a batch of
  circuits for *parallel* evaluation simultaneously, which can significantly reduce the computation time.

  Furthermore, if using tape mode and a compatible device, gradient computations will
  automatically make use of the new batch API---providing a speedup during optimization.

* Gradient recipes are now much more powerful, allowing for operations to define their gradient
  via an arbitrary linear combination of circuit evaluations.
  [(#909)](https://github.com/PennyLaneAI/pennylane/pull/909)
  [(#915)](https://github.com/PennyLaneAI/pennylane/pull/915)

  With this change, gradient recipes can now be of the form
  :math:`\frac{\partial}{\partial\phi_k}f(\phi_k) = \sum_{i} c_i f(a_i \phi_k + s_i )`,
  and are no longer restricted to two-term shifts with identical (but opposite in sign) shift values.

  As a result, PennyLane now supports native analytic quantum gradients for the
  controlled rotation operations `CRX`, `CRY`, `CRZ`, and `CRot`. This allows for parameter-shift
  analytic gradients on hardware, without decomposition.

  Note that this is a breaking change for developers; please see the *Breaking Changes* section
  for more details.

* The `qnn.KerasLayer` class now supports differentiating the QNode through classical
  backpropagation in tape mode.
  [(#869)](https://github.com/PennyLaneAI/pennylane/pull/869)

  ```python
  qml.enable_tape()

  dev = qml.device("default.qubit.tf", wires=2)

  @qml.qnode(dev, interface="tf", diff_method="backprop")
  def f(inputs, weights):
      qml.templates.AngleEmbedding(inputs, wires=range(2))
      qml.templates.StronglyEntanglingLayers(weights, wires=range(2))
      return [qml.expval(qml.PauliZ(i)) for i in range(2)]

  weight_shapes = {"weights": (3, 2, 3)}

  qlayer = qml.qnn.KerasLayer(f, weight_shapes, output_dim=2)

  inputs = tf.constant(np.random.random((4, 2)), dtype=tf.float32)

  with tf.GradientTape() as tape:
      out = qlayer(inputs)

  tape.jacobian(out, qlayer.trainable_weights)
  ```

<h4>New operations, templates, and measurements</h4>

* Adds the `qml.density_matrix` QNode return with partial trace capabilities.
  [(#878)](https://github.com/PennyLaneAI/pennylane/pull/878)

  The density matrix over the provided wires is returned, with all other subsystems traced out.
  `qml.density_matrix` currently works for both the `default.qubit` and `default.mixed` devices.

  ```python
  qml.enable_tape()
  dev = qml.device("default.qubit", wires=2)

  def circuit(x):
      qml.PauliY(wires=0)
      qml.Hadamard(wires=1)
      return qml.density_matrix(wires=[1])  # wire 0 is traced out
  ```

* Adds the square-root X gate `SX`. [(#871)](https://github.com/PennyLaneAI/pennylane/pull/871)

  ```python
  dev = qml.device("default.qubit", wires=1)

  @qml.qnode(dev)
  def circuit():
      qml.SX(wires=[0])
      return qml.expval(qml.PauliZ(wires=[0]))
  ```

* Two new hardware-efficient particle-conserving templates have been implemented
  to perform VQE-based quantum chemistry simulations. The new templates apply
  several layers of the particle-conserving entanglers proposed in Figs. 2a and 2b
  of Barkoutsos *et al*., [arXiv:1805.04340](https://arxiv.org/abs/1805.04340)
  [(#875)](https://github.com/PennyLaneAI/pennylane/pull/875)
  [(#876)](https://github.com/PennyLaneAI/pennylane/pull/876)

<h4>Estimate and track resources</h4>

* The `QuantumTape` class now contains basic resource estimation functionality. The method
  `tape.get_resources()` returns a dictionary with a list of the constituent operations and the
  number of times they appear in the circuit. Similarly, `tape.get_depth()` computes the circuit depth.
  [(#862)](https://github.com/PennyLaneAI/pennylane/pull/862)

  ```pycon
  >>> with qml.tape.QuantumTape() as tape:
  ...    qml.Hadamard(wires=0)
  ...    qml.RZ(0.26, wires=1)
  ...    qml.CNOT(wires=[1, 0])
  ...    qml.Rot(1.8, -2.7, 0.2, wires=0)
  ...    qml.Hadamard(wires=1)
  ...    qml.CNOT(wires=[0, 1])
  ...    qml.expval(qml.PauliZ(0) @ qml.PauliZ(1))
  >>> tape.get_resources()
  {'Hadamard': 2, 'RZ': 1, 'CNOT': 2, 'Rot': 1}
  >>> tape.get_depth()
  4
  ```

* The number of device executions over a QNode's lifetime can now be returned using `num_executions`.
  [(#853)](https://github.com/PennyLaneAI/pennylane/pull/853)

  ```pycon
  >>> dev = qml.device("default.qubit", wires=2)
  >>> @qml.qnode(dev)
  ... def circuit(x, y):
  ...    qml.RX(x, wires=[0])
  ...    qml.RY(y, wires=[1])
  ...    qml.CNOT(wires=[0, 1])
  ...    return qml.expval(qml.PauliZ(0) @ qml.PauliX(1))
  >>> for _ in range(10):
  ...    circuit(0.432, 0.12)
  >>> print(dev.num_executions)
  10
  ```

<h3>Improvements</h3>

* Support for tape mode has improved across PennyLane. The following features now work in tape mode:

  - QNode collections [(#863)](https://github.com/PennyLaneAI/pennylane/pull/863)

  - `qnn.ExpvalCost` [(#863)](https://github.com/PennyLaneAI/pennylane/pull/863)
    [(#911)](https://github.com/PennyLaneAI/pennylane/pull/911)

  - `qml.qnn.KerasLayer` [(#869)](https://github.com/PennyLaneAI/pennylane/pull/869)

  - `qml.qnn.TorchLayer` [(#865)](https://github.com/PennyLaneAI/pennylane/pull/865)

  - The `qml.qaoa` module [(#905)](https://github.com/PennyLaneAI/pennylane/pull/905)

* A new function, `qml.refresh_devices()`, has been added, allowing PennyLane to
  rescan installed PennyLane plugins and refresh the device list. In addition, the `qml.device`
  loader will attempt to refresh devices if the required plugin device cannot be found.
  This will result in an improved experience if installing PennyLane and plugins within
  a running Python session (for example, on Google Colab), and avoid the need to
  restart the kernel/runtime.
  [(#907)](https://github.com/PennyLaneAI/pennylane/pull/907)

* When using `grad_fn = qml.grad(cost)` to compute the gradient of a cost function with the Autograd
  interface, the value of the intermediate forward pass is now available via the `grad_fn.forward`
  property
  [(#914)](https://github.com/PennyLaneAI/pennylane/pull/914):

  ```python
  def cost_fn(x, y):
      return 2 * np.sin(x[0]) * np.exp(-x[1]) + x[0] ** 3 + np.cos(y)

  params = np.array([0.1, 0.5], requires_grad=True)
  data = np.array(0.65, requires_grad=False)
  grad_fn = qml.grad(cost_fn)

  grad_fn(params, data)  # perform backprop and evaluate the gradient
  grad_fn.forward  # the cost function value
  ```

* Gradient-based optimizers now have a `step_and_cost` method that returns
  both the next step as well as the objective (cost) function output.
  [(#916)](https://github.com/PennyLaneAI/pennylane/pull/916)

  ```pycon
  >>> opt = qml.GradientDescentOptimizer()
  >>> params, cost = opt.step_and_cost(cost_fn, params)
  ```

* PennyLane provides a new experimental module `qml.proc` which provides framework-agnostic processing
  functions for array and tensor manipulations.
  [(#886)](https://github.com/PennyLaneAI/pennylane/pull/886)

  Given the input tensor-like object, the call is
  dispatched to the corresponding array manipulation framework, allowing for end-to-end
  differentiation to be preserved.

  ```pycon
  >>> x = torch.tensor([1., 2.])
  >>> qml.proc.ones_like(x)
  tensor([1, 1])
  >>> y = tf.Variable([[0], [5]])
  >>> qml.proc.ones_like(y, dtype=np.complex128)
  <tf.Tensor: shape=(2, 1), dtype=complex128, numpy=
  array([[1.+0.j],
         [1.+0.j]])>
  ```

  Note that these functions are experimental, and only a subset of common functionality is
  supported. Furthermore, the names and behaviour of these functions may differ from similar
  functions in common frameworks; please refer to the function docstrings for more details.

* The gradient methods in tape mode now fully separate the quantum and classical processing. Rather
  than returning the evaluated gradients directly, they now return a tuple containing the required
  quantum and classical processing steps.
  [(#840)](https://github.com/PennyLaneAI/pennylane/pull/840)

  ```python
  def gradient_method(idx, param, **options):
      # generate the quantum tapes that must be computed
      # to determine the quantum gradient
      tapes = quantum_gradient_tapes(self)

      def processing_fn(results):
          # perform classical processing on the evaluated tapes
          # returning the evaluated quantum gradient
          return classical_processing(results)

      return tapes, processing_fn
  ```

  The `JacobianTape.jacobian()` method has been similarly modified to accumulate all gradient
  quantum tapes and classical processing functions, evaluate all quantum tapes simultaneously,
  and then apply the post-processing functions to the evaluated tape results.

* The MultiRZ gate now has a defined generator, allowing it to be used in quantum natural gradient
  optimization.
  [(#912)](https://github.com/PennyLaneAI/pennylane/pull/912)

* The CRot gate now has a `decomposition` method, which breaks the gate down into rotations
  and CNOT gates. This allows `CRot` to be used on devices that do not natively support it.
  [(#908)](https://github.com/PennyLaneAI/pennylane/pull/908)

* The classical processing in the `MottonenStatePreparation` template has been largely
  rewritten to use dense matrices and tensor manipulations wherever possible.
  This is in preparation to support differentiation through the template in the future.
  [(#864)](https://github.com/PennyLaneAI/pennylane/pull/864)

* Device-based caching has replaced QNode caching. Caching is now accessed by passing a
  `cache` argument to the device.
  [(#851)](https://github.com/PennyLaneAI/pennylane/pull/851)

  The `cache` argument should be an integer specifying the size of the cache. For example, a
  cache of size 10 is created using:

  ```pycon
  >>> dev = qml.device("default.qubit", wires=2, cache=10)
  ```

* The `Operation`, `Tensor`, and `MeasurementProcess` classes now have the `__copy__` special method
  defined.
  [(#840)](https://github.com/PennyLaneAI/pennylane/pull/840)

  This allows us to ensure that, when a shallow copy is performed of an operation, the
  mutable list storing the operation parameters is *also* shallow copied. Both the old operation and
  the copied operation will continue to share the same parameter data,
  ```pycon
  >>> import copy
  >>> op = qml.RX(0.2, wires=0)
  >>> op2 = copy.copy(op)
  >>> op.data[0] is op2.data[0]
  True
  ```

  however the *list container* is not a reference:

  ```pycon
  >>> op.data is op2.data
  False
  ```

  This allows the parameters of the copied operation to be modified, without mutating
  the parameters of the original operation.

* The `QuantumTape.copy` method has been tweaked so that
  [(#840)](https://github.com/PennyLaneAI/pennylane/pull/840):

  - Optionally, the tape's operations are shallow copied in addition to the tape by passing the
    `copy_operations=True` boolean flag. This allows the copied tape's parameters to be mutated
    without affecting the original tape's parameters. (Note: the two tapes will share parameter data
    *until* one of the tapes has their parameter list modified.)

  - Copied tapes can be cast to another `QuantumTape` subclass by passing the `tape_cls` keyword
    argument.

<h3>Breaking changes</h3>

* Updated how parameter-shift gradient recipes are defined for operations, allowing for
  gradient recipes that are specified as an arbitrary number of terms.
  [(#909)](https://github.com/PennyLaneAI/pennylane/pull/909)

  Previously, `Operation.grad_recipe` was restricted to two-term parameter-shift formulas.
  With this change, the gradient recipe now contains elements of the form
  :math:`[c_i, a_i, s_i]`, resulting in a gradient recipe of
  :math:`\frac{\partial}{\partial\phi_k}f(\phi_k) = \sum_{i} c_i f(a_i \phi_k + s_i )`.

  As this is a breaking change, all custom operations with defined gradient recipes must be
  updated to continue working with PennyLane 0.13. Note though that if `grad_recipe = None`, the
  default gradient recipe remains unchanged, and corresponds to the two terms :math:`[c_0, a_0, s_0]=[1/2, 1, \pi/2]`
  and :math:`[c_1, a_1, s_1]=[-1/2, 1, -\pi/2]` for every parameter.

- The `VQECost` class has been renamed to `ExpvalCost` to reflect its general applicability
  beyond VQE. Use of `VQECost` is still possible but will result in a deprecation warning.
  [(#913)](https://github.com/PennyLaneAI/pennylane/pull/913)

<h3>Bug fixes</h3>

* The `default.qubit.tf` device is updated to handle TensorFlow objects (e.g.,
  `tf.Variable`) as gate parameters correctly when using the `MultiRZ` and
  `CRot` operations.
  [(#921)](https://github.com/PennyLaneAI/pennylane/pull/921)

* PennyLane tensor objects are now unwrapped in BaseQNode when passed as a
  keyword argument to the quantum function.
  [(#903)](https://github.com/PennyLaneAI/pennylane/pull/903)
  [(#893)](https://github.com/PennyLaneAI/pennylane/pull/893)

* The new tape mode now prevents multiple observables from being evaluated on the same wire
  if the observables are not qubit-wise commuting Pauli words.
  [(#882)](https://github.com/PennyLaneAI/pennylane/pull/882)

* Fixes a bug in `default.qubit` whereby inverses of common gates were not being applied
  via efficient gate-specific methods, instead falling back to matrix-vector multiplication.
  The following gates were affected: `PauliX`, `PauliY`, `PauliZ`, `Hadamard`, `SWAP`, `S`,
  `T`, `CNOT`, `CZ`.
  [(#872)](https://github.com/PennyLaneAI/pennylane/pull/872)

* The `PauliRot` operation now gracefully handles single-qubit Paulis, and all-identity Paulis
  [(#860)](https://github.com/PennyLaneAI/pennylane/pull/860).

* Fixes a bug whereby binary Python operators were not properly propagating the `requires_grad`
  attribute to the output tensor.
  [(#889)](https://github.com/PennyLaneAI/pennylane/pull/889)

* Fixes a bug which prevents `TorchLayer` from doing `backward` when CUDA is enabled.
  [(#899)](https://github.com/PennyLaneAI/pennylane/pull/899)

* Fixes a bug where multi-threaded execution of `QNodeCollection` sometimes fails
  because of simultaneous queuing. This is fixed by adding thread locking during queuing.
  [(#910)](https://github.com/PennyLaneAI/pennylane/pull/918)

* Fixes a bug in `QuantumTape.set_parameters()`. The previous implementation assumed
  that the `self.trainable_parms` set would always be iterated over in increasing integer
  order. However, this is not guaranteed behaviour, and can lead to the incorrect tape parameters
  being set if this is not the case.
  [(#923)](https://github.com/PennyLaneAI/pennylane/pull/923)

* Fixes broken error message if a QNode is instantiated with an unknown exception.
  [(#930)](https://github.com/PennyLaneAI/pennylane/pull/930)

<h3>Contributors</h3>

This release contains contributions from (in alphabetical order):

Juan Miguel Arrazola, Thomas Bromley, Christina Lee, Alain Delgado Gran, Olivia Di Matteo, Anthony
Hayes, Theodor Isacsson, Josh Izaac, Soran Jahangiri, Nathan Killoran, Shumpei Kobayashi, Romain
Moyard, Zeyue Niu, Maria Schuld, Antal Száva.

# Release 0.12.0

<h3>New features since last release</h3>

<h4>New and improved simulators</h4>

* PennyLane now supports a new device, `default.mixed`, designed for
  simulating mixed-state quantum computations. This enables native
  support for implementing noisy channels in a circuit, which generally
  map pure states to mixed states.
  [(#794)](https://github.com/PennyLaneAI/pennylane/pull/794)
  [(#807)](https://github.com/PennyLaneAI/pennylane/pull/807)
  [(#819)](https://github.com/PennyLaneAI/pennylane/pull/819)

  The device can be initialized as
  ```pycon
  >>> dev = qml.device("default.mixed", wires=1)
  ```

  This allows the construction of QNodes that include non-unitary operations,
  such as noisy channels:

  ```pycon
  >>> @qml.qnode(dev)
  ... def circuit(params):
  ...     qml.RX(params[0], wires=0)
  ...     qml.RY(params[1], wires=0)
  ...     qml.AmplitudeDamping(0.5, wires=0)
  ...     return qml.expval(qml.PauliZ(0))
  >>> print(circuit([0.54, 0.12]))
  0.9257702929524184
  >>> print(circuit([0, np.pi]))
  0.0
  ```

<h4>New tools for optimizing measurements</h4>

* The new `grouping` module provides functionality for grouping simultaneously measurable Pauli word
  observables.
  [(#761)](https://github.com/PennyLaneAI/pennylane/pull/761)
  [(#850)](https://github.com/PennyLaneAI/pennylane/pull/850)
  [(#852)](https://github.com/PennyLaneAI/pennylane/pull/852)

  - The `optimize_measurements` function will take as input a list of Pauli word observables and
    their corresponding coefficients (if any), and will return the partitioned Pauli terms
    diagonalized in the measurement basis and the corresponding diagonalizing circuits.

    ```python
    from pennylane.grouping import optimize_measurements
    h, nr_qubits = qml.qchem.molecular_hamiltonian("h2", "h2.xyz")
    rotations, grouped_ops, grouped_coeffs = optimize_measurements(h.ops, h.coeffs, grouping="qwc")
    ```

    The diagonalizing circuits of `rotations` correspond to the diagonalized Pauli word groupings of
    `grouped_ops`.

  - Pauli word partitioning utilities are performed by the `PauliGroupingStrategy`
    class. An input list of Pauli words can be partitioned into mutually commuting,
    qubit-wise-commuting, or anticommuting groupings.

    For example, partitioning Pauli words into anticommutative groupings by the Recursive Largest
    First (RLF) graph colouring heuristic:

    ```python
    from pennylane import PauliX, PauliY, PauliZ, Identity
    from pennylane.grouping import group_observables
    pauli_words = [
        Identity('a') @ Identity('b'),
        Identity('a') @ PauliX('b'),
        Identity('a') @ PauliY('b'),
        PauliZ('a') @ PauliX('b'),
        PauliZ('a') @ PauliY('b'),
        PauliZ('a') @ PauliZ('b')
    ]
    groupings = group_observables(pauli_words, grouping_type='anticommuting', method='rlf')
    ```

  - Various utility functions are included for obtaining and manipulating Pauli
    words in the binary symplectic vector space representation.

    For instance, two Pauli words may be converted to their binary vector representation:

    ```pycon
    >>> from pennylane.grouping import pauli_to_binary
    >>> from pennylane.wires import Wires
    >>> wire_map = {Wires('a'): 0, Wires('b'): 1}
    >>> pauli_vec_1 = pauli_to_binary(qml.PauliX('a') @ qml.PauliY('b'))
    >>> pauli_vec_2 = pauli_to_binary(qml.PauliZ('a') @ qml.PauliZ('b'))
    >>> pauli_vec_1
    [1. 1. 0. 1.]
    >>> pauli_vec_2
    [0. 0. 1. 1.]
    ```

    Their product up to a phase may be computed by taking the sum of their binary vector
    representations, and returned in the operator representation.

    ```pycon
    >>> from pennylane.grouping import binary_to_pauli
    >>> binary_to_pauli((pauli_vec_1 + pauli_vec_2) % 2, wire_map)
    Tensor product ['PauliY', 'PauliX']: 0 params, wires ['a', 'b']
    ```

    For more details on the grouping module, see the
    [grouping module documentation](https://pennylane.readthedocs.io/en/stable/code/qml_grouping.html)


<h4>Returning the quantum state from simulators</h4>

* The quantum state of a QNode can now be returned using the `qml.state()` return function.
  [(#818)](https://github.com/XanaduAI/pennylane/pull/818)

  ```python
  import pennylane as qml

  dev = qml.device("default.qubit", wires=3)
  qml.enable_tape()

  @qml.qnode(dev)
  def qfunc(x, y):
      qml.RZ(x, wires=0)
      qml.CNOT(wires=[0, 1])
      qml.RY(y, wires=1)
      qml.CNOT(wires=[0, 2])
      return qml.state()

  >>> qfunc(0.56, 0.1)
  array([0.95985437-0.27601028j, 0.        +0.j        ,
         0.04803275-0.01381203j, 0.        +0.j        ,
         0.        +0.j        , 0.        +0.j        ,
         0.        +0.j        , 0.        +0.j        ])
  ```

  Differentiating the state is currently available when using the
  classical backpropagation differentiation method (`diff_method="backprop"`) with a compatible device,
  and when using the new tape mode.

<h4>New operations and channels</h4>

* PennyLane now includes standard channels such as the Amplitude-damping,
  Phase-damping, and Depolarizing channels, as well as the ability
  to make custom qubit channels.
  [(#760)](https://github.com/PennyLaneAI/pennylane/pull/760)
  [(#766)](https://github.com/PennyLaneAI/pennylane/pull/766)
  [(#778)](https://github.com/PennyLaneAI/pennylane/pull/778)

* The controlled-Y operation is now available via `qml.CY`. For devices that do
  not natively support the controlled-Y operation, it will be decomposed
  into `qml.RY`, `qml.CNOT`, and `qml.S` operations.
  [(#806)](https://github.com/PennyLaneAI/pennylane/pull/806)

<h4>Preview the next-generation PennyLane QNode</h4>

* The new PennyLane `tape` module provides a re-formulated QNode class, rewritten from the ground-up,
  that uses a new `QuantumTape` object to represent the QNode's quantum circuit. Tape mode
  provides several advantages over the standard PennyLane QNode.
  [(#785)](https://github.com/PennyLaneAI/pennylane/pull/785)
  [(#792)](https://github.com/PennyLaneAI/pennylane/pull/792)
  [(#796)](https://github.com/PennyLaneAI/pennylane/pull/796)
  [(#800)](https://github.com/PennyLaneAI/pennylane/pull/800)
  [(#803)](https://github.com/PennyLaneAI/pennylane/pull/803)
  [(#804)](https://github.com/PennyLaneAI/pennylane/pull/804)
  [(#805)](https://github.com/PennyLaneAI/pennylane/pull/805)
  [(#808)](https://github.com/PennyLaneAI/pennylane/pull/808)
  [(#810)](https://github.com/PennyLaneAI/pennylane/pull/810)
  [(#811)](https://github.com/PennyLaneAI/pennylane/pull/811)
  [(#815)](https://github.com/PennyLaneAI/pennylane/pull/815)
  [(#820)](https://github.com/PennyLaneAI/pennylane/pull/820)
  [(#823)](https://github.com/PennyLaneAI/pennylane/pull/823)
  [(#824)](https://github.com/PennyLaneAI/pennylane/pull/824)
  [(#829)](https://github.com/PennyLaneAI/pennylane/pull/829)

  - Support for in-QNode classical processing: Tape mode allows for differentiable classical
    processing within the QNode.

  - No more Variable wrapping: In tape mode, QNode arguments no longer become `Variable`
    objects within the QNode.

  - Less restrictive QNode signatures: There is no longer any restriction on the QNode signature;
    the QNode can be defined and called following the same rules as standard Python functions.

  - Unifying all QNodes: The tape-mode QNode merges all QNodes (including the
    `JacobianQNode` and the `PassthruQNode`) into a single unified QNode, with
    identical behaviour regardless of the differentiation type.

  - Optimizations: Tape mode provides various performance optimizations, reducing pre- and
    post-processing overhead, and reduces the number of quantum evaluations in certain cases.

  Note that tape mode is **experimental**, and does not currently have feature-parity with the
  existing QNode. [Feedback and bug reports](https://github.com/PennyLaneAI/pennylane/issues) are
  encouraged and will help improve the new tape mode.

  Tape mode can be enabled globally via the `qml.enable_tape` function, without changing your
  PennyLane code:

  ```python
  qml.enable_tape()
  dev = qml.device("default.qubit", wires=1)

  @qml.qnode(dev, interface="tf")
  def circuit(p):
      print("Parameter value:", p)
      qml.RX(tf.sin(p[0])**2 + p[1], wires=0)
      return qml.expval(qml.PauliZ(0))
  ```

  For more details, please see the [tape mode
  documentation](https://pennylane.readthedocs.io/en/stable/code/qml_tape.html).

<h3>Improvements</h3>

* QNode caching has been introduced, allowing the QNode to keep track of the results of previous
  device executions and reuse those results in subsequent calls.
  Note that QNode caching is only supported in the new and experimental tape-mode.
  [(#817)](https://github.com/PennyLaneAI/pennylane/pull/817)

  Caching is available by passing a `caching` argument to the QNode:

  ```python
  dev = qml.device("default.qubit", wires=2)
  qml.enable_tape()

  @qml.qnode(dev, caching=10)  # cache up to 10 evaluations
  def qfunc(x):
      qml.RX(x, wires=0)
      qml.RX(0.3, wires=1)
      qml.CNOT(wires=[0, 1])
      return qml.expval(qml.PauliZ(1))

  qfunc(0.1)  # first evaluation executes on the device
  qfunc(0.1)  # second evaluation accesses the cached result
  ```

* Sped up the application of certain gates in `default.qubit` by using array/tensor
  manipulation tricks. The following gates are affected: `PauliX`, `PauliY`, `PauliZ`,
  `Hadamard`, `SWAP`, `S`, `T`, `CNOT`, `CZ`.
  [(#772)](https://github.com/PennyLaneAI/pennylane/pull/772)

* The computation of marginal probabilities has been made more efficient for devices
  with a large number of wires, achieving in some cases a 5x speedup.
  [(#799)](https://github.com/PennyLaneAI/pennylane/pull/799)

* Adds arithmetic operations (addition, tensor product,
  subtraction, and scalar multiplication) between `Hamiltonian`,
  `Tensor`, and `Observable` objects, and inline arithmetic
  operations between Hamiltonians and other observables.
  [(#765)](https://github.com/PennyLaneAI/pennylane/pull/765)

  Hamiltonians can now easily be defined as sums of observables:

  ```pycon3
  >>> H = 3 * qml.PauliZ(0) - (qml.PauliX(0) @ qml.PauliX(1)) + qml.Hamiltonian([4], [qml.PauliZ(0)])
  >>> print(H)
  (7.0) [Z0] + (-1.0) [X0 X1]
  ```

* Adds `compare()` method to `Observable` and `Hamiltonian` classes, which allows
  for comparison between observable quantities.
  [(#765)](https://github.com/PennyLaneAI/pennylane/pull/765)

  ```pycon3
  >>> H = qml.Hamiltonian([1], [qml.PauliZ(0)])
  >>> obs = qml.PauliZ(0) @ qml.Identity(1)
  >>> print(H.compare(obs))
  True
  ```

  ```pycon3
  >>> H = qml.Hamiltonian([2], [qml.PauliZ(0)])
  >>> obs = qml.PauliZ(1) @ qml.Identity(0)
  >>> print(H.compare(obs))
  False
  ```

* Adds `simplify()` method to the `Hamiltonian` class.
  [(#765)](https://github.com/PennyLaneAI/pennylane/pull/765)

  ```pycon3
  >>> H = qml.Hamiltonian([1, 2], [qml.PauliZ(0), qml.PauliZ(0) @ qml.Identity(1)])
  >>> H.simplify()
  >>> print(H)
  (3.0) [Z0]
  ```

* Added a new bit-flip mixer to the `qml.qaoa` module.
  [(#774)](https://github.com/PennyLaneAI/pennylane/pull/774)

* Summation of two `Wires` objects is now supported and will return
  a `Wires` object containing the set of all wires defined by the
  terms in the summation.
  [(#812)](https://github.com/PennyLaneAI/pennylane/pull/812)

<h3>Breaking changes</h3>

* The PennyLane NumPy module now returns scalar (zero-dimensional) arrays where
  Python scalars were previously returned.
  [(#820)](https://github.com/PennyLaneAI/pennylane/pull/820)
  [(#833)](https://github.com/PennyLaneAI/pennylane/pull/833)

  For example, this affects array element indexing, and summation:

  ```pycon
  >>> x = np.array([1, 2, 3], requires_grad=False)
  >>> x[0]
  tensor(1, requires_grad=False)
  >>> np.sum(x)
  tensor(6, requires_grad=True)
  ```

  This may require small updates to user code. A convenience method, `np.tensor.unwrap()`,
  has been added to help ease the transition. This converts PennyLane NumPy tensors
  to standard NumPy arrays and Python scalars:

  ```pycon
  >>> x = np.array(1.543, requires_grad=False)
  >>> x.unwrap()
  1.543
  ```

  Note, however, that information regarding array differentiability will be
  lost.

* The device capabilities dictionary has been redesigned, for clarity and robustness. In particular,
  the capabilities dictionary is now inherited from the parent class, various keys have more
  expressive names, and all keys are now defined in the base device class. For more details, please
  [refer to the developer
  documentation](https://pennylane.readthedocs.io/en/stable/development/plugins.html#device-capabilities).
  [(#781)](https://github.com/PennyLaneAI/pennylane/pull/781/files)

<h3>Bug fixes</h3>

* Changed to use lists for storing variable values inside `BaseQNode`
  allowing complex matrices to be passed to `QubitUnitary`.
  [(#773)](https://github.com/PennyLaneAI/pennylane/pull/773)

* Fixed a bug within `default.qubit`, resulting in greater efficiency
  when applying a state vector to all wires on the device.
  [(#849)](https://github.com/PennyLaneAI/pennylane/pull/849)

<h3>Documentation</h3>

* Equations have been added to the `qml.sample` and `qml.probs` docstrings
  to clarify the mathematical foundation of the performed measurements.
  [(#843)](https://github.com/PennyLaneAI/pennylane/pull/843)

<h3>Contributors</h3>

This release contains contributions from (in alphabetical order):

Aroosa Ijaz, Juan Miguel Arrazola, Thomas Bromley, Jack Ceroni, Alain Delgado Gran, Josh Izaac,
Soran Jahangiri, Nathan Killoran, Robert Lang, Cedric Lin, Olivia Di Matteo, Nicolás Quesada, Maria
Schuld, Antal Száva.

# Release 0.11.0

<h3>New features since last release</h3>

<h4>New and improved simulators</h4>

* Added a new device, `default.qubit.autograd`, a pure-state qubit simulator written using Autograd.
  This device supports classical backpropagation (`diff_method="backprop"`); this can
  be faster than the parameter-shift rule for computing quantum gradients
  when the number of parameters to be optimized is large.
  [(#721)](https://github.com/XanaduAI/pennylane/pull/721)

  ```pycon
  >>> dev = qml.device("default.qubit.autograd", wires=1)
  >>> @qml.qnode(dev, diff_method="backprop")
  ... def circuit(x):
  ...     qml.RX(x[1], wires=0)
  ...     qml.Rot(x[0], x[1], x[2], wires=0)
  ...     return qml.expval(qml.PauliZ(0))
  >>> weights = np.array([0.2, 0.5, 0.1])
  >>> grad_fn = qml.grad(circuit)
  >>> print(grad_fn(weights))
  array([-2.25267173e-01, -1.00864546e+00,  6.93889390e-18])
  ```

  See the [device documentation](https://pennylane.readthedocs.io/en/stable/code/api/pennylane.devices.default_qubit_autograd.DefaultQubitAutograd.html) for more details.

* A new experimental C++ state-vector simulator device is now available, `lightning.qubit`. It
  uses the C++ Eigen library to perform fast linear algebra calculations for simulating quantum
  state-vector evolution.

  `lightning.qubit` is currently in beta; it can be installed via `pip`:

  ```console
  $ pip install pennylane-lightning
  ```

  Once installed, it can be used as a PennyLane device:

  ```pycon
  >>> dev = qml.device("lightning.qubit", wires=2)
  ```

  For more details, please see the [lightning qubit documentation](https://pennylane-lightning.readthedocs.io).

<h4>New algorithms and templates</h4>

* Added built-in QAOA functionality via the new `qml.qaoa` module.
  [(#712)](https://github.com/PennyLaneAI/pennylane/pull/712)
  [(#718)](https://github.com/PennyLaneAI/pennylane/pull/718)
  [(#741)](https://github.com/PennyLaneAI/pennylane/pull/741)
  [(#720)](https://github.com/PennyLaneAI/pennylane/pull/720)

  This includes the following features:

  * New `qml.qaoa.x_mixer` and `qml.qaoa.xy_mixer` functions for defining Pauli-X and XY
    mixer Hamiltonians.

  * MaxCut: The `qml.qaoa.maxcut` function allows easy construction of the cost Hamiltonian
    and recommended mixer Hamiltonian for solving the MaxCut problem for a supplied graph.

  * Layers: `qml.qaoa.cost_layer` and `qml.qaoa.mixer_layer` take cost and mixer
    Hamiltonians, respectively, and apply the corresponding QAOA cost and mixer layers
    to the quantum circuit

  For example, using PennyLane to construct and solve a MaxCut problem with QAOA:

  ```python
  wires = range(3)
  graph = Graph([(0, 1), (1, 2), (2, 0)])
  cost_h, mixer_h = qaoa.maxcut(graph)

  def qaoa_layer(gamma, alpha):
      qaoa.cost_layer(gamma, cost_h)
      qaoa.mixer_layer(alpha, mixer_h)

  def antatz(params, **kwargs):

      for w in wires:
          qml.Hadamard(wires=w)

      # repeat the QAOA layer two times
      qml.layer(qaoa_layer, 2, params[0], params[1])

  dev = qml.device('default.qubit', wires=len(wires))
  cost_function = qml.VQECost(ansatz, cost_h, dev)
  ```

* Added an `ApproxTimeEvolution` template to the PennyLane templates module, which
  can be used to implement Trotterized time-evolution under a Hamiltonian.
  [(#710)](https://github.com/XanaduAI/pennylane/pull/710)

  <img src="https://pennylane.readthedocs.io/en/latest/_static/templates/subroutines/approx_time_evolution.png" width=50%/>

* Added a `qml.layer` template-constructing function, which takes a unitary, and
  repeatedly applies it on a set of wires to a given depth.
  [(#723)](https://github.com/PennyLaneAI/pennylane/pull/723)

  ```python
  def subroutine():
      qml.Hadamard(wires=[0])
      qml.CNOT(wires=[0, 1])
      qml.PauliX(wires=[1])

  dev = qml.device('default.qubit', wires=3)

  @qml.qnode(dev)
  def circuit():
      qml.layer(subroutine, 3)
      return [qml.expval(qml.PauliZ(0)), qml.expval(qml.PauliZ(1))]
  ```

  This creates the following circuit:
  ```pycon
  >>> circuit()
  >>> print(circuit.draw())
  0: ──H──╭C──X──H──╭C──X──H──╭C──X──┤ ⟨Z⟩
  1: ─────╰X────────╰X────────╰X─────┤ ⟨Z⟩
  ```

* Added the `qml.utils.decompose_hamiltonian` function. This function can be used to
  decompose a Hamiltonian into a linear combination of Pauli operators.
  [(#671)](https://github.com/XanaduAI/pennylane/pull/671)

  ```pycon
  >>> A = np.array(
  ... [[-2, -2+1j, -2, -2],
  ... [-2-1j,  0,  0, -1],
  ... [-2,  0, -2, -1],
  ... [-2, -1, -1,  0]])
  >>> coeffs, obs_list = decompose_hamiltonian(A)
  ```

<h4>New device features</h4>

* It is now possible to specify custom wire labels, such as `['anc1', 'anc2', 0, 1, 3]`, where the labels
  can be strings or numbers.
  [(#666)](https://github.com/XanaduAI/pennylane/pull/666)

  Custom wire labels are defined by passing a list to the `wires` argument when creating the device:

  ```pycon
  >>> dev = qml.device("default.qubit", wires=['anc1', 'anc2', 0, 1, 3])
  ```

  Quantum operations should then be invoked with these custom wire labels:

  ``` pycon
  >>> @qml.qnode(dev)
  >>> def circuit():
  ...    qml.Hadamard(wires='anc2')
  ...    qml.CNOT(wires=['anc1', 3])
  ...    ...
  ```

  The existing behaviour, in which the number of wires is specified on device initialization,
  continues to work as usual. This gives a default behaviour where wires are labelled
  by consecutive integers.

  ```pycon
  >>> dev = qml.device("default.qubit", wires=5)
  ```

* An integrated device test suite has been added, which can be used
  to run basic integration tests on core or external devices.
  [(#695)](https://github.com/PennyLaneAI/pennylane/pull/695)
  [(#724)](https://github.com/PennyLaneAI/pennylane/pull/724)
  [(#733)](https://github.com/PennyLaneAI/pennylane/pull/733)

  The test can be invoked against a particular device by calling the `pl-device-test`
  command line program:

  ```console
  $ pl-device-test --device=default.qubit --shots=1234 --analytic=False
  ```

  If the tests are run on external devices, the device and its dependencies must be
  installed locally. For more details, please see the
  [plugin test documentation](http://pennylane.readthedocs.io/en/latest/code/api/pennylane.devices.tests.html).

<h3>Improvements</h3>

* The functions implementing the quantum circuits building the Unitary Coupled-Cluster
  (UCCSD) VQE ansatz have been improved, with a more consistent naming convention and
  improved docstrings.
  [(#748)](https://github.com/PennyLaneAI/pennylane/pull/748)

  The changes include:

  - The terms *1particle-1hole (ph)* and *2particle-2hole (pphh)* excitations
    were replaced with the names *single* and *double* excitations, respectively.

  - The non-differentiable arguments in the `UCCSD` template were renamed accordingly:
    `ph` → `s_wires`, `pphh` → `d_wires`

  - The term *virtual*, previously used to refer the *unoccupied* orbitals, was discarded.

  - The Usage Details sections were updated and improved.

* Added support for TensorFlow 2.3 and PyTorch 1.6.
  [(#725)](https://github.com/PennyLaneAI/pennylane/pull/725)

* Returning probabilities is now supported from photonic QNodes.
  As with qubit QNodes, photonic QNodes returning probabilities are
  end-to-end differentiable.
  [(#699)](https://github.com/XanaduAI/pennylane/pull/699/)

  ```pycon
  >>> dev = qml.device("strawberryfields.fock", wires=2, cutoff_dim=5)
  >>> @qml.qnode(dev)
  ... def circuit(a):
  ...     qml.Displacement(a, 0, wires=0)
  ...     return qml.probs(wires=0)
  >>> print(circuit(0.5))
  [7.78800783e-01 1.94700196e-01 2.43375245e-02 2.02812704e-03 1.26757940e-04]
  ```

<h3>Breaking changes</h3>

* The `pennylane.plugins` and `pennylane.beta.plugins` folders have been renamed to
  `pennylane.devices` and `pennylane.beta.devices`, to reflect their content better.
  [(#726)](https://github.com/XanaduAI/pennylane/pull/726)

<h3>Bug fixes</h3>

* The PennyLane interface conversion functions can now convert QNodes with
  pre-existing interfaces.
  [(#707)](https://github.com/XanaduAI/pennylane/pull/707)

<h3>Documentation</h3>

* The interfaces section of the documentation has been renamed to 'Interfaces and training',
  and updated with the latest variable handling details.
  [(#753)](https://github.com/PennyLaneAI/pennylane/pull/753)

<h3>Contributors</h3>

This release contains contributions from (in alphabetical order):

Juan Miguel Arrazola, Thomas Bromley, Jack Ceroni, Alain Delgado Gran, Shadab Hussain, Theodor
Isacsson, Josh Izaac, Nathan Killoran, Maria Schuld, Antal Száva, Nicola Vitucci.

# Release 0.10.0

<h3>New features since last release</h3>

<h4>New and improved simulators</h4>

* Added a new device, `default.qubit.tf`, a pure-state qubit simulator written using TensorFlow.
  As a result, it supports classical backpropagation as a means to compute the Jacobian. This can
  be faster than the parameter-shift rule for computing quantum gradients
  when the number of parameters to be optimized is large.

  `default.qubit.tf` is designed to be used with end-to-end classical backpropagation
  (`diff_method="backprop"`) with the TensorFlow interface. This is the default method
  of differentiation when creating a QNode with this device.

  Using this method, the created QNode is a 'white-box' that is
  tightly integrated with your TensorFlow computation, including
  [AutoGraph](https://www.tensorflow.org/guide/function) support:

  ```pycon
  >>> dev = qml.device("default.qubit.tf", wires=1)
  >>> @tf.function
  ... @qml.qnode(dev, interface="tf", diff_method="backprop")
  ... def circuit(x):
  ...     qml.RX(x[1], wires=0)
  ...     qml.Rot(x[0], x[1], x[2], wires=0)
  ...     return qml.expval(qml.PauliZ(0))
  >>> weights = tf.Variable([0.2, 0.5, 0.1])
  >>> with tf.GradientTape() as tape:
  ...     res = circuit(weights)
  >>> print(tape.gradient(res, weights))
  tf.Tensor([-2.2526717e-01 -1.0086454e+00  1.3877788e-17], shape=(3,), dtype=float32)
  ```

  See the `default.qubit.tf`
  [documentation](https://pennylane.ai/en/stable/code/api/pennylane.beta.plugins.DefaultQubitTF.html)
  for more details.

* The [default.tensor plugin](https://github.com/XanaduAI/pennylane/blob/master/pennylane/beta/plugins/default_tensor.py)
  has been significantly upgraded. It now allows two different
  tensor network representations to be used: `"exact"` and `"mps"`. The former uses a
  exact factorized representation of quantum states, while the latter uses a matrix product state
  representation.
  ([#572](https://github.com/XanaduAI/pennylane/pull/572))
  ([#599](https://github.com/XanaduAI/pennylane/pull/599))

<h4>New machine learning functionality and integrations</h4>

* PennyLane QNodes can now be converted into Torch layers, allowing for creation of quantum and
  hybrid models using the `torch.nn` API.
  [(#588)](https://github.com/XanaduAI/pennylane/pull/588)

  A PennyLane QNode can be converted into a `torch.nn` layer using the `qml.qnn.TorchLayer` class:

  ```pycon
  >>> @qml.qnode(dev)
  ... def qnode(inputs, weights_0, weight_1):
  ...    # define the circuit
  ...    # ...

  >>> weight_shapes = {"weights_0": 3, "weight_1": 1}
  >>> qlayer = qml.qnn.TorchLayer(qnode, weight_shapes)
  ```

  A hybrid model can then be easily constructed:

  ```pycon
  >>> model = torch.nn.Sequential(qlayer, torch.nn.Linear(2, 2))
  ```

* Added a new "reversible" differentiation method which can be used in simulators, but not hardware.

  The reversible approach is similar to backpropagation, but trades off extra computation for
  enhanced memory efficiency. Where backpropagation caches the state tensors at each step during
  a simulated evolution, the reversible method only caches the final pre-measurement state.

  Compared to the parameter-shift method, the reversible method can be faster or slower,
  depending on the density and location of parametrized gates in a circuit
  (circuits with higher density of parametrized gates near the end of the circuit will see a benefit).
  [(#670)](https://github.com/XanaduAI/pennylane/pull/670)

  ```pycon
  >>> dev = qml.device("default.qubit", wires=2)
  ... @qml.qnode(dev, diff_method="reversible")
  ... def circuit(x):
  ...     qml.RX(x, wires=0)
  ...     qml.RX(x, wires=0)
  ...     qml.CNOT(wires=[0,1])
  ...     return qml.expval(qml.PauliZ(0))
  >>> qml.grad(circuit)(0.5)
  (array(-0.47942554),)
  ```

<h4>New templates and cost functions</h4>

* Added the new templates `UCCSD`, `SingleExcitationUnitary`, and`DoubleExcitationUnitary`,
  which together implement the Unitary Coupled-Cluster Singles and Doubles (UCCSD) ansatz
  to perform VQE-based quantum chemistry simulations using PennyLane-QChem.
  [(#622)](https://github.com/XanaduAI/pennylane/pull/622)
  [(#638)](https://github.com/XanaduAI/pennylane/pull/638)
  [(#654)](https://github.com/XanaduAI/pennylane/pull/654)
  [(#659)](https://github.com/XanaduAI/pennylane/pull/659)
  [(#622)](https://github.com/XanaduAI/pennylane/pull/622)

* Added module `pennylane.qnn.cost` with class `SquaredErrorLoss`. The module contains classes
  to calculate losses and cost functions on circuits with trainable parameters.
  [(#642)](https://github.com/XanaduAI/pennylane/pull/642)

<h3>Improvements</h3>

* Improves the wire management by making the `Operator.wires` attribute a `wires` object.
  [(#666)](https://github.com/XanaduAI/pennylane/pull/666)

* A significant improvement with respect to how QNodes and interfaces mark quantum function
  arguments as differentiable when using Autograd, designed to improve performance and make
  QNodes more intuitive.
  [(#648)](https://github.com/XanaduAI/pennylane/pull/648)
  [(#650)](https://github.com/XanaduAI/pennylane/pull/650)

  In particular, the following changes have been made:

  - A new `ndarray` subclass `pennylane.numpy.tensor`, which extends NumPy arrays with
    the keyword argument and attribute `requires_grad`. Tensors which have `requires_grad=False`
    are treated as non-differentiable by the Autograd interface.

  - A new subpackage `pennylane.numpy`, which wraps `autograd.numpy` such that NumPy functions
    accept the `requires_grad` keyword argument, and allows Autograd to differentiate
    `pennylane.numpy.tensor` objects.

  - The `argnum` argument to `qml.grad` is now optional; if not provided, arguments explicitly
    marked as `requires_grad=False` are excluded for the list of differentiable arguments.
    The ability to pass `argnum` has been retained for backwards compatibility, and
    if present the old behaviour persists.

* The QNode Torch interface now inspects QNode positional arguments.
  If any argument does not have the attribute `requires_grad=True`, it
  is automatically excluded from quantum gradient computations.
  [(#652)](https://github.com/XanaduAI/pennylane/pull/652)
  [(#660)](https://github.com/XanaduAI/pennylane/pull/660)

* The QNode TF interface now inspects QNode positional arguments.
  If any argument is not being watched by a `tf.GradientTape()`,
  it is automatically excluded from quantum gradient computations.
  [(#655)](https://github.com/XanaduAI/pennylane/pull/655)
  [(#660)](https://github.com/XanaduAI/pennylane/pull/660)

* QNodes have two new public methods: `QNode.set_trainable_args()` and `QNode.get_trainable_args()`.
  These are designed to be called by interfaces, to specify to the QNode which of its
  input arguments are differentiable. Arguments which are non-differentiable will not be converted
  to PennyLane Variable objects within the QNode.
  [(#660)](https://github.com/XanaduAI/pennylane/pull/660)

* Added `decomposition` method to PauliX, PauliY, PauliZ, S, T, Hadamard, and PhaseShift gates, which
  decomposes each of these gates into rotation gates.
  [(#668)](https://github.com/XanaduAI/pennylane/pull/668)

* The `CircuitGraph` class now supports serializing contained circuit operations
  and measurement basis rotations to an OpenQASM2.0 script via the new
  `CircuitGraph.to_openqasm()` method.
  [(#623)](https://github.com/XanaduAI/pennylane/pull/623)

<h3>Breaking changes</h3>

* Removes support for Python 3.5.
  [(#639)](https://github.com/XanaduAI/pennylane/pull/639)

<h3>Documentation</h3>

* Various small typos were fixed.

<h3>Contributors</h3>

This release contains contributions from (in alphabetical order):

Thomas Bromley, Jack Ceroni, Alain Delgado Gran, Theodor Isacsson, Josh Izaac,
Nathan Killoran, Maria Schuld, Antal Száva, Nicola Vitucci.


# Release 0.9.0

<h3>New features since last release</h3>

<h4>New machine learning integrations</h4>

* PennyLane QNodes can now be converted into Keras layers, allowing for creation of quantum and
  hybrid models using the Keras API.
  [(#529)](https://github.com/XanaduAI/pennylane/pull/529)

  A PennyLane QNode can be converted into a Keras layer using the `KerasLayer` class:

  ```python
  from pennylane.qnn import KerasLayer

  @qml.qnode(dev)
  def circuit(inputs, weights_0, weight_1):
     # define the circuit
     # ...

  weight_shapes = {"weights_0": 3, "weight_1": 1}
  qlayer = qml.qnn.KerasLayer(circuit, weight_shapes, output_dim=2)
  ```

  A hybrid model can then be easily constructed:

  ```python
  model = tf.keras.models.Sequential([qlayer, tf.keras.layers.Dense(2)])
  ```

* Added a new type of QNode, `qml.qnodes.PassthruQNode`. For simulators which are coded in an
  external library which supports automatic differentiation, PennyLane will treat a PassthruQNode as
  a "white box", and rely on the external library to directly provide gradients via backpropagation.
  This can be more efficient than the using parameter-shift rule for a large number of parameters.
  [(#488)](https://github.com/XanaduAI/pennylane/pull/488)

  Currently this behaviour is supported by PennyLane's `default.tensor.tf` device backend,
  compatible with the `'tf'` interface using TensorFlow 2:

  ```python
  dev = qml.device('default.tensor.tf', wires=2)

  @qml.qnode(dev, diff_method="backprop")
  def circuit(params):
      qml.RX(params[0], wires=0)
      qml.RX(params[1], wires=1)
      qml.CNOT(wires=[0, 1])
      return qml.expval(qml.PauliZ(0))

  qnode = PassthruQNode(circuit, dev)
  params = tf.Variable([0.3, 0.1])

  with tf.GradientTape() as tape:
      tape.watch(params)
      res = qnode(params)

  grad = tape.gradient(res, params)
  ```

<h4>New optimizers</h4>

* Added the `qml.RotosolveOptimizer`, a gradient-free optimizer
  that minimizes the quantum function by updating each parameter,
  one-by-one, via a closed-form expression while keeping other parameters
  fixed.
  [(#636)](https://github.com/XanaduAI/pennylane/pull/636)
  [(#539)](https://github.com/XanaduAI/pennylane/pull/539)

* Added the `qml.RotoselectOptimizer`, which uses Rotosolve to
  minimizes a quantum function with respect to both the
  rotation operations applied and the rotation parameters.
  [(#636)](https://github.com/XanaduAI/pennylane/pull/636)
  [(#539)](https://github.com/XanaduAI/pennylane/pull/539)

  For example, given a quantum function `f` that accepts parameters `x`
  and a list of corresponding rotation operations `generators`,
  the Rotoselect optimizer will, at each step, update both the parameter
  values and the list of rotation gates to minimize the loss:

  ```pycon
  >>> opt = qml.optimize.RotoselectOptimizer()
  >>> x = [0.3, 0.7]
  >>> generators = [qml.RX, qml.RY]
  >>> for _ in range(100):
  ...     x, generators = opt.step(f, x, generators)
  ```


<h4>New operations</h4>

* Added the `PauliRot` gate, which performs an arbitrary
  Pauli rotation on multiple qubits, and the `MultiRZ` gate,
  which performs a rotation generated by a tensor product
  of Pauli Z operators.
  [(#559)](https://github.com/XanaduAI/pennylane/pull/559)

  ```python
  dev = qml.device('default.qubit', wires=4)

  @qml.qnode(dev)
  def circuit(angle):
      qml.PauliRot(angle, "IXYZ", wires=[0, 1, 2, 3])
      return [qml.expval(qml.PauliZ(wire)) for wire in [0, 1, 2, 3]]
  ```

  ```pycon
  >>> circuit(0.4)
  [1.         0.92106099 0.92106099 1.        ]
  >>> print(circuit.draw())
   0: ──╭RI(0.4)──┤ ⟨Z⟩
   1: ──├RX(0.4)──┤ ⟨Z⟩
   2: ──├RY(0.4)──┤ ⟨Z⟩
   3: ──╰RZ(0.4)──┤ ⟨Z⟩
  ```

  If the `PauliRot` gate is not supported on the target device, it will
  be decomposed into `Hadamard`, `RX` and `MultiRZ` gates. Note that
  identity gates in the Pauli word result in untouched wires:

  ```pycon
  >>> print(circuit.draw())
   0: ───────────────────────────────────┤ ⟨Z⟩
   1: ──H──────────╭RZ(0.4)──H───────────┤ ⟨Z⟩
   2: ──RX(1.571)──├RZ(0.4)──RX(-1.571)──┤ ⟨Z⟩
   3: ─────────────╰RZ(0.4)──────────────┤ ⟨Z⟩
  ```

  If the `MultiRZ` gate is not supported, it will be decomposed into
  `CNOT` and `RZ` gates:

  ```pycon
  >>> print(circuit.draw())
   0: ──────────────────────────────────────────────────┤ ⟨Z⟩
   1: ──H──────────────╭X──RZ(0.4)──╭X──────H───────────┤ ⟨Z⟩
   2: ──RX(1.571)──╭X──╰C───────────╰C──╭X──RX(-1.571)──┤ ⟨Z⟩
   3: ─────────────╰C───────────────────╰C──────────────┤ ⟨Z⟩
  ```

* PennyLane now provides `DiagonalQubitUnitary` for diagonal gates, that are e.g.,
  encountered in IQP circuits. These kinds of gates can be evaluated much faster on
  a simulator device.
  [(#567)](https://github.com/XanaduAI/pennylane/pull/567)

  The gate can be used, for example, to efficiently simulate oracles:

  ```python
  dev = qml.device('default.qubit', wires=3)

  # Function as a bitstring
  f = np.array([1, 0, 0, 1, 1, 0, 1, 0])

  @qml.qnode(dev)
  def circuit(weights1, weights2):
      qml.templates.StronglyEntanglingLayers(weights1, wires=[0, 1, 2])

      # Implements the function as a phase-kickback oracle
      qml.DiagonalQubitUnitary((-1)**f, wires=[0, 1, 2])

      qml.templates.StronglyEntanglingLayers(weights2, wires=[0, 1, 2])
      return [qml.expval(qml.PauliZ(w)) for w in range(3)]
  ```

* Added the `TensorN` CVObservable that can represent the tensor product of the
  `NumberOperator` on photonic backends.
  [(#608)](https://github.com/XanaduAI/pennylane/pull/608)

<h4>New templates</h4>

* Added the `ArbitraryUnitary` and `ArbitraryStatePreparation` templates, which use
  `PauliRot` gates to perform an arbitrary unitary and prepare an arbitrary basis
  state with the minimal number of parameters.
  [(#590)](https://github.com/XanaduAI/pennylane/pull/590)

  ```python
  dev = qml.device('default.qubit', wires=3)

  @qml.qnode(dev)
  def circuit(weights1, weights2):
        qml.templates.ArbitraryStatePreparation(weights1, wires=[0, 1, 2])
        qml.templates.ArbitraryUnitary(weights2, wires=[0, 1, 2])
        return qml.probs(wires=[0, 1, 2])
  ```

* Added the `IQPEmbedding` template, which encodes inputs into the diagonal gates of an
  IQP circuit.
  [(#605)](https://github.com/XanaduAI/pennylane/pull/605)

  <img src="https://pennylane.readthedocs.io/en/latest/_images/iqp.png"
  width=50%></img>

* Added the `SimplifiedTwoDesign` template, which implements the circuit
  design of [Cerezo et al. (2020)](<https://arxiv.org/abs/2001.00550>).
  [(#556)](https://github.com/XanaduAI/pennylane/pull/556)

  <img src="https://pennylane.readthedocs.io/en/latest/_images/simplified_two_design.png"
  width=50%></img>

* Added the `BasicEntanglerLayers` template, which is a simple layer architecture
  of rotations and CNOT nearest-neighbour entanglers.
  [(#555)](https://github.com/XanaduAI/pennylane/pull/555)

  <img src="https://pennylane.readthedocs.io/en/latest/_images/basic_entangler.png"
  width=50%></img>

* PennyLane now offers a broadcasting function to easily construct templates:
  `qml.broadcast()` takes single quantum operations or other templates and applies
  them to wires in a specific pattern.
  [(#515)](https://github.com/XanaduAI/pennylane/pull/515)
  [(#522)](https://github.com/XanaduAI/pennylane/pull/522)
  [(#526)](https://github.com/XanaduAI/pennylane/pull/526)
  [(#603)](https://github.com/XanaduAI/pennylane/pull/603)

  For example, we can use broadcast to repeat a custom template
  across multiple wires:

  ```python
  from pennylane.templates import template

  @template
  def mytemplate(pars, wires):
      qml.Hadamard(wires=wires)
      qml.RY(pars, wires=wires)

  dev = qml.device('default.qubit', wires=3)

  @qml.qnode(dev)
  def circuit(pars):
      qml.broadcast(mytemplate, pattern="single", wires=[0,1,2], parameters=pars)
      return qml.expval(qml.PauliZ(0))
  ```

  ```pycon
  >>> circuit([1, 1, 0.1])
  -0.841470984807896
  >>> print(circuit.draw())
   0: ──H──RY(1.0)──┤ ⟨Z⟩
   1: ──H──RY(1.0)──┤
   2: ──H──RY(0.1)──┤
  ```

  For other available patterns, see the
  [broadcast function documentation](https://pennylane.readthedocs.io/en/latest/code/api/pennylane.broadcast.html).

<h3>Breaking changes</h3>

* The `QAOAEmbedding` now uses the new `MultiRZ` gate as a `ZZ` entangler,
  which changes the convention. While
  previously, the `ZZ` gate in the embedding was implemented as

  ```python
  CNOT(wires=[wires[0], wires[1]])
  RZ(2 * parameter, wires=wires[0])
  CNOT(wires=[wires[0], wires[1]])
  ```

  the `MultiRZ` corresponds to

  ```python
  CNOT(wires=[wires[1], wires[0]])
  RZ(parameter, wires=wires[0])
  CNOT(wires=[wires[1], wires[0]])
  ```

  which differs in the factor of `2`, and fixes a bug in the
  wires that the `CNOT` was applied to.
  [(#609)](https://github.com/XanaduAI/pennylane/pull/609)

* Probability methods are handled by `QubitDevice` and device method
  requirements are modified to simplify plugin development.
  [(#573)](https://github.com/XanaduAI/pennylane/pull/573)

* The internal variables `All` and `Any` to mark an `Operation` as acting on all or any
  wires have been renamed to `AllWires` and `AnyWires`.
  [(#614)](https://github.com/XanaduAI/pennylane/pull/614)

<h3>Improvements</h3>

* A new `Wires` class was introduced for the internal
  bookkeeping of wire indices.
  [(#615)](https://github.com/XanaduAI/pennylane/pull/615)

* Improvements to the speed/performance of the `default.qubit` device.
  [(#567)](https://github.com/XanaduAI/pennylane/pull/567)
  [(#559)](https://github.com/XanaduAI/pennylane/pull/559)

* Added the `"backprop"` and `"device"` differentiation methods to the `qnode`
  decorator.
  [(#552)](https://github.com/XanaduAI/pennylane/pull/552)

  - `"backprop"`: Use classical backpropagation. Default on simulator
    devices that are classically end-to-end differentiable.
    The returned QNode can only be used with the same machine learning
    framework (e.g., `default.tensor.tf` simulator with the `tensorflow` interface).

  - `"device"`: Queries the device directly for the gradient.

  Using the `"backprop"` differentiation method with the `default.tensor.tf`
  device, the created QNode is a 'white-box', and is tightly integrated with
  the overall TensorFlow computation:

  ```python
  >>> dev = qml.device("default.tensor.tf", wires=1)
  >>> @qml.qnode(dev, interface="tf", diff_method="backprop")
  >>> def circuit(x):
  ...     qml.RX(x[1], wires=0)
  ...     qml.Rot(x[0], x[1], x[2], wires=0)
  ...     return qml.expval(qml.PauliZ(0))
  >>> vars = tf.Variable([0.2, 0.5, 0.1])
  >>> with tf.GradientTape() as tape:
  ...     res = circuit(vars)
  >>> tape.gradient(res, vars)
  <tf.Tensor: shape=(3,), dtype=float32, numpy=array([-2.2526717e-01, -1.0086454e+00,  1.3877788e-17], dtype=float32)>
  ```

* The circuit drawer now displays inverted operations, as well as wires
  where probabilities are returned from the device:
  [(#540)](https://github.com/XanaduAI/pennylane/pull/540)

  ```python
  >>> @qml.qnode(dev)
  ... def circuit(theta):
  ...     qml.RX(theta, wires=0)
  ...     qml.CNOT(wires=[0, 1])
  ...     qml.S(wires=1).inv()
  ...     return qml.probs(wires=[0, 1])
  >>> circuit(0.2)
  array([0.99003329, 0.        , 0.        , 0.00996671])
  >>> print(circuit.draw())
  0: ──RX(0.2)──╭C───────╭┤ Probs
  1: ───────────╰X──S⁻¹──╰┤ Probs
  ```

* You can now evaluate the metric tensor of a VQE Hamiltonian via the new
  `VQECost.metric_tensor` method. This allows `VQECost` objects to be directly
  optimized by the quantum natural gradient optimizer (`qml.QNGOptimizer`).
  [(#618)](https://github.com/XanaduAI/pennylane/pull/618)

* The input check functions in `pennylane.templates.utils` are now public
  and visible in the API documentation.
  [(#566)](https://github.com/XanaduAI/pennylane/pull/566)

* Added keyword arguments for step size and order to the `qnode` decorator, as well as
  the `QNode` and `JacobianQNode` classes. This enables the user to set the step size
  and order when using finite difference methods. These options are also exposed when
  creating QNode collections.
  [(#530)](https://github.com/XanaduAI/pennylane/pull/530)
  [(#585)](https://github.com/XanaduAI/pennylane/pull/585)
  [(#587)](https://github.com/XanaduAI/pennylane/pull/587)

* The decomposition for the `CRY` gate now uses the simpler form `RY @ CNOT @ RY @ CNOT`
  [(#547)](https://github.com/XanaduAI/pennylane/pull/547)

* The underlying queuing system was refactored, removing the `qml._current_context`
  property that held the currently active `QNode` or `OperationRecorder`. Now, all
  objects that expose a queue for operations inherit from `QueuingContext` and
  register their queue globally.
  [(#548)](https://github.com/XanaduAI/pennylane/pull/548)

* The PennyLane repository has a new benchmarking tool which supports the comparison of different git revisions.
  [(#568)](https://github.com/XanaduAI/pennylane/pull/568)
  [(#560)](https://github.com/XanaduAI/pennylane/pull/560)
  [(#516)](https://github.com/XanaduAI/pennylane/pull/516)

<h3>Documentation</h3>

* Updated the development section by creating a landing page with links to sub-pages
  containing specific guides.
  [(#596)](https://github.com/XanaduAI/pennylane/pull/596)

* Extended the developer's guide by a section explaining how to add new templates.
  [(#564)](https://github.com/XanaduAI/pennylane/pull/564)

<h3>Bug fixes</h3>

* `tf.GradientTape().jacobian()` can now be evaluated on QNodes using the TensorFlow interface.
  [(#626)](https://github.com/XanaduAI/pennylane/pull/626)

* `RandomLayers()` is now compatible with the qiskit devices.
  [(#597)](https://github.com/XanaduAI/pennylane/pull/597)

* `DefaultQubit.probability()` now returns the correct probability when called with
  `device.analytic=False`.
  [(#563)](https://github.com/XanaduAI/pennylane/pull/563)

* Fixed a bug in the `StronglyEntanglingLayers` template, allowing it to
  work correctly when applied to a single wire.
  [(544)](https://github.com/XanaduAI/pennylane/pull/544)

* Fixed a bug when inverting operations with decompositions; operations marked as inverted
  are now correctly inverted when the fallback decomposition is called.
  [(#543)](https://github.com/XanaduAI/pennylane/pull/543)

* The `QNode.print_applied()` method now correctly displays wires where
  `qml.prob()` is being returned.
  [#542](https://github.com/XanaduAI/pennylane/pull/542)

<h3>Contributors</h3>

This release contains contributions from (in alphabetical order):

Ville Bergholm, Lana Bozanic, Thomas Bromley, Theodor Isacsson, Josh Izaac, Nathan Killoran,
Maggie Li, Johannes Jakob Meyer, Maria Schuld, Sukin Sim, Antal Száva.

# Release 0.8.1

<h3>Improvements</h3>

* Beginning of support for Python 3.8, with the test suite
  now being run in a Python 3.8 environment.
  [(#501)](https://github.com/XanaduAI/pennylane/pull/501)

<h3>Documentation</h3>

* Present templates as a gallery of thumbnails showing the
  basic circuit architecture.
  [(#499)](https://github.com/XanaduAI/pennylane/pull/499)

<h3>Bug fixes</h3>

* Fixed a bug where multiplying a QNode parameter by 0 caused a divide
  by zero error when calculating the parameter shift formula.
  [(#512)](https://github.com/XanaduAI/pennylane/pull/512)

* Fixed a bug where the shape of differentiable QNode arguments
  was being cached on the first construction, leading to indexing
  errors if the QNode was re-evaluated if the argument changed shape.
  [(#505)](https://github.com/XanaduAI/pennylane/pull/505)

<h3>Contributors</h3>

This release contains contributions from (in alphabetical order):

Ville Bergholm, Josh Izaac, Johannes Jakob Meyer, Maria Schuld, Antal Száva.

# Release 0.8.0

<h3>New features since last release</h3>

* Added a quantum chemistry package, `pennylane.qchem`, which supports
  integration with OpenFermion, Psi4, PySCF, and OpenBabel.
  [(#453)](https://github.com/XanaduAI/pennylane/pull/453)

  Features include:

  - Generate the qubit Hamiltonians directly starting with the atomic structure of the molecule.
  - Calculate the mean-field (Hartree-Fock) electronic structure of molecules.
  - Allow to define an active space based on the number of active electrons and active orbitals.
  - Perform the fermionic-to-qubit transformation of the electronic Hamiltonian by
    using different functions implemented in OpenFermion.
  - Convert OpenFermion's QubitOperator to a Pennylane `Hamiltonian` class.
  - Perform a Variational Quantum Eigensolver (VQE) computation with this Hamiltonian in PennyLane.

  Check out the [quantum chemistry quickstart](https://pennylane.readthedocs.io/en/latest/introduction/chemistry.html), as well the quantum chemistry and VQE tutorials.

* PennyLane now has some functions and classes for creating and solving VQE
  problems. [(#467)](https://github.com/XanaduAI/pennylane/pull/467)

  - `qml.Hamiltonian`: a lightweight class for representing qubit Hamiltonians
  - `qml.VQECost`: a class for quickly constructing a differentiable cost function
    given a circuit ansatz, Hamiltonian, and one or more devices

    ```python
    >>> H = qml.vqe.Hamiltonian(coeffs, obs)
    >>> cost = qml.VQECost(ansatz, hamiltonian, dev, interface="torch")
    >>> params = torch.rand([4, 3])
    >>> cost(params)
    tensor(0.0245, dtype=torch.float64)
    ```

* Added a circuit drawing feature that provides a text-based representation
  of a QNode instance. It can be invoked via `qnode.draw()`. The user can specify
  to display variable names instead of variable values and choose either an ASCII
  or Unicode charset.
  [(#446)](https://github.com/XanaduAI/pennylane/pull/446)

  Consider the following circuit as an example:
  ```python3
  @qml.qnode(dev)
  def qfunc(a, w):
      qml.Hadamard(0)
      qml.CRX(a, wires=[0, 1])
      qml.Rot(w[0], w[1], w[2], wires=[1])
      qml.CRX(-a, wires=[0, 1])

      return qml.expval(qml.PauliZ(0) @ qml.PauliZ(1))
  ```

  We can draw the circuit after it has been executed:

  ```python
  >>> result = qfunc(2.3, [1.2, 3.2, 0.7])
  >>> print(qfunc.draw())
   0: ──H──╭C────────────────────────────╭C─────────╭┤ ⟨Z ⊗ Z⟩
   1: ─────╰RX(2.3)──Rot(1.2, 3.2, 0.7)──╰RX(-2.3)──╰┤ ⟨Z ⊗ Z⟩
  >>> print(qfunc.draw(charset="ascii"))
   0: --H--+C----------------------------+C---------+| <Z @ Z>
   1: -----+RX(2.3)--Rot(1.2, 3.2, 0.7)--+RX(-2.3)--+| <Z @ Z>
  >>> print(qfunc.draw(show_variable_names=True))
   0: ──H──╭C─────────────────────────────╭C─────────╭┤ ⟨Z ⊗ Z⟩
   1: ─────╰RX(a)──Rot(w[0], w[1], w[2])──╰RX(-1*a)──╰┤ ⟨Z ⊗ Z⟩
  ```

* Added `QAOAEmbedding` and its parameter initialization
  as a new trainable template.
  [(#442)](https://github.com/XanaduAI/pennylane/pull/442)

  <img src="https://pennylane.readthedocs.io/en/latest/_images/qaoa_layers.png"
  width=70%></img>

* Added the `qml.probs()` measurement function, allowing QNodes
  to differentiate variational circuit probabilities
  on simulators and hardware.
  [(#432)](https://github.com/XanaduAI/pennylane/pull/432)

  ```python
  @qml.qnode(dev)
  def circuit(x):
      qml.Hadamard(wires=0)
      qml.RY(x, wires=0)
      qml.RX(x, wires=1)
      qml.CNOT(wires=[0, 1])
      return qml.probs(wires=[0])
  ```
  Executing this circuit gives the marginal probability of wire 1:
  ```python
  >>> circuit(0.2)
  [0.40066533 0.59933467]
  ```
  QNodes that return probabilities fully support autodifferentiation.

* Added the convenience load functions `qml.from_pyquil`, `qml.from_quil` and
  `qml.from_quil_file` that convert pyQuil objects and Quil code to PennyLane
  templates. This feature requires version 0.8 or above of the PennyLane-Forest
  plugin.
  [(#459)](https://github.com/XanaduAI/pennylane/pull/459)

* Added a `qml.inv` method that inverts templates and sequences of Operations.
  Added a `@qml.template` decorator that makes templates return the queued Operations.
  [(#462)](https://github.com/XanaduAI/pennylane/pull/462)

  For example, using this function to invert a template inside a QNode:

  ```python3
      @qml.template
      def ansatz(weights, wires):
          for idx, wire in enumerate(wires):
              qml.RX(weights[idx], wires=[wire])

          for idx in range(len(wires) - 1):
              qml.CNOT(wires=[wires[idx], wires[idx + 1]])

      dev = qml.device('default.qubit', wires=2)

      @qml.qnode(dev)
      def circuit(weights):
          qml.inv(ansatz(weights, wires=[0, 1]))
          return qml.expval(qml.PauliZ(0) @ qml.PauliZ(1))
    ```

* Added the `QNodeCollection` container class, that allows independent
  QNodes to be stored and evaluated simultaneously. Experimental support
  for asynchronous evaluation of contained QNodes is provided with the
  `parallel=True` keyword argument.
  [(#466)](https://github.com/XanaduAI/pennylane/pull/466)

* Added a high level `qml.map` function, that maps a quantum
  circuit template over a list of observables or devices, returning
  a `QNodeCollection`.
  [(#466)](https://github.com/XanaduAI/pennylane/pull/466)

  For example:

  ```python3
  >>> def my_template(params, wires, **kwargs):
  >>>    qml.RX(params[0], wires=wires[0])
  >>>    qml.RX(params[1], wires=wires[1])
  >>>    qml.CNOT(wires=wires)

  >>> obs_list = [qml.PauliX(0) @ qml.PauliZ(1), qml.PauliZ(0) @ qml.PauliX(1)]
  >>> dev = qml.device("default.qubit", wires=2)
  >>> qnodes = qml.map(my_template, obs_list, dev, measure="expval")
  >>> qnodes([0.54, 0.12])
  array([-0.06154835  0.99280864])
  ```

* Added high level `qml.sum`, `qml.dot`, `qml.apply` functions
  that act on QNode collections.
  [(#466)](https://github.com/XanaduAI/pennylane/pull/466)

  `qml.apply` allows vectorized functions to act over the entire QNode
  collection:
  ```python
  >>> qnodes = qml.map(my_template, obs_list, dev, measure="expval")
  >>> cost = qml.apply(np.sin, qnodes)
  >>> cost([0.54, 0.12])
  array([-0.0615095  0.83756375])
  ```

  `qml.sum` and `qml.dot` take the sum of a QNode collection, and a
  dot product of tensors/arrays/QNode collections, respectively.

<h3>Breaking changes</h3>

* Deprecated the old-style `QNode` such that only the new-style `QNode` and its syntax can be used,
  moved all related files from the `pennylane/beta` folder to `pennylane`.
  [(#440)](https://github.com/XanaduAI/pennylane/pull/440)

<h3>Improvements</h3>

* Added the `Tensor.prune()` method and the `Tensor.non_identity_obs` property for extracting
  non-identity instances from the observables making up a `Tensor` instance.
  [(#498)](https://github.com/XanaduAI/pennylane/pull/498)

* Renamed the `expt.tensornet` and `expt.tensornet.tf` devices to `default.tensor` and
  `default.tensor.tf`.
  [(#495)](https://github.com/XanaduAI/pennylane/pull/495)

* Added a serialization method to the `CircuitGraph` class that is used to create a unique
  hash for each quantum circuit graph.
  [(#470)](https://github.com/XanaduAI/pennylane/pull/470)

* Added the `Observable.eigvals` method to return the eigenvalues of observables.
  [(#449)](https://github.com/XanaduAI/pennylane/pull/449)

* Added the `Observable.diagonalizing_gates` method to return the gates
  that diagonalize an observable in the computational basis.
  [(#454)](https://github.com/XanaduAI/pennylane/pull/454)

* Added the `Operator.matrix` method to return the matrix representation
  of an operator in the computational basis.
  [(#454)](https://github.com/XanaduAI/pennylane/pull/454)

* Added a `QubitDevice` class which implements common functionalities of plugin devices such that
  plugin devices can rely on these implementations. The new `QubitDevice` also includes
  a new `execute` method, which allows for more convenient plugin design. In addition, `QubitDevice`
  also unifies the way samples are generated on qubit-based devices.
  [(#452)](https://github.com/XanaduAI/pennylane/pull/452)
  [(#473)](https://github.com/XanaduAI/pennylane/pull/473)

* Improved documentation of `AmplitudeEmbedding` and `BasisEmbedding` templates.
  [(#441)](https://github.com/XanaduAI/pennylane/pull/441)
  [(#439)](https://github.com/XanaduAI/pennylane/pull/439)

* Codeblocks in the documentation now have a 'copy' button for easily
  copying examples.
  [(#437)](https://github.com/XanaduAI/pennylane/pull/437)

<h3>Documentation</h3>

* Update the developers plugin guide to use QubitDevice.
  [(#483)](https://github.com/XanaduAI/pennylane/pull/483)

<h3>Bug fixes</h3>

* Fixed a bug in `CVQNode._pd_analytic`, where non-descendant observables were not
  Heisenberg-transformed before evaluating the partial derivatives when using the
  order-2 parameter-shift method, resulting in an erroneous Jacobian for some circuits.
  [(#433)](https://github.com/XanaduAI/pennylane/pull/433)

<h3>Contributors</h3>

This release contains contributions from (in alphabetical order):

Juan Miguel Arrazola, Ville Bergholm, Alain Delgado Gran, Olivia Di Matteo,
Theodor Isacsson, Josh Izaac, Soran Jahangiri, Nathan Killoran, Johannes Jakob Meyer,
Zeyue Niu, Maria Schuld, Antal Száva.

# Release 0.7.0

<h3>New features since last release</h3>

* Custom padding constant in `AmplitudeEmbedding` is supported (see 'Breaking changes'.)
  [(#419)](https://github.com/XanaduAI/pennylane/pull/419)

* `StronglyEntanglingLayer` and `RandomLayer` now work with a single wire.
  [(#409)](https://github.com/XanaduAI/pennylane/pull/409)
  [(#413)](https://github.com/XanaduAI/pennylane/pull/413)

* Added support for applying the inverse of an `Operation` within a circuit.
  [(#377)](https://github.com/XanaduAI/pennylane/pull/377)

* Added an `OperationRecorder()` context manager, that allows templates
  and quantum functions to be executed while recording events. The
  recorder can be used with and without QNodes as a debugging utility.
  [(#388)](https://github.com/XanaduAI/pennylane/pull/388)

* Operations can now specify a decomposition that is used when the desired operation
  is not supported on the target device.
  [(#396)](https://github.com/XanaduAI/pennylane/pull/396)

* The ability to load circuits from external frameworks as templates
  has been added via the new `qml.load()` function. This feature
  requires plugin support --- this initial release provides support
  for Qiskit circuits and QASM files when `pennylane-qiskit` is installed,
  via the functions `qml.from_qiskit` and `qml.from_qasm`.
  [(#418)](https://github.com/XanaduAI/pennylane/pull/418)

* An experimental tensor network device has been added
  [(#416)](https://github.com/XanaduAI/pennylane/pull/416)
  [(#395)](https://github.com/XanaduAI/pennylane/pull/395)
  [(#394)](https://github.com/XanaduAI/pennylane/pull/394)
  [(#380)](https://github.com/XanaduAI/pennylane/pull/380)

* An experimental tensor network device which uses TensorFlow for
  backpropagation has been added
  [(#427)](https://github.com/XanaduAI/pennylane/pull/427)

* Custom padding constant in `AmplitudeEmbedding` is supported (see 'Breaking changes'.)
  [(#419)](https://github.com/XanaduAI/pennylane/pull/419)

<h3>Breaking changes</h3>

* The `pad` parameter in `AmplitudeEmbedding()` is now either `None` (no automatic padding), or a
  number that is used as the padding constant.
  [(#419)](https://github.com/XanaduAI/pennylane/pull/419)

* Initialization functions now return a single array of weights per function. Utilities for multi-weight templates
  `Interferometer()` and `CVNeuralNetLayers()` are provided.
  [(#412)](https://github.com/XanaduAI/pennylane/pull/412)

* The single layer templates `RandomLayer()`, `CVNeuralNetLayer()` and `StronglyEntanglingLayer()`
  have been turned into private functions `_random_layer()`, `_cv_neural_net_layer()` and
  `_strongly_entangling_layer()`. Recommended use is now via the corresponding `Layers()` templates.
  [(#413)](https://github.com/XanaduAI/pennylane/pull/413)

<h3>Improvements</h3>

* Added extensive input checks in templates.
  [(#419)](https://github.com/XanaduAI/pennylane/pull/419)

* Templates integration tests are rewritten - now cover keyword/positional argument passing,
  interfaces and combinations of templates.
  [(#409)](https://github.com/XanaduAI/pennylane/pull/409)
  [(#419)](https://github.com/XanaduAI/pennylane/pull/419)

* State vector preparation operations in the `default.qubit` plugin can now be
  applied to subsets of wires, and are restricted to being the first operation
  in a circuit.
  [(#346)](https://github.com/XanaduAI/pennylane/pull/346)

* The `QNode` class is split into a hierarchy of simpler classes.
  [(#354)](https://github.com/XanaduAI/pennylane/pull/354)
  [(#398)](https://github.com/XanaduAI/pennylane/pull/398)
  [(#415)](https://github.com/XanaduAI/pennylane/pull/415)
  [(#417)](https://github.com/XanaduAI/pennylane/pull/417)
  [(#425)](https://github.com/XanaduAI/pennylane/pull/425)

* Added the gates U1, U2 and U3 parametrizing arbitrary unitaries on 1, 2 and 3
  qubits and the Toffoli gate to the set of qubit operations.
  [(#396)](https://github.com/XanaduAI/pennylane/pull/396)

* Changes have been made to accomodate the movement of the main function
  in `pytest._internal` to `pytest._internal.main` in pip 19.3.
  [(#404)](https://github.com/XanaduAI/pennylane/pull/404)

* Added the templates `BasisStatePreparation` and `MottonenStatePreparation` that use
  gates to prepare a basis state and an arbitrary state respectively.
  [(#336)](https://github.com/XanaduAI/pennylane/pull/336)

* Added decompositions for `BasisState` and `QubitStateVector` based on state
  preparation templates.
  [(#414)](https://github.com/XanaduAI/pennylane/pull/414)

* Replaces the pseudo-inverse in the quantum natural gradient optimizer
  (which can be numerically unstable) with `np.linalg.solve`.
  [(#428)](https://github.com/XanaduAI/pennylane/pull/428)

<h3>Contributors</h3>

This release contains contributions from (in alphabetical order):

Ville Bergholm, Josh Izaac, Nathan Killoran, Angus Lowe, Johannes Jakob Meyer,
Oluwatobi Ogunbayo, Maria Schuld, Antal Száva.

# Release 0.6.1

<h3>New features since last release</h3>

* Added a `print_applied` method to QNodes, allowing the operation
  and observable queue to be printed as last constructed.
  [(#378)](https://github.com/XanaduAI/pennylane/pull/378)

<h3>Improvements</h3>

* A new `Operator` base class is introduced, which is inherited by both the
  `Observable` class and the `Operation` class.
  [(#355)](https://github.com/XanaduAI/pennylane/pull/355)

* Removed deprecated `@abstractproperty` decorators
  in `_device.py`.
  [(#374)](https://github.com/XanaduAI/pennylane/pull/374)

* The `CircuitGraph` class is updated to deal with `Operation` instances directly.
  [(#344)](https://github.com/XanaduAI/pennylane/pull/344)

* Comprehensive gradient tests have been added for the interfaces.
  [(#381)](https://github.com/XanaduAI/pennylane/pull/381)

<h3>Documentation</h3>

* The new restructured documentation has been polished and updated.
  [(#387)](https://github.com/XanaduAI/pennylane/pull/387)
  [(#375)](https://github.com/XanaduAI/pennylane/pull/375)
  [(#372)](https://github.com/XanaduAI/pennylane/pull/372)
  [(#370)](https://github.com/XanaduAI/pennylane/pull/370)
  [(#369)](https://github.com/XanaduAI/pennylane/pull/369)
  [(#367)](https://github.com/XanaduAI/pennylane/pull/367)
  [(#364)](https://github.com/XanaduAI/pennylane/pull/364)

* Updated the development guides.
  [(#382)](https://github.com/XanaduAI/pennylane/pull/382)
  [(#379)](https://github.com/XanaduAI/pennylane/pull/379)

* Added all modules, classes, and functions to the API section
  in the documentation.
  [(#373)](https://github.com/XanaduAI/pennylane/pull/373)

<h3>Bug fixes</h3>

* Replaces the existing `np.linalg.norm` normalization with hand-coded
  normalization, allowing `AmplitudeEmbedding` to be used with differentiable
  parameters. AmplitudeEmbedding tests have been added and improved.
  [(#376)](https://github.com/XanaduAI/pennylane/pull/376)

<h3>Contributors</h3>

This release contains contributions from (in alphabetical order):

Ville Bergholm, Josh Izaac, Nathan Killoran, Maria Schuld, Antal Száva

# Release 0.6.0

<h3>New features since last release</h3>

* The devices `default.qubit` and `default.gaussian` have a new initialization parameter
  `analytic` that indicates if expectation values and variances should be calculated
  analytically and not be estimated from data.
  [(#317)](https://github.com/XanaduAI/pennylane/pull/317)

* Added C-SWAP gate to the set of qubit operations
  [(#330)](https://github.com/XanaduAI/pennylane/pull/330)

* The TensorFlow interface has been renamed from `"tfe"` to `"tf"`, and
  now supports TensorFlow 2.0.
  [(#337)](https://github.com/XanaduAI/pennylane/pull/337)

* Added the S and T gates to the set of qubit operations.
  [(#343)](https://github.com/XanaduAI/pennylane/pull/343)

* Tensor observables are now supported within the `expval`,
  `var`, and `sample` functions, by using the `@` operator.
  [(#267)](https://github.com/XanaduAI/pennylane/pull/267)


<h3>Breaking changes</h3>

* The argument `n` specifying the number of samples in the method `Device.sample` was removed.
  Instead, the method will always return `Device.shots` many samples.
  [(#317)](https://github.com/XanaduAI/pennylane/pull/317)

<h3>Improvements</h3>

* The number of shots / random samples used to estimate expectation values and variances, `Device.shots`,
  can now be changed after device creation.
  [(#317)](https://github.com/XanaduAI/pennylane/pull/317)

* Unified import shortcuts to be under qml in qnode.py
  and test_operation.py
  [(#329)](https://github.com/XanaduAI/pennylane/pull/329)

* The quantum natural gradient now uses `scipy.linalg.pinvh` which is more efficient for symmetric matrices
  than the previously used `scipy.linalg.pinv`.
  [(#331)](https://github.com/XanaduAI/pennylane/pull/331)

* The deprecated `qml.expval.Observable` syntax has been removed.
  [(#267)](https://github.com/XanaduAI/pennylane/pull/267)

* Remainder of the unittest-style tests were ported to pytest.
  [(#310)](https://github.com/XanaduAI/pennylane/pull/310)

* The `do_queue` argument for operations now only takes effect
  within QNodes. Outside of QNodes, operations can now be instantiated
  without needing to specify `do_queue`.
  [(#359)](https://github.com/XanaduAI/pennylane/pull/359)

<h3>Documentation</h3>

* The docs are rewritten and restructured to contain a code introduction section as well as an API section.
  [(#314)](https://github.com/XanaduAI/pennylane/pull/275)

* Added Ising model example to the tutorials
  [(#319)](https://github.com/XanaduAI/pennylane/pull/319)

* Added tutorial for QAOA on MaxCut problem
  [(#328)](https://github.com/XanaduAI/pennylane/pull/328)

* Added QGAN flow chart figure to its tutorial
  [(#333)](https://github.com/XanaduAI/pennylane/pull/333)

* Added missing figures for gallery thumbnails of state-preparation
  and QGAN tutorials
  [(#326)](https://github.com/XanaduAI/pennylane/pull/326)

* Fixed typos in the state preparation tutorial
  [(#321)](https://github.com/XanaduAI/pennylane/pull/321)

* Fixed bug in VQE tutorial 3D plots
  [(#327)](https://github.com/XanaduAI/pennylane/pull/327)

<h3>Bug fixes</h3>

* Fixed typo in measurement type error message in qnode.py
  [(#341)](https://github.com/XanaduAI/pennylane/pull/341)

<h3>Contributors</h3>

This release contains contributions from (in alphabetical order):

Shahnawaz Ahmed, Ville Bergholm, Aroosa Ijaz, Josh Izaac, Nathan Killoran, Angus Lowe,
Johannes Jakob Meyer, Maria Schuld, Antal Száva, Roeland Wiersema.

# Release 0.5.0

<h3>New features since last release</h3>

* Adds a new optimizer, `qml.QNGOptimizer`, which optimizes QNodes using
  quantum natural gradient descent. See https://arxiv.org/abs/1909.02108
  for more details.
  [(#295)](https://github.com/XanaduAI/pennylane/pull/295)
  [(#311)](https://github.com/XanaduAI/pennylane/pull/311)

* Adds a new QNode method, `QNode.metric_tensor()`,
  which returns the block-diagonal approximation to the Fubini-Study
  metric tensor evaluated on the attached device.
  [(#295)](https://github.com/XanaduAI/pennylane/pull/295)

* Sampling support: QNodes can now return a specified number of samples
  from a given observable via the top-level `pennylane.sample()` function.
  To support this on plugin devices, there is a new `Device.sample` method.

  Calculating gradients of QNodes that involve sampling is not possible.
  [(#256)](https://github.com/XanaduAI/pennylane/pull/256)

* `default.qubit` has been updated to provide support for sampling.
  [(#256)](https://github.com/XanaduAI/pennylane/pull/256)

* Added controlled rotation gates to PennyLane operations and `default.qubit` plugin.
  [(#251)](https://github.com/XanaduAI/pennylane/pull/251)

<h3>Breaking changes</h3>

* The method `Device.supported` was removed, and replaced with the methods
  `Device.supports_observable` and `Device.supports_operation`.
  Both methods can be called with string arguments (`dev.supports_observable('PauliX')`) and
  class arguments (`dev.supports_observable(qml.PauliX)`).
  [(#276)](https://github.com/XanaduAI/pennylane/pull/276)

* The following CV observables were renamed to comply with the new Operation/Observable
  scheme: `MeanPhoton` to `NumberOperator`, `Homodyne` to `QuadOperator` and `NumberState` to `FockStateProjector`.
  [(#254)](https://github.com/XanaduAI/pennylane/pull/254)

<h3>Improvements</h3>

* The `AmplitudeEmbedding` function now provides options to normalize and
  pad features to ensure a valid state vector is prepared.
  [(#275)](https://github.com/XanaduAI/pennylane/pull/275)

* Operations can now optionally specify generators, either as existing PennyLane
  operations, or by providing a NumPy array.
  [(#295)](https://github.com/XanaduAI/pennylane/pull/295)
  [(#313)](https://github.com/XanaduAI/pennylane/pull/313)

* Adds a `Device.parameters` property, so that devices can view a dictionary mapping free
  parameters to operation parameters. This will allow plugin devices to take advantage
  of parametric compilation.
  [(#283)](https://github.com/XanaduAI/pennylane/pull/283)

* Introduces two enumerations: `Any` and `All`, representing any number of wires
  and all wires in the system respectively. They can be imported from
  `pennylane.operation`, and can be used when defining the `Operation.num_wires`
  class attribute of operations.
  [(#277)](https://github.com/XanaduAI/pennylane/pull/277)

  As part of this change:

  - `All` is equivalent to the integer 0, for backwards compatibility with the
    existing test suite

  - `Any` is equivalent to the integer -1 to allow numeric comparison
    operators to continue working

  - An additional validation is now added to the `Operation` class,
    which will alert the user that an operation with `num_wires = All`
    is being incorrectly.

* The one-qubit rotations in `pennylane.plugins.default_qubit` no longer depend on Scipy's `expm`. Instead
  they are calculated with Euler's formula.
  [(#292)](https://github.com/XanaduAI/pennylane/pull/292)

* Creates an `ObservableReturnTypes` enumeration class containing `Sample`,
  `Variance` and `Expectation`. These new values can be assigned to the `return_type`
  attribute of an `Observable`.
  [(#290)](https://github.com/XanaduAI/pennylane/pull/290)

* Changed the signature of the `RandomLayer` and `RandomLayers` templates to have a fixed seed by default.
  [(#258)](https://github.com/XanaduAI/pennylane/pull/258)

* `setup.py` has been cleaned up, removing the non-working shebang,
  and removing unused imports.
  [(#262)](https://github.com/XanaduAI/pennylane/pull/262)

<h3>Documentation</h3>

* A documentation refactor to simplify the tutorials and
  include Sphinx-Gallery.
  [(#291)](https://github.com/XanaduAI/pennylane/pull/291)

  - Examples and tutorials previously split across the `examples/`
    and `doc/tutorials/` directories, in a mixture of ReST and Jupyter notebooks,
    have been rewritten as Python scripts with ReST comments in a single location,
    the `examples/` folder.

  - Sphinx-Gallery is used to automatically build and run the tutorials.
    Rendered output is displayed in the Sphinx documentation.

  - Links are provided at the top of every tutorial page for downloading the
    tutorial as an executable python script, downloading the tutorial
    as a Jupyter notebook, or viewing the notebook on GitHub.

  - The tutorials table of contents have been moved to a single quick start page.

* Fixed a typo in `QubitStateVector`.
  [(#296)](https://github.com/XanaduAI/pennylane/pull/296)

* Fixed a typo in the `default_gaussian.gaussian_state` function.
  [(#293)](https://github.com/XanaduAI/pennylane/pull/293)

* Fixed a typo in the gradient recipe within the `RX`, `RY`, `RZ`
  operation docstrings.
  [(#248)](https://github.com/XanaduAI/pennylane/pull/248)

* Fixed a broken link in the tutorial documentation, as a
  result of the `qml.expval.Observable` deprecation.
  [(#246)](https://github.com/XanaduAI/pennylane/pull/246)

<h3>Bug fixes</h3>

* Fixed a bug where a `PolyXP` observable would fail if applied to subsets
  of wires on `default.gaussian`.
  [(#277)](https://github.com/XanaduAI/pennylane/pull/277)

<h3>Contributors</h3>

This release contains contributions from (in alphabetical order):

Simon Cross, Aroosa Ijaz, Josh Izaac, Nathan Killoran, Johannes Jakob Meyer,
Rohit Midha, Nicolás Quesada, Maria Schuld, Antal Száva, Roeland Wiersema.

# Release 0.4.0

<h3>New features since last release</h3>

* `pennylane.expval()` is now a top-level *function*, and is no longer
  a package of classes. For now, the existing `pennylane.expval.Observable`
  interface continues to work, but will raise a deprecation warning.
  [(#232)](https://github.com/XanaduAI/pennylane/pull/232)

* Variance support: QNodes can now return the variance of observables,
  via the top-level `pennylane.var()` function. To support this on
  plugin devices, there is a new `Device.var` method.

  The following observables support analytic gradients of variances:

  - All qubit observables (requiring 3 circuit evaluations for involutory
    observables such as `Identity`, `X`, `Y`, `Z`; and 5 circuit evals for
    non-involutary observables, currently only `qml.Hermitian`)

  - First-order CV observables (requiring 5 circuit evaluations)

  Second-order CV observables support numerical variance gradients.

* `pennylane.about()` function added, providing details
  on current PennyLane version, installed plugins, Python,
  platform, and NumPy versions [(#186)](https://github.com/XanaduAI/pennylane/pull/186)

* Removed the logic that allowed `wires` to be passed as a positional
  argument in quantum operations. This allows us to raise more useful
  error messages for the user if incorrect syntax is used.
  [(#188)](https://github.com/XanaduAI/pennylane/pull/188)

* Adds support for multi-qubit expectation values of the `pennylane.Hermitian()`
  observable [(#192)](https://github.com/XanaduAI/pennylane/pull/192)

* Adds support for multi-qubit expectation values in `default.qubit`.
  [(#202)](https://github.com/XanaduAI/pennylane/pull/202)

* Organize templates into submodules [(#195)](https://github.com/XanaduAI/pennylane/pull/195).
  This included the following improvements:

  - Distinguish embedding templates from layer templates.

  - New random initialization functions supporting the templates available
    in the new submodule `pennylane.init`.

  - Added a random circuit template (`RandomLayers()`), in which rotations and 2-qubit gates are randomly
    distributed over the wires

  - Add various embedding strategies

<h3>Breaking changes</h3>

* The `Device` methods `expectations`, `pre_expval`, and `post_expval` have been
  renamed to `observables`, `pre_measure`, and `post_measure` respectively.
  [(#232)](https://github.com/XanaduAI/pennylane/pull/232)

<h3>Improvements</h3>

* `default.qubit` plugin now uses `np.tensordot` when applying quantum operations
  and evaluating expectations, resulting in significant speedup
  [(#239)](https://github.com/XanaduAI/pennylane/pull/239),
  [(#241)](https://github.com/XanaduAI/pennylane/pull/241)

* PennyLane now allows division of quantum operation parameters by a constant
  [(#179)](https://github.com/XanaduAI/pennylane/pull/179)

* Portions of the test suite are in the process of being ported to pytest.
  Note: this is still a work in progress.

  Ported tests include:

  - `test_ops.py`
  - `test_about.py`
  - `test_classical_gradients.py`
  - `test_observables.py`
  - `test_measure.py`
  - `test_init.py`
  - `test_templates*.py`
  - `test_ops.py`
  - `test_variable.py`
  - `test_qnode.py` (partial)

<h3>Bug fixes</h3>

* Fixed a bug in `Device.supported`, which would incorrectly
  mark an operation as supported if it shared a name with an
  observable [(#203)](https://github.com/XanaduAI/pennylane/pull/203)

* Fixed a bug in `Operation.wires`, by explicitly casting the
  type of each wire to an integer [(#206)](https://github.com/XanaduAI/pennylane/pull/206)

* Removed code in PennyLane which configured the logger,
  as this would clash with users' configurations
  [(#208)](https://github.com/XanaduAI/pennylane/pull/208)

* Fixed a bug in `default.qubit`, in which `QubitStateVector` operations
  were accidentally being cast to `np.float` instead of `np.complex`.
  [(#211)](https://github.com/XanaduAI/pennylane/pull/211)


<h3>Contributors</h3>

This release contains contributions from:

Shahnawaz Ahmed, riveSunder, Aroosa Ijaz, Josh Izaac, Nathan Killoran, Maria Schuld.

# Release 0.3.1

<h3>Bug fixes</h3>

* Fixed a bug where the interfaces submodule was not correctly being packaged via setup.py

# Release 0.3.0

<h3>New features since last release</h3>

* PennyLane now includes a new `interfaces` submodule, which enables QNode integration with additional machine learning libraries.
* Adds support for an experimental PyTorch interface for QNodes
* Adds support for an experimental TensorFlow eager execution interface for QNodes
* Adds a PyTorch+GPU+QPU tutorial to the documentation
* Documentation now includes links and tutorials including the new [PennyLane-Forest](https://github.com/rigetti/pennylane-forest) plugin.

<h3>Improvements</h3>

* Printing a QNode object, via `print(qnode)` or in an interactive terminal, now displays more useful information regarding the QNode,
  including the device it runs on, the number of wires, it's interface, and the quantum function it uses:

  ```python
  >>> print(qnode)
  <QNode: device='default.qubit', func=circuit, wires=2, interface=PyTorch>
  ```

<h3>Contributors</h3>

This release contains contributions from:

Josh Izaac and Nathan Killoran.


# Release 0.2.0

<h3>New features since last release</h3>

* Added the `Identity` expectation value for both CV and qubit models [(#135)](https://github.com/XanaduAI/pennylane/pull/135)
* Added the `templates.py` submodule, containing some commonly used QML models to be used as ansatz in QNodes [(#133)](https://github.com/XanaduAI/pennylane/pull/133)
* Added the `qml.Interferometer` CV operation [(#152)](https://github.com/XanaduAI/pennylane/pull/152)
* Wires are now supported as free QNode parameters [(#151)](https://github.com/XanaduAI/pennylane/pull/151)
* Added ability to update stepsizes of the optimizers [(#159)](https://github.com/XanaduAI/pennylane/pull/159)

<h3>Improvements</h3>

* Removed use of hardcoded values in the optimizers, made them parameters (see [#131](https://github.com/XanaduAI/pennylane/pull/131) and [#132](https://github.com/XanaduAI/pennylane/pull/132))
* Created the new `PlaceholderExpectation`, to be used when both CV and qubit expval modules contain expectations with the same name
* Provide a way for plugins to view the operation queue _before_ applying operations. This allows for on-the-fly modifications of
  the queue, allowing hardware-based plugins to support the full range of qubit expectation values. [(#143)](https://github.com/XanaduAI/pennylane/pull/143)
* QNode return values now support _any_ form of sequence, such as lists, sets, etc. [(#144)](https://github.com/XanaduAI/pennylane/pull/144)
* CV analytic gradient calculation is now more robust, allowing for operations which may not themselves be differentiated, but have a
  well defined `_heisenberg_rep` method, and so may succeed operations that are analytically differentiable [(#152)](https://github.com/XanaduAI/pennylane/pull/152)

<h3>Bug fixes</h3>

* Fixed a bug where the variational classifier example was not batching when learning parity (see [#128](https://github.com/XanaduAI/pennylane/pull/128) and [#129](https://github.com/XanaduAI/pennylane/pull/129))
* Fixed an inconsistency where some initial state operations were documented as accepting complex parameters - all operations
  now accept real values [(#146)](https://github.com/XanaduAI/pennylane/pull/146)

<h3>Contributors</h3>

This release contains contributions from:

Christian Gogolin, Josh Izaac, Nathan Killoran, and Maria Schuld.


# Release 0.1.0

Initial public release.

<h3>Contributors</h3>
This release contains contributions from:

Ville Bergholm, Josh Izaac, Maria Schuld, Christian Gogolin, and Nathan Killoran.<|MERGE_RESOLUTION|>--- conflicted
+++ resolved
@@ -2,7 +2,6 @@
 
 <h3>New features since last release</h3>
 
-<<<<<<< HEAD
 * Adds the new template `AllSinglesDoubles` to prepare quantum states of molecules
   using the `SingleExcitation` and `DoubleExcitation` operations. 
   The new template reduces significantly the number of operations
@@ -32,11 +31,10 @@
   params = np.random.normal(0, np.pi, len(singles) + len(doubles))
   circuit(params, hf_state, singles=singles, doubles=doubles)
   ```
-=======
+
 * The `quantum_monte_carlo` transform has been added, allowing an input circuit to be transformed
   into the full quantum Monte Carlo algorithm.
   [(#1316)](https://github.com/PennyLaneAI/pennylane/pull/1316)
->>>>>>> 0dcbed53
 
 * Adds a decorator `@qml.qfunc_transform` to easily create a transformation
   that modifies the behaviour of a quantum function.
