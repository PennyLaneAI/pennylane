# Release 0.18.0-dev (development release)

<h3>New features since last release</h3>

<<<<<<< HEAD
* Functionality is added to create basis function objects and default basis set parameters
  for quantum chemistry. These functions are needed to perform auto-differentiable
  Hartree-Fock calculations. [(#1582)](https://github.com/PennyLaneAI/pennylane/pull/1582)
=======
* Custom gradient transforms can now be created using the new
  `@qml.gradients.gradient_transform` decorator on a batch-tape transform.
  [(#1589)](https://github.com/PennyLaneAI/pennylane/pull/1589)

  Quantum gradient transforms are a specific case of `qml.batch_transform`.
  To create a quantum gradient transform, simply write a function that accepts a tape,
  and returns a batch of tapes to be independently executed on a quantum device, alongside
  a post-processing function that processes the tape results into the gradient.

  Furthermore, a smart default expansion function is provided, which automatically expands tape
  operations which are not differentiable prior to applying the quantum gradient.
  All gradient transforms in `qml.gradients` are now decorated with this decorator.

  Supported gradient transforms must be of the following form:

  ```python
  @qml.gradients.gradient_transform
  def my_custom_gradient(tape, argnum=None, **kwargs):
      ...
      return gradient_tapes, processing_fn
  ```

  Various built-in quantum gradient transforms are provided within the
  `qml.gradients` module, including `qml.gradients.param_shift`.
  Once defined, quantum gradient transforms can be applied directly
  to QNodes:

  ```pycon
  >>> @qml.qnode(dev)
  ... def circuit(x):
  ...     qml.RX(x, wires=0)
  ...     qml.CNOT(wires=[0, 1])
  ...     return qml.expval(qml.PauliZ(0))
  >>> circuit(0.3)
  tensor(0.95533649, requires_grad=True)
  >>> qml.gradients.param_shift(circuit)(0.5)
  array([[-0.47942554]])
  ```

  Quantum gradient transforms are fully differentiable, allowing higher order derivatives to be
  accessed:

  ```pycon
  >>> qml.grad(qml.gradients.param_shift(circuit))(0.5)
  tensor(-0.87758256, requires_grad=True)
  ```
>>>>>>> 3b40be21

* A new pytorch device, `qml.device('default.qubit.torch', wires=wires)`, supports
  backpropogation with the torch interface.
  [(#1225)](https://github.com/PennyLaneAI/pennylane/pull/1360)
  [(#1598)](https://github.com/PennyLaneAI/pennylane/pull/1598)

* The ability to define *batch* transforms has been added via the new
  `@qml.batch_transform` decorator.
  [(#1493)](https://github.com/PennyLaneAI/pennylane/pull/1493)

  A batch transform is a transform that takes a single tape or QNode as input,
  and executes multiple tapes or QNodes independently. The results may then be post-processed
  before being returned.

  For example, consider the following batch transform:

  ```python
  @qml.batch_transform
  def my_transform(tape, a, b):
      """Generates two tapes, one with all RX replaced with RY,
      and the other with all RX replaced with RZ."""
      tape1 = qml.tape.JacobianTape()
      tape2 = qml.tape.JacobianTape()

      # loop through all operations on the input tape
      for op in tape.operations + tape.measurements:
          if op.name == "RX":
              with tape1:
                  qml.RY(a * qml.math.abs(op.parameters[0]), wires=op.wires)
              with tape2:
                  qml.RZ(b * qml.math.abs(op.parameters[0]), wires=op.wires)
          else:
              for t in [tape1, tape2]:
                  with t:
                      qml.apply(op)

      def processing_fn(results):
          return qml.math.sum(qml.math.stack(results))

      return [tape1, tape2], processing_fn
  ```

  We can transform a QNode directly using decorator syntax:

  ```pycon
  >>> @my_transform(0.65, 2.5)
  ... @qml.qnode(dev)
  ... def circuit(x):
  ...     qml.Hadamard(wires=0)
  ...     qml.RX(x, wires=0)
  ...     return qml.expval(qml.PauliX(0))
  >>> print(circuit(-0.5))
  1.2629730888100839
  ```

  Batch tape transforms are fully differentiable:

  ```pycon
  >>> gradient = qml.grad(circuit)(-0.5)
  >>> print(gradient)
  2.5800122591960153
  ```

  Batch transforms can also be applied to existing QNodes,

  ```pycon
  >>> new_qnode = my_transform(existing_qnode, *transform_weights)
  >>> new_qnode(weights)
  ```

  or to tapes (in which case, the processed tapes and classical post-processing
  functions are returned):

  ```pycon
  >>> tapes, fn = my_transform(tape, 0.65, 2.5)
  >>> from pennylane.interfaces.batch import execute
  >>> dev = qml.device("default.qubit", wires=1)
  >>> res = execute(tapes, dev, interface="autograd", gradient_fn=qml.gradients.param_shift)
  1.2629730888100839
  ```

* Added a new `SISWAP` operation and a `SQISW` alias with support to the `default_qubit` device.
  [#1563](https://github.com/PennyLaneAI/pennylane/pull/1563)

* The `RotosolveOptimizer` now can tackle general parametrized circuits, and is no longer
  restricted to single-qubit Pauli rotations.
  [(#1489)](https://github.com/PennyLaneAI/pennylane/pull/1489)
  
  This includes:
  
  - layers of gates controlled by the same parameter,
  - controlled variants of parametrized gates, and
  - Hamiltonian time evolution.
  
  Note that the eigenvalue spectrum of the gate generator needs to be known to
  use `RotosolveOptimizer` for a general gate, and it
  is required to produce equidistant frequencies.
  For details see [Vidal and Theis, 2018](https://arxiv.org/abs/1812.06323)
  and [Wierichs, Izaac, Wang, Lin 2021](https://arxiv.org/abs/2107.12390).

  Consider a circuit with a mixture of Pauli rotation gates, controlled Pauli rotations, and
  single-parameter layers of Pauli rotations:
  ```python
  dev = qml.device('default.qubit', wires=3, shots=None)

  @qml.qnode(dev)
  def cost_function(rot_param, layer_par, crot_param):
      for i, par in enumerate(rot_param):
          qml.RX(par, wires=i)
      for w in dev.wires:
          qml.RX(layer_par, wires=w)
      for i, par in enumerate(crot_param):
          qml.CRY(par, wires=[i, (i+1) % 3])

      return qml.expval(qml.PauliZ(0) @ qml.PauliZ(1) @ qml.PauliZ(2))
  ```
  This cost function has one frequency for each of the first `RX` rotation angles,
  three frequencies for the layer of `RX` gates that depend on `layer_par`, and two
  frequencies for each of the `CRY` gate parameters. Rotosolve can then be used to minimize
  the `cost_function`:

  ```python
  # Initial parameters
  init_param = [
      np.array([0.3, 0.2, 0.67], requires_grad=True),
      np.array(1.1, requires_grad=True),
      np.array([-0.2, 0.1, -2.5], requires_grad=True),
  ]
  # Numbers of frequencies per parameter
  num_freqs = [[1, 1, 1], 3, [2, 2, 2]]

  opt = qml.RotosolveOptimizer()
  param = init_param.copy()
  ```

  In addition, the optimization technique for the Rotosolve substeps can be chosen via the
  `optimizer` and `optimizer_kwargs` keyword arguments and the minimized cost of the
  intermediate univariate reconstructions can be read out via `full_output`, including the
  cost _after_ the full Rotosolve step:

  ```python
  for step in range(3):
      param, cost, sub_cost = opt.step_and_cost(
          cost_function,
          *param,
          num_freqs=num_freqs,
          full_output=True,
          optimizer="brute",
      )
      print(f"Cost before step: {cost}")
      print(f"Minimization substeps: {np.round(sub_cost, 6)}")
  ```
  ``` pycon
  Cost before step: 0.042008210392535605
  Minimization substeps: [-0.230905 -0.863336 -0.980072 -0.980072 -1.       -1.       -1.      ]
  Cost before step: -0.999999999068121
  Minimization substeps: [-1. -1. -1. -1. -1. -1. -1.]
  Cost before step: -1.0
  Minimization substeps: [-1. -1. -1. -1. -1. -1. -1.]
  ```

  For usage details please consider the docstring.

* The `frobenius_inner_product` function has been moved to the `qml.math`
  module, and is now differentiable using all autodiff frameworks.
  [(#1388)](https://github.com/PennyLaneAI/pennylane/pull/1388)

* Vector-Jacobian product transforms have been added to the `qml.gradients` package.
  [(#1494)](https://github.com/PennyLaneAI/pennylane/pull/1494)

  The new transforms include:

  - `qml.gradients.vjp`
  - `qml.gradients.batch_vjp`

* The Hamiltonian can now store grouping information, which can be accessed by a device to
  speed up computations of the expectation value of a Hamiltonian.
  [(#1515)](https://github.com/PennyLaneAI/pennylane/pull/1515)

  ```python
  obs = [qml.PauliX(0), qml.PauliX(1), qml.PauliZ(0)]
  coeffs = np.array([1., 2., 3.])
  H = qml.Hamiltonian(coeffs, obs, grouping_type='qwc')
  ```

  Initialization with a ``grouping_type`` other than ``None`` stores the indices
  required to make groups of commuting observables and their coefficients.

  ``` pycon
  >>> H.grouping_indices
  [[0, 1], [2]]
  ```

* Hamiltonians are now trainable with respect to their coefficients.
  [(#1483)](https://github.com/PennyLaneAI/pennylane/pull/1483)

  ``` python
  from pennylane import numpy as np

  dev = qml.device("default.qubit", wires=2)
  @qml.qnode(dev)
  def circuit(coeffs, param):
      qml.RX(param, wires=0)
      qml.RY(param, wires=0)
      return qml.expval(
          qml.Hamiltonian(coeffs, [qml.PauliX(0), qml.PauliZ(0)], simplify=True)
      )

  coeffs = np.array([-0.05, 0.17])
  param = np.array(1.7)
  grad_fn = qml.grad(circuit)
  ```
  ``` pycon
  >>> grad_fn(coeffs, param)
  (array([-0.12777055,  0.0166009 ]), array(0.0917819))
  ```

* Support for differentiable execution of batches of circuits has been
  added, via the beta `pennylane.interfaces.batch` module.
  [(#1501)](https://github.com/PennyLaneAI/pennylane/pull/1501)
  [(#1508)](https://github.com/PennyLaneAI/pennylane/pull/1508)
  [(#1542)](https://github.com/PennyLaneAI/pennylane/pull/1542)
  [(#1549)](https://github.com/PennyLaneAI/pennylane/pull/1549)

  For example:

  ```python
  from pennylane.interfaces.batch import execute

  def cost_fn(x):
      with qml.tape.JacobianTape() as tape1:
          qml.RX(x[0], wires=[0])
          qml.RY(x[1], wires=[1])
          qml.CNOT(wires=[0, 1])
          qml.var(qml.PauliZ(0) @ qml.PauliX(1))

      with qml.tape.JacobianTape() as tape2:
          qml.RX(x[0], wires=0)
          qml.RY(x[0], wires=1)
          qml.CNOT(wires=[0, 1])
          qml.probs(wires=1)

      result = execute(
          [tape1, tape2], dev,
          gradient_fn=qml.gradients.param_shift,
          interface="autograd"
      )
      return result[0] + result[1][0, 0]

  res = qml.grad(cost_fn)(params)
  ```

<h3>Improvements</h3>

* Hamiltonians are now natively supported on the `default.qubit` device if `shots=None`. 
  This makes VQE workflows a lot faster in some cases.
  [(#1551)](https://github.com/PennyLaneAI/pennylane/pull/1551)
  [(#1596)](https://github.com/PennyLaneAI/pennylane/pull/1596)

* A gradient recipe for Hamiltonian coefficients has been added. This makes it possible 
  to compute parameter-shift gradients of these coefficients on devices that natively 
  support Hamiltonians.
  [(#1551)](https://github.com/PennyLaneAI/pennylane/pull/1551)

* The device test suite has been expanded to cover more qubit operations and observables.
  [(#1510)](https://github.com/PennyLaneAI/pennylane/pull/1510)

* The `MultiControlledX` class now inherits from `Operation` instead of `ControlledQubitUnitary` which makes the `MultiControlledX` gate a non-parameterized gate.
  [(#1557)](https://github.com/PennyLaneAI/pennylane/pull/1557)

* The `utils.sparse_hamiltonian` function can now deal with non-integer 
  wire labels, and it throws an error for the edge case of observables that are 
  created from multi-qubit operations.
  [(#1550)](https://github.com/PennyLaneAI/pennylane/pull/1550)

* Added the matrix attribute to `qml.templates.subroutines.GroverOperator`
  [(#1553)](https://github.com/PennyLaneAI/pennylane/pull/1553)

* The `tape.to_openqasm()` method now has a `measure_all` argument that specifies whether the
  serialized OpenQASM script includes computational basis measurements on all of the qubits or
  just those specified by the tape.
  [(#1559)](https://github.com/PennyLaneAI/pennylane/pull/1559)

* An error is raised when no arguments are passed to a `qml.operation.Observable` to inform the user about specifying wires.
  [(#1547)](https://github.com/PennyLaneAI/pennylane/pull/1547)

* The Hamiltonian class was moved to the `ops/qubit` folder from the `vqe` module, since it is now an observable.
  [(#1534)](https://github.com/PennyLaneAI/pennylane/pull/1534)

* The `group_observables` transform is now differentiable.
  [(#1483)](https://github.com/PennyLaneAI/pennylane/pull/1483)

  For example:

  ``` python
  import jax
  from jax import numpy as jnp

  coeffs = jnp.array([1., 2., 3.])
  obs = [PauliX(wires=0), PauliX(wires=1), PauliZ(wires=1)]

  def group(coeffs, select=None):
    _, grouped_coeffs = qml.grouping.group_observables(obs, coeffs)
    # in this example, grouped_coeffs is a list of two jax tensors
    # [DeviceArray([1., 2.], dtype=float32), DeviceArray([3.], dtype=float32)]
    return grouped_coeffs[select]

  jac_fn = jax.jacobian(group)
  ```
  ```pycon
  >>> jac_fn(coeffs, select=0)
  [[1. 0. 0.]
  [0. 1. 0.]]

  >>> jac_fn(coeffs, select=1)
  [[0., 0., 1.]]
  ```

* The tape does not verify any more that all Observables have owners in the annotated queue.
  [(#1505)](https://github.com/PennyLaneAI/pennylane/pull/1505)

  This allows manipulation of Observables inside a tape context. An example is
  `expval(Tensor(qml.PauliX(0), qml.Identity(1)).prune())` which makes the expval
  an owner of the pruned tensor and its constituent observables, but leaves the
  original tensor in the queue without an owner.

* Create a separate requirements file for the CI issue , to have a separate requirements.txt (pinned)
and requirements-ci.txt (unpinned). This latter would be used by the CI.
  [(#1535)](https://github.com/PennyLaneAI/pennylane/pull/1535)

* The QFT operation is moved to template
  [(#1548)](https://github.com/PennyLaneAI/pennylane/pull/1548)
  
* The `qml.ResetError` is now supported for `default.mixed` device. 
  [(#1541)](https://github.com/PennyLaneAI/pennylane/pull/1541)


<h3>Breaking changes</h3>

* The class `qml.Interferometer` is deprecated and will be renamed `qml.InterferometerUnitary`
  after one release cycle.
  [(#1546)](https://github.com/PennyLaneAI/pennylane/pull/1546)


<h3>Bug fixes</h3>

* Remove `QFT` from possible operations in `default.qubit` and `default.mixed`.
  [(#1600)](https://github.com/PennyLaneAI/pennylane/pull/1600)

* Fix bug when computing expectations of Hamiltonians using TensorFlow.
  [(#1586)](https://github.com/PennyLaneAI/pennylane/pull/1586)

* Fix bug when computing the specs of a circuit with a Hamiltonian observable.
  [(#1533)](https://github.com/PennyLaneAI/pennylane/pull/1533)

<h3>Documentation</h3>

* The `qml.Identity` operation is placed under the sections Qubit observables and CV observables.
  [(#1576)](https://github.com/PennyLaneAI/pennylane/pull/1576)

* Updated the documentation of `qml.grouping`, `qml.kernels` and `qml.qaoa` modules to present 
  the list of functions first followed by the technical details of the module.
  [(#1581)](https://github.com/PennyLaneAI/pennylane/pull/1581) 

* Recategorized Qubit operations into new and existing categories so that code for each
  operation is easier to locate.
  [(#1566)](https://github.com/PennyLaneAI/pennylane/pull/1583)

<h3>Contributors</h3>

This release contains contributions from (in alphabetical order):

Vishnu Ajith, Akash Narayanan B, Thomas Bromley, Tanya Garg, Josh Izaac, Prateek Jain, Christina Lee,
Johannes Jakob Meyer, Romain Moyard, Esteban Payares, Pratul Saini, Maria Schuld, Arshpreet Singh,
Ingrid Strandberg, Slimane Thabet, David Wierichs, Vincent Wong.

# Release 0.17.0 (current release)

<h3>New features since the last release</h3>

<h4>Circuit optimization</h4>

* PennyLane can now perform quantum circuit optimization using the
  top-level transform `qml.compile`. The `compile` transform allows you
  to chain together sequences of tape and quantum function transforms
  into custom circuit optimization pipelines.
  [(#1475)](https://github.com/PennyLaneAI/pennylane/pull/1475)

  For example, take the following decorated quantum function:

  ```python
  dev = qml.device('default.qubit', wires=[0, 1, 2])

  @qml.qnode(dev)
  @qml.compile()
  def qfunc(x, y, z):
      qml.Hadamard(wires=0)
      qml.Hadamard(wires=1)
      qml.Hadamard(wires=2)
      qml.RZ(z, wires=2)
      qml.CNOT(wires=[2, 1])
      qml.RX(z, wires=0)
      qml.CNOT(wires=[1, 0])
      qml.RX(x, wires=0)
      qml.CNOT(wires=[1, 0])
      qml.RZ(-z, wires=2)
      qml.RX(y, wires=2)
      qml.PauliY(wires=2)
      qml.CZ(wires=[1, 2])
      return qml.expval(qml.PauliZ(wires=0))
  ```

  The default behaviour of `qml.compile` is to apply a sequence of three
  transforms: `commute_controlled`, `cancel_inverses`, and then `merge_rotations`.

  ```pycon
  >>> print(qml.draw(qfunc)(0.2, 0.3, 0.4))
   0: ──H───RX(0.6)──────────────────┤ ⟨Z⟩
   1: ──H──╭X────────────────────╭C──┤
   2: ──H──╰C────────RX(0.3)──Y──╰Z──┤
  ```

  The `qml.compile` transform is flexible and accepts a custom pipeline
  of tape and quantum function transforms (you can even write your own!).
  For example, if we wanted to only push single-qubit gates through
  controlled gates and cancel adjacent inverses, we could do:

  ```python
  from pennylane.transforms import commute_controlled, cancel_inverses
  pipeline = [commute_controlled, cancel_inverses]

  @qml.qnode(dev)
  @qml.compile(pipeline=pipeline)
  def qfunc(x, y, z):
      qml.Hadamard(wires=0)
      qml.Hadamard(wires=1)
      qml.Hadamard(wires=2)
      qml.RZ(z, wires=2)
      qml.CNOT(wires=[2, 1])
      qml.RX(z, wires=0)
      qml.CNOT(wires=[1, 0])
      qml.RX(x, wires=0)
      qml.CNOT(wires=[1, 0])
      qml.RZ(-z, wires=2)
      qml.RX(y, wires=2)
      qml.PauliY(wires=2)
      qml.CZ(wires=[1, 2])
      return qml.expval(qml.PauliZ(wires=0))
  ```

  ```pycon
  >>> print(qml.draw(qfunc)(0.2, 0.3, 0.4))
   0: ──H───RX(0.4)──RX(0.2)────────────────────────────┤ ⟨Z⟩
   1: ──H──╭X───────────────────────────────────────╭C──┤
   2: ──H──╰C────────RZ(0.4)──RZ(-0.4)──RX(0.3)──Y──╰Z──┤
  ```

  The following compilation transforms have been added and are also available
  to use, either independently, or within a `qml.compile` pipeline:

  * `commute_controlled`: push commuting single-qubit gates through controlled operations.
    [(#1464)](https://github.com/PennyLaneAI/pennylane/pull/1464)

  * `cancel_inverses`: removes adjacent pairs of operations that cancel out.
    [(#1455)](https://github.com/PennyLaneAI/pennylane/pull/1455)

  * `merge_rotations`: combines adjacent rotation gates of
    the same type into a single gate, including controlled rotations.
    [(#1455)](https://github.com/PennyLaneAI/pennylane/pull/1455)

  * `single_qubit_fusion`: acts on all sequences of
    single-qubit operations in a quantum function, and converts each
    sequence to a single `Rot` gate.
    [(#1458)](https://github.com/PennyLaneAI/pennylane/pull/1458)

  For more details on `qml.compile` and the available compilation transforms, see
  [the compilation documentation](https://pennylane.readthedocs.io/en/stable/code/qml_transforms.html#transforms-for-circuit-compilation).

<h4>QNodes are even more powerful</h4>

* Computational basis samples directly from the underlying device can
  now be returned directly from QNodes via `qml.sample()`.
  [(#1441)](https://github.com/PennyLaneAI/pennylane/pull/1441)

  ```python
  dev = qml.device("default.qubit", wires=3, shots=5)

  @qml.qnode(dev)
  def circuit_1():
      qml.Hadamard(wires=0)
      qml.Hadamard(wires=1)
      return qml.sample()

  @qml.qnode(dev)
  def circuit_2():
      qml.Hadamard(wires=0)
      qml.Hadamard(wires=1)
      return qml.sample(wires=[0,2])    # no observable provided and wires specified
  ```

  ```pycon
  >>> print(circuit_1())
  [[1, 0, 0],
   [1, 1, 0],
   [1, 0, 0],
   [0, 0, 0],
   [0, 1, 0]]

  >>> print(circuit_2())
  [[1, 0],
   [1, 0],
   [1, 0],
   [0, 0],
   [0, 0]]

  >>> print(qml.draw(circuit_2)())
   0: ──H──╭┤ Sample[basis]
   1: ──H──│┤
   2: ─────╰┤ Sample[basis]
  ```

* The new `qml.apply` function can be used to add operations that might have
  already been instantiated elsewhere to the QNode and other queuing contexts:
  [(#1433)](https://github.com/PennyLaneAI/pennylane/pull/1433)

  ```python
  op = qml.RX(0.4, wires=0)
  dev = qml.device("default.qubit", wires=2)

  @qml.qnode(dev)
  def circuit(x):
      qml.RY(x, wires=0)
      qml.apply(op)
      return qml.expval(qml.PauliZ(0))
  ```

  ```pycon
  >>> print(qml.draw(circuit)(0.6))
  0: ──RY(0.6)──RX(0.4)──┤ ⟨Z⟩
  ```

  Previously instantiated measurements can also be applied to QNodes.

<h4>Device Resource Tracker</h4>

* The new Device Tracker capabilities allows for flexible and versatile tracking of executions,
  even inside parameter-shift gradients. This functionality will improve the ease of monitoring
  large batches and remote jobs.
  [(#1355)](https://github.com/PennyLaneAI/pennylane/pull/1355)

  ```python
  dev = qml.device('default.qubit', wires=1, shots=100)

  @qml.qnode(dev, diff_method="parameter-shift")
  def circuit(x):
      qml.RX(x, wires=0)
      return qml.expval(qml.PauliZ(0))

  x = np.array(0.1)

  with qml.Tracker(circuit.device) as tracker:
      qml.grad(circuit)(x)
  ```

  ```pycon
  >>> tracker.totals
  {'executions': 3, 'shots': 300, 'batches': 1, 'batch_len': 2}
  >>> tracker.history
  {'executions': [1, 1, 1],
   'shots': [100, 100, 100],
   'batches': [1],
   'batch_len': [2]}
  >>> tracker.latest
  {'batches': 1, 'batch_len': 2}
  ```

  Users can also provide a custom function to the `callback` keyword that gets called each time
  the information is updated.  This functionality allows users to monitor remote jobs or large
  parameter-shift batches.

  ```pycon
  >>> def shots_info(totals, history, latest):
  ...     print("Total shots: ", totals['shots'])
  >>> with qml.Tracker(circuit.device, callback=shots_info) as tracker:
  ...     qml.grad(circuit)(0.1)
  Total shots:  100
  Total shots:  200
  Total shots:  300
  Total shots:  300
  ```

<h4>Containerization support</h4>

* Docker support for building PennyLane with support for all interfaces (TensorFlow,
  Torch, and Jax), as well as device plugins and QChem, for GPUs and CPUs, has been added.
  [(#1391)](https://github.com/PennyLaneAI/pennylane/pull/1391)

  The build process using Docker and `make` requires that the repository source
  code is cloned or downloaded from GitHub. Visit the the detailed description
  for an [extended list of
  options](https://pennylane.readthedocs.io/en/stable/development/guide/installation.html#installation).

<h4>Improved Hamiltonian simulations</h4>

* Added a sparse Hamiltonian observable and the functionality to support computing its expectation
  value with `default.qubit`. [(#1398)](https://github.com/PennyLaneAI/pennylane/pull/1398)

  For example, the following QNode returns the expectation value of a sparse Hamiltonian:

  ```python
  dev = qml.device("default.qubit", wires=2)

  @qml.qnode(dev, diff_method="parameter-shift")
  def circuit(param, H):
      qml.PauliX(0)
      qml.SingleExcitation(param, wires=[0, 1])
      return qml.expval(qml.SparseHamiltonian(H, [0, 1]))
  ```

  We can execute this QNode, passing in a sparse identity matrix:

  ```pycon
  >>> print(circuit([0.5], scipy.sparse.eye(4).tocoo()))
  0.9999999999999999
  ```

  The expectation value of the sparse Hamiltonian is computed directly, which leads to executions
  that are faster by orders of magnitude. Note that "parameter-shift" is the only differentiation
  method that is currently supported when the observable is a sparse Hamiltonian.

* VQE problems can now be intuitively set up by passing the Hamiltonian
  as an observable. [(#1474)](https://github.com/PennyLaneAI/pennylane/pull/1474)

  ``` python
  dev = qml.device("default.qubit", wires=2)
  H = qml.Hamiltonian([1., 2., 3.],  [qml.PauliZ(0), qml.PauliY(0), qml.PauliZ(1)])
  w = qml.init.strong_ent_layers_uniform(1, 2, seed=1967)

  @qml.qnode(dev)
  def circuit(w):
      qml.templates.StronglyEntanglingLayers(w, wires=range(2))
      return qml.expval(H)
  ```

  ```pycon
  >>> print(circuit(w))
  -1.5133943637878295
  >>> print(qml.grad(circuit)(w))
  [[[-8.32667268e-17  1.39122955e+00 -9.12462052e-02]
  [ 1.02348685e-16 -7.77143238e-01 -1.74708049e-01]]]
  ```

  Note that other measurement types like `var(H)` or `sample(H)`, as well
  as multiple expectations like `expval(H1), expval(H2)` are not supported.

* Added functionality to compute the sparse matrix representation of a `qml.Hamiltonian` object.
  [(#1394)](https://github.com/PennyLaneAI/pennylane/pull/1394)

<h4>New gradients module</h4>

* A new gradients module `qml.gradients` has been added, which provides
  differentiable quantum gradient transforms.
  [(#1476)](https://github.com/PennyLaneAI/pennylane/pull/1476)
  [(#1479)](https://github.com/PennyLaneAI/pennylane/pull/1479)
  [(#1486)](https://github.com/PennyLaneAI/pennylane/pull/1486)

  Available quantum gradient transforms include:

  - `qml.gradients.finite_diff`
  - `qml.gradients.param_shift`
  - `qml.gradients.param_shift_cv`

  For example,

  ```pycon
  >>> params = np.array([0.3,0.4,0.5], requires_grad=True)
  >>> with qml.tape.JacobianTape() as tape:
  ...     qml.RX(params[0], wires=0)
  ...     qml.RY(params[1], wires=0)
  ...     qml.RX(params[2], wires=0)
  ...     qml.expval(qml.PauliZ(0))
  ...     qml.var(qml.PauliZ(0))
  >>> tape.trainable_params = {0, 1, 2}
  >>> gradient_tapes, fn = qml.gradients.finite_diff(tape)
  >>> res = dev.batch_execute(gradient_tapes)
  >>> fn(res)
  array([[-0.69688381, -0.32648317, -0.68120105],
         [ 0.8788057 ,  0.41171179,  0.85902895]])
  ```

<h4>Even more new operations and templates</h4>

* Grover Diffusion Operator template added.
  [(#1442)](https://github.com/PennyLaneAI/pennylane/pull/1442)

  For example, if we have an oracle that marks the "all ones" state with a
  negative sign:

  ```python
  n_wires = 3
  wires = list(range(n_wires))

  def oracle():
      qml.Hadamard(wires[-1])
      qml.Toffoli(wires=wires)
      qml.Hadamard(wires[-1])
  ```

  We can perform [Grover's Search Algorithm](https://en.wikipedia.org/wiki/Grover%27s_algorithm):

  ```python
  dev = qml.device('default.qubit', wires=wires)

  @qml.qnode(dev)
  def GroverSearch(num_iterations=1):
      for wire in wires:
          qml.Hadamard(wire)

      for _ in range(num_iterations):
          oracle()
          qml.templates.GroverOperator(wires=wires)

      return qml.probs(wires)
  ```

  We can see this circuit yields the marked state with high probability:

  ```pycon
  >>> GroverSearch(num_iterations=1)
  tensor([0.03125, 0.03125, 0.03125, 0.03125, 0.03125, 0.03125, 0.03125,
          0.78125], requires_grad=True)
  >>> GroverSearch(num_iterations=2)
  tensor([0.0078125, 0.0078125, 0.0078125, 0.0078125, 0.0078125, 0.0078125,
      0.0078125, 0.9453125], requires_grad=True)
  ```

* A decomposition has been added to `QubitUnitary` that makes the
  single-qubit case fully differentiable in all interfaces. Furthermore,
  a quantum function transform, `unitary_to_rot()`, has been added to decompose all
  single-qubit instances of `QubitUnitary` in a quantum circuit.
  [(#1427)](https://github.com/PennyLaneAI/pennylane/pull/1427)

  Instances of `QubitUnitary` may now be decomposed directly to `Rot`
  operations, or `RZ` operations if the input matrix is diagonal. For
  example, let

  ```python
  >>> U = np.array([
      [-0.28829348-0.78829734j,  0.30364367+0.45085995j],
      [ 0.53396245-0.10177564j,  0.76279558-0.35024096j]
  ])
  ```

  Then, we can compute the decomposition as:

  ```pycon
  >>> qml.QubitUnitary.decomposition(U, wires=0)
  [Rot(-0.24209530281458358, 1.1493817777199102, 1.733058145303424, wires=[0])]
  ```

  We can also apply the transform directly to a quantum function, and compute the
  gradients of parameters used to construct the unitary matrices.

  ```python
  def qfunc_with_qubit_unitary(angles):
      z, x = angles[0], angles[1]

      Z_mat = np.array([[np.exp(-1j * z / 2), 0.0], [0.0, np.exp(1j * z / 2)]])

      c = np.cos(x / 2)
      s = np.sin(x / 2) * 1j
      X_mat = np.array([[c, -s], [-s, c]])

      qml.Hadamard(wires="a")
      qml.QubitUnitary(Z_mat, wires="a")
      qml.QubitUnitary(X_mat, wires="b")
      qml.CNOT(wires=["b", "a"])
      return qml.expval(qml.PauliX(wires="a"))
  ```

  ```pycon
  >>> dev = qml.device("default.qubit", wires=["a", "b"])
  >>> transformed_qfunc = qml.transforms.unitary_to_rot(qfunc_with_qubit_unitary)
  >>> transformed_qnode = qml.QNode(transformed_qfunc, dev)
  >>> input = np.array([0.3, 0.4], requires_grad=True)
  >>> transformed_qnode(input)
  tensor(0.95533649, requires_grad=True)
  >>> qml.grad(transformed_qnode)(input)
  array([-0.29552021,  0.        ])
  ```

* Ising YY gate functionality added.
  [(#1358)](https://github.com/PennyLaneAI/pennylane/pull/1358)

<h3>Improvements</h3>

* The tape does not verify any more that all Observables have owners in the annotated queue.
  [(#1505)](https://github.com/PennyLaneAI/pennylane/pull/1505)

  This allows manipulation of Observables inside a tape context. An example is
  `expval(Tensor(qml.PauliX(0), qml.Identity(1)).prune())` which makes the expval an owner
  of the pruned tensor and its constituent observables, but leaves the original tensor in
  the queue without an owner.

* The `step` and `step_and_cost` methods of `QNGOptimizer` now accept a custom `grad_fn`
  keyword argument to use for gradient computations.
  [(#1487)](https://github.com/PennyLaneAI/pennylane/pull/1487)

* The precision used by `default.qubit.jax` now matches the float precision
  indicated by
  ```python
  from jax.config import config
  config.read('jax_enable_x64')
  ```
  where `True` means `float64`/`complex128` and `False` means `float32`/`complex64`.
  [(#1485)](https://github.com/PennyLaneAI/pennylane/pull/1485)

* The `./pennylane/ops/qubit.py` file is broken up into a folder of six separate files.
  [(#1467)](https://github.com/PennyLaneAI/pennylane/pull/1467)

* Changed to using commas as the separator of wires in the string
  representation of `qml.Hamiltonian` objects for multi-qubit terms.
  [(#1465)](https://github.com/PennyLaneAI/pennylane/pull/1465)

* Changed to using `np.object_` instead of `np.object` as per the NumPy
  deprecations starting version 1.20.
  [(#1466)](https://github.com/PennyLaneAI/pennylane/pull/1466)

* Change the order of the covariance matrix and the vector of means internally
  in `default.gaussian`. [(#1331)](https://github.com/PennyLaneAI/pennylane/pull/1331)

* Added the `id` attribute to templates.
  [(#1438)](https://github.com/PennyLaneAI/pennylane/pull/1438)

* The `qml.math` module, for framework-agnostic tensor manipulation,
  has two new functions available:
  [(#1490)](https://github.com/PennyLaneAI/pennylane/pull/1490)

  - `qml.math.get_trainable_indices(sequence_of_tensors)`: returns the indices corresponding to
    trainable tensors in the input sequence.

  - `qml.math.unwrap(sequence_of_tensors)`: unwraps a sequence of tensor-like objects to NumPy
    arrays.

  In addition, the behaviour of `qml.math.requires_grad` has been improved in order to
  correctly determine trainability during Autograd and JAX backwards passes.

* A new tape method, `tape.unwrap()` is added. This method is a context manager; inside the
  context, the tape's parameters are unwrapped to NumPy arrays and floats, and the trainable
  parameter indices are set.
  [(#1491)](https://github.com/PennyLaneAI/pennylane/pull/1491)

  These changes are temporary, and reverted on exiting the context.

  ```pycon
  >>> with tf.GradientTape():
  ...     with qml.tape.QuantumTape() as tape:
  ...         qml.RX(tf.Variable(0.1), wires=0)
  ...         qml.RY(tf.constant(0.2), wires=0)
  ...         qml.RZ(tf.Variable(0.3), wires=0)
  ...     with tape.unwrap():
  ...         print("Trainable params:", tape.trainable_params)
  ...         print("Unwrapped params:", tape.get_parameters())
  Trainable params: {0, 2}
  Unwrapped params: [0.1, 0.3]
  >>> print("Original parameters:", tape.get_parameters())
  Original parameters: [<tf.Variable 'Variable:0' shape=() dtype=float32, numpy=0.1>,
    <tf.Variable 'Variable:0' shape=() dtype=float32, numpy=0.3>]
  ```

  In addition, `qml.tape.Unwrap` is a context manager that unwraps multiple tapes:

  ```pycon
  >>> with qml.tape.Unwrap(tape1, tape2):
  ```

<h3>Breaking changes</h3>

* Removed the deprecated tape methods `get_resources` and `get_depth` as they are
  superseded by the `specs` tape attribute.
  [(#1522)](https://github.com/PennyLaneAI/pennylane/pull/1522)

* Specifying `shots=None` with `qml.sample` was previously deprecated.
  From this release onwards, setting `shots=None` when sampling will
  raise an error.
  [(#1522)](https://github.com/PennyLaneAI/pennylane/pull/1522)

* The existing `pennylane.collections.apply` function is no longer accessible
  via `qml.apply`, and needs to be imported directly from the `collections`
  package.
  [(#1358)](https://github.com/PennyLaneAI/pennylane/pull/1358)

<h3>Bug fixes</h3>

* Fixes a bug in `qml.adjoint` and `qml.ctrl`
  where the adjoint of operations outside of a `QNode` or a `QuantumTape` could
  not be obtained.
  [(#1532)](https://github.com/PennyLaneAI/pennylane/pull/1532)

* Fixes a bug in `GradientDescentOptimizer` and `NesterovMomentumOptimizer`
  where a cost function with one trainable parameter and non-trainable
  parameters raised an error.
  [(#1495)](https://github.com/PennyLaneAI/pennylane/pull/1495)

* Fixed an example in the documentation's
  [introduction to numpy gradients](https://pennylane.readthedocs.io/en/stable/introduction/interfaces/numpy.html), where
  the wires were a non-differentiable argument to the QNode.
  [(#1499)](https://github.com/PennyLaneAI/pennylane/pull/1499)

* Fixed a bug where the adjoint of `qml.QFT` when using the `qml.adjoint` function
  was not correctly computed.
  [(#1451)](https://github.com/PennyLaneAI/pennylane/pull/1451)

* Fixed the differentiability of the operation`IsingYY` for Autograd, Jax and Tensorflow.
  [(#1425)](https://github.com/PennyLaneAI/pennylane/pull/1425)

* Fixed a bug in the `torch` interface that prevented gradients from being
  computed on a GPU. [(#1426)](https://github.com/PennyLaneAI/pennylane/pull/1426)

* Quantum function transforms now preserve the format of the measurement
  results, so that a single measurement returns a single value rather than
  an array with a single element. [(#1434)](https://github.com/PennyLaneAI/pennylane/pull/1434)

* Fixed a bug in the parameter-shift Hessian implementation, which resulted
  in the incorrect Hessian being returned for a cost function
  that performed post-processing on a vector-valued QNode.
  [(#1436)](https://github.com/PennyLaneAI/pennylane/pull/1436)

* Fixed a bug in the initialization of `QubitUnitary` where the size of
  the matrix was not checked against the number of wires.
  [(#1439)](https://github.com/PennyLaneAI/pennylane/pull/1439)

<h3>Documentation</h3>

* Improved Contribution Guide and Pull Requests Guide.
  [(#1461)](https://github.com/PennyLaneAI/pennylane/pull/1461)

* Examples have been added to clarify use of the continuous-variable
  `FockStateVector` operation in the multi-mode case.
  [(#1472)](https://github.com/PennyLaneAI/pennylane/pull/1472)

<h3>Contributors</h3>

This release contains contributions from (in alphabetical order):

Juan Miguel Arrazola, Olivia Di Matteo, Anthony Hayes, Theodor Isacsson, Josh
Izaac, Soran Jahangiri, Nathan Killoran, Arshpreet Singh Khangura, Leonhard
Kunczik, Christina Lee, Romain Moyard, Lee James O'Riordan, Ashish Panigrahi,
Nahum Sá, Maria Schuld, Jay Soni, Antal Száva, David Wierichs.

# Release 0.16.0

<h4>First class support for quantum kernels</h4>

* The new `qml.kernels` module provides basic functionalities for [working with quantum
  kernels](https://pennylane.readthedocs.io/en/stable/code/qml_kernels.html) as
  well as post-processing methods to mitigate sampling errors and device noise:
  [(#1102)](https://github.com/PennyLaneAI/pennylane/pull/1102)

  ```python

  num_wires = 6
  wires = range(num_wires)
  dev = qml.device('default.qubit', wires=wires)

  @qml.qnode(dev)
  def kernel_circuit(x1, x2):
      qml.templates.AngleEmbedding(x1, wires=wires)
      qml.adjoint(qml.templates.AngleEmbedding)(x2, wires=wires)
      return qml.probs(wires)

  kernel = lambda x1, x2: kernel_circuit(x1, x2)[0]
  X_train = np.random.random((10, 6))
  X_test = np.random.random((5, 6))

  # Create symmetric square kernel matrix (for training)
  K = qml.kernels.square_kernel_matrix(X_train, kernel)

  # Compute kernel between test and training data.
  K_test = qml.kernels.kernel_matrix(X_train, X_test, kernel)
  K1 = qml.kernels.mitigate_depolarizing_noise(K, num_wires, method='single')
  ```

<h4>Extract the fourier representation of quantum circuits</h4>

* PennyLane now has a `fourier` module, which hosts a [growing library
  of methods](https://pennylane.readthedocs.io/en/stable/code/qml_fourier.html)
  that help with investigating the Fourier representation of functions
  implemented by quantum circuits. The Fourier representation can be used
  to examine and characterize the expressivity of the quantum circuit.
  [(#1160)](https://github.com/PennyLaneAI/pennylane/pull/1160)
  [(#1378)](https://github.com/PennyLaneAI/pennylane/pull/1378)

  For example, one can plot distributions over Fourier series coefficients like
  this one:

  <img src="https://pennylane.readthedocs.io/en/latest/_static/fourier.png" width=70%/>

<h4>Seamless support for working with the Pauli group</h4>

* Added functionality for constructing and manipulating the Pauli group
  [(#1181)](https://github.com/PennyLaneAI/pennylane/pull/1181).

  The function `qml.grouping.pauli_group` provides a generator to
  easily loop over the group, or construct and store it in its entirety.
  For example, we can construct the single-qubit Pauli group like so:

  ```pycon
  >>> from pennylane.grouping import pauli_group
  >>> pauli_group_1_qubit = list(pauli_group(1))
  >>> pauli_group_1_qubit
  [Identity(wires=[0]), PauliZ(wires=[0]), PauliX(wires=[0]), PauliY(wires=[0])]
  ```

  We can multiply together its members at the level of Pauli words
  using the `pauli_mult` and `pauli_multi_with_phase` functions.
  This can be done on arbitrarily-labeled wires as well, by defining a wire map.

  ```pycon
  >>> from pennylane.grouping import pauli_group, pauli_mult
  >>> wire_map = {'a' : 0, 'b' : 1, 'c' : 2}
  >>> pg = list(pauli_group(3, wire_map=wire_map))
  >>> pg[3]
  PauliZ(wires=['b']) @ PauliZ(wires=['c'])
  >>> pg[55]
  PauliY(wires=['a']) @ PauliY(wires=['b']) @ PauliZ(wires=['c'])
  >>> pauli_mult(pg[3], pg[55], wire_map=wire_map)
  PauliY(wires=['a']) @ PauliX(wires=['b'])
  ```

  Functions for conversion of Pauli observables to strings (and back),
  are included.

  ```pycon
  >>> from pennylane.grouping import pauli_word_to_string, string_to_pauli_word
  >>> pauli_word_to_string(pg[55], wire_map=wire_map)
  'YYZ'
  >>> string_to_pauli_word('ZXY', wire_map=wire_map)
  PauliZ(wires=['a']) @ PauliX(wires=['b']) @ PauliY(wires=['c'])
  ```

  Calculation of the matrix representation for arbitrary Paulis and wire maps is now
  also supported.

  ```pycon
  >>> from pennylane.grouping import pauli_word_to_matrix
  >>> wire_map = {'a' : 0, 'b' : 1}
  >>> pauli_word = qml.PauliZ('b')  # corresponds to Pauli 'IZ'
  >>> pauli_word_to_matrix(pauli_word, wire_map=wire_map)
  array([[ 1.,  0.,  0.,  0.],
         [ 0., -1.,  0., -0.],
         [ 0.,  0.,  1.,  0.],
         [ 0., -0.,  0., -1.]])
  ```

<h4>New transforms</h4>

* The `qml.specs` QNode transform creates a function that returns specifications or
  details about the QNode, including depth, number of gates, and number of
  gradient executions required.
  [(#1245)](https://github.com/PennyLaneAI/pennylane/pull/1245)

  For example:

  ```python
  dev = qml.device('default.qubit', wires=4)

  @qml.qnode(dev, diff_method='parameter-shift')
  def circuit(x, y):
      qml.RX(x[0], wires=0)
      qml.Toffoli(wires=(0, 1, 2))
      qml.CRY(x[1], wires=(0, 1))
      qml.Rot(x[2], x[3], y, wires=0)
      return qml.expval(qml.PauliZ(0)), qml.expval(qml.PauliX(1))
  ```

  We can now use the `qml.specs` transform to generate a function that returns
  details and resource information:

  ```pycon
  >>> x = np.array([0.05, 0.1, 0.2, 0.3], requires_grad=True)
  >>> y = np.array(0.4, requires_grad=False)
  >>> specs_func = qml.specs(circuit)
  >>> specs_func(x, y)
  {'gate_sizes': defaultdict(int, {1: 2, 3: 1, 2: 1}),
   'gate_types': defaultdict(int, {'RX': 1, 'Toffoli': 1, 'CRY': 1, 'Rot': 1}),
   'num_operations': 4,
   'num_observables': 2,
   'num_diagonalizing_gates': 1,
   'num_used_wires': 3,
   'depth': 4,
   'num_trainable_params': 4,
   'num_parameter_shift_executions': 11,
   'num_device_wires': 4,
   'device_name': 'default.qubit',
   'diff_method': 'parameter-shift'}
  ```

  The tape methods `get_resources` and `get_depth` are superseded by `specs` and will be
  deprecated after one release cycle.

* Adds a decorator `@qml.qfunc_transform` to easily create a transformation
  that modifies the behaviour of a quantum function.
  [(#1315)](https://github.com/PennyLaneAI/pennylane/pull/1315)

  For example, consider the following transform, which scales the parameter of
  all `RX` gates by :math:`x \rightarrow \sin(a) \sqrt{x}`, and the parameters
  of all `RY` gates by :math:`y \rightarrow \cos(a * b) y`:

  ```python
  @qml.qfunc_transform
  def my_transform(tape, a, b):
      for op in tape.operations + tape.measurements:
          if op.name == "RX":
              x = op.parameters[0]
              qml.RX(qml.math.sin(a) * qml.math.sqrt(x), wires=op.wires)
          elif op.name == "RY":
              y = op.parameters[0]
              qml.RX(qml.math.cos(a * b) * y, wires=op.wires)
          else:
              op.queue()
  ```

  We can now apply this transform to any quantum function:

  ```python
  dev = qml.device("default.qubit", wires=2)

  def ansatz(x):
      qml.Hadamard(wires=0)
      qml.RX(x[0], wires=0)
      qml.RY(x[1], wires=1)
      qml.CNOT(wires=[0, 1])

  @qml.qnode(dev)
  def circuit(params, transform_weights):
      qml.RX(0.1, wires=0)

      # apply the transform to the ansatz
      my_transform(*transform_weights)(ansatz)(params)

      return qml.expval(qml.PauliZ(1))
  ```

  We can print this QNode to show that the qfunc transform is taking place:

  ```pycon
  >>> x = np.array([0.5, 0.3], requires_grad=True)
  >>> transform_weights = np.array([0.1, 0.6], requires_grad=True)
  >>> print(qml.draw(circuit)(x, transform_weights))
   0: ──RX(0.1)────H──RX(0.0706)──╭C──┤
   1: ──RX(0.299)─────────────────╰X──┤ ⟨Z⟩
  ```

  Evaluating the QNode, as well as the derivative, with respect to the gate
  parameter *and* the transform weights:

  ```pycon
  >>> circuit(x, transform_weights)
  tensor(0.00672829, requires_grad=True)
  >>> qml.grad(circuit)(x, transform_weights)
  (array([ 0.00671711, -0.00207359]), array([6.69695008e-02, 3.73694364e-06]))
  ```

* Adds a `hamiltonian_expand` tape transform. This takes a tape ending in
  `qml.expval(H)`, where `H` is a Hamiltonian, and maps it to a collection
  of tapes which can be executed and passed into a post-processing function yielding
  the expectation value.
  [(#1142)](https://github.com/PennyLaneAI/pennylane/pull/1142)

  Example use:

  ```python
  H = qml.PauliZ(0) + 3 * qml.PauliZ(0) @ qml.PauliX(1)

  with qml.tape.QuantumTape() as tape:
      qml.Hadamard(wires=1)
      qml.expval(H)

  tapes, fn = qml.transforms.hamiltonian_expand(tape)
  ```

  We can now evaluate the transformed tapes, and apply the post-processing
  function:

  ```pycon
  >>> dev = qml.device("default.qubit", wires=3)
  >>> res = dev.batch_execute(tapes)
  >>> fn(res)
  3.999999999999999
  ```

* The `quantum_monte_carlo` transform has been added, allowing an input circuit to be transformed
  into the full quantum Monte Carlo algorithm.
  [(#1316)](https://github.com/PennyLaneAI/pennylane/pull/1316)

  Suppose we want to measure the expectation value of the sine squared function according to
  a standard normal distribution. We can calculate the expectation value analytically as
  `0.432332`, but we can also estimate using the quantum Monte Carlo algorithm. The first step is to
  discretize the problem:

  ```python
  from scipy.stats import norm

  m = 5
  M = 2 ** m

  xmax = np.pi  # bound to region [-pi, pi]
  xs = np.linspace(-xmax, xmax, M)

  probs = np.array([norm().pdf(x) for x in xs])
  probs /= np.sum(probs)

  func = lambda i: np.sin(xs[i]) ** 2
  r_rotations = np.array([2 * np.arcsin(np.sqrt(func(i))) for i in range(M)])
  ```

  The `quantum_monte_carlo` transform can then be used:

  ```python
  from pennylane.templates.state_preparations.mottonen import (
      _uniform_rotation_dagger as r_unitary,
  )

  n = 6
  N = 2 ** n

  a_wires = range(m)
  wires = range(m + 1)
  target_wire = m
  estimation_wires = range(m + 1, n + m + 1)

  dev = qml.device("default.qubit", wires=(n + m + 1))

  def fn():
      qml.templates.MottonenStatePreparation(np.sqrt(probs), wires=a_wires)
      r_unitary(qml.RY, r_rotations, control_wires=a_wires[::-1], target_wire=target_wire)

  @qml.qnode(dev)
  def qmc():
      qml.quantum_monte_carlo(fn, wires, target_wire, estimation_wires)()
      return qml.probs(estimation_wires)

  phase_estimated = np.argmax(qmc()[:int(N / 2)]) / N
  ```

  The estimated value can be retrieved using:

  ```pycon
  >>> (1 - np.cos(np.pi * phase_estimated)) / 2
  0.42663476277231915
  ```

  The resources required to perform the quantum Monte Carlo algorithm can also be inspected using
  the `specs` transform.

<h4>Extended QAOA module</h4>

* Functionality to support solving the maximum-weighted cycle problem has been added to the `qaoa`
  module.
  [(#1207)](https://github.com/PennyLaneAI/pennylane/pull/1207)
  [(#1209)](https://github.com/PennyLaneAI/pennylane/pull/1209)
  [(#1251)](https://github.com/PennyLaneAI/pennylane/pull/1251)
  [(#1213)](https://github.com/PennyLaneAI/pennylane/pull/1213)
  [(#1220)](https://github.com/PennyLaneAI/pennylane/pull/1220)
  [(#1214)](https://github.com/PennyLaneAI/pennylane/pull/1214)
  [(#1283)](https://github.com/PennyLaneAI/pennylane/pull/1283)
  [(#1297)](https://github.com/PennyLaneAI/pennylane/pull/1297)
  [(#1396)](https://github.com/PennyLaneAI/pennylane/pull/1396)
  [(#1403)](https://github.com/PennyLaneAI/pennylane/pull/1403)

  The `max_weight_cycle` function returns the appropriate cost and mixer Hamiltonians:

  ```pycon
  >>> a = np.random.random((3, 3))
  >>> np.fill_diagonal(a, 0)
  >>> g = nx.DiGraph(a)  # create a random directed graph
  >>> cost, mixer, mapping = qml.qaoa.max_weight_cycle(g)
  >>> print(cost)
    (-0.9775906842165344) [Z2]
  + (-0.9027248603361988) [Z3]
  + (-0.8722207409852838) [Z0]
  + (-0.6426184210832898) [Z5]
  + (-0.2832594164291379) [Z1]
  + (-0.0778133996933755) [Z4]
  >>> print(mapping)
  {0: (0, 1), 1: (0, 2), 2: (1, 0), 3: (1, 2), 4: (2, 0), 5: (2, 1)}
  ```
  Additional functionality can be found in the
  [qml.qaoa.cycle](https://pennylane.readthedocs.io/en/latest/code/api/pennylane.qaoa.cycle.html)
  module.


<h4>Extended operations and templates</h4>

* Added functionality to compute the sparse matrix representation of a `qml.Hamiltonian` object.
  [(#1394)](https://github.com/PennyLaneAI/pennylane/pull/1394)

  ```python
  coeffs = [1, -0.45]
  obs = [qml.PauliZ(0) @ qml.PauliZ(1), qml.PauliY(0) @ qml.PauliZ(1)]
  H = qml.Hamiltonian(coeffs, obs)
  H_sparse = qml.utils.sparse_hamiltonian(H)
  ```

  The resulting matrix is a sparse matrix in scipy coordinate list (COO) format:

  ```python
  >>> H_sparse
  <4x4 sparse matrix of type '<class 'numpy.complex128'>'
      with 8 stored elements in COOrdinate format>
  ```

  The sparse matrix can be converted to an array as:

  ```python
  >>> H_sparse.toarray()
  array([[ 1.+0.j  ,  0.+0.j  ,  0.+0.45j,  0.+0.j  ],
         [ 0.+0.j  , -1.+0.j  ,  0.+0.j  ,  0.-0.45j],
         [ 0.-0.45j,  0.+0.j  , -1.+0.j  ,  0.+0.j  ],
         [ 0.+0.j  ,  0.+0.45j,  0.+0.j  ,  1.+0.j  ]])
  ```

* Adds the new template `AllSinglesDoubles` to prepare quantum states of molecules
  using the `SingleExcitation` and `DoubleExcitation` operations.
  The new template reduces significantly the number of operations
  and the depth of the quantum circuit with respect to the traditional UCCSD
  unitary.
  [(#1383)](https://github.com/PennyLaneAI/pennylane/pull/1383)

  For example, consider the case of two particles and four qubits.
  First, we define the Hartree-Fock initial state and generate all
  possible single and double excitations.

  ```python
  import pennylane as qml
  from pennylane import numpy as np

  electrons = 2
  qubits = 4

  hf_state = qml.qchem.hf_state(electrons, qubits)
  singles, doubles = qml.qchem.excitations(electrons, qubits)
  ```

  Now we can use the template ``AllSinglesDoubles`` to define the
  quantum circuit,

  ```python
  from pennylane.templates import AllSinglesDoubles

  wires = range(qubits)

  dev = qml.device('default.qubit', wires=wires)

  @qml.qnode(dev)
  def circuit(weights, hf_state, singles, doubles):
      AllSinglesDoubles(weights, wires, hf_state, singles, doubles)
      return qml.expval(qml.PauliZ(0))

  params = np.random.normal(0, np.pi, len(singles) + len(doubles))
  ```
  and execute it:
  ```pycon
  >>> circuit(params, hf_state, singles=singles, doubles=doubles)
  tensor(-0.73772194, requires_grad=True)
  ```

* Adds `QubitCarry` and `QubitSum` operations for basic arithmetic.
  [(#1169)](https://github.com/PennyLaneAI/pennylane/pull/1169)

  The following example adds two 1-bit numbers, returning a 2-bit answer:

  ```python
  dev = qml.device('default.qubit', wires = 4)
  a = 0
  b = 1

  @qml.qnode(dev)
  def circuit():
      qml.BasisState(np.array([a, b]), wires=[1, 2])
      qml.QubitCarry(wires=[0, 1, 2, 3])
      qml.CNOT(wires=[1, 2])
      qml.QubitSum(wires=[0, 1, 2])
      return qml.probs(wires=[3, 2])

  probs = circuit()
  bitstrings = tuple(itertools.product([0, 1], repeat = 2))
  indx = np.argwhere(probs == 1).flatten()[0]
  output = bitstrings[indx]
  ```

  ```pycon
  >>> print(output)
  (0, 1)
  ```

* Added the `qml.Projector` observable, which is available on all devices
  inheriting from the `QubitDevice` class.
  [(#1356)](https://github.com/PennyLaneAI/pennylane/pull/1356)
  [(#1368)](https://github.com/PennyLaneAI/pennylane/pull/1368)

  Using `qml.Projector`, we can define the basis state projectors to use when
  computing expectation values. Let us take for example a circuit that prepares
  Bell states:

  ```python
  dev = qml.device("default.qubit", wires=2)

  @qml.qnode(dev)
  def circuit(basis_state):
      qml.Hadamard(wires=[0])
      qml.CNOT(wires=[0, 1])
      return qml.expval(qml.Projector(basis_state, wires=[0, 1]))
  ```

  We can then specify the `|00>` basis state to construct the `|00><00|`
  projector and compute the expectation value:

  ```pycon
  >>> basis_state = [0, 0]
  >>> circuit(basis_state)
  tensor(0.5, requires_grad=True)
  ```

  As expected, we get similar results when specifying the `|11>` basis state:

  ```pycon
  >>> basis_state = [1, 1]
  >>> circuit(basis_state)
  tensor(0.5, requires_grad=True)
  ```

* The following new operations have been added:

  - The IsingXX gate `qml.IsingXX` [(#1194)](https://github.com/PennyLaneAI/pennylane/pull/1194)
  - The IsingZZ gate `qml.IsingZZ` [(#1199)](https://github.com/PennyLaneAI/pennylane/pull/1199)
  - The ISWAP gate `qml.ISWAP` [(#1298)](https://github.com/PennyLaneAI/pennylane/pull/1298)
  - The reset error noise channel `qml.ResetError` [(#1321)](https://github.com/PennyLaneAI/pennylane/pull/1321)


<h3>Improvements</h3>

* The ``argnum`` keyword argument can now be specified for a QNode to define a
  subset of trainable parameters used to estimate the Jacobian.
  [(#1371)](https://github.com/PennyLaneAI/pennylane/pull/1371)

  For example, consider two trainable parameters and a quantum function:

  ```python
  dev = qml.device("default.qubit", wires=2)

  x = np.array(0.543, requires_grad=True)
  y = np.array(-0.654, requires_grad=True)

  def circuit(x,y):
      qml.RX(x, wires=[0])
      qml.RY(y, wires=[1])
      qml.CNOT(wires=[0, 1])
      return qml.expval(qml.PauliZ(0) @ qml.PauliX(1))
  ```

  When computing the gradient of the QNode, we can specify the trainable
  parameters to consider by passing the ``argnum`` keyword argument:

  ```pycon
  >>> qnode1 = qml.QNode(circuit, dev, diff_method="parameter-shift", argnum=[0,1])
  >>> print(qml.grad(qnode1)(x,y))
  (array(0.31434679), array(0.67949903))
  ```

  Specifying a proper subset of the trainable parameters will estimate the
  Jacobian:

  ```pycon
  >>> qnode2 = qml.QNode(circuit, dev, diff_method="parameter-shift", argnum=[0])
  >>> print(qml.grad(qnode2)(x,y))
  (array(0.31434679), array(0.))
  ```

* Allows creating differentiable observables that return custom objects such
  that the observable is supported by devices.
  [(1291)](https://github.com/PennyLaneAI/pennylane/pull/1291)

  As an example, first we define `NewObservable` class:

  ```python
  from pennylane.devices import DefaultQubit

  class NewObservable(qml.operation.Observable):
      """NewObservable"""

      num_wires = qml.operation.AnyWires
      num_params = 0
      par_domain = None

      def diagonalizing_gates(self):
          """Diagonalizing gates"""
          return []
  ```

  Once we have this new observable class, we define a `SpecialObject` class
  that can be used to encode data in an observable and a new device that supports
  our new observable and returns a `SpecialObject` as the expectation value
  (the code is shortened for brevity, the extended example can be found as a
  test in the previously referenced pull request):

  ```python
  class SpecialObject:

      def __init__(self, val):
          self.val = val

      def __mul__(self, other):
          new = SpecialObject(self.val)
          new *= other
          return new

      ...

  class DeviceSupportingNewObservable(DefaultQubit):
      name = "Device supporting NewObservable"
      short_name = "default.qubit.newobservable"
      observables = DefaultQubit.observables.union({"NewObservable"})

      def expval(self, observable, **kwargs):
          if self.shots is None and isinstance(observable, NewObservable):
              val = super().expval(qml.PauliZ(wires=0), **kwargs)
              return SpecialObject(val)

          return super().expval(observable, **kwargs)
  ```

  At this point, we can create a device that will support the differentiation
  of a `NewObservable` object:

  ```python
  dev = DeviceSupportingNewObservable(wires=1, shots=None)

  @qml.qnode(dev, diff_method="parameter-shift")
  def qnode(x):
      qml.RY(x, wires=0)
      return qml.expval(NewObservable(wires=0))
  ```

  We can then compute the jacobian of this object:

  ```pycon
  >>> result = qml.jacobian(qnode)(0.2)
  >>> print(result)
  <__main__.SpecialObject object at 0x7fd2c54721f0>
  >>> print(result.item().val)
  -0.19866933079506116
  ```

* PennyLane NumPy now includes the
  [random module's](https://numpy.org/doc/stable/reference/random/index.html#module-numpy.random)
  `Generator` objects, the recommended way of random number generation. This allows for
  random number generation using a local, rather than global seed.
  [(#1267)](https://github.com/PennyLaneAI/pennylane/pull/1267)

  ```python
  from pennylane import numpy as np

  rng = np.random.default_rng()
  random_mat1 = rng.random((3,2))
  random_mat2 = rng.standard_normal(3, requires_grad=False)
  ```

* The performance of adjoint jacobian differentiation was significantly
  improved as the method now reuses the state computed on the forward pass.
  This can be turned off to save memory with the Torch and TensorFlow
  interfaces by passing `adjoint_cache=False` during QNode creation.
  [(#1341)](https://github.com/PennyLaneAI/pennylane/pull/1341)

* The `Operator` (and by inheritance, the `Operation` and `Observable` class and their children)
  now have an `id` attribute, which can mark an operator in a circuit, for example to
  identify it on the tape by a tape transform.
  [(#1377)](https://github.com/PennyLaneAI/pennylane/pull/1377)

* The `benchmark` module was deleted, since it was outdated and is superseded by
  the new separate [benchmark repository](https://github.com/PennyLaneAI/benchmark).
  [(#1343)](https://github.com/PennyLaneAI/pennylane/pull/1343)

* Decompositions in terms of elementary gates has been added for:

  - `qml.CSWAP` [(#1306)](https://github.com/PennyLaneAI/pennylane/issues/1306)
  - `qml.SWAP` [(#1329)](https://github.com/PennyLaneAI/pennylane/pull/1329)
  - `qml.SingleExcitation` [(#1303)](https://github.com/PennyLaneAI/pennylane/pull/1303)
  - `qml.SingleExcitationPlus` and `qml.SingleExcitationMinus` [(#1278)](https://github.com/PennyLaneAI/pennylane/pull/1278)
  - `qml.DoubleExcitation` [(#1303)](https://github.com/PennyLaneAI/pennylane/pull/1303)
  - `qml.Toffoli` [(#1320)](https://github.com/PennyLaneAI/pennylane/pull/1320)
  - `qml.MultiControlledX`. [(#1287)](https://github.com/PennyLaneAI/pennylane/pull/1287)
    When controlling on three or more wires, an ancilla
    register of worker wires is required to support the decomposition.

    ```python
    ctrl_wires = [f"c{i}" for i in range(5)]
    work_wires = [f"w{i}" for i in range(3)]
    target_wires = ["t0"]
    all_wires = ctrl_wires + work_wires + target_wires

    dev = qml.device("default.qubit", wires=all_wires)

    with qml.tape.QuantumTape() as tape:
        qml.MultiControlledX(control_wires=ctrl_wires, wires=target_wires, work_wires=work_wires)
    ```

    ```pycon
    >>> tape = tape.expand(depth=1)
    >>> print(tape.draw(wire_order=qml.wires.Wires(all_wires)))

     c0: ──────────────╭C──────────────────────╭C──────────┤
     c1: ──────────────├C──────────────────────├C──────────┤
     c2: ──────────╭C──│───╭C──────────────╭C──│───╭C──────┤
     c3: ──────╭C──│───│───│───╭C──────╭C──│───│───│───╭C──┤
     c4: ──╭C──│───│───│───│───│───╭C──│───│───│───│───│───┤
     w0: ──│───│───├C──╰X──├C──│───│───│───├C──╰X──├C──│───┤
     w1: ──│───├C──╰X──────╰X──├C──│───├C──╰X──────╰X──├C──┤
     w2: ──├C──╰X──────────────╰X──├C──╰X──────────────╰X──┤
     t0: ──╰X──────────────────────╰X──────────────────────┤
    ```

* Added `qml.CPhase` as an alias for the existing `qml.ControlledPhaseShift` operation.
  [(#1319)](https://github.com/PennyLaneAI/pennylane/pull/1319).

* The `Device` class now uses caching when mapping wires.
  [(#1270)](https://github.com/PennyLaneAI/pennylane/pull/1270)

* The `Wires` class now uses caching for computing its `hash`.
  [(#1270)](https://github.com/PennyLaneAI/pennylane/pull/1270)

* Added custom gate application for Toffoli in `default.qubit`.
  [(#1249)](https://github.com/PennyLaneAI/pennylane/pull/1249)

* Added validation for noise channel parameters. Invalid noise parameters now
  raise a `ValueError`.
  [(#1357)](https://github.com/PennyLaneAI/pennylane/pull/1357)

* The device test suite now provides test cases for checking gates by comparing
  expectation values.
  [(#1212)](https://github.com/PennyLaneAI/pennylane/pull/1212)

* PennyLane's test suite is now code-formatted using `black -l 100`.
  [(#1222)](https://github.com/PennyLaneAI/pennylane/pull/1222)

* PennyLane's `qchem` package and tests are now code-formatted using `black -l 100`.
  [(#1311)](https://github.com/PennyLaneAI/pennylane/pull/1311)

<h3>Breaking changes</h3>

* The `qml.inv()` function is now deprecated with a warning to use the more general `qml.adjoint()`.
  [(#1325)](https://github.com/PennyLaneAI/pennylane/pull/1325)

* Removes support for Python 3.6 and adds support for Python 3.9.
  [(#1228)](https://github.com/XanaduAI/pennylane/pull/1228)

* The tape methods `get_resources` and `get_depth` are superseded by `specs` and will be
  deprecated after one release cycle.
  [(#1245)](https://github.com/PennyLaneAI/pennylane/pull/1245)

* Using the `qml.sample()` measurement on devices with `shots=None` continue to
  raise a warning with this functionality being fully deprecated and raising an
  error after one release cycle.
  [(#1079)](https://github.com/PennyLaneAI/pennylane/pull/1079)
  [(#1196)](https://github.com/PennyLaneAI/pennylane/pull/1196)

<h3>Bug fixes</h3>

* QNodes now display readable information when in interactive environments or when printed.
  [(#1359)](https://github.com/PennyLaneAI/pennylane/pull/1359).

* Fixes a bug with `qml.math.cast` where the `MottonenStatePreparation` operation expected
  a float type instead of double.
  [(#1400)](https://github.com/XanaduAI/pennylane/pull/1400)

* Fixes a bug where a copy of `qml.ControlledQubitUnitary` was non-functional as it did not have all the necessary information.
  [(#1411)](https://github.com/PennyLaneAI/pennylane/pull/1411)

* Warns when adjoint or reversible differentiation specified or called on a device with finite shots.
  [(#1406)](https://github.com/PennyLaneAI/pennylane/pull/1406)

* Fixes the differentiability of the operations `IsingXX` and `IsingZZ` for Autograd, Jax and Tensorflow.
  [(#1390)](https://github.com/PennyLaneAI/pennylane/pull/1390)

* Fixes a bug where multiple identical Hamiltonian terms will produce a
  different result with ``optimize=True`` using ``ExpvalCost``.
  [(#1405)](https://github.com/XanaduAI/pennylane/pull/1405)

* Fixes bug where `shots=None` was not reset when changing shots temporarily in a QNode call
  like `circuit(0.1, shots=3)`.
  [(#1392)](https://github.com/XanaduAI/pennylane/pull/1392)

* Fixes floating point errors with `diff_method="finite-diff"` and `order=1` when parameters are `float32`.
  [(#1381)](https://github.com/PennyLaneAI/pennylane/pull/1381)

* Fixes a bug where `qml.ctrl` would fail to transform gates that had no
  control defined and no decomposition defined.
  [(#1376)](https://github.com/PennyLaneAI/pennylane/pull/1376)

* Copying the `JacobianTape` now correctly also copies the `jacobian_options` attribute. This fixes a bug
  allowing the JAX interface to support adjoint differentiation.
  [(#1349)](https://github.com/PennyLaneAI/pennylane/pull/1349)

* Fixes drawing QNodes that contain multiple measurements on a single wire.
  [(#1353)](https://github.com/PennyLaneAI/pennylane/pull/1353)

* Fixes drawing QNodes with no operations.
  [(#1354)](https://github.com/PennyLaneAI/pennylane/pull/1354)

* Fixes incorrect wires in the decomposition of the `ControlledPhaseShift` operation.
  [(#1338)](https://github.com/PennyLaneAI/pennylane/pull/1338)

* Fixed tests for the `Permute` operation that used a QNode and hence expanded
  tapes twice instead of once due to QNode tape expansion and an explicit tape
  expansion call.
  [(#1318)](https://github.com/PennyLaneAI/pennylane/pull/1318).

* Prevent Hamiltonians that share wires from being multiplied together.
  [(#1273)](https://github.com/PennyLaneAI/pennylane/pull/1273)

* Fixed a bug where the custom range sequences could not be passed
  to the `StronglyEntanglingLayers` template.
  [(#1332)](https://github.com/PennyLaneAI/pennylane/pull/1332)

* Fixed a bug where `qml.sum()` and `qml.dot()` do not support the JAX interface.
  [(#1380)](https://github.com/PennyLaneAI/pennylane/pull/1380)

<h3>Documentation</h3>

* Math present in the `QubitParamShiftTape` class docstring now renders correctly.
  [(#1402)](https://github.com/PennyLaneAI/pennylane/pull/1402)

* Fix typo in the documentation of `qml.StronglyEntanglingLayers`.
  [(#1367)](https://github.com/PennyLaneAI/pennylane/pull/1367)

* Fixed typo in TensorFlow interface documentation
  [(#1312)](https://github.com/PennyLaneAI/pennylane/pull/1312)

* Fixed typos in the mathematical expressions in documentation of `qml.DoubleExcitation`.
  [(#1278)](https://github.com/PennyLaneAI/pennylane/pull/1278)

* Remove unsupported `None` option from the `qml.QNode` docstrings.
  [(#1271)](https://github.com/PennyLaneAI/pennylane/pull/1271)

* Updated the docstring of `qml.PolyXP` to reference the new location of internal
  usage.
  [(#1262)](https://github.com/PennyLaneAI/pennylane/pull/1262)

* Removes occurrences of the deprecated device argument ``analytic`` from the documentation.
  [(#1261)](https://github.com/PennyLaneAI/pennylane/pull/1261)

* Updated PyTorch and TensorFlow interface introductions.
  [(#1333)](https://github.com/PennyLaneAI/pennylane/pull/1333)

* Updates the quantum chemistry quickstart to reflect recent changes to the `qchem` module.
  [(#1227)](https://github.com/PennyLaneAI/pennylane/pull/1227)

<h3>Contributors</h3>

This release contains contributions from (in alphabetical order):

Marius Aglitoiu, Vishnu Ajith, Juan Miguel Arrazola, Thomas Bromley, Jack Ceroni, Alaric Cheng, Miruna Daian,
Olivia Di Matteo, Tanya Garg, Christian Gogolin, Alain Delgado Gran, Diego Guala, Anthony Hayes, Ryan Hill,
Theodor Isacsson, Josh Izaac, Soran Jahangiri, Pavan Jayasinha, Nathan Killoran, Christina Lee, Ryan Levy,
Alberto Maldonado, Johannes Jakob Meyer, Romain Moyard, Ashish Panigrahi, Nahum Sá, Maria Schuld, Brian Shi,
Antal Száva, David Wierichs, Vincent Wong.


# Release 0.15.1

<h3>Bug fixes</h3>

* Fixes two bugs in the parameter-shift Hessian.
  [(#1260)](https://github.com/PennyLaneAI/pennylane/pull/1260)

  - Fixes a bug where having an unused parameter in the Autograd interface
    would result in an indexing error during backpropagation.

  - The parameter-shift Hessian only supports the two-term parameter-shift
    rule currently, so raises an error if asked to differentiate
    any unsupported gates (such as the controlled rotation gates).

* A bug which resulted in `qml.adjoint()` and `qml.inv()` failing to work with
  templates has been fixed.
  [(#1243)](https://github.com/PennyLaneAI/pennylane/pull/1243)

* Deprecation warning instances in PennyLane have been changed to `UserWarning`,
  to account for recent changes to how Python warnings are filtered in
  [PEP565](https://www.python.org/dev/peps/pep-0565/).
  [(#1211)](https://github.com/PennyLaneAI/pennylane/pull/1211)

<h3>Documentation</h3>

* Updated the order of the parameters to the `GaussianState` operation to match
  the way that the PennyLane-SF plugin uses them.
  [(#1255)](https://github.com/PennyLaneAI/pennylane/pull/1255)

<h3>Contributors</h3>

This release contains contributions from (in alphabetical order):

Thomas Bromley, Olivia Di Matteo, Diego Guala, Anthony Hayes, Ryan Hill,
Josh Izaac, Christina Lee, Maria Schuld, Antal Száva.

# Release 0.15.0

<h3>New features since last release</h3>

<h4>Better and more flexible shot control</h4>

* Adds a new optimizer `qml.ShotAdaptiveOptimizer`, a gradient-descent optimizer where
  the shot rate is adaptively calculated using the variances of the parameter-shift gradient.
  [(#1139)](https://github.com/PennyLaneAI/pennylane/pull/1139)

  By keeping a running average of the parameter-shift gradient and the *variance* of the
  parameter-shift gradient, this optimizer frugally distributes a shot budget across the partial
  derivatives of each parameter.

  In addition, if computing the expectation value of a Hamiltonian, weighted random sampling can be
  used to further distribute the shot budget across the local terms from which the Hamiltonian is
  constructed.

  This optimizer is based on both the [iCANS1](https://quantum-journal.org/papers/q-2020-05-11-263)
  and [Rosalin](https://arxiv.org/abs/2004.06252) shot-adaptive optimizers.

  Once constructed, the cost function can be passed directly to the optimizer's `step` method.  The
  attribute `opt.total_shots_used` can be used to track the number of shots per iteration.

  ```pycon
  >>> coeffs = [2, 4, -1, 5, 2]
  >>> obs = [
  ...   qml.PauliX(1),
  ...   qml.PauliZ(1),
  ...   qml.PauliX(0) @ qml.PauliX(1),
  ...   qml.PauliY(0) @ qml.PauliY(1),
  ...   qml.PauliZ(0) @ qml.PauliZ(1)
  ... ]
  >>> H = qml.Hamiltonian(coeffs, obs)
  >>> dev = qml.device("default.qubit", wires=2, shots=100)
  >>> cost = qml.ExpvalCost(qml.templates.StronglyEntanglingLayers, H, dev)
  >>> params = qml.init.strong_ent_layers_uniform(n_layers=2, n_wires=2)
  >>> opt = qml.ShotAdaptiveOptimizer(min_shots=10)
  >>> for i in range(5):
  ...    params = opt.step(cost, params)
  ...    print(f"Step {i}: cost = {cost(params):.2f}, shots_used = {opt.total_shots_used}")
  Step 0: cost = -5.68, shots_used = 240
  Step 1: cost = -2.98, shots_used = 336
  Step 2: cost = -4.97, shots_used = 624
  Step 3: cost = -5.53, shots_used = 1054
  Step 4: cost = -6.50, shots_used = 1798
  ```

* Batches of shots can now be specified as a list, allowing measurement statistics
  to be course-grained with a single QNode evaluation.
  [(#1103)](https://github.com/PennyLaneAI/pennylane/pull/1103)

  ```pycon
  >>> shots_list = [5, 10, 1000]
  >>> dev = qml.device("default.qubit", wires=2, shots=shots_list)
  ```

  When QNodes are executed on this device, a single execution of 1015 shots will be submitted.
  However, three sets of measurement statistics will be returned; using the first 5 shots,
  second set of 10 shots, and final 1000 shots, separately.

  For example, executing a circuit with two outputs will lead to a result of shape `(3, 2)`:

  ```pycon
  >>> @qml.qnode(dev)
  ... def circuit(x):
  ...     qml.RX(x, wires=0)
  ...     qml.CNOT(wires=[0, 1])
  ...     return qml.expval(qml.PauliZ(0) @ qml.PauliX(1)), qml.expval(qml.PauliZ(0))
  >>> circuit(0.5)
  [[0.33333333 1.        ]
   [0.2        1.        ]
   [0.012      0.868     ]]
  ```

  This output remains fully differentiable.

- The number of shots can now be specified on a per-call basis when evaluating a QNode.
  [(#1075)](https://github.com/PennyLaneAI/pennylane/pull/1075).

  For this, the qnode should be called with an additional `shots` keyword argument:

  ```pycon
  >>> dev = qml.device('default.qubit', wires=1, shots=10) # default is 10
  >>> @qml.qnode(dev)
  ... def circuit(a):
  ...     qml.RX(a, wires=0)
  ...     return qml.sample(qml.PauliZ(wires=0))
  >>> circuit(0.8)
  [ 1  1  1 -1 -1  1  1  1  1  1]
  >>> circuit(0.8, shots=3)
  [ 1  1  1]
  >>> circuit(0.8)
  [ 1  1  1 -1 -1  1  1  1  1  1]
  ```

<h4>New differentiable quantum transforms</h4>

A new module is available,
[qml.transforms](https://pennylane.rtfd.io/en/stable/code/qml_transforms.html),
which contains *differentiable quantum transforms*. These are functions that act
on QNodes, quantum functions, devices, and tapes, transforming them while remaining
fully differentiable.

* A new adjoint transform has been added.
  [(#1111)](https://github.com/PennyLaneAI/pennylane/pull/1111)
  [(#1135)](https://github.com/PennyLaneAI/pennylane/pull/1135)

  This new method allows users to apply the adjoint of an arbitrary sequence of operations.

  ```python
  def subroutine(wire):
      qml.RX(0.123, wires=wire)
      qml.RY(0.456, wires=wire)

  dev = qml.device('default.qubit', wires=1)
  @qml.qnode(dev)
  def circuit():
      subroutine(0)
      qml.adjoint(subroutine)(0)
      return qml.expval(qml.PauliZ(0))
  ```

  This creates the following circuit:

  ```pycon
  >>> print(qml.draw(circuit)())
  0: --RX(0.123)--RY(0.456)--RY(-0.456)--RX(-0.123)--| <Z>
  ```

  Directly applying to a gate also works as expected.

  ```python
  qml.adjoint(qml.RX)(0.123, wires=0) # applies RX(-0.123)
  ```

* A new transform `qml.ctrl` is now available that adds control wires to subroutines.
  [(#1157)](https://github.com/PennyLaneAI/pennylane/pull/1157)

  ```python
  def my_ansatz(params):
     qml.RX(params[0], wires=0)
     qml.RZ(params[1], wires=1)

  # Create a new operation that applies `my_ansatz`
  # controlled by the "2" wire.
  my_ansatz2 = qml.ctrl(my_ansatz, control=2)

  @qml.qnode(dev)
  def circuit(params):
      my_ansatz2(params)
      return qml.state()
  ```

  This is equivalent to:

  ```python
  @qml.qnode(...)
  def circuit(params):
      qml.CRX(params[0], wires=[2, 0])
      qml.CRZ(params[1], wires=[2, 1])
      return qml.state()
  ```

* The `qml.transforms.classical_jacobian` transform has been added.
  [(#1186)](https://github.com/PennyLaneAI/pennylane/pull/1186)

  This transform returns a function to extract the Jacobian matrix of the classical part of a
  QNode, allowing the classical dependence between the QNode arguments and the quantum gate
  arguments to be extracted.

  For example, given the following QNode:

  ```pycon
  >>> @qml.qnode(dev)
  ... def circuit(weights):
  ...     qml.RX(weights[0], wires=0)
  ...     qml.RY(weights[0], wires=1)
  ...     qml.RZ(weights[2] ** 2, wires=1)
  ...     return qml.expval(qml.PauliZ(0))
  ```

  We can use this transform to extract the relationship
  :math:`f: \mathbb{R}^n \rightarrow\mathbb{R}^m` between the input QNode
  arguments :math:`w` and the gate arguments :math:`g`, for
  a given value of the QNode arguments:

  ```pycon
  >>> cjac_fn = qml.transforms.classical_jacobian(circuit)
  >>> weights = np.array([1., 1., 1.], requires_grad=True)
  >>> cjac = cjac_fn(weights)
  >>> print(cjac)
  [[1. 0. 0.]
   [1. 0. 0.]
   [0. 0. 2.]]
  ```

  The returned Jacobian has rows corresponding to gate arguments, and columns corresponding to
  QNode arguments; that is, :math:`J_{ij} = \frac{\partial}{\partial g_i} f(w_j)`.

<h4>More operations and templates</h4>

* Added the `SingleExcitation` two-qubit operation, which is useful for quantum
  chemistry applications.
  [(#1121)](https://github.com/PennyLaneAI/pennylane/pull/1121)

  It can be used to perform an SO(2) rotation in the subspace
  spanned by the states :math:`|01\rangle` and :math:`|10\rangle`.
  For example, the following circuit performs the transformation
  :math:`|10\rangle \rightarrow \cos(\phi/2)|10\rangle - \sin(\phi/2)|01\rangle`:

  ```python
  dev = qml.device('default.qubit', wires=2)

  @qml.qnode(dev)
  def circuit(phi):
      qml.PauliX(wires=0)
      qml.SingleExcitation(phi, wires=[0, 1])
  ```

  The `SingleExcitation` operation supports analytic gradients on hardware
  using only four expectation value calculations, following results from
  [Kottmann et al.](https://arxiv.org/abs/2011.05938)

* Added the `DoubleExcitation` four-qubit operation, which is useful for quantum
  chemistry applications.
  [(#1123)](https://github.com/PennyLaneAI/pennylane/pull/1123)

  It can be used to perform an SO(2) rotation in the subspace
  spanned by the states :math:`|1100\rangle` and :math:`|0011\rangle`.
  For example, the following circuit performs the transformation
  :math:`|1100\rangle\rightarrow \cos(\phi/2)|1100\rangle - \sin(\phi/2)|0011\rangle`:

  ```python
  dev = qml.device('default.qubit', wires=2)

  @qml.qnode(dev)
  def circuit(phi):
      qml.PauliX(wires=0)
      qml.PauliX(wires=1)
      qml.DoubleExcitation(phi, wires=[0, 1, 2, 3])
  ```

  The `DoubleExcitation` operation supports analytic gradients on hardware using only
  four expectation value calculations, following results from
  [Kottmann et al.](https://arxiv.org/abs/2011.05938).

* Added the `QuantumMonteCarlo` template for performing quantum Monte Carlo estimation of an
  expectation value on simulator.
  [(#1130)](https://github.com/PennyLaneAI/pennylane/pull/1130)

  The following example shows how the expectation value of sine squared over a standard normal
  distribution can be approximated:

  ```python
  from scipy.stats import norm

  m = 5
  M = 2 ** m
  n = 10
  N = 2 ** n
  target_wires = range(m + 1)
  estimation_wires = range(m + 1, n + m + 1)

  xmax = np.pi  # bound to region [-pi, pi]
  xs = np.linspace(-xmax, xmax, M)

  probs = np.array([norm().pdf(x) for x in xs])
  probs /= np.sum(probs)

  func = lambda i: np.sin(xs[i]) ** 2

  dev = qml.device("default.qubit", wires=(n + m + 1))

  @qml.qnode(dev)
  def circuit():
      qml.templates.QuantumMonteCarlo(
          probs,
          func,
          target_wires=target_wires,
          estimation_wires=estimation_wires,
      )
      return qml.probs(estimation_wires)

  phase_estimated = np.argmax(circuit()[:int(N / 2)]) / N
  expectation_estimated = (1 - np.cos(np.pi * phase_estimated)) / 2
  ```

* Added the `QuantumPhaseEstimation` template for performing quantum phase estimation for an input
  unitary matrix.
  [(#1095)](https://github.com/PennyLaneAI/pennylane/pull/1095)

  Consider the matrix corresponding to a rotation from an `RX` gate:

  ```pycon
  >>> phase = 5
  >>> target_wires = [0]
  >>> unitary = qml.RX(phase, wires=0).matrix
  ```

  The ``phase`` parameter can be estimated using ``QuantumPhaseEstimation``. For example, using five
  phase-estimation qubits:

  ```python
  n_estimation_wires = 5
  estimation_wires = range(1, n_estimation_wires + 1)

  dev = qml.device("default.qubit", wires=n_estimation_wires + 1)

  @qml.qnode(dev)
  def circuit():
      # Start in the |+> eigenstate of the unitary
      qml.Hadamard(wires=target_wires)

      QuantumPhaseEstimation(
          unitary,
          target_wires=target_wires,
          estimation_wires=estimation_wires,
      )

      return qml.probs(estimation_wires)

  phase_estimated = np.argmax(circuit()) / 2 ** n_estimation_wires

  # Need to rescale phase due to convention of RX gate
  phase_estimated = 4 * np.pi * (1 - phase)
  ```

- Added the `ControlledPhaseShift` gate as well as the `QFT` operation for applying quantum Fourier
  transforms.
  [(#1064)](https://github.com/PennyLaneAI/pennylane/pull/1064)

  ```python
  @qml.qnode(dev)
  def circuit_qft(basis_state):
      qml.BasisState(basis_state, wires=range(3))
      qml.templates.QFT(wires=range(3))
      return qml.state()
  ```

- Added the `ControlledQubitUnitary` operation. This
  enables implementation of multi-qubit gates with a variable number of
  control qubits. It is also possible to specify a different state for the
  control qubits using the `control_values` argument (also known as a
  mixed-polarity multi-controlled operation).
  [(#1069)](https://github.com/PennyLaneAI/pennylane/pull/1069)
  [(#1104)](https://github.com/PennyLaneAI/pennylane/pull/1104)

  For example, we can  create a multi-controlled T gate using:

  ```python
  T = qml.T._matrix()
  qml.ControlledQubitUnitary(T, control_wires=[0, 1, 3], wires=2, control_values="110")
  ```

  Here, the T gate will be applied to wire `2` if control wires `0` and `1` are in
  state `1`, and control wire `3` is in state `0`. If no value is passed to
  `control_values`, the gate will be applied if all control wires are in
  the `1` state.

- Added `MultiControlledX` for multi-controlled `NOT` gates.
  This is a special case of `ControlledQubitUnitary` that applies a
  Pauli X gate conditioned on the state of an arbitrary number of
  control qubits.
  [(#1104)](https://github.com/PennyLaneAI/pennylane/pull/1104)

<h4>Support for higher-order derivatives on hardware</h4>

* Computing second derivatives and Hessians of QNodes is now supported with
  the parameter-shift differentiation method, on all machine learning interfaces.
  [(#1130)](https://github.com/PennyLaneAI/pennylane/pull/1130)
  [(#1129)](https://github.com/PennyLaneAI/pennylane/pull/1129)
  [(#1110)](https://github.com/PennyLaneAI/pennylane/pull/1110)

  Hessians are computed using the parameter-shift rule, and can be
  evaluated on both hardware and simulator devices.

  ```python
  dev = qml.device('default.qubit', wires=1)

  @qml.qnode(dev, diff_method="parameter-shift")
  def circuit(p):
      qml.RY(p[0], wires=0)
      qml.RX(p[1], wires=0)
      return qml.expval(qml.PauliZ(0))

  x = np.array([1.0, 2.0], requires_grad=True)
  ```

  ```python
  >>> hessian_fn = qml.jacobian(qml.grad(circuit))
  >>> hessian_fn(x)
  [[0.2248451 0.7651474]
   [0.7651474 0.2248451]]
  ```

* Added the function `finite_diff()` to compute finite-difference
  approximations to the gradient and the second-order derivatives of
  arbitrary callable functions.
  [(#1090)](https://github.com/PennyLaneAI/pennylane/pull/1090)

  This is useful to compute the derivative of parametrized
  `pennylane.Hamiltonian` observables with respect to their parameters.

  For example, in quantum chemistry simulations it can be used to evaluate
  the derivatives of the electronic Hamiltonian with respect to the nuclear
  coordinates:

  ```pycon
  >>> def H(x):
  ...    return qml.qchem.molecular_hamiltonian(['H', 'H'], x)[0]
  >>> x = np.array([0., 0., -0.66140414, 0., 0., 0.66140414])
  >>> grad_fn = qml.finite_diff(H, N=1)
  >>> grad = grad_fn(x)
  >>> deriv2_fn = qml.finite_diff(H, N=2, idx=[0, 1])
  >>> deriv2_fn(x)
  ```

* The JAX interface now supports all devices, including hardware devices,
  via the parameter-shift differentiation method.
  [(#1076)](https://github.com/PennyLaneAI/pennylane/pull/1076)

  For example, using the JAX interface with Cirq:

  ```python
  dev = qml.device('cirq.simulator', wires=1)
  @qml.qnode(dev, interface="jax", diff_method="parameter-shift")
  def circuit(x):
      qml.RX(x[1], wires=0)
      qml.Rot(x[0], x[1], x[2], wires=0)
      return qml.expval(qml.PauliZ(0))
  weights = jnp.array([0.2, 0.5, 0.1])
  print(circuit(weights))
  ```

  Currently, when used with the parameter-shift differentiation method,
  only a single returned expectation value or variance is supported.
  Multiple expectations/variances, as well as probability and state returns,
  are not currently allowed.

<h3>Improvements</h3>

  ```python
  dev = qml.device("default.qubit", wires=2)

  inputstate = [np.sqrt(0.2), np.sqrt(0.3), np.sqrt(0.4), np.sqrt(0.1)]

  @qml.qnode(dev)
  def circuit():
      mottonen.MottonenStatePreparation(inputstate,wires=[0, 1])
      return qml.expval(qml.PauliZ(0))
  ```

  Previously returned:

  ```pycon
  >>> print(qml.draw(circuit)())
  0: ──RY(1.57)──╭C─────────────╭C──╭C──╭C──┤ ⟨Z⟩
  1: ──RY(1.35)──╰X──RY(0.422)──╰X──╰X──╰X──┤
  ```

  In this release, it now returns:

  ```pycon
  >>> print(qml.draw(circuit)())
  0: ──RY(1.57)──╭C─────────────╭C──┤ ⟨Z⟩
  1: ──RY(1.35)──╰X──RY(0.422)──╰X──┤
  ```

- The templates are now classes inheriting
  from `Operation`, and define the ansatz in their `expand()` method. This
  change does not affect the user interface.
  [(#1138)](https://github.com/PennyLaneAI/pennylane/pull/1138)
  [(#1156)](https://github.com/PennyLaneAI/pennylane/pull/1156)
  [(#1163)](https://github.com/PennyLaneAI/pennylane/pull/1163)
  [(#1192)](https://github.com/PennyLaneAI/pennylane/pull/1192)

  For convenience, some templates have a new method that returns the expected
  shape of the trainable parameter tensor, which can be used to create
  random tensors.

  ```python
  shape = qml.templates.BasicEntanglerLayers.shape(n_layers=2, n_wires=4)
  weights = np.random.random(shape)
  qml.templates.BasicEntanglerLayers(weights, wires=range(4))
  ```

- `QubitUnitary` now validates to ensure the input matrix is two dimensional.
  [(#1128)](https://github.com/PennyLaneAI/pennylane/pull/1128)

* Most layers in Pytorch or Keras accept arbitrary dimension inputs, where each dimension barring
  the last (in the case where the actual weight function of the layer operates on one-dimensional
  vectors) is broadcast over. This is now also supported by KerasLayer and TorchLayer.
  [(#1062)](https://github.com/PennyLaneAI/pennylane/pull/1062).

  Example use:

  ```python
  dev = qml.device("default.qubit", wires=4)
  x = tf.ones((5, 4, 4))

  @qml.qnode(dev)
  def layer(weights, inputs):
      qml.templates.AngleEmbedding(inputs, wires=range(4))
      qml.templates.StronglyEntanglingLayers(weights, wires=range(4))
      return [qml.expval(qml.PauliZ(i)) for i in range(4)]

  qlayer = qml.qnn.KerasLayer(layer, {"weights": (4, 4, 3)}, output_dim=4)
  out = qlayer(x)
  ```

  The output tensor has the following shape:
  ```pycon
  >>> out.shape
  (5, 4, 4)
  ```

* If only one argument to the function `qml.grad` has the `requires_grad` attribute
  set to True, then the returned gradient will be a NumPy array, rather than a
  tuple of length 1.
  [(#1067)](https://github.com/PennyLaneAI/pennylane/pull/1067)
  [(#1081)](https://github.com/PennyLaneAI/pennylane/pull/1081)

* An improvement has been made to how `QubitDevice` generates and post-processess samples,
  allowing QNode measurement statistics to work on devices with more than 32 qubits.
  [(#1088)](https://github.com/PennyLaneAI/pennylane/pull/1088)

* Due to the addition of `density_matrix()` as a return type from a QNode, tuples are now supported
  by the `output_dim` parameter in `qnn.KerasLayer`.
  [(#1070)](https://github.com/PennyLaneAI/pennylane/pull/1070)

* Two new utility methods are provided for working with quantum tapes.
  [(#1175)](https://github.com/PennyLaneAI/pennylane/pull/1175)

  - `qml.tape.get_active_tape()` gets the currently recording tape.

  - `tape.stop_recording()` is a context manager that temporarily
    stops the currently recording tape from recording additional
    tapes or quantum operations.

  For example:

  ```pycon
  >>> with qml.tape.QuantumTape():
  ...     qml.RX(0, wires=0)
  ...     current_tape = qml.tape.get_active_tape()
  ...     with current_tape.stop_recording():
  ...         qml.RY(1.0, wires=1)
  ...     qml.RZ(2, wires=1)
  >>> current_tape.operations
  [RX(0, wires=[0]), RZ(2, wires=[1])]
  ```

* When printing `qml.Hamiltonian` objects, the terms are sorted by number of wires followed by coefficients.
  [(#981)](https://github.com/PennyLaneAI/pennylane/pull/981)

* Adds `qml.math.conj` to the PennyLane math module.
  [(#1143)](https://github.com/PennyLaneAI/pennylane/pull/1143)

  This new method will do elementwise conjugation to the given tensor-like object,
  correctly dispatching to the required tensor-manipulation framework
  to preserve differentiability.

  ```python
  >>> a = np.array([1.0 + 2.0j])
  >>> qml.math.conj(a)
  array([1.0 - 2.0j])
  ```

* The four-term parameter-shift rule, as used by the controlled rotation operations,
  has been updated to use coefficients that minimize the variance as per
  https://arxiv.org/abs/2104.05695.
  [(#1206)](https://github.com/PennyLaneAI/pennylane/pull/1206)

* A new transform `qml.transforms.invisible` has been added, to make it easier
  to transform QNodes.
  [(#1175)](https://github.com/PennyLaneAI/pennylane/pull/1175)

<h3>Breaking changes</h3>

* Devices do not have an `analytic` argument or attribute anymore.
  Instead, `shots` is the source of truth for whether a simulator
  estimates return values from a finite number of shots, or whether
  it returns analytic results (`shots=None`).
  [(#1079)](https://github.com/PennyLaneAI/pennylane/pull/1079)
  [(#1196)](https://github.com/PennyLaneAI/pennylane/pull/1196)

  ```python
  dev_analytic = qml.device('default.qubit', wires=1, shots=None)
  dev_finite_shots = qml.device('default.qubit', wires=1, shots=1000)

  def circuit():
      qml.Hadamard(wires=0)
      return qml.expval(qml.PauliZ(wires=0))

  circuit_analytic = qml.QNode(circuit, dev_analytic)
  circuit_finite_shots = qml.QNode(circuit, dev_finite_shots)
  ```

  Devices with `shots=None` return deterministic, exact results:

  ```pycon
  >>> circuit_analytic()
  0.0
  >>> circuit_analytic()
  0.0
  ```
  Devices with `shots > 0` return stochastic results estimated from
  samples in each run:

  ```pycon
  >>> circuit_finite_shots()
  -0.062
  >>> circuit_finite_shots()
  0.034
  ```

  The `qml.sample()` measurement can only be used on devices on which the number
  of shots is set explicitly.

* If creating a QNode from a quantum function with an argument named `shots`,
  a `UserWarning` is raised, warning the user that this is a reserved
  argument to change the number of shots on a per-call basis.
  [(#1075)](https://github.com/PennyLaneAI/pennylane/pull/1075)

* For devices inheriting from `QubitDevice`, the methods `expval`, `var`, `sample`
  accept two new keyword arguments --- `shot_range` and `bin_size`.
  [(#1103)](https://github.com/PennyLaneAI/pennylane/pull/1103)

  These new arguments allow for the statistics to be performed on only a subset of device samples.
  This finer level of control is accessible from the main UI by instantiating a device with a batch
  of shots.

  For example, consider the following device:

  ```pycon
  >>> dev = qml.device("my_device", shots=[5, (10, 3), 100])
  ```

  This device will execute QNodes using 135 shots, however
  measurement statistics will be **course grained** across these 135
  shots:

  * All measurement statistics will first be computed using the
    first 5 shots --- that is, `shots_range=[0, 5]`, `bin_size=5`.

  * Next, the tuple `(10, 3)` indicates 10 shots, repeated 3 times. This will use
    `shot_range=[5, 35]`, performing the expectation value in bins of size 10
    (`bin_size=10`).

  * Finally, we repeat the measurement statistics for the final 100 shots,
    `shot_range=[35, 135]`, `bin_size=100`.


* The old PennyLane core has been removed, including the following modules:
  [(#1100)](https://github.com/PennyLaneAI/pennylane/pull/1100)

  - `pennylane.variables`
  - `pennylane.qnodes`

  As part of this change, the location of the new core within the Python
  module has been moved:

  - Moves `pennylane.tape.interfaces` → `pennylane.interfaces`
  - Merges `pennylane.CircuitGraph` and `pennylane.TapeCircuitGraph`  → `pennylane.CircuitGraph`
  - Merges `pennylane.OperationRecorder` and `pennylane.TapeOperationRecorder`  →
  - `pennylane.tape.operation_recorder`
  - Merges `pennylane.measure` and `pennylane.tape.measure` → `pennylane.measure`
  - Merges `pennylane.operation` and `pennylane.tape.operation` → `pennylane.operation`
  - Merges `pennylane._queuing` and `pennylane.tape.queuing` → `pennylane.queuing`

  This has no affect on import location.

  In addition,

  - All tape-mode functions have been removed (`qml.enable_tape()`, `qml.tape_mode_active()`),
  - All tape fixtures have been deleted,
  - Tests specifically for non-tape mode have been deleted.

* The device test suite no longer accepts the `analytic` keyword.
  [(#1216)](https://github.com/PennyLaneAI/pennylane/pull/1216)

<h3>Bug fixes</h3>

* Fixes a bug where using the circuit drawer with a `ControlledQubitUnitary`
  operation raised an error.
  [(#1174)](https://github.com/PennyLaneAI/pennylane/pull/1174)

* Fixes a bug and a test where the ``QuantumTape.is_sampled`` attribute was not
  being updated.
  [(#1126)](https://github.com/PennyLaneAI/pennylane/pull/1126)

* Fixes a bug where `BasisEmbedding` would not accept inputs whose bits are all ones
  or all zeros.
  [(#1114)](https://github.com/PennyLaneAI/pennylane/pull/1114)

* The `ExpvalCost` class raises an error if instantiated
  with non-expectation measurement statistics.
  [(#1106)](https://github.com/PennyLaneAI/pennylane/pull/1106)

* Fixes a bug where decompositions would reset the differentiation method
  of a QNode.
  [(#1117)](https://github.com/PennyLaneAI/pennylane/pull/1117)

* Fixes a bug where the second-order CV parameter-shift rule would error
  if attempting to compute the gradient of a QNode with more than one
  second-order observable.
  [(#1197)](https://github.com/PennyLaneAI/pennylane/pull/1197)

* Fixes a bug where repeated Torch interface applications after expansion caused an error.
  [(#1223)](https://github.com/PennyLaneAI/pennylane/pull/1223)

* Sampling works correctly with batches of shots specified as a list.
  [(#1232)](https://github.com/PennyLaneAI/pennylane/pull/1232)

<h3>Documentation</h3>

- Updated the diagram used in the Architectural overview page of the
  Development guide such that it doesn't mention Variables.
  [(#1235)](https://github.com/PennyLaneAI/pennylane/pull/1235)

- Typos addressed in templates documentation.
  [(#1094)](https://github.com/PennyLaneAI/pennylane/pull/1094)

- Upgraded the documentation to use Sphinx 3.5.3 and the new m2r2 package.
  [(#1186)](https://github.com/PennyLaneAI/pennylane/pull/1186)

- Added `flaky` as dependency for running tests in the documentation.
  [(#1113)](https://github.com/PennyLaneAI/pennylane/pull/1113)

<h3>Contributors</h3>

This release contains contributions from (in alphabetical order):

Shahnawaz Ahmed, Juan Miguel Arrazola, Thomas Bromley, Olivia Di Matteo, Alain Delgado Gran, Kyle
Godbey, Diego Guala, Theodor Isacsson, Josh Izaac, Soran Jahangiri, Nathan Killoran, Christina Lee,
Daniel Polatajko, Chase Roberts, Sankalp Sanand, Pritish Sehzpaul, Maria Schuld, Antal Száva, David Wierichs.


# Release 0.14.1

<h3>Bug fixes</h3>

* Fixes a testing bug where tests that required JAX would fail if JAX was not installed.
  The tests will now instead be skipped if JAX can not be imported.
  [(#1066)](https://github.com/PennyLaneAI/pennylane/pull/1066)

* Fixes a bug where inverse operations could not be differentiated
  using backpropagation on `default.qubit`.
  [(#1072)](https://github.com/PennyLaneAI/pennylane/pull/1072)

* The QNode has a new keyword argument, `max_expansion`, that determines the maximum number of times
  the internal circuit should be expanded when executed on a device. In addition, the default number
  of max expansions has been increased from 2 to 10, allowing devices that require more than two
  operator decompositions to be supported.
  [(#1074)](https://github.com/PennyLaneAI/pennylane/pull/1074)

* Fixes a bug where `Hamiltonian` objects created with non-list arguments raised an error for
  arithmetic operations. [(#1082)](https://github.com/PennyLaneAI/pennylane/pull/1082)

* Fixes a bug where `Hamiltonian` objects with no coefficients or operations would return a faulty
  result when used with `ExpvalCost`. [(#1082)](https://github.com/PennyLaneAI/pennylane/pull/1082)

<h3>Documentation</h3>

* Updates mentions of `generate_hamiltonian` to `molecular_hamiltonian` in the
  docstrings of the `ExpvalCost` and `Hamiltonian` classes.
  [(#1077)](https://github.com/PennyLaneAI/pennylane/pull/1077)

<h3>Contributors</h3>

This release contains contributions from (in alphabetical order):

Thomas Bromley, Josh Izaac, Antal Száva.



# Release 0.14.0

<h3>New features since last release</h3>

<h4>Perform quantum machine learning with JAX</h4>

* QNodes created with `default.qubit` now support a JAX interface, allowing JAX to be used
  to create, differentiate, and optimize hybrid quantum-classical models.
  [(#947)](https://github.com/PennyLaneAI/pennylane/pull/947)

  This is supported internally via a new `default.qubit.jax` device. This device runs end to end in
  JAX, meaning that it supports all of the awesome JAX transformations (`jax.vmap`, `jax.jit`,
  `jax.hessian`, etc).

  Here is an example of how to use the new JAX interface:

  ```python
  dev = qml.device("default.qubit", wires=1)
  @qml.qnode(dev, interface="jax", diff_method="backprop")
  def circuit(x):
      qml.RX(x[1], wires=0)
      qml.Rot(x[0], x[1], x[2], wires=0)
      return qml.expval(qml.PauliZ(0))

  weights = jnp.array([0.2, 0.5, 0.1])
  grad_fn = jax.grad(circuit)
  print(grad_fn(weights))
  ```

  Currently, only `diff_method="backprop"` is supported, with plans to support more in the future.

<h4>New, faster, quantum gradient methods</h4>

* A new differentiation method has been added for use with simulators. The `"adjoint"`
  method operates after a forward pass by iteratively applying inverse gates to scan backwards
  through the circuit.
  [(#1032)](https://github.com/PennyLaneAI/pennylane/pull/1032)

  This method is similar to the reversible method, but has a lower time
  overhead and a similar memory overhead. It follows the approach provided by
  [Jones and Gacon](https://arxiv.org/abs/2009.02823). This method is only compatible with certain
  statevector-based devices such as `default.qubit`.

  Example use:

  ```python
  import pennylane as qml

  wires = 1
  device = qml.device("default.qubit", wires=wires)

  @qml.qnode(device, diff_method="adjoint")
  def f(params):
      qml.RX(0.1, wires=0)
      qml.Rot(*params, wires=0)
      qml.RX(-0.3, wires=0)
      return qml.expval(qml.PauliZ(0))

  params = [0.1, 0.2, 0.3]
  qml.grad(f)(params)
  ```

* The default logic for choosing the 'best' differentiation method has been altered
  to improve performance.
  [(#1008)](https://github.com/PennyLaneAI/pennylane/pull/1008)

  - If the quantum device provides its own gradient, this is now the preferred
    differentiation method.

  - If the quantum device natively supports classical
    backpropagation, this is now preferred over the parameter-shift rule.

    This will lead to marked speed improvement during optimization when using
    `default.qubit`, with a sight penalty on the forward-pass evaluation.

  More details are available below in the 'Improvements' section for plugin developers.

* PennyLane now supports analytical quantum gradients for noisy channels, in addition to its
  existing support for unitary operations. The noisy channels `BitFlip`, `PhaseFlip`, and
  `DepolarizingChannel` all support analytic gradients out of the box.
  [(#968)](https://github.com/PennyLaneAI/pennylane/pull/968)

* A method has been added for calculating the Hessian of quantum circuits using the second-order
  parameter shift formula.
  [(#961)](https://github.com/PennyLaneAI/pennylane/pull/961)

  The following example shows the calculation of the Hessian:

  ```python
  n_wires = 5
  weights = [2.73943676, 0.16289932, 3.4536312, 2.73521126, 2.6412488]

  dev = qml.device("default.qubit", wires=n_wires)

  with qml.tape.QubitParamShiftTape() as tape:
      for i in range(n_wires):
          qml.RX(weights[i], wires=i)

      qml.CNOT(wires=[0, 1])
      qml.CNOT(wires=[2, 1])
      qml.CNOT(wires=[3, 1])
      qml.CNOT(wires=[4, 3])

      qml.expval(qml.PauliZ(1))

  print(tape.hessian(dev))
  ```

  The Hessian is not yet supported via classical machine learning interfaces, but will
  be added in a future release.

<h4>More operations and templates</h4>

* Two new error channels, `BitFlip` and `PhaseFlip` have been added.
  [(#954)](https://github.com/PennyLaneAI/pennylane/pull/954)

  They can be used in the same manner as existing error channels:

  ```python
  dev = qml.device("default.mixed", wires=2)

  @qml.qnode(dev)
  def circuit():
      qml.RX(0.3, wires=0)
      qml.RY(0.5, wires=1)
      qml.BitFlip(0.01, wires=0)
      qml.PhaseFlip(0.01, wires=1)
      return qml.expval(qml.PauliZ(0))
  ```

* Apply permutations to wires using the `Permute` subroutine.
  [(#952)](https://github.com/PennyLaneAI/pennylane/pull/952)

  ```python
  import pennylane as qml
  dev = qml.device('default.qubit', wires=5)

  @qml.qnode(dev)
  def apply_perm():
      # Send contents of wire 4 to wire 0, of wire 2 to wire 1, etc.
      qml.templates.Permute([4, 2, 0, 1, 3], wires=dev.wires)
      return qml.expval(qml.PauliZ(0))
  ```

<h4>QNode transformations</h4>

* The `qml.metric_tensor` function transforms a QNode to produce the Fubini-Study
  metric tensor with full autodifferentiation support---even on hardware.
  [(#1014)](https://github.com/PennyLaneAI/pennylane/pull/1014)

  Consider the following QNode:

  ```python
  dev = qml.device("default.qubit", wires=3)

  @qml.qnode(dev, interface="autograd")
  def circuit(weights):
      # layer 1
      qml.RX(weights[0, 0], wires=0)
      qml.RX(weights[0, 1], wires=1)

      qml.CNOT(wires=[0, 1])
      qml.CNOT(wires=[1, 2])

      # layer 2
      qml.RZ(weights[1, 0], wires=0)
      qml.RZ(weights[1, 1], wires=2)

      qml.CNOT(wires=[0, 1])
      qml.CNOT(wires=[1, 2])
      return qml.expval(qml.PauliZ(0) @ qml.PauliZ(1)), qml.expval(qml.PauliY(2))
  ```

  We can use the `metric_tensor` function to generate a new function, that returns the
  metric tensor of this QNode:

  ```pycon
  >>> met_fn = qml.metric_tensor(circuit)
  >>> weights = np.array([[0.1, 0.2, 0.3], [0.4, 0.5, 0.6]], requires_grad=True)
  >>> met_fn(weights)
  tensor([[0.25  , 0.    , 0.    , 0.    ],
          [0.    , 0.25  , 0.    , 0.    ],
          [0.    , 0.    , 0.0025, 0.0024],
          [0.    , 0.    , 0.0024, 0.0123]], requires_grad=True)
  ```

  The returned metric tensor is also fully differentiable, in all interfaces.
  For example, differentiating the `(3, 2)` element:

  ```pycon
  >>> grad_fn = qml.grad(lambda x: met_fn(x)[3, 2])
  >>> grad_fn(weights)
  array([[ 0.04867729, -0.00049502,  0.        ],
         [ 0.        ,  0.        ,  0.        ]])
  ```

  Differentiation is also supported using Torch, Jax, and TensorFlow.

* Adds the new function `qml.math.cov_matrix()`. This function accepts a list of commuting
  observables, and the probability distribution in the shared observable eigenbasis after the
  application of an ansatz. It uses these to construct the covariance matrix in a *framework
  independent* manner, such that the output covariance matrix is autodifferentiable.
  [(#1012)](https://github.com/PennyLaneAI/pennylane/pull/1012)

  For example, consider the following ansatz and observable list:

  ```python3
  obs_list = [qml.PauliX(0) @ qml.PauliZ(1), qml.PauliY(2)]
  ansatz = qml.templates.StronglyEntanglingLayers
  ```

  We can construct a QNode to output the probability distribution in the shared eigenbasis of the
  observables:

  ```python
  dev = qml.device("default.qubit", wires=3)

  @qml.qnode(dev, interface="autograd")
  def circuit(weights):
      ansatz(weights, wires=[0, 1, 2])
      # rotate into the basis of the observables
      for o in obs_list:
          o.diagonalizing_gates()
      return qml.probs(wires=[0, 1, 2])
  ```

  We can now compute the covariance matrix:

  ```pycon
  >>> weights = qml.init.strong_ent_layers_normal(n_layers=2, n_wires=3)
  >>> cov = qml.math.cov_matrix(circuit(weights), obs_list)
  >>> cov
  array([[0.98707611, 0.03665537],
         [0.03665537, 0.99998377]])
  ```

  Autodifferentiation is fully supported using all interfaces:

  ```pycon
  >>> cost_fn = lambda weights: qml.math.cov_matrix(circuit(weights), obs_list)[0, 1]
  >>> qml.grad(cost_fn)(weights)[0]
  array([[[ 4.94240914e-17, -2.33786398e-01, -1.54193959e-01],
          [-3.05414996e-17,  8.40072236e-04,  5.57884080e-04],
          [ 3.01859411e-17,  8.60411436e-03,  6.15745204e-04]],

         [[ 6.80309533e-04, -1.23162742e-03,  1.08729813e-03],
          [-1.53863193e-01, -1.38700657e-02, -1.36243323e-01],
          [-1.54665054e-01, -1.89018172e-02, -1.56415558e-01]]])
  ```

* A new  `qml.draw` function is available, allowing QNodes to be easily
  drawn without execution by providing example input.
  [(#962)](https://github.com/PennyLaneAI/pennylane/pull/962)

  ```python
  @qml.qnode(dev)
  def circuit(a, w):
      qml.Hadamard(0)
      qml.CRX(a, wires=[0, 1])
      qml.Rot(*w, wires=[1])
      qml.CRX(-a, wires=[0, 1])
      return qml.expval(qml.PauliZ(0) @ qml.PauliZ(1))
  ```

  The QNode circuit structure may depend on the input arguments;
  this is taken into account by passing example QNode arguments
  to the `qml.draw()` drawing function:

  ```pycon
  >>> drawer = qml.draw(circuit)
  >>> result = drawer(a=2.3, w=[1.2, 3.2, 0.7])
  >>> print(result)
  0: ──H──╭C────────────────────────────╭C─────────╭┤ ⟨Z ⊗ Z⟩
  1: ─────╰RX(2.3)──Rot(1.2, 3.2, 0.7)──╰RX(-2.3)──╰┤ ⟨Z ⊗ Z⟩
  ```

<h4>A faster, leaner, and more flexible core</h4>

* The new core of PennyLane, rewritten from the ground up and developed over the last few release
  cycles, has achieved feature parity and has been made the new default in PennyLane v0.14. The old
  core has been marked as deprecated, and will be removed in an upcoming release.
  [(#1046)](https://github.com/PennyLaneAI/pennylane/pull/1046)
  [(#1040)](https://github.com/PennyLaneAI/pennylane/pull/1040)
  [(#1034)](https://github.com/PennyLaneAI/pennylane/pull/1034)
  [(#1035)](https://github.com/PennyLaneAI/pennylane/pull/1035)
  [(#1027)](https://github.com/PennyLaneAI/pennylane/pull/1027)
  [(#1026)](https://github.com/PennyLaneAI/pennylane/pull/1026)
  [(#1021)](https://github.com/PennyLaneAI/pennylane/pull/1021)
  [(#1054)](https://github.com/PennyLaneAI/pennylane/pull/1054)
  [(#1049)](https://github.com/PennyLaneAI/pennylane/pull/1049)

  While high-level PennyLane code and tutorials remain unchanged, the new core
  provides several advantages and improvements:

  - **Faster and more optimized**: The new core provides various performance optimizations, reducing
    pre- and post-processing overhead, and reduces the number of quantum evaluations in certain
    cases.

  - **Support for in-QNode classical processing**: this allows for differentiable classical
    processing within the QNode.

    ```python
    dev = qml.device("default.qubit", wires=1)

    @qml.qnode(dev, interface="tf")
    def circuit(p):
        qml.RX(tf.sin(p[0])**2 + p[1], wires=0)
        return qml.expval(qml.PauliZ(0))
    ```

    The classical processing functions used within the QNode must match
    the QNode interface. Here, we use TensorFlow:

    ```pycon
    >>> params = tf.Variable([0.5, 0.1], dtype=tf.float64)
    >>> with tf.GradientTape() as tape:
    ...     res = circuit(params)
    >>> grad = tape.gradient(res, params)
    >>> print(res)
    tf.Tensor(0.9460913127754935, shape=(), dtype=float64)
    >>> print(grad)
    tf.Tensor([-0.27255248 -0.32390003], shape=(2,), dtype=float64)
    ```

    As a result of this change, quantum decompositions that require classical processing
    are fully supported and end-to-end differentiable in tape mode.

  - **No more Variable wrapping**: QNode arguments no longer become `Variable`
    objects within the QNode.

    ```python
    dev = qml.device("default.qubit", wires=1)

    @qml.qnode(dev)
    def circuit(x):
        print("Parameter value:", x)
        qml.RX(x, wires=0)
        return qml.expval(qml.PauliZ(0))
    ```

    Internal QNode parameters can be easily inspected, printed, and manipulated:

    ```pycon
    >>> circuit(0.5)
    Parameter value: 0.5
    tensor(0.87758256, requires_grad=True)
    ```

  - **Less restrictive QNode signatures**: There is no longer any restriction on the QNode signature; the QNode can be
    defined and called following the same rules as standard Python functions.

    For example, the following QNode uses positional, named, and variable
    keyword arguments:

    ```python
    x = torch.tensor(0.1, requires_grad=True)
    y = torch.tensor([0.2, 0.3], requires_grad=True)
    z = torch.tensor(0.4, requires_grad=True)

    @qml.qnode(dev, interface="torch")
    def circuit(p1, p2=y, **kwargs):
        qml.RX(p1, wires=0)
        qml.RY(p2[0] * p2[1], wires=0)
        qml.RX(kwargs["p3"], wires=0)
        return qml.var(qml.PauliZ(0))
    ```

    When we call the QNode, we may pass the arguments by name
    even if defined positionally; any argument not provided will
    use the default value.

    ```pycon
    >>> res = circuit(p1=x, p3=z)
    >>> print(res)
    tensor(0.2327, dtype=torch.float64, grad_fn=<SelectBackward>)
    >>> res.backward()
    >>> print(x.grad, y.grad, z.grad)
    tensor(0.8396) tensor([0.0289, 0.0193]) tensor(0.8387)
    ```

    This extends to the `qnn` module, where `KerasLayer` and `TorchLayer` modules
    can be created from QNodes with unrestricted signatures.

  - **Smarter measurements:** QNodes can now measure wires more than once, as
    long as all observables are commuting:

    ```python
    @qml.qnode(dev)
    def circuit(x):
        qml.RX(x, wires=0)
        return [
            qml.expval(qml.PauliZ(0)),
            qml.expval(qml.PauliZ(0) @ qml.PauliZ(1))
        ]
    ```

    Further, the `qml.ExpvalCost()` function allows for optimizing
    measurements to reduce the number of quantum evaluations required.

  With the new PennyLane core, there are a few small breaking changes, detailed
  below in the 'Breaking Changes' section.

<h3>Improvements</h3>

* The built-in PennyLane optimizers allow more flexible cost functions. The cost function passed to most optimizers
  may accept any combination of trainable arguments, non-trainable arguments, and keyword arguments.
  [(#959)](https://github.com/PennyLaneAI/pennylane/pull/959)
  [(#1053)](https://github.com/PennyLaneAI/pennylane/pull/1053)

  The full changes apply to:

  * `AdagradOptimizer`
  * `AdamOptimizer`
  * `GradientDescentOptimizer`
  * `MomentumOptimizer`
  * `NesterovMomentumOptimizer`
  * `RMSPropOptimizer`
  * `RotosolveOptimizer`

  The `requires_grad=False` property must mark any non-trainable constant argument.
  The `RotoselectOptimizer` allows passing only keyword arguments.

  Example use:

  ```python
  def cost(x, y, data, scale=1.0):
      return scale * (x[0]-data)**2 + scale * (y-data)**2

  x = np.array([1.], requires_grad=True)
  y = np.array([1.0])
  data = np.array([2.], requires_grad=False)

  opt = qml.GradientDescentOptimizer()

  # the optimizer step and step_and_cost methods can
  # now update multiple parameters at once
  x_new, y_new, data = opt.step(cost, x, y, data, scale=0.5)
  (x_new, y_new, data), value = opt.step_and_cost(cost, x, y, data, scale=0.5)

  # list and tuple unpacking is also supported
  params = (x, y, data)
  params = opt.step(cost, *params)
  ```

* The circuit drawer has been updated to support the inclusion of unused or inactive
  wires, by passing the `show_all_wires` argument.
  [(#1033)](https://github.com/PennyLaneAI/pennylane/pull/1033)

  ```python
  dev = qml.device('default.qubit', wires=[-1, "a", "q2", 0])

  @qml.qnode(dev)
  def circuit():
      qml.Hadamard(wires=-1)
      qml.CNOT(wires=[-1, "q2"])
      return qml.expval(qml.PauliX(wires="q2"))
  ```

  ```pycon
  >>> print(qml.draw(circuit, show_all_wires=True)())
  >>>
   -1: ──H──╭C──┤
    a: ─────│───┤
   q2: ─────╰X──┤ ⟨X⟩
    0: ─────────┤
  ```

* The logic for choosing the 'best' differentiation method has been altered
  to improve performance.
  [(#1008)](https://github.com/PennyLaneAI/pennylane/pull/1008)

  - If the device provides its own gradient, this is now the preferred
    differentiation method.

  - If a device provides additional interface-specific versions that natively support classical
    backpropagation, this is now preferred over the parameter-shift rule.

    Devices define additional interface-specific devices via their `capabilities()` dictionary. For
    example, `default.qubit` supports supplementary devices for TensorFlow, Autograd, and JAX:

    ```python
    {
      "passthru_devices": {
          "tf": "default.qubit.tf",
          "autograd": "default.qubit.autograd",
          "jax": "default.qubit.jax",
      },
    }
    ```

  As a result of this change, if the QNode `diff_method` is not explicitly provided,
  it is possible that the QNode will run on a *supplementary device* of the device that was
  specifically provided:

  ```python
  dev = qml.device("default.qubit", wires=2)
  qml.QNode(dev) # will default to backprop on default.qubit.autograd
  qml.QNode(dev, interface="tf") # will default to backprop on default.qubit.tf
  qml.QNode(dev, interface="jax") # will default to backprop on default.qubit.jax
  ```

* The `default.qubit` device has been updated so that internally it applies operations in a more
  functional style, i.e., by accepting an input state and returning an evolved state.
  [(#1025)](https://github.com/PennyLaneAI/pennylane/pull/1025)

* A new test series, `pennylane/devices/tests/test_compare_default_qubit.py`, has been added, allowing to test if
  a chosen device gives the same result as `default.qubit`.
  [(#897)](https://github.com/PennyLaneAI/pennylane/pull/897)

  Three tests are added:

  - `test_hermitian_expectation`,
  - `test_pauliz_expectation_analytic`, and
  - `test_random_circuit`.

* Adds the following agnostic tensor manipulation functions to the `qml.math` module: `abs`,
  `angle`, `arcsin`, `concatenate`, `dot`, `squeeze`, `sqrt`, `sum`, `take`, `where`. These functions are
  required to fully support end-to-end differentiable Mottonen and Amplitude embedding.
  [(#922)](https://github.com/PennyLaneAI/pennylane/pull/922)
  [(#1011)](https://github.com/PennyLaneAI/pennylane/pull/1011)

* The `qml.math` module now supports JAX.
  [(#985)](https://github.com/XanaduAI/software-docs/pull/274)

* Several improvements have been made to the `Wires` class to reduce overhead and simplify the logic
  of how wire labels are interpreted:
  [(#1019)](https://github.com/PennyLaneAI/pennylane/pull/1019)
  [(#1010)](https://github.com/PennyLaneAI/pennylane/pull/1010)
  [(#1005)](https://github.com/PennyLaneAI/pennylane/pull/1005)
  [(#983)](https://github.com/PennyLaneAI/pennylane/pull/983)
  [(#967)](https://github.com/PennyLaneAI/pennylane/pull/967)

  - If the input `wires` to a wires class instantiation `Wires(wires)` can be iterated over,
    its elements are interpreted as wire labels. Otherwise, `wires` is interpreted as a single wire label.
    The only exception to this are strings, which are always interpreted as a single
    wire label, so users can address wires with labels such as `"ancilla"`.

  - Any type can now be a wire label as long as it is hashable. The hash is used to establish
    the uniqueness of two labels.

  - Indexing wires objects now returns a label, instead of a new `Wires` object. For example:

    ```pycon
    >>> w = Wires([0, 1, 2])
    >>> w[1]
    >>> 1
    ```

  - The check for uniqueness of wires moved from `Wires` instantiation to
    the `qml.wires._process` function in order to reduce overhead from repeated
    creation of `Wires` instances.

  - Calls to the `Wires` class are substantially reduced, for example by avoiding to call
    Wires on Wires instances on `Operation` instantiation, and by using labels instead of
    `Wires` objects inside the default qubit device.

* Adds the `PauliRot` generator to the `qml.operation` module. This
  generator is required to construct the metric tensor.
  [(#963)](https://github.com/PennyLaneAI/pennylane/pull/963)

* The templates are modified to make use of the new `qml.math` module, for framework-agnostic
  tensor manipulation. This allows the template library to be differentiable
  in backpropagation mode (`diff_method="backprop"`).
  [(#873)](https://github.com/PennyLaneAI/pennylane/pull/873)

* The circuit drawer now allows for the wire order to be (optionally) modified:
  [(#992)](https://github.com/PennyLaneAI/pennylane/pull/992)

  ```pycon
  >>> dev = qml.device('default.qubit', wires=["a", -1, "q2"])
  >>> @qml.qnode(dev)
  ... def circuit():
  ...     qml.Hadamard(wires=-1)
  ...     qml.CNOT(wires=["a", "q2"])
  ...     qml.RX(0.2, wires="a")
  ...     return qml.expval(qml.PauliX(wires="q2"))
  ```

  Printing with default wire order of the device:

  ```pycon
  >>> print(circuit.draw())
    a: ─────╭C──RX(0.2)──┤
   -1: ──H──│────────────┤
   q2: ─────╰X───────────┤ ⟨X⟩
  ```

  Changing the wire order:

  ```pycon
  >>> print(circuit.draw(wire_order=["q2", "a", -1]))
   q2: ──╭X───────────┤ ⟨X⟩
    a: ──╰C──RX(0.2)──┤
   -1: ───H───────────┤
  ```

<h3>Breaking changes</h3>

* QNodes using the new PennyLane core will no longer accept ragged arrays as inputs.

* When using the new PennyLane core and the Autograd interface, non-differentiable data passed
  as a QNode argument or a gate must have the `requires_grad` property set to `False`:

  ```python
  @qml.qnode(dev)
  def circuit(weights, data):
      basis_state = np.array([1, 0, 1, 1], requires_grad=False)
      qml.BasisState(basis_state, wires=[0, 1, 2, 3])
      qml.templates.AmplitudeEmbedding(data, wires=[0, 1, 2, 3])
      qml.templates.BasicEntanglerLayers(weights, wires=[0, 1, 2, 3])
      return qml.probs(wires=0)

  data = np.array(data, requires_grad=False)
  weights = np.array(weights, requires_grad=True)
  circuit(weights, data)
  ```

<h3>Bug fixes</h3>

* Fixes an issue where if the constituent observables of a tensor product do not exist in the queue,
  an error is raised. With this fix, they are first queued before annotation occurs.
  [(#1038)](https://github.com/PennyLaneAI/pennylane/pull/1038)

* Fixes an issue with tape expansions where information about sampling
  (specifically the `is_sampled` tape attribute) was not preserved.
  [(#1027)](https://github.com/PennyLaneAI/pennylane/pull/1027)

* Tape expansion was not properly taking into devices that supported inverse operations,
  causing inverse operations to be unnecessarily decomposed. The QNode tape expansion logic, as well
  as the `Operation.expand()` method, has been modified to fix this.
  [(#956)](https://github.com/PennyLaneAI/pennylane/pull/956)

* Fixes an issue where the Autograd interface was not unwrapping non-differentiable
  PennyLane tensors, which can cause issues on some devices.
  [(#941)](https://github.com/PennyLaneAI/pennylane/pull/941)

* `qml.vqe.Hamiltonian` prints any observable with any number of strings.
  [(#987)](https://github.com/PennyLaneAI/pennylane/pull/987)

* Fixes a bug where parameter-shift differentiation would fail if the QNode
  contained a single probability output.
  [(#1007)](https://github.com/PennyLaneAI/pennylane/pull/1007)

* Fixes an issue when using trainable parameters that are lists/arrays with `tape.vjp`.
  [(#1042)](https://github.com/PennyLaneAI/pennylane/pull/1042)

* The `TensorN` observable is updated to support being copied without any parameters or wires passed.
  [(#1047)](https://github.com/PennyLaneAI/pennylane/pull/1047)

* Fixed deprecation warning when importing `Sequence` from `collections` instead of `collections.abc` in `vqe/vqe.py`.
  [(#1051)](https://github.com/PennyLaneAI/pennylane/pull/1051)

<h3>Contributors</h3>

This release contains contributions from (in alphabetical order):

Juan Miguel Arrazola, Thomas Bromley, Olivia Di Matteo, Theodor Isacsson, Josh Izaac, Christina Lee,
Alejandro Montanez, Steven Oud, Chase Roberts, Sankalp Sanand, Maria Schuld, Antal
Száva, David Wierichs, Jiahao Yao.

# Release 0.13.0

<h3>New features since last release</h3>

<h4>Automatically optimize the number of measurements</h4>

* QNodes in tape mode now support returning observables on the same wire whenever the observables are
  qubit-wise commuting Pauli words. Qubit-wise commuting observables can be evaluated with a
  *single* device run as they are diagonal in the same basis, via a shared set of single-qubit rotations.
  [(#882)](https://github.com/PennyLaneAI/pennylane/pull/882)

  The following example shows a single QNode returning the expectation values of
  the qubit-wise commuting Pauli words `XX` and `XI`:

  ```python
  qml.enable_tape()

  @qml.qnode(dev)
  def f(x):
      qml.Hadamard(wires=0)
      qml.Hadamard(wires=1)
      qml.CRot(0.1, 0.2, 0.3, wires=[1, 0])
      qml.RZ(x, wires=1)
      return qml.expval(qml.PauliX(0) @ qml.PauliX(1)), qml.expval(qml.PauliX(0))
  ```

  ```pycon
  >>> f(0.4)
  tensor([0.89431013, 0.9510565 ], requires_grad=True)
  ```

* The `ExpvalCost` class (previously `VQECost`) now provides observable optimization using the
  `optimize` argument, resulting in potentially fewer device executions.
  [(#902)](https://github.com/PennyLaneAI/pennylane/pull/902)

  This is achieved by separating the observables composing the Hamiltonian into qubit-wise
  commuting groups and evaluating those groups on a single QNode using functionality from the
  `qml.grouping` module:

  ```python
  qml.enable_tape()
  commuting_obs = [qml.PauliX(0), qml.PauliX(0) @ qml.PauliZ(1)]
  H = qml.vqe.Hamiltonian([1, 1], commuting_obs)

  dev = qml.device("default.qubit", wires=2)
  ansatz = qml.templates.StronglyEntanglingLayers

  cost_opt = qml.ExpvalCost(ansatz, H, dev, optimize=True)
  cost_no_opt = qml.ExpvalCost(ansatz, H, dev, optimize=False)

  params = qml.init.strong_ent_layers_uniform(3, 2)
  ```

  Grouping these commuting observables leads to fewer device executions:

  ```pycon
  >>> cost_opt(params)
  >>> ex_opt = dev.num_executions
  >>> cost_no_opt(params)
  >>> ex_no_opt = dev.num_executions - ex_opt
  >>> print("Number of executions:", ex_no_opt)
  Number of executions: 2
  >>> print("Number of executions (optimized):", ex_opt)
  Number of executions (optimized): 1
  ```

<h4>New quantum gradient features</h4>

* Compute the analytic gradient of quantum circuits in parallel on supported devices.
  [(#840)](https://github.com/PennyLaneAI/pennylane/pull/840)

  This release introduces support for batch execution of circuits, via a new device API method
  `Device.batch_execute()`. Devices that implement this new API support submitting a batch of
  circuits for *parallel* evaluation simultaneously, which can significantly reduce the computation time.

  Furthermore, if using tape mode and a compatible device, gradient computations will
  automatically make use of the new batch API---providing a speedup during optimization.

* Gradient recipes are now much more powerful, allowing for operations to define their gradient
  via an arbitrary linear combination of circuit evaluations.
  [(#909)](https://github.com/PennyLaneAI/pennylane/pull/909)
  [(#915)](https://github.com/PennyLaneAI/pennylane/pull/915)

  With this change, gradient recipes can now be of the form
  :math:`\frac{\partial}{\partial\phi_k}f(\phi_k) = \sum_{i} c_i f(a_i \phi_k + s_i )`,
  and are no longer restricted to two-term shifts with identical (but opposite in sign) shift values.

  As a result, PennyLane now supports native analytic quantum gradients for the
  controlled rotation operations `CRX`, `CRY`, `CRZ`, and `CRot`. This allows for parameter-shift
  analytic gradients on hardware, without decomposition.

  Note that this is a breaking change for developers; please see the *Breaking Changes* section
  for more details.

* The `qnn.KerasLayer` class now supports differentiating the QNode through classical
  backpropagation in tape mode.
  [(#869)](https://github.com/PennyLaneAI/pennylane/pull/869)

  ```python
  qml.enable_tape()

  dev = qml.device("default.qubit.tf", wires=2)

  @qml.qnode(dev, interface="tf", diff_method="backprop")
  def f(inputs, weights):
      qml.templates.AngleEmbedding(inputs, wires=range(2))
      qml.templates.StronglyEntanglingLayers(weights, wires=range(2))
      return [qml.expval(qml.PauliZ(i)) for i in range(2)]

  weight_shapes = {"weights": (3, 2, 3)}

  qlayer = qml.qnn.KerasLayer(f, weight_shapes, output_dim=2)

  inputs = tf.constant(np.random.random((4, 2)), dtype=tf.float32)

  with tf.GradientTape() as tape:
      out = qlayer(inputs)

  tape.jacobian(out, qlayer.trainable_weights)
  ```

<h4>New operations, templates, and measurements</h4>

* Adds the `qml.density_matrix` QNode return with partial trace capabilities.
  [(#878)](https://github.com/PennyLaneAI/pennylane/pull/878)

  The density matrix over the provided wires is returned, with all other subsystems traced out.
  `qml.density_matrix` currently works for both the `default.qubit` and `default.mixed` devices.

  ```python
  qml.enable_tape()
  dev = qml.device("default.qubit", wires=2)

  def circuit(x):
      qml.PauliY(wires=0)
      qml.Hadamard(wires=1)
      return qml.density_matrix(wires=[1])  # wire 0 is traced out
  ```

* Adds the square-root X gate `SX`. [(#871)](https://github.com/PennyLaneAI/pennylane/pull/871)

  ```python
  dev = qml.device("default.qubit", wires=1)

  @qml.qnode(dev)
  def circuit():
      qml.SX(wires=[0])
      return qml.expval(qml.PauliZ(wires=[0]))
  ```

* Two new hardware-efficient particle-conserving templates have been implemented
  to perform VQE-based quantum chemistry simulations. The new templates apply
  several layers of the particle-conserving entanglers proposed in Figs. 2a and 2b
  of Barkoutsos *et al*., [arXiv:1805.04340](https://arxiv.org/abs/1805.04340)
  [(#875)](https://github.com/PennyLaneAI/pennylane/pull/875)
  [(#876)](https://github.com/PennyLaneAI/pennylane/pull/876)

<h4>Estimate and track resources</h4>

* The `QuantumTape` class now contains basic resource estimation functionality. The method
  `tape.get_resources()` returns a dictionary with a list of the constituent operations and the
  number of times they appear in the circuit. Similarly, `tape.get_depth()` computes the circuit depth.
  [(#862)](https://github.com/PennyLaneAI/pennylane/pull/862)

  ```pycon
  >>> with qml.tape.QuantumTape() as tape:
  ...    qml.Hadamard(wires=0)
  ...    qml.RZ(0.26, wires=1)
  ...    qml.CNOT(wires=[1, 0])
  ...    qml.Rot(1.8, -2.7, 0.2, wires=0)
  ...    qml.Hadamard(wires=1)
  ...    qml.CNOT(wires=[0, 1])
  ...    qml.expval(qml.PauliZ(0) @ qml.PauliZ(1))
  >>> tape.get_resources()
  {'Hadamard': 2, 'RZ': 1, 'CNOT': 2, 'Rot': 1}
  >>> tape.get_depth()
  4
  ```

* The number of device executions over a QNode's lifetime can now be returned using `num_executions`.
  [(#853)](https://github.com/PennyLaneAI/pennylane/pull/853)

  ```pycon
  >>> dev = qml.device("default.qubit", wires=2)
  >>> @qml.qnode(dev)
  ... def circuit(x, y):
  ...    qml.RX(x, wires=[0])
  ...    qml.RY(y, wires=[1])
  ...    qml.CNOT(wires=[0, 1])
  ...    return qml.expval(qml.PauliZ(0) @ qml.PauliX(1))
  >>> for _ in range(10):
  ...    circuit(0.432, 0.12)
  >>> print(dev.num_executions)
  10
  ```

<h3>Improvements</h3>

* Support for tape mode has improved across PennyLane. The following features now work in tape mode:

  - QNode collections [(#863)](https://github.com/PennyLaneAI/pennylane/pull/863)

  - `qnn.ExpvalCost` [(#863)](https://github.com/PennyLaneAI/pennylane/pull/863)
    [(#911)](https://github.com/PennyLaneAI/pennylane/pull/911)

  - `qml.qnn.KerasLayer` [(#869)](https://github.com/PennyLaneAI/pennylane/pull/869)

  - `qml.qnn.TorchLayer` [(#865)](https://github.com/PennyLaneAI/pennylane/pull/865)

  - The `qml.qaoa` module [(#905)](https://github.com/PennyLaneAI/pennylane/pull/905)

* A new function, `qml.refresh_devices()`, has been added, allowing PennyLane to
  rescan installed PennyLane plugins and refresh the device list. In addition, the `qml.device`
  loader will attempt to refresh devices if the required plugin device cannot be found.
  This will result in an improved experience if installing PennyLane and plugins within
  a running Python session (for example, on Google Colab), and avoid the need to
  restart the kernel/runtime.
  [(#907)](https://github.com/PennyLaneAI/pennylane/pull/907)

* When using `grad_fn = qml.grad(cost)` to compute the gradient of a cost function with the Autograd
  interface, the value of the intermediate forward pass is now available via the `grad_fn.forward`
  property
  [(#914)](https://github.com/PennyLaneAI/pennylane/pull/914):

  ```python
  def cost_fn(x, y):
      return 2 * np.sin(x[0]) * np.exp(-x[1]) + x[0] ** 3 + np.cos(y)

  params = np.array([0.1, 0.5], requires_grad=True)
  data = np.array(0.65, requires_grad=False)
  grad_fn = qml.grad(cost_fn)

  grad_fn(params, data)  # perform backprop and evaluate the gradient
  grad_fn.forward  # the cost function value
  ```

* Gradient-based optimizers now have a `step_and_cost` method that returns
  both the next step as well as the objective (cost) function output.
  [(#916)](https://github.com/PennyLaneAI/pennylane/pull/916)

  ```pycon
  >>> opt = qml.GradientDescentOptimizer()
  >>> params, cost = opt.step_and_cost(cost_fn, params)
  ```

* PennyLane provides a new experimental module `qml.proc` which provides framework-agnostic processing
  functions for array and tensor manipulations.
  [(#886)](https://github.com/PennyLaneAI/pennylane/pull/886)

  Given the input tensor-like object, the call is
  dispatched to the corresponding array manipulation framework, allowing for end-to-end
  differentiation to be preserved.

  ```pycon
  >>> x = torch.tensor([1., 2.])
  >>> qml.proc.ones_like(x)
  tensor([1, 1])
  >>> y = tf.Variable([[0], [5]])
  >>> qml.proc.ones_like(y, dtype=np.complex128)
  <tf.Tensor: shape=(2, 1), dtype=complex128, numpy=
  array([[1.+0.j],
         [1.+0.j]])>
  ```

  Note that these functions are experimental, and only a subset of common functionality is
  supported. Furthermore, the names and behaviour of these functions may differ from similar
  functions in common frameworks; please refer to the function docstrings for more details.

* The gradient methods in tape mode now fully separate the quantum and classical processing. Rather
  than returning the evaluated gradients directly, they now return a tuple containing the required
  quantum and classical processing steps.
  [(#840)](https://github.com/PennyLaneAI/pennylane/pull/840)

  ```python
  def gradient_method(idx, param, **options):
      # generate the quantum tapes that must be computed
      # to determine the quantum gradient
      tapes = quantum_gradient_tapes(self)

      def processing_fn(results):
          # perform classical processing on the evaluated tapes
          # returning the evaluated quantum gradient
          return classical_processing(results)

      return tapes, processing_fn
  ```

  The `JacobianTape.jacobian()` method has been similarly modified to accumulate all gradient
  quantum tapes and classical processing functions, evaluate all quantum tapes simultaneously,
  and then apply the post-processing functions to the evaluated tape results.

* The MultiRZ gate now has a defined generator, allowing it to be used in quantum natural gradient
  optimization.
  [(#912)](https://github.com/PennyLaneAI/pennylane/pull/912)

* The CRot gate now has a `decomposition` method, which breaks the gate down into rotations
  and CNOT gates. This allows `CRot` to be used on devices that do not natively support it.
  [(#908)](https://github.com/PennyLaneAI/pennylane/pull/908)

* The classical processing in the `MottonenStatePreparation` template has been largely
  rewritten to use dense matrices and tensor manipulations wherever possible.
  This is in preparation to support differentiation through the template in the future.
  [(#864)](https://github.com/PennyLaneAI/pennylane/pull/864)

* Device-based caching has replaced QNode caching. Caching is now accessed by passing a
  `cache` argument to the device.
  [(#851)](https://github.com/PennyLaneAI/pennylane/pull/851)

  The `cache` argument should be an integer specifying the size of the cache. For example, a
  cache of size 10 is created using:

  ```pycon
  >>> dev = qml.device("default.qubit", wires=2, cache=10)
  ```

* The `Operation`, `Tensor`, and `MeasurementProcess` classes now have the `__copy__` special method
  defined.
  [(#840)](https://github.com/PennyLaneAI/pennylane/pull/840)

  This allows us to ensure that, when a shallow copy is performed of an operation, the
  mutable list storing the operation parameters is *also* shallow copied. Both the old operation and
  the copied operation will continue to share the same parameter data,
  ```pycon
  >>> import copy
  >>> op = qml.RX(0.2, wires=0)
  >>> op2 = copy.copy(op)
  >>> op.data[0] is op2.data[0]
  True
  ```

  however the *list container* is not a reference:

  ```pycon
  >>> op.data is op2.data
  False
  ```

  This allows the parameters of the copied operation to be modified, without mutating
  the parameters of the original operation.

* The `QuantumTape.copy` method has been tweaked so that
  [(#840)](https://github.com/PennyLaneAI/pennylane/pull/840):

  - Optionally, the tape's operations are shallow copied in addition to the tape by passing the
    `copy_operations=True` boolean flag. This allows the copied tape's parameters to be mutated
    without affecting the original tape's parameters. (Note: the two tapes will share parameter data
    *until* one of the tapes has their parameter list modified.)

  - Copied tapes can be cast to another `QuantumTape` subclass by passing the `tape_cls` keyword
    argument.

<h3>Breaking changes</h3>

* Updated how parameter-shift gradient recipes are defined for operations, allowing for
  gradient recipes that are specified as an arbitrary number of terms.
  [(#909)](https://github.com/PennyLaneAI/pennylane/pull/909)

  Previously, `Operation.grad_recipe` was restricted to two-term parameter-shift formulas.
  With this change, the gradient recipe now contains elements of the form
  :math:`[c_i, a_i, s_i]`, resulting in a gradient recipe of
  :math:`\frac{\partial}{\partial\phi_k}f(\phi_k) = \sum_{i} c_i f(a_i \phi_k + s_i )`.

  As this is a breaking change, all custom operations with defined gradient recipes must be
  updated to continue working with PennyLane 0.13. Note though that if `grad_recipe = None`, the
  default gradient recipe remains unchanged, and corresponds to the two terms :math:`[c_0, a_0, s_0]=[1/2, 1, \pi/2]`
  and :math:`[c_1, a_1, s_1]=[-1/2, 1, -\pi/2]` for every parameter.

- The `VQECost` class has been renamed to `ExpvalCost` to reflect its general applicability
  beyond VQE. Use of `VQECost` is still possible but will result in a deprecation warning.
  [(#913)](https://github.com/PennyLaneAI/pennylane/pull/913)

<h3>Bug fixes</h3>

* The `default.qubit.tf` device is updated to handle TensorFlow objects (e.g.,
  `tf.Variable`) as gate parameters correctly when using the `MultiRZ` and
  `CRot` operations.
  [(#921)](https://github.com/PennyLaneAI/pennylane/pull/921)

* PennyLane tensor objects are now unwrapped in BaseQNode when passed as a
  keyword argument to the quantum function.
  [(#903)](https://github.com/PennyLaneAI/pennylane/pull/903)
  [(#893)](https://github.com/PennyLaneAI/pennylane/pull/893)

* The new tape mode now prevents multiple observables from being evaluated on the same wire
  if the observables are not qubit-wise commuting Pauli words.
  [(#882)](https://github.com/PennyLaneAI/pennylane/pull/882)

* Fixes a bug in `default.qubit` whereby inverses of common gates were not being applied
  via efficient gate-specific methods, instead falling back to matrix-vector multiplication.
  The following gates were affected: `PauliX`, `PauliY`, `PauliZ`, `Hadamard`, `SWAP`, `S`,
  `T`, `CNOT`, `CZ`.
  [(#872)](https://github.com/PennyLaneAI/pennylane/pull/872)

* The `PauliRot` operation now gracefully handles single-qubit Paulis, and all-identity Paulis
  [(#860)](https://github.com/PennyLaneAI/pennylane/pull/860).

* Fixes a bug whereby binary Python operators were not properly propagating the `requires_grad`
  attribute to the output tensor.
  [(#889)](https://github.com/PennyLaneAI/pennylane/pull/889)

* Fixes a bug which prevents `TorchLayer` from doing `backward` when CUDA is enabled.
  [(#899)](https://github.com/PennyLaneAI/pennylane/pull/899)

* Fixes a bug where multi-threaded execution of `QNodeCollection` sometimes fails
  because of simultaneous queuing. This is fixed by adding thread locking during queuing.
  [(#910)](https://github.com/PennyLaneAI/pennylane/pull/918)

* Fixes a bug in `QuantumTape.set_parameters()`. The previous implementation assumed
  that the `self.trainable_parms` set would always be iterated over in increasing integer
  order. However, this is not guaranteed behaviour, and can lead to the incorrect tape parameters
  being set if this is not the case.
  [(#923)](https://github.com/PennyLaneAI/pennylane/pull/923)

* Fixes broken error message if a QNode is instantiated with an unknown exception.
  [(#930)](https://github.com/PennyLaneAI/pennylane/pull/930)

<h3>Contributors</h3>

This release contains contributions from (in alphabetical order):

Juan Miguel Arrazola, Thomas Bromley, Christina Lee, Alain Delgado Gran, Olivia Di Matteo, Anthony
Hayes, Theodor Isacsson, Josh Izaac, Soran Jahangiri, Nathan Killoran, Shumpei Kobayashi, Romain
Moyard, Zeyue Niu, Maria Schuld, Antal Száva.

# Release 0.12.0

<h3>New features since last release</h3>

<h4>New and improved simulators</h4>

* PennyLane now supports a new device, `default.mixed`, designed for
  simulating mixed-state quantum computations. This enables native
  support for implementing noisy channels in a circuit, which generally
  map pure states to mixed states.
  [(#794)](https://github.com/PennyLaneAI/pennylane/pull/794)
  [(#807)](https://github.com/PennyLaneAI/pennylane/pull/807)
  [(#819)](https://github.com/PennyLaneAI/pennylane/pull/819)

  The device can be initialized as
  ```pycon
  >>> dev = qml.device("default.mixed", wires=1)
  ```

  This allows the construction of QNodes that include non-unitary operations,
  such as noisy channels:

  ```pycon
  >>> @qml.qnode(dev)
  ... def circuit(params):
  ...     qml.RX(params[0], wires=0)
  ...     qml.RY(params[1], wires=0)
  ...     qml.AmplitudeDamping(0.5, wires=0)
  ...     return qml.expval(qml.PauliZ(0))
  >>> print(circuit([0.54, 0.12]))
  0.9257702929524184
  >>> print(circuit([0, np.pi]))
  0.0
  ```

<h4>New tools for optimizing measurements</h4>

* The new `grouping` module provides functionality for grouping simultaneously measurable Pauli word
  observables.
  [(#761)](https://github.com/PennyLaneAI/pennylane/pull/761)
  [(#850)](https://github.com/PennyLaneAI/pennylane/pull/850)
  [(#852)](https://github.com/PennyLaneAI/pennylane/pull/852)

  - The `optimize_measurements` function will take as input a list of Pauli word observables and
    their corresponding coefficients (if any), and will return the partitioned Pauli terms
    diagonalized in the measurement basis and the corresponding diagonalizing circuits.

    ```python
    from pennylane.grouping import optimize_measurements
    h, nr_qubits = qml.qchem.molecular_hamiltonian("h2", "h2.xyz")
    rotations, grouped_ops, grouped_coeffs = optimize_measurements(h.ops, h.coeffs, grouping="qwc")
    ```

    The diagonalizing circuits of `rotations` correspond to the diagonalized Pauli word groupings of
    `grouped_ops`.

  - Pauli word partitioning utilities are performed by the `PauliGroupingStrategy`
    class. An input list of Pauli words can be partitioned into mutually commuting,
    qubit-wise-commuting, or anticommuting groupings.

    For example, partitioning Pauli words into anticommutative groupings by the Recursive Largest
    First (RLF) graph colouring heuristic:

    ```python
    from pennylane import PauliX, PauliY, PauliZ, Identity
    from pennylane.grouping import group_observables
    pauli_words = [
        Identity('a') @ Identity('b'),
        Identity('a') @ PauliX('b'),
        Identity('a') @ PauliY('b'),
        PauliZ('a') @ PauliX('b'),
        PauliZ('a') @ PauliY('b'),
        PauliZ('a') @ PauliZ('b')
    ]
    groupings = group_observables(pauli_words, grouping_type='anticommuting', method='rlf')
    ```

  - Various utility functions are included for obtaining and manipulating Pauli
    words in the binary symplectic vector space representation.

    For instance, two Pauli words may be converted to their binary vector representation:

    ```pycon
    >>> from pennylane.grouping import pauli_to_binary
    >>> from pennylane.wires import Wires
    >>> wire_map = {Wires('a'): 0, Wires('b'): 1}
    >>> pauli_vec_1 = pauli_to_binary(qml.PauliX('a') @ qml.PauliY('b'))
    >>> pauli_vec_2 = pauli_to_binary(qml.PauliZ('a') @ qml.PauliZ('b'))
    >>> pauli_vec_1
    [1. 1. 0. 1.]
    >>> pauli_vec_2
    [0. 0. 1. 1.]
    ```

    Their product up to a phase may be computed by taking the sum of their binary vector
    representations, and returned in the operator representation.

    ```pycon
    >>> from pennylane.grouping import binary_to_pauli
    >>> binary_to_pauli((pauli_vec_1 + pauli_vec_2) % 2, wire_map)
    Tensor product ['PauliY', 'PauliX']: 0 params, wires ['a', 'b']
    ```

    For more details on the grouping module, see the
    [grouping module documentation](https://pennylane.readthedocs.io/en/stable/code/qml_grouping.html)


<h4>Returning the quantum state from simulators</h4>

* The quantum state of a QNode can now be returned using the `qml.state()` return function.
  [(#818)](https://github.com/XanaduAI/pennylane/pull/818)

  ```python
  import pennylane as qml

  dev = qml.device("default.qubit", wires=3)
  qml.enable_tape()

  @qml.qnode(dev)
  def qfunc(x, y):
      qml.RZ(x, wires=0)
      qml.CNOT(wires=[0, 1])
      qml.RY(y, wires=1)
      qml.CNOT(wires=[0, 2])
      return qml.state()

  >>> qfunc(0.56, 0.1)
  array([0.95985437-0.27601028j, 0.        +0.j        ,
         0.04803275-0.01381203j, 0.        +0.j        ,
         0.        +0.j        , 0.        +0.j        ,
         0.        +0.j        , 0.        +0.j        ])
  ```

  Differentiating the state is currently available when using the
  classical backpropagation differentiation method (`diff_method="backprop"`) with a compatible device,
  and when using the new tape mode.

<h4>New operations and channels</h4>

* PennyLane now includes standard channels such as the Amplitude-damping,
  Phase-damping, and Depolarizing channels, as well as the ability
  to make custom qubit channels.
  [(#760)](https://github.com/PennyLaneAI/pennylane/pull/760)
  [(#766)](https://github.com/PennyLaneAI/pennylane/pull/766)
  [(#778)](https://github.com/PennyLaneAI/pennylane/pull/778)

* The controlled-Y operation is now available via `qml.CY`. For devices that do
  not natively support the controlled-Y operation, it will be decomposed
  into `qml.RY`, `qml.CNOT`, and `qml.S` operations.
  [(#806)](https://github.com/PennyLaneAI/pennylane/pull/806)

<h4>Preview the next-generation PennyLane QNode</h4>

* The new PennyLane `tape` module provides a re-formulated QNode class, rewritten from the ground-up,
  that uses a new `QuantumTape` object to represent the QNode's quantum circuit. Tape mode
  provides several advantages over the standard PennyLane QNode.
  [(#785)](https://github.com/PennyLaneAI/pennylane/pull/785)
  [(#792)](https://github.com/PennyLaneAI/pennylane/pull/792)
  [(#796)](https://github.com/PennyLaneAI/pennylane/pull/796)
  [(#800)](https://github.com/PennyLaneAI/pennylane/pull/800)
  [(#803)](https://github.com/PennyLaneAI/pennylane/pull/803)
  [(#804)](https://github.com/PennyLaneAI/pennylane/pull/804)
  [(#805)](https://github.com/PennyLaneAI/pennylane/pull/805)
  [(#808)](https://github.com/PennyLaneAI/pennylane/pull/808)
  [(#810)](https://github.com/PennyLaneAI/pennylane/pull/810)
  [(#811)](https://github.com/PennyLaneAI/pennylane/pull/811)
  [(#815)](https://github.com/PennyLaneAI/pennylane/pull/815)
  [(#820)](https://github.com/PennyLaneAI/pennylane/pull/820)
  [(#823)](https://github.com/PennyLaneAI/pennylane/pull/823)
  [(#824)](https://github.com/PennyLaneAI/pennylane/pull/824)
  [(#829)](https://github.com/PennyLaneAI/pennylane/pull/829)

  - Support for in-QNode classical processing: Tape mode allows for differentiable classical
    processing within the QNode.

  - No more Variable wrapping: In tape mode, QNode arguments no longer become `Variable`
    objects within the QNode.

  - Less restrictive QNode signatures: There is no longer any restriction on the QNode signature;
    the QNode can be defined and called following the same rules as standard Python functions.

  - Unifying all QNodes: The tape-mode QNode merges all QNodes (including the
    `JacobianQNode` and the `PassthruQNode`) into a single unified QNode, with
    identical behaviour regardless of the differentiation type.

  - Optimizations: Tape mode provides various performance optimizations, reducing pre- and
    post-processing overhead, and reduces the number of quantum evaluations in certain cases.

  Note that tape mode is **experimental**, and does not currently have feature-parity with the
  existing QNode. [Feedback and bug reports](https://github.com/PennyLaneAI/pennylane/issues) are
  encouraged and will help improve the new tape mode.

  Tape mode can be enabled globally via the `qml.enable_tape` function, without changing your
  PennyLane code:

  ```python
  qml.enable_tape()
  dev = qml.device("default.qubit", wires=1)

  @qml.qnode(dev, interface="tf")
  def circuit(p):
      print("Parameter value:", p)
      qml.RX(tf.sin(p[0])**2 + p[1], wires=0)
      return qml.expval(qml.PauliZ(0))
  ```

  For more details, please see the [tape mode
  documentation](https://pennylane.readthedocs.io/en/stable/code/qml_tape.html).

<h3>Improvements</h3>

* QNode caching has been introduced, allowing the QNode to keep track of the results of previous
  device executions and reuse those results in subsequent calls.
  Note that QNode caching is only supported in the new and experimental tape-mode.
  [(#817)](https://github.com/PennyLaneAI/pennylane/pull/817)

  Caching is available by passing a `caching` argument to the QNode:

  ```python
  dev = qml.device("default.qubit", wires=2)
  qml.enable_tape()

  @qml.qnode(dev, caching=10)  # cache up to 10 evaluations
  def qfunc(x):
      qml.RX(x, wires=0)
      qml.RX(0.3, wires=1)
      qml.CNOT(wires=[0, 1])
      return qml.expval(qml.PauliZ(1))

  qfunc(0.1)  # first evaluation executes on the device
  qfunc(0.1)  # second evaluation accesses the cached result
  ```

* Sped up the application of certain gates in `default.qubit` by using array/tensor
  manipulation tricks. The following gates are affected: `PauliX`, `PauliY`, `PauliZ`,
  `Hadamard`, `SWAP`, `S`, `T`, `CNOT`, `CZ`.
  [(#772)](https://github.com/PennyLaneAI/pennylane/pull/772)

* The computation of marginal probabilities has been made more efficient for devices
  with a large number of wires, achieving in some cases a 5x speedup.
  [(#799)](https://github.com/PennyLaneAI/pennylane/pull/799)

* Adds arithmetic operations (addition, tensor product,
  subtraction, and scalar multiplication) between `Hamiltonian`,
  `Tensor`, and `Observable` objects, and inline arithmetic
  operations between Hamiltonians and other observables.
  [(#765)](https://github.com/PennyLaneAI/pennylane/pull/765)

  Hamiltonians can now easily be defined as sums of observables:

  ```pycon3
  >>> H = 3 * qml.PauliZ(0) - (qml.PauliX(0) @ qml.PauliX(1)) + qml.Hamiltonian([4], [qml.PauliZ(0)])
  >>> print(H)
  (7.0) [Z0] + (-1.0) [X0 X1]
  ```

* Adds `compare()` method to `Observable` and `Hamiltonian` classes, which allows
  for comparison between observable quantities.
  [(#765)](https://github.com/PennyLaneAI/pennylane/pull/765)

  ```pycon3
  >>> H = qml.Hamiltonian([1], [qml.PauliZ(0)])
  >>> obs = qml.PauliZ(0) @ qml.Identity(1)
  >>> print(H.compare(obs))
  True
  ```

  ```pycon3
  >>> H = qml.Hamiltonian([2], [qml.PauliZ(0)])
  >>> obs = qml.PauliZ(1) @ qml.Identity(0)
  >>> print(H.compare(obs))
  False
  ```

* Adds `simplify()` method to the `Hamiltonian` class.
  [(#765)](https://github.com/PennyLaneAI/pennylane/pull/765)

  ```pycon3
  >>> H = qml.Hamiltonian([1, 2], [qml.PauliZ(0), qml.PauliZ(0) @ qml.Identity(1)])
  >>> H.simplify()
  >>> print(H)
  (3.0) [Z0]
  ```

* Added a new bit-flip mixer to the `qml.qaoa` module.
  [(#774)](https://github.com/PennyLaneAI/pennylane/pull/774)

* Summation of two `Wires` objects is now supported and will return
  a `Wires` object containing the set of all wires defined by the
  terms in the summation.
  [(#812)](https://github.com/PennyLaneAI/pennylane/pull/812)

<h3>Breaking changes</h3>

* The PennyLane NumPy module now returns scalar (zero-dimensional) arrays where
  Python scalars were previously returned.
  [(#820)](https://github.com/PennyLaneAI/pennylane/pull/820)
  [(#833)](https://github.com/PennyLaneAI/pennylane/pull/833)

  For example, this affects array element indexing, and summation:

  ```pycon
  >>> x = np.array([1, 2, 3], requires_grad=False)
  >>> x[0]
  tensor(1, requires_grad=False)
  >>> np.sum(x)
  tensor(6, requires_grad=True)
  ```

  This may require small updates to user code. A convenience method, `np.tensor.unwrap()`,
  has been added to help ease the transition. This converts PennyLane NumPy tensors
  to standard NumPy arrays and Python scalars:

  ```pycon
  >>> x = np.array(1.543, requires_grad=False)
  >>> x.unwrap()
  1.543
  ```

  Note, however, that information regarding array differentiability will be
  lost.

* The device capabilities dictionary has been redesigned, for clarity and robustness. In particular,
  the capabilities dictionary is now inherited from the parent class, various keys have more
  expressive names, and all keys are now defined in the base device class. For more details, please
  [refer to the developer
  documentation](https://pennylane.readthedocs.io/en/stable/development/plugins.html#device-capabilities).
  [(#781)](https://github.com/PennyLaneAI/pennylane/pull/781/files)

<h3>Bug fixes</h3>

* Changed to use lists for storing variable values inside `BaseQNode`
  allowing complex matrices to be passed to `QubitUnitary`.
  [(#773)](https://github.com/PennyLaneAI/pennylane/pull/773)

* Fixed a bug within `default.qubit`, resulting in greater efficiency
  when applying a state vector to all wires on the device.
  [(#849)](https://github.com/PennyLaneAI/pennylane/pull/849)

<h3>Documentation</h3>

* Equations have been added to the `qml.sample` and `qml.probs` docstrings
  to clarify the mathematical foundation of the performed measurements.
  [(#843)](https://github.com/PennyLaneAI/pennylane/pull/843)

<h3>Contributors</h3>

This release contains contributions from (in alphabetical order):

Aroosa Ijaz, Juan Miguel Arrazola, Thomas Bromley, Jack Ceroni, Alain Delgado Gran, Josh Izaac,
Soran Jahangiri, Nathan Killoran, Robert Lang, Cedric Lin, Olivia Di Matteo, Nicolás Quesada, Maria
Schuld, Antal Száva.

# Release 0.11.0

<h3>New features since last release</h3>

<h4>New and improved simulators</h4>

* Added a new device, `default.qubit.autograd`, a pure-state qubit simulator written using Autograd.
  This device supports classical backpropagation (`diff_method="backprop"`); this can
  be faster than the parameter-shift rule for computing quantum gradients
  when the number of parameters to be optimized is large.
  [(#721)](https://github.com/XanaduAI/pennylane/pull/721)

  ```pycon
  >>> dev = qml.device("default.qubit.autograd", wires=1)
  >>> @qml.qnode(dev, diff_method="backprop")
  ... def circuit(x):
  ...     qml.RX(x[1], wires=0)
  ...     qml.Rot(x[0], x[1], x[2], wires=0)
  ...     return qml.expval(qml.PauliZ(0))
  >>> weights = np.array([0.2, 0.5, 0.1])
  >>> grad_fn = qml.grad(circuit)
  >>> print(grad_fn(weights))
  array([-2.25267173e-01, -1.00864546e+00,  6.93889390e-18])
  ```

  See the [device documentation](https://pennylane.readthedocs.io/en/stable/code/api/pennylane.devices.default_qubit_autograd.DefaultQubitAutograd.html) for more details.

* A new experimental C++ state-vector simulator device is now available, `lightning.qubit`. It
  uses the C++ Eigen library to perform fast linear algebra calculations for simulating quantum
  state-vector evolution.

  `lightning.qubit` is currently in beta; it can be installed via `pip`:

  ```console
  $ pip install pennylane-lightning
  ```

  Once installed, it can be used as a PennyLane device:

  ```pycon
  >>> dev = qml.device("lightning.qubit", wires=2)
  ```

  For more details, please see the [lightning qubit documentation](https://pennylane-lightning.readthedocs.io).

<h4>New algorithms and templates</h4>

* Added built-in QAOA functionality via the new `qml.qaoa` module.
  [(#712)](https://github.com/PennyLaneAI/pennylane/pull/712)
  [(#718)](https://github.com/PennyLaneAI/pennylane/pull/718)
  [(#741)](https://github.com/PennyLaneAI/pennylane/pull/741)
  [(#720)](https://github.com/PennyLaneAI/pennylane/pull/720)

  This includes the following features:

  * New `qml.qaoa.x_mixer` and `qml.qaoa.xy_mixer` functions for defining Pauli-X and XY
    mixer Hamiltonians.

  * MaxCut: The `qml.qaoa.maxcut` function allows easy construction of the cost Hamiltonian
    and recommended mixer Hamiltonian for solving the MaxCut problem for a supplied graph.

  * Layers: `qml.qaoa.cost_layer` and `qml.qaoa.mixer_layer` take cost and mixer
    Hamiltonians, respectively, and apply the corresponding QAOA cost and mixer layers
    to the quantum circuit

  For example, using PennyLane to construct and solve a MaxCut problem with QAOA:

  ```python
  wires = range(3)
  graph = Graph([(0, 1), (1, 2), (2, 0)])
  cost_h, mixer_h = qaoa.maxcut(graph)

  def qaoa_layer(gamma, alpha):
      qaoa.cost_layer(gamma, cost_h)
      qaoa.mixer_layer(alpha, mixer_h)

  def antatz(params, **kwargs):

      for w in wires:
          qml.Hadamard(wires=w)

      # repeat the QAOA layer two times
      qml.layer(qaoa_layer, 2, params[0], params[1])

  dev = qml.device('default.qubit', wires=len(wires))
  cost_function = qml.VQECost(ansatz, cost_h, dev)
  ```

* Added an `ApproxTimeEvolution` template to the PennyLane templates module, which
  can be used to implement Trotterized time-evolution under a Hamiltonian.
  [(#710)](https://github.com/XanaduAI/pennylane/pull/710)

  <img src="https://pennylane.readthedocs.io/en/latest/_static/templates/subroutines/approx_time_evolution.png" width=50%/>

* Added a `qml.layer` template-constructing function, which takes a unitary, and
  repeatedly applies it on a set of wires to a given depth.
  [(#723)](https://github.com/PennyLaneAI/pennylane/pull/723)

  ```python
  def subroutine():
      qml.Hadamard(wires=[0])
      qml.CNOT(wires=[0, 1])
      qml.PauliX(wires=[1])

  dev = qml.device('default.qubit', wires=3)

  @qml.qnode(dev)
  def circuit():
      qml.layer(subroutine, 3)
      return [qml.expval(qml.PauliZ(0)), qml.expval(qml.PauliZ(1))]
  ```

  This creates the following circuit:
  ```pycon
  >>> circuit()
  >>> print(circuit.draw())
  0: ──H──╭C──X──H──╭C──X──H──╭C──X──┤ ⟨Z⟩
  1: ─────╰X────────╰X────────╰X─────┤ ⟨Z⟩
  ```

* Added the `qml.utils.decompose_hamiltonian` function. This function can be used to
  decompose a Hamiltonian into a linear combination of Pauli operators.
  [(#671)](https://github.com/XanaduAI/pennylane/pull/671)

  ```pycon
  >>> A = np.array(
  ... [[-2, -2+1j, -2, -2],
  ... [-2-1j,  0,  0, -1],
  ... [-2,  0, -2, -1],
  ... [-2, -1, -1,  0]])
  >>> coeffs, obs_list = decompose_hamiltonian(A)
  ```

<h4>New device features</h4>

* It is now possible to specify custom wire labels, such as `['anc1', 'anc2', 0, 1, 3]`, where the labels
  can be strings or numbers.
  [(#666)](https://github.com/XanaduAI/pennylane/pull/666)

  Custom wire labels are defined by passing a list to the `wires` argument when creating the device:

  ```pycon
  >>> dev = qml.device("default.qubit", wires=['anc1', 'anc2', 0, 1, 3])
  ```

  Quantum operations should then be invoked with these custom wire labels:

  ``` pycon
  >>> @qml.qnode(dev)
  >>> def circuit():
  ...    qml.Hadamard(wires='anc2')
  ...    qml.CNOT(wires=['anc1', 3])
  ...    ...
  ```

  The existing behaviour, in which the number of wires is specified on device initialization,
  continues to work as usual. This gives a default behaviour where wires are labelled
  by consecutive integers.

  ```pycon
  >>> dev = qml.device("default.qubit", wires=5)
  ```

* An integrated device test suite has been added, which can be used
  to run basic integration tests on core or external devices.
  [(#695)](https://github.com/PennyLaneAI/pennylane/pull/695)
  [(#724)](https://github.com/PennyLaneAI/pennylane/pull/724)
  [(#733)](https://github.com/PennyLaneAI/pennylane/pull/733)

  The test can be invoked against a particular device by calling the `pl-device-test`
  command line program:

  ```console
  $ pl-device-test --device=default.qubit --shots=1234 --analytic=False
  ```

  If the tests are run on external devices, the device and its dependencies must be
  installed locally. For more details, please see the
  [plugin test documentation](http://pennylane.readthedocs.io/en/latest/code/api/pennylane.devices.tests.html).

<h3>Improvements</h3>

* The functions implementing the quantum circuits building the Unitary Coupled-Cluster
  (UCCSD) VQE ansatz have been improved, with a more consistent naming convention and
  improved docstrings.
  [(#748)](https://github.com/PennyLaneAI/pennylane/pull/748)

  The changes include:

  - The terms *1particle-1hole (ph)* and *2particle-2hole (pphh)* excitations
    were replaced with the names *single* and *double* excitations, respectively.

  - The non-differentiable arguments in the `UCCSD` template were renamed accordingly:
    `ph` → `s_wires`, `pphh` → `d_wires`

  - The term *virtual*, previously used to refer the *unoccupied* orbitals, was discarded.

  - The Usage Details sections were updated and improved.

* Added support for TensorFlow 2.3 and PyTorch 1.6.
  [(#725)](https://github.com/PennyLaneAI/pennylane/pull/725)

* Returning probabilities is now supported from photonic QNodes.
  As with qubit QNodes, photonic QNodes returning probabilities are
  end-to-end differentiable.
  [(#699)](https://github.com/XanaduAI/pennylane/pull/699/)

  ```pycon
  >>> dev = qml.device("strawberryfields.fock", wires=2, cutoff_dim=5)
  >>> @qml.qnode(dev)
  ... def circuit(a):
  ...     qml.Displacement(a, 0, wires=0)
  ...     return qml.probs(wires=0)
  >>> print(circuit(0.5))
  [7.78800783e-01 1.94700196e-01 2.43375245e-02 2.02812704e-03 1.26757940e-04]
  ```

<h3>Breaking changes</h3>

* The `pennylane.plugins` and `pennylane.beta.plugins` folders have been renamed to
  `pennylane.devices` and `pennylane.beta.devices`, to reflect their content better.
  [(#726)](https://github.com/XanaduAI/pennylane/pull/726)

<h3>Bug fixes</h3>

* The PennyLane interface conversion functions can now convert QNodes with
  pre-existing interfaces.
  [(#707)](https://github.com/XanaduAI/pennylane/pull/707)

<h3>Documentation</h3>

* The interfaces section of the documentation has been renamed to 'Interfaces and training',
  and updated with the latest variable handling details.
  [(#753)](https://github.com/PennyLaneAI/pennylane/pull/753)

<h3>Contributors</h3>

This release contains contributions from (in alphabetical order):

Juan Miguel Arrazola, Thomas Bromley, Jack Ceroni, Alain Delgado Gran, Shadab Hussain, Theodor
Isacsson, Josh Izaac, Nathan Killoran, Maria Schuld, Antal Száva, Nicola Vitucci.

# Release 0.10.0

<h3>New features since last release</h3>

<h4>New and improved simulators</h4>

* Added a new device, `default.qubit.tf`, a pure-state qubit simulator written using TensorFlow.
  As a result, it supports classical backpropagation as a means to compute the Jacobian. This can
  be faster than the parameter-shift rule for computing quantum gradients
  when the number of parameters to be optimized is large.

  `default.qubit.tf` is designed to be used with end-to-end classical backpropagation
  (`diff_method="backprop"`) with the TensorFlow interface. This is the default method
  of differentiation when creating a QNode with this device.

  Using this method, the created QNode is a 'white-box' that is
  tightly integrated with your TensorFlow computation, including
  [AutoGraph](https://www.tensorflow.org/guide/function) support:

  ```pycon
  >>> dev = qml.device("default.qubit.tf", wires=1)
  >>> @tf.function
  ... @qml.qnode(dev, interface="tf", diff_method="backprop")
  ... def circuit(x):
  ...     qml.RX(x[1], wires=0)
  ...     qml.Rot(x[0], x[1], x[2], wires=0)
  ...     return qml.expval(qml.PauliZ(0))
  >>> weights = tf.Variable([0.2, 0.5, 0.1])
  >>> with tf.GradientTape() as tape:
  ...     res = circuit(weights)
  >>> print(tape.gradient(res, weights))
  tf.Tensor([-2.2526717e-01 -1.0086454e+00  1.3877788e-17], shape=(3,), dtype=float32)
  ```

  See the `default.qubit.tf`
  [documentation](https://pennylane.ai/en/stable/code/api/pennylane.beta.plugins.DefaultQubitTF.html)
  for more details.

* The [default.tensor plugin](https://github.com/XanaduAI/pennylane/blob/master/pennylane/beta/plugins/default_tensor.py)
  has been significantly upgraded. It now allows two different
  tensor network representations to be used: `"exact"` and `"mps"`. The former uses a
  exact factorized representation of quantum states, while the latter uses a matrix product state
  representation.
  ([#572](https://github.com/XanaduAI/pennylane/pull/572))
  ([#599](https://github.com/XanaduAI/pennylane/pull/599))

<h4>New machine learning functionality and integrations</h4>

* PennyLane QNodes can now be converted into Torch layers, allowing for creation of quantum and
  hybrid models using the `torch.nn` API.
  [(#588)](https://github.com/XanaduAI/pennylane/pull/588)

  A PennyLane QNode can be converted into a `torch.nn` layer using the `qml.qnn.TorchLayer` class:

  ```pycon
  >>> @qml.qnode(dev)
  ... def qnode(inputs, weights_0, weight_1):
  ...    # define the circuit
  ...    # ...

  >>> weight_shapes = {"weights_0": 3, "weight_1": 1}
  >>> qlayer = qml.qnn.TorchLayer(qnode, weight_shapes)
  ```

  A hybrid model can then be easily constructed:

  ```pycon
  >>> model = torch.nn.Sequential(qlayer, torch.nn.Linear(2, 2))
  ```

* Added a new "reversible" differentiation method which can be used in simulators, but not hardware.

  The reversible approach is similar to backpropagation, but trades off extra computation for
  enhanced memory efficiency. Where backpropagation caches the state tensors at each step during
  a simulated evolution, the reversible method only caches the final pre-measurement state.

  Compared to the parameter-shift method, the reversible method can be faster or slower,
  depending on the density and location of parametrized gates in a circuit
  (circuits with higher density of parametrized gates near the end of the circuit will see a benefit).
  [(#670)](https://github.com/XanaduAI/pennylane/pull/670)

  ```pycon
  >>> dev = qml.device("default.qubit", wires=2)
  ... @qml.qnode(dev, diff_method="reversible")
  ... def circuit(x):
  ...     qml.RX(x, wires=0)
  ...     qml.RX(x, wires=0)
  ...     qml.CNOT(wires=[0,1])
  ...     return qml.expval(qml.PauliZ(0))
  >>> qml.grad(circuit)(0.5)
  (array(-0.47942554),)
  ```

<h4>New templates and cost functions</h4>

* Added the new templates `UCCSD`, `SingleExcitationUnitary`, and`DoubleExcitationUnitary`,
  which together implement the Unitary Coupled-Cluster Singles and Doubles (UCCSD) ansatz
  to perform VQE-based quantum chemistry simulations using PennyLane-QChem.
  [(#622)](https://github.com/XanaduAI/pennylane/pull/622)
  [(#638)](https://github.com/XanaduAI/pennylane/pull/638)
  [(#654)](https://github.com/XanaduAI/pennylane/pull/654)
  [(#659)](https://github.com/XanaduAI/pennylane/pull/659)
  [(#622)](https://github.com/XanaduAI/pennylane/pull/622)

* Added module `pennylane.qnn.cost` with class `SquaredErrorLoss`. The module contains classes
  to calculate losses and cost functions on circuits with trainable parameters.
  [(#642)](https://github.com/XanaduAI/pennylane/pull/642)

<h3>Improvements</h3>

* Improves the wire management by making the `Operator.wires` attribute a `wires` object.
  [(#666)](https://github.com/XanaduAI/pennylane/pull/666)

* A significant improvement with respect to how QNodes and interfaces mark quantum function
  arguments as differentiable when using Autograd, designed to improve performance and make
  QNodes more intuitive.
  [(#648)](https://github.com/XanaduAI/pennylane/pull/648)
  [(#650)](https://github.com/XanaduAI/pennylane/pull/650)

  In particular, the following changes have been made:

  - A new `ndarray` subclass `pennylane.numpy.tensor`, which extends NumPy arrays with
    the keyword argument and attribute `requires_grad`. Tensors which have `requires_grad=False`
    are treated as non-differentiable by the Autograd interface.

  - A new subpackage `pennylane.numpy`, which wraps `autograd.numpy` such that NumPy functions
    accept the `requires_grad` keyword argument, and allows Autograd to differentiate
    `pennylane.numpy.tensor` objects.

  - The `argnum` argument to `qml.grad` is now optional; if not provided, arguments explicitly
    marked as `requires_grad=False` are excluded for the list of differentiable arguments.
    The ability to pass `argnum` has been retained for backwards compatibility, and
    if present the old behaviour persists.

* The QNode Torch interface now inspects QNode positional arguments.
  If any argument does not have the attribute `requires_grad=True`, it
  is automatically excluded from quantum gradient computations.
  [(#652)](https://github.com/XanaduAI/pennylane/pull/652)
  [(#660)](https://github.com/XanaduAI/pennylane/pull/660)

* The QNode TF interface now inspects QNode positional arguments.
  If any argument is not being watched by a `tf.GradientTape()`,
  it is automatically excluded from quantum gradient computations.
  [(#655)](https://github.com/XanaduAI/pennylane/pull/655)
  [(#660)](https://github.com/XanaduAI/pennylane/pull/660)

* QNodes have two new public methods: `QNode.set_trainable_args()` and `QNode.get_trainable_args()`.
  These are designed to be called by interfaces, to specify to the QNode which of its
  input arguments are differentiable. Arguments which are non-differentiable will not be converted
  to PennyLane Variable objects within the QNode.
  [(#660)](https://github.com/XanaduAI/pennylane/pull/660)

* Added `decomposition` method to PauliX, PauliY, PauliZ, S, T, Hadamard, and PhaseShift gates, which
  decomposes each of these gates into rotation gates.
  [(#668)](https://github.com/XanaduAI/pennylane/pull/668)

* The `CircuitGraph` class now supports serializing contained circuit operations
  and measurement basis rotations to an OpenQASM2.0 script via the new
  `CircuitGraph.to_openqasm()` method.
  [(#623)](https://github.com/XanaduAI/pennylane/pull/623)

<h3>Breaking changes</h3>

* Removes support for Python 3.5.
  [(#639)](https://github.com/XanaduAI/pennylane/pull/639)

<h3>Documentation</h3>

* Various small typos were fixed.

<h3>Contributors</h3>

This release contains contributions from (in alphabetical order):

Thomas Bromley, Jack Ceroni, Alain Delgado Gran, Theodor Isacsson, Josh Izaac,
Nathan Killoran, Maria Schuld, Antal Száva, Nicola Vitucci.


# Release 0.9.0

<h3>New features since last release</h3>

<h4>New machine learning integrations</h4>

* PennyLane QNodes can now be converted into Keras layers, allowing for creation of quantum and
  hybrid models using the Keras API.
  [(#529)](https://github.com/XanaduAI/pennylane/pull/529)

  A PennyLane QNode can be converted into a Keras layer using the `KerasLayer` class:

  ```python
  from pennylane.qnn import KerasLayer

  @qml.qnode(dev)
  def circuit(inputs, weights_0, weight_1):
     # define the circuit
     # ...

  weight_shapes = {"weights_0": 3, "weight_1": 1}
  qlayer = qml.qnn.KerasLayer(circuit, weight_shapes, output_dim=2)
  ```

  A hybrid model can then be easily constructed:

  ```python
  model = tf.keras.models.Sequential([qlayer, tf.keras.layers.Dense(2)])
  ```

* Added a new type of QNode, `qml.qnodes.PassthruQNode`. For simulators which are coded in an
  external library which supports automatic differentiation, PennyLane will treat a PassthruQNode as
  a "white box", and rely on the external library to directly provide gradients via backpropagation.
  This can be more efficient than the using parameter-shift rule for a large number of parameters.
  [(#488)](https://github.com/XanaduAI/pennylane/pull/488)

  Currently this behaviour is supported by PennyLane's `default.tensor.tf` device backend,
  compatible with the `'tf'` interface using TensorFlow 2:

  ```python
  dev = qml.device('default.tensor.tf', wires=2)

  @qml.qnode(dev, diff_method="backprop")
  def circuit(params):
      qml.RX(params[0], wires=0)
      qml.RX(params[1], wires=1)
      qml.CNOT(wires=[0, 1])
      return qml.expval(qml.PauliZ(0))

  qnode = PassthruQNode(circuit, dev)
  params = tf.Variable([0.3, 0.1])

  with tf.GradientTape() as tape:
      tape.watch(params)
      res = qnode(params)

  grad = tape.gradient(res, params)
  ```

<h4>New optimizers</h4>

* Added the `qml.RotosolveOptimizer`, a gradient-free optimizer
  that minimizes the quantum function by updating each parameter,
  one-by-one, via a closed-form expression while keeping other parameters
  fixed.
  [(#636)](https://github.com/XanaduAI/pennylane/pull/636)
  [(#539)](https://github.com/XanaduAI/pennylane/pull/539)

* Added the `qml.RotoselectOptimizer`, which uses Rotosolve to
  minimizes a quantum function with respect to both the
  rotation operations applied and the rotation parameters.
  [(#636)](https://github.com/XanaduAI/pennylane/pull/636)
  [(#539)](https://github.com/XanaduAI/pennylane/pull/539)

  For example, given a quantum function `f` that accepts parameters `x`
  and a list of corresponding rotation operations `generators`,
  the Rotoselect optimizer will, at each step, update both the parameter
  values and the list of rotation gates to minimize the loss:

  ```pycon
  >>> opt = qml.optimize.RotoselectOptimizer()
  >>> x = [0.3, 0.7]
  >>> generators = [qml.RX, qml.RY]
  >>> for _ in range(100):
  ...     x, generators = opt.step(f, x, generators)
  ```


<h4>New operations</h4>

* Added the `PauliRot` gate, which performs an arbitrary
  Pauli rotation on multiple qubits, and the `MultiRZ` gate,
  which performs a rotation generated by a tensor product
  of Pauli Z operators.
  [(#559)](https://github.com/XanaduAI/pennylane/pull/559)

  ```python
  dev = qml.device('default.qubit', wires=4)

  @qml.qnode(dev)
  def circuit(angle):
      qml.PauliRot(angle, "IXYZ", wires=[0, 1, 2, 3])
      return [qml.expval(qml.PauliZ(wire)) for wire in [0, 1, 2, 3]]
  ```

  ```pycon
  >>> circuit(0.4)
  [1.         0.92106099 0.92106099 1.        ]
  >>> print(circuit.draw())
   0: ──╭RI(0.4)──┤ ⟨Z⟩
   1: ──├RX(0.4)──┤ ⟨Z⟩
   2: ──├RY(0.4)──┤ ⟨Z⟩
   3: ──╰RZ(0.4)──┤ ⟨Z⟩
  ```

  If the `PauliRot` gate is not supported on the target device, it will
  be decomposed into `Hadamard`, `RX` and `MultiRZ` gates. Note that
  identity gates in the Pauli word result in untouched wires:

  ```pycon
  >>> print(circuit.draw())
   0: ───────────────────────────────────┤ ⟨Z⟩
   1: ──H──────────╭RZ(0.4)──H───────────┤ ⟨Z⟩
   2: ──RX(1.571)──├RZ(0.4)──RX(-1.571)──┤ ⟨Z⟩
   3: ─────────────╰RZ(0.4)──────────────┤ ⟨Z⟩
  ```

  If the `MultiRZ` gate is not supported, it will be decomposed into
  `CNOT` and `RZ` gates:

  ```pycon
  >>> print(circuit.draw())
   0: ──────────────────────────────────────────────────┤ ⟨Z⟩
   1: ──H──────────────╭X──RZ(0.4)──╭X──────H───────────┤ ⟨Z⟩
   2: ──RX(1.571)──╭X──╰C───────────╰C──╭X──RX(-1.571)──┤ ⟨Z⟩
   3: ─────────────╰C───────────────────╰C──────────────┤ ⟨Z⟩
  ```

* PennyLane now provides `DiagonalQubitUnitary` for diagonal gates, that are e.g.,
  encountered in IQP circuits. These kinds of gates can be evaluated much faster on
  a simulator device.
  [(#567)](https://github.com/XanaduAI/pennylane/pull/567)

  The gate can be used, for example, to efficiently simulate oracles:

  ```python
  dev = qml.device('default.qubit', wires=3)

  # Function as a bitstring
  f = np.array([1, 0, 0, 1, 1, 0, 1, 0])

  @qml.qnode(dev)
  def circuit(weights1, weights2):
      qml.templates.StronglyEntanglingLayers(weights1, wires=[0, 1, 2])

      # Implements the function as a phase-kickback oracle
      qml.DiagonalQubitUnitary((-1)**f, wires=[0, 1, 2])

      qml.templates.StronglyEntanglingLayers(weights2, wires=[0, 1, 2])
      return [qml.expval(qml.PauliZ(w)) for w in range(3)]
  ```

* Added the `TensorN` CVObservable that can represent the tensor product of the
  `NumberOperator` on photonic backends.
  [(#608)](https://github.com/XanaduAI/pennylane/pull/608)

<h4>New templates</h4>

* Added the `ArbitraryUnitary` and `ArbitraryStatePreparation` templates, which use
  `PauliRot` gates to perform an arbitrary unitary and prepare an arbitrary basis
  state with the minimal number of parameters.
  [(#590)](https://github.com/XanaduAI/pennylane/pull/590)

  ```python
  dev = qml.device('default.qubit', wires=3)

  @qml.qnode(dev)
  def circuit(weights1, weights2):
        qml.templates.ArbitraryStatePreparation(weights1, wires=[0, 1, 2])
        qml.templates.ArbitraryUnitary(weights2, wires=[0, 1, 2])
        return qml.probs(wires=[0, 1, 2])
  ```

* Added the `IQPEmbedding` template, which encodes inputs into the diagonal gates of an
  IQP circuit.
  [(#605)](https://github.com/XanaduAI/pennylane/pull/605)

  <img src="https://pennylane.readthedocs.io/en/latest/_images/iqp.png"
  width=50%></img>

* Added the `SimplifiedTwoDesign` template, which implements the circuit
  design of [Cerezo et al. (2020)](<https://arxiv.org/abs/2001.00550>).
  [(#556)](https://github.com/XanaduAI/pennylane/pull/556)

  <img src="https://pennylane.readthedocs.io/en/latest/_images/simplified_two_design.png"
  width=50%></img>

* Added the `BasicEntanglerLayers` template, which is a simple layer architecture
  of rotations and CNOT nearest-neighbour entanglers.
  [(#555)](https://github.com/XanaduAI/pennylane/pull/555)

  <img src="https://pennylane.readthedocs.io/en/latest/_images/basic_entangler.png"
  width=50%></img>

* PennyLane now offers a broadcasting function to easily construct templates:
  `qml.broadcast()` takes single quantum operations or other templates and applies
  them to wires in a specific pattern.
  [(#515)](https://github.com/XanaduAI/pennylane/pull/515)
  [(#522)](https://github.com/XanaduAI/pennylane/pull/522)
  [(#526)](https://github.com/XanaduAI/pennylane/pull/526)
  [(#603)](https://github.com/XanaduAI/pennylane/pull/603)

  For example, we can use broadcast to repeat a custom template
  across multiple wires:

  ```python
  from pennylane.templates import template

  @template
  def mytemplate(pars, wires):
      qml.Hadamard(wires=wires)
      qml.RY(pars, wires=wires)

  dev = qml.device('default.qubit', wires=3)

  @qml.qnode(dev)
  def circuit(pars):
      qml.broadcast(mytemplate, pattern="single", wires=[0,1,2], parameters=pars)
      return qml.expval(qml.PauliZ(0))
  ```

  ```pycon
  >>> circuit([1, 1, 0.1])
  -0.841470984807896
  >>> print(circuit.draw())
   0: ──H──RY(1.0)──┤ ⟨Z⟩
   1: ──H──RY(1.0)──┤
   2: ──H──RY(0.1)──┤
  ```

  For other available patterns, see the
  [broadcast function documentation](https://pennylane.readthedocs.io/en/latest/code/api/pennylane.broadcast.html).

<h3>Breaking changes</h3>

* The `QAOAEmbedding` now uses the new `MultiRZ` gate as a `ZZ` entangler,
  which changes the convention. While
  previously, the `ZZ` gate in the embedding was implemented as

  ```python
  CNOT(wires=[wires[0], wires[1]])
  RZ(2 * parameter, wires=wires[0])
  CNOT(wires=[wires[0], wires[1]])
  ```

  the `MultiRZ` corresponds to

  ```python
  CNOT(wires=[wires[1], wires[0]])
  RZ(parameter, wires=wires[0])
  CNOT(wires=[wires[1], wires[0]])
  ```

  which differs in the factor of `2`, and fixes a bug in the
  wires that the `CNOT` was applied to.
  [(#609)](https://github.com/XanaduAI/pennylane/pull/609)

* Probability methods are handled by `QubitDevice` and device method
  requirements are modified to simplify plugin development.
  [(#573)](https://github.com/XanaduAI/pennylane/pull/573)

* The internal variables `All` and `Any` to mark an `Operation` as acting on all or any
  wires have been renamed to `AllWires` and `AnyWires`.
  [(#614)](https://github.com/XanaduAI/pennylane/pull/614)

<h3>Improvements</h3>

* A new `Wires` class was introduced for the internal
  bookkeeping of wire indices.
  [(#615)](https://github.com/XanaduAI/pennylane/pull/615)

* Improvements to the speed/performance of the `default.qubit` device.
  [(#567)](https://github.com/XanaduAI/pennylane/pull/567)
  [(#559)](https://github.com/XanaduAI/pennylane/pull/559)

* Added the `"backprop"` and `"device"` differentiation methods to the `qnode`
  decorator.
  [(#552)](https://github.com/XanaduAI/pennylane/pull/552)

  - `"backprop"`: Use classical backpropagation. Default on simulator
    devices that are classically end-to-end differentiable.
    The returned QNode can only be used with the same machine learning
    framework (e.g., `default.tensor.tf` simulator with the `tensorflow` interface).

  - `"device"`: Queries the device directly for the gradient.

  Using the `"backprop"` differentiation method with the `default.tensor.tf`
  device, the created QNode is a 'white-box', and is tightly integrated with
  the overall TensorFlow computation:

  ```python
  >>> dev = qml.device("default.tensor.tf", wires=1)
  >>> @qml.qnode(dev, interface="tf", diff_method="backprop")
  >>> def circuit(x):
  ...     qml.RX(x[1], wires=0)
  ...     qml.Rot(x[0], x[1], x[2], wires=0)
  ...     return qml.expval(qml.PauliZ(0))
  >>> vars = tf.Variable([0.2, 0.5, 0.1])
  >>> with tf.GradientTape() as tape:
  ...     res = circuit(vars)
  >>> tape.gradient(res, vars)
  <tf.Tensor: shape=(3,), dtype=float32, numpy=array([-2.2526717e-01, -1.0086454e+00,  1.3877788e-17], dtype=float32)>
  ```

* The circuit drawer now displays inverted operations, as well as wires
  where probabilities are returned from the device:
  [(#540)](https://github.com/XanaduAI/pennylane/pull/540)

  ```python
  >>> @qml.qnode(dev)
  ... def circuit(theta):
  ...     qml.RX(theta, wires=0)
  ...     qml.CNOT(wires=[0, 1])
  ...     qml.S(wires=1).inv()
  ...     return qml.probs(wires=[0, 1])
  >>> circuit(0.2)
  array([0.99003329, 0.        , 0.        , 0.00996671])
  >>> print(circuit.draw())
  0: ──RX(0.2)──╭C───────╭┤ Probs
  1: ───────────╰X──S⁻¹──╰┤ Probs
  ```

* You can now evaluate the metric tensor of a VQE Hamiltonian via the new
  `VQECost.metric_tensor` method. This allows `VQECost` objects to be directly
  optimized by the quantum natural gradient optimizer (`qml.QNGOptimizer`).
  [(#618)](https://github.com/XanaduAI/pennylane/pull/618)

* The input check functions in `pennylane.templates.utils` are now public
  and visible in the API documentation.
  [(#566)](https://github.com/XanaduAI/pennylane/pull/566)

* Added keyword arguments for step size and order to the `qnode` decorator, as well as
  the `QNode` and `JacobianQNode` classes. This enables the user to set the step size
  and order when using finite difference methods. These options are also exposed when
  creating QNode collections.
  [(#530)](https://github.com/XanaduAI/pennylane/pull/530)
  [(#585)](https://github.com/XanaduAI/pennylane/pull/585)
  [(#587)](https://github.com/XanaduAI/pennylane/pull/587)

* The decomposition for the `CRY` gate now uses the simpler form `RY @ CNOT @ RY @ CNOT`
  [(#547)](https://github.com/XanaduAI/pennylane/pull/547)

* The underlying queuing system was refactored, removing the `qml._current_context`
  property that held the currently active `QNode` or `OperationRecorder`. Now, all
  objects that expose a queue for operations inherit from `QueuingContext` and
  register their queue globally.
  [(#548)](https://github.com/XanaduAI/pennylane/pull/548)

* The PennyLane repository has a new benchmarking tool which supports the comparison of different git revisions.
  [(#568)](https://github.com/XanaduAI/pennylane/pull/568)
  [(#560)](https://github.com/XanaduAI/pennylane/pull/560)
  [(#516)](https://github.com/XanaduAI/pennylane/pull/516)

<h3>Documentation</h3>

* Updated the development section by creating a landing page with links to sub-pages
  containing specific guides.
  [(#596)](https://github.com/XanaduAI/pennylane/pull/596)

* Extended the developer's guide by a section explaining how to add new templates.
  [(#564)](https://github.com/XanaduAI/pennylane/pull/564)

<h3>Bug fixes</h3>

* `tf.GradientTape().jacobian()` can now be evaluated on QNodes using the TensorFlow interface.
  [(#626)](https://github.com/XanaduAI/pennylane/pull/626)

* `RandomLayers()` is now compatible with the qiskit devices.
  [(#597)](https://github.com/XanaduAI/pennylane/pull/597)

* `DefaultQubit.probability()` now returns the correct probability when called with
  `device.analytic=False`.
  [(#563)](https://github.com/XanaduAI/pennylane/pull/563)

* Fixed a bug in the `StronglyEntanglingLayers` template, allowing it to
  work correctly when applied to a single wire.
  [(544)](https://github.com/XanaduAI/pennylane/pull/544)

* Fixed a bug when inverting operations with decompositions; operations marked as inverted
  are now correctly inverted when the fallback decomposition is called.
  [(#543)](https://github.com/XanaduAI/pennylane/pull/543)

* The `QNode.print_applied()` method now correctly displays wires where
  `qml.prob()` is being returned.
  [#542](https://github.com/XanaduAI/pennylane/pull/542)

<h3>Contributors</h3>

This release contains contributions from (in alphabetical order):

Ville Bergholm, Lana Bozanic, Thomas Bromley, Theodor Isacsson, Josh Izaac, Nathan Killoran,
Maggie Li, Johannes Jakob Meyer, Maria Schuld, Sukin Sim, Antal Száva.

# Release 0.8.1

<h3>Improvements</h3>

* Beginning of support for Python 3.8, with the test suite
  now being run in a Python 3.8 environment.
  [(#501)](https://github.com/XanaduAI/pennylane/pull/501)

<h3>Documentation</h3>

* Present templates as a gallery of thumbnails showing the
  basic circuit architecture.
  [(#499)](https://github.com/XanaduAI/pennylane/pull/499)

<h3>Bug fixes</h3>

* Fixed a bug where multiplying a QNode parameter by 0 caused a divide
  by zero error when calculating the parameter shift formula.
  [(#512)](https://github.com/XanaduAI/pennylane/pull/512)

* Fixed a bug where the shape of differentiable QNode arguments
  was being cached on the first construction, leading to indexing
  errors if the QNode was re-evaluated if the argument changed shape.
  [(#505)](https://github.com/XanaduAI/pennylane/pull/505)

<h3>Contributors</h3>

This release contains contributions from (in alphabetical order):

Ville Bergholm, Josh Izaac, Johannes Jakob Meyer, Maria Schuld, Antal Száva.

# Release 0.8.0

<h3>New features since last release</h3>

* Added a quantum chemistry package, `pennylane.qchem`, which supports
  integration with OpenFermion, Psi4, PySCF, and OpenBabel.
  [(#453)](https://github.com/XanaduAI/pennylane/pull/453)

  Features include:

  - Generate the qubit Hamiltonians directly starting with the atomic structure of the molecule.
  - Calculate the mean-field (Hartree-Fock) electronic structure of molecules.
  - Allow to define an active space based on the number of active electrons and active orbitals.
  - Perform the fermionic-to-qubit transformation of the electronic Hamiltonian by
    using different functions implemented in OpenFermion.
  - Convert OpenFermion's QubitOperator to a Pennylane `Hamiltonian` class.
  - Perform a Variational Quantum Eigensolver (VQE) computation with this Hamiltonian in PennyLane.

  Check out the [quantum chemistry quickstart](https://pennylane.readthedocs.io/en/latest/introduction/chemistry.html), as well the quantum chemistry and VQE tutorials.

* PennyLane now has some functions and classes for creating and solving VQE
  problems. [(#467)](https://github.com/XanaduAI/pennylane/pull/467)

  - `qml.Hamiltonian`: a lightweight class for representing qubit Hamiltonians
  - `qml.VQECost`: a class for quickly constructing a differentiable cost function
    given a circuit ansatz, Hamiltonian, and one or more devices

    ```python
    >>> H = qml.vqe.Hamiltonian(coeffs, obs)
    >>> cost = qml.VQECost(ansatz, hamiltonian, dev, interface="torch")
    >>> params = torch.rand([4, 3])
    >>> cost(params)
    tensor(0.0245, dtype=torch.float64)
    ```

* Added a circuit drawing feature that provides a text-based representation
  of a QNode instance. It can be invoked via `qnode.draw()`. The user can specify
  to display variable names instead of variable values and choose either an ASCII
  or Unicode charset.
  [(#446)](https://github.com/XanaduAI/pennylane/pull/446)

  Consider the following circuit as an example:
  ```python3
  @qml.qnode(dev)
  def qfunc(a, w):
      qml.Hadamard(0)
      qml.CRX(a, wires=[0, 1])
      qml.Rot(w[0], w[1], w[2], wires=[1])
      qml.CRX(-a, wires=[0, 1])

      return qml.expval(qml.PauliZ(0) @ qml.PauliZ(1))
  ```

  We can draw the circuit after it has been executed:

  ```python
  >>> result = qfunc(2.3, [1.2, 3.2, 0.7])
  >>> print(qfunc.draw())
   0: ──H──╭C────────────────────────────╭C─────────╭┤ ⟨Z ⊗ Z⟩
   1: ─────╰RX(2.3)──Rot(1.2, 3.2, 0.7)──╰RX(-2.3)──╰┤ ⟨Z ⊗ Z⟩
  >>> print(qfunc.draw(charset="ascii"))
   0: --H--+C----------------------------+C---------+| <Z @ Z>
   1: -----+RX(2.3)--Rot(1.2, 3.2, 0.7)--+RX(-2.3)--+| <Z @ Z>
  >>> print(qfunc.draw(show_variable_names=True))
   0: ──H──╭C─────────────────────────────╭C─────────╭┤ ⟨Z ⊗ Z⟩
   1: ─────╰RX(a)──Rot(w[0], w[1], w[2])──╰RX(-1*a)──╰┤ ⟨Z ⊗ Z⟩
  ```

* Added `QAOAEmbedding` and its parameter initialization
  as a new trainable template.
  [(#442)](https://github.com/XanaduAI/pennylane/pull/442)

  <img src="https://pennylane.readthedocs.io/en/latest/_images/qaoa_layers.png"
  width=70%></img>

* Added the `qml.probs()` measurement function, allowing QNodes
  to differentiate variational circuit probabilities
  on simulators and hardware.
  [(#432)](https://github.com/XanaduAI/pennylane/pull/432)

  ```python
  @qml.qnode(dev)
  def circuit(x):
      qml.Hadamard(wires=0)
      qml.RY(x, wires=0)
      qml.RX(x, wires=1)
      qml.CNOT(wires=[0, 1])
      return qml.probs(wires=[0])
  ```
  Executing this circuit gives the marginal probability of wire 1:
  ```python
  >>> circuit(0.2)
  [0.40066533 0.59933467]
  ```
  QNodes that return probabilities fully support autodifferentiation.

* Added the convenience load functions `qml.from_pyquil`, `qml.from_quil` and
  `qml.from_quil_file` that convert pyQuil objects and Quil code to PennyLane
  templates. This feature requires version 0.8 or above of the PennyLane-Forest
  plugin.
  [(#459)](https://github.com/XanaduAI/pennylane/pull/459)

* Added a `qml.inv` method that inverts templates and sequences of Operations.
  Added a `@qml.template` decorator that makes templates return the queued Operations.
  [(#462)](https://github.com/XanaduAI/pennylane/pull/462)

  For example, using this function to invert a template inside a QNode:

  ```python3
      @qml.template
      def ansatz(weights, wires):
          for idx, wire in enumerate(wires):
              qml.RX(weights[idx], wires=[wire])

          for idx in range(len(wires) - 1):
              qml.CNOT(wires=[wires[idx], wires[idx + 1]])

      dev = qml.device('default.qubit', wires=2)

      @qml.qnode(dev)
      def circuit(weights):
          qml.inv(ansatz(weights, wires=[0, 1]))
          return qml.expval(qml.PauliZ(0) @ qml.PauliZ(1))
    ```

* Added the `QNodeCollection` container class, that allows independent
  QNodes to be stored and evaluated simultaneously. Experimental support
  for asynchronous evaluation of contained QNodes is provided with the
  `parallel=True` keyword argument.
  [(#466)](https://github.com/XanaduAI/pennylane/pull/466)

* Added a high level `qml.map` function, that maps a quantum
  circuit template over a list of observables or devices, returning
  a `QNodeCollection`.
  [(#466)](https://github.com/XanaduAI/pennylane/pull/466)

  For example:

  ```python3
  >>> def my_template(params, wires, **kwargs):
  >>>    qml.RX(params[0], wires=wires[0])
  >>>    qml.RX(params[1], wires=wires[1])
  >>>    qml.CNOT(wires=wires)

  >>> obs_list = [qml.PauliX(0) @ qml.PauliZ(1), qml.PauliZ(0) @ qml.PauliX(1)]
  >>> dev = qml.device("default.qubit", wires=2)
  >>> qnodes = qml.map(my_template, obs_list, dev, measure="expval")
  >>> qnodes([0.54, 0.12])
  array([-0.06154835  0.99280864])
  ```

* Added high level `qml.sum`, `qml.dot`, `qml.apply` functions
  that act on QNode collections.
  [(#466)](https://github.com/XanaduAI/pennylane/pull/466)

  `qml.apply` allows vectorized functions to act over the entire QNode
  collection:
  ```python
  >>> qnodes = qml.map(my_template, obs_list, dev, measure="expval")
  >>> cost = qml.apply(np.sin, qnodes)
  >>> cost([0.54, 0.12])
  array([-0.0615095  0.83756375])
  ```

  `qml.sum` and `qml.dot` take the sum of a QNode collection, and a
  dot product of tensors/arrays/QNode collections, respectively.

<h3>Breaking changes</h3>

* Deprecated the old-style `QNode` such that only the new-style `QNode` and its syntax can be used,
  moved all related files from the `pennylane/beta` folder to `pennylane`.
  [(#440)](https://github.com/XanaduAI/pennylane/pull/440)

<h3>Improvements</h3>

* Added the `Tensor.prune()` method and the `Tensor.non_identity_obs` property for extracting
  non-identity instances from the observables making up a `Tensor` instance.
  [(#498)](https://github.com/XanaduAI/pennylane/pull/498)

* Renamed the `expt.tensornet` and `expt.tensornet.tf` devices to `default.tensor` and
  `default.tensor.tf`.
  [(#495)](https://github.com/XanaduAI/pennylane/pull/495)

* Added a serialization method to the `CircuitGraph` class that is used to create a unique
  hash for each quantum circuit graph.
  [(#470)](https://github.com/XanaduAI/pennylane/pull/470)

* Added the `Observable.eigvals` method to return the eigenvalues of observables.
  [(#449)](https://github.com/XanaduAI/pennylane/pull/449)

* Added the `Observable.diagonalizing_gates` method to return the gates
  that diagonalize an observable in the computational basis.
  [(#454)](https://github.com/XanaduAI/pennylane/pull/454)

* Added the `Operator.matrix` method to return the matrix representation
  of an operator in the computational basis.
  [(#454)](https://github.com/XanaduAI/pennylane/pull/454)

* Added a `QubitDevice` class which implements common functionalities of plugin devices such that
  plugin devices can rely on these implementations. The new `QubitDevice` also includes
  a new `execute` method, which allows for more convenient plugin design. In addition, `QubitDevice`
  also unifies the way samples are generated on qubit-based devices.
  [(#452)](https://github.com/XanaduAI/pennylane/pull/452)
  [(#473)](https://github.com/XanaduAI/pennylane/pull/473)

* Improved documentation of `AmplitudeEmbedding` and `BasisEmbedding` templates.
  [(#441)](https://github.com/XanaduAI/pennylane/pull/441)
  [(#439)](https://github.com/XanaduAI/pennylane/pull/439)

* Codeblocks in the documentation now have a 'copy' button for easily
  copying examples.
  [(#437)](https://github.com/XanaduAI/pennylane/pull/437)

<h3>Documentation</h3>

* Update the developers plugin guide to use QubitDevice.
  [(#483)](https://github.com/XanaduAI/pennylane/pull/483)

<h3>Bug fixes</h3>

* Fixed a bug in `CVQNode._pd_analytic`, where non-descendant observables were not
  Heisenberg-transformed before evaluating the partial derivatives when using the
  order-2 parameter-shift method, resulting in an erroneous Jacobian for some circuits.
  [(#433)](https://github.com/XanaduAI/pennylane/pull/433)

<h3>Contributors</h3>

This release contains contributions from (in alphabetical order):

Juan Miguel Arrazola, Ville Bergholm, Alain Delgado Gran, Olivia Di Matteo,
Theodor Isacsson, Josh Izaac, Soran Jahangiri, Nathan Killoran, Johannes Jakob Meyer,
Zeyue Niu, Maria Schuld, Antal Száva.

# Release 0.7.0

<h3>New features since last release</h3>

* Custom padding constant in `AmplitudeEmbedding` is supported (see 'Breaking changes'.)
  [(#419)](https://github.com/XanaduAI/pennylane/pull/419)

* `StronglyEntanglingLayer` and `RandomLayer` now work with a single wire.
  [(#409)](https://github.com/XanaduAI/pennylane/pull/409)
  [(#413)](https://github.com/XanaduAI/pennylane/pull/413)

* Added support for applying the inverse of an `Operation` within a circuit.
  [(#377)](https://github.com/XanaduAI/pennylane/pull/377)

* Added an `OperationRecorder()` context manager, that allows templates
  and quantum functions to be executed while recording events. The
  recorder can be used with and without QNodes as a debugging utility.
  [(#388)](https://github.com/XanaduAI/pennylane/pull/388)

* Operations can now specify a decomposition that is used when the desired operation
  is not supported on the target device.
  [(#396)](https://github.com/XanaduAI/pennylane/pull/396)

* The ability to load circuits from external frameworks as templates
  has been added via the new `qml.load()` function. This feature
  requires plugin support --- this initial release provides support
  for Qiskit circuits and QASM files when `pennylane-qiskit` is installed,
  via the functions `qml.from_qiskit` and `qml.from_qasm`.
  [(#418)](https://github.com/XanaduAI/pennylane/pull/418)

* An experimental tensor network device has been added
  [(#416)](https://github.com/XanaduAI/pennylane/pull/416)
  [(#395)](https://github.com/XanaduAI/pennylane/pull/395)
  [(#394)](https://github.com/XanaduAI/pennylane/pull/394)
  [(#380)](https://github.com/XanaduAI/pennylane/pull/380)

* An experimental tensor network device which uses TensorFlow for
  backpropagation has been added
  [(#427)](https://github.com/XanaduAI/pennylane/pull/427)

* Custom padding constant in `AmplitudeEmbedding` is supported (see 'Breaking changes'.)
  [(#419)](https://github.com/XanaduAI/pennylane/pull/419)

<h3>Breaking changes</h3>

* The `pad` parameter in `AmplitudeEmbedding()` is now either `None` (no automatic padding), or a
  number that is used as the padding constant.
  [(#419)](https://github.com/XanaduAI/pennylane/pull/419)

* Initialization functions now return a single array of weights per function. Utilities for multi-weight templates
  `Interferometer()` and `CVNeuralNetLayers()` are provided.
  [(#412)](https://github.com/XanaduAI/pennylane/pull/412)

* The single layer templates `RandomLayer()`, `CVNeuralNetLayer()` and `StronglyEntanglingLayer()`
  have been turned into private functions `_random_layer()`, `_cv_neural_net_layer()` and
  `_strongly_entangling_layer()`. Recommended use is now via the corresponding `Layers()` templates.
  [(#413)](https://github.com/XanaduAI/pennylane/pull/413)

<h3>Improvements</h3>

* Added extensive input checks in templates.
  [(#419)](https://github.com/XanaduAI/pennylane/pull/419)

* Templates integration tests are rewritten - now cover keyword/positional argument passing,
  interfaces and combinations of templates.
  [(#409)](https://github.com/XanaduAI/pennylane/pull/409)
  [(#419)](https://github.com/XanaduAI/pennylane/pull/419)

* State vector preparation operations in the `default.qubit` plugin can now be
  applied to subsets of wires, and are restricted to being the first operation
  in a circuit.
  [(#346)](https://github.com/XanaduAI/pennylane/pull/346)

* The `QNode` class is split into a hierarchy of simpler classes.
  [(#354)](https://github.com/XanaduAI/pennylane/pull/354)
  [(#398)](https://github.com/XanaduAI/pennylane/pull/398)
  [(#415)](https://github.com/XanaduAI/pennylane/pull/415)
  [(#417)](https://github.com/XanaduAI/pennylane/pull/417)
  [(#425)](https://github.com/XanaduAI/pennylane/pull/425)

* Added the gates U1, U2 and U3 parametrizing arbitrary unitaries on 1, 2 and 3
  qubits and the Toffoli gate to the set of qubit operations.
  [(#396)](https://github.com/XanaduAI/pennylane/pull/396)

* Changes have been made to accomodate the movement of the main function
  in `pytest._internal` to `pytest._internal.main` in pip 19.3.
  [(#404)](https://github.com/XanaduAI/pennylane/pull/404)

* Added the templates `BasisStatePreparation` and `MottonenStatePreparation` that use
  gates to prepare a basis state and an arbitrary state respectively.
  [(#336)](https://github.com/XanaduAI/pennylane/pull/336)

* Added decompositions for `BasisState` and `QubitStateVector` based on state
  preparation templates.
  [(#414)](https://github.com/XanaduAI/pennylane/pull/414)

* Replaces the pseudo-inverse in the quantum natural gradient optimizer
  (which can be numerically unstable) with `np.linalg.solve`.
  [(#428)](https://github.com/XanaduAI/pennylane/pull/428)

<h3>Contributors</h3>

This release contains contributions from (in alphabetical order):

Ville Bergholm, Josh Izaac, Nathan Killoran, Angus Lowe, Johannes Jakob Meyer,
Oluwatobi Ogunbayo, Maria Schuld, Antal Száva.

# Release 0.6.1

<h3>New features since last release</h3>

* Added a `print_applied` method to QNodes, allowing the operation
  and observable queue to be printed as last constructed.
  [(#378)](https://github.com/XanaduAI/pennylane/pull/378)

<h3>Improvements</h3>

* A new `Operator` base class is introduced, which is inherited by both the
  `Observable` class and the `Operation` class.
  [(#355)](https://github.com/XanaduAI/pennylane/pull/355)

* Removed deprecated `@abstractproperty` decorators
  in `_device.py`.
  [(#374)](https://github.com/XanaduAI/pennylane/pull/374)

* The `CircuitGraph` class is updated to deal with `Operation` instances directly.
  [(#344)](https://github.com/XanaduAI/pennylane/pull/344)

* Comprehensive gradient tests have been added for the interfaces.
  [(#381)](https://github.com/XanaduAI/pennylane/pull/381)

<h3>Documentation</h3>

* The new restructured documentation has been polished and updated.
  [(#387)](https://github.com/XanaduAI/pennylane/pull/387)
  [(#375)](https://github.com/XanaduAI/pennylane/pull/375)
  [(#372)](https://github.com/XanaduAI/pennylane/pull/372)
  [(#370)](https://github.com/XanaduAI/pennylane/pull/370)
  [(#369)](https://github.com/XanaduAI/pennylane/pull/369)
  [(#367)](https://github.com/XanaduAI/pennylane/pull/367)
  [(#364)](https://github.com/XanaduAI/pennylane/pull/364)

* Updated the development guides.
  [(#382)](https://github.com/XanaduAI/pennylane/pull/382)
  [(#379)](https://github.com/XanaduAI/pennylane/pull/379)

* Added all modules, classes, and functions to the API section
  in the documentation.
  [(#373)](https://github.com/XanaduAI/pennylane/pull/373)

<h3>Bug fixes</h3>

* Replaces the existing `np.linalg.norm` normalization with hand-coded
  normalization, allowing `AmplitudeEmbedding` to be used with differentiable
  parameters. AmplitudeEmbedding tests have been added and improved.
  [(#376)](https://github.com/XanaduAI/pennylane/pull/376)

<h3>Contributors</h3>

This release contains contributions from (in alphabetical order):

Ville Bergholm, Josh Izaac, Nathan Killoran, Maria Schuld, Antal Száva

# Release 0.6.0

<h3>New features since last release</h3>

* The devices `default.qubit` and `default.gaussian` have a new initialization parameter
  `analytic` that indicates if expectation values and variances should be calculated
  analytically and not be estimated from data.
  [(#317)](https://github.com/XanaduAI/pennylane/pull/317)

* Added C-SWAP gate to the set of qubit operations
  [(#330)](https://github.com/XanaduAI/pennylane/pull/330)

* The TensorFlow interface has been renamed from `"tfe"` to `"tf"`, and
  now supports TensorFlow 2.0.
  [(#337)](https://github.com/XanaduAI/pennylane/pull/337)

* Added the S and T gates to the set of qubit operations.
  [(#343)](https://github.com/XanaduAI/pennylane/pull/343)

* Tensor observables are now supported within the `expval`,
  `var`, and `sample` functions, by using the `@` operator.
  [(#267)](https://github.com/XanaduAI/pennylane/pull/267)


<h3>Breaking changes</h3>

* The argument `n` specifying the number of samples in the method `Device.sample` was removed.
  Instead, the method will always return `Device.shots` many samples.
  [(#317)](https://github.com/XanaduAI/pennylane/pull/317)

<h3>Improvements</h3>

* The number of shots / random samples used to estimate expectation values and variances, `Device.shots`,
  can now be changed after device creation.
  [(#317)](https://github.com/XanaduAI/pennylane/pull/317)

* Unified import shortcuts to be under qml in qnode.py
  and test_operation.py
  [(#329)](https://github.com/XanaduAI/pennylane/pull/329)

* The quantum natural gradient now uses `scipy.linalg.pinvh` which is more efficient for symmetric matrices
  than the previously used `scipy.linalg.pinv`.
  [(#331)](https://github.com/XanaduAI/pennylane/pull/331)

* The deprecated `qml.expval.Observable` syntax has been removed.
  [(#267)](https://github.com/XanaduAI/pennylane/pull/267)

* Remainder of the unittest-style tests were ported to pytest.
  [(#310)](https://github.com/XanaduAI/pennylane/pull/310)

* The `do_queue` argument for operations now only takes effect
  within QNodes. Outside of QNodes, operations can now be instantiated
  without needing to specify `do_queue`.
  [(#359)](https://github.com/XanaduAI/pennylane/pull/359)

<h3>Documentation</h3>

* The docs are rewritten and restructured to contain a code introduction section as well as an API section.
  [(#314)](https://github.com/XanaduAI/pennylane/pull/275)

* Added Ising model example to the tutorials
  [(#319)](https://github.com/XanaduAI/pennylane/pull/319)

* Added tutorial for QAOA on MaxCut problem
  [(#328)](https://github.com/XanaduAI/pennylane/pull/328)

* Added QGAN flow chart figure to its tutorial
  [(#333)](https://github.com/XanaduAI/pennylane/pull/333)

* Added missing figures for gallery thumbnails of state-preparation
  and QGAN tutorials
  [(#326)](https://github.com/XanaduAI/pennylane/pull/326)

* Fixed typos in the state preparation tutorial
  [(#321)](https://github.com/XanaduAI/pennylane/pull/321)

* Fixed bug in VQE tutorial 3D plots
  [(#327)](https://github.com/XanaduAI/pennylane/pull/327)

<h3>Bug fixes</h3>

* Fixed typo in measurement type error message in qnode.py
  [(#341)](https://github.com/XanaduAI/pennylane/pull/341)

<h3>Contributors</h3>

This release contains contributions from (in alphabetical order):

Shahnawaz Ahmed, Ville Bergholm, Aroosa Ijaz, Josh Izaac, Nathan Killoran, Angus Lowe,
Johannes Jakob Meyer, Maria Schuld, Antal Száva, Roeland Wiersema.

# Release 0.5.0

<h3>New features since last release</h3>

* Adds a new optimizer, `qml.QNGOptimizer`, which optimizes QNodes using
  quantum natural gradient descent. See https://arxiv.org/abs/1909.02108
  for more details.
  [(#295)](https://github.com/XanaduAI/pennylane/pull/295)
  [(#311)](https://github.com/XanaduAI/pennylane/pull/311)

* Adds a new QNode method, `QNode.metric_tensor()`,
  which returns the block-diagonal approximation to the Fubini-Study
  metric tensor evaluated on the attached device.
  [(#295)](https://github.com/XanaduAI/pennylane/pull/295)

* Sampling support: QNodes can now return a specified number of samples
  from a given observable via the top-level `pennylane.sample()` function.
  To support this on plugin devices, there is a new `Device.sample` method.

  Calculating gradients of QNodes that involve sampling is not possible.
  [(#256)](https://github.com/XanaduAI/pennylane/pull/256)

* `default.qubit` has been updated to provide support for sampling.
  [(#256)](https://github.com/XanaduAI/pennylane/pull/256)

* Added controlled rotation gates to PennyLane operations and `default.qubit` plugin.
  [(#251)](https://github.com/XanaduAI/pennylane/pull/251)

<h3>Breaking changes</h3>

* The method `Device.supported` was removed, and replaced with the methods
  `Device.supports_observable` and `Device.supports_operation`.
  Both methods can be called with string arguments (`dev.supports_observable('PauliX')`) and
  class arguments (`dev.supports_observable(qml.PauliX)`).
  [(#276)](https://github.com/XanaduAI/pennylane/pull/276)

* The following CV observables were renamed to comply with the new Operation/Observable
  scheme: `MeanPhoton` to `NumberOperator`, `Homodyne` to `QuadOperator` and `NumberState` to `FockStateProjector`.
  [(#254)](https://github.com/XanaduAI/pennylane/pull/254)

<h3>Improvements</h3>

* The `AmplitudeEmbedding` function now provides options to normalize and
  pad features to ensure a valid state vector is prepared.
  [(#275)](https://github.com/XanaduAI/pennylane/pull/275)

* Operations can now optionally specify generators, either as existing PennyLane
  operations, or by providing a NumPy array.
  [(#295)](https://github.com/XanaduAI/pennylane/pull/295)
  [(#313)](https://github.com/XanaduAI/pennylane/pull/313)

* Adds a `Device.parameters` property, so that devices can view a dictionary mapping free
  parameters to operation parameters. This will allow plugin devices to take advantage
  of parametric compilation.
  [(#283)](https://github.com/XanaduAI/pennylane/pull/283)

* Introduces two enumerations: `Any` and `All`, representing any number of wires
  and all wires in the system respectively. They can be imported from
  `pennylane.operation`, and can be used when defining the `Operation.num_wires`
  class attribute of operations.
  [(#277)](https://github.com/XanaduAI/pennylane/pull/277)

  As part of this change:

  - `All` is equivalent to the integer 0, for backwards compatibility with the
    existing test suite

  - `Any` is equivalent to the integer -1 to allow numeric comparison
    operators to continue working

  - An additional validation is now added to the `Operation` class,
    which will alert the user that an operation with `num_wires = All`
    is being incorrectly.

* The one-qubit rotations in `pennylane.plugins.default_qubit` no longer depend on Scipy's `expm`. Instead
  they are calculated with Euler's formula.
  [(#292)](https://github.com/XanaduAI/pennylane/pull/292)

* Creates an `ObservableReturnTypes` enumeration class containing `Sample`,
  `Variance` and `Expectation`. These new values can be assigned to the `return_type`
  attribute of an `Observable`.
  [(#290)](https://github.com/XanaduAI/pennylane/pull/290)

* Changed the signature of the `RandomLayer` and `RandomLayers` templates to have a fixed seed by default.
  [(#258)](https://github.com/XanaduAI/pennylane/pull/258)

* `setup.py` has been cleaned up, removing the non-working shebang,
  and removing unused imports.
  [(#262)](https://github.com/XanaduAI/pennylane/pull/262)

<h3>Documentation</h3>

* A documentation refactor to simplify the tutorials and
  include Sphinx-Gallery.
  [(#291)](https://github.com/XanaduAI/pennylane/pull/291)

  - Examples and tutorials previously split across the `examples/`
    and `doc/tutorials/` directories, in a mixture of ReST and Jupyter notebooks,
    have been rewritten as Python scripts with ReST comments in a single location,
    the `examples/` folder.

  - Sphinx-Gallery is used to automatically build and run the tutorials.
    Rendered output is displayed in the Sphinx documentation.

  - Links are provided at the top of every tutorial page for downloading the
    tutorial as an executable python script, downloading the tutorial
    as a Jupyter notebook, or viewing the notebook on GitHub.

  - The tutorials table of contents have been moved to a single quick start page.

* Fixed a typo in `QubitStateVector`.
  [(#296)](https://github.com/XanaduAI/pennylane/pull/296)

* Fixed a typo in the `default_gaussian.gaussian_state` function.
  [(#293)](https://github.com/XanaduAI/pennylane/pull/293)

* Fixed a typo in the gradient recipe within the `RX`, `RY`, `RZ`
  operation docstrings.
  [(#248)](https://github.com/XanaduAI/pennylane/pull/248)

* Fixed a broken link in the tutorial documentation, as a
  result of the `qml.expval.Observable` deprecation.
  [(#246)](https://github.com/XanaduAI/pennylane/pull/246)

<h3>Bug fixes</h3>

* Fixed a bug where a `PolyXP` observable would fail if applied to subsets
  of wires on `default.gaussian`.
  [(#277)](https://github.com/XanaduAI/pennylane/pull/277)

<h3>Contributors</h3>

This release contains contributions from (in alphabetical order):

Simon Cross, Aroosa Ijaz, Josh Izaac, Nathan Killoran, Johannes Jakob Meyer,
Rohit Midha, Nicolás Quesada, Maria Schuld, Antal Száva, Roeland Wiersema.

# Release 0.4.0

<h3>New features since last release</h3>

* `pennylane.expval()` is now a top-level *function*, and is no longer
  a package of classes. For now, the existing `pennylane.expval.Observable`
  interface continues to work, but will raise a deprecation warning.
  [(#232)](https://github.com/XanaduAI/pennylane/pull/232)

* Variance support: QNodes can now return the variance of observables,
  via the top-level `pennylane.var()` function. To support this on
  plugin devices, there is a new `Device.var` method.

  The following observables support analytic gradients of variances:

  - All qubit observables (requiring 3 circuit evaluations for involutory
    observables such as `Identity`, `X`, `Y`, `Z`; and 5 circuit evals for
    non-involutary observables, currently only `qml.Hermitian`)

  - First-order CV observables (requiring 5 circuit evaluations)

  Second-order CV observables support numerical variance gradients.

* `pennylane.about()` function added, providing details
  on current PennyLane version, installed plugins, Python,
  platform, and NumPy versions [(#186)](https://github.com/XanaduAI/pennylane/pull/186)

* Removed the logic that allowed `wires` to be passed as a positional
  argument in quantum operations. This allows us to raise more useful
  error messages for the user if incorrect syntax is used.
  [(#188)](https://github.com/XanaduAI/pennylane/pull/188)

* Adds support for multi-qubit expectation values of the `pennylane.Hermitian()`
  observable [(#192)](https://github.com/XanaduAI/pennylane/pull/192)

* Adds support for multi-qubit expectation values in `default.qubit`.
  [(#202)](https://github.com/XanaduAI/pennylane/pull/202)

* Organize templates into submodules [(#195)](https://github.com/XanaduAI/pennylane/pull/195).
  This included the following improvements:

  - Distinguish embedding templates from layer templates.

  - New random initialization functions supporting the templates available
    in the new submodule `pennylane.init`.

  - Added a random circuit template (`RandomLayers()`), in which rotations and 2-qubit gates are randomly
    distributed over the wires

  - Add various embedding strategies

<h3>Breaking changes</h3>

* The `Device` methods `expectations`, `pre_expval`, and `post_expval` have been
  renamed to `observables`, `pre_measure`, and `post_measure` respectively.
  [(#232)](https://github.com/XanaduAI/pennylane/pull/232)

<h3>Improvements</h3>

* `default.qubit` plugin now uses `np.tensordot` when applying quantum operations
  and evaluating expectations, resulting in significant speedup
  [(#239)](https://github.com/XanaduAI/pennylane/pull/239),
  [(#241)](https://github.com/XanaduAI/pennylane/pull/241)

* PennyLane now allows division of quantum operation parameters by a constant
  [(#179)](https://github.com/XanaduAI/pennylane/pull/179)

* Portions of the test suite are in the process of being ported to pytest.
  Note: this is still a work in progress.

  Ported tests include:

  - `test_ops.py`
  - `test_about.py`
  - `test_classical_gradients.py`
  - `test_observables.py`
  - `test_measure.py`
  - `test_init.py`
  - `test_templates*.py`
  - `test_ops.py`
  - `test_variable.py`
  - `test_qnode.py` (partial)

<h3>Bug fixes</h3>

* Fixed a bug in `Device.supported`, which would incorrectly
  mark an operation as supported if it shared a name with an
  observable [(#203)](https://github.com/XanaduAI/pennylane/pull/203)

* Fixed a bug in `Operation.wires`, by explicitly casting the
  type of each wire to an integer [(#206)](https://github.com/XanaduAI/pennylane/pull/206)

* Removed code in PennyLane which configured the logger,
  as this would clash with users' configurations
  [(#208)](https://github.com/XanaduAI/pennylane/pull/208)

* Fixed a bug in `default.qubit`, in which `QubitStateVector` operations
  were accidentally being cast to `np.float` instead of `np.complex`.
  [(#211)](https://github.com/XanaduAI/pennylane/pull/211)


<h3>Contributors</h3>

This release contains contributions from:

Shahnawaz Ahmed, riveSunder, Aroosa Ijaz, Josh Izaac, Nathan Killoran, Maria Schuld.

# Release 0.3.1

<h3>Bug fixes</h3>

* Fixed a bug where the interfaces submodule was not correctly being packaged via setup.py

# Release 0.3.0

<h3>New features since last release</h3>

* PennyLane now includes a new `interfaces` submodule, which enables QNode integration with additional machine learning libraries.
* Adds support for an experimental PyTorch interface for QNodes
* Adds support for an experimental TensorFlow eager execution interface for QNodes
* Adds a PyTorch+GPU+QPU tutorial to the documentation
* Documentation now includes links and tutorials including the new [PennyLane-Forest](https://github.com/rigetti/pennylane-forest) plugin.

<h3>Improvements</h3>

* Printing a QNode object, via `print(qnode)` or in an interactive terminal, now displays more useful information regarding the QNode,
  including the device it runs on, the number of wires, it's interface, and the quantum function it uses:

  ```python
  >>> print(qnode)
  <QNode: device='default.qubit', func=circuit, wires=2, interface=PyTorch>
  ```

<h3>Contributors</h3>

This release contains contributions from:

Josh Izaac and Nathan Killoran.


# Release 0.2.0

<h3>New features since last release</h3>

* Added the `Identity` expectation value for both CV and qubit models [(#135)](https://github.com/XanaduAI/pennylane/pull/135)
* Added the `templates.py` submodule, containing some commonly used QML models to be used as ansatz in QNodes [(#133)](https://github.com/XanaduAI/pennylane/pull/133)
* Added the `qml.Interferometer` CV operation [(#152)](https://github.com/XanaduAI/pennylane/pull/152)
* Wires are now supported as free QNode parameters [(#151)](https://github.com/XanaduAI/pennylane/pull/151)
* Added ability to update stepsizes of the optimizers [(#159)](https://github.com/XanaduAI/pennylane/pull/159)

<h3>Improvements</h3>

* Removed use of hardcoded values in the optimizers, made them parameters (see [#131](https://github.com/XanaduAI/pennylane/pull/131) and [#132](https://github.com/XanaduAI/pennylane/pull/132))
* Created the new `PlaceholderExpectation`, to be used when both CV and qubit expval modules contain expectations with the same name
* Provide a way for plugins to view the operation queue _before_ applying operations. This allows for on-the-fly modifications of
  the queue, allowing hardware-based plugins to support the full range of qubit expectation values. [(#143)](https://github.com/XanaduAI/pennylane/pull/143)
* QNode return values now support _any_ form of sequence, such as lists, sets, etc. [(#144)](https://github.com/XanaduAI/pennylane/pull/144)
* CV analytic gradient calculation is now more robust, allowing for operations which may not themselves be differentiated, but have a
  well defined `_heisenberg_rep` method, and so may succeed operations that are analytically differentiable [(#152)](https://github.com/XanaduAI/pennylane/pull/152)

<h3>Bug fixes</h3>

* Fixed a bug where the variational classifier example was not batching when learning parity (see [#128](https://github.com/XanaduAI/pennylane/pull/128) and [#129](https://github.com/XanaduAI/pennylane/pull/129))
* Fixed an inconsistency where some initial state operations were documented as accepting complex parameters - all operations
  now accept real values [(#146)](https://github.com/XanaduAI/pennylane/pull/146)

<h3>Contributors</h3>

This release contains contributions from:

Christian Gogolin, Josh Izaac, Nathan Killoran, and Maria Schuld.


# Release 0.1.0

Initial public release.

<h3>Contributors</h3>
This release contains contributions from:

Ville Bergholm, Josh Izaac, Maria Schuld, Christian Gogolin, and Nathan Killoran.<|MERGE_RESOLUTION|>--- conflicted
+++ resolved
@@ -2,11 +2,10 @@
 
 <h3>New features since last release</h3>
 
-<<<<<<< HEAD
 * Functionality is added to create basis function objects and default basis set parameters
   for quantum chemistry. These functions are needed to perform auto-differentiable
   Hartree-Fock calculations. [(#1582)](https://github.com/PennyLaneAI/pennylane/pull/1582)
-=======
+
 * Custom gradient transforms can now be created using the new
   `@qml.gradients.gradient_transform` decorator on a batch-tape transform.
   [(#1589)](https://github.com/PennyLaneAI/pennylane/pull/1589)
@@ -53,7 +52,6 @@
   >>> qml.grad(qml.gradients.param_shift(circuit))(0.5)
   tensor(-0.87758256, requires_grad=True)
   ```
->>>>>>> 3b40be21
 
 * A new pytorch device, `qml.device('default.qubit.torch', wires=wires)`, supports
   backpropogation with the torch interface.
