--- conflicted
+++ resolved
@@ -2,7 +2,6 @@
 
 <h3>New features since last release</h3>
 
-<<<<<<< HEAD
 - Added the `DoubleExcitation` four-qubit operation, which is useful for quantum
   chemistry applications. [(#1121)](https://github.com/PennyLaneAI/pennylane/pull/1121)
 
@@ -24,7 +23,6 @@
   in terms of the `DoubleExcitationPlus` and `DoubleExcitationMinus` operations, whose
   gradients are given by the standard parameter-shift rule. These are also now supported.
 
-=======
 * Added the `QuantumMonteCarlo` template for performing quantum Monte Carlo estimation of an
   expectation value on simulator.
   [(#1130)](https://github.com/PennyLaneAI/pennylane/pull/1130)
@@ -72,7 +70,6 @@
   >>> expectation_estimated
   0.4327096457464369
   ```
->>>>>>> 50df173b
 
 * A new adjoint transform has been added. 
   [(#1111)](https://github.com/PennyLaneAI/pennylane/pull/1111)
