--- conflicted
+++ resolved
@@ -80,10 +80,6 @@
 
 Shahnawaz Ahmed, Ville Bergholm, Aroosa Ijaz, Josh Izaac, Angus Lowe,
 Johannes Jakob Meyer, Maria Schuld, Antal Száva, Roeland Wiersema.
-<<<<<<< HEAD
-
-=======
->>>>>>> 5526641c
 
 ---
 
