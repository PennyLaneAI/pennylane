--- conflicted
+++ resolved
@@ -2,7 +2,6 @@
 
 <h3>New features since last release</h3>
 
-<<<<<<< HEAD
 * Computing second derivatives and Hessians of QNodes is now supported when
   using the PyTorch interface.
   [(#1129)](https://github.com/PennyLaneAI/pennylane/pull/1129/files)
@@ -34,7 +33,8 @@
            [ 0.3826,  0.1124]],
           [[-0.1124, -0.3826],
            [-0.3826, -0.1124]]])
-=======
+  ```
+
 - The TensorFlow interface now supports computing second derivatives and Hessians of hybrid quantum models.
   Second derivatives are supported on both hardware and simulators.
   [(#1110)](https://github.com/PennyLaneAI/pennylane/pull/1110) 
@@ -62,7 +62,6 @@
 
   ```python
   hessian_diagonals = tape1.gradient(grad, x)
->>>>>>> 20690215
   ```
 
 * Adds a new transform `qml.ctrl` that adds control wires to subroutines.
