--- conflicted
+++ resolved
@@ -36,8 +36,6 @@
   in `pytest._internal` to `pytest._internal.main` in pip 19.3.
   [#404](https://github.com/XanaduAI/pennylane/pull/404)
 
-<<<<<<< HEAD
-=======
 * Added the templates `BasisStatePreparation` and `MottonenStatePreparation` that use
   gates to prepare a basis state and an arbitrary state respectively.
   [#336](https://github.com/XanaduAI/pennylane/pull/336)
@@ -45,7 +43,6 @@
 * Added decompositions for `BasisState` and `QubitStateVector` based on state
   preparation templates.
   [#414](https://github.com/XanaduAI/pennylane/pull/414)
->>>>>>> 9668b003
 
 ### Documentation
 
