--- conflicted
+++ resolved
@@ -182,12 +182,8 @@
 
 This release contains contributions from (in alphabetical order):
 
-<<<<<<< HEAD
-Thomas Bromley, Josh Izaac, Prateek Jain, Ankit Khandelwal, Johannes Jakob Meyer, Akash Narayanan, Maria Schuld,
-=======
-Thomas Bromley, Tanya Garg, Josh Izaac, Prateek Jain, Johannes Jakob Meyer, Akash Narayanan, Maria Schuld,
->>>>>>> 35901b71
-Ingrid Strandberg, Vincent Wong.
+Thomas Bromley, Tanya Garg, Josh Izaac, Prateek Jain, Ankit Khandelwal, Johannes Jakob Meyer, Akash Narayanan,
+Maria Schuld, Ingrid Strandberg, Vincent Wong.
 
 # Release 0.17.0 (current release)
 
