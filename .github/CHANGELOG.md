# Release 0.7.0-dev

### New features since last release

* Added an `OperationRecorder()` context manager, that allows templates
  and quantum functions to be executed while recording events. The
  recorder can be used with and without QNodes as a debugging utility.
  [#388](https://github.com/XanaduAI/pennylane/pull/388)

### Breaking changes

### Improvements

### Documentation

### Bug fixes

### Contributors

This release contains contributions from (in alphabetical order):

Josh Izaac, Johannes Jakob Meyer

---

# Release 0.6.1

### New features since last release

* Added a `print_applied` method to QNodes, allowing the operation
  and observable queue to be printed as last constructed.
  [#378](https://github.com/XanaduAI/pennylane/pull/378)

### Improvements

* A new `Operator` base class is introduced, which is inherited by both the
  `Observable` class and the `Operation` class.
  [#355](https://github.com/XanaduAI/pennylane/pull/355)

* Removed deprecated `@abstractproperty` decorators
  in `_device.py`.
  [#374](https://github.com/XanaduAI/pennylane/pull/374)

<<<<<<< HEAD
* Default qubit state vector preparation operations can now be applied to subsets of qubits, and
  are restricted to being the first operation in a circuit
  [#346](https://github.com/XanaduAI/pennylane/pull/346)
=======
* Comprehensive gradient tests have been added for the interfaces.
  [#381](https://github.com/XanaduAI/pennylane/pull/381)
>>>>>>> ecf659d0

### Documentation

* The new restructured documentation has been polished and updated.
  [#387](https://github.com/XanaduAI/pennylane/pull/387)
  [#375](https://github.com/XanaduAI/pennylane/pull/375)
  [#372](https://github.com/XanaduAI/pennylane/pull/372)
  [#370](https://github.com/XanaduAI/pennylane/pull/370)
  [#369](https://github.com/XanaduAI/pennylane/pull/369)
  [#367](https://github.com/XanaduAI/pennylane/pull/367)
  [#364](https://github.com/XanaduAI/pennylane/pull/364)

* Updated the development guides.
  [#382](https://github.com/XanaduAI/pennylane/pull/382)
  [#379](https://github.com/XanaduAI/pennylane/pull/379)

* Added all modules, classes, and functions to the API section
  in the documentation.
  [#373](https://github.com/XanaduAI/pennylane/pull/373)

### Bug fixes

* Replaces the existing `np.linalg.norm` normalization with hand-coded
  normalization, allowing `AmplitudeEmbedding` to be used with differentiable
  parameters. AmplitudeEmbedding tests have been added and improved.
  [#376](https://github.com/XanaduAI/pennylane/pull/376)

### Contributors

This release contains contributions from (in alphabetical order):

Josh Izaac, Nathan Killoran, Maria Schuld, Antal Száva

---

# Release 0.6.0

### New features since last release

* The devices `default.qubit` and `default.gaussian` have a new initialization parameter
  `analytic` that indicates if expectation values and variances should be calculated
  analytically and not be estimated from data.
  [#317](https://github.com/XanaduAI/pennylane/pull/317)

* Added C-SWAP gate to the set of qubit operations
  [#330](https://github.com/XanaduAI/pennylane/pull/330)

* The TensorFlow interface has been renamed from `"tfe"` to `"tf"`, and
  now supports TensorFlow 2.0.
  [#337](https://github.com/XanaduAI/pennylane/pull/337)

* Added the S and T gates to the set of qubit operations.
  [#343](https://github.com/XanaduAI/pennylane/pull/343)

* Tensor observables are now supported within the `expval`,
  `var`, and `sample` functions, by using the `@` operator.
  [#267](https://github.com/XanaduAI/pennylane/pull/267)

### Breaking changes

* The argument `n` specifying the number of samples in the method `Device.sample` was removed.
  Instead, the method will always return `Device.shots` many samples.
  [#317](https://github.com/XanaduAI/pennylane/pull/317)

### Improvements

* The number of shots / random samples used to estimate expectation values and variances, `Device.shots`,
  can now be changed after device creation.
  [#317](https://github.com/XanaduAI/pennylane/pull/317)

* Unified import shortcuts to be under qml in qnode.py
  and test_operation.py
  [#329](https://github.com/XanaduAI/pennylane/pull/329)

* The quantum natural gradient now uses `scipy.linalg.pinvh` which is more efficient for symmetric matrices
  than the previously used `scipy.linalg.pinv`.
  [#331](https://github.com/XanaduAI/pennylane/pull/331)

* The deprecated `qml.expval.Observable` syntax has been removed.
  [#267](https://github.com/XanaduAI/pennylane/pull/267)

* Remainder of the unittest-style tests were ported to pytest.
  [#310](https://github.com/XanaduAI/pennylane/pull/310)

* The `do_queue` argument for operations now only takes effect
  within QNodes. Outside of QNodes, operations can now be instantiated
  without needing to specify `do_queue`.
  [#359](https://github.com/XanaduAI/pennylane/pull/359)

### Documentation

* The docs are rewritten and restructured to contain a code introduction section as well as an API section.
  [#314](https://github.com/XanaduAI/pennylane/pull/275)

* Added Ising model example to the tutorials
  [#319] (https://github.com/XanaduAI/pennylane/pull/319)

* Added tutorial for QAOA on MaxCut problem
  [#328](https://github.com/XanaduAI/pennylane/pull/328)

* Added QGAN flow chart figure to its tutorial
  [#333](https://github.com/XanaduAI/pennylane/pull/333)

* Added missing figures for gallery thumbnails of state-preparation
  and QGAN tutorials
  [#326](https://github.com/XanaduAI/pennylane/pull/326)

* Fixed typos in the state preparation tutorial
  [#321](https://github.com/XanaduAI/pennylane/pull/321)

* Fixed bug in VQE tutorial 3D plots
  [#327](https://github.com/XanaduAI/pennylane/pull/327)

### Bug fixes

* Fixed typo in measurement type error message in qnode.py
  [#341](https://github.com/XanaduAI/pennylane/pull/341)

### Contributors

This release contains contributions from (in alphabetical order):

Shahnawaz Ahmed, Ville Bergholm, Aroosa Ijaz, Josh Izaac, Nathan Killoran, Angus Lowe,
Johannes Jakob Meyer, Maria Schuld, Antal Száva, Roeland Wiersema.

---

# Release 0.5.0

### New features since last release

* Adds a new optimizer, `qml.QNGOptimizer`, which optimizes QNodes using
  quantum natural gradient descent. See https://arxiv.org/abs/1909.02108
  for more details.
  [#295](https://github.com/XanaduAI/pennylane/pull/295)
  [#311](https://github.com/XanaduAI/pennylane/pull/311)

* Adds a new QNode method, `QNode.metric_tensor()`,
  which returns the block-diagonal approximation to the Fubini-Study
  metric tensor evaluated on the attached device.
  [#295](https://github.com/XanaduAI/pennylane/pull/295)

* Sampling support: QNodes can now return a specified number of samples
  from a given observable via the top-level `pennylane.sample()` function.
  To support this on plugin devices, there is a new `Device.sample` method.

  Calculating gradients of QNodes that involve sampling is not possible.
  [#256](https://github.com/XanaduAI/pennylane/pull/256)

* `default.qubit` has been updated to provide support for sampling.
  [#256](https://github.com/XanaduAI/pennylane/pull/256)

* Added controlled rotation gates to PennyLane operations and `default.qubit` plugin.
  [#251](https://github.com/XanaduAI/pennylane/pull/251)

### Breaking changes

* The method `Device.supported` was removed, and replaced with the methods
  `Device.supports_observable` and `Device.supports_operation`.
  Both methods can be called with string arguments (`dev.supports_observable('PauliX')`) and
  class arguments (`dev.supports_observable(qml.PauliX)`).
  [#276](https://github.com/XanaduAI/pennylane/pull/276)

* The following CV observables were renamed to comply with the new Operation/Observable
  scheme: `MeanPhoton` to `NumberOperator`, `Homodyne` to `QuadOperator` and `NumberState` to `FockStateProjector`.
  [#243](https://github.com/XanaduAI/pennylane/pull/254)

### Improvements

* The `AmplitudeEmbedding` function now provides options to normalize and
  pad features to ensure a valid state vector is prepared.
  [#275](https://github.com/XanaduAI/pennylane/pull/275)

* Operations can now optionally specify generators, either as existing PennyLane
  operations, or by providing a NumPy array.
  [#295](https://github.com/XanaduAI/pennylane/pull/295)
  [#313](https://github.com/XanaduAI/pennylane/pull/313)

* Adds a `Device.parameters` property, so that devices can view a dictionary mapping free
  parameters to operation parameters. This will allow plugin devices to take advantage
  of parametric compilation.
  [#283](https://github.com/XanaduAI/pennylane/pull/283)

* Introduces two enumerations: `Any` and `All`, representing any number of wires
  and all wires in the system respectively. They can be imported from
  `pennylane.operation`, and can be used when defining the `Operation.num_wires`
  class attribute of operations.
  [#277](https://github.com/XanaduAI/pennylane/pull/277)

  As part of this change:

  - `All` is equivalent to the integer 0, for backwards compatibility with the
    existing test suite

  - `Any` is equivalent to the integer -1 to allow numeric comparison
    operators to continue working

  - An additional validation is now added to the `Operation` class,
    which will alert the user that an operation with `num_wires = All`
    is being incorrectly.

* The one-qubit rotations in `pennylane.plugins.default_qubit` no longer depend on Scipy's `expm`. Instead
  they are calculated with Euler's formula.
  [#292](https://github.com/XanaduAI/pennylane/pull/292)

* Creates an `ObservableReturnTypes` enumeration class containing `Sample`,
  `Variance` and `Expectation`. These new values can be assigned to the `return_type`
  attribute of an `Observable`.
  [#290](https://github.com/XanaduAI/pennylane/pull/290)

* Changed the signature of the `RandomLayer` and `RandomLayers` templates to have a fixed seed by default.
  [#258](https://github.com/XanaduAI/pennylane/pull/258)

* `setup.py` has been cleaned up, removing the non-working shebang,
  and removing unused imports.
  [#262](https://github.com/XanaduAI/pennylane/pull/262)

### Documentation

* A documentation refactor to simplify the tutorials and
  include Sphinx-Gallery.
  [#291](https://github.com/XanaduAI/pennylane/pull/291)

  - Examples and tutorials previously split across the `examples/`
    and `doc/tutorials/` directories, in a mixture of ReST and Jupyter notebooks,
    have been rewritten as Python scripts with ReST comments in a single location,
    the `examples/` folder.

  - Sphinx-Gallery is used to automatically build and run the tutorials.
    Rendered output is displayed in the Sphinx documentation.

  - Links are provided at the top of every tutorial page for downloading the
    tutorial as an executable python script, downloading the tutorial
    as a Jupyter notebook, or viewing the notebook on GitHub.

  - The tutorials table of contents have been moved to a single quick start page.

* Fixed a typo in `QubitStateVector`.
  [#295](https://github.com/XanaduAI/pennylane/pull/296)

* Fixed a typo in the `default_gaussian.gaussian_state` function.
  [#293](https://github.com/XanaduAI/pennylane/pull/293)

* Fixed a typo in the gradient recipe within the `RX`, `RY`, `RZ`
  operation docstrings.
  [#248](https://github.com/XanaduAI/pennylane/pull/248)

* Fixed a broken link in the tutorial documentation, as a
  result of the `qml.expval.Observable` deprecation.
  [#246](https://github.com/XanaduAI/pennylane/pull/246)

### Bug fixes

* Fixed a bug where a `PolyXP` observable would fail if applied to subsets
  of wires on `default.gaussian`.
  [#277](https://github.com/XanaduAI/pennylane/pull/277)

### Contributors

This release contains contributions from (in alphabetical order):

Simon Cross, Aroosa Ijaz, Josh Izaac, Nathan Killoran, Johannes Jakob Meyer,
Rohit Midha, Nicolás Quesada, Maria Schuld, Antal Száva, Roeland Wiersema.

---

# Release 0.4.0

### New features since last release

* `pennylane.expval()` is now a top-level *function*, and is no longer
  a package of classes. For now, the existing `pennylane.expval.Observable`
  interface continues to work, but will raise a deprecation warning.
  [#232](https://github.com/XanaduAI/pennylane/pull/232)

* Variance support: QNodes can now return the variance of observables,
  via the top-level `pennylane.var()` function. To support this on
  plugin devices, there is a new `Device.var` method.

  The following observables support analytic gradients of variances:

  - All qubit observables (requiring 3 circuit evaluations for involutory
    observables such as `Identity`, `X`, `Y`, `Z`; and 5 circuit evals for
    non-involutary observables, currently only `qml.Hermitian`)

  - First-order CV observables (requiring 5 circuit evaluations)

  Second-order CV observables support numerical variance gradients.

* `pennylane.about()` function added, providing details
  on current PennyLane version, installed plugins, Python,
  platform, and NumPy versions [#186](https://github.com/XanaduAI/pennylane/pull/186)

* Removed the logic that allowed `wires` to be passed as a positional
  argument in quantum operations. This allows us to raise more useful
  error messages for the user if incorrect syntax is used.
  [#188](https://github.com/XanaduAI/pennylane/pull/188)

* Adds support for multi-qubit expectation values of the `pennylane.Hermitian()`
  observable [#192](https://github.com/XanaduAI/pennylane/pull/192)

* Adds support for multi-qubit expectation values in `default.qubit`.
  [#202](https://github.com/XanaduAI/pennylane/pull/202)

* Organize templates into submodules [#195](https://github.com/XanaduAI/pennylane/pull/195).
  This included the following improvements:

  - Distinguish embedding templates from layer templates.

  - New random initialization functions supporting the templates available
    in the new submodule `pennylane.init`.

  - Added a random circuit template (`RandomLayers()`), in which rotations and 2-qubit gates are randomly
    distributed over the wires

  - Add various embedding strategies

### Breaking changes

* The `Device` methods `expectations`, `pre_expval`, and `post_expval` have been
  renamed to `observables`, `pre_measure`, and `post_measure` respectively.
  [#232](https://github.com/XanaduAI/pennylane/pull/232)

### Improvements

* `default.qubit` plugin now uses `np.tensordot` when applying quantum operations
  and evaluating expectations, resulting in significant speedup [#239](https://github.com/XanaduAI/pennylane/pull/239), [#241](https://github.com/XanaduAI/pennylane/pull/241)

* PennyLane now allows division of quantum operation parameters by a constant [#179](https://github.com/XanaduAI/pennylane/pull/179)

* Portions of the test suite are in the process of being ported to pytest.
  Note: this is still a work in progress.

  Ported tests include:

  - `test_ops.py`
  - `test_about.py`
  - `test_classical_gradients.py`
  - `test_observables.py`
  - `test_measure.py`
  - `test_init.py`
  - `test_templates*.py`
  - `test_ops.py`
  - `test_variable.py`
  - `test_qnode.py` (partial)

### Bug fixes

* Fixed a bug in `Device.supported`, which would incorrectly
  mark an operation as supported if it shared a name with an
  observable [#203](https://github.com/XanaduAI/pennylane/pull/203)

* Fixed a bug in `Operation.wires`, by explicitly casting the
  type of each wire to an integer [#206](https://github.com/XanaduAI/pennylane/pull/206)

* Removed code in PennyLane which configured the logger,
  as this would clash with users' configurations
  [#208](https://github.com/XanaduAI/pennylane/pull/208)

* Fixed a bug in `default.qubit`, in which `QubitStateVector` operations
  were accidentally being cast to `np.float` instead of `np.complex`.
  [#211](https://github.com/XanaduAI/pennylane/pull/211)


### Contributors

This release contains contributions from:

Shahnawaz Ahmed, riveSunder, Aroosa Ijaz, Josh Izaac, Nathan Killoran, Maria Schuld.

# Release 0.3.1

### Bug fixes

* Fixed a bug where the interfaces submodule was not correctly being packaged via setup.py

# Release 0.3.0

### New features since last release

* PennyLane now includes a new `interfaces` submodule, which enables QNode integration with additional machine learning libraries.
* Adds support for an experimental PyTorch interface for QNodes
* Adds support for an experimental TensorFlow eager execution interface for QNodes
* Adds a PyTorch+GPU+QPU tutorial to the documentation
* Documentation now includes links and tutorials including the new [PennyLane-Forest](https://github.com/rigetti/pennylane-forest) plugin.

### Improvements

* Printing a QNode object, via `print(qnode)` or in an interactive terminal, now displays more useful information regarding the QNode,
  including the device it runs on, the number of wires, it's interface, and the quantum function it uses:

  ```python
  >>> print(qnode)
  <QNode: device='default.qubit', func=circuit, wires=2, interface=PyTorch>
  ```

### Contributors

This release contains contributions from:

Josh Izaac and Nathan Killoran.


# Release 0.2.0

### New features since last release

* Added the `Identity` expectation value for both CV and qubit models (#135)
* Added the `templates.py` submodule, containing some commonly used QML models to be used as ansatz in QNodes (#133)
* Added the `qml.Interferometer` CV operation (#152)
* Wires are now supported as free QNode parameters (#151)
* Added ability to update stepsizes of the optimizers (#159)

### Improvements

* Removed use of hardcoded values in the optimizers, made them parameters (see #131 and #132)
* Created the new `PlaceholderExpectation`, to be used when both CV and qubit expval modules contain expectations with the same name
* Provide the plugins a way to view the operation queue _before_ applying operations. This allows for on-the-fly modifications of
  the queue, allowing hardware-based plugins to support the full range of qubit expectation values. (#143)
* QNode return values now support _any_ form of sequence, such as lists, sets, etc. (#144)
* CV analytic gradient calculation is now more robust, allowing for operations which may not themselves be differentiated, but have a
  well defined `_heisenberg_rep` method, and so may succeed operations that are analytically differentiable (#152)

### Bug fixes

* Fixed a bug where the variational classifier example was not batching when learning parity (see #128 and #129)
* Fixed an inconsistency where some initial state operations were documented as accepting complex parameters - all operations
  now accept real values (#146)

### Contributors

This release contains contributions from:

Christian Gogolin, Josh Izaac, Nathan Killoran, and Maria Schuld.


# Release 0.1.0

Initial public release.

### Contributors
This release contains contributions from:

Ville Bergholm, Josh Izaac, Maria Schuld, Christian Gogolin, and Nathan Killoran.<|MERGE_RESOLUTION|>--- conflicted
+++ resolved
@@ -41,14 +41,12 @@
   in `_device.py`.
   [#374](https://github.com/XanaduAI/pennylane/pull/374)
 
-<<<<<<< HEAD
 * Default qubit state vector preparation operations can now be applied to subsets of qubits, and
   are restricted to being the first operation in a circuit
   [#346](https://github.com/XanaduAI/pennylane/pull/346)
-=======
+
 * Comprehensive gradient tests have been added for the interfaces.
   [#381](https://github.com/XanaduAI/pennylane/pull/381)
->>>>>>> ecf659d0
 
 ### Documentation
 
