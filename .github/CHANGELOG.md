# Release 0.15.0-dev (development release)

<h3>New features since last release</h3>

<<<<<<< HEAD
- Added the `SingleExcitation` two-qubit operation, which is useful for quantum 
  chemistry applications. [(#1121)](https://github.com/PennyLaneAI/pennylane/pull/1121)
  
  It can be used to perform an :math:`SO(2)` rotation in the subspace 
  spanned by the states :math:`|01\rangle, |10\rangle`. For example, the following circuit 
  performs the transformation :math:`|10\rangle\rightarrow \cos(\phi/2)|10\rangle -\sin(\phi/2)|01\rangle)`:   
  
  ```python
  dev = qml.device('default.qubit', wires=2)

  @qml.qnode(dev)
  def circuit(phi):
      qml.PauliX(wires=0)
      qml.SingleExcitation(phi, wires=[0, 1])
  ```
  
  The `SingleExcitation` operation supports analytical gradients via its decomposition
  in terms of the `SingleExcitationPlus` and `SingleExcitationMinus` operations, whose
  gradients are given by the standard parameter-shift rule. These are also now supported.
  Instead of acting as the identity on the subspace :math:`|00\rangle, |11\rangle`, the
  `SingleExcitationPlus` and `SingleExcitationMinus` operations respectively apply a 
  positive/negative phase-shift on this subspace. 
  
=======
* Added the function ``finite_diff()`` to compute finite-difference
  approximations to the gradient and the second-order derivatives of
  arbitrary callable functions.
  [(#1090)](https://github.com/PennyLaneAI/pennylane/pull/1090)

  This is useful to compute the derivative of parametrized
  ``pennylane.Hamiltonian`` observables ``O(x)`` with respect to the parameter ``x``.

  For example, in quantum chemistry simulations it can be used to evaluate
  the derivatives of the electronic Hamiltonian with respect to the nuclear
  coordinates

  ```pycon
  >>> def H(x):
  ...    return qml.qchem.molecular_hamiltonian(['H', 'H'], x)[0]

  >>> x = np.array([0., 0., -0.66140414, 0., 0., 0.66140414])
  >>> grad_fn = qml.finite_diff(H, N=1)
  >>> grad = grad_fn(x)

  >>> deriv2_fn = qml.finite_diff(H, N=2, idx=[0, 1])
  >>> deriv2 = deriv2_fn(x)
  ```

>>>>>>> a98f2521
* Added the `QuantumMonteCarlo` template for performing quantum Monte Carlo estimation of an
  expectation value on simulator.
  [(#1130)](https://github.com/PennyLaneAI/pennylane/pull/1130)

  The following example shows how the expectation value of sine squared over a standard normal
  distribution can be approximated:
  
  ```python
  from scipy.stats import norm

  m = 5
  M = 2 ** m
  n = 10
  N = 2 ** n
  target_wires = range(m + 1)
  estimation_wires = range(m + 1, n + m + 1)

  xmax = np.pi  # bound to region [-pi, pi]
  xs = np.linspace(-xmax, xmax, M)

  probs = np.array([norm().pdf(x) for x in xs])
  probs /= np.sum(probs)

  func = lambda i: np.sin(xs[i]) ** 2

  dev = qml.device("default.qubit", wires=(n + m + 1))

  @qml.qnode(dev)
  def circuit():
      qml.templates.QuantumMonteCarlo(
          probs,
          func,
          target_wires=target_wires,
          estimation_wires=estimation_wires,
      )
      return qml.probs(estimation_wires)

  phase_estimated = np.argmax(circuit()[:int(N / 2)]) / N
  expectation_estimated = (1 - np.cos(np.pi * phase_estimated)) / 2
  ```
  
  The theoretical value is roughly `0.432332`, which compares closely to the estimated value:
  
  ```pycon
  >>> expectation_estimated
  0.4327096457464369
  ```

* A new adjoint transform has been added. 
  [(#1111)](https://github.com/PennyLaneAI/pennylane/pull/1111)
  [(#1135)](https://github.com/PennyLaneAI/pennylane/pull/1135)

  This new method allows users to apply the adjoint of an arbitrary sequence of operations.

  ```python
  def subroutine(wire):
      qml.RX(0.123, wires=wire)
      qml.RY(0.456, wires=wire)

  dev = qml.device('default.qubit', wires=1)
  @qml.qnode(dev)
  def circuit():
      subroutine(0)
      qml.adjoint(subroutine)(0)
      return qml.expval(qml.PauliZ(0))
  ```

  This creates the following circuit:

  ```pycon
  >>> print(qml.draw(circuit)())
  0: --RX(0.123)--RY(0.456)--RY(-0.456)--RX(-0.123)--| <Z>
  ```

  Directly applying to a gate also works as expected.

  ```python
  qml.adjoint(qml.RX)(0.123, wires=0) # Really applies RX(-0.123).
  ```

- Added the `QuantumPhaseEstimation` template for performing quantum phase estimation for an input
  unitary matrix.
  [(#1095)](https://github.com/PennyLaneAI/pennylane/pull/1095)
  
  Consider the matrix corresponding to a rotation from an `RX` gate:
  
  ```pycon
  >>> phase = 5
  >>> target_wires = [0]
  >>> unitary = qml.RX(phase, wires=0).matrix
  ```
  
  The ``phase`` parameter can be estimated using ``QuantumPhaseEstimation``. For example, using five
  phase-estimation qubits:
  
  ```python
  n_estimation_wires = 5
  estimation_wires = range(1, n_estimation_wires + 1)

  dev = qml.device("default.qubit", wires=n_estimation_wires + 1)

  @qml.qnode(dev)
  def circuit():
      # Start in the |+> eigenstate of the unitary
      qml.Hadamard(wires=target_wires)

      QuantumPhaseEstimation(
          unitary,
          target_wires=target_wires,
          estimation_wires=estimation_wires,
      )

      return qml.probs(estimation_wires)

  phase_estimated = np.argmax(circuit()) / 2 ** n_estimation_wires

  # Need to rescale phase due to convention of RX gate
  phase_estimated = 4 * np.pi * (1 - phase)
  ```

  The resulting phase is a close approximation to the true value:
  
  ```pycon
  >>> phase_estimated
  5.105088062083414
  ```

* Batches of shots can now be specified as a list, allowing measurement statistics
  to be course-grained with a single QNode evaluation.
  [(#1103)](https://github.com/PennyLaneAI/pennylane/pull/1103)

  Consider

  ```pycon
  >>> shots_list = [5, 10, 1000]
  >>> dev = qml.device("default.qubit", wires=2, analytic=False, shots=shots_list)
  ```

  When QNodes are executed on this device, a single execution of 1015 shots will be submitted.
  However, three sets of measurement statistics will be returned; using the first 5 shots,
  second set of 10 shots, and final 1000 shots, separately.

  For example:

  ```python
  @qml.qnode(dev)
  def circuit(x):
      qml.RX(x, wires=0)
      qml.CNOT(wires=[0, 1])
      return qml.expval(qml.PauliZ(0) @ qml.PauliX(1)), qml.expval(qml.PauliZ(0))
  ```

  Executing this, we will get an output of size `(3, 2)`:

  ```pycon
  >>> circuit(0.5)
  [[0.33333333 1.        ]
   [0.2        1.        ]
   [0.012      0.868     ]]
  ```

  This output remains fully differentiable.

- The number of shots can now be specified on a temporary basis when evaluating a QNode.
  [(#1075)](https://github.com/PennyLaneAI/pennylane/pull/1075)

  ```python
  dev = qml.device('default.qubit', wires=1, shots=10) # default is 10

  @qml.qnode(dev)
  def circuit(a):
      qml.RX(a, wires=0)
      return qml.sample(qml.PauliZ(wires=0))
  ```

  For this, the qnode is called with an additional `shots` keyword argument:

  ```pycon
  >>> circuit(0.8)
  [ 1  1  1 -1 -1  1  1  1  1  1]
  >>> circuit(0.8, shots=3)
  [ 1  1  1]
  >>> circuit(0.8)
  [ 1  1  1 -1 -1  1  1  1  1  1]
  ```

- The JAX interface now supports all devices.
  [(#1076)](https://github.com/PennyLaneAI/pennylane/pull/1076)

   Here is an example of how to use JAX with Cirq:

  ```python
  dev = qml.device('cirq.simulator', wires=1)
  @qml.qnode(dev, interface="jax")
  def circuit(x):
      qml.RX(x[1], wires=0)
      qml.Rot(x[0], x[1], x[2], wires=0)
      return qml.expval(qml.PauliZ(0))
  weights = jnp.array([0.2, 0.5, 0.1])
  print(circuit(weights)) # DeviceArray(...)
  ```

- Added the `ControlledPhaseShift` gate as well as the `QFT` operation for applying quantum Fourier
  transforms.
  [(#1064)](https://github.com/PennyLaneAI/pennylane/pull/1064)

<h3>Improvements</h3>

- ``QubitUnitary`` now validates to ensure the input matrix is two dimensional.
  [(#1128)](https://github.com/PennyLaneAI/pennylane/pull/1128)

- Added the `ControlledQubitUnitary` operation. This
  enables implementation of multi-qubit gates with a variable number of
  control qubits. It is also possible to specify a different state for the
  control qubits using the `control_values` argument (also known as a
  mixed-polarity multi-controlled operation).
  [(#1069)](https://github.com/PennyLaneAI/pennylane/pull/1069) [(#1104)](https://github.com/PennyLaneAI/pennylane/pull/1104)
  
  For example, we can  create a multi-controlled T gate using:

  ```python
  T = qml.T._matrix()
  qml.ControlledQubitUnitary(T, control_wires=[0, 1, 3], wires=2, control_values="110")
  ```

  Here, the T gate will be applied to wire `2` if control wires `0` and `1` are in
  state `1`, and control wire `3` is in state `0`. If no value is passed to
  `control_values`, the gate will be applied if all control wires are in
  the `1` state.

- Added `MultiControlledX` for multi-controlled `NOT` gates.
  This is a special case of `ControlledQubitUnitary` that applies a
  Pauli X gate conditioned on the state of an arbitrary number of
  control qubits.
  [(#1104)](https://github.com/PennyLaneAI/pennylane/pull/1104)

* Most layers in Pytorch or Keras accept arbitrary dimension inputs, where each dimension barring
  the last (in the case where the actual weight function of the layer operates on one-dimensional
  vectors) is broadcast over. This is now also supported by KerasLayer and TorchLayer.
  [(#1062)](https://github.com/PennyLaneAI/pennylane/pull/1062).

  Example use:

  ```python
  dev = qml.device("default.qubit", wires=4)

  x = tf.ones((5, 4, 4))

  @qml.qnode(dev)
  def layer(weights, inputs):

      qml.templates.AngleEmbedding(inputs, wires=range(4))
      qml.templates.StronglyEntanglingLayers(weights, wires=range(4))
      return [qml.expval(qml.PauliZ(i)) for i in range(4)]

  qlayer = qml.qnn.KerasLayer(layer, {"weights": (4, 4, 3)}, output_dim=4)

  out = qlayer(x)

  print(out.shape)
  ```

  The output tensor has the following shape:
  ```pycon
  >>> out.shape
  (5, 4, 4)
  ```

* If only one argument to the function `qml.grad` has the `requires_grad` attribute
  set to True, then the returned gradient will be a NumPy array, rather than a
  tuple of length 1.
  [(#1067)](https://github.com/PennyLaneAI/pennylane/pull/1067)
  [(#1081)](https://github.com/PennyLaneAI/pennylane/pull/1081)

* An improvement has been made to how `QubitDevice` generates and post-processess samples,
  allowing QNode measurement statistics to work on devices with more than 32 qubits.
  [(#1088)](https://github.com/PennyLaneAI/pennylane/pull/1088)

* Due to the addition of `density_matrix()` as a return type from a QNode, tuples are now supported by the `output_dim` parameter in `qnn.KerasLayer`.
  [(#1070)](https://github.com/PennyLaneAI/pennylane/pull/1070)

<h3>Breaking changes</h3>

* If creating a QNode from a quantum function with an argument named `shots`,
  a `DeprecationWarning` is raised, warning the user that this is a reserved
  argument to change the number of shots on a per-call basis.
  [(#1075)](https://github.com/PennyLaneAI/pennylane/pull/1075)

* For devices inheriting from `QubitDevice`, the methods `expval`, `var`, `sample`
  accept two new keyword arguments --- `shot_range` and `bin_size`.
  [(#1103)](https://github.com/PennyLaneAI/pennylane/pull/1103)

  These new arguments allow for the statistics to be performed on only a subset of device samples.
  This finer level of control is accessible from the main UI by instantiating a device with a batch
  of shots.

  For example, consider the following device:

  ```pycon
  >>> dev = qml.device("my_device", shots=[5, (10, 3), 100])
  ```

  This device will execute QNodes using 135 shots, however
  measurement statistics will be **course grained** across these 135
  shots:

  * All measurement statistics will first be computed using the
    first 5 shots --- that is, `shots_range=[0, 5]`, `bin_size=5`.

  * Next, the tuple `(10, 3)` indicates 10 shots, repeated 3 times. We will want to use
    `shot_range=[5, 35]`, performing the expectation value in bins of size 10
    (`bin_size=10`).

  * Finally, we repeat the measurement statistics for the final 100 shots,
    `shot_range=[35, 135]`, `bin_size=100`.

<h3>Bug fixes</h3>

* Fixes a bug and a test where the ``QuantumTape.is_sampled`` attribute was not
  being updated.
  [(#1126)](https://github.com/PennyLaneAI/pennylane/pull/1126)

* Fixes a bug where `BasisEmbedding` would not accept inputs whose bits are all ones 
  or all zeros. 
  [(#1114)](https://github.com/PennyLaneAI/pennylane/pull/1114)

* The `ExpvalCost` class raises an error if instantiated
  with non-expectation measurement statistics.
  [(#1106)](https://github.com/PennyLaneAI/pennylane/pull/1106)

* Fixes a bug where decompositions would reset the differentiation method
  of a QNode.
  [(#1117)](https://github.com/PennyLaneAI/pennylane/pull/1117)

<h3>Documentation</h3>

- Typos addressed in templates documentation.
  [(#1094)](https://github.com/PennyLaneAI/pennylane/pull/1094)

- Added `flaky` as dependency for running tests in documentation. [(#1113)](https://github.com/PennyLaneAI/pennylane/pull/1113)

<h3>Contributors</h3>

This release contains contributions from (in alphabetical order):


Juan Miguel Arrazola, Thomas Bromley, Olivia Di Matteo, Kyle Godbey, Diego Guala, Josh Izaac,
Daniel Polatajko, Chase Roberts, Sankalp Sanand, Pritish Sehzpaul, Maria Schuld, Antal Száva.

# Release 0.14.1 (current release)

<h3>Bug fixes</h3>

* Fixes a testing bug where tests that required JAX would fail if JAX was not installed.
  The tests will now instead be skipped if JAX can not be imported.
  [(#1066)](https://github.com/PennyLaneAI/pennylane/pull/1066)

* Fixes a bug where inverse operations could not be differentiated
  using backpropagation on `default.qubit`.
  [(#1072)](https://github.com/PennyLaneAI/pennylane/pull/1072)

* The QNode has a new keyword argument, `max_expansion`, that determines the maximum number of times
  the internal circuit should be expanded when executed on a device. In addition, the default number
  of max expansions has been increased from 2 to 10, allowing devices that require more than two
  operator decompositions to be supported.
  [(#1074)](https://github.com/PennyLaneAI/pennylane/pull/1074)

* Fixes a bug where `Hamiltonian` objects created with non-list arguments raised an error for
  arithmetic operations. [(#1082)](https://github.com/PennyLaneAI/pennylane/pull/1082)

* Fixes a bug where `Hamiltonian` objects with no coefficients or operations would return a faulty
  result when used with `ExpvalCost`. [(#1082)](https://github.com/PennyLaneAI/pennylane/pull/1082)

<h3>Documentation</h3>

* Updates mentions of `generate_hamiltonian` to `molecular_hamiltonian` in the
  docstrings of the `ExpvalCost` and `Hamiltonian` classes.
  [(#1077)](https://github.com/PennyLaneAI/pennylane/pull/1077)

<h3>Contributors</h3>

This release contains contributions from (in alphabetical order):

Thomas Bromley, Josh Izaac, Antal Száva.



# Release 0.14.0

<h3>New features since last release</h3>

<h4>Perform quantum machine learning with JAX</h4>

* QNodes created with `default.qubit` now support a JAX interface, allowing JAX to be used
  to create, differentiate, and optimize hybrid quantum-classical models.
  [(#947)](https://github.com/PennyLaneAI/pennylane/pull/947)

  This is supported internally via a new `default.qubit.jax` device. This device runs end to end in
  JAX, meaning that it supports all of the awesome JAX transformations (`jax.vmap`, `jax.jit`,
  `jax.hessian`, etc).

  Here is an example of how to use the new JAX interface:

  ```python
  dev = qml.device("default.qubit", wires=1)
  @qml.qnode(dev, interface="jax", diff_method="backprop")
  def circuit(x):
      qml.RX(x[1], wires=0)
      qml.Rot(x[0], x[1], x[2], wires=0)
      return qml.expval(qml.PauliZ(0))

  weights = jnp.array([0.2, 0.5, 0.1])
  grad_fn = jax.grad(circuit)
  print(grad_fn(weights))
  ```

  Currently, only `diff_method="backprop"` is supported, with plans to support more in the future.

<h4>New, faster, quantum gradient methods</h4>

* A new differentiation method has been added for use with simulators. The `"adjoint"`
  method operates after a forward pass by iteratively applying inverse gates to scan backwards
  through the circuit.
  [(#1032)](https://github.com/PennyLaneAI/pennylane/pull/1032)

  This method is similar to the reversible method, but has a lower time
  overhead and a similar memory overhead. It follows the approach provided by
  [Jones and Gacon](https://arxiv.org/abs/2009.02823). This method is only compatible with certain
  statevector-based devices such as `default.qubit`.

  Example use:

  ```python
  import pennylane as qml

  wires = 1
  device = qml.device("default.qubit", wires=wires)

  @qml.qnode(device, diff_method="adjoint")
  def f(params):
      qml.RX(0.1, wires=0)
      qml.Rot(*params, wires=0)
      qml.RX(-0.3, wires=0)
      return qml.expval(qml.PauliZ(0))

  params = [0.1, 0.2, 0.3]
  qml.grad(f)(params)
  ```

* The default logic for choosing the 'best' differentiation method has been altered
  to improve performance.
  [(#1008)](https://github.com/PennyLaneAI/pennylane/pull/1008)

  - If the quantum device provides its own gradient, this is now the preferred
    differentiation method.

  - If the quantum device natively supports classical
    backpropagation, this is now preferred over the parameter-shift rule.

    This will lead to marked speed improvement during optimization when using
    `default.qubit`, with a sight penalty on the forward-pass evaluation.

  More details are available below in the 'Improvements' section for plugin developers.

* PennyLane now supports analytical quantum gradients for noisy channels, in addition to its
  existing support for unitary operations. The noisy channels `BitFlip`, `PhaseFlip`, and
  `DepolarizingChannel` all support analytic gradients out of the box.
  [(#968)](https://github.com/PennyLaneAI/pennylane/pull/968)

* A method has been added for calculating the Hessian of quantum circuits using the second-order
  parameter shift formula.
  [(#961)](https://github.com/PennyLaneAI/pennylane/pull/961)

  The following example shows the calculation of the Hessian:

  ```python
  n_wires = 5
  weights = [2.73943676, 0.16289932, 3.4536312, 2.73521126, 2.6412488]

  dev = qml.device("default.qubit", wires=n_wires)

  with qml.tape.QubitParamShiftTape() as tape:
      for i in range(n_wires):
          qml.RX(weights[i], wires=i)

      qml.CNOT(wires=[0, 1])
      qml.CNOT(wires=[2, 1])
      qml.CNOT(wires=[3, 1])
      qml.CNOT(wires=[4, 3])

      qml.expval(qml.PauliZ(1))

  print(tape.hessian(dev))
  ```

  The Hessian is not yet supported via classical machine learning interfaces, but will
  be added in a future release.

<h4>More operations and templates</h4>

* Two new error channels, `BitFlip` and `PhaseFlip` have been added.
  [(#954)](https://github.com/PennyLaneAI/pennylane/pull/954)

  They can be used in the same manner as existing error channels:

  ```python
  dev = qml.device("default.mixed", wires=2)

  @qml.qnode(dev)
  def circuit():
      qml.RX(0.3, wires=0)
      qml.RY(0.5, wires=1)
      qml.BitFlip(0.01, wires=0)
      qml.PhaseFlip(0.01, wires=1)
      return qml.expval(qml.PauliZ(0))
  ```

* Apply permutations to wires using the `Permute` subroutine.
  [(#952)](https://github.com/PennyLaneAI/pennylane/pull/952)

  ```python
  import pennylane as qml
  dev = qml.device('default.qubit', wires=5)

  @qml.qnode(dev)
  def apply_perm():
      # Send contents of wire 4 to wire 0, of wire 2 to wire 1, etc.
      qml.templates.Permute([4, 2, 0, 1, 3], wires=dev.wires)
      return qml.expval(qml.PauliZ(0))
  ```

<h4>QNode transformations</h4>

* The `qml.metric_tensor` function transforms a QNode to produce the Fubini-Study
  metric tensor with full autodifferentiation support---even on hardware.
  [(#1014)](https://github.com/PennyLaneAI/pennylane/pull/1014)

  Consider the following QNode:

  ```python
  dev = qml.device("default.qubit", wires=3)

  @qml.qnode(dev, interface="autograd")
  def circuit(weights):
      # layer 1
      qml.RX(weights[0, 0], wires=0)
      qml.RX(weights[0, 1], wires=1)

      qml.CNOT(wires=[0, 1])
      qml.CNOT(wires=[1, 2])

      # layer 2
      qml.RZ(weights[1, 0], wires=0)
      qml.RZ(weights[1, 1], wires=2)

      qml.CNOT(wires=[0, 1])
      qml.CNOT(wires=[1, 2])
      return qml.expval(qml.PauliZ(0) @ qml.PauliZ(1)), qml.expval(qml.PauliY(2))
  ```

  We can use the `metric_tensor` function to generate a new function, that returns the
  metric tensor of this QNode:

  ```pycon
  >>> met_fn = qml.metric_tensor(circuit)
  >>> weights = np.array([[0.1, 0.2, 0.3], [0.4, 0.5, 0.6]], requires_grad=True)
  >>> met_fn(weights)
  tensor([[0.25  , 0.    , 0.    , 0.    ],
          [0.    , 0.25  , 0.    , 0.    ],
          [0.    , 0.    , 0.0025, 0.0024],
          [0.    , 0.    , 0.0024, 0.0123]], requires_grad=True)
  ```

  The returned metric tensor is also fully differentiable, in all interfaces.
  For example, differentiating the `(3, 2)` element:

  ```pycon
  >>> grad_fn = qml.grad(lambda x: met_fn(x)[3, 2])
  >>> grad_fn(weights)
  array([[ 0.04867729, -0.00049502,  0.        ],
         [ 0.        ,  0.        ,  0.        ]])
  ```

  Differentiation is also supported using Torch, Jax, and TensorFlow.

* Adds the new function `qml.math.cov_matrix()`. This function accepts a list of commuting
  observables, and the probability distribution in the shared observable eigenbasis after the
  application of an ansatz. It uses these to construct the covariance matrix in a *framework
  independent* manner, such that the output covariance matrix is autodifferentiable.
  [(#1012)](https://github.com/PennyLaneAI/pennylane/pull/1012)

  For example, consider the following ansatz and observable list:

  ```python3
  obs_list = [qml.PauliX(0) @ qml.PauliZ(1), qml.PauliY(2)]
  ansatz = qml.templates.StronglyEntanglingLayers
  ```

  We can construct a QNode to output the probability distribution in the shared eigenbasis of the
  observables:

  ```python
  dev = qml.device("default.qubit", wires=3)

  @qml.qnode(dev, interface="autograd")
  def circuit(weights):
      ansatz(weights, wires=[0, 1, 2])
      # rotate into the basis of the observables
      for o in obs_list:
          o.diagonalizing_gates()
      return qml.probs(wires=[0, 1, 2])
  ```

  We can now compute the covariance matrix:

  ```pycon
  >>> weights = qml.init.strong_ent_layers_normal(n_layers=2, n_wires=3)
  >>> cov = qml.math.cov_matrix(circuit(weights), obs_list)
  >>> cov
  array([[0.98707611, 0.03665537],
         [0.03665537, 0.99998377]])
  ```

  Autodifferentiation is fully supported using all interfaces:

  ```pycon
  >>> cost_fn = lambda weights: qml.math.cov_matrix(circuit(weights), obs_list)[0, 1]
  >>> qml.grad(cost_fn)(weights)[0]
  array([[[ 4.94240914e-17, -2.33786398e-01, -1.54193959e-01],
          [-3.05414996e-17,  8.40072236e-04,  5.57884080e-04],
          [ 3.01859411e-17,  8.60411436e-03,  6.15745204e-04]],

         [[ 6.80309533e-04, -1.23162742e-03,  1.08729813e-03],
          [-1.53863193e-01, -1.38700657e-02, -1.36243323e-01],
          [-1.54665054e-01, -1.89018172e-02, -1.56415558e-01]]])
  ```

* A new  `qml.draw` function is available, allowing QNodes to be easily
  drawn without execution by providing example input.
  [(#962)](https://github.com/PennyLaneAI/pennylane/pull/962)

  ```python
  @qml.qnode(dev)
  def circuit(a, w):
      qml.Hadamard(0)
      qml.CRX(a, wires=[0, 1])
      qml.Rot(*w, wires=[1])
      qml.CRX(-a, wires=[0, 1])
      return qml.expval(qml.PauliZ(0) @ qml.PauliZ(1))
  ```

  The QNode circuit structure may depend on the input arguments;
  this is taken into account by passing example QNode arguments
  to the `qml.draw()` drawing function:

  ```pycon
  >>> drawer = qml.draw(circuit)
  >>> result = drawer(a=2.3, w=[1.2, 3.2, 0.7])
  >>> print(result)
  0: ──H──╭C────────────────────────────╭C─────────╭┤ ⟨Z ⊗ Z⟩
  1: ─────╰RX(2.3)──Rot(1.2, 3.2, 0.7)──╰RX(-2.3)──╰┤ ⟨Z ⊗ Z⟩
  ```

<h4>A faster, leaner, and more flexible core</h4>

* The new core of PennyLane, rewritten from the ground up and developed over the last few release
  cycles, has achieved feature parity and has been made the new default in PennyLane v0.14. The old
  core has been marked as deprecated, and will be removed in an upcoming release.
  [(#1046)](https://github.com/PennyLaneAI/pennylane/pull/1046)
  [(#1040)](https://github.com/PennyLaneAI/pennylane/pull/1040)
  [(#1034)](https://github.com/PennyLaneAI/pennylane/pull/1034)
  [(#1035)](https://github.com/PennyLaneAI/pennylane/pull/1035)
  [(#1027)](https://github.com/PennyLaneAI/pennylane/pull/1027)
  [(#1026)](https://github.com/PennyLaneAI/pennylane/pull/1026)
  [(#1021)](https://github.com/PennyLaneAI/pennylane/pull/1021)
  [(#1054)](https://github.com/PennyLaneAI/pennylane/pull/1054)
  [(#1049)](https://github.com/PennyLaneAI/pennylane/pull/1049)

  While high-level PennyLane code and tutorials remain unchanged, the new core
  provides several advantages and improvements:

  - **Faster and more optimized**: The new core provides various performance optimizations, reducing
    pre- and post-processing overhead, and reduces the number of quantum evaluations in certain
    cases.

  - **Support for in-QNode classical processing**: this allows for differentiable classical
    processing within the QNode.

    ```python
    dev = qml.device("default.qubit", wires=1)

    @qml.qnode(dev, interface="tf")
    def circuit(p):
        qml.RX(tf.sin(p[0])**2 + p[1], wires=0)
        return qml.expval(qml.PauliZ(0))
    ```

    The classical processing functions used within the QNode must match
    the QNode interface. Here, we use TensorFlow:

    ```pycon
    >>> params = tf.Variable([0.5, 0.1], dtype=tf.float64)
    >>> with tf.GradientTape() as tape:
    ...     res = circuit(params)
    >>> grad = tape.gradient(res, params)
    >>> print(res)
    tf.Tensor(0.9460913127754935, shape=(), dtype=float64)
    >>> print(grad)
    tf.Tensor([-0.27255248 -0.32390003], shape=(2,), dtype=float64)
    ```

    As a result of this change, quantum decompositions that require classical processing
    are fully supported and end-to-end differentiable in tape mode.

  - **No more Variable wrapping**: QNode arguments no longer become `Variable`
    objects within the QNode.

    ```python
    dev = qml.device("default.qubit", wires=1)

    @qml.qnode(dev)
    def circuit(x):
        print("Parameter value:", x)
        qml.RX(x, wires=0)
        return qml.expval(qml.PauliZ(0))
    ```

    Internal QNode parameters can be easily inspected, printed, and manipulated:

    ```pycon
    >>> circuit(0.5)
    Parameter value: 0.5
    tensor(0.87758256, requires_grad=True)
    ```

  - **Less restrictive QNode signatures**: There is no longer any restriction on the QNode signature; the QNode can be
    defined and called following the same rules as standard Python functions.

    For example, the following QNode uses positional, named, and variable
    keyword arguments:

    ```python
    x = torch.tensor(0.1, requires_grad=True)
    y = torch.tensor([0.2, 0.3], requires_grad=True)
    z = torch.tensor(0.4, requires_grad=True)

    @qml.qnode(dev, interface="torch")
    def circuit(p1, p2=y, **kwargs):
        qml.RX(p1, wires=0)
        qml.RY(p2[0] * p2[1], wires=0)
        qml.RX(kwargs["p3"], wires=0)
        return qml.var(qml.PauliZ(0))
    ```

    When we call the QNode, we may pass the arguments by name
    even if defined positionally; any argument not provided will
    use the default value.

    ```pycon
    >>> res = circuit(p1=x, p3=z)
    >>> print(res)
    tensor(0.2327, dtype=torch.float64, grad_fn=<SelectBackward>)
    >>> res.backward()
    >>> print(x.grad, y.grad, z.grad)
    tensor(0.8396) tensor([0.0289, 0.0193]) tensor(0.8387)
    ```

    This extends to the `qnn` module, where `KerasLayer` and `TorchLayer` modules
    can be created from QNodes with unrestricted signatures.

  - **Smarter measurements:** QNodes can now measure wires more than once, as
    long as all observables are commuting:

    ```python
    @qml.qnode(dev)
    def circuit(x):
        qml.RX(x, wires=0)
        return [
            qml.expval(qml.PauliZ(0)),
            qml.expval(qml.PauliZ(0) @ qml.PauliZ(1))
        ]
    ```

    Further, the `qml.ExpvalCost()` function allows for optimizing
    measurements to reduce the number of quantum evaluations required.

  With the new PennyLane core, there are a few small breaking changes, detailed
  below in the 'Breaking Changes' section.

<h3>Improvements</h3>

* The built-in PennyLane optimizers allow more flexible cost functions. The cost function passed to most optimizers
  may accept any combination of trainable arguments, non-trainable arguments, and keyword arguments.
  [(#959)](https://github.com/PennyLaneAI/pennylane/pull/959)
  [(#1053)](https://github.com/PennyLaneAI/pennylane/pull/1053)

  The full changes apply to:

  * `AdagradOptimizer`
  * `AdamOptimizer`
  * `GradientDescentOptimizer`
  * `MomentumOptimizer`
  * `NesterovMomentumOptimizer`
  * `RMSPropOptimizer`
  * `RotosolveOptimizer`

  The `requires_grad=False` property must mark any non-trainable constant argument.
  The `RotoselectOptimizer` allows passing only keyword arguments.

  Example use:

  ```python
  def cost(x, y, data, scale=1.0):
      return scale * (x[0]-data)**2 + scale * (y-data)**2

  x = np.array([1.], requires_grad=True)
  y = np.array([1.0])
  data = np.array([2.], requires_grad=False)

  opt = qml.GradientDescentOptimizer()

  # the optimizer step and step_and_cost methods can
  # now update multiple parameters at once
  x_new, y_new, data = opt.step(cost, x, y, data, scale=0.5)
  (x_new, y_new, data), value = opt.step_and_cost(cost, x, y, data, scale=0.5)

  # list and tuple unpacking is also supported
  params = (x, y, data)
  params = opt.step(cost, *params)
  ```

* The circuit drawer has been updated to support the inclusion of unused or inactive
  wires, by passing the `show_all_wires` argument.
  [(#1033)](https://github.com/PennyLaneAI/pennylane/pull/1033)

  ```python
  dev = qml.device('default.qubit', wires=[-1, "a", "q2", 0])

  @qml.qnode(dev)
  def circuit():
      qml.Hadamard(wires=-1)
      qml.CNOT(wires=[-1, "q2"])
      return qml.expval(qml.PauliX(wires="q2"))
  ```

  ```pycon
  >>> print(qml.draw(circuit, show_all_wires=True)())
  >>>
   -1: ──H──╭C──┤
    a: ─────│───┤
   q2: ─────╰X──┤ ⟨X⟩
    0: ─────────┤
  ```

* The logic for choosing the 'best' differentiation method has been altered
  to improve performance.
  [(#1008)](https://github.com/PennyLaneAI/pennylane/pull/1008)

  - If the device provides its own gradient, this is now the preferred
    differentiation method.

  - If a device provides additional interface-specific versions that natively support classical
    backpropagation, this is now preferred over the parameter-shift rule.

    Devices define additional interface-specific devices via their `capabilities()` dictionary. For
    example, `default.qubit` supports supplementary devices for TensorFlow, Autograd, and JAX:

    ```python
    {
      "passthru_devices": {
          "tf": "default.qubit.tf",
          "autograd": "default.qubit.autograd",
          "jax": "default.qubit.jax",
      },
    }
    ```

  As a result of this change, if the QNode `diff_method` is not explicitly provided,
  it is possible that the QNode will run on a *supplementary device* of the device that was
  specifically provided:

  ```python
  dev = qml.device("default.qubit", wires=2)
  qml.QNode(dev) # will default to backprop on default.qubit.autograd
  qml.QNode(dev, interface="tf") # will default to backprop on default.qubit.tf
  qml.QNode(dev, interface="jax") # will default to backprop on default.qubit.jax
  ```

* The `default.qubit` device has been updated so that internally it applies operations in a more
  functional style, i.e., by accepting an input state and returning an evolved state.
  [(#1025)](https://github.com/PennyLaneAI/pennylane/pull/1025)

* A new test series, `pennylane/devices/tests/test_compare_default_qubit.py`, has been added, allowing to test if
  a chosen device gives the same result as `default.qubit`.
  [(#897)](https://github.com/PennyLaneAI/pennylane/pull/897)

  Three tests are added:

  - `test_hermitian_expectation`,
  - `test_pauliz_expectation_analytic`, and
  - `test_random_circuit`.

* Adds the following agnostic tensor manipulation functions to the `qml.math` module: `abs`,
  `angle`, `arcsin`, `concatenate`, `dot`, `squeeze`, `sqrt`, `sum`, `take`, `where`. These functions are
  required to fully support end-to-end differentiable Mottonen and Amplitude embedding.
  [(#922)](https://github.com/PennyLaneAI/pennylane/pull/922)
  [(#1011)](https://github.com/PennyLaneAI/pennylane/pull/1011)

* The `qml.math` module now supports JAX.
  [(#985)](https://github.com/XanaduAI/software-docs/pull/274)

* Several improvements have been made to the `Wires` class to reduce overhead and simplify the logic
  of how wire labels are interpreted:
  [(#1019)](https://github.com/PennyLaneAI/pennylane/pull/1019)
  [(#1010)](https://github.com/PennyLaneAI/pennylane/pull/1010)
  [(#1005)](https://github.com/PennyLaneAI/pennylane/pull/1005)
  [(#983)](https://github.com/PennyLaneAI/pennylane/pull/983)
  [(#967)](https://github.com/PennyLaneAI/pennylane/pull/967)

  - If the input `wires` to a wires class instantiation `Wires(wires)` can be iterated over,
    its elements are interpreted as wire labels. Otherwise, `wires` is interpreted as a single wire label.
    The only exception to this are strings, which are always interpreted as a single
    wire label, so users can address wires with labels such as `"ancilla"`.

  - Any type can now be a wire label as long as it is hashable. The hash is used to establish
    the uniqueness of two labels.

  - Indexing wires objects now returns a label, instead of a new `Wires` object. For example:

    ```pycon
    >>> w = Wires([0, 1, 2])
    >>> w[1]
    >>> 1
    ```

  - The check for uniqueness of wires moved from `Wires` instantiation to
    the `qml.wires._process` function in order to reduce overhead from repeated
    creation of `Wires` instances.

  - Calls to the `Wires` class are substantially reduced, for example by avoiding to call
    Wires on Wires instances on `Operation` instantiation, and by using labels instead of
    `Wires` objects inside the default qubit device.

* Adds the `PauliRot` generator to the `qml.operation` module. This
  generator is required to construct the metric tensor.
  [(#963)](https://github.com/PennyLaneAI/pennylane/pull/963)

* The templates are modified to make use of the new `qml.math` module, for framework-agnostic
  tensor manipulation. This allows the template library to be differentiable
  in backpropagation mode (`diff_method="backprop"`).
  [(#873)](https://github.com/PennyLaneAI/pennylane/pull/873)

* The circuit drawer now allows for the wire order to be (optionally) modified:
  [(#992)](https://github.com/PennyLaneAI/pennylane/pull/992)

  ```pycon
  >>> dev = qml.device('default.qubit', wires=["a", -1, "q2"])
  >>> @qml.qnode(dev)
  ... def circuit():
  ...     qml.Hadamard(wires=-1)
  ...     qml.CNOT(wires=["a", "q2"])
  ...     qml.RX(0.2, wires="a")
  ...     return qml.expval(qml.PauliX(wires="q2"))
  ```

  Printing with default wire order of the device:

  ```pycon
  >>> print(circuit.draw())
    a: ─────╭C──RX(0.2)──┤
   -1: ──H──│────────────┤
   q2: ─────╰X───────────┤ ⟨X⟩
  ```

  Changing the wire order:

  ```pycon
  >>> print(circuit.draw(wire_order=["q2", "a", -1]))
   q2: ──╭X───────────┤ ⟨X⟩
    a: ──╰C──RX(0.2)──┤
   -1: ───H───────────┤
  ```

<h3>Breaking changes</h3>

* QNodes using the new PennyLane core will no longer accept ragged arrays as inputs.

* When using the new PennyLane core and the Autograd interface, non-differentiable data passed
  as a QNode argument or a gate must have the `requires_grad` property set to `False`:

  ```python
  @qml.qnode(dev)
  def circuit(weights, data):
      basis_state = np.array([1, 0, 1, 1], requires_grad=False)
      qml.BasisState(basis_state, wires=[0, 1, 2, 3])
      qml.templates.AmplitudeEmbedding(data, wires=[0, 1, 2, 3])
      qml.templates.BasicEntanglerLayers(weights, wires=[0, 1, 2, 3])
      return qml.probs(wires=0)

  data = np.array(data, requires_grad=False)
  weights = np.array(weights, requires_grad=True)
  circuit(weights, data)
  ```

<h3>Bug fixes</h3>

* Fixes an issue where if the constituent observables of a tensor product do not exist in the queue,
  an error is raised. With this fix, they are first queued before annotation occurs.
  [(#1038)](https://github.com/PennyLaneAI/pennylane/pull/1038)

* Fixes an issue with tape expansions where information about sampling
  (specifically the `is_sampled` tape attribute) was not preserved.
  [(#1027)](https://github.com/PennyLaneAI/pennylane/pull/1027)

* Tape expansion was not properly taking into devices that supported inverse operations,
  causing inverse operations to be unnecessarily decomposed. The QNode tape expansion logic, as well
  as the `Operation.expand()` method, has been modified to fix this.
  [(#956)](https://github.com/PennyLaneAI/pennylane/pull/956)

* Fixes an issue where the Autograd interface was not unwrapping non-differentiable
  PennyLane tensors, which can cause issues on some devices.
  [(#941)](https://github.com/PennyLaneAI/pennylane/pull/941)

* `qml.vqe.Hamiltonian` prints any observable with any number of strings.
  [(#987)](https://github.com/PennyLaneAI/pennylane/pull/987)

* Fixes a bug where parameter-shift differentiation would fail if the QNode
  contained a single probability output.
  [(#1007)](https://github.com/PennyLaneAI/pennylane/pull/1007)

* Fixes an issue when using trainable parameters that are lists/arrays with `tape.vjp`.
  [(#1042)](https://github.com/PennyLaneAI/pennylane/pull/1042)

* The `TensorN` observable is updated to support being copied without any parameters or wires passed.
  [(#1047)](https://github.com/PennyLaneAI/pennylane/pull/1047)

* Fixed deprecation warning when importing `Sequence` from `collections` instead of `collections.abc` in `vqe/vqe.py`.
  [(#1051)](https://github.com/PennyLaneAI/pennylane/pull/1051)

<h3>Contributors</h3>

This release contains contributions from (in alphabetical order):

Juan Miguel Arrazola, Thomas Bromley, Olivia Di Matteo, Theodor Isacsson, Josh Izaac, Christina Lee,
Alejandro Montanez, Steven Oud, Chase Roberts, Sankalp Sanand, Maria Schuld, Antal
Száva, David Wierichs, Jiahao Yao.

# Release 0.13.0

<h3>New features since last release</h3>

<h4>Automatically optimize the number of measurements</h4>

* QNodes in tape mode now support returning observables on the same wire whenever the observables are
  qubit-wise commuting Pauli words. Qubit-wise commuting observables can be evaluated with a
  *single* device run as they are diagonal in the same basis, via a shared set of single-qubit rotations.
  [(#882)](https://github.com/PennyLaneAI/pennylane/pull/882)

  The following example shows a single QNode returning the expectation values of
  the qubit-wise commuting Pauli words `XX` and `XI`:

  ```python
  qml.enable_tape()

  @qml.qnode(dev)
  def f(x):
      qml.Hadamard(wires=0)
      qml.Hadamard(wires=1)
      qml.CRot(0.1, 0.2, 0.3, wires=[1, 0])
      qml.RZ(x, wires=1)
      return qml.expval(qml.PauliX(0) @ qml.PauliX(1)), qml.expval(qml.PauliX(0))
  ```

  ```pycon
  >>> f(0.4)
  tensor([0.89431013, 0.9510565 ], requires_grad=True)
  ```

* The `ExpvalCost` class (previously `VQECost`) now provides observable optimization using the
  `optimize` argument, resulting in potentially fewer device executions.
  [(#902)](https://github.com/PennyLaneAI/pennylane/pull/902)

  This is achieved by separating the observables composing the Hamiltonian into qubit-wise
  commuting groups and evaluating those groups on a single QNode using functionality from the
  `qml.grouping` module:

  ```python
  qml.enable_tape()
  commuting_obs = [qml.PauliX(0), qml.PauliX(0) @ qml.PauliZ(1)]
  H = qml.vqe.Hamiltonian([1, 1], commuting_obs)

  dev = qml.device("default.qubit", wires=2)
  ansatz = qml.templates.StronglyEntanglingLayers

  cost_opt = qml.ExpvalCost(ansatz, H, dev, optimize=True)
  cost_no_opt = qml.ExpvalCost(ansatz, H, dev, optimize=False)

  params = qml.init.strong_ent_layers_uniform(3, 2)
  ```

  Grouping these commuting observables leads to fewer device executions:

  ```pycon
  >>> cost_opt(params)
  >>> ex_opt = dev.num_executions
  >>> cost_no_opt(params)
  >>> ex_no_opt = dev.num_executions - ex_opt
  >>> print("Number of executions:", ex_no_opt)
  Number of executions: 2
  >>> print("Number of executions (optimized):", ex_opt)
  Number of executions (optimized): 1
  ```

<h4>New quantum gradient features</h4>

* Compute the analytic gradient of quantum circuits in parallel on supported devices.
  [(#840)](https://github.com/PennyLaneAI/pennylane/pull/840)

  This release introduces support for batch execution of circuits, via a new device API method
  `Device.batch_execute()`. Devices that implement this new API support submitting a batch of
  circuits for *parallel* evaluation simultaneously, which can significantly reduce the computation time.

  Furthermore, if using tape mode and a compatible device, gradient computations will
  automatically make use of the new batch API---providing a speedup during optimization.

* Gradient recipes are now much more powerful, allowing for operations to define their gradient
  via an arbitrary linear combination of circuit evaluations.
  [(#909)](https://github.com/PennyLaneAI/pennylane/pull/909)
  [(#915)](https://github.com/PennyLaneAI/pennylane/pull/915)

  With this change, gradient recipes can now be of the form
  :math:`\frac{\partial}{\partial\phi_k}f(\phi_k) = \sum_{i} c_i f(a_i \phi_k + s_i )`,
  and are no longer restricted to two-term shifts with identical (but opposite in sign) shift values.

  As a result, PennyLane now supports native analytic quantum gradients for the
  controlled rotation operations `CRX`, `CRY`, `CRZ`, and `CRot`. This allows for parameter-shift
  analytic gradients on hardware, without decomposition.

  Note that this is a breaking change for developers; please see the *Breaking Changes* section
  for more details.

* The `qnn.KerasLayer` class now supports differentiating the QNode through classical
  backpropagation in tape mode.
  [(#869)](https://github.com/PennyLaneAI/pennylane/pull/869)

  ```python
  qml.enable_tape()

  dev = qml.device("default.qubit.tf", wires=2)

  @qml.qnode(dev, interface="tf", diff_method="backprop")
  def f(inputs, weights):
      qml.templates.AngleEmbedding(inputs, wires=range(2))
      qml.templates.StronglyEntanglingLayers(weights, wires=range(2))
      return [qml.expval(qml.PauliZ(i)) for i in range(2)]

  weight_shapes = {"weights": (3, 2, 3)}

  qlayer = qml.qnn.KerasLayer(f, weight_shapes, output_dim=2)

  inputs = tf.constant(np.random.random((4, 2)), dtype=tf.float32)

  with tf.GradientTape() as tape:
      out = qlayer(inputs)

  tape.jacobian(out, qlayer.trainable_weights)
  ```

<h4>New operations, templates, and measurements</h4>

* Adds the `qml.density_matrix` QNode return with partial trace capabilities.
  [(#878)](https://github.com/PennyLaneAI/pennylane/pull/878)

  The density matrix over the provided wires is returned, with all other subsystems traced out.
  `qml.density_matrix` currently works for both the `default.qubit` and `default.mixed` devices.

  ```python
  qml.enable_tape()
  dev = qml.device("default.qubit", wires=2)

  def circuit(x):
      qml.PauliY(wires=0)
      qml.Hadamard(wires=1)
      return qml.density_matrix(wires=[1])  # wire 0 is traced out
  ```

* Adds the square-root X gate `SX`. [(#871)](https://github.com/PennyLaneAI/pennylane/pull/871)

  ```python
  dev = qml.device("default.qubit", wires=1)

  @qml.qnode(dev)
  def circuit():
      qml.SX(wires=[0])
      return qml.expval(qml.PauliZ(wires=[0]))
  ```

* Two new hardware-efficient particle-conserving templates have been implemented
  to perform VQE-based quantum chemistry simulations. The new templates apply
  several layers of the particle-conserving entanglers proposed in Figs. 2a and 2b
  of Barkoutsos *et al*., [arXiv:1805.04340](https://arxiv.org/abs/1805.04340)
  [(#875)](https://github.com/PennyLaneAI/pennylane/pull/875)
  [(#876)](https://github.com/PennyLaneAI/pennylane/pull/876)

<h4>Estimate and track resources</h4>

* The `QuantumTape` class now contains basic resource estimation functionality. The method
  `tape.get_resources()` returns a dictionary with a list of the constituent operations and the
  number of times they appear in the circuit. Similarly, `tape.get_depth()` computes the circuit depth.
  [(#862)](https://github.com/PennyLaneAI/pennylane/pull/862)

  ```pycon
  >>> with qml.tape.QuantumTape() as tape:
  ...    qml.Hadamard(wires=0)
  ...    qml.RZ(0.26, wires=1)
  ...    qml.CNOT(wires=[1, 0])
  ...    qml.Rot(1.8, -2.7, 0.2, wires=0)
  ...    qml.Hadamard(wires=1)
  ...    qml.CNOT(wires=[0, 1])
  ...    qml.expval(qml.PauliZ(0) @ qml.PauliZ(1))
  >>> tape.get_resources()
  {'Hadamard': 2, 'RZ': 1, 'CNOT': 2, 'Rot': 1}
  >>> tape.get_depth()
  4
  ```

* The number of device executions over a QNode's lifetime can now be returned using `num_executions`.
  [(#853)](https://github.com/PennyLaneAI/pennylane/pull/853)

  ```pycon
  >>> dev = qml.device("default.qubit", wires=2)
  >>> @qml.qnode(dev)
  ... def circuit(x, y):
  ...    qml.RX(x, wires=[0])
  ...    qml.RY(y, wires=[1])
  ...    qml.CNOT(wires=[0, 1])
  ...    return qml.expval(qml.PauliZ(0) @ qml.PauliX(1))
  >>> for _ in range(10):
  ...    circuit(0.432, 0.12)
  >>> print(dev.num_executions)
  10
  ```

<h3>Improvements</h3>

* Support for tape mode has improved across PennyLane. The following features now work in tape mode:

  - QNode collections [(#863)](https://github.com/PennyLaneAI/pennylane/pull/863)

  - `qnn.ExpvalCost` [(#863)](https://github.com/PennyLaneAI/pennylane/pull/863)
    [(#911)](https://github.com/PennyLaneAI/pennylane/pull/911)

  - `qml.qnn.KerasLayer` [(#869)](https://github.com/PennyLaneAI/pennylane/pull/869)

  - `qml.qnn.TorchLayer` [(#865)](https://github.com/PennyLaneAI/pennylane/pull/865)

  - The `qml.qaoa` module [(#905)](https://github.com/PennyLaneAI/pennylane/pull/905)

* A new function, `qml.refresh_devices()`, has been added, allowing PennyLane to
  rescan installed PennyLane plugins and refresh the device list. In addition, the `qml.device`
  loader will attempt to refresh devices if the required plugin device cannot be found.
  This will result in an improved experience if installing PennyLane and plugins within
  a running Python session (for example, on Google Colab), and avoid the need to
  restart the kernel/runtime.
  [(#907)](https://github.com/PennyLaneAI/pennylane/pull/907)

* When using `grad_fn = qml.grad(cost)` to compute the gradient of a cost function with the Autograd
  interface, the value of the intermediate forward pass is now available via the `grad_fn.forward`
  property
  [(#914)](https://github.com/PennyLaneAI/pennylane/pull/914):

  ```python
  def cost_fn(x, y):
      return 2 * np.sin(x[0]) * np.exp(-x[1]) + x[0] ** 3 + np.cos(y)

  params = np.array([0.1, 0.5], requires_grad=True)
  data = np.array(0.65, requires_grad=False)
  grad_fn = qml.grad(cost_fn)

  grad_fn(params, data)  # perform backprop and evaluate the gradient
  grad_fn.forward  # the cost function value
  ```

* Gradient-based optimizers now have a `step_and_cost` method that returns
  both the next step as well as the objective (cost) function output.
  [(#916)](https://github.com/PennyLaneAI/pennylane/pull/916)

  ```pycon
  >>> opt = qml.GradientDescentOptimizer()
  >>> params, cost = opt.step_and_cost(cost_fn, params)
  ```

* PennyLane provides a new experimental module `qml.proc` which provides framework-agnostic processing
  functions for array and tensor manipulations.
  [(#886)](https://github.com/PennyLaneAI/pennylane/pull/886)

  Given the input tensor-like object, the call is
  dispatched to the corresponding array manipulation framework, allowing for end-to-end
  differentiation to be preserved.

  ```pycon
  >>> x = torch.tensor([1., 2.])
  >>> qml.proc.ones_like(x)
  tensor([1, 1])
  >>> y = tf.Variable([[0], [5]])
  >>> qml.proc.ones_like(y, dtype=np.complex128)
  <tf.Tensor: shape=(2, 1), dtype=complex128, numpy=
  array([[1.+0.j],
         [1.+0.j]])>
  ```

  Note that these functions are experimental, and only a subset of common functionality is
  supported. Furthermore, the names and behaviour of these functions may differ from similar
  functions in common frameworks; please refer to the function docstrings for more details.

* The gradient methods in tape mode now fully separate the quantum and classical processing. Rather
  than returning the evaluated gradients directly, they now return a tuple containing the required
  quantum and classical processing steps.
  [(#840)](https://github.com/PennyLaneAI/pennylane/pull/840)

  ```python
  def gradient_method(idx, param, **options):
      # generate the quantum tapes that must be computed
      # to determine the quantum gradient
      tapes = quantum_gradient_tapes(self)

      def processing_fn(results):
          # perform classical processing on the evaluated tapes
          # returning the evaluated quantum gradient
          return classical_processing(results)

      return tapes, processing_fn
  ```

  The `JacobianTape.jacobian()` method has been similarly modified to accumulate all gradient
  quantum tapes and classical processing functions, evaluate all quantum tapes simultaneously,
  and then apply the post-processing functions to the evaluated tape results.

* The MultiRZ gate now has a defined generator, allowing it to be used in quantum natural gradient
  optimization.
  [(#912)](https://github.com/PennyLaneAI/pennylane/pull/912)

* The CRot gate now has a `decomposition` method, which breaks the gate down into rotations
  and CNOT gates. This allows `CRot` to be used on devices that do not natively support it.
  [(#908)](https://github.com/PennyLaneAI/pennylane/pull/908)

* The classical processing in the `MottonenStatePreparation` template has been largely
  rewritten to use dense matrices and tensor manipulations wherever possible.
  This is in preparation to support differentiation through the template in the future.
  [(#864)](https://github.com/PennyLaneAI/pennylane/pull/864)

* Device-based caching has replaced QNode caching. Caching is now accessed by passing a
  `cache` argument to the device.
  [(#851)](https://github.com/PennyLaneAI/pennylane/pull/851)

  The `cache` argument should be an integer specifying the size of the cache. For example, a
  cache of size 10 is created using:

  ```pycon
  >>> dev = qml.device("default.qubit", wires=2, cache=10)
  ```

* The `Operation`, `Tensor`, and `MeasurementProcess` classes now have the `__copy__` special method
  defined.
  [(#840)](https://github.com/PennyLaneAI/pennylane/pull/840)

  This allows us to ensure that, when a shallow copy is performed of an operation, the
  mutable list storing the operation parameters is *also* shallow copied. Both the old operation and
  the copied operation will continue to share the same parameter data,
  ```pycon
  >>> import copy
  >>> op = qml.RX(0.2, wires=0)
  >>> op2 = copy.copy(op)
  >>> op.data[0] is op2.data[0]
  True
  ```

  however the *list container* is not a reference:

  ```pycon
  >>> op.data is op2.data
  False
  ```

  This allows the parameters of the copied operation to be modified, without mutating
  the parameters of the original operation.

* The `QuantumTape.copy` method has been tweaked so that
  [(#840)](https://github.com/PennyLaneAI/pennylane/pull/840):

  - Optionally, the tape's operations are shallow copied in addition to the tape by passing the
    `copy_operations=True` boolean flag. This allows the copied tape's parameters to be mutated
    without affecting the original tape's parameters. (Note: the two tapes will share parameter data
    *until* one of the tapes has their parameter list modified.)

  - Copied tapes can be cast to another `QuantumTape` subclass by passing the `tape_cls` keyword
    argument.

<h3>Breaking changes</h3>

* Updated how parameter-shift gradient recipes are defined for operations, allowing for
  gradient recipes that are specified as an arbitrary number of terms.
  [(#909)](https://github.com/PennyLaneAI/pennylane/pull/909)

  Previously, `Operation.grad_recipe` was restricted to two-term parameter-shift formulas.
  With this change, the gradient recipe now contains elements of the form
  :math:`[c_i, a_i, s_i]`, resulting in a gradient recipe of
  :math:`\frac{\partial}{\partial\phi_k}f(\phi_k) = \sum_{i} c_i f(a_i \phi_k + s_i )`.

  As this is a breaking change, all custom operations with defined gradient recipes must be
  updated to continue working with PennyLane 0.13. Note though that if `grad_recipe = None`, the
  default gradient recipe remains unchanged, and corresponds to the two terms :math:`[c_0, a_0, s_0]=[1/2, 1, \pi/2]`
  and :math:`[c_1, a_1, s_1]=[-1/2, 1, -\pi/2]` for every parameter.

- The `VQECost` class has been renamed to `ExpvalCost` to reflect its general applicability
  beyond VQE. Use of `VQECost` is still possible but will result in a deprecation warning.
  [(#913)](https://github.com/PennyLaneAI/pennylane/pull/913)

<h3>Bug fixes</h3>

* The `default.qubit.tf` device is updated to handle TensorFlow objects (e.g.,
  `tf.Variable`) as gate parameters correctly when using the `MultiRZ` and
  `CRot` operations.
  [(#921)](https://github.com/PennyLaneAI/pennylane/pull/921)

* PennyLane tensor objects are now unwrapped in BaseQNode when passed as a
  keyword argument to the quantum function.
  [(#903)](https://github.com/PennyLaneAI/pennylane/pull/903)
  [(#893)](https://github.com/PennyLaneAI/pennylane/pull/893)

* The new tape mode now prevents multiple observables from being evaluated on the same wire
  if the observables are not qubit-wise commuting Pauli words.
  [(#882)](https://github.com/PennyLaneAI/pennylane/pull/882)

* Fixes a bug in `default.qubit` whereby inverses of common gates were not being applied
  via efficient gate-specific methods, instead falling back to matrix-vector multiplication.
  The following gates were affected: `PauliX`, `PauliY`, `PauliZ`, `Hadamard`, `SWAP`, `S`,
  `T`, `CNOT`, `CZ`.
  [(#872)](https://github.com/PennyLaneAI/pennylane/pull/872)

* The `PauliRot` operation now gracefully handles single-qubit Paulis, and all-identity Paulis
  [(#860)](https://github.com/PennyLaneAI/pennylane/pull/860).

* Fixes a bug whereby binary Python operators were not properly propagating the `requires_grad`
  attribute to the output tensor.
  [(#889)](https://github.com/PennyLaneAI/pennylane/pull/889)

* Fixes a bug which prevents `TorchLayer` from doing `backward` when CUDA is enabled.
  [(#899)](https://github.com/PennyLaneAI/pennylane/pull/899)

* Fixes a bug where multi-threaded execution of `QNodeCollection` sometimes fails
  because of simultaneous queuing. This is fixed by adding thread locking during queuing.
  [(#910)](https://github.com/PennyLaneAI/pennylane/pull/918)

* Fixes a bug in `QuantumTape.set_parameters()`. The previous implementation assumed
  that the `self.trainable_parms` set would always be iterated over in increasing integer
  order. However, this is not guaranteed behaviour, and can lead to the incorrect tape parameters
  being set if this is not the case.
  [(#923)](https://github.com/PennyLaneAI/pennylane/pull/923)

* Fixes broken error message if a QNode is instantiated with an unknown exception.
  [(#930)](https://github.com/PennyLaneAI/pennylane/pull/930)

<h3>Contributors</h3>

This release contains contributions from (in alphabetical order):

Juan Miguel Arrazola, Thomas Bromley, Christina Lee, Alain Delgado Gran, Olivia Di Matteo, Anthony
Hayes, Theodor Isacsson, Josh Izaac, Soran Jahangiri, Nathan Killoran, Shumpei Kobayashi, Romain
Moyard, Zeyue Niu, Maria Schuld, Antal Száva.

# Release 0.12.0

<h3>New features since last release</h3>

<h4>New and improved simulators</h4>

* PennyLane now supports a new device, `default.mixed`, designed for
  simulating mixed-state quantum computations. This enables native
  support for implementing noisy channels in a circuit, which generally
  map pure states to mixed states.
  [(#794)](https://github.com/PennyLaneAI/pennylane/pull/794)
  [(#807)](https://github.com/PennyLaneAI/pennylane/pull/807)
  [(#819)](https://github.com/PennyLaneAI/pennylane/pull/819)

  The device can be initialized as
  ```pycon
  >>> dev = qml.device("default.mixed", wires=1)
  ```

  This allows the construction of QNodes that include non-unitary operations,
  such as noisy channels:

  ```pycon
  >>> @qml.qnode(dev)
  ... def circuit(params):
  ...     qml.RX(params[0], wires=0)
  ...     qml.RY(params[1], wires=0)
  ...     qml.AmplitudeDamping(0.5, wires=0)
  ...     return qml.expval(qml.PauliZ(0))
  >>> print(circuit([0.54, 0.12]))
  0.9257702929524184
  >>> print(circuit([0, np.pi]))
  0.0
  ```

<h4>New tools for optimizing measurements</h4>

* The new `grouping` module provides functionality for grouping simultaneously measurable Pauli word
  observables.
  [(#761)](https://github.com/PennyLaneAI/pennylane/pull/761)
  [(#850)](https://github.com/PennyLaneAI/pennylane/pull/850)
  [(#852)](https://github.com/PennyLaneAI/pennylane/pull/852)

  - The `optimize_measurements` function will take as input a list of Pauli word observables and
    their corresponding coefficients (if any), and will return the partitioned Pauli terms
    diagonalized in the measurement basis and the corresponding diagonalizing circuits.

    ```python
    from pennylane.grouping import optimize_measurements
    h, nr_qubits = qml.qchem.molecular_hamiltonian("h2", "h2.xyz")
    rotations, grouped_ops, grouped_coeffs = optimize_measurements(h.ops, h.coeffs, grouping="qwc")
    ```

    The diagonalizing circuits of `rotations` correspond to the diagonalized Pauli word groupings of
    `grouped_ops`.

  - Pauli word partitioning utilities are performed by the `PauliGroupingStrategy`
    class. An input list of Pauli words can be partitioned into mutually commuting,
    qubit-wise-commuting, or anticommuting groupings.

    For example, partitioning Pauli words into anticommutative groupings by the Recursive Largest
    First (RLF) graph colouring heuristic:

    ```python
    from pennylane import PauliX, PauliY, PauliZ, Identity
    from pennylane.grouping import group_observables
    pauli_words = [
        Identity('a') @ Identity('b'),
        Identity('a') @ PauliX('b'),
        Identity('a') @ PauliY('b'),
        PauliZ('a') @ PauliX('b'),
        PauliZ('a') @ PauliY('b'),
        PauliZ('a') @ PauliZ('b')
    ]
    groupings = group_observables(pauli_words, grouping_type='anticommuting', method='rlf')
    ```

  - Various utility functions are included for obtaining and manipulating Pauli
    words in the binary symplectic vector space representation.

    For instance, two Pauli words may be converted to their binary vector representation:

    ```pycon
    >>> from pennylane.grouping import pauli_to_binary
    >>> from pennylane.wires import Wires
    >>> wire_map = {Wires('a'): 0, Wires('b'): 1}
    >>> pauli_vec_1 = pauli_to_binary(qml.PauliX('a') @ qml.PauliY('b'))
    >>> pauli_vec_2 = pauli_to_binary(qml.PauliZ('a') @ qml.PauliZ('b'))
    >>> pauli_vec_1
    [1. 1. 0. 1.]
    >>> pauli_vec_2
    [0. 0. 1. 1.]
    ```

    Their product up to a phase may be computed by taking the sum of their binary vector
    representations, and returned in the operator representation.

    ```pycon
    >>> from pennylane.grouping import binary_to_pauli
    >>> binary_to_pauli((pauli_vec_1 + pauli_vec_2) % 2, wire_map)
    Tensor product ['PauliY', 'PauliX']: 0 params, wires ['a', 'b']
    ```

    For more details on the grouping module, see the
    [grouping module documentation](https://pennylane.readthedocs.io/en/stable/code/qml_grouping.html)


<h4>Returning the quantum state from simulators</h4>

* The quantum state of a QNode can now be returned using the `qml.state()` return function.
  [(#818)](https://github.com/XanaduAI/pennylane/pull/818)

  ```python
  import pennylane as qml

  dev = qml.device("default.qubit", wires=3)
  qml.enable_tape()

  @qml.qnode(dev)
  def qfunc(x, y):
      qml.RZ(x, wires=0)
      qml.CNOT(wires=[0, 1])
      qml.RY(y, wires=1)
      qml.CNOT(wires=[0, 2])
      return qml.state()

  >>> qfunc(0.56, 0.1)
  array([0.95985437-0.27601028j, 0.        +0.j        ,
         0.04803275-0.01381203j, 0.        +0.j        ,
         0.        +0.j        , 0.        +0.j        ,
         0.        +0.j        , 0.        +0.j        ])
  ```

  Differentiating the state is currently available when using the
  classical backpropagation differentiation method (`diff_method="backprop"`) with a compatible device,
  and when using the new tape mode.

<h4>New operations and channels</h4>

* PennyLane now includes standard channels such as the Amplitude-damping,
  Phase-damping, and Depolarizing channels, as well as the ability
  to make custom qubit channels.
  [(#760)](https://github.com/PennyLaneAI/pennylane/pull/760)
  [(#766)](https://github.com/PennyLaneAI/pennylane/pull/766)
  [(#778)](https://github.com/PennyLaneAI/pennylane/pull/778)

* The controlled-Y operation is now available via `qml.CY`. For devices that do
  not natively support the controlled-Y operation, it will be decomposed
  into `qml.RY`, `qml.CNOT`, and `qml.S` operations.
  [(#806)](https://github.com/PennyLaneAI/pennylane/pull/806)

<h4>Preview the next-generation PennyLane QNode</h4>

* The new PennyLane `tape` module provides a re-formulated QNode class, rewritten from the ground-up,
  that uses a new `QuantumTape` object to represent the QNode's quantum circuit. Tape mode
  provides several advantages over the standard PennyLane QNode.
  [(#785)](https://github.com/PennyLaneAI/pennylane/pull/785)
  [(#792)](https://github.com/PennyLaneAI/pennylane/pull/792)
  [(#796)](https://github.com/PennyLaneAI/pennylane/pull/796)
  [(#800)](https://github.com/PennyLaneAI/pennylane/pull/800)
  [(#803)](https://github.com/PennyLaneAI/pennylane/pull/803)
  [(#804)](https://github.com/PennyLaneAI/pennylane/pull/804)
  [(#805)](https://github.com/PennyLaneAI/pennylane/pull/805)
  [(#808)](https://github.com/PennyLaneAI/pennylane/pull/808)
  [(#810)](https://github.com/PennyLaneAI/pennylane/pull/810)
  [(#811)](https://github.com/PennyLaneAI/pennylane/pull/811)
  [(#815)](https://github.com/PennyLaneAI/pennylane/pull/815)
  [(#820)](https://github.com/PennyLaneAI/pennylane/pull/820)
  [(#823)](https://github.com/PennyLaneAI/pennylane/pull/823)
  [(#824)](https://github.com/PennyLaneAI/pennylane/pull/824)
  [(#829)](https://github.com/PennyLaneAI/pennylane/pull/829)

  - Support for in-QNode classical processing: Tape mode allows for differentiable classical
    processing within the QNode.

  - No more Variable wrapping: In tape mode, QNode arguments no longer become `Variable`
    objects within the QNode.

  - Less restrictive QNode signatures: There is no longer any restriction on the QNode signature;
    the QNode can be defined and called following the same rules as standard Python functions.

  - Unifying all QNodes: The tape-mode QNode merges all QNodes (including the
    `JacobianQNode` and the `PassthruQNode`) into a single unified QNode, with
    identical behaviour regardless of the differentiation type.

  - Optimizations: Tape mode provides various performance optimizations, reducing pre- and
    post-processing overhead, and reduces the number of quantum evaluations in certain cases.

  Note that tape mode is **experimental**, and does not currently have feature-parity with the
  existing QNode. [Feedback and bug reports](https://github.com/PennyLaneAI/pennylane/issues) are
  encouraged and will help improve the new tape mode.

  Tape mode can be enabled globally via the `qml.enable_tape` function, without changing your
  PennyLane code:

  ```python
  qml.enable_tape()
  dev = qml.device("default.qubit", wires=1)

  @qml.qnode(dev, interface="tf")
  def circuit(p):
      print("Parameter value:", p)
      qml.RX(tf.sin(p[0])**2 + p[1], wires=0)
      return qml.expval(qml.PauliZ(0))
  ```

  For more details, please see the [tape mode
  documentation](https://pennylane.readthedocs.io/en/stable/code/qml_tape.html).

<h3>Improvements</h3>

* QNode caching has been introduced, allowing the QNode to keep track of the results of previous
  device executions and reuse those results in subsequent calls.
  Note that QNode caching is only supported in the new and experimental tape-mode.
  [(#817)](https://github.com/PennyLaneAI/pennylane/pull/817)

  Caching is available by passing a `caching` argument to the QNode:

  ```python
  dev = qml.device("default.qubit", wires=2)
  qml.enable_tape()

  @qml.qnode(dev, caching=10)  # cache up to 10 evaluations
  def qfunc(x):
      qml.RX(x, wires=0)
      qml.RX(0.3, wires=1)
      qml.CNOT(wires=[0, 1])
      return qml.expval(qml.PauliZ(1))

  qfunc(0.1)  # first evaluation executes on the device
  qfunc(0.1)  # second evaluation accesses the cached result
  ```

* Sped up the application of certain gates in `default.qubit` by using array/tensor
  manipulation tricks. The following gates are affected: `PauliX`, `PauliY`, `PauliZ`,
  `Hadamard`, `SWAP`, `S`, `T`, `CNOT`, `CZ`.
  [(#772)](https://github.com/PennyLaneAI/pennylane/pull/772)

* The computation of marginal probabilities has been made more efficient for devices
  with a large number of wires, achieving in some cases a 5x speedup.
  [(#799)](https://github.com/PennyLaneAI/pennylane/pull/799)

* Adds arithmetic operations (addition, tensor product,
  subtraction, and scalar multiplication) between `Hamiltonian`,
  `Tensor`, and `Observable` objects, and inline arithmetic
  operations between Hamiltonians and other observables.
  [(#765)](https://github.com/PennyLaneAI/pennylane/pull/765)

  Hamiltonians can now easily be defined as sums of observables:

  ```pycon3
  >>> H = 3 * qml.PauliZ(0) - (qml.PauliX(0) @ qml.PauliX(1)) + qml.Hamiltonian([4], [qml.PauliZ(0)])
  >>> print(H)
  (7.0) [Z0] + (-1.0) [X0 X1]
  ```

* Adds `compare()` method to `Observable` and `Hamiltonian` classes, which allows
  for comparison between observable quantities.
  [(#765)](https://github.com/PennyLaneAI/pennylane/pull/765)

  ```pycon3
  >>> H = qml.Hamiltonian([1], [qml.PauliZ(0)])
  >>> obs = qml.PauliZ(0) @ qml.Identity(1)
  >>> print(H.compare(obs))
  True
  ```

  ```pycon3
  >>> H = qml.Hamiltonian([2], [qml.PauliZ(0)])
  >>> obs = qml.PauliZ(1) @ qml.Identity(0)
  >>> print(H.compare(obs))
  False
  ```

* Adds `simplify()` method to the `Hamiltonian` class.
  [(#765)](https://github.com/PennyLaneAI/pennylane/pull/765)

  ```pycon3
  >>> H = qml.Hamiltonian([1, 2], [qml.PauliZ(0), qml.PauliZ(0) @ qml.Identity(1)])
  >>> H.simplify()
  >>> print(H)
  (3.0) [Z0]
  ```

* Added a new bit-flip mixer to the `qml.qaoa` module.
  [(#774)](https://github.com/PennyLaneAI/pennylane/pull/774)

* Summation of two `Wires` objects is now supported and will return
  a `Wires` object containing the set of all wires defined by the
  terms in the summation.
  [(#812)](https://github.com/PennyLaneAI/pennylane/pull/812)

<h3>Breaking changes</h3>

* The PennyLane NumPy module now returns scalar (zero-dimensional) arrays where
  Python scalars were previously returned.
  [(#820)](https://github.com/PennyLaneAI/pennylane/pull/820)
  [(#833)](https://github.com/PennyLaneAI/pennylane/pull/833)

  For example, this affects array element indexing, and summation:

  ```pycon
  >>> x = np.array([1, 2, 3], requires_grad=False)
  >>> x[0]
  tensor(1, requires_grad=False)
  >>> np.sum(x)
  tensor(6, requires_grad=True)
  ```

  This may require small updates to user code. A convenience method, `np.tensor.unwrap()`,
  has been added to help ease the transition. This converts PennyLane NumPy tensors
  to standard NumPy arrays and Python scalars:

  ```pycon
  >>> x = np.array(1.543, requires_grad=False)
  >>> x.unwrap()
  1.543
  ```

  Note, however, that information regarding array differentiability will be
  lost.

* The device capabilities dictionary has been redesigned, for clarity and robustness. In particular,
  the capabilities dictionary is now inherited from the parent class, various keys have more
  expressive names, and all keys are now defined in the base device class. For more details, please
  [refer to the developer
  documentation](https://pennylane.readthedocs.io/en/stable/development/plugins.html#device-capabilities).
  [(#781)](https://github.com/PennyLaneAI/pennylane/pull/781/files)

<h3>Bug fixes</h3>

* Changed to use lists for storing variable values inside `BaseQNode`
  allowing complex matrices to be passed to `QubitUnitary`.
  [(#773)](https://github.com/PennyLaneAI/pennylane/pull/773)

* Fixed a bug within `default.qubit`, resulting in greater efficiency
  when applying a state vector to all wires on the device.
  [(#849)](https://github.com/PennyLaneAI/pennylane/pull/849)

<h3>Documentation</h3>

* Equations have been added to the `qml.sample` and `qml.probs` docstrings
  to clarify the mathematical foundation of the performed measurements.
  [(#843)](https://github.com/PennyLaneAI/pennylane/pull/843)

<h3>Contributors</h3>

This release contains contributions from (in alphabetical order):

Aroosa Ijaz, Juan Miguel Arrazola, Thomas Bromley, Jack Ceroni, Alain Delgado Gran, Josh Izaac,
Soran Jahangiri, Nathan Killoran, Robert Lang, Cedric Lin, Olivia Di Matteo, Nicolás Quesada, Maria
Schuld, Antal Száva.

# Release 0.11.0

<h3>New features since last release</h3>

<h4>New and improved simulators</h4>

* Added a new device, `default.qubit.autograd`, a pure-state qubit simulator written using Autograd.
  This device supports classical backpropagation (`diff_method="backprop"`); this can
  be faster than the parameter-shift rule for computing quantum gradients
  when the number of parameters to be optimized is large.
  [(#721)](https://github.com/XanaduAI/pennylane/pull/721)

  ```pycon
  >>> dev = qml.device("default.qubit.autograd", wires=1)
  >>> @qml.qnode(dev, diff_method="backprop")
  ... def circuit(x):
  ...     qml.RX(x[1], wires=0)
  ...     qml.Rot(x[0], x[1], x[2], wires=0)
  ...     return qml.expval(qml.PauliZ(0))
  >>> weights = np.array([0.2, 0.5, 0.1])
  >>> grad_fn = qml.grad(circuit)
  >>> print(grad_fn(weights))
  array([-2.25267173e-01, -1.00864546e+00,  6.93889390e-18])
  ```

  See the [device documentation](https://pennylane.readthedocs.io/en/stable/code/api/pennylane.devices.default_qubit_autograd.DefaultQubitAutograd.html) for more details.

* A new experimental C++ state-vector simulator device is now available, `lightning.qubit`. It
  uses the C++ Eigen library to perform fast linear algebra calculations for simulating quantum
  state-vector evolution.

  `lightning.qubit` is currently in beta; it can be installed via `pip`:

  ```console
  $ pip install pennylane-lightning
  ```

  Once installed, it can be used as a PennyLane device:

  ```pycon
  >>> dev = qml.device("lightning.qubit", wires=2)
  ```

  For more details, please see the [lightning qubit documentation](https://pennylane-lightning.readthedocs.io).

<h4>New algorithms and templates</h4>

* Added built-in QAOA functionality via the new `qml.qaoa` module.
  [(#712)](https://github.com/PennyLaneAI/pennylane/pull/712)
  [(#718)](https://github.com/PennyLaneAI/pennylane/pull/718)
  [(#741)](https://github.com/PennyLaneAI/pennylane/pull/741)
  [(#720)](https://github.com/PennyLaneAI/pennylane/pull/720)

  This includes the following features:

  * New `qml.qaoa.x_mixer` and `qml.qaoa.xy_mixer` functions for defining Pauli-X and XY
    mixer Hamiltonians.

  * MaxCut: The `qml.qaoa.maxcut` function allows easy construction of the cost Hamiltonian
    and recommended mixer Hamiltonian for solving the MaxCut problem for a supplied graph.

  * Layers: `qml.qaoa.cost_layer` and `qml.qaoa.mixer_layer` take cost and mixer
    Hamiltonians, respectively, and apply the corresponding QAOA cost and mixer layers
    to the quantum circuit

  For example, using PennyLane to construct and solve a MaxCut problem with QAOA:

  ```python
  wires = range(3)
  graph = Graph([(0, 1), (1, 2), (2, 0)])
  cost_h, mixer_h = qaoa.maxcut(graph)

  def qaoa_layer(gamma, alpha):
      qaoa.cost_layer(gamma, cost_h)
      qaoa.mixer_layer(alpha, mixer_h)

  def antatz(params, **kwargs):

      for w in wires:
          qml.Hadamard(wires=w)

      # repeat the QAOA layer two times
      qml.layer(qaoa_layer, 2, params[0], params[1])

  dev = qml.device('default.qubit', wires=len(wires))
  cost_function = qml.VQECost(ansatz, cost_h, dev)
  ```

* Added an `ApproxTimeEvolution` template to the PennyLane templates module, which
  can be used to implement Trotterized time-evolution under a Hamiltonian.
  [(#710)](https://github.com/XanaduAI/pennylane/pull/710)

  <img src="https://pennylane.readthedocs.io/en/latest/_static/templates/subroutines/approx_time_evolution.png" width=50%/>

* Added a `qml.layer` template-constructing function, which takes a unitary, and
  repeatedly applies it on a set of wires to a given depth.
  [(#723)](https://github.com/PennyLaneAI/pennylane/pull/723)

  ```python
  def subroutine():
      qml.Hadamard(wires=[0])
      qml.CNOT(wires=[0, 1])
      qml.PauliX(wires=[1])

  dev = qml.device('default.qubit', wires=3)

  @qml.qnode(dev)
  def circuit():
      qml.layer(subroutine, 3)
      return [qml.expval(qml.PauliZ(0)), qml.expval(qml.PauliZ(1))]
  ```

  This creates the following circuit:
  ```pycon
  >>> circuit()
  >>> print(circuit.draw())
  0: ──H──╭C──X──H──╭C──X──H──╭C──X──┤ ⟨Z⟩
  1: ─────╰X────────╰X────────╰X─────┤ ⟨Z⟩
  ```

* Added the `qml.utils.decompose_hamiltonian` function. This function can be used to
  decompose a Hamiltonian into a linear combination of Pauli operators.
  [(#671)](https://github.com/XanaduAI/pennylane/pull/671)

  ```pycon
  >>> A = np.array(
  ... [[-2, -2+1j, -2, -2],
  ... [-2-1j,  0,  0, -1],
  ... [-2,  0, -2, -1],
  ... [-2, -1, -1,  0]])
  >>> coeffs, obs_list = decompose_hamiltonian(A)
  ```

<h4>New device features</h4>

* It is now possible to specify custom wire labels, such as `['anc1', 'anc2', 0, 1, 3]`, where the labels
  can be strings or numbers.
  [(#666)](https://github.com/XanaduAI/pennylane/pull/666)

  Custom wire labels are defined by passing a list to the `wires` argument when creating the device:

  ```pycon
  >>> dev = qml.device("default.qubit", wires=['anc1', 'anc2', 0, 1, 3])
  ```

  Quantum operations should then be invoked with these custom wire labels:

  ``` pycon
  >>> @qml.qnode(dev)
  >>> def circuit():
  ...    qml.Hadamard(wires='anc2')
  ...    qml.CNOT(wires=['anc1', 3])
  ...    ...
  ```

  The existing behaviour, in which the number of wires is specified on device initialization,
  continues to work as usual. This gives a default behaviour where wires are labelled
  by consecutive integers.

  ```pycon
  >>> dev = qml.device("default.qubit", wires=5)
  ```

* An integrated device test suite has been added, which can be used
  to run basic integration tests on core or external devices.
  [(#695)](https://github.com/PennyLaneAI/pennylane/pull/695)
  [(#724)](https://github.com/PennyLaneAI/pennylane/pull/724)
  [(#733)](https://github.com/PennyLaneAI/pennylane/pull/733)

  The test can be invoked against a particular device by calling the `pl-device-test`
  command line program:

  ```console
  $ pl-device-test --device=default.qubit --shots=1234 --analytic=False
  ```

  If the tests are run on external devices, the device and its dependencies must be
  installed locally. For more details, please see the
  [plugin test documentation](http://pennylane.readthedocs.io/en/latest/code/api/pennylane.devices.tests.html).

<h3>Improvements</h3>

* The functions implementing the quantum circuits building the Unitary Coupled-Cluster
  (UCCSD) VQE ansatz have been improved, with a more consistent naming convention and
  improved docstrings.
  [(#748)](https://github.com/PennyLaneAI/pennylane/pull/748)

  The changes include:

  - The terms *1particle-1hole (ph)* and *2particle-2hole (pphh)* excitations
    were replaced with the names *single* and *double* excitations, respectively.

  - The non-differentiable arguments in the `UCCSD` template were renamed accordingly:
    `ph` → `s_wires`, `pphh` → `d_wires`

  - The term *virtual*, previously used to refer the *unoccupied* orbitals, was discarded.

  - The Usage Details sections were updated and improved.

* Added support for TensorFlow 2.3 and PyTorch 1.6.
  [(#725)](https://github.com/PennyLaneAI/pennylane/pull/725)

* Returning probabilities is now supported from photonic QNodes.
  As with qubit QNodes, photonic QNodes returning probabilities are
  end-to-end differentiable.
  [(#699)](https://github.com/XanaduAI/pennylane/pull/699/)

  ```pycon
  >>> dev = qml.device("strawberryfields.fock", wires=2, cutoff_dim=5)
  >>> @qml.qnode(dev)
  ... def circuit(a):
  ...     qml.Displacement(a, 0, wires=0)
  ...     return qml.probs(wires=0)
  >>> print(circuit(0.5))
  [7.78800783e-01 1.94700196e-01 2.43375245e-02 2.02812704e-03 1.26757940e-04]
  ```

<h3>Breaking changes</h3>

* The `pennylane.plugins` and `pennylane.beta.plugins` folders have been renamed to
  `pennylane.devices` and `pennylane.beta.devices`, to reflect their content better.
  [(#726)](https://github.com/XanaduAI/pennylane/pull/726)

<h3>Bug fixes</h3>

* The PennyLane interface conversion functions can now convert QNodes with
  pre-existing interfaces.
  [(#707)](https://github.com/XanaduAI/pennylane/pull/707)

<h3>Documentation</h3>

* The interfaces section of the documentation has been renamed to 'Interfaces and training',
  and updated with the latest variable handling details.
  [(#753)](https://github.com/PennyLaneAI/pennylane/pull/753)

<h3>Contributors</h3>

This release contains contributions from (in alphabetical order):

Juan Miguel Arrazola, Thomas Bromley, Jack Ceroni, Alain Delgado Gran, Shadab Hussain, Theodor
Isacsson, Josh Izaac, Nathan Killoran, Maria Schuld, Antal Száva, Nicola Vitucci.

# Release 0.10.0

<h3>New features since last release</h3>

<h4>New and improved simulators</h4>

* Added a new device, `default.qubit.tf`, a pure-state qubit simulator written using TensorFlow.
  As a result, it supports classical backpropagation as a means to compute the Jacobian. This can
  be faster than the parameter-shift rule for computing quantum gradients
  when the number of parameters to be optimized is large.

  `default.qubit.tf` is designed to be used with end-to-end classical backpropagation
  (`diff_method="backprop"`) with the TensorFlow interface. This is the default method
  of differentiation when creating a QNode with this device.

  Using this method, the created QNode is a 'white-box' that is
  tightly integrated with your TensorFlow computation, including
  [AutoGraph](https://www.tensorflow.org/guide/function) support:

  ```pycon
  >>> dev = qml.device("default.qubit.tf", wires=1)
  >>> @tf.function
  ... @qml.qnode(dev, interface="tf", diff_method="backprop")
  ... def circuit(x):
  ...     qml.RX(x[1], wires=0)
  ...     qml.Rot(x[0], x[1], x[2], wires=0)
  ...     return qml.expval(qml.PauliZ(0))
  >>> weights = tf.Variable([0.2, 0.5, 0.1])
  >>> with tf.GradientTape() as tape:
  ...     res = circuit(weights)
  >>> print(tape.gradient(res, weights))
  tf.Tensor([-2.2526717e-01 -1.0086454e+00  1.3877788e-17], shape=(3,), dtype=float32)
  ```

  See the `default.qubit.tf`
  [documentation](https://pennylane.ai/en/stable/code/api/pennylane.beta.plugins.DefaultQubitTF.html)
  for more details.

* The [default.tensor plugin](https://github.com/XanaduAI/pennylane/blob/master/pennylane/beta/plugins/default_tensor.py)
  has been significantly upgraded. It now allows two different
  tensor network representations to be used: `"exact"` and `"mps"`. The former uses a
  exact factorized representation of quantum states, while the latter uses a matrix product state
  representation.
  ([#572](https://github.com/XanaduAI/pennylane/pull/572))
  ([#599](https://github.com/XanaduAI/pennylane/pull/599))

<h4>New machine learning functionality and integrations</h4>

* PennyLane QNodes can now be converted into Torch layers, allowing for creation of quantum and
  hybrid models using the `torch.nn` API.
  [(#588)](https://github.com/XanaduAI/pennylane/pull/588)

  A PennyLane QNode can be converted into a `torch.nn` layer using the `qml.qnn.TorchLayer` class:

  ```pycon
  >>> @qml.qnode(dev)
  ... def qnode(inputs, weights_0, weight_1):
  ...    # define the circuit
  ...    # ...

  >>> weight_shapes = {"weights_0": 3, "weight_1": 1}
  >>> qlayer = qml.qnn.TorchLayer(qnode, weight_shapes)
  ```

  A hybrid model can then be easily constructed:

  ```pycon
  >>> model = torch.nn.Sequential(qlayer, torch.nn.Linear(2, 2))
  ```

* Added a new "reversible" differentiation method which can be used in simulators, but not hardware.

  The reversible approach is similar to backpropagation, but trades off extra computation for
  enhanced memory efficiency. Where backpropagation caches the state tensors at each step during
  a simulated evolution, the reversible method only caches the final pre-measurement state.

  Compared to the parameter-shift method, the reversible method can be faster or slower,
  depending on the density and location of parametrized gates in a circuit
  (circuits with higher density of parametrized gates near the end of the circuit will see a benefit).
  [(#670)](https://github.com/XanaduAI/pennylane/pull/670)

  ```pycon
  >>> dev = qml.device("default.qubit", wires=2)
  ... @qml.qnode(dev, diff_method="reversible")
  ... def circuit(x):
  ...     qml.RX(x, wires=0)
  ...     qml.RX(x, wires=0)
  ...     qml.CNOT(wires=[0,1])
  ...     return qml.expval(qml.PauliZ(0))
  >>> qml.grad(circuit)(0.5)
  (array(-0.47942554),)
  ```

<h4>New templates and cost functions</h4>

* Added the new templates `UCCSD`, `SingleExcitationUnitary`, and`DoubleExcitationUnitary`,
  which together implement the Unitary Coupled-Cluster Singles and Doubles (UCCSD) ansatz
  to perform VQE-based quantum chemistry simulations using PennyLane-QChem.
  [(#622)](https://github.com/XanaduAI/pennylane/pull/622)
  [(#638)](https://github.com/XanaduAI/pennylane/pull/638)
  [(#654)](https://github.com/XanaduAI/pennylane/pull/654)
  [(#659)](https://github.com/XanaduAI/pennylane/pull/659)
  [(#622)](https://github.com/XanaduAI/pennylane/pull/622)

* Added module `pennylane.qnn.cost` with class `SquaredErrorLoss`. The module contains classes
  to calculate losses and cost functions on circuits with trainable parameters.
  [(#642)](https://github.com/XanaduAI/pennylane/pull/642)

<h3>Improvements</h3>

* Improves the wire management by making the `Operator.wires` attribute a `wires` object.
  [(#666)](https://github.com/XanaduAI/pennylane/pull/666)

* A significant improvement with respect to how QNodes and interfaces mark quantum function
  arguments as differentiable when using Autograd, designed to improve performance and make
  QNodes more intuitive.
  [(#648)](https://github.com/XanaduAI/pennylane/pull/648)
  [(#650)](https://github.com/XanaduAI/pennylane/pull/650)

  In particular, the following changes have been made:

  - A new `ndarray` subclass `pennylane.numpy.tensor`, which extends NumPy arrays with
    the keyword argument and attribute `requires_grad`. Tensors which have `requires_grad=False`
    are treated as non-differentiable by the Autograd interface.

  - A new subpackage `pennylane.numpy`, which wraps `autograd.numpy` such that NumPy functions
    accept the `requires_grad` keyword argument, and allows Autograd to differentiate
    `pennylane.numpy.tensor` objects.

  - The `argnum` argument to `qml.grad` is now optional; if not provided, arguments explicitly
    marked as `requires_grad=False` are excluded for the list of differentiable arguments.
    The ability to pass `argnum` has been retained for backwards compatibility, and
    if present the old behaviour persists.

* The QNode Torch interface now inspects QNode positional arguments.
  If any argument does not have the attribute `requires_grad=True`, it
  is automatically excluded from quantum gradient computations.
  [(#652)](https://github.com/XanaduAI/pennylane/pull/652)
  [(#660)](https://github.com/XanaduAI/pennylane/pull/660)

* The QNode TF interface now inspects QNode positional arguments.
  If any argument is not being watched by a `tf.GradientTape()`,
  it is automatically excluded from quantum gradient computations.
  [(#655)](https://github.com/XanaduAI/pennylane/pull/655)
  [(#660)](https://github.com/XanaduAI/pennylane/pull/660)

* QNodes have two new public methods: `QNode.set_trainable_args()` and `QNode.get_trainable_args()`.
  These are designed to be called by interfaces, to specify to the QNode which of its
  input arguments are differentiable. Arguments which are non-differentiable will not be converted
  to PennyLane Variable objects within the QNode.
  [(#660)](https://github.com/XanaduAI/pennylane/pull/660)

* Added `decomposition` method to PauliX, PauliY, PauliZ, S, T, Hadamard, and PhaseShift gates, which
  decomposes each of these gates into rotation gates.
  [(#668)](https://github.com/XanaduAI/pennylane/pull/668)

* The `CircuitGraph` class now supports serializing contained circuit operations
  and measurement basis rotations to an OpenQASM2.0 script via the new
  `CircuitGraph.to_openqasm()` method.
  [(#623)](https://github.com/XanaduAI/pennylane/pull/623)

<h3>Breaking changes</h3>

* Removes support for Python 3.5.
  [(#639)](https://github.com/XanaduAI/pennylane/pull/639)

<h3>Documentation</h3>

* Various small typos were fixed.

<h3>Contributors</h3>

This release contains contributions from (in alphabetical order):

Thomas Bromley, Jack Ceroni, Alain Delgado Gran, Theodor Isacsson, Josh Izaac,
Nathan Killoran, Maria Schuld, Antal Száva, Nicola Vitucci.


# Release 0.9.0

<h3>New features since last release</h3>

<h4>New machine learning integrations</h4>

* PennyLane QNodes can now be converted into Keras layers, allowing for creation of quantum and
  hybrid models using the Keras API.
  [(#529)](https://github.com/XanaduAI/pennylane/pull/529)

  A PennyLane QNode can be converted into a Keras layer using the `KerasLayer` class:

  ```python
  from pennylane.qnn import KerasLayer

  @qml.qnode(dev)
  def circuit(inputs, weights_0, weight_1):
     # define the circuit
     # ...

  weight_shapes = {"weights_0": 3, "weight_1": 1}
  qlayer = qml.qnn.KerasLayer(circuit, weight_shapes, output_dim=2)
  ```

  A hybrid model can then be easily constructed:

  ```python
  model = tf.keras.models.Sequential([qlayer, tf.keras.layers.Dense(2)])
  ```

* Added a new type of QNode, `qml.qnodes.PassthruQNode`. For simulators which are coded in an
  external library which supports automatic differentiation, PennyLane will treat a PassthruQNode as
  a "white box", and rely on the external library to directly provide gradients via backpropagation.
  This can be more efficient than the using parameter-shift rule for a large number of parameters.
  [(#488)](https://github.com/XanaduAI/pennylane/pull/488)

  Currently this behaviour is supported by PennyLane's `default.tensor.tf` device backend,
  compatible with the `'tf'` interface using TensorFlow 2:

  ```python
  dev = qml.device('default.tensor.tf', wires=2)

  @qml.qnode(dev, diff_method="backprop")
  def circuit(params):
      qml.RX(params[0], wires=0)
      qml.RX(params[1], wires=1)
      qml.CNOT(wires=[0, 1])
      return qml.expval(qml.PauliZ(0))

  qnode = PassthruQNode(circuit, dev)
  params = tf.Variable([0.3, 0.1])

  with tf.GradientTape() as tape:
      tape.watch(params)
      res = qnode(params)

  grad = tape.gradient(res, params)
  ```

<h4>New optimizers</h4>

* Added the `qml.RotosolveOptimizer`, a gradient-free optimizer
  that minimizes the quantum function by updating each parameter,
  one-by-one, via a closed-form expression while keeping other parameters
  fixed.
  [(#636)](https://github.com/XanaduAI/pennylane/pull/636)
  [(#539)](https://github.com/XanaduAI/pennylane/pull/539)

* Added the `qml.RotoselectOptimizer`, which uses Rotosolve to
  minimizes a quantum function with respect to both the
  rotation operations applied and the rotation parameters.
  [(#636)](https://github.com/XanaduAI/pennylane/pull/636)
  [(#539)](https://github.com/XanaduAI/pennylane/pull/539)

  For example, given a quantum function `f` that accepts parameters `x`
  and a list of corresponding rotation operations `generators`,
  the Rotoselect optimizer will, at each step, update both the parameter
  values and the list of rotation gates to minimize the loss:

  ```pycon
  >>> opt = qml.optimize.RotoselectOptimizer()
  >>> x = [0.3, 0.7]
  >>> generators = [qml.RX, qml.RY]
  >>> for _ in range(100):
  ...     x, generators = opt.step(f, x, generators)
  ```


<h4>New operations</h4>

* Added the `PauliRot` gate, which performs an arbitrary
  Pauli rotation on multiple qubits, and the `MultiRZ` gate,
  which performs a rotation generated by a tensor product
  of Pauli Z operators.
  [(#559)](https://github.com/XanaduAI/pennylane/pull/559)

  ```python
  dev = qml.device('default.qubit', wires=4)

  @qml.qnode(dev)
  def circuit(angle):
      qml.PauliRot(angle, "IXYZ", wires=[0, 1, 2, 3])
      return [qml.expval(qml.PauliZ(wire)) for wire in [0, 1, 2, 3]]
  ```

  ```pycon
  >>> circuit(0.4)
  [1.         0.92106099 0.92106099 1.        ]
  >>> print(circuit.draw())
   0: ──╭RI(0.4)──┤ ⟨Z⟩
   1: ──├RX(0.4)──┤ ⟨Z⟩
   2: ──├RY(0.4)──┤ ⟨Z⟩
   3: ──╰RZ(0.4)──┤ ⟨Z⟩
  ```

  If the `PauliRot` gate is not supported on the target device, it will
  be decomposed into `Hadamard`, `RX` and `MultiRZ` gates. Note that
  identity gates in the Pauli word result in untouched wires:

  ```pycon
  >>> print(circuit.draw())
   0: ───────────────────────────────────┤ ⟨Z⟩
   1: ──H──────────╭RZ(0.4)──H───────────┤ ⟨Z⟩
   2: ──RX(1.571)──├RZ(0.4)──RX(-1.571)──┤ ⟨Z⟩
   3: ─────────────╰RZ(0.4)──────────────┤ ⟨Z⟩
  ```

  If the `MultiRZ` gate is not supported, it will be decomposed into
  `CNOT` and `RZ` gates:

  ```pycon
  >>> print(circuit.draw())
   0: ──────────────────────────────────────────────────┤ ⟨Z⟩
   1: ──H──────────────╭X──RZ(0.4)──╭X──────H───────────┤ ⟨Z⟩
   2: ──RX(1.571)──╭X──╰C───────────╰C──╭X──RX(-1.571)──┤ ⟨Z⟩
   3: ─────────────╰C───────────────────╰C──────────────┤ ⟨Z⟩
  ```

* PennyLane now provides `DiagonalQubitUnitary` for diagonal gates, that are e.g.,
  encountered in IQP circuits. These kinds of gates can be evaluated much faster on
  a simulator device.
  [(#567)](https://github.com/XanaduAI/pennylane/pull/567)

  The gate can be used, for example, to efficiently simulate oracles:

  ```python
  dev = qml.device('default.qubit', wires=3)

  # Function as a bitstring
  f = np.array([1, 0, 0, 1, 1, 0, 1, 0])

  @qml.qnode(dev)
  def circuit(weights1, weights2):
      qml.templates.StronglyEntanglingLayers(weights1, wires=[0, 1, 2])

      # Implements the function as a phase-kickback oracle
      qml.DiagonalQubitUnitary((-1)**f, wires=[0, 1, 2])

      qml.templates.StronglyEntanglingLayers(weights2, wires=[0, 1, 2])
      return [qml.expval(qml.PauliZ(w)) for w in range(3)]
  ```

* Added the `TensorN` CVObservable that can represent the tensor product of the
  `NumberOperator` on photonic backends.
  [(#608)](https://github.com/XanaduAI/pennylane/pull/608)

<h4>New templates</h4>

* Added the `ArbitraryUnitary` and `ArbitraryStatePreparation` templates, which use
  `PauliRot` gates to perform an arbitrary unitary and prepare an arbitrary basis
  state with the minimal number of parameters.
  [(#590)](https://github.com/XanaduAI/pennylane/pull/590)

  ```python
  dev = qml.device('default.qubit', wires=3)

  @qml.qnode(dev)
  def circuit(weights1, weights2):
        qml.templates.ArbitraryStatePreparation(weights1, wires=[0, 1, 2])
        qml.templates.ArbitraryUnitary(weights2, wires=[0, 1, 2])
        return qml.probs(wires=[0, 1, 2])
  ```

* Added the `IQPEmbedding` template, which encodes inputs into the diagonal gates of an
  IQP circuit.
  [(#605)](https://github.com/XanaduAI/pennylane/pull/605)

  <img src="https://pennylane.readthedocs.io/en/latest/_images/iqp.png"
  width=50%></img>

* Added the `SimplifiedTwoDesign` template, which implements the circuit
  design of [Cerezo et al. (2020)](<https://arxiv.org/abs/2001.00550>).
  [(#556)](https://github.com/XanaduAI/pennylane/pull/556)

  <img src="https://pennylane.readthedocs.io/en/latest/_images/simplified_two_design.png"
  width=50%></img>

* Added the `BasicEntanglerLayers` template, which is a simple layer architecture
  of rotations and CNOT nearest-neighbour entanglers.
  [(#555)](https://github.com/XanaduAI/pennylane/pull/555)

  <img src="https://pennylane.readthedocs.io/en/latest/_images/basic_entangler.png"
  width=50%></img>

* PennyLane now offers a broadcasting function to easily construct templates:
  `qml.broadcast()` takes single quantum operations or other templates and applies
  them to wires in a specific pattern.
  [(#515)](https://github.com/XanaduAI/pennylane/pull/515)
  [(#522)](https://github.com/XanaduAI/pennylane/pull/522)
  [(#526)](https://github.com/XanaduAI/pennylane/pull/526)
  [(#603)](https://github.com/XanaduAI/pennylane/pull/603)

  For example, we can use broadcast to repeat a custom template
  across multiple wires:

  ```python
  from pennylane.templates import template

  @template
  def mytemplate(pars, wires):
      qml.Hadamard(wires=wires)
      qml.RY(pars, wires=wires)

  dev = qml.device('default.qubit', wires=3)

  @qml.qnode(dev)
  def circuit(pars):
      qml.broadcast(mytemplate, pattern="single", wires=[0,1,2], parameters=pars)
      return qml.expval(qml.PauliZ(0))
  ```

  ```pycon
  >>> circuit([1, 1, 0.1])
  -0.841470984807896
  >>> print(circuit.draw())
   0: ──H──RY(1.0)──┤ ⟨Z⟩
   1: ──H──RY(1.0)──┤
   2: ──H──RY(0.1)──┤
  ```

  For other available patterns, see the
  [broadcast function documentation](https://pennylane.readthedocs.io/en/latest/code/api/pennylane.broadcast.html).

<h3>Breaking changes</h3>

* The `QAOAEmbedding` now uses the new `MultiRZ` gate as a `ZZ` entangler,
  which changes the convention. While
  previously, the `ZZ` gate in the embedding was implemented as

  ```python
  CNOT(wires=[wires[0], wires[1]])
  RZ(2 * parameter, wires=wires[0])
  CNOT(wires=[wires[0], wires[1]])
  ```

  the `MultiRZ` corresponds to

  ```python
  CNOT(wires=[wires[1], wires[0]])
  RZ(parameter, wires=wires[0])
  CNOT(wires=[wires[1], wires[0]])
  ```

  which differs in the factor of `2`, and fixes a bug in the
  wires that the `CNOT` was applied to.
  [(#609)](https://github.com/XanaduAI/pennylane/pull/609)

* Probability methods are handled by `QubitDevice` and device method
  requirements are modified to simplify plugin development.
  [(#573)](https://github.com/XanaduAI/pennylane/pull/573)

* The internal variables `All` and `Any` to mark an `Operation` as acting on all or any
  wires have been renamed to `AllWires` and `AnyWires`.
  [(#614)](https://github.com/XanaduAI/pennylane/pull/614)

<h3>Improvements</h3>

* A new `Wires` class was introduced for the internal
  bookkeeping of wire indices.
  [(#615)](https://github.com/XanaduAI/pennylane/pull/615)

* Improvements to the speed/performance of the `default.qubit` device.
  [(#567)](https://github.com/XanaduAI/pennylane/pull/567)
  [(#559)](https://github.com/XanaduAI/pennylane/pull/559)

* Added the `"backprop"` and `"device"` differentiation methods to the `qnode`
  decorator.
  [(#552)](https://github.com/XanaduAI/pennylane/pull/552)

  - `"backprop"`: Use classical backpropagation. Default on simulator
    devices that are classically end-to-end differentiable.
    The returned QNode can only be used with the same machine learning
    framework (e.g., `default.tensor.tf` simulator with the `tensorflow` interface).

  - `"device"`: Queries the device directly for the gradient.

  Using the `"backprop"` differentiation method with the `default.tensor.tf`
  device, the created QNode is a 'white-box', and is tightly integrated with
  the overall TensorFlow computation:

  ```python
  >>> dev = qml.device("default.tensor.tf", wires=1)
  >>> @qml.qnode(dev, interface="tf", diff_method="backprop")
  >>> def circuit(x):
  ...     qml.RX(x[1], wires=0)
  ...     qml.Rot(x[0], x[1], x[2], wires=0)
  ...     return qml.expval(qml.PauliZ(0))
  >>> vars = tf.Variable([0.2, 0.5, 0.1])
  >>> with tf.GradientTape() as tape:
  ...     res = circuit(vars)
  >>> tape.gradient(res, vars)
  <tf.Tensor: shape=(3,), dtype=float32, numpy=array([-2.2526717e-01, -1.0086454e+00,  1.3877788e-17], dtype=float32)>
  ```

* The circuit drawer now displays inverted operations, as well as wires
  where probabilities are returned from the device:
  [(#540)](https://github.com/XanaduAI/pennylane/pull/540)

  ```python
  >>> @qml.qnode(dev)
  ... def circuit(theta):
  ...     qml.RX(theta, wires=0)
  ...     qml.CNOT(wires=[0, 1])
  ...     qml.S(wires=1).inv()
  ...     return qml.probs(wires=[0, 1])
  >>> circuit(0.2)
  array([0.99003329, 0.        , 0.        , 0.00996671])
  >>> print(circuit.draw())
  0: ──RX(0.2)──╭C───────╭┤ Probs
  1: ───────────╰X──S⁻¹──╰┤ Probs
  ```

* You can now evaluate the metric tensor of a VQE Hamiltonian via the new
  `VQECost.metric_tensor` method. This allows `VQECost` objects to be directly
  optimized by the quantum natural gradient optimizer (`qml.QNGOptimizer`).
  [(#618)](https://github.com/XanaduAI/pennylane/pull/618)

* The input check functions in `pennylane.templates.utils` are now public
  and visible in the API documentation.
  [(#566)](https://github.com/XanaduAI/pennylane/pull/566)

* Added keyword arguments for step size and order to the `qnode` decorator, as well as
  the `QNode` and `JacobianQNode` classes. This enables the user to set the step size
  and order when using finite difference methods. These options are also exposed when
  creating QNode collections.
  [(#530)](https://github.com/XanaduAI/pennylane/pull/530)
  [(#585)](https://github.com/XanaduAI/pennylane/pull/585)
  [(#587)](https://github.com/XanaduAI/pennylane/pull/587)

* The decomposition for the `CRY` gate now uses the simpler form `RY @ CNOT @ RY @ CNOT`
  [(#547)](https://github.com/XanaduAI/pennylane/pull/547)

* The underlying queuing system was refactored, removing the `qml._current_context`
  property that held the currently active `QNode` or `OperationRecorder`. Now, all
  objects that expose a queue for operations inherit from `QueuingContext` and
  register their queue globally.
  [(#548)](https://github.com/XanaduAI/pennylane/pull/548)

* The PennyLane repository has a new benchmarking tool which supports the comparison of different git revisions.
  [(#568)](https://github.com/XanaduAI/pennylane/pull/568)
  [(#560)](https://github.com/XanaduAI/pennylane/pull/560)
  [(#516)](https://github.com/XanaduAI/pennylane/pull/516)

<h3>Documentation</h3>

* Updated the development section by creating a landing page with links to sub-pages
  containing specific guides.
  [(#596)](https://github.com/XanaduAI/pennylane/pull/596)

* Extended the developer's guide by a section explaining how to add new templates.
  [(#564)](https://github.com/XanaduAI/pennylane/pull/564)

<h3>Bug fixes</h3>

* `tf.GradientTape().jacobian()` can now be evaluated on QNodes using the TensorFlow interface.
  [(#626)](https://github.com/XanaduAI/pennylane/pull/626)

* `RandomLayers()` is now compatible with the qiskit devices.
  [(#597)](https://github.com/XanaduAI/pennylane/pull/597)

* `DefaultQubit.probability()` now returns the correct probability when called with
  `device.analytic=False`.
  [(#563)](https://github.com/XanaduAI/pennylane/pull/563)

* Fixed a bug in the `StronglyEntanglingLayers` template, allowing it to
  work correctly when applied to a single wire.
  [(544)](https://github.com/XanaduAI/pennylane/pull/544)

* Fixed a bug when inverting operations with decompositions; operations marked as inverted
  are now correctly inverted when the fallback decomposition is called.
  [(#543)](https://github.com/XanaduAI/pennylane/pull/543)

* The `QNode.print_applied()` method now correctly displays wires where
  `qml.prob()` is being returned.
  [#542](https://github.com/XanaduAI/pennylane/pull/542)

<h3>Contributors</h3>

This release contains contributions from (in alphabetical order):

Ville Bergholm, Lana Bozanic, Thomas Bromley, Theodor Isacsson, Josh Izaac, Nathan Killoran,
Maggie Li, Johannes Jakob Meyer, Maria Schuld, Sukin Sim, Antal Száva.

# Release 0.8.1

<h3>Improvements</h3>

* Beginning of support for Python 3.8, with the test suite
  now being run in a Python 3.8 environment.
  [(#501)](https://github.com/XanaduAI/pennylane/pull/501)

<h3>Documentation</h3>

* Present templates as a gallery of thumbnails showing the
  basic circuit architecture.
  [(#499)](https://github.com/XanaduAI/pennylane/pull/499)

<h3>Bug fixes</h3>

* Fixed a bug where multiplying a QNode parameter by 0 caused a divide
  by zero error when calculating the parameter shift formula.
  [(#512)](https://github.com/XanaduAI/pennylane/pull/512)

* Fixed a bug where the shape of differentiable QNode arguments
  was being cached on the first construction, leading to indexing
  errors if the QNode was re-evaluated if the argument changed shape.
  [(#505)](https://github.com/XanaduAI/pennylane/pull/505)

<h3>Contributors</h3>

This release contains contributions from (in alphabetical order):

Ville Bergholm, Josh Izaac, Johannes Jakob Meyer, Maria Schuld, Antal Száva.

# Release 0.8.0

<h3>New features since last release</h3>

* Added a quantum chemistry package, `pennylane.qchem`, which supports
  integration with OpenFermion, Psi4, PySCF, and OpenBabel.
  [(#453)](https://github.com/XanaduAI/pennylane/pull/453)

  Features include:

  - Generate the qubit Hamiltonians directly starting with the atomic structure of the molecule.
  - Calculate the mean-field (Hartree-Fock) electronic structure of molecules.
  - Allow to define an active space based on the number of active electrons and active orbitals.
  - Perform the fermionic-to-qubit transformation of the electronic Hamiltonian by
    using different functions implemented in OpenFermion.
  - Convert OpenFermion's QubitOperator to a Pennylane `Hamiltonian` class.
  - Perform a Variational Quantum Eigensolver (VQE) computation with this Hamiltonian in PennyLane.

  Check out the [quantum chemistry quickstart](https://pennylane.readthedocs.io/en/latest/introduction/chemistry.html), as well the quantum chemistry and VQE tutorials.

* PennyLane now has some functions and classes for creating and solving VQE
  problems. [(#467)](https://github.com/XanaduAI/pennylane/pull/467)

  - `qml.Hamiltonian`: a lightweight class for representing qubit Hamiltonians
  - `qml.VQECost`: a class for quickly constructing a differentiable cost function
    given a circuit ansatz, Hamiltonian, and one or more devices

    ```python
    >>> H = qml.vqe.Hamiltonian(coeffs, obs)
    >>> cost = qml.VQECost(ansatz, hamiltonian, dev, interface="torch")
    >>> params = torch.rand([4, 3])
    >>> cost(params)
    tensor(0.0245, dtype=torch.float64)
    ```

* Added a circuit drawing feature that provides a text-based representation
  of a QNode instance. It can be invoked via `qnode.draw()`. The user can specify
  to display variable names instead of variable values and choose either an ASCII
  or Unicode charset.
  [(#446)](https://github.com/XanaduAI/pennylane/pull/446)

  Consider the following circuit as an example:
  ```python3
  @qml.qnode(dev)
  def qfunc(a, w):
      qml.Hadamard(0)
      qml.CRX(a, wires=[0, 1])
      qml.Rot(w[0], w[1], w[2], wires=[1])
      qml.CRX(-a, wires=[0, 1])

      return qml.expval(qml.PauliZ(0) @ qml.PauliZ(1))
  ```

  We can draw the circuit after it has been executed:

  ```python
  >>> result = qfunc(2.3, [1.2, 3.2, 0.7])
  >>> print(qfunc.draw())
   0: ──H──╭C────────────────────────────╭C─────────╭┤ ⟨Z ⊗ Z⟩
   1: ─────╰RX(2.3)──Rot(1.2, 3.2, 0.7)──╰RX(-2.3)──╰┤ ⟨Z ⊗ Z⟩
  >>> print(qfunc.draw(charset="ascii"))
   0: --H--+C----------------------------+C---------+| <Z @ Z>
   1: -----+RX(2.3)--Rot(1.2, 3.2, 0.7)--+RX(-2.3)--+| <Z @ Z>
  >>> print(qfunc.draw(show_variable_names=True))
   0: ──H──╭C─────────────────────────────╭C─────────╭┤ ⟨Z ⊗ Z⟩
   1: ─────╰RX(a)──Rot(w[0], w[1], w[2])──╰RX(-1*a)──╰┤ ⟨Z ⊗ Z⟩
  ```

* Added `QAOAEmbedding` and its parameter initialization
  as a new trainable template.
  [(#442)](https://github.com/XanaduAI/pennylane/pull/442)

  <img src="https://pennylane.readthedocs.io/en/latest/_images/qaoa_layers.png"
  width=70%></img>

* Added the `qml.probs()` measurement function, allowing QNodes
  to differentiate variational circuit probabilities
  on simulators and hardware.
  [(#432)](https://github.com/XanaduAI/pennylane/pull/432)

  ```python
  @qml.qnode(dev)
  def circuit(x):
      qml.Hadamard(wires=0)
      qml.RY(x, wires=0)
      qml.RX(x, wires=1)
      qml.CNOT(wires=[0, 1])
      return qml.probs(wires=[0])
  ```
  Executing this circuit gives the marginal probability of wire 1:
  ```python
  >>> circuit(0.2)
  [0.40066533 0.59933467]
  ```
  QNodes that return probabilities fully support autodifferentiation.

* Added the convenience load functions `qml.from_pyquil`, `qml.from_quil` and
  `qml.from_quil_file` that convert pyQuil objects and Quil code to PennyLane
  templates. This feature requires version 0.8 or above of the PennyLane-Forest
  plugin.
  [(#459)](https://github.com/XanaduAI/pennylane/pull/459)

* Added a `qml.inv` method that inverts templates and sequences of Operations.
  Added a `@qml.template` decorator that makes templates return the queued Operations.
  [(#462)](https://github.com/XanaduAI/pennylane/pull/462)

  For example, using this function to invert a template inside a QNode:

  ```python3
      @qml.template
      def ansatz(weights, wires):
          for idx, wire in enumerate(wires):
              qml.RX(weights[idx], wires=[wire])

          for idx in range(len(wires) - 1):
              qml.CNOT(wires=[wires[idx], wires[idx + 1]])

      dev = qml.device('default.qubit', wires=2)

      @qml.qnode(dev)
      def circuit(weights):
          qml.inv(ansatz(weights, wires=[0, 1]))
          return qml.expval(qml.PauliZ(0) @ qml.PauliZ(1))
    ```

* Added the `QNodeCollection` container class, that allows independent
  QNodes to be stored and evaluated simultaneously. Experimental support
  for asynchronous evaluation of contained QNodes is provided with the
  `parallel=True` keyword argument.
  [(#466)](https://github.com/XanaduAI/pennylane/pull/466)

* Added a high level `qml.map` function, that maps a quantum
  circuit template over a list of observables or devices, returning
  a `QNodeCollection`.
  [(#466)](https://github.com/XanaduAI/pennylane/pull/466)

  For example:

  ```python3
  >>> def my_template(params, wires, **kwargs):
  >>>    qml.RX(params[0], wires=wires[0])
  >>>    qml.RX(params[1], wires=wires[1])
  >>>    qml.CNOT(wires=wires)

  >>> obs_list = [qml.PauliX(0) @ qml.PauliZ(1), qml.PauliZ(0) @ qml.PauliX(1)]
  >>> dev = qml.device("default.qubit", wires=2)
  >>> qnodes = qml.map(my_template, obs_list, dev, measure="expval")
  >>> qnodes([0.54, 0.12])
  array([-0.06154835  0.99280864])
  ```

* Added high level `qml.sum`, `qml.dot`, `qml.apply` functions
  that act on QNode collections.
  [(#466)](https://github.com/XanaduAI/pennylane/pull/466)

  `qml.apply` allows vectorized functions to act over the entire QNode
  collection:
  ```python
  >>> qnodes = qml.map(my_template, obs_list, dev, measure="expval")
  >>> cost = qml.apply(np.sin, qnodes)
  >>> cost([0.54, 0.12])
  array([-0.0615095  0.83756375])
  ```

  `qml.sum` and `qml.dot` take the sum of a QNode collection, and a
  dot product of tensors/arrays/QNode collections, respectively.

<h3>Breaking changes</h3>

* Deprecated the old-style `QNode` such that only the new-style `QNode` and its syntax can be used,
  moved all related files from the `pennylane/beta` folder to `pennylane`.
  [(#440)](https://github.com/XanaduAI/pennylane/pull/440)

<h3>Improvements</h3>

* Added the `Tensor.prune()` method and the `Tensor.non_identity_obs` property for extracting
  non-identity instances from the observables making up a `Tensor` instance.
  [(#498)](https://github.com/XanaduAI/pennylane/pull/498)

* Renamed the `expt.tensornet` and `expt.tensornet.tf` devices to `default.tensor` and
  `default.tensor.tf`.
  [(#495)](https://github.com/XanaduAI/pennylane/pull/495)

* Added a serialization method to the `CircuitGraph` class that is used to create a unique
  hash for each quantum circuit graph.
  [(#470)](https://github.com/XanaduAI/pennylane/pull/470)

* Added the `Observable.eigvals` method to return the eigenvalues of observables.
  [(#449)](https://github.com/XanaduAI/pennylane/pull/449)

* Added the `Observable.diagonalizing_gates` method to return the gates
  that diagonalize an observable in the computational basis.
  [(#454)](https://github.com/XanaduAI/pennylane/pull/454)

* Added the `Operator.matrix` method to return the matrix representation
  of an operator in the computational basis.
  [(#454)](https://github.com/XanaduAI/pennylane/pull/454)

* Added a `QubitDevice` class which implements common functionalities of plugin devices such that
  plugin devices can rely on these implementations. The new `QubitDevice` also includes
  a new `execute` method, which allows for more convenient plugin design. In addition, `QubitDevice`
  also unifies the way samples are generated on qubit-based devices.
  [(#452)](https://github.com/XanaduAI/pennylane/pull/452)
  [(#473)](https://github.com/XanaduAI/pennylane/pull/473)

* Improved documentation of `AmplitudeEmbedding` and `BasisEmbedding` templates.
  [(#441)](https://github.com/XanaduAI/pennylane/pull/441)
  [(#439)](https://github.com/XanaduAI/pennylane/pull/439)

* Codeblocks in the documentation now have a 'copy' button for easily
  copying examples.
  [(#437)](https://github.com/XanaduAI/pennylane/pull/437)

<h3>Documentation</h3>

* Update the developers plugin guide to use QubitDevice.
  [(#483)](https://github.com/XanaduAI/pennylane/pull/483)

<h3>Bug fixes</h3>

* Fixed a bug in `CVQNode._pd_analytic`, where non-descendant observables were not
  Heisenberg-transformed before evaluating the partial derivatives when using the
  order-2 parameter-shift method, resulting in an erroneous Jacobian for some circuits.
  [(#433)](https://github.com/XanaduAI/pennylane/pull/433)

<h3>Contributors</h3>

This release contains contributions from (in alphabetical order):

Juan Miguel Arrazola, Ville Bergholm, Alain Delgado Gran, Olivia Di Matteo,
Theodor Isacsson, Josh Izaac, Soran Jahangiri, Nathan Killoran, Johannes Jakob Meyer,
Zeyue Niu, Maria Schuld, Antal Száva.

# Release 0.7.0

<h3>New features since last release</h3>

* Custom padding constant in `AmplitudeEmbedding` is supported (see 'Breaking changes'.)
  [(#419)](https://github.com/XanaduAI/pennylane/pull/419)

* `StronglyEntanglingLayer` and `RandomLayer` now work with a single wire.
  [(#409)](https://github.com/XanaduAI/pennylane/pull/409)
  [(#413)](https://github.com/XanaduAI/pennylane/pull/413)

* Added support for applying the inverse of an `Operation` within a circuit.
  [(#377)](https://github.com/XanaduAI/pennylane/pull/377)

* Added an `OperationRecorder()` context manager, that allows templates
  and quantum functions to be executed while recording events. The
  recorder can be used with and without QNodes as a debugging utility.
  [(#388)](https://github.com/XanaduAI/pennylane/pull/388)

* Operations can now specify a decomposition that is used when the desired operation
  is not supported on the target device.
  [(#396)](https://github.com/XanaduAI/pennylane/pull/396)

* The ability to load circuits from external frameworks as templates
  has been added via the new `qml.load()` function. This feature
  requires plugin support --- this initial release provides support
  for Qiskit circuits and QASM files when `pennylane-qiskit` is installed,
  via the functions `qml.from_qiskit` and `qml.from_qasm`.
  [(#418)](https://github.com/XanaduAI/pennylane/pull/418)

* An experimental tensor network device has been added
  [(#416)](https://github.com/XanaduAI/pennylane/pull/416)
  [(#395)](https://github.com/XanaduAI/pennylane/pull/395)
  [(#394)](https://github.com/XanaduAI/pennylane/pull/394)
  [(#380)](https://github.com/XanaduAI/pennylane/pull/380)

* An experimental tensor network device which uses TensorFlow for
  backpropagation has been added
  [(#427)](https://github.com/XanaduAI/pennylane/pull/427)

* Custom padding constant in `AmplitudeEmbedding` is supported (see 'Breaking changes'.)
  [(#419)](https://github.com/XanaduAI/pennylane/pull/419)

<h3>Breaking changes</h3>

* The `pad` parameter in `AmplitudeEmbedding()` is now either `None` (no automatic padding), or a
  number that is used as the padding constant.
  [(#419)](https://github.com/XanaduAI/pennylane/pull/419)

* Initialization functions now return a single array of weights per function. Utilities for multi-weight templates
  `Interferometer()` and `CVNeuralNetLayers()` are provided.
  [(#412)](https://github.com/XanaduAI/pennylane/pull/412)

* The single layer templates `RandomLayer()`, `CVNeuralNetLayer()` and `StronglyEntanglingLayer()`
  have been turned into private functions `_random_layer()`, `_cv_neural_net_layer()` and
  `_strongly_entangling_layer()`. Recommended use is now via the corresponding `Layers()` templates.
  [(#413)](https://github.com/XanaduAI/pennylane/pull/413)

<h3>Improvements</h3>

* Added extensive input checks in templates.
  [(#419)](https://github.com/XanaduAI/pennylane/pull/419)

* Templates integration tests are rewritten - now cover keyword/positional argument passing,
  interfaces and combinations of templates.
  [(#409)](https://github.com/XanaduAI/pennylane/pull/409)
  [(#419)](https://github.com/XanaduAI/pennylane/pull/419)

* State vector preparation operations in the `default.qubit` plugin can now be
  applied to subsets of wires, and are restricted to being the first operation
  in a circuit.
  [(#346)](https://github.com/XanaduAI/pennylane/pull/346)

* The `QNode` class is split into a hierarchy of simpler classes.
  [(#354)](https://github.com/XanaduAI/pennylane/pull/354)
  [(#398)](https://github.com/XanaduAI/pennylane/pull/398)
  [(#415)](https://github.com/XanaduAI/pennylane/pull/415)
  [(#417)](https://github.com/XanaduAI/pennylane/pull/417)
  [(#425)](https://github.com/XanaduAI/pennylane/pull/425)

* Added the gates U1, U2 and U3 parametrizing arbitrary unitaries on 1, 2 and 3
  qubits and the Toffoli gate to the set of qubit operations.
  [(#396)](https://github.com/XanaduAI/pennylane/pull/396)

* Changes have been made to accomodate the movement of the main function
  in `pytest._internal` to `pytest._internal.main` in pip 19.3.
  [(#404)](https://github.com/XanaduAI/pennylane/pull/404)

* Added the templates `BasisStatePreparation` and `MottonenStatePreparation` that use
  gates to prepare a basis state and an arbitrary state respectively.
  [(#336)](https://github.com/XanaduAI/pennylane/pull/336)

* Added decompositions for `BasisState` and `QubitStateVector` based on state
  preparation templates.
  [(#414)](https://github.com/XanaduAI/pennylane/pull/414)

* Replaces the pseudo-inverse in the quantum natural gradient optimizer
  (which can be numerically unstable) with `np.linalg.solve`.
  [(#428)](https://github.com/XanaduAI/pennylane/pull/428)

<h3>Contributors</h3>

This release contains contributions from (in alphabetical order):

Ville Bergholm, Josh Izaac, Nathan Killoran, Angus Lowe, Johannes Jakob Meyer,
Oluwatobi Ogunbayo, Maria Schuld, Antal Száva.

# Release 0.6.1

<h3>New features since last release</h3>

* Added a `print_applied` method to QNodes, allowing the operation
  and observable queue to be printed as last constructed.
  [(#378)](https://github.com/XanaduAI/pennylane/pull/378)

<h3>Improvements</h3>

* A new `Operator` base class is introduced, which is inherited by both the
  `Observable` class and the `Operation` class.
  [(#355)](https://github.com/XanaduAI/pennylane/pull/355)

* Removed deprecated `@abstractproperty` decorators
  in `_device.py`.
  [(#374)](https://github.com/XanaduAI/pennylane/pull/374)

* The `CircuitGraph` class is updated to deal with `Operation` instances directly.
  [(#344)](https://github.com/XanaduAI/pennylane/pull/344)

* Comprehensive gradient tests have been added for the interfaces.
  [(#381)](https://github.com/XanaduAI/pennylane/pull/381)

<h3>Documentation</h3>

* The new restructured documentation has been polished and updated.
  [(#387)](https://github.com/XanaduAI/pennylane/pull/387)
  [(#375)](https://github.com/XanaduAI/pennylane/pull/375)
  [(#372)](https://github.com/XanaduAI/pennylane/pull/372)
  [(#370)](https://github.com/XanaduAI/pennylane/pull/370)
  [(#369)](https://github.com/XanaduAI/pennylane/pull/369)
  [(#367)](https://github.com/XanaduAI/pennylane/pull/367)
  [(#364)](https://github.com/XanaduAI/pennylane/pull/364)

* Updated the development guides.
  [(#382)](https://github.com/XanaduAI/pennylane/pull/382)
  [(#379)](https://github.com/XanaduAI/pennylane/pull/379)

* Added all modules, classes, and functions to the API section
  in the documentation.
  [(#373)](https://github.com/XanaduAI/pennylane/pull/373)

<h3>Bug fixes</h3>

* Replaces the existing `np.linalg.norm` normalization with hand-coded
  normalization, allowing `AmplitudeEmbedding` to be used with differentiable
  parameters. AmplitudeEmbedding tests have been added and improved.
  [(#376)](https://github.com/XanaduAI/pennylane/pull/376)

<h3>Contributors</h3>

This release contains contributions from (in alphabetical order):

Ville Bergholm, Josh Izaac, Nathan Killoran, Maria Schuld, Antal Száva

# Release 0.6.0

<h3>New features since last release</h3>

* The devices `default.qubit` and `default.gaussian` have a new initialization parameter
  `analytic` that indicates if expectation values and variances should be calculated
  analytically and not be estimated from data.
  [(#317)](https://github.com/XanaduAI/pennylane/pull/317)

* Added C-SWAP gate to the set of qubit operations
  [(#330)](https://github.com/XanaduAI/pennylane/pull/330)

* The TensorFlow interface has been renamed from `"tfe"` to `"tf"`, and
  now supports TensorFlow 2.0.
  [(#337)](https://github.com/XanaduAI/pennylane/pull/337)

* Added the S and T gates to the set of qubit operations.
  [(#343)](https://github.com/XanaduAI/pennylane/pull/343)

* Tensor observables are now supported within the `expval`,
  `var`, and `sample` functions, by using the `@` operator.
  [(#267)](https://github.com/XanaduAI/pennylane/pull/267)


<h3>Breaking changes</h3>

* The argument `n` specifying the number of samples in the method `Device.sample` was removed.
  Instead, the method will always return `Device.shots` many samples.
  [(#317)](https://github.com/XanaduAI/pennylane/pull/317)

<h3>Improvements</h3>

* The number of shots / random samples used to estimate expectation values and variances, `Device.shots`,
  can now be changed after device creation.
  [(#317)](https://github.com/XanaduAI/pennylane/pull/317)

* Unified import shortcuts to be under qml in qnode.py
  and test_operation.py
  [(#329)](https://github.com/XanaduAI/pennylane/pull/329)

* The quantum natural gradient now uses `scipy.linalg.pinvh` which is more efficient for symmetric matrices
  than the previously used `scipy.linalg.pinv`.
  [(#331)](https://github.com/XanaduAI/pennylane/pull/331)

* The deprecated `qml.expval.Observable` syntax has been removed.
  [(#267)](https://github.com/XanaduAI/pennylane/pull/267)

* Remainder of the unittest-style tests were ported to pytest.
  [(#310)](https://github.com/XanaduAI/pennylane/pull/310)

* The `do_queue` argument for operations now only takes effect
  within QNodes. Outside of QNodes, operations can now be instantiated
  without needing to specify `do_queue`.
  [(#359)](https://github.com/XanaduAI/pennylane/pull/359)

<h3>Documentation</h3>

* The docs are rewritten and restructured to contain a code introduction section as well as an API section.
  [(#314)](https://github.com/XanaduAI/pennylane/pull/275)

* Added Ising model example to the tutorials
  [(#319)](https://github.com/XanaduAI/pennylane/pull/319)

* Added tutorial for QAOA on MaxCut problem
  [(#328)](https://github.com/XanaduAI/pennylane/pull/328)

* Added QGAN flow chart figure to its tutorial
  [(#333)](https://github.com/XanaduAI/pennylane/pull/333)

* Added missing figures for gallery thumbnails of state-preparation
  and QGAN tutorials
  [(#326)](https://github.com/XanaduAI/pennylane/pull/326)

* Fixed typos in the state preparation tutorial
  [(#321)](https://github.com/XanaduAI/pennylane/pull/321)

* Fixed bug in VQE tutorial 3D plots
  [(#327)](https://github.com/XanaduAI/pennylane/pull/327)

<h3>Bug fixes</h3>

* Fixed typo in measurement type error message in qnode.py
  [(#341)](https://github.com/XanaduAI/pennylane/pull/341)

<h3>Contributors</h3>

This release contains contributions from (in alphabetical order):

Shahnawaz Ahmed, Ville Bergholm, Aroosa Ijaz, Josh Izaac, Nathan Killoran, Angus Lowe,
Johannes Jakob Meyer, Maria Schuld, Antal Száva, Roeland Wiersema.

# Release 0.5.0

<h3>New features since last release</h3>

* Adds a new optimizer, `qml.QNGOptimizer`, which optimizes QNodes using
  quantum natural gradient descent. See https://arxiv.org/abs/1909.02108
  for more details.
  [(#295)](https://github.com/XanaduAI/pennylane/pull/295)
  [(#311)](https://github.com/XanaduAI/pennylane/pull/311)

* Adds a new QNode method, `QNode.metric_tensor()`,
  which returns the block-diagonal approximation to the Fubini-Study
  metric tensor evaluated on the attached device.
  [(#295)](https://github.com/XanaduAI/pennylane/pull/295)

* Sampling support: QNodes can now return a specified number of samples
  from a given observable via the top-level `pennylane.sample()` function.
  To support this on plugin devices, there is a new `Device.sample` method.

  Calculating gradients of QNodes that involve sampling is not possible.
  [(#256)](https://github.com/XanaduAI/pennylane/pull/256)

* `default.qubit` has been updated to provide support for sampling.
  [(#256)](https://github.com/XanaduAI/pennylane/pull/256)

* Added controlled rotation gates to PennyLane operations and `default.qubit` plugin.
  [(#251)](https://github.com/XanaduAI/pennylane/pull/251)

<h3>Breaking changes</h3>

* The method `Device.supported` was removed, and replaced with the methods
  `Device.supports_observable` and `Device.supports_operation`.
  Both methods can be called with string arguments (`dev.supports_observable('PauliX')`) and
  class arguments (`dev.supports_observable(qml.PauliX)`).
  [(#276)](https://github.com/XanaduAI/pennylane/pull/276)

* The following CV observables were renamed to comply with the new Operation/Observable
  scheme: `MeanPhoton` to `NumberOperator`, `Homodyne` to `QuadOperator` and `NumberState` to `FockStateProjector`.
  [(#254)](https://github.com/XanaduAI/pennylane/pull/254)

<h3>Improvements</h3>

* The `AmplitudeEmbedding` function now provides options to normalize and
  pad features to ensure a valid state vector is prepared.
  [(#275)](https://github.com/XanaduAI/pennylane/pull/275)

* Operations can now optionally specify generators, either as existing PennyLane
  operations, or by providing a NumPy array.
  [(#295)](https://github.com/XanaduAI/pennylane/pull/295)
  [(#313)](https://github.com/XanaduAI/pennylane/pull/313)

* Adds a `Device.parameters` property, so that devices can view a dictionary mapping free
  parameters to operation parameters. This will allow plugin devices to take advantage
  of parametric compilation.
  [(#283)](https://github.com/XanaduAI/pennylane/pull/283)

* Introduces two enumerations: `Any` and `All`, representing any number of wires
  and all wires in the system respectively. They can be imported from
  `pennylane.operation`, and can be used when defining the `Operation.num_wires`
  class attribute of operations.
  [(#277)](https://github.com/XanaduAI/pennylane/pull/277)

  As part of this change:

  - `All` is equivalent to the integer 0, for backwards compatibility with the
    existing test suite

  - `Any` is equivalent to the integer -1 to allow numeric comparison
    operators to continue working

  - An additional validation is now added to the `Operation` class,
    which will alert the user that an operation with `num_wires = All`
    is being incorrectly.

* The one-qubit rotations in `pennylane.plugins.default_qubit` no longer depend on Scipy's `expm`. Instead
  they are calculated with Euler's formula.
  [(#292)](https://github.com/XanaduAI/pennylane/pull/292)

* Creates an `ObservableReturnTypes` enumeration class containing `Sample`,
  `Variance` and `Expectation`. These new values can be assigned to the `return_type`
  attribute of an `Observable`.
  [(#290)](https://github.com/XanaduAI/pennylane/pull/290)

* Changed the signature of the `RandomLayer` and `RandomLayers` templates to have a fixed seed by default.
  [(#258)](https://github.com/XanaduAI/pennylane/pull/258)

* `setup.py` has been cleaned up, removing the non-working shebang,
  and removing unused imports.
  [(#262)](https://github.com/XanaduAI/pennylane/pull/262)

<h3>Documentation</h3>

* A documentation refactor to simplify the tutorials and
  include Sphinx-Gallery.
  [(#291)](https://github.com/XanaduAI/pennylane/pull/291)

  - Examples and tutorials previously split across the `examples/`
    and `doc/tutorials/` directories, in a mixture of ReST and Jupyter notebooks,
    have been rewritten as Python scripts with ReST comments in a single location,
    the `examples/` folder.

  - Sphinx-Gallery is used to automatically build and run the tutorials.
    Rendered output is displayed in the Sphinx documentation.

  - Links are provided at the top of every tutorial page for downloading the
    tutorial as an executable python script, downloading the tutorial
    as a Jupyter notebook, or viewing the notebook on GitHub.

  - The tutorials table of contents have been moved to a single quick start page.

* Fixed a typo in `QubitStateVector`.
  [(#296)](https://github.com/XanaduAI/pennylane/pull/296)

* Fixed a typo in the `default_gaussian.gaussian_state` function.
  [(#293)](https://github.com/XanaduAI/pennylane/pull/293)

* Fixed a typo in the gradient recipe within the `RX`, `RY`, `RZ`
  operation docstrings.
  [(#248)](https://github.com/XanaduAI/pennylane/pull/248)

* Fixed a broken link in the tutorial documentation, as a
  result of the `qml.expval.Observable` deprecation.
  [(#246)](https://github.com/XanaduAI/pennylane/pull/246)

<h3>Bug fixes</h3>

* Fixed a bug where a `PolyXP` observable would fail if applied to subsets
  of wires on `default.gaussian`.
  [(#277)](https://github.com/XanaduAI/pennylane/pull/277)

<h3>Contributors</h3>

This release contains contributions from (in alphabetical order):

Simon Cross, Aroosa Ijaz, Josh Izaac, Nathan Killoran, Johannes Jakob Meyer,
Rohit Midha, Nicolás Quesada, Maria Schuld, Antal Száva, Roeland Wiersema.

# Release 0.4.0

<h3>New features since last release</h3>

* `pennylane.expval()` is now a top-level *function*, and is no longer
  a package of classes. For now, the existing `pennylane.expval.Observable`
  interface continues to work, but will raise a deprecation warning.
  [(#232)](https://github.com/XanaduAI/pennylane/pull/232)

* Variance support: QNodes can now return the variance of observables,
  via the top-level `pennylane.var()` function. To support this on
  plugin devices, there is a new `Device.var` method.

  The following observables support analytic gradients of variances:

  - All qubit observables (requiring 3 circuit evaluations for involutory
    observables such as `Identity`, `X`, `Y`, `Z`; and 5 circuit evals for
    non-involutary observables, currently only `qml.Hermitian`)

  - First-order CV observables (requiring 5 circuit evaluations)

  Second-order CV observables support numerical variance gradients.

* `pennylane.about()` function added, providing details
  on current PennyLane version, installed plugins, Python,
  platform, and NumPy versions [(#186)](https://github.com/XanaduAI/pennylane/pull/186)

* Removed the logic that allowed `wires` to be passed as a positional
  argument in quantum operations. This allows us to raise more useful
  error messages for the user if incorrect syntax is used.
  [(#188)](https://github.com/XanaduAI/pennylane/pull/188)

* Adds support for multi-qubit expectation values of the `pennylane.Hermitian()`
  observable [(#192)](https://github.com/XanaduAI/pennylane/pull/192)

* Adds support for multi-qubit expectation values in `default.qubit`.
  [(#202)](https://github.com/XanaduAI/pennylane/pull/202)

* Organize templates into submodules [(#195)](https://github.com/XanaduAI/pennylane/pull/195).
  This included the following improvements:

  - Distinguish embedding templates from layer templates.

  - New random initialization functions supporting the templates available
    in the new submodule `pennylane.init`.

  - Added a random circuit template (`RandomLayers()`), in which rotations and 2-qubit gates are randomly
    distributed over the wires

  - Add various embedding strategies

<h3>Breaking changes</h3>

* The `Device` methods `expectations`, `pre_expval`, and `post_expval` have been
  renamed to `observables`, `pre_measure`, and `post_measure` respectively.
  [(#232)](https://github.com/XanaduAI/pennylane/pull/232)

<h3>Improvements</h3>

* `default.qubit` plugin now uses `np.tensordot` when applying quantum operations
  and evaluating expectations, resulting in significant speedup
  [(#239)](https://github.com/XanaduAI/pennylane/pull/239),
  [(#241)](https://github.com/XanaduAI/pennylane/pull/241)

* PennyLane now allows division of quantum operation parameters by a constant
  [(#179)](https://github.com/XanaduAI/pennylane/pull/179)

* Portions of the test suite are in the process of being ported to pytest.
  Note: this is still a work in progress.

  Ported tests include:

  - `test_ops.py`
  - `test_about.py`
  - `test_classical_gradients.py`
  - `test_observables.py`
  - `test_measure.py`
  - `test_init.py`
  - `test_templates*.py`
  - `test_ops.py`
  - `test_variable.py`
  - `test_qnode.py` (partial)

<h3>Bug fixes</h3>

* Fixed a bug in `Device.supported`, which would incorrectly
  mark an operation as supported if it shared a name with an
  observable [(#203)](https://github.com/XanaduAI/pennylane/pull/203)

* Fixed a bug in `Operation.wires`, by explicitly casting the
  type of each wire to an integer [(#206)](https://github.com/XanaduAI/pennylane/pull/206)

* Removed code in PennyLane which configured the logger,
  as this would clash with users' configurations
  [(#208)](https://github.com/XanaduAI/pennylane/pull/208)

* Fixed a bug in `default.qubit`, in which `QubitStateVector` operations
  were accidentally being cast to `np.float` instead of `np.complex`.
  [(#211)](https://github.com/XanaduAI/pennylane/pull/211)


<h3>Contributors</h3>

This release contains contributions from:

Shahnawaz Ahmed, riveSunder, Aroosa Ijaz, Josh Izaac, Nathan Killoran, Maria Schuld.

# Release 0.3.1

<h3>Bug fixes</h3>

* Fixed a bug where the interfaces submodule was not correctly being packaged via setup.py

# Release 0.3.0

<h3>New features since last release</h3>

* PennyLane now includes a new `interfaces` submodule, which enables QNode integration with additional machine learning libraries.
* Adds support for an experimental PyTorch interface for QNodes
* Adds support for an experimental TensorFlow eager execution interface for QNodes
* Adds a PyTorch+GPU+QPU tutorial to the documentation
* Documentation now includes links and tutorials including the new [PennyLane-Forest](https://github.com/rigetti/pennylane-forest) plugin.

<h3>Improvements</h3>

* Printing a QNode object, via `print(qnode)` or in an interactive terminal, now displays more useful information regarding the QNode,
  including the device it runs on, the number of wires, it's interface, and the quantum function it uses:

  ```python
  >>> print(qnode)
  <QNode: device='default.qubit', func=circuit, wires=2, interface=PyTorch>
  ```

<h3>Contributors</h3>

This release contains contributions from:

Josh Izaac and Nathan Killoran.


# Release 0.2.0

<h3>New features since last release</h3>

* Added the `Identity` expectation value for both CV and qubit models [(#135)](https://github.com/XanaduAI/pennylane/pull/135)
* Added the `templates.py` submodule, containing some commonly used QML models to be used as ansatz in QNodes [(#133)](https://github.com/XanaduAI/pennylane/pull/133)
* Added the `qml.Interferometer` CV operation [(#152)](https://github.com/XanaduAI/pennylane/pull/152)
* Wires are now supported as free QNode parameters [(#151)](https://github.com/XanaduAI/pennylane/pull/151)
* Added ability to update stepsizes of the optimizers [(#159)](https://github.com/XanaduAI/pennylane/pull/159)

<h3>Improvements</h3>

* Removed use of hardcoded values in the optimizers, made them parameters (see [#131](https://github.com/XanaduAI/pennylane/pull/131) and [#132](https://github.com/XanaduAI/pennylane/pull/132))
* Created the new `PlaceholderExpectation`, to be used when both CV and qubit expval modules contain expectations with the same name
* Provide a way for plugins to view the operation queue _before_ applying operations. This allows for on-the-fly modifications of
  the queue, allowing hardware-based plugins to support the full range of qubit expectation values. [(#143)](https://github.com/XanaduAI/pennylane/pull/143)
* QNode return values now support _any_ form of sequence, such as lists, sets, etc. [(#144)](https://github.com/XanaduAI/pennylane/pull/144)
* CV analytic gradient calculation is now more robust, allowing for operations which may not themselves be differentiated, but have a
  well defined `_heisenberg_rep` method, and so may succeed operations that are analytically differentiable [(#152)](https://github.com/XanaduAI/pennylane/pull/152)

<h3>Bug fixes</h3>

* Fixed a bug where the variational classifier example was not batching when learning parity (see [#128](https://github.com/XanaduAI/pennylane/pull/128) and [#129](https://github.com/XanaduAI/pennylane/pull/129))
* Fixed an inconsistency where some initial state operations were documented as accepting complex parameters - all operations
  now accept real values [(#146)](https://github.com/XanaduAI/pennylane/pull/146)

<h3>Contributors</h3>

This release contains contributions from:

Christian Gogolin, Josh Izaac, Nathan Killoran, and Maria Schuld.


# Release 0.1.0

Initial public release.

<h3>Contributors</h3>
This release contains contributions from:

Ville Bergholm, Josh Izaac, Maria Schuld, Christian Gogolin, and Nathan Killoran.<|MERGE_RESOLUTION|>--- conflicted
+++ resolved
@@ -2,7 +2,6 @@
 
 <h3>New features since last release</h3>
 
-<<<<<<< HEAD
 - Added the `SingleExcitation` two-qubit operation, which is useful for quantum 
   chemistry applications. [(#1121)](https://github.com/PennyLaneAI/pennylane/pull/1121)
   
@@ -26,7 +25,6 @@
   `SingleExcitationPlus` and `SingleExcitationMinus` operations respectively apply a 
   positive/negative phase-shift on this subspace. 
   
-=======
 * Added the function ``finite_diff()`` to compute finite-difference
   approximations to the gradient and the second-order derivatives of
   arbitrary callable functions.
@@ -51,7 +49,6 @@
   >>> deriv2 = deriv2_fn(x)
   ```
 
->>>>>>> a98f2521
 * Added the `QuantumMonteCarlo` template for performing quantum Monte Carlo estimation of an
   expectation value on simulator.
   [(#1130)](https://github.com/PennyLaneAI/pennylane/pull/1130)
