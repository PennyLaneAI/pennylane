# Release 0.15.0-dev (development release)

<h3>New features since last release</h3>

<<<<<<< HEAD
* Added the `DoubleExcitation` four-qubit operation, which is useful for quantum
  chemistry applications. [(#1123)](https://github.com/PennyLaneAI/pennylane/pull/1123)

  It can be used to perform an SO(2) rotation in the subspace 
  spanned by the states :math:`|1100\rangle` and :math:`|0011\rangle`. 
  For example, the following circuit performs the transformation
  :math:`|1100\rangle\rightarrow \cos(\phi/2)|1100\rangle - \sin(\phi/2)|0011\rangle`:   

  ```python
=======
* Added the `SingleExcitation` two-qubit operation, which is useful for quantum 
  chemistry applications. [(#1121)](https://github.com/PennyLaneAI/pennylane/pull/1121)
  
  It can be used to perform an SO(2) rotation in the subspace 
  spanned by the states :math:`|01\rangle` and :math:`|10\rangle`. 
  For example, the following circuit performs the transformation
  :math:`|10\rangle \rightarrow \cos(\phi/2)|10\rangle - \sin(\phi/2)|01\rangle`:    
  
  ```python
  dev = qml.device('default.qubit', wires=2)
>>>>>>> 8803e1f7

  @qml.qnode(dev)
  def circuit(phi):
      qml.PauliX(wires=0)
<<<<<<< HEAD
      qml.PauliX(wires=1)
      qml.SingleExcitation(phi, wires=[0, 1, 2, 3])
  ```

  The `DoubleExcitation` operation supports analytic gradients on hardware using only four 
  expectation value calculations, following results from
  [Kottmann et al.](https://arxiv.org/abs/2011.05938).


=======
      qml.SingleExcitation(phi, wires=[0, 1])
  ```
  
  The `SingleExcitation` operation supports analytic gradients on hardware
  using only four expectation value calculations, following results from
  [Kottmann et al.](https://arxiv.org/abs/2011.05938)
  
  
>>>>>>> 8803e1f7
* Adds a new function ``qml.math.conj``.
  [(#1143)](https://github.com/PennyLaneAI/pennylane/pull/1143)

  This new method will do elementwise conjugation to the given tensor-like object.

  ```python
  a = np.array([1.0 + 2.0j])
  b = qml.math.conj(a)
  ```

  Our new object ``b`` is the conjugate of ``a``.

  ```pycon
  >>> b
  array([1.0 - 2.0j])
  ```

* Added the function ``finite_diff()`` to compute finite-difference
  approximations to the gradient and the second-order derivatives of
  arbitrary callable functions.
  [(#1090)](https://github.com/PennyLaneAI/pennylane/pull/1090)

  This is useful to compute the derivative of parametrized
  ``pennylane.Hamiltonian`` observables ``O(x)`` with respect to the parameter ``x``.

  For example, in quantum chemistry simulations it can be used to evaluate
  the derivatives of the electronic Hamiltonian with respect to the nuclear
  coordinates

  ```pycon
  >>> def H(x):
  ...    return qml.qchem.molecular_hamiltonian(['H', 'H'], x)[0]

  >>> x = np.array([0., 0., -0.66140414, 0., 0., 0.66140414])
  >>> grad_fn = qml.finite_diff(H, N=1)
  >>> grad = grad_fn(x)

  >>> deriv2_fn = qml.finite_diff(H, N=2, idx=[0, 1])
  >>> deriv2 = deriv2_fn(x)
  ```

* Added the `QuantumMonteCarlo` template for performing quantum Monte Carlo estimation of an
  expectation value on simulator.
  [(#1130)](https://github.com/PennyLaneAI/pennylane/pull/1130)

  The following example shows how the expectation value of sine squared over a standard normal
  distribution can be approximated:
  
  ```python
  from scipy.stats import norm

  m = 5
  M = 2 ** m
  n = 10
  N = 2 ** n
  target_wires = range(m + 1)
  estimation_wires = range(m + 1, n + m + 1)

  xmax = np.pi  # bound to region [-pi, pi]
  xs = np.linspace(-xmax, xmax, M)

  probs = np.array([norm().pdf(x) for x in xs])
  probs /= np.sum(probs)

  func = lambda i: np.sin(xs[i]) ** 2

  dev = qml.device("default.qubit", wires=(n + m + 1))

  @qml.qnode(dev)
  def circuit():
      qml.templates.QuantumMonteCarlo(
          probs,
          func,
          target_wires=target_wires,
          estimation_wires=estimation_wires,
      )
      return qml.probs(estimation_wires)

  phase_estimated = np.argmax(circuit()[:int(N / 2)]) / N
  expectation_estimated = (1 - np.cos(np.pi * phase_estimated)) / 2
  ```
  
  The theoretical value is roughly `0.432332`, which compares closely to the estimated value:
  
  ```pycon
  >>> expectation_estimated
  0.4327096457464369
  ```

* A new adjoint transform has been added. 
  [(#1111)](https://github.com/PennyLaneAI/pennylane/pull/1111)
  [(#1135)](https://github.com/PennyLaneAI/pennylane/pull/1135)

  This new method allows users to apply the adjoint of an arbitrary sequence of operations.

  ```python
  def subroutine(wire):
      qml.RX(0.123, wires=wire)
      qml.RY(0.456, wires=wire)

  dev = qml.device('default.qubit', wires=1)
  @qml.qnode(dev)
  def circuit():
      subroutine(0)
      qml.adjoint(subroutine)(0)
      return qml.expval(qml.PauliZ(0))
  ```

  This creates the following circuit:

  ```pycon
  >>> print(qml.draw(circuit)())
  0: --RX(0.123)--RY(0.456)--RY(-0.456)--RX(-0.123)--| <Z>
  ```

  Directly applying to a gate also works as expected.

  ```python
  qml.adjoint(qml.RX)(0.123, wires=0) # Really applies RX(-0.123).
  ```

- Added the `QuantumPhaseEstimation` template for performing quantum phase estimation for an input
  unitary matrix.
  [(#1095)](https://github.com/PennyLaneAI/pennylane/pull/1095)
  
  Consider the matrix corresponding to a rotation from an `RX` gate:
  
  ```pycon
  >>> phase = 5
  >>> target_wires = [0]
  >>> unitary = qml.RX(phase, wires=0).matrix
  ```
  
  The ``phase`` parameter can be estimated using ``QuantumPhaseEstimation``. For example, using five
  phase-estimation qubits:
  
  ```python
  n_estimation_wires = 5
  estimation_wires = range(1, n_estimation_wires + 1)

  dev = qml.device("default.qubit", wires=n_estimation_wires + 1)

  @qml.qnode(dev)
  def circuit():
      # Start in the |+> eigenstate of the unitary
      qml.Hadamard(wires=target_wires)

      QuantumPhaseEstimation(
          unitary,
          target_wires=target_wires,
          estimation_wires=estimation_wires,
      )

      return qml.probs(estimation_wires)

  phase_estimated = np.argmax(circuit()) / 2 ** n_estimation_wires

  # Need to rescale phase due to convention of RX gate
  phase_estimated = 4 * np.pi * (1 - phase)
  ```

  The resulting phase is a close approximation to the true value:
  
  ```pycon
  >>> phase_estimated
  5.105088062083414
  ```

* Batches of shots can now be specified as a list, allowing measurement statistics
  to be course-grained with a single QNode evaluation.
  [(#1103)](https://github.com/PennyLaneAI/pennylane/pull/1103)

  Consider

  ```pycon
  >>> shots_list = [5, 10, 1000]
  >>> dev = qml.device("default.qubit", wires=2, analytic=False, shots=shots_list)
  ```

  When QNodes are executed on this device, a single execution of 1015 shots will be submitted.
  However, three sets of measurement statistics will be returned; using the first 5 shots,
  second set of 10 shots, and final 1000 shots, separately.

  For example:

  ```python
  @qml.qnode(dev)
  def circuit(x):
      qml.RX(x, wires=0)
      qml.CNOT(wires=[0, 1])
      return qml.expval(qml.PauliZ(0) @ qml.PauliX(1)), qml.expval(qml.PauliZ(0))
  ```

  Executing this, we will get an output of size `(3, 2)`:

  ```pycon
  >>> circuit(0.5)
  [[0.33333333 1.        ]
   [0.2        1.        ]
   [0.012      0.868     ]]
  ```

  This output remains fully differentiable.

- The number of shots can now be specified on a temporary basis when evaluating a QNode.
  [(#1075)](https://github.com/PennyLaneAI/pennylane/pull/1075)

  ```python
  dev = qml.device('default.qubit', wires=1, shots=10) # default is 10

  @qml.qnode(dev)
  def circuit(a):
      qml.RX(a, wires=0)
      return qml.sample(qml.PauliZ(wires=0))
  ```

  For this, the qnode is called with an additional `shots` keyword argument:

  ```pycon
  >>> circuit(0.8)
  [ 1  1  1 -1 -1  1  1  1  1  1]
  >>> circuit(0.8, shots=3)
  [ 1  1  1]
  >>> circuit(0.8)
  [ 1  1  1 -1 -1  1  1  1  1  1]
  ```

- The JAX interface now supports all devices.
  [(#1076)](https://github.com/PennyLaneAI/pennylane/pull/1076)

   Here is an example of how to use JAX with Cirq:

  ```python
  dev = qml.device('cirq.simulator', wires=1)
  @qml.qnode(dev, interface="jax")
  def circuit(x):
      qml.RX(x[1], wires=0)
      qml.Rot(x[0], x[1], x[2], wires=0)
      return qml.expval(qml.PauliZ(0))
  weights = jnp.array([0.2, 0.5, 0.1])
  print(circuit(weights)) # DeviceArray(...)
  ```

- Added the `ControlledPhaseShift` gate as well as the `QFT` operation for applying quantum Fourier
  transforms.
  [(#1064)](https://github.com/PennyLaneAI/pennylane/pull/1064)

<h3>Improvements</h3>

- ``QubitUnitary`` now validates to ensure the input matrix is two dimensional.
  [(#1128)](https://github.com/PennyLaneAI/pennylane/pull/1128)

- Added the `ControlledQubitUnitary` operation. This
  enables implementation of multi-qubit gates with a variable number of
  control qubits. It is also possible to specify a different state for the
  control qubits using the `control_values` argument (also known as a
  mixed-polarity multi-controlled operation).
  [(#1069)](https://github.com/PennyLaneAI/pennylane/pull/1069) [(#1104)](https://github.com/PennyLaneAI/pennylane/pull/1104)
  
  For example, we can  create a multi-controlled T gate using:

  ```python
  T = qml.T._matrix()
  qml.ControlledQubitUnitary(T, control_wires=[0, 1, 3], wires=2, control_values="110")
  ```

  Here, the T gate will be applied to wire `2` if control wires `0` and `1` are in
  state `1`, and control wire `3` is in state `0`. If no value is passed to
  `control_values`, the gate will be applied if all control wires are in
  the `1` state.

- Added `MultiControlledX` for multi-controlled `NOT` gates.
  This is a special case of `ControlledQubitUnitary` that applies a
  Pauli X gate conditioned on the state of an arbitrary number of
  control qubits.
  [(#1104)](https://github.com/PennyLaneAI/pennylane/pull/1104)

* Most layers in Pytorch or Keras accept arbitrary dimension inputs, where each dimension barring
  the last (in the case where the actual weight function of the layer operates on one-dimensional
  vectors) is broadcast over. This is now also supported by KerasLayer and TorchLayer.
  [(#1062)](https://github.com/PennyLaneAI/pennylane/pull/1062).

  Example use:

  ```python
  dev = qml.device("default.qubit", wires=4)

  x = tf.ones((5, 4, 4))

  @qml.qnode(dev)
  def layer(weights, inputs):

      qml.templates.AngleEmbedding(inputs, wires=range(4))
      qml.templates.StronglyEntanglingLayers(weights, wires=range(4))
      return [qml.expval(qml.PauliZ(i)) for i in range(4)]

  qlayer = qml.qnn.KerasLayer(layer, {"weights": (4, 4, 3)}, output_dim=4)

  out = qlayer(x)

  print(out.shape)
  ```

  The output tensor has the following shape:
  ```pycon
  >>> out.shape
  (5, 4, 4)
  ```

* If only one argument to the function `qml.grad` has the `requires_grad` attribute
  set to True, then the returned gradient will be a NumPy array, rather than a
  tuple of length 1.
  [(#1067)](https://github.com/PennyLaneAI/pennylane/pull/1067)
  [(#1081)](https://github.com/PennyLaneAI/pennylane/pull/1081)

* An improvement has been made to how `QubitDevice` generates and post-processess samples,
  allowing QNode measurement statistics to work on devices with more than 32 qubits.
  [(#1088)](https://github.com/PennyLaneAI/pennylane/pull/1088)

* Due to the addition of `density_matrix()` as a return type from a QNode, tuples are now supported by the `output_dim` parameter in `qnn.KerasLayer`.
  [(#1070)](https://github.com/PennyLaneAI/pennylane/pull/1070)

<h3>Breaking changes</h3>

* Devices do not have an `analytic` argument or attribute anymore. 
  Instead, `shots` is the source of truth for whether a simulator 
  estimates return values from a finite number of shots, or whether 
  it returns analytic results (`shots=None`).
  [(#1079)](https://github.com/PennyLaneAI/pennylane/pull/1079)
  
  ```python  
  dev_analytic = qml.device('default.qubit', wires=1, shots=None)
  dev_finite_shots = qml.device('default.qubit', wires=1, shots=1000)
  
  def circuit():
      qml.Hadamard(wires=0)
      return qml.expval(qml.PauliZ(wires=0))
  
  circuit_analytic = qml.QNode(circuit, dev_analytic)
  circuit_finite_shots = qml.QNode(circuit, dev_finite_shots)
  ```
  
  Devices with `shots=None` return deterministic, exact results:
  
  ```pycon
  >>> circuit_analytic()
  0.0
  >>> circuit_analytic()
  0.0
  ```
  Devices with `shots > 0` return stochastic results estimated from 
  samples in each run:

  ```pycon
  >>> circuit_finite_shots()
  -0.062
  >>> circuit_finite_shots()
  0.034
  ``` 
  
  The `qml.sample()` measurement can only be used on devices on which the number 
  of shots is set explicitly. 

* If creating a QNode from a quantum function with an argument named `shots`,
  a `DeprecationWarning` is raised, warning the user that this is a reserved
  argument to change the number of shots on a per-call basis.
  [(#1075)](https://github.com/PennyLaneAI/pennylane/pull/1075)

* For devices inheriting from `QubitDevice`, the methods `expval`, `var`, `sample`
  accept two new keyword arguments --- `shot_range` and `bin_size`.
  [(#1103)](https://github.com/PennyLaneAI/pennylane/pull/1103)

  These new arguments allow for the statistics to be performed on only a subset of device samples.
  This finer level of control is accessible from the main UI by instantiating a device with a batch
  of shots.

  For example, consider the following device:

  ```pycon
  >>> dev = qml.device("my_device", shots=[5, (10, 3), 100])
  ```

  This device will execute QNodes using 135 shots, however
  measurement statistics will be **course grained** across these 135
  shots:

  * All measurement statistics will first be computed using the
    first 5 shots --- that is, `shots_range=[0, 5]`, `bin_size=5`.

  * Next, the tuple `(10, 3)` indicates 10 shots, repeated 3 times. We will want to use
    `shot_range=[5, 35]`, performing the expectation value in bins of size 10
    (`bin_size=10`).

  * Finally, we repeat the measurement statistics for the final 100 shots,
    `shot_range=[35, 135]`, `bin_size=100`.

<h3>Bug fixes</h3>

* Fixes a bug and a test where the ``QuantumTape.is_sampled`` attribute was not
  being updated.
  [(#1126)](https://github.com/PennyLaneAI/pennylane/pull/1126)

* Fixes a bug where `BasisEmbedding` would not accept inputs whose bits are all ones 
  or all zeros. 
  [(#1114)](https://github.com/PennyLaneAI/pennylane/pull/1114)

* The `ExpvalCost` class raises an error if instantiated
  with non-expectation measurement statistics.
  [(#1106)](https://github.com/PennyLaneAI/pennylane/pull/1106)

* Fixes a bug where decompositions would reset the differentiation method
  of a QNode.
  [(#1117)](https://github.com/PennyLaneAI/pennylane/pull/1117)

<h3>Documentation</h3>

- Typos addressed in templates documentation.
  [(#1094)](https://github.com/PennyLaneAI/pennylane/pull/1094)

- Added `flaky` as dependency for running tests in documentation. [(#1113)](https://github.com/PennyLaneAI/pennylane/pull/1113)

<h3>Contributors</h3>

This release contains contributions from (in alphabetical order):

Juan Miguel Arrazola, Thomas Bromley, Olivia Di Matteo, Kyle Godbey, Diego Guala, Josh Izaac,
Daniel Polatajko, Chase Roberts, Sankalp Sanand, Pritish Sehzpaul, Maria Schuld, Antal Száva.

# Release 0.14.1 (current release)

<h3>Bug fixes</h3>

* Fixes a testing bug where tests that required JAX would fail if JAX was not installed.
  The tests will now instead be skipped if JAX can not be imported.
  [(#1066)](https://github.com/PennyLaneAI/pennylane/pull/1066)

* Fixes a bug where inverse operations could not be differentiated
  using backpropagation on `default.qubit`.
  [(#1072)](https://github.com/PennyLaneAI/pennylane/pull/1072)

* The QNode has a new keyword argument, `max_expansion`, that determines the maximum number of times
  the internal circuit should be expanded when executed on a device. In addition, the default number
  of max expansions has been increased from 2 to 10, allowing devices that require more than two
  operator decompositions to be supported.
  [(#1074)](https://github.com/PennyLaneAI/pennylane/pull/1074)

* Fixes a bug where `Hamiltonian` objects created with non-list arguments raised an error for
  arithmetic operations. [(#1082)](https://github.com/PennyLaneAI/pennylane/pull/1082)

* Fixes a bug where `Hamiltonian` objects with no coefficients or operations would return a faulty
  result when used with `ExpvalCost`. [(#1082)](https://github.com/PennyLaneAI/pennylane/pull/1082)

<h3>Documentation</h3>

* Updates mentions of `generate_hamiltonian` to `molecular_hamiltonian` in the
  docstrings of the `ExpvalCost` and `Hamiltonian` classes.
  [(#1077)](https://github.com/PennyLaneAI/pennylane/pull/1077)

<h3>Contributors</h3>

This release contains contributions from (in alphabetical order):

Thomas Bromley, Josh Izaac, Antal Száva.



# Release 0.14.0

<h3>New features since last release</h3>

<h4>Perform quantum machine learning with JAX</h4>

* QNodes created with `default.qubit` now support a JAX interface, allowing JAX to be used
  to create, differentiate, and optimize hybrid quantum-classical models.
  [(#947)](https://github.com/PennyLaneAI/pennylane/pull/947)

  This is supported internally via a new `default.qubit.jax` device. This device runs end to end in
  JAX, meaning that it supports all of the awesome JAX transformations (`jax.vmap`, `jax.jit`,
  `jax.hessian`, etc).

  Here is an example of how to use the new JAX interface:

  ```python
  dev = qml.device("default.qubit", wires=1)
  @qml.qnode(dev, interface="jax", diff_method="backprop")
  def circuit(x):
      qml.RX(x[1], wires=0)
      qml.Rot(x[0], x[1], x[2], wires=0)
      return qml.expval(qml.PauliZ(0))

  weights = jnp.array([0.2, 0.5, 0.1])
  grad_fn = jax.grad(circuit)
  print(grad_fn(weights))
  ```

  Currently, only `diff_method="backprop"` is supported, with plans to support more in the future.

<h4>New, faster, quantum gradient methods</h4>

* A new differentiation method has been added for use with simulators. The `"adjoint"`
  method operates after a forward pass by iteratively applying inverse gates to scan backwards
  through the circuit.
  [(#1032)](https://github.com/PennyLaneAI/pennylane/pull/1032)

  This method is similar to the reversible method, but has a lower time
  overhead and a similar memory overhead. It follows the approach provided by
  [Jones and Gacon](https://arxiv.org/abs/2009.02823). This method is only compatible with certain
  statevector-based devices such as `default.qubit`.

  Example use:

  ```python
  import pennylane as qml

  wires = 1
  device = qml.device("default.qubit", wires=wires)

  @qml.qnode(device, diff_method="adjoint")
  def f(params):
      qml.RX(0.1, wires=0)
      qml.Rot(*params, wires=0)
      qml.RX(-0.3, wires=0)
      return qml.expval(qml.PauliZ(0))

  params = [0.1, 0.2, 0.3]
  qml.grad(f)(params)
  ```

* The default logic for choosing the 'best' differentiation method has been altered
  to improve performance.
  [(#1008)](https://github.com/PennyLaneAI/pennylane/pull/1008)

  - If the quantum device provides its own gradient, this is now the preferred
    differentiation method.

  - If the quantum device natively supports classical
    backpropagation, this is now preferred over the parameter-shift rule.

    This will lead to marked speed improvement during optimization when using
    `default.qubit`, with a sight penalty on the forward-pass evaluation.

  More details are available below in the 'Improvements' section for plugin developers.

* PennyLane now supports analytical quantum gradients for noisy channels, in addition to its
  existing support for unitary operations. The noisy channels `BitFlip`, `PhaseFlip`, and
  `DepolarizingChannel` all support analytic gradients out of the box.
  [(#968)](https://github.com/PennyLaneAI/pennylane/pull/968)

* A method has been added for calculating the Hessian of quantum circuits using the second-order
  parameter shift formula.
  [(#961)](https://github.com/PennyLaneAI/pennylane/pull/961)

  The following example shows the calculation of the Hessian:

  ```python
  n_wires = 5
  weights = [2.73943676, 0.16289932, 3.4536312, 2.73521126, 2.6412488]

  dev = qml.device("default.qubit", wires=n_wires)

  with qml.tape.QubitParamShiftTape() as tape:
      for i in range(n_wires):
          qml.RX(weights[i], wires=i)

      qml.CNOT(wires=[0, 1])
      qml.CNOT(wires=[2, 1])
      qml.CNOT(wires=[3, 1])
      qml.CNOT(wires=[4, 3])

      qml.expval(qml.PauliZ(1))

  print(tape.hessian(dev))
  ```

  The Hessian is not yet supported via classical machine learning interfaces, but will
  be added in a future release.

<h4>More operations and templates</h4>

* Two new error channels, `BitFlip` and `PhaseFlip` have been added.
  [(#954)](https://github.com/PennyLaneAI/pennylane/pull/954)

  They can be used in the same manner as existing error channels:

  ```python
  dev = qml.device("default.mixed", wires=2)

  @qml.qnode(dev)
  def circuit():
      qml.RX(0.3, wires=0)
      qml.RY(0.5, wires=1)
      qml.BitFlip(0.01, wires=0)
      qml.PhaseFlip(0.01, wires=1)
      return qml.expval(qml.PauliZ(0))
  ```

* Apply permutations to wires using the `Permute` subroutine.
  [(#952)](https://github.com/PennyLaneAI/pennylane/pull/952)

  ```python
  import pennylane as qml
  dev = qml.device('default.qubit', wires=5)

  @qml.qnode(dev)
  def apply_perm():
      # Send contents of wire 4 to wire 0, of wire 2 to wire 1, etc.
      qml.templates.Permute([4, 2, 0, 1, 3], wires=dev.wires)
      return qml.expval(qml.PauliZ(0))
  ```

<h4>QNode transformations</h4>

* The `qml.metric_tensor` function transforms a QNode to produce the Fubini-Study
  metric tensor with full autodifferentiation support---even on hardware.
  [(#1014)](https://github.com/PennyLaneAI/pennylane/pull/1014)

  Consider the following QNode:

  ```python
  dev = qml.device("default.qubit", wires=3)

  @qml.qnode(dev, interface="autograd")
  def circuit(weights):
      # layer 1
      qml.RX(weights[0, 0], wires=0)
      qml.RX(weights[0, 1], wires=1)

      qml.CNOT(wires=[0, 1])
      qml.CNOT(wires=[1, 2])

      # layer 2
      qml.RZ(weights[1, 0], wires=0)
      qml.RZ(weights[1, 1], wires=2)

      qml.CNOT(wires=[0, 1])
      qml.CNOT(wires=[1, 2])
      return qml.expval(qml.PauliZ(0) @ qml.PauliZ(1)), qml.expval(qml.PauliY(2))
  ```

  We can use the `metric_tensor` function to generate a new function, that returns the
  metric tensor of this QNode:

  ```pycon
  >>> met_fn = qml.metric_tensor(circuit)
  >>> weights = np.array([[0.1, 0.2, 0.3], [0.4, 0.5, 0.6]], requires_grad=True)
  >>> met_fn(weights)
  tensor([[0.25  , 0.    , 0.    , 0.    ],
          [0.    , 0.25  , 0.    , 0.    ],
          [0.    , 0.    , 0.0025, 0.0024],
          [0.    , 0.    , 0.0024, 0.0123]], requires_grad=True)
  ```

  The returned metric tensor is also fully differentiable, in all interfaces.
  For example, differentiating the `(3, 2)` element:

  ```pycon
  >>> grad_fn = qml.grad(lambda x: met_fn(x)[3, 2])
  >>> grad_fn(weights)
  array([[ 0.04867729, -0.00049502,  0.        ],
         [ 0.        ,  0.        ,  0.        ]])
  ```

  Differentiation is also supported using Torch, Jax, and TensorFlow.

* Adds the new function `qml.math.cov_matrix()`. This function accepts a list of commuting
  observables, and the probability distribution in the shared observable eigenbasis after the
  application of an ansatz. It uses these to construct the covariance matrix in a *framework
  independent* manner, such that the output covariance matrix is autodifferentiable.
  [(#1012)](https://github.com/PennyLaneAI/pennylane/pull/1012)

  For example, consider the following ansatz and observable list:

  ```python3
  obs_list = [qml.PauliX(0) @ qml.PauliZ(1), qml.PauliY(2)]
  ansatz = qml.templates.StronglyEntanglingLayers
  ```

  We can construct a QNode to output the probability distribution in the shared eigenbasis of the
  observables:

  ```python
  dev = qml.device("default.qubit", wires=3)

  @qml.qnode(dev, interface="autograd")
  def circuit(weights):
      ansatz(weights, wires=[0, 1, 2])
      # rotate into the basis of the observables
      for o in obs_list:
          o.diagonalizing_gates()
      return qml.probs(wires=[0, 1, 2])
  ```

  We can now compute the covariance matrix:

  ```pycon
  >>> weights = qml.init.strong_ent_layers_normal(n_layers=2, n_wires=3)
  >>> cov = qml.math.cov_matrix(circuit(weights), obs_list)
  >>> cov
  array([[0.98707611, 0.03665537],
         [0.03665537, 0.99998377]])
  ```

  Autodifferentiation is fully supported using all interfaces:

  ```pycon
  >>> cost_fn = lambda weights: qml.math.cov_matrix(circuit(weights), obs_list)[0, 1]
  >>> qml.grad(cost_fn)(weights)[0]
  array([[[ 4.94240914e-17, -2.33786398e-01, -1.54193959e-01],
          [-3.05414996e-17,  8.40072236e-04,  5.57884080e-04],
          [ 3.01859411e-17,  8.60411436e-03,  6.15745204e-04]],

         [[ 6.80309533e-04, -1.23162742e-03,  1.08729813e-03],
          [-1.53863193e-01, -1.38700657e-02, -1.36243323e-01],
          [-1.54665054e-01, -1.89018172e-02, -1.56415558e-01]]])
  ```

* A new  `qml.draw` function is available, allowing QNodes to be easily
  drawn without execution by providing example input.
  [(#962)](https://github.com/PennyLaneAI/pennylane/pull/962)

  ```python
  @qml.qnode(dev)
  def circuit(a, w):
      qml.Hadamard(0)
      qml.CRX(a, wires=[0, 1])
      qml.Rot(*w, wires=[1])
      qml.CRX(-a, wires=[0, 1])
      return qml.expval(qml.PauliZ(0) @ qml.PauliZ(1))
  ```

  The QNode circuit structure may depend on the input arguments;
  this is taken into account by passing example QNode arguments
  to the `qml.draw()` drawing function:

  ```pycon
  >>> drawer = qml.draw(circuit)
  >>> result = drawer(a=2.3, w=[1.2, 3.2, 0.7])
  >>> print(result)
  0: ──H──╭C────────────────────────────╭C─────────╭┤ ⟨Z ⊗ Z⟩
  1: ─────╰RX(2.3)──Rot(1.2, 3.2, 0.7)──╰RX(-2.3)──╰┤ ⟨Z ⊗ Z⟩
  ```

<h4>A faster, leaner, and more flexible core</h4>

* The new core of PennyLane, rewritten from the ground up and developed over the last few release
  cycles, has achieved feature parity and has been made the new default in PennyLane v0.14. The old
  core has been marked as deprecated, and will be removed in an upcoming release.
  [(#1046)](https://github.com/PennyLaneAI/pennylane/pull/1046)
  [(#1040)](https://github.com/PennyLaneAI/pennylane/pull/1040)
  [(#1034)](https://github.com/PennyLaneAI/pennylane/pull/1034)
  [(#1035)](https://github.com/PennyLaneAI/pennylane/pull/1035)
  [(#1027)](https://github.com/PennyLaneAI/pennylane/pull/1027)
  [(#1026)](https://github.com/PennyLaneAI/pennylane/pull/1026)
  [(#1021)](https://github.com/PennyLaneAI/pennylane/pull/1021)
  [(#1054)](https://github.com/PennyLaneAI/pennylane/pull/1054)
  [(#1049)](https://github.com/PennyLaneAI/pennylane/pull/1049)

  While high-level PennyLane code and tutorials remain unchanged, the new core
  provides several advantages and improvements:

  - **Faster and more optimized**: The new core provides various performance optimizations, reducing
    pre- and post-processing overhead, and reduces the number of quantum evaluations in certain
    cases.

  - **Support for in-QNode classical processing**: this allows for differentiable classical
    processing within the QNode.

    ```python
    dev = qml.device("default.qubit", wires=1)

    @qml.qnode(dev, interface="tf")
    def circuit(p):
        qml.RX(tf.sin(p[0])**2 + p[1], wires=0)
        return qml.expval(qml.PauliZ(0))
    ```

    The classical processing functions used within the QNode must match
    the QNode interface. Here, we use TensorFlow:

    ```pycon
    >>> params = tf.Variable([0.5, 0.1], dtype=tf.float64)
    >>> with tf.GradientTape() as tape:
    ...     res = circuit(params)
    >>> grad = tape.gradient(res, params)
    >>> print(res)
    tf.Tensor(0.9460913127754935, shape=(), dtype=float64)
    >>> print(grad)
    tf.Tensor([-0.27255248 -0.32390003], shape=(2,), dtype=float64)
    ```

    As a result of this change, quantum decompositions that require classical processing
    are fully supported and end-to-end differentiable in tape mode.

  - **No more Variable wrapping**: QNode arguments no longer become `Variable`
    objects within the QNode.

    ```python
    dev = qml.device("default.qubit", wires=1)

    @qml.qnode(dev)
    def circuit(x):
        print("Parameter value:", x)
        qml.RX(x, wires=0)
        return qml.expval(qml.PauliZ(0))
    ```

    Internal QNode parameters can be easily inspected, printed, and manipulated:

    ```pycon
    >>> circuit(0.5)
    Parameter value: 0.5
    tensor(0.87758256, requires_grad=True)
    ```

  - **Less restrictive QNode signatures**: There is no longer any restriction on the QNode signature; the QNode can be
    defined and called following the same rules as standard Python functions.

    For example, the following QNode uses positional, named, and variable
    keyword arguments:

    ```python
    x = torch.tensor(0.1, requires_grad=True)
    y = torch.tensor([0.2, 0.3], requires_grad=True)
    z = torch.tensor(0.4, requires_grad=True)

    @qml.qnode(dev, interface="torch")
    def circuit(p1, p2=y, **kwargs):
        qml.RX(p1, wires=0)
        qml.RY(p2[0] * p2[1], wires=0)
        qml.RX(kwargs["p3"], wires=0)
        return qml.var(qml.PauliZ(0))
    ```

    When we call the QNode, we may pass the arguments by name
    even if defined positionally; any argument not provided will
    use the default value.

    ```pycon
    >>> res = circuit(p1=x, p3=z)
    >>> print(res)
    tensor(0.2327, dtype=torch.float64, grad_fn=<SelectBackward>)
    >>> res.backward()
    >>> print(x.grad, y.grad, z.grad)
    tensor(0.8396) tensor([0.0289, 0.0193]) tensor(0.8387)
    ```

    This extends to the `qnn` module, where `KerasLayer` and `TorchLayer` modules
    can be created from QNodes with unrestricted signatures.

  - **Smarter measurements:** QNodes can now measure wires more than once, as
    long as all observables are commuting:

    ```python
    @qml.qnode(dev)
    def circuit(x):
        qml.RX(x, wires=0)
        return [
            qml.expval(qml.PauliZ(0)),
            qml.expval(qml.PauliZ(0) @ qml.PauliZ(1))
        ]
    ```

    Further, the `qml.ExpvalCost()` function allows for optimizing
    measurements to reduce the number of quantum evaluations required.

  With the new PennyLane core, there are a few small breaking changes, detailed
  below in the 'Breaking Changes' section.

<h3>Improvements</h3>

* The built-in PennyLane optimizers allow more flexible cost functions. The cost function passed to most optimizers
  may accept any combination of trainable arguments, non-trainable arguments, and keyword arguments.
  [(#959)](https://github.com/PennyLaneAI/pennylane/pull/959)
  [(#1053)](https://github.com/PennyLaneAI/pennylane/pull/1053)

  The full changes apply to:

  * `AdagradOptimizer`
  * `AdamOptimizer`
  * `GradientDescentOptimizer`
  * `MomentumOptimizer`
  * `NesterovMomentumOptimizer`
  * `RMSPropOptimizer`
  * `RotosolveOptimizer`

  The `requires_grad=False` property must mark any non-trainable constant argument.
  The `RotoselectOptimizer` allows passing only keyword arguments.

  Example use:

  ```python
  def cost(x, y, data, scale=1.0):
      return scale * (x[0]-data)**2 + scale * (y-data)**2

  x = np.array([1.], requires_grad=True)
  y = np.array([1.0])
  data = np.array([2.], requires_grad=False)

  opt = qml.GradientDescentOptimizer()

  # the optimizer step and step_and_cost methods can
  # now update multiple parameters at once
  x_new, y_new, data = opt.step(cost, x, y, data, scale=0.5)
  (x_new, y_new, data), value = opt.step_and_cost(cost, x, y, data, scale=0.5)

  # list and tuple unpacking is also supported
  params = (x, y, data)
  params = opt.step(cost, *params)
  ```

* The circuit drawer has been updated to support the inclusion of unused or inactive
  wires, by passing the `show_all_wires` argument.
  [(#1033)](https://github.com/PennyLaneAI/pennylane/pull/1033)

  ```python
  dev = qml.device('default.qubit', wires=[-1, "a", "q2", 0])

  @qml.qnode(dev)
  def circuit():
      qml.Hadamard(wires=-1)
      qml.CNOT(wires=[-1, "q2"])
      return qml.expval(qml.PauliX(wires="q2"))
  ```

  ```pycon
  >>> print(qml.draw(circuit, show_all_wires=True)())
  >>>
   -1: ──H──╭C──┤
    a: ─────│───┤
   q2: ─────╰X──┤ ⟨X⟩
    0: ─────────┤
  ```

* The logic for choosing the 'best' differentiation method has been altered
  to improve performance.
  [(#1008)](https://github.com/PennyLaneAI/pennylane/pull/1008)

  - If the device provides its own gradient, this is now the preferred
    differentiation method.

  - If a device provides additional interface-specific versions that natively support classical
    backpropagation, this is now preferred over the parameter-shift rule.

    Devices define additional interface-specific devices via their `capabilities()` dictionary. For
    example, `default.qubit` supports supplementary devices for TensorFlow, Autograd, and JAX:

    ```python
    {
      "passthru_devices": {
          "tf": "default.qubit.tf",
          "autograd": "default.qubit.autograd",
          "jax": "default.qubit.jax",
      },
    }
    ```

  As a result of this change, if the QNode `diff_method` is not explicitly provided,
  it is possible that the QNode will run on a *supplementary device* of the device that was
  specifically provided:

  ```python
  dev = qml.device("default.qubit", wires=2)
  qml.QNode(dev) # will default to backprop on default.qubit.autograd
  qml.QNode(dev, interface="tf") # will default to backprop on default.qubit.tf
  qml.QNode(dev, interface="jax") # will default to backprop on default.qubit.jax
  ```

* The `default.qubit` device has been updated so that internally it applies operations in a more
  functional style, i.e., by accepting an input state and returning an evolved state.
  [(#1025)](https://github.com/PennyLaneAI/pennylane/pull/1025)

* A new test series, `pennylane/devices/tests/test_compare_default_qubit.py`, has been added, allowing to test if
  a chosen device gives the same result as `default.qubit`.
  [(#897)](https://github.com/PennyLaneAI/pennylane/pull/897)

  Three tests are added:

  - `test_hermitian_expectation`,
  - `test_pauliz_expectation_analytic`, and
  - `test_random_circuit`.

* Adds the following agnostic tensor manipulation functions to the `qml.math` module: `abs`,
  `angle`, `arcsin`, `concatenate`, `dot`, `squeeze`, `sqrt`, `sum`, `take`, `where`. These functions are
  required to fully support end-to-end differentiable Mottonen and Amplitude embedding.
  [(#922)](https://github.com/PennyLaneAI/pennylane/pull/922)
  [(#1011)](https://github.com/PennyLaneAI/pennylane/pull/1011)

* The `qml.math` module now supports JAX.
  [(#985)](https://github.com/XanaduAI/software-docs/pull/274)

* Several improvements have been made to the `Wires` class to reduce overhead and simplify the logic
  of how wire labels are interpreted:
  [(#1019)](https://github.com/PennyLaneAI/pennylane/pull/1019)
  [(#1010)](https://github.com/PennyLaneAI/pennylane/pull/1010)
  [(#1005)](https://github.com/PennyLaneAI/pennylane/pull/1005)
  [(#983)](https://github.com/PennyLaneAI/pennylane/pull/983)
  [(#967)](https://github.com/PennyLaneAI/pennylane/pull/967)

  - If the input `wires` to a wires class instantiation `Wires(wires)` can be iterated over,
    its elements are interpreted as wire labels. Otherwise, `wires` is interpreted as a single wire label.
    The only exception to this are strings, which are always interpreted as a single
    wire label, so users can address wires with labels such as `"ancilla"`.

  - Any type can now be a wire label as long as it is hashable. The hash is used to establish
    the uniqueness of two labels.

  - Indexing wires objects now returns a label, instead of a new `Wires` object. For example:

    ```pycon
    >>> w = Wires([0, 1, 2])
    >>> w[1]
    >>> 1
    ```

  - The check for uniqueness of wires moved from `Wires` instantiation to
    the `qml.wires._process` function in order to reduce overhead from repeated
    creation of `Wires` instances.

  - Calls to the `Wires` class are substantially reduced, for example by avoiding to call
    Wires on Wires instances on `Operation` instantiation, and by using labels instead of
    `Wires` objects inside the default qubit device.

* Adds the `PauliRot` generator to the `qml.operation` module. This
  generator is required to construct the metric tensor.
  [(#963)](https://github.com/PennyLaneAI/pennylane/pull/963)

* The templates are modified to make use of the new `qml.math` module, for framework-agnostic
  tensor manipulation. This allows the template library to be differentiable
  in backpropagation mode (`diff_method="backprop"`).
  [(#873)](https://github.com/PennyLaneAI/pennylane/pull/873)

* The circuit drawer now allows for the wire order to be (optionally) modified:
  [(#992)](https://github.com/PennyLaneAI/pennylane/pull/992)

  ```pycon
  >>> dev = qml.device('default.qubit', wires=["a", -1, "q2"])
  >>> @qml.qnode(dev)
  ... def circuit():
  ...     qml.Hadamard(wires=-1)
  ...     qml.CNOT(wires=["a", "q2"])
  ...     qml.RX(0.2, wires="a")
  ...     return qml.expval(qml.PauliX(wires="q2"))
  ```

  Printing with default wire order of the device:

  ```pycon
  >>> print(circuit.draw())
    a: ─────╭C──RX(0.2)──┤
   -1: ──H──│────────────┤
   q2: ─────╰X───────────┤ ⟨X⟩
  ```

  Changing the wire order:

  ```pycon
  >>> print(circuit.draw(wire_order=["q2", "a", -1]))
   q2: ──╭X───────────┤ ⟨X⟩
    a: ──╰C──RX(0.2)──┤
   -1: ───H───────────┤
  ```

<h3>Breaking changes</h3>

* QNodes using the new PennyLane core will no longer accept ragged arrays as inputs.

* When using the new PennyLane core and the Autograd interface, non-differentiable data passed
  as a QNode argument or a gate must have the `requires_grad` property set to `False`:

  ```python
  @qml.qnode(dev)
  def circuit(weights, data):
      basis_state = np.array([1, 0, 1, 1], requires_grad=False)
      qml.BasisState(basis_state, wires=[0, 1, 2, 3])
      qml.templates.AmplitudeEmbedding(data, wires=[0, 1, 2, 3])
      qml.templates.BasicEntanglerLayers(weights, wires=[0, 1, 2, 3])
      return qml.probs(wires=0)

  data = np.array(data, requires_grad=False)
  weights = np.array(weights, requires_grad=True)
  circuit(weights, data)
  ```

<h3>Bug fixes</h3>

* Fixes an issue where if the constituent observables of a tensor product do not exist in the queue,
  an error is raised. With this fix, they are first queued before annotation occurs.
  [(#1038)](https://github.com/PennyLaneAI/pennylane/pull/1038)

* Fixes an issue with tape expansions where information about sampling
  (specifically the `is_sampled` tape attribute) was not preserved.
  [(#1027)](https://github.com/PennyLaneAI/pennylane/pull/1027)

* Tape expansion was not properly taking into devices that supported inverse operations,
  causing inverse operations to be unnecessarily decomposed. The QNode tape expansion logic, as well
  as the `Operation.expand()` method, has been modified to fix this.
  [(#956)](https://github.com/PennyLaneAI/pennylane/pull/956)

* Fixes an issue where the Autograd interface was not unwrapping non-differentiable
  PennyLane tensors, which can cause issues on some devices.
  [(#941)](https://github.com/PennyLaneAI/pennylane/pull/941)

* `qml.vqe.Hamiltonian` prints any observable with any number of strings.
  [(#987)](https://github.com/PennyLaneAI/pennylane/pull/987)

* Fixes a bug where parameter-shift differentiation would fail if the QNode
  contained a single probability output.
  [(#1007)](https://github.com/PennyLaneAI/pennylane/pull/1007)

* Fixes an issue when using trainable parameters that are lists/arrays with `tape.vjp`.
  [(#1042)](https://github.com/PennyLaneAI/pennylane/pull/1042)

* The `TensorN` observable is updated to support being copied without any parameters or wires passed.
  [(#1047)](https://github.com/PennyLaneAI/pennylane/pull/1047)

* Fixed deprecation warning when importing `Sequence` from `collections` instead of `collections.abc` in `vqe/vqe.py`.
  [(#1051)](https://github.com/PennyLaneAI/pennylane/pull/1051)

<h3>Contributors</h3>

This release contains contributions from (in alphabetical order):

Juan Miguel Arrazola, Thomas Bromley, Olivia Di Matteo, Theodor Isacsson, Josh Izaac, Christina Lee,
Alejandro Montanez, Steven Oud, Chase Roberts, Sankalp Sanand, Maria Schuld, Antal
Száva, David Wierichs, Jiahao Yao.

# Release 0.13.0

<h3>New features since last release</h3>

<h4>Automatically optimize the number of measurements</h4>

* QNodes in tape mode now support returning observables on the same wire whenever the observables are
  qubit-wise commuting Pauli words. Qubit-wise commuting observables can be evaluated with a
  *single* device run as they are diagonal in the same basis, via a shared set of single-qubit rotations.
  [(#882)](https://github.com/PennyLaneAI/pennylane/pull/882)

  The following example shows a single QNode returning the expectation values of
  the qubit-wise commuting Pauli words `XX` and `XI`:

  ```python
  qml.enable_tape()

  @qml.qnode(dev)
  def f(x):
      qml.Hadamard(wires=0)
      qml.Hadamard(wires=1)
      qml.CRot(0.1, 0.2, 0.3, wires=[1, 0])
      qml.RZ(x, wires=1)
      return qml.expval(qml.PauliX(0) @ qml.PauliX(1)), qml.expval(qml.PauliX(0))
  ```

  ```pycon
  >>> f(0.4)
  tensor([0.89431013, 0.9510565 ], requires_grad=True)
  ```

* The `ExpvalCost` class (previously `VQECost`) now provides observable optimization using the
  `optimize` argument, resulting in potentially fewer device executions.
  [(#902)](https://github.com/PennyLaneAI/pennylane/pull/902)

  This is achieved by separating the observables composing the Hamiltonian into qubit-wise
  commuting groups and evaluating those groups on a single QNode using functionality from the
  `qml.grouping` module:

  ```python
  qml.enable_tape()
  commuting_obs = [qml.PauliX(0), qml.PauliX(0) @ qml.PauliZ(1)]
  H = qml.vqe.Hamiltonian([1, 1], commuting_obs)

  dev = qml.device("default.qubit", wires=2)
  ansatz = qml.templates.StronglyEntanglingLayers

  cost_opt = qml.ExpvalCost(ansatz, H, dev, optimize=True)
  cost_no_opt = qml.ExpvalCost(ansatz, H, dev, optimize=False)

  params = qml.init.strong_ent_layers_uniform(3, 2)
  ```

  Grouping these commuting observables leads to fewer device executions:

  ```pycon
  >>> cost_opt(params)
  >>> ex_opt = dev.num_executions
  >>> cost_no_opt(params)
  >>> ex_no_opt = dev.num_executions - ex_opt
  >>> print("Number of executions:", ex_no_opt)
  Number of executions: 2
  >>> print("Number of executions (optimized):", ex_opt)
  Number of executions (optimized): 1
  ```

<h4>New quantum gradient features</h4>

* Compute the analytic gradient of quantum circuits in parallel on supported devices.
  [(#840)](https://github.com/PennyLaneAI/pennylane/pull/840)

  This release introduces support for batch execution of circuits, via a new device API method
  `Device.batch_execute()`. Devices that implement this new API support submitting a batch of
  circuits for *parallel* evaluation simultaneously, which can significantly reduce the computation time.

  Furthermore, if using tape mode and a compatible device, gradient computations will
  automatically make use of the new batch API---providing a speedup during optimization.

* Gradient recipes are now much more powerful, allowing for operations to define their gradient
  via an arbitrary linear combination of circuit evaluations.
  [(#909)](https://github.com/PennyLaneAI/pennylane/pull/909)
  [(#915)](https://github.com/PennyLaneAI/pennylane/pull/915)

  With this change, gradient recipes can now be of the form
  :math:`\frac{\partial}{\partial\phi_k}f(\phi_k) = \sum_{i} c_i f(a_i \phi_k + s_i )`,
  and are no longer restricted to two-term shifts with identical (but opposite in sign) shift values.

  As a result, PennyLane now supports native analytic quantum gradients for the
  controlled rotation operations `CRX`, `CRY`, `CRZ`, and `CRot`. This allows for parameter-shift
  analytic gradients on hardware, without decomposition.

  Note that this is a breaking change for developers; please see the *Breaking Changes* section
  for more details.

* The `qnn.KerasLayer` class now supports differentiating the QNode through classical
  backpropagation in tape mode.
  [(#869)](https://github.com/PennyLaneAI/pennylane/pull/869)

  ```python
  qml.enable_tape()

  dev = qml.device("default.qubit.tf", wires=2)

  @qml.qnode(dev, interface="tf", diff_method="backprop")
  def f(inputs, weights):
      qml.templates.AngleEmbedding(inputs, wires=range(2))
      qml.templates.StronglyEntanglingLayers(weights, wires=range(2))
      return [qml.expval(qml.PauliZ(i)) for i in range(2)]

  weight_shapes = {"weights": (3, 2, 3)}

  qlayer = qml.qnn.KerasLayer(f, weight_shapes, output_dim=2)

  inputs = tf.constant(np.random.random((4, 2)), dtype=tf.float32)

  with tf.GradientTape() as tape:
      out = qlayer(inputs)

  tape.jacobian(out, qlayer.trainable_weights)
  ```

<h4>New operations, templates, and measurements</h4>

* Adds the `qml.density_matrix` QNode return with partial trace capabilities.
  [(#878)](https://github.com/PennyLaneAI/pennylane/pull/878)

  The density matrix over the provided wires is returned, with all other subsystems traced out.
  `qml.density_matrix` currently works for both the `default.qubit` and `default.mixed` devices.

  ```python
  qml.enable_tape()
  dev = qml.device("default.qubit", wires=2)

  def circuit(x):
      qml.PauliY(wires=0)
      qml.Hadamard(wires=1)
      return qml.density_matrix(wires=[1])  # wire 0 is traced out
  ```

* Adds the square-root X gate `SX`. [(#871)](https://github.com/PennyLaneAI/pennylane/pull/871)

  ```python
  dev = qml.device("default.qubit", wires=1)

  @qml.qnode(dev)
  def circuit():
      qml.SX(wires=[0])
      return qml.expval(qml.PauliZ(wires=[0]))
  ```

* Two new hardware-efficient particle-conserving templates have been implemented
  to perform VQE-based quantum chemistry simulations. The new templates apply
  several layers of the particle-conserving entanglers proposed in Figs. 2a and 2b
  of Barkoutsos *et al*., [arXiv:1805.04340](https://arxiv.org/abs/1805.04340)
  [(#875)](https://github.com/PennyLaneAI/pennylane/pull/875)
  [(#876)](https://github.com/PennyLaneAI/pennylane/pull/876)

<h4>Estimate and track resources</h4>

* The `QuantumTape` class now contains basic resource estimation functionality. The method
  `tape.get_resources()` returns a dictionary with a list of the constituent operations and the
  number of times they appear in the circuit. Similarly, `tape.get_depth()` computes the circuit depth.
  [(#862)](https://github.com/PennyLaneAI/pennylane/pull/862)

  ```pycon
  >>> with qml.tape.QuantumTape() as tape:
  ...    qml.Hadamard(wires=0)
  ...    qml.RZ(0.26, wires=1)
  ...    qml.CNOT(wires=[1, 0])
  ...    qml.Rot(1.8, -2.7, 0.2, wires=0)
  ...    qml.Hadamard(wires=1)
  ...    qml.CNOT(wires=[0, 1])
  ...    qml.expval(qml.PauliZ(0) @ qml.PauliZ(1))
  >>> tape.get_resources()
  {'Hadamard': 2, 'RZ': 1, 'CNOT': 2, 'Rot': 1}
  >>> tape.get_depth()
  4
  ```

* The number of device executions over a QNode's lifetime can now be returned using `num_executions`.
  [(#853)](https://github.com/PennyLaneAI/pennylane/pull/853)

  ```pycon
  >>> dev = qml.device("default.qubit", wires=2)
  >>> @qml.qnode(dev)
  ... def circuit(x, y):
  ...    qml.RX(x, wires=[0])
  ...    qml.RY(y, wires=[1])
  ...    qml.CNOT(wires=[0, 1])
  ...    return qml.expval(qml.PauliZ(0) @ qml.PauliX(1))
  >>> for _ in range(10):
  ...    circuit(0.432, 0.12)
  >>> print(dev.num_executions)
  10
  ```

<h3>Improvements</h3>

* Support for tape mode has improved across PennyLane. The following features now work in tape mode:

  - QNode collections [(#863)](https://github.com/PennyLaneAI/pennylane/pull/863)

  - `qnn.ExpvalCost` [(#863)](https://github.com/PennyLaneAI/pennylane/pull/863)
    [(#911)](https://github.com/PennyLaneAI/pennylane/pull/911)

  - `qml.qnn.KerasLayer` [(#869)](https://github.com/PennyLaneAI/pennylane/pull/869)

  - `qml.qnn.TorchLayer` [(#865)](https://github.com/PennyLaneAI/pennylane/pull/865)

  - The `qml.qaoa` module [(#905)](https://github.com/PennyLaneAI/pennylane/pull/905)

* A new function, `qml.refresh_devices()`, has been added, allowing PennyLane to
  rescan installed PennyLane plugins and refresh the device list. In addition, the `qml.device`
  loader will attempt to refresh devices if the required plugin device cannot be found.
  This will result in an improved experience if installing PennyLane and plugins within
  a running Python session (for example, on Google Colab), and avoid the need to
  restart the kernel/runtime.
  [(#907)](https://github.com/PennyLaneAI/pennylane/pull/907)

* When using `grad_fn = qml.grad(cost)` to compute the gradient of a cost function with the Autograd
  interface, the value of the intermediate forward pass is now available via the `grad_fn.forward`
  property
  [(#914)](https://github.com/PennyLaneAI/pennylane/pull/914):

  ```python
  def cost_fn(x, y):
      return 2 * np.sin(x[0]) * np.exp(-x[1]) + x[0] ** 3 + np.cos(y)

  params = np.array([0.1, 0.5], requires_grad=True)
  data = np.array(0.65, requires_grad=False)
  grad_fn = qml.grad(cost_fn)

  grad_fn(params, data)  # perform backprop and evaluate the gradient
  grad_fn.forward  # the cost function value
  ```

* Gradient-based optimizers now have a `step_and_cost` method that returns
  both the next step as well as the objective (cost) function output.
  [(#916)](https://github.com/PennyLaneAI/pennylane/pull/916)

  ```pycon
  >>> opt = qml.GradientDescentOptimizer()
  >>> params, cost = opt.step_and_cost(cost_fn, params)
  ```

* PennyLane provides a new experimental module `qml.proc` which provides framework-agnostic processing
  functions for array and tensor manipulations.
  [(#886)](https://github.com/PennyLaneAI/pennylane/pull/886)

  Given the input tensor-like object, the call is
  dispatched to the corresponding array manipulation framework, allowing for end-to-end
  differentiation to be preserved.

  ```pycon
  >>> x = torch.tensor([1., 2.])
  >>> qml.proc.ones_like(x)
  tensor([1, 1])
  >>> y = tf.Variable([[0], [5]])
  >>> qml.proc.ones_like(y, dtype=np.complex128)
  <tf.Tensor: shape=(2, 1), dtype=complex128, numpy=
  array([[1.+0.j],
         [1.+0.j]])>
  ```

  Note that these functions are experimental, and only a subset of common functionality is
  supported. Furthermore, the names and behaviour of these functions may differ from similar
  functions in common frameworks; please refer to the function docstrings for more details.

* The gradient methods in tape mode now fully separate the quantum and classical processing. Rather
  than returning the evaluated gradients directly, they now return a tuple containing the required
  quantum and classical processing steps.
  [(#840)](https://github.com/PennyLaneAI/pennylane/pull/840)

  ```python
  def gradient_method(idx, param, **options):
      # generate the quantum tapes that must be computed
      # to determine the quantum gradient
      tapes = quantum_gradient_tapes(self)

      def processing_fn(results):
          # perform classical processing on the evaluated tapes
          # returning the evaluated quantum gradient
          return classical_processing(results)

      return tapes, processing_fn
  ```

  The `JacobianTape.jacobian()` method has been similarly modified to accumulate all gradient
  quantum tapes and classical processing functions, evaluate all quantum tapes simultaneously,
  and then apply the post-processing functions to the evaluated tape results.

* The MultiRZ gate now has a defined generator, allowing it to be used in quantum natural gradient
  optimization.
  [(#912)](https://github.com/PennyLaneAI/pennylane/pull/912)

* The CRot gate now has a `decomposition` method, which breaks the gate down into rotations
  and CNOT gates. This allows `CRot` to be used on devices that do not natively support it.
  [(#908)](https://github.com/PennyLaneAI/pennylane/pull/908)

* The classical processing in the `MottonenStatePreparation` template has been largely
  rewritten to use dense matrices and tensor manipulations wherever possible.
  This is in preparation to support differentiation through the template in the future.
  [(#864)](https://github.com/PennyLaneAI/pennylane/pull/864)

* Device-based caching has replaced QNode caching. Caching is now accessed by passing a
  `cache` argument to the device.
  [(#851)](https://github.com/PennyLaneAI/pennylane/pull/851)

  The `cache` argument should be an integer specifying the size of the cache. For example, a
  cache of size 10 is created using:

  ```pycon
  >>> dev = qml.device("default.qubit", wires=2, cache=10)
  ```

* The `Operation`, `Tensor`, and `MeasurementProcess` classes now have the `__copy__` special method
  defined.
  [(#840)](https://github.com/PennyLaneAI/pennylane/pull/840)

  This allows us to ensure that, when a shallow copy is performed of an operation, the
  mutable list storing the operation parameters is *also* shallow copied. Both the old operation and
  the copied operation will continue to share the same parameter data,
  ```pycon
  >>> import copy
  >>> op = qml.RX(0.2, wires=0)
  >>> op2 = copy.copy(op)
  >>> op.data[0] is op2.data[0]
  True
  ```

  however the *list container* is not a reference:

  ```pycon
  >>> op.data is op2.data
  False
  ```

  This allows the parameters of the copied operation to be modified, without mutating
  the parameters of the original operation.

* The `QuantumTape.copy` method has been tweaked so that
  [(#840)](https://github.com/PennyLaneAI/pennylane/pull/840):

  - Optionally, the tape's operations are shallow copied in addition to the tape by passing the
    `copy_operations=True` boolean flag. This allows the copied tape's parameters to be mutated
    without affecting the original tape's parameters. (Note: the two tapes will share parameter data
    *until* one of the tapes has their parameter list modified.)

  - Copied tapes can be cast to another `QuantumTape` subclass by passing the `tape_cls` keyword
    argument.

<h3>Breaking changes</h3>

* Updated how parameter-shift gradient recipes are defined for operations, allowing for
  gradient recipes that are specified as an arbitrary number of terms.
  [(#909)](https://github.com/PennyLaneAI/pennylane/pull/909)

  Previously, `Operation.grad_recipe` was restricted to two-term parameter-shift formulas.
  With this change, the gradient recipe now contains elements of the form
  :math:`[c_i, a_i, s_i]`, resulting in a gradient recipe of
  :math:`\frac{\partial}{\partial\phi_k}f(\phi_k) = \sum_{i} c_i f(a_i \phi_k + s_i )`.

  As this is a breaking change, all custom operations with defined gradient recipes must be
  updated to continue working with PennyLane 0.13. Note though that if `grad_recipe = None`, the
  default gradient recipe remains unchanged, and corresponds to the two terms :math:`[c_0, a_0, s_0]=[1/2, 1, \pi/2]`
  and :math:`[c_1, a_1, s_1]=[-1/2, 1, -\pi/2]` for every parameter.

- The `VQECost` class has been renamed to `ExpvalCost` to reflect its general applicability
  beyond VQE. Use of `VQECost` is still possible but will result in a deprecation warning.
  [(#913)](https://github.com/PennyLaneAI/pennylane/pull/913)

<h3>Bug fixes</h3>

* The `default.qubit.tf` device is updated to handle TensorFlow objects (e.g.,
  `tf.Variable`) as gate parameters correctly when using the `MultiRZ` and
  `CRot` operations.
  [(#921)](https://github.com/PennyLaneAI/pennylane/pull/921)

* PennyLane tensor objects are now unwrapped in BaseQNode when passed as a
  keyword argument to the quantum function.
  [(#903)](https://github.com/PennyLaneAI/pennylane/pull/903)
  [(#893)](https://github.com/PennyLaneAI/pennylane/pull/893)

* The new tape mode now prevents multiple observables from being evaluated on the same wire
  if the observables are not qubit-wise commuting Pauli words.
  [(#882)](https://github.com/PennyLaneAI/pennylane/pull/882)

* Fixes a bug in `default.qubit` whereby inverses of common gates were not being applied
  via efficient gate-specific methods, instead falling back to matrix-vector multiplication.
  The following gates were affected: `PauliX`, `PauliY`, `PauliZ`, `Hadamard`, `SWAP`, `S`,
  `T`, `CNOT`, `CZ`.
  [(#872)](https://github.com/PennyLaneAI/pennylane/pull/872)

* The `PauliRot` operation now gracefully handles single-qubit Paulis, and all-identity Paulis
  [(#860)](https://github.com/PennyLaneAI/pennylane/pull/860).

* Fixes a bug whereby binary Python operators were not properly propagating the `requires_grad`
  attribute to the output tensor.
  [(#889)](https://github.com/PennyLaneAI/pennylane/pull/889)

* Fixes a bug which prevents `TorchLayer` from doing `backward` when CUDA is enabled.
  [(#899)](https://github.com/PennyLaneAI/pennylane/pull/899)

* Fixes a bug where multi-threaded execution of `QNodeCollection` sometimes fails
  because of simultaneous queuing. This is fixed by adding thread locking during queuing.
  [(#910)](https://github.com/PennyLaneAI/pennylane/pull/918)

* Fixes a bug in `QuantumTape.set_parameters()`. The previous implementation assumed
  that the `self.trainable_parms` set would always be iterated over in increasing integer
  order. However, this is not guaranteed behaviour, and can lead to the incorrect tape parameters
  being set if this is not the case.
  [(#923)](https://github.com/PennyLaneAI/pennylane/pull/923)

* Fixes broken error message if a QNode is instantiated with an unknown exception.
  [(#930)](https://github.com/PennyLaneAI/pennylane/pull/930)

<h3>Contributors</h3>

This release contains contributions from (in alphabetical order):

Juan Miguel Arrazola, Thomas Bromley, Christina Lee, Alain Delgado Gran, Olivia Di Matteo, Anthony
Hayes, Theodor Isacsson, Josh Izaac, Soran Jahangiri, Nathan Killoran, Shumpei Kobayashi, Romain
Moyard, Zeyue Niu, Maria Schuld, Antal Száva.

# Release 0.12.0

<h3>New features since last release</h3>

<h4>New and improved simulators</h4>

* PennyLane now supports a new device, `default.mixed`, designed for
  simulating mixed-state quantum computations. This enables native
  support for implementing noisy channels in a circuit, which generally
  map pure states to mixed states.
  [(#794)](https://github.com/PennyLaneAI/pennylane/pull/794)
  [(#807)](https://github.com/PennyLaneAI/pennylane/pull/807)
  [(#819)](https://github.com/PennyLaneAI/pennylane/pull/819)

  The device can be initialized as
  ```pycon
  >>> dev = qml.device("default.mixed", wires=1)
  ```

  This allows the construction of QNodes that include non-unitary operations,
  such as noisy channels:

  ```pycon
  >>> @qml.qnode(dev)
  ... def circuit(params):
  ...     qml.RX(params[0], wires=0)
  ...     qml.RY(params[1], wires=0)
  ...     qml.AmplitudeDamping(0.5, wires=0)
  ...     return qml.expval(qml.PauliZ(0))
  >>> print(circuit([0.54, 0.12]))
  0.9257702929524184
  >>> print(circuit([0, np.pi]))
  0.0
  ```

<h4>New tools for optimizing measurements</h4>

* The new `grouping` module provides functionality for grouping simultaneously measurable Pauli word
  observables.
  [(#761)](https://github.com/PennyLaneAI/pennylane/pull/761)
  [(#850)](https://github.com/PennyLaneAI/pennylane/pull/850)
  [(#852)](https://github.com/PennyLaneAI/pennylane/pull/852)

  - The `optimize_measurements` function will take as input a list of Pauli word observables and
    their corresponding coefficients (if any), and will return the partitioned Pauli terms
    diagonalized in the measurement basis and the corresponding diagonalizing circuits.

    ```python
    from pennylane.grouping import optimize_measurements
    h, nr_qubits = qml.qchem.molecular_hamiltonian("h2", "h2.xyz")
    rotations, grouped_ops, grouped_coeffs = optimize_measurements(h.ops, h.coeffs, grouping="qwc")
    ```

    The diagonalizing circuits of `rotations` correspond to the diagonalized Pauli word groupings of
    `grouped_ops`.

  - Pauli word partitioning utilities are performed by the `PauliGroupingStrategy`
    class. An input list of Pauli words can be partitioned into mutually commuting,
    qubit-wise-commuting, or anticommuting groupings.

    For example, partitioning Pauli words into anticommutative groupings by the Recursive Largest
    First (RLF) graph colouring heuristic:

    ```python
    from pennylane import PauliX, PauliY, PauliZ, Identity
    from pennylane.grouping import group_observables
    pauli_words = [
        Identity('a') @ Identity('b'),
        Identity('a') @ PauliX('b'),
        Identity('a') @ PauliY('b'),
        PauliZ('a') @ PauliX('b'),
        PauliZ('a') @ PauliY('b'),
        PauliZ('a') @ PauliZ('b')
    ]
    groupings = group_observables(pauli_words, grouping_type='anticommuting', method='rlf')
    ```

  - Various utility functions are included for obtaining and manipulating Pauli
    words in the binary symplectic vector space representation.

    For instance, two Pauli words may be converted to their binary vector representation:

    ```pycon
    >>> from pennylane.grouping import pauli_to_binary
    >>> from pennylane.wires import Wires
    >>> wire_map = {Wires('a'): 0, Wires('b'): 1}
    >>> pauli_vec_1 = pauli_to_binary(qml.PauliX('a') @ qml.PauliY('b'))
    >>> pauli_vec_2 = pauli_to_binary(qml.PauliZ('a') @ qml.PauliZ('b'))
    >>> pauli_vec_1
    [1. 1. 0. 1.]
    >>> pauli_vec_2
    [0. 0. 1. 1.]
    ```

    Their product up to a phase may be computed by taking the sum of their binary vector
    representations, and returned in the operator representation.

    ```pycon
    >>> from pennylane.grouping import binary_to_pauli
    >>> binary_to_pauli((pauli_vec_1 + pauli_vec_2) % 2, wire_map)
    Tensor product ['PauliY', 'PauliX']: 0 params, wires ['a', 'b']
    ```

    For more details on the grouping module, see the
    [grouping module documentation](https://pennylane.readthedocs.io/en/stable/code/qml_grouping.html)


<h4>Returning the quantum state from simulators</h4>

* The quantum state of a QNode can now be returned using the `qml.state()` return function.
  [(#818)](https://github.com/XanaduAI/pennylane/pull/818)

  ```python
  import pennylane as qml

  dev = qml.device("default.qubit", wires=3)
  qml.enable_tape()

  @qml.qnode(dev)
  def qfunc(x, y):
      qml.RZ(x, wires=0)
      qml.CNOT(wires=[0, 1])
      qml.RY(y, wires=1)
      qml.CNOT(wires=[0, 2])
      return qml.state()

  >>> qfunc(0.56, 0.1)
  array([0.95985437-0.27601028j, 0.        +0.j        ,
         0.04803275-0.01381203j, 0.        +0.j        ,
         0.        +0.j        , 0.        +0.j        ,
         0.        +0.j        , 0.        +0.j        ])
  ```

  Differentiating the state is currently available when using the
  classical backpropagation differentiation method (`diff_method="backprop"`) with a compatible device,
  and when using the new tape mode.

<h4>New operations and channels</h4>

* PennyLane now includes standard channels such as the Amplitude-damping,
  Phase-damping, and Depolarizing channels, as well as the ability
  to make custom qubit channels.
  [(#760)](https://github.com/PennyLaneAI/pennylane/pull/760)
  [(#766)](https://github.com/PennyLaneAI/pennylane/pull/766)
  [(#778)](https://github.com/PennyLaneAI/pennylane/pull/778)

* The controlled-Y operation is now available via `qml.CY`. For devices that do
  not natively support the controlled-Y operation, it will be decomposed
  into `qml.RY`, `qml.CNOT`, and `qml.S` operations.
  [(#806)](https://github.com/PennyLaneAI/pennylane/pull/806)

<h4>Preview the next-generation PennyLane QNode</h4>

* The new PennyLane `tape` module provides a re-formulated QNode class, rewritten from the ground-up,
  that uses a new `QuantumTape` object to represent the QNode's quantum circuit. Tape mode
  provides several advantages over the standard PennyLane QNode.
  [(#785)](https://github.com/PennyLaneAI/pennylane/pull/785)
  [(#792)](https://github.com/PennyLaneAI/pennylane/pull/792)
  [(#796)](https://github.com/PennyLaneAI/pennylane/pull/796)
  [(#800)](https://github.com/PennyLaneAI/pennylane/pull/800)
  [(#803)](https://github.com/PennyLaneAI/pennylane/pull/803)
  [(#804)](https://github.com/PennyLaneAI/pennylane/pull/804)
  [(#805)](https://github.com/PennyLaneAI/pennylane/pull/805)
  [(#808)](https://github.com/PennyLaneAI/pennylane/pull/808)
  [(#810)](https://github.com/PennyLaneAI/pennylane/pull/810)
  [(#811)](https://github.com/PennyLaneAI/pennylane/pull/811)
  [(#815)](https://github.com/PennyLaneAI/pennylane/pull/815)
  [(#820)](https://github.com/PennyLaneAI/pennylane/pull/820)
  [(#823)](https://github.com/PennyLaneAI/pennylane/pull/823)
  [(#824)](https://github.com/PennyLaneAI/pennylane/pull/824)
  [(#829)](https://github.com/PennyLaneAI/pennylane/pull/829)

  - Support for in-QNode classical processing: Tape mode allows for differentiable classical
    processing within the QNode.

  - No more Variable wrapping: In tape mode, QNode arguments no longer become `Variable`
    objects within the QNode.

  - Less restrictive QNode signatures: There is no longer any restriction on the QNode signature;
    the QNode can be defined and called following the same rules as standard Python functions.

  - Unifying all QNodes: The tape-mode QNode merges all QNodes (including the
    `JacobianQNode` and the `PassthruQNode`) into a single unified QNode, with
    identical behaviour regardless of the differentiation type.

  - Optimizations: Tape mode provides various performance optimizations, reducing pre- and
    post-processing overhead, and reduces the number of quantum evaluations in certain cases.

  Note that tape mode is **experimental**, and does not currently have feature-parity with the
  existing QNode. [Feedback and bug reports](https://github.com/PennyLaneAI/pennylane/issues) are
  encouraged and will help improve the new tape mode.

  Tape mode can be enabled globally via the `qml.enable_tape` function, without changing your
  PennyLane code:

  ```python
  qml.enable_tape()
  dev = qml.device("default.qubit", wires=1)

  @qml.qnode(dev, interface="tf")
  def circuit(p):
      print("Parameter value:", p)
      qml.RX(tf.sin(p[0])**2 + p[1], wires=0)
      return qml.expval(qml.PauliZ(0))
  ```

  For more details, please see the [tape mode
  documentation](https://pennylane.readthedocs.io/en/stable/code/qml_tape.html).

<h3>Improvements</h3>

* QNode caching has been introduced, allowing the QNode to keep track of the results of previous
  device executions and reuse those results in subsequent calls.
  Note that QNode caching is only supported in the new and experimental tape-mode.
  [(#817)](https://github.com/PennyLaneAI/pennylane/pull/817)

  Caching is available by passing a `caching` argument to the QNode:

  ```python
  dev = qml.device("default.qubit", wires=2)
  qml.enable_tape()

  @qml.qnode(dev, caching=10)  # cache up to 10 evaluations
  def qfunc(x):
      qml.RX(x, wires=0)
      qml.RX(0.3, wires=1)
      qml.CNOT(wires=[0, 1])
      return qml.expval(qml.PauliZ(1))

  qfunc(0.1)  # first evaluation executes on the device
  qfunc(0.1)  # second evaluation accesses the cached result
  ```

* Sped up the application of certain gates in `default.qubit` by using array/tensor
  manipulation tricks. The following gates are affected: `PauliX`, `PauliY`, `PauliZ`,
  `Hadamard`, `SWAP`, `S`, `T`, `CNOT`, `CZ`.
  [(#772)](https://github.com/PennyLaneAI/pennylane/pull/772)

* The computation of marginal probabilities has been made more efficient for devices
  with a large number of wires, achieving in some cases a 5x speedup.
  [(#799)](https://github.com/PennyLaneAI/pennylane/pull/799)

* Adds arithmetic operations (addition, tensor product,
  subtraction, and scalar multiplication) between `Hamiltonian`,
  `Tensor`, and `Observable` objects, and inline arithmetic
  operations between Hamiltonians and other observables.
  [(#765)](https://github.com/PennyLaneAI/pennylane/pull/765)

  Hamiltonians can now easily be defined as sums of observables:

  ```pycon3
  >>> H = 3 * qml.PauliZ(0) - (qml.PauliX(0) @ qml.PauliX(1)) + qml.Hamiltonian([4], [qml.PauliZ(0)])
  >>> print(H)
  (7.0) [Z0] + (-1.0) [X0 X1]
  ```

* Adds `compare()` method to `Observable` and `Hamiltonian` classes, which allows
  for comparison between observable quantities.
  [(#765)](https://github.com/PennyLaneAI/pennylane/pull/765)

  ```pycon3
  >>> H = qml.Hamiltonian([1], [qml.PauliZ(0)])
  >>> obs = qml.PauliZ(0) @ qml.Identity(1)
  >>> print(H.compare(obs))
  True
  ```

  ```pycon3
  >>> H = qml.Hamiltonian([2], [qml.PauliZ(0)])
  >>> obs = qml.PauliZ(1) @ qml.Identity(0)
  >>> print(H.compare(obs))
  False
  ```

* Adds `simplify()` method to the `Hamiltonian` class.
  [(#765)](https://github.com/PennyLaneAI/pennylane/pull/765)

  ```pycon3
  >>> H = qml.Hamiltonian([1, 2], [qml.PauliZ(0), qml.PauliZ(0) @ qml.Identity(1)])
  >>> H.simplify()
  >>> print(H)
  (3.0) [Z0]
  ```

* Added a new bit-flip mixer to the `qml.qaoa` module.
  [(#774)](https://github.com/PennyLaneAI/pennylane/pull/774)

* Summation of two `Wires` objects is now supported and will return
  a `Wires` object containing the set of all wires defined by the
  terms in the summation.
  [(#812)](https://github.com/PennyLaneAI/pennylane/pull/812)

<h3>Breaking changes</h3>

* The PennyLane NumPy module now returns scalar (zero-dimensional) arrays where
  Python scalars were previously returned.
  [(#820)](https://github.com/PennyLaneAI/pennylane/pull/820)
  [(#833)](https://github.com/PennyLaneAI/pennylane/pull/833)

  For example, this affects array element indexing, and summation:

  ```pycon
  >>> x = np.array([1, 2, 3], requires_grad=False)
  >>> x[0]
  tensor(1, requires_grad=False)
  >>> np.sum(x)
  tensor(6, requires_grad=True)
  ```

  This may require small updates to user code. A convenience method, `np.tensor.unwrap()`,
  has been added to help ease the transition. This converts PennyLane NumPy tensors
  to standard NumPy arrays and Python scalars:

  ```pycon
  >>> x = np.array(1.543, requires_grad=False)
  >>> x.unwrap()
  1.543
  ```

  Note, however, that information regarding array differentiability will be
  lost.

* The device capabilities dictionary has been redesigned, for clarity and robustness. In particular,
  the capabilities dictionary is now inherited from the parent class, various keys have more
  expressive names, and all keys are now defined in the base device class. For more details, please
  [refer to the developer
  documentation](https://pennylane.readthedocs.io/en/stable/development/plugins.html#device-capabilities).
  [(#781)](https://github.com/PennyLaneAI/pennylane/pull/781/files)

<h3>Bug fixes</h3>

* Changed to use lists for storing variable values inside `BaseQNode`
  allowing complex matrices to be passed to `QubitUnitary`.
  [(#773)](https://github.com/PennyLaneAI/pennylane/pull/773)

* Fixed a bug within `default.qubit`, resulting in greater efficiency
  when applying a state vector to all wires on the device.
  [(#849)](https://github.com/PennyLaneAI/pennylane/pull/849)

<h3>Documentation</h3>

* Equations have been added to the `qml.sample` and `qml.probs` docstrings
  to clarify the mathematical foundation of the performed measurements.
  [(#843)](https://github.com/PennyLaneAI/pennylane/pull/843)

<h3>Contributors</h3>

This release contains contributions from (in alphabetical order):

Aroosa Ijaz, Juan Miguel Arrazola, Thomas Bromley, Jack Ceroni, Alain Delgado Gran, Josh Izaac,
Soran Jahangiri, Nathan Killoran, Robert Lang, Cedric Lin, Olivia Di Matteo, Nicolás Quesada, Maria
Schuld, Antal Száva.

# Release 0.11.0

<h3>New features since last release</h3>

<h4>New and improved simulators</h4>

* Added a new device, `default.qubit.autograd`, a pure-state qubit simulator written using Autograd.
  This device supports classical backpropagation (`diff_method="backprop"`); this can
  be faster than the parameter-shift rule for computing quantum gradients
  when the number of parameters to be optimized is large.
  [(#721)](https://github.com/XanaduAI/pennylane/pull/721)

  ```pycon
  >>> dev = qml.device("default.qubit.autograd", wires=1)
  >>> @qml.qnode(dev, diff_method="backprop")
  ... def circuit(x):
  ...     qml.RX(x[1], wires=0)
  ...     qml.Rot(x[0], x[1], x[2], wires=0)
  ...     return qml.expval(qml.PauliZ(0))
  >>> weights = np.array([0.2, 0.5, 0.1])
  >>> grad_fn = qml.grad(circuit)
  >>> print(grad_fn(weights))
  array([-2.25267173e-01, -1.00864546e+00,  6.93889390e-18])
  ```

  See the [device documentation](https://pennylane.readthedocs.io/en/stable/code/api/pennylane.devices.default_qubit_autograd.DefaultQubitAutograd.html) for more details.

* A new experimental C++ state-vector simulator device is now available, `lightning.qubit`. It
  uses the C++ Eigen library to perform fast linear algebra calculations for simulating quantum
  state-vector evolution.

  `lightning.qubit` is currently in beta; it can be installed via `pip`:

  ```console
  $ pip install pennylane-lightning
  ```

  Once installed, it can be used as a PennyLane device:

  ```pycon
  >>> dev = qml.device("lightning.qubit", wires=2)
  ```

  For more details, please see the [lightning qubit documentation](https://pennylane-lightning.readthedocs.io).

<h4>New algorithms and templates</h4>

* Added built-in QAOA functionality via the new `qml.qaoa` module.
  [(#712)](https://github.com/PennyLaneAI/pennylane/pull/712)
  [(#718)](https://github.com/PennyLaneAI/pennylane/pull/718)
  [(#741)](https://github.com/PennyLaneAI/pennylane/pull/741)
  [(#720)](https://github.com/PennyLaneAI/pennylane/pull/720)

  This includes the following features:

  * New `qml.qaoa.x_mixer` and `qml.qaoa.xy_mixer` functions for defining Pauli-X and XY
    mixer Hamiltonians.

  * MaxCut: The `qml.qaoa.maxcut` function allows easy construction of the cost Hamiltonian
    and recommended mixer Hamiltonian for solving the MaxCut problem for a supplied graph.

  * Layers: `qml.qaoa.cost_layer` and `qml.qaoa.mixer_layer` take cost and mixer
    Hamiltonians, respectively, and apply the corresponding QAOA cost and mixer layers
    to the quantum circuit

  For example, using PennyLane to construct and solve a MaxCut problem with QAOA:

  ```python
  wires = range(3)
  graph = Graph([(0, 1), (1, 2), (2, 0)])
  cost_h, mixer_h = qaoa.maxcut(graph)

  def qaoa_layer(gamma, alpha):
      qaoa.cost_layer(gamma, cost_h)
      qaoa.mixer_layer(alpha, mixer_h)

  def antatz(params, **kwargs):

      for w in wires:
          qml.Hadamard(wires=w)

      # repeat the QAOA layer two times
      qml.layer(qaoa_layer, 2, params[0], params[1])

  dev = qml.device('default.qubit', wires=len(wires))
  cost_function = qml.VQECost(ansatz, cost_h, dev)
  ```

* Added an `ApproxTimeEvolution` template to the PennyLane templates module, which
  can be used to implement Trotterized time-evolution under a Hamiltonian.
  [(#710)](https://github.com/XanaduAI/pennylane/pull/710)

  <img src="https://pennylane.readthedocs.io/en/latest/_static/templates/subroutines/approx_time_evolution.png" width=50%/>

* Added a `qml.layer` template-constructing function, which takes a unitary, and
  repeatedly applies it on a set of wires to a given depth.
  [(#723)](https://github.com/PennyLaneAI/pennylane/pull/723)

  ```python
  def subroutine():
      qml.Hadamard(wires=[0])
      qml.CNOT(wires=[0, 1])
      qml.PauliX(wires=[1])

  dev = qml.device('default.qubit', wires=3)

  @qml.qnode(dev)
  def circuit():
      qml.layer(subroutine, 3)
      return [qml.expval(qml.PauliZ(0)), qml.expval(qml.PauliZ(1))]
  ```

  This creates the following circuit:
  ```pycon
  >>> circuit()
  >>> print(circuit.draw())
  0: ──H──╭C──X──H──╭C──X──H──╭C──X──┤ ⟨Z⟩
  1: ─────╰X────────╰X────────╰X─────┤ ⟨Z⟩
  ```

* Added the `qml.utils.decompose_hamiltonian` function. This function can be used to
  decompose a Hamiltonian into a linear combination of Pauli operators.
  [(#671)](https://github.com/XanaduAI/pennylane/pull/671)

  ```pycon
  >>> A = np.array(
  ... [[-2, -2+1j, -2, -2],
  ... [-2-1j,  0,  0, -1],
  ... [-2,  0, -2, -1],
  ... [-2, -1, -1,  0]])
  >>> coeffs, obs_list = decompose_hamiltonian(A)
  ```

<h4>New device features</h4>

* It is now possible to specify custom wire labels, such as `['anc1', 'anc2', 0, 1, 3]`, where the labels
  can be strings or numbers.
  [(#666)](https://github.com/XanaduAI/pennylane/pull/666)

  Custom wire labels are defined by passing a list to the `wires` argument when creating the device:

  ```pycon
  >>> dev = qml.device("default.qubit", wires=['anc1', 'anc2', 0, 1, 3])
  ```

  Quantum operations should then be invoked with these custom wire labels:

  ``` pycon
  >>> @qml.qnode(dev)
  >>> def circuit():
  ...    qml.Hadamard(wires='anc2')
  ...    qml.CNOT(wires=['anc1', 3])
  ...    ...
  ```

  The existing behaviour, in which the number of wires is specified on device initialization,
  continues to work as usual. This gives a default behaviour where wires are labelled
  by consecutive integers.

  ```pycon
  >>> dev = qml.device("default.qubit", wires=5)
  ```

* An integrated device test suite has been added, which can be used
  to run basic integration tests on core or external devices.
  [(#695)](https://github.com/PennyLaneAI/pennylane/pull/695)
  [(#724)](https://github.com/PennyLaneAI/pennylane/pull/724)
  [(#733)](https://github.com/PennyLaneAI/pennylane/pull/733)

  The test can be invoked against a particular device by calling the `pl-device-test`
  command line program:

  ```console
  $ pl-device-test --device=default.qubit --shots=1234 --analytic=False
  ```

  If the tests are run on external devices, the device and its dependencies must be
  installed locally. For more details, please see the
  [plugin test documentation](http://pennylane.readthedocs.io/en/latest/code/api/pennylane.devices.tests.html).

<h3>Improvements</h3>

* The functions implementing the quantum circuits building the Unitary Coupled-Cluster
  (UCCSD) VQE ansatz have been improved, with a more consistent naming convention and
  improved docstrings.
  [(#748)](https://github.com/PennyLaneAI/pennylane/pull/748)

  The changes include:

  - The terms *1particle-1hole (ph)* and *2particle-2hole (pphh)* excitations
    were replaced with the names *single* and *double* excitations, respectively.

  - The non-differentiable arguments in the `UCCSD` template were renamed accordingly:
    `ph` → `s_wires`, `pphh` → `d_wires`

  - The term *virtual*, previously used to refer the *unoccupied* orbitals, was discarded.

  - The Usage Details sections were updated and improved.

* Added support for TensorFlow 2.3 and PyTorch 1.6.
  [(#725)](https://github.com/PennyLaneAI/pennylane/pull/725)

* Returning probabilities is now supported from photonic QNodes.
  As with qubit QNodes, photonic QNodes returning probabilities are
  end-to-end differentiable.
  [(#699)](https://github.com/XanaduAI/pennylane/pull/699/)

  ```pycon
  >>> dev = qml.device("strawberryfields.fock", wires=2, cutoff_dim=5)
  >>> @qml.qnode(dev)
  ... def circuit(a):
  ...     qml.Displacement(a, 0, wires=0)
  ...     return qml.probs(wires=0)
  >>> print(circuit(0.5))
  [7.78800783e-01 1.94700196e-01 2.43375245e-02 2.02812704e-03 1.26757940e-04]
  ```

<h3>Breaking changes</h3>

* The `pennylane.plugins` and `pennylane.beta.plugins` folders have been renamed to
  `pennylane.devices` and `pennylane.beta.devices`, to reflect their content better.
  [(#726)](https://github.com/XanaduAI/pennylane/pull/726)

<h3>Bug fixes</h3>

* The PennyLane interface conversion functions can now convert QNodes with
  pre-existing interfaces.
  [(#707)](https://github.com/XanaduAI/pennylane/pull/707)

<h3>Documentation</h3>

* The interfaces section of the documentation has been renamed to 'Interfaces and training',
  and updated with the latest variable handling details.
  [(#753)](https://github.com/PennyLaneAI/pennylane/pull/753)

<h3>Contributors</h3>

This release contains contributions from (in alphabetical order):

Juan Miguel Arrazola, Thomas Bromley, Jack Ceroni, Alain Delgado Gran, Shadab Hussain, Theodor
Isacsson, Josh Izaac, Nathan Killoran, Maria Schuld, Antal Száva, Nicola Vitucci.

# Release 0.10.0

<h3>New features since last release</h3>

<h4>New and improved simulators</h4>

* Added a new device, `default.qubit.tf`, a pure-state qubit simulator written using TensorFlow.
  As a result, it supports classical backpropagation as a means to compute the Jacobian. This can
  be faster than the parameter-shift rule for computing quantum gradients
  when the number of parameters to be optimized is large.

  `default.qubit.tf` is designed to be used with end-to-end classical backpropagation
  (`diff_method="backprop"`) with the TensorFlow interface. This is the default method
  of differentiation when creating a QNode with this device.

  Using this method, the created QNode is a 'white-box' that is
  tightly integrated with your TensorFlow computation, including
  [AutoGraph](https://www.tensorflow.org/guide/function) support:

  ```pycon
  >>> dev = qml.device("default.qubit.tf", wires=1)
  >>> @tf.function
  ... @qml.qnode(dev, interface="tf", diff_method="backprop")
  ... def circuit(x):
  ...     qml.RX(x[1], wires=0)
  ...     qml.Rot(x[0], x[1], x[2], wires=0)
  ...     return qml.expval(qml.PauliZ(0))
  >>> weights = tf.Variable([0.2, 0.5, 0.1])
  >>> with tf.GradientTape() as tape:
  ...     res = circuit(weights)
  >>> print(tape.gradient(res, weights))
  tf.Tensor([-2.2526717e-01 -1.0086454e+00  1.3877788e-17], shape=(3,), dtype=float32)
  ```

  See the `default.qubit.tf`
  [documentation](https://pennylane.ai/en/stable/code/api/pennylane.beta.plugins.DefaultQubitTF.html)
  for more details.

* The [default.tensor plugin](https://github.com/XanaduAI/pennylane/blob/master/pennylane/beta/plugins/default_tensor.py)
  has been significantly upgraded. It now allows two different
  tensor network representations to be used: `"exact"` and `"mps"`. The former uses a
  exact factorized representation of quantum states, while the latter uses a matrix product state
  representation.
  ([#572](https://github.com/XanaduAI/pennylane/pull/572))
  ([#599](https://github.com/XanaduAI/pennylane/pull/599))

<h4>New machine learning functionality and integrations</h4>

* PennyLane QNodes can now be converted into Torch layers, allowing for creation of quantum and
  hybrid models using the `torch.nn` API.
  [(#588)](https://github.com/XanaduAI/pennylane/pull/588)

  A PennyLane QNode can be converted into a `torch.nn` layer using the `qml.qnn.TorchLayer` class:

  ```pycon
  >>> @qml.qnode(dev)
  ... def qnode(inputs, weights_0, weight_1):
  ...    # define the circuit
  ...    # ...

  >>> weight_shapes = {"weights_0": 3, "weight_1": 1}
  >>> qlayer = qml.qnn.TorchLayer(qnode, weight_shapes)
  ```

  A hybrid model can then be easily constructed:

  ```pycon
  >>> model = torch.nn.Sequential(qlayer, torch.nn.Linear(2, 2))
  ```

* Added a new "reversible" differentiation method which can be used in simulators, but not hardware.

  The reversible approach is similar to backpropagation, but trades off extra computation for
  enhanced memory efficiency. Where backpropagation caches the state tensors at each step during
  a simulated evolution, the reversible method only caches the final pre-measurement state.

  Compared to the parameter-shift method, the reversible method can be faster or slower,
  depending on the density and location of parametrized gates in a circuit
  (circuits with higher density of parametrized gates near the end of the circuit will see a benefit).
  [(#670)](https://github.com/XanaduAI/pennylane/pull/670)

  ```pycon
  >>> dev = qml.device("default.qubit", wires=2)
  ... @qml.qnode(dev, diff_method="reversible")
  ... def circuit(x):
  ...     qml.RX(x, wires=0)
  ...     qml.RX(x, wires=0)
  ...     qml.CNOT(wires=[0,1])
  ...     return qml.expval(qml.PauliZ(0))
  >>> qml.grad(circuit)(0.5)
  (array(-0.47942554),)
  ```

<h4>New templates and cost functions</h4>

* Added the new templates `UCCSD`, `SingleExcitationUnitary`, and`DoubleExcitationUnitary`,
  which together implement the Unitary Coupled-Cluster Singles and Doubles (UCCSD) ansatz
  to perform VQE-based quantum chemistry simulations using PennyLane-QChem.
  [(#622)](https://github.com/XanaduAI/pennylane/pull/622)
  [(#638)](https://github.com/XanaduAI/pennylane/pull/638)
  [(#654)](https://github.com/XanaduAI/pennylane/pull/654)
  [(#659)](https://github.com/XanaduAI/pennylane/pull/659)
  [(#622)](https://github.com/XanaduAI/pennylane/pull/622)

* Added module `pennylane.qnn.cost` with class `SquaredErrorLoss`. The module contains classes
  to calculate losses and cost functions on circuits with trainable parameters.
  [(#642)](https://github.com/XanaduAI/pennylane/pull/642)

<h3>Improvements</h3>

* Improves the wire management by making the `Operator.wires` attribute a `wires` object.
  [(#666)](https://github.com/XanaduAI/pennylane/pull/666)

* A significant improvement with respect to how QNodes and interfaces mark quantum function
  arguments as differentiable when using Autograd, designed to improve performance and make
  QNodes more intuitive.
  [(#648)](https://github.com/XanaduAI/pennylane/pull/648)
  [(#650)](https://github.com/XanaduAI/pennylane/pull/650)

  In particular, the following changes have been made:

  - A new `ndarray` subclass `pennylane.numpy.tensor`, which extends NumPy arrays with
    the keyword argument and attribute `requires_grad`. Tensors which have `requires_grad=False`
    are treated as non-differentiable by the Autograd interface.

  - A new subpackage `pennylane.numpy`, which wraps `autograd.numpy` such that NumPy functions
    accept the `requires_grad` keyword argument, and allows Autograd to differentiate
    `pennylane.numpy.tensor` objects.

  - The `argnum` argument to `qml.grad` is now optional; if not provided, arguments explicitly
    marked as `requires_grad=False` are excluded for the list of differentiable arguments.
    The ability to pass `argnum` has been retained for backwards compatibility, and
    if present the old behaviour persists.

* The QNode Torch interface now inspects QNode positional arguments.
  If any argument does not have the attribute `requires_grad=True`, it
  is automatically excluded from quantum gradient computations.
  [(#652)](https://github.com/XanaduAI/pennylane/pull/652)
  [(#660)](https://github.com/XanaduAI/pennylane/pull/660)

* The QNode TF interface now inspects QNode positional arguments.
  If any argument is not being watched by a `tf.GradientTape()`,
  it is automatically excluded from quantum gradient computations.
  [(#655)](https://github.com/XanaduAI/pennylane/pull/655)
  [(#660)](https://github.com/XanaduAI/pennylane/pull/660)

* QNodes have two new public methods: `QNode.set_trainable_args()` and `QNode.get_trainable_args()`.
  These are designed to be called by interfaces, to specify to the QNode which of its
  input arguments are differentiable. Arguments which are non-differentiable will not be converted
  to PennyLane Variable objects within the QNode.
  [(#660)](https://github.com/XanaduAI/pennylane/pull/660)

* Added `decomposition` method to PauliX, PauliY, PauliZ, S, T, Hadamard, and PhaseShift gates, which
  decomposes each of these gates into rotation gates.
  [(#668)](https://github.com/XanaduAI/pennylane/pull/668)

* The `CircuitGraph` class now supports serializing contained circuit operations
  and measurement basis rotations to an OpenQASM2.0 script via the new
  `CircuitGraph.to_openqasm()` method.
  [(#623)](https://github.com/XanaduAI/pennylane/pull/623)

<h3>Breaking changes</h3>

* Removes support for Python 3.5.
  [(#639)](https://github.com/XanaduAI/pennylane/pull/639)

<h3>Documentation</h3>

* Various small typos were fixed.

<h3>Contributors</h3>

This release contains contributions from (in alphabetical order):

Thomas Bromley, Jack Ceroni, Alain Delgado Gran, Theodor Isacsson, Josh Izaac,
Nathan Killoran, Maria Schuld, Antal Száva, Nicola Vitucci.


# Release 0.9.0

<h3>New features since last release</h3>

<h4>New machine learning integrations</h4>

* PennyLane QNodes can now be converted into Keras layers, allowing for creation of quantum and
  hybrid models using the Keras API.
  [(#529)](https://github.com/XanaduAI/pennylane/pull/529)

  A PennyLane QNode can be converted into a Keras layer using the `KerasLayer` class:

  ```python
  from pennylane.qnn import KerasLayer

  @qml.qnode(dev)
  def circuit(inputs, weights_0, weight_1):
     # define the circuit
     # ...

  weight_shapes = {"weights_0": 3, "weight_1": 1}
  qlayer = qml.qnn.KerasLayer(circuit, weight_shapes, output_dim=2)
  ```

  A hybrid model can then be easily constructed:

  ```python
  model = tf.keras.models.Sequential([qlayer, tf.keras.layers.Dense(2)])
  ```

* Added a new type of QNode, `qml.qnodes.PassthruQNode`. For simulators which are coded in an
  external library which supports automatic differentiation, PennyLane will treat a PassthruQNode as
  a "white box", and rely on the external library to directly provide gradients via backpropagation.
  This can be more efficient than the using parameter-shift rule for a large number of parameters.
  [(#488)](https://github.com/XanaduAI/pennylane/pull/488)

  Currently this behaviour is supported by PennyLane's `default.tensor.tf` device backend,
  compatible with the `'tf'` interface using TensorFlow 2:

  ```python
  dev = qml.device('default.tensor.tf', wires=2)

  @qml.qnode(dev, diff_method="backprop")
  def circuit(params):
      qml.RX(params[0], wires=0)
      qml.RX(params[1], wires=1)
      qml.CNOT(wires=[0, 1])
      return qml.expval(qml.PauliZ(0))

  qnode = PassthruQNode(circuit, dev)
  params = tf.Variable([0.3, 0.1])

  with tf.GradientTape() as tape:
      tape.watch(params)
      res = qnode(params)

  grad = tape.gradient(res, params)
  ```

<h4>New optimizers</h4>

* Added the `qml.RotosolveOptimizer`, a gradient-free optimizer
  that minimizes the quantum function by updating each parameter,
  one-by-one, via a closed-form expression while keeping other parameters
  fixed.
  [(#636)](https://github.com/XanaduAI/pennylane/pull/636)
  [(#539)](https://github.com/XanaduAI/pennylane/pull/539)

* Added the `qml.RotoselectOptimizer`, which uses Rotosolve to
  minimizes a quantum function with respect to both the
  rotation operations applied and the rotation parameters.
  [(#636)](https://github.com/XanaduAI/pennylane/pull/636)
  [(#539)](https://github.com/XanaduAI/pennylane/pull/539)

  For example, given a quantum function `f` that accepts parameters `x`
  and a list of corresponding rotation operations `generators`,
  the Rotoselect optimizer will, at each step, update both the parameter
  values and the list of rotation gates to minimize the loss:

  ```pycon
  >>> opt = qml.optimize.RotoselectOptimizer()
  >>> x = [0.3, 0.7]
  >>> generators = [qml.RX, qml.RY]
  >>> for _ in range(100):
  ...     x, generators = opt.step(f, x, generators)
  ```


<h4>New operations</h4>

* Added the `PauliRot` gate, which performs an arbitrary
  Pauli rotation on multiple qubits, and the `MultiRZ` gate,
  which performs a rotation generated by a tensor product
  of Pauli Z operators.
  [(#559)](https://github.com/XanaduAI/pennylane/pull/559)

  ```python
  dev = qml.device('default.qubit', wires=4)

  @qml.qnode(dev)
  def circuit(angle):
      qml.PauliRot(angle, "IXYZ", wires=[0, 1, 2, 3])
      return [qml.expval(qml.PauliZ(wire)) for wire in [0, 1, 2, 3]]
  ```

  ```pycon
  >>> circuit(0.4)
  [1.         0.92106099 0.92106099 1.        ]
  >>> print(circuit.draw())
   0: ──╭RI(0.4)──┤ ⟨Z⟩
   1: ──├RX(0.4)──┤ ⟨Z⟩
   2: ──├RY(0.4)──┤ ⟨Z⟩
   3: ──╰RZ(0.4)──┤ ⟨Z⟩
  ```

  If the `PauliRot` gate is not supported on the target device, it will
  be decomposed into `Hadamard`, `RX` and `MultiRZ` gates. Note that
  identity gates in the Pauli word result in untouched wires:

  ```pycon
  >>> print(circuit.draw())
   0: ───────────────────────────────────┤ ⟨Z⟩
   1: ──H──────────╭RZ(0.4)──H───────────┤ ⟨Z⟩
   2: ──RX(1.571)──├RZ(0.4)──RX(-1.571)──┤ ⟨Z⟩
   3: ─────────────╰RZ(0.4)──────────────┤ ⟨Z⟩
  ```

  If the `MultiRZ` gate is not supported, it will be decomposed into
  `CNOT` and `RZ` gates:

  ```pycon
  >>> print(circuit.draw())
   0: ──────────────────────────────────────────────────┤ ⟨Z⟩
   1: ──H──────────────╭X──RZ(0.4)──╭X──────H───────────┤ ⟨Z⟩
   2: ──RX(1.571)──╭X──╰C───────────╰C──╭X──RX(-1.571)──┤ ⟨Z⟩
   3: ─────────────╰C───────────────────╰C──────────────┤ ⟨Z⟩
  ```

* PennyLane now provides `DiagonalQubitUnitary` for diagonal gates, that are e.g.,
  encountered in IQP circuits. These kinds of gates can be evaluated much faster on
  a simulator device.
  [(#567)](https://github.com/XanaduAI/pennylane/pull/567)

  The gate can be used, for example, to efficiently simulate oracles:

  ```python
  dev = qml.device('default.qubit', wires=3)

  # Function as a bitstring
  f = np.array([1, 0, 0, 1, 1, 0, 1, 0])

  @qml.qnode(dev)
  def circuit(weights1, weights2):
      qml.templates.StronglyEntanglingLayers(weights1, wires=[0, 1, 2])

      # Implements the function as a phase-kickback oracle
      qml.DiagonalQubitUnitary((-1)**f, wires=[0, 1, 2])

      qml.templates.StronglyEntanglingLayers(weights2, wires=[0, 1, 2])
      return [qml.expval(qml.PauliZ(w)) for w in range(3)]
  ```

* Added the `TensorN` CVObservable that can represent the tensor product of the
  `NumberOperator` on photonic backends.
  [(#608)](https://github.com/XanaduAI/pennylane/pull/608)

<h4>New templates</h4>

* Added the `ArbitraryUnitary` and `ArbitraryStatePreparation` templates, which use
  `PauliRot` gates to perform an arbitrary unitary and prepare an arbitrary basis
  state with the minimal number of parameters.
  [(#590)](https://github.com/XanaduAI/pennylane/pull/590)

  ```python
  dev = qml.device('default.qubit', wires=3)

  @qml.qnode(dev)
  def circuit(weights1, weights2):
        qml.templates.ArbitraryStatePreparation(weights1, wires=[0, 1, 2])
        qml.templates.ArbitraryUnitary(weights2, wires=[0, 1, 2])
        return qml.probs(wires=[0, 1, 2])
  ```

* Added the `IQPEmbedding` template, which encodes inputs into the diagonal gates of an
  IQP circuit.
  [(#605)](https://github.com/XanaduAI/pennylane/pull/605)

  <img src="https://pennylane.readthedocs.io/en/latest/_images/iqp.png"
  width=50%></img>

* Added the `SimplifiedTwoDesign` template, which implements the circuit
  design of [Cerezo et al. (2020)](<https://arxiv.org/abs/2001.00550>).
  [(#556)](https://github.com/XanaduAI/pennylane/pull/556)

  <img src="https://pennylane.readthedocs.io/en/latest/_images/simplified_two_design.png"
  width=50%></img>

* Added the `BasicEntanglerLayers` template, which is a simple layer architecture
  of rotations and CNOT nearest-neighbour entanglers.
  [(#555)](https://github.com/XanaduAI/pennylane/pull/555)

  <img src="https://pennylane.readthedocs.io/en/latest/_images/basic_entangler.png"
  width=50%></img>

* PennyLane now offers a broadcasting function to easily construct templates:
  `qml.broadcast()` takes single quantum operations or other templates and applies
  them to wires in a specific pattern.
  [(#515)](https://github.com/XanaduAI/pennylane/pull/515)
  [(#522)](https://github.com/XanaduAI/pennylane/pull/522)
  [(#526)](https://github.com/XanaduAI/pennylane/pull/526)
  [(#603)](https://github.com/XanaduAI/pennylane/pull/603)

  For example, we can use broadcast to repeat a custom template
  across multiple wires:

  ```python
  from pennylane.templates import template

  @template
  def mytemplate(pars, wires):
      qml.Hadamard(wires=wires)
      qml.RY(pars, wires=wires)

  dev = qml.device('default.qubit', wires=3)

  @qml.qnode(dev)
  def circuit(pars):
      qml.broadcast(mytemplate, pattern="single", wires=[0,1,2], parameters=pars)
      return qml.expval(qml.PauliZ(0))
  ```

  ```pycon
  >>> circuit([1, 1, 0.1])
  -0.841470984807896
  >>> print(circuit.draw())
   0: ──H──RY(1.0)──┤ ⟨Z⟩
   1: ──H──RY(1.0)──┤
   2: ──H──RY(0.1)──┤
  ```

  For other available patterns, see the
  [broadcast function documentation](https://pennylane.readthedocs.io/en/latest/code/api/pennylane.broadcast.html).

<h3>Breaking changes</h3>

* The `QAOAEmbedding` now uses the new `MultiRZ` gate as a `ZZ` entangler,
  which changes the convention. While
  previously, the `ZZ` gate in the embedding was implemented as

  ```python
  CNOT(wires=[wires[0], wires[1]])
  RZ(2 * parameter, wires=wires[0])
  CNOT(wires=[wires[0], wires[1]])
  ```

  the `MultiRZ` corresponds to

  ```python
  CNOT(wires=[wires[1], wires[0]])
  RZ(parameter, wires=wires[0])
  CNOT(wires=[wires[1], wires[0]])
  ```

  which differs in the factor of `2`, and fixes a bug in the
  wires that the `CNOT` was applied to.
  [(#609)](https://github.com/XanaduAI/pennylane/pull/609)

* Probability methods are handled by `QubitDevice` and device method
  requirements are modified to simplify plugin development.
  [(#573)](https://github.com/XanaduAI/pennylane/pull/573)

* The internal variables `All` and `Any` to mark an `Operation` as acting on all or any
  wires have been renamed to `AllWires` and `AnyWires`.
  [(#614)](https://github.com/XanaduAI/pennylane/pull/614)

<h3>Improvements</h3>

* A new `Wires` class was introduced for the internal
  bookkeeping of wire indices.
  [(#615)](https://github.com/XanaduAI/pennylane/pull/615)

* Improvements to the speed/performance of the `default.qubit` device.
  [(#567)](https://github.com/XanaduAI/pennylane/pull/567)
  [(#559)](https://github.com/XanaduAI/pennylane/pull/559)

* Added the `"backprop"` and `"device"` differentiation methods to the `qnode`
  decorator.
  [(#552)](https://github.com/XanaduAI/pennylane/pull/552)

  - `"backprop"`: Use classical backpropagation. Default on simulator
    devices that are classically end-to-end differentiable.
    The returned QNode can only be used with the same machine learning
    framework (e.g., `default.tensor.tf` simulator with the `tensorflow` interface).

  - `"device"`: Queries the device directly for the gradient.

  Using the `"backprop"` differentiation method with the `default.tensor.tf`
  device, the created QNode is a 'white-box', and is tightly integrated with
  the overall TensorFlow computation:

  ```python
  >>> dev = qml.device("default.tensor.tf", wires=1)
  >>> @qml.qnode(dev, interface="tf", diff_method="backprop")
  >>> def circuit(x):
  ...     qml.RX(x[1], wires=0)
  ...     qml.Rot(x[0], x[1], x[2], wires=0)
  ...     return qml.expval(qml.PauliZ(0))
  >>> vars = tf.Variable([0.2, 0.5, 0.1])
  >>> with tf.GradientTape() as tape:
  ...     res = circuit(vars)
  >>> tape.gradient(res, vars)
  <tf.Tensor: shape=(3,), dtype=float32, numpy=array([-2.2526717e-01, -1.0086454e+00,  1.3877788e-17], dtype=float32)>
  ```

* The circuit drawer now displays inverted operations, as well as wires
  where probabilities are returned from the device:
  [(#540)](https://github.com/XanaduAI/pennylane/pull/540)

  ```python
  >>> @qml.qnode(dev)
  ... def circuit(theta):
  ...     qml.RX(theta, wires=0)
  ...     qml.CNOT(wires=[0, 1])
  ...     qml.S(wires=1).inv()
  ...     return qml.probs(wires=[0, 1])
  >>> circuit(0.2)
  array([0.99003329, 0.        , 0.        , 0.00996671])
  >>> print(circuit.draw())
  0: ──RX(0.2)──╭C───────╭┤ Probs
  1: ───────────╰X──S⁻¹──╰┤ Probs
  ```

* You can now evaluate the metric tensor of a VQE Hamiltonian via the new
  `VQECost.metric_tensor` method. This allows `VQECost` objects to be directly
  optimized by the quantum natural gradient optimizer (`qml.QNGOptimizer`).
  [(#618)](https://github.com/XanaduAI/pennylane/pull/618)

* The input check functions in `pennylane.templates.utils` are now public
  and visible in the API documentation.
  [(#566)](https://github.com/XanaduAI/pennylane/pull/566)

* Added keyword arguments for step size and order to the `qnode` decorator, as well as
  the `QNode` and `JacobianQNode` classes. This enables the user to set the step size
  and order when using finite difference methods. These options are also exposed when
  creating QNode collections.
  [(#530)](https://github.com/XanaduAI/pennylane/pull/530)
  [(#585)](https://github.com/XanaduAI/pennylane/pull/585)
  [(#587)](https://github.com/XanaduAI/pennylane/pull/587)

* The decomposition for the `CRY` gate now uses the simpler form `RY @ CNOT @ RY @ CNOT`
  [(#547)](https://github.com/XanaduAI/pennylane/pull/547)

* The underlying queuing system was refactored, removing the `qml._current_context`
  property that held the currently active `QNode` or `OperationRecorder`. Now, all
  objects that expose a queue for operations inherit from `QueuingContext` and
  register their queue globally.
  [(#548)](https://github.com/XanaduAI/pennylane/pull/548)

* The PennyLane repository has a new benchmarking tool which supports the comparison of different git revisions.
  [(#568)](https://github.com/XanaduAI/pennylane/pull/568)
  [(#560)](https://github.com/XanaduAI/pennylane/pull/560)
  [(#516)](https://github.com/XanaduAI/pennylane/pull/516)

<h3>Documentation</h3>

* Updated the development section by creating a landing page with links to sub-pages
  containing specific guides.
  [(#596)](https://github.com/XanaduAI/pennylane/pull/596)

* Extended the developer's guide by a section explaining how to add new templates.
  [(#564)](https://github.com/XanaduAI/pennylane/pull/564)

<h3>Bug fixes</h3>

* `tf.GradientTape().jacobian()` can now be evaluated on QNodes using the TensorFlow interface.
  [(#626)](https://github.com/XanaduAI/pennylane/pull/626)

* `RandomLayers()` is now compatible with the qiskit devices.
  [(#597)](https://github.com/XanaduAI/pennylane/pull/597)

* `DefaultQubit.probability()` now returns the correct probability when called with
  `device.analytic=False`.
  [(#563)](https://github.com/XanaduAI/pennylane/pull/563)

* Fixed a bug in the `StronglyEntanglingLayers` template, allowing it to
  work correctly when applied to a single wire.
  [(544)](https://github.com/XanaduAI/pennylane/pull/544)

* Fixed a bug when inverting operations with decompositions; operations marked as inverted
  are now correctly inverted when the fallback decomposition is called.
  [(#543)](https://github.com/XanaduAI/pennylane/pull/543)

* The `QNode.print_applied()` method now correctly displays wires where
  `qml.prob()` is being returned.
  [#542](https://github.com/XanaduAI/pennylane/pull/542)

<h3>Contributors</h3>

This release contains contributions from (in alphabetical order):

Ville Bergholm, Lana Bozanic, Thomas Bromley, Theodor Isacsson, Josh Izaac, Nathan Killoran,
Maggie Li, Johannes Jakob Meyer, Maria Schuld, Sukin Sim, Antal Száva.

# Release 0.8.1

<h3>Improvements</h3>

* Beginning of support for Python 3.8, with the test suite
  now being run in a Python 3.8 environment.
  [(#501)](https://github.com/XanaduAI/pennylane/pull/501)

<h3>Documentation</h3>

* Present templates as a gallery of thumbnails showing the
  basic circuit architecture.
  [(#499)](https://github.com/XanaduAI/pennylane/pull/499)

<h3>Bug fixes</h3>

* Fixed a bug where multiplying a QNode parameter by 0 caused a divide
  by zero error when calculating the parameter shift formula.
  [(#512)](https://github.com/XanaduAI/pennylane/pull/512)

* Fixed a bug where the shape of differentiable QNode arguments
  was being cached on the first construction, leading to indexing
  errors if the QNode was re-evaluated if the argument changed shape.
  [(#505)](https://github.com/XanaduAI/pennylane/pull/505)

<h3>Contributors</h3>

This release contains contributions from (in alphabetical order):

Ville Bergholm, Josh Izaac, Johannes Jakob Meyer, Maria Schuld, Antal Száva.

# Release 0.8.0

<h3>New features since last release</h3>

* Added a quantum chemistry package, `pennylane.qchem`, which supports
  integration with OpenFermion, Psi4, PySCF, and OpenBabel.
  [(#453)](https://github.com/XanaduAI/pennylane/pull/453)

  Features include:

  - Generate the qubit Hamiltonians directly starting with the atomic structure of the molecule.
  - Calculate the mean-field (Hartree-Fock) electronic structure of molecules.
  - Allow to define an active space based on the number of active electrons and active orbitals.
  - Perform the fermionic-to-qubit transformation of the electronic Hamiltonian by
    using different functions implemented in OpenFermion.
  - Convert OpenFermion's QubitOperator to a Pennylane `Hamiltonian` class.
  - Perform a Variational Quantum Eigensolver (VQE) computation with this Hamiltonian in PennyLane.

  Check out the [quantum chemistry quickstart](https://pennylane.readthedocs.io/en/latest/introduction/chemistry.html), as well the quantum chemistry and VQE tutorials.

* PennyLane now has some functions and classes for creating and solving VQE
  problems. [(#467)](https://github.com/XanaduAI/pennylane/pull/467)

  - `qml.Hamiltonian`: a lightweight class for representing qubit Hamiltonians
  - `qml.VQECost`: a class for quickly constructing a differentiable cost function
    given a circuit ansatz, Hamiltonian, and one or more devices

    ```python
    >>> H = qml.vqe.Hamiltonian(coeffs, obs)
    >>> cost = qml.VQECost(ansatz, hamiltonian, dev, interface="torch")
    >>> params = torch.rand([4, 3])
    >>> cost(params)
    tensor(0.0245, dtype=torch.float64)
    ```

* Added a circuit drawing feature that provides a text-based representation
  of a QNode instance. It can be invoked via `qnode.draw()`. The user can specify
  to display variable names instead of variable values and choose either an ASCII
  or Unicode charset.
  [(#446)](https://github.com/XanaduAI/pennylane/pull/446)

  Consider the following circuit as an example:
  ```python3
  @qml.qnode(dev)
  def qfunc(a, w):
      qml.Hadamard(0)
      qml.CRX(a, wires=[0, 1])
      qml.Rot(w[0], w[1], w[2], wires=[1])
      qml.CRX(-a, wires=[0, 1])

      return qml.expval(qml.PauliZ(0) @ qml.PauliZ(1))
  ```

  We can draw the circuit after it has been executed:

  ```python
  >>> result = qfunc(2.3, [1.2, 3.2, 0.7])
  >>> print(qfunc.draw())
   0: ──H──╭C────────────────────────────╭C─────────╭┤ ⟨Z ⊗ Z⟩
   1: ─────╰RX(2.3)──Rot(1.2, 3.2, 0.7)──╰RX(-2.3)──╰┤ ⟨Z ⊗ Z⟩
  >>> print(qfunc.draw(charset="ascii"))
   0: --H--+C----------------------------+C---------+| <Z @ Z>
   1: -----+RX(2.3)--Rot(1.2, 3.2, 0.7)--+RX(-2.3)--+| <Z @ Z>
  >>> print(qfunc.draw(show_variable_names=True))
   0: ──H──╭C─────────────────────────────╭C─────────╭┤ ⟨Z ⊗ Z⟩
   1: ─────╰RX(a)──Rot(w[0], w[1], w[2])──╰RX(-1*a)──╰┤ ⟨Z ⊗ Z⟩
  ```

* Added `QAOAEmbedding` and its parameter initialization
  as a new trainable template.
  [(#442)](https://github.com/XanaduAI/pennylane/pull/442)

  <img src="https://pennylane.readthedocs.io/en/latest/_images/qaoa_layers.png"
  width=70%></img>

* Added the `qml.probs()` measurement function, allowing QNodes
  to differentiate variational circuit probabilities
  on simulators and hardware.
  [(#432)](https://github.com/XanaduAI/pennylane/pull/432)

  ```python
  @qml.qnode(dev)
  def circuit(x):
      qml.Hadamard(wires=0)
      qml.RY(x, wires=0)
      qml.RX(x, wires=1)
      qml.CNOT(wires=[0, 1])
      return qml.probs(wires=[0])
  ```
  Executing this circuit gives the marginal probability of wire 1:
  ```python
  >>> circuit(0.2)
  [0.40066533 0.59933467]
  ```
  QNodes that return probabilities fully support autodifferentiation.

* Added the convenience load functions `qml.from_pyquil`, `qml.from_quil` and
  `qml.from_quil_file` that convert pyQuil objects and Quil code to PennyLane
  templates. This feature requires version 0.8 or above of the PennyLane-Forest
  plugin.
  [(#459)](https://github.com/XanaduAI/pennylane/pull/459)

* Added a `qml.inv` method that inverts templates and sequences of Operations.
  Added a `@qml.template` decorator that makes templates return the queued Operations.
  [(#462)](https://github.com/XanaduAI/pennylane/pull/462)

  For example, using this function to invert a template inside a QNode:

  ```python3
      @qml.template
      def ansatz(weights, wires):
          for idx, wire in enumerate(wires):
              qml.RX(weights[idx], wires=[wire])

          for idx in range(len(wires) - 1):
              qml.CNOT(wires=[wires[idx], wires[idx + 1]])

      dev = qml.device('default.qubit', wires=2)

      @qml.qnode(dev)
      def circuit(weights):
          qml.inv(ansatz(weights, wires=[0, 1]))
          return qml.expval(qml.PauliZ(0) @ qml.PauliZ(1))
    ```

* Added the `QNodeCollection` container class, that allows independent
  QNodes to be stored and evaluated simultaneously. Experimental support
  for asynchronous evaluation of contained QNodes is provided with the
  `parallel=True` keyword argument.
  [(#466)](https://github.com/XanaduAI/pennylane/pull/466)

* Added a high level `qml.map` function, that maps a quantum
  circuit template over a list of observables or devices, returning
  a `QNodeCollection`.
  [(#466)](https://github.com/XanaduAI/pennylane/pull/466)

  For example:

  ```python3
  >>> def my_template(params, wires, **kwargs):
  >>>    qml.RX(params[0], wires=wires[0])
  >>>    qml.RX(params[1], wires=wires[1])
  >>>    qml.CNOT(wires=wires)

  >>> obs_list = [qml.PauliX(0) @ qml.PauliZ(1), qml.PauliZ(0) @ qml.PauliX(1)]
  >>> dev = qml.device("default.qubit", wires=2)
  >>> qnodes = qml.map(my_template, obs_list, dev, measure="expval")
  >>> qnodes([0.54, 0.12])
  array([-0.06154835  0.99280864])
  ```

* Added high level `qml.sum`, `qml.dot`, `qml.apply` functions
  that act on QNode collections.
  [(#466)](https://github.com/XanaduAI/pennylane/pull/466)

  `qml.apply` allows vectorized functions to act over the entire QNode
  collection:
  ```python
  >>> qnodes = qml.map(my_template, obs_list, dev, measure="expval")
  >>> cost = qml.apply(np.sin, qnodes)
  >>> cost([0.54, 0.12])
  array([-0.0615095  0.83756375])
  ```

  `qml.sum` and `qml.dot` take the sum of a QNode collection, and a
  dot product of tensors/arrays/QNode collections, respectively.

<h3>Breaking changes</h3>

* Deprecated the old-style `QNode` such that only the new-style `QNode` and its syntax can be used,
  moved all related files from the `pennylane/beta` folder to `pennylane`.
  [(#440)](https://github.com/XanaduAI/pennylane/pull/440)

<h3>Improvements</h3>

* Added the `Tensor.prune()` method and the `Tensor.non_identity_obs` property for extracting
  non-identity instances from the observables making up a `Tensor` instance.
  [(#498)](https://github.com/XanaduAI/pennylane/pull/498)

* Renamed the `expt.tensornet` and `expt.tensornet.tf` devices to `default.tensor` and
  `default.tensor.tf`.
  [(#495)](https://github.com/XanaduAI/pennylane/pull/495)

* Added a serialization method to the `CircuitGraph` class that is used to create a unique
  hash for each quantum circuit graph.
  [(#470)](https://github.com/XanaduAI/pennylane/pull/470)

* Added the `Observable.eigvals` method to return the eigenvalues of observables.
  [(#449)](https://github.com/XanaduAI/pennylane/pull/449)

* Added the `Observable.diagonalizing_gates` method to return the gates
  that diagonalize an observable in the computational basis.
  [(#454)](https://github.com/XanaduAI/pennylane/pull/454)

* Added the `Operator.matrix` method to return the matrix representation
  of an operator in the computational basis.
  [(#454)](https://github.com/XanaduAI/pennylane/pull/454)

* Added a `QubitDevice` class which implements common functionalities of plugin devices such that
  plugin devices can rely on these implementations. The new `QubitDevice` also includes
  a new `execute` method, which allows for more convenient plugin design. In addition, `QubitDevice`
  also unifies the way samples are generated on qubit-based devices.
  [(#452)](https://github.com/XanaduAI/pennylane/pull/452)
  [(#473)](https://github.com/XanaduAI/pennylane/pull/473)

* Improved documentation of `AmplitudeEmbedding` and `BasisEmbedding` templates.
  [(#441)](https://github.com/XanaduAI/pennylane/pull/441)
  [(#439)](https://github.com/XanaduAI/pennylane/pull/439)

* Codeblocks in the documentation now have a 'copy' button for easily
  copying examples.
  [(#437)](https://github.com/XanaduAI/pennylane/pull/437)

<h3>Documentation</h3>

* Update the developers plugin guide to use QubitDevice.
  [(#483)](https://github.com/XanaduAI/pennylane/pull/483)

<h3>Bug fixes</h3>

* Fixed a bug in `CVQNode._pd_analytic`, where non-descendant observables were not
  Heisenberg-transformed before evaluating the partial derivatives when using the
  order-2 parameter-shift method, resulting in an erroneous Jacobian for some circuits.
  [(#433)](https://github.com/XanaduAI/pennylane/pull/433)

<h3>Contributors</h3>

This release contains contributions from (in alphabetical order):

Juan Miguel Arrazola, Ville Bergholm, Alain Delgado Gran, Olivia Di Matteo,
Theodor Isacsson, Josh Izaac, Soran Jahangiri, Nathan Killoran, Johannes Jakob Meyer,
Zeyue Niu, Maria Schuld, Antal Száva.

# Release 0.7.0

<h3>New features since last release</h3>

* Custom padding constant in `AmplitudeEmbedding` is supported (see 'Breaking changes'.)
  [(#419)](https://github.com/XanaduAI/pennylane/pull/419)

* `StronglyEntanglingLayer` and `RandomLayer` now work with a single wire.
  [(#409)](https://github.com/XanaduAI/pennylane/pull/409)
  [(#413)](https://github.com/XanaduAI/pennylane/pull/413)

* Added support for applying the inverse of an `Operation` within a circuit.
  [(#377)](https://github.com/XanaduAI/pennylane/pull/377)

* Added an `OperationRecorder()` context manager, that allows templates
  and quantum functions to be executed while recording events. The
  recorder can be used with and without QNodes as a debugging utility.
  [(#388)](https://github.com/XanaduAI/pennylane/pull/388)

* Operations can now specify a decomposition that is used when the desired operation
  is not supported on the target device.
  [(#396)](https://github.com/XanaduAI/pennylane/pull/396)

* The ability to load circuits from external frameworks as templates
  has been added via the new `qml.load()` function. This feature
  requires plugin support --- this initial release provides support
  for Qiskit circuits and QASM files when `pennylane-qiskit` is installed,
  via the functions `qml.from_qiskit` and `qml.from_qasm`.
  [(#418)](https://github.com/XanaduAI/pennylane/pull/418)

* An experimental tensor network device has been added
  [(#416)](https://github.com/XanaduAI/pennylane/pull/416)
  [(#395)](https://github.com/XanaduAI/pennylane/pull/395)
  [(#394)](https://github.com/XanaduAI/pennylane/pull/394)
  [(#380)](https://github.com/XanaduAI/pennylane/pull/380)

* An experimental tensor network device which uses TensorFlow for
  backpropagation has been added
  [(#427)](https://github.com/XanaduAI/pennylane/pull/427)

* Custom padding constant in `AmplitudeEmbedding` is supported (see 'Breaking changes'.)
  [(#419)](https://github.com/XanaduAI/pennylane/pull/419)

<h3>Breaking changes</h3>

* The `pad` parameter in `AmplitudeEmbedding()` is now either `None` (no automatic padding), or a
  number that is used as the padding constant.
  [(#419)](https://github.com/XanaduAI/pennylane/pull/419)

* Initialization functions now return a single array of weights per function. Utilities for multi-weight templates
  `Interferometer()` and `CVNeuralNetLayers()` are provided.
  [(#412)](https://github.com/XanaduAI/pennylane/pull/412)

* The single layer templates `RandomLayer()`, `CVNeuralNetLayer()` and `StronglyEntanglingLayer()`
  have been turned into private functions `_random_layer()`, `_cv_neural_net_layer()` and
  `_strongly_entangling_layer()`. Recommended use is now via the corresponding `Layers()` templates.
  [(#413)](https://github.com/XanaduAI/pennylane/pull/413)

<h3>Improvements</h3>

* Added extensive input checks in templates.
  [(#419)](https://github.com/XanaduAI/pennylane/pull/419)

* Templates integration tests are rewritten - now cover keyword/positional argument passing,
  interfaces and combinations of templates.
  [(#409)](https://github.com/XanaduAI/pennylane/pull/409)
  [(#419)](https://github.com/XanaduAI/pennylane/pull/419)

* State vector preparation operations in the `default.qubit` plugin can now be
  applied to subsets of wires, and are restricted to being the first operation
  in a circuit.
  [(#346)](https://github.com/XanaduAI/pennylane/pull/346)

* The `QNode` class is split into a hierarchy of simpler classes.
  [(#354)](https://github.com/XanaduAI/pennylane/pull/354)
  [(#398)](https://github.com/XanaduAI/pennylane/pull/398)
  [(#415)](https://github.com/XanaduAI/pennylane/pull/415)
  [(#417)](https://github.com/XanaduAI/pennylane/pull/417)
  [(#425)](https://github.com/XanaduAI/pennylane/pull/425)

* Added the gates U1, U2 and U3 parametrizing arbitrary unitaries on 1, 2 and 3
  qubits and the Toffoli gate to the set of qubit operations.
  [(#396)](https://github.com/XanaduAI/pennylane/pull/396)

* Changes have been made to accomodate the movement of the main function
  in `pytest._internal` to `pytest._internal.main` in pip 19.3.
  [(#404)](https://github.com/XanaduAI/pennylane/pull/404)

* Added the templates `BasisStatePreparation` and `MottonenStatePreparation` that use
  gates to prepare a basis state and an arbitrary state respectively.
  [(#336)](https://github.com/XanaduAI/pennylane/pull/336)

* Added decompositions for `BasisState` and `QubitStateVector` based on state
  preparation templates.
  [(#414)](https://github.com/XanaduAI/pennylane/pull/414)

* Replaces the pseudo-inverse in the quantum natural gradient optimizer
  (which can be numerically unstable) with `np.linalg.solve`.
  [(#428)](https://github.com/XanaduAI/pennylane/pull/428)

<h3>Contributors</h3>

This release contains contributions from (in alphabetical order):

Ville Bergholm, Josh Izaac, Nathan Killoran, Angus Lowe, Johannes Jakob Meyer,
Oluwatobi Ogunbayo, Maria Schuld, Antal Száva.

# Release 0.6.1

<h3>New features since last release</h3>

* Added a `print_applied` method to QNodes, allowing the operation
  and observable queue to be printed as last constructed.
  [(#378)](https://github.com/XanaduAI/pennylane/pull/378)

<h3>Improvements</h3>

* A new `Operator` base class is introduced, which is inherited by both the
  `Observable` class and the `Operation` class.
  [(#355)](https://github.com/XanaduAI/pennylane/pull/355)

* Removed deprecated `@abstractproperty` decorators
  in `_device.py`.
  [(#374)](https://github.com/XanaduAI/pennylane/pull/374)

* The `CircuitGraph` class is updated to deal with `Operation` instances directly.
  [(#344)](https://github.com/XanaduAI/pennylane/pull/344)

* Comprehensive gradient tests have been added for the interfaces.
  [(#381)](https://github.com/XanaduAI/pennylane/pull/381)

<h3>Documentation</h3>

* The new restructured documentation has been polished and updated.
  [(#387)](https://github.com/XanaduAI/pennylane/pull/387)
  [(#375)](https://github.com/XanaduAI/pennylane/pull/375)
  [(#372)](https://github.com/XanaduAI/pennylane/pull/372)
  [(#370)](https://github.com/XanaduAI/pennylane/pull/370)
  [(#369)](https://github.com/XanaduAI/pennylane/pull/369)
  [(#367)](https://github.com/XanaduAI/pennylane/pull/367)
  [(#364)](https://github.com/XanaduAI/pennylane/pull/364)

* Updated the development guides.
  [(#382)](https://github.com/XanaduAI/pennylane/pull/382)
  [(#379)](https://github.com/XanaduAI/pennylane/pull/379)

* Added all modules, classes, and functions to the API section
  in the documentation.
  [(#373)](https://github.com/XanaduAI/pennylane/pull/373)

<h3>Bug fixes</h3>

* Replaces the existing `np.linalg.norm` normalization with hand-coded
  normalization, allowing `AmplitudeEmbedding` to be used with differentiable
  parameters. AmplitudeEmbedding tests have been added and improved.
  [(#376)](https://github.com/XanaduAI/pennylane/pull/376)

<h3>Contributors</h3>

This release contains contributions from (in alphabetical order):

Ville Bergholm, Josh Izaac, Nathan Killoran, Maria Schuld, Antal Száva

# Release 0.6.0

<h3>New features since last release</h3>

* The devices `default.qubit` and `default.gaussian` have a new initialization parameter
  `analytic` that indicates if expectation values and variances should be calculated
  analytically and not be estimated from data.
  [(#317)](https://github.com/XanaduAI/pennylane/pull/317)

* Added C-SWAP gate to the set of qubit operations
  [(#330)](https://github.com/XanaduAI/pennylane/pull/330)

* The TensorFlow interface has been renamed from `"tfe"` to `"tf"`, and
  now supports TensorFlow 2.0.
  [(#337)](https://github.com/XanaduAI/pennylane/pull/337)

* Added the S and T gates to the set of qubit operations.
  [(#343)](https://github.com/XanaduAI/pennylane/pull/343)

* Tensor observables are now supported within the `expval`,
  `var`, and `sample` functions, by using the `@` operator.
  [(#267)](https://github.com/XanaduAI/pennylane/pull/267)


<h3>Breaking changes</h3>

* The argument `n` specifying the number of samples in the method `Device.sample` was removed.
  Instead, the method will always return `Device.shots` many samples.
  [(#317)](https://github.com/XanaduAI/pennylane/pull/317)

<h3>Improvements</h3>

* The number of shots / random samples used to estimate expectation values and variances, `Device.shots`,
  can now be changed after device creation.
  [(#317)](https://github.com/XanaduAI/pennylane/pull/317)

* Unified import shortcuts to be under qml in qnode.py
  and test_operation.py
  [(#329)](https://github.com/XanaduAI/pennylane/pull/329)

* The quantum natural gradient now uses `scipy.linalg.pinvh` which is more efficient for symmetric matrices
  than the previously used `scipy.linalg.pinv`.
  [(#331)](https://github.com/XanaduAI/pennylane/pull/331)

* The deprecated `qml.expval.Observable` syntax has been removed.
  [(#267)](https://github.com/XanaduAI/pennylane/pull/267)

* Remainder of the unittest-style tests were ported to pytest.
  [(#310)](https://github.com/XanaduAI/pennylane/pull/310)

* The `do_queue` argument for operations now only takes effect
  within QNodes. Outside of QNodes, operations can now be instantiated
  without needing to specify `do_queue`.
  [(#359)](https://github.com/XanaduAI/pennylane/pull/359)

<h3>Documentation</h3>

* The docs are rewritten and restructured to contain a code introduction section as well as an API section.
  [(#314)](https://github.com/XanaduAI/pennylane/pull/275)

* Added Ising model example to the tutorials
  [(#319)](https://github.com/XanaduAI/pennylane/pull/319)

* Added tutorial for QAOA on MaxCut problem
  [(#328)](https://github.com/XanaduAI/pennylane/pull/328)

* Added QGAN flow chart figure to its tutorial
  [(#333)](https://github.com/XanaduAI/pennylane/pull/333)

* Added missing figures for gallery thumbnails of state-preparation
  and QGAN tutorials
  [(#326)](https://github.com/XanaduAI/pennylane/pull/326)

* Fixed typos in the state preparation tutorial
  [(#321)](https://github.com/XanaduAI/pennylane/pull/321)

* Fixed bug in VQE tutorial 3D plots
  [(#327)](https://github.com/XanaduAI/pennylane/pull/327)

<h3>Bug fixes</h3>

* Fixed typo in measurement type error message in qnode.py
  [(#341)](https://github.com/XanaduAI/pennylane/pull/341)

<h3>Contributors</h3>

This release contains contributions from (in alphabetical order):

Shahnawaz Ahmed, Ville Bergholm, Aroosa Ijaz, Josh Izaac, Nathan Killoran, Angus Lowe,
Johannes Jakob Meyer, Maria Schuld, Antal Száva, Roeland Wiersema.

# Release 0.5.0

<h3>New features since last release</h3>

* Adds a new optimizer, `qml.QNGOptimizer`, which optimizes QNodes using
  quantum natural gradient descent. See https://arxiv.org/abs/1909.02108
  for more details.
  [(#295)](https://github.com/XanaduAI/pennylane/pull/295)
  [(#311)](https://github.com/XanaduAI/pennylane/pull/311)

* Adds a new QNode method, `QNode.metric_tensor()`,
  which returns the block-diagonal approximation to the Fubini-Study
  metric tensor evaluated on the attached device.
  [(#295)](https://github.com/XanaduAI/pennylane/pull/295)

* Sampling support: QNodes can now return a specified number of samples
  from a given observable via the top-level `pennylane.sample()` function.
  To support this on plugin devices, there is a new `Device.sample` method.

  Calculating gradients of QNodes that involve sampling is not possible.
  [(#256)](https://github.com/XanaduAI/pennylane/pull/256)

* `default.qubit` has been updated to provide support for sampling.
  [(#256)](https://github.com/XanaduAI/pennylane/pull/256)

* Added controlled rotation gates to PennyLane operations and `default.qubit` plugin.
  [(#251)](https://github.com/XanaduAI/pennylane/pull/251)

<h3>Breaking changes</h3>

* The method `Device.supported` was removed, and replaced with the methods
  `Device.supports_observable` and `Device.supports_operation`.
  Both methods can be called with string arguments (`dev.supports_observable('PauliX')`) and
  class arguments (`dev.supports_observable(qml.PauliX)`).
  [(#276)](https://github.com/XanaduAI/pennylane/pull/276)

* The following CV observables were renamed to comply with the new Operation/Observable
  scheme: `MeanPhoton` to `NumberOperator`, `Homodyne` to `QuadOperator` and `NumberState` to `FockStateProjector`.
  [(#254)](https://github.com/XanaduAI/pennylane/pull/254)

<h3>Improvements</h3>

* The `AmplitudeEmbedding` function now provides options to normalize and
  pad features to ensure a valid state vector is prepared.
  [(#275)](https://github.com/XanaduAI/pennylane/pull/275)

* Operations can now optionally specify generators, either as existing PennyLane
  operations, or by providing a NumPy array.
  [(#295)](https://github.com/XanaduAI/pennylane/pull/295)
  [(#313)](https://github.com/XanaduAI/pennylane/pull/313)

* Adds a `Device.parameters` property, so that devices can view a dictionary mapping free
  parameters to operation parameters. This will allow plugin devices to take advantage
  of parametric compilation.
  [(#283)](https://github.com/XanaduAI/pennylane/pull/283)

* Introduces two enumerations: `Any` and `All`, representing any number of wires
  and all wires in the system respectively. They can be imported from
  `pennylane.operation`, and can be used when defining the `Operation.num_wires`
  class attribute of operations.
  [(#277)](https://github.com/XanaduAI/pennylane/pull/277)

  As part of this change:

  - `All` is equivalent to the integer 0, for backwards compatibility with the
    existing test suite

  - `Any` is equivalent to the integer -1 to allow numeric comparison
    operators to continue working

  - An additional validation is now added to the `Operation` class,
    which will alert the user that an operation with `num_wires = All`
    is being incorrectly.

* The one-qubit rotations in `pennylane.plugins.default_qubit` no longer depend on Scipy's `expm`. Instead
  they are calculated with Euler's formula.
  [(#292)](https://github.com/XanaduAI/pennylane/pull/292)

* Creates an `ObservableReturnTypes` enumeration class containing `Sample`,
  `Variance` and `Expectation`. These new values can be assigned to the `return_type`
  attribute of an `Observable`.
  [(#290)](https://github.com/XanaduAI/pennylane/pull/290)

* Changed the signature of the `RandomLayer` and `RandomLayers` templates to have a fixed seed by default.
  [(#258)](https://github.com/XanaduAI/pennylane/pull/258)

* `setup.py` has been cleaned up, removing the non-working shebang,
  and removing unused imports.
  [(#262)](https://github.com/XanaduAI/pennylane/pull/262)

<h3>Documentation</h3>

* A documentation refactor to simplify the tutorials and
  include Sphinx-Gallery.
  [(#291)](https://github.com/XanaduAI/pennylane/pull/291)

  - Examples and tutorials previously split across the `examples/`
    and `doc/tutorials/` directories, in a mixture of ReST and Jupyter notebooks,
    have been rewritten as Python scripts with ReST comments in a single location,
    the `examples/` folder.

  - Sphinx-Gallery is used to automatically build and run the tutorials.
    Rendered output is displayed in the Sphinx documentation.

  - Links are provided at the top of every tutorial page for downloading the
    tutorial as an executable python script, downloading the tutorial
    as a Jupyter notebook, or viewing the notebook on GitHub.

  - The tutorials table of contents have been moved to a single quick start page.

* Fixed a typo in `QubitStateVector`.
  [(#296)](https://github.com/XanaduAI/pennylane/pull/296)

* Fixed a typo in the `default_gaussian.gaussian_state` function.
  [(#293)](https://github.com/XanaduAI/pennylane/pull/293)

* Fixed a typo in the gradient recipe within the `RX`, `RY`, `RZ`
  operation docstrings.
  [(#248)](https://github.com/XanaduAI/pennylane/pull/248)

* Fixed a broken link in the tutorial documentation, as a
  result of the `qml.expval.Observable` deprecation.
  [(#246)](https://github.com/XanaduAI/pennylane/pull/246)

<h3>Bug fixes</h3>

* Fixed a bug where a `PolyXP` observable would fail if applied to subsets
  of wires on `default.gaussian`.
  [(#277)](https://github.com/XanaduAI/pennylane/pull/277)

<h3>Contributors</h3>

This release contains contributions from (in alphabetical order):

Simon Cross, Aroosa Ijaz, Josh Izaac, Nathan Killoran, Johannes Jakob Meyer,
Rohit Midha, Nicolás Quesada, Maria Schuld, Antal Száva, Roeland Wiersema.

# Release 0.4.0

<h3>New features since last release</h3>

* `pennylane.expval()` is now a top-level *function*, and is no longer
  a package of classes. For now, the existing `pennylane.expval.Observable`
  interface continues to work, but will raise a deprecation warning.
  [(#232)](https://github.com/XanaduAI/pennylane/pull/232)

* Variance support: QNodes can now return the variance of observables,
  via the top-level `pennylane.var()` function. To support this on
  plugin devices, there is a new `Device.var` method.

  The following observables support analytic gradients of variances:

  - All qubit observables (requiring 3 circuit evaluations for involutory
    observables such as `Identity`, `X`, `Y`, `Z`; and 5 circuit evals for
    non-involutary observables, currently only `qml.Hermitian`)

  - First-order CV observables (requiring 5 circuit evaluations)

  Second-order CV observables support numerical variance gradients.

* `pennylane.about()` function added, providing details
  on current PennyLane version, installed plugins, Python,
  platform, and NumPy versions [(#186)](https://github.com/XanaduAI/pennylane/pull/186)

* Removed the logic that allowed `wires` to be passed as a positional
  argument in quantum operations. This allows us to raise more useful
  error messages for the user if incorrect syntax is used.
  [(#188)](https://github.com/XanaduAI/pennylane/pull/188)

* Adds support for multi-qubit expectation values of the `pennylane.Hermitian()`
  observable [(#192)](https://github.com/XanaduAI/pennylane/pull/192)

* Adds support for multi-qubit expectation values in `default.qubit`.
  [(#202)](https://github.com/XanaduAI/pennylane/pull/202)

* Organize templates into submodules [(#195)](https://github.com/XanaduAI/pennylane/pull/195).
  This included the following improvements:

  - Distinguish embedding templates from layer templates.

  - New random initialization functions supporting the templates available
    in the new submodule `pennylane.init`.

  - Added a random circuit template (`RandomLayers()`), in which rotations and 2-qubit gates are randomly
    distributed over the wires

  - Add various embedding strategies

<h3>Breaking changes</h3>

* The `Device` methods `expectations`, `pre_expval`, and `post_expval` have been
  renamed to `observables`, `pre_measure`, and `post_measure` respectively.
  [(#232)](https://github.com/XanaduAI/pennylane/pull/232)

<h3>Improvements</h3>

* `default.qubit` plugin now uses `np.tensordot` when applying quantum operations
  and evaluating expectations, resulting in significant speedup
  [(#239)](https://github.com/XanaduAI/pennylane/pull/239),
  [(#241)](https://github.com/XanaduAI/pennylane/pull/241)

* PennyLane now allows division of quantum operation parameters by a constant
  [(#179)](https://github.com/XanaduAI/pennylane/pull/179)

* Portions of the test suite are in the process of being ported to pytest.
  Note: this is still a work in progress.

  Ported tests include:

  - `test_ops.py`
  - `test_about.py`
  - `test_classical_gradients.py`
  - `test_observables.py`
  - `test_measure.py`
  - `test_init.py`
  - `test_templates*.py`
  - `test_ops.py`
  - `test_variable.py`
  - `test_qnode.py` (partial)

<h3>Bug fixes</h3>

* Fixed a bug in `Device.supported`, which would incorrectly
  mark an operation as supported if it shared a name with an
  observable [(#203)](https://github.com/XanaduAI/pennylane/pull/203)

* Fixed a bug in `Operation.wires`, by explicitly casting the
  type of each wire to an integer [(#206)](https://github.com/XanaduAI/pennylane/pull/206)

* Removed code in PennyLane which configured the logger,
  as this would clash with users' configurations
  [(#208)](https://github.com/XanaduAI/pennylane/pull/208)

* Fixed a bug in `default.qubit`, in which `QubitStateVector` operations
  were accidentally being cast to `np.float` instead of `np.complex`.
  [(#211)](https://github.com/XanaduAI/pennylane/pull/211)


<h3>Contributors</h3>

This release contains contributions from:

Shahnawaz Ahmed, riveSunder, Aroosa Ijaz, Josh Izaac, Nathan Killoran, Maria Schuld.

# Release 0.3.1

<h3>Bug fixes</h3>

* Fixed a bug where the interfaces submodule was not correctly being packaged via setup.py

# Release 0.3.0

<h3>New features since last release</h3>

* PennyLane now includes a new `interfaces` submodule, which enables QNode integration with additional machine learning libraries.
* Adds support for an experimental PyTorch interface for QNodes
* Adds support for an experimental TensorFlow eager execution interface for QNodes
* Adds a PyTorch+GPU+QPU tutorial to the documentation
* Documentation now includes links and tutorials including the new [PennyLane-Forest](https://github.com/rigetti/pennylane-forest) plugin.

<h3>Improvements</h3>

* Printing a QNode object, via `print(qnode)` or in an interactive terminal, now displays more useful information regarding the QNode,
  including the device it runs on, the number of wires, it's interface, and the quantum function it uses:

  ```python
  >>> print(qnode)
  <QNode: device='default.qubit', func=circuit, wires=2, interface=PyTorch>
  ```

<h3>Contributors</h3>

This release contains contributions from:

Josh Izaac and Nathan Killoran.


# Release 0.2.0

<h3>New features since last release</h3>

* Added the `Identity` expectation value for both CV and qubit models [(#135)](https://github.com/XanaduAI/pennylane/pull/135)
* Added the `templates.py` submodule, containing some commonly used QML models to be used as ansatz in QNodes [(#133)](https://github.com/XanaduAI/pennylane/pull/133)
* Added the `qml.Interferometer` CV operation [(#152)](https://github.com/XanaduAI/pennylane/pull/152)
* Wires are now supported as free QNode parameters [(#151)](https://github.com/XanaduAI/pennylane/pull/151)
* Added ability to update stepsizes of the optimizers [(#159)](https://github.com/XanaduAI/pennylane/pull/159)

<h3>Improvements</h3>

* Removed use of hardcoded values in the optimizers, made them parameters (see [#131](https://github.com/XanaduAI/pennylane/pull/131) and [#132](https://github.com/XanaduAI/pennylane/pull/132))
* Created the new `PlaceholderExpectation`, to be used when both CV and qubit expval modules contain expectations with the same name
* Provide a way for plugins to view the operation queue _before_ applying operations. This allows for on-the-fly modifications of
  the queue, allowing hardware-based plugins to support the full range of qubit expectation values. [(#143)](https://github.com/XanaduAI/pennylane/pull/143)
* QNode return values now support _any_ form of sequence, such as lists, sets, etc. [(#144)](https://github.com/XanaduAI/pennylane/pull/144)
* CV analytic gradient calculation is now more robust, allowing for operations which may not themselves be differentiated, but have a
  well defined `_heisenberg_rep` method, and so may succeed operations that are analytically differentiable [(#152)](https://github.com/XanaduAI/pennylane/pull/152)

<h3>Bug fixes</h3>

* Fixed a bug where the variational classifier example was not batching when learning parity (see [#128](https://github.com/XanaduAI/pennylane/pull/128) and [#129](https://github.com/XanaduAI/pennylane/pull/129))
* Fixed an inconsistency where some initial state operations were documented as accepting complex parameters - all operations
  now accept real values [(#146)](https://github.com/XanaduAI/pennylane/pull/146)

<h3>Contributors</h3>

This release contains contributions from:

Christian Gogolin, Josh Izaac, Nathan Killoran, and Maria Schuld.


# Release 0.1.0

Initial public release.

<h3>Contributors</h3>
This release contains contributions from:

Ville Bergholm, Josh Izaac, Maria Schuld, Christian Gogolin, and Nathan Killoran.<|MERGE_RESOLUTION|>--- conflicted
+++ resolved
@@ -2,17 +2,6 @@
 
 <h3>New features since last release</h3>
 
-<<<<<<< HEAD
-* Added the `DoubleExcitation` four-qubit operation, which is useful for quantum
-  chemistry applications. [(#1123)](https://github.com/PennyLaneAI/pennylane/pull/1123)
-
-  It can be used to perform an SO(2) rotation in the subspace 
-  spanned by the states :math:`|1100\rangle` and :math:`|0011\rangle`. 
-  For example, the following circuit performs the transformation
-  :math:`|1100\rangle\rightarrow \cos(\phi/2)|1100\rangle - \sin(\phi/2)|0011\rangle`:   
-
-  ```python
-=======
 * Added the `SingleExcitation` two-qubit operation, which is useful for quantum 
   chemistry applications. [(#1121)](https://github.com/PennyLaneAI/pennylane/pull/1121)
   
@@ -23,31 +12,39 @@
   
   ```python
   dev = qml.device('default.qubit', wires=2)
->>>>>>> 8803e1f7
 
   @qml.qnode(dev)
   def circuit(phi):
       qml.PauliX(wires=0)
-<<<<<<< HEAD
-      qml.PauliX(wires=1)
-      qml.SingleExcitation(phi, wires=[0, 1, 2, 3])
-  ```
-
-  The `DoubleExcitation` operation supports analytic gradients on hardware using only four 
-  expectation value calculations, following results from
-  [Kottmann et al.](https://arxiv.org/abs/2011.05938).
-
-
-=======
       qml.SingleExcitation(phi, wires=[0, 1])
   ```
   
   The `SingleExcitation` operation supports analytic gradients on hardware
   using only four expectation value calculations, following results from
-  [Kottmann et al.](https://arxiv.org/abs/2011.05938)
+  [Kottmann et al.](https://arxiv.org/abs/2011.05938) 
   
+  * Added the `DoubleExcitation` four-qubit operation, which is useful for quantum
+  chemistry applications. [(#1123)](https://github.com/PennyLaneAI/pennylane/pull/1123)
+
+  It can be used to perform an SO(2) rotation in the subspace 
+  spanned by the states :math:`|1100\rangle` and :math:`|0011\rangle`. 
+  For example, the following circuit performs the transformation
+  :math:`|1100\rangle\rightarrow \cos(\phi/2)|1100\rangle - \sin(\phi/2)|0011\rangle`:   
+
+    ```python
+  dev = qml.device('default.qubit', wires=2)
+
+  @qml.qnode(dev)
+  def circuit(phi):
+      qml.PauliX(wires=0)
+      qml.PauliX(wires=1)
+      qml.DoubleExcitation(phi, wires=[0, 1, 2, 3])
+  ```
   
->>>>>>> 8803e1f7
+   The `DoubleExcitation` operation supports analytic gradients on hardware using only four 
+  expectation value calculations, following results from
+  [Kottmann et al.](https://arxiv.org/abs/2011.05938).
+  
 * Adds a new function ``qml.math.conj``.
   [(#1143)](https://github.com/PennyLaneAI/pennylane/pull/1143)
 
