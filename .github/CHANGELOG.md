--- conflicted
+++ resolved
@@ -373,16 +373,10 @@
 
 This release contains contributions from (in alphabetical order):
 
-<<<<<<< HEAD
-
-Vishnu Ajith, Akash Narayanan B, Thomas Bromley, Tanya Garg, Josh Izaac, Prateek Jain, Ankit Khandelwal, Johannes Jakob Meyer,
-Pratul Saini, Maria Schuld, Ingrid Strandberg, David Wierichs, Vincent Wong.
-
-=======
 Vishnu Ajith, Akash Narayanan B, Thomas Bromley, Tanya Garg, Josh Izaac, Prateek Jain, Christina Lee,
-Johannes Jakob Meyer, Esteban Payares, Pratul Saini, Maria Schuld, Arshpreet Singh, Ingrid Strandberg,
-Slimane Thabet, David Wierichs, Vincent Wong.
->>>>>>> 8a1d20a0
+Ankit Khandelwal, Johannes Jakob Meyer, Esteban Payares, Pratul Saini, Maria Schuld,
+Arshpreet Singh, Ingrid Strandberg, Slimane Thabet, David Wierichs, Vincent Wong.
+
 
 # Release 0.17.0 (current release)
 
