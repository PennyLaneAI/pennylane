--- conflicted
+++ resolved
@@ -243,12 +243,9 @@
 
 <h3>Improvements</h3>
 
-<<<<<<< HEAD
-=======
 * Implement special handling for measuring the variance of Projector observables to improve memory usage.
   [(#1368)](https://github.com/PennyLaneAI/pennylane/pull/1368)
 
->>>>>>> 23b194ea
 * The `benchmark` module was deleted, since it was outdated and is superseded by
   the new separate [benchmark repository](https://github.com/PennyLaneAI/benchmark).
   [(#1343)](https://github.com/PennyLaneAI/pennylane/pull/1343)
