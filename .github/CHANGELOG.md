--- conflicted
+++ resolved
@@ -49,14 +49,11 @@
 
 ### Documentation
 
-<<<<<<< HEAD
-
 * The docs are rewritten and restructured to contain a code introduction section as well as an API section.
   [#314](https://github.com/XanaduAI/pennylane/pull/275)
-=======
+
 * Added Ising model example to the tutorials 
   [#319] (https://github.com/XanaduAI/pennylane/pull/319)
->>>>>>> 1cf5cd67
 
 * Added tutorial for QAOA on MaxCut problem
   [#328](https://github.com/XanaduAI/pennylane/pull/328)
