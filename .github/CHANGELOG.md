--- conflicted
+++ resolved
@@ -719,11 +719,7 @@
 
 - Added `flaky` as dependency for running tests in documentation. [(#1113)](https://github.com/PennyLaneAI/pennylane/pull/1113)
 
-<<<<<<< HEAD
-Juan Miguel Arrazola, Thomas Bromley, Jack Ceroni, Josh Izaac, Daniel Polatajko, Chase Roberts, Maria Schuld.
-=======
 <h3>Contributors</h3>
->>>>>>> 27896b40
 
 This release contains contributions from (in alphabetical order):
 
