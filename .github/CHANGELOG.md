--- conflicted
+++ resolved
@@ -11,6 +11,9 @@
 
 ### Improvements
 
+* The `QNode` class is split into a hierarchy of simpler classes.
+  [#354](https://github.com/XanaduAI/pennylane/pull/354)
+
 ### Documentation
 
 ### Bug fixes
@@ -19,7 +22,7 @@
 
 This release contains contributions from (in alphabetical order):
 
-Josh Izaac, Johannes Jakob Meyer
+Ville Bergholm, Josh Izaac, Johannes Jakob Meyer
 
 ---
 
@@ -41,17 +44,11 @@
   in `_device.py`.
   [#374](https://github.com/XanaduAI/pennylane/pull/374)
 
-<<<<<<< HEAD
-* The `QNode` class is split into a hierarchy of simpler classes.
-  [#354](https://github.com/XanaduAI/pennylane/pull/354)
-
 * The `CircuitGraph` class is updated to deal with `Operation` instances directly.
   [#344](https://github.com/XanaduAI/pennylane/pull/344)
 
-=======
 * Comprehensive gradient tests have been added for the interfaces.
-  [#381](https://github.com/XanaduAI/pennylane/pull/381)
->>>>>>> ecf659d0
+  [#381](https://github.com/XanaduAI/pennylane/pull/381
 
 ### Documentation
 
@@ -83,11 +80,7 @@
 
 This release contains contributions from (in alphabetical order):
 
-<<<<<<< HEAD
-Ville Bergholm, Antal Száva
-=======
-Josh Izaac, Nathan Killoran, Maria Schuld, Antal Száva
->>>>>>> ecf659d0
+Ville Bergholm, Josh Izaac, Nathan Killoran, Maria Schuld, Antal Száva
 
 ---
 
