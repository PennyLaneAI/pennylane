# Release 0.6.0-dev

### New features since last release

* The devices `default.qubit` and `default.gaussian` have a new initialization parameter
  `analytic` that indicates if expectation values and variances should be calculated
  analytically and not be estimated from data.
  [#317](https://github.com/XanaduAI/pennylane/pull/317)

### Breaking changes

* The argument `n` specifying the number of samples in the method `Device.sample` was removed.
  Instead, the method will always return `Device.shots` many samples. 
  [#317](https://github.com/XanaduAI/pennylane/pull/317)

### Improvements

* The number of shots / random samples used to estimate expectation values and variances, `Device.shots`,
  can now be changed after device creation.
  [#317](https://github.com/XanaduAI/pennylane/pull/317)

### Documentation

<<<<<<< HEAD
* Added tutorial for QAOA on MaxCut problem
  []
=======
* Unify import shortcuts to be under qml in qnode.py
  and test_operation.py
  [#329](https://github.com/XanaduAI/pennylane/pull/329)
>>>>>>> d4b0426a

* Fixed typos in the state preparation tutorial
  [#321](https://github.com/XanaduAI/pennylane/pull/321)

* Fixed bug in VQE tutorial 3D plots
  [#327](https://github.com/XanaduAI/pennylane/pull/327)

### Bug fixes

### Contributors

This release contains contributions from (in alphabetical order):

Johannes Jakob Meyer

---

# Release 0.5.0

### New features since last release

* Adds a new optimizer, `qml.QNGOptimizer`, which optimizes QNodes using
  quantum natural gradient descent. See https://arxiv.org/abs/1909.02108
  for more details.
  [#295](https://github.com/XanaduAI/pennylane/pull/295)
  [#311](https://github.com/XanaduAI/pennylane/pull/311)

* Adds a new QNode method, `QNode.metric_tensor()`,
  which returns the block-diagonal approximation to the Fubini-Study
  metric tensor evaluated on the attached device.
  [#295](https://github.com/XanaduAI/pennylane/pull/295)

* Sampling support: QNodes can now return a specified number of samples
  from a given observable via the top-level `pennylane.sample()` function.
  To support this on plugin devices, there is a new `Device.sample` method.

  Calculating gradients of QNodes that involve sampling is not possible.
  [#256](https://github.com/XanaduAI/pennylane/pull/256)

* `default.qubit` has been updated to provide support for sampling.
  [#256](https://github.com/XanaduAI/pennylane/pull/256)

* Added controlled rotation gates to PennyLane operations and `default.qubit` plugin.
  [#251](https://github.com/XanaduAI/pennylane/pull/251)

### Breaking changes

* The method `Device.supported` was removed, and replaced with the methods
  `Device.supports_observable` and `Device.supports_operation`.
  Both methods can be called with string arguments (`dev.supports_observable('PauliX')`) and
  class arguments (`dev.supports_observable(qml.PauliX)`).
  [#276](https://github.com/XanaduAI/pennylane/pull/276)

* The following CV observables were renamed to comply with the new Operation/Observable
  scheme: `MeanPhoton` to `NumberOperator`, `Homodyne` to `QuadOperator` and `NumberState` to `FockStateProjector`.
  [#243](https://github.com/XanaduAI/pennylane/pull/254)

### Improvements

* The `AmplitudeEmbedding` function now provides options to normalize and
  pad features to ensure a valid state vector is prepared.
  [#275](https://github.com/XanaduAI/pennylane/pull/275)

* Operations can now optionally specify generators, either as existing PennyLane
  operations, or by providing a NumPy array.
  [#295](https://github.com/XanaduAI/pennylane/pull/295)
  [#313](https://github.com/XanaduAI/pennylane/pull/313)

* Adds a `Device.parameters` property, so that devices can view a dictionary mapping free
  parameters to operation parameters. This will allow plugin devices to take advantage
  of parametric compilation.
  [#283](https://github.com/XanaduAI/pennylane/pull/283)

* Introduces two enumerations: `Any` and `All`, representing any number of wires
  and all wires in the system respectively. They can be imported from
  `pennylane.operation`, and can be used when defining the `Operation.num_wires`
  class attribute of operations.
  [#277](https://github.com/XanaduAI/pennylane/pull/277)

  As part of this change:

  - `All` is equivalent to the integer 0, for backwards compatibility with the
    existing test suite

  - `Any` is equivalent to the integer -1 to allow numeric comparison
    operators to continue working

  - An additional validation is now added to the `Operation` class,
    which will alert the user that an operation with `num_wires = All`
    is being incorrectly.

* The one-qubit rotations in `pennylane.plugins.default_qubit` no longer depend on Scipy's `expm`. Instead
  they are calculated with Euler's formula.
  [#292](https://github.com/XanaduAI/pennylane/pull/292)

* Creates an `ObservableReturnTypes` enumeration class containing `Sample`,
  `Variance` and `Expectation`. These new values can be assigned to the `return_type`
  attribute of an `Observable`.
  [#290](https://github.com/XanaduAI/pennylane/pull/290)

* Changed the signature of the `RandomLayer` and `RandomLayers` templates to have a fixed seed by default.
  [#258](https://github.com/XanaduAI/pennylane/pull/258)

* `setup.py` has been cleaned up, removing the non-working shebang,
  and removing unused imports.
  [#262](https://github.com/XanaduAI/pennylane/pull/262)

### Documentation

* A documentation refactor to simplify the tutorials and
  include Sphinx-Gallery.
  [#291](https://github.com/XanaduAI/pennylane/pull/291)

  - Examples and tutorials previously split across the `examples/`
    and `doc/tutorials/` directories, in a mixture of ReST and Jupyter notebooks,
    have been rewritten as Python scripts with ReST comments in a single location,
    the `examples/` folder.

  - Sphinx-Gallery is used to automatically build and run the tutorials.
    Rendered output is displayed in the Sphinx documentation.

  - Links are provided at the top of every tutorial page for downloading the
    tutorial as an executable python script, downloading the tutorial
    as a Jupyter notebook, or viewing the notebook on GitHub.

  - The tutorials table of contents have been moved to a single quick start page.

* Fixed a typo in `QubitStateVector`.
  [#295](https://github.com/XanaduAI/pennylane/pull/296)

* Fixed a typo in the `default_gaussian.gaussian_state` function.
  [#293](https://github.com/XanaduAI/pennylane/pull/293)

* Fixed a typo in the gradient recipe within the `RX`, `RY`, `RZ`
  operation docstrings.
  [#248](https://github.com/XanaduAI/pennylane/pull/248)

* Fixed a broken link in the tutorial documentation, as a
  result of the `qml.expval.Observable` deprecation.
  [#246](https://github.com/XanaduAI/pennylane/pull/246)

### Bug fixes

* Fixed a bug where a `PolyXP` observable would fail if applied to subsets
  of wires on `default.gaussian`.
  [#277](https://github.com/XanaduAI/pennylane/pull/277)

### Contributors

This release contains contributions from (in alphabetical order):

Simon Cross, Aroosa Ijaz, Josh Izaac, Nathan Killoran, Johannes Jakob Meyer,
Rohit Midha, Nicolás Quesada, Maria Schuld, Antal Száva, Roeland Wiersema.

---

# Release 0.4.0

### New features since last release

* `pennylane.expval()` is now a top-level *function*, and is no longer
  a package of classes. For now, the existing `pennylane.expval.Observable`
  interface continues to work, but will raise a deprecation warning.
  [#232](https://github.com/XanaduAI/pennylane/pull/232)

* Variance support: QNodes can now return the variance of observables,
  via the top-level `pennylane.var()` function. To support this on
  plugin devices, there is a new `Device.var` method.

  The following observables support analytic gradients of variances:

  - All qubit observables (requiring 3 circuit evaluations for involutory
    observables such as `Identity`, `X`, `Y`, `Z`; and 5 circuit evals for
    non-involutary observables, currently only `qml.Hermitian`)

  - First-order CV observables (requiring 5 circuit evaluations)

  Second-order CV observables support numerical variance gradients.

* `pennylane.about()` function added, providing details
  on current PennyLane version, installed plugins, Python,
  platform, and NumPy versions [#186](https://github.com/XanaduAI/pennylane/pull/186)

* Removed the logic that allowed `wires` to be passed as a positional
  argument in quantum operations. This allows us to raise more useful
  error messages for the user if incorrect syntax is used.
  [#188](https://github.com/XanaduAI/pennylane/pull/188)

* Adds support for multi-qubit expectation values of the `pennylane.Hermitian()`
  observable [#192](https://github.com/XanaduAI/pennylane/pull/192)

* Adds support for multi-qubit expectation values in `default.qubit`.
  [#202](https://github.com/XanaduAI/pennylane/pull/202)

* Organize templates into submodules [#195](https://github.com/XanaduAI/pennylane/pull/195).
  This included the following improvements:

  - Distinguish embedding templates from layer templates.

  - New random initialization functions supporting the templates available
    in the new submodule `pennylane.init`.

  - Added a random circuit template (`RandomLayers()`), in which rotations and 2-qubit gates are randomly
    distributed over the wires

  - Add various embedding strategies

### Breaking changes

* The `Device` methods `expectations`, `pre_expval`, and `post_expval` have been
  renamed to `observables`, `pre_measure`, and `post_measure` respectively.
  [#232](https://github.com/XanaduAI/pennylane/pull/232)

### Improvements

* `default.qubit` plugin now uses `np.tensordot` when applying quantum operations
  and evaluating expectations, resulting in significant speedup [#239](https://github.com/XanaduAI/pennylane/pull/239), [#241](https://github.com/XanaduAI/pennylane/pull/241)

* PennyLane now allows division of quantum operation parameters by a constant [#179](https://github.com/XanaduAI/pennylane/pull/179)

* Portions of the test suite are in the process of being ported to pytest.
  Note: this is still a work in progress.

  Ported tests include:

  - `test_ops.py`
  - `test_about.py`
  - `test_classical_gradients.py`
  - `test_observables.py`
  - `test_measure.py`
  - `test_init.py`
  - `test_templates*.py`
  - `test_ops.py`
  - `test_variable.py`
  - `test_qnode.py` (partial)

### Bug fixes

* Fixed a bug in `Device.supported`, which would incorrectly
  mark an operation as supported if it shared a name with an
  observable [#203](https://github.com/XanaduAI/pennylane/pull/203)

* Fixed a bug in `Operation.wires`, by explicitly casting the
  type of each wire to an integer [#206](https://github.com/XanaduAI/pennylane/pull/206)

* Removed code in PennyLane which configured the logger,
  as this would clash with users' configurations
  [#208](https://github.com/XanaduAI/pennylane/pull/208)

* Fixed a bug in `default.qubit`, in which `QubitStateVector` operations
  were accidentally being cast to `np.float` instead of `np.complex`.
  [#211](https://github.com/XanaduAI/pennylane/pull/211)


### Contributors

This release contains contributions from:

Shahnawaz Ahmed, riveSunder, Aroosa Ijaz, Josh Izaac, Nathan Killoran, Maria Schuld.

# Release 0.3.1

### Bug fixes

* Fixed a bug where the interfaces submodule was not correctly being packaged via setup.py

# Release 0.3.0

### New features since last release

* PennyLane now includes a new `interfaces` submodule, which enables QNode integration with additional machine learning libraries.
* Adds support for an experimental PyTorch interface for QNodes
* Adds support for an experimental TensorFlow eager execution interface for QNodes
* Adds a PyTorch+GPU+QPU tutorial to the documentation
* Documentation now includes links and tutorials including the new [PennyLane-Forest](https://github.com/rigetti/pennylane-forest) plugin.

### Improvements

* Printing a QNode object, via `print(qnode)` or in an interactive terminal, now displays more useful information regarding the QNode,
  including the device it runs on, the number of wires, it's interface, and the quantum function it uses:

  ```python
  >>> print(qnode)
  <QNode: device='default.qubit', func=circuit, wires=2, interface=PyTorch>
  ```

### Contributors

This release contains contributions from:

Josh Izaac and Nathan Killoran.


# Release 0.2.0

### New features since last release

* Added the `Identity` expectation value for both CV and qubit models (#135)
* Added the `templates.py` submodule, containing some commonly used QML models to be used as ansatz in QNodes (#133)
* Added the `qml.Interferometer` CV operation (#152)
* Wires are now supported as free QNode parameters (#151)
* Added ability to update stepsizes of the optimizers (#159)

### Improvements

* Removed use of hardcoded values in the optimizers, made them parameters (see #131 and #132)
* Created the new `PlaceholderExpectation`, to be used when both CV and qubit expval modules contain expectations with the same name
* Provide the plugins a way to view the operation queue _before_ applying operations. This allows for on-the-fly modifications of
  the queue, allowing hardware-based plugins to support the full range of qubit expectation values. (#143)
* QNode return values now support _any_ form of sequence, such as lists, sets, etc. (#144)
* CV analytic gradient calculation is now more robust, allowing for operations which may not themselves be differentiated, but have a
  well defined `_heisenberg_rep` method, and so may succeed operations that are analytically differentiable (#152)

### Bug fixes

* Fixed a bug where the variational classifier example was not batching when learning parity (see #128 and #129)
* Fixed an inconsistency where some initial state operations were documented as accepting complex parameters - all operations
  now accept real values (#146)

### Contributors

This release contains contributions from:

Christian Gogolin, Josh Izaac, Nathan Killoran, and Maria Schuld.


# Release 0.1.0

Initial public release.

### Contributors
This release contains contributions from:

Ville Bergholm, Josh Izaac, Maria Schuld, Christian Gogolin, and Nathan Killoran.<|MERGE_RESOLUTION|>--- conflicted
+++ resolved
@@ -19,16 +19,14 @@
   can now be changed after device creation.
   [#317](https://github.com/XanaduAI/pennylane/pull/317)
 
-### Documentation
-
-<<<<<<< HEAD
-* Added tutorial for QAOA on MaxCut problem
-  []
-=======
-* Unify import shortcuts to be under qml in qnode.py
+* Unified import shortcuts to be under qml in qnode.py
   and test_operation.py
   [#329](https://github.com/XanaduAI/pennylane/pull/329)
->>>>>>> d4b0426a
+
+### Documentation
+
+* Added tutorial for QAOA on MaxCut problem
+  [#328](https://github.com/XanaduAI/pennylane/pull/328)
 
 * Fixed typos in the state preparation tutorial
   [#321](https://github.com/XanaduAI/pennylane/pull/321)
@@ -42,7 +40,7 @@
 
 This release contains contributions from (in alphabetical order):
 
-Johannes Jakob Meyer
+Angus Lowe, Johannes Jakob Meyer
 
 ---
 
