--- conflicted
+++ resolved
@@ -159,11 +159,8 @@
 
 This release contains contributions from (in alphabetical order):
 
-<<<<<<< HEAD
-Tanya Garg, Josh Izaac, Prateek Jain, Johannes Jakob Meyer, Maria Schuld.
-=======
-Thomas Bromley, Josh Izaac, Prateek Jain, Johannes Jakob Meyer, Akash Narayanan, Maria Schuld, Ingrid Strandberg.
->>>>>>> a9a7311f
+Thomas Bromley, Tanya Garg, Josh Izaac, Prateek Jain, Johannes Jakob Meyer, Akash Narayanan,
+Maria Schuld, Ingrid Strandberg.
 
 # Release 0.17.0 (current release)
 
