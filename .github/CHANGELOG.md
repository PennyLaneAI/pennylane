--- conflicted
+++ resolved
@@ -2,11 +2,10 @@
 
 <h3>New features since last release</h3>
 
-<<<<<<< HEAD
 * The `quantum_monte_carlo` transform has been added, allowing an input circuit to be transformed
   into the full quantum Monte Carlo algorithm.
   [(#1316)](https://github.com/PennyLaneAI/pennylane/pull/1316)
-=======
+
 * Adds a decorator `@qml.qfunc_transform` to easily create a transformation
   that modifies the behaviour of a quantum function.
   [(#1315)](https://github.com/PennyLaneAI/pennylane/pull/1315)
@@ -69,7 +68,6 @@
   >>> qml.grad(circuit)(x, transform_weights)
   (array([ 0.00671711, -0.00207359]), array([6.69695008e-02, 3.73694364e-06]))
   ```
->>>>>>> 7bf2d177
 
 * Added validation for noise channel parameters. Invalid noise parameters now
   raise a `ValueError`. [(#1357)](https://github.com/PennyLaneAI/pennylane/pull/1357)
