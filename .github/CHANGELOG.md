--- conflicted
+++ resolved
@@ -78,11 +78,7 @@
 
 This release contains contributions from (in alphabetical order):
 
-<<<<<<< HEAD
-Thomas Bromley, Josh Izaac, Daniel Polatajko, Sankalp Sanand
-=======
 Thomas Bromley, Josh Izaac, Daniel Polatajko, Chase Roberts
->>>>>>> 12c8927f
 
 # Release 0.14.0 (current release)
 
