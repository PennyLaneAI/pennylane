--- conflicted
+++ resolved
@@ -1,6 +1,3 @@
-<<<<<<< HEAD
-# Release 0.15.1 (current release)
-=======
 # Release 0.16.0-dev (development release)
 
 <h3>New features since last release</h3>
@@ -48,7 +45,24 @@
   [(#1222)](https://github.com/PennyLaneAI/pennylane/pull/1222)
 
 <h3>Breaking changes</h3>
->>>>>>> 05e50a96
+
+<h3>Bug fixes</h3>
+
+<h3>Documentation</h3>
+
+* Updated the docstring of `qml.PolyXP` to reference the new location of internal
+  usage. [(#1262)](https://github.com/PennyLaneAI/pennylane/pull/1262)
+
+* Removes occurrences of the deprecated device argument ``analytic`` from the documentation.
+  [(#1261)](https://github.com/PennyLaneAI/pennylane/pull/1261)
+
+<h3>Contributors</h3>
+
+This release contains contributions from (in alphabetical order):
+
+Thomas Bromley, Olivia Di Matteo, Diego Guala, Anthony Hayes, Josh Izaac, Antal Száva
+
+# Release 0.15.1 (current release)
 
 <h3>Bug fixes</h3>
 
@@ -66,7 +80,6 @@
   templates has been fixed.
   [(#1243)](https://github.com/PennyLaneAI/pennylane/pull/1243)
 
-<<<<<<< HEAD
 * Deprecation warning instances in PennyLane have been changed to `UserWarning`,
   to account for recent changes to how Python warnings are filtered in
   [PEP565](https://www.python.org/dev/peps/pep-0565/).
@@ -74,16 +87,6 @@
 
 <h3>Documentation</h3>
 
-=======
-<h3>Documentation</h3>
-
-* Updated the docstring of `qml.PolyXP` to reference the new location of internal
-  usage. [(#1262)](https://github.com/PennyLaneAI/pennylane/pull/1262)
-
-* Removes occurrences of the deprecated device argument ``analytic`` from the documentation.
-  [(#1261)](https://github.com/PennyLaneAI/pennylane/pull/1261)
-
->>>>>>> 05e50a96
 * Updated the order of the parameters to the `GaussianState` operation to match
   the way that the PennyLane-SF plugin uses them.
   [(#1255)](https://github.com/PennyLaneAI/pennylane/pull/1255)
@@ -92,13 +95,9 @@
 
 This release contains contributions from (in alphabetical order):
 
-<<<<<<< HEAD
 Josh Izaac, Maria Schuld, Antal Száva.
-=======
-Thomas Bromley, Olivia Di Matteo, Diego Guala, Anthony Hayes, Josh Izaac, Antal Száva
->>>>>>> 05e50a96
-
-# Release 0.15.0 (current release)
+
+# Release 0.15.0
 
 <h3>New features since last release</h3>
 
