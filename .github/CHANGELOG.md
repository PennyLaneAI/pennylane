--- conflicted
+++ resolved
@@ -2,7 +2,6 @@
 
 <h3>New features since last release</h3>
 
-<<<<<<< HEAD
 - The TensorFlow interface now supports computing second derivatives and Hessians of hybrid quantum models.
   Second derivatives are supported on both hardware and simulators.
   [(#1110)](https://github.com/PennyLaneAI/pennylane/pull/1110) 
@@ -32,7 +31,6 @@
   hessian_diagonals = tape1.gradient(grad, x)
   ```
 
-=======
 * Adds a new transform `qml.ctrl` that adds control wires to subroutines.
   [(#1157)](https://github.com/PennyLaneAI/pennylane/pull/1157)
 
@@ -91,7 +89,6 @@
   In the future, devices will be able to exploit the sparsity of controlled operations to 
   improve simulation performance. 
 
->>>>>>> 5d70e8ba
 * Adds a new optimizer `qml.ShotAdaptiveOptimizer`, a gradient-descent optimizer where
   the shot rate is adaptively calculated using the variances of the parameter-shift gradient.
   [(#1139)](https://github.com/PennyLaneAI/pennylane/pull/1139)
