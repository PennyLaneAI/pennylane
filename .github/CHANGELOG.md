# Release 0.16.0-dev (development release)

<h3>New features since last release</h3>

* Added functionality to compute the sparse matrix representation of a `qml.Hamiltonian` object.
  [(#1394)](https://github.com/PennyLaneAI/pennylane/pull/1394)

  Example:
  
  ```python
  coeffs = [1, -0.45]
  obs = [qml.PauliZ(0) @ qml.PauliZ(1), qml.PauliY(0) @ qml.PauliZ(1)]
  H = qml.Hamiltonian(coeffs, obs)
  H_sparse = sparse_hamiltonian(H)
  ```
 
  The resulting matrix is a sparse matrix in scipy coordinate list (COO) format:

  ```python
  >>> H_sparse
  <4x4 sparse matrix of type '<class 'numpy.complex128'>'
      with 2 stored elements in COOrdinate format>
  ```

  The sparse matrix can be converted to an array as:

  ```python
  >>> H_sparse.toarray()
  array([[ 1.+0.j  ,  0.+0.j  ,  0.+0.45j,  0.+0.j  ],
         [ 0.+0.j  , -1.+0.j  ,  0.+0.j  ,  0.-0.45j],
         [ 0.-0.45j,  0.+0.j  , -1.+0.j  ,  0.+0.j  ],
         [ 0.+0.j  ,  0.+0.45j,  0.+0.j  ,  1.+0.j  ]])
  ```

* The `specs` QNode transform creates a function that produces the specifications for a circuit
  at given arguments and keywords. Specifications can also be viewed after execution of a QNode or
  tape by accessing their `specs` property. 
  [(#1245)](https://github.com/PennyLaneAI/pennylane/pull/1245)

  For example:

  ```python
  dev = qml.device('default.qubit', wires=4)

  @qml.qnode(dev, diff_method='parameter-shift')
  def circuit(x, y):
      qml.RX(x[0], wires=0)
      qml.Toffoli(wires=(0, 1, 2))
      qml.CRY(x[1], wires=(0, 1))
      qml.Rot(x[2], x[3], y, wires=0)
      return qml.expval(qml.PauliZ(0)), qml.expval(qml.PauliX(1))

  x = np.array([0.05, 0.1, 0.2, 0.3], requires_grad=True)
  y = np.array(0.4, requires_grad=False)

  specs_func = qml.specs(circuit)
  info = specs_func(x, y)
  ```

  ```pycon
  >>> info
  {'gate_sizes': defaultdict(int, {1: 2, 3: 1, 2: 1}),
   'gate_types': defaultdict(int, {'RX': 1, 'Toffoli': 1, 'CRY': 1, 'Rot': 1}),
   'num_operations': 4,
   'num_observables': 2,
   'num_diagonalizing_gates': 1,
   'num_used_wires': 3,
   'depth': 4,
   'num_trainable_params': 4,
   'num_parameter_shift_executions': 11,
   'num_device_wires': 4,
   'device_name': 'default.qubit',
   'diff_method': 'parameter-shift'}
  ```

  The tape methods `get_resources` and `get_depth` are superseded by `specs` and will be
  deprecated after one release cycle.

- Math docstrings in class `QubitParamShiftTape` now rendered properly.
  [(#1402)](https://github.com/PennyLaneAI/pennylane/pull/1402)

* Adds the new template `AllSinglesDoubles` to prepare quantum states of molecules
  using the `SingleExcitation` and `DoubleExcitation` operations.
  The new template reduces significantly the number of operations
  and the depth of the quantum circuit with respect to the traditional UCCSD
  unitary.
  [(#1383)](https://github.com/PennyLaneAI/pennylane/pull/1383)

  For example, consider the case of two particles and four qubits.
  First, we define the Hartree-Fock initial state and generate all
  possible single and double excitations.

  ```python
  import pennylane as qml
  from pennylane import numpy as np

  electrons = 2
  qubits = 4

  hf_state = qml.qchem.hf_state(electrons, qubits)
  singles, doubles = qml.qchem.excitations(electrons, qubits)
  ```
  Now we can use the template ``AllSinglesDoubles`` to define the
  quantum circuit,

  ```python
  from pennylane.templates import AllSinglesDoubles

  wires = range(qubits)

  @qml.qnode(dev)
  def circuit(weights, hf_state, singles, doubles):
      AllSinglesDoubles(weights, wires, hf_state, singles, doubles)
      return qml.expval(qml.PauliZ(0))

  params = np.random.normal(0, np.pi, len(singles) + len(doubles))
  circuit(params, hf_state, singles=singles, doubles=doubles)
  ```

* The ``argnum`` keyword argument can now be specified for a QNode to define a
  subset of trainable parameters used to estimate the Jacobian.
  [(#1371)](https://github.com/PennyLaneAI/pennylane/pull/1371)

  For example, consider two trainable parameters and a quantum function:

  ```python
  dev = qml.device("default.qubit", wires=2)

  x = np.array(0.543, requires_grad=True)
  y = np.array(-0.654, requires_grad=True)

  def circuit(x,y):
      qml.RX(x, wires=[0])
      qml.RY(y, wires=[1])
      qml.CNOT(wires=[0, 1])
      return qml.expval(qml.PauliZ(0) @ qml.PauliX(1))
  ```

  When computing the gradient of the QNode, we can specify the trainable
  parameters to consider by passing the ``argnum`` keyword argument:

  ```pycon
  >>> qnode1 = qml.QNode(circuit, dev, diff_method="parameter-shift", argnum=[0,1])
  >>> print(qml.grad(qnode1)(x,y))
  (array(0.31434679), array(0.67949903))
  ```

  Specifying a proper subset of the trainable parameters will estimate the
  Jacobian:

  ```pycon
  >>> qnode2 = qml.QNode(circuit, dev, diff_method="parameter-shift", argnum=[0])
  >>> print(qml.grad(qnode2)(x,y))
  (array(0.31434679), array(0.))
  ```

* The `quantum_monte_carlo` transform has been added, allowing an input circuit to be transformed
  into the full quantum Monte Carlo algorithm.
  [(#1316)](https://github.com/PennyLaneAI/pennylane/pull/1316)

* Adds a decorator `@qml.qfunc_transform` to easily create a transformation
  that modifies the behaviour of a quantum function.
  [(#1315)](https://github.com/PennyLaneAI/pennylane/pull/1315)

  For example, consider the following transform, which scales the parameter of
  all `RX` gates by :math:`x \rightarrow \sin(a) \sqrt{x}`, and the parameters
  of all `RY` gates by :math:`y \rightarrow \cos(a * b) y`:

  ```python
  @qml.qfunc_transform
  def my_transform(tape, a, b):
      for op in tape.operations + tape.measurements:
          if op.name == "RX":
              x = op.parameters[0]
              qml.RX(qml.math.sin(a) * qml.math.sqrt(x), wires=op.wires)
          elif op.name == "RY":
              y = op.parameters[0]
              qml.RX(qml.math.cos(a * b) * y, wires=op.wires)
          else:
              op.queue()
  ```

  We can now apply this transform to any quantum function:

  ```python
  dev = qml.device("default.qubit", wires=2)

  def ansatz(x):
      qml.Hadamard(wires=0)
      qml.RX(x[0], wires=0)
      qml.RY(x[1], wires=1)
      qml.CNOT(wires=[0, 1])

  @qml.qnode(dev)
  def circuit(params, transform_weights):
      qml.RX(0.1, wires=0)

      # apply the transform to the ansatz
      my_transform(*transform_weights)(ansatz)(params)

      return qml.expval(qml.PauliZ(1))
  ```

  We can print this QNode to show that the qfunc transform is taking place:

  ```pycon
  >>> x = np.array([0.5, 0.3], requires_grad=True)
  >>> transform_weights = np.array([0.1, 0.6], requires_grad=True)
  >>> print(qml.draw(circuit)(x, transform_weights))
   0: ──RX(0.1)────H──RX(0.0706)──╭C──┤
   1: ──RX(0.299)─────────────────╰X──┤ ⟨Z⟩
  ```

  Evaluating the QNode, as well as the derivative, with respect to the gate
  parameter *and* the transform weights:

  ```pycon
  >>> circuit(x, transform_weights)
  0.006728293438238053
  >>> qml.grad(circuit)(x, transform_weights)
  (array([ 0.00671711, -0.00207359]), array([6.69695008e-02, 3.73694364e-06]))
  ```

* Added validation for noise channel parameters. Invalid noise parameters now
  raise a `ValueError`. [(#1357)](https://github.com/PennyLaneAI/pennylane/pull/1357)

* PennyLane now has a `fourier` module, which hosts a [growing library
  of methods](https://pennylane.readthedocs.io/en/stable/code/qml_fourier.html)
  that help with investigating the Fourier representation of functions
  implemented by quantum circuits.
  [(#1160)](https://github.com/PennyLaneAI/pennylane/pull/1160)
  [(#1378)](https://github.com/PennyLaneAI/pennylane/pull/1378)

  For example, one can plot distributions over Fourier series coefficients like 
  this one:

  <img src="https://pennylane.readthedocs.io/en/latest/_static/fourier.png" width=70%/>

* It is now possible [(1291)](https://github.com/PennyLaneAI/pennylane/pull/1291)
  to create custom Observables and corresponding devices
  whose return type can be an arbitrary object and QNodes using such Observable
  remain differentiable with qml.grad as long as the class of the returned
  object implements the operations of a field. See tests/tape/test_jacobian_tape.py
  for an example.

* PennyLane now has a ``kernels`` module.
  It provides basic functionalities for working with quantum kernels as well as
  post-processing methods to mitigate sampling errors and device noise:

```python
import pennylane as qml
from pennylane import numpy as np

num_wires = 6
wires = range(num_wires)

dev = qml.device('default.qubit', wires=num_wires)

@qml.qnode(dev)
def kernel_circuit(x1, x2):
    qml.templates.AngleEmbedding(x1, wires=wires)
    qml.adjoint(qml.templates.AngleEmbedding)(x2, wires=wires)
    return qml.probs(wires)

kernel = lambda x1, x2: kernel_circuit(x1, x2)[0]

# "Training feature vectors"
X_train = np.random.random((10, 6))
# Create symmetric square kernel matrix (for training)
K = qml.kernels.square_kernel_matrix(X_train, kernel)
# Add some (symmetric) Gaussian noise to the kernel matrix.
N = np.random.randn(10, 10)
K += (N + N.T) / 2

K1 = qml.kernels.displace_matrix(K)
K2 = qml.kernels.closest_psd_matrix(K)
K3 = qml.kernels.threshold_matrix(K)
K4 = qml.kernels.mitigate_depolarizing_noise(K, num_wires, method='single')
K5 = qml.kernels.mitigate_depolarizing_noise(K, num_wires, method='average')
K6 = qml.kernels.mitigate_depolarizing_noise(K, num_wires, method='split_channel')

# "Testing feature vectors"
X_test = np.random.random((5, 6))
# Compute kernel between test and training data.
K_test = qml.kernels.kernel_matrix(X_train, X_test, kernel)
```

* QNodes now display readable information when in interactive environments or when printed.
  [(#1359)](https://github.com/PennyLaneAI/pennylane/pull/1359).

* Added CPhase operation as an alias for ControlledPhaseShift operation
  [(#1319)](https://github.com/PennyLaneAI/pennylane/pull/1319).

* The `qml.Toffoli` operation now has a decomposition over elementary gates.
  [(#1320)](https://github.com/PennyLaneAI/pennylane/pull/1320)

* Added a new noise channel, `qml.ResetError`.
  [(#1321)](https://github.com/PennyLaneAI/pennylane/pull/1321).

* The `qml.SWAP`  operation now has a decomposition over elementary gates. [(#1329)](https://github.com/PennyLaneAI/pennylane/pull/1329)

* Added functionality for constructing and manipulating the Pauli group
  [(#1181)](https://github.com/PennyLaneAI/pennylane/pull/1181).
  The function `pennylane.grouping.pauli_group` provides a generator to
  easily loop over the group, or construct and store it in its entirety.
  For example, we can construct the 3-qubit Pauli group like so:

  ```pycon
  >>> from pennylane.grouping import pauli_group
  >>> pauli_group_1_qubit = list(pauli_group(1))
  >>> pauli_group_1_qubit
  [Identity(wires=[0]), PauliZ(wires=[0]), PauliX(wires=[0]), PauliY(wires=[0])]
  ```

  We can multiply together its members at the level of Pauli words
  using the `pauli_mult` and `pauli_multi_with_phase` functions.
  This can be done on arbitrarily-labeled wires as well, by defining a wire map.

  ```pycon
  >>> from pennylane.grouping import pauli_group, pauli_mult
  >>> wire_map = {'a' : 0, 'b' : 1, 'c' : 2}
  >>> pg = list(pauli_group(3, wire_map=wire_map))
  >>> pg[3]
  PauliZ(wires=['b']) @ PauliZ(wires=['c'])
  >>> pg[55]
  PauliY(wires=['a']) @ PauliY(wires=['b']) @ PauliZ(wires=['c'])
  >>> pauli_mult(pg[3], pg[55], wire_map=wire_map)
  PauliY(wires=['a']) @ PauliX(wires=['b'])
  ```

  Functions for conversion of Pauli observables to strings (and back),
  are included.

  ```pycon
  >>> from pennylane.grouping import pauli_word_to_string, string_to_pauli_word
  >>> pauli_word_to_string(pg[55], wire_map=wire_map)
  'YYZ'
  >>> string_to_pauli_word('ZXY', wire_map=wire_map)
  PauliZ(wires=['a']) @ PauliX(wires=['b']) @ PauliY(wires=['c'])
  ```

  Calculation of the matrix representation for arbitrary Paulis and wire maps is now
  also supported.

  ```pycon
  >>> from pennylane.grouping import pauli_word_to_matrix
  >>> wire_map = {'a' : 0, 'b' : 1}
  >>> pauli_word = qml.PauliZ('b')  # corresponds to Pauli 'IZ'
  >>> pauli_word_to_matrix(pauli_word, wire_map=wire_map)
  array([[ 1.,  0.,  0.,  0.],
         [ 0., -1.,  0., -0.],
         [ 0.,  0.,  1.,  0.],
         [ 0., -0.,  0., -1.]])
  ```

* Functionality to support solving the maximum-weighted cycle problem has been added to the `qaoa`
  module.
  [(#1207)](https://github.com/PennyLaneAI/pennylane/pull/1207)
  [(#1209)](https://github.com/PennyLaneAI/pennylane/pull/1209)
  [(#1251)](https://github.com/PennyLaneAI/pennylane/pull/1251)
  [(#1213)](https://github.com/PennyLaneAI/pennylane/pull/1213)
  [(#1220)](https://github.com/PennyLaneAI/pennylane/pull/1220)
  [(#1214)](https://github.com/PennyLaneAI/pennylane/pull/1214)
  [(#1283)](https://github.com/PennyLaneAI/pennylane/pull/1283)
  [(#1297)](https://github.com/PennyLaneAI/pennylane/pull/1297)
  [(#1396)](https://github.com/PennyLaneAI/pennylane/pull/1396)
  [(#1403)](https://github.com/PennyLaneAI/pennylane/pull/1403)

  The `max_weight_cycle` function returns the appropriate cost and mixer Hamiltonians:

  ```pycon
  >>> a = np.random.random((3, 3))
  >>> np.fill_diagonal(a, 0)
  >>> g = nx.DiGraph(a)  # create a random directed graph
  >>> cost, mixer, mapping = qml.qaoa.max_weight_cycle(g)
  >>> print(cost)
    (-0.9775906842165344) [Z2]
  + (-0.9027248603361988) [Z3]
  + (-0.8722207409852838) [Z0]
  + (-0.6426184210832898) [Z5]
  + (-0.2832594164291379) [Z1]
  + (-0.0778133996933755) [Z4]
  >>> print(mixer)
    (-0.25) [X0 Y1 Y5]
  + (-0.25) [X1 Y0 Y3]
  + (-0.25) [X2 Y3 Y4]
  + (-0.25) [X3 Y2 Y1]
  + (-0.25) [X4 Y5 Y2]
  + (-0.25) [X5 Y4 Y0]
  + (0.25) [X0 X1 X5]
  + (0.25) [Y0 Y1 X5]
  + (0.25) [Y0 X1 Y5]
  + (0.25) [X1 X0 X3]
  + (0.25) [Y1 Y0 X3]
  + (0.25) [Y1 X0 Y3]
  + (0.25) [X2 X3 X4]
  + (0.25) [Y2 Y3 X4]
  + (0.25) [Y2 X3 Y4]
  + (0.25) [X3 X2 X1]
  + (0.25) [Y3 Y2 X1]
  + (0.25) [Y3 X2 Y1]
  + (0.25) [X4 X5 X2]
  + (0.25) [Y4 Y5 X2]
  + (0.25) [Y4 X5 Y2]
  + (0.25) [X5 X4 X0]
  + (0.25) [Y5 Y4 X0]
  + (0.25) [Y5 X4 Y0]
  >>> mapping
  {0: (0, 1), 1: (0, 2), 2: (1, 0), 3: (1, 2), 4: (2, 0), 5: (2, 1)}
  ```
 Additional functionality can be found in the `qml.qaoa.cycle` module.

* Adds `QubitCarry` and `QubitSum` operations for basic arithmetic.
  [(#1169)](https://github.com/PennyLaneAI/pennylane/pull/1169)

  The following example adds two 1-bit numbers, returning a 2-bit answer:

  ```python
  dev = qml.device('default.qubit', wires = 4)
  a = 0
  b = 1

  @qml.qnode(dev)
  def circuit():
      qml.BasisState(np.array([a, b]), wires=[1, 2])
      qml.QubitCarry(wires=[0, 1, 2, 3])
      qml.CNOT(wires=[1, 2])
      qml.QubitSum(wires=[0, 1, 2])
      return qml.probs(wires=[3, 2])

  probs = circuit()
  bitstrings = tuple(itertools.product([0, 1], repeat = 2))
  indx = np.argwhere(probs == 1).flatten()[0]
  output = bitstrings[indx]
  ```

  ```pycon
  >>> print(output)
  (0, 1)
  ```

* PennyLane NumPy now includes the
  [random module's](https://numpy.org/doc/stable/reference/random/index.html#module-numpy.random)
  `Generator` objects, the recommended way of random number generation. This allows for
  random number generation using a local, rather than global seed.

```python
from pennylane import numpy as np

rng = np.random.default_rng()
random_mat1 = rng.random((3,2))
random_mat2 = rng.standard_normal(3, requires_grad=False)
```

* Ising ZZ gate functionality added.
  [(#1199)](https://github.com/PennyLaneAI/pennylane/pull/1199)

* The ISWAP operation has been added to the `default_qubit` device.
  [(#1298)](https://github.com/PennyLaneAI/pennylane/pull/1298)

* Ising XX gate functionality added. [(#1194)](https://github.com/PennyLaneAI/pennylane/pull/1194)

* Added Projector observable, which is available on all devices inheriting from the `QubitDevice` class.
  [(#1356)](https://github.com/PennyLaneAI/pennylane/pull/1356)

<h3>Improvements</h3>

* The adjoint jacobian differentiation method reuses the state computed on the forward pass.
  This can be turned off to save memory with the Torch and TensorFlow interfaces by passing
  `adjoint_cache=False` during QNode creation.
  [(#1341)](https://github.com/PennyLaneAI/pennylane/pull/1341)

* The `Operator` (and by inheritance, the `Operation` and `Observable` class and their children)
  now have an `id` attribute, which can mark an operator in a circuit, for example to
  identify it on the tape by a tape transform.
  [(#1377)](https://github.com/PennyLaneAI/pennylane/pull/1377)

* Implement special handling for measuring the variance of Projector observables to improve memory usage.
  [(#1368)](https://github.com/PennyLaneAI/pennylane/pull/1368)

* The `benchmark` module was deleted, since it was outdated and is superseded by
  the new separate [benchmark repository](https://github.com/PennyLaneAI/benchmark).
  [(#1343)](https://github.com/PennyLaneAI/pennylane/pull/1343)

*  A decomposition has been added for the `qml.CSWAP` operation.
  [(#1306)](https://github.com/PennyLaneAI/pennylane/issues/1306)

* The `qml.inv()` function is now deprecated with a warning to use the more general `qml.adjoint()`.
  [(#1325)](https://github.com/PennyLaneAI/pennylane/pull/1325)

* The `MultiControlledX` gate now has a decomposition defined. When controlling on three or more wires,
  an ancilla register of worker wires is required to support the decomposition.
  [(#1287)](https://github.com/PennyLaneAI/pennylane/pull/1287)

  ```python
  ctrl_wires = [f"c{i}" for i in range(5)]
  work_wires = [f"w{i}" for i in range(3)]
  target_wires = ["t0"]
  all_wires = ctrl_wires + work_wires + target_wires

  dev = qml.device("default.qubit", wires=all_wires)

  with qml.tape.QuantumTape() as tape:
      qml.MultiControlledX(control_wires=ctrl_wires, wires=target_wires, work_wires=work_wires)
  ```

  ```pycon
  >>> tape = tape.expand(depth=1)
  >>> print(tape.draw(wire_order=Wires(all_wires)))
   c0: ──────────────╭C──────────────────────╭C──────────┤
   c1: ──────────────├C──────────────────────├C──────────┤
   c2: ──────────╭C──│───╭C──────────────╭C──│───╭C──────┤
   c3: ──────╭C──│───│───│───╭C──────╭C──│───│───│───╭C──┤
   c4: ──╭C──│───│───│───│───│───╭C──│───│───│───│───│───┤
   w0: ──│───│───├C──╰X──├C──│───│───│───├C──╰X──├C──│───┤
   w1: ──│───├C──╰X──────╰X──├C──│───├C──╰X──────╰X──├C──┤
   w2: ──├C──╰X──────────────╰X──├C──╰X──────────────╰X──┤
   t0: ──╰X──────────────────────╰X──────────────────────┤
  ```

* The `qml.SingleExcitation` and `qml.DoubleExcitation` operations now
  have decompositions over elementary gates, and their gradient recipes
  have been updated to use the four-term parameter-shift rules.
  [(#1303)](https://github.com/PennyLaneAI/pennylane/pull/1303)

* The `qml.SingleExcitationPlus` and `qml.SingleExcitationMinus` operations now
  have decompositions over elementary gates.
  [(#1278)](https://github.com/PennyLaneAI/pennylane/pull/1278)

* The `Device` class now uses caching when mapping wires.
  [(#1270)](https://github.com/PennyLaneAI/pennylane/pull/1270)

* The `Wires` class now uses caching for computing its `hash`.
  [(#1270)](https://github.com/PennyLaneAI/pennylane/pull/1270)

* Added custom gate application for Toffoli in `default.qubit`.
  [(#1249)](https://github.com/PennyLaneAI/pennylane/pull/1249)

* The device test suite now provides test cases for checking gates by comparing
  expectation values.
  [(#1212)](https://github.com/PennyLaneAI/pennylane/pull/1212)

* PennyLane's test suite is now code-formatted using `black -l 100`.
  [(#1222)](https://github.com/PennyLaneAI/pennylane/pull/1222)

* Adds a `hamiltonian_expand` tape transform. This takes a tape ending in
  `qml.expval(H)`, where `H` is a Hamiltonian, and maps it to a collection
  of tapes which can be executed and passed into a post-processing function yielding
  the expectation value.
  [(#1142)](https://github.com/PennyLaneAI/pennylane/pull/1142)

  Example use:

  ```python
  H = qml.PauliZ(0) + 3 * qml.PauliZ(0) @ qml.PauliX(1)

  with qml.tape.QuantumTape() as tape:
      qml.Hadamard(wires=1)
      return qml.expval(H)

  tapes, fn = qml.transforms.hamiltonian_expand(tape)
  dev = qml.device("default.qubit", wires=3)
  res = dev.batch_execute(tapes)
  ```
  ```pycon
  >>> fn(res)
  4.0
  ```

* PennyLane's `qchem` package and tests are now code-formatted using `black -l 100`.
  [(#1311)](https://github.com/PennyLaneAI/pennylane/pull/1311)

<h3>Breaking changes</h3>

* Removes support for Python 3.6 and begin testing for Python 3.9.
  [(#1228)](https://github.com/XanaduAI/pennylane/pull/1228)

<h3>Bug fixes</h3>

<<<<<<< HEAD
* Fixes bug where error: `expected scalar type float but found double` was raised when using 
  `MottonenStatePreparation`.
  [(#1400)](https://github.com/XanaduAI/pennylane/pull/1400)
=======
* Fixes the differentiability of the operations `IsingXX` and `IsingZZ` for Autograd, Jax and Tensorflow.
[(#1390)](https://github.com/PennyLaneAI/pennylane/pull/1390)

* Fixes a bug where multiple identical Hamiltonian terms will produce a
  different result with ``optimize=True`` using ``ExpvalCost``.
  [(#1405)](https://github.com/XanaduAI/pennylane/pull/1405)
>>>>>>> 53887b51

* Fixes bug where `shots=None` was not reset when changing shots temporarily in a QNode call
  like `circuit(0.1, shots=3)`.
  [(#1392)](https://github.com/XanaduAI/pennylane/pull/1392)

* Fixes floating point errors with `diff_method="finite-diff"` and `order=1` when parameters are `float32`.
[(#1381)](https://github.com/PennyLaneAI/pennylane/pull/1381)

* Fixes a bug where `qml.ctrl` would fail to transform gates that had no
  control defined and no decomposition defined.
  [(#1376)](https://github.com/PennyLaneAI/pennylane/pull/1376)

* Copying the `JacobianTape` now correctly also copies the `jacobian_options` attribute. This fixes a bug
  allowing the JAX interface to support adjoint differentiation.
  [(#1349)](https://github.com/PennyLaneAI/pennylane/pull/1349)

* Fixes drawing QNodes that contain multiple measurements on a single wire.
  [(#1353)](https://github.com/PennyLaneAI/pennylane/pull/1353)

* Fixes drawing QNodes with no operations.
  [(#1354)](https://github.com/PennyLaneAI/pennylane/pull/1354)

* Fixes incorrect wires in the decomposition of the `ControlledPhaseShift` operation.
  [(#1338)](https://github.com/PennyLaneAI/pennylane/pull/1338)

* Fixed tests for the `Permute` operation that used a QNode and hence expanded
  tapes twice instead of once due to QNode tape expansion and an explicit tape
  expansion call.
  [(#1318)](https://github.com/PennyLaneAI/pennylane/pull/1318).

* Prevent Hamiltonians that share wires from being multiplied together.
  [(#1273)](https://github.com/PennyLaneAI/pennylane/pull/1273)

* Fixed a bug where the custom range sequences could not be passed
  to the `StronglyEntanglingLayers` template.
  [(#1332)](https://github.com/PennyLaneAI/pennylane/pull/1332)

* Fixed a bug where `qml.sum()` and `qml.dot()` do not support the JAX interface. [(#1380)](https://github.com/PennyLaneAI/pennylane/pull/1380)

<h3>Documentation</h3>

* Fix typo in the documentation of qml.templates.layers.StronglyEntanglingLayers.

  [(#1367)](https://github.com/PennyLaneAI/pennylane/pull/1367)

* Fixed typo on TensorFlow interface documentation [(#1312)](https://github.com/PennyLaneAI/pennylane/pull/1312)

* Fixed typos in the mathematical expressions in documentation of `qml.DoubleExcitation`.
  [(#1278)](https://github.com/PennyLaneAI/pennylane/pull/1278)

* Remove unsupported `None` option from the `qml.QNode` docstrings.
  [(#1271)](https://github.com/PennyLaneAI/pennylane/pull/1271)

* Updated the docstring of `qml.PolyXP` to reference the new location of internal
  usage. [(#1262)](https://github.com/PennyLaneAI/pennylane/pull/1262)

* Removes occurrences of the deprecated device argument ``analytic`` from the documentation.
  [(#1261)](https://github.com/PennyLaneAI/pennylane/pull/1261)

* Updated PyTorch and TensorFlow interface introductions.
  [(#1333)](https://github.com/PennyLaneAI/pennylane/pull/1333)

<h3>Contributors</h3>

This release contains contributions from (in alphabetical order):

Marius Aglitoiu, Vishnu Ajith, Thomas Bromley, Jack Ceroni, Alaric Cheng, Miruna Daian, Olivia Di Matteo,

Tanya Garg, Christian Gogolin, Diego Guala, Anthony Hayes, Ryan Hill, Josh Izaac, Pavan Jayasinha, Nathan Killoran, 
Christina Lee, Ryan Levy, Johannes Jakob Meyer, Romain Moyard, Nahum Sá, Maria Schuld, Brian Shi, Antal Száva,
David Wierichs, Vincent Wong, Alberto Maldonado, Ashish Panigrahi.


# Release 0.15.1 (current release)

<h3>Bug fixes</h3>

* Fixes two bugs in the parameter-shift Hessian.
  [(#1260)](https://github.com/PennyLaneAI/pennylane/pull/1260)

  - Fixes a bug where having an unused parameter in the Autograd interface
    would result in an indexing error during backpropagation.

  - The parameter-shift Hessian only supports the two-term parameter-shift
    rule currently, so raises an error if asked to differentiate
    any unsupported gates (such as the controlled rotation gates).

* A bug which resulted in `qml.adjoint()` and `qml.inv()` failing to work with
  templates has been fixed.
  [(#1243)](https://github.com/PennyLaneAI/pennylane/pull/1243)

* Deprecation warning instances in PennyLane have been changed to `UserWarning`,
  to account for recent changes to how Python warnings are filtered in
  [PEP565](https://www.python.org/dev/peps/pep-0565/).
  [(#1211)](https://github.com/PennyLaneAI/pennylane/pull/1211)

<h3>Documentation</h3>

* Updated the order of the parameters to the `GaussianState` operation to match
  the way that the PennyLane-SF plugin uses them.
  [(#1255)](https://github.com/PennyLaneAI/pennylane/pull/1255)

<h3>Contributors</h3>

This release contains contributions from (in alphabetical order):

Thomas Bromley, Olivia Di Matteo, Diego Guala, Anthony Hayes, Ryan Hill,
Josh Izaac, Christina Lee, Maria Schuld, Antal Száva.

# Release 0.15.0

<h3>New features since last release</h3>

<h4>Better and more flexible shot control</h4>

* Adds a new optimizer `qml.ShotAdaptiveOptimizer`, a gradient-descent optimizer where
  the shot rate is adaptively calculated using the variances of the parameter-shift gradient.
  [(#1139)](https://github.com/PennyLaneAI/pennylane/pull/1139)

  By keeping a running average of the parameter-shift gradient and the *variance* of the
  parameter-shift gradient, this optimizer frugally distributes a shot budget across the partial
  derivatives of each parameter.

  In addition, if computing the expectation value of a Hamiltonian, weighted random sampling can be
  used to further distribute the shot budget across the local terms from which the Hamiltonian is
  constructed.

  This optimizer is based on both the [iCANS1](https://quantum-journal.org/papers/q-2020-05-11-263)
  and [Rosalin](https://arxiv.org/abs/2004.06252) shot-adaptive optimizers.

  Once constructed, the cost function can be passed directly to the optimizer's `step` method.  The
  attribute `opt.total_shots_used` can be used to track the number of shots per iteration.

  ```pycon
  >>> coeffs = [2, 4, -1, 5, 2]
  >>> obs = [
  ...   qml.PauliX(1),
  ...   qml.PauliZ(1),
  ...   qml.PauliX(0) @ qml.PauliX(1),
  ...   qml.PauliY(0) @ qml.PauliY(1),
  ...   qml.PauliZ(0) @ qml.PauliZ(1)
  ... ]
  >>> H = qml.Hamiltonian(coeffs, obs)
  >>> dev = qml.device("default.qubit", wires=2, shots=100)
  >>> cost = qml.ExpvalCost(qml.templates.StronglyEntanglingLayers, H, dev)
  >>> params = qml.init.strong_ent_layers_uniform(n_layers=2, n_wires=2)
  >>> opt = qml.ShotAdaptiveOptimizer(min_shots=10)
  >>> for i in range(5):
  ...    params = opt.step(cost, params)
  ...    print(f"Step {i}: cost = {cost(params):.2f}, shots_used = {opt.total_shots_used}")
  Step 0: cost = -5.68, shots_used = 240
  Step 1: cost = -2.98, shots_used = 336
  Step 2: cost = -4.97, shots_used = 624
  Step 3: cost = -5.53, shots_used = 1054
  Step 4: cost = -6.50, shots_used = 1798
  ```

* Batches of shots can now be specified as a list, allowing measurement statistics
  to be course-grained with a single QNode evaluation.
  [(#1103)](https://github.com/PennyLaneAI/pennylane/pull/1103)

  ```pycon
  >>> shots_list = [5, 10, 1000]
  >>> dev = qml.device("default.qubit", wires=2, shots=shots_list)
  ```

  When QNodes are executed on this device, a single execution of 1015 shots will be submitted.
  However, three sets of measurement statistics will be returned; using the first 5 shots,
  second set of 10 shots, and final 1000 shots, separately.

  For example, executing a circuit with two outputs will lead to a result of shape `(3, 2)`:

  ```pycon
  >>> @qml.qnode(dev)
  ... def circuit(x):
  ...     qml.RX(x, wires=0)
  ...     qml.CNOT(wires=[0, 1])
  ...     return qml.expval(qml.PauliZ(0) @ qml.PauliX(1)), qml.expval(qml.PauliZ(0))
  >>> circuit(0.5)
  [[0.33333333 1.        ]
   [0.2        1.        ]
   [0.012      0.868     ]]
  ```

  This output remains fully differentiable.

- The number of shots can now be specified on a per-call basis when evaluating a QNode.
  [(#1075)](https://github.com/PennyLaneAI/pennylane/pull/1075).

  For this, the qnode should be called with an additional `shots` keyword argument:

  ```pycon
  >>> dev = qml.device('default.qubit', wires=1, shots=10) # default is 10
  >>> @qml.qnode(dev)
  ... def circuit(a):
  ...     qml.RX(a, wires=0)
  ...     return qml.sample(qml.PauliZ(wires=0))
  >>> circuit(0.8)
  [ 1  1  1 -1 -1  1  1  1  1  1]
  >>> circuit(0.8, shots=3)
  [ 1  1  1]
  >>> circuit(0.8)
  [ 1  1  1 -1 -1  1  1  1  1  1]
  ```

<h4>New differentiable quantum transforms</h4>

A new module is available,
[qml.transforms](https://pennylane.rtfd.io/en/stable/code/qml_transforms.html),
which contains *differentiable quantum transforms*. These are functions that act
on QNodes, quantum functions, devices, and tapes, transforming them while remaining
fully differentiable.

* A new adjoint transform has been added.
  [(#1111)](https://github.com/PennyLaneAI/pennylane/pull/1111)
  [(#1135)](https://github.com/PennyLaneAI/pennylane/pull/1135)

  This new method allows users to apply the adjoint of an arbitrary sequence of operations.

  ```python
  def subroutine(wire):
      qml.RX(0.123, wires=wire)
      qml.RY(0.456, wires=wire)

  dev = qml.device('default.qubit', wires=1)
  @qml.qnode(dev)
  def circuit():
      subroutine(0)
      qml.adjoint(subroutine)(0)
      return qml.expval(qml.PauliZ(0))
  ```

  This creates the following circuit:

  ```pycon
  >>> print(qml.draw(circuit)())
  0: --RX(0.123)--RY(0.456)--RY(-0.456)--RX(-0.123)--| <Z>
  ```

  Directly applying to a gate also works as expected.

  ```python
  qml.adjoint(qml.RX)(0.123, wires=0) # applies RX(-0.123)
  ```

* A new transform `qml.ctrl` is now available that adds control wires to subroutines.
  [(#1157)](https://github.com/PennyLaneAI/pennylane/pull/1157)

  ```python
  def my_ansatz(params):
     qml.RX(params[0], wires=0)
     qml.RZ(params[1], wires=1)

  # Create a new operation that applies `my_ansatz`
  # controlled by the "2" wire.
  my_ansatz2 = qml.ctrl(my_ansatz, control=2)

  @qml.qnode(dev)
  def circuit(params):
      my_ansatz2(params)
      return qml.state()
  ```

  This is equivalent to:

  ```python
  @qml.qnode(...)
  def circuit(params):
      qml.CRX(params[0], wires=[2, 0])
      qml.CRZ(params[1], wires=[2, 1])
      return qml.state()
  ```

* The `qml.transforms.classical_jacobian` transform has been added.
  [(#1186)](https://github.com/PennyLaneAI/pennylane/pull/1186)

  This transform returns a function to extract the Jacobian matrix of the classical part of a
  QNode, allowing the classical dependence between the QNode arguments and the quantum gate
  arguments to be extracted.

  For example, given the following QNode:

  ```pycon
  >>> @qml.qnode(dev)
  ... def circuit(weights):
  ...     qml.RX(weights[0], wires=0)
  ...     qml.RY(weights[0], wires=1)
  ...     qml.RZ(weights[2] ** 2, wires=1)
  ...     return qml.expval(qml.PauliZ(0))
  ```

  We can use this transform to extract the relationship
  :math:`f: \mathbb{R}^n \rightarrow\mathbb{R}^m` between the input QNode
  arguments :math:`w` and the gate arguments :math:`g`, for
  a given value of the QNode arguments:

  ```pycon
  >>> cjac_fn = qml.transforms.classical_jacobian(circuit)
  >>> weights = np.array([1., 1., 1.], requires_grad=True)
  >>> cjac = cjac_fn(weights)
  >>> print(cjac)
  [[1. 0. 0.]
   [1. 0. 0.]
   [0. 0. 2.]]
  ```

  The returned Jacobian has rows corresponding to gate arguments, and columns corresponding to
  QNode arguments; that is, :math:`J_{ij} = \frac{\partial}{\partial g_i} f(w_j)`.

<h4>More operations and templates</h4>

* Added the `SingleExcitation` two-qubit operation, which is useful for quantum
  chemistry applications.
  [(#1121)](https://github.com/PennyLaneAI/pennylane/pull/1121)

  It can be used to perform an SO(2) rotation in the subspace
  spanned by the states :math:`|01\rangle` and :math:`|10\rangle`.
  For example, the following circuit performs the transformation
  :math:`|10\rangle \rightarrow \cos(\phi/2)|10\rangle - \sin(\phi/2)|01\rangle`:

  ```python
  dev = qml.device('default.qubit', wires=2)

  @qml.qnode(dev)
  def circuit(phi):
      qml.PauliX(wires=0)
      qml.SingleExcitation(phi, wires=[0, 1])
  ```

  The `SingleExcitation` operation supports analytic gradients on hardware
  using only four expectation value calculations, following results from
  [Kottmann et al.](https://arxiv.org/abs/2011.05938)

* Added the `DoubleExcitation` four-qubit operation, which is useful for quantum
  chemistry applications.
  [(#1123)](https://github.com/PennyLaneAI/pennylane/pull/1123)

  It can be used to perform an SO(2) rotation in the subspace
  spanned by the states :math:`|1100\rangle` and :math:`|0011\rangle`.
  For example, the following circuit performs the transformation
  :math:`|1100\rangle\rightarrow \cos(\phi/2)|1100\rangle - \sin(\phi/2)|0011\rangle`:

  ```python
  dev = qml.device('default.qubit', wires=2)

  @qml.qnode(dev)
  def circuit(phi):
      qml.PauliX(wires=0)
      qml.PauliX(wires=1)
      qml.DoubleExcitation(phi, wires=[0, 1, 2, 3])
  ```

  The `DoubleExcitation` operation supports analytic gradients on hardware using only
  four expectation value calculations, following results from
  [Kottmann et al.](https://arxiv.org/abs/2011.05938).

* Added the `QuantumMonteCarlo` template for performing quantum Monte Carlo estimation of an
  expectation value on simulator.
  [(#1130)](https://github.com/PennyLaneAI/pennylane/pull/1130)

  The following example shows how the expectation value of sine squared over a standard normal
  distribution can be approximated:

  ```python
  from scipy.stats import norm

  m = 5
  M = 2 ** m
  n = 10
  N = 2 ** n
  target_wires = range(m + 1)
  estimation_wires = range(m + 1, n + m + 1)

  xmax = np.pi  # bound to region [-pi, pi]
  xs = np.linspace(-xmax, xmax, M)

  probs = np.array([norm().pdf(x) for x in xs])
  probs /= np.sum(probs)

  func = lambda i: np.sin(xs[i]) ** 2

  dev = qml.device("default.qubit", wires=(n + m + 1))

  @qml.qnode(dev)
  def circuit():
      qml.templates.QuantumMonteCarlo(
          probs,
          func,
          target_wires=target_wires,
          estimation_wires=estimation_wires,
      )
      return qml.probs(estimation_wires)

  phase_estimated = np.argmax(circuit()[:int(N / 2)]) / N
  expectation_estimated = (1 - np.cos(np.pi * phase_estimated)) / 2
  ```

* Added the `QuantumPhaseEstimation` template for performing quantum phase estimation for an input
  unitary matrix.
  [(#1095)](https://github.com/PennyLaneAI/pennylane/pull/1095)

  Consider the matrix corresponding to a rotation from an `RX` gate:

  ```pycon
  >>> phase = 5
  >>> target_wires = [0]
  >>> unitary = qml.RX(phase, wires=0).matrix
  ```

  The ``phase`` parameter can be estimated using ``QuantumPhaseEstimation``. For example, using five
  phase-estimation qubits:

  ```python
  n_estimation_wires = 5
  estimation_wires = range(1, n_estimation_wires + 1)

  dev = qml.device("default.qubit", wires=n_estimation_wires + 1)

  @qml.qnode(dev)
  def circuit():
      # Start in the |+> eigenstate of the unitary
      qml.Hadamard(wires=target_wires)

      QuantumPhaseEstimation(
          unitary,
          target_wires=target_wires,
          estimation_wires=estimation_wires,
      )

      return qml.probs(estimation_wires)

  phase_estimated = np.argmax(circuit()) / 2 ** n_estimation_wires

  # Need to rescale phase due to convention of RX gate
  phase_estimated = 4 * np.pi * (1 - phase)
  ```

- Added the `ControlledPhaseShift` gate as well as the `QFT` operation for applying quantum Fourier
  transforms.
  [(#1064)](https://github.com/PennyLaneAI/pennylane/pull/1064)

  ```python
  @qml.qnode(dev)
  def circuit_qft(basis_state):
      qml.BasisState(basis_state, wires=range(3))
      qml.QFT(wires=range(3))
      return qml.state()
  ```

- Added the `ControlledQubitUnitary` operation. This
  enables implementation of multi-qubit gates with a variable number of
  control qubits. It is also possible to specify a different state for the
  control qubits using the `control_values` argument (also known as a
  mixed-polarity multi-controlled operation).
  [(#1069)](https://github.com/PennyLaneAI/pennylane/pull/1069)
  [(#1104)](https://github.com/PennyLaneAI/pennylane/pull/1104)

  For example, we can  create a multi-controlled T gate using:

  ```python
  T = qml.T._matrix()
  qml.ControlledQubitUnitary(T, control_wires=[0, 1, 3], wires=2, control_values="110")
  ```

  Here, the T gate will be applied to wire `2` if control wires `0` and `1` are in
  state `1`, and control wire `3` is in state `0`. If no value is passed to
  `control_values`, the gate will be applied if all control wires are in
  the `1` state.

- Added `MultiControlledX` for multi-controlled `NOT` gates.
  This is a special case of `ControlledQubitUnitary` that applies a
  Pauli X gate conditioned on the state of an arbitrary number of
  control qubits.
  [(#1104)](https://github.com/PennyLaneAI/pennylane/pull/1104)

<h4>Support for higher-order derivatives on hardware</h4>

* Computing second derivatives and Hessians of QNodes is now supported with
  the parameter-shift differentiation method, on all machine learning interfaces.
  [(#1130)](https://github.com/PennyLaneAI/pennylane/pull/1130)
  [(#1129)](https://github.com/PennyLaneAI/pennylane/pull/1129)
  [(#1110)](https://github.com/PennyLaneAI/pennylane/pull/1110)

  Hessians are computed using the parameter-shift rule, and can be
  evaluated on both hardware and simulator devices.

  ```python
  dev = qml.device('default.qubit', wires=1)

  @qml.qnode(dev, diff_method="parameter-shift")
  def circuit(p):
      qml.RY(p[0], wires=0)
      qml.RX(p[1], wires=0)
      return qml.expval(qml.PauliZ(0))

  x = np.array([1.0, 2.0], requires_grad=True)
  ```

  ```python
  >>> hessian_fn = qml.jacobian(qml.grad(circuit))
  >>> hessian_fn(x)
  [[0.2248451 0.7651474]
   [0.7651474 0.2248451]]
  ```

* Added the function `finite_diff()` to compute finite-difference
  approximations to the gradient and the second-order derivatives of
  arbitrary callable functions.
  [(#1090)](https://github.com/PennyLaneAI/pennylane/pull/1090)

  This is useful to compute the derivative of parametrized
  `pennylane.Hamiltonian` observables with respect to their parameters.

  For example, in quantum chemistry simulations it can be used to evaluate
  the derivatives of the electronic Hamiltonian with respect to the nuclear
  coordinates:

  ```pycon
  >>> def H(x):
  ...    return qml.qchem.molecular_hamiltonian(['H', 'H'], x)[0]
  >>> x = np.array([0., 0., -0.66140414, 0., 0., 0.66140414])
  >>> grad_fn = qml.finite_diff(H, N=1)
  >>> grad = grad_fn(x)
  >>> deriv2_fn = qml.finite_diff(H, N=2, idx=[0, 1])
  >>> deriv2_fn(x)
  ```

* The JAX interface now supports all devices, including hardware devices,
  via the parameter-shift differentiation method.
  [(#1076)](https://github.com/PennyLaneAI/pennylane/pull/1076)

  For example, using the JAX interface with Cirq:

  ```python
  dev = qml.device('cirq.simulator', wires=1)
  @qml.qnode(dev, interface="jax", diff_method="parameter-shift")
  def circuit(x):
      qml.RX(x[1], wires=0)
      qml.Rot(x[0], x[1], x[2], wires=0)
      return qml.expval(qml.PauliZ(0))
  weights = jnp.array([0.2, 0.5, 0.1])
  print(circuit(weights))
  ```

  Currently, when used with the parameter-shift differentiation method,
  only a single returned expectation value or variance is supported.
  Multiple expectations/variances, as well as probability and state returns,
  are not currently allowed.

<h3>Improvements</h3>

  ```python
  dev = qml.device("default.qubit", wires=2)

  inputstate = [np.sqrt(0.2), np.sqrt(0.3), np.sqrt(0.4), np.sqrt(0.1)]

  @qml.qnode(dev)
  def circuit():
      mottonen.MottonenStatePreparation(inputstate,wires=[0, 1])
      return qml.expval(qml.PauliZ(0))
  ```

  Previously returned:

  ```pycon
  >>> print(qml.draw(circuit)())
  0: ──RY(1.57)──╭C─────────────╭C──╭C──╭C──┤ ⟨Z⟩
  1: ──RY(1.35)──╰X──RY(0.422)──╰X──╰X──╰X──┤
  ```

  In this release, it now returns:

  ```pycon
  >>> print(qml.draw(circuit)())
  0: ──RY(1.57)──╭C─────────────╭C──┤ ⟨Z⟩
  1: ──RY(1.35)──╰X──RY(0.422)──╰X──┤
  ```

- The templates are now classes inheriting
  from `Operation`, and define the ansatz in their `expand()` method. This
  change does not affect the user interface.
  [(#1138)](https://github.com/PennyLaneAI/pennylane/pull/1138)
  [(#1156)](https://github.com/PennyLaneAI/pennylane/pull/1156)
  [(#1163)](https://github.com/PennyLaneAI/pennylane/pull/1163)
  [(#1192)](https://github.com/PennyLaneAI/pennylane/pull/1192)

  For convenience, some templates have a new method that returns the expected
  shape of the trainable parameter tensor, which can be used to create
  random tensors.

  ```python
  shape = qml.templates.BasicEntanglerLayers.shape(n_layers=2, n_wires=4)
  weights = np.random.random(shape)
  qml.templates.BasicEntanglerLayers(weights, wires=range(4))
  ```

- `QubitUnitary` now validates to ensure the input matrix is two dimensional.
  [(#1128)](https://github.com/PennyLaneAI/pennylane/pull/1128)

* Most layers in Pytorch or Keras accept arbitrary dimension inputs, where each dimension barring
  the last (in the case where the actual weight function of the layer operates on one-dimensional
  vectors) is broadcast over. This is now also supported by KerasLayer and TorchLayer.
  [(#1062)](https://github.com/PennyLaneAI/pennylane/pull/1062).

  Example use:

  ```python
  dev = qml.device("default.qubit", wires=4)
  x = tf.ones((5, 4, 4))

  @qml.qnode(dev)
  def layer(weights, inputs):
      qml.templates.AngleEmbedding(inputs, wires=range(4))
      qml.templates.StronglyEntanglingLayers(weights, wires=range(4))
      return [qml.expval(qml.PauliZ(i)) for i in range(4)]

  qlayer = qml.qnn.KerasLayer(layer, {"weights": (4, 4, 3)}, output_dim=4)
  out = qlayer(x)
  ```

  The output tensor has the following shape:
  ```pycon
  >>> out.shape
  (5, 4, 4)
  ```

* If only one argument to the function `qml.grad` has the `requires_grad` attribute
  set to True, then the returned gradient will be a NumPy array, rather than a
  tuple of length 1.
  [(#1067)](https://github.com/PennyLaneAI/pennylane/pull/1067)
  [(#1081)](https://github.com/PennyLaneAI/pennylane/pull/1081)

* An improvement has been made to how `QubitDevice` generates and post-processess samples,
  allowing QNode measurement statistics to work on devices with more than 32 qubits.
  [(#1088)](https://github.com/PennyLaneAI/pennylane/pull/1088)

* Due to the addition of `density_matrix()` as a return type from a QNode, tuples are now supported
  by the `output_dim` parameter in `qnn.KerasLayer`.
  [(#1070)](https://github.com/PennyLaneAI/pennylane/pull/1070)

* Two new utility methods are provided for working with quantum tapes.
  [(#1175)](https://github.com/PennyLaneAI/pennylane/pull/1175)

  - `qml.tape.get_active_tape()` gets the currently recording tape.

  - `tape.stop_recording()` is a context manager that temporarily
    stops the currently recording tape from recording additional
    tapes or quantum operations.

  For example:

  ```pycon
  >>> with qml.tape.QuantumTape():
  ...     qml.RX(0, wires=0)
  ...     current_tape = qml.tape.get_active_tape()
  ...     with current_tape.stop_recording():
  ...         qml.RY(1.0, wires=1)
  ...     qml.RZ(2, wires=1)
  >>> current_tape.operations
  [RX(0, wires=[0]), RZ(2, wires=[1])]
  ```

* When printing `qml.Hamiltonian` objects, the terms are sorted by number of wires followed by coefficients.
  [(#981)](https://github.com/PennyLaneAI/pennylane/pull/981)

* Adds `qml.math.conj` to the PennyLane math module.
  [(#1143)](https://github.com/PennyLaneAI/pennylane/pull/1143)

  This new method will do elementwise conjugation to the given tensor-like object,
  correctly dispatching to the required tensor-manipulation framework
  to preserve differentiability.

  ```python
  >>> a = np.array([1.0 + 2.0j])
  >>> qml.math.conj(a)
  array([1.0 - 2.0j])
  ```

* The four-term parameter-shift rule, as used by the controlled rotation operations,
  has been updated to use coefficients that minimize the variance as per
  https://arxiv.org/abs/2104.05695.
  [(#1206)](https://github.com/PennyLaneAI/pennylane/pull/1206)

* A new transform `qml.transforms.invisible` has been added, to make it easier
  to transform QNodes.
  [(#1175)](https://github.com/PennyLaneAI/pennylane/pull/1175)

<h3>Breaking changes</h3>

* Devices do not have an `analytic` argument or attribute anymore.
  Instead, `shots` is the source of truth for whether a simulator
  estimates return values from a finite number of shots, or whether
  it returns analytic results (`shots=None`).
  [(#1079)](https://github.com/PennyLaneAI/pennylane/pull/1079)
  [(#1196)](https://github.com/PennyLaneAI/pennylane/pull/1196)

  ```python
  dev_analytic = qml.device('default.qubit', wires=1, shots=None)
  dev_finite_shots = qml.device('default.qubit', wires=1, shots=1000)

  def circuit():
      qml.Hadamard(wires=0)
      return qml.expval(qml.PauliZ(wires=0))

  circuit_analytic = qml.QNode(circuit, dev_analytic)
  circuit_finite_shots = qml.QNode(circuit, dev_finite_shots)
  ```

  Devices with `shots=None` return deterministic, exact results:

  ```pycon
  >>> circuit_analytic()
  0.0
  >>> circuit_analytic()
  0.0
  ```
  Devices with `shots > 0` return stochastic results estimated from
  samples in each run:

  ```pycon
  >>> circuit_finite_shots()
  -0.062
  >>> circuit_finite_shots()
  0.034
  ```

  The `qml.sample()` measurement can only be used on devices on which the number
  of shots is set explicitly.

* If creating a QNode from a quantum function with an argument named `shots`,
  a `UserWarning` is raised, warning the user that this is a reserved
  argument to change the number of shots on a per-call basis.
  [(#1075)](https://github.com/PennyLaneAI/pennylane/pull/1075)

* For devices inheriting from `QubitDevice`, the methods `expval`, `var`, `sample`
  accept two new keyword arguments --- `shot_range` and `bin_size`.
  [(#1103)](https://github.com/PennyLaneAI/pennylane/pull/1103)

  These new arguments allow for the statistics to be performed on only a subset of device samples.
  This finer level of control is accessible from the main UI by instantiating a device with a batch
  of shots.

  For example, consider the following device:

  ```pycon
  >>> dev = qml.device("my_device", shots=[5, (10, 3), 100])
  ```

  This device will execute QNodes using 135 shots, however
  measurement statistics will be **course grained** across these 135
  shots:

  * All measurement statistics will first be computed using the
    first 5 shots --- that is, `shots_range=[0, 5]`, `bin_size=5`.

  * Next, the tuple `(10, 3)` indicates 10 shots, repeated 3 times. This will use
    `shot_range=[5, 35]`, performing the expectation value in bins of size 10
    (`bin_size=10`).

  * Finally, we repeat the measurement statistics for the final 100 shots,
    `shot_range=[35, 135]`, `bin_size=100`.


* The old PennyLane core has been removed, including the following modules:
  [(#1100)](https://github.com/PennyLaneAI/pennylane/pull/1100)

  - `pennylane.variables`
  - `pennylane.qnodes`

  As part of this change, the location of the new core within the Python
  module has been moved:

  - Moves `pennylane.tape.interfaces` → `pennylane.interfaces`
  - Merges `pennylane.CircuitGraph` and `pennylane.TapeCircuitGraph`  → `pennylane.CircuitGraph`
  - Merges `pennylane.OperationRecorder` and `pennylane.TapeOperationRecorder`  →
  - `pennylane.tape.operation_recorder`
  - Merges `pennylane.measure` and `pennylane.tape.measure` → `pennylane.measure`
  - Merges `pennylane.operation` and `pennylane.tape.operation` → `pennylane.operation`
  - Merges `pennylane._queuing` and `pennylane.tape.queuing` → `pennylane.queuing`

  This has no affect on import location.

  In addition,

  - All tape-mode functions have been removed (`qml.enable_tape()`, `qml.tape_mode_active()`),
  - All tape fixtures have been deleted,
  - Tests specifically for non-tape mode have been deleted.

* The device test suite no longer accepts the `analytic` keyword.
  [(#1216)](https://github.com/PennyLaneAI/pennylane/pull/1216)

<h3>Bug fixes</h3>

* Fixes a bug where using the circuit drawer with a `ControlledQubitUnitary`
  operation raised an error.
  [(#1174)](https://github.com/PennyLaneAI/pennylane/pull/1174)

* Fixes a bug and a test where the ``QuantumTape.is_sampled`` attribute was not
  being updated.
  [(#1126)](https://github.com/PennyLaneAI/pennylane/pull/1126)

* Fixes a bug where `BasisEmbedding` would not accept inputs whose bits are all ones
  or all zeros.
  [(#1114)](https://github.com/PennyLaneAI/pennylane/pull/1114)

* The `ExpvalCost` class raises an error if instantiated
  with non-expectation measurement statistics.
  [(#1106)](https://github.com/PennyLaneAI/pennylane/pull/1106)

* Fixes a bug where decompositions would reset the differentiation method
  of a QNode.
  [(#1117)](https://github.com/PennyLaneAI/pennylane/pull/1117)

* Fixes a bug where the second-order CV parameter-shift rule would error
  if attempting to compute the gradient of a QNode with more than one
  second-order observable.
  [(#1197)](https://github.com/PennyLaneAI/pennylane/pull/1197)

* Fixes a bug where repeated Torch interface applications after expansion caused an error.
  [(#1223)](https://github.com/PennyLaneAI/pennylane/pull/1223)

* Sampling works correctly with batches of shots specified as a list.
  [(#1232)](https://github.com/PennyLaneAI/pennylane/pull/1232)

<h3>Documentation</h3>

- Updated the diagram used in the Architectural overview page of the
  Development guide such that it doesn't mention Variables.
  [(#1235)](https://github.com/PennyLaneAI/pennylane/pull/1235)

- Typos addressed in templates documentation.
  [(#1094)](https://github.com/PennyLaneAI/pennylane/pull/1094)

- Upgraded the documentation to use Sphinx 3.5.3 and the new m2r2 package.
  [(#1186)](https://github.com/PennyLaneAI/pennylane/pull/1186)

- Added `flaky` as dependency for running tests in the documentation.
  [(#1113)](https://github.com/PennyLaneAI/pennylane/pull/1113)

<h3>Contributors</h3>

This release contains contributions from (in alphabetical order):

Shahnawaz Ahmed, Juan Miguel Arrazola, Thomas Bromley, Olivia Di Matteo, Alain Delgado Gran, Kyle
Godbey, Diego Guala, Theodor Isacsson, Josh Izaac, Soran Jahangiri, Nathan Killoran, Christina Lee,
Daniel Polatajko, Chase Roberts, Sankalp Sanand, Pritish Sehzpaul, Maria Schuld, Antal Száva, David Wierichs.


# Release 0.14.1

<h3>Bug fixes</h3>

* Fixes a testing bug where tests that required JAX would fail if JAX was not installed.
  The tests will now instead be skipped if JAX can not be imported.
  [(#1066)](https://github.com/PennyLaneAI/pennylane/pull/1066)

* Fixes a bug where inverse operations could not be differentiated
  using backpropagation on `default.qubit`.
  [(#1072)](https://github.com/PennyLaneAI/pennylane/pull/1072)

* The QNode has a new keyword argument, `max_expansion`, that determines the maximum number of times
  the internal circuit should be expanded when executed on a device. In addition, the default number
  of max expansions has been increased from 2 to 10, allowing devices that require more than two
  operator decompositions to be supported.
  [(#1074)](https://github.com/PennyLaneAI/pennylane/pull/1074)

* Fixes a bug where `Hamiltonian` objects created with non-list arguments raised an error for
  arithmetic operations. [(#1082)](https://github.com/PennyLaneAI/pennylane/pull/1082)

* Fixes a bug where `Hamiltonian` objects with no coefficients or operations would return a faulty
  result when used with `ExpvalCost`. [(#1082)](https://github.com/PennyLaneAI/pennylane/pull/1082)

<h3>Documentation</h3>

* Updates mentions of `generate_hamiltonian` to `molecular_hamiltonian` in the
  docstrings of the `ExpvalCost` and `Hamiltonian` classes.
  [(#1077)](https://github.com/PennyLaneAI/pennylane/pull/1077)

<h3>Contributors</h3>

This release contains contributions from (in alphabetical order):

Thomas Bromley, Josh Izaac, Antal Száva.



# Release 0.14.0

<h3>New features since last release</h3>

<h4>Perform quantum machine learning with JAX</h4>

* QNodes created with `default.qubit` now support a JAX interface, allowing JAX to be used
  to create, differentiate, and optimize hybrid quantum-classical models.
  [(#947)](https://github.com/PennyLaneAI/pennylane/pull/947)

  This is supported internally via a new `default.qubit.jax` device. This device runs end to end in
  JAX, meaning that it supports all of the awesome JAX transformations (`jax.vmap`, `jax.jit`,
  `jax.hessian`, etc).

  Here is an example of how to use the new JAX interface:

  ```python
  dev = qml.device("default.qubit", wires=1)
  @qml.qnode(dev, interface="jax", diff_method="backprop")
  def circuit(x):
      qml.RX(x[1], wires=0)
      qml.Rot(x[0], x[1], x[2], wires=0)
      return qml.expval(qml.PauliZ(0))

  weights = jnp.array([0.2, 0.5, 0.1])
  grad_fn = jax.grad(circuit)
  print(grad_fn(weights))
  ```

  Currently, only `diff_method="backprop"` is supported, with plans to support more in the future.

<h4>New, faster, quantum gradient methods</h4>

* A new differentiation method has been added for use with simulators. The `"adjoint"`
  method operates after a forward pass by iteratively applying inverse gates to scan backwards
  through the circuit.
  [(#1032)](https://github.com/PennyLaneAI/pennylane/pull/1032)

  This method is similar to the reversible method, but has a lower time
  overhead and a similar memory overhead. It follows the approach provided by
  [Jones and Gacon](https://arxiv.org/abs/2009.02823). This method is only compatible with certain
  statevector-based devices such as `default.qubit`.

  Example use:

  ```python
  import pennylane as qml

  wires = 1
  device = qml.device("default.qubit", wires=wires)

  @qml.qnode(device, diff_method="adjoint")
  def f(params):
      qml.RX(0.1, wires=0)
      qml.Rot(*params, wires=0)
      qml.RX(-0.3, wires=0)
      return qml.expval(qml.PauliZ(0))

  params = [0.1, 0.2, 0.3]
  qml.grad(f)(params)
  ```

* The default logic for choosing the 'best' differentiation method has been altered
  to improve performance.
  [(#1008)](https://github.com/PennyLaneAI/pennylane/pull/1008)

  - If the quantum device provides its own gradient, this is now the preferred
    differentiation method.

  - If the quantum device natively supports classical
    backpropagation, this is now preferred over the parameter-shift rule.

    This will lead to marked speed improvement during optimization when using
    `default.qubit`, with a sight penalty on the forward-pass evaluation.

  More details are available below in the 'Improvements' section for plugin developers.

* PennyLane now supports analytical quantum gradients for noisy channels, in addition to its
  existing support for unitary operations. The noisy channels `BitFlip`, `PhaseFlip`, and
  `DepolarizingChannel` all support analytic gradients out of the box.
  [(#968)](https://github.com/PennyLaneAI/pennylane/pull/968)

* A method has been added for calculating the Hessian of quantum circuits using the second-order
  parameter shift formula.
  [(#961)](https://github.com/PennyLaneAI/pennylane/pull/961)

  The following example shows the calculation of the Hessian:

  ```python
  n_wires = 5
  weights = [2.73943676, 0.16289932, 3.4536312, 2.73521126, 2.6412488]

  dev = qml.device("default.qubit", wires=n_wires)

  with qml.tape.QubitParamShiftTape() as tape:
      for i in range(n_wires):
          qml.RX(weights[i], wires=i)

      qml.CNOT(wires=[0, 1])
      qml.CNOT(wires=[2, 1])
      qml.CNOT(wires=[3, 1])
      qml.CNOT(wires=[4, 3])

      qml.expval(qml.PauliZ(1))

  print(tape.hessian(dev))
  ```

  The Hessian is not yet supported via classical machine learning interfaces, but will
  be added in a future release.

<h4>More operations and templates</h4>

* Two new error channels, `BitFlip` and `PhaseFlip` have been added.
  [(#954)](https://github.com/PennyLaneAI/pennylane/pull/954)

  They can be used in the same manner as existing error channels:

  ```python
  dev = qml.device("default.mixed", wires=2)

  @qml.qnode(dev)
  def circuit():
      qml.RX(0.3, wires=0)
      qml.RY(0.5, wires=1)
      qml.BitFlip(0.01, wires=0)
      qml.PhaseFlip(0.01, wires=1)
      return qml.expval(qml.PauliZ(0))
  ```

* Apply permutations to wires using the `Permute` subroutine.
  [(#952)](https://github.com/PennyLaneAI/pennylane/pull/952)

  ```python
  import pennylane as qml
  dev = qml.device('default.qubit', wires=5)

  @qml.qnode(dev)
  def apply_perm():
      # Send contents of wire 4 to wire 0, of wire 2 to wire 1, etc.
      qml.templates.Permute([4, 2, 0, 1, 3], wires=dev.wires)
      return qml.expval(qml.PauliZ(0))
  ```

<h4>QNode transformations</h4>

* The `qml.metric_tensor` function transforms a QNode to produce the Fubini-Study
  metric tensor with full autodifferentiation support---even on hardware.
  [(#1014)](https://github.com/PennyLaneAI/pennylane/pull/1014)

  Consider the following QNode:

  ```python
  dev = qml.device("default.qubit", wires=3)

  @qml.qnode(dev, interface="autograd")
  def circuit(weights):
      # layer 1
      qml.RX(weights[0, 0], wires=0)
      qml.RX(weights[0, 1], wires=1)

      qml.CNOT(wires=[0, 1])
      qml.CNOT(wires=[1, 2])

      # layer 2
      qml.RZ(weights[1, 0], wires=0)
      qml.RZ(weights[1, 1], wires=2)

      qml.CNOT(wires=[0, 1])
      qml.CNOT(wires=[1, 2])
      return qml.expval(qml.PauliZ(0) @ qml.PauliZ(1)), qml.expval(qml.PauliY(2))
  ```

  We can use the `metric_tensor` function to generate a new function, that returns the
  metric tensor of this QNode:

  ```pycon
  >>> met_fn = qml.metric_tensor(circuit)
  >>> weights = np.array([[0.1, 0.2, 0.3], [0.4, 0.5, 0.6]], requires_grad=True)
  >>> met_fn(weights)
  tensor([[0.25  , 0.    , 0.    , 0.    ],
          [0.    , 0.25  , 0.    , 0.    ],
          [0.    , 0.    , 0.0025, 0.0024],
          [0.    , 0.    , 0.0024, 0.0123]], requires_grad=True)
  ```

  The returned metric tensor is also fully differentiable, in all interfaces.
  For example, differentiating the `(3, 2)` element:

  ```pycon
  >>> grad_fn = qml.grad(lambda x: met_fn(x)[3, 2])
  >>> grad_fn(weights)
  array([[ 0.04867729, -0.00049502,  0.        ],
         [ 0.        ,  0.        ,  0.        ]])
  ```

  Differentiation is also supported using Torch, Jax, and TensorFlow.

* Adds the new function `qml.math.cov_matrix()`. This function accepts a list of commuting
  observables, and the probability distribution in the shared observable eigenbasis after the
  application of an ansatz. It uses these to construct the covariance matrix in a *framework
  independent* manner, such that the output covariance matrix is autodifferentiable.
  [(#1012)](https://github.com/PennyLaneAI/pennylane/pull/1012)

  For example, consider the following ansatz and observable list:

  ```python3
  obs_list = [qml.PauliX(0) @ qml.PauliZ(1), qml.PauliY(2)]
  ansatz = qml.templates.StronglyEntanglingLayers
  ```

  We can construct a QNode to output the probability distribution in the shared eigenbasis of the
  observables:

  ```python
  dev = qml.device("default.qubit", wires=3)

  @qml.qnode(dev, interface="autograd")
  def circuit(weights):
      ansatz(weights, wires=[0, 1, 2])
      # rotate into the basis of the observables
      for o in obs_list:
          o.diagonalizing_gates()
      return qml.probs(wires=[0, 1, 2])
  ```

  We can now compute the covariance matrix:

  ```pycon
  >>> weights = qml.init.strong_ent_layers_normal(n_layers=2, n_wires=3)
  >>> cov = qml.math.cov_matrix(circuit(weights), obs_list)
  >>> cov
  array([[0.98707611, 0.03665537],
         [0.03665537, 0.99998377]])
  ```

  Autodifferentiation is fully supported using all interfaces:

  ```pycon
  >>> cost_fn = lambda weights: qml.math.cov_matrix(circuit(weights), obs_list)[0, 1]
  >>> qml.grad(cost_fn)(weights)[0]
  array([[[ 4.94240914e-17, -2.33786398e-01, -1.54193959e-01],
          [-3.05414996e-17,  8.40072236e-04,  5.57884080e-04],
          [ 3.01859411e-17,  8.60411436e-03,  6.15745204e-04]],

         [[ 6.80309533e-04, -1.23162742e-03,  1.08729813e-03],
          [-1.53863193e-01, -1.38700657e-02, -1.36243323e-01],
          [-1.54665054e-01, -1.89018172e-02, -1.56415558e-01]]])
  ```

* A new  `qml.draw` function is available, allowing QNodes to be easily
  drawn without execution by providing example input.
  [(#962)](https://github.com/PennyLaneAI/pennylane/pull/962)

  ```python
  @qml.qnode(dev)
  def circuit(a, w):
      qml.Hadamard(0)
      qml.CRX(a, wires=[0, 1])
      qml.Rot(*w, wires=[1])
      qml.CRX(-a, wires=[0, 1])
      return qml.expval(qml.PauliZ(0) @ qml.PauliZ(1))
  ```

  The QNode circuit structure may depend on the input arguments;
  this is taken into account by passing example QNode arguments
  to the `qml.draw()` drawing function:

  ```pycon
  >>> drawer = qml.draw(circuit)
  >>> result = drawer(a=2.3, w=[1.2, 3.2, 0.7])
  >>> print(result)
  0: ──H──╭C────────────────────────────╭C─────────╭┤ ⟨Z ⊗ Z⟩
  1: ─────╰RX(2.3)──Rot(1.2, 3.2, 0.7)──╰RX(-2.3)──╰┤ ⟨Z ⊗ Z⟩
  ```

<h4>A faster, leaner, and more flexible core</h4>

* The new core of PennyLane, rewritten from the ground up and developed over the last few release
  cycles, has achieved feature parity and has been made the new default in PennyLane v0.14. The old
  core has been marked as deprecated, and will be removed in an upcoming release.
  [(#1046)](https://github.com/PennyLaneAI/pennylane/pull/1046)
  [(#1040)](https://github.com/PennyLaneAI/pennylane/pull/1040)
  [(#1034)](https://github.com/PennyLaneAI/pennylane/pull/1034)
  [(#1035)](https://github.com/PennyLaneAI/pennylane/pull/1035)
  [(#1027)](https://github.com/PennyLaneAI/pennylane/pull/1027)
  [(#1026)](https://github.com/PennyLaneAI/pennylane/pull/1026)
  [(#1021)](https://github.com/PennyLaneAI/pennylane/pull/1021)
  [(#1054)](https://github.com/PennyLaneAI/pennylane/pull/1054)
  [(#1049)](https://github.com/PennyLaneAI/pennylane/pull/1049)

  While high-level PennyLane code and tutorials remain unchanged, the new core
  provides several advantages and improvements:

  - **Faster and more optimized**: The new core provides various performance optimizations, reducing
    pre- and post-processing overhead, and reduces the number of quantum evaluations in certain
    cases.

  - **Support for in-QNode classical processing**: this allows for differentiable classical
    processing within the QNode.

    ```python
    dev = qml.device("default.qubit", wires=1)

    @qml.qnode(dev, interface="tf")
    def circuit(p):
        qml.RX(tf.sin(p[0])**2 + p[1], wires=0)
        return qml.expval(qml.PauliZ(0))
    ```

    The classical processing functions used within the QNode must match
    the QNode interface. Here, we use TensorFlow:

    ```pycon
    >>> params = tf.Variable([0.5, 0.1], dtype=tf.float64)
    >>> with tf.GradientTape() as tape:
    ...     res = circuit(params)
    >>> grad = tape.gradient(res, params)
    >>> print(res)
    tf.Tensor(0.9460913127754935, shape=(), dtype=float64)
    >>> print(grad)
    tf.Tensor([-0.27255248 -0.32390003], shape=(2,), dtype=float64)
    ```

    As a result of this change, quantum decompositions that require classical processing
    are fully supported and end-to-end differentiable in tape mode.

  - **No more Variable wrapping**: QNode arguments no longer become `Variable`
    objects within the QNode.

    ```python
    dev = qml.device("default.qubit", wires=1)

    @qml.qnode(dev)
    def circuit(x):
        print("Parameter value:", x)
        qml.RX(x, wires=0)
        return qml.expval(qml.PauliZ(0))
    ```

    Internal QNode parameters can be easily inspected, printed, and manipulated:

    ```pycon
    >>> circuit(0.5)
    Parameter value: 0.5
    tensor(0.87758256, requires_grad=True)
    ```

  - **Less restrictive QNode signatures**: There is no longer any restriction on the QNode signature; the QNode can be
    defined and called following the same rules as standard Python functions.

    For example, the following QNode uses positional, named, and variable
    keyword arguments:

    ```python
    x = torch.tensor(0.1, requires_grad=True)
    y = torch.tensor([0.2, 0.3], requires_grad=True)
    z = torch.tensor(0.4, requires_grad=True)

    @qml.qnode(dev, interface="torch")
    def circuit(p1, p2=y, **kwargs):
        qml.RX(p1, wires=0)
        qml.RY(p2[0] * p2[1], wires=0)
        qml.RX(kwargs["p3"], wires=0)
        return qml.var(qml.PauliZ(0))
    ```

    When we call the QNode, we may pass the arguments by name
    even if defined positionally; any argument not provided will
    use the default value.

    ```pycon
    >>> res = circuit(p1=x, p3=z)
    >>> print(res)
    tensor(0.2327, dtype=torch.float64, grad_fn=<SelectBackward>)
    >>> res.backward()
    >>> print(x.grad, y.grad, z.grad)
    tensor(0.8396) tensor([0.0289, 0.0193]) tensor(0.8387)
    ```

    This extends to the `qnn` module, where `KerasLayer` and `TorchLayer` modules
    can be created from QNodes with unrestricted signatures.

  - **Smarter measurements:** QNodes can now measure wires more than once, as
    long as all observables are commuting:

    ```python
    @qml.qnode(dev)
    def circuit(x):
        qml.RX(x, wires=0)
        return [
            qml.expval(qml.PauliZ(0)),
            qml.expval(qml.PauliZ(0) @ qml.PauliZ(1))
        ]
    ```

    Further, the `qml.ExpvalCost()` function allows for optimizing
    measurements to reduce the number of quantum evaluations required.

  With the new PennyLane core, there are a few small breaking changes, detailed
  below in the 'Breaking Changes' section.

<h3>Improvements</h3>

* The built-in PennyLane optimizers allow more flexible cost functions. The cost function passed to most optimizers
  may accept any combination of trainable arguments, non-trainable arguments, and keyword arguments.
  [(#959)](https://github.com/PennyLaneAI/pennylane/pull/959)
  [(#1053)](https://github.com/PennyLaneAI/pennylane/pull/1053)

  The full changes apply to:

  * `AdagradOptimizer`
  * `AdamOptimizer`
  * `GradientDescentOptimizer`
  * `MomentumOptimizer`
  * `NesterovMomentumOptimizer`
  * `RMSPropOptimizer`
  * `RotosolveOptimizer`

  The `requires_grad=False` property must mark any non-trainable constant argument.
  The `RotoselectOptimizer` allows passing only keyword arguments.

  Example use:

  ```python
  def cost(x, y, data, scale=1.0):
      return scale * (x[0]-data)**2 + scale * (y-data)**2

  x = np.array([1.], requires_grad=True)
  y = np.array([1.0])
  data = np.array([2.], requires_grad=False)

  opt = qml.GradientDescentOptimizer()

  # the optimizer step and step_and_cost methods can
  # now update multiple parameters at once
  x_new, y_new, data = opt.step(cost, x, y, data, scale=0.5)
  (x_new, y_new, data), value = opt.step_and_cost(cost, x, y, data, scale=0.5)

  # list and tuple unpacking is also supported
  params = (x, y, data)
  params = opt.step(cost, *params)
  ```

* The circuit drawer has been updated to support the inclusion of unused or inactive
  wires, by passing the `show_all_wires` argument.
  [(#1033)](https://github.com/PennyLaneAI/pennylane/pull/1033)

  ```python
  dev = qml.device('default.qubit', wires=[-1, "a", "q2", 0])

  @qml.qnode(dev)
  def circuit():
      qml.Hadamard(wires=-1)
      qml.CNOT(wires=[-1, "q2"])
      return qml.expval(qml.PauliX(wires="q2"))
  ```

  ```pycon
  >>> print(qml.draw(circuit, show_all_wires=True)())
  >>>
   -1: ──H──╭C──┤
    a: ─────│───┤
   q2: ─────╰X──┤ ⟨X⟩
    0: ─────────┤
  ```

* The logic for choosing the 'best' differentiation method has been altered
  to improve performance.
  [(#1008)](https://github.com/PennyLaneAI/pennylane/pull/1008)

  - If the device provides its own gradient, this is now the preferred
    differentiation method.

  - If a device provides additional interface-specific versions that natively support classical
    backpropagation, this is now preferred over the parameter-shift rule.

    Devices define additional interface-specific devices via their `capabilities()` dictionary. For
    example, `default.qubit` supports supplementary devices for TensorFlow, Autograd, and JAX:

    ```python
    {
      "passthru_devices": {
          "tf": "default.qubit.tf",
          "autograd": "default.qubit.autograd",
          "jax": "default.qubit.jax",
      },
    }
    ```

  As a result of this change, if the QNode `diff_method` is not explicitly provided,
  it is possible that the QNode will run on a *supplementary device* of the device that was
  specifically provided:

  ```python
  dev = qml.device("default.qubit", wires=2)
  qml.QNode(dev) # will default to backprop on default.qubit.autograd
  qml.QNode(dev, interface="tf") # will default to backprop on default.qubit.tf
  qml.QNode(dev, interface="jax") # will default to backprop on default.qubit.jax
  ```

* The `default.qubit` device has been updated so that internally it applies operations in a more
  functional style, i.e., by accepting an input state and returning an evolved state.
  [(#1025)](https://github.com/PennyLaneAI/pennylane/pull/1025)

* A new test series, `pennylane/devices/tests/test_compare_default_qubit.py`, has been added, allowing to test if
  a chosen device gives the same result as `default.qubit`.
  [(#897)](https://github.com/PennyLaneAI/pennylane/pull/897)

  Three tests are added:

  - `test_hermitian_expectation`,
  - `test_pauliz_expectation_analytic`, and
  - `test_random_circuit`.

* Adds the following agnostic tensor manipulation functions to the `qml.math` module: `abs`,
  `angle`, `arcsin`, `concatenate`, `dot`, `squeeze`, `sqrt`, `sum`, `take`, `where`. These functions are
  required to fully support end-to-end differentiable Mottonen and Amplitude embedding.
  [(#922)](https://github.com/PennyLaneAI/pennylane/pull/922)
  [(#1011)](https://github.com/PennyLaneAI/pennylane/pull/1011)

* The `qml.math` module now supports JAX.
  [(#985)](https://github.com/XanaduAI/software-docs/pull/274)

* Several improvements have been made to the `Wires` class to reduce overhead and simplify the logic
  of how wire labels are interpreted:
  [(#1019)](https://github.com/PennyLaneAI/pennylane/pull/1019)
  [(#1010)](https://github.com/PennyLaneAI/pennylane/pull/1010)
  [(#1005)](https://github.com/PennyLaneAI/pennylane/pull/1005)
  [(#983)](https://github.com/PennyLaneAI/pennylane/pull/983)
  [(#967)](https://github.com/PennyLaneAI/pennylane/pull/967)

  - If the input `wires` to a wires class instantiation `Wires(wires)` can be iterated over,
    its elements are interpreted as wire labels. Otherwise, `wires` is interpreted as a single wire label.
    The only exception to this are strings, which are always interpreted as a single
    wire label, so users can address wires with labels such as `"ancilla"`.

  - Any type can now be a wire label as long as it is hashable. The hash is used to establish
    the uniqueness of two labels.

  - Indexing wires objects now returns a label, instead of a new `Wires` object. For example:

    ```pycon
    >>> w = Wires([0, 1, 2])
    >>> w[1]
    >>> 1
    ```

  - The check for uniqueness of wires moved from `Wires` instantiation to
    the `qml.wires._process` function in order to reduce overhead from repeated
    creation of `Wires` instances.

  - Calls to the `Wires` class are substantially reduced, for example by avoiding to call
    Wires on Wires instances on `Operation` instantiation, and by using labels instead of
    `Wires` objects inside the default qubit device.

* Adds the `PauliRot` generator to the `qml.operation` module. This
  generator is required to construct the metric tensor.
  [(#963)](https://github.com/PennyLaneAI/pennylane/pull/963)

* The templates are modified to make use of the new `qml.math` module, for framework-agnostic
  tensor manipulation. This allows the template library to be differentiable
  in backpropagation mode (`diff_method="backprop"`).
  [(#873)](https://github.com/PennyLaneAI/pennylane/pull/873)

* The circuit drawer now allows for the wire order to be (optionally) modified:
  [(#992)](https://github.com/PennyLaneAI/pennylane/pull/992)

  ```pycon
  >>> dev = qml.device('default.qubit', wires=["a", -1, "q2"])
  >>> @qml.qnode(dev)
  ... def circuit():
  ...     qml.Hadamard(wires=-1)
  ...     qml.CNOT(wires=["a", "q2"])
  ...     qml.RX(0.2, wires="a")
  ...     return qml.expval(qml.PauliX(wires="q2"))
  ```

  Printing with default wire order of the device:

  ```pycon
  >>> print(circuit.draw())
    a: ─────╭C──RX(0.2)──┤
   -1: ──H──│────────────┤
   q2: ─────╰X───────────┤ ⟨X⟩
  ```

  Changing the wire order:

  ```pycon
  >>> print(circuit.draw(wire_order=["q2", "a", -1]))
   q2: ──╭X───────────┤ ⟨X⟩
    a: ──╰C──RX(0.2)──┤
   -1: ───H───────────┤
  ```

<h3>Breaking changes</h3>

* QNodes using the new PennyLane core will no longer accept ragged arrays as inputs.

* When using the new PennyLane core and the Autograd interface, non-differentiable data passed
  as a QNode argument or a gate must have the `requires_grad` property set to `False`:

  ```python
  @qml.qnode(dev)
  def circuit(weights, data):
      basis_state = np.array([1, 0, 1, 1], requires_grad=False)
      qml.BasisState(basis_state, wires=[0, 1, 2, 3])
      qml.templates.AmplitudeEmbedding(data, wires=[0, 1, 2, 3])
      qml.templates.BasicEntanglerLayers(weights, wires=[0, 1, 2, 3])
      return qml.probs(wires=0)

  data = np.array(data, requires_grad=False)
  weights = np.array(weights, requires_grad=True)
  circuit(weights, data)
  ```

<h3>Bug fixes</h3>

* Fixes an issue where if the constituent observables of a tensor product do not exist in the queue,
  an error is raised. With this fix, they are first queued before annotation occurs.
  [(#1038)](https://github.com/PennyLaneAI/pennylane/pull/1038)

* Fixes an issue with tape expansions where information about sampling
  (specifically the `is_sampled` tape attribute) was not preserved.
  [(#1027)](https://github.com/PennyLaneAI/pennylane/pull/1027)

* Tape expansion was not properly taking into devices that supported inverse operations,
  causing inverse operations to be unnecessarily decomposed. The QNode tape expansion logic, as well
  as the `Operation.expand()` method, has been modified to fix this.
  [(#956)](https://github.com/PennyLaneAI/pennylane/pull/956)

* Fixes an issue where the Autograd interface was not unwrapping non-differentiable
  PennyLane tensors, which can cause issues on some devices.
  [(#941)](https://github.com/PennyLaneAI/pennylane/pull/941)

* `qml.vqe.Hamiltonian` prints any observable with any number of strings.
  [(#987)](https://github.com/PennyLaneAI/pennylane/pull/987)

* Fixes a bug where parameter-shift differentiation would fail if the QNode
  contained a single probability output.
  [(#1007)](https://github.com/PennyLaneAI/pennylane/pull/1007)

* Fixes an issue when using trainable parameters that are lists/arrays with `tape.vjp`.
  [(#1042)](https://github.com/PennyLaneAI/pennylane/pull/1042)

* The `TensorN` observable is updated to support being copied without any parameters or wires passed.
  [(#1047)](https://github.com/PennyLaneAI/pennylane/pull/1047)

* Fixed deprecation warning when importing `Sequence` from `collections` instead of `collections.abc` in `vqe/vqe.py`.
  [(#1051)](https://github.com/PennyLaneAI/pennylane/pull/1051)

<h3>Contributors</h3>

This release contains contributions from (in alphabetical order):

Juan Miguel Arrazola, Thomas Bromley, Olivia Di Matteo, Theodor Isacsson, Josh Izaac, Christina Lee,
Alejandro Montanez, Steven Oud, Chase Roberts, Sankalp Sanand, Maria Schuld, Antal
Száva, David Wierichs, Jiahao Yao.

# Release 0.13.0

<h3>New features since last release</h3>

<h4>Automatically optimize the number of measurements</h4>

* QNodes in tape mode now support returning observables on the same wire whenever the observables are
  qubit-wise commuting Pauli words. Qubit-wise commuting observables can be evaluated with a
  *single* device run as they are diagonal in the same basis, via a shared set of single-qubit rotations.
  [(#882)](https://github.com/PennyLaneAI/pennylane/pull/882)

  The following example shows a single QNode returning the expectation values of
  the qubit-wise commuting Pauli words `XX` and `XI`:

  ```python
  qml.enable_tape()

  @qml.qnode(dev)
  def f(x):
      qml.Hadamard(wires=0)
      qml.Hadamard(wires=1)
      qml.CRot(0.1, 0.2, 0.3, wires=[1, 0])
      qml.RZ(x, wires=1)
      return qml.expval(qml.PauliX(0) @ qml.PauliX(1)), qml.expval(qml.PauliX(0))
  ```

  ```pycon
  >>> f(0.4)
  tensor([0.89431013, 0.9510565 ], requires_grad=True)
  ```

* The `ExpvalCost` class (previously `VQECost`) now provides observable optimization using the
  `optimize` argument, resulting in potentially fewer device executions.
  [(#902)](https://github.com/PennyLaneAI/pennylane/pull/902)

  This is achieved by separating the observables composing the Hamiltonian into qubit-wise
  commuting groups and evaluating those groups on a single QNode using functionality from the
  `qml.grouping` module:

  ```python
  qml.enable_tape()
  commuting_obs = [qml.PauliX(0), qml.PauliX(0) @ qml.PauliZ(1)]
  H = qml.vqe.Hamiltonian([1, 1], commuting_obs)

  dev = qml.device("default.qubit", wires=2)
  ansatz = qml.templates.StronglyEntanglingLayers

  cost_opt = qml.ExpvalCost(ansatz, H, dev, optimize=True)
  cost_no_opt = qml.ExpvalCost(ansatz, H, dev, optimize=False)

  params = qml.init.strong_ent_layers_uniform(3, 2)
  ```

  Grouping these commuting observables leads to fewer device executions:

  ```pycon
  >>> cost_opt(params)
  >>> ex_opt = dev.num_executions
  >>> cost_no_opt(params)
  >>> ex_no_opt = dev.num_executions - ex_opt
  >>> print("Number of executions:", ex_no_opt)
  Number of executions: 2
  >>> print("Number of executions (optimized):", ex_opt)
  Number of executions (optimized): 1
  ```

<h4>New quantum gradient features</h4>

* Compute the analytic gradient of quantum circuits in parallel on supported devices.
  [(#840)](https://github.com/PennyLaneAI/pennylane/pull/840)

  This release introduces support for batch execution of circuits, via a new device API method
  `Device.batch_execute()`. Devices that implement this new API support submitting a batch of
  circuits for *parallel* evaluation simultaneously, which can significantly reduce the computation time.

  Furthermore, if using tape mode and a compatible device, gradient computations will
  automatically make use of the new batch API---providing a speedup during optimization.

* Gradient recipes are now much more powerful, allowing for operations to define their gradient
  via an arbitrary linear combination of circuit evaluations.
  [(#909)](https://github.com/PennyLaneAI/pennylane/pull/909)
  [(#915)](https://github.com/PennyLaneAI/pennylane/pull/915)

  With this change, gradient recipes can now be of the form
  :math:`\frac{\partial}{\partial\phi_k}f(\phi_k) = \sum_{i} c_i f(a_i \phi_k + s_i )`,
  and are no longer restricted to two-term shifts with identical (but opposite in sign) shift values.

  As a result, PennyLane now supports native analytic quantum gradients for the
  controlled rotation operations `CRX`, `CRY`, `CRZ`, and `CRot`. This allows for parameter-shift
  analytic gradients on hardware, without decomposition.

  Note that this is a breaking change for developers; please see the *Breaking Changes* section
  for more details.

* The `qnn.KerasLayer` class now supports differentiating the QNode through classical
  backpropagation in tape mode.
  [(#869)](https://github.com/PennyLaneAI/pennylane/pull/869)

  ```python
  qml.enable_tape()

  dev = qml.device("default.qubit.tf", wires=2)

  @qml.qnode(dev, interface="tf", diff_method="backprop")
  def f(inputs, weights):
      qml.templates.AngleEmbedding(inputs, wires=range(2))
      qml.templates.StronglyEntanglingLayers(weights, wires=range(2))
      return [qml.expval(qml.PauliZ(i)) for i in range(2)]

  weight_shapes = {"weights": (3, 2, 3)}

  qlayer = qml.qnn.KerasLayer(f, weight_shapes, output_dim=2)

  inputs = tf.constant(np.random.random((4, 2)), dtype=tf.float32)

  with tf.GradientTape() as tape:
      out = qlayer(inputs)

  tape.jacobian(out, qlayer.trainable_weights)
  ```

<h4>New operations, templates, and measurements</h4>

* Adds the `qml.density_matrix` QNode return with partial trace capabilities.
  [(#878)](https://github.com/PennyLaneAI/pennylane/pull/878)

  The density matrix over the provided wires is returned, with all other subsystems traced out.
  `qml.density_matrix` currently works for both the `default.qubit` and `default.mixed` devices.

  ```python
  qml.enable_tape()
  dev = qml.device("default.qubit", wires=2)

  def circuit(x):
      qml.PauliY(wires=0)
      qml.Hadamard(wires=1)
      return qml.density_matrix(wires=[1])  # wire 0 is traced out
  ```

* Adds the square-root X gate `SX`. [(#871)](https://github.com/PennyLaneAI/pennylane/pull/871)

  ```python
  dev = qml.device("default.qubit", wires=1)

  @qml.qnode(dev)
  def circuit():
      qml.SX(wires=[0])
      return qml.expval(qml.PauliZ(wires=[0]))
  ```

* Two new hardware-efficient particle-conserving templates have been implemented
  to perform VQE-based quantum chemistry simulations. The new templates apply
  several layers of the particle-conserving entanglers proposed in Figs. 2a and 2b
  of Barkoutsos *et al*., [arXiv:1805.04340](https://arxiv.org/abs/1805.04340)
  [(#875)](https://github.com/PennyLaneAI/pennylane/pull/875)
  [(#876)](https://github.com/PennyLaneAI/pennylane/pull/876)

<h4>Estimate and track resources</h4>

* The `QuantumTape` class now contains basic resource estimation functionality. The method
  `tape.get_resources()` returns a dictionary with a list of the constituent operations and the
  number of times they appear in the circuit. Similarly, `tape.get_depth()` computes the circuit depth.
  [(#862)](https://github.com/PennyLaneAI/pennylane/pull/862)

  ```pycon
  >>> with qml.tape.QuantumTape() as tape:
  ...    qml.Hadamard(wires=0)
  ...    qml.RZ(0.26, wires=1)
  ...    qml.CNOT(wires=[1, 0])
  ...    qml.Rot(1.8, -2.7, 0.2, wires=0)
  ...    qml.Hadamard(wires=1)
  ...    qml.CNOT(wires=[0, 1])
  ...    qml.expval(qml.PauliZ(0) @ qml.PauliZ(1))
  >>> tape.get_resources()
  {'Hadamard': 2, 'RZ': 1, 'CNOT': 2, 'Rot': 1}
  >>> tape.get_depth()
  4
  ```

* The number of device executions over a QNode's lifetime can now be returned using `num_executions`.
  [(#853)](https://github.com/PennyLaneAI/pennylane/pull/853)

  ```pycon
  >>> dev = qml.device("default.qubit", wires=2)
  >>> @qml.qnode(dev)
  ... def circuit(x, y):
  ...    qml.RX(x, wires=[0])
  ...    qml.RY(y, wires=[1])
  ...    qml.CNOT(wires=[0, 1])
  ...    return qml.expval(qml.PauliZ(0) @ qml.PauliX(1))
  >>> for _ in range(10):
  ...    circuit(0.432, 0.12)
  >>> print(dev.num_executions)
  10
  ```

<h3>Improvements</h3>

* Support for tape mode has improved across PennyLane. The following features now work in tape mode:

  - QNode collections [(#863)](https://github.com/PennyLaneAI/pennylane/pull/863)

  - `qnn.ExpvalCost` [(#863)](https://github.com/PennyLaneAI/pennylane/pull/863)
    [(#911)](https://github.com/PennyLaneAI/pennylane/pull/911)

  - `qml.qnn.KerasLayer` [(#869)](https://github.com/PennyLaneAI/pennylane/pull/869)

  - `qml.qnn.TorchLayer` [(#865)](https://github.com/PennyLaneAI/pennylane/pull/865)

  - The `qml.qaoa` module [(#905)](https://github.com/PennyLaneAI/pennylane/pull/905)

* A new function, `qml.refresh_devices()`, has been added, allowing PennyLane to
  rescan installed PennyLane plugins and refresh the device list. In addition, the `qml.device`
  loader will attempt to refresh devices if the required plugin device cannot be found.
  This will result in an improved experience if installing PennyLane and plugins within
  a running Python session (for example, on Google Colab), and avoid the need to
  restart the kernel/runtime.
  [(#907)](https://github.com/PennyLaneAI/pennylane/pull/907)

* When using `grad_fn = qml.grad(cost)` to compute the gradient of a cost function with the Autograd
  interface, the value of the intermediate forward pass is now available via the `grad_fn.forward`
  property
  [(#914)](https://github.com/PennyLaneAI/pennylane/pull/914):

  ```python
  def cost_fn(x, y):
      return 2 * np.sin(x[0]) * np.exp(-x[1]) + x[0] ** 3 + np.cos(y)

  params = np.array([0.1, 0.5], requires_grad=True)
  data = np.array(0.65, requires_grad=False)
  grad_fn = qml.grad(cost_fn)

  grad_fn(params, data)  # perform backprop and evaluate the gradient
  grad_fn.forward  # the cost function value
  ```

* Gradient-based optimizers now have a `step_and_cost` method that returns
  both the next step as well as the objective (cost) function output.
  [(#916)](https://github.com/PennyLaneAI/pennylane/pull/916)

  ```pycon
  >>> opt = qml.GradientDescentOptimizer()
  >>> params, cost = opt.step_and_cost(cost_fn, params)
  ```

* PennyLane provides a new experimental module `qml.proc` which provides framework-agnostic processing
  functions for array and tensor manipulations.
  [(#886)](https://github.com/PennyLaneAI/pennylane/pull/886)

  Given the input tensor-like object, the call is
  dispatched to the corresponding array manipulation framework, allowing for end-to-end
  differentiation to be preserved.

  ```pycon
  >>> x = torch.tensor([1., 2.])
  >>> qml.proc.ones_like(x)
  tensor([1, 1])
  >>> y = tf.Variable([[0], [5]])
  >>> qml.proc.ones_like(y, dtype=np.complex128)
  <tf.Tensor: shape=(2, 1), dtype=complex128, numpy=
  array([[1.+0.j],
         [1.+0.j]])>
  ```

  Note that these functions are experimental, and only a subset of common functionality is
  supported. Furthermore, the names and behaviour of these functions may differ from similar
  functions in common frameworks; please refer to the function docstrings for more details.

* The gradient methods in tape mode now fully separate the quantum and classical processing. Rather
  than returning the evaluated gradients directly, they now return a tuple containing the required
  quantum and classical processing steps.
  [(#840)](https://github.com/PennyLaneAI/pennylane/pull/840)

  ```python
  def gradient_method(idx, param, **options):
      # generate the quantum tapes that must be computed
      # to determine the quantum gradient
      tapes = quantum_gradient_tapes(self)

      def processing_fn(results):
          # perform classical processing on the evaluated tapes
          # returning the evaluated quantum gradient
          return classical_processing(results)

      return tapes, processing_fn
  ```

  The `JacobianTape.jacobian()` method has been similarly modified to accumulate all gradient
  quantum tapes and classical processing functions, evaluate all quantum tapes simultaneously,
  and then apply the post-processing functions to the evaluated tape results.

* The MultiRZ gate now has a defined generator, allowing it to be used in quantum natural gradient
  optimization.
  [(#912)](https://github.com/PennyLaneAI/pennylane/pull/912)

* The CRot gate now has a `decomposition` method, which breaks the gate down into rotations
  and CNOT gates. This allows `CRot` to be used on devices that do not natively support it.
  [(#908)](https://github.com/PennyLaneAI/pennylane/pull/908)

* The classical processing in the `MottonenStatePreparation` template has been largely
  rewritten to use dense matrices and tensor manipulations wherever possible.
  This is in preparation to support differentiation through the template in the future.
  [(#864)](https://github.com/PennyLaneAI/pennylane/pull/864)

* Device-based caching has replaced QNode caching. Caching is now accessed by passing a
  `cache` argument to the device.
  [(#851)](https://github.com/PennyLaneAI/pennylane/pull/851)

  The `cache` argument should be an integer specifying the size of the cache. For example, a
  cache of size 10 is created using:

  ```pycon
  >>> dev = qml.device("default.qubit", wires=2, cache=10)
  ```

* The `Operation`, `Tensor`, and `MeasurementProcess` classes now have the `__copy__` special method
  defined.
  [(#840)](https://github.com/PennyLaneAI/pennylane/pull/840)

  This allows us to ensure that, when a shallow copy is performed of an operation, the
  mutable list storing the operation parameters is *also* shallow copied. Both the old operation and
  the copied operation will continue to share the same parameter data,
  ```pycon
  >>> import copy
  >>> op = qml.RX(0.2, wires=0)
  >>> op2 = copy.copy(op)
  >>> op.data[0] is op2.data[0]
  True
  ```

  however the *list container* is not a reference:

  ```pycon
  >>> op.data is op2.data
  False
  ```

  This allows the parameters of the copied operation to be modified, without mutating
  the parameters of the original operation.

* The `QuantumTape.copy` method has been tweaked so that
  [(#840)](https://github.com/PennyLaneAI/pennylane/pull/840):

  - Optionally, the tape's operations are shallow copied in addition to the tape by passing the
    `copy_operations=True` boolean flag. This allows the copied tape's parameters to be mutated
    without affecting the original tape's parameters. (Note: the two tapes will share parameter data
    *until* one of the tapes has their parameter list modified.)

  - Copied tapes can be cast to another `QuantumTape` subclass by passing the `tape_cls` keyword
    argument.

<h3>Breaking changes</h3>

* Updated how parameter-shift gradient recipes are defined for operations, allowing for
  gradient recipes that are specified as an arbitrary number of terms.
  [(#909)](https://github.com/PennyLaneAI/pennylane/pull/909)

  Previously, `Operation.grad_recipe` was restricted to two-term parameter-shift formulas.
  With this change, the gradient recipe now contains elements of the form
  :math:`[c_i, a_i, s_i]`, resulting in a gradient recipe of
  :math:`\frac{\partial}{\partial\phi_k}f(\phi_k) = \sum_{i} c_i f(a_i \phi_k + s_i )`.

  As this is a breaking change, all custom operations with defined gradient recipes must be
  updated to continue working with PennyLane 0.13. Note though that if `grad_recipe = None`, the
  default gradient recipe remains unchanged, and corresponds to the two terms :math:`[c_0, a_0, s_0]=[1/2, 1, \pi/2]`
  and :math:`[c_1, a_1, s_1]=[-1/2, 1, -\pi/2]` for every parameter.

- The `VQECost` class has been renamed to `ExpvalCost` to reflect its general applicability
  beyond VQE. Use of `VQECost` is still possible but will result in a deprecation warning.
  [(#913)](https://github.com/PennyLaneAI/pennylane/pull/913)

<h3>Bug fixes</h3>

* The `default.qubit.tf` device is updated to handle TensorFlow objects (e.g.,
  `tf.Variable`) as gate parameters correctly when using the `MultiRZ` and
  `CRot` operations.
  [(#921)](https://github.com/PennyLaneAI/pennylane/pull/921)

* PennyLane tensor objects are now unwrapped in BaseQNode when passed as a
  keyword argument to the quantum function.
  [(#903)](https://github.com/PennyLaneAI/pennylane/pull/903)
  [(#893)](https://github.com/PennyLaneAI/pennylane/pull/893)

* The new tape mode now prevents multiple observables from being evaluated on the same wire
  if the observables are not qubit-wise commuting Pauli words.
  [(#882)](https://github.com/PennyLaneAI/pennylane/pull/882)

* Fixes a bug in `default.qubit` whereby inverses of common gates were not being applied
  via efficient gate-specific methods, instead falling back to matrix-vector multiplication.
  The following gates were affected: `PauliX`, `PauliY`, `PauliZ`, `Hadamard`, `SWAP`, `S`,
  `T`, `CNOT`, `CZ`.
  [(#872)](https://github.com/PennyLaneAI/pennylane/pull/872)

* The `PauliRot` operation now gracefully handles single-qubit Paulis, and all-identity Paulis
  [(#860)](https://github.com/PennyLaneAI/pennylane/pull/860).

* Fixes a bug whereby binary Python operators were not properly propagating the `requires_grad`
  attribute to the output tensor.
  [(#889)](https://github.com/PennyLaneAI/pennylane/pull/889)

* Fixes a bug which prevents `TorchLayer` from doing `backward` when CUDA is enabled.
  [(#899)](https://github.com/PennyLaneAI/pennylane/pull/899)

* Fixes a bug where multi-threaded execution of `QNodeCollection` sometimes fails
  because of simultaneous queuing. This is fixed by adding thread locking during queuing.
  [(#910)](https://github.com/PennyLaneAI/pennylane/pull/918)

* Fixes a bug in `QuantumTape.set_parameters()`. The previous implementation assumed
  that the `self.trainable_parms` set would always be iterated over in increasing integer
  order. However, this is not guaranteed behaviour, and can lead to the incorrect tape parameters
  being set if this is not the case.
  [(#923)](https://github.com/PennyLaneAI/pennylane/pull/923)

* Fixes broken error message if a QNode is instantiated with an unknown exception.
  [(#930)](https://github.com/PennyLaneAI/pennylane/pull/930)

<h3>Contributors</h3>

This release contains contributions from (in alphabetical order):

Juan Miguel Arrazola, Thomas Bromley, Christina Lee, Alain Delgado Gran, Olivia Di Matteo, Anthony
Hayes, Theodor Isacsson, Josh Izaac, Soran Jahangiri, Nathan Killoran, Shumpei Kobayashi, Romain
Moyard, Zeyue Niu, Maria Schuld, Antal Száva.

# Release 0.12.0

<h3>New features since last release</h3>

<h4>New and improved simulators</h4>

* PennyLane now supports a new device, `default.mixed`, designed for
  simulating mixed-state quantum computations. This enables native
  support for implementing noisy channels in a circuit, which generally
  map pure states to mixed states.
  [(#794)](https://github.com/PennyLaneAI/pennylane/pull/794)
  [(#807)](https://github.com/PennyLaneAI/pennylane/pull/807)
  [(#819)](https://github.com/PennyLaneAI/pennylane/pull/819)

  The device can be initialized as
  ```pycon
  >>> dev = qml.device("default.mixed", wires=1)
  ```

  This allows the construction of QNodes that include non-unitary operations,
  such as noisy channels:

  ```pycon
  >>> @qml.qnode(dev)
  ... def circuit(params):
  ...     qml.RX(params[0], wires=0)
  ...     qml.RY(params[1], wires=0)
  ...     qml.AmplitudeDamping(0.5, wires=0)
  ...     return qml.expval(qml.PauliZ(0))
  >>> print(circuit([0.54, 0.12]))
  0.9257702929524184
  >>> print(circuit([0, np.pi]))
  0.0
  ```

<h4>New tools for optimizing measurements</h4>

* The new `grouping` module provides functionality for grouping simultaneously measurable Pauli word
  observables.
  [(#761)](https://github.com/PennyLaneAI/pennylane/pull/761)
  [(#850)](https://github.com/PennyLaneAI/pennylane/pull/850)
  [(#852)](https://github.com/PennyLaneAI/pennylane/pull/852)

  - The `optimize_measurements` function will take as input a list of Pauli word observables and
    their corresponding coefficients (if any), and will return the partitioned Pauli terms
    diagonalized in the measurement basis and the corresponding diagonalizing circuits.

    ```python
    from pennylane.grouping import optimize_measurements
    h, nr_qubits = qml.qchem.molecular_hamiltonian("h2", "h2.xyz")
    rotations, grouped_ops, grouped_coeffs = optimize_measurements(h.ops, h.coeffs, grouping="qwc")
    ```

    The diagonalizing circuits of `rotations` correspond to the diagonalized Pauli word groupings of
    `grouped_ops`.

  - Pauli word partitioning utilities are performed by the `PauliGroupingStrategy`
    class. An input list of Pauli words can be partitioned into mutually commuting,
    qubit-wise-commuting, or anticommuting groupings.

    For example, partitioning Pauli words into anticommutative groupings by the Recursive Largest
    First (RLF) graph colouring heuristic:

    ```python
    from pennylane import PauliX, PauliY, PauliZ, Identity
    from pennylane.grouping import group_observables
    pauli_words = [
        Identity('a') @ Identity('b'),
        Identity('a') @ PauliX('b'),
        Identity('a') @ PauliY('b'),
        PauliZ('a') @ PauliX('b'),
        PauliZ('a') @ PauliY('b'),
        PauliZ('a') @ PauliZ('b')
    ]
    groupings = group_observables(pauli_words, grouping_type='anticommuting', method='rlf')
    ```

  - Various utility functions are included for obtaining and manipulating Pauli
    words in the binary symplectic vector space representation.

    For instance, two Pauli words may be converted to their binary vector representation:

    ```pycon
    >>> from pennylane.grouping import pauli_to_binary
    >>> from pennylane.wires import Wires
    >>> wire_map = {Wires('a'): 0, Wires('b'): 1}
    >>> pauli_vec_1 = pauli_to_binary(qml.PauliX('a') @ qml.PauliY('b'))
    >>> pauli_vec_2 = pauli_to_binary(qml.PauliZ('a') @ qml.PauliZ('b'))
    >>> pauli_vec_1
    [1. 1. 0. 1.]
    >>> pauli_vec_2
    [0. 0. 1. 1.]
    ```

    Their product up to a phase may be computed by taking the sum of their binary vector
    representations, and returned in the operator representation.

    ```pycon
    >>> from pennylane.grouping import binary_to_pauli
    >>> binary_to_pauli((pauli_vec_1 + pauli_vec_2) % 2, wire_map)
    Tensor product ['PauliY', 'PauliX']: 0 params, wires ['a', 'b']
    ```

    For more details on the grouping module, see the
    [grouping module documentation](https://pennylane.readthedocs.io/en/stable/code/qml_grouping.html)


<h4>Returning the quantum state from simulators</h4>

* The quantum state of a QNode can now be returned using the `qml.state()` return function.
  [(#818)](https://github.com/XanaduAI/pennylane/pull/818)

  ```python
  import pennylane as qml

  dev = qml.device("default.qubit", wires=3)
  qml.enable_tape()

  @qml.qnode(dev)
  def qfunc(x, y):
      qml.RZ(x, wires=0)
      qml.CNOT(wires=[0, 1])
      qml.RY(y, wires=1)
      qml.CNOT(wires=[0, 2])
      return qml.state()

  >>> qfunc(0.56, 0.1)
  array([0.95985437-0.27601028j, 0.        +0.j        ,
         0.04803275-0.01381203j, 0.        +0.j        ,
         0.        +0.j        , 0.        +0.j        ,
         0.        +0.j        , 0.        +0.j        ])
  ```

  Differentiating the state is currently available when using the
  classical backpropagation differentiation method (`diff_method="backprop"`) with a compatible device,
  and when using the new tape mode.

<h4>New operations and channels</h4>

* PennyLane now includes standard channels such as the Amplitude-damping,
  Phase-damping, and Depolarizing channels, as well as the ability
  to make custom qubit channels.
  [(#760)](https://github.com/PennyLaneAI/pennylane/pull/760)
  [(#766)](https://github.com/PennyLaneAI/pennylane/pull/766)
  [(#778)](https://github.com/PennyLaneAI/pennylane/pull/778)

* The controlled-Y operation is now available via `qml.CY`. For devices that do
  not natively support the controlled-Y operation, it will be decomposed
  into `qml.RY`, `qml.CNOT`, and `qml.S` operations.
  [(#806)](https://github.com/PennyLaneAI/pennylane/pull/806)

<h4>Preview the next-generation PennyLane QNode</h4>

* The new PennyLane `tape` module provides a re-formulated QNode class, rewritten from the ground-up,
  that uses a new `QuantumTape` object to represent the QNode's quantum circuit. Tape mode
  provides several advantages over the standard PennyLane QNode.
  [(#785)](https://github.com/PennyLaneAI/pennylane/pull/785)
  [(#792)](https://github.com/PennyLaneAI/pennylane/pull/792)
  [(#796)](https://github.com/PennyLaneAI/pennylane/pull/796)
  [(#800)](https://github.com/PennyLaneAI/pennylane/pull/800)
  [(#803)](https://github.com/PennyLaneAI/pennylane/pull/803)
  [(#804)](https://github.com/PennyLaneAI/pennylane/pull/804)
  [(#805)](https://github.com/PennyLaneAI/pennylane/pull/805)
  [(#808)](https://github.com/PennyLaneAI/pennylane/pull/808)
  [(#810)](https://github.com/PennyLaneAI/pennylane/pull/810)
  [(#811)](https://github.com/PennyLaneAI/pennylane/pull/811)
  [(#815)](https://github.com/PennyLaneAI/pennylane/pull/815)
  [(#820)](https://github.com/PennyLaneAI/pennylane/pull/820)
  [(#823)](https://github.com/PennyLaneAI/pennylane/pull/823)
  [(#824)](https://github.com/PennyLaneAI/pennylane/pull/824)
  [(#829)](https://github.com/PennyLaneAI/pennylane/pull/829)

  - Support for in-QNode classical processing: Tape mode allows for differentiable classical
    processing within the QNode.

  - No more Variable wrapping: In tape mode, QNode arguments no longer become `Variable`
    objects within the QNode.

  - Less restrictive QNode signatures: There is no longer any restriction on the QNode signature;
    the QNode can be defined and called following the same rules as standard Python functions.

  - Unifying all QNodes: The tape-mode QNode merges all QNodes (including the
    `JacobianQNode` and the `PassthruQNode`) into a single unified QNode, with
    identical behaviour regardless of the differentiation type.

  - Optimizations: Tape mode provides various performance optimizations, reducing pre- and
    post-processing overhead, and reduces the number of quantum evaluations in certain cases.

  Note that tape mode is **experimental**, and does not currently have feature-parity with the
  existing QNode. [Feedback and bug reports](https://github.com/PennyLaneAI/pennylane/issues) are
  encouraged and will help improve the new tape mode.

  Tape mode can be enabled globally via the `qml.enable_tape` function, without changing your
  PennyLane code:

  ```python
  qml.enable_tape()
  dev = qml.device("default.qubit", wires=1)

  @qml.qnode(dev, interface="tf")
  def circuit(p):
      print("Parameter value:", p)
      qml.RX(tf.sin(p[0])**2 + p[1], wires=0)
      return qml.expval(qml.PauliZ(0))
  ```

  For more details, please see the [tape mode
  documentation](https://pennylane.readthedocs.io/en/stable/code/qml_tape.html).

<h3>Improvements</h3>

* QNode caching has been introduced, allowing the QNode to keep track of the results of previous
  device executions and reuse those results in subsequent calls.
  Note that QNode caching is only supported in the new and experimental tape-mode.
  [(#817)](https://github.com/PennyLaneAI/pennylane/pull/817)

  Caching is available by passing a `caching` argument to the QNode:

  ```python
  dev = qml.device("default.qubit", wires=2)
  qml.enable_tape()

  @qml.qnode(dev, caching=10)  # cache up to 10 evaluations
  def qfunc(x):
      qml.RX(x, wires=0)
      qml.RX(0.3, wires=1)
      qml.CNOT(wires=[0, 1])
      return qml.expval(qml.PauliZ(1))

  qfunc(0.1)  # first evaluation executes on the device
  qfunc(0.1)  # second evaluation accesses the cached result
  ```

* Sped up the application of certain gates in `default.qubit` by using array/tensor
  manipulation tricks. The following gates are affected: `PauliX`, `PauliY`, `PauliZ`,
  `Hadamard`, `SWAP`, `S`, `T`, `CNOT`, `CZ`.
  [(#772)](https://github.com/PennyLaneAI/pennylane/pull/772)

* The computation of marginal probabilities has been made more efficient for devices
  with a large number of wires, achieving in some cases a 5x speedup.
  [(#799)](https://github.com/PennyLaneAI/pennylane/pull/799)

* Adds arithmetic operations (addition, tensor product,
  subtraction, and scalar multiplication) between `Hamiltonian`,
  `Tensor`, and `Observable` objects, and inline arithmetic
  operations between Hamiltonians and other observables.
  [(#765)](https://github.com/PennyLaneAI/pennylane/pull/765)

  Hamiltonians can now easily be defined as sums of observables:

  ```pycon3
  >>> H = 3 * qml.PauliZ(0) - (qml.PauliX(0) @ qml.PauliX(1)) + qml.Hamiltonian([4], [qml.PauliZ(0)])
  >>> print(H)
  (7.0) [Z0] + (-1.0) [X0 X1]
  ```

* Adds `compare()` method to `Observable` and `Hamiltonian` classes, which allows
  for comparison between observable quantities.
  [(#765)](https://github.com/PennyLaneAI/pennylane/pull/765)

  ```pycon3
  >>> H = qml.Hamiltonian([1], [qml.PauliZ(0)])
  >>> obs = qml.PauliZ(0) @ qml.Identity(1)
  >>> print(H.compare(obs))
  True
  ```

  ```pycon3
  >>> H = qml.Hamiltonian([2], [qml.PauliZ(0)])
  >>> obs = qml.PauliZ(1) @ qml.Identity(0)
  >>> print(H.compare(obs))
  False
  ```

* Adds `simplify()` method to the `Hamiltonian` class.
  [(#765)](https://github.com/PennyLaneAI/pennylane/pull/765)

  ```pycon3
  >>> H = qml.Hamiltonian([1, 2], [qml.PauliZ(0), qml.PauliZ(0) @ qml.Identity(1)])
  >>> H.simplify()
  >>> print(H)
  (3.0) [Z0]
  ```

* Added a new bit-flip mixer to the `qml.qaoa` module.
  [(#774)](https://github.com/PennyLaneAI/pennylane/pull/774)

* Summation of two `Wires` objects is now supported and will return
  a `Wires` object containing the set of all wires defined by the
  terms in the summation.
  [(#812)](https://github.com/PennyLaneAI/pennylane/pull/812)

<h3>Breaking changes</h3>

* The PennyLane NumPy module now returns scalar (zero-dimensional) arrays where
  Python scalars were previously returned.
  [(#820)](https://github.com/PennyLaneAI/pennylane/pull/820)
  [(#833)](https://github.com/PennyLaneAI/pennylane/pull/833)

  For example, this affects array element indexing, and summation:

  ```pycon
  >>> x = np.array([1, 2, 3], requires_grad=False)
  >>> x[0]
  tensor(1, requires_grad=False)
  >>> np.sum(x)
  tensor(6, requires_grad=True)
  ```

  This may require small updates to user code. A convenience method, `np.tensor.unwrap()`,
  has been added to help ease the transition. This converts PennyLane NumPy tensors
  to standard NumPy arrays and Python scalars:

  ```pycon
  >>> x = np.array(1.543, requires_grad=False)
  >>> x.unwrap()
  1.543
  ```

  Note, however, that information regarding array differentiability will be
  lost.

* The device capabilities dictionary has been redesigned, for clarity and robustness. In particular,
  the capabilities dictionary is now inherited from the parent class, various keys have more
  expressive names, and all keys are now defined in the base device class. For more details, please
  [refer to the developer
  documentation](https://pennylane.readthedocs.io/en/stable/development/plugins.html#device-capabilities).
  [(#781)](https://github.com/PennyLaneAI/pennylane/pull/781/files)

<h3>Bug fixes</h3>

* Changed to use lists for storing variable values inside `BaseQNode`
  allowing complex matrices to be passed to `QubitUnitary`.
  [(#773)](https://github.com/PennyLaneAI/pennylane/pull/773)

* Fixed a bug within `default.qubit`, resulting in greater efficiency
  when applying a state vector to all wires on the device.
  [(#849)](https://github.com/PennyLaneAI/pennylane/pull/849)

<h3>Documentation</h3>

* Equations have been added to the `qml.sample` and `qml.probs` docstrings
  to clarify the mathematical foundation of the performed measurements.
  [(#843)](https://github.com/PennyLaneAI/pennylane/pull/843)

<h3>Contributors</h3>

This release contains contributions from (in alphabetical order):

Aroosa Ijaz, Juan Miguel Arrazola, Thomas Bromley, Jack Ceroni, Alain Delgado Gran, Josh Izaac,
Soran Jahangiri, Nathan Killoran, Robert Lang, Cedric Lin, Olivia Di Matteo, Nicolás Quesada, Maria
Schuld, Antal Száva.

# Release 0.11.0

<h3>New features since last release</h3>

<h4>New and improved simulators</h4>

* Added a new device, `default.qubit.autograd`, a pure-state qubit simulator written using Autograd.
  This device supports classical backpropagation (`diff_method="backprop"`); this can
  be faster than the parameter-shift rule for computing quantum gradients
  when the number of parameters to be optimized is large.
  [(#721)](https://github.com/XanaduAI/pennylane/pull/721)

  ```pycon
  >>> dev = qml.device("default.qubit.autograd", wires=1)
  >>> @qml.qnode(dev, diff_method="backprop")
  ... def circuit(x):
  ...     qml.RX(x[1], wires=0)
  ...     qml.Rot(x[0], x[1], x[2], wires=0)
  ...     return qml.expval(qml.PauliZ(0))
  >>> weights = np.array([0.2, 0.5, 0.1])
  >>> grad_fn = qml.grad(circuit)
  >>> print(grad_fn(weights))
  array([-2.25267173e-01, -1.00864546e+00,  6.93889390e-18])
  ```

  See the [device documentation](https://pennylane.readthedocs.io/en/stable/code/api/pennylane.devices.default_qubit_autograd.DefaultQubitAutograd.html) for more details.

* A new experimental C++ state-vector simulator device is now available, `lightning.qubit`. It
  uses the C++ Eigen library to perform fast linear algebra calculations for simulating quantum
  state-vector evolution.

  `lightning.qubit` is currently in beta; it can be installed via `pip`:

  ```console
  $ pip install pennylane-lightning
  ```

  Once installed, it can be used as a PennyLane device:

  ```pycon
  >>> dev = qml.device("lightning.qubit", wires=2)
  ```

  For more details, please see the [lightning qubit documentation](https://pennylane-lightning.readthedocs.io).

<h4>New algorithms and templates</h4>

* Added built-in QAOA functionality via the new `qml.qaoa` module.
  [(#712)](https://github.com/PennyLaneAI/pennylane/pull/712)
  [(#718)](https://github.com/PennyLaneAI/pennylane/pull/718)
  [(#741)](https://github.com/PennyLaneAI/pennylane/pull/741)
  [(#720)](https://github.com/PennyLaneAI/pennylane/pull/720)

  This includes the following features:

  * New `qml.qaoa.x_mixer` and `qml.qaoa.xy_mixer` functions for defining Pauli-X and XY
    mixer Hamiltonians.

  * MaxCut: The `qml.qaoa.maxcut` function allows easy construction of the cost Hamiltonian
    and recommended mixer Hamiltonian for solving the MaxCut problem for a supplied graph.

  * Layers: `qml.qaoa.cost_layer` and `qml.qaoa.mixer_layer` take cost and mixer
    Hamiltonians, respectively, and apply the corresponding QAOA cost and mixer layers
    to the quantum circuit

  For example, using PennyLane to construct and solve a MaxCut problem with QAOA:

  ```python
  wires = range(3)
  graph = Graph([(0, 1), (1, 2), (2, 0)])
  cost_h, mixer_h = qaoa.maxcut(graph)

  def qaoa_layer(gamma, alpha):
      qaoa.cost_layer(gamma, cost_h)
      qaoa.mixer_layer(alpha, mixer_h)

  def antatz(params, **kwargs):

      for w in wires:
          qml.Hadamard(wires=w)

      # repeat the QAOA layer two times
      qml.layer(qaoa_layer, 2, params[0], params[1])

  dev = qml.device('default.qubit', wires=len(wires))
  cost_function = qml.VQECost(ansatz, cost_h, dev)
  ```

* Added an `ApproxTimeEvolution` template to the PennyLane templates module, which
  can be used to implement Trotterized time-evolution under a Hamiltonian.
  [(#710)](https://github.com/XanaduAI/pennylane/pull/710)

  <img src="https://pennylane.readthedocs.io/en/latest/_static/templates/subroutines/approx_time_evolution.png" width=50%/>

* Added a `qml.layer` template-constructing function, which takes a unitary, and
  repeatedly applies it on a set of wires to a given depth.
  [(#723)](https://github.com/PennyLaneAI/pennylane/pull/723)

  ```python
  def subroutine():
      qml.Hadamard(wires=[0])
      qml.CNOT(wires=[0, 1])
      qml.PauliX(wires=[1])

  dev = qml.device('default.qubit', wires=3)

  @qml.qnode(dev)
  def circuit():
      qml.layer(subroutine, 3)
      return [qml.expval(qml.PauliZ(0)), qml.expval(qml.PauliZ(1))]
  ```

  This creates the following circuit:
  ```pycon
  >>> circuit()
  >>> print(circuit.draw())
  0: ──H──╭C──X──H──╭C──X──H──╭C──X──┤ ⟨Z⟩
  1: ─────╰X────────╰X────────╰X─────┤ ⟨Z⟩
  ```

* Added the `qml.utils.decompose_hamiltonian` function. This function can be used to
  decompose a Hamiltonian into a linear combination of Pauli operators.
  [(#671)](https://github.com/XanaduAI/pennylane/pull/671)

  ```pycon
  >>> A = np.array(
  ... [[-2, -2+1j, -2, -2],
  ... [-2-1j,  0,  0, -1],
  ... [-2,  0, -2, -1],
  ... [-2, -1, -1,  0]])
  >>> coeffs, obs_list = decompose_hamiltonian(A)
  ```

<h4>New device features</h4>

* It is now possible to specify custom wire labels, such as `['anc1', 'anc2', 0, 1, 3]`, where the labels
  can be strings or numbers.
  [(#666)](https://github.com/XanaduAI/pennylane/pull/666)

  Custom wire labels are defined by passing a list to the `wires` argument when creating the device:

  ```pycon
  >>> dev = qml.device("default.qubit", wires=['anc1', 'anc2', 0, 1, 3])
  ```

  Quantum operations should then be invoked with these custom wire labels:

  ``` pycon
  >>> @qml.qnode(dev)
  >>> def circuit():
  ...    qml.Hadamard(wires='anc2')
  ...    qml.CNOT(wires=['anc1', 3])
  ...    ...
  ```

  The existing behaviour, in which the number of wires is specified on device initialization,
  continues to work as usual. This gives a default behaviour where wires are labelled
  by consecutive integers.

  ```pycon
  >>> dev = qml.device("default.qubit", wires=5)
  ```

* An integrated device test suite has been added, which can be used
  to run basic integration tests on core or external devices.
  [(#695)](https://github.com/PennyLaneAI/pennylane/pull/695)
  [(#724)](https://github.com/PennyLaneAI/pennylane/pull/724)
  [(#733)](https://github.com/PennyLaneAI/pennylane/pull/733)

  The test can be invoked against a particular device by calling the `pl-device-test`
  command line program:

  ```console
  $ pl-device-test --device=default.qubit --shots=1234 --analytic=False
  ```

  If the tests are run on external devices, the device and its dependencies must be
  installed locally. For more details, please see the
  [plugin test documentation](http://pennylane.readthedocs.io/en/latest/code/api/pennylane.devices.tests.html).

<h3>Improvements</h3>

* The functions implementing the quantum circuits building the Unitary Coupled-Cluster
  (UCCSD) VQE ansatz have been improved, with a more consistent naming convention and
  improved docstrings.
  [(#748)](https://github.com/PennyLaneAI/pennylane/pull/748)

  The changes include:

  - The terms *1particle-1hole (ph)* and *2particle-2hole (pphh)* excitations
    were replaced with the names *single* and *double* excitations, respectively.

  - The non-differentiable arguments in the `UCCSD` template were renamed accordingly:
    `ph` → `s_wires`, `pphh` → `d_wires`

  - The term *virtual*, previously used to refer the *unoccupied* orbitals, was discarded.

  - The Usage Details sections were updated and improved.

* Added support for TensorFlow 2.3 and PyTorch 1.6.
  [(#725)](https://github.com/PennyLaneAI/pennylane/pull/725)

* Returning probabilities is now supported from photonic QNodes.
  As with qubit QNodes, photonic QNodes returning probabilities are
  end-to-end differentiable.
  [(#699)](https://github.com/XanaduAI/pennylane/pull/699/)

  ```pycon
  >>> dev = qml.device("strawberryfields.fock", wires=2, cutoff_dim=5)
  >>> @qml.qnode(dev)
  ... def circuit(a):
  ...     qml.Displacement(a, 0, wires=0)
  ...     return qml.probs(wires=0)
  >>> print(circuit(0.5))
  [7.78800783e-01 1.94700196e-01 2.43375245e-02 2.02812704e-03 1.26757940e-04]
  ```

<h3>Breaking changes</h3>

* The `pennylane.plugins` and `pennylane.beta.plugins` folders have been renamed to
  `pennylane.devices` and `pennylane.beta.devices`, to reflect their content better.
  [(#726)](https://github.com/XanaduAI/pennylane/pull/726)

<h3>Bug fixes</h3>

* The PennyLane interface conversion functions can now convert QNodes with
  pre-existing interfaces.
  [(#707)](https://github.com/XanaduAI/pennylane/pull/707)

<h3>Documentation</h3>

* The interfaces section of the documentation has been renamed to 'Interfaces and training',
  and updated with the latest variable handling details.
  [(#753)](https://github.com/PennyLaneAI/pennylane/pull/753)

<h3>Contributors</h3>

This release contains contributions from (in alphabetical order):

Juan Miguel Arrazola, Thomas Bromley, Jack Ceroni, Alain Delgado Gran, Shadab Hussain, Theodor
Isacsson, Josh Izaac, Nathan Killoran, Maria Schuld, Antal Száva, Nicola Vitucci.

# Release 0.10.0

<h3>New features since last release</h3>

<h4>New and improved simulators</h4>

* Added a new device, `default.qubit.tf`, a pure-state qubit simulator written using TensorFlow.
  As a result, it supports classical backpropagation as a means to compute the Jacobian. This can
  be faster than the parameter-shift rule for computing quantum gradients
  when the number of parameters to be optimized is large.

  `default.qubit.tf` is designed to be used with end-to-end classical backpropagation
  (`diff_method="backprop"`) with the TensorFlow interface. This is the default method
  of differentiation when creating a QNode with this device.

  Using this method, the created QNode is a 'white-box' that is
  tightly integrated with your TensorFlow computation, including
  [AutoGraph](https://www.tensorflow.org/guide/function) support:

  ```pycon
  >>> dev = qml.device("default.qubit.tf", wires=1)
  >>> @tf.function
  ... @qml.qnode(dev, interface="tf", diff_method="backprop")
  ... def circuit(x):
  ...     qml.RX(x[1], wires=0)
  ...     qml.Rot(x[0], x[1], x[2], wires=0)
  ...     return qml.expval(qml.PauliZ(0))
  >>> weights = tf.Variable([0.2, 0.5, 0.1])
  >>> with tf.GradientTape() as tape:
  ...     res = circuit(weights)
  >>> print(tape.gradient(res, weights))
  tf.Tensor([-2.2526717e-01 -1.0086454e+00  1.3877788e-17], shape=(3,), dtype=float32)
  ```

  See the `default.qubit.tf`
  [documentation](https://pennylane.ai/en/stable/code/api/pennylane.beta.plugins.DefaultQubitTF.html)
  for more details.

* The [default.tensor plugin](https://github.com/XanaduAI/pennylane/blob/master/pennylane/beta/plugins/default_tensor.py)
  has been significantly upgraded. It now allows two different
  tensor network representations to be used: `"exact"` and `"mps"`. The former uses a
  exact factorized representation of quantum states, while the latter uses a matrix product state
  representation.
  ([#572](https://github.com/XanaduAI/pennylane/pull/572))
  ([#599](https://github.com/XanaduAI/pennylane/pull/599))

<h4>New machine learning functionality and integrations</h4>

* PennyLane QNodes can now be converted into Torch layers, allowing for creation of quantum and
  hybrid models using the `torch.nn` API.
  [(#588)](https://github.com/XanaduAI/pennylane/pull/588)

  A PennyLane QNode can be converted into a `torch.nn` layer using the `qml.qnn.TorchLayer` class:

  ```pycon
  >>> @qml.qnode(dev)
  ... def qnode(inputs, weights_0, weight_1):
  ...    # define the circuit
  ...    # ...

  >>> weight_shapes = {"weights_0": 3, "weight_1": 1}
  >>> qlayer = qml.qnn.TorchLayer(qnode, weight_shapes)
  ```

  A hybrid model can then be easily constructed:

  ```pycon
  >>> model = torch.nn.Sequential(qlayer, torch.nn.Linear(2, 2))
  ```

* Added a new "reversible" differentiation method which can be used in simulators, but not hardware.

  The reversible approach is similar to backpropagation, but trades off extra computation for
  enhanced memory efficiency. Where backpropagation caches the state tensors at each step during
  a simulated evolution, the reversible method only caches the final pre-measurement state.

  Compared to the parameter-shift method, the reversible method can be faster or slower,
  depending on the density and location of parametrized gates in a circuit
  (circuits with higher density of parametrized gates near the end of the circuit will see a benefit).
  [(#670)](https://github.com/XanaduAI/pennylane/pull/670)

  ```pycon
  >>> dev = qml.device("default.qubit", wires=2)
  ... @qml.qnode(dev, diff_method="reversible")
  ... def circuit(x):
  ...     qml.RX(x, wires=0)
  ...     qml.RX(x, wires=0)
  ...     qml.CNOT(wires=[0,1])
  ...     return qml.expval(qml.PauliZ(0))
  >>> qml.grad(circuit)(0.5)
  (array(-0.47942554),)
  ```

<h4>New templates and cost functions</h4>

* Added the new templates `UCCSD`, `SingleExcitationUnitary`, and`DoubleExcitationUnitary`,
  which together implement the Unitary Coupled-Cluster Singles and Doubles (UCCSD) ansatz
  to perform VQE-based quantum chemistry simulations using PennyLane-QChem.
  [(#622)](https://github.com/XanaduAI/pennylane/pull/622)
  [(#638)](https://github.com/XanaduAI/pennylane/pull/638)
  [(#654)](https://github.com/XanaduAI/pennylane/pull/654)
  [(#659)](https://github.com/XanaduAI/pennylane/pull/659)
  [(#622)](https://github.com/XanaduAI/pennylane/pull/622)

* Added module `pennylane.qnn.cost` with class `SquaredErrorLoss`. The module contains classes
  to calculate losses and cost functions on circuits with trainable parameters.
  [(#642)](https://github.com/XanaduAI/pennylane/pull/642)

<h3>Improvements</h3>

* Improves the wire management by making the `Operator.wires` attribute a `wires` object.
  [(#666)](https://github.com/XanaduAI/pennylane/pull/666)

* A significant improvement with respect to how QNodes and interfaces mark quantum function
  arguments as differentiable when using Autograd, designed to improve performance and make
  QNodes more intuitive.
  [(#648)](https://github.com/XanaduAI/pennylane/pull/648)
  [(#650)](https://github.com/XanaduAI/pennylane/pull/650)

  In particular, the following changes have been made:

  - A new `ndarray` subclass `pennylane.numpy.tensor`, which extends NumPy arrays with
    the keyword argument and attribute `requires_grad`. Tensors which have `requires_grad=False`
    are treated as non-differentiable by the Autograd interface.

  - A new subpackage `pennylane.numpy`, which wraps `autograd.numpy` such that NumPy functions
    accept the `requires_grad` keyword argument, and allows Autograd to differentiate
    `pennylane.numpy.tensor` objects.

  - The `argnum` argument to `qml.grad` is now optional; if not provided, arguments explicitly
    marked as `requires_grad=False` are excluded for the list of differentiable arguments.
    The ability to pass `argnum` has been retained for backwards compatibility, and
    if present the old behaviour persists.

* The QNode Torch interface now inspects QNode positional arguments.
  If any argument does not have the attribute `requires_grad=True`, it
  is automatically excluded from quantum gradient computations.
  [(#652)](https://github.com/XanaduAI/pennylane/pull/652)
  [(#660)](https://github.com/XanaduAI/pennylane/pull/660)

* The QNode TF interface now inspects QNode positional arguments.
  If any argument is not being watched by a `tf.GradientTape()`,
  it is automatically excluded from quantum gradient computations.
  [(#655)](https://github.com/XanaduAI/pennylane/pull/655)
  [(#660)](https://github.com/XanaduAI/pennylane/pull/660)

* QNodes have two new public methods: `QNode.set_trainable_args()` and `QNode.get_trainable_args()`.
  These are designed to be called by interfaces, to specify to the QNode which of its
  input arguments are differentiable. Arguments which are non-differentiable will not be converted
  to PennyLane Variable objects within the QNode.
  [(#660)](https://github.com/XanaduAI/pennylane/pull/660)

* Added `decomposition` method to PauliX, PauliY, PauliZ, S, T, Hadamard, and PhaseShift gates, which
  decomposes each of these gates into rotation gates.
  [(#668)](https://github.com/XanaduAI/pennylane/pull/668)

* The `CircuitGraph` class now supports serializing contained circuit operations
  and measurement basis rotations to an OpenQASM2.0 script via the new
  `CircuitGraph.to_openqasm()` method.
  [(#623)](https://github.com/XanaduAI/pennylane/pull/623)

<h3>Breaking changes</h3>

* Removes support for Python 3.5.
  [(#639)](https://github.com/XanaduAI/pennylane/pull/639)

<h3>Documentation</h3>

* Various small typos were fixed.

<h3>Contributors</h3>

This release contains contributions from (in alphabetical order):

Thomas Bromley, Jack Ceroni, Alain Delgado Gran, Theodor Isacsson, Josh Izaac,
Nathan Killoran, Maria Schuld, Antal Száva, Nicola Vitucci.


# Release 0.9.0

<h3>New features since last release</h3>

<h4>New machine learning integrations</h4>

* PennyLane QNodes can now be converted into Keras layers, allowing for creation of quantum and
  hybrid models using the Keras API.
  [(#529)](https://github.com/XanaduAI/pennylane/pull/529)

  A PennyLane QNode can be converted into a Keras layer using the `KerasLayer` class:

  ```python
  from pennylane.qnn import KerasLayer

  @qml.qnode(dev)
  def circuit(inputs, weights_0, weight_1):
     # define the circuit
     # ...

  weight_shapes = {"weights_0": 3, "weight_1": 1}
  qlayer = qml.qnn.KerasLayer(circuit, weight_shapes, output_dim=2)
  ```

  A hybrid model can then be easily constructed:

  ```python
  model = tf.keras.models.Sequential([qlayer, tf.keras.layers.Dense(2)])
  ```

* Added a new type of QNode, `qml.qnodes.PassthruQNode`. For simulators which are coded in an
  external library which supports automatic differentiation, PennyLane will treat a PassthruQNode as
  a "white box", and rely on the external library to directly provide gradients via backpropagation.
  This can be more efficient than the using parameter-shift rule for a large number of parameters.
  [(#488)](https://github.com/XanaduAI/pennylane/pull/488)

  Currently this behaviour is supported by PennyLane's `default.tensor.tf` device backend,
  compatible with the `'tf'` interface using TensorFlow 2:

  ```python
  dev = qml.device('default.tensor.tf', wires=2)

  @qml.qnode(dev, diff_method="backprop")
  def circuit(params):
      qml.RX(params[0], wires=0)
      qml.RX(params[1], wires=1)
      qml.CNOT(wires=[0, 1])
      return qml.expval(qml.PauliZ(0))

  qnode = PassthruQNode(circuit, dev)
  params = tf.Variable([0.3, 0.1])

  with tf.GradientTape() as tape:
      tape.watch(params)
      res = qnode(params)

  grad = tape.gradient(res, params)
  ```

<h4>New optimizers</h4>

* Added the `qml.RotosolveOptimizer`, a gradient-free optimizer
  that minimizes the quantum function by updating each parameter,
  one-by-one, via a closed-form expression while keeping other parameters
  fixed.
  [(#636)](https://github.com/XanaduAI/pennylane/pull/636)
  [(#539)](https://github.com/XanaduAI/pennylane/pull/539)

* Added the `qml.RotoselectOptimizer`, which uses Rotosolve to
  minimizes a quantum function with respect to both the
  rotation operations applied and the rotation parameters.
  [(#636)](https://github.com/XanaduAI/pennylane/pull/636)
  [(#539)](https://github.com/XanaduAI/pennylane/pull/539)

  For example, given a quantum function `f` that accepts parameters `x`
  and a list of corresponding rotation operations `generators`,
  the Rotoselect optimizer will, at each step, update both the parameter
  values and the list of rotation gates to minimize the loss:

  ```pycon
  >>> opt = qml.optimize.RotoselectOptimizer()
  >>> x = [0.3, 0.7]
  >>> generators = [qml.RX, qml.RY]
  >>> for _ in range(100):
  ...     x, generators = opt.step(f, x, generators)
  ```


<h4>New operations</h4>

* Added the `PauliRot` gate, which performs an arbitrary
  Pauli rotation on multiple qubits, and the `MultiRZ` gate,
  which performs a rotation generated by a tensor product
  of Pauli Z operators.
  [(#559)](https://github.com/XanaduAI/pennylane/pull/559)

  ```python
  dev = qml.device('default.qubit', wires=4)

  @qml.qnode(dev)
  def circuit(angle):
      qml.PauliRot(angle, "IXYZ", wires=[0, 1, 2, 3])
      return [qml.expval(qml.PauliZ(wire)) for wire in [0, 1, 2, 3]]
  ```

  ```pycon
  >>> circuit(0.4)
  [1.         0.92106099 0.92106099 1.        ]
  >>> print(circuit.draw())
   0: ──╭RI(0.4)──┤ ⟨Z⟩
   1: ──├RX(0.4)──┤ ⟨Z⟩
   2: ──├RY(0.4)──┤ ⟨Z⟩
   3: ──╰RZ(0.4)──┤ ⟨Z⟩
  ```

  If the `PauliRot` gate is not supported on the target device, it will
  be decomposed into `Hadamard`, `RX` and `MultiRZ` gates. Note that
  identity gates in the Pauli word result in untouched wires:

  ```pycon
  >>> print(circuit.draw())
   0: ───────────────────────────────────┤ ⟨Z⟩
   1: ──H──────────╭RZ(0.4)──H───────────┤ ⟨Z⟩
   2: ──RX(1.571)──├RZ(0.4)──RX(-1.571)──┤ ⟨Z⟩
   3: ─────────────╰RZ(0.4)──────────────┤ ⟨Z⟩
  ```

  If the `MultiRZ` gate is not supported, it will be decomposed into
  `CNOT` and `RZ` gates:

  ```pycon
  >>> print(circuit.draw())
   0: ──────────────────────────────────────────────────┤ ⟨Z⟩
   1: ──H──────────────╭X──RZ(0.4)──╭X──────H───────────┤ ⟨Z⟩
   2: ──RX(1.571)──╭X──╰C───────────╰C──╭X──RX(-1.571)──┤ ⟨Z⟩
   3: ─────────────╰C───────────────────╰C──────────────┤ ⟨Z⟩
  ```

* PennyLane now provides `DiagonalQubitUnitary` for diagonal gates, that are e.g.,
  encountered in IQP circuits. These kinds of gates can be evaluated much faster on
  a simulator device.
  [(#567)](https://github.com/XanaduAI/pennylane/pull/567)

  The gate can be used, for example, to efficiently simulate oracles:

  ```python
  dev = qml.device('default.qubit', wires=3)

  # Function as a bitstring
  f = np.array([1, 0, 0, 1, 1, 0, 1, 0])

  @qml.qnode(dev)
  def circuit(weights1, weights2):
      qml.templates.StronglyEntanglingLayers(weights1, wires=[0, 1, 2])

      # Implements the function as a phase-kickback oracle
      qml.DiagonalQubitUnitary((-1)**f, wires=[0, 1, 2])

      qml.templates.StronglyEntanglingLayers(weights2, wires=[0, 1, 2])
      return [qml.expval(qml.PauliZ(w)) for w in range(3)]
  ```

* Added the `TensorN` CVObservable that can represent the tensor product of the
  `NumberOperator` on photonic backends.
  [(#608)](https://github.com/XanaduAI/pennylane/pull/608)

<h4>New templates</h4>

* Added the `ArbitraryUnitary` and `ArbitraryStatePreparation` templates, which use
  `PauliRot` gates to perform an arbitrary unitary and prepare an arbitrary basis
  state with the minimal number of parameters.
  [(#590)](https://github.com/XanaduAI/pennylane/pull/590)

  ```python
  dev = qml.device('default.qubit', wires=3)

  @qml.qnode(dev)
  def circuit(weights1, weights2):
        qml.templates.ArbitraryStatePreparation(weights1, wires=[0, 1, 2])
        qml.templates.ArbitraryUnitary(weights2, wires=[0, 1, 2])
        return qml.probs(wires=[0, 1, 2])
  ```

* Added the `IQPEmbedding` template, which encodes inputs into the diagonal gates of an
  IQP circuit.
  [(#605)](https://github.com/XanaduAI/pennylane/pull/605)

  <img src="https://pennylane.readthedocs.io/en/latest/_images/iqp.png"
  width=50%></img>

* Added the `SimplifiedTwoDesign` template, which implements the circuit
  design of [Cerezo et al. (2020)](<https://arxiv.org/abs/2001.00550>).
  [(#556)](https://github.com/XanaduAI/pennylane/pull/556)

  <img src="https://pennylane.readthedocs.io/en/latest/_images/simplified_two_design.png"
  width=50%></img>

* Added the `BasicEntanglerLayers` template, which is a simple layer architecture
  of rotations and CNOT nearest-neighbour entanglers.
  [(#555)](https://github.com/XanaduAI/pennylane/pull/555)

  <img src="https://pennylane.readthedocs.io/en/latest/_images/basic_entangler.png"
  width=50%></img>

* PennyLane now offers a broadcasting function to easily construct templates:
  `qml.broadcast()` takes single quantum operations or other templates and applies
  them to wires in a specific pattern.
  [(#515)](https://github.com/XanaduAI/pennylane/pull/515)
  [(#522)](https://github.com/XanaduAI/pennylane/pull/522)
  [(#526)](https://github.com/XanaduAI/pennylane/pull/526)
  [(#603)](https://github.com/XanaduAI/pennylane/pull/603)

  For example, we can use broadcast to repeat a custom template
  across multiple wires:

  ```python
  from pennylane.templates import template

  @template
  def mytemplate(pars, wires):
      qml.Hadamard(wires=wires)
      qml.RY(pars, wires=wires)

  dev = qml.device('default.qubit', wires=3)

  @qml.qnode(dev)
  def circuit(pars):
      qml.broadcast(mytemplate, pattern="single", wires=[0,1,2], parameters=pars)
      return qml.expval(qml.PauliZ(0))
  ```

  ```pycon
  >>> circuit([1, 1, 0.1])
  -0.841470984807896
  >>> print(circuit.draw())
   0: ──H──RY(1.0)──┤ ⟨Z⟩
   1: ──H──RY(1.0)──┤
   2: ──H──RY(0.1)──┤
  ```

  For other available patterns, see the
  [broadcast function documentation](https://pennylane.readthedocs.io/en/latest/code/api/pennylane.broadcast.html).

<h3>Breaking changes</h3>

* The `QAOAEmbedding` now uses the new `MultiRZ` gate as a `ZZ` entangler,
  which changes the convention. While
  previously, the `ZZ` gate in the embedding was implemented as

  ```python
  CNOT(wires=[wires[0], wires[1]])
  RZ(2 * parameter, wires=wires[0])
  CNOT(wires=[wires[0], wires[1]])
  ```

  the `MultiRZ` corresponds to

  ```python
  CNOT(wires=[wires[1], wires[0]])
  RZ(parameter, wires=wires[0])
  CNOT(wires=[wires[1], wires[0]])
  ```

  which differs in the factor of `2`, and fixes a bug in the
  wires that the `CNOT` was applied to.
  [(#609)](https://github.com/XanaduAI/pennylane/pull/609)

* Probability methods are handled by `QubitDevice` and device method
  requirements are modified to simplify plugin development.
  [(#573)](https://github.com/XanaduAI/pennylane/pull/573)

* The internal variables `All` and `Any` to mark an `Operation` as acting on all or any
  wires have been renamed to `AllWires` and `AnyWires`.
  [(#614)](https://github.com/XanaduAI/pennylane/pull/614)

<h3>Improvements</h3>

* A new `Wires` class was introduced for the internal
  bookkeeping of wire indices.
  [(#615)](https://github.com/XanaduAI/pennylane/pull/615)

* Improvements to the speed/performance of the `default.qubit` device.
  [(#567)](https://github.com/XanaduAI/pennylane/pull/567)
  [(#559)](https://github.com/XanaduAI/pennylane/pull/559)

* Added the `"backprop"` and `"device"` differentiation methods to the `qnode`
  decorator.
  [(#552)](https://github.com/XanaduAI/pennylane/pull/552)

  - `"backprop"`: Use classical backpropagation. Default on simulator
    devices that are classically end-to-end differentiable.
    The returned QNode can only be used with the same machine learning
    framework (e.g., `default.tensor.tf` simulator with the `tensorflow` interface).

  - `"device"`: Queries the device directly for the gradient.

  Using the `"backprop"` differentiation method with the `default.tensor.tf`
  device, the created QNode is a 'white-box', and is tightly integrated with
  the overall TensorFlow computation:

  ```python
  >>> dev = qml.device("default.tensor.tf", wires=1)
  >>> @qml.qnode(dev, interface="tf", diff_method="backprop")
  >>> def circuit(x):
  ...     qml.RX(x[1], wires=0)
  ...     qml.Rot(x[0], x[1], x[2], wires=0)
  ...     return qml.expval(qml.PauliZ(0))
  >>> vars = tf.Variable([0.2, 0.5, 0.1])
  >>> with tf.GradientTape() as tape:
  ...     res = circuit(vars)
  >>> tape.gradient(res, vars)
  <tf.Tensor: shape=(3,), dtype=float32, numpy=array([-2.2526717e-01, -1.0086454e+00,  1.3877788e-17], dtype=float32)>
  ```

* The circuit drawer now displays inverted operations, as well as wires
  where probabilities are returned from the device:
  [(#540)](https://github.com/XanaduAI/pennylane/pull/540)

  ```python
  >>> @qml.qnode(dev)
  ... def circuit(theta):
  ...     qml.RX(theta, wires=0)
  ...     qml.CNOT(wires=[0, 1])
  ...     qml.S(wires=1).inv()
  ...     return qml.probs(wires=[0, 1])
  >>> circuit(0.2)
  array([0.99003329, 0.        , 0.        , 0.00996671])
  >>> print(circuit.draw())
  0: ──RX(0.2)──╭C───────╭┤ Probs
  1: ───────────╰X──S⁻¹──╰┤ Probs
  ```

* You can now evaluate the metric tensor of a VQE Hamiltonian via the new
  `VQECost.metric_tensor` method. This allows `VQECost` objects to be directly
  optimized by the quantum natural gradient optimizer (`qml.QNGOptimizer`).
  [(#618)](https://github.com/XanaduAI/pennylane/pull/618)

* The input check functions in `pennylane.templates.utils` are now public
  and visible in the API documentation.
  [(#566)](https://github.com/XanaduAI/pennylane/pull/566)

* Added keyword arguments for step size and order to the `qnode` decorator, as well as
  the `QNode` and `JacobianQNode` classes. This enables the user to set the step size
  and order when using finite difference methods. These options are also exposed when
  creating QNode collections.
  [(#530)](https://github.com/XanaduAI/pennylane/pull/530)
  [(#585)](https://github.com/XanaduAI/pennylane/pull/585)
  [(#587)](https://github.com/XanaduAI/pennylane/pull/587)

* The decomposition for the `CRY` gate now uses the simpler form `RY @ CNOT @ RY @ CNOT`
  [(#547)](https://github.com/XanaduAI/pennylane/pull/547)

* The underlying queuing system was refactored, removing the `qml._current_context`
  property that held the currently active `QNode` or `OperationRecorder`. Now, all
  objects that expose a queue for operations inherit from `QueuingContext` and
  register their queue globally.
  [(#548)](https://github.com/XanaduAI/pennylane/pull/548)

* The PennyLane repository has a new benchmarking tool which supports the comparison of different git revisions.
  [(#568)](https://github.com/XanaduAI/pennylane/pull/568)
  [(#560)](https://github.com/XanaduAI/pennylane/pull/560)
  [(#516)](https://github.com/XanaduAI/pennylane/pull/516)

<h3>Documentation</h3>

* Updated the development section by creating a landing page with links to sub-pages
  containing specific guides.
  [(#596)](https://github.com/XanaduAI/pennylane/pull/596)

* Extended the developer's guide by a section explaining how to add new templates.
  [(#564)](https://github.com/XanaduAI/pennylane/pull/564)

<h3>Bug fixes</h3>

* `tf.GradientTape().jacobian()` can now be evaluated on QNodes using the TensorFlow interface.
  [(#626)](https://github.com/XanaduAI/pennylane/pull/626)

* `RandomLayers()` is now compatible with the qiskit devices.
  [(#597)](https://github.com/XanaduAI/pennylane/pull/597)

* `DefaultQubit.probability()` now returns the correct probability when called with
  `device.analytic=False`.
  [(#563)](https://github.com/XanaduAI/pennylane/pull/563)

* Fixed a bug in the `StronglyEntanglingLayers` template, allowing it to
  work correctly when applied to a single wire.
  [(544)](https://github.com/XanaduAI/pennylane/pull/544)

* Fixed a bug when inverting operations with decompositions; operations marked as inverted
  are now correctly inverted when the fallback decomposition is called.
  [(#543)](https://github.com/XanaduAI/pennylane/pull/543)

* The `QNode.print_applied()` method now correctly displays wires where
  `qml.prob()` is being returned.
  [#542](https://github.com/XanaduAI/pennylane/pull/542)

<h3>Contributors</h3>

This release contains contributions from (in alphabetical order):

Ville Bergholm, Lana Bozanic, Thomas Bromley, Theodor Isacsson, Josh Izaac, Nathan Killoran,
Maggie Li, Johannes Jakob Meyer, Maria Schuld, Sukin Sim, Antal Száva.

# Release 0.8.1

<h3>Improvements</h3>

* Beginning of support for Python 3.8, with the test suite
  now being run in a Python 3.8 environment.
  [(#501)](https://github.com/XanaduAI/pennylane/pull/501)

<h3>Documentation</h3>

* Present templates as a gallery of thumbnails showing the
  basic circuit architecture.
  [(#499)](https://github.com/XanaduAI/pennylane/pull/499)

<h3>Bug fixes</h3>

* Fixed a bug where multiplying a QNode parameter by 0 caused a divide
  by zero error when calculating the parameter shift formula.
  [(#512)](https://github.com/XanaduAI/pennylane/pull/512)

* Fixed a bug where the shape of differentiable QNode arguments
  was being cached on the first construction, leading to indexing
  errors if the QNode was re-evaluated if the argument changed shape.
  [(#505)](https://github.com/XanaduAI/pennylane/pull/505)

<h3>Contributors</h3>

This release contains contributions from (in alphabetical order):

Ville Bergholm, Josh Izaac, Johannes Jakob Meyer, Maria Schuld, Antal Száva.

# Release 0.8.0

<h3>New features since last release</h3>

* Added a quantum chemistry package, `pennylane.qchem`, which supports
  integration with OpenFermion, Psi4, PySCF, and OpenBabel.
  [(#453)](https://github.com/XanaduAI/pennylane/pull/453)

  Features include:

  - Generate the qubit Hamiltonians directly starting with the atomic structure of the molecule.
  - Calculate the mean-field (Hartree-Fock) electronic structure of molecules.
  - Allow to define an active space based on the number of active electrons and active orbitals.
  - Perform the fermionic-to-qubit transformation of the electronic Hamiltonian by
    using different functions implemented in OpenFermion.
  - Convert OpenFermion's QubitOperator to a Pennylane `Hamiltonian` class.
  - Perform a Variational Quantum Eigensolver (VQE) computation with this Hamiltonian in PennyLane.

  Check out the [quantum chemistry quickstart](https://pennylane.readthedocs.io/en/latest/introduction/chemistry.html), as well the quantum chemistry and VQE tutorials.

* PennyLane now has some functions and classes for creating and solving VQE
  problems. [(#467)](https://github.com/XanaduAI/pennylane/pull/467)

  - `qml.Hamiltonian`: a lightweight class for representing qubit Hamiltonians
  - `qml.VQECost`: a class for quickly constructing a differentiable cost function
    given a circuit ansatz, Hamiltonian, and one or more devices

    ```python
    >>> H = qml.vqe.Hamiltonian(coeffs, obs)
    >>> cost = qml.VQECost(ansatz, hamiltonian, dev, interface="torch")
    >>> params = torch.rand([4, 3])
    >>> cost(params)
    tensor(0.0245, dtype=torch.float64)
    ```

* Added a circuit drawing feature that provides a text-based representation
  of a QNode instance. It can be invoked via `qnode.draw()`. The user can specify
  to display variable names instead of variable values and choose either an ASCII
  or Unicode charset.
  [(#446)](https://github.com/XanaduAI/pennylane/pull/446)

  Consider the following circuit as an example:
  ```python3
  @qml.qnode(dev)
  def qfunc(a, w):
      qml.Hadamard(0)
      qml.CRX(a, wires=[0, 1])
      qml.Rot(w[0], w[1], w[2], wires=[1])
      qml.CRX(-a, wires=[0, 1])

      return qml.expval(qml.PauliZ(0) @ qml.PauliZ(1))
  ```

  We can draw the circuit after it has been executed:

  ```python
  >>> result = qfunc(2.3, [1.2, 3.2, 0.7])
  >>> print(qfunc.draw())
   0: ──H──╭C────────────────────────────╭C─────────╭┤ ⟨Z ⊗ Z⟩
   1: ─────╰RX(2.3)──Rot(1.2, 3.2, 0.7)──╰RX(-2.3)──╰┤ ⟨Z ⊗ Z⟩
  >>> print(qfunc.draw(charset="ascii"))
   0: --H--+C----------------------------+C---------+| <Z @ Z>
   1: -----+RX(2.3)--Rot(1.2, 3.2, 0.7)--+RX(-2.3)--+| <Z @ Z>
  >>> print(qfunc.draw(show_variable_names=True))
   0: ──H──╭C─────────────────────────────╭C─────────╭┤ ⟨Z ⊗ Z⟩
   1: ─────╰RX(a)──Rot(w[0], w[1], w[2])──╰RX(-1*a)──╰┤ ⟨Z ⊗ Z⟩
  ```

* Added `QAOAEmbedding` and its parameter initialization
  as a new trainable template.
  [(#442)](https://github.com/XanaduAI/pennylane/pull/442)

  <img src="https://pennylane.readthedocs.io/en/latest/_images/qaoa_layers.png"
  width=70%></img>

* Added the `qml.probs()` measurement function, allowing QNodes
  to differentiate variational circuit probabilities
  on simulators and hardware.
  [(#432)](https://github.com/XanaduAI/pennylane/pull/432)

  ```python
  @qml.qnode(dev)
  def circuit(x):
      qml.Hadamard(wires=0)
      qml.RY(x, wires=0)
      qml.RX(x, wires=1)
      qml.CNOT(wires=[0, 1])
      return qml.probs(wires=[0])
  ```
  Executing this circuit gives the marginal probability of wire 1:
  ```python
  >>> circuit(0.2)
  [0.40066533 0.59933467]
  ```
  QNodes that return probabilities fully support autodifferentiation.

* Added the convenience load functions `qml.from_pyquil`, `qml.from_quil` and
  `qml.from_quil_file` that convert pyQuil objects and Quil code to PennyLane
  templates. This feature requires version 0.8 or above of the PennyLane-Forest
  plugin.
  [(#459)](https://github.com/XanaduAI/pennylane/pull/459)

* Added a `qml.inv` method that inverts templates and sequences of Operations.
  Added a `@qml.template` decorator that makes templates return the queued Operations.
  [(#462)](https://github.com/XanaduAI/pennylane/pull/462)

  For example, using this function to invert a template inside a QNode:

  ```python3
      @qml.template
      def ansatz(weights, wires):
          for idx, wire in enumerate(wires):
              qml.RX(weights[idx], wires=[wire])

          for idx in range(len(wires) - 1):
              qml.CNOT(wires=[wires[idx], wires[idx + 1]])

      dev = qml.device('default.qubit', wires=2)

      @qml.qnode(dev)
      def circuit(weights):
          qml.inv(ansatz(weights, wires=[0, 1]))
          return qml.expval(qml.PauliZ(0) @ qml.PauliZ(1))
    ```

* Added the `QNodeCollection` container class, that allows independent
  QNodes to be stored and evaluated simultaneously. Experimental support
  for asynchronous evaluation of contained QNodes is provided with the
  `parallel=True` keyword argument.
  [(#466)](https://github.com/XanaduAI/pennylane/pull/466)

* Added a high level `qml.map` function, that maps a quantum
  circuit template over a list of observables or devices, returning
  a `QNodeCollection`.
  [(#466)](https://github.com/XanaduAI/pennylane/pull/466)

  For example:

  ```python3
  >>> def my_template(params, wires, **kwargs):
  >>>    qml.RX(params[0], wires=wires[0])
  >>>    qml.RX(params[1], wires=wires[1])
  >>>    qml.CNOT(wires=wires)

  >>> obs_list = [qml.PauliX(0) @ qml.PauliZ(1), qml.PauliZ(0) @ qml.PauliX(1)]
  >>> dev = qml.device("default.qubit", wires=2)
  >>> qnodes = qml.map(my_template, obs_list, dev, measure="expval")
  >>> qnodes([0.54, 0.12])
  array([-0.06154835  0.99280864])
  ```

* Added high level `qml.sum`, `qml.dot`, `qml.apply` functions
  that act on QNode collections.
  [(#466)](https://github.com/XanaduAI/pennylane/pull/466)

  `qml.apply` allows vectorized functions to act over the entire QNode
  collection:
  ```python
  >>> qnodes = qml.map(my_template, obs_list, dev, measure="expval")
  >>> cost = qml.apply(np.sin, qnodes)
  >>> cost([0.54, 0.12])
  array([-0.0615095  0.83756375])
  ```

  `qml.sum` and `qml.dot` take the sum of a QNode collection, and a
  dot product of tensors/arrays/QNode collections, respectively.

<h3>Breaking changes</h3>

* Deprecated the old-style `QNode` such that only the new-style `QNode` and its syntax can be used,
  moved all related files from the `pennylane/beta` folder to `pennylane`.
  [(#440)](https://github.com/XanaduAI/pennylane/pull/440)

<h3>Improvements</h3>

* Added the `Tensor.prune()` method and the `Tensor.non_identity_obs` property for extracting
  non-identity instances from the observables making up a `Tensor` instance.
  [(#498)](https://github.com/XanaduAI/pennylane/pull/498)

* Renamed the `expt.tensornet` and `expt.tensornet.tf` devices to `default.tensor` and
  `default.tensor.tf`.
  [(#495)](https://github.com/XanaduAI/pennylane/pull/495)

* Added a serialization method to the `CircuitGraph` class that is used to create a unique
  hash for each quantum circuit graph.
  [(#470)](https://github.com/XanaduAI/pennylane/pull/470)

* Added the `Observable.eigvals` method to return the eigenvalues of observables.
  [(#449)](https://github.com/XanaduAI/pennylane/pull/449)

* Added the `Observable.diagonalizing_gates` method to return the gates
  that diagonalize an observable in the computational basis.
  [(#454)](https://github.com/XanaduAI/pennylane/pull/454)

* Added the `Operator.matrix` method to return the matrix representation
  of an operator in the computational basis.
  [(#454)](https://github.com/XanaduAI/pennylane/pull/454)

* Added a `QubitDevice` class which implements common functionalities of plugin devices such that
  plugin devices can rely on these implementations. The new `QubitDevice` also includes
  a new `execute` method, which allows for more convenient plugin design. In addition, `QubitDevice`
  also unifies the way samples are generated on qubit-based devices.
  [(#452)](https://github.com/XanaduAI/pennylane/pull/452)
  [(#473)](https://github.com/XanaduAI/pennylane/pull/473)

* Improved documentation of `AmplitudeEmbedding` and `BasisEmbedding` templates.
  [(#441)](https://github.com/XanaduAI/pennylane/pull/441)
  [(#439)](https://github.com/XanaduAI/pennylane/pull/439)

* Codeblocks in the documentation now have a 'copy' button for easily
  copying examples.
  [(#437)](https://github.com/XanaduAI/pennylane/pull/437)

<h3>Documentation</h3>

* Update the developers plugin guide to use QubitDevice.
  [(#483)](https://github.com/XanaduAI/pennylane/pull/483)

<h3>Bug fixes</h3>

* Fixed a bug in `CVQNode._pd_analytic`, where non-descendant observables were not
  Heisenberg-transformed before evaluating the partial derivatives when using the
  order-2 parameter-shift method, resulting in an erroneous Jacobian for some circuits.
  [(#433)](https://github.com/XanaduAI/pennylane/pull/433)

<h3>Contributors</h3>

This release contains contributions from (in alphabetical order):

Juan Miguel Arrazola, Ville Bergholm, Alain Delgado Gran, Olivia Di Matteo,
Theodor Isacsson, Josh Izaac, Soran Jahangiri, Nathan Killoran, Johannes Jakob Meyer,
Zeyue Niu, Maria Schuld, Antal Száva.

# Release 0.7.0

<h3>New features since last release</h3>

* Custom padding constant in `AmplitudeEmbedding` is supported (see 'Breaking changes'.)
  [(#419)](https://github.com/XanaduAI/pennylane/pull/419)

* `StronglyEntanglingLayer` and `RandomLayer` now work with a single wire.
  [(#409)](https://github.com/XanaduAI/pennylane/pull/409)
  [(#413)](https://github.com/XanaduAI/pennylane/pull/413)

* Added support for applying the inverse of an `Operation` within a circuit.
  [(#377)](https://github.com/XanaduAI/pennylane/pull/377)

* Added an `OperationRecorder()` context manager, that allows templates
  and quantum functions to be executed while recording events. The
  recorder can be used with and without QNodes as a debugging utility.
  [(#388)](https://github.com/XanaduAI/pennylane/pull/388)

* Operations can now specify a decomposition that is used when the desired operation
  is not supported on the target device.
  [(#396)](https://github.com/XanaduAI/pennylane/pull/396)

* The ability to load circuits from external frameworks as templates
  has been added via the new `qml.load()` function. This feature
  requires plugin support --- this initial release provides support
  for Qiskit circuits and QASM files when `pennylane-qiskit` is installed,
  via the functions `qml.from_qiskit` and `qml.from_qasm`.
  [(#418)](https://github.com/XanaduAI/pennylane/pull/418)

* An experimental tensor network device has been added
  [(#416)](https://github.com/XanaduAI/pennylane/pull/416)
  [(#395)](https://github.com/XanaduAI/pennylane/pull/395)
  [(#394)](https://github.com/XanaduAI/pennylane/pull/394)
  [(#380)](https://github.com/XanaduAI/pennylane/pull/380)

* An experimental tensor network device which uses TensorFlow for
  backpropagation has been added
  [(#427)](https://github.com/XanaduAI/pennylane/pull/427)

* Custom padding constant in `AmplitudeEmbedding` is supported (see 'Breaking changes'.)
  [(#419)](https://github.com/XanaduAI/pennylane/pull/419)

<h3>Breaking changes</h3>

* The `pad` parameter in `AmplitudeEmbedding()` is now either `None` (no automatic padding), or a
  number that is used as the padding constant.
  [(#419)](https://github.com/XanaduAI/pennylane/pull/419)

* Initialization functions now return a single array of weights per function. Utilities for multi-weight templates
  `Interferometer()` and `CVNeuralNetLayers()` are provided.
  [(#412)](https://github.com/XanaduAI/pennylane/pull/412)

* The single layer templates `RandomLayer()`, `CVNeuralNetLayer()` and `StronglyEntanglingLayer()`
  have been turned into private functions `_random_layer()`, `_cv_neural_net_layer()` and
  `_strongly_entangling_layer()`. Recommended use is now via the corresponding `Layers()` templates.
  [(#413)](https://github.com/XanaduAI/pennylane/pull/413)

<h3>Improvements</h3>

* Added extensive input checks in templates.
  [(#419)](https://github.com/XanaduAI/pennylane/pull/419)

* Templates integration tests are rewritten - now cover keyword/positional argument passing,
  interfaces and combinations of templates.
  [(#409)](https://github.com/XanaduAI/pennylane/pull/409)
  [(#419)](https://github.com/XanaduAI/pennylane/pull/419)

* State vector preparation operations in the `default.qubit` plugin can now be
  applied to subsets of wires, and are restricted to being the first operation
  in a circuit.
  [(#346)](https://github.com/XanaduAI/pennylane/pull/346)

* The `QNode` class is split into a hierarchy of simpler classes.
  [(#354)](https://github.com/XanaduAI/pennylane/pull/354)
  [(#398)](https://github.com/XanaduAI/pennylane/pull/398)
  [(#415)](https://github.com/XanaduAI/pennylane/pull/415)
  [(#417)](https://github.com/XanaduAI/pennylane/pull/417)
  [(#425)](https://github.com/XanaduAI/pennylane/pull/425)

* Added the gates U1, U2 and U3 parametrizing arbitrary unitaries on 1, 2 and 3
  qubits and the Toffoli gate to the set of qubit operations.
  [(#396)](https://github.com/XanaduAI/pennylane/pull/396)

* Changes have been made to accomodate the movement of the main function
  in `pytest._internal` to `pytest._internal.main` in pip 19.3.
  [(#404)](https://github.com/XanaduAI/pennylane/pull/404)

* Added the templates `BasisStatePreparation` and `MottonenStatePreparation` that use
  gates to prepare a basis state and an arbitrary state respectively.
  [(#336)](https://github.com/XanaduAI/pennylane/pull/336)

* Added decompositions for `BasisState` and `QubitStateVector` based on state
  preparation templates.
  [(#414)](https://github.com/XanaduAI/pennylane/pull/414)

* Replaces the pseudo-inverse in the quantum natural gradient optimizer
  (which can be numerically unstable) with `np.linalg.solve`.
  [(#428)](https://github.com/XanaduAI/pennylane/pull/428)

<h3>Contributors</h3>

This release contains contributions from (in alphabetical order):

Ville Bergholm, Josh Izaac, Nathan Killoran, Angus Lowe, Johannes Jakob Meyer,
Oluwatobi Ogunbayo, Maria Schuld, Antal Száva.

# Release 0.6.1

<h3>New features since last release</h3>

* Added a `print_applied` method to QNodes, allowing the operation
  and observable queue to be printed as last constructed.
  [(#378)](https://github.com/XanaduAI/pennylane/pull/378)

<h3>Improvements</h3>

* A new `Operator` base class is introduced, which is inherited by both the
  `Observable` class and the `Operation` class.
  [(#355)](https://github.com/XanaduAI/pennylane/pull/355)

* Removed deprecated `@abstractproperty` decorators
  in `_device.py`.
  [(#374)](https://github.com/XanaduAI/pennylane/pull/374)

* The `CircuitGraph` class is updated to deal with `Operation` instances directly.
  [(#344)](https://github.com/XanaduAI/pennylane/pull/344)

* Comprehensive gradient tests have been added for the interfaces.
  [(#381)](https://github.com/XanaduAI/pennylane/pull/381)

<h3>Documentation</h3>

* The new restructured documentation has been polished and updated.
  [(#387)](https://github.com/XanaduAI/pennylane/pull/387)
  [(#375)](https://github.com/XanaduAI/pennylane/pull/375)
  [(#372)](https://github.com/XanaduAI/pennylane/pull/372)
  [(#370)](https://github.com/XanaduAI/pennylane/pull/370)
  [(#369)](https://github.com/XanaduAI/pennylane/pull/369)
  [(#367)](https://github.com/XanaduAI/pennylane/pull/367)
  [(#364)](https://github.com/XanaduAI/pennylane/pull/364)

* Updated the development guides.
  [(#382)](https://github.com/XanaduAI/pennylane/pull/382)
  [(#379)](https://github.com/XanaduAI/pennylane/pull/379)

* Added all modules, classes, and functions to the API section
  in the documentation.
  [(#373)](https://github.com/XanaduAI/pennylane/pull/373)

<h3>Bug fixes</h3>

* Replaces the existing `np.linalg.norm` normalization with hand-coded
  normalization, allowing `AmplitudeEmbedding` to be used with differentiable
  parameters. AmplitudeEmbedding tests have been added and improved.
  [(#376)](https://github.com/XanaduAI/pennylane/pull/376)

<h3>Contributors</h3>

This release contains contributions from (in alphabetical order):

Ville Bergholm, Josh Izaac, Nathan Killoran, Maria Schuld, Antal Száva

# Release 0.6.0

<h3>New features since last release</h3>

* The devices `default.qubit` and `default.gaussian` have a new initialization parameter
  `analytic` that indicates if expectation values and variances should be calculated
  analytically and not be estimated from data.
  [(#317)](https://github.com/XanaduAI/pennylane/pull/317)

* Added C-SWAP gate to the set of qubit operations
  [(#330)](https://github.com/XanaduAI/pennylane/pull/330)

* The TensorFlow interface has been renamed from `"tfe"` to `"tf"`, and
  now supports TensorFlow 2.0.
  [(#337)](https://github.com/XanaduAI/pennylane/pull/337)

* Added the S and T gates to the set of qubit operations.
  [(#343)](https://github.com/XanaduAI/pennylane/pull/343)

* Tensor observables are now supported within the `expval`,
  `var`, and `sample` functions, by using the `@` operator.
  [(#267)](https://github.com/XanaduAI/pennylane/pull/267)


<h3>Breaking changes</h3>

* The argument `n` specifying the number of samples in the method `Device.sample` was removed.
  Instead, the method will always return `Device.shots` many samples.
  [(#317)](https://github.com/XanaduAI/pennylane/pull/317)

<h3>Improvements</h3>

* The number of shots / random samples used to estimate expectation values and variances, `Device.shots`,
  can now be changed after device creation.
  [(#317)](https://github.com/XanaduAI/pennylane/pull/317)

* Unified import shortcuts to be under qml in qnode.py
  and test_operation.py
  [(#329)](https://github.com/XanaduAI/pennylane/pull/329)

* The quantum natural gradient now uses `scipy.linalg.pinvh` which is more efficient for symmetric matrices
  than the previously used `scipy.linalg.pinv`.
  [(#331)](https://github.com/XanaduAI/pennylane/pull/331)

* The deprecated `qml.expval.Observable` syntax has been removed.
  [(#267)](https://github.com/XanaduAI/pennylane/pull/267)

* Remainder of the unittest-style tests were ported to pytest.
  [(#310)](https://github.com/XanaduAI/pennylane/pull/310)

* The `do_queue` argument for operations now only takes effect
  within QNodes. Outside of QNodes, operations can now be instantiated
  without needing to specify `do_queue`.
  [(#359)](https://github.com/XanaduAI/pennylane/pull/359)

<h3>Documentation</h3>

* The docs are rewritten and restructured to contain a code introduction section as well as an API section.
  [(#314)](https://github.com/XanaduAI/pennylane/pull/275)

* Added Ising model example to the tutorials
  [(#319)](https://github.com/XanaduAI/pennylane/pull/319)

* Added tutorial for QAOA on MaxCut problem
  [(#328)](https://github.com/XanaduAI/pennylane/pull/328)

* Added QGAN flow chart figure to its tutorial
  [(#333)](https://github.com/XanaduAI/pennylane/pull/333)

* Added missing figures for gallery thumbnails of state-preparation
  and QGAN tutorials
  [(#326)](https://github.com/XanaduAI/pennylane/pull/326)

* Fixed typos in the state preparation tutorial
  [(#321)](https://github.com/XanaduAI/pennylane/pull/321)

* Fixed bug in VQE tutorial 3D plots
  [(#327)](https://github.com/XanaduAI/pennylane/pull/327)

<h3>Bug fixes</h3>

* Fixed typo in measurement type error message in qnode.py
  [(#341)](https://github.com/XanaduAI/pennylane/pull/341)

<h3>Contributors</h3>

This release contains contributions from (in alphabetical order):

Shahnawaz Ahmed, Ville Bergholm, Aroosa Ijaz, Josh Izaac, Nathan Killoran, Angus Lowe,
Johannes Jakob Meyer, Maria Schuld, Antal Száva, Roeland Wiersema.

# Release 0.5.0

<h3>New features since last release</h3>

* Adds a new optimizer, `qml.QNGOptimizer`, which optimizes QNodes using
  quantum natural gradient descent. See https://arxiv.org/abs/1909.02108
  for more details.
  [(#295)](https://github.com/XanaduAI/pennylane/pull/295)
  [(#311)](https://github.com/XanaduAI/pennylane/pull/311)

* Adds a new QNode method, `QNode.metric_tensor()`,
  which returns the block-diagonal approximation to the Fubini-Study
  metric tensor evaluated on the attached device.
  [(#295)](https://github.com/XanaduAI/pennylane/pull/295)

* Sampling support: QNodes can now return a specified number of samples
  from a given observable via the top-level `pennylane.sample()` function.
  To support this on plugin devices, there is a new `Device.sample` method.

  Calculating gradients of QNodes that involve sampling is not possible.
  [(#256)](https://github.com/XanaduAI/pennylane/pull/256)

* `default.qubit` has been updated to provide support for sampling.
  [(#256)](https://github.com/XanaduAI/pennylane/pull/256)

* Added controlled rotation gates to PennyLane operations and `default.qubit` plugin.
  [(#251)](https://github.com/XanaduAI/pennylane/pull/251)

<h3>Breaking changes</h3>

* The method `Device.supported` was removed, and replaced with the methods
  `Device.supports_observable` and `Device.supports_operation`.
  Both methods can be called with string arguments (`dev.supports_observable('PauliX')`) and
  class arguments (`dev.supports_observable(qml.PauliX)`).
  [(#276)](https://github.com/XanaduAI/pennylane/pull/276)

* The following CV observables were renamed to comply with the new Operation/Observable
  scheme: `MeanPhoton` to `NumberOperator`, `Homodyne` to `QuadOperator` and `NumberState` to `FockStateProjector`.
  [(#254)](https://github.com/XanaduAI/pennylane/pull/254)

<h3>Improvements</h3>

* The `AmplitudeEmbedding` function now provides options to normalize and
  pad features to ensure a valid state vector is prepared.
  [(#275)](https://github.com/XanaduAI/pennylane/pull/275)

* Operations can now optionally specify generators, either as existing PennyLane
  operations, or by providing a NumPy array.
  [(#295)](https://github.com/XanaduAI/pennylane/pull/295)
  [(#313)](https://github.com/XanaduAI/pennylane/pull/313)

* Adds a `Device.parameters` property, so that devices can view a dictionary mapping free
  parameters to operation parameters. This will allow plugin devices to take advantage
  of parametric compilation.
  [(#283)](https://github.com/XanaduAI/pennylane/pull/283)

* Introduces two enumerations: `Any` and `All`, representing any number of wires
  and all wires in the system respectively. They can be imported from
  `pennylane.operation`, and can be used when defining the `Operation.num_wires`
  class attribute of operations.
  [(#277)](https://github.com/XanaduAI/pennylane/pull/277)

  As part of this change:

  - `All` is equivalent to the integer 0, for backwards compatibility with the
    existing test suite

  - `Any` is equivalent to the integer -1 to allow numeric comparison
    operators to continue working

  - An additional validation is now added to the `Operation` class,
    which will alert the user that an operation with `num_wires = All`
    is being incorrectly.

* The one-qubit rotations in `pennylane.plugins.default_qubit` no longer depend on Scipy's `expm`. Instead
  they are calculated with Euler's formula.
  [(#292)](https://github.com/XanaduAI/pennylane/pull/292)

* Creates an `ObservableReturnTypes` enumeration class containing `Sample`,
  `Variance` and `Expectation`. These new values can be assigned to the `return_type`
  attribute of an `Observable`.
  [(#290)](https://github.com/XanaduAI/pennylane/pull/290)

* Changed the signature of the `RandomLayer` and `RandomLayers` templates to have a fixed seed by default.
  [(#258)](https://github.com/XanaduAI/pennylane/pull/258)

* `setup.py` has been cleaned up, removing the non-working shebang,
  and removing unused imports.
  [(#262)](https://github.com/XanaduAI/pennylane/pull/262)

<h3>Documentation</h3>

* A documentation refactor to simplify the tutorials and
  include Sphinx-Gallery.
  [(#291)](https://github.com/XanaduAI/pennylane/pull/291)

  - Examples and tutorials previously split across the `examples/`
    and `doc/tutorials/` directories, in a mixture of ReST and Jupyter notebooks,
    have been rewritten as Python scripts with ReST comments in a single location,
    the `examples/` folder.

  - Sphinx-Gallery is used to automatically build and run the tutorials.
    Rendered output is displayed in the Sphinx documentation.

  - Links are provided at the top of every tutorial page for downloading the
    tutorial as an executable python script, downloading the tutorial
    as a Jupyter notebook, or viewing the notebook on GitHub.

  - The tutorials table of contents have been moved to a single quick start page.

* Fixed a typo in `QubitStateVector`.
  [(#296)](https://github.com/XanaduAI/pennylane/pull/296)

* Fixed a typo in the `default_gaussian.gaussian_state` function.
  [(#293)](https://github.com/XanaduAI/pennylane/pull/293)

* Fixed a typo in the gradient recipe within the `RX`, `RY`, `RZ`
  operation docstrings.
  [(#248)](https://github.com/XanaduAI/pennylane/pull/248)

* Fixed a broken link in the tutorial documentation, as a
  result of the `qml.expval.Observable` deprecation.
  [(#246)](https://github.com/XanaduAI/pennylane/pull/246)

<h3>Bug fixes</h3>

* Fixed a bug where a `PolyXP` observable would fail if applied to subsets
  of wires on `default.gaussian`.
  [(#277)](https://github.com/XanaduAI/pennylane/pull/277)

<h3>Contributors</h3>

This release contains contributions from (in alphabetical order):

Simon Cross, Aroosa Ijaz, Josh Izaac, Nathan Killoran, Johannes Jakob Meyer,
Rohit Midha, Nicolás Quesada, Maria Schuld, Antal Száva, Roeland Wiersema.

# Release 0.4.0

<h3>New features since last release</h3>

* `pennylane.expval()` is now a top-level *function*, and is no longer
  a package of classes. For now, the existing `pennylane.expval.Observable`
  interface continues to work, but will raise a deprecation warning.
  [(#232)](https://github.com/XanaduAI/pennylane/pull/232)

* Variance support: QNodes can now return the variance of observables,
  via the top-level `pennylane.var()` function. To support this on
  plugin devices, there is a new `Device.var` method.

  The following observables support analytic gradients of variances:

  - All qubit observables (requiring 3 circuit evaluations for involutory
    observables such as `Identity`, `X`, `Y`, `Z`; and 5 circuit evals for
    non-involutary observables, currently only `qml.Hermitian`)

  - First-order CV observables (requiring 5 circuit evaluations)

  Second-order CV observables support numerical variance gradients.

* `pennylane.about()` function added, providing details
  on current PennyLane version, installed plugins, Python,
  platform, and NumPy versions [(#186)](https://github.com/XanaduAI/pennylane/pull/186)

* Removed the logic that allowed `wires` to be passed as a positional
  argument in quantum operations. This allows us to raise more useful
  error messages for the user if incorrect syntax is used.
  [(#188)](https://github.com/XanaduAI/pennylane/pull/188)

* Adds support for multi-qubit expectation values of the `pennylane.Hermitian()`
  observable [(#192)](https://github.com/XanaduAI/pennylane/pull/192)

* Adds support for multi-qubit expectation values in `default.qubit`.
  [(#202)](https://github.com/XanaduAI/pennylane/pull/202)

* Organize templates into submodules [(#195)](https://github.com/XanaduAI/pennylane/pull/195).
  This included the following improvements:

  - Distinguish embedding templates from layer templates.

  - New random initialization functions supporting the templates available
    in the new submodule `pennylane.init`.

  - Added a random circuit template (`RandomLayers()`), in which rotations and 2-qubit gates are randomly
    distributed over the wires

  - Add various embedding strategies

<h3>Breaking changes</h3>

* The `Device` methods `expectations`, `pre_expval`, and `post_expval` have been
  renamed to `observables`, `pre_measure`, and `post_measure` respectively.
  [(#232)](https://github.com/XanaduAI/pennylane/pull/232)

<h3>Improvements</h3>

* `default.qubit` plugin now uses `np.tensordot` when applying quantum operations
  and evaluating expectations, resulting in significant speedup
  [(#239)](https://github.com/XanaduAI/pennylane/pull/239),
  [(#241)](https://github.com/XanaduAI/pennylane/pull/241)

* PennyLane now allows division of quantum operation parameters by a constant
  [(#179)](https://github.com/XanaduAI/pennylane/pull/179)

* Portions of the test suite are in the process of being ported to pytest.
  Note: this is still a work in progress.

  Ported tests include:

  - `test_ops.py`
  - `test_about.py`
  - `test_classical_gradients.py`
  - `test_observables.py`
  - `test_measure.py`
  - `test_init.py`
  - `test_templates*.py`
  - `test_ops.py`
  - `test_variable.py`
  - `test_qnode.py` (partial)

<h3>Bug fixes</h3>

* Fixed a bug in `Device.supported`, which would incorrectly
  mark an operation as supported if it shared a name with an
  observable [(#203)](https://github.com/XanaduAI/pennylane/pull/203)

* Fixed a bug in `Operation.wires`, by explicitly casting the
  type of each wire to an integer [(#206)](https://github.com/XanaduAI/pennylane/pull/206)

* Removed code in PennyLane which configured the logger,
  as this would clash with users' configurations
  [(#208)](https://github.com/XanaduAI/pennylane/pull/208)

* Fixed a bug in `default.qubit`, in which `QubitStateVector` operations
  were accidentally being cast to `np.float` instead of `np.complex`.
  [(#211)](https://github.com/XanaduAI/pennylane/pull/211)


<h3>Contributors</h3>

This release contains contributions from:

Shahnawaz Ahmed, riveSunder, Aroosa Ijaz, Josh Izaac, Nathan Killoran, Maria Schuld.

# Release 0.3.1

<h3>Bug fixes</h3>

* Fixed a bug where the interfaces submodule was not correctly being packaged via setup.py

# Release 0.3.0

<h3>New features since last release</h3>

* PennyLane now includes a new `interfaces` submodule, which enables QNode integration with additional machine learning libraries.
* Adds support for an experimental PyTorch interface for QNodes
* Adds support for an experimental TensorFlow eager execution interface for QNodes
* Adds a PyTorch+GPU+QPU tutorial to the documentation
* Documentation now includes links and tutorials including the new [PennyLane-Forest](https://github.com/rigetti/pennylane-forest) plugin.

<h3>Improvements</h3>

* Printing a QNode object, via `print(qnode)` or in an interactive terminal, now displays more useful information regarding the QNode,
  including the device it runs on, the number of wires, it's interface, and the quantum function it uses:

  ```python
  >>> print(qnode)
  <QNode: device='default.qubit', func=circuit, wires=2, interface=PyTorch>
  ```

<h3>Contributors</h3>

This release contains contributions from:

Josh Izaac and Nathan Killoran.


# Release 0.2.0

<h3>New features since last release</h3>

* Added the `Identity` expectation value for both CV and qubit models [(#135)](https://github.com/XanaduAI/pennylane/pull/135)
* Added the `templates.py` submodule, containing some commonly used QML models to be used as ansatz in QNodes [(#133)](https://github.com/XanaduAI/pennylane/pull/133)
* Added the `qml.Interferometer` CV operation [(#152)](https://github.com/XanaduAI/pennylane/pull/152)
* Wires are now supported as free QNode parameters [(#151)](https://github.com/XanaduAI/pennylane/pull/151)
* Added ability to update stepsizes of the optimizers [(#159)](https://github.com/XanaduAI/pennylane/pull/159)

<h3>Improvements</h3>

* Removed use of hardcoded values in the optimizers, made them parameters (see [#131](https://github.com/XanaduAI/pennylane/pull/131) and [#132](https://github.com/XanaduAI/pennylane/pull/132))
* Created the new `PlaceholderExpectation`, to be used when both CV and qubit expval modules contain expectations with the same name
* Provide a way for plugins to view the operation queue _before_ applying operations. This allows for on-the-fly modifications of
  the queue, allowing hardware-based plugins to support the full range of qubit expectation values. [(#143)](https://github.com/XanaduAI/pennylane/pull/143)
* QNode return values now support _any_ form of sequence, such as lists, sets, etc. [(#144)](https://github.com/XanaduAI/pennylane/pull/144)
* CV analytic gradient calculation is now more robust, allowing for operations which may not themselves be differentiated, but have a
  well defined `_heisenberg_rep` method, and so may succeed operations that are analytically differentiable [(#152)](https://github.com/XanaduAI/pennylane/pull/152)

<h3>Bug fixes</h3>

* Fixed a bug where the variational classifier example was not batching when learning parity (see [#128](https://github.com/XanaduAI/pennylane/pull/128) and [#129](https://github.com/XanaduAI/pennylane/pull/129))
* Fixed an inconsistency where some initial state operations were documented as accepting complex parameters - all operations
  now accept real values [(#146)](https://github.com/XanaduAI/pennylane/pull/146)

<h3>Contributors</h3>

This release contains contributions from:

Christian Gogolin, Josh Izaac, Nathan Killoran, and Maria Schuld.


# Release 0.1.0

Initial public release.

<h3>Contributors</h3>
This release contains contributions from:

Ville Bergholm, Josh Izaac, Maria Schuld, Christian Gogolin, and Nathan Killoran.<|MERGE_RESOLUTION|>--- conflicted
+++ resolved
@@ -577,18 +577,17 @@
 
 <h3>Bug fixes</h3>
 
-<<<<<<< HEAD
+
 * Fixes bug where error: `expected scalar type float but found double` was raised when using 
   `MottonenStatePreparation`.
   [(#1400)](https://github.com/XanaduAI/pennylane/pull/1400)
-=======
+
 * Fixes the differentiability of the operations `IsingXX` and `IsingZZ` for Autograd, Jax and Tensorflow.
-[(#1390)](https://github.com/PennyLaneAI/pennylane/pull/1390)
+  [(#1390)](https://github.com/PennyLaneAI/pennylane/pull/1390)
 
 * Fixes a bug where multiple identical Hamiltonian terms will produce a
   different result with ``optimize=True`` using ``ExpvalCost``.
   [(#1405)](https://github.com/XanaduAI/pennylane/pull/1405)
->>>>>>> 53887b51
 
 * Fixes bug where `shots=None` was not reset when changing shots temporarily in a QNode call
   like `circuit(0.1, shots=3)`.
