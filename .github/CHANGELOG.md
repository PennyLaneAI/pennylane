# Release 0.18.0-dev (development release)

<h3>New features since last release</h3>

* The `RotosolveOptimizer` now can tackle general parametrized circuits, and is no longer
  restricted to single-qubit Pauli rotations.
  [(#1489)](https://github.com/PennyLaneAI/pennylane/pull/1489)
  
  This includes:
  
  - layers of gates controlled by the same parameter,
  - controlled variants of parametrized gates, and
  - Hamiltonian time evolution.
  
  Note that the eigenvalue spectrum of the gate generator needs to be known to
  use `RotosolveOptimizer` for a general gate, and it
  is required to produce equidistant frequencies.
  For details see [Vidal and Theis, 2018](https://arxiv.org/abs/1812.06323)
  and [Wierichs, Izaac, Wang, Lin 2021](https://arxiv.org/abs/2107.12390).

  Consider a circuit with a mixture of Pauli rotation gates, controlled Pauli rotations, and
  single-parameter layers of Pauli rotations:
  ```python
  dev = qml.device('default.qubit', wires=3, shots=None)

  @qml.qnode(dev)
  def cost_function(rot_param, layer_par, crot_param):
      for i, par in enumerate(rot_param):
          qml.RX(par, wires=i)
      for w in dev.wires:
          qml.RX(layer_par, wires=w)
      for i, par in enumerate(crot_param):
          qml.CRY(par, wires=[i, (i+1) % 3])

      return qml.expval(qml.PauliZ(0) @ qml.PauliZ(1) @ qml.PauliZ(2))
  ```
  This cost function has one frequency for each of the first `RX` rotation angles,
  three frequencies for the layer of `RX` gates that depend on `layer_par`, and two
  frequencies for each of the `CRY` gate parameters. Rotosolve can then be used to minimize
  the `cost_function`:

  ```python
  # Initial parameters
  init_param = [
      np.array([0.3, 0.2, 0.67], requires_grad=True),
      np.array(1.1, requires_grad=True),
      np.array([-0.2, 0.1, -2.5], requires_grad=True),
  ]
  # Numbers of frequencies per parameter
  num_freqs = [[1, 1, 1], 3, [2, 2, 2]]

  opt = qml.RotosolveOptimizer()
  param = init_param.copy()
  ```

  In addition, the optimization technique for the Rotosolve substeps can be chosen via the
  `optimizer` and `optimizer_kwargs` keyword arguments and the minimized cost of the
  intermediate univariate reconstructions can be read out via `full_output`, including the
  cost _after_ the full Rotosolve step:

  ```python
  for step in range(3):
      param, cost, sub_cost = opt.step_and_cost(
          cost_function,
          *param,
          num_freqs=num_freqs,
          full_output=True,
          optimizer="brute",
      )
      print(f"Cost before step: {cost}")
      print(f"Minimization substeps: {np.round(sub_cost, 6)}")
  ```
  ``` pycon
  Cost before step: 0.042008210392535605
  Minimization substeps: [-0.230905 -0.863336 -0.980072 -0.980072 -1.       -1.       -1.      ]
  Cost before step: -0.999999999068121
  Minimization substeps: [-1. -1. -1. -1. -1. -1. -1.]
  Cost before step: -1.0
  Minimization substeps: [-1. -1. -1. -1. -1. -1. -1.]
  ```

  For usage details please consider the docstring.

* The `frobenius_inner_product` function has been moved to the `qml.math`
  module, and is now differentiable using all autodiff frameworks.
  [(#1388)](https://github.com/PennyLaneAI/pennylane/pull/1388)

* Vector-Jacobian product transforms have been added to the `qml.gradients` package.
  [(#1494)](https://github.com/PennyLaneAI/pennylane/pull/1494)

  The new transforms include:

  - `qml.gradients.vjp`
  - `qml.gradients.batch_vjp`

* The Hamiltonian can now store grouping information, which can be accessed by a device to
  speed up computations of the expectation value of a Hamiltonian.
  [(#1515)](https://github.com/PennyLaneAI/pennylane/pull/1515)

  ```python
  obs = [qml.PauliX(0), qml.PauliX(1), qml.PauliZ(0)]
  coeffs = np.array([1., 2., 3.])
  H = qml.Hamiltonian(coeffs, obs, grouping_type='qwc')
  ```

  Initialization with a ``grouping_type`` other than ``None`` stores the indices
  required to make groups of commuting observables and their coefficients.

  ``` pycon
  >>> H.grouping_indices
  [[0, 1], [2]]
  ```

* Hamiltonians are now trainable with respect to their coefficients.
  [(#1483)](https://github.com/PennyLaneAI/pennylane/pull/1483)

  ``` python
  from pennylane import numpy as np

  dev = qml.device("default.qubit", wires=2)
  @qml.qnode(dev)
  def circuit(coeffs, param):
      qml.RX(param, wires=0)
      qml.RY(param, wires=0)
      return qml.expval(
          qml.Hamiltonian(coeffs, [qml.PauliX(0), qml.PauliZ(0)], simplify=True)
      )

  coeffs = np.array([-0.05, 0.17])
  param = np.array(1.7)
  grad_fn = qml.grad(circuit)
  ```
  ``` pycon
  >>> grad_fn(coeffs, param)
  (array([-0.12777055,  0.0166009 ]), array(0.0917819))
  ```

* Support for differentiable execution of batches of circuits has been
  added, via the beta `pennylane.interfaces.batch` module.
  [(#1501)](https://github.com/PennyLaneAI/pennylane/pull/1501)
  [(#1508)](https://github.com/PennyLaneAI/pennylane/pull/1508)

  For example:

  ```python
  from pennylane.interfaces.batch import execute

  def cost_fn(x):
      with qml.tape.JacobianTape() as tape1:
          qml.RX(x[0], wires=[0])
          qml.RY(x[1], wires=[1])
          qml.CNOT(wires=[0, 1])
          qml.var(qml.PauliZ(0) @ qml.PauliX(1))

      with qml.tape.JacobianTape() as tape2:
          qml.RX(x[0], wires=0)
          qml.RY(x[0], wires=1)
          qml.CNOT(wires=[0, 1])
          qml.probs(wires=1)

      result = execute(
          [tape1, tape2], dev,
          gradient_fn=qml.gradients.param_shift,
          interface="autograd"
      )
      return result[0] + result[1][0, 0]

  res = qml.grad(cost_fn)(params)
  ```

<h3>Improvements</h3>

* The `utils.sparse_hamiltonian` function can now deal with non-integer 
  wire labels, and it throws an error for the edge case of observables that are 
  created from multi-qubit operations.
  [(#1550)](https://github.com/PennyLaneAI/pennylane/pull/1550)

* Added the matrix attribute to `qml.templates.subroutines.GroverOperator`
  [(#1553)](https://github.com/PennyLaneAI/pennylane/pull/1553)

* The `tape.to_openqasm()` method now has a `measure_all` argument that specifies whether the
  serialized OpenQASM script includes computational basis measurements on all of the qubits or
  just those specified by the tape.
  [(#1559)](https://github.com/PennyLaneAI/pennylane/pull/1559)

* An error is raised when no arguments are passed to a `qml.operation.Observable` to inform the user about specifying wires.
  [(#1547)](https://github.com/PennyLaneAI/pennylane/pull/1547)

* The Hamiltonian class was moved to the `ops/qubit` folder from the `vqe` module, since it is now an observable.
  [(#1534)](https://github.com/PennyLaneAI/pennylane/pull/1534)

* The `group_observables` transform is now differentiable.
  [(#1483)](https://github.com/PennyLaneAI/pennylane/pull/1483)

  For example:

  ``` python
  import jax
  from jax import numpy as jnp

  coeffs = jnp.array([1., 2., 3.])
  obs = [PauliX(wires=0), PauliX(wires=1), PauliZ(wires=1)]

  def group(coeffs, select=None):
    _, grouped_coeffs = qml.grouping.group_observables(obs, coeffs)
    # in this example, grouped_coeffs is a list of two jax tensors
    # [DeviceArray([1., 2.], dtype=float32), DeviceArray([3.], dtype=float32)]
    return grouped_coeffs[select]

  jac_fn = jax.jacobian(group)
  ```
  ```pycon
  >>> jac_fn(coeffs, select=0)
  [[1. 0. 0.]
  [0. 1. 0.]]

  >>> jac_fn(coeffs, select=1)
  [[0., 0., 1.]]
  ```

* The tape does not verify any more that all Observables have owners in the annotated queue.
  [(#1505)](https://github.com/PennyLaneAI/pennylane/pull/1505)

  This allows manipulation of Observables inside a tape context. An example is
  `expval(Tensor(qml.PauliX(0), qml.Identity(1)).prune())` which makes the expval
  an owner of the pruned tensor and its constituent observables, but leaves the
  original tensor in the queue without an owner.

* Create a separate requirements file for the CI issue , to have a separate requirements.txt (pinned)
and requirements-ci.txt (unpinned). This latter would be used by the CI.
  [(#1535)](https://github.com/PennyLaneAI/pennylane/pull/1535)

* The QFT operation is moved to template
  [(#1548)](https://github.com/PennyLaneAI/pennylane/pull/1548)
  
* The `qml.ResetError` is now supported for `default.mixed` device. 
  [(#1541)](https://github.com/PennyLaneAI/pennylane/pull/1541)


<h3>Breaking changes</h3>

* The class `qml.Interferometer` is deprecated and will be renamed `qml.InterferometerUnitary`
  after one release cycle.
  [(#1546)](https://github.com/PennyLaneAI/pennylane/pull/1546)


<h3>Bug fixes</h3>

* Fix bug when computing the specs of a circuit with a Hamiltonian observable.
  [(#1533)](https://github.com/PennyLaneAI/pennylane/pull/1533)

<h3>Documentation</h3>

<h3>Contributors</h3>

This release contains contributions from (in alphabetical order):

<<<<<<< HEAD

Thomas Bromley, Josh Izaac, Prateek Jain, Johannes Jakob Meyer, Akash Narayanan, Maria Schuld, Ingrid Strandberg, David Wierichs.

=======
Thomas Bromley, Josh Izaac, Prateek Jain, Johannes Jakob Meyer, Akash Narayanan, Maria Schuld,
Ingrid Strandberg, Vincent Wong.
>>>>>>> e44a3274

# Release 0.17.0 (current release)

<h3>New features since the last release</h3>

<h4>Circuit optimization</h4>

* PennyLane can now perform quantum circuit optimization using the
  top-level transform `qml.compile`. The `compile` transform allows you
  to chain together sequences of tape and quantum function transforms
  into custom circuit optimization pipelines.
  [(#1475)](https://github.com/PennyLaneAI/pennylane/pull/1475)

  For example, take the following decorated quantum function:

  ```python
  dev = qml.device('default.qubit', wires=[0, 1, 2])

  @qml.qnode(dev)
  @qml.compile()
  def qfunc(x, y, z):
      qml.Hadamard(wires=0)
      qml.Hadamard(wires=1)
      qml.Hadamard(wires=2)
      qml.RZ(z, wires=2)
      qml.CNOT(wires=[2, 1])
      qml.RX(z, wires=0)
      qml.CNOT(wires=[1, 0])
      qml.RX(x, wires=0)
      qml.CNOT(wires=[1, 0])
      qml.RZ(-z, wires=2)
      qml.RX(y, wires=2)
      qml.PauliY(wires=2)
      qml.CZ(wires=[1, 2])
      return qml.expval(qml.PauliZ(wires=0))
  ```

  The default behaviour of `qml.compile` is to apply a sequence of three
  transforms: `commute_controlled`, `cancel_inverses`, and then `merge_rotations`.

  ```pycon
  >>> print(qml.draw(qfunc)(0.2, 0.3, 0.4))
   0: ──H───RX(0.6)──────────────────┤ ⟨Z⟩
   1: ──H──╭X────────────────────╭C──┤
   2: ──H──╰C────────RX(0.3)──Y──╰Z──┤
  ```

  The `qml.compile` transform is flexible and accepts a custom pipeline
  of tape and quantum function transforms (you can even write your own!).
  For example, if we wanted to only push single-qubit gates through
  controlled gates and cancel adjacent inverses, we could do:

  ```python
  from pennylane.transforms import commute_controlled, cancel_inverses
  pipeline = [commute_controlled, cancel_inverses]

  @qml.qnode(dev)
  @qml.compile(pipeline=pipeline)
  def qfunc(x, y, z):
      qml.Hadamard(wires=0)
      qml.Hadamard(wires=1)
      qml.Hadamard(wires=2)
      qml.RZ(z, wires=2)
      qml.CNOT(wires=[2, 1])
      qml.RX(z, wires=0)
      qml.CNOT(wires=[1, 0])
      qml.RX(x, wires=0)
      qml.CNOT(wires=[1, 0])
      qml.RZ(-z, wires=2)
      qml.RX(y, wires=2)
      qml.PauliY(wires=2)
      qml.CZ(wires=[1, 2])
      return qml.expval(qml.PauliZ(wires=0))
  ```

  ```pycon
  >>> print(qml.draw(qfunc)(0.2, 0.3, 0.4))
   0: ──H───RX(0.4)──RX(0.2)────────────────────────────┤ ⟨Z⟩
   1: ──H──╭X───────────────────────────────────────╭C──┤
   2: ──H──╰C────────RZ(0.4)──RZ(-0.4)──RX(0.3)──Y──╰Z──┤
  ```

  The following compilation transforms have been added and are also available
  to use, either independently, or within a `qml.compile` pipeline:

  * `commute_controlled`: push commuting single-qubit gates through controlled operations.
    [(#1464)](https://github.com/PennyLaneAI/pennylane/pull/1464)

  * `cancel_inverses`: removes adjacent pairs of operations that cancel out.
    [(#1455)](https://github.com/PennyLaneAI/pennylane/pull/1455)

  * `merge_rotations`: combines adjacent rotation gates of
    the same type into a single gate, including controlled rotations.
    [(#1455)](https://github.com/PennyLaneAI/pennylane/pull/1455)

  * `single_qubit_fusion`: acts on all sequences of
    single-qubit operations in a quantum function, and converts each
    sequence to a single `Rot` gate.
    [(#1458)](https://github.com/PennyLaneAI/pennylane/pull/1458)

  For more details on `qml.compile` and the available compilation transforms, see
  [the compilation documentation](https://pennylane.readthedocs.io/en/stable/code/qml_transforms.html#transforms-for-circuit-compilation).

<h4>QNodes are even more powerful</h4>

* Computational basis samples directly from the underlying device can
  now be returned directly from QNodes via `qml.sample()`.
  [(#1441)](https://github.com/PennyLaneAI/pennylane/pull/1441)

  ```python
  dev = qml.device("default.qubit", wires=3, shots=5)

  @qml.qnode(dev)
  def circuit_1():
      qml.Hadamard(wires=0)
      qml.Hadamard(wires=1)
      return qml.sample()

  @qml.qnode(dev)
  def circuit_2():
      qml.Hadamard(wires=0)
      qml.Hadamard(wires=1)
      return qml.sample(wires=[0,2])    # no observable provided and wires specified
  ```

  ```pycon
  >>> print(circuit_1())
  [[1, 0, 0],
   [1, 1, 0],
   [1, 0, 0],
   [0, 0, 0],
   [0, 1, 0]]

  >>> print(circuit_2())
  [[1, 0],
   [1, 0],
   [1, 0],
   [0, 0],
   [0, 0]]

  >>> print(qml.draw(circuit_2)())
   0: ──H──╭┤ Sample[basis]
   1: ──H──│┤
   2: ─────╰┤ Sample[basis]
  ```

* The new `qml.apply` function can be used to add operations that might have
  already been instantiated elsewhere to the QNode and other queuing contexts:
  [(#1433)](https://github.com/PennyLaneAI/pennylane/pull/1433)

  ```python
  op = qml.RX(0.4, wires=0)
  dev = qml.device("default.qubit", wires=2)

  @qml.qnode(dev)
  def circuit(x):
      qml.RY(x, wires=0)
      qml.apply(op)
      return qml.expval(qml.PauliZ(0))
  ```

  ```pycon
  >>> print(qml.draw(circuit)(0.6))
  0: ──RY(0.6)──RX(0.4)──┤ ⟨Z⟩
  ```

  Previously instantiated measurements can also be applied to QNodes.

<h4>Device Resource Tracker</h4>

* The new Device Tracker capabilities allows for flexible and versatile tracking of executions,
  even inside parameter-shift gradients. This functionality will improve the ease of monitoring
  large batches and remote jobs.
  [(#1355)](https://github.com/PennyLaneAI/pennylane/pull/1355)

  ```python
  dev = qml.device('default.qubit', wires=1, shots=100)

  @qml.qnode(dev, diff_method="parameter-shift")
  def circuit(x):
      qml.RX(x, wires=0)
      return qml.expval(qml.PauliZ(0))

  x = np.array(0.1)

  with qml.Tracker(circuit.device) as tracker:
      qml.grad(circuit)(x)
  ```

  ```pycon
  >>> tracker.totals
  {'executions': 3, 'shots': 300, 'batches': 1, 'batch_len': 2}
  >>> tracker.history
  {'executions': [1, 1, 1],
   'shots': [100, 100, 100],
   'batches': [1],
   'batch_len': [2]}
  >>> tracker.latest
  {'batches': 1, 'batch_len': 2}
  ```

  Users can also provide a custom function to the `callback` keyword that gets called each time
  the information is updated.  This functionality allows users to monitor remote jobs or large
  parameter-shift batches.

  ```pycon
  >>> def shots_info(totals, history, latest):
  ...     print("Total shots: ", totals['shots'])
  >>> with qml.Tracker(circuit.device, callback=shots_info) as tracker:
  ...     qml.grad(circuit)(0.1)
  Total shots:  100
  Total shots:  200
  Total shots:  300
  Total shots:  300
  ```

<h4>Containerization support</h4>

* Docker support for building PennyLane with support for all interfaces (TensorFlow,
  Torch, and Jax), as well as device plugins and QChem, for GPUs and CPUs, has been added.
  [(#1391)](https://github.com/PennyLaneAI/pennylane/pull/1391)

  The build process using Docker and `make` requires that the repository source
  code is cloned or downloaded from GitHub. Visit the the detailed description
  for an [extended list of
  options](https://pennylane.readthedocs.io/en/stable/development/guide/installation.html#installation).

<h4>Improved Hamiltonian simulations</h4>

* Added a sparse Hamiltonian observable and the functionality to support computing its expectation
  value with `default.qubit`. [(#1398)](https://github.com/PennyLaneAI/pennylane/pull/1398)

  For example, the following QNode returns the expectation value of a sparse Hamiltonian:

  ```python
  dev = qml.device("default.qubit", wires=2)

  @qml.qnode(dev, diff_method="parameter-shift")
  def circuit(param, H):
      qml.PauliX(0)
      qml.SingleExcitation(param, wires=[0, 1])
      return qml.expval(qml.SparseHamiltonian(H, [0, 1]))
  ```

  We can execute this QNode, passing in a sparse identity matrix:

  ```pycon
  >>> print(circuit([0.5], scipy.sparse.eye(4).tocoo()))
  0.9999999999999999
  ```

  The expectation value of the sparse Hamiltonian is computed directly, which leads to executions
  that are faster by orders of magnitude. Note that "parameter-shift" is the only differentiation
  method that is currently supported when the observable is a sparse Hamiltonian.

* VQE problems can now be intuitively set up by passing the Hamiltonian
  as an observable. [(#1474)](https://github.com/PennyLaneAI/pennylane/pull/1474)

  ``` python
  dev = qml.device("default.qubit", wires=2)
  H = qml.Hamiltonian([1., 2., 3.],  [qml.PauliZ(0), qml.PauliY(0), qml.PauliZ(1)])
  w = qml.init.strong_ent_layers_uniform(1, 2, seed=1967)

  @qml.qnode(dev)
  def circuit(w):
      qml.templates.StronglyEntanglingLayers(w, wires=range(2))
      return qml.expval(H)
  ```

  ```pycon
  >>> print(circuit(w))
  -1.5133943637878295
  >>> print(qml.grad(circuit)(w))
  [[[-8.32667268e-17  1.39122955e+00 -9.12462052e-02]
  [ 1.02348685e-16 -7.77143238e-01 -1.74708049e-01]]]
  ```

  Note that other measurement types like `var(H)` or `sample(H)`, as well
  as multiple expectations like `expval(H1), expval(H2)` are not supported.

* Added functionality to compute the sparse matrix representation of a `qml.Hamiltonian` object.
  [(#1394)](https://github.com/PennyLaneAI/pennylane/pull/1394)

<h4>New gradients module</h4>

* A new gradients module `qml.gradients` has been added, which provides
  differentiable quantum gradient transforms.
  [(#1476)](https://github.com/PennyLaneAI/pennylane/pull/1476)
  [(#1479)](https://github.com/PennyLaneAI/pennylane/pull/1479)
  [(#1486)](https://github.com/PennyLaneAI/pennylane/pull/1486)

  Available quantum gradient transforms include:

  - `qml.gradients.finite_diff`
  - `qml.gradients.param_shift`
  - `qml.gradients.param_shift_cv`

  For example,

  ```pycon
  >>> params = np.array([0.3,0.4,0.5], requires_grad=True)
  >>> with qml.tape.JacobianTape() as tape:
  ...     qml.RX(params[0], wires=0)
  ...     qml.RY(params[1], wires=0)
  ...     qml.RX(params[2], wires=0)
  ...     qml.expval(qml.PauliZ(0))
  ...     qml.var(qml.PauliZ(0))
  >>> tape.trainable_params = {0, 1, 2}
  >>> gradient_tapes, fn = qml.gradients.finite_diff(tape)
  >>> res = dev.batch_execute(gradient_tapes)
  >>> fn(res)
  array([[-0.69688381, -0.32648317, -0.68120105],
         [ 0.8788057 ,  0.41171179,  0.85902895]])
  ```

<h4>Even more new operations and templates</h4>

* Grover Diffusion Operator template added.
  [(#1442)](https://github.com/PennyLaneAI/pennylane/pull/1442)

  For example, if we have an oracle that marks the "all ones" state with a
  negative sign:

  ```python
  n_wires = 3
  wires = list(range(n_wires))

  def oracle():
      qml.Hadamard(wires[-1])
      qml.Toffoli(wires=wires)
      qml.Hadamard(wires[-1])
  ```

  We can perform [Grover's Search Algorithm](https://en.wikipedia.org/wiki/Grover%27s_algorithm):

  ```python
  dev = qml.device('default.qubit', wires=wires)

  @qml.qnode(dev)
  def GroverSearch(num_iterations=1):
      for wire in wires:
          qml.Hadamard(wire)

      for _ in range(num_iterations):
          oracle()
          qml.templates.GroverOperator(wires=wires)

      return qml.probs(wires)
  ```

  We can see this circuit yields the marked state with high probability:

  ```pycon
  >>> GroverSearch(num_iterations=1)
  tensor([0.03125, 0.03125, 0.03125, 0.03125, 0.03125, 0.03125, 0.03125,
          0.78125], requires_grad=True)
  >>> GroverSearch(num_iterations=2)
  tensor([0.0078125, 0.0078125, 0.0078125, 0.0078125, 0.0078125, 0.0078125,
      0.0078125, 0.9453125], requires_grad=True)
  ```

* A decomposition has been added to `QubitUnitary` that makes the
  single-qubit case fully differentiable in all interfaces. Furthermore,
  a quantum function transform, `unitary_to_rot()`, has been added to decompose all
  single-qubit instances of `QubitUnitary` in a quantum circuit.
  [(#1427)](https://github.com/PennyLaneAI/pennylane/pull/1427)

  Instances of `QubitUnitary` may now be decomposed directly to `Rot`
  operations, or `RZ` operations if the input matrix is diagonal. For
  example, let

  ```python
  >>> U = np.array([
      [-0.28829348-0.78829734j,  0.30364367+0.45085995j],
      [ 0.53396245-0.10177564j,  0.76279558-0.35024096j]
  ])
  ```

  Then, we can compute the decomposition as:

  ```pycon
  >>> qml.QubitUnitary.decomposition(U, wires=0)
  [Rot(-0.24209530281458358, 1.1493817777199102, 1.733058145303424, wires=[0])]
  ```

  We can also apply the transform directly to a quantum function, and compute the
  gradients of parameters used to construct the unitary matrices.

  ```python
  def qfunc_with_qubit_unitary(angles):
      z, x = angles[0], angles[1]

      Z_mat = np.array([[np.exp(-1j * z / 2), 0.0], [0.0, np.exp(1j * z / 2)]])

      c = np.cos(x / 2)
      s = np.sin(x / 2) * 1j
      X_mat = np.array([[c, -s], [-s, c]])

      qml.Hadamard(wires="a")
      qml.QubitUnitary(Z_mat, wires="a")
      qml.QubitUnitary(X_mat, wires="b")
      qml.CNOT(wires=["b", "a"])
      return qml.expval(qml.PauliX(wires="a"))
  ```

  ```pycon
  >>> dev = qml.device("default.qubit", wires=["a", "b"])
  >>> transformed_qfunc = qml.transforms.unitary_to_rot(qfunc_with_qubit_unitary)
  >>> transformed_qnode = qml.QNode(transformed_qfunc, dev)
  >>> input = np.array([0.3, 0.4], requires_grad=True)
  >>> transformed_qnode(input)
  tensor(0.95533649, requires_grad=True)
  >>> qml.grad(transformed_qnode)(input)
  array([-0.29552021,  0.        ])
  ```

* Ising YY gate functionality added.
  [(#1358)](https://github.com/PennyLaneAI/pennylane/pull/1358)

<h3>Improvements</h3>

* The tape does not verify any more that all Observables have owners in the annotated queue.
  [(#1505)](https://github.com/PennyLaneAI/pennylane/pull/1505)

  This allows manipulation of Observables inside a tape context. An example is
  `expval(Tensor(qml.PauliX(0), qml.Identity(1)).prune())` which makes the expval an owner
  of the pruned tensor and its constituent observables, but leaves the original tensor in
  the queue without an owner.

* The `step` and `step_and_cost` methods of `QNGOptimizer` now accept a custom `grad_fn`
  keyword argument to use for gradient computations.
  [(#1487)](https://github.com/PennyLaneAI/pennylane/pull/1487)

* The precision used by `default.qubit.jax` now matches the float precision
  indicated by
  ```python
  from jax.config import config
  config.read('jax_enable_x64')
  ```
  where `True` means `float64`/`complex128` and `False` means `float32`/`complex64`.
  [(#1485)](https://github.com/PennyLaneAI/pennylane/pull/1485)

* The `./pennylane/ops/qubit.py` file is broken up into a folder of six separate files.
  [(#1467)](https://github.com/PennyLaneAI/pennylane/pull/1467)

* Changed to using commas as the separator of wires in the string
  representation of `qml.Hamiltonian` objects for multi-qubit terms.
  [(#1465)](https://github.com/PennyLaneAI/pennylane/pull/1465)

* Changed to using `np.object_` instead of `np.object` as per the NumPy
  deprecations starting version 1.20.
  [(#1466)](https://github.com/PennyLaneAI/pennylane/pull/1466)

* Change the order of the covariance matrix and the vector of means internally
  in `default.gaussian`. [(#1331)](https://github.com/PennyLaneAI/pennylane/pull/1331)

* Added the `id` attribute to templates.
  [(#1438)](https://github.com/PennyLaneAI/pennylane/pull/1438)

* The `qml.math` module, for framework-agnostic tensor manipulation,
  has two new functions available:
  [(#1490)](https://github.com/PennyLaneAI/pennylane/pull/1490)

  - `qml.math.get_trainable_indices(sequence_of_tensors)`: returns the indices corresponding to
    trainable tensors in the input sequence.

  - `qml.math.unwrap(sequence_of_tensors)`: unwraps a sequence of tensor-like objects to NumPy
    arrays.

  In addition, the behaviour of `qml.math.requires_grad` has been improved in order to
  correctly determine trainability during Autograd and JAX backwards passes.

* A new tape method, `tape.unwrap()` is added. This method is a context manager; inside the
  context, the tape's parameters are unwrapped to NumPy arrays and floats, and the trainable
  parameter indices are set.
  [(#1491)](https://github.com/PennyLaneAI/pennylane/pull/1491)

  These changes are temporary, and reverted on exiting the context.

  ```pycon
  >>> with tf.GradientTape():
  ...     with qml.tape.QuantumTape() as tape:
  ...         qml.RX(tf.Variable(0.1), wires=0)
  ...         qml.RY(tf.constant(0.2), wires=0)
  ...         qml.RZ(tf.Variable(0.3), wires=0)
  ...     with tape.unwrap():
  ...         print("Trainable params:", tape.trainable_params)
  ...         print("Unwrapped params:", tape.get_parameters())
  Trainable params: {0, 2}
  Unwrapped params: [0.1, 0.3]
  >>> print("Original parameters:", tape.get_parameters())
  Original parameters: [<tf.Variable 'Variable:0' shape=() dtype=float32, numpy=0.1>,
    <tf.Variable 'Variable:0' shape=() dtype=float32, numpy=0.3>]
  ```

  In addition, `qml.tape.Unwrap` is a context manager that unwraps multiple tapes:

  ```pycon
  >>> with qml.tape.Unwrap(tape1, tape2):
  ```

<h3>Breaking changes</h3>

* Removed the deprecated tape methods `get_resources` and `get_depth` as they are
  superseded by the `specs` tape attribute.
  [(#1522)](https://github.com/PennyLaneAI/pennylane/pull/1522)

* Specifying `shots=None` with `qml.sample` was previously deprecated.
  From this release onwards, setting `shots=None` when sampling will
  raise an error.
  [(#1522)](https://github.com/PennyLaneAI/pennylane/pull/1522)

* The existing `pennylane.collections.apply` function is no longer accessible
  via `qml.apply`, and needs to be imported directly from the `collections`
  package.
  [(#1358)](https://github.com/PennyLaneAI/pennylane/pull/1358)

<h3>Bug fixes</h3>

* Fixes a bug in `qml.adjoint` and `qml.ctrl`
  where the adjoint of operations outside of a `QNode` or a `QuantumTape` could
  not be obtained.
  [(#1532)](https://github.com/PennyLaneAI/pennylane/pull/1532)

* Fixes a bug in `GradientDescentOptimizer` and `NesterovMomentumOptimizer`
  where a cost function with one trainable parameter and non-trainable
  parameters raised an error.
  [(#1495)](https://github.com/PennyLaneAI/pennylane/pull/1495)

* Fixed an example in the documentation's
  [introduction to numpy gradients](https://pennylane.readthedocs.io/en/stable/introduction/interfaces/numpy.html), where
  the wires were a non-differentiable argument to the QNode.
  [(#1499)](https://github.com/PennyLaneAI/pennylane/pull/1499)

* Fixed a bug where the adjoint of `qml.QFT` when using the `qml.adjoint` function
  was not correctly computed.
  [(#1451)](https://github.com/PennyLaneAI/pennylane/pull/1451)

* Fixed the differentiability of the operation`IsingYY` for Autograd, Jax and Tensorflow.
  [(#1425)](https://github.com/PennyLaneAI/pennylane/pull/1425)

* Fixed a bug in the `torch` interface that prevented gradients from being
  computed on a GPU. [(#1426)](https://github.com/PennyLaneAI/pennylane/pull/1426)

* Quantum function transforms now preserve the format of the measurement
  results, so that a single measurement returns a single value rather than
  an array with a single element. [(#1434)](https://github.com/PennyLaneAI/pennylane/pull/1434)

* Fixed a bug in the parameter-shift Hessian implementation, which resulted
  in the incorrect Hessian being returned for a cost function
  that performed post-processing on a vector-valued QNode.
  [(#1436)](https://github.com/PennyLaneAI/pennylane/pull/1436)

* Fixed a bug in the initialization of `QubitUnitary` where the size of
  the matrix was not checked against the number of wires.
  [(#1439)](https://github.com/PennyLaneAI/pennylane/pull/1439)

<h3>Documentation</h3>

* Improved Contribution Guide and Pull Requests Guide.
  [(#1461)](https://github.com/PennyLaneAI/pennylane/pull/1461)

* Examples have been added to clarify use of the continuous-variable
  `FockStateVector` operation in the multi-mode case.
  [(#1472)](https://github.com/PennyLaneAI/pennylane/pull/1472)

<h3>Contributors</h3>

This release contains contributions from (in alphabetical order):

Juan Miguel Arrazola, Olivia Di Matteo, Anthony Hayes, Theodor Isacsson, Josh
Izaac, Soran Jahangiri, Nathan Killoran, Arshpreet Singh Khangura, Leonhard
Kunczik, Christina Lee, Romain Moyard, Lee James O'Riordan, Ashish Panigrahi,
Nahum Sá, Maria Schuld, Jay Soni, Antal Száva, David Wierichs.

# Release 0.16.0

<h4>First class support for quantum kernels</h4>

* The new `qml.kernels` module provides basic functionalities for [working with quantum
  kernels](https://pennylane.readthedocs.io/en/stable/code/qml_kernels.html) as
  well as post-processing methods to mitigate sampling errors and device noise:
  [(#1102)](https://github.com/PennyLaneAI/pennylane/pull/1102)

  ```python

  num_wires = 6
  wires = range(num_wires)
  dev = qml.device('default.qubit', wires=wires)

  @qml.qnode(dev)
  def kernel_circuit(x1, x2):
      qml.templates.AngleEmbedding(x1, wires=wires)
      qml.adjoint(qml.templates.AngleEmbedding)(x2, wires=wires)
      return qml.probs(wires)

  kernel = lambda x1, x2: kernel_circuit(x1, x2)[0]
  X_train = np.random.random((10, 6))
  X_test = np.random.random((5, 6))

  # Create symmetric square kernel matrix (for training)
  K = qml.kernels.square_kernel_matrix(X_train, kernel)

  # Compute kernel between test and training data.
  K_test = qml.kernels.kernel_matrix(X_train, X_test, kernel)
  K1 = qml.kernels.mitigate_depolarizing_noise(K, num_wires, method='single')
  ```

<h4>Extract the fourier representation of quantum circuits</h4>

* PennyLane now has a `fourier` module, which hosts a [growing library
  of methods](https://pennylane.readthedocs.io/en/stable/code/qml_fourier.html)
  that help with investigating the Fourier representation of functions
  implemented by quantum circuits. The Fourier representation can be used
  to examine and characterize the expressivity of the quantum circuit.
  [(#1160)](https://github.com/PennyLaneAI/pennylane/pull/1160)
  [(#1378)](https://github.com/PennyLaneAI/pennylane/pull/1378)

  For example, one can plot distributions over Fourier series coefficients like
  this one:

  <img src="https://pennylane.readthedocs.io/en/latest/_static/fourier.png" width=70%/>

<h4>Seamless support for working with the Pauli group</h4>

* Added functionality for constructing and manipulating the Pauli group
  [(#1181)](https://github.com/PennyLaneAI/pennylane/pull/1181).

  The function `qml.grouping.pauli_group` provides a generator to
  easily loop over the group, or construct and store it in its entirety.
  For example, we can construct the single-qubit Pauli group like so:

  ```pycon
  >>> from pennylane.grouping import pauli_group
  >>> pauli_group_1_qubit = list(pauli_group(1))
  >>> pauli_group_1_qubit
  [Identity(wires=[0]), PauliZ(wires=[0]), PauliX(wires=[0]), PauliY(wires=[0])]
  ```

  We can multiply together its members at the level of Pauli words
  using the `pauli_mult` and `pauli_multi_with_phase` functions.
  This can be done on arbitrarily-labeled wires as well, by defining a wire map.

  ```pycon
  >>> from pennylane.grouping import pauli_group, pauli_mult
  >>> wire_map = {'a' : 0, 'b' : 1, 'c' : 2}
  >>> pg = list(pauli_group(3, wire_map=wire_map))
  >>> pg[3]
  PauliZ(wires=['b']) @ PauliZ(wires=['c'])
  >>> pg[55]
  PauliY(wires=['a']) @ PauliY(wires=['b']) @ PauliZ(wires=['c'])
  >>> pauli_mult(pg[3], pg[55], wire_map=wire_map)
  PauliY(wires=['a']) @ PauliX(wires=['b'])
  ```

  Functions for conversion of Pauli observables to strings (and back),
  are included.

  ```pycon
  >>> from pennylane.grouping import pauli_word_to_string, string_to_pauli_word
  >>> pauli_word_to_string(pg[55], wire_map=wire_map)
  'YYZ'
  >>> string_to_pauli_word('ZXY', wire_map=wire_map)
  PauliZ(wires=['a']) @ PauliX(wires=['b']) @ PauliY(wires=['c'])
  ```

  Calculation of the matrix representation for arbitrary Paulis and wire maps is now
  also supported.

  ```pycon
  >>> from pennylane.grouping import pauli_word_to_matrix
  >>> wire_map = {'a' : 0, 'b' : 1}
  >>> pauli_word = qml.PauliZ('b')  # corresponds to Pauli 'IZ'
  >>> pauli_word_to_matrix(pauli_word, wire_map=wire_map)
  array([[ 1.,  0.,  0.,  0.],
         [ 0., -1.,  0., -0.],
         [ 0.,  0.,  1.,  0.],
         [ 0., -0.,  0., -1.]])
  ```

<h4>New transforms</h4>

* The `qml.specs` QNode transform creates a function that returns specifications or
  details about the QNode, including depth, number of gates, and number of
  gradient executions required.
  [(#1245)](https://github.com/PennyLaneAI/pennylane/pull/1245)

  For example:

  ```python
  dev = qml.device('default.qubit', wires=4)

  @qml.qnode(dev, diff_method='parameter-shift')
  def circuit(x, y):
      qml.RX(x[0], wires=0)
      qml.Toffoli(wires=(0, 1, 2))
      qml.CRY(x[1], wires=(0, 1))
      qml.Rot(x[2], x[3], y, wires=0)
      return qml.expval(qml.PauliZ(0)), qml.expval(qml.PauliX(1))
  ```

  We can now use the `qml.specs` transform to generate a function that returns
  details and resource information:

  ```pycon
  >>> x = np.array([0.05, 0.1, 0.2, 0.3], requires_grad=True)
  >>> y = np.array(0.4, requires_grad=False)
  >>> specs_func = qml.specs(circuit)
  >>> specs_func(x, y)
  {'gate_sizes': defaultdict(int, {1: 2, 3: 1, 2: 1}),
   'gate_types': defaultdict(int, {'RX': 1, 'Toffoli': 1, 'CRY': 1, 'Rot': 1}),
   'num_operations': 4,
   'num_observables': 2,
   'num_diagonalizing_gates': 1,
   'num_used_wires': 3,
   'depth': 4,
   'num_trainable_params': 4,
   'num_parameter_shift_executions': 11,
   'num_device_wires': 4,
   'device_name': 'default.qubit',
   'diff_method': 'parameter-shift'}
  ```

  The tape methods `get_resources` and `get_depth` are superseded by `specs` and will be
  deprecated after one release cycle.

* Adds a decorator `@qml.qfunc_transform` to easily create a transformation
  that modifies the behaviour of a quantum function.
  [(#1315)](https://github.com/PennyLaneAI/pennylane/pull/1315)

  For example, consider the following transform, which scales the parameter of
  all `RX` gates by :math:`x \rightarrow \sin(a) \sqrt{x}`, and the parameters
  of all `RY` gates by :math:`y \rightarrow \cos(a * b) y`:

  ```python
  @qml.qfunc_transform
  def my_transform(tape, a, b):
      for op in tape.operations + tape.measurements:
          if op.name == "RX":
              x = op.parameters[0]
              qml.RX(qml.math.sin(a) * qml.math.sqrt(x), wires=op.wires)
          elif op.name == "RY":
              y = op.parameters[0]
              qml.RX(qml.math.cos(a * b) * y, wires=op.wires)
          else:
              op.queue()
  ```

  We can now apply this transform to any quantum function:

  ```python
  dev = qml.device("default.qubit", wires=2)

  def ansatz(x):
      qml.Hadamard(wires=0)
      qml.RX(x[0], wires=0)
      qml.RY(x[1], wires=1)
      qml.CNOT(wires=[0, 1])

  @qml.qnode(dev)
  def circuit(params, transform_weights):
      qml.RX(0.1, wires=0)

      # apply the transform to the ansatz
      my_transform(*transform_weights)(ansatz)(params)

      return qml.expval(qml.PauliZ(1))
  ```

  We can print this QNode to show that the qfunc transform is taking place:

  ```pycon
  >>> x = np.array([0.5, 0.3], requires_grad=True)
  >>> transform_weights = np.array([0.1, 0.6], requires_grad=True)
  >>> print(qml.draw(circuit)(x, transform_weights))
   0: ──RX(0.1)────H──RX(0.0706)──╭C──┤
   1: ──RX(0.299)─────────────────╰X──┤ ⟨Z⟩
  ```

  Evaluating the QNode, as well as the derivative, with respect to the gate
  parameter *and* the transform weights:

  ```pycon
  >>> circuit(x, transform_weights)
  tensor(0.00672829, requires_grad=True)
  >>> qml.grad(circuit)(x, transform_weights)
  (array([ 0.00671711, -0.00207359]), array([6.69695008e-02, 3.73694364e-06]))
  ```

* Adds a `hamiltonian_expand` tape transform. This takes a tape ending in
  `qml.expval(H)`, where `H` is a Hamiltonian, and maps it to a collection
  of tapes which can be executed and passed into a post-processing function yielding
  the expectation value.
  [(#1142)](https://github.com/PennyLaneAI/pennylane/pull/1142)

  Example use:

  ```python
  H = qml.PauliZ(0) + 3 * qml.PauliZ(0) @ qml.PauliX(1)

  with qml.tape.QuantumTape() as tape:
      qml.Hadamard(wires=1)
      qml.expval(H)

  tapes, fn = qml.transforms.hamiltonian_expand(tape)
  ```

  We can now evaluate the transformed tapes, and apply the post-processing
  function:

  ```pycon
  >>> dev = qml.device("default.qubit", wires=3)
  >>> res = dev.batch_execute(tapes)
  >>> fn(res)
  3.999999999999999
  ```

* The `quantum_monte_carlo` transform has been added, allowing an input circuit to be transformed
  into the full quantum Monte Carlo algorithm.
  [(#1316)](https://github.com/PennyLaneAI/pennylane/pull/1316)

  Suppose we want to measure the expectation value of the sine squared function according to
  a standard normal distribution. We can calculate the expectation value analytically as
  `0.432332`, but we can also estimate using the quantum Monte Carlo algorithm. The first step is to
  discretize the problem:

  ```python
  from scipy.stats import norm

  m = 5
  M = 2 ** m

  xmax = np.pi  # bound to region [-pi, pi]
  xs = np.linspace(-xmax, xmax, M)

  probs = np.array([norm().pdf(x) for x in xs])
  probs /= np.sum(probs)

  func = lambda i: np.sin(xs[i]) ** 2
  r_rotations = np.array([2 * np.arcsin(np.sqrt(func(i))) for i in range(M)])
  ```

  The `quantum_monte_carlo` transform can then be used:

  ```python
  from pennylane.templates.state_preparations.mottonen import (
      _uniform_rotation_dagger as r_unitary,
  )

  n = 6
  N = 2 ** n

  a_wires = range(m)
  wires = range(m + 1)
  target_wire = m
  estimation_wires = range(m + 1, n + m + 1)

  dev = qml.device("default.qubit", wires=(n + m + 1))

  def fn():
      qml.templates.MottonenStatePreparation(np.sqrt(probs), wires=a_wires)
      r_unitary(qml.RY, r_rotations, control_wires=a_wires[::-1], target_wire=target_wire)

  @qml.qnode(dev)
  def qmc():
      qml.quantum_monte_carlo(fn, wires, target_wire, estimation_wires)()
      return qml.probs(estimation_wires)

  phase_estimated = np.argmax(qmc()[:int(N / 2)]) / N
  ```

  The estimated value can be retrieved using:

  ```pycon
  >>> (1 - np.cos(np.pi * phase_estimated)) / 2
  0.42663476277231915
  ```

  The resources required to perform the quantum Monte Carlo algorithm can also be inspected using
  the `specs` transform.

<h4>Extended QAOA module</h4>

* Functionality to support solving the maximum-weighted cycle problem has been added to the `qaoa`
  module.
  [(#1207)](https://github.com/PennyLaneAI/pennylane/pull/1207)
  [(#1209)](https://github.com/PennyLaneAI/pennylane/pull/1209)
  [(#1251)](https://github.com/PennyLaneAI/pennylane/pull/1251)
  [(#1213)](https://github.com/PennyLaneAI/pennylane/pull/1213)
  [(#1220)](https://github.com/PennyLaneAI/pennylane/pull/1220)
  [(#1214)](https://github.com/PennyLaneAI/pennylane/pull/1214)
  [(#1283)](https://github.com/PennyLaneAI/pennylane/pull/1283)
  [(#1297)](https://github.com/PennyLaneAI/pennylane/pull/1297)
  [(#1396)](https://github.com/PennyLaneAI/pennylane/pull/1396)
  [(#1403)](https://github.com/PennyLaneAI/pennylane/pull/1403)

  The `max_weight_cycle` function returns the appropriate cost and mixer Hamiltonians:

  ```pycon
  >>> a = np.random.random((3, 3))
  >>> np.fill_diagonal(a, 0)
  >>> g = nx.DiGraph(a)  # create a random directed graph
  >>> cost, mixer, mapping = qml.qaoa.max_weight_cycle(g)
  >>> print(cost)
    (-0.9775906842165344) [Z2]
  + (-0.9027248603361988) [Z3]
  + (-0.8722207409852838) [Z0]
  + (-0.6426184210832898) [Z5]
  + (-0.2832594164291379) [Z1]
  + (-0.0778133996933755) [Z4]
  >>> print(mapping)
  {0: (0, 1), 1: (0, 2), 2: (1, 0), 3: (1, 2), 4: (2, 0), 5: (2, 1)}
  ```
  Additional functionality can be found in the
  [qml.qaoa.cycle](https://pennylane.readthedocs.io/en/latest/code/api/pennylane.qaoa.cycle.html)
  module.


<h4>Extended operations and templates</h4>

* Added functionality to compute the sparse matrix representation of a `qml.Hamiltonian` object.
  [(#1394)](https://github.com/PennyLaneAI/pennylane/pull/1394)

  ```python
  coeffs = [1, -0.45]
  obs = [qml.PauliZ(0) @ qml.PauliZ(1), qml.PauliY(0) @ qml.PauliZ(1)]
  H = qml.Hamiltonian(coeffs, obs)
  H_sparse = qml.utils.sparse_hamiltonian(H)
  ```

  The resulting matrix is a sparse matrix in scipy coordinate list (COO) format:

  ```python
  >>> H_sparse
  <4x4 sparse matrix of type '<class 'numpy.complex128'>'
      with 8 stored elements in COOrdinate format>
  ```

  The sparse matrix can be converted to an array as:

  ```python
  >>> H_sparse.toarray()
  array([[ 1.+0.j  ,  0.+0.j  ,  0.+0.45j,  0.+0.j  ],
         [ 0.+0.j  , -1.+0.j  ,  0.+0.j  ,  0.-0.45j],
         [ 0.-0.45j,  0.+0.j  , -1.+0.j  ,  0.+0.j  ],
         [ 0.+0.j  ,  0.+0.45j,  0.+0.j  ,  1.+0.j  ]])
  ```

* Adds the new template `AllSinglesDoubles` to prepare quantum states of molecules
  using the `SingleExcitation` and `DoubleExcitation` operations.
  The new template reduces significantly the number of operations
  and the depth of the quantum circuit with respect to the traditional UCCSD
  unitary.
  [(#1383)](https://github.com/PennyLaneAI/pennylane/pull/1383)

  For example, consider the case of two particles and four qubits.
  First, we define the Hartree-Fock initial state and generate all
  possible single and double excitations.

  ```python
  import pennylane as qml
  from pennylane import numpy as np

  electrons = 2
  qubits = 4

  hf_state = qml.qchem.hf_state(electrons, qubits)
  singles, doubles = qml.qchem.excitations(electrons, qubits)
  ```

  Now we can use the template ``AllSinglesDoubles`` to define the
  quantum circuit,

  ```python
  from pennylane.templates import AllSinglesDoubles

  wires = range(qubits)

  dev = qml.device('default.qubit', wires=wires)

  @qml.qnode(dev)
  def circuit(weights, hf_state, singles, doubles):
      AllSinglesDoubles(weights, wires, hf_state, singles, doubles)
      return qml.expval(qml.PauliZ(0))

  params = np.random.normal(0, np.pi, len(singles) + len(doubles))
  ```
  and execute it:
  ```pycon
  >>> circuit(params, hf_state, singles=singles, doubles=doubles)
  tensor(-0.73772194, requires_grad=True)
  ```

* Adds `QubitCarry` and `QubitSum` operations for basic arithmetic.
  [(#1169)](https://github.com/PennyLaneAI/pennylane/pull/1169)

  The following example adds two 1-bit numbers, returning a 2-bit answer:

  ```python
  dev = qml.device('default.qubit', wires = 4)
  a = 0
  b = 1

  @qml.qnode(dev)
  def circuit():
      qml.BasisState(np.array([a, b]), wires=[1, 2])
      qml.QubitCarry(wires=[0, 1, 2, 3])
      qml.CNOT(wires=[1, 2])
      qml.QubitSum(wires=[0, 1, 2])
      return qml.probs(wires=[3, 2])

  probs = circuit()
  bitstrings = tuple(itertools.product([0, 1], repeat = 2))
  indx = np.argwhere(probs == 1).flatten()[0]
  output = bitstrings[indx]
  ```

  ```pycon
  >>> print(output)
  (0, 1)
  ```

* Added the `qml.Projector` observable, which is available on all devices
  inheriting from the `QubitDevice` class.
  [(#1356)](https://github.com/PennyLaneAI/pennylane/pull/1356)
  [(#1368)](https://github.com/PennyLaneAI/pennylane/pull/1368)

  Using `qml.Projector`, we can define the basis state projectors to use when
  computing expectation values. Let us take for example a circuit that prepares
  Bell states:

  ```python
  dev = qml.device("default.qubit", wires=2)

  @qml.qnode(dev)
  def circuit(basis_state):
      qml.Hadamard(wires=[0])
      qml.CNOT(wires=[0, 1])
      return qml.expval(qml.Projector(basis_state, wires=[0, 1]))
  ```

  We can then specify the `|00>` basis state to construct the `|00><00|`
  projector and compute the expectation value:

  ```pycon
  >>> basis_state = [0, 0]
  >>> circuit(basis_state)
  tensor(0.5, requires_grad=True)
  ```

  As expected, we get similar results when specifying the `|11>` basis state:

  ```pycon
  >>> basis_state = [1, 1]
  >>> circuit(basis_state)
  tensor(0.5, requires_grad=True)
  ```

* The following new operations have been added:

  - The IsingXX gate `qml.IsingXX` [(#1194)](https://github.com/PennyLaneAI/pennylane/pull/1194)
  - The IsingZZ gate `qml.IsingZZ` [(#1199)](https://github.com/PennyLaneAI/pennylane/pull/1199)
  - The ISWAP gate `qml.ISWAP` [(#1298)](https://github.com/PennyLaneAI/pennylane/pull/1298)
  - The reset error noise channel `qml.ResetError` [(#1321)](https://github.com/PennyLaneAI/pennylane/pull/1321)


<h3>Improvements</h3>

* The ``argnum`` keyword argument can now be specified for a QNode to define a
  subset of trainable parameters used to estimate the Jacobian.
  [(#1371)](https://github.com/PennyLaneAI/pennylane/pull/1371)

  For example, consider two trainable parameters and a quantum function:

  ```python
  dev = qml.device("default.qubit", wires=2)

  x = np.array(0.543, requires_grad=True)
  y = np.array(-0.654, requires_grad=True)

  def circuit(x,y):
      qml.RX(x, wires=[0])
      qml.RY(y, wires=[1])
      qml.CNOT(wires=[0, 1])
      return qml.expval(qml.PauliZ(0) @ qml.PauliX(1))
  ```

  When computing the gradient of the QNode, we can specify the trainable
  parameters to consider by passing the ``argnum`` keyword argument:

  ```pycon
  >>> qnode1 = qml.QNode(circuit, dev, diff_method="parameter-shift", argnum=[0,1])
  >>> print(qml.grad(qnode1)(x,y))
  (array(0.31434679), array(0.67949903))
  ```

  Specifying a proper subset of the trainable parameters will estimate the
  Jacobian:

  ```pycon
  >>> qnode2 = qml.QNode(circuit, dev, diff_method="parameter-shift", argnum=[0])
  >>> print(qml.grad(qnode2)(x,y))
  (array(0.31434679), array(0.))
  ```

* Allows creating differentiable observables that return custom objects such
  that the observable is supported by devices.
  [(1291)](https://github.com/PennyLaneAI/pennylane/pull/1291)

  As an example, first we define `NewObservable` class:

  ```python
  from pennylane.devices import DefaultQubit

  class NewObservable(qml.operation.Observable):
      """NewObservable"""

      num_wires = qml.operation.AnyWires
      num_params = 0
      par_domain = None

      def diagonalizing_gates(self):
          """Diagonalizing gates"""
          return []
  ```

  Once we have this new observable class, we define a `SpecialObject` class
  that can be used to encode data in an observable and a new device that supports
  our new observable and returns a `SpecialObject` as the expectation value
  (the code is shortened for brevity, the extended example can be found as a
  test in the previously referenced pull request):

  ```python
  class SpecialObject:

      def __init__(self, val):
          self.val = val

      def __mul__(self, other):
          new = SpecialObject(self.val)
          new *= other
          return new

      ...

  class DeviceSupportingNewObservable(DefaultQubit):
      name = "Device supporting NewObservable"
      short_name = "default.qubit.newobservable"
      observables = DefaultQubit.observables.union({"NewObservable"})

      def expval(self, observable, **kwargs):
          if self.shots is None and isinstance(observable, NewObservable):
              val = super().expval(qml.PauliZ(wires=0), **kwargs)
              return SpecialObject(val)

          return super().expval(observable, **kwargs)
  ```

  At this point, we can create a device that will support the differentiation
  of a `NewObservable` object:

  ```python
  dev = DeviceSupportingNewObservable(wires=1, shots=None)

  @qml.qnode(dev, diff_method="parameter-shift")
  def qnode(x):
      qml.RY(x, wires=0)
      return qml.expval(NewObservable(wires=0))
  ```

  We can then compute the jacobian of this object:

  ```pycon
  >>> result = qml.jacobian(qnode)(0.2)
  >>> print(result)
  <__main__.SpecialObject object at 0x7fd2c54721f0>
  >>> print(result.item().val)
  -0.19866933079506116
  ```

* PennyLane NumPy now includes the
  [random module's](https://numpy.org/doc/stable/reference/random/index.html#module-numpy.random)
  `Generator` objects, the recommended way of random number generation. This allows for
  random number generation using a local, rather than global seed.
  [(#1267)](https://github.com/PennyLaneAI/pennylane/pull/1267)

  ```python
  from pennylane import numpy as np

  rng = np.random.default_rng()
  random_mat1 = rng.random((3,2))
  random_mat2 = rng.standard_normal(3, requires_grad=False)
  ```

* The performance of adjoint jacobian differentiation was significantly
  improved as the method now reuses the state computed on the forward pass.
  This can be turned off to save memory with the Torch and TensorFlow
  interfaces by passing `adjoint_cache=False` during QNode creation.
  [(#1341)](https://github.com/PennyLaneAI/pennylane/pull/1341)

* The `Operator` (and by inheritance, the `Operation` and `Observable` class and their children)
  now have an `id` attribute, which can mark an operator in a circuit, for example to
  identify it on the tape by a tape transform.
  [(#1377)](https://github.com/PennyLaneAI/pennylane/pull/1377)

* The `benchmark` module was deleted, since it was outdated and is superseded by
  the new separate [benchmark repository](https://github.com/PennyLaneAI/benchmark).
  [(#1343)](https://github.com/PennyLaneAI/pennylane/pull/1343)

* Decompositions in terms of elementary gates has been added for:

  - `qml.CSWAP` [(#1306)](https://github.com/PennyLaneAI/pennylane/issues/1306)
  - `qml.SWAP` [(#1329)](https://github.com/PennyLaneAI/pennylane/pull/1329)
  - `qml.SingleExcitation` [(#1303)](https://github.com/PennyLaneAI/pennylane/pull/1303)
  - `qml.SingleExcitationPlus` and `qml.SingleExcitationMinus` [(#1278)](https://github.com/PennyLaneAI/pennylane/pull/1278)
  - `qml.DoubleExcitation` [(#1303)](https://github.com/PennyLaneAI/pennylane/pull/1303)
  - `qml.Toffoli` [(#1320)](https://github.com/PennyLaneAI/pennylane/pull/1320)
  - `qml.MultiControlledX`. [(#1287)](https://github.com/PennyLaneAI/pennylane/pull/1287)
    When controlling on three or more wires, an ancilla
    register of worker wires is required to support the decomposition.

    ```python
    ctrl_wires = [f"c{i}" for i in range(5)]
    work_wires = [f"w{i}" for i in range(3)]
    target_wires = ["t0"]
    all_wires = ctrl_wires + work_wires + target_wires

    dev = qml.device("default.qubit", wires=all_wires)

    with qml.tape.QuantumTape() as tape:
        qml.MultiControlledX(control_wires=ctrl_wires, wires=target_wires, work_wires=work_wires)
    ```

    ```pycon
    >>> tape = tape.expand(depth=1)
    >>> print(tape.draw(wire_order=qml.wires.Wires(all_wires)))

     c0: ──────────────╭C──────────────────────╭C──────────┤
     c1: ──────────────├C──────────────────────├C──────────┤
     c2: ──────────╭C──│───╭C──────────────╭C──│───╭C──────┤
     c3: ──────╭C──│───│───│───╭C──────╭C──│───│───│───╭C──┤
     c4: ──╭C──│───│───│───│───│───╭C──│───│───│───│───│───┤
     w0: ──│───│───├C──╰X──├C──│───│───│───├C──╰X──├C──│───┤
     w1: ──│───├C──╰X──────╰X──├C──│───├C──╰X──────╰X──├C──┤
     w2: ──├C──╰X──────────────╰X──├C──╰X──────────────╰X──┤
     t0: ──╰X──────────────────────╰X──────────────────────┤
    ```

* Added `qml.CPhase` as an alias for the existing `qml.ControlledPhaseShift` operation.
  [(#1319)](https://github.com/PennyLaneAI/pennylane/pull/1319).

* The `Device` class now uses caching when mapping wires.
  [(#1270)](https://github.com/PennyLaneAI/pennylane/pull/1270)

* The `Wires` class now uses caching for computing its `hash`.
  [(#1270)](https://github.com/PennyLaneAI/pennylane/pull/1270)

* Added custom gate application for Toffoli in `default.qubit`.
  [(#1249)](https://github.com/PennyLaneAI/pennylane/pull/1249)

* Added validation for noise channel parameters. Invalid noise parameters now
  raise a `ValueError`.
  [(#1357)](https://github.com/PennyLaneAI/pennylane/pull/1357)

* The device test suite now provides test cases for checking gates by comparing
  expectation values.
  [(#1212)](https://github.com/PennyLaneAI/pennylane/pull/1212)

* PennyLane's test suite is now code-formatted using `black -l 100`.
  [(#1222)](https://github.com/PennyLaneAI/pennylane/pull/1222)

* PennyLane's `qchem` package and tests are now code-formatted using `black -l 100`.
  [(#1311)](https://github.com/PennyLaneAI/pennylane/pull/1311)

<h3>Breaking changes</h3>

* The `qml.inv()` function is now deprecated with a warning to use the more general `qml.adjoint()`.
  [(#1325)](https://github.com/PennyLaneAI/pennylane/pull/1325)

* Removes support for Python 3.6 and adds support for Python 3.9.
  [(#1228)](https://github.com/XanaduAI/pennylane/pull/1228)

* The tape methods `get_resources` and `get_depth` are superseded by `specs` and will be
  deprecated after one release cycle.
  [(#1245)](https://github.com/PennyLaneAI/pennylane/pull/1245)

* Using the `qml.sample()` measurement on devices with `shots=None` continue to
  raise a warning with this functionality being fully deprecated and raising an
  error after one release cycle.
  [(#1079)](https://github.com/PennyLaneAI/pennylane/pull/1079)
  [(#1196)](https://github.com/PennyLaneAI/pennylane/pull/1196)

<h3>Bug fixes</h3>

* QNodes now display readable information when in interactive environments or when printed.
  [(#1359)](https://github.com/PennyLaneAI/pennylane/pull/1359).

* Fixes a bug with `qml.math.cast` where the `MottonenStatePreparation` operation expected
  a float type instead of double.
  [(#1400)](https://github.com/XanaduAI/pennylane/pull/1400)

* Fixes a bug where a copy of `qml.ControlledQubitUnitary` was non-functional as it did not have all the necessary information.
  [(#1411)](https://github.com/PennyLaneAI/pennylane/pull/1411)

* Warns when adjoint or reversible differentiation specified or called on a device with finite shots.
  [(#1406)](https://github.com/PennyLaneAI/pennylane/pull/1406)

* Fixes the differentiability of the operations `IsingXX` and `IsingZZ` for Autograd, Jax and Tensorflow.
  [(#1390)](https://github.com/PennyLaneAI/pennylane/pull/1390)

* Fixes a bug where multiple identical Hamiltonian terms will produce a
  different result with ``optimize=True`` using ``ExpvalCost``.
  [(#1405)](https://github.com/XanaduAI/pennylane/pull/1405)

* Fixes bug where `shots=None` was not reset when changing shots temporarily in a QNode call
  like `circuit(0.1, shots=3)`.
  [(#1392)](https://github.com/XanaduAI/pennylane/pull/1392)

* Fixes floating point errors with `diff_method="finite-diff"` and `order=1` when parameters are `float32`.
  [(#1381)](https://github.com/PennyLaneAI/pennylane/pull/1381)

* Fixes a bug where `qml.ctrl` would fail to transform gates that had no
  control defined and no decomposition defined.
  [(#1376)](https://github.com/PennyLaneAI/pennylane/pull/1376)

* Copying the `JacobianTape` now correctly also copies the `jacobian_options` attribute. This fixes a bug
  allowing the JAX interface to support adjoint differentiation.
  [(#1349)](https://github.com/PennyLaneAI/pennylane/pull/1349)

* Fixes drawing QNodes that contain multiple measurements on a single wire.
  [(#1353)](https://github.com/PennyLaneAI/pennylane/pull/1353)

* Fixes drawing QNodes with no operations.
  [(#1354)](https://github.com/PennyLaneAI/pennylane/pull/1354)

* Fixes incorrect wires in the decomposition of the `ControlledPhaseShift` operation.
  [(#1338)](https://github.com/PennyLaneAI/pennylane/pull/1338)

* Fixed tests for the `Permute` operation that used a QNode and hence expanded
  tapes twice instead of once due to QNode tape expansion and an explicit tape
  expansion call.
  [(#1318)](https://github.com/PennyLaneAI/pennylane/pull/1318).

* Prevent Hamiltonians that share wires from being multiplied together.
  [(#1273)](https://github.com/PennyLaneAI/pennylane/pull/1273)

* Fixed a bug where the custom range sequences could not be passed
  to the `StronglyEntanglingLayers` template.
  [(#1332)](https://github.com/PennyLaneAI/pennylane/pull/1332)

* Fixed a bug where `qml.sum()` and `qml.dot()` do not support the JAX interface.
  [(#1380)](https://github.com/PennyLaneAI/pennylane/pull/1380)

<h3>Documentation</h3>

* Math present in the `QubitParamShiftTape` class docstring now renders correctly.
  [(#1402)](https://github.com/PennyLaneAI/pennylane/pull/1402)

* Fix typo in the documentation of `qml.StronglyEntanglingLayers`.
  [(#1367)](https://github.com/PennyLaneAI/pennylane/pull/1367)

* Fixed typo in TensorFlow interface documentation
  [(#1312)](https://github.com/PennyLaneAI/pennylane/pull/1312)

* Fixed typos in the mathematical expressions in documentation of `qml.DoubleExcitation`.
  [(#1278)](https://github.com/PennyLaneAI/pennylane/pull/1278)

* Remove unsupported `None` option from the `qml.QNode` docstrings.
  [(#1271)](https://github.com/PennyLaneAI/pennylane/pull/1271)

* Updated the docstring of `qml.PolyXP` to reference the new location of internal
  usage.
  [(#1262)](https://github.com/PennyLaneAI/pennylane/pull/1262)

* Removes occurrences of the deprecated device argument ``analytic`` from the documentation.
  [(#1261)](https://github.com/PennyLaneAI/pennylane/pull/1261)

* Updated PyTorch and TensorFlow interface introductions.
  [(#1333)](https://github.com/PennyLaneAI/pennylane/pull/1333)

* Updates the quantum chemistry quickstart to reflect recent changes to the `qchem` module.
  [(#1227)](https://github.com/PennyLaneAI/pennylane/pull/1227)

<h3>Contributors</h3>

This release contains contributions from (in alphabetical order):

Marius Aglitoiu, Vishnu Ajith, Juan Miguel Arrazola, Thomas Bromley, Jack Ceroni, Alaric Cheng, Miruna Daian,
Olivia Di Matteo, Tanya Garg, Christian Gogolin, Alain Delgado Gran, Diego Guala, Anthony Hayes, Ryan Hill,
Theodor Isacsson, Josh Izaac, Soran Jahangiri, Pavan Jayasinha, Nathan Killoran, Christina Lee, Ryan Levy,
Alberto Maldonado, Johannes Jakob Meyer, Romain Moyard, Ashish Panigrahi, Nahum Sá, Maria Schuld, Brian Shi,
Antal Száva, David Wierichs, Vincent Wong.


# Release 0.15.1

<h3>Bug fixes</h3>

* Fixes two bugs in the parameter-shift Hessian.
  [(#1260)](https://github.com/PennyLaneAI/pennylane/pull/1260)

  - Fixes a bug where having an unused parameter in the Autograd interface
    would result in an indexing error during backpropagation.

  - The parameter-shift Hessian only supports the two-term parameter-shift
    rule currently, so raises an error if asked to differentiate
    any unsupported gates (such as the controlled rotation gates).

* A bug which resulted in `qml.adjoint()` and `qml.inv()` failing to work with
  templates has been fixed.
  [(#1243)](https://github.com/PennyLaneAI/pennylane/pull/1243)

* Deprecation warning instances in PennyLane have been changed to `UserWarning`,
  to account for recent changes to how Python warnings are filtered in
  [PEP565](https://www.python.org/dev/peps/pep-0565/).
  [(#1211)](https://github.com/PennyLaneAI/pennylane/pull/1211)

<h3>Documentation</h3>

* Updated the order of the parameters to the `GaussianState` operation to match
  the way that the PennyLane-SF plugin uses them.
  [(#1255)](https://github.com/PennyLaneAI/pennylane/pull/1255)

<h3>Contributors</h3>

This release contains contributions from (in alphabetical order):

Thomas Bromley, Olivia Di Matteo, Diego Guala, Anthony Hayes, Ryan Hill,
Josh Izaac, Christina Lee, Maria Schuld, Antal Száva.

# Release 0.15.0

<h3>New features since last release</h3>

<h4>Better and more flexible shot control</h4>

* Adds a new optimizer `qml.ShotAdaptiveOptimizer`, a gradient-descent optimizer where
  the shot rate is adaptively calculated using the variances of the parameter-shift gradient.
  [(#1139)](https://github.com/PennyLaneAI/pennylane/pull/1139)

  By keeping a running average of the parameter-shift gradient and the *variance* of the
  parameter-shift gradient, this optimizer frugally distributes a shot budget across the partial
  derivatives of each parameter.

  In addition, if computing the expectation value of a Hamiltonian, weighted random sampling can be
  used to further distribute the shot budget across the local terms from which the Hamiltonian is
  constructed.

  This optimizer is based on both the [iCANS1](https://quantum-journal.org/papers/q-2020-05-11-263)
  and [Rosalin](https://arxiv.org/abs/2004.06252) shot-adaptive optimizers.

  Once constructed, the cost function can be passed directly to the optimizer's `step` method.  The
  attribute `opt.total_shots_used` can be used to track the number of shots per iteration.

  ```pycon
  >>> coeffs = [2, 4, -1, 5, 2]
  >>> obs = [
  ...   qml.PauliX(1),
  ...   qml.PauliZ(1),
  ...   qml.PauliX(0) @ qml.PauliX(1),
  ...   qml.PauliY(0) @ qml.PauliY(1),
  ...   qml.PauliZ(0) @ qml.PauliZ(1)
  ... ]
  >>> H = qml.Hamiltonian(coeffs, obs)
  >>> dev = qml.device("default.qubit", wires=2, shots=100)
  >>> cost = qml.ExpvalCost(qml.templates.StronglyEntanglingLayers, H, dev)
  >>> params = qml.init.strong_ent_layers_uniform(n_layers=2, n_wires=2)
  >>> opt = qml.ShotAdaptiveOptimizer(min_shots=10)
  >>> for i in range(5):
  ...    params = opt.step(cost, params)
  ...    print(f"Step {i}: cost = {cost(params):.2f}, shots_used = {opt.total_shots_used}")
  Step 0: cost = -5.68, shots_used = 240
  Step 1: cost = -2.98, shots_used = 336
  Step 2: cost = -4.97, shots_used = 624
  Step 3: cost = -5.53, shots_used = 1054
  Step 4: cost = -6.50, shots_used = 1798
  ```

* Batches of shots can now be specified as a list, allowing measurement statistics
  to be course-grained with a single QNode evaluation.
  [(#1103)](https://github.com/PennyLaneAI/pennylane/pull/1103)

  ```pycon
  >>> shots_list = [5, 10, 1000]
  >>> dev = qml.device("default.qubit", wires=2, shots=shots_list)
  ```

  When QNodes are executed on this device, a single execution of 1015 shots will be submitted.
  However, three sets of measurement statistics will be returned; using the first 5 shots,
  second set of 10 shots, and final 1000 shots, separately.

  For example, executing a circuit with two outputs will lead to a result of shape `(3, 2)`:

  ```pycon
  >>> @qml.qnode(dev)
  ... def circuit(x):
  ...     qml.RX(x, wires=0)
  ...     qml.CNOT(wires=[0, 1])
  ...     return qml.expval(qml.PauliZ(0) @ qml.PauliX(1)), qml.expval(qml.PauliZ(0))
  >>> circuit(0.5)
  [[0.33333333 1.        ]
   [0.2        1.        ]
   [0.012      0.868     ]]
  ```

  This output remains fully differentiable.

- The number of shots can now be specified on a per-call basis when evaluating a QNode.
  [(#1075)](https://github.com/PennyLaneAI/pennylane/pull/1075).

  For this, the qnode should be called with an additional `shots` keyword argument:

  ```pycon
  >>> dev = qml.device('default.qubit', wires=1, shots=10) # default is 10
  >>> @qml.qnode(dev)
  ... def circuit(a):
  ...     qml.RX(a, wires=0)
  ...     return qml.sample(qml.PauliZ(wires=0))
  >>> circuit(0.8)
  [ 1  1  1 -1 -1  1  1  1  1  1]
  >>> circuit(0.8, shots=3)
  [ 1  1  1]
  >>> circuit(0.8)
  [ 1  1  1 -1 -1  1  1  1  1  1]
  ```

<h4>New differentiable quantum transforms</h4>

A new module is available,
[qml.transforms](https://pennylane.rtfd.io/en/stable/code/qml_transforms.html),
which contains *differentiable quantum transforms*. These are functions that act
on QNodes, quantum functions, devices, and tapes, transforming them while remaining
fully differentiable.

* A new adjoint transform has been added.
  [(#1111)](https://github.com/PennyLaneAI/pennylane/pull/1111)
  [(#1135)](https://github.com/PennyLaneAI/pennylane/pull/1135)

  This new method allows users to apply the adjoint of an arbitrary sequence of operations.

  ```python
  def subroutine(wire):
      qml.RX(0.123, wires=wire)
      qml.RY(0.456, wires=wire)

  dev = qml.device('default.qubit', wires=1)
  @qml.qnode(dev)
  def circuit():
      subroutine(0)
      qml.adjoint(subroutine)(0)
      return qml.expval(qml.PauliZ(0))
  ```

  This creates the following circuit:

  ```pycon
  >>> print(qml.draw(circuit)())
  0: --RX(0.123)--RY(0.456)--RY(-0.456)--RX(-0.123)--| <Z>
  ```

  Directly applying to a gate also works as expected.

  ```python
  qml.adjoint(qml.RX)(0.123, wires=0) # applies RX(-0.123)
  ```

* A new transform `qml.ctrl` is now available that adds control wires to subroutines.
  [(#1157)](https://github.com/PennyLaneAI/pennylane/pull/1157)

  ```python
  def my_ansatz(params):
     qml.RX(params[0], wires=0)
     qml.RZ(params[1], wires=1)

  # Create a new operation that applies `my_ansatz`
  # controlled by the "2" wire.
  my_ansatz2 = qml.ctrl(my_ansatz, control=2)

  @qml.qnode(dev)
  def circuit(params):
      my_ansatz2(params)
      return qml.state()
  ```

  This is equivalent to:

  ```python
  @qml.qnode(...)
  def circuit(params):
      qml.CRX(params[0], wires=[2, 0])
      qml.CRZ(params[1], wires=[2, 1])
      return qml.state()
  ```

* The `qml.transforms.classical_jacobian` transform has been added.
  [(#1186)](https://github.com/PennyLaneAI/pennylane/pull/1186)

  This transform returns a function to extract the Jacobian matrix of the classical part of a
  QNode, allowing the classical dependence between the QNode arguments and the quantum gate
  arguments to be extracted.

  For example, given the following QNode:

  ```pycon
  >>> @qml.qnode(dev)
  ... def circuit(weights):
  ...     qml.RX(weights[0], wires=0)
  ...     qml.RY(weights[0], wires=1)
  ...     qml.RZ(weights[2] ** 2, wires=1)
  ...     return qml.expval(qml.PauliZ(0))
  ```

  We can use this transform to extract the relationship
  :math:`f: \mathbb{R}^n \rightarrow\mathbb{R}^m` between the input QNode
  arguments :math:`w` and the gate arguments :math:`g`, for
  a given value of the QNode arguments:

  ```pycon
  >>> cjac_fn = qml.transforms.classical_jacobian(circuit)
  >>> weights = np.array([1., 1., 1.], requires_grad=True)
  >>> cjac = cjac_fn(weights)
  >>> print(cjac)
  [[1. 0. 0.]
   [1. 0. 0.]
   [0. 0. 2.]]
  ```

  The returned Jacobian has rows corresponding to gate arguments, and columns corresponding to
  QNode arguments; that is, :math:`J_{ij} = \frac{\partial}{\partial g_i} f(w_j)`.

<h4>More operations and templates</h4>

* Added the `SingleExcitation` two-qubit operation, which is useful for quantum
  chemistry applications.
  [(#1121)](https://github.com/PennyLaneAI/pennylane/pull/1121)

  It can be used to perform an SO(2) rotation in the subspace
  spanned by the states :math:`|01\rangle` and :math:`|10\rangle`.
  For example, the following circuit performs the transformation
  :math:`|10\rangle \rightarrow \cos(\phi/2)|10\rangle - \sin(\phi/2)|01\rangle`:

  ```python
  dev = qml.device('default.qubit', wires=2)

  @qml.qnode(dev)
  def circuit(phi):
      qml.PauliX(wires=0)
      qml.SingleExcitation(phi, wires=[0, 1])
  ```

  The `SingleExcitation` operation supports analytic gradients on hardware
  using only four expectation value calculations, following results from
  [Kottmann et al.](https://arxiv.org/abs/2011.05938)

* Added the `DoubleExcitation` four-qubit operation, which is useful for quantum
  chemistry applications.
  [(#1123)](https://github.com/PennyLaneAI/pennylane/pull/1123)

  It can be used to perform an SO(2) rotation in the subspace
  spanned by the states :math:`|1100\rangle` and :math:`|0011\rangle`.
  For example, the following circuit performs the transformation
  :math:`|1100\rangle\rightarrow \cos(\phi/2)|1100\rangle - \sin(\phi/2)|0011\rangle`:

  ```python
  dev = qml.device('default.qubit', wires=2)

  @qml.qnode(dev)
  def circuit(phi):
      qml.PauliX(wires=0)
      qml.PauliX(wires=1)
      qml.DoubleExcitation(phi, wires=[0, 1, 2, 3])
  ```

  The `DoubleExcitation` operation supports analytic gradients on hardware using only
  four expectation value calculations, following results from
  [Kottmann et al.](https://arxiv.org/abs/2011.05938).

* Added the `QuantumMonteCarlo` template for performing quantum Monte Carlo estimation of an
  expectation value on simulator.
  [(#1130)](https://github.com/PennyLaneAI/pennylane/pull/1130)

  The following example shows how the expectation value of sine squared over a standard normal
  distribution can be approximated:

  ```python
  from scipy.stats import norm

  m = 5
  M = 2 ** m
  n = 10
  N = 2 ** n
  target_wires = range(m + 1)
  estimation_wires = range(m + 1, n + m + 1)

  xmax = np.pi  # bound to region [-pi, pi]
  xs = np.linspace(-xmax, xmax, M)

  probs = np.array([norm().pdf(x) for x in xs])
  probs /= np.sum(probs)

  func = lambda i: np.sin(xs[i]) ** 2

  dev = qml.device("default.qubit", wires=(n + m + 1))

  @qml.qnode(dev)
  def circuit():
      qml.templates.QuantumMonteCarlo(
          probs,
          func,
          target_wires=target_wires,
          estimation_wires=estimation_wires,
      )
      return qml.probs(estimation_wires)

  phase_estimated = np.argmax(circuit()[:int(N / 2)]) / N
  expectation_estimated = (1 - np.cos(np.pi * phase_estimated)) / 2
  ```

* Added the `QuantumPhaseEstimation` template for performing quantum phase estimation for an input
  unitary matrix.
  [(#1095)](https://github.com/PennyLaneAI/pennylane/pull/1095)

  Consider the matrix corresponding to a rotation from an `RX` gate:

  ```pycon
  >>> phase = 5
  >>> target_wires = [0]
  >>> unitary = qml.RX(phase, wires=0).matrix
  ```

  The ``phase`` parameter can be estimated using ``QuantumPhaseEstimation``. For example, using five
  phase-estimation qubits:

  ```python
  n_estimation_wires = 5
  estimation_wires = range(1, n_estimation_wires + 1)

  dev = qml.device("default.qubit", wires=n_estimation_wires + 1)

  @qml.qnode(dev)
  def circuit():
      # Start in the |+> eigenstate of the unitary
      qml.Hadamard(wires=target_wires)

      QuantumPhaseEstimation(
          unitary,
          target_wires=target_wires,
          estimation_wires=estimation_wires,
      )

      return qml.probs(estimation_wires)

  phase_estimated = np.argmax(circuit()) / 2 ** n_estimation_wires

  # Need to rescale phase due to convention of RX gate
  phase_estimated = 4 * np.pi * (1 - phase)
  ```

- Added the `ControlledPhaseShift` gate as well as the `QFT` operation for applying quantum Fourier
  transforms.
  [(#1064)](https://github.com/PennyLaneAI/pennylane/pull/1064)

  ```python
  @qml.qnode(dev)
  def circuit_qft(basis_state):
      qml.BasisState(basis_state, wires=range(3))
      qml.templates.QFT(wires=range(3))
      return qml.state()
  ```

- Added the `ControlledQubitUnitary` operation. This
  enables implementation of multi-qubit gates with a variable number of
  control qubits. It is also possible to specify a different state for the
  control qubits using the `control_values` argument (also known as a
  mixed-polarity multi-controlled operation).
  [(#1069)](https://github.com/PennyLaneAI/pennylane/pull/1069)
  [(#1104)](https://github.com/PennyLaneAI/pennylane/pull/1104)

  For example, we can  create a multi-controlled T gate using:

  ```python
  T = qml.T._matrix()
  qml.ControlledQubitUnitary(T, control_wires=[0, 1, 3], wires=2, control_values="110")
  ```

  Here, the T gate will be applied to wire `2` if control wires `0` and `1` are in
  state `1`, and control wire `3` is in state `0`. If no value is passed to
  `control_values`, the gate will be applied if all control wires are in
  the `1` state.

- Added `MultiControlledX` for multi-controlled `NOT` gates.
  This is a special case of `ControlledQubitUnitary` that applies a
  Pauli X gate conditioned on the state of an arbitrary number of
  control qubits.
  [(#1104)](https://github.com/PennyLaneAI/pennylane/pull/1104)

<h4>Support for higher-order derivatives on hardware</h4>

* Computing second derivatives and Hessians of QNodes is now supported with
  the parameter-shift differentiation method, on all machine learning interfaces.
  [(#1130)](https://github.com/PennyLaneAI/pennylane/pull/1130)
  [(#1129)](https://github.com/PennyLaneAI/pennylane/pull/1129)
  [(#1110)](https://github.com/PennyLaneAI/pennylane/pull/1110)

  Hessians are computed using the parameter-shift rule, and can be
  evaluated on both hardware and simulator devices.

  ```python
  dev = qml.device('default.qubit', wires=1)

  @qml.qnode(dev, diff_method="parameter-shift")
  def circuit(p):
      qml.RY(p[0], wires=0)
      qml.RX(p[1], wires=0)
      return qml.expval(qml.PauliZ(0))

  x = np.array([1.0, 2.0], requires_grad=True)
  ```

  ```python
  >>> hessian_fn = qml.jacobian(qml.grad(circuit))
  >>> hessian_fn(x)
  [[0.2248451 0.7651474]
   [0.7651474 0.2248451]]
  ```

* Added the function `finite_diff()` to compute finite-difference
  approximations to the gradient and the second-order derivatives of
  arbitrary callable functions.
  [(#1090)](https://github.com/PennyLaneAI/pennylane/pull/1090)

  This is useful to compute the derivative of parametrized
  `pennylane.Hamiltonian` observables with respect to their parameters.

  For example, in quantum chemistry simulations it can be used to evaluate
  the derivatives of the electronic Hamiltonian with respect to the nuclear
  coordinates:

  ```pycon
  >>> def H(x):
  ...    return qml.qchem.molecular_hamiltonian(['H', 'H'], x)[0]
  >>> x = np.array([0., 0., -0.66140414, 0., 0., 0.66140414])
  >>> grad_fn = qml.finite_diff(H, N=1)
  >>> grad = grad_fn(x)
  >>> deriv2_fn = qml.finite_diff(H, N=2, idx=[0, 1])
  >>> deriv2_fn(x)
  ```

* The JAX interface now supports all devices, including hardware devices,
  via the parameter-shift differentiation method.
  [(#1076)](https://github.com/PennyLaneAI/pennylane/pull/1076)

  For example, using the JAX interface with Cirq:

  ```python
  dev = qml.device('cirq.simulator', wires=1)
  @qml.qnode(dev, interface="jax", diff_method="parameter-shift")
  def circuit(x):
      qml.RX(x[1], wires=0)
      qml.Rot(x[0], x[1], x[2], wires=0)
      return qml.expval(qml.PauliZ(0))
  weights = jnp.array([0.2, 0.5, 0.1])
  print(circuit(weights))
  ```

  Currently, when used with the parameter-shift differentiation method,
  only a single returned expectation value or variance is supported.
  Multiple expectations/variances, as well as probability and state returns,
  are not currently allowed.

<h3>Improvements</h3>

  ```python
  dev = qml.device("default.qubit", wires=2)

  inputstate = [np.sqrt(0.2), np.sqrt(0.3), np.sqrt(0.4), np.sqrt(0.1)]

  @qml.qnode(dev)
  def circuit():
      mottonen.MottonenStatePreparation(inputstate,wires=[0, 1])
      return qml.expval(qml.PauliZ(0))
  ```

  Previously returned:

  ```pycon
  >>> print(qml.draw(circuit)())
  0: ──RY(1.57)──╭C─────────────╭C──╭C──╭C──┤ ⟨Z⟩
  1: ──RY(1.35)──╰X──RY(0.422)──╰X──╰X──╰X──┤
  ```

  In this release, it now returns:

  ```pycon
  >>> print(qml.draw(circuit)())
  0: ──RY(1.57)──╭C─────────────╭C──┤ ⟨Z⟩
  1: ──RY(1.35)──╰X──RY(0.422)──╰X──┤
  ```

- The templates are now classes inheriting
  from `Operation`, and define the ansatz in their `expand()` method. This
  change does not affect the user interface.
  [(#1138)](https://github.com/PennyLaneAI/pennylane/pull/1138)
  [(#1156)](https://github.com/PennyLaneAI/pennylane/pull/1156)
  [(#1163)](https://github.com/PennyLaneAI/pennylane/pull/1163)
  [(#1192)](https://github.com/PennyLaneAI/pennylane/pull/1192)

  For convenience, some templates have a new method that returns the expected
  shape of the trainable parameter tensor, which can be used to create
  random tensors.

  ```python
  shape = qml.templates.BasicEntanglerLayers.shape(n_layers=2, n_wires=4)
  weights = np.random.random(shape)
  qml.templates.BasicEntanglerLayers(weights, wires=range(4))
  ```

- `QubitUnitary` now validates to ensure the input matrix is two dimensional.
  [(#1128)](https://github.com/PennyLaneAI/pennylane/pull/1128)

* Most layers in Pytorch or Keras accept arbitrary dimension inputs, where each dimension barring
  the last (in the case where the actual weight function of the layer operates on one-dimensional
  vectors) is broadcast over. This is now also supported by KerasLayer and TorchLayer.
  [(#1062)](https://github.com/PennyLaneAI/pennylane/pull/1062).

  Example use:

  ```python
  dev = qml.device("default.qubit", wires=4)
  x = tf.ones((5, 4, 4))

  @qml.qnode(dev)
  def layer(weights, inputs):
      qml.templates.AngleEmbedding(inputs, wires=range(4))
      qml.templates.StronglyEntanglingLayers(weights, wires=range(4))
      return [qml.expval(qml.PauliZ(i)) for i in range(4)]

  qlayer = qml.qnn.KerasLayer(layer, {"weights": (4, 4, 3)}, output_dim=4)
  out = qlayer(x)
  ```

  The output tensor has the following shape:
  ```pycon
  >>> out.shape
  (5, 4, 4)
  ```

* If only one argument to the function `qml.grad` has the `requires_grad` attribute
  set to True, then the returned gradient will be a NumPy array, rather than a
  tuple of length 1.
  [(#1067)](https://github.com/PennyLaneAI/pennylane/pull/1067)
  [(#1081)](https://github.com/PennyLaneAI/pennylane/pull/1081)

* An improvement has been made to how `QubitDevice` generates and post-processess samples,
  allowing QNode measurement statistics to work on devices with more than 32 qubits.
  [(#1088)](https://github.com/PennyLaneAI/pennylane/pull/1088)

* Due to the addition of `density_matrix()` as a return type from a QNode, tuples are now supported
  by the `output_dim` parameter in `qnn.KerasLayer`.
  [(#1070)](https://github.com/PennyLaneAI/pennylane/pull/1070)

* Two new utility methods are provided for working with quantum tapes.
  [(#1175)](https://github.com/PennyLaneAI/pennylane/pull/1175)

  - `qml.tape.get_active_tape()` gets the currently recording tape.

  - `tape.stop_recording()` is a context manager that temporarily
    stops the currently recording tape from recording additional
    tapes or quantum operations.

  For example:

  ```pycon
  >>> with qml.tape.QuantumTape():
  ...     qml.RX(0, wires=0)
  ...     current_tape = qml.tape.get_active_tape()
  ...     with current_tape.stop_recording():
  ...         qml.RY(1.0, wires=1)
  ...     qml.RZ(2, wires=1)
  >>> current_tape.operations
  [RX(0, wires=[0]), RZ(2, wires=[1])]
  ```

* When printing `qml.Hamiltonian` objects, the terms are sorted by number of wires followed by coefficients.
  [(#981)](https://github.com/PennyLaneAI/pennylane/pull/981)

* Adds `qml.math.conj` to the PennyLane math module.
  [(#1143)](https://github.com/PennyLaneAI/pennylane/pull/1143)

  This new method will do elementwise conjugation to the given tensor-like object,
  correctly dispatching to the required tensor-manipulation framework
  to preserve differentiability.

  ```python
  >>> a = np.array([1.0 + 2.0j])
  >>> qml.math.conj(a)
  array([1.0 - 2.0j])
  ```

* The four-term parameter-shift rule, as used by the controlled rotation operations,
  has been updated to use coefficients that minimize the variance as per
  https://arxiv.org/abs/2104.05695.
  [(#1206)](https://github.com/PennyLaneAI/pennylane/pull/1206)

* A new transform `qml.transforms.invisible` has been added, to make it easier
  to transform QNodes.
  [(#1175)](https://github.com/PennyLaneAI/pennylane/pull/1175)

<h3>Breaking changes</h3>

* Devices do not have an `analytic` argument or attribute anymore.
  Instead, `shots` is the source of truth for whether a simulator
  estimates return values from a finite number of shots, or whether
  it returns analytic results (`shots=None`).
  [(#1079)](https://github.com/PennyLaneAI/pennylane/pull/1079)
  [(#1196)](https://github.com/PennyLaneAI/pennylane/pull/1196)

  ```python
  dev_analytic = qml.device('default.qubit', wires=1, shots=None)
  dev_finite_shots = qml.device('default.qubit', wires=1, shots=1000)

  def circuit():
      qml.Hadamard(wires=0)
      return qml.expval(qml.PauliZ(wires=0))

  circuit_analytic = qml.QNode(circuit, dev_analytic)
  circuit_finite_shots = qml.QNode(circuit, dev_finite_shots)
  ```

  Devices with `shots=None` return deterministic, exact results:

  ```pycon
  >>> circuit_analytic()
  0.0
  >>> circuit_analytic()
  0.0
  ```
  Devices with `shots > 0` return stochastic results estimated from
  samples in each run:

  ```pycon
  >>> circuit_finite_shots()
  -0.062
  >>> circuit_finite_shots()
  0.034
  ```

  The `qml.sample()` measurement can only be used on devices on which the number
  of shots is set explicitly.

* If creating a QNode from a quantum function with an argument named `shots`,
  a `UserWarning` is raised, warning the user that this is a reserved
  argument to change the number of shots on a per-call basis.
  [(#1075)](https://github.com/PennyLaneAI/pennylane/pull/1075)

* For devices inheriting from `QubitDevice`, the methods `expval`, `var`, `sample`
  accept two new keyword arguments --- `shot_range` and `bin_size`.
  [(#1103)](https://github.com/PennyLaneAI/pennylane/pull/1103)

  These new arguments allow for the statistics to be performed on only a subset of device samples.
  This finer level of control is accessible from the main UI by instantiating a device with a batch
  of shots.

  For example, consider the following device:

  ```pycon
  >>> dev = qml.device("my_device", shots=[5, (10, 3), 100])
  ```

  This device will execute QNodes using 135 shots, however
  measurement statistics will be **course grained** across these 135
  shots:

  * All measurement statistics will first be computed using the
    first 5 shots --- that is, `shots_range=[0, 5]`, `bin_size=5`.

  * Next, the tuple `(10, 3)` indicates 10 shots, repeated 3 times. This will use
    `shot_range=[5, 35]`, performing the expectation value in bins of size 10
    (`bin_size=10`).

  * Finally, we repeat the measurement statistics for the final 100 shots,
    `shot_range=[35, 135]`, `bin_size=100`.


* The old PennyLane core has been removed, including the following modules:
  [(#1100)](https://github.com/PennyLaneAI/pennylane/pull/1100)

  - `pennylane.variables`
  - `pennylane.qnodes`

  As part of this change, the location of the new core within the Python
  module has been moved:

  - Moves `pennylane.tape.interfaces` → `pennylane.interfaces`
  - Merges `pennylane.CircuitGraph` and `pennylane.TapeCircuitGraph`  → `pennylane.CircuitGraph`
  - Merges `pennylane.OperationRecorder` and `pennylane.TapeOperationRecorder`  →
  - `pennylane.tape.operation_recorder`
  - Merges `pennylane.measure` and `pennylane.tape.measure` → `pennylane.measure`
  - Merges `pennylane.operation` and `pennylane.tape.operation` → `pennylane.operation`
  - Merges `pennylane._queuing` and `pennylane.tape.queuing` → `pennylane.queuing`

  This has no affect on import location.

  In addition,

  - All tape-mode functions have been removed (`qml.enable_tape()`, `qml.tape_mode_active()`),
  - All tape fixtures have been deleted,
  - Tests specifically for non-tape mode have been deleted.

* The device test suite no longer accepts the `analytic` keyword.
  [(#1216)](https://github.com/PennyLaneAI/pennylane/pull/1216)

<h3>Bug fixes</h3>

* Fixes a bug where using the circuit drawer with a `ControlledQubitUnitary`
  operation raised an error.
  [(#1174)](https://github.com/PennyLaneAI/pennylane/pull/1174)

* Fixes a bug and a test where the ``QuantumTape.is_sampled`` attribute was not
  being updated.
  [(#1126)](https://github.com/PennyLaneAI/pennylane/pull/1126)

* Fixes a bug where `BasisEmbedding` would not accept inputs whose bits are all ones
  or all zeros.
  [(#1114)](https://github.com/PennyLaneAI/pennylane/pull/1114)

* The `ExpvalCost` class raises an error if instantiated
  with non-expectation measurement statistics.
  [(#1106)](https://github.com/PennyLaneAI/pennylane/pull/1106)

* Fixes a bug where decompositions would reset the differentiation method
  of a QNode.
  [(#1117)](https://github.com/PennyLaneAI/pennylane/pull/1117)

* Fixes a bug where the second-order CV parameter-shift rule would error
  if attempting to compute the gradient of a QNode with more than one
  second-order observable.
  [(#1197)](https://github.com/PennyLaneAI/pennylane/pull/1197)

* Fixes a bug where repeated Torch interface applications after expansion caused an error.
  [(#1223)](https://github.com/PennyLaneAI/pennylane/pull/1223)

* Sampling works correctly with batches of shots specified as a list.
  [(#1232)](https://github.com/PennyLaneAI/pennylane/pull/1232)

<h3>Documentation</h3>

- Updated the diagram used in the Architectural overview page of the
  Development guide such that it doesn't mention Variables.
  [(#1235)](https://github.com/PennyLaneAI/pennylane/pull/1235)

- Typos addressed in templates documentation.
  [(#1094)](https://github.com/PennyLaneAI/pennylane/pull/1094)

- Upgraded the documentation to use Sphinx 3.5.3 and the new m2r2 package.
  [(#1186)](https://github.com/PennyLaneAI/pennylane/pull/1186)

- Added `flaky` as dependency for running tests in the documentation.
  [(#1113)](https://github.com/PennyLaneAI/pennylane/pull/1113)

<h3>Contributors</h3>

This release contains contributions from (in alphabetical order):

Shahnawaz Ahmed, Juan Miguel Arrazola, Thomas Bromley, Olivia Di Matteo, Alain Delgado Gran, Kyle
Godbey, Diego Guala, Theodor Isacsson, Josh Izaac, Soran Jahangiri, Nathan Killoran, Christina Lee,
Daniel Polatajko, Chase Roberts, Sankalp Sanand, Pritish Sehzpaul, Maria Schuld, Antal Száva, David Wierichs.


# Release 0.14.1

<h3>Bug fixes</h3>

* Fixes a testing bug where tests that required JAX would fail if JAX was not installed.
  The tests will now instead be skipped if JAX can not be imported.
  [(#1066)](https://github.com/PennyLaneAI/pennylane/pull/1066)

* Fixes a bug where inverse operations could not be differentiated
  using backpropagation on `default.qubit`.
  [(#1072)](https://github.com/PennyLaneAI/pennylane/pull/1072)

* The QNode has a new keyword argument, `max_expansion`, that determines the maximum number of times
  the internal circuit should be expanded when executed on a device. In addition, the default number
  of max expansions has been increased from 2 to 10, allowing devices that require more than two
  operator decompositions to be supported.
  [(#1074)](https://github.com/PennyLaneAI/pennylane/pull/1074)

* Fixes a bug where `Hamiltonian` objects created with non-list arguments raised an error for
  arithmetic operations. [(#1082)](https://github.com/PennyLaneAI/pennylane/pull/1082)

* Fixes a bug where `Hamiltonian` objects with no coefficients or operations would return a faulty
  result when used with `ExpvalCost`. [(#1082)](https://github.com/PennyLaneAI/pennylane/pull/1082)

<h3>Documentation</h3>

* Updates mentions of `generate_hamiltonian` to `molecular_hamiltonian` in the
  docstrings of the `ExpvalCost` and `Hamiltonian` classes.
  [(#1077)](https://github.com/PennyLaneAI/pennylane/pull/1077)

<h3>Contributors</h3>

This release contains contributions from (in alphabetical order):

Thomas Bromley, Josh Izaac, Antal Száva.



# Release 0.14.0

<h3>New features since last release</h3>

<h4>Perform quantum machine learning with JAX</h4>

* QNodes created with `default.qubit` now support a JAX interface, allowing JAX to be used
  to create, differentiate, and optimize hybrid quantum-classical models.
  [(#947)](https://github.com/PennyLaneAI/pennylane/pull/947)

  This is supported internally via a new `default.qubit.jax` device. This device runs end to end in
  JAX, meaning that it supports all of the awesome JAX transformations (`jax.vmap`, `jax.jit`,
  `jax.hessian`, etc).

  Here is an example of how to use the new JAX interface:

  ```python
  dev = qml.device("default.qubit", wires=1)
  @qml.qnode(dev, interface="jax", diff_method="backprop")
  def circuit(x):
      qml.RX(x[1], wires=0)
      qml.Rot(x[0], x[1], x[2], wires=0)
      return qml.expval(qml.PauliZ(0))

  weights = jnp.array([0.2, 0.5, 0.1])
  grad_fn = jax.grad(circuit)
  print(grad_fn(weights))
  ```

  Currently, only `diff_method="backprop"` is supported, with plans to support more in the future.

<h4>New, faster, quantum gradient methods</h4>

* A new differentiation method has been added for use with simulators. The `"adjoint"`
  method operates after a forward pass by iteratively applying inverse gates to scan backwards
  through the circuit.
  [(#1032)](https://github.com/PennyLaneAI/pennylane/pull/1032)

  This method is similar to the reversible method, but has a lower time
  overhead and a similar memory overhead. It follows the approach provided by
  [Jones and Gacon](https://arxiv.org/abs/2009.02823). This method is only compatible with certain
  statevector-based devices such as `default.qubit`.

  Example use:

  ```python
  import pennylane as qml

  wires = 1
  device = qml.device("default.qubit", wires=wires)

  @qml.qnode(device, diff_method="adjoint")
  def f(params):
      qml.RX(0.1, wires=0)
      qml.Rot(*params, wires=0)
      qml.RX(-0.3, wires=0)
      return qml.expval(qml.PauliZ(0))

  params = [0.1, 0.2, 0.3]
  qml.grad(f)(params)
  ```

* The default logic for choosing the 'best' differentiation method has been altered
  to improve performance.
  [(#1008)](https://github.com/PennyLaneAI/pennylane/pull/1008)

  - If the quantum device provides its own gradient, this is now the preferred
    differentiation method.

  - If the quantum device natively supports classical
    backpropagation, this is now preferred over the parameter-shift rule.

    This will lead to marked speed improvement during optimization when using
    `default.qubit`, with a sight penalty on the forward-pass evaluation.

  More details are available below in the 'Improvements' section for plugin developers.

* PennyLane now supports analytical quantum gradients for noisy channels, in addition to its
  existing support for unitary operations. The noisy channels `BitFlip`, `PhaseFlip`, and
  `DepolarizingChannel` all support analytic gradients out of the box.
  [(#968)](https://github.com/PennyLaneAI/pennylane/pull/968)

* A method has been added for calculating the Hessian of quantum circuits using the second-order
  parameter shift formula.
  [(#961)](https://github.com/PennyLaneAI/pennylane/pull/961)

  The following example shows the calculation of the Hessian:

  ```python
  n_wires = 5
  weights = [2.73943676, 0.16289932, 3.4536312, 2.73521126, 2.6412488]

  dev = qml.device("default.qubit", wires=n_wires)

  with qml.tape.QubitParamShiftTape() as tape:
      for i in range(n_wires):
          qml.RX(weights[i], wires=i)

      qml.CNOT(wires=[0, 1])
      qml.CNOT(wires=[2, 1])
      qml.CNOT(wires=[3, 1])
      qml.CNOT(wires=[4, 3])

      qml.expval(qml.PauliZ(1))

  print(tape.hessian(dev))
  ```

  The Hessian is not yet supported via classical machine learning interfaces, but will
  be added in a future release.

<h4>More operations and templates</h4>

* Two new error channels, `BitFlip` and `PhaseFlip` have been added.
  [(#954)](https://github.com/PennyLaneAI/pennylane/pull/954)

  They can be used in the same manner as existing error channels:

  ```python
  dev = qml.device("default.mixed", wires=2)

  @qml.qnode(dev)
  def circuit():
      qml.RX(0.3, wires=0)
      qml.RY(0.5, wires=1)
      qml.BitFlip(0.01, wires=0)
      qml.PhaseFlip(0.01, wires=1)
      return qml.expval(qml.PauliZ(0))
  ```

* Apply permutations to wires using the `Permute` subroutine.
  [(#952)](https://github.com/PennyLaneAI/pennylane/pull/952)

  ```python
  import pennylane as qml
  dev = qml.device('default.qubit', wires=5)

  @qml.qnode(dev)
  def apply_perm():
      # Send contents of wire 4 to wire 0, of wire 2 to wire 1, etc.
      qml.templates.Permute([4, 2, 0, 1, 3], wires=dev.wires)
      return qml.expval(qml.PauliZ(0))
  ```

<h4>QNode transformations</h4>

* The `qml.metric_tensor` function transforms a QNode to produce the Fubini-Study
  metric tensor with full autodifferentiation support---even on hardware.
  [(#1014)](https://github.com/PennyLaneAI/pennylane/pull/1014)

  Consider the following QNode:

  ```python
  dev = qml.device("default.qubit", wires=3)

  @qml.qnode(dev, interface="autograd")
  def circuit(weights):
      # layer 1
      qml.RX(weights[0, 0], wires=0)
      qml.RX(weights[0, 1], wires=1)

      qml.CNOT(wires=[0, 1])
      qml.CNOT(wires=[1, 2])

      # layer 2
      qml.RZ(weights[1, 0], wires=0)
      qml.RZ(weights[1, 1], wires=2)

      qml.CNOT(wires=[0, 1])
      qml.CNOT(wires=[1, 2])
      return qml.expval(qml.PauliZ(0) @ qml.PauliZ(1)), qml.expval(qml.PauliY(2))
  ```

  We can use the `metric_tensor` function to generate a new function, that returns the
  metric tensor of this QNode:

  ```pycon
  >>> met_fn = qml.metric_tensor(circuit)
  >>> weights = np.array([[0.1, 0.2, 0.3], [0.4, 0.5, 0.6]], requires_grad=True)
  >>> met_fn(weights)
  tensor([[0.25  , 0.    , 0.    , 0.    ],
          [0.    , 0.25  , 0.    , 0.    ],
          [0.    , 0.    , 0.0025, 0.0024],
          [0.    , 0.    , 0.0024, 0.0123]], requires_grad=True)
  ```

  The returned metric tensor is also fully differentiable, in all interfaces.
  For example, differentiating the `(3, 2)` element:

  ```pycon
  >>> grad_fn = qml.grad(lambda x: met_fn(x)[3, 2])
  >>> grad_fn(weights)
  array([[ 0.04867729, -0.00049502,  0.        ],
         [ 0.        ,  0.        ,  0.        ]])
  ```

  Differentiation is also supported using Torch, Jax, and TensorFlow.

* Adds the new function `qml.math.cov_matrix()`. This function accepts a list of commuting
  observables, and the probability distribution in the shared observable eigenbasis after the
  application of an ansatz. It uses these to construct the covariance matrix in a *framework
  independent* manner, such that the output covariance matrix is autodifferentiable.
  [(#1012)](https://github.com/PennyLaneAI/pennylane/pull/1012)

  For example, consider the following ansatz and observable list:

  ```python3
  obs_list = [qml.PauliX(0) @ qml.PauliZ(1), qml.PauliY(2)]
  ansatz = qml.templates.StronglyEntanglingLayers
  ```

  We can construct a QNode to output the probability distribution in the shared eigenbasis of the
  observables:

  ```python
  dev = qml.device("default.qubit", wires=3)

  @qml.qnode(dev, interface="autograd")
  def circuit(weights):
      ansatz(weights, wires=[0, 1, 2])
      # rotate into the basis of the observables
      for o in obs_list:
          o.diagonalizing_gates()
      return qml.probs(wires=[0, 1, 2])
  ```

  We can now compute the covariance matrix:

  ```pycon
  >>> weights = qml.init.strong_ent_layers_normal(n_layers=2, n_wires=3)
  >>> cov = qml.math.cov_matrix(circuit(weights), obs_list)
  >>> cov
  array([[0.98707611, 0.03665537],
         [0.03665537, 0.99998377]])
  ```

  Autodifferentiation is fully supported using all interfaces:

  ```pycon
  >>> cost_fn = lambda weights: qml.math.cov_matrix(circuit(weights), obs_list)[0, 1]
  >>> qml.grad(cost_fn)(weights)[0]
  array([[[ 4.94240914e-17, -2.33786398e-01, -1.54193959e-01],
          [-3.05414996e-17,  8.40072236e-04,  5.57884080e-04],
          [ 3.01859411e-17,  8.60411436e-03,  6.15745204e-04]],

         [[ 6.80309533e-04, -1.23162742e-03,  1.08729813e-03],
          [-1.53863193e-01, -1.38700657e-02, -1.36243323e-01],
          [-1.54665054e-01, -1.89018172e-02, -1.56415558e-01]]])
  ```

* A new  `qml.draw` function is available, allowing QNodes to be easily
  drawn without execution by providing example input.
  [(#962)](https://github.com/PennyLaneAI/pennylane/pull/962)

  ```python
  @qml.qnode(dev)
  def circuit(a, w):
      qml.Hadamard(0)
      qml.CRX(a, wires=[0, 1])
      qml.Rot(*w, wires=[1])
      qml.CRX(-a, wires=[0, 1])
      return qml.expval(qml.PauliZ(0) @ qml.PauliZ(1))
  ```

  The QNode circuit structure may depend on the input arguments;
  this is taken into account by passing example QNode arguments
  to the `qml.draw()` drawing function:

  ```pycon
  >>> drawer = qml.draw(circuit)
  >>> result = drawer(a=2.3, w=[1.2, 3.2, 0.7])
  >>> print(result)
  0: ──H──╭C────────────────────────────╭C─────────╭┤ ⟨Z ⊗ Z⟩
  1: ─────╰RX(2.3)──Rot(1.2, 3.2, 0.7)──╰RX(-2.3)──╰┤ ⟨Z ⊗ Z⟩
  ```

<h4>A faster, leaner, and more flexible core</h4>

* The new core of PennyLane, rewritten from the ground up and developed over the last few release
  cycles, has achieved feature parity and has been made the new default in PennyLane v0.14. The old
  core has been marked as deprecated, and will be removed in an upcoming release.
  [(#1046)](https://github.com/PennyLaneAI/pennylane/pull/1046)
  [(#1040)](https://github.com/PennyLaneAI/pennylane/pull/1040)
  [(#1034)](https://github.com/PennyLaneAI/pennylane/pull/1034)
  [(#1035)](https://github.com/PennyLaneAI/pennylane/pull/1035)
  [(#1027)](https://github.com/PennyLaneAI/pennylane/pull/1027)
  [(#1026)](https://github.com/PennyLaneAI/pennylane/pull/1026)
  [(#1021)](https://github.com/PennyLaneAI/pennylane/pull/1021)
  [(#1054)](https://github.com/PennyLaneAI/pennylane/pull/1054)
  [(#1049)](https://github.com/PennyLaneAI/pennylane/pull/1049)

  While high-level PennyLane code and tutorials remain unchanged, the new core
  provides several advantages and improvements:

  - **Faster and more optimized**: The new core provides various performance optimizations, reducing
    pre- and post-processing overhead, and reduces the number of quantum evaluations in certain
    cases.

  - **Support for in-QNode classical processing**: this allows for differentiable classical
    processing within the QNode.

    ```python
    dev = qml.device("default.qubit", wires=1)

    @qml.qnode(dev, interface="tf")
    def circuit(p):
        qml.RX(tf.sin(p[0])**2 + p[1], wires=0)
        return qml.expval(qml.PauliZ(0))
    ```

    The classical processing functions used within the QNode must match
    the QNode interface. Here, we use TensorFlow:

    ```pycon
    >>> params = tf.Variable([0.5, 0.1], dtype=tf.float64)
    >>> with tf.GradientTape() as tape:
    ...     res = circuit(params)
    >>> grad = tape.gradient(res, params)
    >>> print(res)
    tf.Tensor(0.9460913127754935, shape=(), dtype=float64)
    >>> print(grad)
    tf.Tensor([-0.27255248 -0.32390003], shape=(2,), dtype=float64)
    ```

    As a result of this change, quantum decompositions that require classical processing
    are fully supported and end-to-end differentiable in tape mode.

  - **No more Variable wrapping**: QNode arguments no longer become `Variable`
    objects within the QNode.

    ```python
    dev = qml.device("default.qubit", wires=1)

    @qml.qnode(dev)
    def circuit(x):
        print("Parameter value:", x)
        qml.RX(x, wires=0)
        return qml.expval(qml.PauliZ(0))
    ```

    Internal QNode parameters can be easily inspected, printed, and manipulated:

    ```pycon
    >>> circuit(0.5)
    Parameter value: 0.5
    tensor(0.87758256, requires_grad=True)
    ```

  - **Less restrictive QNode signatures**: There is no longer any restriction on the QNode signature; the QNode can be
    defined and called following the same rules as standard Python functions.

    For example, the following QNode uses positional, named, and variable
    keyword arguments:

    ```python
    x = torch.tensor(0.1, requires_grad=True)
    y = torch.tensor([0.2, 0.3], requires_grad=True)
    z = torch.tensor(0.4, requires_grad=True)

    @qml.qnode(dev, interface="torch")
    def circuit(p1, p2=y, **kwargs):
        qml.RX(p1, wires=0)
        qml.RY(p2[0] * p2[1], wires=0)
        qml.RX(kwargs["p3"], wires=0)
        return qml.var(qml.PauliZ(0))
    ```

    When we call the QNode, we may pass the arguments by name
    even if defined positionally; any argument not provided will
    use the default value.

    ```pycon
    >>> res = circuit(p1=x, p3=z)
    >>> print(res)
    tensor(0.2327, dtype=torch.float64, grad_fn=<SelectBackward>)
    >>> res.backward()
    >>> print(x.grad, y.grad, z.grad)
    tensor(0.8396) tensor([0.0289, 0.0193]) tensor(0.8387)
    ```

    This extends to the `qnn` module, where `KerasLayer` and `TorchLayer` modules
    can be created from QNodes with unrestricted signatures.

  - **Smarter measurements:** QNodes can now measure wires more than once, as
    long as all observables are commuting:

    ```python
    @qml.qnode(dev)
    def circuit(x):
        qml.RX(x, wires=0)
        return [
            qml.expval(qml.PauliZ(0)),
            qml.expval(qml.PauliZ(0) @ qml.PauliZ(1))
        ]
    ```

    Further, the `qml.ExpvalCost()` function allows for optimizing
    measurements to reduce the number of quantum evaluations required.

  With the new PennyLane core, there are a few small breaking changes, detailed
  below in the 'Breaking Changes' section.

<h3>Improvements</h3>

* The built-in PennyLane optimizers allow more flexible cost functions. The cost function passed to most optimizers
  may accept any combination of trainable arguments, non-trainable arguments, and keyword arguments.
  [(#959)](https://github.com/PennyLaneAI/pennylane/pull/959)
  [(#1053)](https://github.com/PennyLaneAI/pennylane/pull/1053)

  The full changes apply to:

  * `AdagradOptimizer`
  * `AdamOptimizer`
  * `GradientDescentOptimizer`
  * `MomentumOptimizer`
  * `NesterovMomentumOptimizer`
  * `RMSPropOptimizer`
  * `RotosolveOptimizer`

  The `requires_grad=False` property must mark any non-trainable constant argument.
  The `RotoselectOptimizer` allows passing only keyword arguments.

  Example use:

  ```python
  def cost(x, y, data, scale=1.0):
      return scale * (x[0]-data)**2 + scale * (y-data)**2

  x = np.array([1.], requires_grad=True)
  y = np.array([1.0])
  data = np.array([2.], requires_grad=False)

  opt = qml.GradientDescentOptimizer()

  # the optimizer step and step_and_cost methods can
  # now update multiple parameters at once
  x_new, y_new, data = opt.step(cost, x, y, data, scale=0.5)
  (x_new, y_new, data), value = opt.step_and_cost(cost, x, y, data, scale=0.5)

  # list and tuple unpacking is also supported
  params = (x, y, data)
  params = opt.step(cost, *params)
  ```

* The circuit drawer has been updated to support the inclusion of unused or inactive
  wires, by passing the `show_all_wires` argument.
  [(#1033)](https://github.com/PennyLaneAI/pennylane/pull/1033)

  ```python
  dev = qml.device('default.qubit', wires=[-1, "a", "q2", 0])

  @qml.qnode(dev)
  def circuit():
      qml.Hadamard(wires=-1)
      qml.CNOT(wires=[-1, "q2"])
      return qml.expval(qml.PauliX(wires="q2"))
  ```

  ```pycon
  >>> print(qml.draw(circuit, show_all_wires=True)())
  >>>
   -1: ──H──╭C──┤
    a: ─────│───┤
   q2: ─────╰X──┤ ⟨X⟩
    0: ─────────┤
  ```

* The logic for choosing the 'best' differentiation method has been altered
  to improve performance.
  [(#1008)](https://github.com/PennyLaneAI/pennylane/pull/1008)

  - If the device provides its own gradient, this is now the preferred
    differentiation method.

  - If a device provides additional interface-specific versions that natively support classical
    backpropagation, this is now preferred over the parameter-shift rule.

    Devices define additional interface-specific devices via their `capabilities()` dictionary. For
    example, `default.qubit` supports supplementary devices for TensorFlow, Autograd, and JAX:

    ```python
    {
      "passthru_devices": {
          "tf": "default.qubit.tf",
          "autograd": "default.qubit.autograd",
          "jax": "default.qubit.jax",
      },
    }
    ```

  As a result of this change, if the QNode `diff_method` is not explicitly provided,
  it is possible that the QNode will run on a *supplementary device* of the device that was
  specifically provided:

  ```python
  dev = qml.device("default.qubit", wires=2)
  qml.QNode(dev) # will default to backprop on default.qubit.autograd
  qml.QNode(dev, interface="tf") # will default to backprop on default.qubit.tf
  qml.QNode(dev, interface="jax") # will default to backprop on default.qubit.jax
  ```

* The `default.qubit` device has been updated so that internally it applies operations in a more
  functional style, i.e., by accepting an input state and returning an evolved state.
  [(#1025)](https://github.com/PennyLaneAI/pennylane/pull/1025)

* A new test series, `pennylane/devices/tests/test_compare_default_qubit.py`, has been added, allowing to test if
  a chosen device gives the same result as `default.qubit`.
  [(#897)](https://github.com/PennyLaneAI/pennylane/pull/897)

  Three tests are added:

  - `test_hermitian_expectation`,
  - `test_pauliz_expectation_analytic`, and
  - `test_random_circuit`.

* Adds the following agnostic tensor manipulation functions to the `qml.math` module: `abs`,
  `angle`, `arcsin`, `concatenate`, `dot`, `squeeze`, `sqrt`, `sum`, `take`, `where`. These functions are
  required to fully support end-to-end differentiable Mottonen and Amplitude embedding.
  [(#922)](https://github.com/PennyLaneAI/pennylane/pull/922)
  [(#1011)](https://github.com/PennyLaneAI/pennylane/pull/1011)

* The `qml.math` module now supports JAX.
  [(#985)](https://github.com/XanaduAI/software-docs/pull/274)

* Several improvements have been made to the `Wires` class to reduce overhead and simplify the logic
  of how wire labels are interpreted:
  [(#1019)](https://github.com/PennyLaneAI/pennylane/pull/1019)
  [(#1010)](https://github.com/PennyLaneAI/pennylane/pull/1010)
  [(#1005)](https://github.com/PennyLaneAI/pennylane/pull/1005)
  [(#983)](https://github.com/PennyLaneAI/pennylane/pull/983)
  [(#967)](https://github.com/PennyLaneAI/pennylane/pull/967)

  - If the input `wires` to a wires class instantiation `Wires(wires)` can be iterated over,
    its elements are interpreted as wire labels. Otherwise, `wires` is interpreted as a single wire label.
    The only exception to this are strings, which are always interpreted as a single
    wire label, so users can address wires with labels such as `"ancilla"`.

  - Any type can now be a wire label as long as it is hashable. The hash is used to establish
    the uniqueness of two labels.

  - Indexing wires objects now returns a label, instead of a new `Wires` object. For example:

    ```pycon
    >>> w = Wires([0, 1, 2])
    >>> w[1]
    >>> 1
    ```

  - The check for uniqueness of wires moved from `Wires` instantiation to
    the `qml.wires._process` function in order to reduce overhead from repeated
    creation of `Wires` instances.

  - Calls to the `Wires` class are substantially reduced, for example by avoiding to call
    Wires on Wires instances on `Operation` instantiation, and by using labels instead of
    `Wires` objects inside the default qubit device.

* Adds the `PauliRot` generator to the `qml.operation` module. This
  generator is required to construct the metric tensor.
  [(#963)](https://github.com/PennyLaneAI/pennylane/pull/963)

* The templates are modified to make use of the new `qml.math` module, for framework-agnostic
  tensor manipulation. This allows the template library to be differentiable
  in backpropagation mode (`diff_method="backprop"`).
  [(#873)](https://github.com/PennyLaneAI/pennylane/pull/873)

* The circuit drawer now allows for the wire order to be (optionally) modified:
  [(#992)](https://github.com/PennyLaneAI/pennylane/pull/992)

  ```pycon
  >>> dev = qml.device('default.qubit', wires=["a", -1, "q2"])
  >>> @qml.qnode(dev)
  ... def circuit():
  ...     qml.Hadamard(wires=-1)
  ...     qml.CNOT(wires=["a", "q2"])
  ...     qml.RX(0.2, wires="a")
  ...     return qml.expval(qml.PauliX(wires="q2"))
  ```

  Printing with default wire order of the device:

  ```pycon
  >>> print(circuit.draw())
    a: ─────╭C──RX(0.2)──┤
   -1: ──H──│────────────┤
   q2: ─────╰X───────────┤ ⟨X⟩
  ```

  Changing the wire order:

  ```pycon
  >>> print(circuit.draw(wire_order=["q2", "a", -1]))
   q2: ──╭X───────────┤ ⟨X⟩
    a: ──╰C──RX(0.2)──┤
   -1: ───H───────────┤
  ```

<h3>Breaking changes</h3>

* QNodes using the new PennyLane core will no longer accept ragged arrays as inputs.

* When using the new PennyLane core and the Autograd interface, non-differentiable data passed
  as a QNode argument or a gate must have the `requires_grad` property set to `False`:

  ```python
  @qml.qnode(dev)
  def circuit(weights, data):
      basis_state = np.array([1, 0, 1, 1], requires_grad=False)
      qml.BasisState(basis_state, wires=[0, 1, 2, 3])
      qml.templates.AmplitudeEmbedding(data, wires=[0, 1, 2, 3])
      qml.templates.BasicEntanglerLayers(weights, wires=[0, 1, 2, 3])
      return qml.probs(wires=0)

  data = np.array(data, requires_grad=False)
  weights = np.array(weights, requires_grad=True)
  circuit(weights, data)
  ```

<h3>Bug fixes</h3>

* Fixes an issue where if the constituent observables of a tensor product do not exist in the queue,
  an error is raised. With this fix, they are first queued before annotation occurs.
  [(#1038)](https://github.com/PennyLaneAI/pennylane/pull/1038)

* Fixes an issue with tape expansions where information about sampling
  (specifically the `is_sampled` tape attribute) was not preserved.
  [(#1027)](https://github.com/PennyLaneAI/pennylane/pull/1027)

* Tape expansion was not properly taking into devices that supported inverse operations,
  causing inverse operations to be unnecessarily decomposed. The QNode tape expansion logic, as well
  as the `Operation.expand()` method, has been modified to fix this.
  [(#956)](https://github.com/PennyLaneAI/pennylane/pull/956)

* Fixes an issue where the Autograd interface was not unwrapping non-differentiable
  PennyLane tensors, which can cause issues on some devices.
  [(#941)](https://github.com/PennyLaneAI/pennylane/pull/941)

* `qml.vqe.Hamiltonian` prints any observable with any number of strings.
  [(#987)](https://github.com/PennyLaneAI/pennylane/pull/987)

* Fixes a bug where parameter-shift differentiation would fail if the QNode
  contained a single probability output.
  [(#1007)](https://github.com/PennyLaneAI/pennylane/pull/1007)

* Fixes an issue when using trainable parameters that are lists/arrays with `tape.vjp`.
  [(#1042)](https://github.com/PennyLaneAI/pennylane/pull/1042)

* The `TensorN` observable is updated to support being copied without any parameters or wires passed.
  [(#1047)](https://github.com/PennyLaneAI/pennylane/pull/1047)

* Fixed deprecation warning when importing `Sequence` from `collections` instead of `collections.abc` in `vqe/vqe.py`.
  [(#1051)](https://github.com/PennyLaneAI/pennylane/pull/1051)

<h3>Contributors</h3>

This release contains contributions from (in alphabetical order):

Juan Miguel Arrazola, Thomas Bromley, Olivia Di Matteo, Theodor Isacsson, Josh Izaac, Christina Lee,
Alejandro Montanez, Steven Oud, Chase Roberts, Sankalp Sanand, Maria Schuld, Antal
Száva, David Wierichs, Jiahao Yao.

# Release 0.13.0

<h3>New features since last release</h3>

<h4>Automatically optimize the number of measurements</h4>

* QNodes in tape mode now support returning observables on the same wire whenever the observables are
  qubit-wise commuting Pauli words. Qubit-wise commuting observables can be evaluated with a
  *single* device run as they are diagonal in the same basis, via a shared set of single-qubit rotations.
  [(#882)](https://github.com/PennyLaneAI/pennylane/pull/882)

  The following example shows a single QNode returning the expectation values of
  the qubit-wise commuting Pauli words `XX` and `XI`:

  ```python
  qml.enable_tape()

  @qml.qnode(dev)
  def f(x):
      qml.Hadamard(wires=0)
      qml.Hadamard(wires=1)
      qml.CRot(0.1, 0.2, 0.3, wires=[1, 0])
      qml.RZ(x, wires=1)
      return qml.expval(qml.PauliX(0) @ qml.PauliX(1)), qml.expval(qml.PauliX(0))
  ```

  ```pycon
  >>> f(0.4)
  tensor([0.89431013, 0.9510565 ], requires_grad=True)
  ```

* The `ExpvalCost` class (previously `VQECost`) now provides observable optimization using the
  `optimize` argument, resulting in potentially fewer device executions.
  [(#902)](https://github.com/PennyLaneAI/pennylane/pull/902)

  This is achieved by separating the observables composing the Hamiltonian into qubit-wise
  commuting groups and evaluating those groups on a single QNode using functionality from the
  `qml.grouping` module:

  ```python
  qml.enable_tape()
  commuting_obs = [qml.PauliX(0), qml.PauliX(0) @ qml.PauliZ(1)]
  H = qml.vqe.Hamiltonian([1, 1], commuting_obs)

  dev = qml.device("default.qubit", wires=2)
  ansatz = qml.templates.StronglyEntanglingLayers

  cost_opt = qml.ExpvalCost(ansatz, H, dev, optimize=True)
  cost_no_opt = qml.ExpvalCost(ansatz, H, dev, optimize=False)

  params = qml.init.strong_ent_layers_uniform(3, 2)
  ```

  Grouping these commuting observables leads to fewer device executions:

  ```pycon
  >>> cost_opt(params)
  >>> ex_opt = dev.num_executions
  >>> cost_no_opt(params)
  >>> ex_no_opt = dev.num_executions - ex_opt
  >>> print("Number of executions:", ex_no_opt)
  Number of executions: 2
  >>> print("Number of executions (optimized):", ex_opt)
  Number of executions (optimized): 1
  ```

<h4>New quantum gradient features</h4>

* Compute the analytic gradient of quantum circuits in parallel on supported devices.
  [(#840)](https://github.com/PennyLaneAI/pennylane/pull/840)

  This release introduces support for batch execution of circuits, via a new device API method
  `Device.batch_execute()`. Devices that implement this new API support submitting a batch of
  circuits for *parallel* evaluation simultaneously, which can significantly reduce the computation time.

  Furthermore, if using tape mode and a compatible device, gradient computations will
  automatically make use of the new batch API---providing a speedup during optimization.

* Gradient recipes are now much more powerful, allowing for operations to define their gradient
  via an arbitrary linear combination of circuit evaluations.
  [(#909)](https://github.com/PennyLaneAI/pennylane/pull/909)
  [(#915)](https://github.com/PennyLaneAI/pennylane/pull/915)

  With this change, gradient recipes can now be of the form
  :math:`\frac{\partial}{\partial\phi_k}f(\phi_k) = \sum_{i} c_i f(a_i \phi_k + s_i )`,
  and are no longer restricted to two-term shifts with identical (but opposite in sign) shift values.

  As a result, PennyLane now supports native analytic quantum gradients for the
  controlled rotation operations `CRX`, `CRY`, `CRZ`, and `CRot`. This allows for parameter-shift
  analytic gradients on hardware, without decomposition.

  Note that this is a breaking change for developers; please see the *Breaking Changes* section
  for more details.

* The `qnn.KerasLayer` class now supports differentiating the QNode through classical
  backpropagation in tape mode.
  [(#869)](https://github.com/PennyLaneAI/pennylane/pull/869)

  ```python
  qml.enable_tape()

  dev = qml.device("default.qubit.tf", wires=2)

  @qml.qnode(dev, interface="tf", diff_method="backprop")
  def f(inputs, weights):
      qml.templates.AngleEmbedding(inputs, wires=range(2))
      qml.templates.StronglyEntanglingLayers(weights, wires=range(2))
      return [qml.expval(qml.PauliZ(i)) for i in range(2)]

  weight_shapes = {"weights": (3, 2, 3)}

  qlayer = qml.qnn.KerasLayer(f, weight_shapes, output_dim=2)

  inputs = tf.constant(np.random.random((4, 2)), dtype=tf.float32)

  with tf.GradientTape() as tape:
      out = qlayer(inputs)

  tape.jacobian(out, qlayer.trainable_weights)
  ```

<h4>New operations, templates, and measurements</h4>

* Adds the `qml.density_matrix` QNode return with partial trace capabilities.
  [(#878)](https://github.com/PennyLaneAI/pennylane/pull/878)

  The density matrix over the provided wires is returned, with all other subsystems traced out.
  `qml.density_matrix` currently works for both the `default.qubit` and `default.mixed` devices.

  ```python
  qml.enable_tape()
  dev = qml.device("default.qubit", wires=2)

  def circuit(x):
      qml.PauliY(wires=0)
      qml.Hadamard(wires=1)
      return qml.density_matrix(wires=[1])  # wire 0 is traced out
  ```

* Adds the square-root X gate `SX`. [(#871)](https://github.com/PennyLaneAI/pennylane/pull/871)

  ```python
  dev = qml.device("default.qubit", wires=1)

  @qml.qnode(dev)
  def circuit():
      qml.SX(wires=[0])
      return qml.expval(qml.PauliZ(wires=[0]))
  ```

* Two new hardware-efficient particle-conserving templates have been implemented
  to perform VQE-based quantum chemistry simulations. The new templates apply
  several layers of the particle-conserving entanglers proposed in Figs. 2a and 2b
  of Barkoutsos *et al*., [arXiv:1805.04340](https://arxiv.org/abs/1805.04340)
  [(#875)](https://github.com/PennyLaneAI/pennylane/pull/875)
  [(#876)](https://github.com/PennyLaneAI/pennylane/pull/876)

<h4>Estimate and track resources</h4>

* The `QuantumTape` class now contains basic resource estimation functionality. The method
  `tape.get_resources()` returns a dictionary with a list of the constituent operations and the
  number of times they appear in the circuit. Similarly, `tape.get_depth()` computes the circuit depth.
  [(#862)](https://github.com/PennyLaneAI/pennylane/pull/862)

  ```pycon
  >>> with qml.tape.QuantumTape() as tape:
  ...    qml.Hadamard(wires=0)
  ...    qml.RZ(0.26, wires=1)
  ...    qml.CNOT(wires=[1, 0])
  ...    qml.Rot(1.8, -2.7, 0.2, wires=0)
  ...    qml.Hadamard(wires=1)
  ...    qml.CNOT(wires=[0, 1])
  ...    qml.expval(qml.PauliZ(0) @ qml.PauliZ(1))
  >>> tape.get_resources()
  {'Hadamard': 2, 'RZ': 1, 'CNOT': 2, 'Rot': 1}
  >>> tape.get_depth()
  4
  ```

* The number of device executions over a QNode's lifetime can now be returned using `num_executions`.
  [(#853)](https://github.com/PennyLaneAI/pennylane/pull/853)

  ```pycon
  >>> dev = qml.device("default.qubit", wires=2)
  >>> @qml.qnode(dev)
  ... def circuit(x, y):
  ...    qml.RX(x, wires=[0])
  ...    qml.RY(y, wires=[1])
  ...    qml.CNOT(wires=[0, 1])
  ...    return qml.expval(qml.PauliZ(0) @ qml.PauliX(1))
  >>> for _ in range(10):
  ...    circuit(0.432, 0.12)
  >>> print(dev.num_executions)
  10
  ```

<h3>Improvements</h3>

* Support for tape mode has improved across PennyLane. The following features now work in tape mode:

  - QNode collections [(#863)](https://github.com/PennyLaneAI/pennylane/pull/863)

  - `qnn.ExpvalCost` [(#863)](https://github.com/PennyLaneAI/pennylane/pull/863)
    [(#911)](https://github.com/PennyLaneAI/pennylane/pull/911)

  - `qml.qnn.KerasLayer` [(#869)](https://github.com/PennyLaneAI/pennylane/pull/869)

  - `qml.qnn.TorchLayer` [(#865)](https://github.com/PennyLaneAI/pennylane/pull/865)

  - The `qml.qaoa` module [(#905)](https://github.com/PennyLaneAI/pennylane/pull/905)

* A new function, `qml.refresh_devices()`, has been added, allowing PennyLane to
  rescan installed PennyLane plugins and refresh the device list. In addition, the `qml.device`
  loader will attempt to refresh devices if the required plugin device cannot be found.
  This will result in an improved experience if installing PennyLane and plugins within
  a running Python session (for example, on Google Colab), and avoid the need to
  restart the kernel/runtime.
  [(#907)](https://github.com/PennyLaneAI/pennylane/pull/907)

* When using `grad_fn = qml.grad(cost)` to compute the gradient of a cost function with the Autograd
  interface, the value of the intermediate forward pass is now available via the `grad_fn.forward`
  property
  [(#914)](https://github.com/PennyLaneAI/pennylane/pull/914):

  ```python
  def cost_fn(x, y):
      return 2 * np.sin(x[0]) * np.exp(-x[1]) + x[0] ** 3 + np.cos(y)

  params = np.array([0.1, 0.5], requires_grad=True)
  data = np.array(0.65, requires_grad=False)
  grad_fn = qml.grad(cost_fn)

  grad_fn(params, data)  # perform backprop and evaluate the gradient
  grad_fn.forward  # the cost function value
  ```

* Gradient-based optimizers now have a `step_and_cost` method that returns
  both the next step as well as the objective (cost) function output.
  [(#916)](https://github.com/PennyLaneAI/pennylane/pull/916)

  ```pycon
  >>> opt = qml.GradientDescentOptimizer()
  >>> params, cost = opt.step_and_cost(cost_fn, params)
  ```

* PennyLane provides a new experimental module `qml.proc` which provides framework-agnostic processing
  functions for array and tensor manipulations.
  [(#886)](https://github.com/PennyLaneAI/pennylane/pull/886)

  Given the input tensor-like object, the call is
  dispatched to the corresponding array manipulation framework, allowing for end-to-end
  differentiation to be preserved.

  ```pycon
  >>> x = torch.tensor([1., 2.])
  >>> qml.proc.ones_like(x)
  tensor([1, 1])
  >>> y = tf.Variable([[0], [5]])
  >>> qml.proc.ones_like(y, dtype=np.complex128)
  <tf.Tensor: shape=(2, 1), dtype=complex128, numpy=
  array([[1.+0.j],
         [1.+0.j]])>
  ```

  Note that these functions are experimental, and only a subset of common functionality is
  supported. Furthermore, the names and behaviour of these functions may differ from similar
  functions in common frameworks; please refer to the function docstrings for more details.

* The gradient methods in tape mode now fully separate the quantum and classical processing. Rather
  than returning the evaluated gradients directly, they now return a tuple containing the required
  quantum and classical processing steps.
  [(#840)](https://github.com/PennyLaneAI/pennylane/pull/840)

  ```python
  def gradient_method(idx, param, **options):
      # generate the quantum tapes that must be computed
      # to determine the quantum gradient
      tapes = quantum_gradient_tapes(self)

      def processing_fn(results):
          # perform classical processing on the evaluated tapes
          # returning the evaluated quantum gradient
          return classical_processing(results)

      return tapes, processing_fn
  ```

  The `JacobianTape.jacobian()` method has been similarly modified to accumulate all gradient
  quantum tapes and classical processing functions, evaluate all quantum tapes simultaneously,
  and then apply the post-processing functions to the evaluated tape results.

* The MultiRZ gate now has a defined generator, allowing it to be used in quantum natural gradient
  optimization.
  [(#912)](https://github.com/PennyLaneAI/pennylane/pull/912)

* The CRot gate now has a `decomposition` method, which breaks the gate down into rotations
  and CNOT gates. This allows `CRot` to be used on devices that do not natively support it.
  [(#908)](https://github.com/PennyLaneAI/pennylane/pull/908)

* The classical processing in the `MottonenStatePreparation` template has been largely
  rewritten to use dense matrices and tensor manipulations wherever possible.
  This is in preparation to support differentiation through the template in the future.
  [(#864)](https://github.com/PennyLaneAI/pennylane/pull/864)

* Device-based caching has replaced QNode caching. Caching is now accessed by passing a
  `cache` argument to the device.
  [(#851)](https://github.com/PennyLaneAI/pennylane/pull/851)

  The `cache` argument should be an integer specifying the size of the cache. For example, a
  cache of size 10 is created using:

  ```pycon
  >>> dev = qml.device("default.qubit", wires=2, cache=10)
  ```

* The `Operation`, `Tensor`, and `MeasurementProcess` classes now have the `__copy__` special method
  defined.
  [(#840)](https://github.com/PennyLaneAI/pennylane/pull/840)

  This allows us to ensure that, when a shallow copy is performed of an operation, the
  mutable list storing the operation parameters is *also* shallow copied. Both the old operation and
  the copied operation will continue to share the same parameter data,
  ```pycon
  >>> import copy
  >>> op = qml.RX(0.2, wires=0)
  >>> op2 = copy.copy(op)
  >>> op.data[0] is op2.data[0]
  True
  ```

  however the *list container* is not a reference:

  ```pycon
  >>> op.data is op2.data
  False
  ```

  This allows the parameters of the copied operation to be modified, without mutating
  the parameters of the original operation.

* The `QuantumTape.copy` method has been tweaked so that
  [(#840)](https://github.com/PennyLaneAI/pennylane/pull/840):

  - Optionally, the tape's operations are shallow copied in addition to the tape by passing the
    `copy_operations=True` boolean flag. This allows the copied tape's parameters to be mutated
    without affecting the original tape's parameters. (Note: the two tapes will share parameter data
    *until* one of the tapes has their parameter list modified.)

  - Copied tapes can be cast to another `QuantumTape` subclass by passing the `tape_cls` keyword
    argument.

<h3>Breaking changes</h3>

* Updated how parameter-shift gradient recipes are defined for operations, allowing for
  gradient recipes that are specified as an arbitrary number of terms.
  [(#909)](https://github.com/PennyLaneAI/pennylane/pull/909)

  Previously, `Operation.grad_recipe` was restricted to two-term parameter-shift formulas.
  With this change, the gradient recipe now contains elements of the form
  :math:`[c_i, a_i, s_i]`, resulting in a gradient recipe of
  :math:`\frac{\partial}{\partial\phi_k}f(\phi_k) = \sum_{i} c_i f(a_i \phi_k + s_i )`.

  As this is a breaking change, all custom operations with defined gradient recipes must be
  updated to continue working with PennyLane 0.13. Note though that if `grad_recipe = None`, the
  default gradient recipe remains unchanged, and corresponds to the two terms :math:`[c_0, a_0, s_0]=[1/2, 1, \pi/2]`
  and :math:`[c_1, a_1, s_1]=[-1/2, 1, -\pi/2]` for every parameter.

- The `VQECost` class has been renamed to `ExpvalCost` to reflect its general applicability
  beyond VQE. Use of `VQECost` is still possible but will result in a deprecation warning.
  [(#913)](https://github.com/PennyLaneAI/pennylane/pull/913)

<h3>Bug fixes</h3>

* The `default.qubit.tf` device is updated to handle TensorFlow objects (e.g.,
  `tf.Variable`) as gate parameters correctly when using the `MultiRZ` and
  `CRot` operations.
  [(#921)](https://github.com/PennyLaneAI/pennylane/pull/921)

* PennyLane tensor objects are now unwrapped in BaseQNode when passed as a
  keyword argument to the quantum function.
  [(#903)](https://github.com/PennyLaneAI/pennylane/pull/903)
  [(#893)](https://github.com/PennyLaneAI/pennylane/pull/893)

* The new tape mode now prevents multiple observables from being evaluated on the same wire
  if the observables are not qubit-wise commuting Pauli words.
  [(#882)](https://github.com/PennyLaneAI/pennylane/pull/882)

* Fixes a bug in `default.qubit` whereby inverses of common gates were not being applied
  via efficient gate-specific methods, instead falling back to matrix-vector multiplication.
  The following gates were affected: `PauliX`, `PauliY`, `PauliZ`, `Hadamard`, `SWAP`, `S`,
  `T`, `CNOT`, `CZ`.
  [(#872)](https://github.com/PennyLaneAI/pennylane/pull/872)

* The `PauliRot` operation now gracefully handles single-qubit Paulis, and all-identity Paulis
  [(#860)](https://github.com/PennyLaneAI/pennylane/pull/860).

* Fixes a bug whereby binary Python operators were not properly propagating the `requires_grad`
  attribute to the output tensor.
  [(#889)](https://github.com/PennyLaneAI/pennylane/pull/889)

* Fixes a bug which prevents `TorchLayer` from doing `backward` when CUDA is enabled.
  [(#899)](https://github.com/PennyLaneAI/pennylane/pull/899)

* Fixes a bug where multi-threaded execution of `QNodeCollection` sometimes fails
  because of simultaneous queuing. This is fixed by adding thread locking during queuing.
  [(#910)](https://github.com/PennyLaneAI/pennylane/pull/918)

* Fixes a bug in `QuantumTape.set_parameters()`. The previous implementation assumed
  that the `self.trainable_parms` set would always be iterated over in increasing integer
  order. However, this is not guaranteed behaviour, and can lead to the incorrect tape parameters
  being set if this is not the case.
  [(#923)](https://github.com/PennyLaneAI/pennylane/pull/923)

* Fixes broken error message if a QNode is instantiated with an unknown exception.
  [(#930)](https://github.com/PennyLaneAI/pennylane/pull/930)

<h3>Contributors</h3>

This release contains contributions from (in alphabetical order):

Juan Miguel Arrazola, Thomas Bromley, Christina Lee, Alain Delgado Gran, Olivia Di Matteo, Anthony
Hayes, Theodor Isacsson, Josh Izaac, Soran Jahangiri, Nathan Killoran, Shumpei Kobayashi, Romain
Moyard, Zeyue Niu, Maria Schuld, Antal Száva.

# Release 0.12.0

<h3>New features since last release</h3>

<h4>New and improved simulators</h4>

* PennyLane now supports a new device, `default.mixed`, designed for
  simulating mixed-state quantum computations. This enables native
  support for implementing noisy channels in a circuit, which generally
  map pure states to mixed states.
  [(#794)](https://github.com/PennyLaneAI/pennylane/pull/794)
  [(#807)](https://github.com/PennyLaneAI/pennylane/pull/807)
  [(#819)](https://github.com/PennyLaneAI/pennylane/pull/819)

  The device can be initialized as
  ```pycon
  >>> dev = qml.device("default.mixed", wires=1)
  ```

  This allows the construction of QNodes that include non-unitary operations,
  such as noisy channels:

  ```pycon
  >>> @qml.qnode(dev)
  ... def circuit(params):
  ...     qml.RX(params[0], wires=0)
  ...     qml.RY(params[1], wires=0)
  ...     qml.AmplitudeDamping(0.5, wires=0)
  ...     return qml.expval(qml.PauliZ(0))
  >>> print(circuit([0.54, 0.12]))
  0.9257702929524184
  >>> print(circuit([0, np.pi]))
  0.0
  ```

<h4>New tools for optimizing measurements</h4>

* The new `grouping` module provides functionality for grouping simultaneously measurable Pauli word
  observables.
  [(#761)](https://github.com/PennyLaneAI/pennylane/pull/761)
  [(#850)](https://github.com/PennyLaneAI/pennylane/pull/850)
  [(#852)](https://github.com/PennyLaneAI/pennylane/pull/852)

  - The `optimize_measurements` function will take as input a list of Pauli word observables and
    their corresponding coefficients (if any), and will return the partitioned Pauli terms
    diagonalized in the measurement basis and the corresponding diagonalizing circuits.

    ```python
    from pennylane.grouping import optimize_measurements
    h, nr_qubits = qml.qchem.molecular_hamiltonian("h2", "h2.xyz")
    rotations, grouped_ops, grouped_coeffs = optimize_measurements(h.ops, h.coeffs, grouping="qwc")
    ```

    The diagonalizing circuits of `rotations` correspond to the diagonalized Pauli word groupings of
    `grouped_ops`.

  - Pauli word partitioning utilities are performed by the `PauliGroupingStrategy`
    class. An input list of Pauli words can be partitioned into mutually commuting,
    qubit-wise-commuting, or anticommuting groupings.

    For example, partitioning Pauli words into anticommutative groupings by the Recursive Largest
    First (RLF) graph colouring heuristic:

    ```python
    from pennylane import PauliX, PauliY, PauliZ, Identity
    from pennylane.grouping import group_observables
    pauli_words = [
        Identity('a') @ Identity('b'),
        Identity('a') @ PauliX('b'),
        Identity('a') @ PauliY('b'),
        PauliZ('a') @ PauliX('b'),
        PauliZ('a') @ PauliY('b'),
        PauliZ('a') @ PauliZ('b')
    ]
    groupings = group_observables(pauli_words, grouping_type='anticommuting', method='rlf')
    ```

  - Various utility functions are included for obtaining and manipulating Pauli
    words in the binary symplectic vector space representation.

    For instance, two Pauli words may be converted to their binary vector representation:

    ```pycon
    >>> from pennylane.grouping import pauli_to_binary
    >>> from pennylane.wires import Wires
    >>> wire_map = {Wires('a'): 0, Wires('b'): 1}
    >>> pauli_vec_1 = pauli_to_binary(qml.PauliX('a') @ qml.PauliY('b'))
    >>> pauli_vec_2 = pauli_to_binary(qml.PauliZ('a') @ qml.PauliZ('b'))
    >>> pauli_vec_1
    [1. 1. 0. 1.]
    >>> pauli_vec_2
    [0. 0. 1. 1.]
    ```

    Their product up to a phase may be computed by taking the sum of their binary vector
    representations, and returned in the operator representation.

    ```pycon
    >>> from pennylane.grouping import binary_to_pauli
    >>> binary_to_pauli((pauli_vec_1 + pauli_vec_2) % 2, wire_map)
    Tensor product ['PauliY', 'PauliX']: 0 params, wires ['a', 'b']
    ```

    For more details on the grouping module, see the
    [grouping module documentation](https://pennylane.readthedocs.io/en/stable/code/qml_grouping.html)


<h4>Returning the quantum state from simulators</h4>

* The quantum state of a QNode can now be returned using the `qml.state()` return function.
  [(#818)](https://github.com/XanaduAI/pennylane/pull/818)

  ```python
  import pennylane as qml

  dev = qml.device("default.qubit", wires=3)
  qml.enable_tape()

  @qml.qnode(dev)
  def qfunc(x, y):
      qml.RZ(x, wires=0)
      qml.CNOT(wires=[0, 1])
      qml.RY(y, wires=1)
      qml.CNOT(wires=[0, 2])
      return qml.state()

  >>> qfunc(0.56, 0.1)
  array([0.95985437-0.27601028j, 0.        +0.j        ,
         0.04803275-0.01381203j, 0.        +0.j        ,
         0.        +0.j        , 0.        +0.j        ,
         0.        +0.j        , 0.        +0.j        ])
  ```

  Differentiating the state is currently available when using the
  classical backpropagation differentiation method (`diff_method="backprop"`) with a compatible device,
  and when using the new tape mode.

<h4>New operations and channels</h4>

* PennyLane now includes standard channels such as the Amplitude-damping,
  Phase-damping, and Depolarizing channels, as well as the ability
  to make custom qubit channels.
  [(#760)](https://github.com/PennyLaneAI/pennylane/pull/760)
  [(#766)](https://github.com/PennyLaneAI/pennylane/pull/766)
  [(#778)](https://github.com/PennyLaneAI/pennylane/pull/778)

* The controlled-Y operation is now available via `qml.CY`. For devices that do
  not natively support the controlled-Y operation, it will be decomposed
  into `qml.RY`, `qml.CNOT`, and `qml.S` operations.
  [(#806)](https://github.com/PennyLaneAI/pennylane/pull/806)

<h4>Preview the next-generation PennyLane QNode</h4>

* The new PennyLane `tape` module provides a re-formulated QNode class, rewritten from the ground-up,
  that uses a new `QuantumTape` object to represent the QNode's quantum circuit. Tape mode
  provides several advantages over the standard PennyLane QNode.
  [(#785)](https://github.com/PennyLaneAI/pennylane/pull/785)
  [(#792)](https://github.com/PennyLaneAI/pennylane/pull/792)
  [(#796)](https://github.com/PennyLaneAI/pennylane/pull/796)
  [(#800)](https://github.com/PennyLaneAI/pennylane/pull/800)
  [(#803)](https://github.com/PennyLaneAI/pennylane/pull/803)
  [(#804)](https://github.com/PennyLaneAI/pennylane/pull/804)
  [(#805)](https://github.com/PennyLaneAI/pennylane/pull/805)
  [(#808)](https://github.com/PennyLaneAI/pennylane/pull/808)
  [(#810)](https://github.com/PennyLaneAI/pennylane/pull/810)
  [(#811)](https://github.com/PennyLaneAI/pennylane/pull/811)
  [(#815)](https://github.com/PennyLaneAI/pennylane/pull/815)
  [(#820)](https://github.com/PennyLaneAI/pennylane/pull/820)
  [(#823)](https://github.com/PennyLaneAI/pennylane/pull/823)
  [(#824)](https://github.com/PennyLaneAI/pennylane/pull/824)
  [(#829)](https://github.com/PennyLaneAI/pennylane/pull/829)

  - Support for in-QNode classical processing: Tape mode allows for differentiable classical
    processing within the QNode.

  - No more Variable wrapping: In tape mode, QNode arguments no longer become `Variable`
    objects within the QNode.

  - Less restrictive QNode signatures: There is no longer any restriction on the QNode signature;
    the QNode can be defined and called following the same rules as standard Python functions.

  - Unifying all QNodes: The tape-mode QNode merges all QNodes (including the
    `JacobianQNode` and the `PassthruQNode`) into a single unified QNode, with
    identical behaviour regardless of the differentiation type.

  - Optimizations: Tape mode provides various performance optimizations, reducing pre- and
    post-processing overhead, and reduces the number of quantum evaluations in certain cases.

  Note that tape mode is **experimental**, and does not currently have feature-parity with the
  existing QNode. [Feedback and bug reports](https://github.com/PennyLaneAI/pennylane/issues) are
  encouraged and will help improve the new tape mode.

  Tape mode can be enabled globally via the `qml.enable_tape` function, without changing your
  PennyLane code:

  ```python
  qml.enable_tape()
  dev = qml.device("default.qubit", wires=1)

  @qml.qnode(dev, interface="tf")
  def circuit(p):
      print("Parameter value:", p)
      qml.RX(tf.sin(p[0])**2 + p[1], wires=0)
      return qml.expval(qml.PauliZ(0))
  ```

  For more details, please see the [tape mode
  documentation](https://pennylane.readthedocs.io/en/stable/code/qml_tape.html).

<h3>Improvements</h3>

* QNode caching has been introduced, allowing the QNode to keep track of the results of previous
  device executions and reuse those results in subsequent calls.
  Note that QNode caching is only supported in the new and experimental tape-mode.
  [(#817)](https://github.com/PennyLaneAI/pennylane/pull/817)

  Caching is available by passing a `caching` argument to the QNode:

  ```python
  dev = qml.device("default.qubit", wires=2)
  qml.enable_tape()

  @qml.qnode(dev, caching=10)  # cache up to 10 evaluations
  def qfunc(x):
      qml.RX(x, wires=0)
      qml.RX(0.3, wires=1)
      qml.CNOT(wires=[0, 1])
      return qml.expval(qml.PauliZ(1))

  qfunc(0.1)  # first evaluation executes on the device
  qfunc(0.1)  # second evaluation accesses the cached result
  ```

* Sped up the application of certain gates in `default.qubit` by using array/tensor
  manipulation tricks. The following gates are affected: `PauliX`, `PauliY`, `PauliZ`,
  `Hadamard`, `SWAP`, `S`, `T`, `CNOT`, `CZ`.
  [(#772)](https://github.com/PennyLaneAI/pennylane/pull/772)

* The computation of marginal probabilities has been made more efficient for devices
  with a large number of wires, achieving in some cases a 5x speedup.
  [(#799)](https://github.com/PennyLaneAI/pennylane/pull/799)

* Adds arithmetic operations (addition, tensor product,
  subtraction, and scalar multiplication) between `Hamiltonian`,
  `Tensor`, and `Observable` objects, and inline arithmetic
  operations between Hamiltonians and other observables.
  [(#765)](https://github.com/PennyLaneAI/pennylane/pull/765)

  Hamiltonians can now easily be defined as sums of observables:

  ```pycon3
  >>> H = 3 * qml.PauliZ(0) - (qml.PauliX(0) @ qml.PauliX(1)) + qml.Hamiltonian([4], [qml.PauliZ(0)])
  >>> print(H)
  (7.0) [Z0] + (-1.0) [X0 X1]
  ```

* Adds `compare()` method to `Observable` and `Hamiltonian` classes, which allows
  for comparison between observable quantities.
  [(#765)](https://github.com/PennyLaneAI/pennylane/pull/765)

  ```pycon3
  >>> H = qml.Hamiltonian([1], [qml.PauliZ(0)])
  >>> obs = qml.PauliZ(0) @ qml.Identity(1)
  >>> print(H.compare(obs))
  True
  ```

  ```pycon3
  >>> H = qml.Hamiltonian([2], [qml.PauliZ(0)])
  >>> obs = qml.PauliZ(1) @ qml.Identity(0)
  >>> print(H.compare(obs))
  False
  ```

* Adds `simplify()` method to the `Hamiltonian` class.
  [(#765)](https://github.com/PennyLaneAI/pennylane/pull/765)

  ```pycon3
  >>> H = qml.Hamiltonian([1, 2], [qml.PauliZ(0), qml.PauliZ(0) @ qml.Identity(1)])
  >>> H.simplify()
  >>> print(H)
  (3.0) [Z0]
  ```

* Added a new bit-flip mixer to the `qml.qaoa` module.
  [(#774)](https://github.com/PennyLaneAI/pennylane/pull/774)

* Summation of two `Wires` objects is now supported and will return
  a `Wires` object containing the set of all wires defined by the
  terms in the summation.
  [(#812)](https://github.com/PennyLaneAI/pennylane/pull/812)

<h3>Breaking changes</h3>

* The PennyLane NumPy module now returns scalar (zero-dimensional) arrays where
  Python scalars were previously returned.
  [(#820)](https://github.com/PennyLaneAI/pennylane/pull/820)
  [(#833)](https://github.com/PennyLaneAI/pennylane/pull/833)

  For example, this affects array element indexing, and summation:

  ```pycon
  >>> x = np.array([1, 2, 3], requires_grad=False)
  >>> x[0]
  tensor(1, requires_grad=False)
  >>> np.sum(x)
  tensor(6, requires_grad=True)
  ```

  This may require small updates to user code. A convenience method, `np.tensor.unwrap()`,
  has been added to help ease the transition. This converts PennyLane NumPy tensors
  to standard NumPy arrays and Python scalars:

  ```pycon
  >>> x = np.array(1.543, requires_grad=False)
  >>> x.unwrap()
  1.543
  ```

  Note, however, that information regarding array differentiability will be
  lost.

* The device capabilities dictionary has been redesigned, for clarity and robustness. In particular,
  the capabilities dictionary is now inherited from the parent class, various keys have more
  expressive names, and all keys are now defined in the base device class. For more details, please
  [refer to the developer
  documentation](https://pennylane.readthedocs.io/en/stable/development/plugins.html#device-capabilities).
  [(#781)](https://github.com/PennyLaneAI/pennylane/pull/781/files)

<h3>Bug fixes</h3>

* Changed to use lists for storing variable values inside `BaseQNode`
  allowing complex matrices to be passed to `QubitUnitary`.
  [(#773)](https://github.com/PennyLaneAI/pennylane/pull/773)

* Fixed a bug within `default.qubit`, resulting in greater efficiency
  when applying a state vector to all wires on the device.
  [(#849)](https://github.com/PennyLaneAI/pennylane/pull/849)

<h3>Documentation</h3>

* Equations have been added to the `qml.sample` and `qml.probs` docstrings
  to clarify the mathematical foundation of the performed measurements.
  [(#843)](https://github.com/PennyLaneAI/pennylane/pull/843)

<h3>Contributors</h3>

This release contains contributions from (in alphabetical order):

Aroosa Ijaz, Juan Miguel Arrazola, Thomas Bromley, Jack Ceroni, Alain Delgado Gran, Josh Izaac,
Soran Jahangiri, Nathan Killoran, Robert Lang, Cedric Lin, Olivia Di Matteo, Nicolás Quesada, Maria
Schuld, Antal Száva.

# Release 0.11.0

<h3>New features since last release</h3>

<h4>New and improved simulators</h4>

* Added a new device, `default.qubit.autograd`, a pure-state qubit simulator written using Autograd.
  This device supports classical backpropagation (`diff_method="backprop"`); this can
  be faster than the parameter-shift rule for computing quantum gradients
  when the number of parameters to be optimized is large.
  [(#721)](https://github.com/XanaduAI/pennylane/pull/721)

  ```pycon
  >>> dev = qml.device("default.qubit.autograd", wires=1)
  >>> @qml.qnode(dev, diff_method="backprop")
  ... def circuit(x):
  ...     qml.RX(x[1], wires=0)
  ...     qml.Rot(x[0], x[1], x[2], wires=0)
  ...     return qml.expval(qml.PauliZ(0))
  >>> weights = np.array([0.2, 0.5, 0.1])
  >>> grad_fn = qml.grad(circuit)
  >>> print(grad_fn(weights))
  array([-2.25267173e-01, -1.00864546e+00,  6.93889390e-18])
  ```

  See the [device documentation](https://pennylane.readthedocs.io/en/stable/code/api/pennylane.devices.default_qubit_autograd.DefaultQubitAutograd.html) for more details.

* A new experimental C++ state-vector simulator device is now available, `lightning.qubit`. It
  uses the C++ Eigen library to perform fast linear algebra calculations for simulating quantum
  state-vector evolution.

  `lightning.qubit` is currently in beta; it can be installed via `pip`:

  ```console
  $ pip install pennylane-lightning
  ```

  Once installed, it can be used as a PennyLane device:

  ```pycon
  >>> dev = qml.device("lightning.qubit", wires=2)
  ```

  For more details, please see the [lightning qubit documentation](https://pennylane-lightning.readthedocs.io).

<h4>New algorithms and templates</h4>

* Added built-in QAOA functionality via the new `qml.qaoa` module.
  [(#712)](https://github.com/PennyLaneAI/pennylane/pull/712)
  [(#718)](https://github.com/PennyLaneAI/pennylane/pull/718)
  [(#741)](https://github.com/PennyLaneAI/pennylane/pull/741)
  [(#720)](https://github.com/PennyLaneAI/pennylane/pull/720)

  This includes the following features:

  * New `qml.qaoa.x_mixer` and `qml.qaoa.xy_mixer` functions for defining Pauli-X and XY
    mixer Hamiltonians.

  * MaxCut: The `qml.qaoa.maxcut` function allows easy construction of the cost Hamiltonian
    and recommended mixer Hamiltonian for solving the MaxCut problem for a supplied graph.

  * Layers: `qml.qaoa.cost_layer` and `qml.qaoa.mixer_layer` take cost and mixer
    Hamiltonians, respectively, and apply the corresponding QAOA cost and mixer layers
    to the quantum circuit

  For example, using PennyLane to construct and solve a MaxCut problem with QAOA:

  ```python
  wires = range(3)
  graph = Graph([(0, 1), (1, 2), (2, 0)])
  cost_h, mixer_h = qaoa.maxcut(graph)

  def qaoa_layer(gamma, alpha):
      qaoa.cost_layer(gamma, cost_h)
      qaoa.mixer_layer(alpha, mixer_h)

  def antatz(params, **kwargs):

      for w in wires:
          qml.Hadamard(wires=w)

      # repeat the QAOA layer two times
      qml.layer(qaoa_layer, 2, params[0], params[1])

  dev = qml.device('default.qubit', wires=len(wires))
  cost_function = qml.VQECost(ansatz, cost_h, dev)
  ```

* Added an `ApproxTimeEvolution` template to the PennyLane templates module, which
  can be used to implement Trotterized time-evolution under a Hamiltonian.
  [(#710)](https://github.com/XanaduAI/pennylane/pull/710)

  <img src="https://pennylane.readthedocs.io/en/latest/_static/templates/subroutines/approx_time_evolution.png" width=50%/>

* Added a `qml.layer` template-constructing function, which takes a unitary, and
  repeatedly applies it on a set of wires to a given depth.
  [(#723)](https://github.com/PennyLaneAI/pennylane/pull/723)

  ```python
  def subroutine():
      qml.Hadamard(wires=[0])
      qml.CNOT(wires=[0, 1])
      qml.PauliX(wires=[1])

  dev = qml.device('default.qubit', wires=3)

  @qml.qnode(dev)
  def circuit():
      qml.layer(subroutine, 3)
      return [qml.expval(qml.PauliZ(0)), qml.expval(qml.PauliZ(1))]
  ```

  This creates the following circuit:
  ```pycon
  >>> circuit()
  >>> print(circuit.draw())
  0: ──H──╭C──X──H──╭C──X──H──╭C──X──┤ ⟨Z⟩
  1: ─────╰X────────╰X────────╰X─────┤ ⟨Z⟩
  ```

* Added the `qml.utils.decompose_hamiltonian` function. This function can be used to
  decompose a Hamiltonian into a linear combination of Pauli operators.
  [(#671)](https://github.com/XanaduAI/pennylane/pull/671)

  ```pycon
  >>> A = np.array(
  ... [[-2, -2+1j, -2, -2],
  ... [-2-1j,  0,  0, -1],
  ... [-2,  0, -2, -1],
  ... [-2, -1, -1,  0]])
  >>> coeffs, obs_list = decompose_hamiltonian(A)
  ```

<h4>New device features</h4>

* It is now possible to specify custom wire labels, such as `['anc1', 'anc2', 0, 1, 3]`, where the labels
  can be strings or numbers.
  [(#666)](https://github.com/XanaduAI/pennylane/pull/666)

  Custom wire labels are defined by passing a list to the `wires` argument when creating the device:

  ```pycon
  >>> dev = qml.device("default.qubit", wires=['anc1', 'anc2', 0, 1, 3])
  ```

  Quantum operations should then be invoked with these custom wire labels:

  ``` pycon
  >>> @qml.qnode(dev)
  >>> def circuit():
  ...    qml.Hadamard(wires='anc2')
  ...    qml.CNOT(wires=['anc1', 3])
  ...    ...
  ```

  The existing behaviour, in which the number of wires is specified on device initialization,
  continues to work as usual. This gives a default behaviour where wires are labelled
  by consecutive integers.

  ```pycon
  >>> dev = qml.device("default.qubit", wires=5)
  ```

* An integrated device test suite has been added, which can be used
  to run basic integration tests on core or external devices.
  [(#695)](https://github.com/PennyLaneAI/pennylane/pull/695)
  [(#724)](https://github.com/PennyLaneAI/pennylane/pull/724)
  [(#733)](https://github.com/PennyLaneAI/pennylane/pull/733)

  The test can be invoked against a particular device by calling the `pl-device-test`
  command line program:

  ```console
  $ pl-device-test --device=default.qubit --shots=1234 --analytic=False
  ```

  If the tests are run on external devices, the device and its dependencies must be
  installed locally. For more details, please see the
  [plugin test documentation](http://pennylane.readthedocs.io/en/latest/code/api/pennylane.devices.tests.html).

<h3>Improvements</h3>

* The functions implementing the quantum circuits building the Unitary Coupled-Cluster
  (UCCSD) VQE ansatz have been improved, with a more consistent naming convention and
  improved docstrings.
  [(#748)](https://github.com/PennyLaneAI/pennylane/pull/748)

  The changes include:

  - The terms *1particle-1hole (ph)* and *2particle-2hole (pphh)* excitations
    were replaced with the names *single* and *double* excitations, respectively.

  - The non-differentiable arguments in the `UCCSD` template were renamed accordingly:
    `ph` → `s_wires`, `pphh` → `d_wires`

  - The term *virtual*, previously used to refer the *unoccupied* orbitals, was discarded.

  - The Usage Details sections were updated and improved.

* Added support for TensorFlow 2.3 and PyTorch 1.6.
  [(#725)](https://github.com/PennyLaneAI/pennylane/pull/725)

* Returning probabilities is now supported from photonic QNodes.
  As with qubit QNodes, photonic QNodes returning probabilities are
  end-to-end differentiable.
  [(#699)](https://github.com/XanaduAI/pennylane/pull/699/)

  ```pycon
  >>> dev = qml.device("strawberryfields.fock", wires=2, cutoff_dim=5)
  >>> @qml.qnode(dev)
  ... def circuit(a):
  ...     qml.Displacement(a, 0, wires=0)
  ...     return qml.probs(wires=0)
  >>> print(circuit(0.5))
  [7.78800783e-01 1.94700196e-01 2.43375245e-02 2.02812704e-03 1.26757940e-04]
  ```

<h3>Breaking changes</h3>

* The `pennylane.plugins` and `pennylane.beta.plugins` folders have been renamed to
  `pennylane.devices` and `pennylane.beta.devices`, to reflect their content better.
  [(#726)](https://github.com/XanaduAI/pennylane/pull/726)

<h3>Bug fixes</h3>

* The PennyLane interface conversion functions can now convert QNodes with
  pre-existing interfaces.
  [(#707)](https://github.com/XanaduAI/pennylane/pull/707)

<h3>Documentation</h3>

* The interfaces section of the documentation has been renamed to 'Interfaces and training',
  and updated with the latest variable handling details.
  [(#753)](https://github.com/PennyLaneAI/pennylane/pull/753)

<h3>Contributors</h3>

This release contains contributions from (in alphabetical order):

Juan Miguel Arrazola, Thomas Bromley, Jack Ceroni, Alain Delgado Gran, Shadab Hussain, Theodor
Isacsson, Josh Izaac, Nathan Killoran, Maria Schuld, Antal Száva, Nicola Vitucci.

# Release 0.10.0

<h3>New features since last release</h3>

<h4>New and improved simulators</h4>

* Added a new device, `default.qubit.tf`, a pure-state qubit simulator written using TensorFlow.
  As a result, it supports classical backpropagation as a means to compute the Jacobian. This can
  be faster than the parameter-shift rule for computing quantum gradients
  when the number of parameters to be optimized is large.

  `default.qubit.tf` is designed to be used with end-to-end classical backpropagation
  (`diff_method="backprop"`) with the TensorFlow interface. This is the default method
  of differentiation when creating a QNode with this device.

  Using this method, the created QNode is a 'white-box' that is
  tightly integrated with your TensorFlow computation, including
  [AutoGraph](https://www.tensorflow.org/guide/function) support:

  ```pycon
  >>> dev = qml.device("default.qubit.tf", wires=1)
  >>> @tf.function
  ... @qml.qnode(dev, interface="tf", diff_method="backprop")
  ... def circuit(x):
  ...     qml.RX(x[1], wires=0)
  ...     qml.Rot(x[0], x[1], x[2], wires=0)
  ...     return qml.expval(qml.PauliZ(0))
  >>> weights = tf.Variable([0.2, 0.5, 0.1])
  >>> with tf.GradientTape() as tape:
  ...     res = circuit(weights)
  >>> print(tape.gradient(res, weights))
  tf.Tensor([-2.2526717e-01 -1.0086454e+00  1.3877788e-17], shape=(3,), dtype=float32)
  ```

  See the `default.qubit.tf`
  [documentation](https://pennylane.ai/en/stable/code/api/pennylane.beta.plugins.DefaultQubitTF.html)
  for more details.

* The [default.tensor plugin](https://github.com/XanaduAI/pennylane/blob/master/pennylane/beta/plugins/default_tensor.py)
  has been significantly upgraded. It now allows two different
  tensor network representations to be used: `"exact"` and `"mps"`. The former uses a
  exact factorized representation of quantum states, while the latter uses a matrix product state
  representation.
  ([#572](https://github.com/XanaduAI/pennylane/pull/572))
  ([#599](https://github.com/XanaduAI/pennylane/pull/599))

<h4>New machine learning functionality and integrations</h4>

* PennyLane QNodes can now be converted into Torch layers, allowing for creation of quantum and
  hybrid models using the `torch.nn` API.
  [(#588)](https://github.com/XanaduAI/pennylane/pull/588)

  A PennyLane QNode can be converted into a `torch.nn` layer using the `qml.qnn.TorchLayer` class:

  ```pycon
  >>> @qml.qnode(dev)
  ... def qnode(inputs, weights_0, weight_1):
  ...    # define the circuit
  ...    # ...

  >>> weight_shapes = {"weights_0": 3, "weight_1": 1}
  >>> qlayer = qml.qnn.TorchLayer(qnode, weight_shapes)
  ```

  A hybrid model can then be easily constructed:

  ```pycon
  >>> model = torch.nn.Sequential(qlayer, torch.nn.Linear(2, 2))
  ```

* Added a new "reversible" differentiation method which can be used in simulators, but not hardware.

  The reversible approach is similar to backpropagation, but trades off extra computation for
  enhanced memory efficiency. Where backpropagation caches the state tensors at each step during
  a simulated evolution, the reversible method only caches the final pre-measurement state.

  Compared to the parameter-shift method, the reversible method can be faster or slower,
  depending on the density and location of parametrized gates in a circuit
  (circuits with higher density of parametrized gates near the end of the circuit will see a benefit).
  [(#670)](https://github.com/XanaduAI/pennylane/pull/670)

  ```pycon
  >>> dev = qml.device("default.qubit", wires=2)
  ... @qml.qnode(dev, diff_method="reversible")
  ... def circuit(x):
  ...     qml.RX(x, wires=0)
  ...     qml.RX(x, wires=0)
  ...     qml.CNOT(wires=[0,1])
  ...     return qml.expval(qml.PauliZ(0))
  >>> qml.grad(circuit)(0.5)
  (array(-0.47942554),)
  ```

<h4>New templates and cost functions</h4>

* Added the new templates `UCCSD`, `SingleExcitationUnitary`, and`DoubleExcitationUnitary`,
  which together implement the Unitary Coupled-Cluster Singles and Doubles (UCCSD) ansatz
  to perform VQE-based quantum chemistry simulations using PennyLane-QChem.
  [(#622)](https://github.com/XanaduAI/pennylane/pull/622)
  [(#638)](https://github.com/XanaduAI/pennylane/pull/638)
  [(#654)](https://github.com/XanaduAI/pennylane/pull/654)
  [(#659)](https://github.com/XanaduAI/pennylane/pull/659)
  [(#622)](https://github.com/XanaduAI/pennylane/pull/622)

* Added module `pennylane.qnn.cost` with class `SquaredErrorLoss`. The module contains classes
  to calculate losses and cost functions on circuits with trainable parameters.
  [(#642)](https://github.com/XanaduAI/pennylane/pull/642)

<h3>Improvements</h3>

* Improves the wire management by making the `Operator.wires` attribute a `wires` object.
  [(#666)](https://github.com/XanaduAI/pennylane/pull/666)

* A significant improvement with respect to how QNodes and interfaces mark quantum function
  arguments as differentiable when using Autograd, designed to improve performance and make
  QNodes more intuitive.
  [(#648)](https://github.com/XanaduAI/pennylane/pull/648)
  [(#650)](https://github.com/XanaduAI/pennylane/pull/650)

  In particular, the following changes have been made:

  - A new `ndarray` subclass `pennylane.numpy.tensor`, which extends NumPy arrays with
    the keyword argument and attribute `requires_grad`. Tensors which have `requires_grad=False`
    are treated as non-differentiable by the Autograd interface.

  - A new subpackage `pennylane.numpy`, which wraps `autograd.numpy` such that NumPy functions
    accept the `requires_grad` keyword argument, and allows Autograd to differentiate
    `pennylane.numpy.tensor` objects.

  - The `argnum` argument to `qml.grad` is now optional; if not provided, arguments explicitly
    marked as `requires_grad=False` are excluded for the list of differentiable arguments.
    The ability to pass `argnum` has been retained for backwards compatibility, and
    if present the old behaviour persists.

* The QNode Torch interface now inspects QNode positional arguments.
  If any argument does not have the attribute `requires_grad=True`, it
  is automatically excluded from quantum gradient computations.
  [(#652)](https://github.com/XanaduAI/pennylane/pull/652)
  [(#660)](https://github.com/XanaduAI/pennylane/pull/660)

* The QNode TF interface now inspects QNode positional arguments.
  If any argument is not being watched by a `tf.GradientTape()`,
  it is automatically excluded from quantum gradient computations.
  [(#655)](https://github.com/XanaduAI/pennylane/pull/655)
  [(#660)](https://github.com/XanaduAI/pennylane/pull/660)

* QNodes have two new public methods: `QNode.set_trainable_args()` and `QNode.get_trainable_args()`.
  These are designed to be called by interfaces, to specify to the QNode which of its
  input arguments are differentiable. Arguments which are non-differentiable will not be converted
  to PennyLane Variable objects within the QNode.
  [(#660)](https://github.com/XanaduAI/pennylane/pull/660)

* Added `decomposition` method to PauliX, PauliY, PauliZ, S, T, Hadamard, and PhaseShift gates, which
  decomposes each of these gates into rotation gates.
  [(#668)](https://github.com/XanaduAI/pennylane/pull/668)

* The `CircuitGraph` class now supports serializing contained circuit operations
  and measurement basis rotations to an OpenQASM2.0 script via the new
  `CircuitGraph.to_openqasm()` method.
  [(#623)](https://github.com/XanaduAI/pennylane/pull/623)

<h3>Breaking changes</h3>

* Removes support for Python 3.5.
  [(#639)](https://github.com/XanaduAI/pennylane/pull/639)

<h3>Documentation</h3>

* Various small typos were fixed.

<h3>Contributors</h3>

This release contains contributions from (in alphabetical order):

Thomas Bromley, Jack Ceroni, Alain Delgado Gran, Theodor Isacsson, Josh Izaac,
Nathan Killoran, Maria Schuld, Antal Száva, Nicola Vitucci.


# Release 0.9.0

<h3>New features since last release</h3>

<h4>New machine learning integrations</h4>

* PennyLane QNodes can now be converted into Keras layers, allowing for creation of quantum and
  hybrid models using the Keras API.
  [(#529)](https://github.com/XanaduAI/pennylane/pull/529)

  A PennyLane QNode can be converted into a Keras layer using the `KerasLayer` class:

  ```python
  from pennylane.qnn import KerasLayer

  @qml.qnode(dev)
  def circuit(inputs, weights_0, weight_1):
     # define the circuit
     # ...

  weight_shapes = {"weights_0": 3, "weight_1": 1}
  qlayer = qml.qnn.KerasLayer(circuit, weight_shapes, output_dim=2)
  ```

  A hybrid model can then be easily constructed:

  ```python
  model = tf.keras.models.Sequential([qlayer, tf.keras.layers.Dense(2)])
  ```

* Added a new type of QNode, `qml.qnodes.PassthruQNode`. For simulators which are coded in an
  external library which supports automatic differentiation, PennyLane will treat a PassthruQNode as
  a "white box", and rely on the external library to directly provide gradients via backpropagation.
  This can be more efficient than the using parameter-shift rule for a large number of parameters.
  [(#488)](https://github.com/XanaduAI/pennylane/pull/488)

  Currently this behaviour is supported by PennyLane's `default.tensor.tf` device backend,
  compatible with the `'tf'` interface using TensorFlow 2:

  ```python
  dev = qml.device('default.tensor.tf', wires=2)

  @qml.qnode(dev, diff_method="backprop")
  def circuit(params):
      qml.RX(params[0], wires=0)
      qml.RX(params[1], wires=1)
      qml.CNOT(wires=[0, 1])
      return qml.expval(qml.PauliZ(0))

  qnode = PassthruQNode(circuit, dev)
  params = tf.Variable([0.3, 0.1])

  with tf.GradientTape() as tape:
      tape.watch(params)
      res = qnode(params)

  grad = tape.gradient(res, params)
  ```

<h4>New optimizers</h4>

* Added the `qml.RotosolveOptimizer`, a gradient-free optimizer
  that minimizes the quantum function by updating each parameter,
  one-by-one, via a closed-form expression while keeping other parameters
  fixed.
  [(#636)](https://github.com/XanaduAI/pennylane/pull/636)
  [(#539)](https://github.com/XanaduAI/pennylane/pull/539)

* Added the `qml.RotoselectOptimizer`, which uses Rotosolve to
  minimizes a quantum function with respect to both the
  rotation operations applied and the rotation parameters.
  [(#636)](https://github.com/XanaduAI/pennylane/pull/636)
  [(#539)](https://github.com/XanaduAI/pennylane/pull/539)

  For example, given a quantum function `f` that accepts parameters `x`
  and a list of corresponding rotation operations `generators`,
  the Rotoselect optimizer will, at each step, update both the parameter
  values and the list of rotation gates to minimize the loss:

  ```pycon
  >>> opt = qml.optimize.RotoselectOptimizer()
  >>> x = [0.3, 0.7]
  >>> generators = [qml.RX, qml.RY]
  >>> for _ in range(100):
  ...     x, generators = opt.step(f, x, generators)
  ```


<h4>New operations</h4>

* Added the `PauliRot` gate, which performs an arbitrary
  Pauli rotation on multiple qubits, and the `MultiRZ` gate,
  which performs a rotation generated by a tensor product
  of Pauli Z operators.
  [(#559)](https://github.com/XanaduAI/pennylane/pull/559)

  ```python
  dev = qml.device('default.qubit', wires=4)

  @qml.qnode(dev)
  def circuit(angle):
      qml.PauliRot(angle, "IXYZ", wires=[0, 1, 2, 3])
      return [qml.expval(qml.PauliZ(wire)) for wire in [0, 1, 2, 3]]
  ```

  ```pycon
  >>> circuit(0.4)
  [1.         0.92106099 0.92106099 1.        ]
  >>> print(circuit.draw())
   0: ──╭RI(0.4)──┤ ⟨Z⟩
   1: ──├RX(0.4)──┤ ⟨Z⟩
   2: ──├RY(0.4)──┤ ⟨Z⟩
   3: ──╰RZ(0.4)──┤ ⟨Z⟩
  ```

  If the `PauliRot` gate is not supported on the target device, it will
  be decomposed into `Hadamard`, `RX` and `MultiRZ` gates. Note that
  identity gates in the Pauli word result in untouched wires:

  ```pycon
  >>> print(circuit.draw())
   0: ───────────────────────────────────┤ ⟨Z⟩
   1: ──H──────────╭RZ(0.4)──H───────────┤ ⟨Z⟩
   2: ──RX(1.571)──├RZ(0.4)──RX(-1.571)──┤ ⟨Z⟩
   3: ─────────────╰RZ(0.4)──────────────┤ ⟨Z⟩
  ```

  If the `MultiRZ` gate is not supported, it will be decomposed into
  `CNOT` and `RZ` gates:

  ```pycon
  >>> print(circuit.draw())
   0: ──────────────────────────────────────────────────┤ ⟨Z⟩
   1: ──H──────────────╭X──RZ(0.4)──╭X──────H───────────┤ ⟨Z⟩
   2: ──RX(1.571)──╭X──╰C───────────╰C──╭X──RX(-1.571)──┤ ⟨Z⟩
   3: ─────────────╰C───────────────────╰C──────────────┤ ⟨Z⟩
  ```

* PennyLane now provides `DiagonalQubitUnitary` for diagonal gates, that are e.g.,
  encountered in IQP circuits. These kinds of gates can be evaluated much faster on
  a simulator device.
  [(#567)](https://github.com/XanaduAI/pennylane/pull/567)

  The gate can be used, for example, to efficiently simulate oracles:

  ```python
  dev = qml.device('default.qubit', wires=3)

  # Function as a bitstring
  f = np.array([1, 0, 0, 1, 1, 0, 1, 0])

  @qml.qnode(dev)
  def circuit(weights1, weights2):
      qml.templates.StronglyEntanglingLayers(weights1, wires=[0, 1, 2])

      # Implements the function as a phase-kickback oracle
      qml.DiagonalQubitUnitary((-1)**f, wires=[0, 1, 2])

      qml.templates.StronglyEntanglingLayers(weights2, wires=[0, 1, 2])
      return [qml.expval(qml.PauliZ(w)) for w in range(3)]
  ```

* Added the `TensorN` CVObservable that can represent the tensor product of the
  `NumberOperator` on photonic backends.
  [(#608)](https://github.com/XanaduAI/pennylane/pull/608)

<h4>New templates</h4>

* Added the `ArbitraryUnitary` and `ArbitraryStatePreparation` templates, which use
  `PauliRot` gates to perform an arbitrary unitary and prepare an arbitrary basis
  state with the minimal number of parameters.
  [(#590)](https://github.com/XanaduAI/pennylane/pull/590)

  ```python
  dev = qml.device('default.qubit', wires=3)

  @qml.qnode(dev)
  def circuit(weights1, weights2):
        qml.templates.ArbitraryStatePreparation(weights1, wires=[0, 1, 2])
        qml.templates.ArbitraryUnitary(weights2, wires=[0, 1, 2])
        return qml.probs(wires=[0, 1, 2])
  ```

* Added the `IQPEmbedding` template, which encodes inputs into the diagonal gates of an
  IQP circuit.
  [(#605)](https://github.com/XanaduAI/pennylane/pull/605)

  <img src="https://pennylane.readthedocs.io/en/latest/_images/iqp.png"
  width=50%></img>

* Added the `SimplifiedTwoDesign` template, which implements the circuit
  design of [Cerezo et al. (2020)](<https://arxiv.org/abs/2001.00550>).
  [(#556)](https://github.com/XanaduAI/pennylane/pull/556)

  <img src="https://pennylane.readthedocs.io/en/latest/_images/simplified_two_design.png"
  width=50%></img>

* Added the `BasicEntanglerLayers` template, which is a simple layer architecture
  of rotations and CNOT nearest-neighbour entanglers.
  [(#555)](https://github.com/XanaduAI/pennylane/pull/555)

  <img src="https://pennylane.readthedocs.io/en/latest/_images/basic_entangler.png"
  width=50%></img>

* PennyLane now offers a broadcasting function to easily construct templates:
  `qml.broadcast()` takes single quantum operations or other templates and applies
  them to wires in a specific pattern.
  [(#515)](https://github.com/XanaduAI/pennylane/pull/515)
  [(#522)](https://github.com/XanaduAI/pennylane/pull/522)
  [(#526)](https://github.com/XanaduAI/pennylane/pull/526)
  [(#603)](https://github.com/XanaduAI/pennylane/pull/603)

  For example, we can use broadcast to repeat a custom template
  across multiple wires:

  ```python
  from pennylane.templates import template

  @template
  def mytemplate(pars, wires):
      qml.Hadamard(wires=wires)
      qml.RY(pars, wires=wires)

  dev = qml.device('default.qubit', wires=3)

  @qml.qnode(dev)
  def circuit(pars):
      qml.broadcast(mytemplate, pattern="single", wires=[0,1,2], parameters=pars)
      return qml.expval(qml.PauliZ(0))
  ```

  ```pycon
  >>> circuit([1, 1, 0.1])
  -0.841470984807896
  >>> print(circuit.draw())
   0: ──H──RY(1.0)──┤ ⟨Z⟩
   1: ──H──RY(1.0)──┤
   2: ──H──RY(0.1)──┤
  ```

  For other available patterns, see the
  [broadcast function documentation](https://pennylane.readthedocs.io/en/latest/code/api/pennylane.broadcast.html).

<h3>Breaking changes</h3>

* The `QAOAEmbedding` now uses the new `MultiRZ` gate as a `ZZ` entangler,
  which changes the convention. While
  previously, the `ZZ` gate in the embedding was implemented as

  ```python
  CNOT(wires=[wires[0], wires[1]])
  RZ(2 * parameter, wires=wires[0])
  CNOT(wires=[wires[0], wires[1]])
  ```

  the `MultiRZ` corresponds to

  ```python
  CNOT(wires=[wires[1], wires[0]])
  RZ(parameter, wires=wires[0])
  CNOT(wires=[wires[1], wires[0]])
  ```

  which differs in the factor of `2`, and fixes a bug in the
  wires that the `CNOT` was applied to.
  [(#609)](https://github.com/XanaduAI/pennylane/pull/609)

* Probability methods are handled by `QubitDevice` and device method
  requirements are modified to simplify plugin development.
  [(#573)](https://github.com/XanaduAI/pennylane/pull/573)

* The internal variables `All` and `Any` to mark an `Operation` as acting on all or any
  wires have been renamed to `AllWires` and `AnyWires`.
  [(#614)](https://github.com/XanaduAI/pennylane/pull/614)

<h3>Improvements</h3>

* A new `Wires` class was introduced for the internal
  bookkeeping of wire indices.
  [(#615)](https://github.com/XanaduAI/pennylane/pull/615)

* Improvements to the speed/performance of the `default.qubit` device.
  [(#567)](https://github.com/XanaduAI/pennylane/pull/567)
  [(#559)](https://github.com/XanaduAI/pennylane/pull/559)

* Added the `"backprop"` and `"device"` differentiation methods to the `qnode`
  decorator.
  [(#552)](https://github.com/XanaduAI/pennylane/pull/552)

  - `"backprop"`: Use classical backpropagation. Default on simulator
    devices that are classically end-to-end differentiable.
    The returned QNode can only be used with the same machine learning
    framework (e.g., `default.tensor.tf` simulator with the `tensorflow` interface).

  - `"device"`: Queries the device directly for the gradient.

  Using the `"backprop"` differentiation method with the `default.tensor.tf`
  device, the created QNode is a 'white-box', and is tightly integrated with
  the overall TensorFlow computation:

  ```python
  >>> dev = qml.device("default.tensor.tf", wires=1)
  >>> @qml.qnode(dev, interface="tf", diff_method="backprop")
  >>> def circuit(x):
  ...     qml.RX(x[1], wires=0)
  ...     qml.Rot(x[0], x[1], x[2], wires=0)
  ...     return qml.expval(qml.PauliZ(0))
  >>> vars = tf.Variable([0.2, 0.5, 0.1])
  >>> with tf.GradientTape() as tape:
  ...     res = circuit(vars)
  >>> tape.gradient(res, vars)
  <tf.Tensor: shape=(3,), dtype=float32, numpy=array([-2.2526717e-01, -1.0086454e+00,  1.3877788e-17], dtype=float32)>
  ```

* The circuit drawer now displays inverted operations, as well as wires
  where probabilities are returned from the device:
  [(#540)](https://github.com/XanaduAI/pennylane/pull/540)

  ```python
  >>> @qml.qnode(dev)
  ... def circuit(theta):
  ...     qml.RX(theta, wires=0)
  ...     qml.CNOT(wires=[0, 1])
  ...     qml.S(wires=1).inv()
  ...     return qml.probs(wires=[0, 1])
  >>> circuit(0.2)
  array([0.99003329, 0.        , 0.        , 0.00996671])
  >>> print(circuit.draw())
  0: ──RX(0.2)──╭C───────╭┤ Probs
  1: ───────────╰X──S⁻¹──╰┤ Probs
  ```

* You can now evaluate the metric tensor of a VQE Hamiltonian via the new
  `VQECost.metric_tensor` method. This allows `VQECost` objects to be directly
  optimized by the quantum natural gradient optimizer (`qml.QNGOptimizer`).
  [(#618)](https://github.com/XanaduAI/pennylane/pull/618)

* The input check functions in `pennylane.templates.utils` are now public
  and visible in the API documentation.
  [(#566)](https://github.com/XanaduAI/pennylane/pull/566)

* Added keyword arguments for step size and order to the `qnode` decorator, as well as
  the `QNode` and `JacobianQNode` classes. This enables the user to set the step size
  and order when using finite difference methods. These options are also exposed when
  creating QNode collections.
  [(#530)](https://github.com/XanaduAI/pennylane/pull/530)
  [(#585)](https://github.com/XanaduAI/pennylane/pull/585)
  [(#587)](https://github.com/XanaduAI/pennylane/pull/587)

* The decomposition for the `CRY` gate now uses the simpler form `RY @ CNOT @ RY @ CNOT`
  [(#547)](https://github.com/XanaduAI/pennylane/pull/547)

* The underlying queuing system was refactored, removing the `qml._current_context`
  property that held the currently active `QNode` or `OperationRecorder`. Now, all
  objects that expose a queue for operations inherit from `QueuingContext` and
  register their queue globally.
  [(#548)](https://github.com/XanaduAI/pennylane/pull/548)

* The PennyLane repository has a new benchmarking tool which supports the comparison of different git revisions.
  [(#568)](https://github.com/XanaduAI/pennylane/pull/568)
  [(#560)](https://github.com/XanaduAI/pennylane/pull/560)
  [(#516)](https://github.com/XanaduAI/pennylane/pull/516)

<h3>Documentation</h3>

* Updated the development section by creating a landing page with links to sub-pages
  containing specific guides.
  [(#596)](https://github.com/XanaduAI/pennylane/pull/596)

* Extended the developer's guide by a section explaining how to add new templates.
  [(#564)](https://github.com/XanaduAI/pennylane/pull/564)

<h3>Bug fixes</h3>

* `tf.GradientTape().jacobian()` can now be evaluated on QNodes using the TensorFlow interface.
  [(#626)](https://github.com/XanaduAI/pennylane/pull/626)

* `RandomLayers()` is now compatible with the qiskit devices.
  [(#597)](https://github.com/XanaduAI/pennylane/pull/597)

* `DefaultQubit.probability()` now returns the correct probability when called with
  `device.analytic=False`.
  [(#563)](https://github.com/XanaduAI/pennylane/pull/563)

* Fixed a bug in the `StronglyEntanglingLayers` template, allowing it to
  work correctly when applied to a single wire.
  [(544)](https://github.com/XanaduAI/pennylane/pull/544)

* Fixed a bug when inverting operations with decompositions; operations marked as inverted
  are now correctly inverted when the fallback decomposition is called.
  [(#543)](https://github.com/XanaduAI/pennylane/pull/543)

* The `QNode.print_applied()` method now correctly displays wires where
  `qml.prob()` is being returned.
  [#542](https://github.com/XanaduAI/pennylane/pull/542)

<h3>Contributors</h3>

This release contains contributions from (in alphabetical order):

Ville Bergholm, Lana Bozanic, Thomas Bromley, Theodor Isacsson, Josh Izaac, Nathan Killoran,
Maggie Li, Johannes Jakob Meyer, Maria Schuld, Sukin Sim, Antal Száva.

# Release 0.8.1

<h3>Improvements</h3>

* Beginning of support for Python 3.8, with the test suite
  now being run in a Python 3.8 environment.
  [(#501)](https://github.com/XanaduAI/pennylane/pull/501)

<h3>Documentation</h3>

* Present templates as a gallery of thumbnails showing the
  basic circuit architecture.
  [(#499)](https://github.com/XanaduAI/pennylane/pull/499)

<h3>Bug fixes</h3>

* Fixed a bug where multiplying a QNode parameter by 0 caused a divide
  by zero error when calculating the parameter shift formula.
  [(#512)](https://github.com/XanaduAI/pennylane/pull/512)

* Fixed a bug where the shape of differentiable QNode arguments
  was being cached on the first construction, leading to indexing
  errors if the QNode was re-evaluated if the argument changed shape.
  [(#505)](https://github.com/XanaduAI/pennylane/pull/505)

<h3>Contributors</h3>

This release contains contributions from (in alphabetical order):

Ville Bergholm, Josh Izaac, Johannes Jakob Meyer, Maria Schuld, Antal Száva.

# Release 0.8.0

<h3>New features since last release</h3>

* Added a quantum chemistry package, `pennylane.qchem`, which supports
  integration with OpenFermion, Psi4, PySCF, and OpenBabel.
  [(#453)](https://github.com/XanaduAI/pennylane/pull/453)

  Features include:

  - Generate the qubit Hamiltonians directly starting with the atomic structure of the molecule.
  - Calculate the mean-field (Hartree-Fock) electronic structure of molecules.
  - Allow to define an active space based on the number of active electrons and active orbitals.
  - Perform the fermionic-to-qubit transformation of the electronic Hamiltonian by
    using different functions implemented in OpenFermion.
  - Convert OpenFermion's QubitOperator to a Pennylane `Hamiltonian` class.
  - Perform a Variational Quantum Eigensolver (VQE) computation with this Hamiltonian in PennyLane.

  Check out the [quantum chemistry quickstart](https://pennylane.readthedocs.io/en/latest/introduction/chemistry.html), as well the quantum chemistry and VQE tutorials.

* PennyLane now has some functions and classes for creating and solving VQE
  problems. [(#467)](https://github.com/XanaduAI/pennylane/pull/467)

  - `qml.Hamiltonian`: a lightweight class for representing qubit Hamiltonians
  - `qml.VQECost`: a class for quickly constructing a differentiable cost function
    given a circuit ansatz, Hamiltonian, and one or more devices

    ```python
    >>> H = qml.vqe.Hamiltonian(coeffs, obs)
    >>> cost = qml.VQECost(ansatz, hamiltonian, dev, interface="torch")
    >>> params = torch.rand([4, 3])
    >>> cost(params)
    tensor(0.0245, dtype=torch.float64)
    ```

* Added a circuit drawing feature that provides a text-based representation
  of a QNode instance. It can be invoked via `qnode.draw()`. The user can specify
  to display variable names instead of variable values and choose either an ASCII
  or Unicode charset.
  [(#446)](https://github.com/XanaduAI/pennylane/pull/446)

  Consider the following circuit as an example:
  ```python3
  @qml.qnode(dev)
  def qfunc(a, w):
      qml.Hadamard(0)
      qml.CRX(a, wires=[0, 1])
      qml.Rot(w[0], w[1], w[2], wires=[1])
      qml.CRX(-a, wires=[0, 1])

      return qml.expval(qml.PauliZ(0) @ qml.PauliZ(1))
  ```

  We can draw the circuit after it has been executed:

  ```python
  >>> result = qfunc(2.3, [1.2, 3.2, 0.7])
  >>> print(qfunc.draw())
   0: ──H──╭C────────────────────────────╭C─────────╭┤ ⟨Z ⊗ Z⟩
   1: ─────╰RX(2.3)──Rot(1.2, 3.2, 0.7)──╰RX(-2.3)──╰┤ ⟨Z ⊗ Z⟩
  >>> print(qfunc.draw(charset="ascii"))
   0: --H--+C----------------------------+C---------+| <Z @ Z>
   1: -----+RX(2.3)--Rot(1.2, 3.2, 0.7)--+RX(-2.3)--+| <Z @ Z>
  >>> print(qfunc.draw(show_variable_names=True))
   0: ──H──╭C─────────────────────────────╭C─────────╭┤ ⟨Z ⊗ Z⟩
   1: ─────╰RX(a)──Rot(w[0], w[1], w[2])──╰RX(-1*a)──╰┤ ⟨Z ⊗ Z⟩
  ```

* Added `QAOAEmbedding` and its parameter initialization
  as a new trainable template.
  [(#442)](https://github.com/XanaduAI/pennylane/pull/442)

  <img src="https://pennylane.readthedocs.io/en/latest/_images/qaoa_layers.png"
  width=70%></img>

* Added the `qml.probs()` measurement function, allowing QNodes
  to differentiate variational circuit probabilities
  on simulators and hardware.
  [(#432)](https://github.com/XanaduAI/pennylane/pull/432)

  ```python
  @qml.qnode(dev)
  def circuit(x):
      qml.Hadamard(wires=0)
      qml.RY(x, wires=0)
      qml.RX(x, wires=1)
      qml.CNOT(wires=[0, 1])
      return qml.probs(wires=[0])
  ```
  Executing this circuit gives the marginal probability of wire 1:
  ```python
  >>> circuit(0.2)
  [0.40066533 0.59933467]
  ```
  QNodes that return probabilities fully support autodifferentiation.

* Added the convenience load functions `qml.from_pyquil`, `qml.from_quil` and
  `qml.from_quil_file` that convert pyQuil objects and Quil code to PennyLane
  templates. This feature requires version 0.8 or above of the PennyLane-Forest
  plugin.
  [(#459)](https://github.com/XanaduAI/pennylane/pull/459)

* Added a `qml.inv` method that inverts templates and sequences of Operations.
  Added a `@qml.template` decorator that makes templates return the queued Operations.
  [(#462)](https://github.com/XanaduAI/pennylane/pull/462)

  For example, using this function to invert a template inside a QNode:

  ```python3
      @qml.template
      def ansatz(weights, wires):
          for idx, wire in enumerate(wires):
              qml.RX(weights[idx], wires=[wire])

          for idx in range(len(wires) - 1):
              qml.CNOT(wires=[wires[idx], wires[idx + 1]])

      dev = qml.device('default.qubit', wires=2)

      @qml.qnode(dev)
      def circuit(weights):
          qml.inv(ansatz(weights, wires=[0, 1]))
          return qml.expval(qml.PauliZ(0) @ qml.PauliZ(1))
    ```

* Added the `QNodeCollection` container class, that allows independent
  QNodes to be stored and evaluated simultaneously. Experimental support
  for asynchronous evaluation of contained QNodes is provided with the
  `parallel=True` keyword argument.
  [(#466)](https://github.com/XanaduAI/pennylane/pull/466)

* Added a high level `qml.map` function, that maps a quantum
  circuit template over a list of observables or devices, returning
  a `QNodeCollection`.
  [(#466)](https://github.com/XanaduAI/pennylane/pull/466)

  For example:

  ```python3
  >>> def my_template(params, wires, **kwargs):
  >>>    qml.RX(params[0], wires=wires[0])
  >>>    qml.RX(params[1], wires=wires[1])
  >>>    qml.CNOT(wires=wires)

  >>> obs_list = [qml.PauliX(0) @ qml.PauliZ(1), qml.PauliZ(0) @ qml.PauliX(1)]
  >>> dev = qml.device("default.qubit", wires=2)
  >>> qnodes = qml.map(my_template, obs_list, dev, measure="expval")
  >>> qnodes([0.54, 0.12])
  array([-0.06154835  0.99280864])
  ```

* Added high level `qml.sum`, `qml.dot`, `qml.apply` functions
  that act on QNode collections.
  [(#466)](https://github.com/XanaduAI/pennylane/pull/466)

  `qml.apply` allows vectorized functions to act over the entire QNode
  collection:
  ```python
  >>> qnodes = qml.map(my_template, obs_list, dev, measure="expval")
  >>> cost = qml.apply(np.sin, qnodes)
  >>> cost([0.54, 0.12])
  array([-0.0615095  0.83756375])
  ```

  `qml.sum` and `qml.dot` take the sum of a QNode collection, and a
  dot product of tensors/arrays/QNode collections, respectively.

<h3>Breaking changes</h3>

* Deprecated the old-style `QNode` such that only the new-style `QNode` and its syntax can be used,
  moved all related files from the `pennylane/beta` folder to `pennylane`.
  [(#440)](https://github.com/XanaduAI/pennylane/pull/440)

<h3>Improvements</h3>

* Added the `Tensor.prune()` method and the `Tensor.non_identity_obs` property for extracting
  non-identity instances from the observables making up a `Tensor` instance.
  [(#498)](https://github.com/XanaduAI/pennylane/pull/498)

* Renamed the `expt.tensornet` and `expt.tensornet.tf` devices to `default.tensor` and
  `default.tensor.tf`.
  [(#495)](https://github.com/XanaduAI/pennylane/pull/495)

* Added a serialization method to the `CircuitGraph` class that is used to create a unique
  hash for each quantum circuit graph.
  [(#470)](https://github.com/XanaduAI/pennylane/pull/470)

* Added the `Observable.eigvals` method to return the eigenvalues of observables.
  [(#449)](https://github.com/XanaduAI/pennylane/pull/449)

* Added the `Observable.diagonalizing_gates` method to return the gates
  that diagonalize an observable in the computational basis.
  [(#454)](https://github.com/XanaduAI/pennylane/pull/454)

* Added the `Operator.matrix` method to return the matrix representation
  of an operator in the computational basis.
  [(#454)](https://github.com/XanaduAI/pennylane/pull/454)

* Added a `QubitDevice` class which implements common functionalities of plugin devices such that
  plugin devices can rely on these implementations. The new `QubitDevice` also includes
  a new `execute` method, which allows for more convenient plugin design. In addition, `QubitDevice`
  also unifies the way samples are generated on qubit-based devices.
  [(#452)](https://github.com/XanaduAI/pennylane/pull/452)
  [(#473)](https://github.com/XanaduAI/pennylane/pull/473)

* Improved documentation of `AmplitudeEmbedding` and `BasisEmbedding` templates.
  [(#441)](https://github.com/XanaduAI/pennylane/pull/441)
  [(#439)](https://github.com/XanaduAI/pennylane/pull/439)

* Codeblocks in the documentation now have a 'copy' button for easily
  copying examples.
  [(#437)](https://github.com/XanaduAI/pennylane/pull/437)

<h3>Documentation</h3>

* Update the developers plugin guide to use QubitDevice.
  [(#483)](https://github.com/XanaduAI/pennylane/pull/483)

<h3>Bug fixes</h3>

* Fixed a bug in `CVQNode._pd_analytic`, where non-descendant observables were not
  Heisenberg-transformed before evaluating the partial derivatives when using the
  order-2 parameter-shift method, resulting in an erroneous Jacobian for some circuits.
  [(#433)](https://github.com/XanaduAI/pennylane/pull/433)

<h3>Contributors</h3>

This release contains contributions from (in alphabetical order):

Juan Miguel Arrazola, Ville Bergholm, Alain Delgado Gran, Olivia Di Matteo,
Theodor Isacsson, Josh Izaac, Soran Jahangiri, Nathan Killoran, Johannes Jakob Meyer,
Zeyue Niu, Maria Schuld, Antal Száva.

# Release 0.7.0

<h3>New features since last release</h3>

* Custom padding constant in `AmplitudeEmbedding` is supported (see 'Breaking changes'.)
  [(#419)](https://github.com/XanaduAI/pennylane/pull/419)

* `StronglyEntanglingLayer` and `RandomLayer` now work with a single wire.
  [(#409)](https://github.com/XanaduAI/pennylane/pull/409)
  [(#413)](https://github.com/XanaduAI/pennylane/pull/413)

* Added support for applying the inverse of an `Operation` within a circuit.
  [(#377)](https://github.com/XanaduAI/pennylane/pull/377)

* Added an `OperationRecorder()` context manager, that allows templates
  and quantum functions to be executed while recording events. The
  recorder can be used with and without QNodes as a debugging utility.
  [(#388)](https://github.com/XanaduAI/pennylane/pull/388)

* Operations can now specify a decomposition that is used when the desired operation
  is not supported on the target device.
  [(#396)](https://github.com/XanaduAI/pennylane/pull/396)

* The ability to load circuits from external frameworks as templates
  has been added via the new `qml.load()` function. This feature
  requires plugin support --- this initial release provides support
  for Qiskit circuits and QASM files when `pennylane-qiskit` is installed,
  via the functions `qml.from_qiskit` and `qml.from_qasm`.
  [(#418)](https://github.com/XanaduAI/pennylane/pull/418)

* An experimental tensor network device has been added
  [(#416)](https://github.com/XanaduAI/pennylane/pull/416)
  [(#395)](https://github.com/XanaduAI/pennylane/pull/395)
  [(#394)](https://github.com/XanaduAI/pennylane/pull/394)
  [(#380)](https://github.com/XanaduAI/pennylane/pull/380)

* An experimental tensor network device which uses TensorFlow for
  backpropagation has been added
  [(#427)](https://github.com/XanaduAI/pennylane/pull/427)

* Custom padding constant in `AmplitudeEmbedding` is supported (see 'Breaking changes'.)
  [(#419)](https://github.com/XanaduAI/pennylane/pull/419)

<h3>Breaking changes</h3>

* The `pad` parameter in `AmplitudeEmbedding()` is now either `None` (no automatic padding), or a
  number that is used as the padding constant.
  [(#419)](https://github.com/XanaduAI/pennylane/pull/419)

* Initialization functions now return a single array of weights per function. Utilities for multi-weight templates
  `Interferometer()` and `CVNeuralNetLayers()` are provided.
  [(#412)](https://github.com/XanaduAI/pennylane/pull/412)

* The single layer templates `RandomLayer()`, `CVNeuralNetLayer()` and `StronglyEntanglingLayer()`
  have been turned into private functions `_random_layer()`, `_cv_neural_net_layer()` and
  `_strongly_entangling_layer()`. Recommended use is now via the corresponding `Layers()` templates.
  [(#413)](https://github.com/XanaduAI/pennylane/pull/413)

<h3>Improvements</h3>

* Added extensive input checks in templates.
  [(#419)](https://github.com/XanaduAI/pennylane/pull/419)

* Templates integration tests are rewritten - now cover keyword/positional argument passing,
  interfaces and combinations of templates.
  [(#409)](https://github.com/XanaduAI/pennylane/pull/409)
  [(#419)](https://github.com/XanaduAI/pennylane/pull/419)

* State vector preparation operations in the `default.qubit` plugin can now be
  applied to subsets of wires, and are restricted to being the first operation
  in a circuit.
  [(#346)](https://github.com/XanaduAI/pennylane/pull/346)

* The `QNode` class is split into a hierarchy of simpler classes.
  [(#354)](https://github.com/XanaduAI/pennylane/pull/354)
  [(#398)](https://github.com/XanaduAI/pennylane/pull/398)
  [(#415)](https://github.com/XanaduAI/pennylane/pull/415)
  [(#417)](https://github.com/XanaduAI/pennylane/pull/417)
  [(#425)](https://github.com/XanaduAI/pennylane/pull/425)

* Added the gates U1, U2 and U3 parametrizing arbitrary unitaries on 1, 2 and 3
  qubits and the Toffoli gate to the set of qubit operations.
  [(#396)](https://github.com/XanaduAI/pennylane/pull/396)

* Changes have been made to accomodate the movement of the main function
  in `pytest._internal` to `pytest._internal.main` in pip 19.3.
  [(#404)](https://github.com/XanaduAI/pennylane/pull/404)

* Added the templates `BasisStatePreparation` and `MottonenStatePreparation` that use
  gates to prepare a basis state and an arbitrary state respectively.
  [(#336)](https://github.com/XanaduAI/pennylane/pull/336)

* Added decompositions for `BasisState` and `QubitStateVector` based on state
  preparation templates.
  [(#414)](https://github.com/XanaduAI/pennylane/pull/414)

* Replaces the pseudo-inverse in the quantum natural gradient optimizer
  (which can be numerically unstable) with `np.linalg.solve`.
  [(#428)](https://github.com/XanaduAI/pennylane/pull/428)

<h3>Contributors</h3>

This release contains contributions from (in alphabetical order):

Ville Bergholm, Josh Izaac, Nathan Killoran, Angus Lowe, Johannes Jakob Meyer,
Oluwatobi Ogunbayo, Maria Schuld, Antal Száva.

# Release 0.6.1

<h3>New features since last release</h3>

* Added a `print_applied` method to QNodes, allowing the operation
  and observable queue to be printed as last constructed.
  [(#378)](https://github.com/XanaduAI/pennylane/pull/378)

<h3>Improvements</h3>

* A new `Operator` base class is introduced, which is inherited by both the
  `Observable` class and the `Operation` class.
  [(#355)](https://github.com/XanaduAI/pennylane/pull/355)

* Removed deprecated `@abstractproperty` decorators
  in `_device.py`.
  [(#374)](https://github.com/XanaduAI/pennylane/pull/374)

* The `CircuitGraph` class is updated to deal with `Operation` instances directly.
  [(#344)](https://github.com/XanaduAI/pennylane/pull/344)

* Comprehensive gradient tests have been added for the interfaces.
  [(#381)](https://github.com/XanaduAI/pennylane/pull/381)

<h3>Documentation</h3>

* The new restructured documentation has been polished and updated.
  [(#387)](https://github.com/XanaduAI/pennylane/pull/387)
  [(#375)](https://github.com/XanaduAI/pennylane/pull/375)
  [(#372)](https://github.com/XanaduAI/pennylane/pull/372)
  [(#370)](https://github.com/XanaduAI/pennylane/pull/370)
  [(#369)](https://github.com/XanaduAI/pennylane/pull/369)
  [(#367)](https://github.com/XanaduAI/pennylane/pull/367)
  [(#364)](https://github.com/XanaduAI/pennylane/pull/364)

* Updated the development guides.
  [(#382)](https://github.com/XanaduAI/pennylane/pull/382)
  [(#379)](https://github.com/XanaduAI/pennylane/pull/379)

* Added all modules, classes, and functions to the API section
  in the documentation.
  [(#373)](https://github.com/XanaduAI/pennylane/pull/373)

<h3>Bug fixes</h3>

* Replaces the existing `np.linalg.norm` normalization with hand-coded
  normalization, allowing `AmplitudeEmbedding` to be used with differentiable
  parameters. AmplitudeEmbedding tests have been added and improved.
  [(#376)](https://github.com/XanaduAI/pennylane/pull/376)

<h3>Contributors</h3>

This release contains contributions from (in alphabetical order):

Ville Bergholm, Josh Izaac, Nathan Killoran, Maria Schuld, Antal Száva

# Release 0.6.0

<h3>New features since last release</h3>

* The devices `default.qubit` and `default.gaussian` have a new initialization parameter
  `analytic` that indicates if expectation values and variances should be calculated
  analytically and not be estimated from data.
  [(#317)](https://github.com/XanaduAI/pennylane/pull/317)

* Added C-SWAP gate to the set of qubit operations
  [(#330)](https://github.com/XanaduAI/pennylane/pull/330)

* The TensorFlow interface has been renamed from `"tfe"` to `"tf"`, and
  now supports TensorFlow 2.0.
  [(#337)](https://github.com/XanaduAI/pennylane/pull/337)

* Added the S and T gates to the set of qubit operations.
  [(#343)](https://github.com/XanaduAI/pennylane/pull/343)

* Tensor observables are now supported within the `expval`,
  `var`, and `sample` functions, by using the `@` operator.
  [(#267)](https://github.com/XanaduAI/pennylane/pull/267)


<h3>Breaking changes</h3>

* The argument `n` specifying the number of samples in the method `Device.sample` was removed.
  Instead, the method will always return `Device.shots` many samples.
  [(#317)](https://github.com/XanaduAI/pennylane/pull/317)

<h3>Improvements</h3>

* The number of shots / random samples used to estimate expectation values and variances, `Device.shots`,
  can now be changed after device creation.
  [(#317)](https://github.com/XanaduAI/pennylane/pull/317)

* Unified import shortcuts to be under qml in qnode.py
  and test_operation.py
  [(#329)](https://github.com/XanaduAI/pennylane/pull/329)

* The quantum natural gradient now uses `scipy.linalg.pinvh` which is more efficient for symmetric matrices
  than the previously used `scipy.linalg.pinv`.
  [(#331)](https://github.com/XanaduAI/pennylane/pull/331)

* The deprecated `qml.expval.Observable` syntax has been removed.
  [(#267)](https://github.com/XanaduAI/pennylane/pull/267)

* Remainder of the unittest-style tests were ported to pytest.
  [(#310)](https://github.com/XanaduAI/pennylane/pull/310)

* The `do_queue` argument for operations now only takes effect
  within QNodes. Outside of QNodes, operations can now be instantiated
  without needing to specify `do_queue`.
  [(#359)](https://github.com/XanaduAI/pennylane/pull/359)

<h3>Documentation</h3>

* The docs are rewritten and restructured to contain a code introduction section as well as an API section.
  [(#314)](https://github.com/XanaduAI/pennylane/pull/275)

* Added Ising model example to the tutorials
  [(#319)](https://github.com/XanaduAI/pennylane/pull/319)

* Added tutorial for QAOA on MaxCut problem
  [(#328)](https://github.com/XanaduAI/pennylane/pull/328)

* Added QGAN flow chart figure to its tutorial
  [(#333)](https://github.com/XanaduAI/pennylane/pull/333)

* Added missing figures for gallery thumbnails of state-preparation
  and QGAN tutorials
  [(#326)](https://github.com/XanaduAI/pennylane/pull/326)

* Fixed typos in the state preparation tutorial
  [(#321)](https://github.com/XanaduAI/pennylane/pull/321)

* Fixed bug in VQE tutorial 3D plots
  [(#327)](https://github.com/XanaduAI/pennylane/pull/327)

<h3>Bug fixes</h3>

* Fixed typo in measurement type error message in qnode.py
  [(#341)](https://github.com/XanaduAI/pennylane/pull/341)

<h3>Contributors</h3>

This release contains contributions from (in alphabetical order):

Shahnawaz Ahmed, Ville Bergholm, Aroosa Ijaz, Josh Izaac, Nathan Killoran, Angus Lowe,
Johannes Jakob Meyer, Maria Schuld, Antal Száva, Roeland Wiersema.

# Release 0.5.0

<h3>New features since last release</h3>

* Adds a new optimizer, `qml.QNGOptimizer`, which optimizes QNodes using
  quantum natural gradient descent. See https://arxiv.org/abs/1909.02108
  for more details.
  [(#295)](https://github.com/XanaduAI/pennylane/pull/295)
  [(#311)](https://github.com/XanaduAI/pennylane/pull/311)

* Adds a new QNode method, `QNode.metric_tensor()`,
  which returns the block-diagonal approximation to the Fubini-Study
  metric tensor evaluated on the attached device.
  [(#295)](https://github.com/XanaduAI/pennylane/pull/295)

* Sampling support: QNodes can now return a specified number of samples
  from a given observable via the top-level `pennylane.sample()` function.
  To support this on plugin devices, there is a new `Device.sample` method.

  Calculating gradients of QNodes that involve sampling is not possible.
  [(#256)](https://github.com/XanaduAI/pennylane/pull/256)

* `default.qubit` has been updated to provide support for sampling.
  [(#256)](https://github.com/XanaduAI/pennylane/pull/256)

* Added controlled rotation gates to PennyLane operations and `default.qubit` plugin.
  [(#251)](https://github.com/XanaduAI/pennylane/pull/251)

<h3>Breaking changes</h3>

* The method `Device.supported` was removed, and replaced with the methods
  `Device.supports_observable` and `Device.supports_operation`.
  Both methods can be called with string arguments (`dev.supports_observable('PauliX')`) and
  class arguments (`dev.supports_observable(qml.PauliX)`).
  [(#276)](https://github.com/XanaduAI/pennylane/pull/276)

* The following CV observables were renamed to comply with the new Operation/Observable
  scheme: `MeanPhoton` to `NumberOperator`, `Homodyne` to `QuadOperator` and `NumberState` to `FockStateProjector`.
  [(#254)](https://github.com/XanaduAI/pennylane/pull/254)

<h3>Improvements</h3>

* The `AmplitudeEmbedding` function now provides options to normalize and
  pad features to ensure a valid state vector is prepared.
  [(#275)](https://github.com/XanaduAI/pennylane/pull/275)

* Operations can now optionally specify generators, either as existing PennyLane
  operations, or by providing a NumPy array.
  [(#295)](https://github.com/XanaduAI/pennylane/pull/295)
  [(#313)](https://github.com/XanaduAI/pennylane/pull/313)

* Adds a `Device.parameters` property, so that devices can view a dictionary mapping free
  parameters to operation parameters. This will allow plugin devices to take advantage
  of parametric compilation.
  [(#283)](https://github.com/XanaduAI/pennylane/pull/283)

* Introduces two enumerations: `Any` and `All`, representing any number of wires
  and all wires in the system respectively. They can be imported from
  `pennylane.operation`, and can be used when defining the `Operation.num_wires`
  class attribute of operations.
  [(#277)](https://github.com/XanaduAI/pennylane/pull/277)

  As part of this change:

  - `All` is equivalent to the integer 0, for backwards compatibility with the
    existing test suite

  - `Any` is equivalent to the integer -1 to allow numeric comparison
    operators to continue working

  - An additional validation is now added to the `Operation` class,
    which will alert the user that an operation with `num_wires = All`
    is being incorrectly.

* The one-qubit rotations in `pennylane.plugins.default_qubit` no longer depend on Scipy's `expm`. Instead
  they are calculated with Euler's formula.
  [(#292)](https://github.com/XanaduAI/pennylane/pull/292)

* Creates an `ObservableReturnTypes` enumeration class containing `Sample`,
  `Variance` and `Expectation`. These new values can be assigned to the `return_type`
  attribute of an `Observable`.
  [(#290)](https://github.com/XanaduAI/pennylane/pull/290)

* Changed the signature of the `RandomLayer` and `RandomLayers` templates to have a fixed seed by default.
  [(#258)](https://github.com/XanaduAI/pennylane/pull/258)

* `setup.py` has been cleaned up, removing the non-working shebang,
  and removing unused imports.
  [(#262)](https://github.com/XanaduAI/pennylane/pull/262)

<h3>Documentation</h3>

* A documentation refactor to simplify the tutorials and
  include Sphinx-Gallery.
  [(#291)](https://github.com/XanaduAI/pennylane/pull/291)

  - Examples and tutorials previously split across the `examples/`
    and `doc/tutorials/` directories, in a mixture of ReST and Jupyter notebooks,
    have been rewritten as Python scripts with ReST comments in a single location,
    the `examples/` folder.

  - Sphinx-Gallery is used to automatically build and run the tutorials.
    Rendered output is displayed in the Sphinx documentation.

  - Links are provided at the top of every tutorial page for downloading the
    tutorial as an executable python script, downloading the tutorial
    as a Jupyter notebook, or viewing the notebook on GitHub.

  - The tutorials table of contents have been moved to a single quick start page.

* Fixed a typo in `QubitStateVector`.
  [(#296)](https://github.com/XanaduAI/pennylane/pull/296)

* Fixed a typo in the `default_gaussian.gaussian_state` function.
  [(#293)](https://github.com/XanaduAI/pennylane/pull/293)

* Fixed a typo in the gradient recipe within the `RX`, `RY`, `RZ`
  operation docstrings.
  [(#248)](https://github.com/XanaduAI/pennylane/pull/248)

* Fixed a broken link in the tutorial documentation, as a
  result of the `qml.expval.Observable` deprecation.
  [(#246)](https://github.com/XanaduAI/pennylane/pull/246)

<h3>Bug fixes</h3>

* Fixed a bug where a `PolyXP` observable would fail if applied to subsets
  of wires on `default.gaussian`.
  [(#277)](https://github.com/XanaduAI/pennylane/pull/277)

<h3>Contributors</h3>

This release contains contributions from (in alphabetical order):

Simon Cross, Aroosa Ijaz, Josh Izaac, Nathan Killoran, Johannes Jakob Meyer,
Rohit Midha, Nicolás Quesada, Maria Schuld, Antal Száva, Roeland Wiersema.

# Release 0.4.0

<h3>New features since last release</h3>

* `pennylane.expval()` is now a top-level *function*, and is no longer
  a package of classes. For now, the existing `pennylane.expval.Observable`
  interface continues to work, but will raise a deprecation warning.
  [(#232)](https://github.com/XanaduAI/pennylane/pull/232)

* Variance support: QNodes can now return the variance of observables,
  via the top-level `pennylane.var()` function. To support this on
  plugin devices, there is a new `Device.var` method.

  The following observables support analytic gradients of variances:

  - All qubit observables (requiring 3 circuit evaluations for involutory
    observables such as `Identity`, `X`, `Y`, `Z`; and 5 circuit evals for
    non-involutary observables, currently only `qml.Hermitian`)

  - First-order CV observables (requiring 5 circuit evaluations)

  Second-order CV observables support numerical variance gradients.

* `pennylane.about()` function added, providing details
  on current PennyLane version, installed plugins, Python,
  platform, and NumPy versions [(#186)](https://github.com/XanaduAI/pennylane/pull/186)

* Removed the logic that allowed `wires` to be passed as a positional
  argument in quantum operations. This allows us to raise more useful
  error messages for the user if incorrect syntax is used.
  [(#188)](https://github.com/XanaduAI/pennylane/pull/188)

* Adds support for multi-qubit expectation values of the `pennylane.Hermitian()`
  observable [(#192)](https://github.com/XanaduAI/pennylane/pull/192)

* Adds support for multi-qubit expectation values in `default.qubit`.
  [(#202)](https://github.com/XanaduAI/pennylane/pull/202)

* Organize templates into submodules [(#195)](https://github.com/XanaduAI/pennylane/pull/195).
  This included the following improvements:

  - Distinguish embedding templates from layer templates.

  - New random initialization functions supporting the templates available
    in the new submodule `pennylane.init`.

  - Added a random circuit template (`RandomLayers()`), in which rotations and 2-qubit gates are randomly
    distributed over the wires

  - Add various embedding strategies

<h3>Breaking changes</h3>

* The `Device` methods `expectations`, `pre_expval`, and `post_expval` have been
  renamed to `observables`, `pre_measure`, and `post_measure` respectively.
  [(#232)](https://github.com/XanaduAI/pennylane/pull/232)

<h3>Improvements</h3>

* `default.qubit` plugin now uses `np.tensordot` when applying quantum operations
  and evaluating expectations, resulting in significant speedup
  [(#239)](https://github.com/XanaduAI/pennylane/pull/239),
  [(#241)](https://github.com/XanaduAI/pennylane/pull/241)

* PennyLane now allows division of quantum operation parameters by a constant
  [(#179)](https://github.com/XanaduAI/pennylane/pull/179)

* Portions of the test suite are in the process of being ported to pytest.
  Note: this is still a work in progress.

  Ported tests include:

  - `test_ops.py`
  - `test_about.py`
  - `test_classical_gradients.py`
  - `test_observables.py`
  - `test_measure.py`
  - `test_init.py`
  - `test_templates*.py`
  - `test_ops.py`
  - `test_variable.py`
  - `test_qnode.py` (partial)

<h3>Bug fixes</h3>

* Fixed a bug in `Device.supported`, which would incorrectly
  mark an operation as supported if it shared a name with an
  observable [(#203)](https://github.com/XanaduAI/pennylane/pull/203)

* Fixed a bug in `Operation.wires`, by explicitly casting the
  type of each wire to an integer [(#206)](https://github.com/XanaduAI/pennylane/pull/206)

* Removed code in PennyLane which configured the logger,
  as this would clash with users' configurations
  [(#208)](https://github.com/XanaduAI/pennylane/pull/208)

* Fixed a bug in `default.qubit`, in which `QubitStateVector` operations
  were accidentally being cast to `np.float` instead of `np.complex`.
  [(#211)](https://github.com/XanaduAI/pennylane/pull/211)


<h3>Contributors</h3>

This release contains contributions from:

Shahnawaz Ahmed, riveSunder, Aroosa Ijaz, Josh Izaac, Nathan Killoran, Maria Schuld.

# Release 0.3.1

<h3>Bug fixes</h3>

* Fixed a bug where the interfaces submodule was not correctly being packaged via setup.py

# Release 0.3.0

<h3>New features since last release</h3>

* PennyLane now includes a new `interfaces` submodule, which enables QNode integration with additional machine learning libraries.
* Adds support for an experimental PyTorch interface for QNodes
* Adds support for an experimental TensorFlow eager execution interface for QNodes
* Adds a PyTorch+GPU+QPU tutorial to the documentation
* Documentation now includes links and tutorials including the new [PennyLane-Forest](https://github.com/rigetti/pennylane-forest) plugin.

<h3>Improvements</h3>

* Printing a QNode object, via `print(qnode)` or in an interactive terminal, now displays more useful information regarding the QNode,
  including the device it runs on, the number of wires, it's interface, and the quantum function it uses:

  ```python
  >>> print(qnode)
  <QNode: device='default.qubit', func=circuit, wires=2, interface=PyTorch>
  ```

<h3>Contributors</h3>

This release contains contributions from:

Josh Izaac and Nathan Killoran.


# Release 0.2.0

<h3>New features since last release</h3>

* Added the `Identity` expectation value for both CV and qubit models [(#135)](https://github.com/XanaduAI/pennylane/pull/135)
* Added the `templates.py` submodule, containing some commonly used QML models to be used as ansatz in QNodes [(#133)](https://github.com/XanaduAI/pennylane/pull/133)
* Added the `qml.Interferometer` CV operation [(#152)](https://github.com/XanaduAI/pennylane/pull/152)
* Wires are now supported as free QNode parameters [(#151)](https://github.com/XanaduAI/pennylane/pull/151)
* Added ability to update stepsizes of the optimizers [(#159)](https://github.com/XanaduAI/pennylane/pull/159)

<h3>Improvements</h3>

* Removed use of hardcoded values in the optimizers, made them parameters (see [#131](https://github.com/XanaduAI/pennylane/pull/131) and [#132](https://github.com/XanaduAI/pennylane/pull/132))
* Created the new `PlaceholderExpectation`, to be used when both CV and qubit expval modules contain expectations with the same name
* Provide a way for plugins to view the operation queue _before_ applying operations. This allows for on-the-fly modifications of
  the queue, allowing hardware-based plugins to support the full range of qubit expectation values. [(#143)](https://github.com/XanaduAI/pennylane/pull/143)
* QNode return values now support _any_ form of sequence, such as lists, sets, etc. [(#144)](https://github.com/XanaduAI/pennylane/pull/144)
* CV analytic gradient calculation is now more robust, allowing for operations which may not themselves be differentiated, but have a
  well defined `_heisenberg_rep` method, and so may succeed operations that are analytically differentiable [(#152)](https://github.com/XanaduAI/pennylane/pull/152)

<h3>Bug fixes</h3>

* Fixed a bug where the variational classifier example was not batching when learning parity (see [#128](https://github.com/XanaduAI/pennylane/pull/128) and [#129](https://github.com/XanaduAI/pennylane/pull/129))
* Fixed an inconsistency where some initial state operations were documented as accepting complex parameters - all operations
  now accept real values [(#146)](https://github.com/XanaduAI/pennylane/pull/146)

<h3>Contributors</h3>

This release contains contributions from:

Christian Gogolin, Josh Izaac, Nathan Killoran, and Maria Schuld.


# Release 0.1.0

Initial public release.

<h3>Contributors</h3>
This release contains contributions from:

Ville Bergholm, Josh Izaac, Maria Schuld, Christian Gogolin, and Nathan Killoran.<|MERGE_RESOLUTION|>--- conflicted
+++ resolved
@@ -255,14 +255,9 @@
 
 This release contains contributions from (in alphabetical order):
 
-<<<<<<< HEAD
-
-Thomas Bromley, Josh Izaac, Prateek Jain, Johannes Jakob Meyer, Akash Narayanan, Maria Schuld, Ingrid Strandberg, David Wierichs.
-
-=======
+
 Thomas Bromley, Josh Izaac, Prateek Jain, Johannes Jakob Meyer, Akash Narayanan, Maria Schuld,
-Ingrid Strandberg, Vincent Wong.
->>>>>>> e44a3274
+Ingrid Strandberg, David Wierichs, Vincent Wong.
 
 # Release 0.17.0 (current release)
 
