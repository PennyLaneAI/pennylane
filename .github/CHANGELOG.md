--- conflicted
+++ resolved
@@ -2,7 +2,7 @@
 
 <h3>New features since last release</h3>
 
-<<<<<<< HEAD
+
 * Vector-Jacobian product transforms have been added to the `qml.gradients` package.
   [(#1494)](https://github.com/PennyLaneAI/pennylane/pull/1494)
 
@@ -11,7 +11,6 @@
   - `qml.gradients.vjp`
   - `qml.gradients.batch_vjp`
   
-=======
 * Hamiltonians are now trainable with respect to their coefficients.
   [(#1483)](https://github.com/PennyLaneAI/pennylane/pull/1483)
 
@@ -36,7 +35,6 @@
   (array([-0.12777055,  0.0166009 ]), array(0.0917819))
   ```
 
->>>>>>> 00887042
 <h3>Improvements</h3>
 
 * The `group_observables` transform is now differentiable.
