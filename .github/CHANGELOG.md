# Release 0.9.0-dev (development release)

<h3>New features since last release</h3>

<<<<<<< HEAD
* Added the `qml.qnodes.PassthruQNode` class for simulated QNodes that appear as white boxes
  to an external autodifferentiation (AD) framework, and hence can be directly differentiated
  by it. Note that the simulator device executing the PassthruQNode has to be compatible with
  the external AD framework. Currently the only such device supported by PennyLane is
  `default.tensor.tf`, compatible with TensorFlow 2.
  [#488](https://github.com/XanaduAI/pennylane/pull/488)

* Added a circuit drawing feature that provides a text-based representation
  of a QNode instance. It can be invoked via `qnode.draw()`. The user can specify
  to display variable names instead of variable values and choose either an ASCII
  or Unicode charset.
  [(#446)](https://github.com/XanaduAI/pennylane/pull/446)
=======
<h3>Breaking changes</h3>
>>>>>>> f4127f44

<h3>Improvements</h3>

<h3>Documentation</h3>

<h3>Bug fixes</h3>

<h3>Contributors</h3>

This release contains contributions from (in alphabetical order):


# Release 0.8.0 (current release)

<h3>New features since last release</h3>

* Added a quantum chemistry package, `pennylane.qchem`, which supports
  integration with OpenFermion, Psi4, PySCF, and OpenBabel.
  [(#453)](https://github.com/XanaduAI/pennylane/pull/453)

  Features include:

  - Generate the qubit Hamiltonians directly starting with the atomic structure of the molecule.
  - Calculate the mean-field (Hartree-Fock) electronic structure of molecules.
  - Allow to define an active space based on the number of active electrons and active orbitals.
  - Perform the fermionic-to-qubit transformation of the electronic Hamiltonian by
    using different functions implemented in OpenFermion.
  - Convert OpenFermion's QubitOperator to a Pennylane `Hamiltonian` class.
  - Perform a Variational Quantum Eigensolver (VQE) computation with this Hamiltonian in PennyLane.

  Check out the [quantum chemistry quickstart](https://pennylane.readthedocs.io/en/latest/introduction/chemistry.html), as well the quantum chemistry and VQE tutorials.

* PennyLane now has some functions and classes for creating and solving VQE
  problems. [(#467)](https://github.com/XanaduAI/pennylane/pull/467)

  - `qml.Hamiltonian`: a lightweight class for representing qubit Hamiltonians
  - `qml.VQECost`: a class for quickly constructing a differentiable cost function
    given a circuit ansatz, Hamiltonian, and one or more devices

    ```python
    >>> H = qml.vqe.Hamiltonian(coeffs, obs)
    >>> cost = qml.VQECost(ansatz, hamiltonian, dev, interface="torch")
    >>> params = torch.rand([4, 3])
    >>> cost(params)
    tensor(0.0245, dtype=torch.float64)
    ```

* Added a circuit drawing feature that provides a text-based representation
  of a QNode instance. It can be invoked via `qnode.draw()`. The user can specify
  to display variable names instead of variable values and choose either an ASCII
  or Unicode charset.
  [(#446)](https://github.com/XanaduAI/pennylane/pull/446)

  Consider the following circuit as an example:
  ```python3
  @qml.qnode(dev)
  def qfunc(a, w):
      qml.Hadamard(0)
      qml.CRX(a, wires=[0, 1])
      qml.Rot(w[0], w[1], w[2], wires=[1])
      qml.CRX(-a, wires=[0, 1])

      return qml.expval(qml.PauliZ(0) @ qml.PauliZ(1))
  ```

  We can draw the circuit after it has been executed:

  ```python
  >>> result = qfunc(2.3, [1.2, 3.2, 0.7])
  >>> print(qfunc.draw())
   0: ──H──╭C────────────────────────────╭C─────────╭┤ ⟨Z ⊗ Z⟩
   1: ─────╰RX(2.3)──Rot(1.2, 3.2, 0.7)──╰RX(-2.3)──╰┤ ⟨Z ⊗ Z⟩
  >>> print(qfunc.draw(charset="ascii"))
   0: --H--+C----------------------------+C---------+| <Z @ Z>
   1: -----+RX(2.3)--Rot(1.2, 3.2, 0.7)--+RX(-2.3)--+| <Z @ Z>
  >>> print(qfunc.draw(show_variable_names=True))
   0: ──H──╭C─────────────────────────────╭C─────────╭┤ ⟨Z ⊗ Z⟩
   1: ─────╰RX(a)──Rot(w[0], w[1], w[2])──╰RX(-1*a)──╰┤ ⟨Z ⊗ Z⟩
  ```

* Added `QAOAEmbedding` and its parameter initialization
  as a new trainable template.
  [(#442)](https://github.com/XanaduAI/pennylane/pull/442)

  <img src="https://pennylane.readthedocs.io/en/latest/_images/qaoa_layers.png"
  width=70%></img>

* Added the `qml.probs()` measurement function, allowing QNodes
  to differentiate variational circuit probabilities
  on simulators and hardware.
  [(#432)](https://github.com/XanaduAI/pennylane/pull/432)

  ```python
  @qml.qnode(dev)
  def circuit(x):
      qml.Hadamard(wires=0)
      qml.RY(x, wires=0)
      qml.RX(x, wires=1)
      qml.CNOT(wires=[0, 1])
      return qml.probs(wires=[0])
  ```
  Executing this circuit gives the marginal probability of wire 1:
  ```python
  >>> circuit(0.2)
  [0.40066533 0.59933467]
  ```
  QNodes that return probabilities fully support autodifferentiation.

* Added the convenience load functions `qml.from_pyquil`, `qml.from_quil` and
  `qml.from_quil_file` that convert pyQuil objects and Quil code to PennyLane
  templates. This feature requires version 0.8 or above of the PennyLane-Forest
  plugin.
  [(#459)](https://github.com/XanaduAI/pennylane/pull/459)

* Added a `qml.inv` method that inverts templates and sequences of Operations.
  Added a `@qml.template` decorator that makes templates return the queued Operations.
  [(#462)](https://github.com/XanaduAI/pennylane/pull/462)

  For example, using this function to invert a template inside a QNode:

  ```python3
      @qml.template
      def ansatz(weights, wires):
          for idx, wire in enumerate(wires):
              qml.RX(weights[idx], wires=[wire])

          for idx in range(len(wires) - 1):
              qml.CNOT(wires=[wires[idx], wires[idx + 1]])

      dev = qml.device('default.qubit', wires=2)

      @qml.qnode(dev)
      def circuit(weights):
          qml.inv(ansatz(weights, wires=[0, 1]))
          return qml.expval(qml.PauliZ(0) @ qml.PauliZ(1))
    ```

* Added the `QNodeCollection` container class, that allows independent
  QNodes to be stored and evaluated simultaneously. Experimental support
  for asynchronous evaluation of contained QNodes is provided with the
  `parallel=True` keyword argument.
  [(#466)](https://github.com/XanaduAI/pennylane/pull/466)

* Added a high level `qml.map` function, that maps a quantum
  circuit template over a list of observables or devices, returning
  a `QNodeCollection`.
  [(#466)](https://github.com/XanaduAI/pennylane/pull/466)

  For example:

  ```python3
  >>> def my_template(params, wires, **kwargs):
  >>>    qml.RX(params[0], wires=wires[0])
  >>>    qml.RX(params[1], wires=wires[1])
  >>>    qml.CNOT(wires=wires)

  >>> obs_list = [qml.PauliX(0) @ qml.PauliZ(1), qml.PauliZ(0) @ qml.PauliX(1)]
  >>> dev = qml.device("default.qubit", wires=2)
  >>> qnodes = qml.map(my_template, obs_list, dev, measure="expval")
  >>> qnodes([0.54, 0.12])
  array([-0.06154835  0.99280864])
  ```

* Added high level `qml.sum`, `qml.dot`, `qml.apply` functions
  that act on QNode collections.
  [(#466)](https://github.com/XanaduAI/pennylane/pull/466)

  `qml.apply` allows vectorized functions to act over the entire QNode
  collection:
  ```python
  >>> qnodes = qml.map(my_template, obs_list, dev, measure="expval")
  >>> cost = qml.apply(np.sin, qnodes)
  >>> cost([0.54, 0.12])
  array([-0.0615095  0.83756375])
  ```

  `qml.sum` and `qml.dot` take the sum of a QNode collection, and a
  dot product of tensors/arrays/QNode collections, respectively.

<h3>Breaking changes</h3>

* Deprecated the old-style `QNode` such that only the new-style `QNode` and its syntax can be used,
  moved all related files from the `pennylane/beta` folder to `pennylane`.
  [(#440)](https://github.com/XanaduAI/pennylane/pull/440)

<h3>Improvements</h3>

* Added the `Tensor.prune()` method and the `Tensor.non_identity_obs` property for extracting
  non-identity instances from the observables making up a `Tensor` instance.
  [(#498)](https://github.com/XanaduAI/pennylane/pull/498)

* Renamed the `expt.tensornet` and `expt.tensornet.tf` devices to `default.tensor` and
  `default.tensor.tf`.
  [(#495)](https://github.com/XanaduAI/pennylane/pull/495)

* Added a serialization method to the `CircuitGraph` class that is used to create a unique
  hash for each quantum circuit graph.
  [(#470)](https://github.com/XanaduAI/pennylane/pull/470)

* Added the `Observable.eigvals` method to return the eigenvalues of observables.
  [(#449)](https://github.com/XanaduAI/pennylane/pull/449)

* Added the `Observable.diagonalizing_gates` method to return the gates
  that diagonalize an observable in the computational basis.
  [(#454)](https://github.com/XanaduAI/pennylane/pull/454)

* Added the `Operator.matrix` method to return the matrix representation
  of an operator in the computational basis.
  [(#454)](https://github.com/XanaduAI/pennylane/pull/454)

* Added a `QubitDevice` class which implements common functionalities of plugin devices such that
  plugin devices can rely on these implementations. The new `QubitDevice` also includes
  a new `execute` method, which allows for more convenient plugin design. In addition, `QubitDevice`
  also unifies the way samples are generated on qubit-based devices.
  [(#452)](https://github.com/XanaduAI/pennylane/pull/452)
  [(#473)](https://github.com/XanaduAI/pennylane/pull/473)

* Improved documentation of `AmplitudeEmbedding` and `BasisEmbedding` templates.
  [(#441)](https://github.com/XanaduAI/pennylane/pull/441)
  [(#439)](https://github.com/XanaduAI/pennylane/pull/439)

* Codeblocks in the documentation now have a 'copy' button for easily
  copying examples.
  [(#437)](https://github.com/XanaduAI/pennylane/pull/437)

<h3>Documentation</h3>

* Update the developers plugin guide to use QubitDevice.
  [(#483)](https://github.com/XanaduAI/pennylane/pull/483)

<h3>Bug fixes</h3>

* Fixed a bug in `CVQNode._pd_analytic`, where non-descendant observables were not
  Heisenberg-transformed before evaluating the partial derivatives when using the
  order-2 parameter-shift method, resulting in an erroneous Jacobian for some circuits.
  [(#433)](https://github.com/XanaduAI/pennylane/pull/433)

<h3>Contributors</h3>

This release contains contributions from (in alphabetical order):

Juan Miguel Arrazola, Ville Bergholm, Alain Delgado Gran, Olivia Di Matteo,
Theodor Isacsson, Josh Izaac, Soran Jahangiri, Nathan Killoran, Johannes Jakob Meyer,
Zeyue Niu, Maria Schuld, Antal Száva.

# Release 0.7.0

<h3>New features since last release</h3>

* Custom padding constant in `AmplitudeEmbedding` is supported (see 'Breaking changes'.)
  [(#419)](https://github.com/XanaduAI/pennylane/pull/419)

* `StronglyEntanglingLayer` and `RandomLayer` now work with a single wire.
  [(#409)](https://github.com/XanaduAI/pennylane/pull/409)
  [(#413)](https://github.com/XanaduAI/pennylane/pull/413)

* Added support for applying the inverse of an `Operation` within a circuit.
  [(#377)](https://github.com/XanaduAI/pennylane/pull/377)

* Added an `OperationRecorder()` context manager, that allows templates
  and quantum functions to be executed while recording events. The
  recorder can be used with and without QNodes as a debugging utility.
  [(#388)](https://github.com/XanaduAI/pennylane/pull/388)

* Operations can now specify a decomposition that is used when the desired operation
  is not supported on the target device.
  [(#396)](https://github.com/XanaduAI/pennylane/pull/396)

* The ability to load circuits from external frameworks as templates
  has been added via the new `qml.load()` function. This feature
  requires plugin support --- this initial release provides support
  for Qiskit circuits and QASM files when `pennylane-qiskit` is installed,
  via the functions `qml.from_qiskit` and `qml.from_qasm`.
  [(#418)](https://github.com/XanaduAI/pennylane/pull/418)

* An experimental tensor network device has been added
  [(#416)](https://github.com/XanaduAI/pennylane/pull/416)
  [(#395)](https://github.com/XanaduAI/pennylane/pull/395)
  [(#394)](https://github.com/XanaduAI/pennylane/pull/394)
  [(#380)](https://github.com/XanaduAI/pennylane/pull/380)

* An experimental tensor network device which uses TensorFlow for
  backpropagation has been added
  [(#427)](https://github.com/XanaduAI/pennylane/pull/427)

* Custom padding constant in `AmplitudeEmbedding` is supported (see 'Breaking changes'.)
  [(#419)](https://github.com/XanaduAI/pennylane/pull/419)

<h3>Breaking changes</h3>

* The `pad` parameter in `AmplitudeEmbedding()` is now either `None` (no automatic padding), or a
  number that is used as the padding constant.
  [(#419)](https://github.com/XanaduAI/pennylane/pull/419)

* Initialization functions now return a single array of weights per function. Utilities for multi-weight templates
  `Interferometer()` and `CVNeuralNetLayers()` are provided.
  [(#412)](https://github.com/XanaduAI/pennylane/pull/412)

* The single layer templates `RandomLayer()`, `CVNeuralNetLayer()` and `StronglyEntanglingLayer()`
  have been turned into private functions `_random_layer()`, `_cv_neural_net_layer()` and
  `_strongly_entangling_layer()`. Recommended use is now via the corresponding `Layers()` templates.
  [(#413)](https://github.com/XanaduAI/pennylane/pull/413)

<h3>Improvements</h3>

* Added extensive input checks in templates.
  [(#419)](https://github.com/XanaduAI/pennylane/pull/419)

* Templates integration tests are rewritten - now cover keyword/positional argument passing,
  interfaces and combinations of templates.
  [(#409)](https://github.com/XanaduAI/pennylane/pull/409)
  [(#419)](https://github.com/XanaduAI/pennylane/pull/419)

* State vector preparation operations in the `default.qubit` plugin can now be
  applied to subsets of wires, and are restricted to being the first operation
  in a circuit.
  [(#346)](https://github.com/XanaduAI/pennylane/pull/346)

* The `QNode` class is split into a hierarchy of simpler classes.
  [(#354)](https://github.com/XanaduAI/pennylane/pull/354)
  [(#398)](https://github.com/XanaduAI/pennylane/pull/398)
  [(#415)](https://github.com/XanaduAI/pennylane/pull/415)
  [(#417)](https://github.com/XanaduAI/pennylane/pull/417)
  [(#425)](https://github.com/XanaduAI/pennylane/pull/425)

* Added the gates U1, U2 and U3 parametrizing arbitrary unitaries on 1, 2 and 3
  qubits and the Toffoli gate to the set of qubit operations.
  [(#396)](https://github.com/XanaduAI/pennylane/pull/396)

* Changes have been made to accomodate the movement of the main function
  in `pytest._internal` to `pytest._internal.main` in pip 19.3.
  [(#404)](https://github.com/XanaduAI/pennylane/pull/404)

* Added the templates `BasisStatePreparation` and `MottonenStatePreparation` that use
  gates to prepare a basis state and an arbitrary state respectively.
  [(#336)](https://github.com/XanaduAI/pennylane/pull/336)

* Added decompositions for `BasisState` and `QubitStateVector` based on state
  preparation templates.
  [(#414)](https://github.com/XanaduAI/pennylane/pull/414)

* Replaces the pseudo-inverse in the quantum natural gradient optimizer
  (which can be numerically unstable) with `np.linalg.solve`.
  [(#428)](https://github.com/XanaduAI/pennylane/pull/428)

<h3>Contributors</h3>

This release contains contributions from (in alphabetical order):

Ville Bergholm, Josh Izaac, Nathan Killoran, Angus Lowe, Johannes Jakob Meyer,
Oluwatobi Ogunbayo, Maria Schuld, Antal Száva.

# Release 0.6.1

<h3>New features since last release</h3>

* Added a `print_applied` method to QNodes, allowing the operation
  and observable queue to be printed as last constructed.
  [(#378)](https://github.com/XanaduAI/pennylane/pull/378)

<h3>Improvements</h3>

* A new `Operator` base class is introduced, which is inherited by both the
  `Observable` class and the `Operation` class.
  [(#355)](https://github.com/XanaduAI/pennylane/pull/355)

* Removed deprecated `@abstractproperty` decorators
  in `_device.py`.
  [(#374)](https://github.com/XanaduAI/pennylane/pull/374)

* The `CircuitGraph` class is updated to deal with `Operation` instances directly.
  [(#344)](https://github.com/XanaduAI/pennylane/pull/344)

* Comprehensive gradient tests have been added for the interfaces.
  [(#381)](https://github.com/XanaduAI/pennylane/pull/381)

<h3>Documentation</h3>

* The new restructured documentation has been polished and updated.
  [(#387)](https://github.com/XanaduAI/pennylane/pull/387)
  [(#375)](https://github.com/XanaduAI/pennylane/pull/375)
  [(#372)](https://github.com/XanaduAI/pennylane/pull/372)
  [(#370)](https://github.com/XanaduAI/pennylane/pull/370)
  [(#369)](https://github.com/XanaduAI/pennylane/pull/369)
  [(#367)](https://github.com/XanaduAI/pennylane/pull/367)
  [(#364)](https://github.com/XanaduAI/pennylane/pull/364)

* Updated the development guides.
  [(#382)](https://github.com/XanaduAI/pennylane/pull/382)
  [(#379)](https://github.com/XanaduAI/pennylane/pull/379)

* Added all modules, classes, and functions to the API section
  in the documentation.
  [(#373)](https://github.com/XanaduAI/pennylane/pull/373)

<h3>Bug fixes</h3>

* Replaces the existing `np.linalg.norm` normalization with hand-coded
  normalization, allowing `AmplitudeEmbedding` to be used with differentiable
  parameters. AmplitudeEmbedding tests have been added and improved.
  [(#376)](https://github.com/XanaduAI/pennylane/pull/376)

<h3>Contributors</h3>

This release contains contributions from (in alphabetical order):

Ville Bergholm, Josh Izaac, Nathan Killoran, Maria Schuld, Antal Száva

# Release 0.6.0

<h3>New features since last release</h3>

* The devices `default.qubit` and `default.gaussian` have a new initialization parameter
  `analytic` that indicates if expectation values and variances should be calculated
  analytically and not be estimated from data.
  [(#317)](https://github.com/XanaduAI/pennylane/pull/317)

* Added C-SWAP gate to the set of qubit operations
  [(#330)](https://github.com/XanaduAI/pennylane/pull/330)

* The TensorFlow interface has been renamed from `"tfe"` to `"tf"`, and
  now supports TensorFlow 2.0.
  [(#337)](https://github.com/XanaduAI/pennylane/pull/337)

* Added the S and T gates to the set of qubit operations.
  [(#343)](https://github.com/XanaduAI/pennylane/pull/343)

* Tensor observables are now supported within the `expval`,
  `var`, and `sample` functions, by using the `@` operator.
  [(#267)](https://github.com/XanaduAI/pennylane/pull/267)


<h3>Breaking changes</h3>

* The argument `n` specifying the number of samples in the method `Device.sample` was removed.
  Instead, the method will always return `Device.shots` many samples.
  [(#317)](https://github.com/XanaduAI/pennylane/pull/317)

<h3>Improvements</h3>

* The number of shots / random samples used to estimate expectation values and variances, `Device.shots`,
  can now be changed after device creation.
  [(#317)](https://github.com/XanaduAI/pennylane/pull/317)

* Unified import shortcuts to be under qml in qnode.py
  and test_operation.py
  [(#329)](https://github.com/XanaduAI/pennylane/pull/329)

* The quantum natural gradient now uses `scipy.linalg.pinvh` which is more efficient for symmetric matrices
  than the previously used `scipy.linalg.pinv`.
  [(#331)](https://github.com/XanaduAI/pennylane/pull/331)

* The deprecated `qml.expval.Observable` syntax has been removed.
  [(#267)](https://github.com/XanaduAI/pennylane/pull/267)

* Remainder of the unittest-style tests were ported to pytest.
  [(#310)](https://github.com/XanaduAI/pennylane/pull/310)

* The `do_queue` argument for operations now only takes effect
  within QNodes. Outside of QNodes, operations can now be instantiated
  without needing to specify `do_queue`.
  [(#359)](https://github.com/XanaduAI/pennylane/pull/359)

<h3>Documentation</h3>

* The docs are rewritten and restructured to contain a code introduction section as well as an API section.
  [(#314)](https://github.com/XanaduAI/pennylane/pull/275)

* Added Ising model example to the tutorials
  [(#319)](https://github.com/XanaduAI/pennylane/pull/319)

* Added tutorial for QAOA on MaxCut problem
  [(#328)](https://github.com/XanaduAI/pennylane/pull/328)

* Added QGAN flow chart figure to its tutorial
  [(#333)](https://github.com/XanaduAI/pennylane/pull/333)

* Added missing figures for gallery thumbnails of state-preparation
  and QGAN tutorials
  [(#326)](https://github.com/XanaduAI/pennylane/pull/326)

* Fixed typos in the state preparation tutorial
  [(#321)](https://github.com/XanaduAI/pennylane/pull/321)

* Fixed bug in VQE tutorial 3D plots
  [(#327)](https://github.com/XanaduAI/pennylane/pull/327)

<h3>Bug fixes</h3>

* Fixed typo in measurement type error message in qnode.py
  [(#341)](https://github.com/XanaduAI/pennylane/pull/341)

<h3>Contributors</h3>

This release contains contributions from (in alphabetical order):

Shahnawaz Ahmed, Ville Bergholm, Aroosa Ijaz, Josh Izaac, Nathan Killoran, Angus Lowe,
Johannes Jakob Meyer, Maria Schuld, Antal Száva, Roeland Wiersema.

# Release 0.5.0

<h3>New features since last release</h3>

* Adds a new optimizer, `qml.QNGOptimizer`, which optimizes QNodes using
  quantum natural gradient descent. See https://arxiv.org/abs/1909.02108
  for more details.
  [(#295)](https://github.com/XanaduAI/pennylane/pull/295)
  [(#311)](https://github.com/XanaduAI/pennylane/pull/311)

* Adds a new QNode method, `QNode.metric_tensor()`,
  which returns the block-diagonal approximation to the Fubini-Study
  metric tensor evaluated on the attached device.
  [(#295)](https://github.com/XanaduAI/pennylane/pull/295)

* Sampling support: QNodes can now return a specified number of samples
  from a given observable via the top-level `pennylane.sample()` function.
  To support this on plugin devices, there is a new `Device.sample` method.

  Calculating gradients of QNodes that involve sampling is not possible.
  [(#256)](https://github.com/XanaduAI/pennylane/pull/256)

* `default.qubit` has been updated to provide support for sampling.
  [(#256)](https://github.com/XanaduAI/pennylane/pull/256)

* Added controlled rotation gates to PennyLane operations and `default.qubit` plugin.
  [(#251)](https://github.com/XanaduAI/pennylane/pull/251)

<h3>Breaking changes</h3>

* The method `Device.supported` was removed, and replaced with the methods
  `Device.supports_observable` and `Device.supports_operation`.
  Both methods can be called with string arguments (`dev.supports_observable('PauliX')`) and
  class arguments (`dev.supports_observable(qml.PauliX)`).
  [(#276)](https://github.com/XanaduAI/pennylane/pull/276)

* The following CV observables were renamed to comply with the new Operation/Observable
  scheme: `MeanPhoton` to `NumberOperator`, `Homodyne` to `QuadOperator` and `NumberState` to `FockStateProjector`.
  [(#254)](https://github.com/XanaduAI/pennylane/pull/254)

<h3>Improvements</h3>

* The `AmplitudeEmbedding` function now provides options to normalize and
  pad features to ensure a valid state vector is prepared.
  [(#275)](https://github.com/XanaduAI/pennylane/pull/275)

* Operations can now optionally specify generators, either as existing PennyLane
  operations, or by providing a NumPy array.
  [(#295)](https://github.com/XanaduAI/pennylane/pull/295)
  [(#313)](https://github.com/XanaduAI/pennylane/pull/313)

* Adds a `Device.parameters` property, so that devices can view a dictionary mapping free
  parameters to operation parameters. This will allow plugin devices to take advantage
  of parametric compilation.
  [(#283)](https://github.com/XanaduAI/pennylane/pull/283)

* Introduces two enumerations: `Any` and `All`, representing any number of wires
  and all wires in the system respectively. They can be imported from
  `pennylane.operation`, and can be used when defining the `Operation.num_wires`
  class attribute of operations.
  [(#277)](https://github.com/XanaduAI/pennylane/pull/277)

  As part of this change:

  - `All` is equivalent to the integer 0, for backwards compatibility with the
    existing test suite

  - `Any` is equivalent to the integer -1 to allow numeric comparison
    operators to continue working

  - An additional validation is now added to the `Operation` class,
    which will alert the user that an operation with `num_wires = All`
    is being incorrectly.

* The one-qubit rotations in `pennylane.plugins.default_qubit` no longer depend on Scipy's `expm`. Instead
  they are calculated with Euler's formula.
  [(#292)](https://github.com/XanaduAI/pennylane/pull/292)

* Creates an `ObservableReturnTypes` enumeration class containing `Sample`,
  `Variance` and `Expectation`. These new values can be assigned to the `return_type`
  attribute of an `Observable`.
  [(#290)](https://github.com/XanaduAI/pennylane/pull/290)

* Changed the signature of the `RandomLayer` and `RandomLayers` templates to have a fixed seed by default.
  [(#258)](https://github.com/XanaduAI/pennylane/pull/258)

* `setup.py` has been cleaned up, removing the non-working shebang,
  and removing unused imports.
  [(#262)](https://github.com/XanaduAI/pennylane/pull/262)

<h3>Documentation</h3>

* A documentation refactor to simplify the tutorials and
  include Sphinx-Gallery.
  [(#291)](https://github.com/XanaduAI/pennylane/pull/291)

  - Examples and tutorials previously split across the `examples/`
    and `doc/tutorials/` directories, in a mixture of ReST and Jupyter notebooks,
    have been rewritten as Python scripts with ReST comments in a single location,
    the `examples/` folder.

  - Sphinx-Gallery is used to automatically build and run the tutorials.
    Rendered output is displayed in the Sphinx documentation.

  - Links are provided at the top of every tutorial page for downloading the
    tutorial as an executable python script, downloading the tutorial
    as a Jupyter notebook, or viewing the notebook on GitHub.

  - The tutorials table of contents have been moved to a single quick start page.

* Fixed a typo in `QubitStateVector`.
  [(#296)](https://github.com/XanaduAI/pennylane/pull/296)

* Fixed a typo in the `default_gaussian.gaussian_state` function.
  [(#293)](https://github.com/XanaduAI/pennylane/pull/293)

* Fixed a typo in the gradient recipe within the `RX`, `RY`, `RZ`
  operation docstrings.
  [(#248)](https://github.com/XanaduAI/pennylane/pull/248)

* Fixed a broken link in the tutorial documentation, as a
  result of the `qml.expval.Observable` deprecation.
  [(#246)](https://github.com/XanaduAI/pennylane/pull/246)

<h3>Bug fixes</h3>

* Fixed a bug where a `PolyXP` observable would fail if applied to subsets
  of wires on `default.gaussian`.
  [(#277)](https://github.com/XanaduAI/pennylane/pull/277)

<h3>Contributors</h3>

This release contains contributions from (in alphabetical order):

Simon Cross, Aroosa Ijaz, Josh Izaac, Nathan Killoran, Johannes Jakob Meyer,
Rohit Midha, Nicolás Quesada, Maria Schuld, Antal Száva, Roeland Wiersema.

# Release 0.4.0

<h3>New features since last release</h3>

* `pennylane.expval()` is now a top-level *function*, and is no longer
  a package of classes. For now, the existing `pennylane.expval.Observable`
  interface continues to work, but will raise a deprecation warning.
  [(#232)](https://github.com/XanaduAI/pennylane/pull/232)

* Variance support: QNodes can now return the variance of observables,
  via the top-level `pennylane.var()` function. To support this on
  plugin devices, there is a new `Device.var` method.

  The following observables support analytic gradients of variances:

  - All qubit observables (requiring 3 circuit evaluations for involutory
    observables such as `Identity`, `X`, `Y`, `Z`; and 5 circuit evals for
    non-involutary observables, currently only `qml.Hermitian`)

  - First-order CV observables (requiring 5 circuit evaluations)

  Second-order CV observables support numerical variance gradients.

* `pennylane.about()` function added, providing details
  on current PennyLane version, installed plugins, Python,
  platform, and NumPy versions [(#186)](https://github.com/XanaduAI/pennylane/pull/186)

* Removed the logic that allowed `wires` to be passed as a positional
  argument in quantum operations. This allows us to raise more useful
  error messages for the user if incorrect syntax is used.
  [(#188)](https://github.com/XanaduAI/pennylane/pull/188)

* Adds support for multi-qubit expectation values of the `pennylane.Hermitian()`
  observable [(#192)](https://github.com/XanaduAI/pennylane/pull/192)

* Adds support for multi-qubit expectation values in `default.qubit`.
  [(#202)](https://github.com/XanaduAI/pennylane/pull/202)

* Organize templates into submodules [(#195)](https://github.com/XanaduAI/pennylane/pull/195).
  This included the following improvements:

  - Distinguish embedding templates from layer templates.

  - New random initialization functions supporting the templates available
    in the new submodule `pennylane.init`.

  - Added a random circuit template (`RandomLayers()`), in which rotations and 2-qubit gates are randomly
    distributed over the wires

  - Add various embedding strategies

<h3>Breaking changes</h3>

* The `Device` methods `expectations`, `pre_expval`, and `post_expval` have been
  renamed to `observables`, `pre_measure`, and `post_measure` respectively.
  [(#232)](https://github.com/XanaduAI/pennylane/pull/232)

<h3>Improvements</h3>

* `default.qubit` plugin now uses `np.tensordot` when applying quantum operations
  and evaluating expectations, resulting in significant speedup
  [(#239)](https://github.com/XanaduAI/pennylane/pull/239),
  [(#241)](https://github.com/XanaduAI/pennylane/pull/241)

* PennyLane now allows division of quantum operation parameters by a constant
  [(#179)](https://github.com/XanaduAI/pennylane/pull/179)

* Portions of the test suite are in the process of being ported to pytest.
  Note: this is still a work in progress.

  Ported tests include:

  - `test_ops.py`
  - `test_about.py`
  - `test_classical_gradients.py`
  - `test_observables.py`
  - `test_measure.py`
  - `test_init.py`
  - `test_templates*.py`
  - `test_ops.py`
  - `test_variable.py`
  - `test_qnode.py` (partial)

<h3>Bug fixes</h3>

* Fixed a bug in `Device.supported`, which would incorrectly
  mark an operation as supported if it shared a name with an
  observable [(#203)](https://github.com/XanaduAI/pennylane/pull/203)

* Fixed a bug in `Operation.wires`, by explicitly casting the
  type of each wire to an integer [(#206)](https://github.com/XanaduAI/pennylane/pull/206)

* Removed code in PennyLane which configured the logger,
  as this would clash with users' configurations
  [(#208)](https://github.com/XanaduAI/pennylane/pull/208)

* Fixed a bug in `default.qubit`, in which `QubitStateVector` operations
  were accidentally being cast to `np.float` instead of `np.complex`.
  [(#211)](https://github.com/XanaduAI/pennylane/pull/211)


<h3>Contributors</h3>

This release contains contributions from:

Shahnawaz Ahmed, riveSunder, Aroosa Ijaz, Josh Izaac, Nathan Killoran, Maria Schuld.

# Release 0.3.1

<h3>Bug fixes</h3>

* Fixed a bug where the interfaces submodule was not correctly being packaged via setup.py

# Release 0.3.0

<h3>New features since last release</h3>

* PennyLane now includes a new `interfaces` submodule, which enables QNode integration with additional machine learning libraries.
* Adds support for an experimental PyTorch interface for QNodes
* Adds support for an experimental TensorFlow eager execution interface for QNodes
* Adds a PyTorch+GPU+QPU tutorial to the documentation
* Documentation now includes links and tutorials including the new [PennyLane-Forest](https://github.com/rigetti/pennylane-forest) plugin.

<h3>Improvements</h3>

* Printing a QNode object, via `print(qnode)` or in an interactive terminal, now displays more useful information regarding the QNode,
  including the device it runs on, the number of wires, it's interface, and the quantum function it uses:

  ```python
  >>> print(qnode)
  <QNode: device='default.qubit', func=circuit, wires=2, interface=PyTorch>
  ```

<h3>Contributors</h3>

This release contains contributions from:

Josh Izaac and Nathan Killoran.


# Release 0.2.0

<h3>New features since last release</h3>

* Added the `Identity` expectation value for both CV and qubit models [(#135)](https://github.com/XanaduAI/pennylane/pull/135)
* Added the `templates.py` submodule, containing some commonly used QML models to be used as ansatz in QNodes [(#133)](https://github.com/XanaduAI/pennylane/pull/133)
* Added the `qml.Interferometer` CV operation [(#152)](https://github.com/XanaduAI/pennylane/pull/152)
* Wires are now supported as free QNode parameters [(#151)](https://github.com/XanaduAI/pennylane/pull/151)
* Added ability to update stepsizes of the optimizers [(#159)](https://github.com/XanaduAI/pennylane/pull/159)

<h3>Improvements</h3>

* Removed use of hardcoded values in the optimizers, made them parameters (see [#131](https://github.com/XanaduAI/pennylane/pull/131) and [#132](https://github.com/XanaduAI/pennylane/pull/132))
* Created the new `PlaceholderExpectation`, to be used when both CV and qubit expval modules contain expectations with the same name
* Provide the plugins a way to view the operation queue _before_ applying operations. This allows for on-the-fly modifications of
  the queue, allowing hardware-based plugins to support the full range of qubit expectation values. [(#143)](https://github.com/XanaduAI/pennylane/pull/143)
* QNode return values now support _any_ form of sequence, such as lists, sets, etc. [(#144)](https://github.com/XanaduAI/pennylane/pull/144)
* CV analytic gradient calculation is now more robust, allowing for operations which may not themselves be differentiated, but have a
  well defined `_heisenberg_rep` method, and so may succeed operations that are analytically differentiable [(#152)](https://github.com/XanaduAI/pennylane/pull/152)

<h3>Bug fixes</h3>

* Fixed a bug where the variational classifier example was not batching when learning parity (see [#128](https://github.com/XanaduAI/pennylane/pull/128) and [#129](https://github.com/XanaduAI/pennylane/pull/129))
* Fixed an inconsistency where some initial state operations were documented as accepting complex parameters - all operations
  now accept real values [(#146)](https://github.com/XanaduAI/pennylane/pull/146)

<h3>Contributors</h3>

This release contains contributions from:

Christian Gogolin, Josh Izaac, Nathan Killoran, and Maria Schuld.


# Release 0.1.0

Initial public release.

<h3>Contributors</h3>
This release contains contributions from:

Ville Bergholm, Josh Izaac, Maria Schuld, Christian Gogolin, and Nathan Killoran.<|MERGE_RESOLUTION|>--- conflicted
+++ resolved
@@ -2,7 +2,6 @@
 
 <h3>New features since last release</h3>
 
-<<<<<<< HEAD
 * Added the `qml.qnodes.PassthruQNode` class for simulated QNodes that appear as white boxes
   to an external autodifferentiation (AD) framework, and hence can be directly differentiated
   by it. Note that the simulator device executing the PassthruQNode has to be compatible with
@@ -10,14 +9,7 @@
   `default.tensor.tf`, compatible with TensorFlow 2.
   [#488](https://github.com/XanaduAI/pennylane/pull/488)
 
-* Added a circuit drawing feature that provides a text-based representation
-  of a QNode instance. It can be invoked via `qnode.draw()`. The user can specify
-  to display variable names instead of variable values and choose either an ASCII
-  or Unicode charset.
-  [(#446)](https://github.com/XanaduAI/pennylane/pull/446)
-=======
 <h3>Breaking changes</h3>
->>>>>>> f4127f44
 
 <h3>Improvements</h3>
 
@@ -29,6 +21,7 @@
 
 This release contains contributions from (in alphabetical order):
 
+Ville Bergholm
 
 # Release 0.8.0 (current release)
 
