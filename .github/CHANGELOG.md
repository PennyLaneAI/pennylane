# Release 0.18.0-dev (development release)

<h3>New features since last release</h3>

* The `RotosolveOptimizer` now can tackle general parametrized circuits, and is no longer
  restricted to single-qubit Pauli rotations.
  [(#1489)](https://github.com/PennyLaneAI/pennylane/pull/1489)
  
  This includes:
  
  - layers of gates controlled by the same parameter,
  - controlled variants of parametrized gates, and
  - Hamiltonian time evolution.
  
  Note that the eigenvalue spectrum of the gate generator needs to be known to
  use `RotosolveOptimizer` for a general gate, and it
  is required to produce equidistant frequencies.
  For details see [Vidal and Theis, 2018](https://arxiv.org/abs/1812.06323)
  and [Wierichs, Izaac, Wang, Lin 2021](https://arxiv.org/abs/2107.12390).

  Consider a circuit with a mixture of Pauli rotation gates, controlled Pauli rotations, and
  single-parameter layers of Pauli rotations:
  ```python
  dev = qml.device('default.qubit', wires=3, shots=None)

  @qml.qnode(dev)
  def cost_function(rot_param, layer_par, crot_param):
      for i, par in enumerate(rot_param):
          qml.RX(par, wires=i)
      for w in dev.wires:
          qml.RX(layer_par, wires=w)
      for i, par in enumerate(crot_param):
          qml.CRY(par, wires=[i, (i+1) % 3])

      return qml.expval(qml.PauliZ(0) @ qml.PauliZ(1) @ qml.PauliZ(2))
  ```
  This cost function has one frequency for each of the first `RX` rotation angles,
  three frequencies for the layer of `RX` gates that depend on `layer_par`, and two
  frequencies for each of the `CRY` gate parameters. Rotosolve can then be used to minimize
  the `cost_function`:

  ```python
  # Initial parameters
  init_param = [
      np.array([0.3, 0.2, 0.67], requires_grad=True),
      np.array(1.1, requires_grad=True),
      np.array([-0.2, 0.1, -2.5], requires_grad=True),
  ]
  # Numbers of frequencies per parameter
  num_freqs = [[1, 1, 1], 3, [2, 2, 2]]

  opt = qml.RotosolveOptimizer()
  param = init_param.copy()
  ```

  In addition, the optimization technique for the Rotosolve substeps can be chosen via the
  `optimizer` and `optimizer_kwargs` keyword arguments and the minimized cost of the
  intermediate univariate reconstructions can be read out via `full_output`, including the
  cost _after_ the full Rotosolve step:

  ```python
  for step in range(3):
      param, cost, sub_cost = opt.step_and_cost(
          cost_function,
          *param,
          num_freqs=num_freqs,
          full_output=True,
          optimizer="brute",
      )
      print(f"Cost before step: {cost}")
      print(f"Minimization substeps: {np.round(sub_cost, 6)}")
  ```
  ``` pycon
  Cost before step: 0.042008210392535605
  Minimization substeps: [-0.230905 -0.863336 -0.980072 -0.980072 -1.       -1.       -1.      ]
  Cost before step: -0.999999999068121
  Minimization substeps: [-1. -1. -1. -1. -1. -1. -1.]
  Cost before step: -1.0
  Minimization substeps: [-1. -1. -1. -1. -1. -1. -1.]
  ```

  For usage details please consider the docstring.

* The `frobenius_inner_product` function has been moved to the `qml.math`
  module, and is now differentiable using all autodiff frameworks.
  [(#1388)](https://github.com/PennyLaneAI/pennylane/pull/1388)

* Vector-Jacobian product transforms have been added to the `qml.gradients` package.
  [(#1494)](https://github.com/PennyLaneAI/pennylane/pull/1494)

  The new transforms include:

  - `qml.gradients.vjp`
  - `qml.gradients.batch_vjp`

* The Hamiltonian can now store grouping information, which can be accessed by a device to
  speed up computations of the expectation value of a Hamiltonian.
  [(#1515)](https://github.com/PennyLaneAI/pennylane/pull/1515)

  ```python
  obs = [qml.PauliX(0), qml.PauliX(1), qml.PauliZ(0)]
  coeffs = np.array([1., 2., 3.])
  H = qml.Hamiltonian(coeffs, obs, grouping_type='qwc')
  ```

  Initialization with a ``grouping_type`` other than ``None`` stores the indices
  required to make groups of commuting observables and their coefficients.

  ``` pycon
  >>> H.grouping_indices
  [[0, 1], [2]]
  ```

* Hamiltonians are now trainable with respect to their coefficients.
  [(#1483)](https://github.com/PennyLaneAI/pennylane/pull/1483)

  ``` python
  from pennylane import numpy as np

  dev = qml.device("default.qubit", wires=2)
  @qml.qnode(dev)
  def circuit(coeffs, param):
      qml.RX(param, wires=0)
      qml.RY(param, wires=0)
      return qml.expval(
          qml.Hamiltonian(coeffs, [qml.PauliX(0), qml.PauliZ(0)], simplify=True)
      )

  coeffs = np.array([-0.05, 0.17])
  param = np.array(1.7)
  grad_fn = qml.grad(circuit)
  ```
  ``` pycon
  >>> grad_fn(coeffs, param)
  (array([-0.12777055,  0.0166009 ]), array(0.0917819))
  ```

* Support for differentiable execution of batches of circuits has been
  added, via the beta `pennylane.interfaces.batch` module.
  [(#1501)](https://github.com/PennyLaneAI/pennylane/pull/1501)
  [(#1508)](https://github.com/PennyLaneAI/pennylane/pull/1508)

  For example:

  ```python
  from pennylane.interfaces.batch import execute

  def cost_fn(x):
      with qml.tape.JacobianTape() as tape1:
          qml.RX(x[0], wires=[0])
          qml.RY(x[1], wires=[1])
          qml.CNOT(wires=[0, 1])
          qml.var(qml.PauliZ(0) @ qml.PauliX(1))

      with qml.tape.JacobianTape() as tape2:
          qml.RX(x[0], wires=0)
          qml.RY(x[0], wires=1)
          qml.CNOT(wires=[0, 1])
          qml.probs(wires=1)

      result = execute(
          [tape1, tape2], dev,
          gradient_fn=qml.gradients.param_shift,
          interface="autograd"
      )
      return result[0] + result[1][0, 0]

  res = qml.grad(cost_fn)(params)
  ```

<h3>Improvements</h3>

* The `MultiControlledX` class now inherits from `Operation` instead of `ControlledQubitUnitary` which makes the `MultiControlledX` gate a non-parameterized gate.
  [(#1557)](https://github.com/PennyLaneAI/pennylane/pull/1557)

* The `utils.sparse_hamiltonian` function can now deal with non-integer 
  wire labels, and it throws an error for the edge case of observables that are 
  created from multi-qubit operations.
  [(#1550)](https://github.com/PennyLaneAI/pennylane/pull/1550)

* Added the matrix attribute to `qml.templates.subroutines.GroverOperator`
  [(#1553)](https://github.com/PennyLaneAI/pennylane/pull/1553)

* The `tape.to_openqasm()` method now has a `measure_all` argument that specifies whether the
  serialized OpenQASM script includes computational basis measurements on all of the qubits or
  just those specified by the tape.
  [(#1559)](https://github.com/PennyLaneAI/pennylane/pull/1559)

* An error is raised when no arguments are passed to a `qml.operation.Observable` to inform the user about specifying wires.
  [(#1547)](https://github.com/PennyLaneAI/pennylane/pull/1547)

* The Hamiltonian class was moved to the `ops/qubit` folder from the `vqe` module, since it is now an observable.
  [(#1534)](https://github.com/PennyLaneAI/pennylane/pull/1534)

* The `group_observables` transform is now differentiable.
  [(#1483)](https://github.com/PennyLaneAI/pennylane/pull/1483)

  For example:

  ``` python
  import jax
  from jax import numpy as jnp

  coeffs = jnp.array([1., 2., 3.])
  obs = [PauliX(wires=0), PauliX(wires=1), PauliZ(wires=1)]

  def group(coeffs, select=None):
    _, grouped_coeffs = qml.grouping.group_observables(obs, coeffs)
    # in this example, grouped_coeffs is a list of two jax tensors
    # [DeviceArray([1., 2.], dtype=float32), DeviceArray([3.], dtype=float32)]
    return grouped_coeffs[select]

  jac_fn = jax.jacobian(group)
  ```
  ```pycon
  >>> jac_fn(coeffs, select=0)
  [[1. 0. 0.]
  [0. 1. 0.]]

  >>> jac_fn(coeffs, select=1)
  [[0., 0., 1.]]
  ```

* The tape does not verify any more that all Observables have owners in the annotated queue.
  [(#1505)](https://github.com/PennyLaneAI/pennylane/pull/1505)

  This allows manipulation of Observables inside a tape context. An example is
  `expval(Tensor(qml.PauliX(0), qml.Identity(1)).prune())` which makes the expval
  an owner of the pruned tensor and its constituent observables, but leaves the
  original tensor in the queue without an owner.

* Create a separate requirements file for the CI issue , to have a separate requirements.txt (pinned)
and requirements-ci.txt (unpinned). This latter would be used by the CI.
  [(#1535)](https://github.com/PennyLaneAI/pennylane/pull/1535)

* The QFT operation is moved to template
  [(#1548)](https://github.com/PennyLaneAI/pennylane/pull/1548)
  
* The `qml.ResetError` is now supported for `default.mixed` device. 
  [(#1541)](https://github.com/PennyLaneAI/pennylane/pull/1541)
  
* QNode.diff_method will now reflect which method was selected from `diff_method="best"`.
  [(#1568)](https://github.com/PennyLaneAI/pennylane/pull/1568)


<h3>Breaking changes</h3>

* The class `qml.Interferometer` is deprecated and will be renamed `qml.InterferometerUnitary`
  after one release cycle.
  [(#1546)](https://github.com/PennyLaneAI/pennylane/pull/1546)


<h3>Bug fixes</h3>

* Fix bug when computing the specs of a circuit with a Hamiltonian observable.
  [(#1533)](https://github.com/PennyLaneAI/pennylane/pull/1533)

<h3>Documentation</h3>

* The `qml.Identity` operation is placed under the sections Qubit observables and CV observables.
  [(#1576)](https://github.com/PennyLaneAI/pennylane/pull/1576)

<h3>Contributors</h3>

This release contains contributions from (in alphabetical order):

<<<<<<< HEAD
Thomas Bromley, Tanya Garg, Josh Izaac, Prateek Jain, Ankit Khandelwal, Johannes Jakob Meyer, Akash Narayanan,
Maria Schuld, Ingrid Strandberg, Vincent Wong.
=======

Akash Narayanan B, Thomas Bromley, Tanya Garg, Josh Izaac, Prateek Jain, Johannes Jakob Meyer, Maria Schuld,
Ingrid Strandberg, David Wierichs, Vincent Wong.

>>>>>>> 566e104d

# Release 0.17.0 (current release)

<h3>New features since the last release</h3>

<h4>Circuit optimization</h4>

* PennyLane can now perform quantum circuit optimization using the
  top-level transform `qml.compile`. The `compile` transform allows you
  to chain together sequences of tape and quantum function transforms
  into custom circuit optimization pipelines.
  [(#1475)](https://github.com/PennyLaneAI/pennylane/pull/1475)

  For example, take the following decorated quantum function:

  ```python
  dev = qml.device('default.qubit', wires=[0, 1, 2])

  @qml.qnode(dev)
  @qml.compile()
  def qfunc(x, y, z):
      qml.Hadamard(wires=0)
      qml.Hadamard(wires=1)
      qml.Hadamard(wires=2)
      qml.RZ(z, wires=2)
      qml.CNOT(wires=[2, 1])
      qml.RX(z, wires=0)
      qml.CNOT(wires=[1, 0])
      qml.RX(x, wires=0)
      qml.CNOT(wires=[1, 0])
      qml.RZ(-z, wires=2)
      qml.RX(y, wires=2)
      qml.PauliY(wires=2)
      qml.CZ(wires=[1, 2])
      return qml.expval(qml.PauliZ(wires=0))
  ```

  The default behaviour of `qml.compile` is to apply a sequence of three
  transforms: `commute_controlled`, `cancel_inverses`, and then `merge_rotations`.

  ```pycon
  >>> print(qml.draw(qfunc)(0.2, 0.3, 0.4))
   0: ──H───RX(0.6)──────────────────┤ ⟨Z⟩
   1: ──H──╭X────────────────────╭C──┤
   2: ──H──╰C────────RX(0.3)──Y──╰Z──┤
  ```

  The `qml.compile` transform is flexible and accepts a custom pipeline
  of tape and quantum function transforms (you can even write your own!).
  For example, if we wanted to only push single-qubit gates through
  controlled gates and cancel adjacent inverses, we could do:

  ```python
  from pennylane.transforms import commute_controlled, cancel_inverses
  pipeline = [commute_controlled, cancel_inverses]

  @qml.qnode(dev)
  @qml.compile(pipeline=pipeline)
  def qfunc(x, y, z):
      qml.Hadamard(wires=0)
      qml.Hadamard(wires=1)
      qml.Hadamard(wires=2)
      qml.RZ(z, wires=2)
      qml.CNOT(wires=[2, 1])
      qml.RX(z, wires=0)
      qml.CNOT(wires=[1, 0])
      qml.RX(x, wires=0)
      qml.CNOT(wires=[1, 0])
      qml.RZ(-z, wires=2)
      qml.RX(y, wires=2)
      qml.PauliY(wires=2)
      qml.CZ(wires=[1, 2])
      return qml.expval(qml.PauliZ(wires=0))
  ```

  ```pycon
  >>> print(qml.draw(qfunc)(0.2, 0.3, 0.4))
   0: ──H───RX(0.4)──RX(0.2)────────────────────────────┤ ⟨Z⟩
   1: ──H──╭X───────────────────────────────────────╭C──┤
   2: ──H──╰C────────RZ(0.4)──RZ(-0.4)──RX(0.3)──Y──╰Z──┤
  ```

  The following compilation transforms have been added and are also available
  to use, either independently, or within a `qml.compile` pipeline:

  * `commute_controlled`: push commuting single-qubit gates through controlled operations.
    [(#1464)](https://github.com/PennyLaneAI/pennylane/pull/1464)

  * `cancel_inverses`: removes adjacent pairs of operations that cancel out.
    [(#1455)](https://github.com/PennyLaneAI/pennylane/pull/1455)

  * `merge_rotations`: combines adjacent rotation gates of
    the same type into a single gate, including controlled rotations.
    [(#1455)](https://github.com/PennyLaneAI/pennylane/pull/1455)

  * `single_qubit_fusion`: acts on all sequences of
    single-qubit operations in a quantum function, and converts each
    sequence to a single `Rot` gate.
    [(#1458)](https://github.com/PennyLaneAI/pennylane/pull/1458)

  For more details on `qml.compile` and the available compilation transforms, see
  [the compilation documentation](https://pennylane.readthedocs.io/en/stable/code/qml_transforms.html#transforms-for-circuit-compilation).

<h4>QNodes are even more powerful</h4>

* Computational basis samples directly from the underlying device can
  now be returned directly from QNodes via `qml.sample()`.
  [(#1441)](https://github.com/PennyLaneAI/pennylane/pull/1441)

  ```python
  dev = qml.device("default.qubit", wires=3, shots=5)

  @qml.qnode(dev)
  def circuit_1():
      qml.Hadamard(wires=0)
      qml.Hadamard(wires=1)
      return qml.sample()

  @qml.qnode(dev)
  def circuit_2():
      qml.Hadamard(wires=0)
      qml.Hadamard(wires=1)
      return qml.sample(wires=[0,2])    # no observable provided and wires specified
  ```

  ```pycon
  >>> print(circuit_1())
  [[1, 0, 0],
   [1, 1, 0],
   [1, 0, 0],
   [0, 0, 0],
   [0, 1, 0]]

  >>> print(circuit_2())
  [[1, 0],
   [1, 0],
   [1, 0],
   [0, 0],
   [0, 0]]

  >>> print(qml.draw(circuit_2)())
   0: ──H──╭┤ Sample[basis]
   1: ──H──│┤
   2: ─────╰┤ Sample[basis]
  ```

* The new `qml.apply` function can be used to add operations that might have
  already been instantiated elsewhere to the QNode and other queuing contexts:
  [(#1433)](https://github.com/PennyLaneAI/pennylane/pull/1433)

  ```python
  op = qml.RX(0.4, wires=0)
  dev = qml.device("default.qubit", wires=2)

  @qml.qnode(dev)
  def circuit(x):
      qml.RY(x, wires=0)
      qml.apply(op)
      return qml.expval(qml.PauliZ(0))
  ```

  ```pycon
  >>> print(qml.draw(circuit)(0.6))
  0: ──RY(0.6)──RX(0.4)──┤ ⟨Z⟩
  ```

  Previously instantiated measurements can also be applied to QNodes.

<h4>Device Resource Tracker</h4>

* The new Device Tracker capabilities allows for flexible and versatile tracking of executions,
  even inside parameter-shift gradients. This functionality will improve the ease of monitoring
  large batches and remote jobs.
  [(#1355)](https://github.com/PennyLaneAI/pennylane/pull/1355)

  ```python
  dev = qml.device('default.qubit', wires=1, shots=100)

  @qml.qnode(dev, diff_method="parameter-shift")
  def circuit(x):
      qml.RX(x, wires=0)
      return qml.expval(qml.PauliZ(0))

  x = np.array(0.1)

  with qml.Tracker(circuit.device) as tracker:
      qml.grad(circuit)(x)
  ```

  ```pycon
  >>> tracker.totals
  {'executions': 3, 'shots': 300, 'batches': 1, 'batch_len': 2}
  >>> tracker.history
  {'executions': [1, 1, 1],
   'shots': [100, 100, 100],
   'batches': [1],
   'batch_len': [2]}
  >>> tracker.latest
  {'batches': 1, 'batch_len': 2}
  ```

  Users can also provide a custom function to the `callback` keyword that gets called each time
  the information is updated.  This functionality allows users to monitor remote jobs or large
  parameter-shift batches.

  ```pycon
  >>> def shots_info(totals, history, latest):
  ...     print("Total shots: ", totals['shots'])
  >>> with qml.Tracker(circuit.device, callback=shots_info) as tracker:
  ...     qml.grad(circuit)(0.1)
  Total shots:  100
  Total shots:  200
  Total shots:  300
  Total shots:  300
  ```

<h4>Containerization support</h4>

* Docker support for building PennyLane with support for all interfaces (TensorFlow,
  Torch, and Jax), as well as device plugins and QChem, for GPUs and CPUs, has been added.
  [(#1391)](https://github.com/PennyLaneAI/pennylane/pull/1391)

  The build process using Docker and `make` requires that the repository source
  code is cloned or downloaded from GitHub. Visit the the detailed description
  for an [extended list of
  options](https://pennylane.readthedocs.io/en/stable/development/guide/installation.html#installation).

<h4>Improved Hamiltonian simulations</h4>

* Added a sparse Hamiltonian observable and the functionality to support computing its expectation
  value with `default.qubit`. [(#1398)](https://github.com/PennyLaneAI/pennylane/pull/1398)

  For example, the following QNode returns the expectation value of a sparse Hamiltonian:

  ```python
  dev = qml.device("default.qubit", wires=2)

  @qml.qnode(dev, diff_method="parameter-shift")
  def circuit(param, H):
      qml.PauliX(0)
      qml.SingleExcitation(param, wires=[0, 1])
      return qml.expval(qml.SparseHamiltonian(H, [0, 1]))
  ```

  We can execute this QNode, passing in a sparse identity matrix:

  ```pycon
  >>> print(circuit([0.5], scipy.sparse.eye(4).tocoo()))
  0.9999999999999999
  ```

  The expectation value of the sparse Hamiltonian is computed directly, which leads to executions
  that are faster by orders of magnitude. Note that "parameter-shift" is the only differentiation
  method that is currently supported when the observable is a sparse Hamiltonian.

* VQE problems can now be intuitively set up by passing the Hamiltonian
  as an observable. [(#1474)](https://github.com/PennyLaneAI/pennylane/pull/1474)

  ``` python
  dev = qml.device("default.qubit", wires=2)
  H = qml.Hamiltonian([1., 2., 3.],  [qml.PauliZ(0), qml.PauliY(0), qml.PauliZ(1)])
  w = qml.init.strong_ent_layers_uniform(1, 2, seed=1967)

  @qml.qnode(dev)
  def circuit(w):
      qml.templates.StronglyEntanglingLayers(w, wires=range(2))
      return qml.expval(H)
  ```

  ```pycon
  >>> print(circuit(w))
  -1.5133943637878295
  >>> print(qml.grad(circuit)(w))
  [[[-8.32667268e-17  1.39122955e+00 -9.12462052e-02]
  [ 1.02348685e-16 -7.77143238e-01 -1.74708049e-01]]]
  ```

  Note that other measurement types like `var(H)` or `sample(H)`, as well
  as multiple expectations like `expval(H1), expval(H2)` are not supported.

* Added functionality to compute the sparse matrix representation of a `qml.Hamiltonian` object.
  [(#1394)](https://github.com/PennyLaneAI/pennylane/pull/1394)

<h4>New gradients module</h4>

* A new gradients module `qml.gradients` has been added, which provides
  differentiable quantum gradient transforms.
  [(#1476)](https://github.com/PennyLaneAI/pennylane/pull/1476)
  [(#1479)](https://github.com/PennyLaneAI/pennylane/pull/1479)
  [(#1486)](https://github.com/PennyLaneAI/pennylane/pull/1486)

  Available quantum gradient transforms include:

  - `qml.gradients.finite_diff`
  - `qml.gradients.param_shift`
  - `qml.gradients.param_shift_cv`

  For example,

  ```pycon
  >>> params = np.array([0.3,0.4,0.5], requires_grad=True)
  >>> with qml.tape.JacobianTape() as tape:
  ...     qml.RX(params[0], wires=0)
  ...     qml.RY(params[1], wires=0)
  ...     qml.RX(params[2], wires=0)
  ...     qml.expval(qml.PauliZ(0))
  ...     qml.var(qml.PauliZ(0))
  >>> tape.trainable_params = {0, 1, 2}
  >>> gradient_tapes, fn = qml.gradients.finite_diff(tape)
  >>> res = dev.batch_execute(gradient_tapes)
  >>> fn(res)
  array([[-0.69688381, -0.32648317, -0.68120105],
         [ 0.8788057 ,  0.41171179,  0.85902895]])
  ```

<h4>Even more new operations and templates</h4>

* Grover Diffusion Operator template added.
  [(#1442)](https://github.com/PennyLaneAI/pennylane/pull/1442)

  For example, if we have an oracle that marks the "all ones" state with a
  negative sign:

  ```python
  n_wires = 3
  wires = list(range(n_wires))

  def oracle():
      qml.Hadamard(wires[-1])
      qml.Toffoli(wires=wires)
      qml.Hadamard(wires[-1])
  ```

  We can perform [Grover's Search Algorithm](https://en.wikipedia.org/wiki/Grover%27s_algorithm):

  ```python
  dev = qml.device('default.qubit', wires=wires)

  @qml.qnode(dev)
  def GroverSearch(num_iterations=1):
      for wire in wires:
          qml.Hadamard(wire)

      for _ in range(num_iterations):
          oracle()
          qml.templates.GroverOperator(wires=wires)

      return qml.probs(wires)
  ```

  We can see this circuit yields the marked state with high probability:

  ```pycon
  >>> GroverSearch(num_iterations=1)
  tensor([0.03125, 0.03125, 0.03125, 0.03125, 0.03125, 0.03125, 0.03125,
          0.78125], requires_grad=True)
  >>> GroverSearch(num_iterations=2)
  tensor([0.0078125, 0.0078125, 0.0078125, 0.0078125, 0.0078125, 0.0078125,
      0.0078125, 0.9453125], requires_grad=True)
  ```

* A decomposition has been added to `QubitUnitary` that makes the
  single-qubit case fully differentiable in all interfaces. Furthermore,
  a quantum function transform, `unitary_to_rot()`, has been added to decompose all
  single-qubit instances of `QubitUnitary` in a quantum circuit.
  [(#1427)](https://github.com/PennyLaneAI/pennylane/pull/1427)

  Instances of `QubitUnitary` may now be decomposed directly to `Rot`
  operations, or `RZ` operations if the input matrix is diagonal. For
  example, let

  ```python
  >>> U = np.array([
      [-0.28829348-0.78829734j,  0.30364367+0.45085995j],
      [ 0.53396245-0.10177564j,  0.76279558-0.35024096j]
  ])
  ```

  Then, we can compute the decomposition as:

  ```pycon
  >>> qml.QubitUnitary.decomposition(U, wires=0)
  [Rot(-0.24209530281458358, 1.1493817777199102, 1.733058145303424, wires=[0])]
  ```

  We can also apply the transform directly to a quantum function, and compute the
  gradients of parameters used to construct the unitary matrices.

  ```python
  def qfunc_with_qubit_unitary(angles):
      z, x = angles[0], angles[1]

      Z_mat = np.array([[np.exp(-1j * z / 2), 0.0], [0.0, np.exp(1j * z / 2)]])

      c = np.cos(x / 2)
      s = np.sin(x / 2) * 1j
      X_mat = np.array([[c, -s], [-s, c]])

      qml.Hadamard(wires="a")
      qml.QubitUnitary(Z_mat, wires="a")
      qml.QubitUnitary(X_mat, wires="b")
      qml.CNOT(wires=["b", "a"])
      return qml.expval(qml.PauliX(wires="a"))
  ```

  ```pycon
  >>> dev = qml.device("default.qubit", wires=["a", "b"])
  >>> transformed_qfunc = qml.transforms.unitary_to_rot(qfunc_with_qubit_unitary)
  >>> transformed_qnode = qml.QNode(transformed_qfunc, dev)
  >>> input = np.array([0.3, 0.4], requires_grad=True)
  >>> transformed_qnode(input)
  tensor(0.95533649, requires_grad=True)
  >>> qml.grad(transformed_qnode)(input)
  array([-0.29552021,  0.        ])
  ```

* Ising YY gate functionality added.
  [(#1358)](https://github.com/PennyLaneAI/pennylane/pull/1358)

<h3>Improvements</h3>

* The tape does not verify any more that all Observables have owners in the annotated queue.
  [(#1505)](https://github.com/PennyLaneAI/pennylane/pull/1505)

  This allows manipulation of Observables inside a tape context. An example is
  `expval(Tensor(qml.PauliX(0), qml.Identity(1)).prune())` which makes the expval an owner
  of the pruned tensor and its constituent observables, but leaves the original tensor in
  the queue without an owner.

* The `step` and `step_and_cost` methods of `QNGOptimizer` now accept a custom `grad_fn`
  keyword argument to use for gradient computations.
  [(#1487)](https://github.com/PennyLaneAI/pennylane/pull/1487)

* The precision used by `default.qubit.jax` now matches the float precision
  indicated by
  ```python
  from jax.config import config
  config.read('jax_enable_x64')
  ```
  where `True` means `float64`/`complex128` and `False` means `float32`/`complex64`.
  [(#1485)](https://github.com/PennyLaneAI/pennylane/pull/1485)

* The `./pennylane/ops/qubit.py` file is broken up into a folder of six separate files.
  [(#1467)](https://github.com/PennyLaneAI/pennylane/pull/1467)

* Changed to using commas as the separator of wires in the string
  representation of `qml.Hamiltonian` objects for multi-qubit terms.
  [(#1465)](https://github.com/PennyLaneAI/pennylane/pull/1465)

* Changed to using `np.object_` instead of `np.object` as per the NumPy
  deprecations starting version 1.20.
  [(#1466)](https://github.com/PennyLaneAI/pennylane/pull/1466)

* Change the order of the covariance matrix and the vector of means internally
  in `default.gaussian`. [(#1331)](https://github.com/PennyLaneAI/pennylane/pull/1331)

* Added the `id` attribute to templates.
  [(#1438)](https://github.com/PennyLaneAI/pennylane/pull/1438)

* The `qml.math` module, for framework-agnostic tensor manipulation,
  has two new functions available:
  [(#1490)](https://github.com/PennyLaneAI/pennylane/pull/1490)

  - `qml.math.get_trainable_indices(sequence_of_tensors)`: returns the indices corresponding to
    trainable tensors in the input sequence.

  - `qml.math.unwrap(sequence_of_tensors)`: unwraps a sequence of tensor-like objects to NumPy
    arrays.

  In addition, the behaviour of `qml.math.requires_grad` has been improved in order to
  correctly determine trainability during Autograd and JAX backwards passes.

* A new tape method, `tape.unwrap()` is added. This method is a context manager; inside the
  context, the tape's parameters are unwrapped to NumPy arrays and floats, and the trainable
  parameter indices are set.
  [(#1491)](https://github.com/PennyLaneAI/pennylane/pull/1491)

  These changes are temporary, and reverted on exiting the context.

  ```pycon
  >>> with tf.GradientTape():
  ...     with qml.tape.QuantumTape() as tape:
  ...         qml.RX(tf.Variable(0.1), wires=0)
  ...         qml.RY(tf.constant(0.2), wires=0)
  ...         qml.RZ(tf.Variable(0.3), wires=0)
  ...     with tape.unwrap():
  ...         print("Trainable params:", tape.trainable_params)
  ...         print("Unwrapped params:", tape.get_parameters())
  Trainable params: {0, 2}
  Unwrapped params: [0.1, 0.3]
  >>> print("Original parameters:", tape.get_parameters())
  Original parameters: [<tf.Variable 'Variable:0' shape=() dtype=float32, numpy=0.1>,
    <tf.Variable 'Variable:0' shape=() dtype=float32, numpy=0.3>]
  ```

  In addition, `qml.tape.Unwrap` is a context manager that unwraps multiple tapes:

  ```pycon
  >>> with qml.tape.Unwrap(tape1, tape2):
  ```

<h3>Breaking changes</h3>

* Removed the deprecated tape methods `get_resources` and `get_depth` as they are
  superseded by the `specs` tape attribute.
  [(#1522)](https://github.com/PennyLaneAI/pennylane/pull/1522)

* Specifying `shots=None` with `qml.sample` was previously deprecated.
  From this release onwards, setting `shots=None` when sampling will
  raise an error.
  [(#1522)](https://github.com/PennyLaneAI/pennylane/pull/1522)

* The existing `pennylane.collections.apply` function is no longer accessible
  via `qml.apply`, and needs to be imported directly from the `collections`
  package.
  [(#1358)](https://github.com/PennyLaneAI/pennylane/pull/1358)

<h3>Bug fixes</h3>

* Fixes a bug in `qml.adjoint` and `qml.ctrl`
  where the adjoint of operations outside of a `QNode` or a `QuantumTape` could
  not be obtained.
  [(#1532)](https://github.com/PennyLaneAI/pennylane/pull/1532)

* Fixes a bug in `GradientDescentOptimizer` and `NesterovMomentumOptimizer`
  where a cost function with one trainable parameter and non-trainable
  parameters raised an error.
  [(#1495)](https://github.com/PennyLaneAI/pennylane/pull/1495)

* Fixed an example in the documentation's
  [introduction to numpy gradients](https://pennylane.readthedocs.io/en/stable/introduction/interfaces/numpy.html), where
  the wires were a non-differentiable argument to the QNode.
  [(#1499)](https://github.com/PennyLaneAI/pennylane/pull/1499)

* Fixed a bug where the adjoint of `qml.QFT` when using the `qml.adjoint` function
  was not correctly computed.
  [(#1451)](https://github.com/PennyLaneAI/pennylane/pull/1451)

* Fixed the differentiability of the operation`IsingYY` for Autograd, Jax and Tensorflow.
  [(#1425)](https://github.com/PennyLaneAI/pennylane/pull/1425)

* Fixed a bug in the `torch` interface that prevented gradients from being
  computed on a GPU. [(#1426)](https://github.com/PennyLaneAI/pennylane/pull/1426)

* Quantum function transforms now preserve the format of the measurement
  results, so that a single measurement returns a single value rather than
  an array with a single element. [(#1434)](https://github.com/PennyLaneAI/pennylane/pull/1434)

* Fixed a bug in the parameter-shift Hessian implementation, which resulted
  in the incorrect Hessian being returned for a cost function
  that performed post-processing on a vector-valued QNode.
  [(#1436)](https://github.com/PennyLaneAI/pennylane/pull/1436)

* Fixed a bug in the initialization of `QubitUnitary` where the size of
  the matrix was not checked against the number of wires.
  [(#1439)](https://github.com/PennyLaneAI/pennylane/pull/1439)

<h3>Documentation</h3>

* Improved Contribution Guide and Pull Requests Guide.
  [(#1461)](https://github.com/PennyLaneAI/pennylane/pull/1461)

* Examples have been added to clarify use of the continuous-variable
  `FockStateVector` operation in the multi-mode case.
  [(#1472)](https://github.com/PennyLaneAI/pennylane/pull/1472)

<h3>Contributors</h3>

This release contains contributions from (in alphabetical order):

Juan Miguel Arrazola, Olivia Di Matteo, Anthony Hayes, Theodor Isacsson, Josh
Izaac, Soran Jahangiri, Nathan Killoran, Arshpreet Singh Khangura, Leonhard
Kunczik, Christina Lee, Romain Moyard, Lee James O'Riordan, Ashish Panigrahi,
Nahum Sá, Maria Schuld, Jay Soni, Antal Száva, David Wierichs.

# Release 0.16.0

<h4>First class support for quantum kernels</h4>

* The new `qml.kernels` module provides basic functionalities for [working with quantum
  kernels](https://pennylane.readthedocs.io/en/stable/code/qml_kernels.html) as
  well as post-processing methods to mitigate sampling errors and device noise:
  [(#1102)](https://github.com/PennyLaneAI/pennylane/pull/1102)

  ```python

  num_wires = 6
  wires = range(num_wires)
  dev = qml.device('default.qubit', wires=wires)

  @qml.qnode(dev)
  def kernel_circuit(x1, x2):
      qml.templates.AngleEmbedding(x1, wires=wires)
      qml.adjoint(qml.templates.AngleEmbedding)(x2, wires=wires)
      return qml.probs(wires)

  kernel = lambda x1, x2: kernel_circuit(x1, x2)[0]
  X_train = np.random.random((10, 6))
  X_test = np.random.random((5, 6))

  # Create symmetric square kernel matrix (for training)
  K = qml.kernels.square_kernel_matrix(X_train, kernel)

  # Compute kernel between test and training data.
  K_test = qml.kernels.kernel_matrix(X_train, X_test, kernel)
  K1 = qml.kernels.mitigate_depolarizing_noise(K, num_wires, method='single')
  ```

<h4>Extract the fourier representation of quantum circuits</h4>

* PennyLane now has a `fourier` module, which hosts a [growing library
  of methods](https://pennylane.readthedocs.io/en/stable/code/qml_fourier.html)
  that help with investigating the Fourier representation of functions
  implemented by quantum circuits. The Fourier representation can be used
  to examine and characterize the expressivity of the quantum circuit.
  [(#1160)](https://github.com/PennyLaneAI/pennylane/pull/1160)
  [(#1378)](https://github.com/PennyLaneAI/pennylane/pull/1378)

  For example, one can plot distributions over Fourier series coefficients like
  this one:

  <img src="https://pennylane.readthedocs.io/en/latest/_static/fourier.png" width=70%/>

<h4>Seamless support for working with the Pauli group</h4>

* Added functionality for constructing and manipulating the Pauli group
  [(#1181)](https://github.com/PennyLaneAI/pennylane/pull/1181).

  The function `qml.grouping.pauli_group` provides a generator to
  easily loop over the group, or construct and store it in its entirety.
  For example, we can construct the single-qubit Pauli group like so:

  ```pycon
  >>> from pennylane.grouping import pauli_group
  >>> pauli_group_1_qubit = list(pauli_group(1))
  >>> pauli_group_1_qubit
  [Identity(wires=[0]), PauliZ(wires=[0]), PauliX(wires=[0]), PauliY(wires=[0])]
  ```

  We can multiply together its members at the level of Pauli words
  using the `pauli_mult` and `pauli_multi_with_phase` functions.
  This can be done on arbitrarily-labeled wires as well, by defining a wire map.

  ```pycon
  >>> from pennylane.grouping import pauli_group, pauli_mult
  >>> wire_map = {'a' : 0, 'b' : 1, 'c' : 2}
  >>> pg = list(pauli_group(3, wire_map=wire_map))
  >>> pg[3]
  PauliZ(wires=['b']) @ PauliZ(wires=['c'])
  >>> pg[55]
  PauliY(wires=['a']) @ PauliY(wires=['b']) @ PauliZ(wires=['c'])
  >>> pauli_mult(pg[3], pg[55], wire_map=wire_map)
  PauliY(wires=['a']) @ PauliX(wires=['b'])
  ```

  Functions for conversion of Pauli observables to strings (and back),
  are included.

  ```pycon
  >>> from pennylane.grouping import pauli_word_to_string, string_to_pauli_word
  >>> pauli_word_to_string(pg[55], wire_map=wire_map)
  'YYZ'
  >>> string_to_pauli_word('ZXY', wire_map=wire_map)
  PauliZ(wires=['a']) @ PauliX(wires=['b']) @ PauliY(wires=['c'])
  ```

  Calculation of the matrix representation for arbitrary Paulis and wire maps is now
  also supported.

  ```pycon
  >>> from pennylane.grouping import pauli_word_to_matrix
  >>> wire_map = {'a' : 0, 'b' : 1}
  >>> pauli_word = qml.PauliZ('b')  # corresponds to Pauli 'IZ'
  >>> pauli_word_to_matrix(pauli_word, wire_map=wire_map)
  array([[ 1.,  0.,  0.,  0.],
         [ 0., -1.,  0., -0.],
         [ 0.,  0.,  1.,  0.],
         [ 0., -0.,  0., -1.]])
  ```

<h4>New transforms</h4>

* The `qml.specs` QNode transform creates a function that returns specifications or
  details about the QNode, including depth, number of gates, and number of
  gradient executions required.
  [(#1245)](https://github.com/PennyLaneAI/pennylane/pull/1245)

  For example:

  ```python
  dev = qml.device('default.qubit', wires=4)

  @qml.qnode(dev, diff_method='parameter-shift')
  def circuit(x, y):
      qml.RX(x[0], wires=0)
      qml.Toffoli(wires=(0, 1, 2))
      qml.CRY(x[1], wires=(0, 1))
      qml.Rot(x[2], x[3], y, wires=0)
      return qml.expval(qml.PauliZ(0)), qml.expval(qml.PauliX(1))
  ```

  We can now use the `qml.specs` transform to generate a function that returns
  details and resource information:

  ```pycon
  >>> x = np.array([0.05, 0.1, 0.2, 0.3], requires_grad=True)
  >>> y = np.array(0.4, requires_grad=False)
  >>> specs_func = qml.specs(circuit)
  >>> specs_func(x, y)
  {'gate_sizes': defaultdict(int, {1: 2, 3: 1, 2: 1}),
   'gate_types': defaultdict(int, {'RX': 1, 'Toffoli': 1, 'CRY': 1, 'Rot': 1}),
   'num_operations': 4,
   'num_observables': 2,
   'num_diagonalizing_gates': 1,
   'num_used_wires': 3,
   'depth': 4,
   'num_trainable_params': 4,
   'num_parameter_shift_executions': 11,
   'num_device_wires': 4,
   'device_name': 'default.qubit',
   'diff_method': 'parameter-shift'}
  ```

  The tape methods `get_resources` and `get_depth` are superseded by `specs` and will be
  deprecated after one release cycle.

* Adds a decorator `@qml.qfunc_transform` to easily create a transformation
  that modifies the behaviour of a quantum function.
  [(#1315)](https://github.com/PennyLaneAI/pennylane/pull/1315)

  For example, consider the following transform, which scales the parameter of
  all `RX` gates by :math:`x \rightarrow \sin(a) \sqrt{x}`, and the parameters
  of all `RY` gates by :math:`y \rightarrow \cos(a * b) y`:

  ```python
  @qml.qfunc_transform
  def my_transform(tape, a, b):
      for op in tape.operations + tape.measurements:
          if op.name == "RX":
              x = op.parameters[0]
              qml.RX(qml.math.sin(a) * qml.math.sqrt(x), wires=op.wires)
          elif op.name == "RY":
              y = op.parameters[0]
              qml.RX(qml.math.cos(a * b) * y, wires=op.wires)
          else:
              op.queue()
  ```

  We can now apply this transform to any quantum function:

  ```python
  dev = qml.device("default.qubit", wires=2)

  def ansatz(x):
      qml.Hadamard(wires=0)
      qml.RX(x[0], wires=0)
      qml.RY(x[1], wires=1)
      qml.CNOT(wires=[0, 1])

  @qml.qnode(dev)
  def circuit(params, transform_weights):
      qml.RX(0.1, wires=0)

      # apply the transform to the ansatz
      my_transform(*transform_weights)(ansatz)(params)

      return qml.expval(qml.PauliZ(1))
  ```

  We can print this QNode to show that the qfunc transform is taking place:

  ```pycon
  >>> x = np.array([0.5, 0.3], requires_grad=True)
  >>> transform_weights = np.array([0.1, 0.6], requires_grad=True)
  >>> print(qml.draw(circuit)(x, transform_weights))
   0: ──RX(0.1)────H──RX(0.0706)──╭C──┤
   1: ──RX(0.299)─────────────────╰X──┤ ⟨Z⟩
  ```

  Evaluating the QNode, as well as the derivative, with respect to the gate
  parameter *and* the transform weights:

  ```pycon
  >>> circuit(x, transform_weights)
  tensor(0.00672829, requires_grad=True)
  >>> qml.grad(circuit)(x, transform_weights)
  (array([ 0.00671711, -0.00207359]), array([6.69695008e-02, 3.73694364e-06]))
  ```

* Adds a `hamiltonian_expand` tape transform. This takes a tape ending in
  `qml.expval(H)`, where `H` is a Hamiltonian, and maps it to a collection
  of tapes which can be executed and passed into a post-processing function yielding
  the expectation value.
  [(#1142)](https://github.com/PennyLaneAI/pennylane/pull/1142)

  Example use:

  ```python
  H = qml.PauliZ(0) + 3 * qml.PauliZ(0) @ qml.PauliX(1)

  with qml.tape.QuantumTape() as tape:
      qml.Hadamard(wires=1)
      qml.expval(H)

  tapes, fn = qml.transforms.hamiltonian_expand(tape)
  ```

  We can now evaluate the transformed tapes, and apply the post-processing
  function:

  ```pycon
  >>> dev = qml.device("default.qubit", wires=3)
  >>> res = dev.batch_execute(tapes)
  >>> fn(res)
  3.999999999999999
  ```

* The `quantum_monte_carlo` transform has been added, allowing an input circuit to be transformed
  into the full quantum Monte Carlo algorithm.
  [(#1316)](https://github.com/PennyLaneAI/pennylane/pull/1316)

  Suppose we want to measure the expectation value of the sine squared function according to
  a standard normal distribution. We can calculate the expectation value analytically as
  `0.432332`, but we can also estimate using the quantum Monte Carlo algorithm. The first step is to
  discretize the problem:

  ```python
  from scipy.stats import norm

  m = 5
  M = 2 ** m

  xmax = np.pi  # bound to region [-pi, pi]
  xs = np.linspace(-xmax, xmax, M)

  probs = np.array([norm().pdf(x) for x in xs])
  probs /= np.sum(probs)

  func = lambda i: np.sin(xs[i]) ** 2
  r_rotations = np.array([2 * np.arcsin(np.sqrt(func(i))) for i in range(M)])
  ```

  The `quantum_monte_carlo` transform can then be used:

  ```python
  from pennylane.templates.state_preparations.mottonen import (
      _uniform_rotation_dagger as r_unitary,
  )

  n = 6
  N = 2 ** n

  a_wires = range(m)
  wires = range(m + 1)
  target_wire = m
  estimation_wires = range(m + 1, n + m + 1)

  dev = qml.device("default.qubit", wires=(n + m + 1))

  def fn():
      qml.templates.MottonenStatePreparation(np.sqrt(probs), wires=a_wires)
      r_unitary(qml.RY, r_rotations, control_wires=a_wires[::-1], target_wire=target_wire)

  @qml.qnode(dev)
  def qmc():
      qml.quantum_monte_carlo(fn, wires, target_wire, estimation_wires)()
      return qml.probs(estimation_wires)

  phase_estimated = np.argmax(qmc()[:int(N / 2)]) / N
  ```

  The estimated value can be retrieved using:

  ```pycon
  >>> (1 - np.cos(np.pi * phase_estimated)) / 2
  0.42663476277231915
  ```

  The resources required to perform the quantum Monte Carlo algorithm can also be inspected using
  the `specs` transform.

<h4>Extended QAOA module</h4>

* Functionality to support solving the maximum-weighted cycle problem has been added to the `qaoa`
  module.
  [(#1207)](https://github.com/PennyLaneAI/pennylane/pull/1207)
  [(#1209)](https://github.com/PennyLaneAI/pennylane/pull/1209)
  [(#1251)](https://github.com/PennyLaneAI/pennylane/pull/1251)
  [(#1213)](https://github.com/PennyLaneAI/pennylane/pull/1213)
  [(#1220)](https://github.com/PennyLaneAI/pennylane/pull/1220)
  [(#1214)](https://github.com/PennyLaneAI/pennylane/pull/1214)
  [(#1283)](https://github.com/PennyLaneAI/pennylane/pull/1283)
  [(#1297)](https://github.com/PennyLaneAI/pennylane/pull/1297)
  [(#1396)](https://github.com/PennyLaneAI/pennylane/pull/1396)
  [(#1403)](https://github.com/PennyLaneAI/pennylane/pull/1403)

  The `max_weight_cycle` function returns the appropriate cost and mixer Hamiltonians:

  ```pycon
  >>> a = np.random.random((3, 3))
  >>> np.fill_diagonal(a, 0)
  >>> g = nx.DiGraph(a)  # create a random directed graph
  >>> cost, mixer, mapping = qml.qaoa.max_weight_cycle(g)
  >>> print(cost)
    (-0.9775906842165344) [Z2]
  + (-0.9027248603361988) [Z3]
  + (-0.8722207409852838) [Z0]
  + (-0.6426184210832898) [Z5]
  + (-0.2832594164291379) [Z1]
  + (-0.0778133996933755) [Z4]
  >>> print(mapping)
  {0: (0, 1), 1: (0, 2), 2: (1, 0), 3: (1, 2), 4: (2, 0), 5: (2, 1)}
  ```
  Additional functionality can be found in the
  [qml.qaoa.cycle](https://pennylane.readthedocs.io/en/latest/code/api/pennylane.qaoa.cycle.html)
  module.


<h4>Extended operations and templates</h4>

* Added functionality to compute the sparse matrix representation of a `qml.Hamiltonian` object.
  [(#1394)](https://github.com/PennyLaneAI/pennylane/pull/1394)

  ```python
  coeffs = [1, -0.45]
  obs = [qml.PauliZ(0) @ qml.PauliZ(1), qml.PauliY(0) @ qml.PauliZ(1)]
  H = qml.Hamiltonian(coeffs, obs)
  H_sparse = qml.utils.sparse_hamiltonian(H)
  ```

  The resulting matrix is a sparse matrix in scipy coordinate list (COO) format:

  ```python
  >>> H_sparse
  <4x4 sparse matrix of type '<class 'numpy.complex128'>'
      with 8 stored elements in COOrdinate format>
  ```

  The sparse matrix can be converted to an array as:

  ```python
  >>> H_sparse.toarray()
  array([[ 1.+0.j  ,  0.+0.j  ,  0.+0.45j,  0.+0.j  ],
         [ 0.+0.j  , -1.+0.j  ,  0.+0.j  ,  0.-0.45j],
         [ 0.-0.45j,  0.+0.j  , -1.+0.j  ,  0.+0.j  ],
         [ 0.+0.j  ,  0.+0.45j,  0.+0.j  ,  1.+0.j  ]])
  ```

* Adds the new template `AllSinglesDoubles` to prepare quantum states of molecules
  using the `SingleExcitation` and `DoubleExcitation` operations.
  The new template reduces significantly the number of operations
  and the depth of the quantum circuit with respect to the traditional UCCSD
  unitary.
  [(#1383)](https://github.com/PennyLaneAI/pennylane/pull/1383)

  For example, consider the case of two particles and four qubits.
  First, we define the Hartree-Fock initial state and generate all
  possible single and double excitations.

  ```python
  import pennylane as qml
  from pennylane import numpy as np

  electrons = 2
  qubits = 4

  hf_state = qml.qchem.hf_state(electrons, qubits)
  singles, doubles = qml.qchem.excitations(electrons, qubits)
  ```

  Now we can use the template ``AllSinglesDoubles`` to define the
  quantum circuit,

  ```python
  from pennylane.templates import AllSinglesDoubles

  wires = range(qubits)

  dev = qml.device('default.qubit', wires=wires)

  @qml.qnode(dev)
  def circuit(weights, hf_state, singles, doubles):
      AllSinglesDoubles(weights, wires, hf_state, singles, doubles)
      return qml.expval(qml.PauliZ(0))

  params = np.random.normal(0, np.pi, len(singles) + len(doubles))
  ```
  and execute it:
  ```pycon
  >>> circuit(params, hf_state, singles=singles, doubles=doubles)
  tensor(-0.73772194, requires_grad=True)
  ```

* Adds `QubitCarry` and `QubitSum` operations for basic arithmetic.
  [(#1169)](https://github.com/PennyLaneAI/pennylane/pull/1169)

  The following example adds two 1-bit numbers, returning a 2-bit answer:

  ```python
  dev = qml.device('default.qubit', wires = 4)
  a = 0
  b = 1

  @qml.qnode(dev)
  def circuit():
      qml.BasisState(np.array([a, b]), wires=[1, 2])
      qml.QubitCarry(wires=[0, 1, 2, 3])
      qml.CNOT(wires=[1, 2])
      qml.QubitSum(wires=[0, 1, 2])
      return qml.probs(wires=[3, 2])

  probs = circuit()
  bitstrings = tuple(itertools.product([0, 1], repeat = 2))
  indx = np.argwhere(probs == 1).flatten()[0]
  output = bitstrings[indx]
  ```

  ```pycon
  >>> print(output)
  (0, 1)
  ```

* Added the `qml.Projector` observable, which is available on all devices
  inheriting from the `QubitDevice` class.
  [(#1356)](https://github.com/PennyLaneAI/pennylane/pull/1356)
  [(#1368)](https://github.com/PennyLaneAI/pennylane/pull/1368)

  Using `qml.Projector`, we can define the basis state projectors to use when
  computing expectation values. Let us take for example a circuit that prepares
  Bell states:

  ```python
  dev = qml.device("default.qubit", wires=2)

  @qml.qnode(dev)
  def circuit(basis_state):
      qml.Hadamard(wires=[0])
      qml.CNOT(wires=[0, 1])
      return qml.expval(qml.Projector(basis_state, wires=[0, 1]))
  ```

  We can then specify the `|00>` basis state to construct the `|00><00|`
  projector and compute the expectation value:

  ```pycon
  >>> basis_state = [0, 0]
  >>> circuit(basis_state)
  tensor(0.5, requires_grad=True)
  ```

  As expected, we get similar results when specifying the `|11>` basis state:

  ```pycon
  >>> basis_state = [1, 1]
  >>> circuit(basis_state)
  tensor(0.5, requires_grad=True)
  ```

* The following new operations have been added:

  - The IsingXX gate `qml.IsingXX` [(#1194)](https://github.com/PennyLaneAI/pennylane/pull/1194)
  - The IsingZZ gate `qml.IsingZZ` [(#1199)](https://github.com/PennyLaneAI/pennylane/pull/1199)
  - The ISWAP gate `qml.ISWAP` [(#1298)](https://github.com/PennyLaneAI/pennylane/pull/1298)
  - The reset error noise channel `qml.ResetError` [(#1321)](https://github.com/PennyLaneAI/pennylane/pull/1321)


<h3>Improvements</h3>

* The ``argnum`` keyword argument can now be specified for a QNode to define a
  subset of trainable parameters used to estimate the Jacobian.
  [(#1371)](https://github.com/PennyLaneAI/pennylane/pull/1371)

  For example, consider two trainable parameters and a quantum function:

  ```python
  dev = qml.device("default.qubit", wires=2)

  x = np.array(0.543, requires_grad=True)
  y = np.array(-0.654, requires_grad=True)

  def circuit(x,y):
      qml.RX(x, wires=[0])
      qml.RY(y, wires=[1])
      qml.CNOT(wires=[0, 1])
      return qml.expval(qml.PauliZ(0) @ qml.PauliX(1))
  ```

  When computing the gradient of the QNode, we can specify the trainable
  parameters to consider by passing the ``argnum`` keyword argument:

  ```pycon
  >>> qnode1 = qml.QNode(circuit, dev, diff_method="parameter-shift", argnum=[0,1])
  >>> print(qml.grad(qnode1)(x,y))
  (array(0.31434679), array(0.67949903))
  ```

  Specifying a proper subset of the trainable parameters will estimate the
  Jacobian:

  ```pycon
  >>> qnode2 = qml.QNode(circuit, dev, diff_method="parameter-shift", argnum=[0])
  >>> print(qml.grad(qnode2)(x,y))
  (array(0.31434679), array(0.))
  ```

* Allows creating differentiable observables that return custom objects such
  that the observable is supported by devices.
  [(1291)](https://github.com/PennyLaneAI/pennylane/pull/1291)

  As an example, first we define `NewObservable` class:

  ```python
  from pennylane.devices import DefaultQubit

  class NewObservable(qml.operation.Observable):
      """NewObservable"""

      num_wires = qml.operation.AnyWires
      num_params = 0
      par_domain = None

      def diagonalizing_gates(self):
          """Diagonalizing gates"""
          return []
  ```

  Once we have this new observable class, we define a `SpecialObject` class
  that can be used to encode data in an observable and a new device that supports
  our new observable and returns a `SpecialObject` as the expectation value
  (the code is shortened for brevity, the extended example can be found as a
  test in the previously referenced pull request):

  ```python
  class SpecialObject:

      def __init__(self, val):
          self.val = val

      def __mul__(self, other):
          new = SpecialObject(self.val)
          new *= other
          return new

      ...

  class DeviceSupportingNewObservable(DefaultQubit):
      name = "Device supporting NewObservable"
      short_name = "default.qubit.newobservable"
      observables = DefaultQubit.observables.union({"NewObservable"})

      def expval(self, observable, **kwargs):
          if self.shots is None and isinstance(observable, NewObservable):
              val = super().expval(qml.PauliZ(wires=0), **kwargs)
              return SpecialObject(val)

          return super().expval(observable, **kwargs)
  ```

  At this point, we can create a device that will support the differentiation
  of a `NewObservable` object:

  ```python
  dev = DeviceSupportingNewObservable(wires=1, shots=None)

  @qml.qnode(dev, diff_method="parameter-shift")
  def qnode(x):
      qml.RY(x, wires=0)
      return qml.expval(NewObservable(wires=0))
  ```

  We can then compute the jacobian of this object:

  ```pycon
  >>> result = qml.jacobian(qnode)(0.2)
  >>> print(result)
  <__main__.SpecialObject object at 0x7fd2c54721f0>
  >>> print(result.item().val)
  -0.19866933079506116
  ```

* PennyLane NumPy now includes the
  [random module's](https://numpy.org/doc/stable/reference/random/index.html#module-numpy.random)
  `Generator` objects, the recommended way of random number generation. This allows for
  random number generation using a local, rather than global seed.
  [(#1267)](https://github.com/PennyLaneAI/pennylane/pull/1267)

  ```python
  from pennylane import numpy as np

  rng = np.random.default_rng()
  random_mat1 = rng.random((3,2))
  random_mat2 = rng.standard_normal(3, requires_grad=False)
  ```

* The performance of adjoint jacobian differentiation was significantly
  improved as the method now reuses the state computed on the forward pass.
  This can be turned off to save memory with the Torch and TensorFlow
  interfaces by passing `adjoint_cache=False` during QNode creation.
  [(#1341)](https://github.com/PennyLaneAI/pennylane/pull/1341)

* The `Operator` (and by inheritance, the `Operation` and `Observable` class and their children)
  now have an `id` attribute, which can mark an operator in a circuit, for example to
  identify it on the tape by a tape transform.
  [(#1377)](https://github.com/PennyLaneAI/pennylane/pull/1377)

* The `benchmark` module was deleted, since it was outdated and is superseded by
  the new separate [benchmark repository](https://github.com/PennyLaneAI/benchmark).
  [(#1343)](https://github.com/PennyLaneAI/pennylane/pull/1343)

* Decompositions in terms of elementary gates has been added for:

  - `qml.CSWAP` [(#1306)](https://github.com/PennyLaneAI/pennylane/issues/1306)
  - `qml.SWAP` [(#1329)](https://github.com/PennyLaneAI/pennylane/pull/1329)
  - `qml.SingleExcitation` [(#1303)](https://github.com/PennyLaneAI/pennylane/pull/1303)
  - `qml.SingleExcitationPlus` and `qml.SingleExcitationMinus` [(#1278)](https://github.com/PennyLaneAI/pennylane/pull/1278)
  - `qml.DoubleExcitation` [(#1303)](https://github.com/PennyLaneAI/pennylane/pull/1303)
  - `qml.Toffoli` [(#1320)](https://github.com/PennyLaneAI/pennylane/pull/1320)
  - `qml.MultiControlledX`. [(#1287)](https://github.com/PennyLaneAI/pennylane/pull/1287)
    When controlling on three or more wires, an ancilla
    register of worker wires is required to support the decomposition.

    ```python
    ctrl_wires = [f"c{i}" for i in range(5)]
    work_wires = [f"w{i}" for i in range(3)]
    target_wires = ["t0"]
    all_wires = ctrl_wires + work_wires + target_wires

    dev = qml.device("default.qubit", wires=all_wires)

    with qml.tape.QuantumTape() as tape:
        qml.MultiControlledX(control_wires=ctrl_wires, wires=target_wires, work_wires=work_wires)
    ```

    ```pycon
    >>> tape = tape.expand(depth=1)
    >>> print(tape.draw(wire_order=qml.wires.Wires(all_wires)))

     c0: ──────────────╭C──────────────────────╭C──────────┤
     c1: ──────────────├C──────────────────────├C──────────┤
     c2: ──────────╭C──│───╭C──────────────╭C──│───╭C──────┤
     c3: ──────╭C──│───│───│───╭C──────╭C──│───│───│───╭C──┤
     c4: ──╭C──│───│───│───│───│───╭C──│───│───│───│───│───┤
     w0: ──│───│───├C──╰X──├C──│───│───│───├C──╰X──├C──│───┤
     w1: ──│───├C──╰X──────╰X──├C──│───├C──╰X──────╰X──├C──┤
     w2: ──├C──╰X──────────────╰X──├C──╰X──────────────╰X──┤
     t0: ──╰X──────────────────────╰X──────────────────────┤
    ```

* Added `qml.CPhase` as an alias for the existing `qml.ControlledPhaseShift` operation.
  [(#1319)](https://github.com/PennyLaneAI/pennylane/pull/1319).

* The `Device` class now uses caching when mapping wires.
  [(#1270)](https://github.com/PennyLaneAI/pennylane/pull/1270)

* The `Wires` class now uses caching for computing its `hash`.
  [(#1270)](https://github.com/PennyLaneAI/pennylane/pull/1270)

* Added custom gate application for Toffoli in `default.qubit`.
  [(#1249)](https://github.com/PennyLaneAI/pennylane/pull/1249)

* Added validation for noise channel parameters. Invalid noise parameters now
  raise a `ValueError`.
  [(#1357)](https://github.com/PennyLaneAI/pennylane/pull/1357)

* The device test suite now provides test cases for checking gates by comparing
  expectation values.
  [(#1212)](https://github.com/PennyLaneAI/pennylane/pull/1212)

* PennyLane's test suite is now code-formatted using `black -l 100`.
  [(#1222)](https://github.com/PennyLaneAI/pennylane/pull/1222)

* PennyLane's `qchem` package and tests are now code-formatted using `black -l 100`.
  [(#1311)](https://github.com/PennyLaneAI/pennylane/pull/1311)

<h3>Breaking changes</h3>

* The `qml.inv()` function is now deprecated with a warning to use the more general `qml.adjoint()`.
  [(#1325)](https://github.com/PennyLaneAI/pennylane/pull/1325)

* Removes support for Python 3.6 and adds support for Python 3.9.
  [(#1228)](https://github.com/XanaduAI/pennylane/pull/1228)

* The tape methods `get_resources` and `get_depth` are superseded by `specs` and will be
  deprecated after one release cycle.
  [(#1245)](https://github.com/PennyLaneAI/pennylane/pull/1245)

* Using the `qml.sample()` measurement on devices with `shots=None` continue to
  raise a warning with this functionality being fully deprecated and raising an
  error after one release cycle.
  [(#1079)](https://github.com/PennyLaneAI/pennylane/pull/1079)
  [(#1196)](https://github.com/PennyLaneAI/pennylane/pull/1196)

<h3>Bug fixes</h3>

* QNodes now display readable information when in interactive environments or when printed.
  [(#1359)](https://github.com/PennyLaneAI/pennylane/pull/1359).

* Fixes a bug with `qml.math.cast` where the `MottonenStatePreparation` operation expected
  a float type instead of double.
  [(#1400)](https://github.com/XanaduAI/pennylane/pull/1400)

* Fixes a bug where a copy of `qml.ControlledQubitUnitary` was non-functional as it did not have all the necessary information.
  [(#1411)](https://github.com/PennyLaneAI/pennylane/pull/1411)

* Warns when adjoint or reversible differentiation specified or called on a device with finite shots.
  [(#1406)](https://github.com/PennyLaneAI/pennylane/pull/1406)

* Fixes the differentiability of the operations `IsingXX` and `IsingZZ` for Autograd, Jax and Tensorflow.
  [(#1390)](https://github.com/PennyLaneAI/pennylane/pull/1390)

* Fixes a bug where multiple identical Hamiltonian terms will produce a
  different result with ``optimize=True`` using ``ExpvalCost``.
  [(#1405)](https://github.com/XanaduAI/pennylane/pull/1405)

* Fixes bug where `shots=None` was not reset when changing shots temporarily in a QNode call
  like `circuit(0.1, shots=3)`.
  [(#1392)](https://github.com/XanaduAI/pennylane/pull/1392)

* Fixes floating point errors with `diff_method="finite-diff"` and `order=1` when parameters are `float32`.
  [(#1381)](https://github.com/PennyLaneAI/pennylane/pull/1381)

* Fixes a bug where `qml.ctrl` would fail to transform gates that had no
  control defined and no decomposition defined.
  [(#1376)](https://github.com/PennyLaneAI/pennylane/pull/1376)

* Copying the `JacobianTape` now correctly also copies the `jacobian_options` attribute. This fixes a bug
  allowing the JAX interface to support adjoint differentiation.
  [(#1349)](https://github.com/PennyLaneAI/pennylane/pull/1349)

* Fixes drawing QNodes that contain multiple measurements on a single wire.
  [(#1353)](https://github.com/PennyLaneAI/pennylane/pull/1353)

* Fixes drawing QNodes with no operations.
  [(#1354)](https://github.com/PennyLaneAI/pennylane/pull/1354)

* Fixes incorrect wires in the decomposition of the `ControlledPhaseShift` operation.
  [(#1338)](https://github.com/PennyLaneAI/pennylane/pull/1338)

* Fixed tests for the `Permute` operation that used a QNode and hence expanded
  tapes twice instead of once due to QNode tape expansion and an explicit tape
  expansion call.
  [(#1318)](https://github.com/PennyLaneAI/pennylane/pull/1318).

* Prevent Hamiltonians that share wires from being multiplied together.
  [(#1273)](https://github.com/PennyLaneAI/pennylane/pull/1273)

* Fixed a bug where the custom range sequences could not be passed
  to the `StronglyEntanglingLayers` template.
  [(#1332)](https://github.com/PennyLaneAI/pennylane/pull/1332)

* Fixed a bug where `qml.sum()` and `qml.dot()` do not support the JAX interface.
  [(#1380)](https://github.com/PennyLaneAI/pennylane/pull/1380)

<h3>Documentation</h3>

* Math present in the `QubitParamShiftTape` class docstring now renders correctly.
  [(#1402)](https://github.com/PennyLaneAI/pennylane/pull/1402)

* Fix typo in the documentation of `qml.StronglyEntanglingLayers`.
  [(#1367)](https://github.com/PennyLaneAI/pennylane/pull/1367)

* Fixed typo in TensorFlow interface documentation
  [(#1312)](https://github.com/PennyLaneAI/pennylane/pull/1312)

* Fixed typos in the mathematical expressions in documentation of `qml.DoubleExcitation`.
  [(#1278)](https://github.com/PennyLaneAI/pennylane/pull/1278)

* Remove unsupported `None` option from the `qml.QNode` docstrings.
  [(#1271)](https://github.com/PennyLaneAI/pennylane/pull/1271)

* Updated the docstring of `qml.PolyXP` to reference the new location of internal
  usage.
  [(#1262)](https://github.com/PennyLaneAI/pennylane/pull/1262)

* Removes occurrences of the deprecated device argument ``analytic`` from the documentation.
  [(#1261)](https://github.com/PennyLaneAI/pennylane/pull/1261)

* Updated PyTorch and TensorFlow interface introductions.
  [(#1333)](https://github.com/PennyLaneAI/pennylane/pull/1333)

* Updates the quantum chemistry quickstart to reflect recent changes to the `qchem` module.
  [(#1227)](https://github.com/PennyLaneAI/pennylane/pull/1227)

<h3>Contributors</h3>

This release contains contributions from (in alphabetical order):

Marius Aglitoiu, Vishnu Ajith, Juan Miguel Arrazola, Thomas Bromley, Jack Ceroni, Alaric Cheng, Miruna Daian,
Olivia Di Matteo, Tanya Garg, Christian Gogolin, Alain Delgado Gran, Diego Guala, Anthony Hayes, Ryan Hill,
Theodor Isacsson, Josh Izaac, Soran Jahangiri, Pavan Jayasinha, Nathan Killoran, Christina Lee, Ryan Levy,
Alberto Maldonado, Johannes Jakob Meyer, Romain Moyard, Ashish Panigrahi, Nahum Sá, Maria Schuld, Brian Shi,
Antal Száva, David Wierichs, Vincent Wong.


# Release 0.15.1

<h3>Bug fixes</h3>

* Fixes two bugs in the parameter-shift Hessian.
  [(#1260)](https://github.com/PennyLaneAI/pennylane/pull/1260)

  - Fixes a bug where having an unused parameter in the Autograd interface
    would result in an indexing error during backpropagation.

  - The parameter-shift Hessian only supports the two-term parameter-shift
    rule currently, so raises an error if asked to differentiate
    any unsupported gates (such as the controlled rotation gates).

* A bug which resulted in `qml.adjoint()` and `qml.inv()` failing to work with
  templates has been fixed.
  [(#1243)](https://github.com/PennyLaneAI/pennylane/pull/1243)

* Deprecation warning instances in PennyLane have been changed to `UserWarning`,
  to account for recent changes to how Python warnings are filtered in
  [PEP565](https://www.python.org/dev/peps/pep-0565/).
  [(#1211)](https://github.com/PennyLaneAI/pennylane/pull/1211)

<h3>Documentation</h3>

* Updated the order of the parameters to the `GaussianState` operation to match
  the way that the PennyLane-SF plugin uses them.
  [(#1255)](https://github.com/PennyLaneAI/pennylane/pull/1255)

<h3>Contributors</h3>

This release contains contributions from (in alphabetical order):

Thomas Bromley, Olivia Di Matteo, Diego Guala, Anthony Hayes, Ryan Hill,
Josh Izaac, Christina Lee, Maria Schuld, Antal Száva.

# Release 0.15.0

<h3>New features since last release</h3>

<h4>Better and more flexible shot control</h4>

* Adds a new optimizer `qml.ShotAdaptiveOptimizer`, a gradient-descent optimizer where
  the shot rate is adaptively calculated using the variances of the parameter-shift gradient.
  [(#1139)](https://github.com/PennyLaneAI/pennylane/pull/1139)

  By keeping a running average of the parameter-shift gradient and the *variance* of the
  parameter-shift gradient, this optimizer frugally distributes a shot budget across the partial
  derivatives of each parameter.

  In addition, if computing the expectation value of a Hamiltonian, weighted random sampling can be
  used to further distribute the shot budget across the local terms from which the Hamiltonian is
  constructed.

  This optimizer is based on both the [iCANS1](https://quantum-journal.org/papers/q-2020-05-11-263)
  and [Rosalin](https://arxiv.org/abs/2004.06252) shot-adaptive optimizers.

  Once constructed, the cost function can be passed directly to the optimizer's `step` method.  The
  attribute `opt.total_shots_used` can be used to track the number of shots per iteration.

  ```pycon
  >>> coeffs = [2, 4, -1, 5, 2]
  >>> obs = [
  ...   qml.PauliX(1),
  ...   qml.PauliZ(1),
  ...   qml.PauliX(0) @ qml.PauliX(1),
  ...   qml.PauliY(0) @ qml.PauliY(1),
  ...   qml.PauliZ(0) @ qml.PauliZ(1)
  ... ]
  >>> H = qml.Hamiltonian(coeffs, obs)
  >>> dev = qml.device("default.qubit", wires=2, shots=100)
  >>> cost = qml.ExpvalCost(qml.templates.StronglyEntanglingLayers, H, dev)
  >>> params = qml.init.strong_ent_layers_uniform(n_layers=2, n_wires=2)
  >>> opt = qml.ShotAdaptiveOptimizer(min_shots=10)
  >>> for i in range(5):
  ...    params = opt.step(cost, params)
  ...    print(f"Step {i}: cost = {cost(params):.2f}, shots_used = {opt.total_shots_used}")
  Step 0: cost = -5.68, shots_used = 240
  Step 1: cost = -2.98, shots_used = 336
  Step 2: cost = -4.97, shots_used = 624
  Step 3: cost = -5.53, shots_used = 1054
  Step 4: cost = -6.50, shots_used = 1798
  ```

* Batches of shots can now be specified as a list, allowing measurement statistics
  to be course-grained with a single QNode evaluation.
  [(#1103)](https://github.com/PennyLaneAI/pennylane/pull/1103)

  ```pycon
  >>> shots_list = [5, 10, 1000]
  >>> dev = qml.device("default.qubit", wires=2, shots=shots_list)
  ```

  When QNodes are executed on this device, a single execution of 1015 shots will be submitted.
  However, three sets of measurement statistics will be returned; using the first 5 shots,
  second set of 10 shots, and final 1000 shots, separately.

  For example, executing a circuit with two outputs will lead to a result of shape `(3, 2)`:

  ```pycon
  >>> @qml.qnode(dev)
  ... def circuit(x):
  ...     qml.RX(x, wires=0)
  ...     qml.CNOT(wires=[0, 1])
  ...     return qml.expval(qml.PauliZ(0) @ qml.PauliX(1)), qml.expval(qml.PauliZ(0))
  >>> circuit(0.5)
  [[0.33333333 1.        ]
   [0.2        1.        ]
   [0.012      0.868     ]]
  ```

  This output remains fully differentiable.

- The number of shots can now be specified on a per-call basis when evaluating a QNode.
  [(#1075)](https://github.com/PennyLaneAI/pennylane/pull/1075).

  For this, the qnode should be called with an additional `shots` keyword argument:

  ```pycon
  >>> dev = qml.device('default.qubit', wires=1, shots=10) # default is 10
  >>> @qml.qnode(dev)
  ... def circuit(a):
  ...     qml.RX(a, wires=0)
  ...     return qml.sample(qml.PauliZ(wires=0))
  >>> circuit(0.8)
  [ 1  1  1 -1 -1  1  1  1  1  1]
  >>> circuit(0.8, shots=3)
  [ 1  1  1]
  >>> circuit(0.8)
  [ 1  1  1 -1 -1  1  1  1  1  1]
  ```

<h4>New differentiable quantum transforms</h4>

A new module is available,
[qml.transforms](https://pennylane.rtfd.io/en/stable/code/qml_transforms.html),
which contains *differentiable quantum transforms*. These are functions that act
on QNodes, quantum functions, devices, and tapes, transforming them while remaining
fully differentiable.

* A new adjoint transform has been added.
  [(#1111)](https://github.com/PennyLaneAI/pennylane/pull/1111)
  [(#1135)](https://github.com/PennyLaneAI/pennylane/pull/1135)

  This new method allows users to apply the adjoint of an arbitrary sequence of operations.

  ```python
  def subroutine(wire):
      qml.RX(0.123, wires=wire)
      qml.RY(0.456, wires=wire)

  dev = qml.device('default.qubit', wires=1)
  @qml.qnode(dev)
  def circuit():
      subroutine(0)
      qml.adjoint(subroutine)(0)
      return qml.expval(qml.PauliZ(0))
  ```

  This creates the following circuit:

  ```pycon
  >>> print(qml.draw(circuit)())
  0: --RX(0.123)--RY(0.456)--RY(-0.456)--RX(-0.123)--| <Z>
  ```

  Directly applying to a gate also works as expected.

  ```python
  qml.adjoint(qml.RX)(0.123, wires=0) # applies RX(-0.123)
  ```

* A new transform `qml.ctrl` is now available that adds control wires to subroutines.
  [(#1157)](https://github.com/PennyLaneAI/pennylane/pull/1157)

  ```python
  def my_ansatz(params):
     qml.RX(params[0], wires=0)
     qml.RZ(params[1], wires=1)

  # Create a new operation that applies `my_ansatz`
  # controlled by the "2" wire.
  my_ansatz2 = qml.ctrl(my_ansatz, control=2)

  @qml.qnode(dev)
  def circuit(params):
      my_ansatz2(params)
      return qml.state()
  ```

  This is equivalent to:

  ```python
  @qml.qnode(...)
  def circuit(params):
      qml.CRX(params[0], wires=[2, 0])
      qml.CRZ(params[1], wires=[2, 1])
      return qml.state()
  ```

* The `qml.transforms.classical_jacobian` transform has been added.
  [(#1186)](https://github.com/PennyLaneAI/pennylane/pull/1186)

  This transform returns a function to extract the Jacobian matrix of the classical part of a
  QNode, allowing the classical dependence between the QNode arguments and the quantum gate
  arguments to be extracted.

  For example, given the following QNode:

  ```pycon
  >>> @qml.qnode(dev)
  ... def circuit(weights):
  ...     qml.RX(weights[0], wires=0)
  ...     qml.RY(weights[0], wires=1)
  ...     qml.RZ(weights[2] ** 2, wires=1)
  ...     return qml.expval(qml.PauliZ(0))
  ```

  We can use this transform to extract the relationship
  :math:`f: \mathbb{R}^n \rightarrow\mathbb{R}^m` between the input QNode
  arguments :math:`w` and the gate arguments :math:`g`, for
  a given value of the QNode arguments:

  ```pycon
  >>> cjac_fn = qml.transforms.classical_jacobian(circuit)
  >>> weights = np.array([1., 1., 1.], requires_grad=True)
  >>> cjac = cjac_fn(weights)
  >>> print(cjac)
  [[1. 0. 0.]
   [1. 0. 0.]
   [0. 0. 2.]]
  ```

  The returned Jacobian has rows corresponding to gate arguments, and columns corresponding to
  QNode arguments; that is, :math:`J_{ij} = \frac{\partial}{\partial g_i} f(w_j)`.

<h4>More operations and templates</h4>

* Added the `SingleExcitation` two-qubit operation, which is useful for quantum
  chemistry applications.
  [(#1121)](https://github.com/PennyLaneAI/pennylane/pull/1121)

  It can be used to perform an SO(2) rotation in the subspace
  spanned by the states :math:`|01\rangle` and :math:`|10\rangle`.
  For example, the following circuit performs the transformation
  :math:`|10\rangle \rightarrow \cos(\phi/2)|10\rangle - \sin(\phi/2)|01\rangle`:

  ```python
  dev = qml.device('default.qubit', wires=2)

  @qml.qnode(dev)
  def circuit(phi):
      qml.PauliX(wires=0)
      qml.SingleExcitation(phi, wires=[0, 1])
  ```

  The `SingleExcitation` operation supports analytic gradients on hardware
  using only four expectation value calculations, following results from
  [Kottmann et al.](https://arxiv.org/abs/2011.05938)

* Added the `DoubleExcitation` four-qubit operation, which is useful for quantum
  chemistry applications.
  [(#1123)](https://github.com/PennyLaneAI/pennylane/pull/1123)

  It can be used to perform an SO(2) rotation in the subspace
  spanned by the states :math:`|1100\rangle` and :math:`|0011\rangle`.
  For example, the following circuit performs the transformation
  :math:`|1100\rangle\rightarrow \cos(\phi/2)|1100\rangle - \sin(\phi/2)|0011\rangle`:

  ```python
  dev = qml.device('default.qubit', wires=2)

  @qml.qnode(dev)
  def circuit(phi):
      qml.PauliX(wires=0)
      qml.PauliX(wires=1)
      qml.DoubleExcitation(phi, wires=[0, 1, 2, 3])
  ```

  The `DoubleExcitation` operation supports analytic gradients on hardware using only
  four expectation value calculations, following results from
  [Kottmann et al.](https://arxiv.org/abs/2011.05938).

* Added the `QuantumMonteCarlo` template for performing quantum Monte Carlo estimation of an
  expectation value on simulator.
  [(#1130)](https://github.com/PennyLaneAI/pennylane/pull/1130)

  The following example shows how the expectation value of sine squared over a standard normal
  distribution can be approximated:

  ```python
  from scipy.stats import norm

  m = 5
  M = 2 ** m
  n = 10
  N = 2 ** n
  target_wires = range(m + 1)
  estimation_wires = range(m + 1, n + m + 1)

  xmax = np.pi  # bound to region [-pi, pi]
  xs = np.linspace(-xmax, xmax, M)

  probs = np.array([norm().pdf(x) for x in xs])
  probs /= np.sum(probs)

  func = lambda i: np.sin(xs[i]) ** 2

  dev = qml.device("default.qubit", wires=(n + m + 1))

  @qml.qnode(dev)
  def circuit():
      qml.templates.QuantumMonteCarlo(
          probs,
          func,
          target_wires=target_wires,
          estimation_wires=estimation_wires,
      )
      return qml.probs(estimation_wires)

  phase_estimated = np.argmax(circuit()[:int(N / 2)]) / N
  expectation_estimated = (1 - np.cos(np.pi * phase_estimated)) / 2
  ```

* Added the `QuantumPhaseEstimation` template for performing quantum phase estimation for an input
  unitary matrix.
  [(#1095)](https://github.com/PennyLaneAI/pennylane/pull/1095)

  Consider the matrix corresponding to a rotation from an `RX` gate:

  ```pycon
  >>> phase = 5
  >>> target_wires = [0]
  >>> unitary = qml.RX(phase, wires=0).matrix
  ```

  The ``phase`` parameter can be estimated using ``QuantumPhaseEstimation``. For example, using five
  phase-estimation qubits:

  ```python
  n_estimation_wires = 5
  estimation_wires = range(1, n_estimation_wires + 1)

  dev = qml.device("default.qubit", wires=n_estimation_wires + 1)

  @qml.qnode(dev)
  def circuit():
      # Start in the |+> eigenstate of the unitary
      qml.Hadamard(wires=target_wires)

      QuantumPhaseEstimation(
          unitary,
          target_wires=target_wires,
          estimation_wires=estimation_wires,
      )

      return qml.probs(estimation_wires)

  phase_estimated = np.argmax(circuit()) / 2 ** n_estimation_wires

  # Need to rescale phase due to convention of RX gate
  phase_estimated = 4 * np.pi * (1 - phase)
  ```

- Added the `ControlledPhaseShift` gate as well as the `QFT` operation for applying quantum Fourier
  transforms.
  [(#1064)](https://github.com/PennyLaneAI/pennylane/pull/1064)

  ```python
  @qml.qnode(dev)
  def circuit_qft(basis_state):
      qml.BasisState(basis_state, wires=range(3))
      qml.templates.QFT(wires=range(3))
      return qml.state()
  ```

- Added the `ControlledQubitUnitary` operation. This
  enables implementation of multi-qubit gates with a variable number of
  control qubits. It is also possible to specify a different state for the
  control qubits using the `control_values` argument (also known as a
  mixed-polarity multi-controlled operation).
  [(#1069)](https://github.com/PennyLaneAI/pennylane/pull/1069)
  [(#1104)](https://github.com/PennyLaneAI/pennylane/pull/1104)

  For example, we can  create a multi-controlled T gate using:

  ```python
  T = qml.T._matrix()
  qml.ControlledQubitUnitary(T, control_wires=[0, 1, 3], wires=2, control_values="110")
  ```

  Here, the T gate will be applied to wire `2` if control wires `0` and `1` are in
  state `1`, and control wire `3` is in state `0`. If no value is passed to
  `control_values`, the gate will be applied if all control wires are in
  the `1` state.

- Added `MultiControlledX` for multi-controlled `NOT` gates.
  This is a special case of `ControlledQubitUnitary` that applies a
  Pauli X gate conditioned on the state of an arbitrary number of
  control qubits.
  [(#1104)](https://github.com/PennyLaneAI/pennylane/pull/1104)

<h4>Support for higher-order derivatives on hardware</h4>

* Computing second derivatives and Hessians of QNodes is now supported with
  the parameter-shift differentiation method, on all machine learning interfaces.
  [(#1130)](https://github.com/PennyLaneAI/pennylane/pull/1130)
  [(#1129)](https://github.com/PennyLaneAI/pennylane/pull/1129)
  [(#1110)](https://github.com/PennyLaneAI/pennylane/pull/1110)

  Hessians are computed using the parameter-shift rule, and can be
  evaluated on both hardware and simulator devices.

  ```python
  dev = qml.device('default.qubit', wires=1)

  @qml.qnode(dev, diff_method="parameter-shift")
  def circuit(p):
      qml.RY(p[0], wires=0)
      qml.RX(p[1], wires=0)
      return qml.expval(qml.PauliZ(0))

  x = np.array([1.0, 2.0], requires_grad=True)
  ```

  ```python
  >>> hessian_fn = qml.jacobian(qml.grad(circuit))
  >>> hessian_fn(x)
  [[0.2248451 0.7651474]
   [0.7651474 0.2248451]]
  ```

* Added the function `finite_diff()` to compute finite-difference
  approximations to the gradient and the second-order derivatives of
  arbitrary callable functions.
  [(#1090)](https://github.com/PennyLaneAI/pennylane/pull/1090)

  This is useful to compute the derivative of parametrized
  `pennylane.Hamiltonian` observables with respect to their parameters.

  For example, in quantum chemistry simulations it can be used to evaluate
  the derivatives of the electronic Hamiltonian with respect to the nuclear
  coordinates:

  ```pycon
  >>> def H(x):
  ...    return qml.qchem.molecular_hamiltonian(['H', 'H'], x)[0]
  >>> x = np.array([0., 0., -0.66140414, 0., 0., 0.66140414])
  >>> grad_fn = qml.finite_diff(H, N=1)
  >>> grad = grad_fn(x)
  >>> deriv2_fn = qml.finite_diff(H, N=2, idx=[0, 1])
  >>> deriv2_fn(x)
  ```

* The JAX interface now supports all devices, including hardware devices,
  via the parameter-shift differentiation method.
  [(#1076)](https://github.com/PennyLaneAI/pennylane/pull/1076)

  For example, using the JAX interface with Cirq:

  ```python
  dev = qml.device('cirq.simulator', wires=1)
  @qml.qnode(dev, interface="jax", diff_method="parameter-shift")
  def circuit(x):
      qml.RX(x[1], wires=0)
      qml.Rot(x[0], x[1], x[2], wires=0)
      return qml.expval(qml.PauliZ(0))
  weights = jnp.array([0.2, 0.5, 0.1])
  print(circuit(weights))
  ```

  Currently, when used with the parameter-shift differentiation method,
  only a single returned expectation value or variance is supported.
  Multiple expectations/variances, as well as probability and state returns,
  are not currently allowed.

<h3>Improvements</h3>

  ```python
  dev = qml.device("default.qubit", wires=2)

  inputstate = [np.sqrt(0.2), np.sqrt(0.3), np.sqrt(0.4), np.sqrt(0.1)]

  @qml.qnode(dev)
  def circuit():
      mottonen.MottonenStatePreparation(inputstate,wires=[0, 1])
      return qml.expval(qml.PauliZ(0))
  ```

  Previously returned:

  ```pycon
  >>> print(qml.draw(circuit)())
  0: ──RY(1.57)──╭C─────────────╭C──╭C──╭C──┤ ⟨Z⟩
  1: ──RY(1.35)──╰X──RY(0.422)──╰X──╰X──╰X──┤
  ```

  In this release, it now returns:

  ```pycon
  >>> print(qml.draw(circuit)())
  0: ──RY(1.57)──╭C─────────────╭C──┤ ⟨Z⟩
  1: ──RY(1.35)──╰X──RY(0.422)──╰X──┤
  ```

- The templates are now classes inheriting
  from `Operation`, and define the ansatz in their `expand()` method. This
  change does not affect the user interface.
  [(#1138)](https://github.com/PennyLaneAI/pennylane/pull/1138)
  [(#1156)](https://github.com/PennyLaneAI/pennylane/pull/1156)
  [(#1163)](https://github.com/PennyLaneAI/pennylane/pull/1163)
  [(#1192)](https://github.com/PennyLaneAI/pennylane/pull/1192)

  For convenience, some templates have a new method that returns the expected
  shape of the trainable parameter tensor, which can be used to create
  random tensors.

  ```python
  shape = qml.templates.BasicEntanglerLayers.shape(n_layers=2, n_wires=4)
  weights = np.random.random(shape)
  qml.templates.BasicEntanglerLayers(weights, wires=range(4))
  ```

- `QubitUnitary` now validates to ensure the input matrix is two dimensional.
  [(#1128)](https://github.com/PennyLaneAI/pennylane/pull/1128)

* Most layers in Pytorch or Keras accept arbitrary dimension inputs, where each dimension barring
  the last (in the case where the actual weight function of the layer operates on one-dimensional
  vectors) is broadcast over. This is now also supported by KerasLayer and TorchLayer.
  [(#1062)](https://github.com/PennyLaneAI/pennylane/pull/1062).

  Example use:

  ```python
  dev = qml.device("default.qubit", wires=4)
  x = tf.ones((5, 4, 4))

  @qml.qnode(dev)
  def layer(weights, inputs):
      qml.templates.AngleEmbedding(inputs, wires=range(4))
      qml.templates.StronglyEntanglingLayers(weights, wires=range(4))
      return [qml.expval(qml.PauliZ(i)) for i in range(4)]

  qlayer = qml.qnn.KerasLayer(layer, {"weights": (4, 4, 3)}, output_dim=4)
  out = qlayer(x)
  ```

  The output tensor has the following shape:
  ```pycon
  >>> out.shape
  (5, 4, 4)
  ```

* If only one argument to the function `qml.grad` has the `requires_grad` attribute
  set to True, then the returned gradient will be a NumPy array, rather than a
  tuple of length 1.
  [(#1067)](https://github.com/PennyLaneAI/pennylane/pull/1067)
  [(#1081)](https://github.com/PennyLaneAI/pennylane/pull/1081)

* An improvement has been made to how `QubitDevice` generates and post-processess samples,
  allowing QNode measurement statistics to work on devices with more than 32 qubits.
  [(#1088)](https://github.com/PennyLaneAI/pennylane/pull/1088)

* Due to the addition of `density_matrix()` as a return type from a QNode, tuples are now supported
  by the `output_dim` parameter in `qnn.KerasLayer`.
  [(#1070)](https://github.com/PennyLaneAI/pennylane/pull/1070)

* Two new utility methods are provided for working with quantum tapes.
  [(#1175)](https://github.com/PennyLaneAI/pennylane/pull/1175)

  - `qml.tape.get_active_tape()` gets the currently recording tape.

  - `tape.stop_recording()` is a context manager that temporarily
    stops the currently recording tape from recording additional
    tapes or quantum operations.

  For example:

  ```pycon
  >>> with qml.tape.QuantumTape():
  ...     qml.RX(0, wires=0)
  ...     current_tape = qml.tape.get_active_tape()
  ...     with current_tape.stop_recording():
  ...         qml.RY(1.0, wires=1)
  ...     qml.RZ(2, wires=1)
  >>> current_tape.operations
  [RX(0, wires=[0]), RZ(2, wires=[1])]
  ```

* When printing `qml.Hamiltonian` objects, the terms are sorted by number of wires followed by coefficients.
  [(#981)](https://github.com/PennyLaneAI/pennylane/pull/981)

* Adds `qml.math.conj` to the PennyLane math module.
  [(#1143)](https://github.com/PennyLaneAI/pennylane/pull/1143)

  This new method will do elementwise conjugation to the given tensor-like object,
  correctly dispatching to the required tensor-manipulation framework
  to preserve differentiability.

  ```python
  >>> a = np.array([1.0 + 2.0j])
  >>> qml.math.conj(a)
  array([1.0 - 2.0j])
  ```

* The four-term parameter-shift rule, as used by the controlled rotation operations,
  has been updated to use coefficients that minimize the variance as per
  https://arxiv.org/abs/2104.05695.
  [(#1206)](https://github.com/PennyLaneAI/pennylane/pull/1206)

* A new transform `qml.transforms.invisible` has been added, to make it easier
  to transform QNodes.
  [(#1175)](https://github.com/PennyLaneAI/pennylane/pull/1175)

<h3>Breaking changes</h3>

* Devices do not have an `analytic` argument or attribute anymore.
  Instead, `shots` is the source of truth for whether a simulator
  estimates return values from a finite number of shots, or whether
  it returns analytic results (`shots=None`).
  [(#1079)](https://github.com/PennyLaneAI/pennylane/pull/1079)
  [(#1196)](https://github.com/PennyLaneAI/pennylane/pull/1196)

  ```python
  dev_analytic = qml.device('default.qubit', wires=1, shots=None)
  dev_finite_shots = qml.device('default.qubit', wires=1, shots=1000)

  def circuit():
      qml.Hadamard(wires=0)
      return qml.expval(qml.PauliZ(wires=0))

  circuit_analytic = qml.QNode(circuit, dev_analytic)
  circuit_finite_shots = qml.QNode(circuit, dev_finite_shots)
  ```

  Devices with `shots=None` return deterministic, exact results:

  ```pycon
  >>> circuit_analytic()
  0.0
  >>> circuit_analytic()
  0.0
  ```
  Devices with `shots > 0` return stochastic results estimated from
  samples in each run:

  ```pycon
  >>> circuit_finite_shots()
  -0.062
  >>> circuit_finite_shots()
  0.034
  ```

  The `qml.sample()` measurement can only be used on devices on which the number
  of shots is set explicitly.

* If creating a QNode from a quantum function with an argument named `shots`,
  a `UserWarning` is raised, warning the user that this is a reserved
  argument to change the number of shots on a per-call basis.
  [(#1075)](https://github.com/PennyLaneAI/pennylane/pull/1075)

* For devices inheriting from `QubitDevice`, the methods `expval`, `var`, `sample`
  accept two new keyword arguments --- `shot_range` and `bin_size`.
  [(#1103)](https://github.com/PennyLaneAI/pennylane/pull/1103)

  These new arguments allow for the statistics to be performed on only a subset of device samples.
  This finer level of control is accessible from the main UI by instantiating a device with a batch
  of shots.

  For example, consider the following device:

  ```pycon
  >>> dev = qml.device("my_device", shots=[5, (10, 3), 100])
  ```

  This device will execute QNodes using 135 shots, however
  measurement statistics will be **course grained** across these 135
  shots:

  * All measurement statistics will first be computed using the
    first 5 shots --- that is, `shots_range=[0, 5]`, `bin_size=5`.

  * Next, the tuple `(10, 3)` indicates 10 shots, repeated 3 times. This will use
    `shot_range=[5, 35]`, performing the expectation value in bins of size 10
    (`bin_size=10`).

  * Finally, we repeat the measurement statistics for the final 100 shots,
    `shot_range=[35, 135]`, `bin_size=100`.


* The old PennyLane core has been removed, including the following modules:
  [(#1100)](https://github.com/PennyLaneAI/pennylane/pull/1100)

  - `pennylane.variables`
  - `pennylane.qnodes`

  As part of this change, the location of the new core within the Python
  module has been moved:

  - Moves `pennylane.tape.interfaces` → `pennylane.interfaces`
  - Merges `pennylane.CircuitGraph` and `pennylane.TapeCircuitGraph`  → `pennylane.CircuitGraph`
  - Merges `pennylane.OperationRecorder` and `pennylane.TapeOperationRecorder`  →
  - `pennylane.tape.operation_recorder`
  - Merges `pennylane.measure` and `pennylane.tape.measure` → `pennylane.measure`
  - Merges `pennylane.operation` and `pennylane.tape.operation` → `pennylane.operation`
  - Merges `pennylane._queuing` and `pennylane.tape.queuing` → `pennylane.queuing`

  This has no affect on import location.

  In addition,

  - All tape-mode functions have been removed (`qml.enable_tape()`, `qml.tape_mode_active()`),
  - All tape fixtures have been deleted,
  - Tests specifically for non-tape mode have been deleted.

* The device test suite no longer accepts the `analytic` keyword.
  [(#1216)](https://github.com/PennyLaneAI/pennylane/pull/1216)

<h3>Bug fixes</h3>

* Fixes a bug where using the circuit drawer with a `ControlledQubitUnitary`
  operation raised an error.
  [(#1174)](https://github.com/PennyLaneAI/pennylane/pull/1174)

* Fixes a bug and a test where the ``QuantumTape.is_sampled`` attribute was not
  being updated.
  [(#1126)](https://github.com/PennyLaneAI/pennylane/pull/1126)

* Fixes a bug where `BasisEmbedding` would not accept inputs whose bits are all ones
  or all zeros.
  [(#1114)](https://github.com/PennyLaneAI/pennylane/pull/1114)

* The `ExpvalCost` class raises an error if instantiated
  with non-expectation measurement statistics.
  [(#1106)](https://github.com/PennyLaneAI/pennylane/pull/1106)

* Fixes a bug where decompositions would reset the differentiation method
  of a QNode.
  [(#1117)](https://github.com/PennyLaneAI/pennylane/pull/1117)

* Fixes a bug where the second-order CV parameter-shift rule would error
  if attempting to compute the gradient of a QNode with more than one
  second-order observable.
  [(#1197)](https://github.com/PennyLaneAI/pennylane/pull/1197)

* Fixes a bug where repeated Torch interface applications after expansion caused an error.
  [(#1223)](https://github.com/PennyLaneAI/pennylane/pull/1223)

* Sampling works correctly with batches of shots specified as a list.
  [(#1232)](https://github.com/PennyLaneAI/pennylane/pull/1232)

<h3>Documentation</h3>

- Updated the diagram used in the Architectural overview page of the
  Development guide such that it doesn't mention Variables.
  [(#1235)](https://github.com/PennyLaneAI/pennylane/pull/1235)

- Typos addressed in templates documentation.
  [(#1094)](https://github.com/PennyLaneAI/pennylane/pull/1094)

- Upgraded the documentation to use Sphinx 3.5.3 and the new m2r2 package.
  [(#1186)](https://github.com/PennyLaneAI/pennylane/pull/1186)

- Added `flaky` as dependency for running tests in the documentation.
  [(#1113)](https://github.com/PennyLaneAI/pennylane/pull/1113)

<h3>Contributors</h3>

This release contains contributions from (in alphabetical order):

Shahnawaz Ahmed, Juan Miguel Arrazola, Thomas Bromley, Olivia Di Matteo, Alain Delgado Gran, Kyle
Godbey, Diego Guala, Theodor Isacsson, Josh Izaac, Soran Jahangiri, Nathan Killoran, Christina Lee,
Daniel Polatajko, Chase Roberts, Sankalp Sanand, Pritish Sehzpaul, Maria Schuld, Antal Száva, David Wierichs.


# Release 0.14.1

<h3>Bug fixes</h3>

* Fixes a testing bug where tests that required JAX would fail if JAX was not installed.
  The tests will now instead be skipped if JAX can not be imported.
  [(#1066)](https://github.com/PennyLaneAI/pennylane/pull/1066)

* Fixes a bug where inverse operations could not be differentiated
  using backpropagation on `default.qubit`.
  [(#1072)](https://github.com/PennyLaneAI/pennylane/pull/1072)

* The QNode has a new keyword argument, `max_expansion`, that determines the maximum number of times
  the internal circuit should be expanded when executed on a device. In addition, the default number
  of max expansions has been increased from 2 to 10, allowing devices that require more than two
  operator decompositions to be supported.
  [(#1074)](https://github.com/PennyLaneAI/pennylane/pull/1074)

* Fixes a bug where `Hamiltonian` objects created with non-list arguments raised an error for
  arithmetic operations. [(#1082)](https://github.com/PennyLaneAI/pennylane/pull/1082)

* Fixes a bug where `Hamiltonian` objects with no coefficients or operations would return a faulty
  result when used with `ExpvalCost`. [(#1082)](https://github.com/PennyLaneAI/pennylane/pull/1082)

<h3>Documentation</h3>

* Updates mentions of `generate_hamiltonian` to `molecular_hamiltonian` in the
  docstrings of the `ExpvalCost` and `Hamiltonian` classes.
  [(#1077)](https://github.com/PennyLaneAI/pennylane/pull/1077)

<h3>Contributors</h3>

This release contains contributions from (in alphabetical order):

Thomas Bromley, Josh Izaac, Antal Száva.



# Release 0.14.0

<h3>New features since last release</h3>

<h4>Perform quantum machine learning with JAX</h4>

* QNodes created with `default.qubit` now support a JAX interface, allowing JAX to be used
  to create, differentiate, and optimize hybrid quantum-classical models.
  [(#947)](https://github.com/PennyLaneAI/pennylane/pull/947)

  This is supported internally via a new `default.qubit.jax` device. This device runs end to end in
  JAX, meaning that it supports all of the awesome JAX transformations (`jax.vmap`, `jax.jit`,
  `jax.hessian`, etc).

  Here is an example of how to use the new JAX interface:

  ```python
  dev = qml.device("default.qubit", wires=1)
  @qml.qnode(dev, interface="jax", diff_method="backprop")
  def circuit(x):
      qml.RX(x[1], wires=0)
      qml.Rot(x[0], x[1], x[2], wires=0)
      return qml.expval(qml.PauliZ(0))

  weights = jnp.array([0.2, 0.5, 0.1])
  grad_fn = jax.grad(circuit)
  print(grad_fn(weights))
  ```

  Currently, only `diff_method="backprop"` is supported, with plans to support more in the future.

<h4>New, faster, quantum gradient methods</h4>

* A new differentiation method has been added for use with simulators. The `"adjoint"`
  method operates after a forward pass by iteratively applying inverse gates to scan backwards
  through the circuit.
  [(#1032)](https://github.com/PennyLaneAI/pennylane/pull/1032)

  This method is similar to the reversible method, but has a lower time
  overhead and a similar memory overhead. It follows the approach provided by
  [Jones and Gacon](https://arxiv.org/abs/2009.02823). This method is only compatible with certain
  statevector-based devices such as `default.qubit`.

  Example use:

  ```python
  import pennylane as qml

  wires = 1
  device = qml.device("default.qubit", wires=wires)

  @qml.qnode(device, diff_method="adjoint")
  def f(params):
      qml.RX(0.1, wires=0)
      qml.Rot(*params, wires=0)
      qml.RX(-0.3, wires=0)
      return qml.expval(qml.PauliZ(0))

  params = [0.1, 0.2, 0.3]
  qml.grad(f)(params)
  ```

* The default logic for choosing the 'best' differentiation method has been altered
  to improve performance.
  [(#1008)](https://github.com/PennyLaneAI/pennylane/pull/1008)

  - If the quantum device provides its own gradient, this is now the preferred
    differentiation method.

  - If the quantum device natively supports classical
    backpropagation, this is now preferred over the parameter-shift rule.

    This will lead to marked speed improvement during optimization when using
    `default.qubit`, with a sight penalty on the forward-pass evaluation.

  More details are available below in the 'Improvements' section for plugin developers.

* PennyLane now supports analytical quantum gradients for noisy channels, in addition to its
  existing support for unitary operations. The noisy channels `BitFlip`, `PhaseFlip`, and
  `DepolarizingChannel` all support analytic gradients out of the box.
  [(#968)](https://github.com/PennyLaneAI/pennylane/pull/968)

* A method has been added for calculating the Hessian of quantum circuits using the second-order
  parameter shift formula.
  [(#961)](https://github.com/PennyLaneAI/pennylane/pull/961)

  The following example shows the calculation of the Hessian:

  ```python
  n_wires = 5
  weights = [2.73943676, 0.16289932, 3.4536312, 2.73521126, 2.6412488]

  dev = qml.device("default.qubit", wires=n_wires)

  with qml.tape.QubitParamShiftTape() as tape:
      for i in range(n_wires):
          qml.RX(weights[i], wires=i)

      qml.CNOT(wires=[0, 1])
      qml.CNOT(wires=[2, 1])
      qml.CNOT(wires=[3, 1])
      qml.CNOT(wires=[4, 3])

      qml.expval(qml.PauliZ(1))

  print(tape.hessian(dev))
  ```

  The Hessian is not yet supported via classical machine learning interfaces, but will
  be added in a future release.

<h4>More operations and templates</h4>

* Two new error channels, `BitFlip` and `PhaseFlip` have been added.
  [(#954)](https://github.com/PennyLaneAI/pennylane/pull/954)

  They can be used in the same manner as existing error channels:

  ```python
  dev = qml.device("default.mixed", wires=2)

  @qml.qnode(dev)
  def circuit():
      qml.RX(0.3, wires=0)
      qml.RY(0.5, wires=1)
      qml.BitFlip(0.01, wires=0)
      qml.PhaseFlip(0.01, wires=1)
      return qml.expval(qml.PauliZ(0))
  ```

* Apply permutations to wires using the `Permute` subroutine.
  [(#952)](https://github.com/PennyLaneAI/pennylane/pull/952)

  ```python
  import pennylane as qml
  dev = qml.device('default.qubit', wires=5)

  @qml.qnode(dev)
  def apply_perm():
      # Send contents of wire 4 to wire 0, of wire 2 to wire 1, etc.
      qml.templates.Permute([4, 2, 0, 1, 3], wires=dev.wires)
      return qml.expval(qml.PauliZ(0))
  ```

<h4>QNode transformations</h4>

* The `qml.metric_tensor` function transforms a QNode to produce the Fubini-Study
  metric tensor with full autodifferentiation support---even on hardware.
  [(#1014)](https://github.com/PennyLaneAI/pennylane/pull/1014)

  Consider the following QNode:

  ```python
  dev = qml.device("default.qubit", wires=3)

  @qml.qnode(dev, interface="autograd")
  def circuit(weights):
      # layer 1
      qml.RX(weights[0, 0], wires=0)
      qml.RX(weights[0, 1], wires=1)

      qml.CNOT(wires=[0, 1])
      qml.CNOT(wires=[1, 2])

      # layer 2
      qml.RZ(weights[1, 0], wires=0)
      qml.RZ(weights[1, 1], wires=2)

      qml.CNOT(wires=[0, 1])
      qml.CNOT(wires=[1, 2])
      return qml.expval(qml.PauliZ(0) @ qml.PauliZ(1)), qml.expval(qml.PauliY(2))
  ```

  We can use the `metric_tensor` function to generate a new function, that returns the
  metric tensor of this QNode:

  ```pycon
  >>> met_fn = qml.metric_tensor(circuit)
  >>> weights = np.array([[0.1, 0.2, 0.3], [0.4, 0.5, 0.6]], requires_grad=True)
  >>> met_fn(weights)
  tensor([[0.25  , 0.    , 0.    , 0.    ],
          [0.    , 0.25  , 0.    , 0.    ],
          [0.    , 0.    , 0.0025, 0.0024],
          [0.    , 0.    , 0.0024, 0.0123]], requires_grad=True)
  ```

  The returned metric tensor is also fully differentiable, in all interfaces.
  For example, differentiating the `(3, 2)` element:

  ```pycon
  >>> grad_fn = qml.grad(lambda x: met_fn(x)[3, 2])
  >>> grad_fn(weights)
  array([[ 0.04867729, -0.00049502,  0.        ],
         [ 0.        ,  0.        ,  0.        ]])
  ```

  Differentiation is also supported using Torch, Jax, and TensorFlow.

* Adds the new function `qml.math.cov_matrix()`. This function accepts a list of commuting
  observables, and the probability distribution in the shared observable eigenbasis after the
  application of an ansatz. It uses these to construct the covariance matrix in a *framework
  independent* manner, such that the output covariance matrix is autodifferentiable.
  [(#1012)](https://github.com/PennyLaneAI/pennylane/pull/1012)

  For example, consider the following ansatz and observable list:

  ```python3
  obs_list = [qml.PauliX(0) @ qml.PauliZ(1), qml.PauliY(2)]
  ansatz = qml.templates.StronglyEntanglingLayers
  ```

  We can construct a QNode to output the probability distribution in the shared eigenbasis of the
  observables:

  ```python
  dev = qml.device("default.qubit", wires=3)

  @qml.qnode(dev, interface="autograd")
  def circuit(weights):
      ansatz(weights, wires=[0, 1, 2])
      # rotate into the basis of the observables
      for o in obs_list:
          o.diagonalizing_gates()
      return qml.probs(wires=[0, 1, 2])
  ```

  We can now compute the covariance matrix:

  ```pycon
  >>> weights = qml.init.strong_ent_layers_normal(n_layers=2, n_wires=3)
  >>> cov = qml.math.cov_matrix(circuit(weights), obs_list)
  >>> cov
  array([[0.98707611, 0.03665537],
         [0.03665537, 0.99998377]])
  ```

  Autodifferentiation is fully supported using all interfaces:

  ```pycon
  >>> cost_fn = lambda weights: qml.math.cov_matrix(circuit(weights), obs_list)[0, 1]
  >>> qml.grad(cost_fn)(weights)[0]
  array([[[ 4.94240914e-17, -2.33786398e-01, -1.54193959e-01],
          [-3.05414996e-17,  8.40072236e-04,  5.57884080e-04],
          [ 3.01859411e-17,  8.60411436e-03,  6.15745204e-04]],

         [[ 6.80309533e-04, -1.23162742e-03,  1.08729813e-03],
          [-1.53863193e-01, -1.38700657e-02, -1.36243323e-01],
          [-1.54665054e-01, -1.89018172e-02, -1.56415558e-01]]])
  ```

* A new  `qml.draw` function is available, allowing QNodes to be easily
  drawn without execution by providing example input.
  [(#962)](https://github.com/PennyLaneAI/pennylane/pull/962)

  ```python
  @qml.qnode(dev)
  def circuit(a, w):
      qml.Hadamard(0)
      qml.CRX(a, wires=[0, 1])
      qml.Rot(*w, wires=[1])
      qml.CRX(-a, wires=[0, 1])
      return qml.expval(qml.PauliZ(0) @ qml.PauliZ(1))
  ```

  The QNode circuit structure may depend on the input arguments;
  this is taken into account by passing example QNode arguments
  to the `qml.draw()` drawing function:

  ```pycon
  >>> drawer = qml.draw(circuit)
  >>> result = drawer(a=2.3, w=[1.2, 3.2, 0.7])
  >>> print(result)
  0: ──H──╭C────────────────────────────╭C─────────╭┤ ⟨Z ⊗ Z⟩
  1: ─────╰RX(2.3)──Rot(1.2, 3.2, 0.7)──╰RX(-2.3)──╰┤ ⟨Z ⊗ Z⟩
  ```

<h4>A faster, leaner, and more flexible core</h4>

* The new core of PennyLane, rewritten from the ground up and developed over the last few release
  cycles, has achieved feature parity and has been made the new default in PennyLane v0.14. The old
  core has been marked as deprecated, and will be removed in an upcoming release.
  [(#1046)](https://github.com/PennyLaneAI/pennylane/pull/1046)
  [(#1040)](https://github.com/PennyLaneAI/pennylane/pull/1040)
  [(#1034)](https://github.com/PennyLaneAI/pennylane/pull/1034)
  [(#1035)](https://github.com/PennyLaneAI/pennylane/pull/1035)
  [(#1027)](https://github.com/PennyLaneAI/pennylane/pull/1027)
  [(#1026)](https://github.com/PennyLaneAI/pennylane/pull/1026)
  [(#1021)](https://github.com/PennyLaneAI/pennylane/pull/1021)
  [(#1054)](https://github.com/PennyLaneAI/pennylane/pull/1054)
  [(#1049)](https://github.com/PennyLaneAI/pennylane/pull/1049)

  While high-level PennyLane code and tutorials remain unchanged, the new core
  provides several advantages and improvements:

  - **Faster and more optimized**: The new core provides various performance optimizations, reducing
    pre- and post-processing overhead, and reduces the number of quantum evaluations in certain
    cases.

  - **Support for in-QNode classical processing**: this allows for differentiable classical
    processing within the QNode.

    ```python
    dev = qml.device("default.qubit", wires=1)

    @qml.qnode(dev, interface="tf")
    def circuit(p):
        qml.RX(tf.sin(p[0])**2 + p[1], wires=0)
        return qml.expval(qml.PauliZ(0))
    ```

    The classical processing functions used within the QNode must match
    the QNode interface. Here, we use TensorFlow:

    ```pycon
    >>> params = tf.Variable([0.5, 0.1], dtype=tf.float64)
    >>> with tf.GradientTape() as tape:
    ...     res = circuit(params)
    >>> grad = tape.gradient(res, params)
    >>> print(res)
    tf.Tensor(0.9460913127754935, shape=(), dtype=float64)
    >>> print(grad)
    tf.Tensor([-0.27255248 -0.32390003], shape=(2,), dtype=float64)
    ```

    As a result of this change, quantum decompositions that require classical processing
    are fully supported and end-to-end differentiable in tape mode.

  - **No more Variable wrapping**: QNode arguments no longer become `Variable`
    objects within the QNode.

    ```python
    dev = qml.device("default.qubit", wires=1)

    @qml.qnode(dev)
    def circuit(x):
        print("Parameter value:", x)
        qml.RX(x, wires=0)
        return qml.expval(qml.PauliZ(0))
    ```

    Internal QNode parameters can be easily inspected, printed, and manipulated:

    ```pycon
    >>> circuit(0.5)
    Parameter value: 0.5
    tensor(0.87758256, requires_grad=True)
    ```

  - **Less restrictive QNode signatures**: There is no longer any restriction on the QNode signature; the QNode can be
    defined and called following the same rules as standard Python functions.

    For example, the following QNode uses positional, named, and variable
    keyword arguments:

    ```python
    x = torch.tensor(0.1, requires_grad=True)
    y = torch.tensor([0.2, 0.3], requires_grad=True)
    z = torch.tensor(0.4, requires_grad=True)

    @qml.qnode(dev, interface="torch")
    def circuit(p1, p2=y, **kwargs):
        qml.RX(p1, wires=0)
        qml.RY(p2[0] * p2[1], wires=0)
        qml.RX(kwargs["p3"], wires=0)
        return qml.var(qml.PauliZ(0))
    ```

    When we call the QNode, we may pass the arguments by name
    even if defined positionally; any argument not provided will
    use the default value.

    ```pycon
    >>> res = circuit(p1=x, p3=z)
    >>> print(res)
    tensor(0.2327, dtype=torch.float64, grad_fn=<SelectBackward>)
    >>> res.backward()
    >>> print(x.grad, y.grad, z.grad)
    tensor(0.8396) tensor([0.0289, 0.0193]) tensor(0.8387)
    ```

    This extends to the `qnn` module, where `KerasLayer` and `TorchLayer` modules
    can be created from QNodes with unrestricted signatures.

  - **Smarter measurements:** QNodes can now measure wires more than once, as
    long as all observables are commuting:

    ```python
    @qml.qnode(dev)
    def circuit(x):
        qml.RX(x, wires=0)
        return [
            qml.expval(qml.PauliZ(0)),
            qml.expval(qml.PauliZ(0) @ qml.PauliZ(1))
        ]
    ```

    Further, the `qml.ExpvalCost()` function allows for optimizing
    measurements to reduce the number of quantum evaluations required.

  With the new PennyLane core, there are a few small breaking changes, detailed
  below in the 'Breaking Changes' section.

<h3>Improvements</h3>

* The built-in PennyLane optimizers allow more flexible cost functions. The cost function passed to most optimizers
  may accept any combination of trainable arguments, non-trainable arguments, and keyword arguments.
  [(#959)](https://github.com/PennyLaneAI/pennylane/pull/959)
  [(#1053)](https://github.com/PennyLaneAI/pennylane/pull/1053)

  The full changes apply to:

  * `AdagradOptimizer`
  * `AdamOptimizer`
  * `GradientDescentOptimizer`
  * `MomentumOptimizer`
  * `NesterovMomentumOptimizer`
  * `RMSPropOptimizer`
  * `RotosolveOptimizer`

  The `requires_grad=False` property must mark any non-trainable constant argument.
  The `RotoselectOptimizer` allows passing only keyword arguments.

  Example use:

  ```python
  def cost(x, y, data, scale=1.0):
      return scale * (x[0]-data)**2 + scale * (y-data)**2

  x = np.array([1.], requires_grad=True)
  y = np.array([1.0])
  data = np.array([2.], requires_grad=False)

  opt = qml.GradientDescentOptimizer()

  # the optimizer step and step_and_cost methods can
  # now update multiple parameters at once
  x_new, y_new, data = opt.step(cost, x, y, data, scale=0.5)
  (x_new, y_new, data), value = opt.step_and_cost(cost, x, y, data, scale=0.5)

  # list and tuple unpacking is also supported
  params = (x, y, data)
  params = opt.step(cost, *params)
  ```

* The circuit drawer has been updated to support the inclusion of unused or inactive
  wires, by passing the `show_all_wires` argument.
  [(#1033)](https://github.com/PennyLaneAI/pennylane/pull/1033)

  ```python
  dev = qml.device('default.qubit', wires=[-1, "a", "q2", 0])

  @qml.qnode(dev)
  def circuit():
      qml.Hadamard(wires=-1)
      qml.CNOT(wires=[-1, "q2"])
      return qml.expval(qml.PauliX(wires="q2"))
  ```

  ```pycon
  >>> print(qml.draw(circuit, show_all_wires=True)())
  >>>
   -1: ──H──╭C──┤
    a: ─────│───┤
   q2: ─────╰X──┤ ⟨X⟩
    0: ─────────┤
  ```

* The logic for choosing the 'best' differentiation method has been altered
  to improve performance.
  [(#1008)](https://github.com/PennyLaneAI/pennylane/pull/1008)

  - If the device provides its own gradient, this is now the preferred
    differentiation method.

  - If a device provides additional interface-specific versions that natively support classical
    backpropagation, this is now preferred over the parameter-shift rule.

    Devices define additional interface-specific devices via their `capabilities()` dictionary. For
    example, `default.qubit` supports supplementary devices for TensorFlow, Autograd, and JAX:

    ```python
    {
      "passthru_devices": {
          "tf": "default.qubit.tf",
          "autograd": "default.qubit.autograd",
          "jax": "default.qubit.jax",
      },
    }
    ```

  As a result of this change, if the QNode `diff_method` is not explicitly provided,
  it is possible that the QNode will run on a *supplementary device* of the device that was
  specifically provided:

  ```python
  dev = qml.device("default.qubit", wires=2)
  qml.QNode(dev) # will default to backprop on default.qubit.autograd
  qml.QNode(dev, interface="tf") # will default to backprop on default.qubit.tf
  qml.QNode(dev, interface="jax") # will default to backprop on default.qubit.jax
  ```

* The `default.qubit` device has been updated so that internally it applies operations in a more
  functional style, i.e., by accepting an input state and returning an evolved state.
  [(#1025)](https://github.com/PennyLaneAI/pennylane/pull/1025)

* A new test series, `pennylane/devices/tests/test_compare_default_qubit.py`, has been added, allowing to test if
  a chosen device gives the same result as `default.qubit`.
  [(#897)](https://github.com/PennyLaneAI/pennylane/pull/897)

  Three tests are added:

  - `test_hermitian_expectation`,
  - `test_pauliz_expectation_analytic`, and
  - `test_random_circuit`.

* Adds the following agnostic tensor manipulation functions to the `qml.math` module: `abs`,
  `angle`, `arcsin`, `concatenate`, `dot`, `squeeze`, `sqrt`, `sum`, `take`, `where`. These functions are
  required to fully support end-to-end differentiable Mottonen and Amplitude embedding.
  [(#922)](https://github.com/PennyLaneAI/pennylane/pull/922)
  [(#1011)](https://github.com/PennyLaneAI/pennylane/pull/1011)

* The `qml.math` module now supports JAX.
  [(#985)](https://github.com/XanaduAI/software-docs/pull/274)

* Several improvements have been made to the `Wires` class to reduce overhead and simplify the logic
  of how wire labels are interpreted:
  [(#1019)](https://github.com/PennyLaneAI/pennylane/pull/1019)
  [(#1010)](https://github.com/PennyLaneAI/pennylane/pull/1010)
  [(#1005)](https://github.com/PennyLaneAI/pennylane/pull/1005)
  [(#983)](https://github.com/PennyLaneAI/pennylane/pull/983)
  [(#967)](https://github.com/PennyLaneAI/pennylane/pull/967)

  - If the input `wires` to a wires class instantiation `Wires(wires)` can be iterated over,
    its elements are interpreted as wire labels. Otherwise, `wires` is interpreted as a single wire label.
    The only exception to this are strings, which are always interpreted as a single
    wire label, so users can address wires with labels such as `"ancilla"`.

  - Any type can now be a wire label as long as it is hashable. The hash is used to establish
    the uniqueness of two labels.

  - Indexing wires objects now returns a label, instead of a new `Wires` object. For example:

    ```pycon
    >>> w = Wires([0, 1, 2])
    >>> w[1]
    >>> 1
    ```

  - The check for uniqueness of wires moved from `Wires` instantiation to
    the `qml.wires._process` function in order to reduce overhead from repeated
    creation of `Wires` instances.

  - Calls to the `Wires` class are substantially reduced, for example by avoiding to call
    Wires on Wires instances on `Operation` instantiation, and by using labels instead of
    `Wires` objects inside the default qubit device.

* Adds the `PauliRot` generator to the `qml.operation` module. This
  generator is required to construct the metric tensor.
  [(#963)](https://github.com/PennyLaneAI/pennylane/pull/963)

* The templates are modified to make use of the new `qml.math` module, for framework-agnostic
  tensor manipulation. This allows the template library to be differentiable
  in backpropagation mode (`diff_method="backprop"`).
  [(#873)](https://github.com/PennyLaneAI/pennylane/pull/873)

* The circuit drawer now allows for the wire order to be (optionally) modified:
  [(#992)](https://github.com/PennyLaneAI/pennylane/pull/992)

  ```pycon
  >>> dev = qml.device('default.qubit', wires=["a", -1, "q2"])
  >>> @qml.qnode(dev)
  ... def circuit():
  ...     qml.Hadamard(wires=-1)
  ...     qml.CNOT(wires=["a", "q2"])
  ...     qml.RX(0.2, wires="a")
  ...     return qml.expval(qml.PauliX(wires="q2"))
  ```

  Printing with default wire order of the device:

  ```pycon
  >>> print(circuit.draw())
    a: ─────╭C──RX(0.2)──┤
   -1: ──H──│────────────┤
   q2: ─────╰X───────────┤ ⟨X⟩
  ```

  Changing the wire order:

  ```pycon
  >>> print(circuit.draw(wire_order=["q2", "a", -1]))
   q2: ──╭X───────────┤ ⟨X⟩
    a: ──╰C──RX(0.2)──┤
   -1: ───H───────────┤
  ```

<h3>Breaking changes</h3>

* QNodes using the new PennyLane core will no longer accept ragged arrays as inputs.

* When using the new PennyLane core and the Autograd interface, non-differentiable data passed
  as a QNode argument or a gate must have the `requires_grad` property set to `False`:

  ```python
  @qml.qnode(dev)
  def circuit(weights, data):
      basis_state = np.array([1, 0, 1, 1], requires_grad=False)
      qml.BasisState(basis_state, wires=[0, 1, 2, 3])
      qml.templates.AmplitudeEmbedding(data, wires=[0, 1, 2, 3])
      qml.templates.BasicEntanglerLayers(weights, wires=[0, 1, 2, 3])
      return qml.probs(wires=0)

  data = np.array(data, requires_grad=False)
  weights = np.array(weights, requires_grad=True)
  circuit(weights, data)
  ```

<h3>Bug fixes</h3>

* Fixes an issue where if the constituent observables of a tensor product do not exist in the queue,
  an error is raised. With this fix, they are first queued before annotation occurs.
  [(#1038)](https://github.com/PennyLaneAI/pennylane/pull/1038)

* Fixes an issue with tape expansions where information about sampling
  (specifically the `is_sampled` tape attribute) was not preserved.
  [(#1027)](https://github.com/PennyLaneAI/pennylane/pull/1027)

* Tape expansion was not properly taking into devices that supported inverse operations,
  causing inverse operations to be unnecessarily decomposed. The QNode tape expansion logic, as well
  as the `Operation.expand()` method, has been modified to fix this.
  [(#956)](https://github.com/PennyLaneAI/pennylane/pull/956)

* Fixes an issue where the Autograd interface was not unwrapping non-differentiable
  PennyLane tensors, which can cause issues on some devices.
  [(#941)](https://github.com/PennyLaneAI/pennylane/pull/941)

* `qml.vqe.Hamiltonian` prints any observable with any number of strings.
  [(#987)](https://github.com/PennyLaneAI/pennylane/pull/987)

* Fixes a bug where parameter-shift differentiation would fail if the QNode
  contained a single probability output.
  [(#1007)](https://github.com/PennyLaneAI/pennylane/pull/1007)

* Fixes an issue when using trainable parameters that are lists/arrays with `tape.vjp`.
  [(#1042)](https://github.com/PennyLaneAI/pennylane/pull/1042)

* The `TensorN` observable is updated to support being copied without any parameters or wires passed.
  [(#1047)](https://github.com/PennyLaneAI/pennylane/pull/1047)

* Fixed deprecation warning when importing `Sequence` from `collections` instead of `collections.abc` in `vqe/vqe.py`.
  [(#1051)](https://github.com/PennyLaneAI/pennylane/pull/1051)

<h3>Contributors</h3>

This release contains contributions from (in alphabetical order):

Juan Miguel Arrazola, Thomas Bromley, Olivia Di Matteo, Theodor Isacsson, Josh Izaac, Christina Lee,
Alejandro Montanez, Steven Oud, Chase Roberts, Sankalp Sanand, Maria Schuld, Antal
Száva, David Wierichs, Jiahao Yao.

# Release 0.13.0

<h3>New features since last release</h3>

<h4>Automatically optimize the number of measurements</h4>

* QNodes in tape mode now support returning observables on the same wire whenever the observables are
  qubit-wise commuting Pauli words. Qubit-wise commuting observables can be evaluated with a
  *single* device run as they are diagonal in the same basis, via a shared set of single-qubit rotations.
  [(#882)](https://github.com/PennyLaneAI/pennylane/pull/882)

  The following example shows a single QNode returning the expectation values of
  the qubit-wise commuting Pauli words `XX` and `XI`:

  ```python
  qml.enable_tape()

  @qml.qnode(dev)
  def f(x):
      qml.Hadamard(wires=0)
      qml.Hadamard(wires=1)
      qml.CRot(0.1, 0.2, 0.3, wires=[1, 0])
      qml.RZ(x, wires=1)
      return qml.expval(qml.PauliX(0) @ qml.PauliX(1)), qml.expval(qml.PauliX(0))
  ```

  ```pycon
  >>> f(0.4)
  tensor([0.89431013, 0.9510565 ], requires_grad=True)
  ```

* The `ExpvalCost` class (previously `VQECost`) now provides observable optimization using the
  `optimize` argument, resulting in potentially fewer device executions.
  [(#902)](https://github.com/PennyLaneAI/pennylane/pull/902)

  This is achieved by separating the observables composing the Hamiltonian into qubit-wise
  commuting groups and evaluating those groups on a single QNode using functionality from the
  `qml.grouping` module:

  ```python
  qml.enable_tape()
  commuting_obs = [qml.PauliX(0), qml.PauliX(0) @ qml.PauliZ(1)]
  H = qml.vqe.Hamiltonian([1, 1], commuting_obs)

  dev = qml.device("default.qubit", wires=2)
  ansatz = qml.templates.StronglyEntanglingLayers

  cost_opt = qml.ExpvalCost(ansatz, H, dev, optimize=True)
  cost_no_opt = qml.ExpvalCost(ansatz, H, dev, optimize=False)

  params = qml.init.strong_ent_layers_uniform(3, 2)
  ```

  Grouping these commuting observables leads to fewer device executions:

  ```pycon
  >>> cost_opt(params)
  >>> ex_opt = dev.num_executions
  >>> cost_no_opt(params)
  >>> ex_no_opt = dev.num_executions - ex_opt
  >>> print("Number of executions:", ex_no_opt)
  Number of executions: 2
  >>> print("Number of executions (optimized):", ex_opt)
  Number of executions (optimized): 1
  ```

<h4>New quantum gradient features</h4>

* Compute the analytic gradient of quantum circuits in parallel on supported devices.
  [(#840)](https://github.com/PennyLaneAI/pennylane/pull/840)

  This release introduces support for batch execution of circuits, via a new device API method
  `Device.batch_execute()`. Devices that implement this new API support submitting a batch of
  circuits for *parallel* evaluation simultaneously, which can significantly reduce the computation time.

  Furthermore, if using tape mode and a compatible device, gradient computations will
  automatically make use of the new batch API---providing a speedup during optimization.

* Gradient recipes are now much more powerful, allowing for operations to define their gradient
  via an arbitrary linear combination of circuit evaluations.
  [(#909)](https://github.com/PennyLaneAI/pennylane/pull/909)
  [(#915)](https://github.com/PennyLaneAI/pennylane/pull/915)

  With this change, gradient recipes can now be of the form
  :math:`\frac{\partial}{\partial\phi_k}f(\phi_k) = \sum_{i} c_i f(a_i \phi_k + s_i )`,
  and are no longer restricted to two-term shifts with identical (but opposite in sign) shift values.

  As a result, PennyLane now supports native analytic quantum gradients for the
  controlled rotation operations `CRX`, `CRY`, `CRZ`, and `CRot`. This allows for parameter-shift
  analytic gradients on hardware, without decomposition.

  Note that this is a breaking change for developers; please see the *Breaking Changes* section
  for more details.

* The `qnn.KerasLayer` class now supports differentiating the QNode through classical
  backpropagation in tape mode.
  [(#869)](https://github.com/PennyLaneAI/pennylane/pull/869)

  ```python
  qml.enable_tape()

  dev = qml.device("default.qubit.tf", wires=2)

  @qml.qnode(dev, interface="tf", diff_method="backprop")
  def f(inputs, weights):
      qml.templates.AngleEmbedding(inputs, wires=range(2))
      qml.templates.StronglyEntanglingLayers(weights, wires=range(2))
      return [qml.expval(qml.PauliZ(i)) for i in range(2)]

  weight_shapes = {"weights": (3, 2, 3)}

  qlayer = qml.qnn.KerasLayer(f, weight_shapes, output_dim=2)

  inputs = tf.constant(np.random.random((4, 2)), dtype=tf.float32)

  with tf.GradientTape() as tape:
      out = qlayer(inputs)

  tape.jacobian(out, qlayer.trainable_weights)
  ```

<h4>New operations, templates, and measurements</h4>

* Adds the `qml.density_matrix` QNode return with partial trace capabilities.
  [(#878)](https://github.com/PennyLaneAI/pennylane/pull/878)

  The density matrix over the provided wires is returned, with all other subsystems traced out.
  `qml.density_matrix` currently works for both the `default.qubit` and `default.mixed` devices.

  ```python
  qml.enable_tape()
  dev = qml.device("default.qubit", wires=2)

  def circuit(x):
      qml.PauliY(wires=0)
      qml.Hadamard(wires=1)
      return qml.density_matrix(wires=[1])  # wire 0 is traced out
  ```

* Adds the square-root X gate `SX`. [(#871)](https://github.com/PennyLaneAI/pennylane/pull/871)

  ```python
  dev = qml.device("default.qubit", wires=1)

  @qml.qnode(dev)
  def circuit():
      qml.SX(wires=[0])
      return qml.expval(qml.PauliZ(wires=[0]))
  ```

* Two new hardware-efficient particle-conserving templates have been implemented
  to perform VQE-based quantum chemistry simulations. The new templates apply
  several layers of the particle-conserving entanglers proposed in Figs. 2a and 2b
  of Barkoutsos *et al*., [arXiv:1805.04340](https://arxiv.org/abs/1805.04340)
  [(#875)](https://github.com/PennyLaneAI/pennylane/pull/875)
  [(#876)](https://github.com/PennyLaneAI/pennylane/pull/876)

<h4>Estimate and track resources</h4>

* The `QuantumTape` class now contains basic resource estimation functionality. The method
  `tape.get_resources()` returns a dictionary with a list of the constituent operations and the
  number of times they appear in the circuit. Similarly, `tape.get_depth()` computes the circuit depth.
  [(#862)](https://github.com/PennyLaneAI/pennylane/pull/862)

  ```pycon
  >>> with qml.tape.QuantumTape() as tape:
  ...    qml.Hadamard(wires=0)
  ...    qml.RZ(0.26, wires=1)
  ...    qml.CNOT(wires=[1, 0])
  ...    qml.Rot(1.8, -2.7, 0.2, wires=0)
  ...    qml.Hadamard(wires=1)
  ...    qml.CNOT(wires=[0, 1])
  ...    qml.expval(qml.PauliZ(0) @ qml.PauliZ(1))
  >>> tape.get_resources()
  {'Hadamard': 2, 'RZ': 1, 'CNOT': 2, 'Rot': 1}
  >>> tape.get_depth()
  4
  ```

* The number of device executions over a QNode's lifetime can now be returned using `num_executions`.
  [(#853)](https://github.com/PennyLaneAI/pennylane/pull/853)

  ```pycon
  >>> dev = qml.device("default.qubit", wires=2)
  >>> @qml.qnode(dev)
  ... def circuit(x, y):
  ...    qml.RX(x, wires=[0])
  ...    qml.RY(y, wires=[1])
  ...    qml.CNOT(wires=[0, 1])
  ...    return qml.expval(qml.PauliZ(0) @ qml.PauliX(1))
  >>> for _ in range(10):
  ...    circuit(0.432, 0.12)
  >>> print(dev.num_executions)
  10
  ```

<h3>Improvements</h3>

* Support for tape mode has improved across PennyLane. The following features now work in tape mode:

  - QNode collections [(#863)](https://github.com/PennyLaneAI/pennylane/pull/863)

  - `qnn.ExpvalCost` [(#863)](https://github.com/PennyLaneAI/pennylane/pull/863)
    [(#911)](https://github.com/PennyLaneAI/pennylane/pull/911)

  - `qml.qnn.KerasLayer` [(#869)](https://github.com/PennyLaneAI/pennylane/pull/869)

  - `qml.qnn.TorchLayer` [(#865)](https://github.com/PennyLaneAI/pennylane/pull/865)

  - The `qml.qaoa` module [(#905)](https://github.com/PennyLaneAI/pennylane/pull/905)

* A new function, `qml.refresh_devices()`, has been added, allowing PennyLane to
  rescan installed PennyLane plugins and refresh the device list. In addition, the `qml.device`
  loader will attempt to refresh devices if the required plugin device cannot be found.
  This will result in an improved experience if installing PennyLane and plugins within
  a running Python session (for example, on Google Colab), and avoid the need to
  restart the kernel/runtime.
  [(#907)](https://github.com/PennyLaneAI/pennylane/pull/907)

* When using `grad_fn = qml.grad(cost)` to compute the gradient of a cost function with the Autograd
  interface, the value of the intermediate forward pass is now available via the `grad_fn.forward`
  property
  [(#914)](https://github.com/PennyLaneAI/pennylane/pull/914):

  ```python
  def cost_fn(x, y):
      return 2 * np.sin(x[0]) * np.exp(-x[1]) + x[0] ** 3 + np.cos(y)

  params = np.array([0.1, 0.5], requires_grad=True)
  data = np.array(0.65, requires_grad=False)
  grad_fn = qml.grad(cost_fn)

  grad_fn(params, data)  # perform backprop and evaluate the gradient
  grad_fn.forward  # the cost function value
  ```

* Gradient-based optimizers now have a `step_and_cost` method that returns
  both the next step as well as the objective (cost) function output.
  [(#916)](https://github.com/PennyLaneAI/pennylane/pull/916)

  ```pycon
  >>> opt = qml.GradientDescentOptimizer()
  >>> params, cost = opt.step_and_cost(cost_fn, params)
  ```

* PennyLane provides a new experimental module `qml.proc` which provides framework-agnostic processing
  functions for array and tensor manipulations.
  [(#886)](https://github.com/PennyLaneAI/pennylane/pull/886)

  Given the input tensor-like object, the call is
  dispatched to the corresponding array manipulation framework, allowing for end-to-end
  differentiation to be preserved.

  ```pycon
  >>> x = torch.tensor([1., 2.])
  >>> qml.proc.ones_like(x)
  tensor([1, 1])
  >>> y = tf.Variable([[0], [5]])
  >>> qml.proc.ones_like(y, dtype=np.complex128)
  <tf.Tensor: shape=(2, 1), dtype=complex128, numpy=
  array([[1.+0.j],
         [1.+0.j]])>
  ```

  Note that these functions are experimental, and only a subset of common functionality is
  supported. Furthermore, the names and behaviour of these functions may differ from similar
  functions in common frameworks; please refer to the function docstrings for more details.

* The gradient methods in tape mode now fully separate the quantum and classical processing. Rather
  than returning the evaluated gradients directly, they now return a tuple containing the required
  quantum and classical processing steps.
  [(#840)](https://github.com/PennyLaneAI/pennylane/pull/840)

  ```python
  def gradient_method(idx, param, **options):
      # generate the quantum tapes that must be computed
      # to determine the quantum gradient
      tapes = quantum_gradient_tapes(self)

      def processing_fn(results):
          # perform classical processing on the evaluated tapes
          # returning the evaluated quantum gradient
          return classical_processing(results)

      return tapes, processing_fn
  ```

  The `JacobianTape.jacobian()` method has been similarly modified to accumulate all gradient
  quantum tapes and classical processing functions, evaluate all quantum tapes simultaneously,
  and then apply the post-processing functions to the evaluated tape results.

* The MultiRZ gate now has a defined generator, allowing it to be used in quantum natural gradient
  optimization.
  [(#912)](https://github.com/PennyLaneAI/pennylane/pull/912)

* The CRot gate now has a `decomposition` method, which breaks the gate down into rotations
  and CNOT gates. This allows `CRot` to be used on devices that do not natively support it.
  [(#908)](https://github.com/PennyLaneAI/pennylane/pull/908)

* The classical processing in the `MottonenStatePreparation` template has been largely
  rewritten to use dense matrices and tensor manipulations wherever possible.
  This is in preparation to support differentiation through the template in the future.
  [(#864)](https://github.com/PennyLaneAI/pennylane/pull/864)

* Device-based caching has replaced QNode caching. Caching is now accessed by passing a
  `cache` argument to the device.
  [(#851)](https://github.com/PennyLaneAI/pennylane/pull/851)

  The `cache` argument should be an integer specifying the size of the cache. For example, a
  cache of size 10 is created using:

  ```pycon
  >>> dev = qml.device("default.qubit", wires=2, cache=10)
  ```

* The `Operation`, `Tensor`, and `MeasurementProcess` classes now have the `__copy__` special method
  defined.
  [(#840)](https://github.com/PennyLaneAI/pennylane/pull/840)

  This allows us to ensure that, when a shallow copy is performed of an operation, the
  mutable list storing the operation parameters is *also* shallow copied. Both the old operation and
  the copied operation will continue to share the same parameter data,
  ```pycon
  >>> import copy
  >>> op = qml.RX(0.2, wires=0)
  >>> op2 = copy.copy(op)
  >>> op.data[0] is op2.data[0]
  True
  ```

  however the *list container* is not a reference:

  ```pycon
  >>> op.data is op2.data
  False
  ```

  This allows the parameters of the copied operation to be modified, without mutating
  the parameters of the original operation.

* The `QuantumTape.copy` method has been tweaked so that
  [(#840)](https://github.com/PennyLaneAI/pennylane/pull/840):

  - Optionally, the tape's operations are shallow copied in addition to the tape by passing the
    `copy_operations=True` boolean flag. This allows the copied tape's parameters to be mutated
    without affecting the original tape's parameters. (Note: the two tapes will share parameter data
    *until* one of the tapes has their parameter list modified.)

  - Copied tapes can be cast to another `QuantumTape` subclass by passing the `tape_cls` keyword
    argument.

<h3>Breaking changes</h3>

* Updated how parameter-shift gradient recipes are defined for operations, allowing for
  gradient recipes that are specified as an arbitrary number of terms.
  [(#909)](https://github.com/PennyLaneAI/pennylane/pull/909)

  Previously, `Operation.grad_recipe` was restricted to two-term parameter-shift formulas.
  With this change, the gradient recipe now contains elements of the form
  :math:`[c_i, a_i, s_i]`, resulting in a gradient recipe of
  :math:`\frac{\partial}{\partial\phi_k}f(\phi_k) = \sum_{i} c_i f(a_i \phi_k + s_i )`.

  As this is a breaking change, all custom operations with defined gradient recipes must be
  updated to continue working with PennyLane 0.13. Note though that if `grad_recipe = None`, the
  default gradient recipe remains unchanged, and corresponds to the two terms :math:`[c_0, a_0, s_0]=[1/2, 1, \pi/2]`
  and :math:`[c_1, a_1, s_1]=[-1/2, 1, -\pi/2]` for every parameter.

- The `VQECost` class has been renamed to `ExpvalCost` to reflect its general applicability
  beyond VQE. Use of `VQECost` is still possible but will result in a deprecation warning.
  [(#913)](https://github.com/PennyLaneAI/pennylane/pull/913)

<h3>Bug fixes</h3>

* The `default.qubit.tf` device is updated to handle TensorFlow objects (e.g.,
  `tf.Variable`) as gate parameters correctly when using the `MultiRZ` and
  `CRot` operations.
  [(#921)](https://github.com/PennyLaneAI/pennylane/pull/921)

* PennyLane tensor objects are now unwrapped in BaseQNode when passed as a
  keyword argument to the quantum function.
  [(#903)](https://github.com/PennyLaneAI/pennylane/pull/903)
  [(#893)](https://github.com/PennyLaneAI/pennylane/pull/893)

* The new tape mode now prevents multiple observables from being evaluated on the same wire
  if the observables are not qubit-wise commuting Pauli words.
  [(#882)](https://github.com/PennyLaneAI/pennylane/pull/882)

* Fixes a bug in `default.qubit` whereby inverses of common gates were not being applied
  via efficient gate-specific methods, instead falling back to matrix-vector multiplication.
  The following gates were affected: `PauliX`, `PauliY`, `PauliZ`, `Hadamard`, `SWAP`, `S`,
  `T`, `CNOT`, `CZ`.
  [(#872)](https://github.com/PennyLaneAI/pennylane/pull/872)

* The `PauliRot` operation now gracefully handles single-qubit Paulis, and all-identity Paulis
  [(#860)](https://github.com/PennyLaneAI/pennylane/pull/860).

* Fixes a bug whereby binary Python operators were not properly propagating the `requires_grad`
  attribute to the output tensor.
  [(#889)](https://github.com/PennyLaneAI/pennylane/pull/889)

* Fixes a bug which prevents `TorchLayer` from doing `backward` when CUDA is enabled.
  [(#899)](https://github.com/PennyLaneAI/pennylane/pull/899)

* Fixes a bug where multi-threaded execution of `QNodeCollection` sometimes fails
  because of simultaneous queuing. This is fixed by adding thread locking during queuing.
  [(#910)](https://github.com/PennyLaneAI/pennylane/pull/918)

* Fixes a bug in `QuantumTape.set_parameters()`. The previous implementation assumed
  that the `self.trainable_parms` set would always be iterated over in increasing integer
  order. However, this is not guaranteed behaviour, and can lead to the incorrect tape parameters
  being set if this is not the case.
  [(#923)](https://github.com/PennyLaneAI/pennylane/pull/923)

* Fixes broken error message if a QNode is instantiated with an unknown exception.
  [(#930)](https://github.com/PennyLaneAI/pennylane/pull/930)

<h3>Contributors</h3>

This release contains contributions from (in alphabetical order):

Juan Miguel Arrazola, Thomas Bromley, Christina Lee, Alain Delgado Gran, Olivia Di Matteo, Anthony
Hayes, Theodor Isacsson, Josh Izaac, Soran Jahangiri, Nathan Killoran, Shumpei Kobayashi, Romain
Moyard, Zeyue Niu, Maria Schuld, Antal Száva.

# Release 0.12.0

<h3>New features since last release</h3>

<h4>New and improved simulators</h4>

* PennyLane now supports a new device, `default.mixed`, designed for
  simulating mixed-state quantum computations. This enables native
  support for implementing noisy channels in a circuit, which generally
  map pure states to mixed states.
  [(#794)](https://github.com/PennyLaneAI/pennylane/pull/794)
  [(#807)](https://github.com/PennyLaneAI/pennylane/pull/807)
  [(#819)](https://github.com/PennyLaneAI/pennylane/pull/819)

  The device can be initialized as
  ```pycon
  >>> dev = qml.device("default.mixed", wires=1)
  ```

  This allows the construction of QNodes that include non-unitary operations,
  such as noisy channels:

  ```pycon
  >>> @qml.qnode(dev)
  ... def circuit(params):
  ...     qml.RX(params[0], wires=0)
  ...     qml.RY(params[1], wires=0)
  ...     qml.AmplitudeDamping(0.5, wires=0)
  ...     return qml.expval(qml.PauliZ(0))
  >>> print(circuit([0.54, 0.12]))
  0.9257702929524184
  >>> print(circuit([0, np.pi]))
  0.0
  ```

<h4>New tools for optimizing measurements</h4>

* The new `grouping` module provides functionality for grouping simultaneously measurable Pauli word
  observables.
  [(#761)](https://github.com/PennyLaneAI/pennylane/pull/761)
  [(#850)](https://github.com/PennyLaneAI/pennylane/pull/850)
  [(#852)](https://github.com/PennyLaneAI/pennylane/pull/852)

  - The `optimize_measurements` function will take as input a list of Pauli word observables and
    their corresponding coefficients (if any), and will return the partitioned Pauli terms
    diagonalized in the measurement basis and the corresponding diagonalizing circuits.

    ```python
    from pennylane.grouping import optimize_measurements
    h, nr_qubits = qml.qchem.molecular_hamiltonian("h2", "h2.xyz")
    rotations, grouped_ops, grouped_coeffs = optimize_measurements(h.ops, h.coeffs, grouping="qwc")
    ```

    The diagonalizing circuits of `rotations` correspond to the diagonalized Pauli word groupings of
    `grouped_ops`.

  - Pauli word partitioning utilities are performed by the `PauliGroupingStrategy`
    class. An input list of Pauli words can be partitioned into mutually commuting,
    qubit-wise-commuting, or anticommuting groupings.

    For example, partitioning Pauli words into anticommutative groupings by the Recursive Largest
    First (RLF) graph colouring heuristic:

    ```python
    from pennylane import PauliX, PauliY, PauliZ, Identity
    from pennylane.grouping import group_observables
    pauli_words = [
        Identity('a') @ Identity('b'),
        Identity('a') @ PauliX('b'),
        Identity('a') @ PauliY('b'),
        PauliZ('a') @ PauliX('b'),
        PauliZ('a') @ PauliY('b'),
        PauliZ('a') @ PauliZ('b')
    ]
    groupings = group_observables(pauli_words, grouping_type='anticommuting', method='rlf')
    ```

  - Various utility functions are included for obtaining and manipulating Pauli
    words in the binary symplectic vector space representation.

    For instance, two Pauli words may be converted to their binary vector representation:

    ```pycon
    >>> from pennylane.grouping import pauli_to_binary
    >>> from pennylane.wires import Wires
    >>> wire_map = {Wires('a'): 0, Wires('b'): 1}
    >>> pauli_vec_1 = pauli_to_binary(qml.PauliX('a') @ qml.PauliY('b'))
    >>> pauli_vec_2 = pauli_to_binary(qml.PauliZ('a') @ qml.PauliZ('b'))
    >>> pauli_vec_1
    [1. 1. 0. 1.]
    >>> pauli_vec_2
    [0. 0. 1. 1.]
    ```

    Their product up to a phase may be computed by taking the sum of their binary vector
    representations, and returned in the operator representation.

    ```pycon
    >>> from pennylane.grouping import binary_to_pauli
    >>> binary_to_pauli((pauli_vec_1 + pauli_vec_2) % 2, wire_map)
    Tensor product ['PauliY', 'PauliX']: 0 params, wires ['a', 'b']
    ```

    For more details on the grouping module, see the
    [grouping module documentation](https://pennylane.readthedocs.io/en/stable/code/qml_grouping.html)


<h4>Returning the quantum state from simulators</h4>

* The quantum state of a QNode can now be returned using the `qml.state()` return function.
  [(#818)](https://github.com/XanaduAI/pennylane/pull/818)

  ```python
  import pennylane as qml

  dev = qml.device("default.qubit", wires=3)
  qml.enable_tape()

  @qml.qnode(dev)
  def qfunc(x, y):
      qml.RZ(x, wires=0)
      qml.CNOT(wires=[0, 1])
      qml.RY(y, wires=1)
      qml.CNOT(wires=[0, 2])
      return qml.state()

  >>> qfunc(0.56, 0.1)
  array([0.95985437-0.27601028j, 0.        +0.j        ,
         0.04803275-0.01381203j, 0.        +0.j        ,
         0.        +0.j        , 0.        +0.j        ,
         0.        +0.j        , 0.        +0.j        ])
  ```

  Differentiating the state is currently available when using the
  classical backpropagation differentiation method (`diff_method="backprop"`) with a compatible device,
  and when using the new tape mode.

<h4>New operations and channels</h4>

* PennyLane now includes standard channels such as the Amplitude-damping,
  Phase-damping, and Depolarizing channels, as well as the ability
  to make custom qubit channels.
  [(#760)](https://github.com/PennyLaneAI/pennylane/pull/760)
  [(#766)](https://github.com/PennyLaneAI/pennylane/pull/766)
  [(#778)](https://github.com/PennyLaneAI/pennylane/pull/778)

* The controlled-Y operation is now available via `qml.CY`. For devices that do
  not natively support the controlled-Y operation, it will be decomposed
  into `qml.RY`, `qml.CNOT`, and `qml.S` operations.
  [(#806)](https://github.com/PennyLaneAI/pennylane/pull/806)

<h4>Preview the next-generation PennyLane QNode</h4>

* The new PennyLane `tape` module provides a re-formulated QNode class, rewritten from the ground-up,
  that uses a new `QuantumTape` object to represent the QNode's quantum circuit. Tape mode
  provides several advantages over the standard PennyLane QNode.
  [(#785)](https://github.com/PennyLaneAI/pennylane/pull/785)
  [(#792)](https://github.com/PennyLaneAI/pennylane/pull/792)
  [(#796)](https://github.com/PennyLaneAI/pennylane/pull/796)
  [(#800)](https://github.com/PennyLaneAI/pennylane/pull/800)
  [(#803)](https://github.com/PennyLaneAI/pennylane/pull/803)
  [(#804)](https://github.com/PennyLaneAI/pennylane/pull/804)
  [(#805)](https://github.com/PennyLaneAI/pennylane/pull/805)
  [(#808)](https://github.com/PennyLaneAI/pennylane/pull/808)
  [(#810)](https://github.com/PennyLaneAI/pennylane/pull/810)
  [(#811)](https://github.com/PennyLaneAI/pennylane/pull/811)
  [(#815)](https://github.com/PennyLaneAI/pennylane/pull/815)
  [(#820)](https://github.com/PennyLaneAI/pennylane/pull/820)
  [(#823)](https://github.com/PennyLaneAI/pennylane/pull/823)
  [(#824)](https://github.com/PennyLaneAI/pennylane/pull/824)
  [(#829)](https://github.com/PennyLaneAI/pennylane/pull/829)

  - Support for in-QNode classical processing: Tape mode allows for differentiable classical
    processing within the QNode.

  - No more Variable wrapping: In tape mode, QNode arguments no longer become `Variable`
    objects within the QNode.

  - Less restrictive QNode signatures: There is no longer any restriction on the QNode signature;
    the QNode can be defined and called following the same rules as standard Python functions.

  - Unifying all QNodes: The tape-mode QNode merges all QNodes (including the
    `JacobianQNode` and the `PassthruQNode`) into a single unified QNode, with
    identical behaviour regardless of the differentiation type.

  - Optimizations: Tape mode provides various performance optimizations, reducing pre- and
    post-processing overhead, and reduces the number of quantum evaluations in certain cases.

  Note that tape mode is **experimental**, and does not currently have feature-parity with the
  existing QNode. [Feedback and bug reports](https://github.com/PennyLaneAI/pennylane/issues) are
  encouraged and will help improve the new tape mode.

  Tape mode can be enabled globally via the `qml.enable_tape` function, without changing your
  PennyLane code:

  ```python
  qml.enable_tape()
  dev = qml.device("default.qubit", wires=1)

  @qml.qnode(dev, interface="tf")
  def circuit(p):
      print("Parameter value:", p)
      qml.RX(tf.sin(p[0])**2 + p[1], wires=0)
      return qml.expval(qml.PauliZ(0))
  ```

  For more details, please see the [tape mode
  documentation](https://pennylane.readthedocs.io/en/stable/code/qml_tape.html).

<h3>Improvements</h3>

* QNode caching has been introduced, allowing the QNode to keep track of the results of previous
  device executions and reuse those results in subsequent calls.
  Note that QNode caching is only supported in the new and experimental tape-mode.
  [(#817)](https://github.com/PennyLaneAI/pennylane/pull/817)

  Caching is available by passing a `caching` argument to the QNode:

  ```python
  dev = qml.device("default.qubit", wires=2)
  qml.enable_tape()

  @qml.qnode(dev, caching=10)  # cache up to 10 evaluations
  def qfunc(x):
      qml.RX(x, wires=0)
      qml.RX(0.3, wires=1)
      qml.CNOT(wires=[0, 1])
      return qml.expval(qml.PauliZ(1))

  qfunc(0.1)  # first evaluation executes on the device
  qfunc(0.1)  # second evaluation accesses the cached result
  ```

* Sped up the application of certain gates in `default.qubit` by using array/tensor
  manipulation tricks. The following gates are affected: `PauliX`, `PauliY`, `PauliZ`,
  `Hadamard`, `SWAP`, `S`, `T`, `CNOT`, `CZ`.
  [(#772)](https://github.com/PennyLaneAI/pennylane/pull/772)

* The computation of marginal probabilities has been made more efficient for devices
  with a large number of wires, achieving in some cases a 5x speedup.
  [(#799)](https://github.com/PennyLaneAI/pennylane/pull/799)

* Adds arithmetic operations (addition, tensor product,
  subtraction, and scalar multiplication) between `Hamiltonian`,
  `Tensor`, and `Observable` objects, and inline arithmetic
  operations between Hamiltonians and other observables.
  [(#765)](https://github.com/PennyLaneAI/pennylane/pull/765)

  Hamiltonians can now easily be defined as sums of observables:

  ```pycon3
  >>> H = 3 * qml.PauliZ(0) - (qml.PauliX(0) @ qml.PauliX(1)) + qml.Hamiltonian([4], [qml.PauliZ(0)])
  >>> print(H)
  (7.0) [Z0] + (-1.0) [X0 X1]
  ```

* Adds `compare()` method to `Observable` and `Hamiltonian` classes, which allows
  for comparison between observable quantities.
  [(#765)](https://github.com/PennyLaneAI/pennylane/pull/765)

  ```pycon3
  >>> H = qml.Hamiltonian([1], [qml.PauliZ(0)])
  >>> obs = qml.PauliZ(0) @ qml.Identity(1)
  >>> print(H.compare(obs))
  True
  ```

  ```pycon3
  >>> H = qml.Hamiltonian([2], [qml.PauliZ(0)])
  >>> obs = qml.PauliZ(1) @ qml.Identity(0)
  >>> print(H.compare(obs))
  False
  ```

* Adds `simplify()` method to the `Hamiltonian` class.
  [(#765)](https://github.com/PennyLaneAI/pennylane/pull/765)

  ```pycon3
  >>> H = qml.Hamiltonian([1, 2], [qml.PauliZ(0), qml.PauliZ(0) @ qml.Identity(1)])
  >>> H.simplify()
  >>> print(H)
  (3.0) [Z0]
  ```

* Added a new bit-flip mixer to the `qml.qaoa` module.
  [(#774)](https://github.com/PennyLaneAI/pennylane/pull/774)

* Summation of two `Wires` objects is now supported and will return
  a `Wires` object containing the set of all wires defined by the
  terms in the summation.
  [(#812)](https://github.com/PennyLaneAI/pennylane/pull/812)

<h3>Breaking changes</h3>

* The PennyLane NumPy module now returns scalar (zero-dimensional) arrays where
  Python scalars were previously returned.
  [(#820)](https://github.com/PennyLaneAI/pennylane/pull/820)
  [(#833)](https://github.com/PennyLaneAI/pennylane/pull/833)

  For example, this affects array element indexing, and summation:

  ```pycon
  >>> x = np.array([1, 2, 3], requires_grad=False)
  >>> x[0]
  tensor(1, requires_grad=False)
  >>> np.sum(x)
  tensor(6, requires_grad=True)
  ```

  This may require small updates to user code. A convenience method, `np.tensor.unwrap()`,
  has been added to help ease the transition. This converts PennyLane NumPy tensors
  to standard NumPy arrays and Python scalars:

  ```pycon
  >>> x = np.array(1.543, requires_grad=False)
  >>> x.unwrap()
  1.543
  ```

  Note, however, that information regarding array differentiability will be
  lost.

* The device capabilities dictionary has been redesigned, for clarity and robustness. In particular,
  the capabilities dictionary is now inherited from the parent class, various keys have more
  expressive names, and all keys are now defined in the base device class. For more details, please
  [refer to the developer
  documentation](https://pennylane.readthedocs.io/en/stable/development/plugins.html#device-capabilities).
  [(#781)](https://github.com/PennyLaneAI/pennylane/pull/781/files)

<h3>Bug fixes</h3>

* Changed to use lists for storing variable values inside `BaseQNode`
  allowing complex matrices to be passed to `QubitUnitary`.
  [(#773)](https://github.com/PennyLaneAI/pennylane/pull/773)

* Fixed a bug within `default.qubit`, resulting in greater efficiency
  when applying a state vector to all wires on the device.
  [(#849)](https://github.com/PennyLaneAI/pennylane/pull/849)

<h3>Documentation</h3>

* Equations have been added to the `qml.sample` and `qml.probs` docstrings
  to clarify the mathematical foundation of the performed measurements.
  [(#843)](https://github.com/PennyLaneAI/pennylane/pull/843)

<h3>Contributors</h3>

This release contains contributions from (in alphabetical order):

Aroosa Ijaz, Juan Miguel Arrazola, Thomas Bromley, Jack Ceroni, Alain Delgado Gran, Josh Izaac,
Soran Jahangiri, Nathan Killoran, Robert Lang, Cedric Lin, Olivia Di Matteo, Nicolás Quesada, Maria
Schuld, Antal Száva.

# Release 0.11.0

<h3>New features since last release</h3>

<h4>New and improved simulators</h4>

* Added a new device, `default.qubit.autograd`, a pure-state qubit simulator written using Autograd.
  This device supports classical backpropagation (`diff_method="backprop"`); this can
  be faster than the parameter-shift rule for computing quantum gradients
  when the number of parameters to be optimized is large.
  [(#721)](https://github.com/XanaduAI/pennylane/pull/721)

  ```pycon
  >>> dev = qml.device("default.qubit.autograd", wires=1)
  >>> @qml.qnode(dev, diff_method="backprop")
  ... def circuit(x):
  ...     qml.RX(x[1], wires=0)
  ...     qml.Rot(x[0], x[1], x[2], wires=0)
  ...     return qml.expval(qml.PauliZ(0))
  >>> weights = np.array([0.2, 0.5, 0.1])
  >>> grad_fn = qml.grad(circuit)
  >>> print(grad_fn(weights))
  array([-2.25267173e-01, -1.00864546e+00,  6.93889390e-18])
  ```

  See the [device documentation](https://pennylane.readthedocs.io/en/stable/code/api/pennylane.devices.default_qubit_autograd.DefaultQubitAutograd.html) for more details.

* A new experimental C++ state-vector simulator device is now available, `lightning.qubit`. It
  uses the C++ Eigen library to perform fast linear algebra calculations for simulating quantum
  state-vector evolution.

  `lightning.qubit` is currently in beta; it can be installed via `pip`:

  ```console
  $ pip install pennylane-lightning
  ```

  Once installed, it can be used as a PennyLane device:

  ```pycon
  >>> dev = qml.device("lightning.qubit", wires=2)
  ```

  For more details, please see the [lightning qubit documentation](https://pennylane-lightning.readthedocs.io).

<h4>New algorithms and templates</h4>

* Added built-in QAOA functionality via the new `qml.qaoa` module.
  [(#712)](https://github.com/PennyLaneAI/pennylane/pull/712)
  [(#718)](https://github.com/PennyLaneAI/pennylane/pull/718)
  [(#741)](https://github.com/PennyLaneAI/pennylane/pull/741)
  [(#720)](https://github.com/PennyLaneAI/pennylane/pull/720)

  This includes the following features:

  * New `qml.qaoa.x_mixer` and `qml.qaoa.xy_mixer` functions for defining Pauli-X and XY
    mixer Hamiltonians.

  * MaxCut: The `qml.qaoa.maxcut` function allows easy construction of the cost Hamiltonian
    and recommended mixer Hamiltonian for solving the MaxCut problem for a supplied graph.

  * Layers: `qml.qaoa.cost_layer` and `qml.qaoa.mixer_layer` take cost and mixer
    Hamiltonians, respectively, and apply the corresponding QAOA cost and mixer layers
    to the quantum circuit

  For example, using PennyLane to construct and solve a MaxCut problem with QAOA:

  ```python
  wires = range(3)
  graph = Graph([(0, 1), (1, 2), (2, 0)])
  cost_h, mixer_h = qaoa.maxcut(graph)

  def qaoa_layer(gamma, alpha):
      qaoa.cost_layer(gamma, cost_h)
      qaoa.mixer_layer(alpha, mixer_h)

  def antatz(params, **kwargs):

      for w in wires:
          qml.Hadamard(wires=w)

      # repeat the QAOA layer two times
      qml.layer(qaoa_layer, 2, params[0], params[1])

  dev = qml.device('default.qubit', wires=len(wires))
  cost_function = qml.VQECost(ansatz, cost_h, dev)
  ```

* Added an `ApproxTimeEvolution` template to the PennyLane templates module, which
  can be used to implement Trotterized time-evolution under a Hamiltonian.
  [(#710)](https://github.com/XanaduAI/pennylane/pull/710)

  <img src="https://pennylane.readthedocs.io/en/latest/_static/templates/subroutines/approx_time_evolution.png" width=50%/>

* Added a `qml.layer` template-constructing function, which takes a unitary, and
  repeatedly applies it on a set of wires to a given depth.
  [(#723)](https://github.com/PennyLaneAI/pennylane/pull/723)

  ```python
  def subroutine():
      qml.Hadamard(wires=[0])
      qml.CNOT(wires=[0, 1])
      qml.PauliX(wires=[1])

  dev = qml.device('default.qubit', wires=3)

  @qml.qnode(dev)
  def circuit():
      qml.layer(subroutine, 3)
      return [qml.expval(qml.PauliZ(0)), qml.expval(qml.PauliZ(1))]
  ```

  This creates the following circuit:
  ```pycon
  >>> circuit()
  >>> print(circuit.draw())
  0: ──H──╭C──X──H──╭C──X──H──╭C──X──┤ ⟨Z⟩
  1: ─────╰X────────╰X────────╰X─────┤ ⟨Z⟩
  ```

* Added the `qml.utils.decompose_hamiltonian` function. This function can be used to
  decompose a Hamiltonian into a linear combination of Pauli operators.
  [(#671)](https://github.com/XanaduAI/pennylane/pull/671)

  ```pycon
  >>> A = np.array(
  ... [[-2, -2+1j, -2, -2],
  ... [-2-1j,  0,  0, -1],
  ... [-2,  0, -2, -1],
  ... [-2, -1, -1,  0]])
  >>> coeffs, obs_list = decompose_hamiltonian(A)
  ```

<h4>New device features</h4>

* It is now possible to specify custom wire labels, such as `['anc1', 'anc2', 0, 1, 3]`, where the labels
  can be strings or numbers.
  [(#666)](https://github.com/XanaduAI/pennylane/pull/666)

  Custom wire labels are defined by passing a list to the `wires` argument when creating the device:

  ```pycon
  >>> dev = qml.device("default.qubit", wires=['anc1', 'anc2', 0, 1, 3])
  ```

  Quantum operations should then be invoked with these custom wire labels:

  ``` pycon
  >>> @qml.qnode(dev)
  >>> def circuit():
  ...    qml.Hadamard(wires='anc2')
  ...    qml.CNOT(wires=['anc1', 3])
  ...    ...
  ```

  The existing behaviour, in which the number of wires is specified on device initialization,
  continues to work as usual. This gives a default behaviour where wires are labelled
  by consecutive integers.

  ```pycon
  >>> dev = qml.device("default.qubit", wires=5)
  ```

* An integrated device test suite has been added, which can be used
  to run basic integration tests on core or external devices.
  [(#695)](https://github.com/PennyLaneAI/pennylane/pull/695)
  [(#724)](https://github.com/PennyLaneAI/pennylane/pull/724)
  [(#733)](https://github.com/PennyLaneAI/pennylane/pull/733)

  The test can be invoked against a particular device by calling the `pl-device-test`
  command line program:

  ```console
  $ pl-device-test --device=default.qubit --shots=1234 --analytic=False
  ```

  If the tests are run on external devices, the device and its dependencies must be
  installed locally. For more details, please see the
  [plugin test documentation](http://pennylane.readthedocs.io/en/latest/code/api/pennylane.devices.tests.html).

<h3>Improvements</h3>

* The functions implementing the quantum circuits building the Unitary Coupled-Cluster
  (UCCSD) VQE ansatz have been improved, with a more consistent naming convention and
  improved docstrings.
  [(#748)](https://github.com/PennyLaneAI/pennylane/pull/748)

  The changes include:

  - The terms *1particle-1hole (ph)* and *2particle-2hole (pphh)* excitations
    were replaced with the names *single* and *double* excitations, respectively.

  - The non-differentiable arguments in the `UCCSD` template were renamed accordingly:
    `ph` → `s_wires`, `pphh` → `d_wires`

  - The term *virtual*, previously used to refer the *unoccupied* orbitals, was discarded.

  - The Usage Details sections were updated and improved.

* Added support for TensorFlow 2.3 and PyTorch 1.6.
  [(#725)](https://github.com/PennyLaneAI/pennylane/pull/725)

* Returning probabilities is now supported from photonic QNodes.
  As with qubit QNodes, photonic QNodes returning probabilities are
  end-to-end differentiable.
  [(#699)](https://github.com/XanaduAI/pennylane/pull/699/)

  ```pycon
  >>> dev = qml.device("strawberryfields.fock", wires=2, cutoff_dim=5)
  >>> @qml.qnode(dev)
  ... def circuit(a):
  ...     qml.Displacement(a, 0, wires=0)
  ...     return qml.probs(wires=0)
  >>> print(circuit(0.5))
  [7.78800783e-01 1.94700196e-01 2.43375245e-02 2.02812704e-03 1.26757940e-04]
  ```

<h3>Breaking changes</h3>

* The `pennylane.plugins` and `pennylane.beta.plugins` folders have been renamed to
  `pennylane.devices` and `pennylane.beta.devices`, to reflect their content better.
  [(#726)](https://github.com/XanaduAI/pennylane/pull/726)

<h3>Bug fixes</h3>

* The PennyLane interface conversion functions can now convert QNodes with
  pre-existing interfaces.
  [(#707)](https://github.com/XanaduAI/pennylane/pull/707)

<h3>Documentation</h3>

* The interfaces section of the documentation has been renamed to 'Interfaces and training',
  and updated with the latest variable handling details.
  [(#753)](https://github.com/PennyLaneAI/pennylane/pull/753)

<h3>Contributors</h3>

This release contains contributions from (in alphabetical order):

Juan Miguel Arrazola, Thomas Bromley, Jack Ceroni, Alain Delgado Gran, Shadab Hussain, Theodor
Isacsson, Josh Izaac, Nathan Killoran, Maria Schuld, Antal Száva, Nicola Vitucci.

# Release 0.10.0

<h3>New features since last release</h3>

<h4>New and improved simulators</h4>

* Added a new device, `default.qubit.tf`, a pure-state qubit simulator written using TensorFlow.
  As a result, it supports classical backpropagation as a means to compute the Jacobian. This can
  be faster than the parameter-shift rule for computing quantum gradients
  when the number of parameters to be optimized is large.

  `default.qubit.tf` is designed to be used with end-to-end classical backpropagation
  (`diff_method="backprop"`) with the TensorFlow interface. This is the default method
  of differentiation when creating a QNode with this device.

  Using this method, the created QNode is a 'white-box' that is
  tightly integrated with your TensorFlow computation, including
  [AutoGraph](https://www.tensorflow.org/guide/function) support:

  ```pycon
  >>> dev = qml.device("default.qubit.tf", wires=1)
  >>> @tf.function
  ... @qml.qnode(dev, interface="tf", diff_method="backprop")
  ... def circuit(x):
  ...     qml.RX(x[1], wires=0)
  ...     qml.Rot(x[0], x[1], x[2], wires=0)
  ...     return qml.expval(qml.PauliZ(0))
  >>> weights = tf.Variable([0.2, 0.5, 0.1])
  >>> with tf.GradientTape() as tape:
  ...     res = circuit(weights)
  >>> print(tape.gradient(res, weights))
  tf.Tensor([-2.2526717e-01 -1.0086454e+00  1.3877788e-17], shape=(3,), dtype=float32)
  ```

  See the `default.qubit.tf`
  [documentation](https://pennylane.ai/en/stable/code/api/pennylane.beta.plugins.DefaultQubitTF.html)
  for more details.

* The [default.tensor plugin](https://github.com/XanaduAI/pennylane/blob/master/pennylane/beta/plugins/default_tensor.py)
  has been significantly upgraded. It now allows two different
  tensor network representations to be used: `"exact"` and `"mps"`. The former uses a
  exact factorized representation of quantum states, while the latter uses a matrix product state
  representation.
  ([#572](https://github.com/XanaduAI/pennylane/pull/572))
  ([#599](https://github.com/XanaduAI/pennylane/pull/599))

<h4>New machine learning functionality and integrations</h4>

* PennyLane QNodes can now be converted into Torch layers, allowing for creation of quantum and
  hybrid models using the `torch.nn` API.
  [(#588)](https://github.com/XanaduAI/pennylane/pull/588)

  A PennyLane QNode can be converted into a `torch.nn` layer using the `qml.qnn.TorchLayer` class:

  ```pycon
  >>> @qml.qnode(dev)
  ... def qnode(inputs, weights_0, weight_1):
  ...    # define the circuit
  ...    # ...

  >>> weight_shapes = {"weights_0": 3, "weight_1": 1}
  >>> qlayer = qml.qnn.TorchLayer(qnode, weight_shapes)
  ```

  A hybrid model can then be easily constructed:

  ```pycon
  >>> model = torch.nn.Sequential(qlayer, torch.nn.Linear(2, 2))
  ```

* Added a new "reversible" differentiation method which can be used in simulators, but not hardware.

  The reversible approach is similar to backpropagation, but trades off extra computation for
  enhanced memory efficiency. Where backpropagation caches the state tensors at each step during
  a simulated evolution, the reversible method only caches the final pre-measurement state.

  Compared to the parameter-shift method, the reversible method can be faster or slower,
  depending on the density and location of parametrized gates in a circuit
  (circuits with higher density of parametrized gates near the end of the circuit will see a benefit).
  [(#670)](https://github.com/XanaduAI/pennylane/pull/670)

  ```pycon
  >>> dev = qml.device("default.qubit", wires=2)
  ... @qml.qnode(dev, diff_method="reversible")
  ... def circuit(x):
  ...     qml.RX(x, wires=0)
  ...     qml.RX(x, wires=0)
  ...     qml.CNOT(wires=[0,1])
  ...     return qml.expval(qml.PauliZ(0))
  >>> qml.grad(circuit)(0.5)
  (array(-0.47942554),)
  ```

<h4>New templates and cost functions</h4>

* Added the new templates `UCCSD`, `SingleExcitationUnitary`, and`DoubleExcitationUnitary`,
  which together implement the Unitary Coupled-Cluster Singles and Doubles (UCCSD) ansatz
  to perform VQE-based quantum chemistry simulations using PennyLane-QChem.
  [(#622)](https://github.com/XanaduAI/pennylane/pull/622)
  [(#638)](https://github.com/XanaduAI/pennylane/pull/638)
  [(#654)](https://github.com/XanaduAI/pennylane/pull/654)
  [(#659)](https://github.com/XanaduAI/pennylane/pull/659)
  [(#622)](https://github.com/XanaduAI/pennylane/pull/622)

* Added module `pennylane.qnn.cost` with class `SquaredErrorLoss`. The module contains classes
  to calculate losses and cost functions on circuits with trainable parameters.
  [(#642)](https://github.com/XanaduAI/pennylane/pull/642)

<h3>Improvements</h3>

* Improves the wire management by making the `Operator.wires` attribute a `wires` object.
  [(#666)](https://github.com/XanaduAI/pennylane/pull/666)

* A significant improvement with respect to how QNodes and interfaces mark quantum function
  arguments as differentiable when using Autograd, designed to improve performance and make
  QNodes more intuitive.
  [(#648)](https://github.com/XanaduAI/pennylane/pull/648)
  [(#650)](https://github.com/XanaduAI/pennylane/pull/650)

  In particular, the following changes have been made:

  - A new `ndarray` subclass `pennylane.numpy.tensor`, which extends NumPy arrays with
    the keyword argument and attribute `requires_grad`. Tensors which have `requires_grad=False`
    are treated as non-differentiable by the Autograd interface.

  - A new subpackage `pennylane.numpy`, which wraps `autograd.numpy` such that NumPy functions
    accept the `requires_grad` keyword argument, and allows Autograd to differentiate
    `pennylane.numpy.tensor` objects.

  - The `argnum` argument to `qml.grad` is now optional; if not provided, arguments explicitly
    marked as `requires_grad=False` are excluded for the list of differentiable arguments.
    The ability to pass `argnum` has been retained for backwards compatibility, and
    if present the old behaviour persists.

* The QNode Torch interface now inspects QNode positional arguments.
  If any argument does not have the attribute `requires_grad=True`, it
  is automatically excluded from quantum gradient computations.
  [(#652)](https://github.com/XanaduAI/pennylane/pull/652)
  [(#660)](https://github.com/XanaduAI/pennylane/pull/660)

* The QNode TF interface now inspects QNode positional arguments.
  If any argument is not being watched by a `tf.GradientTape()`,
  it is automatically excluded from quantum gradient computations.
  [(#655)](https://github.com/XanaduAI/pennylane/pull/655)
  [(#660)](https://github.com/XanaduAI/pennylane/pull/660)

* QNodes have two new public methods: `QNode.set_trainable_args()` and `QNode.get_trainable_args()`.
  These are designed to be called by interfaces, to specify to the QNode which of its
  input arguments are differentiable. Arguments which are non-differentiable will not be converted
  to PennyLane Variable objects within the QNode.
  [(#660)](https://github.com/XanaduAI/pennylane/pull/660)

* Added `decomposition` method to PauliX, PauliY, PauliZ, S, T, Hadamard, and PhaseShift gates, which
  decomposes each of these gates into rotation gates.
  [(#668)](https://github.com/XanaduAI/pennylane/pull/668)

* The `CircuitGraph` class now supports serializing contained circuit operations
  and measurement basis rotations to an OpenQASM2.0 script via the new
  `CircuitGraph.to_openqasm()` method.
  [(#623)](https://github.com/XanaduAI/pennylane/pull/623)

<h3>Breaking changes</h3>

* Removes support for Python 3.5.
  [(#639)](https://github.com/XanaduAI/pennylane/pull/639)

<h3>Documentation</h3>

* Various small typos were fixed.

<h3>Contributors</h3>

This release contains contributions from (in alphabetical order):

Thomas Bromley, Jack Ceroni, Alain Delgado Gran, Theodor Isacsson, Josh Izaac,
Nathan Killoran, Maria Schuld, Antal Száva, Nicola Vitucci.


# Release 0.9.0

<h3>New features since last release</h3>

<h4>New machine learning integrations</h4>

* PennyLane QNodes can now be converted into Keras layers, allowing for creation of quantum and
  hybrid models using the Keras API.
  [(#529)](https://github.com/XanaduAI/pennylane/pull/529)

  A PennyLane QNode can be converted into a Keras layer using the `KerasLayer` class:

  ```python
  from pennylane.qnn import KerasLayer

  @qml.qnode(dev)
  def circuit(inputs, weights_0, weight_1):
     # define the circuit
     # ...

  weight_shapes = {"weights_0": 3, "weight_1": 1}
  qlayer = qml.qnn.KerasLayer(circuit, weight_shapes, output_dim=2)
  ```

  A hybrid model can then be easily constructed:

  ```python
  model = tf.keras.models.Sequential([qlayer, tf.keras.layers.Dense(2)])
  ```

* Added a new type of QNode, `qml.qnodes.PassthruQNode`. For simulators which are coded in an
  external library which supports automatic differentiation, PennyLane will treat a PassthruQNode as
  a "white box", and rely on the external library to directly provide gradients via backpropagation.
  This can be more efficient than the using parameter-shift rule for a large number of parameters.
  [(#488)](https://github.com/XanaduAI/pennylane/pull/488)

  Currently this behaviour is supported by PennyLane's `default.tensor.tf` device backend,
  compatible with the `'tf'` interface using TensorFlow 2:

  ```python
  dev = qml.device('default.tensor.tf', wires=2)

  @qml.qnode(dev, diff_method="backprop")
  def circuit(params):
      qml.RX(params[0], wires=0)
      qml.RX(params[1], wires=1)
      qml.CNOT(wires=[0, 1])
      return qml.expval(qml.PauliZ(0))

  qnode = PassthruQNode(circuit, dev)
  params = tf.Variable([0.3, 0.1])

  with tf.GradientTape() as tape:
      tape.watch(params)
      res = qnode(params)

  grad = tape.gradient(res, params)
  ```

<h4>New optimizers</h4>

* Added the `qml.RotosolveOptimizer`, a gradient-free optimizer
  that minimizes the quantum function by updating each parameter,
  one-by-one, via a closed-form expression while keeping other parameters
  fixed.
  [(#636)](https://github.com/XanaduAI/pennylane/pull/636)
  [(#539)](https://github.com/XanaduAI/pennylane/pull/539)

* Added the `qml.RotoselectOptimizer`, which uses Rotosolve to
  minimizes a quantum function with respect to both the
  rotation operations applied and the rotation parameters.
  [(#636)](https://github.com/XanaduAI/pennylane/pull/636)
  [(#539)](https://github.com/XanaduAI/pennylane/pull/539)

  For example, given a quantum function `f` that accepts parameters `x`
  and a list of corresponding rotation operations `generators`,
  the Rotoselect optimizer will, at each step, update both the parameter
  values and the list of rotation gates to minimize the loss:

  ```pycon
  >>> opt = qml.optimize.RotoselectOptimizer()
  >>> x = [0.3, 0.7]
  >>> generators = [qml.RX, qml.RY]
  >>> for _ in range(100):
  ...     x, generators = opt.step(f, x, generators)
  ```


<h4>New operations</h4>

* Added the `PauliRot` gate, which performs an arbitrary
  Pauli rotation on multiple qubits, and the `MultiRZ` gate,
  which performs a rotation generated by a tensor product
  of Pauli Z operators.
  [(#559)](https://github.com/XanaduAI/pennylane/pull/559)

  ```python
  dev = qml.device('default.qubit', wires=4)

  @qml.qnode(dev)
  def circuit(angle):
      qml.PauliRot(angle, "IXYZ", wires=[0, 1, 2, 3])
      return [qml.expval(qml.PauliZ(wire)) for wire in [0, 1, 2, 3]]
  ```

  ```pycon
  >>> circuit(0.4)
  [1.         0.92106099 0.92106099 1.        ]
  >>> print(circuit.draw())
   0: ──╭RI(0.4)──┤ ⟨Z⟩
   1: ──├RX(0.4)──┤ ⟨Z⟩
   2: ──├RY(0.4)──┤ ⟨Z⟩
   3: ──╰RZ(0.4)──┤ ⟨Z⟩
  ```

  If the `PauliRot` gate is not supported on the target device, it will
  be decomposed into `Hadamard`, `RX` and `MultiRZ` gates. Note that
  identity gates in the Pauli word result in untouched wires:

  ```pycon
  >>> print(circuit.draw())
   0: ───────────────────────────────────┤ ⟨Z⟩
   1: ──H──────────╭RZ(0.4)──H───────────┤ ⟨Z⟩
   2: ──RX(1.571)──├RZ(0.4)──RX(-1.571)──┤ ⟨Z⟩
   3: ─────────────╰RZ(0.4)──────────────┤ ⟨Z⟩
  ```

  If the `MultiRZ` gate is not supported, it will be decomposed into
  `CNOT` and `RZ` gates:

  ```pycon
  >>> print(circuit.draw())
   0: ──────────────────────────────────────────────────┤ ⟨Z⟩
   1: ──H──────────────╭X──RZ(0.4)──╭X──────H───────────┤ ⟨Z⟩
   2: ──RX(1.571)──╭X──╰C───────────╰C──╭X──RX(-1.571)──┤ ⟨Z⟩
   3: ─────────────╰C───────────────────╰C──────────────┤ ⟨Z⟩
  ```

* PennyLane now provides `DiagonalQubitUnitary` for diagonal gates, that are e.g.,
  encountered in IQP circuits. These kinds of gates can be evaluated much faster on
  a simulator device.
  [(#567)](https://github.com/XanaduAI/pennylane/pull/567)

  The gate can be used, for example, to efficiently simulate oracles:

  ```python
  dev = qml.device('default.qubit', wires=3)

  # Function as a bitstring
  f = np.array([1, 0, 0, 1, 1, 0, 1, 0])

  @qml.qnode(dev)
  def circuit(weights1, weights2):
      qml.templates.StronglyEntanglingLayers(weights1, wires=[0, 1, 2])

      # Implements the function as a phase-kickback oracle
      qml.DiagonalQubitUnitary((-1)**f, wires=[0, 1, 2])

      qml.templates.StronglyEntanglingLayers(weights2, wires=[0, 1, 2])
      return [qml.expval(qml.PauliZ(w)) for w in range(3)]
  ```

* Added the `TensorN` CVObservable that can represent the tensor product of the
  `NumberOperator` on photonic backends.
  [(#608)](https://github.com/XanaduAI/pennylane/pull/608)

<h4>New templates</h4>

* Added the `ArbitraryUnitary` and `ArbitraryStatePreparation` templates, which use
  `PauliRot` gates to perform an arbitrary unitary and prepare an arbitrary basis
  state with the minimal number of parameters.
  [(#590)](https://github.com/XanaduAI/pennylane/pull/590)

  ```python
  dev = qml.device('default.qubit', wires=3)

  @qml.qnode(dev)
  def circuit(weights1, weights2):
        qml.templates.ArbitraryStatePreparation(weights1, wires=[0, 1, 2])
        qml.templates.ArbitraryUnitary(weights2, wires=[0, 1, 2])
        return qml.probs(wires=[0, 1, 2])
  ```

* Added the `IQPEmbedding` template, which encodes inputs into the diagonal gates of an
  IQP circuit.
  [(#605)](https://github.com/XanaduAI/pennylane/pull/605)

  <img src="https://pennylane.readthedocs.io/en/latest/_images/iqp.png"
  width=50%></img>

* Added the `SimplifiedTwoDesign` template, which implements the circuit
  design of [Cerezo et al. (2020)](<https://arxiv.org/abs/2001.00550>).
  [(#556)](https://github.com/XanaduAI/pennylane/pull/556)

  <img src="https://pennylane.readthedocs.io/en/latest/_images/simplified_two_design.png"
  width=50%></img>

* Added the `BasicEntanglerLayers` template, which is a simple layer architecture
  of rotations and CNOT nearest-neighbour entanglers.
  [(#555)](https://github.com/XanaduAI/pennylane/pull/555)

  <img src="https://pennylane.readthedocs.io/en/latest/_images/basic_entangler.png"
  width=50%></img>

* PennyLane now offers a broadcasting function to easily construct templates:
  `qml.broadcast()` takes single quantum operations or other templates and applies
  them to wires in a specific pattern.
  [(#515)](https://github.com/XanaduAI/pennylane/pull/515)
  [(#522)](https://github.com/XanaduAI/pennylane/pull/522)
  [(#526)](https://github.com/XanaduAI/pennylane/pull/526)
  [(#603)](https://github.com/XanaduAI/pennylane/pull/603)

  For example, we can use broadcast to repeat a custom template
  across multiple wires:

  ```python
  from pennylane.templates import template

  @template
  def mytemplate(pars, wires):
      qml.Hadamard(wires=wires)
      qml.RY(pars, wires=wires)

  dev = qml.device('default.qubit', wires=3)

  @qml.qnode(dev)
  def circuit(pars):
      qml.broadcast(mytemplate, pattern="single", wires=[0,1,2], parameters=pars)
      return qml.expval(qml.PauliZ(0))
  ```

  ```pycon
  >>> circuit([1, 1, 0.1])
  -0.841470984807896
  >>> print(circuit.draw())
   0: ──H──RY(1.0)──┤ ⟨Z⟩
   1: ──H──RY(1.0)──┤
   2: ──H──RY(0.1)──┤
  ```

  For other available patterns, see the
  [broadcast function documentation](https://pennylane.readthedocs.io/en/latest/code/api/pennylane.broadcast.html).

<h3>Breaking changes</h3>

* The `QAOAEmbedding` now uses the new `MultiRZ` gate as a `ZZ` entangler,
  which changes the convention. While
  previously, the `ZZ` gate in the embedding was implemented as

  ```python
  CNOT(wires=[wires[0], wires[1]])
  RZ(2 * parameter, wires=wires[0])
  CNOT(wires=[wires[0], wires[1]])
  ```

  the `MultiRZ` corresponds to

  ```python
  CNOT(wires=[wires[1], wires[0]])
  RZ(parameter, wires=wires[0])
  CNOT(wires=[wires[1], wires[0]])
  ```

  which differs in the factor of `2`, and fixes a bug in the
  wires that the `CNOT` was applied to.
  [(#609)](https://github.com/XanaduAI/pennylane/pull/609)

* Probability methods are handled by `QubitDevice` and device method
  requirements are modified to simplify plugin development.
  [(#573)](https://github.com/XanaduAI/pennylane/pull/573)

* The internal variables `All` and `Any` to mark an `Operation` as acting on all or any
  wires have been renamed to `AllWires` and `AnyWires`.
  [(#614)](https://github.com/XanaduAI/pennylane/pull/614)

<h3>Improvements</h3>

* A new `Wires` class was introduced for the internal
  bookkeeping of wire indices.
  [(#615)](https://github.com/XanaduAI/pennylane/pull/615)

* Improvements to the speed/performance of the `default.qubit` device.
  [(#567)](https://github.com/XanaduAI/pennylane/pull/567)
  [(#559)](https://github.com/XanaduAI/pennylane/pull/559)

* Added the `"backprop"` and `"device"` differentiation methods to the `qnode`
  decorator.
  [(#552)](https://github.com/XanaduAI/pennylane/pull/552)

  - `"backprop"`: Use classical backpropagation. Default on simulator
    devices that are classically end-to-end differentiable.
    The returned QNode can only be used with the same machine learning
    framework (e.g., `default.tensor.tf` simulator with the `tensorflow` interface).

  - `"device"`: Queries the device directly for the gradient.

  Using the `"backprop"` differentiation method with the `default.tensor.tf`
  device, the created QNode is a 'white-box', and is tightly integrated with
  the overall TensorFlow computation:

  ```python
  >>> dev = qml.device("default.tensor.tf", wires=1)
  >>> @qml.qnode(dev, interface="tf", diff_method="backprop")
  >>> def circuit(x):
  ...     qml.RX(x[1], wires=0)
  ...     qml.Rot(x[0], x[1], x[2], wires=0)
  ...     return qml.expval(qml.PauliZ(0))
  >>> vars = tf.Variable([0.2, 0.5, 0.1])
  >>> with tf.GradientTape() as tape:
  ...     res = circuit(vars)
  >>> tape.gradient(res, vars)
  <tf.Tensor: shape=(3,), dtype=float32, numpy=array([-2.2526717e-01, -1.0086454e+00,  1.3877788e-17], dtype=float32)>
  ```

* The circuit drawer now displays inverted operations, as well as wires
  where probabilities are returned from the device:
  [(#540)](https://github.com/XanaduAI/pennylane/pull/540)

  ```python
  >>> @qml.qnode(dev)
  ... def circuit(theta):
  ...     qml.RX(theta, wires=0)
  ...     qml.CNOT(wires=[0, 1])
  ...     qml.S(wires=1).inv()
  ...     return qml.probs(wires=[0, 1])
  >>> circuit(0.2)
  array([0.99003329, 0.        , 0.        , 0.00996671])
  >>> print(circuit.draw())
  0: ──RX(0.2)──╭C───────╭┤ Probs
  1: ───────────╰X──S⁻¹──╰┤ Probs
  ```

* You can now evaluate the metric tensor of a VQE Hamiltonian via the new
  `VQECost.metric_tensor` method. This allows `VQECost` objects to be directly
  optimized by the quantum natural gradient optimizer (`qml.QNGOptimizer`).
  [(#618)](https://github.com/XanaduAI/pennylane/pull/618)

* The input check functions in `pennylane.templates.utils` are now public
  and visible in the API documentation.
  [(#566)](https://github.com/XanaduAI/pennylane/pull/566)

* Added keyword arguments for step size and order to the `qnode` decorator, as well as
  the `QNode` and `JacobianQNode` classes. This enables the user to set the step size
  and order when using finite difference methods. These options are also exposed when
  creating QNode collections.
  [(#530)](https://github.com/XanaduAI/pennylane/pull/530)
  [(#585)](https://github.com/XanaduAI/pennylane/pull/585)
  [(#587)](https://github.com/XanaduAI/pennylane/pull/587)

* The decomposition for the `CRY` gate now uses the simpler form `RY @ CNOT @ RY @ CNOT`
  [(#547)](https://github.com/XanaduAI/pennylane/pull/547)

* The underlying queuing system was refactored, removing the `qml._current_context`
  property that held the currently active `QNode` or `OperationRecorder`. Now, all
  objects that expose a queue for operations inherit from `QueuingContext` and
  register their queue globally.
  [(#548)](https://github.com/XanaduAI/pennylane/pull/548)

* The PennyLane repository has a new benchmarking tool which supports the comparison of different git revisions.
  [(#568)](https://github.com/XanaduAI/pennylane/pull/568)
  [(#560)](https://github.com/XanaduAI/pennylane/pull/560)
  [(#516)](https://github.com/XanaduAI/pennylane/pull/516)

<h3>Documentation</h3>

* Updated the development section by creating a landing page with links to sub-pages
  containing specific guides.
  [(#596)](https://github.com/XanaduAI/pennylane/pull/596)

* Extended the developer's guide by a section explaining how to add new templates.
  [(#564)](https://github.com/XanaduAI/pennylane/pull/564)

<h3>Bug fixes</h3>

* `tf.GradientTape().jacobian()` can now be evaluated on QNodes using the TensorFlow interface.
  [(#626)](https://github.com/XanaduAI/pennylane/pull/626)

* `RandomLayers()` is now compatible with the qiskit devices.
  [(#597)](https://github.com/XanaduAI/pennylane/pull/597)

* `DefaultQubit.probability()` now returns the correct probability when called with
  `device.analytic=False`.
  [(#563)](https://github.com/XanaduAI/pennylane/pull/563)

* Fixed a bug in the `StronglyEntanglingLayers` template, allowing it to
  work correctly when applied to a single wire.
  [(544)](https://github.com/XanaduAI/pennylane/pull/544)

* Fixed a bug when inverting operations with decompositions; operations marked as inverted
  are now correctly inverted when the fallback decomposition is called.
  [(#543)](https://github.com/XanaduAI/pennylane/pull/543)

* The `QNode.print_applied()` method now correctly displays wires where
  `qml.prob()` is being returned.
  [#542](https://github.com/XanaduAI/pennylane/pull/542)

<h3>Contributors</h3>

This release contains contributions from (in alphabetical order):

Ville Bergholm, Lana Bozanic, Thomas Bromley, Theodor Isacsson, Josh Izaac, Nathan Killoran,
Maggie Li, Johannes Jakob Meyer, Maria Schuld, Sukin Sim, Antal Száva.

# Release 0.8.1

<h3>Improvements</h3>

* Beginning of support for Python 3.8, with the test suite
  now being run in a Python 3.8 environment.
  [(#501)](https://github.com/XanaduAI/pennylane/pull/501)

<h3>Documentation</h3>

* Present templates as a gallery of thumbnails showing the
  basic circuit architecture.
  [(#499)](https://github.com/XanaduAI/pennylane/pull/499)

<h3>Bug fixes</h3>

* Fixed a bug where multiplying a QNode parameter by 0 caused a divide
  by zero error when calculating the parameter shift formula.
  [(#512)](https://github.com/XanaduAI/pennylane/pull/512)

* Fixed a bug where the shape of differentiable QNode arguments
  was being cached on the first construction, leading to indexing
  errors if the QNode was re-evaluated if the argument changed shape.
  [(#505)](https://github.com/XanaduAI/pennylane/pull/505)

<h3>Contributors</h3>

This release contains contributions from (in alphabetical order):

Ville Bergholm, Josh Izaac, Johannes Jakob Meyer, Maria Schuld, Antal Száva.

# Release 0.8.0

<h3>New features since last release</h3>

* Added a quantum chemistry package, `pennylane.qchem`, which supports
  integration with OpenFermion, Psi4, PySCF, and OpenBabel.
  [(#453)](https://github.com/XanaduAI/pennylane/pull/453)

  Features include:

  - Generate the qubit Hamiltonians directly starting with the atomic structure of the molecule.
  - Calculate the mean-field (Hartree-Fock) electronic structure of molecules.
  - Allow to define an active space based on the number of active electrons and active orbitals.
  - Perform the fermionic-to-qubit transformation of the electronic Hamiltonian by
    using different functions implemented in OpenFermion.
  - Convert OpenFermion's QubitOperator to a Pennylane `Hamiltonian` class.
  - Perform a Variational Quantum Eigensolver (VQE) computation with this Hamiltonian in PennyLane.

  Check out the [quantum chemistry quickstart](https://pennylane.readthedocs.io/en/latest/introduction/chemistry.html), as well the quantum chemistry and VQE tutorials.

* PennyLane now has some functions and classes for creating and solving VQE
  problems. [(#467)](https://github.com/XanaduAI/pennylane/pull/467)

  - `qml.Hamiltonian`: a lightweight class for representing qubit Hamiltonians
  - `qml.VQECost`: a class for quickly constructing a differentiable cost function
    given a circuit ansatz, Hamiltonian, and one or more devices

    ```python
    >>> H = qml.vqe.Hamiltonian(coeffs, obs)
    >>> cost = qml.VQECost(ansatz, hamiltonian, dev, interface="torch")
    >>> params = torch.rand([4, 3])
    >>> cost(params)
    tensor(0.0245, dtype=torch.float64)
    ```

* Added a circuit drawing feature that provides a text-based representation
  of a QNode instance. It can be invoked via `qnode.draw()`. The user can specify
  to display variable names instead of variable values and choose either an ASCII
  or Unicode charset.
  [(#446)](https://github.com/XanaduAI/pennylane/pull/446)

  Consider the following circuit as an example:
  ```python3
  @qml.qnode(dev)
  def qfunc(a, w):
      qml.Hadamard(0)
      qml.CRX(a, wires=[0, 1])
      qml.Rot(w[0], w[1], w[2], wires=[1])
      qml.CRX(-a, wires=[0, 1])

      return qml.expval(qml.PauliZ(0) @ qml.PauliZ(1))
  ```

  We can draw the circuit after it has been executed:

  ```python
  >>> result = qfunc(2.3, [1.2, 3.2, 0.7])
  >>> print(qfunc.draw())
   0: ──H──╭C────────────────────────────╭C─────────╭┤ ⟨Z ⊗ Z⟩
   1: ─────╰RX(2.3)──Rot(1.2, 3.2, 0.7)──╰RX(-2.3)──╰┤ ⟨Z ⊗ Z⟩
  >>> print(qfunc.draw(charset="ascii"))
   0: --H--+C----------------------------+C---------+| <Z @ Z>
   1: -----+RX(2.3)--Rot(1.2, 3.2, 0.7)--+RX(-2.3)--+| <Z @ Z>
  >>> print(qfunc.draw(show_variable_names=True))
   0: ──H──╭C─────────────────────────────╭C─────────╭┤ ⟨Z ⊗ Z⟩
   1: ─────╰RX(a)──Rot(w[0], w[1], w[2])──╰RX(-1*a)──╰┤ ⟨Z ⊗ Z⟩
  ```

* Added `QAOAEmbedding` and its parameter initialization
  as a new trainable template.
  [(#442)](https://github.com/XanaduAI/pennylane/pull/442)

  <img src="https://pennylane.readthedocs.io/en/latest/_images/qaoa_layers.png"
  width=70%></img>

* Added the `qml.probs()` measurement function, allowing QNodes
  to differentiate variational circuit probabilities
  on simulators and hardware.
  [(#432)](https://github.com/XanaduAI/pennylane/pull/432)

  ```python
  @qml.qnode(dev)
  def circuit(x):
      qml.Hadamard(wires=0)
      qml.RY(x, wires=0)
      qml.RX(x, wires=1)
      qml.CNOT(wires=[0, 1])
      return qml.probs(wires=[0])
  ```
  Executing this circuit gives the marginal probability of wire 1:
  ```python
  >>> circuit(0.2)
  [0.40066533 0.59933467]
  ```
  QNodes that return probabilities fully support autodifferentiation.

* Added the convenience load functions `qml.from_pyquil`, `qml.from_quil` and
  `qml.from_quil_file` that convert pyQuil objects and Quil code to PennyLane
  templates. This feature requires version 0.8 or above of the PennyLane-Forest
  plugin.
  [(#459)](https://github.com/XanaduAI/pennylane/pull/459)

* Added a `qml.inv` method that inverts templates and sequences of Operations.
  Added a `@qml.template` decorator that makes templates return the queued Operations.
  [(#462)](https://github.com/XanaduAI/pennylane/pull/462)

  For example, using this function to invert a template inside a QNode:

  ```python3
      @qml.template
      def ansatz(weights, wires):
          for idx, wire in enumerate(wires):
              qml.RX(weights[idx], wires=[wire])

          for idx in range(len(wires) - 1):
              qml.CNOT(wires=[wires[idx], wires[idx + 1]])

      dev = qml.device('default.qubit', wires=2)

      @qml.qnode(dev)
      def circuit(weights):
          qml.inv(ansatz(weights, wires=[0, 1]))
          return qml.expval(qml.PauliZ(0) @ qml.PauliZ(1))
    ```

* Added the `QNodeCollection` container class, that allows independent
  QNodes to be stored and evaluated simultaneously. Experimental support
  for asynchronous evaluation of contained QNodes is provided with the
  `parallel=True` keyword argument.
  [(#466)](https://github.com/XanaduAI/pennylane/pull/466)

* Added a high level `qml.map` function, that maps a quantum
  circuit template over a list of observables or devices, returning
  a `QNodeCollection`.
  [(#466)](https://github.com/XanaduAI/pennylane/pull/466)

  For example:

  ```python3
  >>> def my_template(params, wires, **kwargs):
  >>>    qml.RX(params[0], wires=wires[0])
  >>>    qml.RX(params[1], wires=wires[1])
  >>>    qml.CNOT(wires=wires)

  >>> obs_list = [qml.PauliX(0) @ qml.PauliZ(1), qml.PauliZ(0) @ qml.PauliX(1)]
  >>> dev = qml.device("default.qubit", wires=2)
  >>> qnodes = qml.map(my_template, obs_list, dev, measure="expval")
  >>> qnodes([0.54, 0.12])
  array([-0.06154835  0.99280864])
  ```

* Added high level `qml.sum`, `qml.dot`, `qml.apply` functions
  that act on QNode collections.
  [(#466)](https://github.com/XanaduAI/pennylane/pull/466)

  `qml.apply` allows vectorized functions to act over the entire QNode
  collection:
  ```python
  >>> qnodes = qml.map(my_template, obs_list, dev, measure="expval")
  >>> cost = qml.apply(np.sin, qnodes)
  >>> cost([0.54, 0.12])
  array([-0.0615095  0.83756375])
  ```

  `qml.sum` and `qml.dot` take the sum of a QNode collection, and a
  dot product of tensors/arrays/QNode collections, respectively.

<h3>Breaking changes</h3>

* Deprecated the old-style `QNode` such that only the new-style `QNode` and its syntax can be used,
  moved all related files from the `pennylane/beta` folder to `pennylane`.
  [(#440)](https://github.com/XanaduAI/pennylane/pull/440)

<h3>Improvements</h3>

* Added the `Tensor.prune()` method and the `Tensor.non_identity_obs` property for extracting
  non-identity instances from the observables making up a `Tensor` instance.
  [(#498)](https://github.com/XanaduAI/pennylane/pull/498)

* Renamed the `expt.tensornet` and `expt.tensornet.tf` devices to `default.tensor` and
  `default.tensor.tf`.
  [(#495)](https://github.com/XanaduAI/pennylane/pull/495)

* Added a serialization method to the `CircuitGraph` class that is used to create a unique
  hash for each quantum circuit graph.
  [(#470)](https://github.com/XanaduAI/pennylane/pull/470)

* Added the `Observable.eigvals` method to return the eigenvalues of observables.
  [(#449)](https://github.com/XanaduAI/pennylane/pull/449)

* Added the `Observable.diagonalizing_gates` method to return the gates
  that diagonalize an observable in the computational basis.
  [(#454)](https://github.com/XanaduAI/pennylane/pull/454)

* Added the `Operator.matrix` method to return the matrix representation
  of an operator in the computational basis.
  [(#454)](https://github.com/XanaduAI/pennylane/pull/454)

* Added a `QubitDevice` class which implements common functionalities of plugin devices such that
  plugin devices can rely on these implementations. The new `QubitDevice` also includes
  a new `execute` method, which allows for more convenient plugin design. In addition, `QubitDevice`
  also unifies the way samples are generated on qubit-based devices.
  [(#452)](https://github.com/XanaduAI/pennylane/pull/452)
  [(#473)](https://github.com/XanaduAI/pennylane/pull/473)

* Improved documentation of `AmplitudeEmbedding` and `BasisEmbedding` templates.
  [(#441)](https://github.com/XanaduAI/pennylane/pull/441)
  [(#439)](https://github.com/XanaduAI/pennylane/pull/439)

* Codeblocks in the documentation now have a 'copy' button for easily
  copying examples.
  [(#437)](https://github.com/XanaduAI/pennylane/pull/437)

<h3>Documentation</h3>

* Update the developers plugin guide to use QubitDevice.
  [(#483)](https://github.com/XanaduAI/pennylane/pull/483)

<h3>Bug fixes</h3>

* Fixed a bug in `CVQNode._pd_analytic`, where non-descendant observables were not
  Heisenberg-transformed before evaluating the partial derivatives when using the
  order-2 parameter-shift method, resulting in an erroneous Jacobian for some circuits.
  [(#433)](https://github.com/XanaduAI/pennylane/pull/433)

<h3>Contributors</h3>

This release contains contributions from (in alphabetical order):

Juan Miguel Arrazola, Ville Bergholm, Alain Delgado Gran, Olivia Di Matteo,
Theodor Isacsson, Josh Izaac, Soran Jahangiri, Nathan Killoran, Johannes Jakob Meyer,
Zeyue Niu, Maria Schuld, Antal Száva.

# Release 0.7.0

<h3>New features since last release</h3>

* Custom padding constant in `AmplitudeEmbedding` is supported (see 'Breaking changes'.)
  [(#419)](https://github.com/XanaduAI/pennylane/pull/419)

* `StronglyEntanglingLayer` and `RandomLayer` now work with a single wire.
  [(#409)](https://github.com/XanaduAI/pennylane/pull/409)
  [(#413)](https://github.com/XanaduAI/pennylane/pull/413)

* Added support for applying the inverse of an `Operation` within a circuit.
  [(#377)](https://github.com/XanaduAI/pennylane/pull/377)

* Added an `OperationRecorder()` context manager, that allows templates
  and quantum functions to be executed while recording events. The
  recorder can be used with and without QNodes as a debugging utility.
  [(#388)](https://github.com/XanaduAI/pennylane/pull/388)

* Operations can now specify a decomposition that is used when the desired operation
  is not supported on the target device.
  [(#396)](https://github.com/XanaduAI/pennylane/pull/396)

* The ability to load circuits from external frameworks as templates
  has been added via the new `qml.load()` function. This feature
  requires plugin support --- this initial release provides support
  for Qiskit circuits and QASM files when `pennylane-qiskit` is installed,
  via the functions `qml.from_qiskit` and `qml.from_qasm`.
  [(#418)](https://github.com/XanaduAI/pennylane/pull/418)

* An experimental tensor network device has been added
  [(#416)](https://github.com/XanaduAI/pennylane/pull/416)
  [(#395)](https://github.com/XanaduAI/pennylane/pull/395)
  [(#394)](https://github.com/XanaduAI/pennylane/pull/394)
  [(#380)](https://github.com/XanaduAI/pennylane/pull/380)

* An experimental tensor network device which uses TensorFlow for
  backpropagation has been added
  [(#427)](https://github.com/XanaduAI/pennylane/pull/427)

* Custom padding constant in `AmplitudeEmbedding` is supported (see 'Breaking changes'.)
  [(#419)](https://github.com/XanaduAI/pennylane/pull/419)

<h3>Breaking changes</h3>

* The `pad` parameter in `AmplitudeEmbedding()` is now either `None` (no automatic padding), or a
  number that is used as the padding constant.
  [(#419)](https://github.com/XanaduAI/pennylane/pull/419)

* Initialization functions now return a single array of weights per function. Utilities for multi-weight templates
  `Interferometer()` and `CVNeuralNetLayers()` are provided.
  [(#412)](https://github.com/XanaduAI/pennylane/pull/412)

* The single layer templates `RandomLayer()`, `CVNeuralNetLayer()` and `StronglyEntanglingLayer()`
  have been turned into private functions `_random_layer()`, `_cv_neural_net_layer()` and
  `_strongly_entangling_layer()`. Recommended use is now via the corresponding `Layers()` templates.
  [(#413)](https://github.com/XanaduAI/pennylane/pull/413)

<h3>Improvements</h3>

* Added extensive input checks in templates.
  [(#419)](https://github.com/XanaduAI/pennylane/pull/419)

* Templates integration tests are rewritten - now cover keyword/positional argument passing,
  interfaces and combinations of templates.
  [(#409)](https://github.com/XanaduAI/pennylane/pull/409)
  [(#419)](https://github.com/XanaduAI/pennylane/pull/419)

* State vector preparation operations in the `default.qubit` plugin can now be
  applied to subsets of wires, and are restricted to being the first operation
  in a circuit.
  [(#346)](https://github.com/XanaduAI/pennylane/pull/346)

* The `QNode` class is split into a hierarchy of simpler classes.
  [(#354)](https://github.com/XanaduAI/pennylane/pull/354)
  [(#398)](https://github.com/XanaduAI/pennylane/pull/398)
  [(#415)](https://github.com/XanaduAI/pennylane/pull/415)
  [(#417)](https://github.com/XanaduAI/pennylane/pull/417)
  [(#425)](https://github.com/XanaduAI/pennylane/pull/425)

* Added the gates U1, U2 and U3 parametrizing arbitrary unitaries on 1, 2 and 3
  qubits and the Toffoli gate to the set of qubit operations.
  [(#396)](https://github.com/XanaduAI/pennylane/pull/396)

* Changes have been made to accomodate the movement of the main function
  in `pytest._internal` to `pytest._internal.main` in pip 19.3.
  [(#404)](https://github.com/XanaduAI/pennylane/pull/404)

* Added the templates `BasisStatePreparation` and `MottonenStatePreparation` that use
  gates to prepare a basis state and an arbitrary state respectively.
  [(#336)](https://github.com/XanaduAI/pennylane/pull/336)

* Added decompositions for `BasisState` and `QubitStateVector` based on state
  preparation templates.
  [(#414)](https://github.com/XanaduAI/pennylane/pull/414)

* Replaces the pseudo-inverse in the quantum natural gradient optimizer
  (which can be numerically unstable) with `np.linalg.solve`.
  [(#428)](https://github.com/XanaduAI/pennylane/pull/428)

<h3>Contributors</h3>

This release contains contributions from (in alphabetical order):

Ville Bergholm, Josh Izaac, Nathan Killoran, Angus Lowe, Johannes Jakob Meyer,
Oluwatobi Ogunbayo, Maria Schuld, Antal Száva.

# Release 0.6.1

<h3>New features since last release</h3>

* Added a `print_applied` method to QNodes, allowing the operation
  and observable queue to be printed as last constructed.
  [(#378)](https://github.com/XanaduAI/pennylane/pull/378)

<h3>Improvements</h3>

* A new `Operator` base class is introduced, which is inherited by both the
  `Observable` class and the `Operation` class.
  [(#355)](https://github.com/XanaduAI/pennylane/pull/355)

* Removed deprecated `@abstractproperty` decorators
  in `_device.py`.
  [(#374)](https://github.com/XanaduAI/pennylane/pull/374)

* The `CircuitGraph` class is updated to deal with `Operation` instances directly.
  [(#344)](https://github.com/XanaduAI/pennylane/pull/344)

* Comprehensive gradient tests have been added for the interfaces.
  [(#381)](https://github.com/XanaduAI/pennylane/pull/381)

<h3>Documentation</h3>

* The new restructured documentation has been polished and updated.
  [(#387)](https://github.com/XanaduAI/pennylane/pull/387)
  [(#375)](https://github.com/XanaduAI/pennylane/pull/375)
  [(#372)](https://github.com/XanaduAI/pennylane/pull/372)
  [(#370)](https://github.com/XanaduAI/pennylane/pull/370)
  [(#369)](https://github.com/XanaduAI/pennylane/pull/369)
  [(#367)](https://github.com/XanaduAI/pennylane/pull/367)
  [(#364)](https://github.com/XanaduAI/pennylane/pull/364)

* Updated the development guides.
  [(#382)](https://github.com/XanaduAI/pennylane/pull/382)
  [(#379)](https://github.com/XanaduAI/pennylane/pull/379)

* Added all modules, classes, and functions to the API section
  in the documentation.
  [(#373)](https://github.com/XanaduAI/pennylane/pull/373)

<h3>Bug fixes</h3>

* Replaces the existing `np.linalg.norm` normalization with hand-coded
  normalization, allowing `AmplitudeEmbedding` to be used with differentiable
  parameters. AmplitudeEmbedding tests have been added and improved.
  [(#376)](https://github.com/XanaduAI/pennylane/pull/376)

<h3>Contributors</h3>

This release contains contributions from (in alphabetical order):

Ville Bergholm, Josh Izaac, Nathan Killoran, Maria Schuld, Antal Száva

# Release 0.6.0

<h3>New features since last release</h3>

* The devices `default.qubit` and `default.gaussian` have a new initialization parameter
  `analytic` that indicates if expectation values and variances should be calculated
  analytically and not be estimated from data.
  [(#317)](https://github.com/XanaduAI/pennylane/pull/317)

* Added C-SWAP gate to the set of qubit operations
  [(#330)](https://github.com/XanaduAI/pennylane/pull/330)

* The TensorFlow interface has been renamed from `"tfe"` to `"tf"`, and
  now supports TensorFlow 2.0.
  [(#337)](https://github.com/XanaduAI/pennylane/pull/337)

* Added the S and T gates to the set of qubit operations.
  [(#343)](https://github.com/XanaduAI/pennylane/pull/343)

* Tensor observables are now supported within the `expval`,
  `var`, and `sample` functions, by using the `@` operator.
  [(#267)](https://github.com/XanaduAI/pennylane/pull/267)


<h3>Breaking changes</h3>

* The argument `n` specifying the number of samples in the method `Device.sample` was removed.
  Instead, the method will always return `Device.shots` many samples.
  [(#317)](https://github.com/XanaduAI/pennylane/pull/317)

<h3>Improvements</h3>

* The number of shots / random samples used to estimate expectation values and variances, `Device.shots`,
  can now be changed after device creation.
  [(#317)](https://github.com/XanaduAI/pennylane/pull/317)

* Unified import shortcuts to be under qml in qnode.py
  and test_operation.py
  [(#329)](https://github.com/XanaduAI/pennylane/pull/329)

* The quantum natural gradient now uses `scipy.linalg.pinvh` which is more efficient for symmetric matrices
  than the previously used `scipy.linalg.pinv`.
  [(#331)](https://github.com/XanaduAI/pennylane/pull/331)

* The deprecated `qml.expval.Observable` syntax has been removed.
  [(#267)](https://github.com/XanaduAI/pennylane/pull/267)

* Remainder of the unittest-style tests were ported to pytest.
  [(#310)](https://github.com/XanaduAI/pennylane/pull/310)

* The `do_queue` argument for operations now only takes effect
  within QNodes. Outside of QNodes, operations can now be instantiated
  without needing to specify `do_queue`.
  [(#359)](https://github.com/XanaduAI/pennylane/pull/359)

<h3>Documentation</h3>

* The docs are rewritten and restructured to contain a code introduction section as well as an API section.
  [(#314)](https://github.com/XanaduAI/pennylane/pull/275)

* Added Ising model example to the tutorials
  [(#319)](https://github.com/XanaduAI/pennylane/pull/319)

* Added tutorial for QAOA on MaxCut problem
  [(#328)](https://github.com/XanaduAI/pennylane/pull/328)

* Added QGAN flow chart figure to its tutorial
  [(#333)](https://github.com/XanaduAI/pennylane/pull/333)

* Added missing figures for gallery thumbnails of state-preparation
  and QGAN tutorials
  [(#326)](https://github.com/XanaduAI/pennylane/pull/326)

* Fixed typos in the state preparation tutorial
  [(#321)](https://github.com/XanaduAI/pennylane/pull/321)

* Fixed bug in VQE tutorial 3D plots
  [(#327)](https://github.com/XanaduAI/pennylane/pull/327)

<h3>Bug fixes</h3>

* Fixed typo in measurement type error message in qnode.py
  [(#341)](https://github.com/XanaduAI/pennylane/pull/341)

<h3>Contributors</h3>

This release contains contributions from (in alphabetical order):

Shahnawaz Ahmed, Ville Bergholm, Aroosa Ijaz, Josh Izaac, Nathan Killoran, Angus Lowe,
Johannes Jakob Meyer, Maria Schuld, Antal Száva, Roeland Wiersema.

# Release 0.5.0

<h3>New features since last release</h3>

* Adds a new optimizer, `qml.QNGOptimizer`, which optimizes QNodes using
  quantum natural gradient descent. See https://arxiv.org/abs/1909.02108
  for more details.
  [(#295)](https://github.com/XanaduAI/pennylane/pull/295)
  [(#311)](https://github.com/XanaduAI/pennylane/pull/311)

* Adds a new QNode method, `QNode.metric_tensor()`,
  which returns the block-diagonal approximation to the Fubini-Study
  metric tensor evaluated on the attached device.
  [(#295)](https://github.com/XanaduAI/pennylane/pull/295)

* Sampling support: QNodes can now return a specified number of samples
  from a given observable via the top-level `pennylane.sample()` function.
  To support this on plugin devices, there is a new `Device.sample` method.

  Calculating gradients of QNodes that involve sampling is not possible.
  [(#256)](https://github.com/XanaduAI/pennylane/pull/256)

* `default.qubit` has been updated to provide support for sampling.
  [(#256)](https://github.com/XanaduAI/pennylane/pull/256)

* Added controlled rotation gates to PennyLane operations and `default.qubit` plugin.
  [(#251)](https://github.com/XanaduAI/pennylane/pull/251)

<h3>Breaking changes</h3>

* The method `Device.supported` was removed, and replaced with the methods
  `Device.supports_observable` and `Device.supports_operation`.
  Both methods can be called with string arguments (`dev.supports_observable('PauliX')`) and
  class arguments (`dev.supports_observable(qml.PauliX)`).
  [(#276)](https://github.com/XanaduAI/pennylane/pull/276)

* The following CV observables were renamed to comply with the new Operation/Observable
  scheme: `MeanPhoton` to `NumberOperator`, `Homodyne` to `QuadOperator` and `NumberState` to `FockStateProjector`.
  [(#254)](https://github.com/XanaduAI/pennylane/pull/254)

<h3>Improvements</h3>

* The `AmplitudeEmbedding` function now provides options to normalize and
  pad features to ensure a valid state vector is prepared.
  [(#275)](https://github.com/XanaduAI/pennylane/pull/275)

* Operations can now optionally specify generators, either as existing PennyLane
  operations, or by providing a NumPy array.
  [(#295)](https://github.com/XanaduAI/pennylane/pull/295)
  [(#313)](https://github.com/XanaduAI/pennylane/pull/313)

* Adds a `Device.parameters` property, so that devices can view a dictionary mapping free
  parameters to operation parameters. This will allow plugin devices to take advantage
  of parametric compilation.
  [(#283)](https://github.com/XanaduAI/pennylane/pull/283)

* Introduces two enumerations: `Any` and `All`, representing any number of wires
  and all wires in the system respectively. They can be imported from
  `pennylane.operation`, and can be used when defining the `Operation.num_wires`
  class attribute of operations.
  [(#277)](https://github.com/XanaduAI/pennylane/pull/277)

  As part of this change:

  - `All` is equivalent to the integer 0, for backwards compatibility with the
    existing test suite

  - `Any` is equivalent to the integer -1 to allow numeric comparison
    operators to continue working

  - An additional validation is now added to the `Operation` class,
    which will alert the user that an operation with `num_wires = All`
    is being incorrectly.

* The one-qubit rotations in `pennylane.plugins.default_qubit` no longer depend on Scipy's `expm`. Instead
  they are calculated with Euler's formula.
  [(#292)](https://github.com/XanaduAI/pennylane/pull/292)

* Creates an `ObservableReturnTypes` enumeration class containing `Sample`,
  `Variance` and `Expectation`. These new values can be assigned to the `return_type`
  attribute of an `Observable`.
  [(#290)](https://github.com/XanaduAI/pennylane/pull/290)

* Changed the signature of the `RandomLayer` and `RandomLayers` templates to have a fixed seed by default.
  [(#258)](https://github.com/XanaduAI/pennylane/pull/258)

* `setup.py` has been cleaned up, removing the non-working shebang,
  and removing unused imports.
  [(#262)](https://github.com/XanaduAI/pennylane/pull/262)

<h3>Documentation</h3>

* A documentation refactor to simplify the tutorials and
  include Sphinx-Gallery.
  [(#291)](https://github.com/XanaduAI/pennylane/pull/291)

  - Examples and tutorials previously split across the `examples/`
    and `doc/tutorials/` directories, in a mixture of ReST and Jupyter notebooks,
    have been rewritten as Python scripts with ReST comments in a single location,
    the `examples/` folder.

  - Sphinx-Gallery is used to automatically build and run the tutorials.
    Rendered output is displayed in the Sphinx documentation.

  - Links are provided at the top of every tutorial page for downloading the
    tutorial as an executable python script, downloading the tutorial
    as a Jupyter notebook, or viewing the notebook on GitHub.

  - The tutorials table of contents have been moved to a single quick start page.

* Fixed a typo in `QubitStateVector`.
  [(#296)](https://github.com/XanaduAI/pennylane/pull/296)

* Fixed a typo in the `default_gaussian.gaussian_state` function.
  [(#293)](https://github.com/XanaduAI/pennylane/pull/293)

* Fixed a typo in the gradient recipe within the `RX`, `RY`, `RZ`
  operation docstrings.
  [(#248)](https://github.com/XanaduAI/pennylane/pull/248)

* Fixed a broken link in the tutorial documentation, as a
  result of the `qml.expval.Observable` deprecation.
  [(#246)](https://github.com/XanaduAI/pennylane/pull/246)

<h3>Bug fixes</h3>

* Fixed a bug where a `PolyXP` observable would fail if applied to subsets
  of wires on `default.gaussian`.
  [(#277)](https://github.com/XanaduAI/pennylane/pull/277)

<h3>Contributors</h3>

This release contains contributions from (in alphabetical order):

Simon Cross, Aroosa Ijaz, Josh Izaac, Nathan Killoran, Johannes Jakob Meyer,
Rohit Midha, Nicolás Quesada, Maria Schuld, Antal Száva, Roeland Wiersema.

# Release 0.4.0

<h3>New features since last release</h3>

* `pennylane.expval()` is now a top-level *function*, and is no longer
  a package of classes. For now, the existing `pennylane.expval.Observable`
  interface continues to work, but will raise a deprecation warning.
  [(#232)](https://github.com/XanaduAI/pennylane/pull/232)

* Variance support: QNodes can now return the variance of observables,
  via the top-level `pennylane.var()` function. To support this on
  plugin devices, there is a new `Device.var` method.

  The following observables support analytic gradients of variances:

  - All qubit observables (requiring 3 circuit evaluations for involutory
    observables such as `Identity`, `X`, `Y`, `Z`; and 5 circuit evals for
    non-involutary observables, currently only `qml.Hermitian`)

  - First-order CV observables (requiring 5 circuit evaluations)

  Second-order CV observables support numerical variance gradients.

* `pennylane.about()` function added, providing details
  on current PennyLane version, installed plugins, Python,
  platform, and NumPy versions [(#186)](https://github.com/XanaduAI/pennylane/pull/186)

* Removed the logic that allowed `wires` to be passed as a positional
  argument in quantum operations. This allows us to raise more useful
  error messages for the user if incorrect syntax is used.
  [(#188)](https://github.com/XanaduAI/pennylane/pull/188)

* Adds support for multi-qubit expectation values of the `pennylane.Hermitian()`
  observable [(#192)](https://github.com/XanaduAI/pennylane/pull/192)

* Adds support for multi-qubit expectation values in `default.qubit`.
  [(#202)](https://github.com/XanaduAI/pennylane/pull/202)

* Organize templates into submodules [(#195)](https://github.com/XanaduAI/pennylane/pull/195).
  This included the following improvements:

  - Distinguish embedding templates from layer templates.

  - New random initialization functions supporting the templates available
    in the new submodule `pennylane.init`.

  - Added a random circuit template (`RandomLayers()`), in which rotations and 2-qubit gates are randomly
    distributed over the wires

  - Add various embedding strategies

<h3>Breaking changes</h3>

* The `Device` methods `expectations`, `pre_expval`, and `post_expval` have been
  renamed to `observables`, `pre_measure`, and `post_measure` respectively.
  [(#232)](https://github.com/XanaduAI/pennylane/pull/232)

<h3>Improvements</h3>

* `default.qubit` plugin now uses `np.tensordot` when applying quantum operations
  and evaluating expectations, resulting in significant speedup
  [(#239)](https://github.com/XanaduAI/pennylane/pull/239),
  [(#241)](https://github.com/XanaduAI/pennylane/pull/241)

* PennyLane now allows division of quantum operation parameters by a constant
  [(#179)](https://github.com/XanaduAI/pennylane/pull/179)

* Portions of the test suite are in the process of being ported to pytest.
  Note: this is still a work in progress.

  Ported tests include:

  - `test_ops.py`
  - `test_about.py`
  - `test_classical_gradients.py`
  - `test_observables.py`
  - `test_measure.py`
  - `test_init.py`
  - `test_templates*.py`
  - `test_ops.py`
  - `test_variable.py`
  - `test_qnode.py` (partial)

<h3>Bug fixes</h3>

* Fixed a bug in `Device.supported`, which would incorrectly
  mark an operation as supported if it shared a name with an
  observable [(#203)](https://github.com/XanaduAI/pennylane/pull/203)

* Fixed a bug in `Operation.wires`, by explicitly casting the
  type of each wire to an integer [(#206)](https://github.com/XanaduAI/pennylane/pull/206)

* Removed code in PennyLane which configured the logger,
  as this would clash with users' configurations
  [(#208)](https://github.com/XanaduAI/pennylane/pull/208)

* Fixed a bug in `default.qubit`, in which `QubitStateVector` operations
  were accidentally being cast to `np.float` instead of `np.complex`.
  [(#211)](https://github.com/XanaduAI/pennylane/pull/211)


<h3>Contributors</h3>

This release contains contributions from:

Shahnawaz Ahmed, riveSunder, Aroosa Ijaz, Josh Izaac, Nathan Killoran, Maria Schuld.

# Release 0.3.1

<h3>Bug fixes</h3>

* Fixed a bug where the interfaces submodule was not correctly being packaged via setup.py

# Release 0.3.0

<h3>New features since last release</h3>

* PennyLane now includes a new `interfaces` submodule, which enables QNode integration with additional machine learning libraries.
* Adds support for an experimental PyTorch interface for QNodes
* Adds support for an experimental TensorFlow eager execution interface for QNodes
* Adds a PyTorch+GPU+QPU tutorial to the documentation
* Documentation now includes links and tutorials including the new [PennyLane-Forest](https://github.com/rigetti/pennylane-forest) plugin.

<h3>Improvements</h3>

* Printing a QNode object, via `print(qnode)` or in an interactive terminal, now displays more useful information regarding the QNode,
  including the device it runs on, the number of wires, it's interface, and the quantum function it uses:

  ```python
  >>> print(qnode)
  <QNode: device='default.qubit', func=circuit, wires=2, interface=PyTorch>
  ```

<h3>Contributors</h3>

This release contains contributions from:

Josh Izaac and Nathan Killoran.


# Release 0.2.0

<h3>New features since last release</h3>

* Added the `Identity` expectation value for both CV and qubit models [(#135)](https://github.com/XanaduAI/pennylane/pull/135)
* Added the `templates.py` submodule, containing some commonly used QML models to be used as ansatz in QNodes [(#133)](https://github.com/XanaduAI/pennylane/pull/133)
* Added the `qml.Interferometer` CV operation [(#152)](https://github.com/XanaduAI/pennylane/pull/152)
* Wires are now supported as free QNode parameters [(#151)](https://github.com/XanaduAI/pennylane/pull/151)
* Added ability to update stepsizes of the optimizers [(#159)](https://github.com/XanaduAI/pennylane/pull/159)

<h3>Improvements</h3>

* Removed use of hardcoded values in the optimizers, made them parameters (see [#131](https://github.com/XanaduAI/pennylane/pull/131) and [#132](https://github.com/XanaduAI/pennylane/pull/132))
* Created the new `PlaceholderExpectation`, to be used when both CV and qubit expval modules contain expectations with the same name
* Provide a way for plugins to view the operation queue _before_ applying operations. This allows for on-the-fly modifications of
  the queue, allowing hardware-based plugins to support the full range of qubit expectation values. [(#143)](https://github.com/XanaduAI/pennylane/pull/143)
* QNode return values now support _any_ form of sequence, such as lists, sets, etc. [(#144)](https://github.com/XanaduAI/pennylane/pull/144)
* CV analytic gradient calculation is now more robust, allowing for operations which may not themselves be differentiated, but have a
  well defined `_heisenberg_rep` method, and so may succeed operations that are analytically differentiable [(#152)](https://github.com/XanaduAI/pennylane/pull/152)

<h3>Bug fixes</h3>

* Fixed a bug where the variational classifier example was not batching when learning parity (see [#128](https://github.com/XanaduAI/pennylane/pull/128) and [#129](https://github.com/XanaduAI/pennylane/pull/129))
* Fixed an inconsistency where some initial state operations were documented as accepting complex parameters - all operations
  now accept real values [(#146)](https://github.com/XanaduAI/pennylane/pull/146)

<h3>Contributors</h3>

This release contains contributions from:

Christian Gogolin, Josh Izaac, Nathan Killoran, and Maria Schuld.


# Release 0.1.0

Initial public release.

<h3>Contributors</h3>
This release contains contributions from:

Ville Bergholm, Josh Izaac, Maria Schuld, Christian Gogolin, and Nathan Killoran.<|MERGE_RESOLUTION|>--- conflicted
+++ resolved
@@ -264,15 +264,8 @@
 
 This release contains contributions from (in alphabetical order):
 
-<<<<<<< HEAD
-Thomas Bromley, Tanya Garg, Josh Izaac, Prateek Jain, Ankit Khandelwal, Johannes Jakob Meyer, Akash Narayanan,
-Maria Schuld, Ingrid Strandberg, Vincent Wong.
-=======
-
-Akash Narayanan B, Thomas Bromley, Tanya Garg, Josh Izaac, Prateek Jain, Johannes Jakob Meyer, Maria Schuld,
-Ingrid Strandberg, David Wierichs, Vincent Wong.
-
->>>>>>> 566e104d
+Akash Narayanan B, Thomas Bromley, Tanya Garg, Josh Izaac, Prateek Jain, Ankit Khandelwal, Johannes Jakob Meyer,
+Maria Schuld, Ingrid Strandberg, David Wierichs, Vincent Wong.
 
 # Release 0.17.0 (current release)
 
