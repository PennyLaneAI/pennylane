# Release 0.11.0 (development release)

<h3>New features since last release</h3>

<<<<<<< HEAD
* Adds a device test suite, located at `pennylane/plugins/tests`, which can be used 
  to run generic tests on core or external devices calling 
  
  >>> pytest pennylane/plugins/tests --device default.qubit --shots 1234 --analytic False                                                                                                                                                                                                                                                                    
  
  The command line arguments are optional.
   
  * If `--device` is not given, the tests are run on the core devices that ship with PennyLane. 
  
  * If `--shots` is not given, a default of 10000 is used.
  
  * If `--analytic` is not given, the device's default is used.
  
  Other arguments of the device, such as `qiskit.aer`'s compulsory `backend_options`, 
  can be defined in the `config.toml` file containing custom PennyLane configurations.
                                                                                                                                                        
  If the tests are run on external devices, the device and its dependencies must be 
  installed locally. 
  
* Added the `decompose_hamiltonian` method to the `utils` module. The method can be used to 
=======
* Added the `decompose_hamiltonian` method to the `utils` module. The method can be used to
>>>>>>> c0b4abd7
  decompose a Hamiltonian into a linear combination of Pauli operators.
  [(#671)](https://github.com/XanaduAI/pennylane/pull/671)

<h3>Improvements</h3>

* Returning probabilities is now supported from photonic QNodes.
  As with qubit QNodes, photonic QNodes returning probabilities are
  end-to-end differentiable.
  [(#699)](https://github.com/XanaduAI/pennylane/pull/699/)

  ```pycon
  >>> dev = qml.device("strawberryfields.fock", wires=2, cutoff_dim=5)
  >>> @qml.qnode(dev)
  ... def circuit(a):
  ...     qml.Displacement(a, 0, wires=0)
  ...     return qml.probs(wires=0)
  >>> print(circuit(0.5))
  [7.78800783e-01 1.94700196e-01 2.43375245e-02 2.02812704e-03 1.26757940e-04]
  ```

<h3>Breaking changes</h3>

<h3>Documentation</h3>

<h3>Contributors</h3>

This release contains contributions from (in alphabetical order):

Antal Száva, Nicola Vitucci

# Release 0.10.0 (current release)

<h3>New features since last release</h3>

<h4>New and improved simulators</h4>

* Added a new device, `default.qubit.tf`, a pure-state qubit simulator written using TensorFlow.

  As a result, it supports classical backpropagation as a means to compute the Jacobian. This can
  be faster than the parameter-shift rule for computing quantum gradients
  when the number of parameters to be optimized is large.

  `default.qubit.tf` is designed to be used with end-to-end classical backpropagation
  (`diff_method="backprop"`) with the TensorFlow interface. This is the default method
  of differentiation when creating a QNode with this device.

  Using this method, the created QNode is a 'white-box' that is
  tightly integrated with your TensorFlow computation, including
  [AutoGraph](https://www.tensorflow.org/guide/function) support:

  ```pycon
  >>> dev = qml.device("default.qubit.tf", wires=1)
  >>> @tf.function
  ... @qml.qnode(dev, interface="tf", diff_method="backprop")
  ... def circuit(x):
  ...     qml.RX(x[1], wires=0)
  ...     qml.Rot(x[0], x[1], x[2], wires=0)
  ...     return qml.expval(qml.PauliZ(0))
  >>> weights = tf.Variable([0.2, 0.5, 0.1])
  >>> with tf.GradientTape() as tape:
  ...     res = circuit(weights)
  >>> print(tape.gradient(res, weights))
  tf.Tensor([-2.2526717e-01 -1.0086454e+00  1.3877788e-17], shape=(3,), dtype=float32)
  ```

  See the `default.qubit.tf`
  [documentation](https://pennylane.ai/en/stable/code/api/pennylane.beta.plugins.DefaultQubitTF.html)
  for more details.

* The [default.tensor plugin](https://github.com/XanaduAI/pennylane/blob/master/pennylane/beta/plugins/default_tensor.py)
  has been significantly upgraded. It now allows two different
  tensor network representations to be used: `"exact"` and `"mps"`. The former uses a
  exact factorized representation of quantum states, while the latter uses a matrix product state
  representation.
  ([#572](https://github.com/XanaduAI/pennylane/pull/572))
  ([#599](https://github.com/XanaduAI/pennylane/pull/599))

<h4>New machine learning functionality and integrations</h4>

* PennyLane QNodes can now be converted into Torch layers, allowing for creation of quantum and
  hybrid models using the `torch.nn` API.
  [(#588)](https://github.com/XanaduAI/pennylane/pull/588)

  A PennyLane QNode can be converted into a `torch.nn` layer using the `qml.qnn.TorchLayer` class:

  ```pycon
  >>> @qml.qnode(dev)
  ... def qnode(inputs, weights_0, weight_1):
  ...    # define the circuit
  ...    # ...

  >>> weight_shapes = {"weights_0": 3, "weight_1": 1}
  >>> qlayer = qml.qnn.TorchLayer(qnode, weight_shapes)
  ```

  A hybrid model can then be easily constructed:

  ```pycon
  >>> model = torch.nn.Sequential(qlayer, torch.nn.Linear(2, 2))
  ```

* Added a new "reversible" differentiation method which can be used in simulators, but not hardware.

  The reversible approach is similar to backpropagation, but trades off extra computation for
  enhanced memory efficiency. Where backpropagation caches the state tensors at each step during
  a simulated evolution, the reversible method only caches the final pre-measurement state.

  Compared to the parameter-shift method, the reversible method can be faster or slower,
  depending on the density and location of parametrized gates in a circuit
  (circuits with higher density of parametrized gates near the end of the circuit will see a benefit).
  [(#670)](https://github.com/XanaduAI/pennylane/pull/670)

  ```pycon
  >>> dev = qml.device("default.qubit", wires=2)
  ... @qml.qnode(dev, diff_method="reversible")
  ... def circuit(x):
  ...     qml.RX(x, wires=0)
  ...     qml.RX(x, wires=0)
  ...     qml.CNOT(wires=[0,1])
  ...     return qml.expval(qml.PauliZ(0))
  >>> qml.grad(circuit)(0.5)
  (array(-0.47942554),)
  ```

<h4>New templates and cost functions</h4>

* Added the new templates `UCCSD`, `SingleExcitationUnitary`, and`DoubleExcitationUnitary`,
  which together implement the Unitary Coupled-Cluster Singles and Doubles (UCCSD) ansatz
  to perform VQE-based quantum chemistry simulations using PennyLane-QChem.
  [(#622)](https://github.com/XanaduAI/pennylane/pull/622)
  [(#638)](https://github.com/XanaduAI/pennylane/pull/638)
  [(#654)](https://github.com/XanaduAI/pennylane/pull/654)
  [(#659)](https://github.com/XanaduAI/pennylane/pull/659)
  [(#622)](https://github.com/XanaduAI/pennylane/pull/622)

* Added module `pennylane.qnn.cost` with class `SquaredErrorLoss`. The module contains classes
  to calculate losses and cost functions on circuits with trainable parameters.
  [(#642)](https://github.com/XanaduAI/pennylane/pull/642)

<h3>Improvements</h3>

* A significant improvement with respect to how QNodes and interfaces mark quantum function
  arguments as differentiable when using Autograd, designed to improve performance and make
  QNodes more intuitive.
  [(#648)](https://github.com/XanaduAI/pennylane/pull/648)
  [(#650)](https://github.com/XanaduAI/pennylane/pull/650)

  In particular, the following changes have been made:

  - A new `ndarray` subclass `pennylane.numpy.tensor`, which extends NumPy arrays with
    the keyword argument and attribute `requires_grad`. Tensors which have `requires_grad=False`
    are treated as non-differentiable by the Autograd interface.

  - A new subpackage `pennylane.numpy`, which wraps `autograd.numpy` such that NumPy functions
    accept the `requires_grad` keyword argument, and allows Autograd to differentiate
    `pennylane.numpy.tensor` objects.

  - The `argnum` argument to `qml.grad` is now optional; if not provided, arguments explicitly
    marked as `requires_grad=False` are excluded for the list of differentiable arguments.
    The ability to pass `argnum` has been retained for backwards compatibility, and
    if present the old behaviour persists.

* The QNode Torch interface now inspects QNode positional arguments.
  If any argument does not have the attribute `requires_grad=True`, it
  is automatically excluded from quantum gradient computations.
  [(#652)](https://github.com/XanaduAI/pennylane/pull/652)
  [(#660)](https://github.com/XanaduAI/pennylane/pull/660)

* The QNode TF interface now inspects QNode positional arguments.
  If any argument is not being watched by a `tf.GradientTape()`,
  it is automatically excluded from quantum gradient computations.
  [(#655)](https://github.com/XanaduAI/pennylane/pull/655)
  [(#660)](https://github.com/XanaduAI/pennylane/pull/660)

* QNodes have two new public methods: `QNode.set_trainable_args()` and `QNode.get_trainable_args()`.
  These are designed to be called by interfaces, to specify to the QNode which of its
  input arguments are differentiable. Arguments which are non-differentiable will not be converted
  to PennyLane Variable objects within the QNode.
  [(#660)](https://github.com/XanaduAI/pennylane/pull/660)

* Added `decomposition` method to PauliX, PauliY, PauliZ, S, T, Hadamard, and PhaseShift gates, which
  decomposes each of these gates into rotation gates.
  [(#668)](https://github.com/XanaduAI/pennylane/pull/668)

* The `CircuitGraph` class now supports serializing contained circuit operations
  and measurement basis rotations to an OpenQASM2.0 script via the new
  `CircuitGraph.to_openqasm()` method.
  [(#623)](https://github.com/XanaduAI/pennylane/pull/623)

<h3>Breaking changes</h3>

* Removes support for Python 3.5.
  [(#639)](https://github.com/XanaduAI/pennylane/pull/639)

<h3>Documentation</h3>

* Various small typos were fixed.

<h3>Contributors</h3>

This release contains contributions from (in alphabetical order):

Thomas Bromley, Jack Ceroni, Alain Delgado Gran, Theodor Isacsson, Josh Izaac,
Nathan Killoran, Maria Schuld, Antal Száva, Nicola Vitucci.


# Release 0.9.0

<h3>New features since last release</h3>

<h4>New machine learning integrations</h4>

* PennyLane QNodes can now be converted into Keras layers, allowing for creation of quantum and
  hybrid models using the Keras API.
  [(#529)](https://github.com/XanaduAI/pennylane/pull/529)

  A PennyLane QNode can be converted into a Keras layer using the `KerasLayer` class:

  ```python
  from pennylane.qnn import KerasLayer

  @qml.qnode(dev)
  def circuit(inputs, weights_0, weight_1):
     # define the circuit
     # ...

  weight_shapes = {"weights_0": 3, "weight_1": 1}
  qlayer = qml.qnn.KerasLayer(circuit, weight_shapes, output_dim=2)
  ```

  A hybrid model can then be easily constructed:

  ```python
  model = tf.keras.models.Sequential([qlayer, tf.keras.layers.Dense(2)])
  ```

* Added a new type of QNode, `qml.qnodes.PassthruQNode`. For simulators which are coded in an
  external library which supports automatic differentiation, PennyLane will treat a PassthruQNode as
  a "white box", and rely on the external library to directly provide gradients via backpropagation.
  This can be more efficient than the using parameter-shift rule for a large number of parameters.
  [(#488)](https://github.com/XanaduAI/pennylane/pull/488)

  Currently this behaviour is supported by PennyLane's `default.tensor.tf` device backend,
  compatible with the `'tf'` interface using TensorFlow 2:

  ```python
  dev = qml.device('default.tensor.tf', wires=2)

  @qml.qnode(dev, diff_method="backprop")
  def circuit(params):
      qml.RX(params[0], wires=0)
      qml.RX(params[1], wires=1)
      qml.CNOT(wires=[0, 1])
      return qml.expval(qml.PauliZ(0))

  qnode = PassthruQNode(circuit, dev)
  params = tf.Variable([0.3, 0.1])

  with tf.GradientTape() as tape:
      tape.watch(params)
      res = qnode(params)

  grad = tape.gradient(res, params)
  ```

<h4>New optimizers</h4>

* Added the `qml.RotosolveOptimizer`, a gradient-free optimizer
  that minimizes the quantum function by updating each parameter,
  one-by-one, via a closed-form expression while keeping other parameters
  fixed.
  [(#636)](https://github.com/XanaduAI/pennylane/pull/636)
  [(#539)](https://github.com/XanaduAI/pennylane/pull/539)

* Added the `qml.RotoselectOptimizer`, which uses Rotosolve to
  minimizes a quantum function with respect to both the
  rotation operations applied and the rotation parameters.
  [(#636)](https://github.com/XanaduAI/pennylane/pull/636)
  [(#539)](https://github.com/XanaduAI/pennylane/pull/539)

  For example, given a quantum function `f` that accepts parameters `x`
  and a list of corresponding rotation operations `generators`,
  the Rotoselect optimizer will, at each step, update both the parameter
  values and the list of rotation gates to minimize the loss:

  ```pycon
  >>> opt = qml.optimize.RotoselectOptimizer()
  >>> x = [0.3, 0.7]
  >>> generators = [qml.RX, qml.RY]
  >>> for _ in range(100):
  ...     x, generators = opt.step(f, x, generators)
  ```


<h4>New operations</h4>

* Added the `PauliRot` gate, which performs an arbitrary
  Pauli rotation on multiple qubits, and the `MultiRZ` gate,
  which performs a rotation generated by a tensor product
  of Pauli Z operators.
  [(#559)](https://github.com/XanaduAI/pennylane/pull/559)

  ```python
  dev = qml.device('default.qubit', wires=4)

  @qml.qnode(dev)
  def circuit(angle):
      qml.PauliRot(angle, "IXYZ", wires=[0, 1, 2, 3])
      return [qml.expval(qml.PauliZ(wire)) for wire in [0, 1, 2, 3]]
  ```

  ```pycon
  >>> circuit(0.4)
  [1.         0.92106099 0.92106099 1.        ]
  >>> print(circuit.draw())
   0: ──╭RI(0.4)──┤ ⟨Z⟩
   1: ──├RX(0.4)──┤ ⟨Z⟩
   2: ──├RY(0.4)──┤ ⟨Z⟩
   3: ──╰RZ(0.4)──┤ ⟨Z⟩
  ```

  If the `PauliRot` gate is not supported on the target device, it will
  be decomposed into `Hadamard`, `RX` and `MultiRZ` gates. Note that
  identity gates in the Pauli word result in untouched wires:

  ```pycon
  >>> print(circuit.draw())
   0: ───────────────────────────────────┤ ⟨Z⟩
   1: ──H──────────╭RZ(0.4)──H───────────┤ ⟨Z⟩
   2: ──RX(1.571)──├RZ(0.4)──RX(-1.571)──┤ ⟨Z⟩
   3: ─────────────╰RZ(0.4)──────────────┤ ⟨Z⟩
  ```

  If the `MultiRZ` gate is not supported, it will be decomposed into
  `CNOT` and `RZ` gates:

  ```pycon
  >>> print(circuit.draw())
   0: ──────────────────────────────────────────────────┤ ⟨Z⟩
   1: ──H──────────────╭X──RZ(0.4)──╭X──────H───────────┤ ⟨Z⟩
   2: ──RX(1.571)──╭X──╰C───────────╰C──╭X──RX(-1.571)──┤ ⟨Z⟩
   3: ─────────────╰C───────────────────╰C──────────────┤ ⟨Z⟩
  ```

* PennyLane now provides `DiagonalQubitUnitary` for diagonal gates, that are e.g.,
  encountered in IQP circuits. These kinds of gates can be evaluated much faster on
  a simulator device.
  [(#567)](https://github.com/XanaduAI/pennylane/pull/567)

  The gate can be used, for example, to efficiently simulate oracles:

  ```python
  dev = qml.device('default.qubit', wires=3)

  # Function as a bitstring
  f = np.array([1, 0, 0, 1, 1, 0, 1, 0])

  @qml.qnode(dev)
  def circuit(weights1, weights2):
      qml.templates.StronglyEntanglingLayers(weights1, wires=[0, 1, 2])

      # Implements the function as a phase-kickback oracle
      qml.DiagonalQubitUnitary((-1)**f, wires=[0, 1, 2])

      qml.templates.StronglyEntanglingLayers(weights2, wires=[0, 1, 2])
      return [qml.expval(qml.PauliZ(w)) for w in range(3)]
  ```

* Added the `TensorN` CVObservable that can represent the tensor product of the
  `NumberOperator` on photonic backends.
  [(#608)](https://github.com/XanaduAI/pennylane/pull/608)

<h4>New templates</h4>

* Added the `ArbitraryUnitary` and `ArbitraryStatePreparation` templates, which use
  `PauliRot` gates to perform an arbitrary unitary and prepare an arbitrary basis
  state with the minimal number of parameters.
  [(#590)](https://github.com/XanaduAI/pennylane/pull/590)

  ```python
  dev = qml.device('default.qubit', wires=3)

  @qml.qnode(dev)
  def circuit(weights1, weights2):
        qml.templates.ArbitraryStatePreparation(weights1, wires=[0, 1, 2])
        qml.templates.ArbitraryUnitary(weights2, wires=[0, 1, 2])
        return qml.probs(wires=[0, 1, 2])
  ```

* Added the `IQPEmbedding` template, which encodes inputs into the diagonal gates of an
  IQP circuit.
  [(#605)](https://github.com/XanaduAI/pennylane/pull/605)

  <img src="https://pennylane.readthedocs.io/en/latest/_images/iqp.png"
  width=50%></img>

* Added the ``SimplifiedTwoDesign`` template, which implements the circuit
  design of [Cerezo et al. (2020)](<https://arxiv.org/abs/2001.00550>).
  [(#556)](https://github.com/XanaduAI/pennylane/pull/556)

  <img src="https://pennylane.readthedocs.io/en/latest/_images/simplified_two_design.png"
  width=50%></img>

* Added the ``BasicEntanglerLayers`` template, which is a simple layer architecture
  of rotations and CNOT nearest-neighbour entanglers.
  [(#555)](https://github.com/XanaduAI/pennylane/pull/555)

  <img src="https://pennylane.readthedocs.io/en/latest/_images/basic_entangler.png"
  width=50%></img>

* PennyLane now offers a broadcasting function to easily construct templates:
  `qml.broadcast()` takes single quantum operations or other templates and applies
  them to wires in a specific pattern.
  [(#515)](https://github.com/XanaduAI/pennylane/pull/515)
  [(#522)](https://github.com/XanaduAI/pennylane/pull/522)
  [(#526)](https://github.com/XanaduAI/pennylane/pull/526)
  [(#603)](https://github.com/XanaduAI/pennylane/pull/603)

  For example, we can use broadcast to repeat a custom template
  across multiple wires:

  ```python
  from pennylane.templates import template

  @template
  def mytemplate(pars, wires):
      qml.Hadamard(wires=wires)
      qml.RY(pars, wires=wires)

  dev = qml.device('default.qubit', wires=3)

  @qml.qnode(dev)
  def circuit(pars):
      qml.broadcast(mytemplate, pattern="single", wires=[0,1,2], parameters=pars)
      return qml.expval(qml.PauliZ(0))
  ```

  ```pycon
  >>> circuit([1, 1, 0.1])
  -0.841470984807896
  >>> print(circuit.draw())
   0: ──H──RY(1.0)──┤ ⟨Z⟩
   1: ──H──RY(1.0)──┤
   2: ──H──RY(0.1)──┤
  ```

  For other available patterns, see the
  [broadcast function documentation](https://pennylane.readthedocs.io/en/latest/code/api/pennylane.broadcast.html).

<h3>Breaking changes</h3>

* The `QAOAEmbedding` now uses the new `MultiRZ` gate as a `ZZ` entangler,
  which changes the convention. While
  previously, the `ZZ` gate in the embedding was implemented as

  ```python
  CNOT(wires=[wires[0], wires[1]])
  RZ(2 * parameter, wires=wires[0])
  CNOT(wires=[wires[0], wires[1]])
  ```

  the `MultiRZ` corresponds to

  ```python
  CNOT(wires=[wires[1], wires[0]])
  RZ(parameter, wires=wires[0])
  CNOT(wires=[wires[1], wires[0]])
  ```

  which differs in the factor of `2`, and fixes a bug in the
  wires that the `CNOT` was applied to.
  [(#609)](https://github.com/XanaduAI/pennylane/pull/609)

* Probability methods are handled by `QubitDevice` and device method
  requirements are modified to simplify plugin development.
  [(#573)](https://github.com/XanaduAI/pennylane/pull/573)

* The internal variables `All` and `Any` to mark an `Operation` as acting on all or any
  wires have been renamed to `AllWires` and `AnyWires`.
  [(#614)](https://github.com/XanaduAI/pennylane/pull/614)

<h3>Improvements</h3>

* A new `Wires` class was introduced for the internal
  bookkeeping of wire indices.
  [(#615)](https://github.com/XanaduAI/pennylane/pull/615)

* Improvements to the speed/performance of the `default.qubit` device.
  [(#567)](https://github.com/XanaduAI/pennylane/pull/567)
  [(#559)](https://github.com/XanaduAI/pennylane/pull/559)

* Added the `"backprop"` and `"device"` differentiation methods to the `qnode`
  decorator.
  [(#552)](https://github.com/XanaduAI/pennylane/pull/552)

  - `"backprop"`: Use classical backpropagation. Default on simulator
    devices that are classically end-to-end differentiable.
    The returned QNode can only be used with the same machine learning
    framework (e.g., ``default.tensor.tf`` simulator with the ``tensorflow`` interface).

  - `"device"`: Queries the device directly for the gradient.

  Using the `"backprop"` differentiation method with the `default.tensor.tf`
  device, the created QNode is a 'white-box', and is tightly integrated with
  the overall TensorFlow computation:

  ```python
  >>> dev = qml.device("default.tensor.tf", wires=1)
  >>> @qml.qnode(dev, interface="tf", diff_method="backprop")
  >>> def circuit(x):
  ...     qml.RX(x[1], wires=0)
  ...     qml.Rot(x[0], x[1], x[2], wires=0)
  ...     return qml.expval(qml.PauliZ(0))
  >>> vars = tf.Variable([0.2, 0.5, 0.1])
  >>> with tf.GradientTape() as tape:
  ...     res = circuit(vars)
  >>> tape.gradient(res, vars)
  <tf.Tensor: shape=(3,), dtype=float32, numpy=array([-2.2526717e-01, -1.0086454e+00,  1.3877788e-17], dtype=float32)>
  ```

* The circuit drawer now displays inverted operations, as well as wires
  where probabilities are returned from the device:
  [(#540)](https://github.com/XanaduAI/pennylane/pull/540)

  ```python
  >>> @qml.qnode(dev)
  ... def circuit(theta):
  ...     qml.RX(theta, wires=0)
  ...     qml.CNOT(wires=[0, 1])
  ...     qml.S(wires=1).inv()
  ...     return qml.probs(wires=[0, 1])
  >>> circuit(0.2)
  array([0.99003329, 0.        , 0.        , 0.00996671])
  >>> print(circuit.draw())
  0: ──RX(0.2)──╭C───────╭┤ Probs
  1: ───────────╰X──S⁻¹──╰┤ Probs
  ```

* You can now evaluate the metric tensor of a VQE Hamiltonian via the new
  `VQECost.metric_tensor` method. This allows `VQECost` objects to be directly
  optimized by the quantum natural gradient optimizer (`qml.QNGOptimizer`).
  [(#618)](https://github.com/XanaduAI/pennylane/pull/618)

* The input check functions in `pennylane.templates.utils` are now public
  and visible in the API documentation.
  [(#566)](https://github.com/XanaduAI/pennylane/pull/566)

* Added keyword arguments for step size and order to the `qnode` decorator, as well as
  the `QNode` and `JacobianQNode` classes. This enables the user to set the step size
  and order when using finite difference methods. These options are also exposed when
  creating QNode collections.
  [(#530)](https://github.com/XanaduAI/pennylane/pull/530)
  [(#585)](https://github.com/XanaduAI/pennylane/pull/585)
  [(#587)](https://github.com/XanaduAI/pennylane/pull/587)

* The decomposition for the `CRY` gate now uses the simpler form `RY @ CNOT @ RY @ CNOT`
  [(#547)](https://github.com/XanaduAI/pennylane/pull/547)

* The underlying queuing system was refactored, removing the `qml._current_context`
  property that held the currently active `QNode` or `OperationRecorder`. Now, all
  objects that expose a queue for operations inherit from `QueuingContext` and
  register their queue globally.
  [(#548)](https://github.com/XanaduAI/pennylane/pull/548)

* The PennyLane repository has a new benchmarking tool which supports the comparison of different git revisions.
  [(#568)](https://github.com/XanaduAI/pennylane/pull/568)
  [(#560)](https://github.com/XanaduAI/pennylane/pull/560)
  [(#516)](https://github.com/XanaduAI/pennylane/pull/516)

<h3>Documentation</h3>

* Updated the development section by creating a landing page with links to sub-pages
  containing specific guides.
  [(#596)](https://github.com/XanaduAI/pennylane/pull/596)

* Extended the developer's guide by a section explaining how to add new templates.
  [(#564)](https://github.com/XanaduAI/pennylane/pull/564)

<h3>Bug fixes</h3>

* `tf.GradientTape().jacobian()` can now be evaluated on QNodes using the TensorFlow interface.
  [(#626)](https://github.com/XanaduAI/pennylane/pull/626)

* `RandomLayers()` is now compatible with the qiskit devices.
  [(#597)](https://github.com/XanaduAI/pennylane/pull/597)

* `DefaultQubit.probability()` now returns the correct probability when called with
  `device.analytic=False`.
  [(#563)](https://github.com/XanaduAI/pennylane/pull/563)

* Fixed a bug in the `StronglyEntanglingLayers` template, allowing it to
  work correctly when applied to a single wire.
  [(544)](https://github.com/XanaduAI/pennylane/pull/544)

* Fixed a bug when inverting operations with decompositions; operations marked as inverted
  are now correctly inverted when the fallback decomposition is called.
  [(#543)](https://github.com/XanaduAI/pennylane/pull/543)

* The `QNode.print_applied()` method now correctly displays wires where
  `qml.prob()` is being returned.
  [#542](https://github.com/XanaduAI/pennylane/pull/542)

<h3>Contributors</h3>

This release contains contributions from (in alphabetical order):

Ville Bergholm, Lana Bozanic, Thomas Bromley, Theodor Isacsson, Josh Izaac, Nathan Killoran,
Maggie Li, Johannes Jakob Meyer, Maria Schuld, Sukin Sim, Antal Száva.

# Release 0.8.1

<h3>Improvements</h3>

* Beginning of support for Python 3.8, with the test suite
  now being run in a Python 3.8 environment.
  [(#501)](https://github.com/XanaduAI/pennylane/pull/501)

<h3>Documentation</h3>

* Present templates as a gallery of thumbnails showing the
  basic circuit architecture.
  [(#499)](https://github.com/XanaduAI/pennylane/pull/499)

<h3>Bug fixes</h3>

* Fixed a bug where multiplying a QNode parameter by 0 caused a divide
  by zero error when calculating the parameter shift formula.
  [(#512)](https://github.com/XanaduAI/pennylane/pull/512)

* Fixed a bug where the shape of differentiable QNode arguments
  was being cached on the first construction, leading to indexing
  errors if the QNode was re-evaluated if the argument changed shape.
  [(#505)](https://github.com/XanaduAI/pennylane/pull/505)

<h3>Contributors</h3>

This release contains contributions from (in alphabetical order):

Ville Bergholm, Josh Izaac, Johannes Jakob Meyer, Maria Schuld, Antal Száva.

# Release 0.8.0

<h3>New features since last release</h3>

* Added a quantum chemistry package, `pennylane.qchem`, which supports
  integration with OpenFermion, Psi4, PySCF, and OpenBabel.
  [(#453)](https://github.com/XanaduAI/pennylane/pull/453)

  Features include:

  - Generate the qubit Hamiltonians directly starting with the atomic structure of the molecule.
  - Calculate the mean-field (Hartree-Fock) electronic structure of molecules.
  - Allow to define an active space based on the number of active electrons and active orbitals.
  - Perform the fermionic-to-qubit transformation of the electronic Hamiltonian by
    using different functions implemented in OpenFermion.
  - Convert OpenFermion's QubitOperator to a Pennylane `Hamiltonian` class.
  - Perform a Variational Quantum Eigensolver (VQE) computation with this Hamiltonian in PennyLane.

  Check out the [quantum chemistry quickstart](https://pennylane.readthedocs.io/en/latest/introduction/chemistry.html), as well the quantum chemistry and VQE tutorials.

* PennyLane now has some functions and classes for creating and solving VQE
  problems. [(#467)](https://github.com/XanaduAI/pennylane/pull/467)

  - `qml.Hamiltonian`: a lightweight class for representing qubit Hamiltonians
  - `qml.VQECost`: a class for quickly constructing a differentiable cost function
    given a circuit ansatz, Hamiltonian, and one or more devices

    ```python
    >>> H = qml.vqe.Hamiltonian(coeffs, obs)
    >>> cost = qml.VQECost(ansatz, hamiltonian, dev, interface="torch")
    >>> params = torch.rand([4, 3])
    >>> cost(params)
    tensor(0.0245, dtype=torch.float64)
    ```

* Added a circuit drawing feature that provides a text-based representation
  of a QNode instance. It can be invoked via `qnode.draw()`. The user can specify
  to display variable names instead of variable values and choose either an ASCII
  or Unicode charset.
  [(#446)](https://github.com/XanaduAI/pennylane/pull/446)

  Consider the following circuit as an example:
  ```python3
  @qml.qnode(dev)
  def qfunc(a, w):
      qml.Hadamard(0)
      qml.CRX(a, wires=[0, 1])
      qml.Rot(w[0], w[1], w[2], wires=[1])
      qml.CRX(-a, wires=[0, 1])

      return qml.expval(qml.PauliZ(0) @ qml.PauliZ(1))
  ```

  We can draw the circuit after it has been executed:

  ```python
  >>> result = qfunc(2.3, [1.2, 3.2, 0.7])
  >>> print(qfunc.draw())
   0: ──H──╭C────────────────────────────╭C─────────╭┤ ⟨Z ⊗ Z⟩
   1: ─────╰RX(2.3)──Rot(1.2, 3.2, 0.7)──╰RX(-2.3)──╰┤ ⟨Z ⊗ Z⟩
  >>> print(qfunc.draw(charset="ascii"))
   0: --H--+C----------------------------+C---------+| <Z @ Z>
   1: -----+RX(2.3)--Rot(1.2, 3.2, 0.7)--+RX(-2.3)--+| <Z @ Z>
  >>> print(qfunc.draw(show_variable_names=True))
   0: ──H──╭C─────────────────────────────╭C─────────╭┤ ⟨Z ⊗ Z⟩
   1: ─────╰RX(a)──Rot(w[0], w[1], w[2])──╰RX(-1*a)──╰┤ ⟨Z ⊗ Z⟩
  ```

* Added `QAOAEmbedding` and its parameter initialization
  as a new trainable template.
  [(#442)](https://github.com/XanaduAI/pennylane/pull/442)

  <img src="https://pennylane.readthedocs.io/en/latest/_images/qaoa_layers.png"
  width=70%></img>

* Added the `qml.probs()` measurement function, allowing QNodes
  to differentiate variational circuit probabilities
  on simulators and hardware.
  [(#432)](https://github.com/XanaduAI/pennylane/pull/432)

  ```python
  @qml.qnode(dev)
  def circuit(x):
      qml.Hadamard(wires=0)
      qml.RY(x, wires=0)
      qml.RX(x, wires=1)
      qml.CNOT(wires=[0, 1])
      return qml.probs(wires=[0])
  ```
  Executing this circuit gives the marginal probability of wire 1:
  ```python
  >>> circuit(0.2)
  [0.40066533 0.59933467]
  ```
  QNodes that return probabilities fully support autodifferentiation.

* Added the convenience load functions `qml.from_pyquil`, `qml.from_quil` and
  `qml.from_quil_file` that convert pyQuil objects and Quil code to PennyLane
  templates. This feature requires version 0.8 or above of the PennyLane-Forest
  plugin.
  [(#459)](https://github.com/XanaduAI/pennylane/pull/459)

* Added a `qml.inv` method that inverts templates and sequences of Operations.
  Added a `@qml.template` decorator that makes templates return the queued Operations.
  [(#462)](https://github.com/XanaduAI/pennylane/pull/462)

  For example, using this function to invert a template inside a QNode:

  ```python3
      @qml.template
      def ansatz(weights, wires):
          for idx, wire in enumerate(wires):
              qml.RX(weights[idx], wires=[wire])

          for idx in range(len(wires) - 1):
              qml.CNOT(wires=[wires[idx], wires[idx + 1]])

      dev = qml.device('default.qubit', wires=2)

      @qml.qnode(dev)
      def circuit(weights):
          qml.inv(ansatz(weights, wires=[0, 1]))
          return qml.expval(qml.PauliZ(0) @ qml.PauliZ(1))
    ```

* Added the `QNodeCollection` container class, that allows independent
  QNodes to be stored and evaluated simultaneously. Experimental support
  for asynchronous evaluation of contained QNodes is provided with the
  `parallel=True` keyword argument.
  [(#466)](https://github.com/XanaduAI/pennylane/pull/466)

* Added a high level `qml.map` function, that maps a quantum
  circuit template over a list of observables or devices, returning
  a `QNodeCollection`.
  [(#466)](https://github.com/XanaduAI/pennylane/pull/466)

  For example:

  ```python3
  >>> def my_template(params, wires, **kwargs):
  >>>    qml.RX(params[0], wires=wires[0])
  >>>    qml.RX(params[1], wires=wires[1])
  >>>    qml.CNOT(wires=wires)

  >>> obs_list = [qml.PauliX(0) @ qml.PauliZ(1), qml.PauliZ(0) @ qml.PauliX(1)]
  >>> dev = qml.device("default.qubit", wires=2)
  >>> qnodes = qml.map(my_template, obs_list, dev, measure="expval")
  >>> qnodes([0.54, 0.12])
  array([-0.06154835  0.99280864])
  ```

* Added high level `qml.sum`, `qml.dot`, `qml.apply` functions
  that act on QNode collections.
  [(#466)](https://github.com/XanaduAI/pennylane/pull/466)

  `qml.apply` allows vectorized functions to act over the entire QNode
  collection:
  ```python
  >>> qnodes = qml.map(my_template, obs_list, dev, measure="expval")
  >>> cost = qml.apply(np.sin, qnodes)
  >>> cost([0.54, 0.12])
  array([-0.0615095  0.83756375])
  ```

  `qml.sum` and `qml.dot` take the sum of a QNode collection, and a
  dot product of tensors/arrays/QNode collections, respectively.

<h3>Breaking changes</h3>

* Deprecated the old-style `QNode` such that only the new-style `QNode` and its syntax can be used,
  moved all related files from the `pennylane/beta` folder to `pennylane`.
  [(#440)](https://github.com/XanaduAI/pennylane/pull/440)

<h3>Improvements</h3>

* Added the `Tensor.prune()` method and the `Tensor.non_identity_obs` property for extracting
  non-identity instances from the observables making up a `Tensor` instance.
  [(#498)](https://github.com/XanaduAI/pennylane/pull/498)

* Renamed the `expt.tensornet` and `expt.tensornet.tf` devices to `default.tensor` and
  `default.tensor.tf`.
  [(#495)](https://github.com/XanaduAI/pennylane/pull/495)

* Added a serialization method to the `CircuitGraph` class that is used to create a unique
  hash for each quantum circuit graph.
  [(#470)](https://github.com/XanaduAI/pennylane/pull/470)

* Added the `Observable.eigvals` method to return the eigenvalues of observables.
  [(#449)](https://github.com/XanaduAI/pennylane/pull/449)

* Added the `Observable.diagonalizing_gates` method to return the gates
  that diagonalize an observable in the computational basis.
  [(#454)](https://github.com/XanaduAI/pennylane/pull/454)

* Added the `Operator.matrix` method to return the matrix representation
  of an operator in the computational basis.
  [(#454)](https://github.com/XanaduAI/pennylane/pull/454)

* Added a `QubitDevice` class which implements common functionalities of plugin devices such that
  plugin devices can rely on these implementations. The new `QubitDevice` also includes
  a new `execute` method, which allows for more convenient plugin design. In addition, `QubitDevice`
  also unifies the way samples are generated on qubit-based devices.
  [(#452)](https://github.com/XanaduAI/pennylane/pull/452)
  [(#473)](https://github.com/XanaduAI/pennylane/pull/473)

* Improved documentation of `AmplitudeEmbedding` and `BasisEmbedding` templates.
  [(#441)](https://github.com/XanaduAI/pennylane/pull/441)
  [(#439)](https://github.com/XanaduAI/pennylane/pull/439)

* Codeblocks in the documentation now have a 'copy' button for easily
  copying examples.
  [(#437)](https://github.com/XanaduAI/pennylane/pull/437)

<h3>Documentation</h3>

* Update the developers plugin guide to use QubitDevice.
  [(#483)](https://github.com/XanaduAI/pennylane/pull/483)

<h3>Bug fixes</h3>

* Fixed a bug in `CVQNode._pd_analytic`, where non-descendant observables were not
  Heisenberg-transformed before evaluating the partial derivatives when using the
  order-2 parameter-shift method, resulting in an erroneous Jacobian for some circuits.
  [(#433)](https://github.com/XanaduAI/pennylane/pull/433)

<h3>Contributors</h3>

This release contains contributions from (in alphabetical order):

Juan Miguel Arrazola, Ville Bergholm, Alain Delgado Gran, Olivia Di Matteo,
Theodor Isacsson, Josh Izaac, Soran Jahangiri, Nathan Killoran, Johannes Jakob Meyer,
Zeyue Niu, Maria Schuld, Antal Száva.

# Release 0.7.0

<h3>New features since last release</h3>

* Custom padding constant in `AmplitudeEmbedding` is supported (see 'Breaking changes'.)
  [(#419)](https://github.com/XanaduAI/pennylane/pull/419)

* `StronglyEntanglingLayer` and `RandomLayer` now work with a single wire.
  [(#409)](https://github.com/XanaduAI/pennylane/pull/409)
  [(#413)](https://github.com/XanaduAI/pennylane/pull/413)

* Added support for applying the inverse of an `Operation` within a circuit.
  [(#377)](https://github.com/XanaduAI/pennylane/pull/377)

* Added an `OperationRecorder()` context manager, that allows templates
  and quantum functions to be executed while recording events. The
  recorder can be used with and without QNodes as a debugging utility.
  [(#388)](https://github.com/XanaduAI/pennylane/pull/388)

* Operations can now specify a decomposition that is used when the desired operation
  is not supported on the target device.
  [(#396)](https://github.com/XanaduAI/pennylane/pull/396)

* The ability to load circuits from external frameworks as templates
  has been added via the new `qml.load()` function. This feature
  requires plugin support --- this initial release provides support
  for Qiskit circuits and QASM files when `pennylane-qiskit` is installed,
  via the functions `qml.from_qiskit` and `qml.from_qasm`.
  [(#418)](https://github.com/XanaduAI/pennylane/pull/418)

* An experimental tensor network device has been added
  [(#416)](https://github.com/XanaduAI/pennylane/pull/416)
  [(#395)](https://github.com/XanaduAI/pennylane/pull/395)
  [(#394)](https://github.com/XanaduAI/pennylane/pull/394)
  [(#380)](https://github.com/XanaduAI/pennylane/pull/380)

* An experimental tensor network device which uses TensorFlow for
  backpropagation has been added
  [(#427)](https://github.com/XanaduAI/pennylane/pull/427)

* Custom padding constant in `AmplitudeEmbedding` is supported (see 'Breaking changes'.)
  [(#419)](https://github.com/XanaduAI/pennylane/pull/419)

<h3>Breaking changes</h3>

* The `pad` parameter in `AmplitudeEmbedding()` is now either `None` (no automatic padding), or a
  number that is used as the padding constant.
  [(#419)](https://github.com/XanaduAI/pennylane/pull/419)

* Initialization functions now return a single array of weights per function. Utilities for multi-weight templates
  `Interferometer()` and `CVNeuralNetLayers()` are provided.
  [(#412)](https://github.com/XanaduAI/pennylane/pull/412)

* The single layer templates `RandomLayer()`, `CVNeuralNetLayer()` and `StronglyEntanglingLayer()`
  have been turned into private functions `_random_layer()`, `_cv_neural_net_layer()` and
  `_strongly_entangling_layer()`. Recommended use is now via the corresponding `Layers()` templates.
  [(#413)](https://github.com/XanaduAI/pennylane/pull/413)

<h3>Improvements</h3>

* Added extensive input checks in templates.
  [(#419)](https://github.com/XanaduAI/pennylane/pull/419)

* Templates integration tests are rewritten - now cover keyword/positional argument passing,
  interfaces and combinations of templates.
  [(#409)](https://github.com/XanaduAI/pennylane/pull/409)
  [(#419)](https://github.com/XanaduAI/pennylane/pull/419)

* State vector preparation operations in the `default.qubit` plugin can now be
  applied to subsets of wires, and are restricted to being the first operation
  in a circuit.
  [(#346)](https://github.com/XanaduAI/pennylane/pull/346)

* The `QNode` class is split into a hierarchy of simpler classes.
  [(#354)](https://github.com/XanaduAI/pennylane/pull/354)
  [(#398)](https://github.com/XanaduAI/pennylane/pull/398)
  [(#415)](https://github.com/XanaduAI/pennylane/pull/415)
  [(#417)](https://github.com/XanaduAI/pennylane/pull/417)
  [(#425)](https://github.com/XanaduAI/pennylane/pull/425)

* Added the gates U1, U2 and U3 parametrizing arbitrary unitaries on 1, 2 and 3
  qubits and the Toffoli gate to the set of qubit operations.
  [(#396)](https://github.com/XanaduAI/pennylane/pull/396)

* Changes have been made to accomodate the movement of the main function
  in `pytest._internal` to `pytest._internal.main` in pip 19.3.
  [(#404)](https://github.com/XanaduAI/pennylane/pull/404)

* Added the templates `BasisStatePreparation` and `MottonenStatePreparation` that use
  gates to prepare a basis state and an arbitrary state respectively.
  [(#336)](https://github.com/XanaduAI/pennylane/pull/336)

* Added decompositions for `BasisState` and `QubitStateVector` based on state
  preparation templates.
  [(#414)](https://github.com/XanaduAI/pennylane/pull/414)

* Replaces the pseudo-inverse in the quantum natural gradient optimizer
  (which can be numerically unstable) with `np.linalg.solve`.
  [(#428)](https://github.com/XanaduAI/pennylane/pull/428)

<h3>Contributors</h3>

This release contains contributions from (in alphabetical order):

Ville Bergholm, Josh Izaac, Nathan Killoran, Angus Lowe, Johannes Jakob Meyer,
Oluwatobi Ogunbayo, Maria Schuld, Antal Száva.

# Release 0.6.1

<h3>New features since last release</h3>

* Added a `print_applied` method to QNodes, allowing the operation
  and observable queue to be printed as last constructed.
  [(#378)](https://github.com/XanaduAI/pennylane/pull/378)

<h3>Improvements</h3>

* A new `Operator` base class is introduced, which is inherited by both the
  `Observable` class and the `Operation` class.
  [(#355)](https://github.com/XanaduAI/pennylane/pull/355)

* Removed deprecated `@abstractproperty` decorators
  in `_device.py`.
  [(#374)](https://github.com/XanaduAI/pennylane/pull/374)

* The `CircuitGraph` class is updated to deal with `Operation` instances directly.
  [(#344)](https://github.com/XanaduAI/pennylane/pull/344)

* Comprehensive gradient tests have been added for the interfaces.
  [(#381)](https://github.com/XanaduAI/pennylane/pull/381)

<h3>Documentation</h3>

* The new restructured documentation has been polished and updated.
  [(#387)](https://github.com/XanaduAI/pennylane/pull/387)
  [(#375)](https://github.com/XanaduAI/pennylane/pull/375)
  [(#372)](https://github.com/XanaduAI/pennylane/pull/372)
  [(#370)](https://github.com/XanaduAI/pennylane/pull/370)
  [(#369)](https://github.com/XanaduAI/pennylane/pull/369)
  [(#367)](https://github.com/XanaduAI/pennylane/pull/367)
  [(#364)](https://github.com/XanaduAI/pennylane/pull/364)

* Updated the development guides.
  [(#382)](https://github.com/XanaduAI/pennylane/pull/382)
  [(#379)](https://github.com/XanaduAI/pennylane/pull/379)

* Added all modules, classes, and functions to the API section
  in the documentation.
  [(#373)](https://github.com/XanaduAI/pennylane/pull/373)

<h3>Bug fixes</h3>

* Replaces the existing `np.linalg.norm` normalization with hand-coded
  normalization, allowing `AmplitudeEmbedding` to be used with differentiable
  parameters. AmplitudeEmbedding tests have been added and improved.
  [(#376)](https://github.com/XanaduAI/pennylane/pull/376)

<h3>Contributors</h3>

This release contains contributions from (in alphabetical order):

Ville Bergholm, Josh Izaac, Nathan Killoran, Maria Schuld, Antal Száva

# Release 0.6.0

<h3>New features since last release</h3>

* The devices `default.qubit` and `default.gaussian` have a new initialization parameter
  `analytic` that indicates if expectation values and variances should be calculated
  analytically and not be estimated from data.
  [(#317)](https://github.com/XanaduAI/pennylane/pull/317)

* Added C-SWAP gate to the set of qubit operations
  [(#330)](https://github.com/XanaduAI/pennylane/pull/330)

* The TensorFlow interface has been renamed from `"tfe"` to `"tf"`, and
  now supports TensorFlow 2.0.
  [(#337)](https://github.com/XanaduAI/pennylane/pull/337)

* Added the S and T gates to the set of qubit operations.
  [(#343)](https://github.com/XanaduAI/pennylane/pull/343)

* Tensor observables are now supported within the `expval`,
  `var`, and `sample` functions, by using the `@` operator.
  [(#267)](https://github.com/XanaduAI/pennylane/pull/267)


<h3>Breaking changes</h3>

* The argument `n` specifying the number of samples in the method `Device.sample` was removed.
  Instead, the method will always return `Device.shots` many samples.
  [(#317)](https://github.com/XanaduAI/pennylane/pull/317)

<h3>Improvements</h3>

* The number of shots / random samples used to estimate expectation values and variances, `Device.shots`,
  can now be changed after device creation.
  [(#317)](https://github.com/XanaduAI/pennylane/pull/317)

* Unified import shortcuts to be under qml in qnode.py
  and test_operation.py
  [(#329)](https://github.com/XanaduAI/pennylane/pull/329)

* The quantum natural gradient now uses `scipy.linalg.pinvh` which is more efficient for symmetric matrices
  than the previously used `scipy.linalg.pinv`.
  [(#331)](https://github.com/XanaduAI/pennylane/pull/331)

* The deprecated `qml.expval.Observable` syntax has been removed.
  [(#267)](https://github.com/XanaduAI/pennylane/pull/267)

* Remainder of the unittest-style tests were ported to pytest.
  [(#310)](https://github.com/XanaduAI/pennylane/pull/310)

* The `do_queue` argument for operations now only takes effect
  within QNodes. Outside of QNodes, operations can now be instantiated
  without needing to specify `do_queue`.
  [(#359)](https://github.com/XanaduAI/pennylane/pull/359)

<h3>Documentation</h3>

* The docs are rewritten and restructured to contain a code introduction section as well as an API section.
  [(#314)](https://github.com/XanaduAI/pennylane/pull/275)

* Added Ising model example to the tutorials
  [(#319)](https://github.com/XanaduAI/pennylane/pull/319)

* Added tutorial for QAOA on MaxCut problem
  [(#328)](https://github.com/XanaduAI/pennylane/pull/328)

* Added QGAN flow chart figure to its tutorial
  [(#333)](https://github.com/XanaduAI/pennylane/pull/333)

* Added missing figures for gallery thumbnails of state-preparation
  and QGAN tutorials
  [(#326)](https://github.com/XanaduAI/pennylane/pull/326)

* Fixed typos in the state preparation tutorial
  [(#321)](https://github.com/XanaduAI/pennylane/pull/321)

* Fixed bug in VQE tutorial 3D plots
  [(#327)](https://github.com/XanaduAI/pennylane/pull/327)

<h3>Bug fixes</h3>

* Fixed typo in measurement type error message in qnode.py
  [(#341)](https://github.com/XanaduAI/pennylane/pull/341)

<h3>Contributors</h3>

This release contains contributions from (in alphabetical order):

Shahnawaz Ahmed, Ville Bergholm, Aroosa Ijaz, Josh Izaac, Nathan Killoran, Angus Lowe,
Johannes Jakob Meyer, Maria Schuld, Antal Száva, Roeland Wiersema.

# Release 0.5.0

<h3>New features since last release</h3>

* Adds a new optimizer, `qml.QNGOptimizer`, which optimizes QNodes using
  quantum natural gradient descent. See https://arxiv.org/abs/1909.02108
  for more details.
  [(#295)](https://github.com/XanaduAI/pennylane/pull/295)
  [(#311)](https://github.com/XanaduAI/pennylane/pull/311)

* Adds a new QNode method, `QNode.metric_tensor()`,
  which returns the block-diagonal approximation to the Fubini-Study
  metric tensor evaluated on the attached device.
  [(#295)](https://github.com/XanaduAI/pennylane/pull/295)

* Sampling support: QNodes can now return a specified number of samples
  from a given observable via the top-level `pennylane.sample()` function.
  To support this on plugin devices, there is a new `Device.sample` method.

  Calculating gradients of QNodes that involve sampling is not possible.
  [(#256)](https://github.com/XanaduAI/pennylane/pull/256)

* `default.qubit` has been updated to provide support for sampling.
  [(#256)](https://github.com/XanaduAI/pennylane/pull/256)

* Added controlled rotation gates to PennyLane operations and `default.qubit` plugin.
  [(#251)](https://github.com/XanaduAI/pennylane/pull/251)

<h3>Breaking changes</h3>

* The method `Device.supported` was removed, and replaced with the methods
  `Device.supports_observable` and `Device.supports_operation`.
  Both methods can be called with string arguments (`dev.supports_observable('PauliX')`) and
  class arguments (`dev.supports_observable(qml.PauliX)`).
  [(#276)](https://github.com/XanaduAI/pennylane/pull/276)

* The following CV observables were renamed to comply with the new Operation/Observable
  scheme: `MeanPhoton` to `NumberOperator`, `Homodyne` to `QuadOperator` and `NumberState` to `FockStateProjector`.
  [(#254)](https://github.com/XanaduAI/pennylane/pull/254)

<h3>Improvements</h3>

* The `AmplitudeEmbedding` function now provides options to normalize and
  pad features to ensure a valid state vector is prepared.
  [(#275)](https://github.com/XanaduAI/pennylane/pull/275)

* Operations can now optionally specify generators, either as existing PennyLane
  operations, or by providing a NumPy array.
  [(#295)](https://github.com/XanaduAI/pennylane/pull/295)
  [(#313)](https://github.com/XanaduAI/pennylane/pull/313)

* Adds a `Device.parameters` property, so that devices can view a dictionary mapping free
  parameters to operation parameters. This will allow plugin devices to take advantage
  of parametric compilation.
  [(#283)](https://github.com/XanaduAI/pennylane/pull/283)

* Introduces two enumerations: `Any` and `All`, representing any number of wires
  and all wires in the system respectively. They can be imported from
  `pennylane.operation`, and can be used when defining the `Operation.num_wires`
  class attribute of operations.
  [(#277)](https://github.com/XanaduAI/pennylane/pull/277)

  As part of this change:

  - `All` is equivalent to the integer 0, for backwards compatibility with the
    existing test suite

  - `Any` is equivalent to the integer -1 to allow numeric comparison
    operators to continue working

  - An additional validation is now added to the `Operation` class,
    which will alert the user that an operation with `num_wires = All`
    is being incorrectly.

* The one-qubit rotations in `pennylane.plugins.default_qubit` no longer depend on Scipy's `expm`. Instead
  they are calculated with Euler's formula.
  [(#292)](https://github.com/XanaduAI/pennylane/pull/292)

* Creates an `ObservableReturnTypes` enumeration class containing `Sample`,
  `Variance` and `Expectation`. These new values can be assigned to the `return_type`
  attribute of an `Observable`.
  [(#290)](https://github.com/XanaduAI/pennylane/pull/290)

* Changed the signature of the `RandomLayer` and `RandomLayers` templates to have a fixed seed by default.
  [(#258)](https://github.com/XanaduAI/pennylane/pull/258)

* `setup.py` has been cleaned up, removing the non-working shebang,
  and removing unused imports.
  [(#262)](https://github.com/XanaduAI/pennylane/pull/262)

<h3>Documentation</h3>

* A documentation refactor to simplify the tutorials and
  include Sphinx-Gallery.
  [(#291)](https://github.com/XanaduAI/pennylane/pull/291)

  - Examples and tutorials previously split across the `examples/`
    and `doc/tutorials/` directories, in a mixture of ReST and Jupyter notebooks,
    have been rewritten as Python scripts with ReST comments in a single location,
    the `examples/` folder.

  - Sphinx-Gallery is used to automatically build and run the tutorials.
    Rendered output is displayed in the Sphinx documentation.

  - Links are provided at the top of every tutorial page for downloading the
    tutorial as an executable python script, downloading the tutorial
    as a Jupyter notebook, or viewing the notebook on GitHub.

  - The tutorials table of contents have been moved to a single quick start page.

* Fixed a typo in `QubitStateVector`.
  [(#296)](https://github.com/XanaduAI/pennylane/pull/296)

* Fixed a typo in the `default_gaussian.gaussian_state` function.
  [(#293)](https://github.com/XanaduAI/pennylane/pull/293)

* Fixed a typo in the gradient recipe within the `RX`, `RY`, `RZ`
  operation docstrings.
  [(#248)](https://github.com/XanaduAI/pennylane/pull/248)

* Fixed a broken link in the tutorial documentation, as a
  result of the `qml.expval.Observable` deprecation.
  [(#246)](https://github.com/XanaduAI/pennylane/pull/246)

<h3>Bug fixes</h3>

* Fixed a bug where a `PolyXP` observable would fail if applied to subsets
  of wires on `default.gaussian`.
  [(#277)](https://github.com/XanaduAI/pennylane/pull/277)

<h3>Contributors</h3>

This release contains contributions from (in alphabetical order):

Simon Cross, Aroosa Ijaz, Josh Izaac, Nathan Killoran, Johannes Jakob Meyer,
Rohit Midha, Nicolás Quesada, Maria Schuld, Antal Száva, Roeland Wiersema.

# Release 0.4.0

<h3>New features since last release</h3>

* `pennylane.expval()` is now a top-level *function*, and is no longer
  a package of classes. For now, the existing `pennylane.expval.Observable`
  interface continues to work, but will raise a deprecation warning.
  [(#232)](https://github.com/XanaduAI/pennylane/pull/232)

* Variance support: QNodes can now return the variance of observables,
  via the top-level `pennylane.var()` function. To support this on
  plugin devices, there is a new `Device.var` method.

  The following observables support analytic gradients of variances:

  - All qubit observables (requiring 3 circuit evaluations for involutory
    observables such as `Identity`, `X`, `Y`, `Z`; and 5 circuit evals for
    non-involutary observables, currently only `qml.Hermitian`)

  - First-order CV observables (requiring 5 circuit evaluations)

  Second-order CV observables support numerical variance gradients.

* `pennylane.about()` function added, providing details
  on current PennyLane version, installed plugins, Python,
  platform, and NumPy versions [(#186)](https://github.com/XanaduAI/pennylane/pull/186)

* Removed the logic that allowed `wires` to be passed as a positional
  argument in quantum operations. This allows us to raise more useful
  error messages for the user if incorrect syntax is used.
  [(#188)](https://github.com/XanaduAI/pennylane/pull/188)

* Adds support for multi-qubit expectation values of the `pennylane.Hermitian()`
  observable [(#192)](https://github.com/XanaduAI/pennylane/pull/192)

* Adds support for multi-qubit expectation values in `default.qubit`.
  [(#202)](https://github.com/XanaduAI/pennylane/pull/202)

* Organize templates into submodules [(#195)](https://github.com/XanaduAI/pennylane/pull/195).
  This included the following improvements:

  - Distinguish embedding templates from layer templates.

  - New random initialization functions supporting the templates available
    in the new submodule `pennylane.init`.

  - Added a random circuit template (`RandomLayers()`), in which rotations and 2-qubit gates are randomly
    distributed over the wires

  - Add various embedding strategies

<h3>Breaking changes</h3>

* The `Device` methods `expectations`, `pre_expval`, and `post_expval` have been
  renamed to `observables`, `pre_measure`, and `post_measure` respectively.
  [(#232)](https://github.com/XanaduAI/pennylane/pull/232)

<h3>Improvements</h3>

* `default.qubit` plugin now uses `np.tensordot` when applying quantum operations
  and evaluating expectations, resulting in significant speedup
  [(#239)](https://github.com/XanaduAI/pennylane/pull/239),
  [(#241)](https://github.com/XanaduAI/pennylane/pull/241)

* PennyLane now allows division of quantum operation parameters by a constant
  [(#179)](https://github.com/XanaduAI/pennylane/pull/179)

* Portions of the test suite are in the process of being ported to pytest.
  Note: this is still a work in progress.

  Ported tests include:

  - `test_ops.py`
  - `test_about.py`
  - `test_classical_gradients.py`
  - `test_observables.py`
  - `test_measure.py`
  - `test_init.py`
  - `test_templates*.py`
  - `test_ops.py`
  - `test_variable.py`
  - `test_qnode.py` (partial)

<h3>Bug fixes</h3>

* Fixed a bug in `Device.supported`, which would incorrectly
  mark an operation as supported if it shared a name with an
  observable [(#203)](https://github.com/XanaduAI/pennylane/pull/203)

* Fixed a bug in `Operation.wires`, by explicitly casting the
  type of each wire to an integer [(#206)](https://github.com/XanaduAI/pennylane/pull/206)

* Removed code in PennyLane which configured the logger,
  as this would clash with users' configurations
  [(#208)](https://github.com/XanaduAI/pennylane/pull/208)

* Fixed a bug in `default.qubit`, in which `QubitStateVector` operations
  were accidentally being cast to `np.float` instead of `np.complex`.
  [(#211)](https://github.com/XanaduAI/pennylane/pull/211)


<h3>Contributors</h3>

This release contains contributions from:

Shahnawaz Ahmed, riveSunder, Aroosa Ijaz, Josh Izaac, Nathan Killoran, Maria Schuld.

# Release 0.3.1

<h3>Bug fixes</h3>

* Fixed a bug where the interfaces submodule was not correctly being packaged via setup.py

# Release 0.3.0

<h3>New features since last release</h3>

* PennyLane now includes a new `interfaces` submodule, which enables QNode integration with additional machine learning libraries.
* Adds support for an experimental PyTorch interface for QNodes
* Adds support for an experimental TensorFlow eager execution interface for QNodes
* Adds a PyTorch+GPU+QPU tutorial to the documentation
* Documentation now includes links and tutorials including the new [PennyLane-Forest](https://github.com/rigetti/pennylane-forest) plugin.

<h3>Improvements</h3>

* Printing a QNode object, via `print(qnode)` or in an interactive terminal, now displays more useful information regarding the QNode,
  including the device it runs on, the number of wires, it's interface, and the quantum function it uses:

  ```python
  >>> print(qnode)
  <QNode: device='default.qubit', func=circuit, wires=2, interface=PyTorch>
  ```

<h3>Contributors</h3>

This release contains contributions from:

Josh Izaac and Nathan Killoran.


# Release 0.2.0

<h3>New features since last release</h3>

* Added the `Identity` expectation value for both CV and qubit models [(#135)](https://github.com/XanaduAI/pennylane/pull/135)
* Added the `templates.py` submodule, containing some commonly used QML models to be used as ansatz in QNodes [(#133)](https://github.com/XanaduAI/pennylane/pull/133)
* Added the `qml.Interferometer` CV operation [(#152)](https://github.com/XanaduAI/pennylane/pull/152)
* Wires are now supported as free QNode parameters [(#151)](https://github.com/XanaduAI/pennylane/pull/151)
* Added ability to update stepsizes of the optimizers [(#159)](https://github.com/XanaduAI/pennylane/pull/159)

<h3>Improvements</h3>

* Removed use of hardcoded values in the optimizers, made them parameters (see [#131](https://github.com/XanaduAI/pennylane/pull/131) and [#132](https://github.com/XanaduAI/pennylane/pull/132))
* Created the new `PlaceholderExpectation`, to be used when both CV and qubit expval modules contain expectations with the same name
* Provide the plugins a way to view the operation queue _before_ applying operations. This allows for on-the-fly modifications of
  the queue, allowing hardware-based plugins to support the full range of qubit expectation values. [(#143)](https://github.com/XanaduAI/pennylane/pull/143)
* QNode return values now support _any_ form of sequence, such as lists, sets, etc. [(#144)](https://github.com/XanaduAI/pennylane/pull/144)
* CV analytic gradient calculation is now more robust, allowing for operations which may not themselves be differentiated, but have a
  well defined `_heisenberg_rep` method, and so may succeed operations that are analytically differentiable [(#152)](https://github.com/XanaduAI/pennylane/pull/152)

<h3>Bug fixes</h3>

* Fixed a bug where the variational classifier example was not batching when learning parity (see [#128](https://github.com/XanaduAI/pennylane/pull/128) and [#129](https://github.com/XanaduAI/pennylane/pull/129))
* Fixed an inconsistency where some initial state operations were documented as accepting complex parameters - all operations
  now accept real values [(#146)](https://github.com/XanaduAI/pennylane/pull/146)

<h3>Contributors</h3>

This release contains contributions from:

Christian Gogolin, Josh Izaac, Nathan Killoran, and Maria Schuld.


# Release 0.1.0

Initial public release.

<h3>Contributors</h3>
This release contains contributions from:

Ville Bergholm, Josh Izaac, Maria Schuld, Christian Gogolin, and Nathan Killoran.<|MERGE_RESOLUTION|>--- conflicted
+++ resolved
@@ -2,7 +2,6 @@
 
 <h3>New features since last release</h3>
 
-<<<<<<< HEAD
 * Adds a device test suite, located at `pennylane/plugins/tests`, which can be used 
   to run generic tests on core or external devices calling 
   
@@ -22,10 +21,7 @@
   If the tests are run on external devices, the device and its dependencies must be 
   installed locally. 
   
-* Added the `decompose_hamiltonian` method to the `utils` module. The method can be used to 
-=======
 * Added the `decompose_hamiltonian` method to the `utils` module. The method can be used to
->>>>>>> c0b4abd7
   decompose a Hamiltonian into a linear combination of Pauli operators.
   [(#671)](https://github.com/XanaduAI/pennylane/pull/671)
 
