--- conflicted
+++ resolved
@@ -2,10 +2,9 @@
 
 <h3>New features since last release</h3>
 
-<<<<<<< HEAD
 * Grover Diffusion Operator template added.
   [(#1442)](https://github.com/PennyLaneAI/pennylane/pull/1442)
-=======
+
 * A decomposition has been added to ``QubitUnitary`` that makes the
   single-qubit case fully differentiable in all interfaces. Furthermore,
   a quantum function transform, ``unitary_to_rot()``, has been added to decompose all
@@ -82,7 +81,6 @@
   ```
 
   Previously instantiated measurements can also be applied to QNodes.
->>>>>>> 63f493d0
 
 * Ising YY gate functionality added.
   [(#1358)](https://github.com/PennyLaneAI/pennylane/pull/1358)
