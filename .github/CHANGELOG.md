--- conflicted
+++ resolved
@@ -162,13 +162,7 @@
 Thomas Bromley, Olivia Di Matteo, Diego Guala, Anthony Hayes, Ryan Hill,
 Josh Izaac, Maria Schuld, Antal Száva.
 
-<<<<<<< HEAD
-Thomas Bromley
-
-# Release 0.15.0 (current release)
-=======
 # Release 0.15.0
->>>>>>> cdef7721
 
 <h3>New features since last release</h3>
 
