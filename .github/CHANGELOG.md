# Release 0.17.0-dev (development release)

<h3>New features since last release</h3>

* Grover Diffusion Operator template added.
  [(#1442)](https://github.com/PennyLaneAI/pennylane/pull/1442)

  For example, if we have an oracle that marks the "all ones" state with a
  negative sign:

  ```python
  n_wires = 3
  wires = list(range(n_wires))

  def oracle():
      qml.Hadamard(wires[-1])
      qml.Toffoli(wires=wires)
      qml.Hadamard(wires[-1])
  ```

  We can perform [Grover's Search Algorithm](https://en.wikipedia.org/wiki/Grover%27s_algorithm):

  ```python
  dev = qml.device('default.qubit', wires=wires)

  @qml.qnode(dev)
  def GroverSearch(num_iterations=1):
      for wire in wires:
          qml.Hadamard(wire)

      for _ in range(num_iterations):
          oracle()
          qml.templates.GroverOperator(wires=wires)

      return qml.probs(wires)
  ```

  We can see this circuit yields the marked state with high probability:

  ```pycon
  >>> GroverSearch(num_iterations=1)
  tensor([0.03125, 0.03125, 0.03125, 0.03125, 0.03125, 0.03125, 0.03125,
          0.78125], requires_grad=True)
  >>> GroverSearch(num_iterations=2)
  tensor([0.0078125, 0.0078125, 0.0078125, 0.0078125, 0.0078125, 0.0078125,
      0.0078125, 0.9453125], requires_grad=True)
  ```

* A new quantum function transform has been added to perform full fusion of
  arbitrary-length sequences of single-qubit gates.
  [(#1458)](https://github.com/PennyLaneAI/pennylane/pull/1458)

  The `single_qubit_fusion` transform acts on all sequences of
  single-qubit operations in a quantum function, and converts each
  sequence to a single `Rot` gate. For example given the circuit:

  ```python
  def circuit(x, y, z):
      qml.Hadamard(wires=0)
      qml.PauliZ(wires=1)
      qml.RX(x, wires=0)
      qml.RY(y, wires=1)
      qml.CZ(wires=[1, 0])
      qml.T(wires=0)
      qml.SX(wires=0)
      qml.Rot(x, y, z, wires=1)
      qml.Rot(z, y, x, wires=1)
      return qml.expval(qml.PauliX(wires=0))
  ```

  ```pycon
  >>> optimized_circuit = qml.transforms.single_qubit_fusion()(circuit)
  >>> dev = qml.device('default.qubit', wires=2)
  >>> qnode = qml.QNode(optimized_circuit, dev)
  >>> print(qml.draw(qnode)(0.1, 0.2, 0.3))
   0: ──Rot(3.24, 1.57, 0)──╭Z──Rot(2.36, 1.57, -1.57)────┤ ⟨X⟩
   1: ──Rot(3.14, 0.2, 0)───╰C──Rot(0.406, 0.382, 0.406)──┤
  ```

* Two new quantum function transforms have been added to enable the
  removal of redundant gates in quantum circuits.
  [(#1455)](https://github.com/PennyLaneAI/pennylane/pull/1455)

  The `cancel_inverses` transform loops through a list of operations,
  and removes adjacent pairs of operations that cancel out. For example,

  ```python
  def circuit():
      qml.Hadamard(wires=0)
      qml.PauliZ(wires=1)
      qml.Hadamard(wires=0)
      qml.T(wires=0)
      qml.CZ(wires=[0, 1])
      qml.CZ(wires=[1, 0])
      return qml.expval(qml.PauliX(wires=0))
  ```

  ```pycon
  >>> dev = qml.device('default.qubit', wires=2)
  >>> qnode = qml.QNode(circuit, dev)
  >>> print(qml.draw(qnode)())
   0: ──H──H──T──╭C──╭Z──┤ ⟨X⟩
   1: ──Z────────╰Z──╰C──┤
  >>> optimized_circuit = qml.transforms.cancel_inverses(circuit)
  >>> optimized_qnode = qml.QNode(optimized_circuit, dev)
  >>> print(qml.draw(optimized_qnode)())
   0: ──T──┤ ⟨X⟩
   1: ──Z──┤
  ```

  The `merge_rotations` transform combines adjacent rotation gates of
  the same type into a single gate, including controlled rotations.

  ```python
  def circuit(x, y, z):
      qml.RX(x, wires=0)
      qml.RX(x, wires=0)
      qml.Rot(x, y, z, wires=1)
      qml.Rot(y, z, x, wires=1)
      qml.CRY(y, wires=[0, 1])
      qml.CRY(y + z, wires=[0, 1])
      return qml.expval(qml.PauliX(wires=0))
  ```

  ```pycon
  >>> qnode = qml.QNode(circuit, dev)
  >>> print(qml.draw(qnode)(0.1, 0.2, 0.3))
   0: ──RX(0.1)─────────────RX(0.1)─────────────╭C────────╭C────────┤ ⟨X⟩
   1: ──Rot(0.1, 0.2, 0.3)──Rot(0.2, 0.3, 0.1)──╰RY(0.2)──╰RY(0.5)──┤
  >>> optimized_circuit = qml.transforms.merge_rotations()(circuit)
  >>> optimized_qnode = qml.QNode(optimized_circuit, dev)
  >>> print(qml.draw(optimized_qnode)(0.1, 0.2, 0.3))
   0: ──RX(0.2)───────────────────╭C────────┤ ⟨X⟩
   1: ──Rot(0.409, 0.485, 0.306)──╰RY(0.7)──┤
  ```

* A decomposition has been added to ``QubitUnitary`` that makes the
  single-qubit case fully differentiable in all interfaces. Furthermore,
  a quantum function transform, ``unitary_to_rot()``, has been added to decompose all
  single-qubit instances of ``QubitUnitary`` in a quantum circuit.
  [(#1427)](https://github.com/PennyLaneAI/pennylane/pull/1427)

  Instances of ``QubitUnitary`` may now be decomposed directly to ``Rot``
  operations, or ``RZ`` operations if the input matrix is diagonal. For
  example, let

  ```python
  >>> U = np.array([
      [-0.28829348-0.78829734j,  0.30364367+0.45085995j],
      [ 0.53396245-0.10177564j,  0.76279558-0.35024096j]
  ])
  ```

  Then, we can compute the decomposition as:

  ```pycon
  >>> qml.QubitUnitary.decomposition(U, wires=0)
  [Rot(-0.24209530281458358, 1.1493817777199102, 1.733058145303424, wires=[0])]
  ```

  We can also apply the transform directly to a quantum function, and compute the
  gradients of parameters used to construct the unitary matrices.

  ```python
  def qfunc_with_qubit_unitary(angles):
      z, x = angles[0], angles[1]

      Z_mat = np.array([[np.exp(-1j * z / 2), 0.0], [0.0, np.exp(1j * z / 2)]])

      c = np.cos(x / 2)
      s = np.sin(x / 2) * 1j
      X_mat = np.array([[c, -s], [-s, c]])

      qml.Hadamard(wires="a")
      qml.QubitUnitary(Z_mat, wires="a")
      qml.QubitUnitary(X_mat, wires="b")
      qml.CNOT(wires=["b", "a"])
      return qml.expval(qml.PauliX(wires="a"))
  ```

  ```pycon
  >>> dev = qml.device("default.qubit", wires=["a", "b"])
  >>> transformed_qfunc = qml.transforms.unitary_to_rot(qfunc_with_qubit_unitary)
  >>> transformed_qnode = qml.QNode(transformed_qfunc, dev)
  >>> input = np.array([0.3, 0.4], requires_grad=True)
  >>> transformed_qnode(input)
  tensor(0.95533649, requires_grad=True)
  >>> qml.grad(transformed_qnode)(input)
  array([-0.29552021,  0.        ])
  ```

* The new ``qml.apply`` function can be used to add operations that might have
  already been instantiated elsewhere to the QNode and other queuing contexts:
  [(#1433)](https://github.com/PennyLaneAI/pennylane/pull/1433)

  ```python
  op = qml.RX(0.4, wires=0)
  dev = qml.device("default.qubit", wires=2)

  @qml.qnode(dev)
  def circuit(x):
      qml.RY(x, wires=0)
      qml.apply(op)
      return qml.expval(qml.PauliZ(0))
  ```

  ```pycon
  >>> print(qml.draw(circuit)(0.6))
  0: ──RY(0.6)──RX(0.4)──┤ ⟨Z⟩
  ```

  Previously instantiated measurements can also be applied to QNodes.

* Ising YY gate functionality added.
  [(#1358)](https://github.com/PennyLaneAI/pennylane/pull/1358)
  
* Added functionality to `qml.sample()` to extract samples from the basis states of
  the device (currently only for qubit devices). Additionally, `wires` can be
  specified to only return samples from those wires. 
  [(#1441)](https://github.com/PennyLaneAI/pennylane/pull/1441)

  ```python
  dev = qml.device("default.qubit", wires=3, shots=5)

  @qml.qnode(dev)
  def circuit_1():
      qml.Hadamard(wires=0)
      qml.Hadamard(wires=1)
      return qml.sample()

  @qml.qnode(dev)
  def circuit_2():
      qml.Hadamard(wires=0)
      qml.Hadamard(wires=1)
      return qml.sample(wires=[0,2])    # no observable provided and wires specified 
  ``` 

  ```pycon
  >>> print(circuit_1())
  [[1, 0, 0],
   [1, 1, 0],
   [1, 0, 0],
   [0, 0, 0],
   [0, 1, 0]]

  >>> print(circuit_2())
  [[1, 0],
   [1, 0],
   [1, 0],
   [0, 0],
   [0, 0]]

  >>> print(qml.draw(circuit_2))
   0: ──H──╭┤ Sample[basis]
   1: ──H──│┤
   2: ──H──╰┤ Sample[basis]
  ```

<h3>Improvements</h3>

<<<<<<< HEAD
* The `./pennylane/ops/qubit.py` file is broken up into a folder of eight separate files.
  [(#1467)](https:/git/github.com/PennyLaneAI/pennylane/pull/1467)
=======
* Changed to using commas as the separator of wires in the string
  representation of `qml.Hamiltonian` objects for multi-qubit terms.
  [(#1465)](https://github.com/PennyLaneAI/pennylane/pull/1465)
>>>>>>> c9b78a52

* Changed to using `np.object_` instead of `np.object` as per the NumPy
  deprecations starting version 1.20.
  [(#1466)](https://github.com/PennyLaneAI/pennylane/pull/1466)

* Change the order of the covariance matrix and the vector of means internally
  in `default.gaussian`. [(#1331)](https://github.com/PennyLaneAI/pennylane/pull/1331)

* Added the `id` attribute to templates, which was missing from 
  PR [(#1377)](https://github.com/PennyLaneAI/pennylane/pull/1377).
  [(#1438)](https://github.com/PennyLaneAI/pennylane/pull/1438)
  
<h3>Breaking changes</h3>

* The existing `pennylane.collections.apply` function is no longer accessible
  via `qml.apply`, and needs to be imported directly from the ``collections``
  package.
  [(#1358)](https://github.com/PennyLaneAI/pennylane/pull/1358)

<h3>Bug fixes</h3>

* Fixes a bug where the adjoint of `qml.QFT` when using the `qml.adjoint` function
  was not correctly computed.
  [(#1451)](https://github.com/PennyLaneAI/pennylane/pull/1451)

* Fixes the differentiability of the operation`IsingYY` for Autograd, Jax and Tensorflow.
  [(#1425)](https://github.com/PennyLaneAI/pennylane/pull/1425)
  
* Fixed a bug in the `torch` interface that prevented gradients from being
  computed on a GPU. [(#1426)](https://github.com/PennyLaneAI/pennylane/pull/1426)

* Quantum function transforms now preserve the format of the measurement
  results, so that a single measurement returns a single value rather than
  an array with a single element. [(#1434)](https://github.com/PennyLaneAI/pennylane/pull/1434)

* Fixed a bug in the parameter-shift Hessian implementation, which resulted
  in the incorrect Hessian being returned for a cost function
  that performed post-processing on a vector-valued QNode.
  [(#)](https://github.com/PennyLaneAI/pennylane/pull/)

* Fixed a bug in the initialization of `QubitUnitary` where the size of
  the matrix was not checked against the number of wires.
  [(#1439)](https://github.com/PennyLaneAI/pennylane/pull/1439)

<h3>Documentation</h3>

<h3>Contributors</h3>

This release contains contributions from (in alphabetical order):

Olivia Di Matteo, Josh Izaac, Leonhard Kunczik, Christina Lee, Romain Moyard, Ashish Panigrahi,
Maria Schuld, Jay Soni, Antal Száva


# Release 0.16.0 (current release)

<h3>New features since last release</h3>

* Added a sparse Hamiltonian observable and the functionality to support computing its expectation
  value. [(#1398)](https://github.com/PennyLaneAI/pennylane/pull/1398)

  For example, the following QNode returns the expectation value of a sparse Hamiltonian:

  ```python
  dev = qml.device("default.qubit", wires=2)

  @qml.qnode(dev, diff_method="parameter-shift")
  def circuit(param, H):
      qml.PauliX(0)
      qml.SingleExcitation(param, wires=[0, 1])
      return qml.expval(qml.SparseHamiltonian(H, [0, 1]))
  ```
  
  We can execute this QNode, passing in a sparse identity matrix:

  ```pycon
  >>> print(circuit([0.5], scipy.sparse.eye(4).tocoo()))
  0.9999999999999999
  ```

  The expectation value of the sparse Hamiltonian is computed directly, which leads to executions
  that are faster by orders of magnitude. Note that "parameter-shift" is the only differentiation
  method that is currently supported when the observable is a sparse Hamiltonian.

* Added functionality to compute the sparse matrix representation of a `qml.Hamiltonian` object.
  [(#1394)](https://github.com/PennyLaneAI/pennylane/pull/1394)

<h4>First class support for quantum kernels</h4>

* The new `qml.kernels` module provides basic functionalities for [working with quantum
  kernels](https://pennylane.readthedocs.io/en/stable/code/qml_kernels.html) as
  well as post-processing methods to mitigate sampling errors and device noise:
  [(#1102)](https://github.com/PennyLaneAI/pennylane/pull/1102)

  ```python

  num_wires = 6
  wires = range(num_wires)
  dev = qml.device('default.qubit', wires=wires)

  @qml.qnode(dev)
  def kernel_circuit(x1, x2):
      qml.templates.AngleEmbedding(x1, wires=wires)
      qml.adjoint(qml.templates.AngleEmbedding)(x2, wires=wires)
      return qml.probs(wires)

  kernel = lambda x1, x2: kernel_circuit(x1, x2)[0]
  X_train = np.random.random((10, 6))
  X_test = np.random.random((5, 6))

  # Create symmetric square kernel matrix (for training)
  K = qml.kernels.square_kernel_matrix(X_train, kernel)

  # Compute kernel between test and training data.
  K_test = qml.kernels.kernel_matrix(X_train, X_test, kernel)
  K1 = qml.kernels.mitigate_depolarizing_noise(K, num_wires, method='single')
  ```

<h4>Extract the fourier representation of quantum circuits</h4>

* PennyLane now has a `fourier` module, which hosts a [growing library
  of methods](https://pennylane.readthedocs.io/en/stable/code/qml_fourier.html)
  that help with investigating the Fourier representation of functions
  implemented by quantum circuits. The Fourier representation can be used
  to examine and characterize the expressivity of the quantum circuit.
  [(#1160)](https://github.com/PennyLaneAI/pennylane/pull/1160)
  [(#1378)](https://github.com/PennyLaneAI/pennylane/pull/1378)

  For example, one can plot distributions over Fourier series coefficients like
  this one:

  <img src="https://pennylane.readthedocs.io/en/latest/_static/fourier.png" width=70%/>

<h4>Seamless support for working with the Pauli group</h4>

* Added functionality for constructing and manipulating the Pauli group
  [(#1181)](https://github.com/PennyLaneAI/pennylane/pull/1181).

  The function `qml.grouping.pauli_group` provides a generator to
  easily loop over the group, or construct and store it in its entirety.
  For example, we can construct the single-qubit Pauli group like so:

  ```pycon
  >>> from pennylane.grouping import pauli_group
  >>> pauli_group_1_qubit = list(pauli_group(1))
  >>> pauli_group_1_qubit
  [Identity(wires=[0]), PauliZ(wires=[0]), PauliX(wires=[0]), PauliY(wires=[0])]
  ```

  We can multiply together its members at the level of Pauli words
  using the `pauli_mult` and `pauli_multi_with_phase` functions.
  This can be done on arbitrarily-labeled wires as well, by defining a wire map.

  ```pycon
  >>> from pennylane.grouping import pauli_group, pauli_mult
  >>> wire_map = {'a' : 0, 'b' : 1, 'c' : 2}
  >>> pg = list(pauli_group(3, wire_map=wire_map))
  >>> pg[3]
  PauliZ(wires=['b']) @ PauliZ(wires=['c'])
  >>> pg[55]
  PauliY(wires=['a']) @ PauliY(wires=['b']) @ PauliZ(wires=['c'])
  >>> pauli_mult(pg[3], pg[55], wire_map=wire_map)
  PauliY(wires=['a']) @ PauliX(wires=['b'])
  ```

  Functions for conversion of Pauli observables to strings (and back),
  are included.

  ```pycon
  >>> from pennylane.grouping import pauli_word_to_string, string_to_pauli_word
  >>> pauli_word_to_string(pg[55], wire_map=wire_map)
  'YYZ'
  >>> string_to_pauli_word('ZXY', wire_map=wire_map)
  PauliZ(wires=['a']) @ PauliX(wires=['b']) @ PauliY(wires=['c'])
  ```

  Calculation of the matrix representation for arbitrary Paulis and wire maps is now
  also supported.

  ```pycon
  >>> from pennylane.grouping import pauli_word_to_matrix
  >>> wire_map = {'a' : 0, 'b' : 1}
  >>> pauli_word = qml.PauliZ('b')  # corresponds to Pauli 'IZ'
  >>> pauli_word_to_matrix(pauli_word, wire_map=wire_map)
  array([[ 1.,  0.,  0.,  0.],
         [ 0., -1.,  0., -0.],
         [ 0.,  0.,  1.,  0.],
         [ 0., -0.,  0., -1.]])
  ```

<h4>New transforms</h4>

* The `qml.specs` QNode transform creates a function that returns specifications or
  details about the QNode, including depth, number of gates, and number of
  gradient executions required.
  [(#1245)](https://github.com/PennyLaneAI/pennylane/pull/1245)

  For example:

  ```python
  dev = qml.device('default.qubit', wires=4)

  @qml.qnode(dev, diff_method='parameter-shift')
  def circuit(x, y):
      qml.RX(x[0], wires=0)
      qml.Toffoli(wires=(0, 1, 2))
      qml.CRY(x[1], wires=(0, 1))
      qml.Rot(x[2], x[3], y, wires=0)
      return qml.expval(qml.PauliZ(0)), qml.expval(qml.PauliX(1))
  ```

  We can now use the `qml.specs` transform to generate a function that returns
  details and resource information:

  ```pycon
  >>> x = np.array([0.05, 0.1, 0.2, 0.3], requires_grad=True)
  >>> y = np.array(0.4, requires_grad=False)
  >>> specs_func = qml.specs(circuit)
  >>> specs_func(x, y)
  {'gate_sizes': defaultdict(int, {1: 2, 3: 1, 2: 1}),
   'gate_types': defaultdict(int, {'RX': 1, 'Toffoli': 1, 'CRY': 1, 'Rot': 1}),
   'num_operations': 4,
   'num_observables': 2,
   'num_diagonalizing_gates': 1,
   'num_used_wires': 3,
   'depth': 4,
   'num_trainable_params': 4,
   'num_parameter_shift_executions': 11,
   'num_device_wires': 4,
   'device_name': 'default.qubit',
   'diff_method': 'parameter-shift'}
  ```

  The tape methods `get_resources` and `get_depth` are superseded by `specs` and will be
  deprecated after one release cycle.

* Adds a decorator `@qml.qfunc_transform` to easily create a transformation
  that modifies the behaviour of a quantum function.
  [(#1315)](https://github.com/PennyLaneAI/pennylane/pull/1315)

  For example, consider the following transform, which scales the parameter of
  all `RX` gates by :math:`x \rightarrow \sin(a) \sqrt{x}`, and the parameters
  of all `RY` gates by :math:`y \rightarrow \cos(a * b) y`:

  ```python
  @qml.qfunc_transform
  def my_transform(tape, a, b):
      for op in tape.operations + tape.measurements:
          if op.name == "RX":
              x = op.parameters[0]
              qml.RX(qml.math.sin(a) * qml.math.sqrt(x), wires=op.wires)
          elif op.name == "RY":
              y = op.parameters[0]
              qml.RX(qml.math.cos(a * b) * y, wires=op.wires)
          else:
              op.queue()
  ```

  We can now apply this transform to any quantum function:

  ```python
  dev = qml.device("default.qubit", wires=2)

  def ansatz(x):
      qml.Hadamard(wires=0)
      qml.RX(x[0], wires=0)
      qml.RY(x[1], wires=1)
      qml.CNOT(wires=[0, 1])

  @qml.qnode(dev)
  def circuit(params, transform_weights):
      qml.RX(0.1, wires=0)

      # apply the transform to the ansatz
      my_transform(*transform_weights)(ansatz)(params)

      return qml.expval(qml.PauliZ(1))
  ```

  We can print this QNode to show that the qfunc transform is taking place:

  ```pycon
  >>> x = np.array([0.5, 0.3], requires_grad=True)
  >>> transform_weights = np.array([0.1, 0.6], requires_grad=True)
  >>> print(qml.draw(circuit)(x, transform_weights))
   0: ──RX(0.1)────H──RX(0.0706)──╭C──┤
   1: ──RX(0.299)─────────────────╰X──┤ ⟨Z⟩
  ```

  Evaluating the QNode, as well as the derivative, with respect to the gate
  parameter *and* the transform weights:

  ```pycon
  >>> circuit(x, transform_weights)
  tensor(0.00672829, requires_grad=True)
  >>> qml.grad(circuit)(x, transform_weights)
  (array([ 0.00671711, -0.00207359]), array([6.69695008e-02, 3.73694364e-06]))
  ```

* Adds a `hamiltonian_expand` tape transform. This takes a tape ending in
  `qml.expval(H)`, where `H` is a Hamiltonian, and maps it to a collection
  of tapes which can be executed and passed into a post-processing function yielding
  the expectation value.
  [(#1142)](https://github.com/PennyLaneAI/pennylane/pull/1142)

  Example use:

  ```python
  H = qml.PauliZ(0) + 3 * qml.PauliZ(0) @ qml.PauliX(1)

  with qml.tape.QuantumTape() as tape:
      qml.Hadamard(wires=1)
      qml.expval(H)

  tapes, fn = qml.transforms.hamiltonian_expand(tape)
  ```

  We can now evaluate the transformed tapes, and apply the post-processing
  function:

  ```pycon
  >>> dev = qml.device("default.qubit", wires=3)
  >>> res = dev.batch_execute(tapes)
  >>> fn(res)
  3.999999999999999
  ```

* The `quantum_monte_carlo` transform has been added, allowing an input circuit to be transformed
  into the full quantum Monte Carlo algorithm.
  [(#1316)](https://github.com/PennyLaneAI/pennylane/pull/1316)

  Suppose we want to measure the expectation value of the sine squared function according to
  a standard normal distribution. We can calculate the expectation value analytically as
  `0.432332`, but we can also estimate using the quantum Monte Carlo algorithm. The first step is to
  discretize the problem:

  ```python
  from scipy.stats import norm

  m = 5
  M = 2 ** m

  xmax = np.pi  # bound to region [-pi, pi]
  xs = np.linspace(-xmax, xmax, M)

  probs = np.array([norm().pdf(x) for x in xs])
  probs /= np.sum(probs)

  func = lambda i: np.sin(xs[i]) ** 2
  r_rotations = np.array([2 * np.arcsin(np.sqrt(func(i))) for i in range(M)])
  ```

  The `quantum_monte_carlo` transform can then be used:

  ```python
  from pennylane.templates.state_preparations.mottonen import (
      _uniform_rotation_dagger as r_unitary,
  )

  n = 6
  N = 2 ** n

  a_wires = range(m)
  wires = range(m + 1)
  target_wire = m
  estimation_wires = range(m + 1, n + m + 1)

  dev = qml.device("default.qubit", wires=(n + m + 1))

  def fn():
      qml.templates.MottonenStatePreparation(np.sqrt(probs), wires=a_wires)
      r_unitary(qml.RY, r_rotations, control_wires=a_wires[::-1], target_wire=target_wire)

  @qml.qnode(dev)
  def qmc():
      qml.quantum_monte_carlo(fn, wires, target_wire, estimation_wires)()
      return qml.probs(estimation_wires)

  phase_estimated = np.argmax(qmc()[:int(N / 2)]) / N
  ```

  The estimated value can be retrieved using:

  ```pycon
  >>> (1 - np.cos(np.pi * phase_estimated)) / 2
  0.42663476277231915
  ```

  The resources required to perform the quantum Monte Carlo algorithm can also be inspected using
  the `specs` transform.

<h4>Extended QAOA module</h4>

* Functionality to support solving the maximum-weighted cycle problem has been added to the `qaoa`
  module.
  [(#1207)](https://github.com/PennyLaneAI/pennylane/pull/1207)
  [(#1209)](https://github.com/PennyLaneAI/pennylane/pull/1209)
  [(#1251)](https://github.com/PennyLaneAI/pennylane/pull/1251)
  [(#1213)](https://github.com/PennyLaneAI/pennylane/pull/1213)
  [(#1220)](https://github.com/PennyLaneAI/pennylane/pull/1220)
  [(#1214)](https://github.com/PennyLaneAI/pennylane/pull/1214)
  [(#1283)](https://github.com/PennyLaneAI/pennylane/pull/1283)
  [(#1297)](https://github.com/PennyLaneAI/pennylane/pull/1297)
  [(#1396)](https://github.com/PennyLaneAI/pennylane/pull/1396)
  [(#1403)](https://github.com/PennyLaneAI/pennylane/pull/1403)

  The `max_weight_cycle` function returns the appropriate cost and mixer Hamiltonians:

  ```pycon
  >>> a = np.random.random((3, 3))
  >>> np.fill_diagonal(a, 0)
  >>> g = nx.DiGraph(a)  # create a random directed graph
  >>> cost, mixer, mapping = qml.qaoa.max_weight_cycle(g)
  >>> print(cost)
    (-0.9775906842165344) [Z2]
  + (-0.9027248603361988) [Z3]
  + (-0.8722207409852838) [Z0]
  + (-0.6426184210832898) [Z5]
  + (-0.2832594164291379) [Z1]
  + (-0.0778133996933755) [Z4]
  >>> print(mapping)
  {0: (0, 1), 1: (0, 2), 2: (1, 0), 3: (1, 2), 4: (2, 0), 5: (2, 1)}
  ```
  Additional functionality can be found in the
  [qml.qaoa.cycle](https://pennylane.readthedocs.io/en/latest/code/api/pennylane.qaoa.cycle.html)
  module.


<h4>Extended operations and templates</h4>

* Added functionality to compute the sparse matrix representation of a `qml.Hamiltonian` object.
  [(#1394)](https://github.com/PennyLaneAI/pennylane/pull/1394)

  ```python
  coeffs = [1, -0.45]
  obs = [qml.PauliZ(0) @ qml.PauliZ(1), qml.PauliY(0) @ qml.PauliZ(1)]
  H = qml.Hamiltonian(coeffs, obs)
  H_sparse = qml.utils.sparse_hamiltonian(H)
  ```

  The resulting matrix is a sparse matrix in scipy coordinate list (COO) format:

  ```python
  >>> H_sparse
  <4x4 sparse matrix of type '<class 'numpy.complex128'>'
      with 8 stored elements in COOrdinate format>
  ```

  The sparse matrix can be converted to an array as:

  ```python
  >>> H_sparse.toarray()
  array([[ 1.+0.j  ,  0.+0.j  ,  0.+0.45j,  0.+0.j  ],
         [ 0.+0.j  , -1.+0.j  ,  0.+0.j  ,  0.-0.45j],
         [ 0.-0.45j,  0.+0.j  , -1.+0.j  ,  0.+0.j  ],
         [ 0.+0.j  ,  0.+0.45j,  0.+0.j  ,  1.+0.j  ]])
  ```

* Adds the new template `AllSinglesDoubles` to prepare quantum states of molecules
  using the `SingleExcitation` and `DoubleExcitation` operations.
  The new template reduces significantly the number of operations
  and the depth of the quantum circuit with respect to the traditional UCCSD
  unitary.
  [(#1383)](https://github.com/PennyLaneAI/pennylane/pull/1383)

  For example, consider the case of two particles and four qubits.
  First, we define the Hartree-Fock initial state and generate all
  possible single and double excitations.

  ```python
  import pennylane as qml
  from pennylane import numpy as np

  electrons = 2
  qubits = 4

  hf_state = qml.qchem.hf_state(electrons, qubits)
  singles, doubles = qml.qchem.excitations(electrons, qubits)
  ```

  Now we can use the template ``AllSinglesDoubles`` to define the
  quantum circuit,

  ```python
  from pennylane.templates import AllSinglesDoubles

  wires = range(qubits)

  dev = qml.device('default.qubit', wires=wires)

  @qml.qnode(dev)
  def circuit(weights, hf_state, singles, doubles):
      AllSinglesDoubles(weights, wires, hf_state, singles, doubles)
      return qml.expval(qml.PauliZ(0))

  params = np.random.normal(0, np.pi, len(singles) + len(doubles))
  ```
  and execute it:
  ```pycon
  >>> circuit(params, hf_state, singles=singles, doubles=doubles)
  tensor(-0.73772194, requires_grad=True)
  ```

* Adds `QubitCarry` and `QubitSum` operations for basic arithmetic.
  [(#1169)](https://github.com/PennyLaneAI/pennylane/pull/1169)

  The following example adds two 1-bit numbers, returning a 2-bit answer:

  ```python
  dev = qml.device('default.qubit', wires = 4)
  a = 0
  b = 1

  @qml.qnode(dev)
  def circuit():
      qml.BasisState(np.array([a, b]), wires=[1, 2])
      qml.QubitCarry(wires=[0, 1, 2, 3])
      qml.CNOT(wires=[1, 2])
      qml.QubitSum(wires=[0, 1, 2])
      return qml.probs(wires=[3, 2])

  probs = circuit()
  bitstrings = tuple(itertools.product([0, 1], repeat = 2))
  indx = np.argwhere(probs == 1).flatten()[0]
  output = bitstrings[indx]
  ```

  ```pycon
  >>> print(output)
  (0, 1)
  ```

* Added the `qml.Projector` observable, which is available on all devices
  inheriting from the `QubitDevice` class.
  [(#1356)](https://github.com/PennyLaneAI/pennylane/pull/1356)
  [(#1368)](https://github.com/PennyLaneAI/pennylane/pull/1368)

  Using `qml.Projector`, we can define the basis state projectors to use when
  computing expectation values. Let us take for example a circuit that prepares
  Bell states:

  ```python
  dev = qml.device("default.qubit", wires=2)

  @qml.qnode(dev)
  def circuit(basis_state):
      qml.Hadamard(wires=[0])
      qml.CNOT(wires=[0, 1])
      return qml.expval(qml.Projector(basis_state, wires=[0, 1]))
  ```

  We can then specify the `|00>` basis state to construct the `|00><00|`
  projector and compute the expectation value:

  ```pycon
  >>> basis_state = [0, 0]
  >>> circuit(basis_state)
  tensor(0.5, requires_grad=True)
  ```

  As expected, we get similar results when specifying the `|11>` basis state:

  ```pycon
  >>> basis_state = [1, 1]
  >>> circuit(basis_state)
  tensor(0.5, requires_grad=True)
  ```

* The following new operations have been added:

  - The IsingXX gate `qml.IsingXX` [(#1194)](https://github.com/PennyLaneAI/pennylane/pull/1194)
  - The IsingZZ gate `qml.IsingZZ` [(#1199)](https://github.com/PennyLaneAI/pennylane/pull/1199)
  - The ISWAP gate `qml.ISWAP` [(#1298)](https://github.com/PennyLaneAI/pennylane/pull/1298)
  - The reset error noise channel `qml.ResetError` [(#1321)](https://github.com/PennyLaneAI/pennylane/pull/1321)


<h3>Improvements</h3>

* The ``argnum`` keyword argument can now be specified for a QNode to define a
  subset of trainable parameters used to estimate the Jacobian.
  [(#1371)](https://github.com/PennyLaneAI/pennylane/pull/1371)

  For example, consider two trainable parameters and a quantum function:

  ```python
  dev = qml.device("default.qubit", wires=2)

  x = np.array(0.543, requires_grad=True)
  y = np.array(-0.654, requires_grad=True)

  def circuit(x,y):
      qml.RX(x, wires=[0])
      qml.RY(y, wires=[1])
      qml.CNOT(wires=[0, 1])
      return qml.expval(qml.PauliZ(0) @ qml.PauliX(1))
  ```

  When computing the gradient of the QNode, we can specify the trainable
  parameters to consider by passing the ``argnum`` keyword argument:

  ```pycon
  >>> qnode1 = qml.QNode(circuit, dev, diff_method="parameter-shift", argnum=[0,1])
  >>> print(qml.grad(qnode1)(x,y))
  (array(0.31434679), array(0.67949903))
  ```

  Specifying a proper subset of the trainable parameters will estimate the
  Jacobian:

  ```pycon
  >>> qnode2 = qml.QNode(circuit, dev, diff_method="parameter-shift", argnum=[0])
  >>> print(qml.grad(qnode2)(x,y))
  (array(0.31434679), array(0.))
  ```

* Allows creating differentiable observables that return custom objects such
  that the observable is supported by devices.
  [(1291)](https://github.com/PennyLaneAI/pennylane/pull/1291)

  As an example, first we define `NewObservable` class:

  ```python
  from pennylane.devices import DefaultQubit

  class NewObservable(qml.operation.Observable):
      """NewObservable"""

      num_wires = qml.operation.AnyWires
      num_params = 0
      par_domain = None

      def diagonalizing_gates(self):
          """Diagonalizing gates"""
          return []
  ```

  Once we have this new observable class, we define a `SpecialObject` class
  that can be used to encode data in an observable and a new device that supports
  our new observable and returns a `SpecialObject` as the expectation value
  (the code is shortened for brevity, the extended example can be found as a
  test in the previously referenced pull request):

  ```python
  class SpecialObject:

      def __init__(self, val):
          self.val = val

      def __mul__(self, other):
          new = SpecialObject(self.val)
          new *= other
          return new

      ...

  class DeviceSupportingNewObservable(DefaultQubit):
      name = "Device supporting NewObservable"
      short_name = "default.qubit.newobservable"
      observables = DefaultQubit.observables.union({"NewObservable"})

      def expval(self, observable, **kwargs):
          if self.shots is None and isinstance(observable, NewObservable):
              val = super().expval(qml.PauliZ(wires=0), **kwargs)
              return SpecialObject(val)

          return super().expval(observable, **kwargs)
  ```

  At this point, we can create a device that will support the differentiation
  of a `NewObservable` object:

  ```python
  dev = DeviceSupportingNewObservable(wires=1, shots=None)

  @qml.qnode(dev, diff_method="parameter-shift")
  def qnode(x):
      qml.RY(x, wires=0)
      return qml.expval(NewObservable(wires=0))
  ```

  We can then compute the jacobian of this object:

  ```pycon
  >>> result = qml.jacobian(qnode)(0.2)
  >>> print(result)
  <__main__.SpecialObject object at 0x7fd2c54721f0>
  >>> print(result.item().val)
  -0.19866933079506116
  ```

* PennyLane NumPy now includes the
  [random module's](https://numpy.org/doc/stable/reference/random/index.html#module-numpy.random)
  `Generator` objects, the recommended way of random number generation. This allows for
  random number generation using a local, rather than global seed.
  [(#1267)](https://github.com/PennyLaneAI/pennylane/pull/1267)

  ```python
  from pennylane import numpy as np

  rng = np.random.default_rng()
  random_mat1 = rng.random((3,2))
  random_mat2 = rng.standard_normal(3, requires_grad=False)
  ```

* The performance of adjoint jacobian differentiation was significantly
  improved as the method now reuses the state computed on the forward pass.
  This can be turned off to save memory with the Torch and TensorFlow
  interfaces by passing `adjoint_cache=False` during QNode creation.
  [(#1341)](https://github.com/PennyLaneAI/pennylane/pull/1341)

* The `Operator` (and by inheritance, the `Operation` and `Observable` class and their children)
  now have an `id` attribute, which can mark an operator in a circuit, for example to
  identify it on the tape by a tape transform.
  [(#1377)](https://github.com/PennyLaneAI/pennylane/pull/1377)

* The `benchmark` module was deleted, since it was outdated and is superseded by
  the new separate [benchmark repository](https://github.com/PennyLaneAI/benchmark).
  [(#1343)](https://github.com/PennyLaneAI/pennylane/pull/1343)

* Decompositions in terms of elementary gates has been added for:

  - `qml.CSWAP` [(#1306)](https://github.com/PennyLaneAI/pennylane/issues/1306)
  - `qml.SWAP` [(#1329)](https://github.com/PennyLaneAI/pennylane/pull/1329)
  - `qml.SingleExcitation` [(#1303)](https://github.com/PennyLaneAI/pennylane/pull/1303)
  - `qml.SingleExcitationPlus` and `qml.SingleExcitationMinus` [(#1278)](https://github.com/PennyLaneAI/pennylane/pull/1278)
  - `qml.DoubleExcitation` [(#1303)](https://github.com/PennyLaneAI/pennylane/pull/1303)
  - `qml.Toffoli` [(#1320)](https://github.com/PennyLaneAI/pennylane/pull/1320)
  - `qml.MultiControlledX`. [(#1287)](https://github.com/PennyLaneAI/pennylane/pull/1287)
    When controlling on three or more wires, an ancilla
    register of worker wires is required to support the decomposition.

    ```python
    ctrl_wires = [f"c{i}" for i in range(5)]
    work_wires = [f"w{i}" for i in range(3)]
    target_wires = ["t0"]
    all_wires = ctrl_wires + work_wires + target_wires

    dev = qml.device("default.qubit", wires=all_wires)

    with qml.tape.QuantumTape() as tape:
        qml.MultiControlledX(control_wires=ctrl_wires, wires=target_wires, work_wires=work_wires)
    ```

    ```pycon
    >>> tape = tape.expand(depth=1)
    >>> print(tape.draw(wire_order=qml.wires.Wires(all_wires)))

     c0: ──────────────╭C──────────────────────╭C──────────┤
     c1: ──────────────├C──────────────────────├C──────────┤
     c2: ──────────╭C──│───╭C──────────────╭C──│───╭C──────┤
     c3: ──────╭C──│───│───│───╭C──────╭C──│───│───│───╭C──┤
     c4: ──╭C──│───│───│───│───│───╭C──│───│───│───│───│───┤
     w0: ──│───│───├C──╰X──├C──│───│───│───├C──╰X──├C──│───┤
     w1: ──│───├C──╰X──────╰X──├C──│───├C──╰X──────╰X──├C──┤
     w2: ──├C──╰X──────────────╰X──├C──╰X──────────────╰X──┤
     t0: ──╰X──────────────────────╰X──────────────────────┤
    ```

* Added `qml.CPhase` as an alias for the existing `qml.ControlledPhaseShift` operation.
  [(#1319)](https://github.com/PennyLaneAI/pennylane/pull/1319).

* The `Device` class now uses caching when mapping wires.
  [(#1270)](https://github.com/PennyLaneAI/pennylane/pull/1270)

* The `Wires` class now uses caching for computing its `hash`.
  [(#1270)](https://github.com/PennyLaneAI/pennylane/pull/1270)

* Added custom gate application for Toffoli in `default.qubit`.
  [(#1249)](https://github.com/PennyLaneAI/pennylane/pull/1249)

* Added validation for noise channel parameters. Invalid noise parameters now
  raise a `ValueError`.
  [(#1357)](https://github.com/PennyLaneAI/pennylane/pull/1357)

* The device test suite now provides test cases for checking gates by comparing
  expectation values.
  [(#1212)](https://github.com/PennyLaneAI/pennylane/pull/1212)

* PennyLane's test suite is now code-formatted using `black -l 100`.
  [(#1222)](https://github.com/PennyLaneAI/pennylane/pull/1222)

* PennyLane's `qchem` package and tests are now code-formatted using `black -l 100`.
  [(#1311)](https://github.com/PennyLaneAI/pennylane/pull/1311)

<h3>Breaking changes</h3>

* The `qml.inv()` function is now deprecated with a warning to use the more general `qml.adjoint()`.
  [(#1325)](https://github.com/PennyLaneAI/pennylane/pull/1325)

* Removes support for Python 3.6 and adds support for Python 3.9.
  [(#1228)](https://github.com/XanaduAI/pennylane/pull/1228)

* The tape methods `get_resources` and `get_depth` are superseded by `specs` and will be
  deprecated after one release cycle.
  [(#1245)](https://github.com/PennyLaneAI/pennylane/pull/1245)

* Using the `qml.sample()` measurement on devices with `shots=None` continue to
  raise a warning with this functionality being fully deprecated and raising an
  error after one release cycle.
  [(#1079)](https://github.com/PennyLaneAI/pennylane/pull/1079)
  [(#1196)](https://github.com/PennyLaneAI/pennylane/pull/1196)

<h3>Bug fixes</h3>

* QNodes now display readable information when in interactive environments or when printed.
  [(#1359)](https://github.com/PennyLaneAI/pennylane/pull/1359).

* Fixes a bug with `qml.math.cast` where the `MottonenStatePreparation` operation expected
  a float type instead of double.
  [(#1400)](https://github.com/XanaduAI/pennylane/pull/1400)

* Fixes a bug where a copy of `qml.ControlledQubitUnitary` was non-functional as it did not have all the necessary information.
  [(#1411)](https://github.com/PennyLaneAI/pennylane/pull/1411)

* Warns when adjoint or reversible differentiation specified or called on a device with finite shots.
  [(#1406)](https://github.com/PennyLaneAI/pennylane/pull/1406)

* Fixes the differentiability of the operations `IsingXX` and `IsingZZ` for Autograd, Jax and Tensorflow.
  [(#1390)](https://github.com/PennyLaneAI/pennylane/pull/1390)

* Fixes a bug where multiple identical Hamiltonian terms will produce a
  different result with ``optimize=True`` using ``ExpvalCost``.
  [(#1405)](https://github.com/XanaduAI/pennylane/pull/1405)

* Fixes bug where `shots=None` was not reset when changing shots temporarily in a QNode call
  like `circuit(0.1, shots=3)`.
  [(#1392)](https://github.com/XanaduAI/pennylane/pull/1392)

* Fixes floating point errors with `diff_method="finite-diff"` and `order=1` when parameters are `float32`.
  [(#1381)](https://github.com/PennyLaneAI/pennylane/pull/1381)

* Fixes a bug where `qml.ctrl` would fail to transform gates that had no
  control defined and no decomposition defined.
  [(#1376)](https://github.com/PennyLaneAI/pennylane/pull/1376)

* Copying the `JacobianTape` now correctly also copies the `jacobian_options` attribute. This fixes a bug
  allowing the JAX interface to support adjoint differentiation.
  [(#1349)](https://github.com/PennyLaneAI/pennylane/pull/1349)

* Fixes drawing QNodes that contain multiple measurements on a single wire.
  [(#1353)](https://github.com/PennyLaneAI/pennylane/pull/1353)

* Fixes drawing QNodes with no operations.
  [(#1354)](https://github.com/PennyLaneAI/pennylane/pull/1354)

* Fixes incorrect wires in the decomposition of the `ControlledPhaseShift` operation.
  [(#1338)](https://github.com/PennyLaneAI/pennylane/pull/1338)

* Fixed tests for the `Permute` operation that used a QNode and hence expanded
  tapes twice instead of once due to QNode tape expansion and an explicit tape
  expansion call.
  [(#1318)](https://github.com/PennyLaneAI/pennylane/pull/1318).

* Prevent Hamiltonians that share wires from being multiplied together.
  [(#1273)](https://github.com/PennyLaneAI/pennylane/pull/1273)

* Fixed a bug where the custom range sequences could not be passed
  to the `StronglyEntanglingLayers` template.
  [(#1332)](https://github.com/PennyLaneAI/pennylane/pull/1332)

* Fixed a bug where `qml.sum()` and `qml.dot()` do not support the JAX interface.
  [(#1380)](https://github.com/PennyLaneAI/pennylane/pull/1380)

<h3>Documentation</h3>

* Math present in the `QubitParamShiftTape` class docstring now renders correctly.
  [(#1402)](https://github.com/PennyLaneAI/pennylane/pull/1402)

* Fix typo in the documentation of `qml.StronglyEntanglingLayers`.
  [(#1367)](https://github.com/PennyLaneAI/pennylane/pull/1367)

* Fixed typo in TensorFlow interface documentation
  [(#1312)](https://github.com/PennyLaneAI/pennylane/pull/1312)

* Fixed typos in the mathematical expressions in documentation of `qml.DoubleExcitation`.
  [(#1278)](https://github.com/PennyLaneAI/pennylane/pull/1278)

* Remove unsupported `None` option from the `qml.QNode` docstrings.
  [(#1271)](https://github.com/PennyLaneAI/pennylane/pull/1271)

* Updated the docstring of `qml.PolyXP` to reference the new location of internal
  usage.
  [(#1262)](https://github.com/PennyLaneAI/pennylane/pull/1262)

* Removes occurrences of the deprecated device argument ``analytic`` from the documentation.
  [(#1261)](https://github.com/PennyLaneAI/pennylane/pull/1261)

* Updated PyTorch and TensorFlow interface introductions.
  [(#1333)](https://github.com/PennyLaneAI/pennylane/pull/1333)

* Updates the quantum chemistry quickstart to reflect recent changes to the `qchem` module.
  [(#1227)](https://github.com/PennyLaneAI/pennylane/pull/1227)

<h3>Contributors</h3>

This release contains contributions from (in alphabetical order):

Marius Aglitoiu, Vishnu Ajith, Juan Miguel Arrazola, Thomas Bromley, Jack Ceroni, Alaric Cheng, Miruna Daian,
Olivia Di Matteo, Tanya Garg, Christian Gogolin, Alain Delgado Gran, Diego Guala, Anthony Hayes, Ryan Hill,
Theodor Isacsson, Josh Izaac, Soran Jahangiri, Pavan Jayasinha, Nathan Killoran, Christina Lee, Ryan Levy,
Alberto Maldonado, Johannes Jakob Meyer, Romain Moyard, Ashish Panigrahi, Nahum Sá, Maria Schuld, Brian Shi,
Antal Száva, David Wierichs, Vincent Wong.


# Release 0.15.1

<h3>Bug fixes</h3>

* Fixes two bugs in the parameter-shift Hessian.
  [(#1260)](https://github.com/PennyLaneAI/pennylane/pull/1260)

  - Fixes a bug where having an unused parameter in the Autograd interface
    would result in an indexing error during backpropagation.

  - The parameter-shift Hessian only supports the two-term parameter-shift
    rule currently, so raises an error if asked to differentiate
    any unsupported gates (such as the controlled rotation gates).

* A bug which resulted in `qml.adjoint()` and `qml.inv()` failing to work with
  templates has been fixed.
  [(#1243)](https://github.com/PennyLaneAI/pennylane/pull/1243)

* Deprecation warning instances in PennyLane have been changed to `UserWarning`,
  to account for recent changes to how Python warnings are filtered in
  [PEP565](https://www.python.org/dev/peps/pep-0565/).
  [(#1211)](https://github.com/PennyLaneAI/pennylane/pull/1211)

<h3>Documentation</h3>

* Updated the order of the parameters to the `GaussianState` operation to match
  the way that the PennyLane-SF plugin uses them.
  [(#1255)](https://github.com/PennyLaneAI/pennylane/pull/1255)

<h3>Contributors</h3>

This release contains contributions from (in alphabetical order):

Thomas Bromley, Olivia Di Matteo, Diego Guala, Anthony Hayes, Ryan Hill,
Josh Izaac, Christina Lee, Maria Schuld, Antal Száva.

# Release 0.15.0

<h3>New features since last release</h3>

<h4>Better and more flexible shot control</h4>

* Adds a new optimizer `qml.ShotAdaptiveOptimizer`, a gradient-descent optimizer where
  the shot rate is adaptively calculated using the variances of the parameter-shift gradient.
  [(#1139)](https://github.com/PennyLaneAI/pennylane/pull/1139)

  By keeping a running average of the parameter-shift gradient and the *variance* of the
  parameter-shift gradient, this optimizer frugally distributes a shot budget across the partial
  derivatives of each parameter.

  In addition, if computing the expectation value of a Hamiltonian, weighted random sampling can be
  used to further distribute the shot budget across the local terms from which the Hamiltonian is
  constructed.

  This optimizer is based on both the [iCANS1](https://quantum-journal.org/papers/q-2020-05-11-263)
  and [Rosalin](https://arxiv.org/abs/2004.06252) shot-adaptive optimizers.

  Once constructed, the cost function can be passed directly to the optimizer's `step` method.  The
  attribute `opt.total_shots_used` can be used to track the number of shots per iteration.

  ```pycon
  >>> coeffs = [2, 4, -1, 5, 2]
  >>> obs = [
  ...   qml.PauliX(1),
  ...   qml.PauliZ(1),
  ...   qml.PauliX(0) @ qml.PauliX(1),
  ...   qml.PauliY(0) @ qml.PauliY(1),
  ...   qml.PauliZ(0) @ qml.PauliZ(1)
  ... ]
  >>> H = qml.Hamiltonian(coeffs, obs)
  >>> dev = qml.device("default.qubit", wires=2, shots=100)
  >>> cost = qml.ExpvalCost(qml.templates.StronglyEntanglingLayers, H, dev)
  >>> params = qml.init.strong_ent_layers_uniform(n_layers=2, n_wires=2)
  >>> opt = qml.ShotAdaptiveOptimizer(min_shots=10)
  >>> for i in range(5):
  ...    params = opt.step(cost, params)
  ...    print(f"Step {i}: cost = {cost(params):.2f}, shots_used = {opt.total_shots_used}")
  Step 0: cost = -5.68, shots_used = 240
  Step 1: cost = -2.98, shots_used = 336
  Step 2: cost = -4.97, shots_used = 624
  Step 3: cost = -5.53, shots_used = 1054
  Step 4: cost = -6.50, shots_used = 1798
  ```

* Batches of shots can now be specified as a list, allowing measurement statistics
  to be course-grained with a single QNode evaluation.
  [(#1103)](https://github.com/PennyLaneAI/pennylane/pull/1103)

  ```pycon
  >>> shots_list = [5, 10, 1000]
  >>> dev = qml.device("default.qubit", wires=2, shots=shots_list)
  ```

  When QNodes are executed on this device, a single execution of 1015 shots will be submitted.
  However, three sets of measurement statistics will be returned; using the first 5 shots,
  second set of 10 shots, and final 1000 shots, separately.

  For example, executing a circuit with two outputs will lead to a result of shape `(3, 2)`:

  ```pycon
  >>> @qml.qnode(dev)
  ... def circuit(x):
  ...     qml.RX(x, wires=0)
  ...     qml.CNOT(wires=[0, 1])
  ...     return qml.expval(qml.PauliZ(0) @ qml.PauliX(1)), qml.expval(qml.PauliZ(0))
  >>> circuit(0.5)
  [[0.33333333 1.        ]
   [0.2        1.        ]
   [0.012      0.868     ]]
  ```

  This output remains fully differentiable.

- The number of shots can now be specified on a per-call basis when evaluating a QNode.
  [(#1075)](https://github.com/PennyLaneAI/pennylane/pull/1075).

  For this, the qnode should be called with an additional `shots` keyword argument:

  ```pycon
  >>> dev = qml.device('default.qubit', wires=1, shots=10) # default is 10
  >>> @qml.qnode(dev)
  ... def circuit(a):
  ...     qml.RX(a, wires=0)
  ...     return qml.sample(qml.PauliZ(wires=0))
  >>> circuit(0.8)
  [ 1  1  1 -1 -1  1  1  1  1  1]
  >>> circuit(0.8, shots=3)
  [ 1  1  1]
  >>> circuit(0.8)
  [ 1  1  1 -1 -1  1  1  1  1  1]
  ```

<h4>New differentiable quantum transforms</h4>

A new module is available,
[qml.transforms](https://pennylane.rtfd.io/en/stable/code/qml_transforms.html),
which contains *differentiable quantum transforms*. These are functions that act
on QNodes, quantum functions, devices, and tapes, transforming them while remaining
fully differentiable.

* A new adjoint transform has been added.
  [(#1111)](https://github.com/PennyLaneAI/pennylane/pull/1111)
  [(#1135)](https://github.com/PennyLaneAI/pennylane/pull/1135)

  This new method allows users to apply the adjoint of an arbitrary sequence of operations.

  ```python
  def subroutine(wire):
      qml.RX(0.123, wires=wire)
      qml.RY(0.456, wires=wire)

  dev = qml.device('default.qubit', wires=1)
  @qml.qnode(dev)
  def circuit():
      subroutine(0)
      qml.adjoint(subroutine)(0)
      return qml.expval(qml.PauliZ(0))
  ```

  This creates the following circuit:

  ```pycon
  >>> print(qml.draw(circuit)())
  0: --RX(0.123)--RY(0.456)--RY(-0.456)--RX(-0.123)--| <Z>
  ```

  Directly applying to a gate also works as expected.

  ```python
  qml.adjoint(qml.RX)(0.123, wires=0) # applies RX(-0.123)
  ```

* A new transform `qml.ctrl` is now available that adds control wires to subroutines.
  [(#1157)](https://github.com/PennyLaneAI/pennylane/pull/1157)

  ```python
  def my_ansatz(params):
     qml.RX(params[0], wires=0)
     qml.RZ(params[1], wires=1)

  # Create a new operation that applies `my_ansatz`
  # controlled by the "2" wire.
  my_ansatz2 = qml.ctrl(my_ansatz, control=2)

  @qml.qnode(dev)
  def circuit(params):
      my_ansatz2(params)
      return qml.state()
  ```

  This is equivalent to:

  ```python
  @qml.qnode(...)
  def circuit(params):
      qml.CRX(params[0], wires=[2, 0])
      qml.CRZ(params[1], wires=[2, 1])
      return qml.state()
  ```

* The `qml.transforms.classical_jacobian` transform has been added.
  [(#1186)](https://github.com/PennyLaneAI/pennylane/pull/1186)

  This transform returns a function to extract the Jacobian matrix of the classical part of a
  QNode, allowing the classical dependence between the QNode arguments and the quantum gate
  arguments to be extracted.

  For example, given the following QNode:

  ```pycon
  >>> @qml.qnode(dev)
  ... def circuit(weights):
  ...     qml.RX(weights[0], wires=0)
  ...     qml.RY(weights[0], wires=1)
  ...     qml.RZ(weights[2] ** 2, wires=1)
  ...     return qml.expval(qml.PauliZ(0))
  ```

  We can use this transform to extract the relationship
  :math:`f: \mathbb{R}^n \rightarrow\mathbb{R}^m` between the input QNode
  arguments :math:`w` and the gate arguments :math:`g`, for
  a given value of the QNode arguments:

  ```pycon
  >>> cjac_fn = qml.transforms.classical_jacobian(circuit)
  >>> weights = np.array([1., 1., 1.], requires_grad=True)
  >>> cjac = cjac_fn(weights)
  >>> print(cjac)
  [[1. 0. 0.]
   [1. 0. 0.]
   [0. 0. 2.]]
  ```

  The returned Jacobian has rows corresponding to gate arguments, and columns corresponding to
  QNode arguments; that is, :math:`J_{ij} = \frac{\partial}{\partial g_i} f(w_j)`.

<h4>More operations and templates</h4>

* Added the `SingleExcitation` two-qubit operation, which is useful for quantum
  chemistry applications.
  [(#1121)](https://github.com/PennyLaneAI/pennylane/pull/1121)

  It can be used to perform an SO(2) rotation in the subspace
  spanned by the states :math:`|01\rangle` and :math:`|10\rangle`.
  For example, the following circuit performs the transformation
  :math:`|10\rangle \rightarrow \cos(\phi/2)|10\rangle - \sin(\phi/2)|01\rangle`:

  ```python
  dev = qml.device('default.qubit', wires=2)

  @qml.qnode(dev)
  def circuit(phi):
      qml.PauliX(wires=0)
      qml.SingleExcitation(phi, wires=[0, 1])
  ```

  The `SingleExcitation` operation supports analytic gradients on hardware
  using only four expectation value calculations, following results from
  [Kottmann et al.](https://arxiv.org/abs/2011.05938)

* Added the `DoubleExcitation` four-qubit operation, which is useful for quantum
  chemistry applications.
  [(#1123)](https://github.com/PennyLaneAI/pennylane/pull/1123)

  It can be used to perform an SO(2) rotation in the subspace
  spanned by the states :math:`|1100\rangle` and :math:`|0011\rangle`.
  For example, the following circuit performs the transformation
  :math:`|1100\rangle\rightarrow \cos(\phi/2)|1100\rangle - \sin(\phi/2)|0011\rangle`:

  ```python
  dev = qml.device('default.qubit', wires=2)

  @qml.qnode(dev)
  def circuit(phi):
      qml.PauliX(wires=0)
      qml.PauliX(wires=1)
      qml.DoubleExcitation(phi, wires=[0, 1, 2, 3])
  ```

  The `DoubleExcitation` operation supports analytic gradients on hardware using only
  four expectation value calculations, following results from
  [Kottmann et al.](https://arxiv.org/abs/2011.05938).

* Added the `QuantumMonteCarlo` template for performing quantum Monte Carlo estimation of an
  expectation value on simulator.
  [(#1130)](https://github.com/PennyLaneAI/pennylane/pull/1130)

  The following example shows how the expectation value of sine squared over a standard normal
  distribution can be approximated:

  ```python
  from scipy.stats import norm

  m = 5
  M = 2 ** m
  n = 10
  N = 2 ** n
  target_wires = range(m + 1)
  estimation_wires = range(m + 1, n + m + 1)

  xmax = np.pi  # bound to region [-pi, pi]
  xs = np.linspace(-xmax, xmax, M)

  probs = np.array([norm().pdf(x) for x in xs])
  probs /= np.sum(probs)

  func = lambda i: np.sin(xs[i]) ** 2

  dev = qml.device("default.qubit", wires=(n + m + 1))

  @qml.qnode(dev)
  def circuit():
      qml.templates.QuantumMonteCarlo(
          probs,
          func,
          target_wires=target_wires,
          estimation_wires=estimation_wires,
      )
      return qml.probs(estimation_wires)

  phase_estimated = np.argmax(circuit()[:int(N / 2)]) / N
  expectation_estimated = (1 - np.cos(np.pi * phase_estimated)) / 2
  ```

* Added the `QuantumPhaseEstimation` template for performing quantum phase estimation for an input
  unitary matrix.
  [(#1095)](https://github.com/PennyLaneAI/pennylane/pull/1095)

  Consider the matrix corresponding to a rotation from an `RX` gate:

  ```pycon
  >>> phase = 5
  >>> target_wires = [0]
  >>> unitary = qml.RX(phase, wires=0).matrix
  ```

  The ``phase`` parameter can be estimated using ``QuantumPhaseEstimation``. For example, using five
  phase-estimation qubits:

  ```python
  n_estimation_wires = 5
  estimation_wires = range(1, n_estimation_wires + 1)

  dev = qml.device("default.qubit", wires=n_estimation_wires + 1)

  @qml.qnode(dev)
  def circuit():
      # Start in the |+> eigenstate of the unitary
      qml.Hadamard(wires=target_wires)

      QuantumPhaseEstimation(
          unitary,
          target_wires=target_wires,
          estimation_wires=estimation_wires,
      )

      return qml.probs(estimation_wires)

  phase_estimated = np.argmax(circuit()) / 2 ** n_estimation_wires

  # Need to rescale phase due to convention of RX gate
  phase_estimated = 4 * np.pi * (1 - phase)
  ```

- Added the `ControlledPhaseShift` gate as well as the `QFT` operation for applying quantum Fourier
  transforms.
  [(#1064)](https://github.com/PennyLaneAI/pennylane/pull/1064)

  ```python
  @qml.qnode(dev)
  def circuit_qft(basis_state):
      qml.BasisState(basis_state, wires=range(3))
      qml.QFT(wires=range(3))
      return qml.state()
  ```

- Added the `ControlledQubitUnitary` operation. This
  enables implementation of multi-qubit gates with a variable number of
  control qubits. It is also possible to specify a different state for the
  control qubits using the `control_values` argument (also known as a
  mixed-polarity multi-controlled operation).
  [(#1069)](https://github.com/PennyLaneAI/pennylane/pull/1069)
  [(#1104)](https://github.com/PennyLaneAI/pennylane/pull/1104)

  For example, we can  create a multi-controlled T gate using:

  ```python
  T = qml.T._matrix()
  qml.ControlledQubitUnitary(T, control_wires=[0, 1, 3], wires=2, control_values="110")
  ```

  Here, the T gate will be applied to wire `2` if control wires `0` and `1` are in
  state `1`, and control wire `3` is in state `0`. If no value is passed to
  `control_values`, the gate will be applied if all control wires are in
  the `1` state.

- Added `MultiControlledX` for multi-controlled `NOT` gates.
  This is a special case of `ControlledQubitUnitary` that applies a
  Pauli X gate conditioned on the state of an arbitrary number of
  control qubits.
  [(#1104)](https://github.com/PennyLaneAI/pennylane/pull/1104)

<h4>Support for higher-order derivatives on hardware</h4>

* Computing second derivatives and Hessians of QNodes is now supported with
  the parameter-shift differentiation method, on all machine learning interfaces.
  [(#1130)](https://github.com/PennyLaneAI/pennylane/pull/1130)
  [(#1129)](https://github.com/PennyLaneAI/pennylane/pull/1129)
  [(#1110)](https://github.com/PennyLaneAI/pennylane/pull/1110)

  Hessians are computed using the parameter-shift rule, and can be
  evaluated on both hardware and simulator devices.

  ```python
  dev = qml.device('default.qubit', wires=1)

  @qml.qnode(dev, diff_method="parameter-shift")
  def circuit(p):
      qml.RY(p[0], wires=0)
      qml.RX(p[1], wires=0)
      return qml.expval(qml.PauliZ(0))

  x = np.array([1.0, 2.0], requires_grad=True)
  ```

  ```python
  >>> hessian_fn = qml.jacobian(qml.grad(circuit))
  >>> hessian_fn(x)
  [[0.2248451 0.7651474]
   [0.7651474 0.2248451]]
  ```

* Added the function `finite_diff()` to compute finite-difference
  approximations to the gradient and the second-order derivatives of
  arbitrary callable functions.
  [(#1090)](https://github.com/PennyLaneAI/pennylane/pull/1090)

  This is useful to compute the derivative of parametrized
  `pennylane.Hamiltonian` observables with respect to their parameters.

  For example, in quantum chemistry simulations it can be used to evaluate
  the derivatives of the electronic Hamiltonian with respect to the nuclear
  coordinates:

  ```pycon
  >>> def H(x):
  ...    return qml.qchem.molecular_hamiltonian(['H', 'H'], x)[0]
  >>> x = np.array([0., 0., -0.66140414, 0., 0., 0.66140414])
  >>> grad_fn = qml.finite_diff(H, N=1)
  >>> grad = grad_fn(x)
  >>> deriv2_fn = qml.finite_diff(H, N=2, idx=[0, 1])
  >>> deriv2_fn(x)
  ```

* The JAX interface now supports all devices, including hardware devices,
  via the parameter-shift differentiation method.
  [(#1076)](https://github.com/PennyLaneAI/pennylane/pull/1076)

  For example, using the JAX interface with Cirq:

  ```python
  dev = qml.device('cirq.simulator', wires=1)
  @qml.qnode(dev, interface="jax", diff_method="parameter-shift")
  def circuit(x):
      qml.RX(x[1], wires=0)
      qml.Rot(x[0], x[1], x[2], wires=0)
      return qml.expval(qml.PauliZ(0))
  weights = jnp.array([0.2, 0.5, 0.1])
  print(circuit(weights))
  ```

  Currently, when used with the parameter-shift differentiation method,
  only a single returned expectation value or variance is supported.
  Multiple expectations/variances, as well as probability and state returns,
  are not currently allowed.

<h3>Improvements</h3>

  ```python
  dev = qml.device("default.qubit", wires=2)

  inputstate = [np.sqrt(0.2), np.sqrt(0.3), np.sqrt(0.4), np.sqrt(0.1)]

  @qml.qnode(dev)
  def circuit():
      mottonen.MottonenStatePreparation(inputstate,wires=[0, 1])
      return qml.expval(qml.PauliZ(0))
  ```

  Previously returned:

  ```pycon
  >>> print(qml.draw(circuit)())
  0: ──RY(1.57)──╭C─────────────╭C──╭C──╭C──┤ ⟨Z⟩
  1: ──RY(1.35)──╰X──RY(0.422)──╰X──╰X──╰X──┤
  ```

  In this release, it now returns:

  ```pycon
  >>> print(qml.draw(circuit)())
  0: ──RY(1.57)──╭C─────────────╭C──┤ ⟨Z⟩
  1: ──RY(1.35)──╰X──RY(0.422)──╰X──┤
  ```

- The templates are now classes inheriting
  from `Operation`, and define the ansatz in their `expand()` method. This
  change does not affect the user interface.
  [(#1138)](https://github.com/PennyLaneAI/pennylane/pull/1138)
  [(#1156)](https://github.com/PennyLaneAI/pennylane/pull/1156)
  [(#1163)](https://github.com/PennyLaneAI/pennylane/pull/1163)
  [(#1192)](https://github.com/PennyLaneAI/pennylane/pull/1192)

  For convenience, some templates have a new method that returns the expected
  shape of the trainable parameter tensor, which can be used to create
  random tensors.

  ```python
  shape = qml.templates.BasicEntanglerLayers.shape(n_layers=2, n_wires=4)
  weights = np.random.random(shape)
  qml.templates.BasicEntanglerLayers(weights, wires=range(4))
  ```

- `QubitUnitary` now validates to ensure the input matrix is two dimensional.
  [(#1128)](https://github.com/PennyLaneAI/pennylane/pull/1128)

* Most layers in Pytorch or Keras accept arbitrary dimension inputs, where each dimension barring
  the last (in the case where the actual weight function of the layer operates on one-dimensional
  vectors) is broadcast over. This is now also supported by KerasLayer and TorchLayer.
  [(#1062)](https://github.com/PennyLaneAI/pennylane/pull/1062).

  Example use:

  ```python
  dev = qml.device("default.qubit", wires=4)
  x = tf.ones((5, 4, 4))

  @qml.qnode(dev)
  def layer(weights, inputs):
      qml.templates.AngleEmbedding(inputs, wires=range(4))
      qml.templates.StronglyEntanglingLayers(weights, wires=range(4))
      return [qml.expval(qml.PauliZ(i)) for i in range(4)]

  qlayer = qml.qnn.KerasLayer(layer, {"weights": (4, 4, 3)}, output_dim=4)
  out = qlayer(x)
  ```

  The output tensor has the following shape:
  ```pycon
  >>> out.shape
  (5, 4, 4)
  ```

* If only one argument to the function `qml.grad` has the `requires_grad` attribute
  set to True, then the returned gradient will be a NumPy array, rather than a
  tuple of length 1.
  [(#1067)](https://github.com/PennyLaneAI/pennylane/pull/1067)
  [(#1081)](https://github.com/PennyLaneAI/pennylane/pull/1081)

* An improvement has been made to how `QubitDevice` generates and post-processess samples,
  allowing QNode measurement statistics to work on devices with more than 32 qubits.
  [(#1088)](https://github.com/PennyLaneAI/pennylane/pull/1088)

* Due to the addition of `density_matrix()` as a return type from a QNode, tuples are now supported
  by the `output_dim` parameter in `qnn.KerasLayer`.
  [(#1070)](https://github.com/PennyLaneAI/pennylane/pull/1070)

* Two new utility methods are provided for working with quantum tapes.
  [(#1175)](https://github.com/PennyLaneAI/pennylane/pull/1175)

  - `qml.tape.get_active_tape()` gets the currently recording tape.

  - `tape.stop_recording()` is a context manager that temporarily
    stops the currently recording tape from recording additional
    tapes or quantum operations.

  For example:

  ```pycon
  >>> with qml.tape.QuantumTape():
  ...     qml.RX(0, wires=0)
  ...     current_tape = qml.tape.get_active_tape()
  ...     with current_tape.stop_recording():
  ...         qml.RY(1.0, wires=1)
  ...     qml.RZ(2, wires=1)
  >>> current_tape.operations
  [RX(0, wires=[0]), RZ(2, wires=[1])]
  ```

* When printing `qml.Hamiltonian` objects, the terms are sorted by number of wires followed by coefficients.
  [(#981)](https://github.com/PennyLaneAI/pennylane/pull/981)

* Adds `qml.math.conj` to the PennyLane math module.
  [(#1143)](https://github.com/PennyLaneAI/pennylane/pull/1143)

  This new method will do elementwise conjugation to the given tensor-like object,
  correctly dispatching to the required tensor-manipulation framework
  to preserve differentiability.

  ```python
  >>> a = np.array([1.0 + 2.0j])
  >>> qml.math.conj(a)
  array([1.0 - 2.0j])
  ```

* The four-term parameter-shift rule, as used by the controlled rotation operations,
  has been updated to use coefficients that minimize the variance as per
  https://arxiv.org/abs/2104.05695.
  [(#1206)](https://github.com/PennyLaneAI/pennylane/pull/1206)

* A new transform `qml.transforms.invisible` has been added, to make it easier
  to transform QNodes.
  [(#1175)](https://github.com/PennyLaneAI/pennylane/pull/1175)

<h3>Breaking changes</h3>

* Devices do not have an `analytic` argument or attribute anymore.
  Instead, `shots` is the source of truth for whether a simulator
  estimates return values from a finite number of shots, or whether
  it returns analytic results (`shots=None`).
  [(#1079)](https://github.com/PennyLaneAI/pennylane/pull/1079)
  [(#1196)](https://github.com/PennyLaneAI/pennylane/pull/1196)

  ```python
  dev_analytic = qml.device('default.qubit', wires=1, shots=None)
  dev_finite_shots = qml.device('default.qubit', wires=1, shots=1000)

  def circuit():
      qml.Hadamard(wires=0)
      return qml.expval(qml.PauliZ(wires=0))

  circuit_analytic = qml.QNode(circuit, dev_analytic)
  circuit_finite_shots = qml.QNode(circuit, dev_finite_shots)
  ```

  Devices with `shots=None` return deterministic, exact results:

  ```pycon
  >>> circuit_analytic()
  0.0
  >>> circuit_analytic()
  0.0
  ```
  Devices with `shots > 0` return stochastic results estimated from
  samples in each run:

  ```pycon
  >>> circuit_finite_shots()
  -0.062
  >>> circuit_finite_shots()
  0.034
  ```

  The `qml.sample()` measurement can only be used on devices on which the number
  of shots is set explicitly.

* If creating a QNode from a quantum function with an argument named `shots`,
  a `UserWarning` is raised, warning the user that this is a reserved
  argument to change the number of shots on a per-call basis.
  [(#1075)](https://github.com/PennyLaneAI/pennylane/pull/1075)

* For devices inheriting from `QubitDevice`, the methods `expval`, `var`, `sample`
  accept two new keyword arguments --- `shot_range` and `bin_size`.
  [(#1103)](https://github.com/PennyLaneAI/pennylane/pull/1103)

  These new arguments allow for the statistics to be performed on only a subset of device samples.
  This finer level of control is accessible from the main UI by instantiating a device with a batch
  of shots.

  For example, consider the following device:

  ```pycon
  >>> dev = qml.device("my_device", shots=[5, (10, 3), 100])
  ```

  This device will execute QNodes using 135 shots, however
  measurement statistics will be **course grained** across these 135
  shots:

  * All measurement statistics will first be computed using the
    first 5 shots --- that is, `shots_range=[0, 5]`, `bin_size=5`.

  * Next, the tuple `(10, 3)` indicates 10 shots, repeated 3 times. This will use
    `shot_range=[5, 35]`, performing the expectation value in bins of size 10
    (`bin_size=10`).

  * Finally, we repeat the measurement statistics for the final 100 shots,
    `shot_range=[35, 135]`, `bin_size=100`.


* The old PennyLane core has been removed, including the following modules:
  [(#1100)](https://github.com/PennyLaneAI/pennylane/pull/1100)

  - `pennylane.variables`
  - `pennylane.qnodes`

  As part of this change, the location of the new core within the Python
  module has been moved:

  - Moves `pennylane.tape.interfaces` → `pennylane.interfaces`
  - Merges `pennylane.CircuitGraph` and `pennylane.TapeCircuitGraph`  → `pennylane.CircuitGraph`
  - Merges `pennylane.OperationRecorder` and `pennylane.TapeOperationRecorder`  →
  - `pennylane.tape.operation_recorder`
  - Merges `pennylane.measure` and `pennylane.tape.measure` → `pennylane.measure`
  - Merges `pennylane.operation` and `pennylane.tape.operation` → `pennylane.operation`
  - Merges `pennylane._queuing` and `pennylane.tape.queuing` → `pennylane.queuing`

  This has no affect on import location.

  In addition,

  - All tape-mode functions have been removed (`qml.enable_tape()`, `qml.tape_mode_active()`),
  - All tape fixtures have been deleted,
  - Tests specifically for non-tape mode have been deleted.

* The device test suite no longer accepts the `analytic` keyword.
  [(#1216)](https://github.com/PennyLaneAI/pennylane/pull/1216)

<h3>Bug fixes</h3>

* Fixes a bug where using the circuit drawer with a `ControlledQubitUnitary`
  operation raised an error.
  [(#1174)](https://github.com/PennyLaneAI/pennylane/pull/1174)

* Fixes a bug and a test where the ``QuantumTape.is_sampled`` attribute was not
  being updated.
  [(#1126)](https://github.com/PennyLaneAI/pennylane/pull/1126)

* Fixes a bug where `BasisEmbedding` would not accept inputs whose bits are all ones
  or all zeros.
  [(#1114)](https://github.com/PennyLaneAI/pennylane/pull/1114)

* The `ExpvalCost` class raises an error if instantiated
  with non-expectation measurement statistics.
  [(#1106)](https://github.com/PennyLaneAI/pennylane/pull/1106)

* Fixes a bug where decompositions would reset the differentiation method
  of a QNode.
  [(#1117)](https://github.com/PennyLaneAI/pennylane/pull/1117)

* Fixes a bug where the second-order CV parameter-shift rule would error
  if attempting to compute the gradient of a QNode with more than one
  second-order observable.
  [(#1197)](https://github.com/PennyLaneAI/pennylane/pull/1197)

* Fixes a bug where repeated Torch interface applications after expansion caused an error.
  [(#1223)](https://github.com/PennyLaneAI/pennylane/pull/1223)

* Sampling works correctly with batches of shots specified as a list.
  [(#1232)](https://github.com/PennyLaneAI/pennylane/pull/1232)

<h3>Documentation</h3>

- Updated the diagram used in the Architectural overview page of the
  Development guide such that it doesn't mention Variables.
  [(#1235)](https://github.com/PennyLaneAI/pennylane/pull/1235)

- Typos addressed in templates documentation.
  [(#1094)](https://github.com/PennyLaneAI/pennylane/pull/1094)

- Upgraded the documentation to use Sphinx 3.5.3 and the new m2r2 package.
  [(#1186)](https://github.com/PennyLaneAI/pennylane/pull/1186)

- Added `flaky` as dependency for running tests in the documentation.
  [(#1113)](https://github.com/PennyLaneAI/pennylane/pull/1113)

<h3>Contributors</h3>

This release contains contributions from (in alphabetical order):

Shahnawaz Ahmed, Juan Miguel Arrazola, Thomas Bromley, Olivia Di Matteo, Alain Delgado Gran, Kyle
Godbey, Diego Guala, Theodor Isacsson, Josh Izaac, Soran Jahangiri, Nathan Killoran, Christina Lee,
Daniel Polatajko, Chase Roberts, Sankalp Sanand, Pritish Sehzpaul, Maria Schuld, Antal Száva, David Wierichs.


# Release 0.14.1

<h3>Bug fixes</h3>

* Fixes a testing bug where tests that required JAX would fail if JAX was not installed.
  The tests will now instead be skipped if JAX can not be imported.
  [(#1066)](https://github.com/PennyLaneAI/pennylane/pull/1066)

* Fixes a bug where inverse operations could not be differentiated
  using backpropagation on `default.qubit`.
  [(#1072)](https://github.com/PennyLaneAI/pennylane/pull/1072)

* The QNode has a new keyword argument, `max_expansion`, that determines the maximum number of times
  the internal circuit should be expanded when executed on a device. In addition, the default number
  of max expansions has been increased from 2 to 10, allowing devices that require more than two
  operator decompositions to be supported.
  [(#1074)](https://github.com/PennyLaneAI/pennylane/pull/1074)

* Fixes a bug where `Hamiltonian` objects created with non-list arguments raised an error for
  arithmetic operations. [(#1082)](https://github.com/PennyLaneAI/pennylane/pull/1082)

* Fixes a bug where `Hamiltonian` objects with no coefficients or operations would return a faulty
  result when used with `ExpvalCost`. [(#1082)](https://github.com/PennyLaneAI/pennylane/pull/1082)

<h3>Documentation</h3>

* Updates mentions of `generate_hamiltonian` to `molecular_hamiltonian` in the
  docstrings of the `ExpvalCost` and `Hamiltonian` classes.
  [(#1077)](https://github.com/PennyLaneAI/pennylane/pull/1077)

<h3>Contributors</h3>

This release contains contributions from (in alphabetical order):

Thomas Bromley, Josh Izaac, Antal Száva.



# Release 0.14.0

<h3>New features since last release</h3>

<h4>Perform quantum machine learning with JAX</h4>

* QNodes created with `default.qubit` now support a JAX interface, allowing JAX to be used
  to create, differentiate, and optimize hybrid quantum-classical models.
  [(#947)](https://github.com/PennyLaneAI/pennylane/pull/947)

  This is supported internally via a new `default.qubit.jax` device. This device runs end to end in
  JAX, meaning that it supports all of the awesome JAX transformations (`jax.vmap`, `jax.jit`,
  `jax.hessian`, etc).

  Here is an example of how to use the new JAX interface:

  ```python
  dev = qml.device("default.qubit", wires=1)
  @qml.qnode(dev, interface="jax", diff_method="backprop")
  def circuit(x):
      qml.RX(x[1], wires=0)
      qml.Rot(x[0], x[1], x[2], wires=0)
      return qml.expval(qml.PauliZ(0))

  weights = jnp.array([0.2, 0.5, 0.1])
  grad_fn = jax.grad(circuit)
  print(grad_fn(weights))
  ```

  Currently, only `diff_method="backprop"` is supported, with plans to support more in the future.

<h4>New, faster, quantum gradient methods</h4>

* A new differentiation method has been added for use with simulators. The `"adjoint"`
  method operates after a forward pass by iteratively applying inverse gates to scan backwards
  through the circuit.
  [(#1032)](https://github.com/PennyLaneAI/pennylane/pull/1032)

  This method is similar to the reversible method, but has a lower time
  overhead and a similar memory overhead. It follows the approach provided by
  [Jones and Gacon](https://arxiv.org/abs/2009.02823). This method is only compatible with certain
  statevector-based devices such as `default.qubit`.

  Example use:

  ```python
  import pennylane as qml

  wires = 1
  device = qml.device("default.qubit", wires=wires)

  @qml.qnode(device, diff_method="adjoint")
  def f(params):
      qml.RX(0.1, wires=0)
      qml.Rot(*params, wires=0)
      qml.RX(-0.3, wires=0)
      return qml.expval(qml.PauliZ(0))

  params = [0.1, 0.2, 0.3]
  qml.grad(f)(params)
  ```

* The default logic for choosing the 'best' differentiation method has been altered
  to improve performance.
  [(#1008)](https://github.com/PennyLaneAI/pennylane/pull/1008)

  - If the quantum device provides its own gradient, this is now the preferred
    differentiation method.

  - If the quantum device natively supports classical
    backpropagation, this is now preferred over the parameter-shift rule.

    This will lead to marked speed improvement during optimization when using
    `default.qubit`, with a sight penalty on the forward-pass evaluation.

  More details are available below in the 'Improvements' section for plugin developers.

* PennyLane now supports analytical quantum gradients for noisy channels, in addition to its
  existing support for unitary operations. The noisy channels `BitFlip`, `PhaseFlip`, and
  `DepolarizingChannel` all support analytic gradients out of the box.
  [(#968)](https://github.com/PennyLaneAI/pennylane/pull/968)

* A method has been added for calculating the Hessian of quantum circuits using the second-order
  parameter shift formula.
  [(#961)](https://github.com/PennyLaneAI/pennylane/pull/961)

  The following example shows the calculation of the Hessian:

  ```python
  n_wires = 5
  weights = [2.73943676, 0.16289932, 3.4536312, 2.73521126, 2.6412488]

  dev = qml.device("default.qubit", wires=n_wires)

  with qml.tape.QubitParamShiftTape() as tape:
      for i in range(n_wires):
          qml.RX(weights[i], wires=i)

      qml.CNOT(wires=[0, 1])
      qml.CNOT(wires=[2, 1])
      qml.CNOT(wires=[3, 1])
      qml.CNOT(wires=[4, 3])

      qml.expval(qml.PauliZ(1))

  print(tape.hessian(dev))
  ```

  The Hessian is not yet supported via classical machine learning interfaces, but will
  be added in a future release.

<h4>More operations and templates</h4>

* Two new error channels, `BitFlip` and `PhaseFlip` have been added.
  [(#954)](https://github.com/PennyLaneAI/pennylane/pull/954)

  They can be used in the same manner as existing error channels:

  ```python
  dev = qml.device("default.mixed", wires=2)

  @qml.qnode(dev)
  def circuit():
      qml.RX(0.3, wires=0)
      qml.RY(0.5, wires=1)
      qml.BitFlip(0.01, wires=0)
      qml.PhaseFlip(0.01, wires=1)
      return qml.expval(qml.PauliZ(0))
  ```

* Apply permutations to wires using the `Permute` subroutine.
  [(#952)](https://github.com/PennyLaneAI/pennylane/pull/952)

  ```python
  import pennylane as qml
  dev = qml.device('default.qubit', wires=5)

  @qml.qnode(dev)
  def apply_perm():
      # Send contents of wire 4 to wire 0, of wire 2 to wire 1, etc.
      qml.templates.Permute([4, 2, 0, 1, 3], wires=dev.wires)
      return qml.expval(qml.PauliZ(0))
  ```

<h4>QNode transformations</h4>

* The `qml.metric_tensor` function transforms a QNode to produce the Fubini-Study
  metric tensor with full autodifferentiation support---even on hardware.
  [(#1014)](https://github.com/PennyLaneAI/pennylane/pull/1014)

  Consider the following QNode:

  ```python
  dev = qml.device("default.qubit", wires=3)

  @qml.qnode(dev, interface="autograd")
  def circuit(weights):
      # layer 1
      qml.RX(weights[0, 0], wires=0)
      qml.RX(weights[0, 1], wires=1)

      qml.CNOT(wires=[0, 1])
      qml.CNOT(wires=[1, 2])

      # layer 2
      qml.RZ(weights[1, 0], wires=0)
      qml.RZ(weights[1, 1], wires=2)

      qml.CNOT(wires=[0, 1])
      qml.CNOT(wires=[1, 2])
      return qml.expval(qml.PauliZ(0) @ qml.PauliZ(1)), qml.expval(qml.PauliY(2))
  ```

  We can use the `metric_tensor` function to generate a new function, that returns the
  metric tensor of this QNode:

  ```pycon
  >>> met_fn = qml.metric_tensor(circuit)
  >>> weights = np.array([[0.1, 0.2, 0.3], [0.4, 0.5, 0.6]], requires_grad=True)
  >>> met_fn(weights)
  tensor([[0.25  , 0.    , 0.    , 0.    ],
          [0.    , 0.25  , 0.    , 0.    ],
          [0.    , 0.    , 0.0025, 0.0024],
          [0.    , 0.    , 0.0024, 0.0123]], requires_grad=True)
  ```

  The returned metric tensor is also fully differentiable, in all interfaces.
  For example, differentiating the `(3, 2)` element:

  ```pycon
  >>> grad_fn = qml.grad(lambda x: met_fn(x)[3, 2])
  >>> grad_fn(weights)
  array([[ 0.04867729, -0.00049502,  0.        ],
         [ 0.        ,  0.        ,  0.        ]])
  ```

  Differentiation is also supported using Torch, Jax, and TensorFlow.

* Adds the new function `qml.math.cov_matrix()`. This function accepts a list of commuting
  observables, and the probability distribution in the shared observable eigenbasis after the
  application of an ansatz. It uses these to construct the covariance matrix in a *framework
  independent* manner, such that the output covariance matrix is autodifferentiable.
  [(#1012)](https://github.com/PennyLaneAI/pennylane/pull/1012)

  For example, consider the following ansatz and observable list:

  ```python3
  obs_list = [qml.PauliX(0) @ qml.PauliZ(1), qml.PauliY(2)]
  ansatz = qml.templates.StronglyEntanglingLayers
  ```

  We can construct a QNode to output the probability distribution in the shared eigenbasis of the
  observables:

  ```python
  dev = qml.device("default.qubit", wires=3)

  @qml.qnode(dev, interface="autograd")
  def circuit(weights):
      ansatz(weights, wires=[0, 1, 2])
      # rotate into the basis of the observables
      for o in obs_list:
          o.diagonalizing_gates()
      return qml.probs(wires=[0, 1, 2])
  ```

  We can now compute the covariance matrix:

  ```pycon
  >>> weights = qml.init.strong_ent_layers_normal(n_layers=2, n_wires=3)
  >>> cov = qml.math.cov_matrix(circuit(weights), obs_list)
  >>> cov
  array([[0.98707611, 0.03665537],
         [0.03665537, 0.99998377]])
  ```

  Autodifferentiation is fully supported using all interfaces:

  ```pycon
  >>> cost_fn = lambda weights: qml.math.cov_matrix(circuit(weights), obs_list)[0, 1]
  >>> qml.grad(cost_fn)(weights)[0]
  array([[[ 4.94240914e-17, -2.33786398e-01, -1.54193959e-01],
          [-3.05414996e-17,  8.40072236e-04,  5.57884080e-04],
          [ 3.01859411e-17,  8.60411436e-03,  6.15745204e-04]],

         [[ 6.80309533e-04, -1.23162742e-03,  1.08729813e-03],
          [-1.53863193e-01, -1.38700657e-02, -1.36243323e-01],
          [-1.54665054e-01, -1.89018172e-02, -1.56415558e-01]]])
  ```

* A new  `qml.draw` function is available, allowing QNodes to be easily
  drawn without execution by providing example input.
  [(#962)](https://github.com/PennyLaneAI/pennylane/pull/962)

  ```python
  @qml.qnode(dev)
  def circuit(a, w):
      qml.Hadamard(0)
      qml.CRX(a, wires=[0, 1])
      qml.Rot(*w, wires=[1])
      qml.CRX(-a, wires=[0, 1])
      return qml.expval(qml.PauliZ(0) @ qml.PauliZ(1))
  ```

  The QNode circuit structure may depend on the input arguments;
  this is taken into account by passing example QNode arguments
  to the `qml.draw()` drawing function:

  ```pycon
  >>> drawer = qml.draw(circuit)
  >>> result = drawer(a=2.3, w=[1.2, 3.2, 0.7])
  >>> print(result)
  0: ──H──╭C────────────────────────────╭C─────────╭┤ ⟨Z ⊗ Z⟩
  1: ─────╰RX(2.3)──Rot(1.2, 3.2, 0.7)──╰RX(-2.3)──╰┤ ⟨Z ⊗ Z⟩
  ```

<h4>A faster, leaner, and more flexible core</h4>

* The new core of PennyLane, rewritten from the ground up and developed over the last few release
  cycles, has achieved feature parity and has been made the new default in PennyLane v0.14. The old
  core has been marked as deprecated, and will be removed in an upcoming release.
  [(#1046)](https://github.com/PennyLaneAI/pennylane/pull/1046)
  [(#1040)](https://github.com/PennyLaneAI/pennylane/pull/1040)
  [(#1034)](https://github.com/PennyLaneAI/pennylane/pull/1034)
  [(#1035)](https://github.com/PennyLaneAI/pennylane/pull/1035)
  [(#1027)](https://github.com/PennyLaneAI/pennylane/pull/1027)
  [(#1026)](https://github.com/PennyLaneAI/pennylane/pull/1026)
  [(#1021)](https://github.com/PennyLaneAI/pennylane/pull/1021)
  [(#1054)](https://github.com/PennyLaneAI/pennylane/pull/1054)
  [(#1049)](https://github.com/PennyLaneAI/pennylane/pull/1049)

  While high-level PennyLane code and tutorials remain unchanged, the new core
  provides several advantages and improvements:

  - **Faster and more optimized**: The new core provides various performance optimizations, reducing
    pre- and post-processing overhead, and reduces the number of quantum evaluations in certain
    cases.

  - **Support for in-QNode classical processing**: this allows for differentiable classical
    processing within the QNode.

    ```python
    dev = qml.device("default.qubit", wires=1)

    @qml.qnode(dev, interface="tf")
    def circuit(p):
        qml.RX(tf.sin(p[0])**2 + p[1], wires=0)
        return qml.expval(qml.PauliZ(0))
    ```

    The classical processing functions used within the QNode must match
    the QNode interface. Here, we use TensorFlow:

    ```pycon
    >>> params = tf.Variable([0.5, 0.1], dtype=tf.float64)
    >>> with tf.GradientTape() as tape:
    ...     res = circuit(params)
    >>> grad = tape.gradient(res, params)
    >>> print(res)
    tf.Tensor(0.9460913127754935, shape=(), dtype=float64)
    >>> print(grad)
    tf.Tensor([-0.27255248 -0.32390003], shape=(2,), dtype=float64)
    ```

    As a result of this change, quantum decompositions that require classical processing
    are fully supported and end-to-end differentiable in tape mode.

  - **No more Variable wrapping**: QNode arguments no longer become `Variable`
    objects within the QNode.

    ```python
    dev = qml.device("default.qubit", wires=1)

    @qml.qnode(dev)
    def circuit(x):
        print("Parameter value:", x)
        qml.RX(x, wires=0)
        return qml.expval(qml.PauliZ(0))
    ```

    Internal QNode parameters can be easily inspected, printed, and manipulated:

    ```pycon
    >>> circuit(0.5)
    Parameter value: 0.5
    tensor(0.87758256, requires_grad=True)
    ```

  - **Less restrictive QNode signatures**: There is no longer any restriction on the QNode signature; the QNode can be
    defined and called following the same rules as standard Python functions.

    For example, the following QNode uses positional, named, and variable
    keyword arguments:

    ```python
    x = torch.tensor(0.1, requires_grad=True)
    y = torch.tensor([0.2, 0.3], requires_grad=True)
    z = torch.tensor(0.4, requires_grad=True)

    @qml.qnode(dev, interface="torch")
    def circuit(p1, p2=y, **kwargs):
        qml.RX(p1, wires=0)
        qml.RY(p2[0] * p2[1], wires=0)
        qml.RX(kwargs["p3"], wires=0)
        return qml.var(qml.PauliZ(0))
    ```

    When we call the QNode, we may pass the arguments by name
    even if defined positionally; any argument not provided will
    use the default value.

    ```pycon
    >>> res = circuit(p1=x, p3=z)
    >>> print(res)
    tensor(0.2327, dtype=torch.float64, grad_fn=<SelectBackward>)
    >>> res.backward()
    >>> print(x.grad, y.grad, z.grad)
    tensor(0.8396) tensor([0.0289, 0.0193]) tensor(0.8387)
    ```

    This extends to the `qnn` module, where `KerasLayer` and `TorchLayer` modules
    can be created from QNodes with unrestricted signatures.

  - **Smarter measurements:** QNodes can now measure wires more than once, as
    long as all observables are commuting:

    ```python
    @qml.qnode(dev)
    def circuit(x):
        qml.RX(x, wires=0)
        return [
            qml.expval(qml.PauliZ(0)),
            qml.expval(qml.PauliZ(0) @ qml.PauliZ(1))
        ]
    ```

    Further, the `qml.ExpvalCost()` function allows for optimizing
    measurements to reduce the number of quantum evaluations required.

  With the new PennyLane core, there are a few small breaking changes, detailed
  below in the 'Breaking Changes' section.

<h3>Improvements</h3>

* The built-in PennyLane optimizers allow more flexible cost functions. The cost function passed to most optimizers
  may accept any combination of trainable arguments, non-trainable arguments, and keyword arguments.
  [(#959)](https://github.com/PennyLaneAI/pennylane/pull/959)
  [(#1053)](https://github.com/PennyLaneAI/pennylane/pull/1053)

  The full changes apply to:

  * `AdagradOptimizer`
  * `AdamOptimizer`
  * `GradientDescentOptimizer`
  * `MomentumOptimizer`
  * `NesterovMomentumOptimizer`
  * `RMSPropOptimizer`
  * `RotosolveOptimizer`

  The `requires_grad=False` property must mark any non-trainable constant argument.
  The `RotoselectOptimizer` allows passing only keyword arguments.

  Example use:

  ```python
  def cost(x, y, data, scale=1.0):
      return scale * (x[0]-data)**2 + scale * (y-data)**2

  x = np.array([1.], requires_grad=True)
  y = np.array([1.0])
  data = np.array([2.], requires_grad=False)

  opt = qml.GradientDescentOptimizer()

  # the optimizer step and step_and_cost methods can
  # now update multiple parameters at once
  x_new, y_new, data = opt.step(cost, x, y, data, scale=0.5)
  (x_new, y_new, data), value = opt.step_and_cost(cost, x, y, data, scale=0.5)

  # list and tuple unpacking is also supported
  params = (x, y, data)
  params = opt.step(cost, *params)
  ```

* The circuit drawer has been updated to support the inclusion of unused or inactive
  wires, by passing the `show_all_wires` argument.
  [(#1033)](https://github.com/PennyLaneAI/pennylane/pull/1033)

  ```python
  dev = qml.device('default.qubit', wires=[-1, "a", "q2", 0])

  @qml.qnode(dev)
  def circuit():
      qml.Hadamard(wires=-1)
      qml.CNOT(wires=[-1, "q2"])
      return qml.expval(qml.PauliX(wires="q2"))
  ```

  ```pycon
  >>> print(qml.draw(circuit, show_all_wires=True)())
  >>>
   -1: ──H──╭C──┤
    a: ─────│───┤
   q2: ─────╰X──┤ ⟨X⟩
    0: ─────────┤
  ```

* The logic for choosing the 'best' differentiation method has been altered
  to improve performance.
  [(#1008)](https://github.com/PennyLaneAI/pennylane/pull/1008)

  - If the device provides its own gradient, this is now the preferred
    differentiation method.

  - If a device provides additional interface-specific versions that natively support classical
    backpropagation, this is now preferred over the parameter-shift rule.

    Devices define additional interface-specific devices via their `capabilities()` dictionary. For
    example, `default.qubit` supports supplementary devices for TensorFlow, Autograd, and JAX:

    ```python
    {
      "passthru_devices": {
          "tf": "default.qubit.tf",
          "autograd": "default.qubit.autograd",
          "jax": "default.qubit.jax",
      },
    }
    ```

  As a result of this change, if the QNode `diff_method` is not explicitly provided,
  it is possible that the QNode will run on a *supplementary device* of the device that was
  specifically provided:

  ```python
  dev = qml.device("default.qubit", wires=2)
  qml.QNode(dev) # will default to backprop on default.qubit.autograd
  qml.QNode(dev, interface="tf") # will default to backprop on default.qubit.tf
  qml.QNode(dev, interface="jax") # will default to backprop on default.qubit.jax
  ```

* The `default.qubit` device has been updated so that internally it applies operations in a more
  functional style, i.e., by accepting an input state and returning an evolved state.
  [(#1025)](https://github.com/PennyLaneAI/pennylane/pull/1025)

* A new test series, `pennylane/devices/tests/test_compare_default_qubit.py`, has been added, allowing to test if
  a chosen device gives the same result as `default.qubit`.
  [(#897)](https://github.com/PennyLaneAI/pennylane/pull/897)

  Three tests are added:

  - `test_hermitian_expectation`,
  - `test_pauliz_expectation_analytic`, and
  - `test_random_circuit`.

* Adds the following agnostic tensor manipulation functions to the `qml.math` module: `abs`,
  `angle`, `arcsin`, `concatenate`, `dot`, `squeeze`, `sqrt`, `sum`, `take`, `where`. These functions are
  required to fully support end-to-end differentiable Mottonen and Amplitude embedding.
  [(#922)](https://github.com/PennyLaneAI/pennylane/pull/922)
  [(#1011)](https://github.com/PennyLaneAI/pennylane/pull/1011)

* The `qml.math` module now supports JAX.
  [(#985)](https://github.com/XanaduAI/software-docs/pull/274)

* Several improvements have been made to the `Wires` class to reduce overhead and simplify the logic
  of how wire labels are interpreted:
  [(#1019)](https://github.com/PennyLaneAI/pennylane/pull/1019)
  [(#1010)](https://github.com/PennyLaneAI/pennylane/pull/1010)
  [(#1005)](https://github.com/PennyLaneAI/pennylane/pull/1005)
  [(#983)](https://github.com/PennyLaneAI/pennylane/pull/983)
  [(#967)](https://github.com/PennyLaneAI/pennylane/pull/967)

  - If the input `wires` to a wires class instantiation `Wires(wires)` can be iterated over,
    its elements are interpreted as wire labels. Otherwise, `wires` is interpreted as a single wire label.
    The only exception to this are strings, which are always interpreted as a single
    wire label, so users can address wires with labels such as `"ancilla"`.

  - Any type can now be a wire label as long as it is hashable. The hash is used to establish
    the uniqueness of two labels.

  - Indexing wires objects now returns a label, instead of a new `Wires` object. For example:

    ```pycon
    >>> w = Wires([0, 1, 2])
    >>> w[1]
    >>> 1
    ```

  - The check for uniqueness of wires moved from `Wires` instantiation to
    the `qml.wires._process` function in order to reduce overhead from repeated
    creation of `Wires` instances.

  - Calls to the `Wires` class are substantially reduced, for example by avoiding to call
    Wires on Wires instances on `Operation` instantiation, and by using labels instead of
    `Wires` objects inside the default qubit device.

* Adds the `PauliRot` generator to the `qml.operation` module. This
  generator is required to construct the metric tensor.
  [(#963)](https://github.com/PennyLaneAI/pennylane/pull/963)

* The templates are modified to make use of the new `qml.math` module, for framework-agnostic
  tensor manipulation. This allows the template library to be differentiable
  in backpropagation mode (`diff_method="backprop"`).
  [(#873)](https://github.com/PennyLaneAI/pennylane/pull/873)

* The circuit drawer now allows for the wire order to be (optionally) modified:
  [(#992)](https://github.com/PennyLaneAI/pennylane/pull/992)

  ```pycon
  >>> dev = qml.device('default.qubit', wires=["a", -1, "q2"])
  >>> @qml.qnode(dev)
  ... def circuit():
  ...     qml.Hadamard(wires=-1)
  ...     qml.CNOT(wires=["a", "q2"])
  ...     qml.RX(0.2, wires="a")
  ...     return qml.expval(qml.PauliX(wires="q2"))
  ```

  Printing with default wire order of the device:

  ```pycon
  >>> print(circuit.draw())
    a: ─────╭C──RX(0.2)──┤
   -1: ──H──│────────────┤
   q2: ─────╰X───────────┤ ⟨X⟩
  ```

  Changing the wire order:

  ```pycon
  >>> print(circuit.draw(wire_order=["q2", "a", -1]))
   q2: ──╭X───────────┤ ⟨X⟩
    a: ──╰C──RX(0.2)──┤
   -1: ───H───────────┤
  ```

<h3>Breaking changes</h3>

* QNodes using the new PennyLane core will no longer accept ragged arrays as inputs.

* When using the new PennyLane core and the Autograd interface, non-differentiable data passed
  as a QNode argument or a gate must have the `requires_grad` property set to `False`:

  ```python
  @qml.qnode(dev)
  def circuit(weights, data):
      basis_state = np.array([1, 0, 1, 1], requires_grad=False)
      qml.BasisState(basis_state, wires=[0, 1, 2, 3])
      qml.templates.AmplitudeEmbedding(data, wires=[0, 1, 2, 3])
      qml.templates.BasicEntanglerLayers(weights, wires=[0, 1, 2, 3])
      return qml.probs(wires=0)

  data = np.array(data, requires_grad=False)
  weights = np.array(weights, requires_grad=True)
  circuit(weights, data)
  ```

<h3>Bug fixes</h3>

* Fixes an issue where if the constituent observables of a tensor product do not exist in the queue,
  an error is raised. With this fix, they are first queued before annotation occurs.
  [(#1038)](https://github.com/PennyLaneAI/pennylane/pull/1038)

* Fixes an issue with tape expansions where information about sampling
  (specifically the `is_sampled` tape attribute) was not preserved.
  [(#1027)](https://github.com/PennyLaneAI/pennylane/pull/1027)

* Tape expansion was not properly taking into devices that supported inverse operations,
  causing inverse operations to be unnecessarily decomposed. The QNode tape expansion logic, as well
  as the `Operation.expand()` method, has been modified to fix this.
  [(#956)](https://github.com/PennyLaneAI/pennylane/pull/956)

* Fixes an issue where the Autograd interface was not unwrapping non-differentiable
  PennyLane tensors, which can cause issues on some devices.
  [(#941)](https://github.com/PennyLaneAI/pennylane/pull/941)

* `qml.vqe.Hamiltonian` prints any observable with any number of strings.
  [(#987)](https://github.com/PennyLaneAI/pennylane/pull/987)

* Fixes a bug where parameter-shift differentiation would fail if the QNode
  contained a single probability output.
  [(#1007)](https://github.com/PennyLaneAI/pennylane/pull/1007)

* Fixes an issue when using trainable parameters that are lists/arrays with `tape.vjp`.
  [(#1042)](https://github.com/PennyLaneAI/pennylane/pull/1042)

* The `TensorN` observable is updated to support being copied without any parameters or wires passed.
  [(#1047)](https://github.com/PennyLaneAI/pennylane/pull/1047)

* Fixed deprecation warning when importing `Sequence` from `collections` instead of `collections.abc` in `vqe/vqe.py`.
  [(#1051)](https://github.com/PennyLaneAI/pennylane/pull/1051)

<h3>Contributors</h3>

This release contains contributions from (in alphabetical order):

Juan Miguel Arrazola, Thomas Bromley, Olivia Di Matteo, Theodor Isacsson, Josh Izaac, Christina Lee,
Alejandro Montanez, Steven Oud, Chase Roberts, Sankalp Sanand, Maria Schuld, Antal
Száva, David Wierichs, Jiahao Yao.

# Release 0.13.0

<h3>New features since last release</h3>

<h4>Automatically optimize the number of measurements</h4>

* QNodes in tape mode now support returning observables on the same wire whenever the observables are
  qubit-wise commuting Pauli words. Qubit-wise commuting observables can be evaluated with a
  *single* device run as they are diagonal in the same basis, via a shared set of single-qubit rotations.
  [(#882)](https://github.com/PennyLaneAI/pennylane/pull/882)

  The following example shows a single QNode returning the expectation values of
  the qubit-wise commuting Pauli words `XX` and `XI`:

  ```python
  qml.enable_tape()

  @qml.qnode(dev)
  def f(x):
      qml.Hadamard(wires=0)
      qml.Hadamard(wires=1)
      qml.CRot(0.1, 0.2, 0.3, wires=[1, 0])
      qml.RZ(x, wires=1)
      return qml.expval(qml.PauliX(0) @ qml.PauliX(1)), qml.expval(qml.PauliX(0))
  ```

  ```pycon
  >>> f(0.4)
  tensor([0.89431013, 0.9510565 ], requires_grad=True)
  ```

* The `ExpvalCost` class (previously `VQECost`) now provides observable optimization using the
  `optimize` argument, resulting in potentially fewer device executions.
  [(#902)](https://github.com/PennyLaneAI/pennylane/pull/902)

  This is achieved by separating the observables composing the Hamiltonian into qubit-wise
  commuting groups and evaluating those groups on a single QNode using functionality from the
  `qml.grouping` module:

  ```python
  qml.enable_tape()
  commuting_obs = [qml.PauliX(0), qml.PauliX(0) @ qml.PauliZ(1)]
  H = qml.vqe.Hamiltonian([1, 1], commuting_obs)

  dev = qml.device("default.qubit", wires=2)
  ansatz = qml.templates.StronglyEntanglingLayers

  cost_opt = qml.ExpvalCost(ansatz, H, dev, optimize=True)
  cost_no_opt = qml.ExpvalCost(ansatz, H, dev, optimize=False)

  params = qml.init.strong_ent_layers_uniform(3, 2)
  ```

  Grouping these commuting observables leads to fewer device executions:

  ```pycon
  >>> cost_opt(params)
  >>> ex_opt = dev.num_executions
  >>> cost_no_opt(params)
  >>> ex_no_opt = dev.num_executions - ex_opt
  >>> print("Number of executions:", ex_no_opt)
  Number of executions: 2
  >>> print("Number of executions (optimized):", ex_opt)
  Number of executions (optimized): 1
  ```

<h4>New quantum gradient features</h4>

* Compute the analytic gradient of quantum circuits in parallel on supported devices.
  [(#840)](https://github.com/PennyLaneAI/pennylane/pull/840)

  This release introduces support for batch execution of circuits, via a new device API method
  `Device.batch_execute()`. Devices that implement this new API support submitting a batch of
  circuits for *parallel* evaluation simultaneously, which can significantly reduce the computation time.

  Furthermore, if using tape mode and a compatible device, gradient computations will
  automatically make use of the new batch API---providing a speedup during optimization.

* Gradient recipes are now much more powerful, allowing for operations to define their gradient
  via an arbitrary linear combination of circuit evaluations.
  [(#909)](https://github.com/PennyLaneAI/pennylane/pull/909)
  [(#915)](https://github.com/PennyLaneAI/pennylane/pull/915)

  With this change, gradient recipes can now be of the form
  :math:`\frac{\partial}{\partial\phi_k}f(\phi_k) = \sum_{i} c_i f(a_i \phi_k + s_i )`,
  and are no longer restricted to two-term shifts with identical (but opposite in sign) shift values.

  As a result, PennyLane now supports native analytic quantum gradients for the
  controlled rotation operations `CRX`, `CRY`, `CRZ`, and `CRot`. This allows for parameter-shift
  analytic gradients on hardware, without decomposition.

  Note that this is a breaking change for developers; please see the *Breaking Changes* section
  for more details.

* The `qnn.KerasLayer` class now supports differentiating the QNode through classical
  backpropagation in tape mode.
  [(#869)](https://github.com/PennyLaneAI/pennylane/pull/869)

  ```python
  qml.enable_tape()

  dev = qml.device("default.qubit.tf", wires=2)

  @qml.qnode(dev, interface="tf", diff_method="backprop")
  def f(inputs, weights):
      qml.templates.AngleEmbedding(inputs, wires=range(2))
      qml.templates.StronglyEntanglingLayers(weights, wires=range(2))
      return [qml.expval(qml.PauliZ(i)) for i in range(2)]

  weight_shapes = {"weights": (3, 2, 3)}

  qlayer = qml.qnn.KerasLayer(f, weight_shapes, output_dim=2)

  inputs = tf.constant(np.random.random((4, 2)), dtype=tf.float32)

  with tf.GradientTape() as tape:
      out = qlayer(inputs)

  tape.jacobian(out, qlayer.trainable_weights)
  ```

<h4>New operations, templates, and measurements</h4>

* Adds the `qml.density_matrix` QNode return with partial trace capabilities.
  [(#878)](https://github.com/PennyLaneAI/pennylane/pull/878)

  The density matrix over the provided wires is returned, with all other subsystems traced out.
  `qml.density_matrix` currently works for both the `default.qubit` and `default.mixed` devices.

  ```python
  qml.enable_tape()
  dev = qml.device("default.qubit", wires=2)

  def circuit(x):
      qml.PauliY(wires=0)
      qml.Hadamard(wires=1)
      return qml.density_matrix(wires=[1])  # wire 0 is traced out
  ```

* Adds the square-root X gate `SX`. [(#871)](https://github.com/PennyLaneAI/pennylane/pull/871)

  ```python
  dev = qml.device("default.qubit", wires=1)

  @qml.qnode(dev)
  def circuit():
      qml.SX(wires=[0])
      return qml.expval(qml.PauliZ(wires=[0]))
  ```

* Two new hardware-efficient particle-conserving templates have been implemented
  to perform VQE-based quantum chemistry simulations. The new templates apply
  several layers of the particle-conserving entanglers proposed in Figs. 2a and 2b
  of Barkoutsos *et al*., [arXiv:1805.04340](https://arxiv.org/abs/1805.04340)
  [(#875)](https://github.com/PennyLaneAI/pennylane/pull/875)
  [(#876)](https://github.com/PennyLaneAI/pennylane/pull/876)

<h4>Estimate and track resources</h4>

* The `QuantumTape` class now contains basic resource estimation functionality. The method
  `tape.get_resources()` returns a dictionary with a list of the constituent operations and the
  number of times they appear in the circuit. Similarly, `tape.get_depth()` computes the circuit depth.
  [(#862)](https://github.com/PennyLaneAI/pennylane/pull/862)

  ```pycon
  >>> with qml.tape.QuantumTape() as tape:
  ...    qml.Hadamard(wires=0)
  ...    qml.RZ(0.26, wires=1)
  ...    qml.CNOT(wires=[1, 0])
  ...    qml.Rot(1.8, -2.7, 0.2, wires=0)
  ...    qml.Hadamard(wires=1)
  ...    qml.CNOT(wires=[0, 1])
  ...    qml.expval(qml.PauliZ(0) @ qml.PauliZ(1))
  >>> tape.get_resources()
  {'Hadamard': 2, 'RZ': 1, 'CNOT': 2, 'Rot': 1}
  >>> tape.get_depth()
  4
  ```

* The number of device executions over a QNode's lifetime can now be returned using `num_executions`.
  [(#853)](https://github.com/PennyLaneAI/pennylane/pull/853)

  ```pycon
  >>> dev = qml.device("default.qubit", wires=2)
  >>> @qml.qnode(dev)
  ... def circuit(x, y):
  ...    qml.RX(x, wires=[0])
  ...    qml.RY(y, wires=[1])
  ...    qml.CNOT(wires=[0, 1])
  ...    return qml.expval(qml.PauliZ(0) @ qml.PauliX(1))
  >>> for _ in range(10):
  ...    circuit(0.432, 0.12)
  >>> print(dev.num_executions)
  10
  ```

<h3>Improvements</h3>

* Support for tape mode has improved across PennyLane. The following features now work in tape mode:

  - QNode collections [(#863)](https://github.com/PennyLaneAI/pennylane/pull/863)

  - `qnn.ExpvalCost` [(#863)](https://github.com/PennyLaneAI/pennylane/pull/863)
    [(#911)](https://github.com/PennyLaneAI/pennylane/pull/911)

  - `qml.qnn.KerasLayer` [(#869)](https://github.com/PennyLaneAI/pennylane/pull/869)

  - `qml.qnn.TorchLayer` [(#865)](https://github.com/PennyLaneAI/pennylane/pull/865)

  - The `qml.qaoa` module [(#905)](https://github.com/PennyLaneAI/pennylane/pull/905)

* A new function, `qml.refresh_devices()`, has been added, allowing PennyLane to
  rescan installed PennyLane plugins and refresh the device list. In addition, the `qml.device`
  loader will attempt to refresh devices if the required plugin device cannot be found.
  This will result in an improved experience if installing PennyLane and plugins within
  a running Python session (for example, on Google Colab), and avoid the need to
  restart the kernel/runtime.
  [(#907)](https://github.com/PennyLaneAI/pennylane/pull/907)

* When using `grad_fn = qml.grad(cost)` to compute the gradient of a cost function with the Autograd
  interface, the value of the intermediate forward pass is now available via the `grad_fn.forward`
  property
  [(#914)](https://github.com/PennyLaneAI/pennylane/pull/914):

  ```python
  def cost_fn(x, y):
      return 2 * np.sin(x[0]) * np.exp(-x[1]) + x[0] ** 3 + np.cos(y)

  params = np.array([0.1, 0.5], requires_grad=True)
  data = np.array(0.65, requires_grad=False)
  grad_fn = qml.grad(cost_fn)

  grad_fn(params, data)  # perform backprop and evaluate the gradient
  grad_fn.forward  # the cost function value
  ```

* Gradient-based optimizers now have a `step_and_cost` method that returns
  both the next step as well as the objective (cost) function output.
  [(#916)](https://github.com/PennyLaneAI/pennylane/pull/916)

  ```pycon
  >>> opt = qml.GradientDescentOptimizer()
  >>> params, cost = opt.step_and_cost(cost_fn, params)
  ```

* PennyLane provides a new experimental module `qml.proc` which provides framework-agnostic processing
  functions for array and tensor manipulations.
  [(#886)](https://github.com/PennyLaneAI/pennylane/pull/886)

  Given the input tensor-like object, the call is
  dispatched to the corresponding array manipulation framework, allowing for end-to-end
  differentiation to be preserved.

  ```pycon
  >>> x = torch.tensor([1., 2.])
  >>> qml.proc.ones_like(x)
  tensor([1, 1])
  >>> y = tf.Variable([[0], [5]])
  >>> qml.proc.ones_like(y, dtype=np.complex128)
  <tf.Tensor: shape=(2, 1), dtype=complex128, numpy=
  array([[1.+0.j],
         [1.+0.j]])>
  ```

  Note that these functions are experimental, and only a subset of common functionality is
  supported. Furthermore, the names and behaviour of these functions may differ from similar
  functions in common frameworks; please refer to the function docstrings for more details.

* The gradient methods in tape mode now fully separate the quantum and classical processing. Rather
  than returning the evaluated gradients directly, they now return a tuple containing the required
  quantum and classical processing steps.
  [(#840)](https://github.com/PennyLaneAI/pennylane/pull/840)

  ```python
  def gradient_method(idx, param, **options):
      # generate the quantum tapes that must be computed
      # to determine the quantum gradient
      tapes = quantum_gradient_tapes(self)

      def processing_fn(results):
          # perform classical processing on the evaluated tapes
          # returning the evaluated quantum gradient
          return classical_processing(results)

      return tapes, processing_fn
  ```

  The `JacobianTape.jacobian()` method has been similarly modified to accumulate all gradient
  quantum tapes and classical processing functions, evaluate all quantum tapes simultaneously,
  and then apply the post-processing functions to the evaluated tape results.

* The MultiRZ gate now has a defined generator, allowing it to be used in quantum natural gradient
  optimization.
  [(#912)](https://github.com/PennyLaneAI/pennylane/pull/912)

* The CRot gate now has a `decomposition` method, which breaks the gate down into rotations
  and CNOT gates. This allows `CRot` to be used on devices that do not natively support it.
  [(#908)](https://github.com/PennyLaneAI/pennylane/pull/908)

* The classical processing in the `MottonenStatePreparation` template has been largely
  rewritten to use dense matrices and tensor manipulations wherever possible.
  This is in preparation to support differentiation through the template in the future.
  [(#864)](https://github.com/PennyLaneAI/pennylane/pull/864)

* Device-based caching has replaced QNode caching. Caching is now accessed by passing a
  `cache` argument to the device.
  [(#851)](https://github.com/PennyLaneAI/pennylane/pull/851)

  The `cache` argument should be an integer specifying the size of the cache. For example, a
  cache of size 10 is created using:

  ```pycon
  >>> dev = qml.device("default.qubit", wires=2, cache=10)
  ```

* The `Operation`, `Tensor`, and `MeasurementProcess` classes now have the `__copy__` special method
  defined.
  [(#840)](https://github.com/PennyLaneAI/pennylane/pull/840)

  This allows us to ensure that, when a shallow copy is performed of an operation, the
  mutable list storing the operation parameters is *also* shallow copied. Both the old operation and
  the copied operation will continue to share the same parameter data,
  ```pycon
  >>> import copy
  >>> op = qml.RX(0.2, wires=0)
  >>> op2 = copy.copy(op)
  >>> op.data[0] is op2.data[0]
  True
  ```

  however the *list container* is not a reference:

  ```pycon
  >>> op.data is op2.data
  False
  ```

  This allows the parameters of the copied operation to be modified, without mutating
  the parameters of the original operation.

* The `QuantumTape.copy` method has been tweaked so that
  [(#840)](https://github.com/PennyLaneAI/pennylane/pull/840):

  - Optionally, the tape's operations are shallow copied in addition to the tape by passing the
    `copy_operations=True` boolean flag. This allows the copied tape's parameters to be mutated
    without affecting the original tape's parameters. (Note: the two tapes will share parameter data
    *until* one of the tapes has their parameter list modified.)

  - Copied tapes can be cast to another `QuantumTape` subclass by passing the `tape_cls` keyword
    argument.

<h3>Breaking changes</h3>

* Updated how parameter-shift gradient recipes are defined for operations, allowing for
  gradient recipes that are specified as an arbitrary number of terms.
  [(#909)](https://github.com/PennyLaneAI/pennylane/pull/909)

  Previously, `Operation.grad_recipe` was restricted to two-term parameter-shift formulas.
  With this change, the gradient recipe now contains elements of the form
  :math:`[c_i, a_i, s_i]`, resulting in a gradient recipe of
  :math:`\frac{\partial}{\partial\phi_k}f(\phi_k) = \sum_{i} c_i f(a_i \phi_k + s_i )`.

  As this is a breaking change, all custom operations with defined gradient recipes must be
  updated to continue working with PennyLane 0.13. Note though that if `grad_recipe = None`, the
  default gradient recipe remains unchanged, and corresponds to the two terms :math:`[c_0, a_0, s_0]=[1/2, 1, \pi/2]`
  and :math:`[c_1, a_1, s_1]=[-1/2, 1, -\pi/2]` for every parameter.

- The `VQECost` class has been renamed to `ExpvalCost` to reflect its general applicability
  beyond VQE. Use of `VQECost` is still possible but will result in a deprecation warning.
  [(#913)](https://github.com/PennyLaneAI/pennylane/pull/913)

<h3>Bug fixes</h3>

* The `default.qubit.tf` device is updated to handle TensorFlow objects (e.g.,
  `tf.Variable`) as gate parameters correctly when using the `MultiRZ` and
  `CRot` operations.
  [(#921)](https://github.com/PennyLaneAI/pennylane/pull/921)

* PennyLane tensor objects are now unwrapped in BaseQNode when passed as a
  keyword argument to the quantum function.
  [(#903)](https://github.com/PennyLaneAI/pennylane/pull/903)
  [(#893)](https://github.com/PennyLaneAI/pennylane/pull/893)

* The new tape mode now prevents multiple observables from being evaluated on the same wire
  if the observables are not qubit-wise commuting Pauli words.
  [(#882)](https://github.com/PennyLaneAI/pennylane/pull/882)

* Fixes a bug in `default.qubit` whereby inverses of common gates were not being applied
  via efficient gate-specific methods, instead falling back to matrix-vector multiplication.
  The following gates were affected: `PauliX`, `PauliY`, `PauliZ`, `Hadamard`, `SWAP`, `S`,
  `T`, `CNOT`, `CZ`.
  [(#872)](https://github.com/PennyLaneAI/pennylane/pull/872)

* The `PauliRot` operation now gracefully handles single-qubit Paulis, and all-identity Paulis
  [(#860)](https://github.com/PennyLaneAI/pennylane/pull/860).

* Fixes a bug whereby binary Python operators were not properly propagating the `requires_grad`
  attribute to the output tensor.
  [(#889)](https://github.com/PennyLaneAI/pennylane/pull/889)

* Fixes a bug which prevents `TorchLayer` from doing `backward` when CUDA is enabled.
  [(#899)](https://github.com/PennyLaneAI/pennylane/pull/899)

* Fixes a bug where multi-threaded execution of `QNodeCollection` sometimes fails
  because of simultaneous queuing. This is fixed by adding thread locking during queuing.
  [(#910)](https://github.com/PennyLaneAI/pennylane/pull/918)

* Fixes a bug in `QuantumTape.set_parameters()`. The previous implementation assumed
  that the `self.trainable_parms` set would always be iterated over in increasing integer
  order. However, this is not guaranteed behaviour, and can lead to the incorrect tape parameters
  being set if this is not the case.
  [(#923)](https://github.com/PennyLaneAI/pennylane/pull/923)

* Fixes broken error message if a QNode is instantiated with an unknown exception.
  [(#930)](https://github.com/PennyLaneAI/pennylane/pull/930)

<h3>Contributors</h3>

This release contains contributions from (in alphabetical order):

Juan Miguel Arrazola, Thomas Bromley, Christina Lee, Alain Delgado Gran, Olivia Di Matteo, Anthony
Hayes, Theodor Isacsson, Josh Izaac, Soran Jahangiri, Nathan Killoran, Shumpei Kobayashi, Romain
Moyard, Zeyue Niu, Maria Schuld, Antal Száva.

# Release 0.12.0

<h3>New features since last release</h3>

<h4>New and improved simulators</h4>

* PennyLane now supports a new device, `default.mixed`, designed for
  simulating mixed-state quantum computations. This enables native
  support for implementing noisy channels in a circuit, which generally
  map pure states to mixed states.
  [(#794)](https://github.com/PennyLaneAI/pennylane/pull/794)
  [(#807)](https://github.com/PennyLaneAI/pennylane/pull/807)
  [(#819)](https://github.com/PennyLaneAI/pennylane/pull/819)

  The device can be initialized as
  ```pycon
  >>> dev = qml.device("default.mixed", wires=1)
  ```

  This allows the construction of QNodes that include non-unitary operations,
  such as noisy channels:

  ```pycon
  >>> @qml.qnode(dev)
  ... def circuit(params):
  ...     qml.RX(params[0], wires=0)
  ...     qml.RY(params[1], wires=0)
  ...     qml.AmplitudeDamping(0.5, wires=0)
  ...     return qml.expval(qml.PauliZ(0))
  >>> print(circuit([0.54, 0.12]))
  0.9257702929524184
  >>> print(circuit([0, np.pi]))
  0.0
  ```

<h4>New tools for optimizing measurements</h4>

* The new `grouping` module provides functionality for grouping simultaneously measurable Pauli word
  observables.
  [(#761)](https://github.com/PennyLaneAI/pennylane/pull/761)
  [(#850)](https://github.com/PennyLaneAI/pennylane/pull/850)
  [(#852)](https://github.com/PennyLaneAI/pennylane/pull/852)

  - The `optimize_measurements` function will take as input a list of Pauli word observables and
    their corresponding coefficients (if any), and will return the partitioned Pauli terms
    diagonalized in the measurement basis and the corresponding diagonalizing circuits.

    ```python
    from pennylane.grouping import optimize_measurements
    h, nr_qubits = qml.qchem.molecular_hamiltonian("h2", "h2.xyz")
    rotations, grouped_ops, grouped_coeffs = optimize_measurements(h.ops, h.coeffs, grouping="qwc")
    ```

    The diagonalizing circuits of `rotations` correspond to the diagonalized Pauli word groupings of
    `grouped_ops`.

  - Pauli word partitioning utilities are performed by the `PauliGroupingStrategy`
    class. An input list of Pauli words can be partitioned into mutually commuting,
    qubit-wise-commuting, or anticommuting groupings.

    For example, partitioning Pauli words into anticommutative groupings by the Recursive Largest
    First (RLF) graph colouring heuristic:

    ```python
    from pennylane import PauliX, PauliY, PauliZ, Identity
    from pennylane.grouping import group_observables
    pauli_words = [
        Identity('a') @ Identity('b'),
        Identity('a') @ PauliX('b'),
        Identity('a') @ PauliY('b'),
        PauliZ('a') @ PauliX('b'),
        PauliZ('a') @ PauliY('b'),
        PauliZ('a') @ PauliZ('b')
    ]
    groupings = group_observables(pauli_words, grouping_type='anticommuting', method='rlf')
    ```

  - Various utility functions are included for obtaining and manipulating Pauli
    words in the binary symplectic vector space representation.

    For instance, two Pauli words may be converted to their binary vector representation:

    ```pycon
    >>> from pennylane.grouping import pauli_to_binary
    >>> from pennylane.wires import Wires
    >>> wire_map = {Wires('a'): 0, Wires('b'): 1}
    >>> pauli_vec_1 = pauli_to_binary(qml.PauliX('a') @ qml.PauliY('b'))
    >>> pauli_vec_2 = pauli_to_binary(qml.PauliZ('a') @ qml.PauliZ('b'))
    >>> pauli_vec_1
    [1. 1. 0. 1.]
    >>> pauli_vec_2
    [0. 0. 1. 1.]
    ```

    Their product up to a phase may be computed by taking the sum of their binary vector
    representations, and returned in the operator representation.

    ```pycon
    >>> from pennylane.grouping import binary_to_pauli
    >>> binary_to_pauli((pauli_vec_1 + pauli_vec_2) % 2, wire_map)
    Tensor product ['PauliY', 'PauliX']: 0 params, wires ['a', 'b']
    ```

    For more details on the grouping module, see the
    [grouping module documentation](https://pennylane.readthedocs.io/en/stable/code/qml_grouping.html)


<h4>Returning the quantum state from simulators</h4>

* The quantum state of a QNode can now be returned using the `qml.state()` return function.
  [(#818)](https://github.com/XanaduAI/pennylane/pull/818)

  ```python
  import pennylane as qml

  dev = qml.device("default.qubit", wires=3)
  qml.enable_tape()

  @qml.qnode(dev)
  def qfunc(x, y):
      qml.RZ(x, wires=0)
      qml.CNOT(wires=[0, 1])
      qml.RY(y, wires=1)
      qml.CNOT(wires=[0, 2])
      return qml.state()

  >>> qfunc(0.56, 0.1)
  array([0.95985437-0.27601028j, 0.        +0.j        ,
         0.04803275-0.01381203j, 0.        +0.j        ,
         0.        +0.j        , 0.        +0.j        ,
         0.        +0.j        , 0.        +0.j        ])
  ```

  Differentiating the state is currently available when using the
  classical backpropagation differentiation method (`diff_method="backprop"`) with a compatible device,
  and when using the new tape mode.

<h4>New operations and channels</h4>

* PennyLane now includes standard channels such as the Amplitude-damping,
  Phase-damping, and Depolarizing channels, as well as the ability
  to make custom qubit channels.
  [(#760)](https://github.com/PennyLaneAI/pennylane/pull/760)
  [(#766)](https://github.com/PennyLaneAI/pennylane/pull/766)
  [(#778)](https://github.com/PennyLaneAI/pennylane/pull/778)

* The controlled-Y operation is now available via `qml.CY`. For devices that do
  not natively support the controlled-Y operation, it will be decomposed
  into `qml.RY`, `qml.CNOT`, and `qml.S` operations.
  [(#806)](https://github.com/PennyLaneAI/pennylane/pull/806)

<h4>Preview the next-generation PennyLane QNode</h4>

* The new PennyLane `tape` module provides a re-formulated QNode class, rewritten from the ground-up,
  that uses a new `QuantumTape` object to represent the QNode's quantum circuit. Tape mode
  provides several advantages over the standard PennyLane QNode.
  [(#785)](https://github.com/PennyLaneAI/pennylane/pull/785)
  [(#792)](https://github.com/PennyLaneAI/pennylane/pull/792)
  [(#796)](https://github.com/PennyLaneAI/pennylane/pull/796)
  [(#800)](https://github.com/PennyLaneAI/pennylane/pull/800)
  [(#803)](https://github.com/PennyLaneAI/pennylane/pull/803)
  [(#804)](https://github.com/PennyLaneAI/pennylane/pull/804)
  [(#805)](https://github.com/PennyLaneAI/pennylane/pull/805)
  [(#808)](https://github.com/PennyLaneAI/pennylane/pull/808)
  [(#810)](https://github.com/PennyLaneAI/pennylane/pull/810)
  [(#811)](https://github.com/PennyLaneAI/pennylane/pull/811)
  [(#815)](https://github.com/PennyLaneAI/pennylane/pull/815)
  [(#820)](https://github.com/PennyLaneAI/pennylane/pull/820)
  [(#823)](https://github.com/PennyLaneAI/pennylane/pull/823)
  [(#824)](https://github.com/PennyLaneAI/pennylane/pull/824)
  [(#829)](https://github.com/PennyLaneAI/pennylane/pull/829)

  - Support for in-QNode classical processing: Tape mode allows for differentiable classical
    processing within the QNode.

  - No more Variable wrapping: In tape mode, QNode arguments no longer become `Variable`
    objects within the QNode.

  - Less restrictive QNode signatures: There is no longer any restriction on the QNode signature;
    the QNode can be defined and called following the same rules as standard Python functions.

  - Unifying all QNodes: The tape-mode QNode merges all QNodes (including the
    `JacobianQNode` and the `PassthruQNode`) into a single unified QNode, with
    identical behaviour regardless of the differentiation type.

  - Optimizations: Tape mode provides various performance optimizations, reducing pre- and
    post-processing overhead, and reduces the number of quantum evaluations in certain cases.

  Note that tape mode is **experimental**, and does not currently have feature-parity with the
  existing QNode. [Feedback and bug reports](https://github.com/PennyLaneAI/pennylane/issues) are
  encouraged and will help improve the new tape mode.

  Tape mode can be enabled globally via the `qml.enable_tape` function, without changing your
  PennyLane code:

  ```python
  qml.enable_tape()
  dev = qml.device("default.qubit", wires=1)

  @qml.qnode(dev, interface="tf")
  def circuit(p):
      print("Parameter value:", p)
      qml.RX(tf.sin(p[0])**2 + p[1], wires=0)
      return qml.expval(qml.PauliZ(0))
  ```

  For more details, please see the [tape mode
  documentation](https://pennylane.readthedocs.io/en/stable/code/qml_tape.html).

<h3>Improvements</h3>

* QNode caching has been introduced, allowing the QNode to keep track of the results of previous
  device executions and reuse those results in subsequent calls.
  Note that QNode caching is only supported in the new and experimental tape-mode.
  [(#817)](https://github.com/PennyLaneAI/pennylane/pull/817)

  Caching is available by passing a `caching` argument to the QNode:

  ```python
  dev = qml.device("default.qubit", wires=2)
  qml.enable_tape()

  @qml.qnode(dev, caching=10)  # cache up to 10 evaluations
  def qfunc(x):
      qml.RX(x, wires=0)
      qml.RX(0.3, wires=1)
      qml.CNOT(wires=[0, 1])
      return qml.expval(qml.PauliZ(1))

  qfunc(0.1)  # first evaluation executes on the device
  qfunc(0.1)  # second evaluation accesses the cached result
  ```

* Sped up the application of certain gates in `default.qubit` by using array/tensor
  manipulation tricks. The following gates are affected: `PauliX`, `PauliY`, `PauliZ`,
  `Hadamard`, `SWAP`, `S`, `T`, `CNOT`, `CZ`.
  [(#772)](https://github.com/PennyLaneAI/pennylane/pull/772)

* The computation of marginal probabilities has been made more efficient for devices
  with a large number of wires, achieving in some cases a 5x speedup.
  [(#799)](https://github.com/PennyLaneAI/pennylane/pull/799)

* Adds arithmetic operations (addition, tensor product,
  subtraction, and scalar multiplication) between `Hamiltonian`,
  `Tensor`, and `Observable` objects, and inline arithmetic
  operations between Hamiltonians and other observables.
  [(#765)](https://github.com/PennyLaneAI/pennylane/pull/765)

  Hamiltonians can now easily be defined as sums of observables:

  ```pycon3
  >>> H = 3 * qml.PauliZ(0) - (qml.PauliX(0) @ qml.PauliX(1)) + qml.Hamiltonian([4], [qml.PauliZ(0)])
  >>> print(H)
  (7.0) [Z0] + (-1.0) [X0 X1]
  ```

* Adds `compare()` method to `Observable` and `Hamiltonian` classes, which allows
  for comparison between observable quantities.
  [(#765)](https://github.com/PennyLaneAI/pennylane/pull/765)

  ```pycon3
  >>> H = qml.Hamiltonian([1], [qml.PauliZ(0)])
  >>> obs = qml.PauliZ(0) @ qml.Identity(1)
  >>> print(H.compare(obs))
  True
  ```

  ```pycon3
  >>> H = qml.Hamiltonian([2], [qml.PauliZ(0)])
  >>> obs = qml.PauliZ(1) @ qml.Identity(0)
  >>> print(H.compare(obs))
  False
  ```

* Adds `simplify()` method to the `Hamiltonian` class.
  [(#765)](https://github.com/PennyLaneAI/pennylane/pull/765)

  ```pycon3
  >>> H = qml.Hamiltonian([1, 2], [qml.PauliZ(0), qml.PauliZ(0) @ qml.Identity(1)])
  >>> H.simplify()
  >>> print(H)
  (3.0) [Z0]
  ```

* Added a new bit-flip mixer to the `qml.qaoa` module.
  [(#774)](https://github.com/PennyLaneAI/pennylane/pull/774)

* Summation of two `Wires` objects is now supported and will return
  a `Wires` object containing the set of all wires defined by the
  terms in the summation.
  [(#812)](https://github.com/PennyLaneAI/pennylane/pull/812)

<h3>Breaking changes</h3>

* The PennyLane NumPy module now returns scalar (zero-dimensional) arrays where
  Python scalars were previously returned.
  [(#820)](https://github.com/PennyLaneAI/pennylane/pull/820)
  [(#833)](https://github.com/PennyLaneAI/pennylane/pull/833)

  For example, this affects array element indexing, and summation:

  ```pycon
  >>> x = np.array([1, 2, 3], requires_grad=False)
  >>> x[0]
  tensor(1, requires_grad=False)
  >>> np.sum(x)
  tensor(6, requires_grad=True)
  ```

  This may require small updates to user code. A convenience method, `np.tensor.unwrap()`,
  has been added to help ease the transition. This converts PennyLane NumPy tensors
  to standard NumPy arrays and Python scalars:

  ```pycon
  >>> x = np.array(1.543, requires_grad=False)
  >>> x.unwrap()
  1.543
  ```

  Note, however, that information regarding array differentiability will be
  lost.

* The device capabilities dictionary has been redesigned, for clarity and robustness. In particular,
  the capabilities dictionary is now inherited from the parent class, various keys have more
  expressive names, and all keys are now defined in the base device class. For more details, please
  [refer to the developer
  documentation](https://pennylane.readthedocs.io/en/stable/development/plugins.html#device-capabilities).
  [(#781)](https://github.com/PennyLaneAI/pennylane/pull/781/files)

<h3>Bug fixes</h3>

* Changed to use lists for storing variable values inside `BaseQNode`
  allowing complex matrices to be passed to `QubitUnitary`.
  [(#773)](https://github.com/PennyLaneAI/pennylane/pull/773)

* Fixed a bug within `default.qubit`, resulting in greater efficiency
  when applying a state vector to all wires on the device.
  [(#849)](https://github.com/PennyLaneAI/pennylane/pull/849)

<h3>Documentation</h3>

* Equations have been added to the `qml.sample` and `qml.probs` docstrings
  to clarify the mathematical foundation of the performed measurements.
  [(#843)](https://github.com/PennyLaneAI/pennylane/pull/843)

<h3>Contributors</h3>

This release contains contributions from (in alphabetical order):

Aroosa Ijaz, Juan Miguel Arrazola, Thomas Bromley, Jack Ceroni, Alain Delgado Gran, Josh Izaac,
Soran Jahangiri, Nathan Killoran, Robert Lang, Cedric Lin, Olivia Di Matteo, Nicolás Quesada, Maria
Schuld, Antal Száva.

# Release 0.11.0

<h3>New features since last release</h3>

<h4>New and improved simulators</h4>

* Added a new device, `default.qubit.autograd`, a pure-state qubit simulator written using Autograd.
  This device supports classical backpropagation (`diff_method="backprop"`); this can
  be faster than the parameter-shift rule for computing quantum gradients
  when the number of parameters to be optimized is large.
  [(#721)](https://github.com/XanaduAI/pennylane/pull/721)

  ```pycon
  >>> dev = qml.device("default.qubit.autograd", wires=1)
  >>> @qml.qnode(dev, diff_method="backprop")
  ... def circuit(x):
  ...     qml.RX(x[1], wires=0)
  ...     qml.Rot(x[0], x[1], x[2], wires=0)
  ...     return qml.expval(qml.PauliZ(0))
  >>> weights = np.array([0.2, 0.5, 0.1])
  >>> grad_fn = qml.grad(circuit)
  >>> print(grad_fn(weights))
  array([-2.25267173e-01, -1.00864546e+00,  6.93889390e-18])
  ```

  See the [device documentation](https://pennylane.readthedocs.io/en/stable/code/api/pennylane.devices.default_qubit_autograd.DefaultQubitAutograd.html) for more details.

* A new experimental C++ state-vector simulator device is now available, `lightning.qubit`. It
  uses the C++ Eigen library to perform fast linear algebra calculations for simulating quantum
  state-vector evolution.

  `lightning.qubit` is currently in beta; it can be installed via `pip`:

  ```console
  $ pip install pennylane-lightning
  ```

  Once installed, it can be used as a PennyLane device:

  ```pycon
  >>> dev = qml.device("lightning.qubit", wires=2)
  ```

  For more details, please see the [lightning qubit documentation](https://pennylane-lightning.readthedocs.io).

<h4>New algorithms and templates</h4>

* Added built-in QAOA functionality via the new `qml.qaoa` module.
  [(#712)](https://github.com/PennyLaneAI/pennylane/pull/712)
  [(#718)](https://github.com/PennyLaneAI/pennylane/pull/718)
  [(#741)](https://github.com/PennyLaneAI/pennylane/pull/741)
  [(#720)](https://github.com/PennyLaneAI/pennylane/pull/720)

  This includes the following features:

  * New `qml.qaoa.x_mixer` and `qml.qaoa.xy_mixer` functions for defining Pauli-X and XY
    mixer Hamiltonians.

  * MaxCut: The `qml.qaoa.maxcut` function allows easy construction of the cost Hamiltonian
    and recommended mixer Hamiltonian for solving the MaxCut problem for a supplied graph.

  * Layers: `qml.qaoa.cost_layer` and `qml.qaoa.mixer_layer` take cost and mixer
    Hamiltonians, respectively, and apply the corresponding QAOA cost and mixer layers
    to the quantum circuit

  For example, using PennyLane to construct and solve a MaxCut problem with QAOA:

  ```python
  wires = range(3)
  graph = Graph([(0, 1), (1, 2), (2, 0)])
  cost_h, mixer_h = qaoa.maxcut(graph)

  def qaoa_layer(gamma, alpha):
      qaoa.cost_layer(gamma, cost_h)
      qaoa.mixer_layer(alpha, mixer_h)

  def antatz(params, **kwargs):

      for w in wires:
          qml.Hadamard(wires=w)

      # repeat the QAOA layer two times
      qml.layer(qaoa_layer, 2, params[0], params[1])

  dev = qml.device('default.qubit', wires=len(wires))
  cost_function = qml.VQECost(ansatz, cost_h, dev)
  ```

* Added an `ApproxTimeEvolution` template to the PennyLane templates module, which
  can be used to implement Trotterized time-evolution under a Hamiltonian.
  [(#710)](https://github.com/XanaduAI/pennylane/pull/710)

  <img src="https://pennylane.readthedocs.io/en/latest/_static/templates/subroutines/approx_time_evolution.png" width=50%/>

* Added a `qml.layer` template-constructing function, which takes a unitary, and
  repeatedly applies it on a set of wires to a given depth.
  [(#723)](https://github.com/PennyLaneAI/pennylane/pull/723)

  ```python
  def subroutine():
      qml.Hadamard(wires=[0])
      qml.CNOT(wires=[0, 1])
      qml.PauliX(wires=[1])

  dev = qml.device('default.qubit', wires=3)

  @qml.qnode(dev)
  def circuit():
      qml.layer(subroutine, 3)
      return [qml.expval(qml.PauliZ(0)), qml.expval(qml.PauliZ(1))]
  ```

  This creates the following circuit:
  ```pycon
  >>> circuit()
  >>> print(circuit.draw())
  0: ──H──╭C──X──H──╭C──X──H──╭C──X──┤ ⟨Z⟩
  1: ─────╰X────────╰X────────╰X─────┤ ⟨Z⟩
  ```

* Added the `qml.utils.decompose_hamiltonian` function. This function can be used to
  decompose a Hamiltonian into a linear combination of Pauli operators.
  [(#671)](https://github.com/XanaduAI/pennylane/pull/671)

  ```pycon
  >>> A = np.array(
  ... [[-2, -2+1j, -2, -2],
  ... [-2-1j,  0,  0, -1],
  ... [-2,  0, -2, -1],
  ... [-2, -1, -1,  0]])
  >>> coeffs, obs_list = decompose_hamiltonian(A)
  ```

<h4>New device features</h4>

* It is now possible to specify custom wire labels, such as `['anc1', 'anc2', 0, 1, 3]`, where the labels
  can be strings or numbers.
  [(#666)](https://github.com/XanaduAI/pennylane/pull/666)

  Custom wire labels are defined by passing a list to the `wires` argument when creating the device:

  ```pycon
  >>> dev = qml.device("default.qubit", wires=['anc1', 'anc2', 0, 1, 3])
  ```

  Quantum operations should then be invoked with these custom wire labels:

  ``` pycon
  >>> @qml.qnode(dev)
  >>> def circuit():
  ...    qml.Hadamard(wires='anc2')
  ...    qml.CNOT(wires=['anc1', 3])
  ...    ...
  ```

  The existing behaviour, in which the number of wires is specified on device initialization,
  continues to work as usual. This gives a default behaviour where wires are labelled
  by consecutive integers.

  ```pycon
  >>> dev = qml.device("default.qubit", wires=5)
  ```

* An integrated device test suite has been added, which can be used
  to run basic integration tests on core or external devices.
  [(#695)](https://github.com/PennyLaneAI/pennylane/pull/695)
  [(#724)](https://github.com/PennyLaneAI/pennylane/pull/724)
  [(#733)](https://github.com/PennyLaneAI/pennylane/pull/733)

  The test can be invoked against a particular device by calling the `pl-device-test`
  command line program:

  ```console
  $ pl-device-test --device=default.qubit --shots=1234 --analytic=False
  ```

  If the tests are run on external devices, the device and its dependencies must be
  installed locally. For more details, please see the
  [plugin test documentation](http://pennylane.readthedocs.io/en/latest/code/api/pennylane.devices.tests.html).

<h3>Improvements</h3>

* The functions implementing the quantum circuits building the Unitary Coupled-Cluster
  (UCCSD) VQE ansatz have been improved, with a more consistent naming convention and
  improved docstrings.
  [(#748)](https://github.com/PennyLaneAI/pennylane/pull/748)

  The changes include:

  - The terms *1particle-1hole (ph)* and *2particle-2hole (pphh)* excitations
    were replaced with the names *single* and *double* excitations, respectively.

  - The non-differentiable arguments in the `UCCSD` template were renamed accordingly:
    `ph` → `s_wires`, `pphh` → `d_wires`

  - The term *virtual*, previously used to refer the *unoccupied* orbitals, was discarded.

  - The Usage Details sections were updated and improved.

* Added support for TensorFlow 2.3 and PyTorch 1.6.
  [(#725)](https://github.com/PennyLaneAI/pennylane/pull/725)

* Returning probabilities is now supported from photonic QNodes.
  As with qubit QNodes, photonic QNodes returning probabilities are
  end-to-end differentiable.
  [(#699)](https://github.com/XanaduAI/pennylane/pull/699/)

  ```pycon
  >>> dev = qml.device("strawberryfields.fock", wires=2, cutoff_dim=5)
  >>> @qml.qnode(dev)
  ... def circuit(a):
  ...     qml.Displacement(a, 0, wires=0)
  ...     return qml.probs(wires=0)
  >>> print(circuit(0.5))
  [7.78800783e-01 1.94700196e-01 2.43375245e-02 2.02812704e-03 1.26757940e-04]
  ```

<h3>Breaking changes</h3>

* The `pennylane.plugins` and `pennylane.beta.plugins` folders have been renamed to
  `pennylane.devices` and `pennylane.beta.devices`, to reflect their content better.
  [(#726)](https://github.com/XanaduAI/pennylane/pull/726)

<h3>Bug fixes</h3>

* The PennyLane interface conversion functions can now convert QNodes with
  pre-existing interfaces.
  [(#707)](https://github.com/XanaduAI/pennylane/pull/707)

<h3>Documentation</h3>

* The interfaces section of the documentation has been renamed to 'Interfaces and training',
  and updated with the latest variable handling details.
  [(#753)](https://github.com/PennyLaneAI/pennylane/pull/753)

<h3>Contributors</h3>

This release contains contributions from (in alphabetical order):

Juan Miguel Arrazola, Thomas Bromley, Jack Ceroni, Alain Delgado Gran, Shadab Hussain, Theodor
Isacsson, Josh Izaac, Nathan Killoran, Maria Schuld, Antal Száva, Nicola Vitucci.

# Release 0.10.0

<h3>New features since last release</h3>

<h4>New and improved simulators</h4>

* Added a new device, `default.qubit.tf`, a pure-state qubit simulator written using TensorFlow.
  As a result, it supports classical backpropagation as a means to compute the Jacobian. This can
  be faster than the parameter-shift rule for computing quantum gradients
  when the number of parameters to be optimized is large.

  `default.qubit.tf` is designed to be used with end-to-end classical backpropagation
  (`diff_method="backprop"`) with the TensorFlow interface. This is the default method
  of differentiation when creating a QNode with this device.

  Using this method, the created QNode is a 'white-box' that is
  tightly integrated with your TensorFlow computation, including
  [AutoGraph](https://www.tensorflow.org/guide/function) support:

  ```pycon
  >>> dev = qml.device("default.qubit.tf", wires=1)
  >>> @tf.function
  ... @qml.qnode(dev, interface="tf", diff_method="backprop")
  ... def circuit(x):
  ...     qml.RX(x[1], wires=0)
  ...     qml.Rot(x[0], x[1], x[2], wires=0)
  ...     return qml.expval(qml.PauliZ(0))
  >>> weights = tf.Variable([0.2, 0.5, 0.1])
  >>> with tf.GradientTape() as tape:
  ...     res = circuit(weights)
  >>> print(tape.gradient(res, weights))
  tf.Tensor([-2.2526717e-01 -1.0086454e+00  1.3877788e-17], shape=(3,), dtype=float32)
  ```

  See the `default.qubit.tf`
  [documentation](https://pennylane.ai/en/stable/code/api/pennylane.beta.plugins.DefaultQubitTF.html)
  for more details.

* The [default.tensor plugin](https://github.com/XanaduAI/pennylane/blob/master/pennylane/beta/plugins/default_tensor.py)
  has been significantly upgraded. It now allows two different
  tensor network representations to be used: `"exact"` and `"mps"`. The former uses a
  exact factorized representation of quantum states, while the latter uses a matrix product state
  representation.
  ([#572](https://github.com/XanaduAI/pennylane/pull/572))
  ([#599](https://github.com/XanaduAI/pennylane/pull/599))

<h4>New machine learning functionality and integrations</h4>

* PennyLane QNodes can now be converted into Torch layers, allowing for creation of quantum and
  hybrid models using the `torch.nn` API.
  [(#588)](https://github.com/XanaduAI/pennylane/pull/588)

  A PennyLane QNode can be converted into a `torch.nn` layer using the `qml.qnn.TorchLayer` class:

  ```pycon
  >>> @qml.qnode(dev)
  ... def qnode(inputs, weights_0, weight_1):
  ...    # define the circuit
  ...    # ...

  >>> weight_shapes = {"weights_0": 3, "weight_1": 1}
  >>> qlayer = qml.qnn.TorchLayer(qnode, weight_shapes)
  ```

  A hybrid model can then be easily constructed:

  ```pycon
  >>> model = torch.nn.Sequential(qlayer, torch.nn.Linear(2, 2))
  ```

* Added a new "reversible" differentiation method which can be used in simulators, but not hardware.

  The reversible approach is similar to backpropagation, but trades off extra computation for
  enhanced memory efficiency. Where backpropagation caches the state tensors at each step during
  a simulated evolution, the reversible method only caches the final pre-measurement state.

  Compared to the parameter-shift method, the reversible method can be faster or slower,
  depending on the density and location of parametrized gates in a circuit
  (circuits with higher density of parametrized gates near the end of the circuit will see a benefit).
  [(#670)](https://github.com/XanaduAI/pennylane/pull/670)

  ```pycon
  >>> dev = qml.device("default.qubit", wires=2)
  ... @qml.qnode(dev, diff_method="reversible")
  ... def circuit(x):
  ...     qml.RX(x, wires=0)
  ...     qml.RX(x, wires=0)
  ...     qml.CNOT(wires=[0,1])
  ...     return qml.expval(qml.PauliZ(0))
  >>> qml.grad(circuit)(0.5)
  (array(-0.47942554),)
  ```

<h4>New templates and cost functions</h4>

* Added the new templates `UCCSD`, `SingleExcitationUnitary`, and`DoubleExcitationUnitary`,
  which together implement the Unitary Coupled-Cluster Singles and Doubles (UCCSD) ansatz
  to perform VQE-based quantum chemistry simulations using PennyLane-QChem.
  [(#622)](https://github.com/XanaduAI/pennylane/pull/622)
  [(#638)](https://github.com/XanaduAI/pennylane/pull/638)
  [(#654)](https://github.com/XanaduAI/pennylane/pull/654)
  [(#659)](https://github.com/XanaduAI/pennylane/pull/659)
  [(#622)](https://github.com/XanaduAI/pennylane/pull/622)

* Added module `pennylane.qnn.cost` with class `SquaredErrorLoss`. The module contains classes
  to calculate losses and cost functions on circuits with trainable parameters.
  [(#642)](https://github.com/XanaduAI/pennylane/pull/642)

<h3>Improvements</h3>

* Improves the wire management by making the `Operator.wires` attribute a `wires` object.
  [(#666)](https://github.com/XanaduAI/pennylane/pull/666)

* A significant improvement with respect to how QNodes and interfaces mark quantum function
  arguments as differentiable when using Autograd, designed to improve performance and make
  QNodes more intuitive.
  [(#648)](https://github.com/XanaduAI/pennylane/pull/648)
  [(#650)](https://github.com/XanaduAI/pennylane/pull/650)

  In particular, the following changes have been made:

  - A new `ndarray` subclass `pennylane.numpy.tensor`, which extends NumPy arrays with
    the keyword argument and attribute `requires_grad`. Tensors which have `requires_grad=False`
    are treated as non-differentiable by the Autograd interface.

  - A new subpackage `pennylane.numpy`, which wraps `autograd.numpy` such that NumPy functions
    accept the `requires_grad` keyword argument, and allows Autograd to differentiate
    `pennylane.numpy.tensor` objects.

  - The `argnum` argument to `qml.grad` is now optional; if not provided, arguments explicitly
    marked as `requires_grad=False` are excluded for the list of differentiable arguments.
    The ability to pass `argnum` has been retained for backwards compatibility, and
    if present the old behaviour persists.

* The QNode Torch interface now inspects QNode positional arguments.
  If any argument does not have the attribute `requires_grad=True`, it
  is automatically excluded from quantum gradient computations.
  [(#652)](https://github.com/XanaduAI/pennylane/pull/652)
  [(#660)](https://github.com/XanaduAI/pennylane/pull/660)

* The QNode TF interface now inspects QNode positional arguments.
  If any argument is not being watched by a `tf.GradientTape()`,
  it is automatically excluded from quantum gradient computations.
  [(#655)](https://github.com/XanaduAI/pennylane/pull/655)
  [(#660)](https://github.com/XanaduAI/pennylane/pull/660)

* QNodes have two new public methods: `QNode.set_trainable_args()` and `QNode.get_trainable_args()`.
  These are designed to be called by interfaces, to specify to the QNode which of its
  input arguments are differentiable. Arguments which are non-differentiable will not be converted
  to PennyLane Variable objects within the QNode.
  [(#660)](https://github.com/XanaduAI/pennylane/pull/660)

* Added `decomposition` method to PauliX, PauliY, PauliZ, S, T, Hadamard, and PhaseShift gates, which
  decomposes each of these gates into rotation gates.
  [(#668)](https://github.com/XanaduAI/pennylane/pull/668)

* The `CircuitGraph` class now supports serializing contained circuit operations
  and measurement basis rotations to an OpenQASM2.0 script via the new
  `CircuitGraph.to_openqasm()` method.
  [(#623)](https://github.com/XanaduAI/pennylane/pull/623)

<h3>Breaking changes</h3>

* Removes support for Python 3.5.
  [(#639)](https://github.com/XanaduAI/pennylane/pull/639)

<h3>Documentation</h3>

* Various small typos were fixed.

<h3>Contributors</h3>

This release contains contributions from (in alphabetical order):

Thomas Bromley, Jack Ceroni, Alain Delgado Gran, Theodor Isacsson, Josh Izaac,
Nathan Killoran, Maria Schuld, Antal Száva, Nicola Vitucci.


# Release 0.9.0

<h3>New features since last release</h3>

<h4>New machine learning integrations</h4>

* PennyLane QNodes can now be converted into Keras layers, allowing for creation of quantum and
  hybrid models using the Keras API.
  [(#529)](https://github.com/XanaduAI/pennylane/pull/529)

  A PennyLane QNode can be converted into a Keras layer using the `KerasLayer` class:

  ```python
  from pennylane.qnn import KerasLayer

  @qml.qnode(dev)
  def circuit(inputs, weights_0, weight_1):
     # define the circuit
     # ...

  weight_shapes = {"weights_0": 3, "weight_1": 1}
  qlayer = qml.qnn.KerasLayer(circuit, weight_shapes, output_dim=2)
  ```

  A hybrid model can then be easily constructed:

  ```python
  model = tf.keras.models.Sequential([qlayer, tf.keras.layers.Dense(2)])
  ```

* Added a new type of QNode, `qml.qnodes.PassthruQNode`. For simulators which are coded in an
  external library which supports automatic differentiation, PennyLane will treat a PassthruQNode as
  a "white box", and rely on the external library to directly provide gradients via backpropagation.
  This can be more efficient than the using parameter-shift rule for a large number of parameters.
  [(#488)](https://github.com/XanaduAI/pennylane/pull/488)

  Currently this behaviour is supported by PennyLane's `default.tensor.tf` device backend,
  compatible with the `'tf'` interface using TensorFlow 2:

  ```python
  dev = qml.device('default.tensor.tf', wires=2)

  @qml.qnode(dev, diff_method="backprop")
  def circuit(params):
      qml.RX(params[0], wires=0)
      qml.RX(params[1], wires=1)
      qml.CNOT(wires=[0, 1])
      return qml.expval(qml.PauliZ(0))

  qnode = PassthruQNode(circuit, dev)
  params = tf.Variable([0.3, 0.1])

  with tf.GradientTape() as tape:
      tape.watch(params)
      res = qnode(params)

  grad = tape.gradient(res, params)
  ```

<h4>New optimizers</h4>

* Added the `qml.RotosolveOptimizer`, a gradient-free optimizer
  that minimizes the quantum function by updating each parameter,
  one-by-one, via a closed-form expression while keeping other parameters
  fixed.
  [(#636)](https://github.com/XanaduAI/pennylane/pull/636)
  [(#539)](https://github.com/XanaduAI/pennylane/pull/539)

* Added the `qml.RotoselectOptimizer`, which uses Rotosolve to
  minimizes a quantum function with respect to both the
  rotation operations applied and the rotation parameters.
  [(#636)](https://github.com/XanaduAI/pennylane/pull/636)
  [(#539)](https://github.com/XanaduAI/pennylane/pull/539)

  For example, given a quantum function `f` that accepts parameters `x`
  and a list of corresponding rotation operations `generators`,
  the Rotoselect optimizer will, at each step, update both the parameter
  values and the list of rotation gates to minimize the loss:

  ```pycon
  >>> opt = qml.optimize.RotoselectOptimizer()
  >>> x = [0.3, 0.7]
  >>> generators = [qml.RX, qml.RY]
  >>> for _ in range(100):
  ...     x, generators = opt.step(f, x, generators)
  ```


<h4>New operations</h4>

* Added the `PauliRot` gate, which performs an arbitrary
  Pauli rotation on multiple qubits, and the `MultiRZ` gate,
  which performs a rotation generated by a tensor product
  of Pauli Z operators.
  [(#559)](https://github.com/XanaduAI/pennylane/pull/559)

  ```python
  dev = qml.device('default.qubit', wires=4)

  @qml.qnode(dev)
  def circuit(angle):
      qml.PauliRot(angle, "IXYZ", wires=[0, 1, 2, 3])
      return [qml.expval(qml.PauliZ(wire)) for wire in [0, 1, 2, 3]]
  ```

  ```pycon
  >>> circuit(0.4)
  [1.         0.92106099 0.92106099 1.        ]
  >>> print(circuit.draw())
   0: ──╭RI(0.4)──┤ ⟨Z⟩
   1: ──├RX(0.4)──┤ ⟨Z⟩
   2: ──├RY(0.4)──┤ ⟨Z⟩
   3: ──╰RZ(0.4)──┤ ⟨Z⟩
  ```

  If the `PauliRot` gate is not supported on the target device, it will
  be decomposed into `Hadamard`, `RX` and `MultiRZ` gates. Note that
  identity gates in the Pauli word result in untouched wires:

  ```pycon
  >>> print(circuit.draw())
   0: ───────────────────────────────────┤ ⟨Z⟩
   1: ──H──────────╭RZ(0.4)──H───────────┤ ⟨Z⟩
   2: ──RX(1.571)──├RZ(0.4)──RX(-1.571)──┤ ⟨Z⟩
   3: ─────────────╰RZ(0.4)──────────────┤ ⟨Z⟩
  ```

  If the `MultiRZ` gate is not supported, it will be decomposed into
  `CNOT` and `RZ` gates:

  ```pycon
  >>> print(circuit.draw())
   0: ──────────────────────────────────────────────────┤ ⟨Z⟩
   1: ──H──────────────╭X──RZ(0.4)──╭X──────H───────────┤ ⟨Z⟩
   2: ──RX(1.571)──╭X──╰C───────────╰C──╭X──RX(-1.571)──┤ ⟨Z⟩
   3: ─────────────╰C───────────────────╰C──────────────┤ ⟨Z⟩
  ```

* PennyLane now provides `DiagonalQubitUnitary` for diagonal gates, that are e.g.,
  encountered in IQP circuits. These kinds of gates can be evaluated much faster on
  a simulator device.
  [(#567)](https://github.com/XanaduAI/pennylane/pull/567)

  The gate can be used, for example, to efficiently simulate oracles:

  ```python
  dev = qml.device('default.qubit', wires=3)

  # Function as a bitstring
  f = np.array([1, 0, 0, 1, 1, 0, 1, 0])

  @qml.qnode(dev)
  def circuit(weights1, weights2):
      qml.templates.StronglyEntanglingLayers(weights1, wires=[0, 1, 2])

      # Implements the function as a phase-kickback oracle
      qml.DiagonalQubitUnitary((-1)**f, wires=[0, 1, 2])

      qml.templates.StronglyEntanglingLayers(weights2, wires=[0, 1, 2])
      return [qml.expval(qml.PauliZ(w)) for w in range(3)]
  ```

* Added the `TensorN` CVObservable that can represent the tensor product of the
  `NumberOperator` on photonic backends.
  [(#608)](https://github.com/XanaduAI/pennylane/pull/608)

<h4>New templates</h4>

* Added the `ArbitraryUnitary` and `ArbitraryStatePreparation` templates, which use
  `PauliRot` gates to perform an arbitrary unitary and prepare an arbitrary basis
  state with the minimal number of parameters.
  [(#590)](https://github.com/XanaduAI/pennylane/pull/590)

  ```python
  dev = qml.device('default.qubit', wires=3)

  @qml.qnode(dev)
  def circuit(weights1, weights2):
        qml.templates.ArbitraryStatePreparation(weights1, wires=[0, 1, 2])
        qml.templates.ArbitraryUnitary(weights2, wires=[0, 1, 2])
        return qml.probs(wires=[0, 1, 2])
  ```

* Added the `IQPEmbedding` template, which encodes inputs into the diagonal gates of an
  IQP circuit.
  [(#605)](https://github.com/XanaduAI/pennylane/pull/605)

  <img src="https://pennylane.readthedocs.io/en/latest/_images/iqp.png"
  width=50%></img>

* Added the `SimplifiedTwoDesign` template, which implements the circuit
  design of [Cerezo et al. (2020)](<https://arxiv.org/abs/2001.00550>).
  [(#556)](https://github.com/XanaduAI/pennylane/pull/556)

  <img src="https://pennylane.readthedocs.io/en/latest/_images/simplified_two_design.png"
  width=50%></img>

* Added the `BasicEntanglerLayers` template, which is a simple layer architecture
  of rotations and CNOT nearest-neighbour entanglers.
  [(#555)](https://github.com/XanaduAI/pennylane/pull/555)

  <img src="https://pennylane.readthedocs.io/en/latest/_images/basic_entangler.png"
  width=50%></img>

* PennyLane now offers a broadcasting function to easily construct templates:
  `qml.broadcast()` takes single quantum operations or other templates and applies
  them to wires in a specific pattern.
  [(#515)](https://github.com/XanaduAI/pennylane/pull/515)
  [(#522)](https://github.com/XanaduAI/pennylane/pull/522)
  [(#526)](https://github.com/XanaduAI/pennylane/pull/526)
  [(#603)](https://github.com/XanaduAI/pennylane/pull/603)

  For example, we can use broadcast to repeat a custom template
  across multiple wires:

  ```python
  from pennylane.templates import template

  @template
  def mytemplate(pars, wires):
      qml.Hadamard(wires=wires)
      qml.RY(pars, wires=wires)

  dev = qml.device('default.qubit', wires=3)

  @qml.qnode(dev)
  def circuit(pars):
      qml.broadcast(mytemplate, pattern="single", wires=[0,1,2], parameters=pars)
      return qml.expval(qml.PauliZ(0))
  ```

  ```pycon
  >>> circuit([1, 1, 0.1])
  -0.841470984807896
  >>> print(circuit.draw())
   0: ──H──RY(1.0)──┤ ⟨Z⟩
   1: ──H──RY(1.0)──┤
   2: ──H──RY(0.1)──┤
  ```

  For other available patterns, see the
  [broadcast function documentation](https://pennylane.readthedocs.io/en/latest/code/api/pennylane.broadcast.html).

<h3>Breaking changes</h3>

* The `QAOAEmbedding` now uses the new `MultiRZ` gate as a `ZZ` entangler,
  which changes the convention. While
  previously, the `ZZ` gate in the embedding was implemented as

  ```python
  CNOT(wires=[wires[0], wires[1]])
  RZ(2 * parameter, wires=wires[0])
  CNOT(wires=[wires[0], wires[1]])
  ```

  the `MultiRZ` corresponds to

  ```python
  CNOT(wires=[wires[1], wires[0]])
  RZ(parameter, wires=wires[0])
  CNOT(wires=[wires[1], wires[0]])
  ```

  which differs in the factor of `2`, and fixes a bug in the
  wires that the `CNOT` was applied to.
  [(#609)](https://github.com/XanaduAI/pennylane/pull/609)

* Probability methods are handled by `QubitDevice` and device method
  requirements are modified to simplify plugin development.
  [(#573)](https://github.com/XanaduAI/pennylane/pull/573)

* The internal variables `All` and `Any` to mark an `Operation` as acting on all or any
  wires have been renamed to `AllWires` and `AnyWires`.
  [(#614)](https://github.com/XanaduAI/pennylane/pull/614)

<h3>Improvements</h3>

* A new `Wires` class was introduced for the internal
  bookkeeping of wire indices.
  [(#615)](https://github.com/XanaduAI/pennylane/pull/615)

* Improvements to the speed/performance of the `default.qubit` device.
  [(#567)](https://github.com/XanaduAI/pennylane/pull/567)
  [(#559)](https://github.com/XanaduAI/pennylane/pull/559)

* Added the `"backprop"` and `"device"` differentiation methods to the `qnode`
  decorator.
  [(#552)](https://github.com/XanaduAI/pennylane/pull/552)

  - `"backprop"`: Use classical backpropagation. Default on simulator
    devices that are classically end-to-end differentiable.
    The returned QNode can only be used with the same machine learning
    framework (e.g., `default.tensor.tf` simulator with the `tensorflow` interface).

  - `"device"`: Queries the device directly for the gradient.

  Using the `"backprop"` differentiation method with the `default.tensor.tf`
  device, the created QNode is a 'white-box', and is tightly integrated with
  the overall TensorFlow computation:

  ```python
  >>> dev = qml.device("default.tensor.tf", wires=1)
  >>> @qml.qnode(dev, interface="tf", diff_method="backprop")
  >>> def circuit(x):
  ...     qml.RX(x[1], wires=0)
  ...     qml.Rot(x[0], x[1], x[2], wires=0)
  ...     return qml.expval(qml.PauliZ(0))
  >>> vars = tf.Variable([0.2, 0.5, 0.1])
  >>> with tf.GradientTape() as tape:
  ...     res = circuit(vars)
  >>> tape.gradient(res, vars)
  <tf.Tensor: shape=(3,), dtype=float32, numpy=array([-2.2526717e-01, -1.0086454e+00,  1.3877788e-17], dtype=float32)>
  ```

* The circuit drawer now displays inverted operations, as well as wires
  where probabilities are returned from the device:
  [(#540)](https://github.com/XanaduAI/pennylane/pull/540)

  ```python
  >>> @qml.qnode(dev)
  ... def circuit(theta):
  ...     qml.RX(theta, wires=0)
  ...     qml.CNOT(wires=[0, 1])
  ...     qml.S(wires=1).inv()
  ...     return qml.probs(wires=[0, 1])
  >>> circuit(0.2)
  array([0.99003329, 0.        , 0.        , 0.00996671])
  >>> print(circuit.draw())
  0: ──RX(0.2)──╭C───────╭┤ Probs
  1: ───────────╰X──S⁻¹──╰┤ Probs
  ```

* You can now evaluate the metric tensor of a VQE Hamiltonian via the new
  `VQECost.metric_tensor` method. This allows `VQECost` objects to be directly
  optimized by the quantum natural gradient optimizer (`qml.QNGOptimizer`).
  [(#618)](https://github.com/XanaduAI/pennylane/pull/618)

* The input check functions in `pennylane.templates.utils` are now public
  and visible in the API documentation.
  [(#566)](https://github.com/XanaduAI/pennylane/pull/566)

* Added keyword arguments for step size and order to the `qnode` decorator, as well as
  the `QNode` and `JacobianQNode` classes. This enables the user to set the step size
  and order when using finite difference methods. These options are also exposed when
  creating QNode collections.
  [(#530)](https://github.com/XanaduAI/pennylane/pull/530)
  [(#585)](https://github.com/XanaduAI/pennylane/pull/585)
  [(#587)](https://github.com/XanaduAI/pennylane/pull/587)

* The decomposition for the `CRY` gate now uses the simpler form `RY @ CNOT @ RY @ CNOT`
  [(#547)](https://github.com/XanaduAI/pennylane/pull/547)

* The underlying queuing system was refactored, removing the `qml._current_context`
  property that held the currently active `QNode` or `OperationRecorder`. Now, all
  objects that expose a queue for operations inherit from `QueuingContext` and
  register their queue globally.
  [(#548)](https://github.com/XanaduAI/pennylane/pull/548)

* The PennyLane repository has a new benchmarking tool which supports the comparison of different git revisions.
  [(#568)](https://github.com/XanaduAI/pennylane/pull/568)
  [(#560)](https://github.com/XanaduAI/pennylane/pull/560)
  [(#516)](https://github.com/XanaduAI/pennylane/pull/516)

<h3>Documentation</h3>

* Updated the development section by creating a landing page with links to sub-pages
  containing specific guides.
  [(#596)](https://github.com/XanaduAI/pennylane/pull/596)

* Extended the developer's guide by a section explaining how to add new templates.
  [(#564)](https://github.com/XanaduAI/pennylane/pull/564)

<h3>Bug fixes</h3>

* `tf.GradientTape().jacobian()` can now be evaluated on QNodes using the TensorFlow interface.
  [(#626)](https://github.com/XanaduAI/pennylane/pull/626)

* `RandomLayers()` is now compatible with the qiskit devices.
  [(#597)](https://github.com/XanaduAI/pennylane/pull/597)

* `DefaultQubit.probability()` now returns the correct probability when called with
  `device.analytic=False`.
  [(#563)](https://github.com/XanaduAI/pennylane/pull/563)

* Fixed a bug in the `StronglyEntanglingLayers` template, allowing it to
  work correctly when applied to a single wire.
  [(544)](https://github.com/XanaduAI/pennylane/pull/544)

* Fixed a bug when inverting operations with decompositions; operations marked as inverted
  are now correctly inverted when the fallback decomposition is called.
  [(#543)](https://github.com/XanaduAI/pennylane/pull/543)

* The `QNode.print_applied()` method now correctly displays wires where
  `qml.prob()` is being returned.
  [#542](https://github.com/XanaduAI/pennylane/pull/542)

<h3>Contributors</h3>

This release contains contributions from (in alphabetical order):

Ville Bergholm, Lana Bozanic, Thomas Bromley, Theodor Isacsson, Josh Izaac, Nathan Killoran,
Maggie Li, Johannes Jakob Meyer, Maria Schuld, Sukin Sim, Antal Száva.

# Release 0.8.1

<h3>Improvements</h3>

* Beginning of support for Python 3.8, with the test suite
  now being run in a Python 3.8 environment.
  [(#501)](https://github.com/XanaduAI/pennylane/pull/501)

<h3>Documentation</h3>

* Present templates as a gallery of thumbnails showing the
  basic circuit architecture.
  [(#499)](https://github.com/XanaduAI/pennylane/pull/499)

<h3>Bug fixes</h3>

* Fixed a bug where multiplying a QNode parameter by 0 caused a divide
  by zero error when calculating the parameter shift formula.
  [(#512)](https://github.com/XanaduAI/pennylane/pull/512)

* Fixed a bug where the shape of differentiable QNode arguments
  was being cached on the first construction, leading to indexing
  errors if the QNode was re-evaluated if the argument changed shape.
  [(#505)](https://github.com/XanaduAI/pennylane/pull/505)

<h3>Contributors</h3>

This release contains contributions from (in alphabetical order):

Ville Bergholm, Josh Izaac, Johannes Jakob Meyer, Maria Schuld, Antal Száva.

# Release 0.8.0

<h3>New features since last release</h3>

* Added a quantum chemistry package, `pennylane.qchem`, which supports
  integration with OpenFermion, Psi4, PySCF, and OpenBabel.
  [(#453)](https://github.com/XanaduAI/pennylane/pull/453)

  Features include:

  - Generate the qubit Hamiltonians directly starting with the atomic structure of the molecule.
  - Calculate the mean-field (Hartree-Fock) electronic structure of molecules.
  - Allow to define an active space based on the number of active electrons and active orbitals.
  - Perform the fermionic-to-qubit transformation of the electronic Hamiltonian by
    using different functions implemented in OpenFermion.
  - Convert OpenFermion's QubitOperator to a Pennylane `Hamiltonian` class.
  - Perform a Variational Quantum Eigensolver (VQE) computation with this Hamiltonian in PennyLane.

  Check out the [quantum chemistry quickstart](https://pennylane.readthedocs.io/en/latest/introduction/chemistry.html), as well the quantum chemistry and VQE tutorials.

* PennyLane now has some functions and classes for creating and solving VQE
  problems. [(#467)](https://github.com/XanaduAI/pennylane/pull/467)

  - `qml.Hamiltonian`: a lightweight class for representing qubit Hamiltonians
  - `qml.VQECost`: a class for quickly constructing a differentiable cost function
    given a circuit ansatz, Hamiltonian, and one or more devices

    ```python
    >>> H = qml.vqe.Hamiltonian(coeffs, obs)
    >>> cost = qml.VQECost(ansatz, hamiltonian, dev, interface="torch")
    >>> params = torch.rand([4, 3])
    >>> cost(params)
    tensor(0.0245, dtype=torch.float64)
    ```

* Added a circuit drawing feature that provides a text-based representation
  of a QNode instance. It can be invoked via `qnode.draw()`. The user can specify
  to display variable names instead of variable values and choose either an ASCII
  or Unicode charset.
  [(#446)](https://github.com/XanaduAI/pennylane/pull/446)

  Consider the following circuit as an example:
  ```python3
  @qml.qnode(dev)
  def qfunc(a, w):
      qml.Hadamard(0)
      qml.CRX(a, wires=[0, 1])
      qml.Rot(w[0], w[1], w[2], wires=[1])
      qml.CRX(-a, wires=[0, 1])

      return qml.expval(qml.PauliZ(0) @ qml.PauliZ(1))
  ```

  We can draw the circuit after it has been executed:

  ```python
  >>> result = qfunc(2.3, [1.2, 3.2, 0.7])
  >>> print(qfunc.draw())
   0: ──H──╭C────────────────────────────╭C─────────╭┤ ⟨Z ⊗ Z⟩
   1: ─────╰RX(2.3)──Rot(1.2, 3.2, 0.7)──╰RX(-2.3)──╰┤ ⟨Z ⊗ Z⟩
  >>> print(qfunc.draw(charset="ascii"))
   0: --H--+C----------------------------+C---------+| <Z @ Z>
   1: -----+RX(2.3)--Rot(1.2, 3.2, 0.7)--+RX(-2.3)--+| <Z @ Z>
  >>> print(qfunc.draw(show_variable_names=True))
   0: ──H──╭C─────────────────────────────╭C─────────╭┤ ⟨Z ⊗ Z⟩
   1: ─────╰RX(a)──Rot(w[0], w[1], w[2])──╰RX(-1*a)──╰┤ ⟨Z ⊗ Z⟩
  ```

* Added `QAOAEmbedding` and its parameter initialization
  as a new trainable template.
  [(#442)](https://github.com/XanaduAI/pennylane/pull/442)

  <img src="https://pennylane.readthedocs.io/en/latest/_images/qaoa_layers.png"
  width=70%></img>

* Added the `qml.probs()` measurement function, allowing QNodes
  to differentiate variational circuit probabilities
  on simulators and hardware.
  [(#432)](https://github.com/XanaduAI/pennylane/pull/432)

  ```python
  @qml.qnode(dev)
  def circuit(x):
      qml.Hadamard(wires=0)
      qml.RY(x, wires=0)
      qml.RX(x, wires=1)
      qml.CNOT(wires=[0, 1])
      return qml.probs(wires=[0])
  ```
  Executing this circuit gives the marginal probability of wire 1:
  ```python
  >>> circuit(0.2)
  [0.40066533 0.59933467]
  ```
  QNodes that return probabilities fully support autodifferentiation.

* Added the convenience load functions `qml.from_pyquil`, `qml.from_quil` and
  `qml.from_quil_file` that convert pyQuil objects and Quil code to PennyLane
  templates. This feature requires version 0.8 or above of the PennyLane-Forest
  plugin.
  [(#459)](https://github.com/XanaduAI/pennylane/pull/459)

* Added a `qml.inv` method that inverts templates and sequences of Operations.
  Added a `@qml.template` decorator that makes templates return the queued Operations.
  [(#462)](https://github.com/XanaduAI/pennylane/pull/462)

  For example, using this function to invert a template inside a QNode:

  ```python3
      @qml.template
      def ansatz(weights, wires):
          for idx, wire in enumerate(wires):
              qml.RX(weights[idx], wires=[wire])

          for idx in range(len(wires) - 1):
              qml.CNOT(wires=[wires[idx], wires[idx + 1]])

      dev = qml.device('default.qubit', wires=2)

      @qml.qnode(dev)
      def circuit(weights):
          qml.inv(ansatz(weights, wires=[0, 1]))
          return qml.expval(qml.PauliZ(0) @ qml.PauliZ(1))
    ```

* Added the `QNodeCollection` container class, that allows independent
  QNodes to be stored and evaluated simultaneously. Experimental support
  for asynchronous evaluation of contained QNodes is provided with the
  `parallel=True` keyword argument.
  [(#466)](https://github.com/XanaduAI/pennylane/pull/466)

* Added a high level `qml.map` function, that maps a quantum
  circuit template over a list of observables or devices, returning
  a `QNodeCollection`.
  [(#466)](https://github.com/XanaduAI/pennylane/pull/466)

  For example:

  ```python3
  >>> def my_template(params, wires, **kwargs):
  >>>    qml.RX(params[0], wires=wires[0])
  >>>    qml.RX(params[1], wires=wires[1])
  >>>    qml.CNOT(wires=wires)

  >>> obs_list = [qml.PauliX(0) @ qml.PauliZ(1), qml.PauliZ(0) @ qml.PauliX(1)]
  >>> dev = qml.device("default.qubit", wires=2)
  >>> qnodes = qml.map(my_template, obs_list, dev, measure="expval")
  >>> qnodes([0.54, 0.12])
  array([-0.06154835  0.99280864])
  ```

* Added high level `qml.sum`, `qml.dot`, `qml.apply` functions
  that act on QNode collections.
  [(#466)](https://github.com/XanaduAI/pennylane/pull/466)

  `qml.apply` allows vectorized functions to act over the entire QNode
  collection:
  ```python
  >>> qnodes = qml.map(my_template, obs_list, dev, measure="expval")
  >>> cost = qml.apply(np.sin, qnodes)
  >>> cost([0.54, 0.12])
  array([-0.0615095  0.83756375])
  ```

  `qml.sum` and `qml.dot` take the sum of a QNode collection, and a
  dot product of tensors/arrays/QNode collections, respectively.

<h3>Breaking changes</h3>

* Deprecated the old-style `QNode` such that only the new-style `QNode` and its syntax can be used,
  moved all related files from the `pennylane/beta` folder to `pennylane`.
  [(#440)](https://github.com/XanaduAI/pennylane/pull/440)

<h3>Improvements</h3>

* Added the `Tensor.prune()` method and the `Tensor.non_identity_obs` property for extracting
  non-identity instances from the observables making up a `Tensor` instance.
  [(#498)](https://github.com/XanaduAI/pennylane/pull/498)

* Renamed the `expt.tensornet` and `expt.tensornet.tf` devices to `default.tensor` and
  `default.tensor.tf`.
  [(#495)](https://github.com/XanaduAI/pennylane/pull/495)

* Added a serialization method to the `CircuitGraph` class that is used to create a unique
  hash for each quantum circuit graph.
  [(#470)](https://github.com/XanaduAI/pennylane/pull/470)

* Added the `Observable.eigvals` method to return the eigenvalues of observables.
  [(#449)](https://github.com/XanaduAI/pennylane/pull/449)

* Added the `Observable.diagonalizing_gates` method to return the gates
  that diagonalize an observable in the computational basis.
  [(#454)](https://github.com/XanaduAI/pennylane/pull/454)

* Added the `Operator.matrix` method to return the matrix representation
  of an operator in the computational basis.
  [(#454)](https://github.com/XanaduAI/pennylane/pull/454)

* Added a `QubitDevice` class which implements common functionalities of plugin devices such that
  plugin devices can rely on these implementations. The new `QubitDevice` also includes
  a new `execute` method, which allows for more convenient plugin design. In addition, `QubitDevice`
  also unifies the way samples are generated on qubit-based devices.
  [(#452)](https://github.com/XanaduAI/pennylane/pull/452)
  [(#473)](https://github.com/XanaduAI/pennylane/pull/473)

* Improved documentation of `AmplitudeEmbedding` and `BasisEmbedding` templates.
  [(#441)](https://github.com/XanaduAI/pennylane/pull/441)
  [(#439)](https://github.com/XanaduAI/pennylane/pull/439)

* Codeblocks in the documentation now have a 'copy' button for easily
  copying examples.
  [(#437)](https://github.com/XanaduAI/pennylane/pull/437)

<h3>Documentation</h3>

* Update the developers plugin guide to use QubitDevice.
  [(#483)](https://github.com/XanaduAI/pennylane/pull/483)

<h3>Bug fixes</h3>

* Fixed a bug in `CVQNode._pd_analytic`, where non-descendant observables were not
  Heisenberg-transformed before evaluating the partial derivatives when using the
  order-2 parameter-shift method, resulting in an erroneous Jacobian for some circuits.
  [(#433)](https://github.com/XanaduAI/pennylane/pull/433)

<h3>Contributors</h3>

This release contains contributions from (in alphabetical order):

Juan Miguel Arrazola, Ville Bergholm, Alain Delgado Gran, Olivia Di Matteo,
Theodor Isacsson, Josh Izaac, Soran Jahangiri, Nathan Killoran, Johannes Jakob Meyer,
Zeyue Niu, Maria Schuld, Antal Száva.

# Release 0.7.0

<h3>New features since last release</h3>

* Custom padding constant in `AmplitudeEmbedding` is supported (see 'Breaking changes'.)
  [(#419)](https://github.com/XanaduAI/pennylane/pull/419)

* `StronglyEntanglingLayer` and `RandomLayer` now work with a single wire.
  [(#409)](https://github.com/XanaduAI/pennylane/pull/409)
  [(#413)](https://github.com/XanaduAI/pennylane/pull/413)

* Added support for applying the inverse of an `Operation` within a circuit.
  [(#377)](https://github.com/XanaduAI/pennylane/pull/377)

* Added an `OperationRecorder()` context manager, that allows templates
  and quantum functions to be executed while recording events. The
  recorder can be used with and without QNodes as a debugging utility.
  [(#388)](https://github.com/XanaduAI/pennylane/pull/388)

* Operations can now specify a decomposition that is used when the desired operation
  is not supported on the target device.
  [(#396)](https://github.com/XanaduAI/pennylane/pull/396)

* The ability to load circuits from external frameworks as templates
  has been added via the new `qml.load()` function. This feature
  requires plugin support --- this initial release provides support
  for Qiskit circuits and QASM files when `pennylane-qiskit` is installed,
  via the functions `qml.from_qiskit` and `qml.from_qasm`.
  [(#418)](https://github.com/XanaduAI/pennylane/pull/418)

* An experimental tensor network device has been added
  [(#416)](https://github.com/XanaduAI/pennylane/pull/416)
  [(#395)](https://github.com/XanaduAI/pennylane/pull/395)
  [(#394)](https://github.com/XanaduAI/pennylane/pull/394)
  [(#380)](https://github.com/XanaduAI/pennylane/pull/380)

* An experimental tensor network device which uses TensorFlow for
  backpropagation has been added
  [(#427)](https://github.com/XanaduAI/pennylane/pull/427)

* Custom padding constant in `AmplitudeEmbedding` is supported (see 'Breaking changes'.)
  [(#419)](https://github.com/XanaduAI/pennylane/pull/419)

<h3>Breaking changes</h3>

* The `pad` parameter in `AmplitudeEmbedding()` is now either `None` (no automatic padding), or a
  number that is used as the padding constant.
  [(#419)](https://github.com/XanaduAI/pennylane/pull/419)

* Initialization functions now return a single array of weights per function. Utilities for multi-weight templates
  `Interferometer()` and `CVNeuralNetLayers()` are provided.
  [(#412)](https://github.com/XanaduAI/pennylane/pull/412)

* The single layer templates `RandomLayer()`, `CVNeuralNetLayer()` and `StronglyEntanglingLayer()`
  have been turned into private functions `_random_layer()`, `_cv_neural_net_layer()` and
  `_strongly_entangling_layer()`. Recommended use is now via the corresponding `Layers()` templates.
  [(#413)](https://github.com/XanaduAI/pennylane/pull/413)

<h3>Improvements</h3>

* Added extensive input checks in templates.
  [(#419)](https://github.com/XanaduAI/pennylane/pull/419)

* Templates integration tests are rewritten - now cover keyword/positional argument passing,
  interfaces and combinations of templates.
  [(#409)](https://github.com/XanaduAI/pennylane/pull/409)
  [(#419)](https://github.com/XanaduAI/pennylane/pull/419)

* State vector preparation operations in the `default.qubit` plugin can now be
  applied to subsets of wires, and are restricted to being the first operation
  in a circuit.
  [(#346)](https://github.com/XanaduAI/pennylane/pull/346)

* The `QNode` class is split into a hierarchy of simpler classes.
  [(#354)](https://github.com/XanaduAI/pennylane/pull/354)
  [(#398)](https://github.com/XanaduAI/pennylane/pull/398)
  [(#415)](https://github.com/XanaduAI/pennylane/pull/415)
  [(#417)](https://github.com/XanaduAI/pennylane/pull/417)
  [(#425)](https://github.com/XanaduAI/pennylane/pull/425)

* Added the gates U1, U2 and U3 parametrizing arbitrary unitaries on 1, 2 and 3
  qubits and the Toffoli gate to the set of qubit operations.
  [(#396)](https://github.com/XanaduAI/pennylane/pull/396)

* Changes have been made to accomodate the movement of the main function
  in `pytest._internal` to `pytest._internal.main` in pip 19.3.
  [(#404)](https://github.com/XanaduAI/pennylane/pull/404)

* Added the templates `BasisStatePreparation` and `MottonenStatePreparation` that use
  gates to prepare a basis state and an arbitrary state respectively.
  [(#336)](https://github.com/XanaduAI/pennylane/pull/336)

* Added decompositions for `BasisState` and `QubitStateVector` based on state
  preparation templates.
  [(#414)](https://github.com/XanaduAI/pennylane/pull/414)

* Replaces the pseudo-inverse in the quantum natural gradient optimizer
  (which can be numerically unstable) with `np.linalg.solve`.
  [(#428)](https://github.com/XanaduAI/pennylane/pull/428)

<h3>Contributors</h3>

This release contains contributions from (in alphabetical order):

Ville Bergholm, Josh Izaac, Nathan Killoran, Angus Lowe, Johannes Jakob Meyer,
Oluwatobi Ogunbayo, Maria Schuld, Antal Száva.

# Release 0.6.1

<h3>New features since last release</h3>

* Added a `print_applied` method to QNodes, allowing the operation
  and observable queue to be printed as last constructed.
  [(#378)](https://github.com/XanaduAI/pennylane/pull/378)

<h3>Improvements</h3>

* A new `Operator` base class is introduced, which is inherited by both the
  `Observable` class and the `Operation` class.
  [(#355)](https://github.com/XanaduAI/pennylane/pull/355)

* Removed deprecated `@abstractproperty` decorators
  in `_device.py`.
  [(#374)](https://github.com/XanaduAI/pennylane/pull/374)

* The `CircuitGraph` class is updated to deal with `Operation` instances directly.
  [(#344)](https://github.com/XanaduAI/pennylane/pull/344)

* Comprehensive gradient tests have been added for the interfaces.
  [(#381)](https://github.com/XanaduAI/pennylane/pull/381)

<h3>Documentation</h3>

* The new restructured documentation has been polished and updated.
  [(#387)](https://github.com/XanaduAI/pennylane/pull/387)
  [(#375)](https://github.com/XanaduAI/pennylane/pull/375)
  [(#372)](https://github.com/XanaduAI/pennylane/pull/372)
  [(#370)](https://github.com/XanaduAI/pennylane/pull/370)
  [(#369)](https://github.com/XanaduAI/pennylane/pull/369)
  [(#367)](https://github.com/XanaduAI/pennylane/pull/367)
  [(#364)](https://github.com/XanaduAI/pennylane/pull/364)

* Updated the development guides.
  [(#382)](https://github.com/XanaduAI/pennylane/pull/382)
  [(#379)](https://github.com/XanaduAI/pennylane/pull/379)

* Added all modules, classes, and functions to the API section
  in the documentation.
  [(#373)](https://github.com/XanaduAI/pennylane/pull/373)

<h3>Bug fixes</h3>

* Replaces the existing `np.linalg.norm` normalization with hand-coded
  normalization, allowing `AmplitudeEmbedding` to be used with differentiable
  parameters. AmplitudeEmbedding tests have been added and improved.
  [(#376)](https://github.com/XanaduAI/pennylane/pull/376)

<h3>Contributors</h3>

This release contains contributions from (in alphabetical order):

Ville Bergholm, Josh Izaac, Nathan Killoran, Maria Schuld, Antal Száva

# Release 0.6.0

<h3>New features since last release</h3>

* The devices `default.qubit` and `default.gaussian` have a new initialization parameter
  `analytic` that indicates if expectation values and variances should be calculated
  analytically and not be estimated from data.
  [(#317)](https://github.com/XanaduAI/pennylane/pull/317)

* Added C-SWAP gate to the set of qubit operations
  [(#330)](https://github.com/XanaduAI/pennylane/pull/330)

* The TensorFlow interface has been renamed from `"tfe"` to `"tf"`, and
  now supports TensorFlow 2.0.
  [(#337)](https://github.com/XanaduAI/pennylane/pull/337)

* Added the S and T gates to the set of qubit operations.
  [(#343)](https://github.com/XanaduAI/pennylane/pull/343)

* Tensor observables are now supported within the `expval`,
  `var`, and `sample` functions, by using the `@` operator.
  [(#267)](https://github.com/XanaduAI/pennylane/pull/267)


<h3>Breaking changes</h3>

* The argument `n` specifying the number of samples in the method `Device.sample` was removed.
  Instead, the method will always return `Device.shots` many samples.
  [(#317)](https://github.com/XanaduAI/pennylane/pull/317)

<h3>Improvements</h3>

* The number of shots / random samples used to estimate expectation values and variances, `Device.shots`,
  can now be changed after device creation.
  [(#317)](https://github.com/XanaduAI/pennylane/pull/317)

* Unified import shortcuts to be under qml in qnode.py
  and test_operation.py
  [(#329)](https://github.com/XanaduAI/pennylane/pull/329)

* The quantum natural gradient now uses `scipy.linalg.pinvh` which is more efficient for symmetric matrices
  than the previously used `scipy.linalg.pinv`.
  [(#331)](https://github.com/XanaduAI/pennylane/pull/331)

* The deprecated `qml.expval.Observable` syntax has been removed.
  [(#267)](https://github.com/XanaduAI/pennylane/pull/267)

* Remainder of the unittest-style tests were ported to pytest.
  [(#310)](https://github.com/XanaduAI/pennylane/pull/310)

* The `do_queue` argument for operations now only takes effect
  within QNodes. Outside of QNodes, operations can now be instantiated
  without needing to specify `do_queue`.
  [(#359)](https://github.com/XanaduAI/pennylane/pull/359)

<h3>Documentation</h3>

* The docs are rewritten and restructured to contain a code introduction section as well as an API section.
  [(#314)](https://github.com/XanaduAI/pennylane/pull/275)

* Added Ising model example to the tutorials
  [(#319)](https://github.com/XanaduAI/pennylane/pull/319)

* Added tutorial for QAOA on MaxCut problem
  [(#328)](https://github.com/XanaduAI/pennylane/pull/328)

* Added QGAN flow chart figure to its tutorial
  [(#333)](https://github.com/XanaduAI/pennylane/pull/333)

* Added missing figures for gallery thumbnails of state-preparation
  and QGAN tutorials
  [(#326)](https://github.com/XanaduAI/pennylane/pull/326)

* Fixed typos in the state preparation tutorial
  [(#321)](https://github.com/XanaduAI/pennylane/pull/321)

* Fixed bug in VQE tutorial 3D plots
  [(#327)](https://github.com/XanaduAI/pennylane/pull/327)

<h3>Bug fixes</h3>

* Fixed typo in measurement type error message in qnode.py
  [(#341)](https://github.com/XanaduAI/pennylane/pull/341)

<h3>Contributors</h3>

This release contains contributions from (in alphabetical order):

Shahnawaz Ahmed, Ville Bergholm, Aroosa Ijaz, Josh Izaac, Nathan Killoran, Angus Lowe,
Johannes Jakob Meyer, Maria Schuld, Antal Száva, Roeland Wiersema.

# Release 0.5.0

<h3>New features since last release</h3>

* Adds a new optimizer, `qml.QNGOptimizer`, which optimizes QNodes using
  quantum natural gradient descent. See https://arxiv.org/abs/1909.02108
  for more details.
  [(#295)](https://github.com/XanaduAI/pennylane/pull/295)
  [(#311)](https://github.com/XanaduAI/pennylane/pull/311)

* Adds a new QNode method, `QNode.metric_tensor()`,
  which returns the block-diagonal approximation to the Fubini-Study
  metric tensor evaluated on the attached device.
  [(#295)](https://github.com/XanaduAI/pennylane/pull/295)

* Sampling support: QNodes can now return a specified number of samples
  from a given observable via the top-level `pennylane.sample()` function.
  To support this on plugin devices, there is a new `Device.sample` method.

  Calculating gradients of QNodes that involve sampling is not possible.
  [(#256)](https://github.com/XanaduAI/pennylane/pull/256)

* `default.qubit` has been updated to provide support for sampling.
  [(#256)](https://github.com/XanaduAI/pennylane/pull/256)

* Added controlled rotation gates to PennyLane operations and `default.qubit` plugin.
  [(#251)](https://github.com/XanaduAI/pennylane/pull/251)

<h3>Breaking changes</h3>

* The method `Device.supported` was removed, and replaced with the methods
  `Device.supports_observable` and `Device.supports_operation`.
  Both methods can be called with string arguments (`dev.supports_observable('PauliX')`) and
  class arguments (`dev.supports_observable(qml.PauliX)`).
  [(#276)](https://github.com/XanaduAI/pennylane/pull/276)

* The following CV observables were renamed to comply with the new Operation/Observable
  scheme: `MeanPhoton` to `NumberOperator`, `Homodyne` to `QuadOperator` and `NumberState` to `FockStateProjector`.
  [(#254)](https://github.com/XanaduAI/pennylane/pull/254)

<h3>Improvements</h3>

* The `AmplitudeEmbedding` function now provides options to normalize and
  pad features to ensure a valid state vector is prepared.
  [(#275)](https://github.com/XanaduAI/pennylane/pull/275)

* Operations can now optionally specify generators, either as existing PennyLane
  operations, or by providing a NumPy array.
  [(#295)](https://github.com/XanaduAI/pennylane/pull/295)
  [(#313)](https://github.com/XanaduAI/pennylane/pull/313)

* Adds a `Device.parameters` property, so that devices can view a dictionary mapping free
  parameters to operation parameters. This will allow plugin devices to take advantage
  of parametric compilation.
  [(#283)](https://github.com/XanaduAI/pennylane/pull/283)

* Introduces two enumerations: `Any` and `All`, representing any number of wires
  and all wires in the system respectively. They can be imported from
  `pennylane.operation`, and can be used when defining the `Operation.num_wires`
  class attribute of operations.
  [(#277)](https://github.com/XanaduAI/pennylane/pull/277)

  As part of this change:

  - `All` is equivalent to the integer 0, for backwards compatibility with the
    existing test suite

  - `Any` is equivalent to the integer -1 to allow numeric comparison
    operators to continue working

  - An additional validation is now added to the `Operation` class,
    which will alert the user that an operation with `num_wires = All`
    is being incorrectly.

* The one-qubit rotations in `pennylane.plugins.default_qubit` no longer depend on Scipy's `expm`. Instead
  they are calculated with Euler's formula.
  [(#292)](https://github.com/XanaduAI/pennylane/pull/292)

* Creates an `ObservableReturnTypes` enumeration class containing `Sample`,
  `Variance` and `Expectation`. These new values can be assigned to the `return_type`
  attribute of an `Observable`.
  [(#290)](https://github.com/XanaduAI/pennylane/pull/290)

* Changed the signature of the `RandomLayer` and `RandomLayers` templates to have a fixed seed by default.
  [(#258)](https://github.com/XanaduAI/pennylane/pull/258)

* `setup.py` has been cleaned up, removing the non-working shebang,
  and removing unused imports.
  [(#262)](https://github.com/XanaduAI/pennylane/pull/262)

<h3>Documentation</h3>

* A documentation refactor to simplify the tutorials and
  include Sphinx-Gallery.
  [(#291)](https://github.com/XanaduAI/pennylane/pull/291)

  - Examples and tutorials previously split across the `examples/`
    and `doc/tutorials/` directories, in a mixture of ReST and Jupyter notebooks,
    have been rewritten as Python scripts with ReST comments in a single location,
    the `examples/` folder.

  - Sphinx-Gallery is used to automatically build and run the tutorials.
    Rendered output is displayed in the Sphinx documentation.

  - Links are provided at the top of every tutorial page for downloading the
    tutorial as an executable python script, downloading the tutorial
    as a Jupyter notebook, or viewing the notebook on GitHub.

  - The tutorials table of contents have been moved to a single quick start page.

* Fixed a typo in `QubitStateVector`.
  [(#296)](https://github.com/XanaduAI/pennylane/pull/296)

* Fixed a typo in the `default_gaussian.gaussian_state` function.
  [(#293)](https://github.com/XanaduAI/pennylane/pull/293)

* Fixed a typo in the gradient recipe within the `RX`, `RY`, `RZ`
  operation docstrings.
  [(#248)](https://github.com/XanaduAI/pennylane/pull/248)

* Fixed a broken link in the tutorial documentation, as a
  result of the `qml.expval.Observable` deprecation.
  [(#246)](https://github.com/XanaduAI/pennylane/pull/246)

<h3>Bug fixes</h3>

* Fixed a bug where a `PolyXP` observable would fail if applied to subsets
  of wires on `default.gaussian`.
  [(#277)](https://github.com/XanaduAI/pennylane/pull/277)

<h3>Contributors</h3>

This release contains contributions from (in alphabetical order):

Simon Cross, Aroosa Ijaz, Josh Izaac, Nathan Killoran, Johannes Jakob Meyer,
Rohit Midha, Nicolás Quesada, Maria Schuld, Antal Száva, Roeland Wiersema.

# Release 0.4.0

<h3>New features since last release</h3>

* `pennylane.expval()` is now a top-level *function*, and is no longer
  a package of classes. For now, the existing `pennylane.expval.Observable`
  interface continues to work, but will raise a deprecation warning.
  [(#232)](https://github.com/XanaduAI/pennylane/pull/232)

* Variance support: QNodes can now return the variance of observables,
  via the top-level `pennylane.var()` function. To support this on
  plugin devices, there is a new `Device.var` method.

  The following observables support analytic gradients of variances:

  - All qubit observables (requiring 3 circuit evaluations for involutory
    observables such as `Identity`, `X`, `Y`, `Z`; and 5 circuit evals for
    non-involutary observables, currently only `qml.Hermitian`)

  - First-order CV observables (requiring 5 circuit evaluations)

  Second-order CV observables support numerical variance gradients.

* `pennylane.about()` function added, providing details
  on current PennyLane version, installed plugins, Python,
  platform, and NumPy versions [(#186)](https://github.com/XanaduAI/pennylane/pull/186)

* Removed the logic that allowed `wires` to be passed as a positional
  argument in quantum operations. This allows us to raise more useful
  error messages for the user if incorrect syntax is used.
  [(#188)](https://github.com/XanaduAI/pennylane/pull/188)

* Adds support for multi-qubit expectation values of the `pennylane.Hermitian()`
  observable [(#192)](https://github.com/XanaduAI/pennylane/pull/192)

* Adds support for multi-qubit expectation values in `default.qubit`.
  [(#202)](https://github.com/XanaduAI/pennylane/pull/202)

* Organize templates into submodules [(#195)](https://github.com/XanaduAI/pennylane/pull/195).
  This included the following improvements:

  - Distinguish embedding templates from layer templates.

  - New random initialization functions supporting the templates available
    in the new submodule `pennylane.init`.

  - Added a random circuit template (`RandomLayers()`), in which rotations and 2-qubit gates are randomly
    distributed over the wires

  - Add various embedding strategies

<h3>Breaking changes</h3>

* The `Device` methods `expectations`, `pre_expval`, and `post_expval` have been
  renamed to `observables`, `pre_measure`, and `post_measure` respectively.
  [(#232)](https://github.com/XanaduAI/pennylane/pull/232)

<h3>Improvements</h3>

* `default.qubit` plugin now uses `np.tensordot` when applying quantum operations
  and evaluating expectations, resulting in significant speedup
  [(#239)](https://github.com/XanaduAI/pennylane/pull/239),
  [(#241)](https://github.com/XanaduAI/pennylane/pull/241)

* PennyLane now allows division of quantum operation parameters by a constant
  [(#179)](https://github.com/XanaduAI/pennylane/pull/179)

* Portions of the test suite are in the process of being ported to pytest.
  Note: this is still a work in progress.

  Ported tests include:

  - `test_ops.py`
  - `test_about.py`
  - `test_classical_gradients.py`
  - `test_observables.py`
  - `test_measure.py`
  - `test_init.py`
  - `test_templates*.py`
  - `test_ops.py`
  - `test_variable.py`
  - `test_qnode.py` (partial)

<h3>Bug fixes</h3>

* Fixed a bug in `Device.supported`, which would incorrectly
  mark an operation as supported if it shared a name with an
  observable [(#203)](https://github.com/XanaduAI/pennylane/pull/203)

* Fixed a bug in `Operation.wires`, by explicitly casting the
  type of each wire to an integer [(#206)](https://github.com/XanaduAI/pennylane/pull/206)

* Removed code in PennyLane which configured the logger,
  as this would clash with users' configurations
  [(#208)](https://github.com/XanaduAI/pennylane/pull/208)

* Fixed a bug in `default.qubit`, in which `QubitStateVector` operations
  were accidentally being cast to `np.float` instead of `np.complex`.
  [(#211)](https://github.com/XanaduAI/pennylane/pull/211)


<h3>Contributors</h3>

This release contains contributions from:

Shahnawaz Ahmed, riveSunder, Aroosa Ijaz, Josh Izaac, Nathan Killoran, Maria Schuld.

# Release 0.3.1

<h3>Bug fixes</h3>

* Fixed a bug where the interfaces submodule was not correctly being packaged via setup.py

# Release 0.3.0

<h3>New features since last release</h3>

* PennyLane now includes a new `interfaces` submodule, which enables QNode integration with additional machine learning libraries.
* Adds support for an experimental PyTorch interface for QNodes
* Adds support for an experimental TensorFlow eager execution interface for QNodes
* Adds a PyTorch+GPU+QPU tutorial to the documentation
* Documentation now includes links and tutorials including the new [PennyLane-Forest](https://github.com/rigetti/pennylane-forest) plugin.

<h3>Improvements</h3>

* Printing a QNode object, via `print(qnode)` or in an interactive terminal, now displays more useful information regarding the QNode,
  including the device it runs on, the number of wires, it's interface, and the quantum function it uses:

  ```python
  >>> print(qnode)
  <QNode: device='default.qubit', func=circuit, wires=2, interface=PyTorch>
  ```

<h3>Contributors</h3>

This release contains contributions from:

Josh Izaac and Nathan Killoran.


# Release 0.2.0

<h3>New features since last release</h3>

* Added the `Identity` expectation value for both CV and qubit models [(#135)](https://github.com/XanaduAI/pennylane/pull/135)
* Added the `templates.py` submodule, containing some commonly used QML models to be used as ansatz in QNodes [(#133)](https://github.com/XanaduAI/pennylane/pull/133)
* Added the `qml.Interferometer` CV operation [(#152)](https://github.com/XanaduAI/pennylane/pull/152)
* Wires are now supported as free QNode parameters [(#151)](https://github.com/XanaduAI/pennylane/pull/151)
* Added ability to update stepsizes of the optimizers [(#159)](https://github.com/XanaduAI/pennylane/pull/159)

<h3>Improvements</h3>

* Removed use of hardcoded values in the optimizers, made them parameters (see [#131](https://github.com/XanaduAI/pennylane/pull/131) and [#132](https://github.com/XanaduAI/pennylane/pull/132))
* Created the new `PlaceholderExpectation`, to be used when both CV and qubit expval modules contain expectations with the same name
* Provide a way for plugins to view the operation queue _before_ applying operations. This allows for on-the-fly modifications of
  the queue, allowing hardware-based plugins to support the full range of qubit expectation values. [(#143)](https://github.com/XanaduAI/pennylane/pull/143)
* QNode return values now support _any_ form of sequence, such as lists, sets, etc. [(#144)](https://github.com/XanaduAI/pennylane/pull/144)
* CV analytic gradient calculation is now more robust, allowing for operations which may not themselves be differentiated, but have a
  well defined `_heisenberg_rep` method, and so may succeed operations that are analytically differentiable [(#152)](https://github.com/XanaduAI/pennylane/pull/152)

<h3>Bug fixes</h3>

* Fixed a bug where the variational classifier example was not batching when learning parity (see [#128](https://github.com/XanaduAI/pennylane/pull/128) and [#129](https://github.com/XanaduAI/pennylane/pull/129))
* Fixed an inconsistency where some initial state operations were documented as accepting complex parameters - all operations
  now accept real values [(#146)](https://github.com/XanaduAI/pennylane/pull/146)

<h3>Contributors</h3>

This release contains contributions from:

Christian Gogolin, Josh Izaac, Nathan Killoran, and Maria Schuld.


# Release 0.1.0

Initial public release.

<h3>Contributors</h3>
This release contains contributions from:

Ville Bergholm, Josh Izaac, Maria Schuld, Christian Gogolin, and Nathan Killoran.<|MERGE_RESOLUTION|>--- conflicted
+++ resolved
@@ -258,14 +258,13 @@
 
 <h3>Improvements</h3>
 
-<<<<<<< HEAD
+
 * The `./pennylane/ops/qubit.py` file is broken up into a folder of eight separate files.
   [(#1467)](https:/git/github.com/PennyLaneAI/pennylane/pull/1467)
-=======
+
 * Changed to using commas as the separator of wires in the string
   representation of `qml.Hamiltonian` objects for multi-qubit terms.
   [(#1465)](https://github.com/PennyLaneAI/pennylane/pull/1465)
->>>>>>> c9b78a52
 
 * Changed to using `np.object_` instead of `np.object` as per the NumPy
   deprecations starting version 1.20.
