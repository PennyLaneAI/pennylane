--- conflicted
+++ resolved
@@ -2,7 +2,6 @@
 
 <h3>New features since last release</h3>
 
-<<<<<<< HEAD
 * Added the `DoubleExcitation` four-qubit operation, which is useful for quantum
   chemistry applications. [(#1123)](https://github.com/PennyLaneAI/pennylane/pull/1123)
 
@@ -23,7 +22,8 @@
   The `DoubleExcitation` operation supports analytical gradients on hardware using only four 
   expectation value calculations, following results from
   [Kottmann et al.](https://arxiv.org/abs/2011.05938).
-=======
+
+
 * Adds a new function ``qml.math.conj``.
   [(#1143)](https://github.com/PennyLaneAI/pennylane/pull/1143)
 
@@ -40,7 +40,6 @@
   >>> b
   array([1.0 - 2.0j])
   ```
->>>>>>> 34954b56
 
 * Added the function ``finite_diff()`` to compute finite-difference
   approximations to the gradient and the second-order derivatives of
