--- conflicted
+++ resolved
@@ -273,24 +273,18 @@
 
 <h3>Improvements</h3>
 
-<<<<<<< HEAD
-- The embeddings are now classes inheriting 
+- The embeddings, as well as `BasicEntanglerLayers`, are now classes inheriting 
   from `Operation`, and define the ansatz in their `expand()` method. This 
   change does not affect the user interface.
-  XXX
-=======
-- The `QAOAEmbedding` and `BasicEntanglerLayers` are now classes inheriting 
-  from `Operation`, and define the ansatz in their `expand()` method. This 
-  change does not affect the user interface. 
+  [(#1156)](https://github.com/PennyLaneAI/pennylane/pull/1156)
   
-  For convenience, the class has a method that returns the shape of the 
+  For convenience, `BasicEntanglerLayers` has a method that returns the shape of the 
   trainable parameter tensor, i.e.,
   
   ```python
   shape = qml.templates.BasicEntanglerLayers.shape(n_layers=2, n_wires=4)
   weights = np.random.random(shape)
   ```
->>>>>>> 6aa1228b
 
 - ``QubitUnitary`` now validates to ensure the input matrix is two dimensional.
   [(#1128)](https://github.com/PennyLaneAI/pennylane/pull/1128)
