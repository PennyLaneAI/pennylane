# Release 0.15.0-dev (development release)

<h3>New features since last release</h3>

<<<<<<< HEAD
* Added the `SingleExcitation` two-qubit operation, which is useful for quantum 
  chemistry applications. [(#1121)](https://github.com/PennyLaneAI/pennylane/pull/1121)
  
  It can be used to perform an SO(2) rotation in the subspace 
  spanned by the states :math:`|01\rangle` and :math:`|10\rangle`. 
  For example, the following circuit performs the transformation
  :math:`|10\rangle \rightarrow \cos(\phi/2)|10\rangle - \sin(\phi/2)|01\rangle`:    
  
  ```python
  dev = qml.device('default.qubit', wires=2)

  @qml.qnode(dev)
  def circuit(phi):
      qml.PauliX(wires=0)
      qml.SingleExcitation(phi, wires=[0, 1])
  ```
  
  The `SingleExcitation` operation supports analytical gradients on hardware
  using only four expectation value calculations, following results from
  [Kottmann et al.](https://arxiv.org/abs/2011.05938)
  
=======
* Adds a new function ``qml.math.conj``.
  [(#1143)](https://github.com/PennyLaneAI/pennylane/pull/1143)

  This new method will do elementwise conjugation to the given tensor-like object.

  ```python
  a = np.array([1.0 + 2.0j])
  b = qml.math.conj(a)
  ```

  Our new object ``b`` is the conjugate of ``a``.

  ```pycon
  >>> b
  array([1.0 - 2.0j])
  ```

>>>>>>> 34954b56
* Added the function ``finite_diff()`` to compute finite-difference
  approximations to the gradient and the second-order derivatives of
  arbitrary callable functions.
  [(#1090)](https://github.com/PennyLaneAI/pennylane/pull/1090)

  This is useful to compute the derivative of parametrized
  ``pennylane.Hamiltonian`` observables ``O(x)`` with respect to the parameter ``x``.

  For example, in quantum chemistry simulations it can be used to evaluate
  the derivatives of the electronic Hamiltonian with respect to the nuclear
  coordinates

  ```pycon
  >>> def H(x):
  ...    return qml.qchem.molecular_hamiltonian(['H', 'H'], x)[0]

  >>> x = np.array([0., 0., -0.66140414, 0., 0., 0.66140414])
  >>> grad_fn = qml.finite_diff(H, N=1)
  >>> grad = grad_fn(x)

  >>> deriv2_fn = qml.finite_diff(H, N=2, idx=[0, 1])
  >>> deriv2 = deriv2_fn(x)
  ```

* Added the `QuantumMonteCarlo` template for performing quantum Monte Carlo estimation of an
  expectation value on simulator.
  [(#1130)](https://github.com/PennyLaneAI/pennylane/pull/1130)

  The following example shows how the expectation value of sine squared over a standard normal
  distribution can be approximated:
  
  ```python
  from scipy.stats import norm

  m = 5
  M = 2 ** m
  n = 10
  N = 2 ** n
  target_wires = range(m + 1)
  estimation_wires = range(m + 1, n + m + 1)

  xmax = np.pi  # bound to region [-pi, pi]
  xs = np.linspace(-xmax, xmax, M)

  probs = np.array([norm().pdf(x) for x in xs])
  probs /= np.sum(probs)

  func = lambda i: np.sin(xs[i]) ** 2

  dev = qml.device("default.qubit", wires=(n + m + 1))

  @qml.qnode(dev)
  def circuit():
      qml.templates.QuantumMonteCarlo(
          probs,
          func,
          target_wires=target_wires,
          estimation_wires=estimation_wires,
      )
      return qml.probs(estimation_wires)

  phase_estimated = np.argmax(circuit()[:int(N / 2)]) / N
  expectation_estimated = (1 - np.cos(np.pi * phase_estimated)) / 2
  ```
  
  The theoretical value is roughly `0.432332`, which compares closely to the estimated value:
  
  ```pycon
  >>> expectation_estimated
  0.4327096457464369
  ```

* A new adjoint transform has been added. 
  [(#1111)](https://github.com/PennyLaneAI/pennylane/pull/1111)
  [(#1135)](https://github.com/PennyLaneAI/pennylane/pull/1135)

  This new method allows users to apply the adjoint of an arbitrary sequence of operations.

  ```python
  def subroutine(wire):
      qml.RX(0.123, wires=wire)
      qml.RY(0.456, wires=wire)

  dev = qml.device('default.qubit', wires=1)
  @qml.qnode(dev)
  def circuit():
      subroutine(0)
      qml.adjoint(subroutine)(0)
      return qml.expval(qml.PauliZ(0))
  ```

  This creates the following circuit:

  ```pycon
  >>> print(qml.draw(circuit)())
  0: --RX(0.123)--RY(0.456)--RY(-0.456)--RX(-0.123)--| <Z>
  ```

  Directly applying to a gate also works as expected.

  ```python
  qml.adjoint(qml.RX)(0.123, wires=0) # Really applies RX(-0.123).
  ```

- Added the `QuantumPhaseEstimation` template for performing quantum phase estimation for an input
  unitary matrix.
  [(#1095)](https://github.com/PennyLaneAI/pennylane/pull/1095)
  
  Consider the matrix corresponding to a rotation from an `RX` gate:
  
  ```pycon
  >>> phase = 5
  >>> target_wires = [0]
  >>> unitary = qml.RX(phase, wires=0).matrix
  ```
  
  The ``phase`` parameter can be estimated using ``QuantumPhaseEstimation``. For example, using five
  phase-estimation qubits:
  
  ```python
  n_estimation_wires = 5
  estimation_wires = range(1, n_estimation_wires + 1)

  dev = qml.device("default.qubit", wires=n_estimation_wires + 1)

  @qml.qnode(dev)
  def circuit():
      # Start in the |+> eigenstate of the unitary
      qml.Hadamard(wires=target_wires)

      QuantumPhaseEstimation(
          unitary,
          target_wires=target_wires,
          estimation_wires=estimation_wires,
      )

      return qml.probs(estimation_wires)

  phase_estimated = np.argmax(circuit()) / 2 ** n_estimation_wires

  # Need to rescale phase due to convention of RX gate
  phase_estimated = 4 * np.pi * (1 - phase)
  ```

  The resulting phase is a close approximation to the true value:
  
  ```pycon
  >>> phase_estimated
  5.105088062083414
  ```

* Batches of shots can now be specified as a list, allowing measurement statistics
  to be course-grained with a single QNode evaluation.
  [(#1103)](https://github.com/PennyLaneAI/pennylane/pull/1103)

  Consider

  ```pycon
  >>> shots_list = [5, 10, 1000]
  >>> dev = qml.device("default.qubit", wires=2, analytic=False, shots=shots_list)
  ```

  When QNodes are executed on this device, a single execution of 1015 shots will be submitted.
  However, three sets of measurement statistics will be returned; using the first 5 shots,
  second set of 10 shots, and final 1000 shots, separately.

  For example:

  ```python
  @qml.qnode(dev)
  def circuit(x):
      qml.RX(x, wires=0)
      qml.CNOT(wires=[0, 1])
      return qml.expval(qml.PauliZ(0) @ qml.PauliX(1)), qml.expval(qml.PauliZ(0))
  ```

  Executing this, we will get an output of size `(3, 2)`:

  ```pycon
  >>> circuit(0.5)
  [[0.33333333 1.        ]
   [0.2        1.        ]
   [0.012      0.868     ]]
  ```

  This output remains fully differentiable.

- The number of shots can now be specified on a temporary basis when evaluating a QNode.
  [(#1075)](https://github.com/PennyLaneAI/pennylane/pull/1075)

  ```python
  dev = qml.device('default.qubit', wires=1, shots=10) # default is 10

  @qml.qnode(dev)
  def circuit(a):
      qml.RX(a, wires=0)
      return qml.sample(qml.PauliZ(wires=0))
  ```

  For this, the qnode is called with an additional `shots` keyword argument:

  ```pycon
  >>> circuit(0.8)
  [ 1  1  1 -1 -1  1  1  1  1  1]
  >>> circuit(0.8, shots=3)
  [ 1  1  1]
  >>> circuit(0.8)
  [ 1  1  1 -1 -1  1  1  1  1  1]
  ```

- The JAX interface now supports all devices.
  [(#1076)](https://github.com/PennyLaneAI/pennylane/pull/1076)

   Here is an example of how to use JAX with Cirq:

  ```python
  dev = qml.device('cirq.simulator', wires=1)
  @qml.qnode(dev, interface="jax")
  def circuit(x):
      qml.RX(x[1], wires=0)
      qml.Rot(x[0], x[1], x[2], wires=0)
      return qml.expval(qml.PauliZ(0))
  weights = jnp.array([0.2, 0.5, 0.1])
  print(circuit(weights)) # DeviceArray(...)
  ```

- Added the `ControlledPhaseShift` gate as well as the `QFT` operation for applying quantum Fourier
  transforms.
  [(#1064)](https://github.com/PennyLaneAI/pennylane/pull/1064)

<h3>Improvements</h3>

- ``QubitUnitary`` now validates to ensure the input matrix is two dimensional.
  [(#1128)](https://github.com/PennyLaneAI/pennylane/pull/1128)

- Added the `ControlledQubitUnitary` operation. This
  enables implementation of multi-qubit gates with a variable number of
  control qubits. It is also possible to specify a different state for the
  control qubits using the `control_values` argument (also known as a
  mixed-polarity multi-controlled operation).
  [(#1069)](https://github.com/PennyLaneAI/pennylane/pull/1069) [(#1104)](https://github.com/PennyLaneAI/pennylane/pull/1104)
  
  For example, we can  create a multi-controlled T gate using:

  ```python
  T = qml.T._matrix()
  qml.ControlledQubitUnitary(T, control_wires=[0, 1, 3], wires=2, control_values="110")
  ```

  Here, the T gate will be applied to wire `2` if control wires `0` and `1` are in
  state `1`, and control wire `3` is in state `0`. If no value is passed to
  `control_values`, the gate will be applied if all control wires are in
  the `1` state.

- Added `MultiControlledX` for multi-controlled `NOT` gates.
  This is a special case of `ControlledQubitUnitary` that applies a
  Pauli X gate conditioned on the state of an arbitrary number of
  control qubits.
  [(#1104)](https://github.com/PennyLaneAI/pennylane/pull/1104)

* Most layers in Pytorch or Keras accept arbitrary dimension inputs, where each dimension barring
  the last (in the case where the actual weight function of the layer operates on one-dimensional
  vectors) is broadcast over. This is now also supported by KerasLayer and TorchLayer.
  [(#1062)](https://github.com/PennyLaneAI/pennylane/pull/1062).

  Example use:

  ```python
  dev = qml.device("default.qubit", wires=4)

  x = tf.ones((5, 4, 4))

  @qml.qnode(dev)
  def layer(weights, inputs):

      qml.templates.AngleEmbedding(inputs, wires=range(4))
      qml.templates.StronglyEntanglingLayers(weights, wires=range(4))
      return [qml.expval(qml.PauliZ(i)) for i in range(4)]

  qlayer = qml.qnn.KerasLayer(layer, {"weights": (4, 4, 3)}, output_dim=4)

  out = qlayer(x)

  print(out.shape)
  ```

  The output tensor has the following shape:
  ```pycon
  >>> out.shape
  (5, 4, 4)
  ```

* If only one argument to the function `qml.grad` has the `requires_grad` attribute
  set to True, then the returned gradient will be a NumPy array, rather than a
  tuple of length 1.
  [(#1067)](https://github.com/PennyLaneAI/pennylane/pull/1067)
  [(#1081)](https://github.com/PennyLaneAI/pennylane/pull/1081)

* An improvement has been made to how `QubitDevice` generates and post-processess samples,
  allowing QNode measurement statistics to work on devices with more than 32 qubits.
  [(#1088)](https://github.com/PennyLaneAI/pennylane/pull/1088)

* Due to the addition of `density_matrix()` as a return type from a QNode, tuples are now supported by the `output_dim` parameter in `qnn.KerasLayer`.
  [(#1070)](https://github.com/PennyLaneAI/pennylane/pull/1070)

<h3>Breaking changes</h3>

* Devices do not have an `analytic` argument or attribute anymore. 
  Instead, `shots` is the source of truth for whether a simulator 
  estimates return values from a finite number of shots, or whether 
  it returns analytic results (`shots=None`).
  [(#1079)](https://github.com/PennyLaneAI/pennylane/pull/1079)
  
  ```python  
  dev_analytic = qml.device('default.qubit', wires=1, shots=None)
  dev_finite_shots = qml.device('default.qubit', wires=1, shots=1000)
  
  def circuit():
      qml.Hadamard(wires=0)
      return qml.expval(qml.PauliZ(wires=0))
  
  circuit_analytic = qml.QNode(circuit, dev_analytic)
  circuit_finite_shots = qml.QNode(circuit, dev_finite_shots)
  ```
  
  Devices with `shots=None` return deterministic, exact results:
  
  ```pycon
  >>> circuit_analytic()
  0.0
  >>> circuit_analytic()
  0.0
  ```
  Devices with `shots > 0` return stochastic results estimated from 
  samples in each run:

  ```pycon
  >>> circuit_finite_shots()
  -0.062
  >>> circuit_finite_shots()
  0.034
  ``` 
  
  The `qml.sample()` measurement can only be used on devices on which the number 
  of shots is set explicitly. 

* If creating a QNode from a quantum function with an argument named `shots`,
  a `DeprecationWarning` is raised, warning the user that this is a reserved
  argument to change the number of shots on a per-call basis.
  [(#1075)](https://github.com/PennyLaneAI/pennylane/pull/1075)

* For devices inheriting from `QubitDevice`, the methods `expval`, `var`, `sample`
  accept two new keyword arguments --- `shot_range` and `bin_size`.
  [(#1103)](https://github.com/PennyLaneAI/pennylane/pull/1103)

  These new arguments allow for the statistics to be performed on only a subset of device samples.
  This finer level of control is accessible from the main UI by instantiating a device with a batch
  of shots.

  For example, consider the following device:

  ```pycon
  >>> dev = qml.device("my_device", shots=[5, (10, 3), 100])
  ```

  This device will execute QNodes using 135 shots, however
  measurement statistics will be **course grained** across these 135
  shots:

  * All measurement statistics will first be computed using the
    first 5 shots --- that is, `shots_range=[0, 5]`, `bin_size=5`.

  * Next, the tuple `(10, 3)` indicates 10 shots, repeated 3 times. We will want to use
    `shot_range=[5, 35]`, performing the expectation value in bins of size 10
    (`bin_size=10`).

  * Finally, we repeat the measurement statistics for the final 100 shots,
    `shot_range=[35, 135]`, `bin_size=100`.

<h3>Bug fixes</h3>

* Fixes a bug and a test where the ``QuantumTape.is_sampled`` attribute was not
  being updated.
  [(#1126)](https://github.com/PennyLaneAI/pennylane/pull/1126)

* Fixes a bug where `BasisEmbedding` would not accept inputs whose bits are all ones 
  or all zeros. 
  [(#1114)](https://github.com/PennyLaneAI/pennylane/pull/1114)

* The `ExpvalCost` class raises an error if instantiated
  with non-expectation measurement statistics.
  [(#1106)](https://github.com/PennyLaneAI/pennylane/pull/1106)

* Fixes a bug where decompositions would reset the differentiation method
  of a QNode.
  [(#1117)](https://github.com/PennyLaneAI/pennylane/pull/1117)

<h3>Documentation</h3>

- Typos addressed in templates documentation.
  [(#1094)](https://github.com/PennyLaneAI/pennylane/pull/1094)

- Added `flaky` as dependency for running tests in documentation. [(#1113)](https://github.com/PennyLaneAI/pennylane/pull/1113)

<h3>Contributors</h3>

This release contains contributions from (in alphabetical order):

Juan Miguel Arrazola, Thomas Bromley, Olivia Di Matteo, Kyle Godbey, Diego Guala, Josh Izaac,
Daniel Polatajko, Chase Roberts, Sankalp Sanand, Pritish Sehzpaul, Maria Schuld, Antal Száva.

# Release 0.14.1 (current release)

<h3>Bug fixes</h3>

* Fixes a testing bug where tests that required JAX would fail if JAX was not installed.
  The tests will now instead be skipped if JAX can not be imported.
  [(#1066)](https://github.com/PennyLaneAI/pennylane/pull/1066)

* Fixes a bug where inverse operations could not be differentiated
  using backpropagation on `default.qubit`.
  [(#1072)](https://github.com/PennyLaneAI/pennylane/pull/1072)

* The QNode has a new keyword argument, `max_expansion`, that determines the maximum number of times
  the internal circuit should be expanded when executed on a device. In addition, the default number
  of max expansions has been increased from 2 to 10, allowing devices that require more than two
  operator decompositions to be supported.
  [(#1074)](https://github.com/PennyLaneAI/pennylane/pull/1074)

* Fixes a bug where `Hamiltonian` objects created with non-list arguments raised an error for
  arithmetic operations. [(#1082)](https://github.com/PennyLaneAI/pennylane/pull/1082)

* Fixes a bug where `Hamiltonian` objects with no coefficients or operations would return a faulty
  result when used with `ExpvalCost`. [(#1082)](https://github.com/PennyLaneAI/pennylane/pull/1082)

<h3>Documentation</h3>

* Updates mentions of `generate_hamiltonian` to `molecular_hamiltonian` in the
  docstrings of the `ExpvalCost` and `Hamiltonian` classes.
  [(#1077)](https://github.com/PennyLaneAI/pennylane/pull/1077)

<h3>Contributors</h3>

This release contains contributions from (in alphabetical order):

Thomas Bromley, Josh Izaac, Antal Száva.



# Release 0.14.0

<h3>New features since last release</h3>

<h4>Perform quantum machine learning with JAX</h4>

* QNodes created with `default.qubit` now support a JAX interface, allowing JAX to be used
  to create, differentiate, and optimize hybrid quantum-classical models.
  [(#947)](https://github.com/PennyLaneAI/pennylane/pull/947)

  This is supported internally via a new `default.qubit.jax` device. This device runs end to end in
  JAX, meaning that it supports all of the awesome JAX transformations (`jax.vmap`, `jax.jit`,
  `jax.hessian`, etc).

  Here is an example of how to use the new JAX interface:

  ```python
  dev = qml.device("default.qubit", wires=1)
  @qml.qnode(dev, interface="jax", diff_method="backprop")
  def circuit(x):
      qml.RX(x[1], wires=0)
      qml.Rot(x[0], x[1], x[2], wires=0)
      return qml.expval(qml.PauliZ(0))

  weights = jnp.array([0.2, 0.5, 0.1])
  grad_fn = jax.grad(circuit)
  print(grad_fn(weights))
  ```

  Currently, only `diff_method="backprop"` is supported, with plans to support more in the future.

<h4>New, faster, quantum gradient methods</h4>

* A new differentiation method has been added for use with simulators. The `"adjoint"`
  method operates after a forward pass by iteratively applying inverse gates to scan backwards
  through the circuit.
  [(#1032)](https://github.com/PennyLaneAI/pennylane/pull/1032)

  This method is similar to the reversible method, but has a lower time
  overhead and a similar memory overhead. It follows the approach provided by
  [Jones and Gacon](https://arxiv.org/abs/2009.02823). This method is only compatible with certain
  statevector-based devices such as `default.qubit`.

  Example use:

  ```python
  import pennylane as qml

  wires = 1
  device = qml.device("default.qubit", wires=wires)

  @qml.qnode(device, diff_method="adjoint")
  def f(params):
      qml.RX(0.1, wires=0)
      qml.Rot(*params, wires=0)
      qml.RX(-0.3, wires=0)
      return qml.expval(qml.PauliZ(0))

  params = [0.1, 0.2, 0.3]
  qml.grad(f)(params)
  ```

* The default logic for choosing the 'best' differentiation method has been altered
  to improve performance.
  [(#1008)](https://github.com/PennyLaneAI/pennylane/pull/1008)

  - If the quantum device provides its own gradient, this is now the preferred
    differentiation method.

  - If the quantum device natively supports classical
    backpropagation, this is now preferred over the parameter-shift rule.

    This will lead to marked speed improvement during optimization when using
    `default.qubit`, with a sight penalty on the forward-pass evaluation.

  More details are available below in the 'Improvements' section for plugin developers.

* PennyLane now supports analytical quantum gradients for noisy channels, in addition to its
  existing support for unitary operations. The noisy channels `BitFlip`, `PhaseFlip`, and
  `DepolarizingChannel` all support analytic gradients out of the box.
  [(#968)](https://github.com/PennyLaneAI/pennylane/pull/968)

* A method has been added for calculating the Hessian of quantum circuits using the second-order
  parameter shift formula.
  [(#961)](https://github.com/PennyLaneAI/pennylane/pull/961)

  The following example shows the calculation of the Hessian:

  ```python
  n_wires = 5
  weights = [2.73943676, 0.16289932, 3.4536312, 2.73521126, 2.6412488]

  dev = qml.device("default.qubit", wires=n_wires)

  with qml.tape.QubitParamShiftTape() as tape:
      for i in range(n_wires):
          qml.RX(weights[i], wires=i)

      qml.CNOT(wires=[0, 1])
      qml.CNOT(wires=[2, 1])
      qml.CNOT(wires=[3, 1])
      qml.CNOT(wires=[4, 3])

      qml.expval(qml.PauliZ(1))

  print(tape.hessian(dev))
  ```

  The Hessian is not yet supported via classical machine learning interfaces, but will
  be added in a future release.

<h4>More operations and templates</h4>

* Two new error channels, `BitFlip` and `PhaseFlip` have been added.
  [(#954)](https://github.com/PennyLaneAI/pennylane/pull/954)

  They can be used in the same manner as existing error channels:

  ```python
  dev = qml.device("default.mixed", wires=2)

  @qml.qnode(dev)
  def circuit():
      qml.RX(0.3, wires=0)
      qml.RY(0.5, wires=1)
      qml.BitFlip(0.01, wires=0)
      qml.PhaseFlip(0.01, wires=1)
      return qml.expval(qml.PauliZ(0))
  ```

* Apply permutations to wires using the `Permute` subroutine.
  [(#952)](https://github.com/PennyLaneAI/pennylane/pull/952)

  ```python
  import pennylane as qml
  dev = qml.device('default.qubit', wires=5)

  @qml.qnode(dev)
  def apply_perm():
      # Send contents of wire 4 to wire 0, of wire 2 to wire 1, etc.
      qml.templates.Permute([4, 2, 0, 1, 3], wires=dev.wires)
      return qml.expval(qml.PauliZ(0))
  ```

<h4>QNode transformations</h4>

* The `qml.metric_tensor` function transforms a QNode to produce the Fubini-Study
  metric tensor with full autodifferentiation support---even on hardware.
  [(#1014)](https://github.com/PennyLaneAI/pennylane/pull/1014)

  Consider the following QNode:

  ```python
  dev = qml.device("default.qubit", wires=3)

  @qml.qnode(dev, interface="autograd")
  def circuit(weights):
      # layer 1
      qml.RX(weights[0, 0], wires=0)
      qml.RX(weights[0, 1], wires=1)

      qml.CNOT(wires=[0, 1])
      qml.CNOT(wires=[1, 2])

      # layer 2
      qml.RZ(weights[1, 0], wires=0)
      qml.RZ(weights[1, 1], wires=2)

      qml.CNOT(wires=[0, 1])
      qml.CNOT(wires=[1, 2])
      return qml.expval(qml.PauliZ(0) @ qml.PauliZ(1)), qml.expval(qml.PauliY(2))
  ```

  We can use the `metric_tensor` function to generate a new function, that returns the
  metric tensor of this QNode:

  ```pycon
  >>> met_fn = qml.metric_tensor(circuit)
  >>> weights = np.array([[0.1, 0.2, 0.3], [0.4, 0.5, 0.6]], requires_grad=True)
  >>> met_fn(weights)
  tensor([[0.25  , 0.    , 0.    , 0.    ],
          [0.    , 0.25  , 0.    , 0.    ],
          [0.    , 0.    , 0.0025, 0.0024],
          [0.    , 0.    , 0.0024, 0.0123]], requires_grad=True)
  ```

  The returned metric tensor is also fully differentiable, in all interfaces.
  For example, differentiating the `(3, 2)` element:

  ```pycon
  >>> grad_fn = qml.grad(lambda x: met_fn(x)[3, 2])
  >>> grad_fn(weights)
  array([[ 0.04867729, -0.00049502,  0.        ],
         [ 0.        ,  0.        ,  0.        ]])
  ```

  Differentiation is also supported using Torch, Jax, and TensorFlow.

* Adds the new function `qml.math.cov_matrix()`. This function accepts a list of commuting
  observables, and the probability distribution in the shared observable eigenbasis after the
  application of an ansatz. It uses these to construct the covariance matrix in a *framework
  independent* manner, such that the output covariance matrix is autodifferentiable.
  [(#1012)](https://github.com/PennyLaneAI/pennylane/pull/1012)

  For example, consider the following ansatz and observable list:

  ```python3
  obs_list = [qml.PauliX(0) @ qml.PauliZ(1), qml.PauliY(2)]
  ansatz = qml.templates.StronglyEntanglingLayers
  ```

  We can construct a QNode to output the probability distribution in the shared eigenbasis of the
  observables:

  ```python
  dev = qml.device("default.qubit", wires=3)

  @qml.qnode(dev, interface="autograd")
  def circuit(weights):
      ansatz(weights, wires=[0, 1, 2])
      # rotate into the basis of the observables
      for o in obs_list:
          o.diagonalizing_gates()
      return qml.probs(wires=[0, 1, 2])
  ```

  We can now compute the covariance matrix:

  ```pycon
  >>> weights = qml.init.strong_ent_layers_normal(n_layers=2, n_wires=3)
  >>> cov = qml.math.cov_matrix(circuit(weights), obs_list)
  >>> cov
  array([[0.98707611, 0.03665537],
         [0.03665537, 0.99998377]])
  ```

  Autodifferentiation is fully supported using all interfaces:

  ```pycon
  >>> cost_fn = lambda weights: qml.math.cov_matrix(circuit(weights), obs_list)[0, 1]
  >>> qml.grad(cost_fn)(weights)[0]
  array([[[ 4.94240914e-17, -2.33786398e-01, -1.54193959e-01],
          [-3.05414996e-17,  8.40072236e-04,  5.57884080e-04],
          [ 3.01859411e-17,  8.60411436e-03,  6.15745204e-04]],

         [[ 6.80309533e-04, -1.23162742e-03,  1.08729813e-03],
          [-1.53863193e-01, -1.38700657e-02, -1.36243323e-01],
          [-1.54665054e-01, -1.89018172e-02, -1.56415558e-01]]])
  ```

* A new  `qml.draw` function is available, allowing QNodes to be easily
  drawn without execution by providing example input.
  [(#962)](https://github.com/PennyLaneAI/pennylane/pull/962)

  ```python
  @qml.qnode(dev)
  def circuit(a, w):
      qml.Hadamard(0)
      qml.CRX(a, wires=[0, 1])
      qml.Rot(*w, wires=[1])
      qml.CRX(-a, wires=[0, 1])
      return qml.expval(qml.PauliZ(0) @ qml.PauliZ(1))
  ```

  The QNode circuit structure may depend on the input arguments;
  this is taken into account by passing example QNode arguments
  to the `qml.draw()` drawing function:

  ```pycon
  >>> drawer = qml.draw(circuit)
  >>> result = drawer(a=2.3, w=[1.2, 3.2, 0.7])
  >>> print(result)
  0: ──H──╭C────────────────────────────╭C─────────╭┤ ⟨Z ⊗ Z⟩
  1: ─────╰RX(2.3)──Rot(1.2, 3.2, 0.7)──╰RX(-2.3)──╰┤ ⟨Z ⊗ Z⟩
  ```

<h4>A faster, leaner, and more flexible core</h4>

* The new core of PennyLane, rewritten from the ground up and developed over the last few release
  cycles, has achieved feature parity and has been made the new default in PennyLane v0.14. The old
  core has been marked as deprecated, and will be removed in an upcoming release.
  [(#1046)](https://github.com/PennyLaneAI/pennylane/pull/1046)
  [(#1040)](https://github.com/PennyLaneAI/pennylane/pull/1040)
  [(#1034)](https://github.com/PennyLaneAI/pennylane/pull/1034)
  [(#1035)](https://github.com/PennyLaneAI/pennylane/pull/1035)
  [(#1027)](https://github.com/PennyLaneAI/pennylane/pull/1027)
  [(#1026)](https://github.com/PennyLaneAI/pennylane/pull/1026)
  [(#1021)](https://github.com/PennyLaneAI/pennylane/pull/1021)
  [(#1054)](https://github.com/PennyLaneAI/pennylane/pull/1054)
  [(#1049)](https://github.com/PennyLaneAI/pennylane/pull/1049)

  While high-level PennyLane code and tutorials remain unchanged, the new core
  provides several advantages and improvements:

  - **Faster and more optimized**: The new core provides various performance optimizations, reducing
    pre- and post-processing overhead, and reduces the number of quantum evaluations in certain
    cases.

  - **Support for in-QNode classical processing**: this allows for differentiable classical
    processing within the QNode.

    ```python
    dev = qml.device("default.qubit", wires=1)

    @qml.qnode(dev, interface="tf")
    def circuit(p):
        qml.RX(tf.sin(p[0])**2 + p[1], wires=0)
        return qml.expval(qml.PauliZ(0))
    ```

    The classical processing functions used within the QNode must match
    the QNode interface. Here, we use TensorFlow:

    ```pycon
    >>> params = tf.Variable([0.5, 0.1], dtype=tf.float64)
    >>> with tf.GradientTape() as tape:
    ...     res = circuit(params)
    >>> grad = tape.gradient(res, params)
    >>> print(res)
    tf.Tensor(0.9460913127754935, shape=(), dtype=float64)
    >>> print(grad)
    tf.Tensor([-0.27255248 -0.32390003], shape=(2,), dtype=float64)
    ```

    As a result of this change, quantum decompositions that require classical processing
    are fully supported and end-to-end differentiable in tape mode.

  - **No more Variable wrapping**: QNode arguments no longer become `Variable`
    objects within the QNode.

    ```python
    dev = qml.device("default.qubit", wires=1)

    @qml.qnode(dev)
    def circuit(x):
        print("Parameter value:", x)
        qml.RX(x, wires=0)
        return qml.expval(qml.PauliZ(0))
    ```

    Internal QNode parameters can be easily inspected, printed, and manipulated:

    ```pycon
    >>> circuit(0.5)
    Parameter value: 0.5
    tensor(0.87758256, requires_grad=True)
    ```

  - **Less restrictive QNode signatures**: There is no longer any restriction on the QNode signature; the QNode can be
    defined and called following the same rules as standard Python functions.

    For example, the following QNode uses positional, named, and variable
    keyword arguments:

    ```python
    x = torch.tensor(0.1, requires_grad=True)
    y = torch.tensor([0.2, 0.3], requires_grad=True)
    z = torch.tensor(0.4, requires_grad=True)

    @qml.qnode(dev, interface="torch")
    def circuit(p1, p2=y, **kwargs):
        qml.RX(p1, wires=0)
        qml.RY(p2[0] * p2[1], wires=0)
        qml.RX(kwargs["p3"], wires=0)
        return qml.var(qml.PauliZ(0))
    ```

    When we call the QNode, we may pass the arguments by name
    even if defined positionally; any argument not provided will
    use the default value.

    ```pycon
    >>> res = circuit(p1=x, p3=z)
    >>> print(res)
    tensor(0.2327, dtype=torch.float64, grad_fn=<SelectBackward>)
    >>> res.backward()
    >>> print(x.grad, y.grad, z.grad)
    tensor(0.8396) tensor([0.0289, 0.0193]) tensor(0.8387)
    ```

    This extends to the `qnn` module, where `KerasLayer` and `TorchLayer` modules
    can be created from QNodes with unrestricted signatures.

  - **Smarter measurements:** QNodes can now measure wires more than once, as
    long as all observables are commuting:

    ```python
    @qml.qnode(dev)
    def circuit(x):
        qml.RX(x, wires=0)
        return [
            qml.expval(qml.PauliZ(0)),
            qml.expval(qml.PauliZ(0) @ qml.PauliZ(1))
        ]
    ```

    Further, the `qml.ExpvalCost()` function allows for optimizing
    measurements to reduce the number of quantum evaluations required.

  With the new PennyLane core, there are a few small breaking changes, detailed
  below in the 'Breaking Changes' section.

<h3>Improvements</h3>

* The built-in PennyLane optimizers allow more flexible cost functions. The cost function passed to most optimizers
  may accept any combination of trainable arguments, non-trainable arguments, and keyword arguments.
  [(#959)](https://github.com/PennyLaneAI/pennylane/pull/959)
  [(#1053)](https://github.com/PennyLaneAI/pennylane/pull/1053)

  The full changes apply to:

  * `AdagradOptimizer`
  * `AdamOptimizer`
  * `GradientDescentOptimizer`
  * `MomentumOptimizer`
  * `NesterovMomentumOptimizer`
  * `RMSPropOptimizer`
  * `RotosolveOptimizer`

  The `requires_grad=False` property must mark any non-trainable constant argument.
  The `RotoselectOptimizer` allows passing only keyword arguments.

  Example use:

  ```python
  def cost(x, y, data, scale=1.0):
      return scale * (x[0]-data)**2 + scale * (y-data)**2

  x = np.array([1.], requires_grad=True)
  y = np.array([1.0])
  data = np.array([2.], requires_grad=False)

  opt = qml.GradientDescentOptimizer()

  # the optimizer step and step_and_cost methods can
  # now update multiple parameters at once
  x_new, y_new, data = opt.step(cost, x, y, data, scale=0.5)
  (x_new, y_new, data), value = opt.step_and_cost(cost, x, y, data, scale=0.5)

  # list and tuple unpacking is also supported
  params = (x, y, data)
  params = opt.step(cost, *params)
  ```

* The circuit drawer has been updated to support the inclusion of unused or inactive
  wires, by passing the `show_all_wires` argument.
  [(#1033)](https://github.com/PennyLaneAI/pennylane/pull/1033)

  ```python
  dev = qml.device('default.qubit', wires=[-1, "a", "q2", 0])

  @qml.qnode(dev)
  def circuit():
      qml.Hadamard(wires=-1)
      qml.CNOT(wires=[-1, "q2"])
      return qml.expval(qml.PauliX(wires="q2"))
  ```

  ```pycon
  >>> print(qml.draw(circuit, show_all_wires=True)())
  >>>
   -1: ──H──╭C──┤
    a: ─────│───┤
   q2: ─────╰X──┤ ⟨X⟩
    0: ─────────┤
  ```

* The logic for choosing the 'best' differentiation method has been altered
  to improve performance.
  [(#1008)](https://github.com/PennyLaneAI/pennylane/pull/1008)

  - If the device provides its own gradient, this is now the preferred
    differentiation method.

  - If a device provides additional interface-specific versions that natively support classical
    backpropagation, this is now preferred over the parameter-shift rule.

    Devices define additional interface-specific devices via their `capabilities()` dictionary. For
    example, `default.qubit` supports supplementary devices for TensorFlow, Autograd, and JAX:

    ```python
    {
      "passthru_devices": {
          "tf": "default.qubit.tf",
          "autograd": "default.qubit.autograd",
          "jax": "default.qubit.jax",
      },
    }
    ```

  As a result of this change, if the QNode `diff_method` is not explicitly provided,
  it is possible that the QNode will run on a *supplementary device* of the device that was
  specifically provided:

  ```python
  dev = qml.device("default.qubit", wires=2)
  qml.QNode(dev) # will default to backprop on default.qubit.autograd
  qml.QNode(dev, interface="tf") # will default to backprop on default.qubit.tf
  qml.QNode(dev, interface="jax") # will default to backprop on default.qubit.jax
  ```

* The `default.qubit` device has been updated so that internally it applies operations in a more
  functional style, i.e., by accepting an input state and returning an evolved state.
  [(#1025)](https://github.com/PennyLaneAI/pennylane/pull/1025)

* A new test series, `pennylane/devices/tests/test_compare_default_qubit.py`, has been added, allowing to test if
  a chosen device gives the same result as `default.qubit`.
  [(#897)](https://github.com/PennyLaneAI/pennylane/pull/897)

  Three tests are added:

  - `test_hermitian_expectation`,
  - `test_pauliz_expectation_analytic`, and
  - `test_random_circuit`.

* Adds the following agnostic tensor manipulation functions to the `qml.math` module: `abs`,
  `angle`, `arcsin`, `concatenate`, `dot`, `squeeze`, `sqrt`, `sum`, `take`, `where`. These functions are
  required to fully support end-to-end differentiable Mottonen and Amplitude embedding.
  [(#922)](https://github.com/PennyLaneAI/pennylane/pull/922)
  [(#1011)](https://github.com/PennyLaneAI/pennylane/pull/1011)

* The `qml.math` module now supports JAX.
  [(#985)](https://github.com/XanaduAI/software-docs/pull/274)

* Several improvements have been made to the `Wires` class to reduce overhead and simplify the logic
  of how wire labels are interpreted:
  [(#1019)](https://github.com/PennyLaneAI/pennylane/pull/1019)
  [(#1010)](https://github.com/PennyLaneAI/pennylane/pull/1010)
  [(#1005)](https://github.com/PennyLaneAI/pennylane/pull/1005)
  [(#983)](https://github.com/PennyLaneAI/pennylane/pull/983)
  [(#967)](https://github.com/PennyLaneAI/pennylane/pull/967)

  - If the input `wires` to a wires class instantiation `Wires(wires)` can be iterated over,
    its elements are interpreted as wire labels. Otherwise, `wires` is interpreted as a single wire label.
    The only exception to this are strings, which are always interpreted as a single
    wire label, so users can address wires with labels such as `"ancilla"`.

  - Any type can now be a wire label as long as it is hashable. The hash is used to establish
    the uniqueness of two labels.

  - Indexing wires objects now returns a label, instead of a new `Wires` object. For example:

    ```pycon
    >>> w = Wires([0, 1, 2])
    >>> w[1]
    >>> 1
    ```

  - The check for uniqueness of wires moved from `Wires` instantiation to
    the `qml.wires._process` function in order to reduce overhead from repeated
    creation of `Wires` instances.

  - Calls to the `Wires` class are substantially reduced, for example by avoiding to call
    Wires on Wires instances on `Operation` instantiation, and by using labels instead of
    `Wires` objects inside the default qubit device.

* Adds the `PauliRot` generator to the `qml.operation` module. This
  generator is required to construct the metric tensor.
  [(#963)](https://github.com/PennyLaneAI/pennylane/pull/963)

* The templates are modified to make use of the new `qml.math` module, for framework-agnostic
  tensor manipulation. This allows the template library to be differentiable
  in backpropagation mode (`diff_method="backprop"`).
  [(#873)](https://github.com/PennyLaneAI/pennylane/pull/873)

* The circuit drawer now allows for the wire order to be (optionally) modified:
  [(#992)](https://github.com/PennyLaneAI/pennylane/pull/992)

  ```pycon
  >>> dev = qml.device('default.qubit', wires=["a", -1, "q2"])
  >>> @qml.qnode(dev)
  ... def circuit():
  ...     qml.Hadamard(wires=-1)
  ...     qml.CNOT(wires=["a", "q2"])
  ...     qml.RX(0.2, wires="a")
  ...     return qml.expval(qml.PauliX(wires="q2"))
  ```

  Printing with default wire order of the device:

  ```pycon
  >>> print(circuit.draw())
    a: ─────╭C──RX(0.2)──┤
   -1: ──H──│────────────┤
   q2: ─────╰X───────────┤ ⟨X⟩
  ```

  Changing the wire order:

  ```pycon
  >>> print(circuit.draw(wire_order=["q2", "a", -1]))
   q2: ──╭X───────────┤ ⟨X⟩
    a: ──╰C──RX(0.2)──┤
   -1: ───H───────────┤
  ```

<h3>Breaking changes</h3>

* QNodes using the new PennyLane core will no longer accept ragged arrays as inputs.

* When using the new PennyLane core and the Autograd interface, non-differentiable data passed
  as a QNode argument or a gate must have the `requires_grad` property set to `False`:

  ```python
  @qml.qnode(dev)
  def circuit(weights, data):
      basis_state = np.array([1, 0, 1, 1], requires_grad=False)
      qml.BasisState(basis_state, wires=[0, 1, 2, 3])
      qml.templates.AmplitudeEmbedding(data, wires=[0, 1, 2, 3])
      qml.templates.BasicEntanglerLayers(weights, wires=[0, 1, 2, 3])
      return qml.probs(wires=0)

  data = np.array(data, requires_grad=False)
  weights = np.array(weights, requires_grad=True)
  circuit(weights, data)
  ```

<h3>Bug fixes</h3>

* Fixes an issue where if the constituent observables of a tensor product do not exist in the queue,
  an error is raised. With this fix, they are first queued before annotation occurs.
  [(#1038)](https://github.com/PennyLaneAI/pennylane/pull/1038)

* Fixes an issue with tape expansions where information about sampling
  (specifically the `is_sampled` tape attribute) was not preserved.
  [(#1027)](https://github.com/PennyLaneAI/pennylane/pull/1027)

* Tape expansion was not properly taking into devices that supported inverse operations,
  causing inverse operations to be unnecessarily decomposed. The QNode tape expansion logic, as well
  as the `Operation.expand()` method, has been modified to fix this.
  [(#956)](https://github.com/PennyLaneAI/pennylane/pull/956)

* Fixes an issue where the Autograd interface was not unwrapping non-differentiable
  PennyLane tensors, which can cause issues on some devices.
  [(#941)](https://github.com/PennyLaneAI/pennylane/pull/941)

* `qml.vqe.Hamiltonian` prints any observable with any number of strings.
  [(#987)](https://github.com/PennyLaneAI/pennylane/pull/987)

* Fixes a bug where parameter-shift differentiation would fail if the QNode
  contained a single probability output.
  [(#1007)](https://github.com/PennyLaneAI/pennylane/pull/1007)

* Fixes an issue when using trainable parameters that are lists/arrays with `tape.vjp`.
  [(#1042)](https://github.com/PennyLaneAI/pennylane/pull/1042)

* The `TensorN` observable is updated to support being copied without any parameters or wires passed.
  [(#1047)](https://github.com/PennyLaneAI/pennylane/pull/1047)

* Fixed deprecation warning when importing `Sequence` from `collections` instead of `collections.abc` in `vqe/vqe.py`.
  [(#1051)](https://github.com/PennyLaneAI/pennylane/pull/1051)

<h3>Contributors</h3>

This release contains contributions from (in alphabetical order):

Juan Miguel Arrazola, Thomas Bromley, Olivia Di Matteo, Theodor Isacsson, Josh Izaac, Christina Lee,
Alejandro Montanez, Steven Oud, Chase Roberts, Sankalp Sanand, Maria Schuld, Antal
Száva, David Wierichs, Jiahao Yao.

# Release 0.13.0

<h3>New features since last release</h3>

<h4>Automatically optimize the number of measurements</h4>

* QNodes in tape mode now support returning observables on the same wire whenever the observables are
  qubit-wise commuting Pauli words. Qubit-wise commuting observables can be evaluated with a
  *single* device run as they are diagonal in the same basis, via a shared set of single-qubit rotations.
  [(#882)](https://github.com/PennyLaneAI/pennylane/pull/882)

  The following example shows a single QNode returning the expectation values of
  the qubit-wise commuting Pauli words `XX` and `XI`:

  ```python
  qml.enable_tape()

  @qml.qnode(dev)
  def f(x):
      qml.Hadamard(wires=0)
      qml.Hadamard(wires=1)
      qml.CRot(0.1, 0.2, 0.3, wires=[1, 0])
      qml.RZ(x, wires=1)
      return qml.expval(qml.PauliX(0) @ qml.PauliX(1)), qml.expval(qml.PauliX(0))
  ```

  ```pycon
  >>> f(0.4)
  tensor([0.89431013, 0.9510565 ], requires_grad=True)
  ```

* The `ExpvalCost` class (previously `VQECost`) now provides observable optimization using the
  `optimize` argument, resulting in potentially fewer device executions.
  [(#902)](https://github.com/PennyLaneAI/pennylane/pull/902)

  This is achieved by separating the observables composing the Hamiltonian into qubit-wise
  commuting groups and evaluating those groups on a single QNode using functionality from the
  `qml.grouping` module:

  ```python
  qml.enable_tape()
  commuting_obs = [qml.PauliX(0), qml.PauliX(0) @ qml.PauliZ(1)]
  H = qml.vqe.Hamiltonian([1, 1], commuting_obs)

  dev = qml.device("default.qubit", wires=2)
  ansatz = qml.templates.StronglyEntanglingLayers

  cost_opt = qml.ExpvalCost(ansatz, H, dev, optimize=True)
  cost_no_opt = qml.ExpvalCost(ansatz, H, dev, optimize=False)

  params = qml.init.strong_ent_layers_uniform(3, 2)
  ```

  Grouping these commuting observables leads to fewer device executions:

  ```pycon
  >>> cost_opt(params)
  >>> ex_opt = dev.num_executions
  >>> cost_no_opt(params)
  >>> ex_no_opt = dev.num_executions - ex_opt
  >>> print("Number of executions:", ex_no_opt)
  Number of executions: 2
  >>> print("Number of executions (optimized):", ex_opt)
  Number of executions (optimized): 1
  ```

<h4>New quantum gradient features</h4>

* Compute the analytic gradient of quantum circuits in parallel on supported devices.
  [(#840)](https://github.com/PennyLaneAI/pennylane/pull/840)

  This release introduces support for batch execution of circuits, via a new device API method
  `Device.batch_execute()`. Devices that implement this new API support submitting a batch of
  circuits for *parallel* evaluation simultaneously, which can significantly reduce the computation time.

  Furthermore, if using tape mode and a compatible device, gradient computations will
  automatically make use of the new batch API---providing a speedup during optimization.

* Gradient recipes are now much more powerful, allowing for operations to define their gradient
  via an arbitrary linear combination of circuit evaluations.
  [(#909)](https://github.com/PennyLaneAI/pennylane/pull/909)
  [(#915)](https://github.com/PennyLaneAI/pennylane/pull/915)

  With this change, gradient recipes can now be of the form
  :math:`\frac{\partial}{\partial\phi_k}f(\phi_k) = \sum_{i} c_i f(a_i \phi_k + s_i )`,
  and are no longer restricted to two-term shifts with identical (but opposite in sign) shift values.

  As a result, PennyLane now supports native analytic quantum gradients for the
  controlled rotation operations `CRX`, `CRY`, `CRZ`, and `CRot`. This allows for parameter-shift
  analytic gradients on hardware, without decomposition.

  Note that this is a breaking change for developers; please see the *Breaking Changes* section
  for more details.

* The `qnn.KerasLayer` class now supports differentiating the QNode through classical
  backpropagation in tape mode.
  [(#869)](https://github.com/PennyLaneAI/pennylane/pull/869)

  ```python
  qml.enable_tape()

  dev = qml.device("default.qubit.tf", wires=2)

  @qml.qnode(dev, interface="tf", diff_method="backprop")
  def f(inputs, weights):
      qml.templates.AngleEmbedding(inputs, wires=range(2))
      qml.templates.StronglyEntanglingLayers(weights, wires=range(2))
      return [qml.expval(qml.PauliZ(i)) for i in range(2)]

  weight_shapes = {"weights": (3, 2, 3)}

  qlayer = qml.qnn.KerasLayer(f, weight_shapes, output_dim=2)

  inputs = tf.constant(np.random.random((4, 2)), dtype=tf.float32)

  with tf.GradientTape() as tape:
      out = qlayer(inputs)

  tape.jacobian(out, qlayer.trainable_weights)
  ```

<h4>New operations, templates, and measurements</h4>

* Adds the `qml.density_matrix` QNode return with partial trace capabilities.
  [(#878)](https://github.com/PennyLaneAI/pennylane/pull/878)

  The density matrix over the provided wires is returned, with all other subsystems traced out.
  `qml.density_matrix` currently works for both the `default.qubit` and `default.mixed` devices.

  ```python
  qml.enable_tape()
  dev = qml.device("default.qubit", wires=2)

  def circuit(x):
      qml.PauliY(wires=0)
      qml.Hadamard(wires=1)
      return qml.density_matrix(wires=[1])  # wire 0 is traced out
  ```

* Adds the square-root X gate `SX`. [(#871)](https://github.com/PennyLaneAI/pennylane/pull/871)

  ```python
  dev = qml.device("default.qubit", wires=1)

  @qml.qnode(dev)
  def circuit():
      qml.SX(wires=[0])
      return qml.expval(qml.PauliZ(wires=[0]))
  ```

* Two new hardware-efficient particle-conserving templates have been implemented
  to perform VQE-based quantum chemistry simulations. The new templates apply
  several layers of the particle-conserving entanglers proposed in Figs. 2a and 2b
  of Barkoutsos *et al*., [arXiv:1805.04340](https://arxiv.org/abs/1805.04340)
  [(#875)](https://github.com/PennyLaneAI/pennylane/pull/875)
  [(#876)](https://github.com/PennyLaneAI/pennylane/pull/876)

<h4>Estimate and track resources</h4>

* The `QuantumTape` class now contains basic resource estimation functionality. The method
  `tape.get_resources()` returns a dictionary with a list of the constituent operations and the
  number of times they appear in the circuit. Similarly, `tape.get_depth()` computes the circuit depth.
  [(#862)](https://github.com/PennyLaneAI/pennylane/pull/862)

  ```pycon
  >>> with qml.tape.QuantumTape() as tape:
  ...    qml.Hadamard(wires=0)
  ...    qml.RZ(0.26, wires=1)
  ...    qml.CNOT(wires=[1, 0])
  ...    qml.Rot(1.8, -2.7, 0.2, wires=0)
  ...    qml.Hadamard(wires=1)
  ...    qml.CNOT(wires=[0, 1])
  ...    qml.expval(qml.PauliZ(0) @ qml.PauliZ(1))
  >>> tape.get_resources()
  {'Hadamard': 2, 'RZ': 1, 'CNOT': 2, 'Rot': 1}
  >>> tape.get_depth()
  4
  ```

* The number of device executions over a QNode's lifetime can now be returned using `num_executions`.
  [(#853)](https://github.com/PennyLaneAI/pennylane/pull/853)

  ```pycon
  >>> dev = qml.device("default.qubit", wires=2)
  >>> @qml.qnode(dev)
  ... def circuit(x, y):
  ...    qml.RX(x, wires=[0])
  ...    qml.RY(y, wires=[1])
  ...    qml.CNOT(wires=[0, 1])
  ...    return qml.expval(qml.PauliZ(0) @ qml.PauliX(1))
  >>> for _ in range(10):
  ...    circuit(0.432, 0.12)
  >>> print(dev.num_executions)
  10
  ```

<h3>Improvements</h3>

* Support for tape mode has improved across PennyLane. The following features now work in tape mode:

  - QNode collections [(#863)](https://github.com/PennyLaneAI/pennylane/pull/863)

  - `qnn.ExpvalCost` [(#863)](https://github.com/PennyLaneAI/pennylane/pull/863)
    [(#911)](https://github.com/PennyLaneAI/pennylane/pull/911)

  - `qml.qnn.KerasLayer` [(#869)](https://github.com/PennyLaneAI/pennylane/pull/869)

  - `qml.qnn.TorchLayer` [(#865)](https://github.com/PennyLaneAI/pennylane/pull/865)

  - The `qml.qaoa` module [(#905)](https://github.com/PennyLaneAI/pennylane/pull/905)

* A new function, `qml.refresh_devices()`, has been added, allowing PennyLane to
  rescan installed PennyLane plugins and refresh the device list. In addition, the `qml.device`
  loader will attempt to refresh devices if the required plugin device cannot be found.
  This will result in an improved experience if installing PennyLane and plugins within
  a running Python session (for example, on Google Colab), and avoid the need to
  restart the kernel/runtime.
  [(#907)](https://github.com/PennyLaneAI/pennylane/pull/907)

* When using `grad_fn = qml.grad(cost)` to compute the gradient of a cost function with the Autograd
  interface, the value of the intermediate forward pass is now available via the `grad_fn.forward`
  property
  [(#914)](https://github.com/PennyLaneAI/pennylane/pull/914):

  ```python
  def cost_fn(x, y):
      return 2 * np.sin(x[0]) * np.exp(-x[1]) + x[0] ** 3 + np.cos(y)

  params = np.array([0.1, 0.5], requires_grad=True)
  data = np.array(0.65, requires_grad=False)
  grad_fn = qml.grad(cost_fn)

  grad_fn(params, data)  # perform backprop and evaluate the gradient
  grad_fn.forward  # the cost function value
  ```

* Gradient-based optimizers now have a `step_and_cost` method that returns
  both the next step as well as the objective (cost) function output.
  [(#916)](https://github.com/PennyLaneAI/pennylane/pull/916)

  ```pycon
  >>> opt = qml.GradientDescentOptimizer()
  >>> params, cost = opt.step_and_cost(cost_fn, params)
  ```

* PennyLane provides a new experimental module `qml.proc` which provides framework-agnostic processing
  functions for array and tensor manipulations.
  [(#886)](https://github.com/PennyLaneAI/pennylane/pull/886)

  Given the input tensor-like object, the call is
  dispatched to the corresponding array manipulation framework, allowing for end-to-end
  differentiation to be preserved.

  ```pycon
  >>> x = torch.tensor([1., 2.])
  >>> qml.proc.ones_like(x)
  tensor([1, 1])
  >>> y = tf.Variable([[0], [5]])
  >>> qml.proc.ones_like(y, dtype=np.complex128)
  <tf.Tensor: shape=(2, 1), dtype=complex128, numpy=
  array([[1.+0.j],
         [1.+0.j]])>
  ```

  Note that these functions are experimental, and only a subset of common functionality is
  supported. Furthermore, the names and behaviour of these functions may differ from similar
  functions in common frameworks; please refer to the function docstrings for more details.

* The gradient methods in tape mode now fully separate the quantum and classical processing. Rather
  than returning the evaluated gradients directly, they now return a tuple containing the required
  quantum and classical processing steps.
  [(#840)](https://github.com/PennyLaneAI/pennylane/pull/840)

  ```python
  def gradient_method(idx, param, **options):
      # generate the quantum tapes that must be computed
      # to determine the quantum gradient
      tapes = quantum_gradient_tapes(self)

      def processing_fn(results):
          # perform classical processing on the evaluated tapes
          # returning the evaluated quantum gradient
          return classical_processing(results)

      return tapes, processing_fn
  ```

  The `JacobianTape.jacobian()` method has been similarly modified to accumulate all gradient
  quantum tapes and classical processing functions, evaluate all quantum tapes simultaneously,
  and then apply the post-processing functions to the evaluated tape results.

* The MultiRZ gate now has a defined generator, allowing it to be used in quantum natural gradient
  optimization.
  [(#912)](https://github.com/PennyLaneAI/pennylane/pull/912)

* The CRot gate now has a `decomposition` method, which breaks the gate down into rotations
  and CNOT gates. This allows `CRot` to be used on devices that do not natively support it.
  [(#908)](https://github.com/PennyLaneAI/pennylane/pull/908)

* The classical processing in the `MottonenStatePreparation` template has been largely
  rewritten to use dense matrices and tensor manipulations wherever possible.
  This is in preparation to support differentiation through the template in the future.
  [(#864)](https://github.com/PennyLaneAI/pennylane/pull/864)

* Device-based caching has replaced QNode caching. Caching is now accessed by passing a
  `cache` argument to the device.
  [(#851)](https://github.com/PennyLaneAI/pennylane/pull/851)

  The `cache` argument should be an integer specifying the size of the cache. For example, a
  cache of size 10 is created using:

  ```pycon
  >>> dev = qml.device("default.qubit", wires=2, cache=10)
  ```

* The `Operation`, `Tensor`, and `MeasurementProcess` classes now have the `__copy__` special method
  defined.
  [(#840)](https://github.com/PennyLaneAI/pennylane/pull/840)

  This allows us to ensure that, when a shallow copy is performed of an operation, the
  mutable list storing the operation parameters is *also* shallow copied. Both the old operation and
  the copied operation will continue to share the same parameter data,
  ```pycon
  >>> import copy
  >>> op = qml.RX(0.2, wires=0)
  >>> op2 = copy.copy(op)
  >>> op.data[0] is op2.data[0]
  True
  ```

  however the *list container* is not a reference:

  ```pycon
  >>> op.data is op2.data
  False
  ```

  This allows the parameters of the copied operation to be modified, without mutating
  the parameters of the original operation.

* The `QuantumTape.copy` method has been tweaked so that
  [(#840)](https://github.com/PennyLaneAI/pennylane/pull/840):

  - Optionally, the tape's operations are shallow copied in addition to the tape by passing the
    `copy_operations=True` boolean flag. This allows the copied tape's parameters to be mutated
    without affecting the original tape's parameters. (Note: the two tapes will share parameter data
    *until* one of the tapes has their parameter list modified.)

  - Copied tapes can be cast to another `QuantumTape` subclass by passing the `tape_cls` keyword
    argument.

<h3>Breaking changes</h3>

* Updated how parameter-shift gradient recipes are defined for operations, allowing for
  gradient recipes that are specified as an arbitrary number of terms.
  [(#909)](https://github.com/PennyLaneAI/pennylane/pull/909)

  Previously, `Operation.grad_recipe` was restricted to two-term parameter-shift formulas.
  With this change, the gradient recipe now contains elements of the form
  :math:`[c_i, a_i, s_i]`, resulting in a gradient recipe of
  :math:`\frac{\partial}{\partial\phi_k}f(\phi_k) = \sum_{i} c_i f(a_i \phi_k + s_i )`.

  As this is a breaking change, all custom operations with defined gradient recipes must be
  updated to continue working with PennyLane 0.13. Note though that if `grad_recipe = None`, the
  default gradient recipe remains unchanged, and corresponds to the two terms :math:`[c_0, a_0, s_0]=[1/2, 1, \pi/2]`
  and :math:`[c_1, a_1, s_1]=[-1/2, 1, -\pi/2]` for every parameter.

- The `VQECost` class has been renamed to `ExpvalCost` to reflect its general applicability
  beyond VQE. Use of `VQECost` is still possible but will result in a deprecation warning.
  [(#913)](https://github.com/PennyLaneAI/pennylane/pull/913)

<h3>Bug fixes</h3>

* The `default.qubit.tf` device is updated to handle TensorFlow objects (e.g.,
  `tf.Variable`) as gate parameters correctly when using the `MultiRZ` and
  `CRot` operations.
  [(#921)](https://github.com/PennyLaneAI/pennylane/pull/921)

* PennyLane tensor objects are now unwrapped in BaseQNode when passed as a
  keyword argument to the quantum function.
  [(#903)](https://github.com/PennyLaneAI/pennylane/pull/903)
  [(#893)](https://github.com/PennyLaneAI/pennylane/pull/893)

* The new tape mode now prevents multiple observables from being evaluated on the same wire
  if the observables are not qubit-wise commuting Pauli words.
  [(#882)](https://github.com/PennyLaneAI/pennylane/pull/882)

* Fixes a bug in `default.qubit` whereby inverses of common gates were not being applied
  via efficient gate-specific methods, instead falling back to matrix-vector multiplication.
  The following gates were affected: `PauliX`, `PauliY`, `PauliZ`, `Hadamard`, `SWAP`, `S`,
  `T`, `CNOT`, `CZ`.
  [(#872)](https://github.com/PennyLaneAI/pennylane/pull/872)

* The `PauliRot` operation now gracefully handles single-qubit Paulis, and all-identity Paulis
  [(#860)](https://github.com/PennyLaneAI/pennylane/pull/860).

* Fixes a bug whereby binary Python operators were not properly propagating the `requires_grad`
  attribute to the output tensor.
  [(#889)](https://github.com/PennyLaneAI/pennylane/pull/889)

* Fixes a bug which prevents `TorchLayer` from doing `backward` when CUDA is enabled.
  [(#899)](https://github.com/PennyLaneAI/pennylane/pull/899)

* Fixes a bug where multi-threaded execution of `QNodeCollection` sometimes fails
  because of simultaneous queuing. This is fixed by adding thread locking during queuing.
  [(#910)](https://github.com/PennyLaneAI/pennylane/pull/918)

* Fixes a bug in `QuantumTape.set_parameters()`. The previous implementation assumed
  that the `self.trainable_parms` set would always be iterated over in increasing integer
  order. However, this is not guaranteed behaviour, and can lead to the incorrect tape parameters
  being set if this is not the case.
  [(#923)](https://github.com/PennyLaneAI/pennylane/pull/923)

* Fixes broken error message if a QNode is instantiated with an unknown exception.
  [(#930)](https://github.com/PennyLaneAI/pennylane/pull/930)

<h3>Contributors</h3>

This release contains contributions from (in alphabetical order):

Juan Miguel Arrazola, Thomas Bromley, Christina Lee, Alain Delgado Gran, Olivia Di Matteo, Anthony
Hayes, Theodor Isacsson, Josh Izaac, Soran Jahangiri, Nathan Killoran, Shumpei Kobayashi, Romain
Moyard, Zeyue Niu, Maria Schuld, Antal Száva.

# Release 0.12.0

<h3>New features since last release</h3>

<h4>New and improved simulators</h4>

* PennyLane now supports a new device, `default.mixed`, designed for
  simulating mixed-state quantum computations. This enables native
  support for implementing noisy channels in a circuit, which generally
  map pure states to mixed states.
  [(#794)](https://github.com/PennyLaneAI/pennylane/pull/794)
  [(#807)](https://github.com/PennyLaneAI/pennylane/pull/807)
  [(#819)](https://github.com/PennyLaneAI/pennylane/pull/819)

  The device can be initialized as
  ```pycon
  >>> dev = qml.device("default.mixed", wires=1)
  ```

  This allows the construction of QNodes that include non-unitary operations,
  such as noisy channels:

  ```pycon
  >>> @qml.qnode(dev)
  ... def circuit(params):
  ...     qml.RX(params[0], wires=0)
  ...     qml.RY(params[1], wires=0)
  ...     qml.AmplitudeDamping(0.5, wires=0)
  ...     return qml.expval(qml.PauliZ(0))
  >>> print(circuit([0.54, 0.12]))
  0.9257702929524184
  >>> print(circuit([0, np.pi]))
  0.0
  ```

<h4>New tools for optimizing measurements</h4>

* The new `grouping` module provides functionality for grouping simultaneously measurable Pauli word
  observables.
  [(#761)](https://github.com/PennyLaneAI/pennylane/pull/761)
  [(#850)](https://github.com/PennyLaneAI/pennylane/pull/850)
  [(#852)](https://github.com/PennyLaneAI/pennylane/pull/852)

  - The `optimize_measurements` function will take as input a list of Pauli word observables and
    their corresponding coefficients (if any), and will return the partitioned Pauli terms
    diagonalized in the measurement basis and the corresponding diagonalizing circuits.

    ```python
    from pennylane.grouping import optimize_measurements
    h, nr_qubits = qml.qchem.molecular_hamiltonian("h2", "h2.xyz")
    rotations, grouped_ops, grouped_coeffs = optimize_measurements(h.ops, h.coeffs, grouping="qwc")
    ```

    The diagonalizing circuits of `rotations` correspond to the diagonalized Pauli word groupings of
    `grouped_ops`.

  - Pauli word partitioning utilities are performed by the `PauliGroupingStrategy`
    class. An input list of Pauli words can be partitioned into mutually commuting,
    qubit-wise-commuting, or anticommuting groupings.

    For example, partitioning Pauli words into anticommutative groupings by the Recursive Largest
    First (RLF) graph colouring heuristic:

    ```python
    from pennylane import PauliX, PauliY, PauliZ, Identity
    from pennylane.grouping import group_observables
    pauli_words = [
        Identity('a') @ Identity('b'),
        Identity('a') @ PauliX('b'),
        Identity('a') @ PauliY('b'),
        PauliZ('a') @ PauliX('b'),
        PauliZ('a') @ PauliY('b'),
        PauliZ('a') @ PauliZ('b')
    ]
    groupings = group_observables(pauli_words, grouping_type='anticommuting', method='rlf')
    ```

  - Various utility functions are included for obtaining and manipulating Pauli
    words in the binary symplectic vector space representation.

    For instance, two Pauli words may be converted to their binary vector representation:

    ```pycon
    >>> from pennylane.grouping import pauli_to_binary
    >>> from pennylane.wires import Wires
    >>> wire_map = {Wires('a'): 0, Wires('b'): 1}
    >>> pauli_vec_1 = pauli_to_binary(qml.PauliX('a') @ qml.PauliY('b'))
    >>> pauli_vec_2 = pauli_to_binary(qml.PauliZ('a') @ qml.PauliZ('b'))
    >>> pauli_vec_1
    [1. 1. 0. 1.]
    >>> pauli_vec_2
    [0. 0. 1. 1.]
    ```

    Their product up to a phase may be computed by taking the sum of their binary vector
    representations, and returned in the operator representation.

    ```pycon
    >>> from pennylane.grouping import binary_to_pauli
    >>> binary_to_pauli((pauli_vec_1 + pauli_vec_2) % 2, wire_map)
    Tensor product ['PauliY', 'PauliX']: 0 params, wires ['a', 'b']
    ```

    For more details on the grouping module, see the
    [grouping module documentation](https://pennylane.readthedocs.io/en/stable/code/qml_grouping.html)


<h4>Returning the quantum state from simulators</h4>

* The quantum state of a QNode can now be returned using the `qml.state()` return function.
  [(#818)](https://github.com/XanaduAI/pennylane/pull/818)

  ```python
  import pennylane as qml

  dev = qml.device("default.qubit", wires=3)
  qml.enable_tape()

  @qml.qnode(dev)
  def qfunc(x, y):
      qml.RZ(x, wires=0)
      qml.CNOT(wires=[0, 1])
      qml.RY(y, wires=1)
      qml.CNOT(wires=[0, 2])
      return qml.state()

  >>> qfunc(0.56, 0.1)
  array([0.95985437-0.27601028j, 0.        +0.j        ,
         0.04803275-0.01381203j, 0.        +0.j        ,
         0.        +0.j        , 0.        +0.j        ,
         0.        +0.j        , 0.        +0.j        ])
  ```

  Differentiating the state is currently available when using the
  classical backpropagation differentiation method (`diff_method="backprop"`) with a compatible device,
  and when using the new tape mode.

<h4>New operations and channels</h4>

* PennyLane now includes standard channels such as the Amplitude-damping,
  Phase-damping, and Depolarizing channels, as well as the ability
  to make custom qubit channels.
  [(#760)](https://github.com/PennyLaneAI/pennylane/pull/760)
  [(#766)](https://github.com/PennyLaneAI/pennylane/pull/766)
  [(#778)](https://github.com/PennyLaneAI/pennylane/pull/778)

* The controlled-Y operation is now available via `qml.CY`. For devices that do
  not natively support the controlled-Y operation, it will be decomposed
  into `qml.RY`, `qml.CNOT`, and `qml.S` operations.
  [(#806)](https://github.com/PennyLaneAI/pennylane/pull/806)

<h4>Preview the next-generation PennyLane QNode</h4>

* The new PennyLane `tape` module provides a re-formulated QNode class, rewritten from the ground-up,
  that uses a new `QuantumTape` object to represent the QNode's quantum circuit. Tape mode
  provides several advantages over the standard PennyLane QNode.
  [(#785)](https://github.com/PennyLaneAI/pennylane/pull/785)
  [(#792)](https://github.com/PennyLaneAI/pennylane/pull/792)
  [(#796)](https://github.com/PennyLaneAI/pennylane/pull/796)
  [(#800)](https://github.com/PennyLaneAI/pennylane/pull/800)
  [(#803)](https://github.com/PennyLaneAI/pennylane/pull/803)
  [(#804)](https://github.com/PennyLaneAI/pennylane/pull/804)
  [(#805)](https://github.com/PennyLaneAI/pennylane/pull/805)
  [(#808)](https://github.com/PennyLaneAI/pennylane/pull/808)
  [(#810)](https://github.com/PennyLaneAI/pennylane/pull/810)
  [(#811)](https://github.com/PennyLaneAI/pennylane/pull/811)
  [(#815)](https://github.com/PennyLaneAI/pennylane/pull/815)
  [(#820)](https://github.com/PennyLaneAI/pennylane/pull/820)
  [(#823)](https://github.com/PennyLaneAI/pennylane/pull/823)
  [(#824)](https://github.com/PennyLaneAI/pennylane/pull/824)
  [(#829)](https://github.com/PennyLaneAI/pennylane/pull/829)

  - Support for in-QNode classical processing: Tape mode allows for differentiable classical
    processing within the QNode.

  - No more Variable wrapping: In tape mode, QNode arguments no longer become `Variable`
    objects within the QNode.

  - Less restrictive QNode signatures: There is no longer any restriction on the QNode signature;
    the QNode can be defined and called following the same rules as standard Python functions.

  - Unifying all QNodes: The tape-mode QNode merges all QNodes (including the
    `JacobianQNode` and the `PassthruQNode`) into a single unified QNode, with
    identical behaviour regardless of the differentiation type.

  - Optimizations: Tape mode provides various performance optimizations, reducing pre- and
    post-processing overhead, and reduces the number of quantum evaluations in certain cases.

  Note that tape mode is **experimental**, and does not currently have feature-parity with the
  existing QNode. [Feedback and bug reports](https://github.com/PennyLaneAI/pennylane/issues) are
  encouraged and will help improve the new tape mode.

  Tape mode can be enabled globally via the `qml.enable_tape` function, without changing your
  PennyLane code:

  ```python
  qml.enable_tape()
  dev = qml.device("default.qubit", wires=1)

  @qml.qnode(dev, interface="tf")
  def circuit(p):
      print("Parameter value:", p)
      qml.RX(tf.sin(p[0])**2 + p[1], wires=0)
      return qml.expval(qml.PauliZ(0))
  ```

  For more details, please see the [tape mode
  documentation](https://pennylane.readthedocs.io/en/stable/code/qml_tape.html).

<h3>Improvements</h3>

* QNode caching has been introduced, allowing the QNode to keep track of the results of previous
  device executions and reuse those results in subsequent calls.
  Note that QNode caching is only supported in the new and experimental tape-mode.
  [(#817)](https://github.com/PennyLaneAI/pennylane/pull/817)

  Caching is available by passing a `caching` argument to the QNode:

  ```python
  dev = qml.device("default.qubit", wires=2)
  qml.enable_tape()

  @qml.qnode(dev, caching=10)  # cache up to 10 evaluations
  def qfunc(x):
      qml.RX(x, wires=0)
      qml.RX(0.3, wires=1)
      qml.CNOT(wires=[0, 1])
      return qml.expval(qml.PauliZ(1))

  qfunc(0.1)  # first evaluation executes on the device
  qfunc(0.1)  # second evaluation accesses the cached result
  ```

* Sped up the application of certain gates in `default.qubit` by using array/tensor
  manipulation tricks. The following gates are affected: `PauliX`, `PauliY`, `PauliZ`,
  `Hadamard`, `SWAP`, `S`, `T`, `CNOT`, `CZ`.
  [(#772)](https://github.com/PennyLaneAI/pennylane/pull/772)

* The computation of marginal probabilities has been made more efficient for devices
  with a large number of wires, achieving in some cases a 5x speedup.
  [(#799)](https://github.com/PennyLaneAI/pennylane/pull/799)

* Adds arithmetic operations (addition, tensor product,
  subtraction, and scalar multiplication) between `Hamiltonian`,
  `Tensor`, and `Observable` objects, and inline arithmetic
  operations between Hamiltonians and other observables.
  [(#765)](https://github.com/PennyLaneAI/pennylane/pull/765)

  Hamiltonians can now easily be defined as sums of observables:

  ```pycon3
  >>> H = 3 * qml.PauliZ(0) - (qml.PauliX(0) @ qml.PauliX(1)) + qml.Hamiltonian([4], [qml.PauliZ(0)])
  >>> print(H)
  (7.0) [Z0] + (-1.0) [X0 X1]
  ```

* Adds `compare()` method to `Observable` and `Hamiltonian` classes, which allows
  for comparison between observable quantities.
  [(#765)](https://github.com/PennyLaneAI/pennylane/pull/765)

  ```pycon3
  >>> H = qml.Hamiltonian([1], [qml.PauliZ(0)])
  >>> obs = qml.PauliZ(0) @ qml.Identity(1)
  >>> print(H.compare(obs))
  True
  ```

  ```pycon3
  >>> H = qml.Hamiltonian([2], [qml.PauliZ(0)])
  >>> obs = qml.PauliZ(1) @ qml.Identity(0)
  >>> print(H.compare(obs))
  False
  ```

* Adds `simplify()` method to the `Hamiltonian` class.
  [(#765)](https://github.com/PennyLaneAI/pennylane/pull/765)

  ```pycon3
  >>> H = qml.Hamiltonian([1, 2], [qml.PauliZ(0), qml.PauliZ(0) @ qml.Identity(1)])
  >>> H.simplify()
  >>> print(H)
  (3.0) [Z0]
  ```

* Added a new bit-flip mixer to the `qml.qaoa` module.
  [(#774)](https://github.com/PennyLaneAI/pennylane/pull/774)

* Summation of two `Wires` objects is now supported and will return
  a `Wires` object containing the set of all wires defined by the
  terms in the summation.
  [(#812)](https://github.com/PennyLaneAI/pennylane/pull/812)

<h3>Breaking changes</h3>

* The PennyLane NumPy module now returns scalar (zero-dimensional) arrays where
  Python scalars were previously returned.
  [(#820)](https://github.com/PennyLaneAI/pennylane/pull/820)
  [(#833)](https://github.com/PennyLaneAI/pennylane/pull/833)

  For example, this affects array element indexing, and summation:

  ```pycon
  >>> x = np.array([1, 2, 3], requires_grad=False)
  >>> x[0]
  tensor(1, requires_grad=False)
  >>> np.sum(x)
  tensor(6, requires_grad=True)
  ```

  This may require small updates to user code. A convenience method, `np.tensor.unwrap()`,
  has been added to help ease the transition. This converts PennyLane NumPy tensors
  to standard NumPy arrays and Python scalars:

  ```pycon
  >>> x = np.array(1.543, requires_grad=False)
  >>> x.unwrap()
  1.543
  ```

  Note, however, that information regarding array differentiability will be
  lost.

* The device capabilities dictionary has been redesigned, for clarity and robustness. In particular,
  the capabilities dictionary is now inherited from the parent class, various keys have more
  expressive names, and all keys are now defined in the base device class. For more details, please
  [refer to the developer
  documentation](https://pennylane.readthedocs.io/en/stable/development/plugins.html#device-capabilities).
  [(#781)](https://github.com/PennyLaneAI/pennylane/pull/781/files)

<h3>Bug fixes</h3>

* Changed to use lists for storing variable values inside `BaseQNode`
  allowing complex matrices to be passed to `QubitUnitary`.
  [(#773)](https://github.com/PennyLaneAI/pennylane/pull/773)

* Fixed a bug within `default.qubit`, resulting in greater efficiency
  when applying a state vector to all wires on the device.
  [(#849)](https://github.com/PennyLaneAI/pennylane/pull/849)

<h3>Documentation</h3>

* Equations have been added to the `qml.sample` and `qml.probs` docstrings
  to clarify the mathematical foundation of the performed measurements.
  [(#843)](https://github.com/PennyLaneAI/pennylane/pull/843)

<h3>Contributors</h3>

This release contains contributions from (in alphabetical order):

Aroosa Ijaz, Juan Miguel Arrazola, Thomas Bromley, Jack Ceroni, Alain Delgado Gran, Josh Izaac,
Soran Jahangiri, Nathan Killoran, Robert Lang, Cedric Lin, Olivia Di Matteo, Nicolás Quesada, Maria
Schuld, Antal Száva.

# Release 0.11.0

<h3>New features since last release</h3>

<h4>New and improved simulators</h4>

* Added a new device, `default.qubit.autograd`, a pure-state qubit simulator written using Autograd.
  This device supports classical backpropagation (`diff_method="backprop"`); this can
  be faster than the parameter-shift rule for computing quantum gradients
  when the number of parameters to be optimized is large.
  [(#721)](https://github.com/XanaduAI/pennylane/pull/721)

  ```pycon
  >>> dev = qml.device("default.qubit.autograd", wires=1)
  >>> @qml.qnode(dev, diff_method="backprop")
  ... def circuit(x):
  ...     qml.RX(x[1], wires=0)
  ...     qml.Rot(x[0], x[1], x[2], wires=0)
  ...     return qml.expval(qml.PauliZ(0))
  >>> weights = np.array([0.2, 0.5, 0.1])
  >>> grad_fn = qml.grad(circuit)
  >>> print(grad_fn(weights))
  array([-2.25267173e-01, -1.00864546e+00,  6.93889390e-18])
  ```

  See the [device documentation](https://pennylane.readthedocs.io/en/stable/code/api/pennylane.devices.default_qubit_autograd.DefaultQubitAutograd.html) for more details.

* A new experimental C++ state-vector simulator device is now available, `lightning.qubit`. It
  uses the C++ Eigen library to perform fast linear algebra calculations for simulating quantum
  state-vector evolution.

  `lightning.qubit` is currently in beta; it can be installed via `pip`:

  ```console
  $ pip install pennylane-lightning
  ```

  Once installed, it can be used as a PennyLane device:

  ```pycon
  >>> dev = qml.device("lightning.qubit", wires=2)
  ```

  For more details, please see the [lightning qubit documentation](https://pennylane-lightning.readthedocs.io).

<h4>New algorithms and templates</h4>

* Added built-in QAOA functionality via the new `qml.qaoa` module.
  [(#712)](https://github.com/PennyLaneAI/pennylane/pull/712)
  [(#718)](https://github.com/PennyLaneAI/pennylane/pull/718)
  [(#741)](https://github.com/PennyLaneAI/pennylane/pull/741)
  [(#720)](https://github.com/PennyLaneAI/pennylane/pull/720)

  This includes the following features:

  * New `qml.qaoa.x_mixer` and `qml.qaoa.xy_mixer` functions for defining Pauli-X and XY
    mixer Hamiltonians.

  * MaxCut: The `qml.qaoa.maxcut` function allows easy construction of the cost Hamiltonian
    and recommended mixer Hamiltonian for solving the MaxCut problem for a supplied graph.

  * Layers: `qml.qaoa.cost_layer` and `qml.qaoa.mixer_layer` take cost and mixer
    Hamiltonians, respectively, and apply the corresponding QAOA cost and mixer layers
    to the quantum circuit

  For example, using PennyLane to construct and solve a MaxCut problem with QAOA:

  ```python
  wires = range(3)
  graph = Graph([(0, 1), (1, 2), (2, 0)])
  cost_h, mixer_h = qaoa.maxcut(graph)

  def qaoa_layer(gamma, alpha):
      qaoa.cost_layer(gamma, cost_h)
      qaoa.mixer_layer(alpha, mixer_h)

  def antatz(params, **kwargs):

      for w in wires:
          qml.Hadamard(wires=w)

      # repeat the QAOA layer two times
      qml.layer(qaoa_layer, 2, params[0], params[1])

  dev = qml.device('default.qubit', wires=len(wires))
  cost_function = qml.VQECost(ansatz, cost_h, dev)
  ```

* Added an `ApproxTimeEvolution` template to the PennyLane templates module, which
  can be used to implement Trotterized time-evolution under a Hamiltonian.
  [(#710)](https://github.com/XanaduAI/pennylane/pull/710)

  <img src="https://pennylane.readthedocs.io/en/latest/_static/templates/subroutines/approx_time_evolution.png" width=50%/>

* Added a `qml.layer` template-constructing function, which takes a unitary, and
  repeatedly applies it on a set of wires to a given depth.
  [(#723)](https://github.com/PennyLaneAI/pennylane/pull/723)

  ```python
  def subroutine():
      qml.Hadamard(wires=[0])
      qml.CNOT(wires=[0, 1])
      qml.PauliX(wires=[1])

  dev = qml.device('default.qubit', wires=3)

  @qml.qnode(dev)
  def circuit():
      qml.layer(subroutine, 3)
      return [qml.expval(qml.PauliZ(0)), qml.expval(qml.PauliZ(1))]
  ```

  This creates the following circuit:
  ```pycon
  >>> circuit()
  >>> print(circuit.draw())
  0: ──H──╭C──X──H──╭C──X──H──╭C──X──┤ ⟨Z⟩
  1: ─────╰X────────╰X────────╰X─────┤ ⟨Z⟩
  ```

* Added the `qml.utils.decompose_hamiltonian` function. This function can be used to
  decompose a Hamiltonian into a linear combination of Pauli operators.
  [(#671)](https://github.com/XanaduAI/pennylane/pull/671)

  ```pycon
  >>> A = np.array(
  ... [[-2, -2+1j, -2, -2],
  ... [-2-1j,  0,  0, -1],
  ... [-2,  0, -2, -1],
  ... [-2, -1, -1,  0]])
  >>> coeffs, obs_list = decompose_hamiltonian(A)
  ```

<h4>New device features</h4>

* It is now possible to specify custom wire labels, such as `['anc1', 'anc2', 0, 1, 3]`, where the labels
  can be strings or numbers.
  [(#666)](https://github.com/XanaduAI/pennylane/pull/666)

  Custom wire labels are defined by passing a list to the `wires` argument when creating the device:

  ```pycon
  >>> dev = qml.device("default.qubit", wires=['anc1', 'anc2', 0, 1, 3])
  ```

  Quantum operations should then be invoked with these custom wire labels:

  ``` pycon
  >>> @qml.qnode(dev)
  >>> def circuit():
  ...    qml.Hadamard(wires='anc2')
  ...    qml.CNOT(wires=['anc1', 3])
  ...    ...
  ```

  The existing behaviour, in which the number of wires is specified on device initialization,
  continues to work as usual. This gives a default behaviour where wires are labelled
  by consecutive integers.

  ```pycon
  >>> dev = qml.device("default.qubit", wires=5)
  ```

* An integrated device test suite has been added, which can be used
  to run basic integration tests on core or external devices.
  [(#695)](https://github.com/PennyLaneAI/pennylane/pull/695)
  [(#724)](https://github.com/PennyLaneAI/pennylane/pull/724)
  [(#733)](https://github.com/PennyLaneAI/pennylane/pull/733)

  The test can be invoked against a particular device by calling the `pl-device-test`
  command line program:

  ```console
  $ pl-device-test --device=default.qubit --shots=1234 --analytic=False
  ```

  If the tests are run on external devices, the device and its dependencies must be
  installed locally. For more details, please see the
  [plugin test documentation](http://pennylane.readthedocs.io/en/latest/code/api/pennylane.devices.tests.html).

<h3>Improvements</h3>

* The functions implementing the quantum circuits building the Unitary Coupled-Cluster
  (UCCSD) VQE ansatz have been improved, with a more consistent naming convention and
  improved docstrings.
  [(#748)](https://github.com/PennyLaneAI/pennylane/pull/748)

  The changes include:

  - The terms *1particle-1hole (ph)* and *2particle-2hole (pphh)* excitations
    were replaced with the names *single* and *double* excitations, respectively.

  - The non-differentiable arguments in the `UCCSD` template were renamed accordingly:
    `ph` → `s_wires`, `pphh` → `d_wires`

  - The term *virtual*, previously used to refer the *unoccupied* orbitals, was discarded.

  - The Usage Details sections were updated and improved.

* Added support for TensorFlow 2.3 and PyTorch 1.6.
  [(#725)](https://github.com/PennyLaneAI/pennylane/pull/725)

* Returning probabilities is now supported from photonic QNodes.
  As with qubit QNodes, photonic QNodes returning probabilities are
  end-to-end differentiable.
  [(#699)](https://github.com/XanaduAI/pennylane/pull/699/)

  ```pycon
  >>> dev = qml.device("strawberryfields.fock", wires=2, cutoff_dim=5)
  >>> @qml.qnode(dev)
  ... def circuit(a):
  ...     qml.Displacement(a, 0, wires=0)
  ...     return qml.probs(wires=0)
  >>> print(circuit(0.5))
  [7.78800783e-01 1.94700196e-01 2.43375245e-02 2.02812704e-03 1.26757940e-04]
  ```

<h3>Breaking changes</h3>

* The `pennylane.plugins` and `pennylane.beta.plugins` folders have been renamed to
  `pennylane.devices` and `pennylane.beta.devices`, to reflect their content better.
  [(#726)](https://github.com/XanaduAI/pennylane/pull/726)

<h3>Bug fixes</h3>

* The PennyLane interface conversion functions can now convert QNodes with
  pre-existing interfaces.
  [(#707)](https://github.com/XanaduAI/pennylane/pull/707)

<h3>Documentation</h3>

* The interfaces section of the documentation has been renamed to 'Interfaces and training',
  and updated with the latest variable handling details.
  [(#753)](https://github.com/PennyLaneAI/pennylane/pull/753)

<h3>Contributors</h3>

This release contains contributions from (in alphabetical order):

Juan Miguel Arrazola, Thomas Bromley, Jack Ceroni, Alain Delgado Gran, Shadab Hussain, Theodor
Isacsson, Josh Izaac, Nathan Killoran, Maria Schuld, Antal Száva, Nicola Vitucci.

# Release 0.10.0

<h3>New features since last release</h3>

<h4>New and improved simulators</h4>

* Added a new device, `default.qubit.tf`, a pure-state qubit simulator written using TensorFlow.
  As a result, it supports classical backpropagation as a means to compute the Jacobian. This can
  be faster than the parameter-shift rule for computing quantum gradients
  when the number of parameters to be optimized is large.

  `default.qubit.tf` is designed to be used with end-to-end classical backpropagation
  (`diff_method="backprop"`) with the TensorFlow interface. This is the default method
  of differentiation when creating a QNode with this device.

  Using this method, the created QNode is a 'white-box' that is
  tightly integrated with your TensorFlow computation, including
  [AutoGraph](https://www.tensorflow.org/guide/function) support:

  ```pycon
  >>> dev = qml.device("default.qubit.tf", wires=1)
  >>> @tf.function
  ... @qml.qnode(dev, interface="tf", diff_method="backprop")
  ... def circuit(x):
  ...     qml.RX(x[1], wires=0)
  ...     qml.Rot(x[0], x[1], x[2], wires=0)
  ...     return qml.expval(qml.PauliZ(0))
  >>> weights = tf.Variable([0.2, 0.5, 0.1])
  >>> with tf.GradientTape() as tape:
  ...     res = circuit(weights)
  >>> print(tape.gradient(res, weights))
  tf.Tensor([-2.2526717e-01 -1.0086454e+00  1.3877788e-17], shape=(3,), dtype=float32)
  ```

  See the `default.qubit.tf`
  [documentation](https://pennylane.ai/en/stable/code/api/pennylane.beta.plugins.DefaultQubitTF.html)
  for more details.

* The [default.tensor plugin](https://github.com/XanaduAI/pennylane/blob/master/pennylane/beta/plugins/default_tensor.py)
  has been significantly upgraded. It now allows two different
  tensor network representations to be used: `"exact"` and `"mps"`. The former uses a
  exact factorized representation of quantum states, while the latter uses a matrix product state
  representation.
  ([#572](https://github.com/XanaduAI/pennylane/pull/572))
  ([#599](https://github.com/XanaduAI/pennylane/pull/599))

<h4>New machine learning functionality and integrations</h4>

* PennyLane QNodes can now be converted into Torch layers, allowing for creation of quantum and
  hybrid models using the `torch.nn` API.
  [(#588)](https://github.com/XanaduAI/pennylane/pull/588)

  A PennyLane QNode can be converted into a `torch.nn` layer using the `qml.qnn.TorchLayer` class:

  ```pycon
  >>> @qml.qnode(dev)
  ... def qnode(inputs, weights_0, weight_1):
  ...    # define the circuit
  ...    # ...

  >>> weight_shapes = {"weights_0": 3, "weight_1": 1}
  >>> qlayer = qml.qnn.TorchLayer(qnode, weight_shapes)
  ```

  A hybrid model can then be easily constructed:

  ```pycon
  >>> model = torch.nn.Sequential(qlayer, torch.nn.Linear(2, 2))
  ```

* Added a new "reversible" differentiation method which can be used in simulators, but not hardware.

  The reversible approach is similar to backpropagation, but trades off extra computation for
  enhanced memory efficiency. Where backpropagation caches the state tensors at each step during
  a simulated evolution, the reversible method only caches the final pre-measurement state.

  Compared to the parameter-shift method, the reversible method can be faster or slower,
  depending on the density and location of parametrized gates in a circuit
  (circuits with higher density of parametrized gates near the end of the circuit will see a benefit).
  [(#670)](https://github.com/XanaduAI/pennylane/pull/670)

  ```pycon
  >>> dev = qml.device("default.qubit", wires=2)
  ... @qml.qnode(dev, diff_method="reversible")
  ... def circuit(x):
  ...     qml.RX(x, wires=0)
  ...     qml.RX(x, wires=0)
  ...     qml.CNOT(wires=[0,1])
  ...     return qml.expval(qml.PauliZ(0))
  >>> qml.grad(circuit)(0.5)
  (array(-0.47942554),)
  ```

<h4>New templates and cost functions</h4>

* Added the new templates `UCCSD`, `SingleExcitationUnitary`, and`DoubleExcitationUnitary`,
  which together implement the Unitary Coupled-Cluster Singles and Doubles (UCCSD) ansatz
  to perform VQE-based quantum chemistry simulations using PennyLane-QChem.
  [(#622)](https://github.com/XanaduAI/pennylane/pull/622)
  [(#638)](https://github.com/XanaduAI/pennylane/pull/638)
  [(#654)](https://github.com/XanaduAI/pennylane/pull/654)
  [(#659)](https://github.com/XanaduAI/pennylane/pull/659)
  [(#622)](https://github.com/XanaduAI/pennylane/pull/622)

* Added module `pennylane.qnn.cost` with class `SquaredErrorLoss`. The module contains classes
  to calculate losses and cost functions on circuits with trainable parameters.
  [(#642)](https://github.com/XanaduAI/pennylane/pull/642)

<h3>Improvements</h3>

* Improves the wire management by making the `Operator.wires` attribute a `wires` object.
  [(#666)](https://github.com/XanaduAI/pennylane/pull/666)

* A significant improvement with respect to how QNodes and interfaces mark quantum function
  arguments as differentiable when using Autograd, designed to improve performance and make
  QNodes more intuitive.
  [(#648)](https://github.com/XanaduAI/pennylane/pull/648)
  [(#650)](https://github.com/XanaduAI/pennylane/pull/650)

  In particular, the following changes have been made:

  - A new `ndarray` subclass `pennylane.numpy.tensor`, which extends NumPy arrays with
    the keyword argument and attribute `requires_grad`. Tensors which have `requires_grad=False`
    are treated as non-differentiable by the Autograd interface.

  - A new subpackage `pennylane.numpy`, which wraps `autograd.numpy` such that NumPy functions
    accept the `requires_grad` keyword argument, and allows Autograd to differentiate
    `pennylane.numpy.tensor` objects.

  - The `argnum` argument to `qml.grad` is now optional; if not provided, arguments explicitly
    marked as `requires_grad=False` are excluded for the list of differentiable arguments.
    The ability to pass `argnum` has been retained for backwards compatibility, and
    if present the old behaviour persists.

* The QNode Torch interface now inspects QNode positional arguments.
  If any argument does not have the attribute `requires_grad=True`, it
  is automatically excluded from quantum gradient computations.
  [(#652)](https://github.com/XanaduAI/pennylane/pull/652)
  [(#660)](https://github.com/XanaduAI/pennylane/pull/660)

* The QNode TF interface now inspects QNode positional arguments.
  If any argument is not being watched by a `tf.GradientTape()`,
  it is automatically excluded from quantum gradient computations.
  [(#655)](https://github.com/XanaduAI/pennylane/pull/655)
  [(#660)](https://github.com/XanaduAI/pennylane/pull/660)

* QNodes have two new public methods: `QNode.set_trainable_args()` and `QNode.get_trainable_args()`.
  These are designed to be called by interfaces, to specify to the QNode which of its
  input arguments are differentiable. Arguments which are non-differentiable will not be converted
  to PennyLane Variable objects within the QNode.
  [(#660)](https://github.com/XanaduAI/pennylane/pull/660)

* Added `decomposition` method to PauliX, PauliY, PauliZ, S, T, Hadamard, and PhaseShift gates, which
  decomposes each of these gates into rotation gates.
  [(#668)](https://github.com/XanaduAI/pennylane/pull/668)

* The `CircuitGraph` class now supports serializing contained circuit operations
  and measurement basis rotations to an OpenQASM2.0 script via the new
  `CircuitGraph.to_openqasm()` method.
  [(#623)](https://github.com/XanaduAI/pennylane/pull/623)

<h3>Breaking changes</h3>

* Removes support for Python 3.5.
  [(#639)](https://github.com/XanaduAI/pennylane/pull/639)

<h3>Documentation</h3>

* Various small typos were fixed.

<h3>Contributors</h3>

This release contains contributions from (in alphabetical order):

Thomas Bromley, Jack Ceroni, Alain Delgado Gran, Theodor Isacsson, Josh Izaac,
Nathan Killoran, Maria Schuld, Antal Száva, Nicola Vitucci.


# Release 0.9.0

<h3>New features since last release</h3>

<h4>New machine learning integrations</h4>

* PennyLane QNodes can now be converted into Keras layers, allowing for creation of quantum and
  hybrid models using the Keras API.
  [(#529)](https://github.com/XanaduAI/pennylane/pull/529)

  A PennyLane QNode can be converted into a Keras layer using the `KerasLayer` class:

  ```python
  from pennylane.qnn import KerasLayer

  @qml.qnode(dev)
  def circuit(inputs, weights_0, weight_1):
     # define the circuit
     # ...

  weight_shapes = {"weights_0": 3, "weight_1": 1}
  qlayer = qml.qnn.KerasLayer(circuit, weight_shapes, output_dim=2)
  ```

  A hybrid model can then be easily constructed:

  ```python
  model = tf.keras.models.Sequential([qlayer, tf.keras.layers.Dense(2)])
  ```

* Added a new type of QNode, `qml.qnodes.PassthruQNode`. For simulators which are coded in an
  external library which supports automatic differentiation, PennyLane will treat a PassthruQNode as
  a "white box", and rely on the external library to directly provide gradients via backpropagation.
  This can be more efficient than the using parameter-shift rule for a large number of parameters.
  [(#488)](https://github.com/XanaduAI/pennylane/pull/488)

  Currently this behaviour is supported by PennyLane's `default.tensor.tf` device backend,
  compatible with the `'tf'` interface using TensorFlow 2:

  ```python
  dev = qml.device('default.tensor.tf', wires=2)

  @qml.qnode(dev, diff_method="backprop")
  def circuit(params):
      qml.RX(params[0], wires=0)
      qml.RX(params[1], wires=1)
      qml.CNOT(wires=[0, 1])
      return qml.expval(qml.PauliZ(0))

  qnode = PassthruQNode(circuit, dev)
  params = tf.Variable([0.3, 0.1])

  with tf.GradientTape() as tape:
      tape.watch(params)
      res = qnode(params)

  grad = tape.gradient(res, params)
  ```

<h4>New optimizers</h4>

* Added the `qml.RotosolveOptimizer`, a gradient-free optimizer
  that minimizes the quantum function by updating each parameter,
  one-by-one, via a closed-form expression while keeping other parameters
  fixed.
  [(#636)](https://github.com/XanaduAI/pennylane/pull/636)
  [(#539)](https://github.com/XanaduAI/pennylane/pull/539)

* Added the `qml.RotoselectOptimizer`, which uses Rotosolve to
  minimizes a quantum function with respect to both the
  rotation operations applied and the rotation parameters.
  [(#636)](https://github.com/XanaduAI/pennylane/pull/636)
  [(#539)](https://github.com/XanaduAI/pennylane/pull/539)

  For example, given a quantum function `f` that accepts parameters `x`
  and a list of corresponding rotation operations `generators`,
  the Rotoselect optimizer will, at each step, update both the parameter
  values and the list of rotation gates to minimize the loss:

  ```pycon
  >>> opt = qml.optimize.RotoselectOptimizer()
  >>> x = [0.3, 0.7]
  >>> generators = [qml.RX, qml.RY]
  >>> for _ in range(100):
  ...     x, generators = opt.step(f, x, generators)
  ```


<h4>New operations</h4>

* Added the `PauliRot` gate, which performs an arbitrary
  Pauli rotation on multiple qubits, and the `MultiRZ` gate,
  which performs a rotation generated by a tensor product
  of Pauli Z operators.
  [(#559)](https://github.com/XanaduAI/pennylane/pull/559)

  ```python
  dev = qml.device('default.qubit', wires=4)

  @qml.qnode(dev)
  def circuit(angle):
      qml.PauliRot(angle, "IXYZ", wires=[0, 1, 2, 3])
      return [qml.expval(qml.PauliZ(wire)) for wire in [0, 1, 2, 3]]
  ```

  ```pycon
  >>> circuit(0.4)
  [1.         0.92106099 0.92106099 1.        ]
  >>> print(circuit.draw())
   0: ──╭RI(0.4)──┤ ⟨Z⟩
   1: ──├RX(0.4)──┤ ⟨Z⟩
   2: ──├RY(0.4)──┤ ⟨Z⟩
   3: ──╰RZ(0.4)──┤ ⟨Z⟩
  ```

  If the `PauliRot` gate is not supported on the target device, it will
  be decomposed into `Hadamard`, `RX` and `MultiRZ` gates. Note that
  identity gates in the Pauli word result in untouched wires:

  ```pycon
  >>> print(circuit.draw())
   0: ───────────────────────────────────┤ ⟨Z⟩
   1: ──H──────────╭RZ(0.4)──H───────────┤ ⟨Z⟩
   2: ──RX(1.571)──├RZ(0.4)──RX(-1.571)──┤ ⟨Z⟩
   3: ─────────────╰RZ(0.4)──────────────┤ ⟨Z⟩
  ```

  If the `MultiRZ` gate is not supported, it will be decomposed into
  `CNOT` and `RZ` gates:

  ```pycon
  >>> print(circuit.draw())
   0: ──────────────────────────────────────────────────┤ ⟨Z⟩
   1: ──H──────────────╭X──RZ(0.4)──╭X──────H───────────┤ ⟨Z⟩
   2: ──RX(1.571)──╭X──╰C───────────╰C──╭X──RX(-1.571)──┤ ⟨Z⟩
   3: ─────────────╰C───────────────────╰C──────────────┤ ⟨Z⟩
  ```

* PennyLane now provides `DiagonalQubitUnitary` for diagonal gates, that are e.g.,
  encountered in IQP circuits. These kinds of gates can be evaluated much faster on
  a simulator device.
  [(#567)](https://github.com/XanaduAI/pennylane/pull/567)

  The gate can be used, for example, to efficiently simulate oracles:

  ```python
  dev = qml.device('default.qubit', wires=3)

  # Function as a bitstring
  f = np.array([1, 0, 0, 1, 1, 0, 1, 0])

  @qml.qnode(dev)
  def circuit(weights1, weights2):
      qml.templates.StronglyEntanglingLayers(weights1, wires=[0, 1, 2])

      # Implements the function as a phase-kickback oracle
      qml.DiagonalQubitUnitary((-1)**f, wires=[0, 1, 2])

      qml.templates.StronglyEntanglingLayers(weights2, wires=[0, 1, 2])
      return [qml.expval(qml.PauliZ(w)) for w in range(3)]
  ```

* Added the `TensorN` CVObservable that can represent the tensor product of the
  `NumberOperator` on photonic backends.
  [(#608)](https://github.com/XanaduAI/pennylane/pull/608)

<h4>New templates</h4>

* Added the `ArbitraryUnitary` and `ArbitraryStatePreparation` templates, which use
  `PauliRot` gates to perform an arbitrary unitary and prepare an arbitrary basis
  state with the minimal number of parameters.
  [(#590)](https://github.com/XanaduAI/pennylane/pull/590)

  ```python
  dev = qml.device('default.qubit', wires=3)

  @qml.qnode(dev)
  def circuit(weights1, weights2):
        qml.templates.ArbitraryStatePreparation(weights1, wires=[0, 1, 2])
        qml.templates.ArbitraryUnitary(weights2, wires=[0, 1, 2])
        return qml.probs(wires=[0, 1, 2])
  ```

* Added the `IQPEmbedding` template, which encodes inputs into the diagonal gates of an
  IQP circuit.
  [(#605)](https://github.com/XanaduAI/pennylane/pull/605)

  <img src="https://pennylane.readthedocs.io/en/latest/_images/iqp.png"
  width=50%></img>

* Added the `SimplifiedTwoDesign` template, which implements the circuit
  design of [Cerezo et al. (2020)](<https://arxiv.org/abs/2001.00550>).
  [(#556)](https://github.com/XanaduAI/pennylane/pull/556)

  <img src="https://pennylane.readthedocs.io/en/latest/_images/simplified_two_design.png"
  width=50%></img>

* Added the `BasicEntanglerLayers` template, which is a simple layer architecture
  of rotations and CNOT nearest-neighbour entanglers.
  [(#555)](https://github.com/XanaduAI/pennylane/pull/555)

  <img src="https://pennylane.readthedocs.io/en/latest/_images/basic_entangler.png"
  width=50%></img>

* PennyLane now offers a broadcasting function to easily construct templates:
  `qml.broadcast()` takes single quantum operations or other templates and applies
  them to wires in a specific pattern.
  [(#515)](https://github.com/XanaduAI/pennylane/pull/515)
  [(#522)](https://github.com/XanaduAI/pennylane/pull/522)
  [(#526)](https://github.com/XanaduAI/pennylane/pull/526)
  [(#603)](https://github.com/XanaduAI/pennylane/pull/603)

  For example, we can use broadcast to repeat a custom template
  across multiple wires:

  ```python
  from pennylane.templates import template

  @template
  def mytemplate(pars, wires):
      qml.Hadamard(wires=wires)
      qml.RY(pars, wires=wires)

  dev = qml.device('default.qubit', wires=3)

  @qml.qnode(dev)
  def circuit(pars):
      qml.broadcast(mytemplate, pattern="single", wires=[0,1,2], parameters=pars)
      return qml.expval(qml.PauliZ(0))
  ```

  ```pycon
  >>> circuit([1, 1, 0.1])
  -0.841470984807896
  >>> print(circuit.draw())
   0: ──H──RY(1.0)──┤ ⟨Z⟩
   1: ──H──RY(1.0)──┤
   2: ──H──RY(0.1)──┤
  ```

  For other available patterns, see the
  [broadcast function documentation](https://pennylane.readthedocs.io/en/latest/code/api/pennylane.broadcast.html).

<h3>Breaking changes</h3>

* The `QAOAEmbedding` now uses the new `MultiRZ` gate as a `ZZ` entangler,
  which changes the convention. While
  previously, the `ZZ` gate in the embedding was implemented as

  ```python
  CNOT(wires=[wires[0], wires[1]])
  RZ(2 * parameter, wires=wires[0])
  CNOT(wires=[wires[0], wires[1]])
  ```

  the `MultiRZ` corresponds to

  ```python
  CNOT(wires=[wires[1], wires[0]])
  RZ(parameter, wires=wires[0])
  CNOT(wires=[wires[1], wires[0]])
  ```

  which differs in the factor of `2`, and fixes a bug in the
  wires that the `CNOT` was applied to.
  [(#609)](https://github.com/XanaduAI/pennylane/pull/609)

* Probability methods are handled by `QubitDevice` and device method
  requirements are modified to simplify plugin development.
  [(#573)](https://github.com/XanaduAI/pennylane/pull/573)

* The internal variables `All` and `Any` to mark an `Operation` as acting on all or any
  wires have been renamed to `AllWires` and `AnyWires`.
  [(#614)](https://github.com/XanaduAI/pennylane/pull/614)

<h3>Improvements</h3>

* A new `Wires` class was introduced for the internal
  bookkeeping of wire indices.
  [(#615)](https://github.com/XanaduAI/pennylane/pull/615)

* Improvements to the speed/performance of the `default.qubit` device.
  [(#567)](https://github.com/XanaduAI/pennylane/pull/567)
  [(#559)](https://github.com/XanaduAI/pennylane/pull/559)

* Added the `"backprop"` and `"device"` differentiation methods to the `qnode`
  decorator.
  [(#552)](https://github.com/XanaduAI/pennylane/pull/552)

  - `"backprop"`: Use classical backpropagation. Default on simulator
    devices that are classically end-to-end differentiable.
    The returned QNode can only be used with the same machine learning
    framework (e.g., `default.tensor.tf` simulator with the `tensorflow` interface).

  - `"device"`: Queries the device directly for the gradient.

  Using the `"backprop"` differentiation method with the `default.tensor.tf`
  device, the created QNode is a 'white-box', and is tightly integrated with
  the overall TensorFlow computation:

  ```python
  >>> dev = qml.device("default.tensor.tf", wires=1)
  >>> @qml.qnode(dev, interface="tf", diff_method="backprop")
  >>> def circuit(x):
  ...     qml.RX(x[1], wires=0)
  ...     qml.Rot(x[0], x[1], x[2], wires=0)
  ...     return qml.expval(qml.PauliZ(0))
  >>> vars = tf.Variable([0.2, 0.5, 0.1])
  >>> with tf.GradientTape() as tape:
  ...     res = circuit(vars)
  >>> tape.gradient(res, vars)
  <tf.Tensor: shape=(3,), dtype=float32, numpy=array([-2.2526717e-01, -1.0086454e+00,  1.3877788e-17], dtype=float32)>
  ```

* The circuit drawer now displays inverted operations, as well as wires
  where probabilities are returned from the device:
  [(#540)](https://github.com/XanaduAI/pennylane/pull/540)

  ```python
  >>> @qml.qnode(dev)
  ... def circuit(theta):
  ...     qml.RX(theta, wires=0)
  ...     qml.CNOT(wires=[0, 1])
  ...     qml.S(wires=1).inv()
  ...     return qml.probs(wires=[0, 1])
  >>> circuit(0.2)
  array([0.99003329, 0.        , 0.        , 0.00996671])
  >>> print(circuit.draw())
  0: ──RX(0.2)──╭C───────╭┤ Probs
  1: ───────────╰X──S⁻¹──╰┤ Probs
  ```

* You can now evaluate the metric tensor of a VQE Hamiltonian via the new
  `VQECost.metric_tensor` method. This allows `VQECost` objects to be directly
  optimized by the quantum natural gradient optimizer (`qml.QNGOptimizer`).
  [(#618)](https://github.com/XanaduAI/pennylane/pull/618)

* The input check functions in `pennylane.templates.utils` are now public
  and visible in the API documentation.
  [(#566)](https://github.com/XanaduAI/pennylane/pull/566)

* Added keyword arguments for step size and order to the `qnode` decorator, as well as
  the `QNode` and `JacobianQNode` classes. This enables the user to set the step size
  and order when using finite difference methods. These options are also exposed when
  creating QNode collections.
  [(#530)](https://github.com/XanaduAI/pennylane/pull/530)
  [(#585)](https://github.com/XanaduAI/pennylane/pull/585)
  [(#587)](https://github.com/XanaduAI/pennylane/pull/587)

* The decomposition for the `CRY` gate now uses the simpler form `RY @ CNOT @ RY @ CNOT`
  [(#547)](https://github.com/XanaduAI/pennylane/pull/547)

* The underlying queuing system was refactored, removing the `qml._current_context`
  property that held the currently active `QNode` or `OperationRecorder`. Now, all
  objects that expose a queue for operations inherit from `QueuingContext` and
  register their queue globally.
  [(#548)](https://github.com/XanaduAI/pennylane/pull/548)

* The PennyLane repository has a new benchmarking tool which supports the comparison of different git revisions.
  [(#568)](https://github.com/XanaduAI/pennylane/pull/568)
  [(#560)](https://github.com/XanaduAI/pennylane/pull/560)
  [(#516)](https://github.com/XanaduAI/pennylane/pull/516)

<h3>Documentation</h3>

* Updated the development section by creating a landing page with links to sub-pages
  containing specific guides.
  [(#596)](https://github.com/XanaduAI/pennylane/pull/596)

* Extended the developer's guide by a section explaining how to add new templates.
  [(#564)](https://github.com/XanaduAI/pennylane/pull/564)

<h3>Bug fixes</h3>

* `tf.GradientTape().jacobian()` can now be evaluated on QNodes using the TensorFlow interface.
  [(#626)](https://github.com/XanaduAI/pennylane/pull/626)

* `RandomLayers()` is now compatible with the qiskit devices.
  [(#597)](https://github.com/XanaduAI/pennylane/pull/597)

* `DefaultQubit.probability()` now returns the correct probability when called with
  `device.analytic=False`.
  [(#563)](https://github.com/XanaduAI/pennylane/pull/563)

* Fixed a bug in the `StronglyEntanglingLayers` template, allowing it to
  work correctly when applied to a single wire.
  [(544)](https://github.com/XanaduAI/pennylane/pull/544)

* Fixed a bug when inverting operations with decompositions; operations marked as inverted
  are now correctly inverted when the fallback decomposition is called.
  [(#543)](https://github.com/XanaduAI/pennylane/pull/543)

* The `QNode.print_applied()` method now correctly displays wires where
  `qml.prob()` is being returned.
  [#542](https://github.com/XanaduAI/pennylane/pull/542)

<h3>Contributors</h3>

This release contains contributions from (in alphabetical order):

Ville Bergholm, Lana Bozanic, Thomas Bromley, Theodor Isacsson, Josh Izaac, Nathan Killoran,
Maggie Li, Johannes Jakob Meyer, Maria Schuld, Sukin Sim, Antal Száva.

# Release 0.8.1

<h3>Improvements</h3>

* Beginning of support for Python 3.8, with the test suite
  now being run in a Python 3.8 environment.
  [(#501)](https://github.com/XanaduAI/pennylane/pull/501)

<h3>Documentation</h3>

* Present templates as a gallery of thumbnails showing the
  basic circuit architecture.
  [(#499)](https://github.com/XanaduAI/pennylane/pull/499)

<h3>Bug fixes</h3>

* Fixed a bug where multiplying a QNode parameter by 0 caused a divide
  by zero error when calculating the parameter shift formula.
  [(#512)](https://github.com/XanaduAI/pennylane/pull/512)

* Fixed a bug where the shape of differentiable QNode arguments
  was being cached on the first construction, leading to indexing
  errors if the QNode was re-evaluated if the argument changed shape.
  [(#505)](https://github.com/XanaduAI/pennylane/pull/505)

<h3>Contributors</h3>

This release contains contributions from (in alphabetical order):

Ville Bergholm, Josh Izaac, Johannes Jakob Meyer, Maria Schuld, Antal Száva.

# Release 0.8.0

<h3>New features since last release</h3>

* Added a quantum chemistry package, `pennylane.qchem`, which supports
  integration with OpenFermion, Psi4, PySCF, and OpenBabel.
  [(#453)](https://github.com/XanaduAI/pennylane/pull/453)

  Features include:

  - Generate the qubit Hamiltonians directly starting with the atomic structure of the molecule.
  - Calculate the mean-field (Hartree-Fock) electronic structure of molecules.
  - Allow to define an active space based on the number of active electrons and active orbitals.
  - Perform the fermionic-to-qubit transformation of the electronic Hamiltonian by
    using different functions implemented in OpenFermion.
  - Convert OpenFermion's QubitOperator to a Pennylane `Hamiltonian` class.
  - Perform a Variational Quantum Eigensolver (VQE) computation with this Hamiltonian in PennyLane.

  Check out the [quantum chemistry quickstart](https://pennylane.readthedocs.io/en/latest/introduction/chemistry.html), as well the quantum chemistry and VQE tutorials.

* PennyLane now has some functions and classes for creating and solving VQE
  problems. [(#467)](https://github.com/XanaduAI/pennylane/pull/467)

  - `qml.Hamiltonian`: a lightweight class for representing qubit Hamiltonians
  - `qml.VQECost`: a class for quickly constructing a differentiable cost function
    given a circuit ansatz, Hamiltonian, and one or more devices

    ```python
    >>> H = qml.vqe.Hamiltonian(coeffs, obs)
    >>> cost = qml.VQECost(ansatz, hamiltonian, dev, interface="torch")
    >>> params = torch.rand([4, 3])
    >>> cost(params)
    tensor(0.0245, dtype=torch.float64)
    ```

* Added a circuit drawing feature that provides a text-based representation
  of a QNode instance. It can be invoked via `qnode.draw()`. The user can specify
  to display variable names instead of variable values and choose either an ASCII
  or Unicode charset.
  [(#446)](https://github.com/XanaduAI/pennylane/pull/446)

  Consider the following circuit as an example:
  ```python3
  @qml.qnode(dev)
  def qfunc(a, w):
      qml.Hadamard(0)
      qml.CRX(a, wires=[0, 1])
      qml.Rot(w[0], w[1], w[2], wires=[1])
      qml.CRX(-a, wires=[0, 1])

      return qml.expval(qml.PauliZ(0) @ qml.PauliZ(1))
  ```

  We can draw the circuit after it has been executed:

  ```python
  >>> result = qfunc(2.3, [1.2, 3.2, 0.7])
  >>> print(qfunc.draw())
   0: ──H──╭C────────────────────────────╭C─────────╭┤ ⟨Z ⊗ Z⟩
   1: ─────╰RX(2.3)──Rot(1.2, 3.2, 0.7)──╰RX(-2.3)──╰┤ ⟨Z ⊗ Z⟩
  >>> print(qfunc.draw(charset="ascii"))
   0: --H--+C----------------------------+C---------+| <Z @ Z>
   1: -----+RX(2.3)--Rot(1.2, 3.2, 0.7)--+RX(-2.3)--+| <Z @ Z>
  >>> print(qfunc.draw(show_variable_names=True))
   0: ──H──╭C─────────────────────────────╭C─────────╭┤ ⟨Z ⊗ Z⟩
   1: ─────╰RX(a)──Rot(w[0], w[1], w[2])──╰RX(-1*a)──╰┤ ⟨Z ⊗ Z⟩
  ```

* Added `QAOAEmbedding` and its parameter initialization
  as a new trainable template.
  [(#442)](https://github.com/XanaduAI/pennylane/pull/442)

  <img src="https://pennylane.readthedocs.io/en/latest/_images/qaoa_layers.png"
  width=70%></img>

* Added the `qml.probs()` measurement function, allowing QNodes
  to differentiate variational circuit probabilities
  on simulators and hardware.
  [(#432)](https://github.com/XanaduAI/pennylane/pull/432)

  ```python
  @qml.qnode(dev)
  def circuit(x):
      qml.Hadamard(wires=0)
      qml.RY(x, wires=0)
      qml.RX(x, wires=1)
      qml.CNOT(wires=[0, 1])
      return qml.probs(wires=[0])
  ```
  Executing this circuit gives the marginal probability of wire 1:
  ```python
  >>> circuit(0.2)
  [0.40066533 0.59933467]
  ```
  QNodes that return probabilities fully support autodifferentiation.

* Added the convenience load functions `qml.from_pyquil`, `qml.from_quil` and
  `qml.from_quil_file` that convert pyQuil objects and Quil code to PennyLane
  templates. This feature requires version 0.8 or above of the PennyLane-Forest
  plugin.
  [(#459)](https://github.com/XanaduAI/pennylane/pull/459)

* Added a `qml.inv` method that inverts templates and sequences of Operations.
  Added a `@qml.template` decorator that makes templates return the queued Operations.
  [(#462)](https://github.com/XanaduAI/pennylane/pull/462)

  For example, using this function to invert a template inside a QNode:

  ```python3
      @qml.template
      def ansatz(weights, wires):
          for idx, wire in enumerate(wires):
              qml.RX(weights[idx], wires=[wire])

          for idx in range(len(wires) - 1):
              qml.CNOT(wires=[wires[idx], wires[idx + 1]])

      dev = qml.device('default.qubit', wires=2)

      @qml.qnode(dev)
      def circuit(weights):
          qml.inv(ansatz(weights, wires=[0, 1]))
          return qml.expval(qml.PauliZ(0) @ qml.PauliZ(1))
    ```

* Added the `QNodeCollection` container class, that allows independent
  QNodes to be stored and evaluated simultaneously. Experimental support
  for asynchronous evaluation of contained QNodes is provided with the
  `parallel=True` keyword argument.
  [(#466)](https://github.com/XanaduAI/pennylane/pull/466)

* Added a high level `qml.map` function, that maps a quantum
  circuit template over a list of observables or devices, returning
  a `QNodeCollection`.
  [(#466)](https://github.com/XanaduAI/pennylane/pull/466)

  For example:

  ```python3
  >>> def my_template(params, wires, **kwargs):
  >>>    qml.RX(params[0], wires=wires[0])
  >>>    qml.RX(params[1], wires=wires[1])
  >>>    qml.CNOT(wires=wires)

  >>> obs_list = [qml.PauliX(0) @ qml.PauliZ(1), qml.PauliZ(0) @ qml.PauliX(1)]
  >>> dev = qml.device("default.qubit", wires=2)
  >>> qnodes = qml.map(my_template, obs_list, dev, measure="expval")
  >>> qnodes([0.54, 0.12])
  array([-0.06154835  0.99280864])
  ```

* Added high level `qml.sum`, `qml.dot`, `qml.apply` functions
  that act on QNode collections.
  [(#466)](https://github.com/XanaduAI/pennylane/pull/466)

  `qml.apply` allows vectorized functions to act over the entire QNode
  collection:
  ```python
  >>> qnodes = qml.map(my_template, obs_list, dev, measure="expval")
  >>> cost = qml.apply(np.sin, qnodes)
  >>> cost([0.54, 0.12])
  array([-0.0615095  0.83756375])
  ```

  `qml.sum` and `qml.dot` take the sum of a QNode collection, and a
  dot product of tensors/arrays/QNode collections, respectively.

<h3>Breaking changes</h3>

* Deprecated the old-style `QNode` such that only the new-style `QNode` and its syntax can be used,
  moved all related files from the `pennylane/beta` folder to `pennylane`.
  [(#440)](https://github.com/XanaduAI/pennylane/pull/440)

<h3>Improvements</h3>

* Added the `Tensor.prune()` method and the `Tensor.non_identity_obs` property for extracting
  non-identity instances from the observables making up a `Tensor` instance.
  [(#498)](https://github.com/XanaduAI/pennylane/pull/498)

* Renamed the `expt.tensornet` and `expt.tensornet.tf` devices to `default.tensor` and
  `default.tensor.tf`.
  [(#495)](https://github.com/XanaduAI/pennylane/pull/495)

* Added a serialization method to the `CircuitGraph` class that is used to create a unique
  hash for each quantum circuit graph.
  [(#470)](https://github.com/XanaduAI/pennylane/pull/470)

* Added the `Observable.eigvals` method to return the eigenvalues of observables.
  [(#449)](https://github.com/XanaduAI/pennylane/pull/449)

* Added the `Observable.diagonalizing_gates` method to return the gates
  that diagonalize an observable in the computational basis.
  [(#454)](https://github.com/XanaduAI/pennylane/pull/454)

* Added the `Operator.matrix` method to return the matrix representation
  of an operator in the computational basis.
  [(#454)](https://github.com/XanaduAI/pennylane/pull/454)

* Added a `QubitDevice` class which implements common functionalities of plugin devices such that
  plugin devices can rely on these implementations. The new `QubitDevice` also includes
  a new `execute` method, which allows for more convenient plugin design. In addition, `QubitDevice`
  also unifies the way samples are generated on qubit-based devices.
  [(#452)](https://github.com/XanaduAI/pennylane/pull/452)
  [(#473)](https://github.com/XanaduAI/pennylane/pull/473)

* Improved documentation of `AmplitudeEmbedding` and `BasisEmbedding` templates.
  [(#441)](https://github.com/XanaduAI/pennylane/pull/441)
  [(#439)](https://github.com/XanaduAI/pennylane/pull/439)

* Codeblocks in the documentation now have a 'copy' button for easily
  copying examples.
  [(#437)](https://github.com/XanaduAI/pennylane/pull/437)

<h3>Documentation</h3>

* Update the developers plugin guide to use QubitDevice.
  [(#483)](https://github.com/XanaduAI/pennylane/pull/483)

<h3>Bug fixes</h3>

* Fixed a bug in `CVQNode._pd_analytic`, where non-descendant observables were not
  Heisenberg-transformed before evaluating the partial derivatives when using the
  order-2 parameter-shift method, resulting in an erroneous Jacobian for some circuits.
  [(#433)](https://github.com/XanaduAI/pennylane/pull/433)

<h3>Contributors</h3>

This release contains contributions from (in alphabetical order):

Juan Miguel Arrazola, Ville Bergholm, Alain Delgado Gran, Olivia Di Matteo,
Theodor Isacsson, Josh Izaac, Soran Jahangiri, Nathan Killoran, Johannes Jakob Meyer,
Zeyue Niu, Maria Schuld, Antal Száva.

# Release 0.7.0

<h3>New features since last release</h3>

* Custom padding constant in `AmplitudeEmbedding` is supported (see 'Breaking changes'.)
  [(#419)](https://github.com/XanaduAI/pennylane/pull/419)

* `StronglyEntanglingLayer` and `RandomLayer` now work with a single wire.
  [(#409)](https://github.com/XanaduAI/pennylane/pull/409)
  [(#413)](https://github.com/XanaduAI/pennylane/pull/413)

* Added support for applying the inverse of an `Operation` within a circuit.
  [(#377)](https://github.com/XanaduAI/pennylane/pull/377)

* Added an `OperationRecorder()` context manager, that allows templates
  and quantum functions to be executed while recording events. The
  recorder can be used with and without QNodes as a debugging utility.
  [(#388)](https://github.com/XanaduAI/pennylane/pull/388)

* Operations can now specify a decomposition that is used when the desired operation
  is not supported on the target device.
  [(#396)](https://github.com/XanaduAI/pennylane/pull/396)

* The ability to load circuits from external frameworks as templates
  has been added via the new `qml.load()` function. This feature
  requires plugin support --- this initial release provides support
  for Qiskit circuits and QASM files when `pennylane-qiskit` is installed,
  via the functions `qml.from_qiskit` and `qml.from_qasm`.
  [(#418)](https://github.com/XanaduAI/pennylane/pull/418)

* An experimental tensor network device has been added
  [(#416)](https://github.com/XanaduAI/pennylane/pull/416)
  [(#395)](https://github.com/XanaduAI/pennylane/pull/395)
  [(#394)](https://github.com/XanaduAI/pennylane/pull/394)
  [(#380)](https://github.com/XanaduAI/pennylane/pull/380)

* An experimental tensor network device which uses TensorFlow for
  backpropagation has been added
  [(#427)](https://github.com/XanaduAI/pennylane/pull/427)

* Custom padding constant in `AmplitudeEmbedding` is supported (see 'Breaking changes'.)
  [(#419)](https://github.com/XanaduAI/pennylane/pull/419)

<h3>Breaking changes</h3>

* The `pad` parameter in `AmplitudeEmbedding()` is now either `None` (no automatic padding), or a
  number that is used as the padding constant.
  [(#419)](https://github.com/XanaduAI/pennylane/pull/419)

* Initialization functions now return a single array of weights per function. Utilities for multi-weight templates
  `Interferometer()` and `CVNeuralNetLayers()` are provided.
  [(#412)](https://github.com/XanaduAI/pennylane/pull/412)

* The single layer templates `RandomLayer()`, `CVNeuralNetLayer()` and `StronglyEntanglingLayer()`
  have been turned into private functions `_random_layer()`, `_cv_neural_net_layer()` and
  `_strongly_entangling_layer()`. Recommended use is now via the corresponding `Layers()` templates.
  [(#413)](https://github.com/XanaduAI/pennylane/pull/413)

<h3>Improvements</h3>

* Added extensive input checks in templates.
  [(#419)](https://github.com/XanaduAI/pennylane/pull/419)

* Templates integration tests are rewritten - now cover keyword/positional argument passing,
  interfaces and combinations of templates.
  [(#409)](https://github.com/XanaduAI/pennylane/pull/409)
  [(#419)](https://github.com/XanaduAI/pennylane/pull/419)

* State vector preparation operations in the `default.qubit` plugin can now be
  applied to subsets of wires, and are restricted to being the first operation
  in a circuit.
  [(#346)](https://github.com/XanaduAI/pennylane/pull/346)

* The `QNode` class is split into a hierarchy of simpler classes.
  [(#354)](https://github.com/XanaduAI/pennylane/pull/354)
  [(#398)](https://github.com/XanaduAI/pennylane/pull/398)
  [(#415)](https://github.com/XanaduAI/pennylane/pull/415)
  [(#417)](https://github.com/XanaduAI/pennylane/pull/417)
  [(#425)](https://github.com/XanaduAI/pennylane/pull/425)

* Added the gates U1, U2 and U3 parametrizing arbitrary unitaries on 1, 2 and 3
  qubits and the Toffoli gate to the set of qubit operations.
  [(#396)](https://github.com/XanaduAI/pennylane/pull/396)

* Changes have been made to accomodate the movement of the main function
  in `pytest._internal` to `pytest._internal.main` in pip 19.3.
  [(#404)](https://github.com/XanaduAI/pennylane/pull/404)

* Added the templates `BasisStatePreparation` and `MottonenStatePreparation` that use
  gates to prepare a basis state and an arbitrary state respectively.
  [(#336)](https://github.com/XanaduAI/pennylane/pull/336)

* Added decompositions for `BasisState` and `QubitStateVector` based on state
  preparation templates.
  [(#414)](https://github.com/XanaduAI/pennylane/pull/414)

* Replaces the pseudo-inverse in the quantum natural gradient optimizer
  (which can be numerically unstable) with `np.linalg.solve`.
  [(#428)](https://github.com/XanaduAI/pennylane/pull/428)

<h3>Contributors</h3>

This release contains contributions from (in alphabetical order):

Ville Bergholm, Josh Izaac, Nathan Killoran, Angus Lowe, Johannes Jakob Meyer,
Oluwatobi Ogunbayo, Maria Schuld, Antal Száva.

# Release 0.6.1

<h3>New features since last release</h3>

* Added a `print_applied` method to QNodes, allowing the operation
  and observable queue to be printed as last constructed.
  [(#378)](https://github.com/XanaduAI/pennylane/pull/378)

<h3>Improvements</h3>

* A new `Operator` base class is introduced, which is inherited by both the
  `Observable` class and the `Operation` class.
  [(#355)](https://github.com/XanaduAI/pennylane/pull/355)

* Removed deprecated `@abstractproperty` decorators
  in `_device.py`.
  [(#374)](https://github.com/XanaduAI/pennylane/pull/374)

* The `CircuitGraph` class is updated to deal with `Operation` instances directly.
  [(#344)](https://github.com/XanaduAI/pennylane/pull/344)

* Comprehensive gradient tests have been added for the interfaces.
  [(#381)](https://github.com/XanaduAI/pennylane/pull/381)

<h3>Documentation</h3>

* The new restructured documentation has been polished and updated.
  [(#387)](https://github.com/XanaduAI/pennylane/pull/387)
  [(#375)](https://github.com/XanaduAI/pennylane/pull/375)
  [(#372)](https://github.com/XanaduAI/pennylane/pull/372)
  [(#370)](https://github.com/XanaduAI/pennylane/pull/370)
  [(#369)](https://github.com/XanaduAI/pennylane/pull/369)
  [(#367)](https://github.com/XanaduAI/pennylane/pull/367)
  [(#364)](https://github.com/XanaduAI/pennylane/pull/364)

* Updated the development guides.
  [(#382)](https://github.com/XanaduAI/pennylane/pull/382)
  [(#379)](https://github.com/XanaduAI/pennylane/pull/379)

* Added all modules, classes, and functions to the API section
  in the documentation.
  [(#373)](https://github.com/XanaduAI/pennylane/pull/373)

<h3>Bug fixes</h3>

* Replaces the existing `np.linalg.norm` normalization with hand-coded
  normalization, allowing `AmplitudeEmbedding` to be used with differentiable
  parameters. AmplitudeEmbedding tests have been added and improved.
  [(#376)](https://github.com/XanaduAI/pennylane/pull/376)

<h3>Contributors</h3>

This release contains contributions from (in alphabetical order):

Ville Bergholm, Josh Izaac, Nathan Killoran, Maria Schuld, Antal Száva

# Release 0.6.0

<h3>New features since last release</h3>

* The devices `default.qubit` and `default.gaussian` have a new initialization parameter
  `analytic` that indicates if expectation values and variances should be calculated
  analytically and not be estimated from data.
  [(#317)](https://github.com/XanaduAI/pennylane/pull/317)

* Added C-SWAP gate to the set of qubit operations
  [(#330)](https://github.com/XanaduAI/pennylane/pull/330)

* The TensorFlow interface has been renamed from `"tfe"` to `"tf"`, and
  now supports TensorFlow 2.0.
  [(#337)](https://github.com/XanaduAI/pennylane/pull/337)

* Added the S and T gates to the set of qubit operations.
  [(#343)](https://github.com/XanaduAI/pennylane/pull/343)

* Tensor observables are now supported within the `expval`,
  `var`, and `sample` functions, by using the `@` operator.
  [(#267)](https://github.com/XanaduAI/pennylane/pull/267)


<h3>Breaking changes</h3>

* The argument `n` specifying the number of samples in the method `Device.sample` was removed.
  Instead, the method will always return `Device.shots` many samples.
  [(#317)](https://github.com/XanaduAI/pennylane/pull/317)

<h3>Improvements</h3>

* The number of shots / random samples used to estimate expectation values and variances, `Device.shots`,
  can now be changed after device creation.
  [(#317)](https://github.com/XanaduAI/pennylane/pull/317)

* Unified import shortcuts to be under qml in qnode.py
  and test_operation.py
  [(#329)](https://github.com/XanaduAI/pennylane/pull/329)

* The quantum natural gradient now uses `scipy.linalg.pinvh` which is more efficient for symmetric matrices
  than the previously used `scipy.linalg.pinv`.
  [(#331)](https://github.com/XanaduAI/pennylane/pull/331)

* The deprecated `qml.expval.Observable` syntax has been removed.
  [(#267)](https://github.com/XanaduAI/pennylane/pull/267)

* Remainder of the unittest-style tests were ported to pytest.
  [(#310)](https://github.com/XanaduAI/pennylane/pull/310)

* The `do_queue` argument for operations now only takes effect
  within QNodes. Outside of QNodes, operations can now be instantiated
  without needing to specify `do_queue`.
  [(#359)](https://github.com/XanaduAI/pennylane/pull/359)

<h3>Documentation</h3>

* The docs are rewritten and restructured to contain a code introduction section as well as an API section.
  [(#314)](https://github.com/XanaduAI/pennylane/pull/275)

* Added Ising model example to the tutorials
  [(#319)](https://github.com/XanaduAI/pennylane/pull/319)

* Added tutorial for QAOA on MaxCut problem
  [(#328)](https://github.com/XanaduAI/pennylane/pull/328)

* Added QGAN flow chart figure to its tutorial
  [(#333)](https://github.com/XanaduAI/pennylane/pull/333)

* Added missing figures for gallery thumbnails of state-preparation
  and QGAN tutorials
  [(#326)](https://github.com/XanaduAI/pennylane/pull/326)

* Fixed typos in the state preparation tutorial
  [(#321)](https://github.com/XanaduAI/pennylane/pull/321)

* Fixed bug in VQE tutorial 3D plots
  [(#327)](https://github.com/XanaduAI/pennylane/pull/327)

<h3>Bug fixes</h3>

* Fixed typo in measurement type error message in qnode.py
  [(#341)](https://github.com/XanaduAI/pennylane/pull/341)

<h3>Contributors</h3>

This release contains contributions from (in alphabetical order):

Shahnawaz Ahmed, Ville Bergholm, Aroosa Ijaz, Josh Izaac, Nathan Killoran, Angus Lowe,
Johannes Jakob Meyer, Maria Schuld, Antal Száva, Roeland Wiersema.

# Release 0.5.0

<h3>New features since last release</h3>

* Adds a new optimizer, `qml.QNGOptimizer`, which optimizes QNodes using
  quantum natural gradient descent. See https://arxiv.org/abs/1909.02108
  for more details.
  [(#295)](https://github.com/XanaduAI/pennylane/pull/295)
  [(#311)](https://github.com/XanaduAI/pennylane/pull/311)

* Adds a new QNode method, `QNode.metric_tensor()`,
  which returns the block-diagonal approximation to the Fubini-Study
  metric tensor evaluated on the attached device.
  [(#295)](https://github.com/XanaduAI/pennylane/pull/295)

* Sampling support: QNodes can now return a specified number of samples
  from a given observable via the top-level `pennylane.sample()` function.
  To support this on plugin devices, there is a new `Device.sample` method.

  Calculating gradients of QNodes that involve sampling is not possible.
  [(#256)](https://github.com/XanaduAI/pennylane/pull/256)

* `default.qubit` has been updated to provide support for sampling.
  [(#256)](https://github.com/XanaduAI/pennylane/pull/256)

* Added controlled rotation gates to PennyLane operations and `default.qubit` plugin.
  [(#251)](https://github.com/XanaduAI/pennylane/pull/251)

<h3>Breaking changes</h3>

* The method `Device.supported` was removed, and replaced with the methods
  `Device.supports_observable` and `Device.supports_operation`.
  Both methods can be called with string arguments (`dev.supports_observable('PauliX')`) and
  class arguments (`dev.supports_observable(qml.PauliX)`).
  [(#276)](https://github.com/XanaduAI/pennylane/pull/276)

* The following CV observables were renamed to comply with the new Operation/Observable
  scheme: `MeanPhoton` to `NumberOperator`, `Homodyne` to `QuadOperator` and `NumberState` to `FockStateProjector`.
  [(#254)](https://github.com/XanaduAI/pennylane/pull/254)

<h3>Improvements</h3>

* The `AmplitudeEmbedding` function now provides options to normalize and
  pad features to ensure a valid state vector is prepared.
  [(#275)](https://github.com/XanaduAI/pennylane/pull/275)

* Operations can now optionally specify generators, either as existing PennyLane
  operations, or by providing a NumPy array.
  [(#295)](https://github.com/XanaduAI/pennylane/pull/295)
  [(#313)](https://github.com/XanaduAI/pennylane/pull/313)

* Adds a `Device.parameters` property, so that devices can view a dictionary mapping free
  parameters to operation parameters. This will allow plugin devices to take advantage
  of parametric compilation.
  [(#283)](https://github.com/XanaduAI/pennylane/pull/283)

* Introduces two enumerations: `Any` and `All`, representing any number of wires
  and all wires in the system respectively. They can be imported from
  `pennylane.operation`, and can be used when defining the `Operation.num_wires`
  class attribute of operations.
  [(#277)](https://github.com/XanaduAI/pennylane/pull/277)

  As part of this change:

  - `All` is equivalent to the integer 0, for backwards compatibility with the
    existing test suite

  - `Any` is equivalent to the integer -1 to allow numeric comparison
    operators to continue working

  - An additional validation is now added to the `Operation` class,
    which will alert the user that an operation with `num_wires = All`
    is being incorrectly.

* The one-qubit rotations in `pennylane.plugins.default_qubit` no longer depend on Scipy's `expm`. Instead
  they are calculated with Euler's formula.
  [(#292)](https://github.com/XanaduAI/pennylane/pull/292)

* Creates an `ObservableReturnTypes` enumeration class containing `Sample`,
  `Variance` and `Expectation`. These new values can be assigned to the `return_type`
  attribute of an `Observable`.
  [(#290)](https://github.com/XanaduAI/pennylane/pull/290)

* Changed the signature of the `RandomLayer` and `RandomLayers` templates to have a fixed seed by default.
  [(#258)](https://github.com/XanaduAI/pennylane/pull/258)

* `setup.py` has been cleaned up, removing the non-working shebang,
  and removing unused imports.
  [(#262)](https://github.com/XanaduAI/pennylane/pull/262)

<h3>Documentation</h3>

* A documentation refactor to simplify the tutorials and
  include Sphinx-Gallery.
  [(#291)](https://github.com/XanaduAI/pennylane/pull/291)

  - Examples and tutorials previously split across the `examples/`
    and `doc/tutorials/` directories, in a mixture of ReST and Jupyter notebooks,
    have been rewritten as Python scripts with ReST comments in a single location,
    the `examples/` folder.

  - Sphinx-Gallery is used to automatically build and run the tutorials.
    Rendered output is displayed in the Sphinx documentation.

  - Links are provided at the top of every tutorial page for downloading the
    tutorial as an executable python script, downloading the tutorial
    as a Jupyter notebook, or viewing the notebook on GitHub.

  - The tutorials table of contents have been moved to a single quick start page.

* Fixed a typo in `QubitStateVector`.
  [(#296)](https://github.com/XanaduAI/pennylane/pull/296)

* Fixed a typo in the `default_gaussian.gaussian_state` function.
  [(#293)](https://github.com/XanaduAI/pennylane/pull/293)

* Fixed a typo in the gradient recipe within the `RX`, `RY`, `RZ`
  operation docstrings.
  [(#248)](https://github.com/XanaduAI/pennylane/pull/248)

* Fixed a broken link in the tutorial documentation, as a
  result of the `qml.expval.Observable` deprecation.
  [(#246)](https://github.com/XanaduAI/pennylane/pull/246)

<h3>Bug fixes</h3>

* Fixed a bug where a `PolyXP` observable would fail if applied to subsets
  of wires on `default.gaussian`.
  [(#277)](https://github.com/XanaduAI/pennylane/pull/277)

<h3>Contributors</h3>

This release contains contributions from (in alphabetical order):

Simon Cross, Aroosa Ijaz, Josh Izaac, Nathan Killoran, Johannes Jakob Meyer,
Rohit Midha, Nicolás Quesada, Maria Schuld, Antal Száva, Roeland Wiersema.

# Release 0.4.0

<h3>New features since last release</h3>

* `pennylane.expval()` is now a top-level *function*, and is no longer
  a package of classes. For now, the existing `pennylane.expval.Observable`
  interface continues to work, but will raise a deprecation warning.
  [(#232)](https://github.com/XanaduAI/pennylane/pull/232)

* Variance support: QNodes can now return the variance of observables,
  via the top-level `pennylane.var()` function. To support this on
  plugin devices, there is a new `Device.var` method.

  The following observables support analytic gradients of variances:

  - All qubit observables (requiring 3 circuit evaluations for involutory
    observables such as `Identity`, `X`, `Y`, `Z`; and 5 circuit evals for
    non-involutary observables, currently only `qml.Hermitian`)

  - First-order CV observables (requiring 5 circuit evaluations)

  Second-order CV observables support numerical variance gradients.

* `pennylane.about()` function added, providing details
  on current PennyLane version, installed plugins, Python,
  platform, and NumPy versions [(#186)](https://github.com/XanaduAI/pennylane/pull/186)

* Removed the logic that allowed `wires` to be passed as a positional
  argument in quantum operations. This allows us to raise more useful
  error messages for the user if incorrect syntax is used.
  [(#188)](https://github.com/XanaduAI/pennylane/pull/188)

* Adds support for multi-qubit expectation values of the `pennylane.Hermitian()`
  observable [(#192)](https://github.com/XanaduAI/pennylane/pull/192)

* Adds support for multi-qubit expectation values in `default.qubit`.
  [(#202)](https://github.com/XanaduAI/pennylane/pull/202)

* Organize templates into submodules [(#195)](https://github.com/XanaduAI/pennylane/pull/195).
  This included the following improvements:

  - Distinguish embedding templates from layer templates.

  - New random initialization functions supporting the templates available
    in the new submodule `pennylane.init`.

  - Added a random circuit template (`RandomLayers()`), in which rotations and 2-qubit gates are randomly
    distributed over the wires

  - Add various embedding strategies

<h3>Breaking changes</h3>

* The `Device` methods `expectations`, `pre_expval`, and `post_expval` have been
  renamed to `observables`, `pre_measure`, and `post_measure` respectively.
  [(#232)](https://github.com/XanaduAI/pennylane/pull/232)

<h3>Improvements</h3>

* `default.qubit` plugin now uses `np.tensordot` when applying quantum operations
  and evaluating expectations, resulting in significant speedup
  [(#239)](https://github.com/XanaduAI/pennylane/pull/239),
  [(#241)](https://github.com/XanaduAI/pennylane/pull/241)

* PennyLane now allows division of quantum operation parameters by a constant
  [(#179)](https://github.com/XanaduAI/pennylane/pull/179)

* Portions of the test suite are in the process of being ported to pytest.
  Note: this is still a work in progress.

  Ported tests include:

  - `test_ops.py`
  - `test_about.py`
  - `test_classical_gradients.py`
  - `test_observables.py`
  - `test_measure.py`
  - `test_init.py`
  - `test_templates*.py`
  - `test_ops.py`
  - `test_variable.py`
  - `test_qnode.py` (partial)

<h3>Bug fixes</h3>

* Fixed a bug in `Device.supported`, which would incorrectly
  mark an operation as supported if it shared a name with an
  observable [(#203)](https://github.com/XanaduAI/pennylane/pull/203)

* Fixed a bug in `Operation.wires`, by explicitly casting the
  type of each wire to an integer [(#206)](https://github.com/XanaduAI/pennylane/pull/206)

* Removed code in PennyLane which configured the logger,
  as this would clash with users' configurations
  [(#208)](https://github.com/XanaduAI/pennylane/pull/208)

* Fixed a bug in `default.qubit`, in which `QubitStateVector` operations
  were accidentally being cast to `np.float` instead of `np.complex`.
  [(#211)](https://github.com/XanaduAI/pennylane/pull/211)


<h3>Contributors</h3>

This release contains contributions from:

Shahnawaz Ahmed, riveSunder, Aroosa Ijaz, Josh Izaac, Nathan Killoran, Maria Schuld.

# Release 0.3.1

<h3>Bug fixes</h3>

* Fixed a bug where the interfaces submodule was not correctly being packaged via setup.py

# Release 0.3.0

<h3>New features since last release</h3>

* PennyLane now includes a new `interfaces` submodule, which enables QNode integration with additional machine learning libraries.
* Adds support for an experimental PyTorch interface for QNodes
* Adds support for an experimental TensorFlow eager execution interface for QNodes
* Adds a PyTorch+GPU+QPU tutorial to the documentation
* Documentation now includes links and tutorials including the new [PennyLane-Forest](https://github.com/rigetti/pennylane-forest) plugin.

<h3>Improvements</h3>

* Printing a QNode object, via `print(qnode)` or in an interactive terminal, now displays more useful information regarding the QNode,
  including the device it runs on, the number of wires, it's interface, and the quantum function it uses:

  ```python
  >>> print(qnode)
  <QNode: device='default.qubit', func=circuit, wires=2, interface=PyTorch>
  ```

<h3>Contributors</h3>

This release contains contributions from:

Josh Izaac and Nathan Killoran.


# Release 0.2.0

<h3>New features since last release</h3>

* Added the `Identity` expectation value for both CV and qubit models [(#135)](https://github.com/XanaduAI/pennylane/pull/135)
* Added the `templates.py` submodule, containing some commonly used QML models to be used as ansatz in QNodes [(#133)](https://github.com/XanaduAI/pennylane/pull/133)
* Added the `qml.Interferometer` CV operation [(#152)](https://github.com/XanaduAI/pennylane/pull/152)
* Wires are now supported as free QNode parameters [(#151)](https://github.com/XanaduAI/pennylane/pull/151)
* Added ability to update stepsizes of the optimizers [(#159)](https://github.com/XanaduAI/pennylane/pull/159)

<h3>Improvements</h3>

* Removed use of hardcoded values in the optimizers, made them parameters (see [#131](https://github.com/XanaduAI/pennylane/pull/131) and [#132](https://github.com/XanaduAI/pennylane/pull/132))
* Created the new `PlaceholderExpectation`, to be used when both CV and qubit expval modules contain expectations with the same name
* Provide a way for plugins to view the operation queue _before_ applying operations. This allows for on-the-fly modifications of
  the queue, allowing hardware-based plugins to support the full range of qubit expectation values. [(#143)](https://github.com/XanaduAI/pennylane/pull/143)
* QNode return values now support _any_ form of sequence, such as lists, sets, etc. [(#144)](https://github.com/XanaduAI/pennylane/pull/144)
* CV analytic gradient calculation is now more robust, allowing for operations which may not themselves be differentiated, but have a
  well defined `_heisenberg_rep` method, and so may succeed operations that are analytically differentiable [(#152)](https://github.com/XanaduAI/pennylane/pull/152)

<h3>Bug fixes</h3>

* Fixed a bug where the variational classifier example was not batching when learning parity (see [#128](https://github.com/XanaduAI/pennylane/pull/128) and [#129](https://github.com/XanaduAI/pennylane/pull/129))
* Fixed an inconsistency where some initial state operations were documented as accepting complex parameters - all operations
  now accept real values [(#146)](https://github.com/XanaduAI/pennylane/pull/146)

<h3>Contributors</h3>

This release contains contributions from:

Christian Gogolin, Josh Izaac, Nathan Killoran, and Maria Schuld.


# Release 0.1.0

Initial public release.

<h3>Contributors</h3>
This release contains contributions from:

Ville Bergholm, Josh Izaac, Maria Schuld, Christian Gogolin, and Nathan Killoran.<|MERGE_RESOLUTION|>--- conflicted
+++ resolved
@@ -2,7 +2,6 @@
 
 <h3>New features since last release</h3>
 
-<<<<<<< HEAD
 * Added the `SingleExcitation` two-qubit operation, which is useful for quantum 
   chemistry applications. [(#1121)](https://github.com/PennyLaneAI/pennylane/pull/1121)
   
@@ -24,7 +23,7 @@
   using only four expectation value calculations, following results from
   [Kottmann et al.](https://arxiv.org/abs/2011.05938)
   
-=======
+  
 * Adds a new function ``qml.math.conj``.
   [(#1143)](https://github.com/PennyLaneAI/pennylane/pull/1143)
 
@@ -42,7 +41,6 @@
   array([1.0 - 2.0j])
   ```
 
->>>>>>> 34954b56
 * Added the function ``finite_diff()`` to compute finite-difference
   approximations to the gradient and the second-order derivatives of
   arbitrary callable functions.
