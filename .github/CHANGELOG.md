# Release 0.17.0-dev (development release)

<h3>New features since last release</h3>

* Grover Diffusion Operator template added.
  [(#1442)](https://github.com/PennyLaneAI/pennylane/pull/1442)

  For example, if we have an oracle that marks the "all ones" state with a
  negative sign:

  ```python
  n_wires = 3
  wires = list(range(n_wires))

  def oracle():
      qml.Hadamard(wires[-1])
      qml.Toffoli(wires=wires)
      qml.Hadamard(wires[-1])
  ```

  We can perform [Grover's Search Algorithm](https://en.wikipedia.org/wiki/Grover%27s_algorithm):

  ```python
  dev = qml.device('default.qubit', wires=wires)

  @qml.qnode(dev)
  def GroverSearch(num_iterations=1):
      for wire in wires:
          qml.Hadamard(wire)

      for _ in range(num_iterations):
          oracle()
          qml.templates.GroverOperator(wires=wires)

      return qml.probs(wires)
  ```

  We can see this circuit yields the marked state with high probability:

  ```pycon
  >>> GroverSearch(num_iterations=1)
  tensor([0.03125, 0.03125, 0.03125, 0.03125, 0.03125, 0.03125, 0.03125,
          0.78125], requires_grad=True)
  >>> GroverSearch(num_iterations=2)
  tensor([0.0078125, 0.0078125, 0.0078125, 0.0078125, 0.0078125, 0.0078125,
      0.0078125, 0.9453125], requires_grad=True)
  ```

* A new quantum function transform has been added to perform full fusion of
  arbitrary-length sequences of single-qubit gates.
  [(#1458)](https://github.com/PennyLaneAI/pennylane/pull/1458)

  The `single_qubit_fusion` transform acts on all sequences of
  single-qubit operations in a quantum function, and converts each
  sequence to a single `Rot` gate. For example given the circuit:

  ```python
  def circuit(x, y, z):
      qml.Hadamard(wires=0)
      qml.PauliZ(wires=1)
      qml.RX(x, wires=0)
      qml.RY(y, wires=1)
      qml.CZ(wires=[1, 0])
      qml.T(wires=0)
      qml.SX(wires=0)
      qml.Rot(x, y, z, wires=1)
      qml.Rot(z, y, x, wires=1)
      return qml.expval(qml.PauliX(wires=0))
  ```

  ```pycon
  >>> optimized_circuit = qml.transforms.single_qubit_fusion()(circuit)
  >>> dev = qml.device('default.qubit', wires=2)
  >>> qnode = qml.QNode(optimized_circuit, dev)
  >>> print(qml.draw(qnode)(0.1, 0.2, 0.3))
   0: ──Rot(3.24, 1.57, 0)──╭Z──Rot(2.36, 1.57, -1.57)────┤ ⟨X⟩
   1: ──Rot(3.14, 0.2, 0)───╰C──Rot(0.406, 0.382, 0.406)──┤
  ```

* Two new quantum function transforms have been added to enable the
  removal of redundant gates in quantum circuits.
  [(#1455)](https://github.com/PennyLaneAI/pennylane/pull/1455)

  The `cancel_inverses` transform loops through a list of operations,
  and removes adjacent pairs of operations that cancel out. For example,

  ```python
  def circuit():
      qml.Hadamard(wires=0)
      qml.PauliZ(wires=1)
      qml.Hadamard(wires=0)
      qml.T(wires=0)
      qml.CZ(wires=[0, 1])
      qml.CZ(wires=[1, 0])
      return qml.expval(qml.PauliX(wires=0))
  ```

  ```pycon
  >>> dev = qml.device('default.qubit', wires=2)
  >>> qnode = qml.QNode(circuit, dev)
  >>> print(qml.draw(qnode)())
   0: ──H──H──T──╭C──╭Z──┤ ⟨X⟩
   1: ──Z────────╰Z──╰C──┤
  >>> optimized_circuit = qml.transforms.cancel_inverses(circuit)
  >>> optimized_qnode = qml.QNode(optimized_circuit, dev)
  >>> print(qml.draw(optimized_qnode)())
   0: ──T──┤ ⟨X⟩
   1: ──Z──┤
  ```

  The `merge_rotations` transform combines adjacent rotation gates of
  the same type into a single gate, including controlled rotations.

  ```python
  def circuit(x, y, z):
      qml.RX(x, wires=0)
      qml.RX(x, wires=0)
      qml.Rot(x, y, z, wires=1)
      qml.Rot(y, z, x, wires=1)
      qml.CRY(y, wires=[0, 1])
      qml.CRY(y + z, wires=[0, 1])
      return qml.expval(qml.PauliX(wires=0))
  ```

  ```pycon
  >>> qnode = qml.QNode(circuit, dev)
  >>> print(qml.draw(qnode)(0.1, 0.2, 0.3))
   0: ──RX(0.1)─────────────RX(0.1)─────────────╭C────────╭C────────┤ ⟨X⟩
   1: ──Rot(0.1, 0.2, 0.3)──Rot(0.2, 0.3, 0.1)──╰RY(0.2)──╰RY(0.5)──┤
  >>> optimized_circuit = qml.transforms.merge_rotations()(circuit)
  >>> optimized_qnode = qml.QNode(optimized_circuit, dev)
  >>> print(qml.draw(optimized_qnode)(0.1, 0.2, 0.3))
   0: ──RX(0.2)───────────────────╭C────────┤ ⟨X⟩
   1: ──Rot(0.409, 0.485, 0.306)──╰RY(0.7)──┤
  ```

* A decomposition has been added to ``QubitUnitary`` that makes the
  single-qubit case fully differentiable in all interfaces. Furthermore,
  a quantum function transform, ``unitary_to_rot()``, has been added to decompose all
  single-qubit instances of ``QubitUnitary`` in a quantum circuit.
  [(#1427)](https://github.com/PennyLaneAI/pennylane/pull/1427)

  Instances of ``QubitUnitary`` may now be decomposed directly to ``Rot``
  operations, or ``RZ`` operations if the input matrix is diagonal. For
  example, let

  ```python
  >>> U = np.array([
      [-0.28829348-0.78829734j,  0.30364367+0.45085995j],
      [ 0.53396245-0.10177564j,  0.76279558-0.35024096j]
  ])
  ```

  Then, we can compute the decomposition as:

  ```pycon
  >>> qml.QubitUnitary.decomposition(U, wires=0)
  [Rot(-0.24209530281458358, 1.1493817777199102, 1.733058145303424, wires=[0])]
  ```

  We can also apply the transform directly to a quantum function, and compute the
  gradients of parameters used to construct the unitary matrices.

  ```python
  def qfunc_with_qubit_unitary(angles):
      z, x = angles[0], angles[1]

      Z_mat = np.array([[np.exp(-1j * z / 2), 0.0], [0.0, np.exp(1j * z / 2)]])

      c = np.cos(x / 2)
      s = np.sin(x / 2) * 1j
      X_mat = np.array([[c, -s], [-s, c]])

      qml.Hadamard(wires="a")
      qml.QubitUnitary(Z_mat, wires="a")
      qml.QubitUnitary(X_mat, wires="b")
      qml.CNOT(wires=["b", "a"])
      return qml.expval(qml.PauliX(wires="a"))
  ```

  ```pycon
  >>> dev = qml.device("default.qubit", wires=["a", "b"])
  >>> transformed_qfunc = qml.transforms.unitary_to_rot(qfunc_with_qubit_unitary)
  >>> transformed_qnode = qml.QNode(transformed_qfunc, dev)
  >>> input = np.array([0.3, 0.4], requires_grad=True)
  >>> transformed_qnode(input)
  tensor(0.95533649, requires_grad=True)
  >>> qml.grad(transformed_qnode)(input)
  array([-0.29552021,  0.        ])
  ```

* The new ``qml.apply`` function can be used to add operations that might have
  already been instantiated elsewhere to the QNode and other queuing contexts:
  [(#1433)](https://github.com/PennyLaneAI/pennylane/pull/1433)

  ```python
  op = qml.RX(0.4, wires=0)
  dev = qml.device("default.qubit", wires=2)

  @qml.qnode(dev)
  def circuit(x):
      qml.RY(x, wires=0)
      qml.apply(op)
      return qml.expval(qml.PauliZ(0))
  ```

  ```pycon
  >>> print(qml.draw(circuit)(0.6))
  0: ──RY(0.6)──RX(0.4)──┤ ⟨Z⟩
  ```

  Previously instantiated measurements can also be applied to QNodes.

* Ising YY gate functionality added.
  [(#1358)](https://github.com/PennyLaneAI/pennylane/pull/1358)
  
* Added functionality to `qml.sample()` to extract samples from the basis states of
  the device (currently only for qubit devices). Additionally, `wires` can be
  specified to only return samples from those wires. 
  [(#1441)](https://github.com/PennyLaneAI/pennylane/pull/1441)

  ```python
  dev = qml.device("default.qubit", wires=3, shots=5)

  @qml.qnode(dev)
  def circuit_1():
      qml.Hadamard(wires=0)
      qml.Hadamard(wires=1)
      return qml.sample()

  @qml.qnode(dev)
  def circuit_2():
      qml.Hadamard(wires=0)
      qml.Hadamard(wires=1)
      return qml.sample(wires=[0,2])    # no observable provided and wires specified 
  ``` 

  ```pycon
  >>> print(circuit_1())
  [[1, 0, 0],
   [1, 1, 0],
   [1, 0, 0],
   [0, 0, 0],
   [0, 1, 0]]

  >>> print(circuit_2())
  [[1, 0],
   [1, 0],
   [1, 0],
   [0, 0],
   [0, 0]]

  >>> print(qml.draw(circuit_2))
   0: ──H──╭┤ Sample[basis]
   1: ──H──│┤
   2: ──H──╰┤ Sample[basis]
  ```

<h3>Improvements</h3>

* Changed to using `np.object_` instead of `np.object` as per the NumPy
  deprecations starting version 1.20.
  [(#1466)](https://github.com/PennyLaneAI/pennylane/pull/1466)

* Change the order of the covariance matrix and the vector of means internally
  in `default.gaussian`. [(#1331)](https://github.com/PennyLaneAI/pennylane/pull/1331)

* Added the `id` attribute to templates, which was missing from 
  PR [(#1377)](https://github.com/PennyLaneAI/pennylane/pull/1377).
  [(#1438)](https://github.com/PennyLaneAI/pennylane/pull/1438)
  
<h3>Breaking changes</h3>

* The existing `pennylane.collections.apply` function is no longer accessible
  via `qml.apply`, and needs to be imported directly from the ``collections``
  package.
  [(#1358)](https://github.com/PennyLaneAI/pennylane/pull/1358)

<h3>Bug fixes</h3>

* Fixes a bug where the adjoint of `qml.QFT` when using the `qml.adjoint` function
  was not correctly computed.
  [(#1451)](https://github.com/PennyLaneAI/pennylane/pull/1451)

* Fixes the differentiability of the operation`IsingYY` for Autograd, Jax and Tensorflow.
  [(#1425)](https://github.com/PennyLaneAI/pennylane/pull/1425)
  
* Fixed a bug in the `torch` interface that prevented gradients from being
  computed on a GPU. [(#1426)](https://github.com/PennyLaneAI/pennylane/pull/1426)

* Quantum function transforms now preserve the format of the measurement
  results, so that a single measurement returns a single value rather than
  an array with a single element. [(#1434)](https://github.com/PennyLaneAI/pennylane/pull/1434)

* Fixed a bug in the parameter-shift Hessian implementation, which resulted
  in the incorrect Hessian being returned for a cost function
  that performed post-processing on a vector-valued QNode.
  [(#)](https://github.com/PennyLaneAI/pennylane/pull/)

* Fixed a bug in the initialization of `QubitUnitary` where the size of
  the matrix was not checked against the number of wires.
  [(#1439)](https://github.com/PennyLaneAI/pennylane/pull/1439)

<h3>Documentation</h3>

<h3>Contributors</h3>

This release contains contributions from (in alphabetical order):

<<<<<<< HEAD
Olivia Di Matteo, Josh Izaac, Leonhard Kunczik, Christina Lee, Romain Moyard, Ashish Panigrahi,
Maria Schuld, Jay Soni
=======
Olivia Di Matteo, Josh Izaac, Leonhard Kunczik, Romain Moyard, Ashish Panigrahi, Maria Schuld,
Jay Soni, Antal Száva
>>>>>>> 4c758269


# Release 0.16.0 (current release)

<h3>New features since last release</h3>

* Added a sparse Hamiltonian observable and the functionality to support computing its expectation
  value. [(#1398)](https://github.com/PennyLaneAI/pennylane/pull/1398)

  For example, the following QNode returns the expectation value of a sparse Hamiltonian:

  ```python
  dev = qml.device("default.qubit", wires=2)

  @qml.qnode(dev, diff_method="parameter-shift")
  def circuit(param, H):
      qml.PauliX(0)
      qml.SingleExcitation(param, wires=[0, 1])
      return qml.expval(qml.SparseHamiltonian(H, [0, 1]))
  ```
  
  We can execute this QNode, passing in a sparse identity matrix:

  ```pycon
  >>> print(circuit([0.5], scipy.sparse.eye(4).tocoo()))
  0.9999999999999999
  ```

  The expectation value of the sparse Hamiltonian is computed directly, which leads to executions
  that are faster by orders of magnitude. Note that "parameter-shift" is the only differentiation
  method that is currently supported when the observable is a sparse Hamiltonian.

* Added functionality to compute the sparse matrix representation of a `qml.Hamiltonian` object.
  [(#1394)](https://github.com/PennyLaneAI/pennylane/pull/1394)

<h4>First class support for quantum kernels</h4>

* The new `qml.kernels` module provides basic functionalities for [working with quantum
  kernels](https://pennylane.readthedocs.io/en/stable/code/qml_kernels.html) as
  well as post-processing methods to mitigate sampling errors and device noise:
  [(#1102)](https://github.com/PennyLaneAI/pennylane/pull/1102)

  ```python

  num_wires = 6
  wires = range(num_wires)
  dev = qml.device('default.qubit', wires=wires)

  @qml.qnode(dev)
  def kernel_circuit(x1, x2):
      qml.templates.AngleEmbedding(x1, wires=wires)
      qml.adjoint(qml.templates.AngleEmbedding)(x2, wires=wires)
      return qml.probs(wires)

  kernel = lambda x1, x2: kernel_circuit(x1, x2)[0]
  X_train = np.random.random((10, 6))
  X_test = np.random.random((5, 6))

  # Create symmetric square kernel matrix (for training)
  K = qml.kernels.square_kernel_matrix(X_train, kernel)

  # Compute kernel between test and training data.
  K_test = qml.kernels.kernel_matrix(X_train, X_test, kernel)
  K1 = qml.kernels.mitigate_depolarizing_noise(K, num_wires, method='single')
  ```

<h4>Extract the fourier representation of quantum circuits</h4>

* PennyLane now has a `fourier` module, which hosts a [growing library
  of methods](https://pennylane.readthedocs.io/en/stable/code/qml_fourier.html)
  that help with investigating the Fourier representation of functions
  implemented by quantum circuits. The Fourier representation can be used
  to examine and characterize the expressivity of the quantum circuit.
  [(#1160)](https://github.com/PennyLaneAI/pennylane/pull/1160)
  [(#1378)](https://github.com/PennyLaneAI/pennylane/pull/1378)

  For example, one can plot distributions over Fourier series coefficients like
  this one:

  <img src="https://pennylane.readthedocs.io/en/latest/_static/fourier.png" width=70%/>

<h4>Seamless support for working with the Pauli group</h4>

* Added functionality for constructing and manipulating the Pauli group
  [(#1181)](https://github.com/PennyLaneAI/pennylane/pull/1181).

  The function `qml.grouping.pauli_group` provides a generator to
  easily loop over the group, or construct and store it in its entirety.
  For example, we can construct the single-qubit Pauli group like so:

  ```pycon
  >>> from pennylane.grouping import pauli_group
  >>> pauli_group_1_qubit = list(pauli_group(1))
  >>> pauli_group_1_qubit
  [Identity(wires=[0]), PauliZ(wires=[0]), PauliX(wires=[0]), PauliY(wires=[0])]
  ```

  We can multiply together its members at the level of Pauli words
  using the `pauli_mult` and `pauli_multi_with_phase` functions.
  This can be done on arbitrarily-labeled wires as well, by defining a wire map.

  ```pycon
  >>> from pennylane.grouping import pauli_group, pauli_mult
  >>> wire_map = {'a' : 0, 'b' : 1, 'c' : 2}
  >>> pg = list(pauli_group(3, wire_map=wire_map))
  >>> pg[3]
  PauliZ(wires=['b']) @ PauliZ(wires=['c'])
  >>> pg[55]
  PauliY(wires=['a']) @ PauliY(wires=['b']) @ PauliZ(wires=['c'])
  >>> pauli_mult(pg[3], pg[55], wire_map=wire_map)
  PauliY(wires=['a']) @ PauliX(wires=['b'])
  ```

  Functions for conversion of Pauli observables to strings (and back),
  are included.

  ```pycon
  >>> from pennylane.grouping import pauli_word_to_string, string_to_pauli_word
  >>> pauli_word_to_string(pg[55], wire_map=wire_map)
  'YYZ'
  >>> string_to_pauli_word('ZXY', wire_map=wire_map)
  PauliZ(wires=['a']) @ PauliX(wires=['b']) @ PauliY(wires=['c'])
  ```

  Calculation of the matrix representation for arbitrary Paulis and wire maps is now
  also supported.

  ```pycon
  >>> from pennylane.grouping import pauli_word_to_matrix
  >>> wire_map = {'a' : 0, 'b' : 1}
  >>> pauli_word = qml.PauliZ('b')  # corresponds to Pauli 'IZ'
  >>> pauli_word_to_matrix(pauli_word, wire_map=wire_map)
  array([[ 1.,  0.,  0.,  0.],
         [ 0., -1.,  0., -0.],
         [ 0.,  0.,  1.,  0.],
         [ 0., -0.,  0., -1.]])
  ```

<h4>New transforms</h4>

* The `qml.specs` QNode transform creates a function that returns specifications or
  details about the QNode, including depth, number of gates, and number of
  gradient executions required.
  [(#1245)](https://github.com/PennyLaneAI/pennylane/pull/1245)

  For example:

  ```python
  dev = qml.device('default.qubit', wires=4)

  @qml.qnode(dev, diff_method='parameter-shift')
  def circuit(x, y):
      qml.RX(x[0], wires=0)
      qml.Toffoli(wires=(0, 1, 2))
      qml.CRY(x[1], wires=(0, 1))
      qml.Rot(x[2], x[3], y, wires=0)
      return qml.expval(qml.PauliZ(0)), qml.expval(qml.PauliX(1))
  ```

  We can now use the `qml.specs` transform to generate a function that returns
  details and resource information:

  ```pycon
  >>> x = np.array([0.05, 0.1, 0.2, 0.3], requires_grad=True)
  >>> y = np.array(0.4, requires_grad=False)
  >>> specs_func = qml.specs(circuit)
  >>> specs_func(x, y)
  {'gate_sizes': defaultdict(int, {1: 2, 3: 1, 2: 1}),
   'gate_types': defaultdict(int, {'RX': 1, 'Toffoli': 1, 'CRY': 1, 'Rot': 1}),
   'num_operations': 4,
   'num_observables': 2,
   'num_diagonalizing_gates': 1,
   'num_used_wires': 3,
   'depth': 4,
   'num_trainable_params': 4,
   'num_parameter_shift_executions': 11,
   'num_device_wires': 4,
   'device_name': 'default.qubit',
   'diff_method': 'parameter-shift'}
  ```

  The tape methods `get_resources` and `get_depth` are superseded by `specs` and will be
  deprecated after one release cycle.

* Adds a decorator `@qml.qfunc_transform` to easily create a transformation
  that modifies the behaviour of a quantum function.
  [(#1315)](https://github.com/PennyLaneAI/pennylane/pull/1315)

  For example, consider the following transform, which scales the parameter of
  all `RX` gates by :math:`x \rightarrow \sin(a) \sqrt{x}`, and the parameters
  of all `RY` gates by :math:`y \rightarrow \cos(a * b) y`:

  ```python
  @qml.qfunc_transform
  def my_transform(tape, a, b):
      for op in tape.operations + tape.measurements:
          if op.name == "RX":
              x = op.parameters[0]
              qml.RX(qml.math.sin(a) * qml.math.sqrt(x), wires=op.wires)
          elif op.name == "RY":
              y = op.parameters[0]
              qml.RX(qml.math.cos(a * b) * y, wires=op.wires)
          else:
              op.queue()
  ```

  We can now apply this transform to any quantum function:

  ```python
  dev = qml.device("default.qubit", wires=2)

  def ansatz(x):
      qml.Hadamard(wires=0)
      qml.RX(x[0], wires=0)
      qml.RY(x[1], wires=1)
      qml.CNOT(wires=[0, 1])

  @qml.qnode(dev)
  def circuit(params, transform_weights):
      qml.RX(0.1, wires=0)

      # apply the transform to the ansatz
      my_transform(*transform_weights)(ansatz)(params)

      return qml.expval(qml.PauliZ(1))
  ```

  We can print this QNode to show that the qfunc transform is taking place:

  ```pycon
  >>> x = np.array([0.5, 0.3], requires_grad=True)
  >>> transform_weights = np.array([0.1, 0.6], requires_grad=True)
  >>> print(qml.draw(circuit)(x, transform_weights))
   0: ──RX(0.1)────H──RX(0.0706)──╭C──┤
   1: ──RX(0.299)─────────────────╰X──┤ ⟨Z⟩
  ```

  Evaluating the QNode, as well as the derivative, with respect to the gate
  parameter *and* the transform weights:

  ```pycon
  >>> circuit(x, transform_weights)
  tensor(0.00672829, requires_grad=True)
  >>> qml.grad(circuit)(x, transform_weights)
  (array([ 0.00671711, -0.00207359]), array([6.69695008e-02, 3.73694364e-06]))
  ```

* Adds a `hamiltonian_expand` tape transform. This takes a tape ending in
  `qml.expval(H)`, where `H` is a Hamiltonian, and maps it to a collection
  of tapes which can be executed and passed into a post-processing function yielding
  the expectation value.
  [(#1142)](https://github.com/PennyLaneAI/pennylane/pull/1142)

  Example use:

  ```python
  H = qml.PauliZ(0) + 3 * qml.PauliZ(0) @ qml.PauliX(1)

  with qml.tape.QuantumTape() as tape:
      qml.Hadamard(wires=1)
      qml.expval(H)

  tapes, fn = qml.transforms.hamiltonian_expand(tape)
  ```

  We can now evaluate the transformed tapes, and apply the post-processing
  function:

  ```pycon
  >>> dev = qml.device("default.qubit", wires=3)
  >>> res = dev.batch_execute(tapes)
  >>> fn(res)
  3.999999999999999
  ```

* The `quantum_monte_carlo` transform has been added, allowing an input circuit to be transformed
  into the full quantum Monte Carlo algorithm.
  [(#1316)](https://github.com/PennyLaneAI/pennylane/pull/1316)

  Suppose we want to measure the expectation value of the sine squared function according to
  a standard normal distribution. We can calculate the expectation value analytically as
  `0.432332`, but we can also estimate using the quantum Monte Carlo algorithm. The first step is to
  discretize the problem:

  ```python
  from scipy.stats import norm

  m = 5
  M = 2 ** m

  xmax = np.pi  # bound to region [-pi, pi]
  xs = np.linspace(-xmax, xmax, M)

  probs = np.array([norm().pdf(x) for x in xs])
  probs /= np.sum(probs)

  func = lambda i: np.sin(xs[i]) ** 2
  r_rotations = np.array([2 * np.arcsin(np.sqrt(func(i))) for i in range(M)])
  ```

  The `quantum_monte_carlo` transform can then be used:

  ```python
  from pennylane.templates.state_preparations.mottonen import (
      _uniform_rotation_dagger as r_unitary,
  )

  n = 6
  N = 2 ** n

  a_wires = range(m)
  wires = range(m + 1)
  target_wire = m
  estimation_wires = range(m + 1, n + m + 1)

  dev = qml.device("default.qubit", wires=(n + m + 1))

  def fn():
      qml.templates.MottonenStatePreparation(np.sqrt(probs), wires=a_wires)
      r_unitary(qml.RY, r_rotations, control_wires=a_wires[::-1], target_wire=target_wire)

  @qml.qnode(dev)
  def qmc():
      qml.quantum_monte_carlo(fn, wires, target_wire, estimation_wires)()
      return qml.probs(estimation_wires)

  phase_estimated = np.argmax(qmc()[:int(N / 2)]) / N
  ```

  The estimated value can be retrieved using:

  ```pycon
  >>> (1 - np.cos(np.pi * phase_estimated)) / 2
  0.42663476277231915
  ```

  The resources required to perform the quantum Monte Carlo algorithm can also be inspected using
  the `specs` transform.

<h4>Extended QAOA module</h4>

* Functionality to support solving the maximum-weighted cycle problem has been added to the `qaoa`
  module.
  [(#1207)](https://github.com/PennyLaneAI/pennylane/pull/1207)
  [(#1209)](https://github.com/PennyLaneAI/pennylane/pull/1209)
  [(#1251)](https://github.com/PennyLaneAI/pennylane/pull/1251)
  [(#1213)](https://github.com/PennyLaneAI/pennylane/pull/1213)
  [(#1220)](https://github.com/PennyLaneAI/pennylane/pull/1220)
  [(#1214)](https://github.com/PennyLaneAI/pennylane/pull/1214)
  [(#1283)](https://github.com/PennyLaneAI/pennylane/pull/1283)
  [(#1297)](https://github.com/PennyLaneAI/pennylane/pull/1297)
  [(#1396)](https://github.com/PennyLaneAI/pennylane/pull/1396)
  [(#1403)](https://github.com/PennyLaneAI/pennylane/pull/1403)

  The `max_weight_cycle` function returns the appropriate cost and mixer Hamiltonians:

  ```pycon
  >>> a = np.random.random((3, 3))
  >>> np.fill_diagonal(a, 0)
  >>> g = nx.DiGraph(a)  # create a random directed graph
  >>> cost, mixer, mapping = qml.qaoa.max_weight_cycle(g)
  >>> print(cost)
    (-0.9775906842165344) [Z2]
  + (-0.9027248603361988) [Z3]
  + (-0.8722207409852838) [Z0]
  + (-0.6426184210832898) [Z5]
  + (-0.2832594164291379) [Z1]
  + (-0.0778133996933755) [Z4]
  >>> print(mapping)
  {0: (0, 1), 1: (0, 2), 2: (1, 0), 3: (1, 2), 4: (2, 0), 5: (2, 1)}
  ```
  Additional functionality can be found in the
  [qml.qaoa.cycle](https://pennylane.readthedocs.io/en/latest/code/api/pennylane.qaoa.cycle.html)
  module.


<h4>Extended operations and templates</h4>

* Added functionality to compute the sparse matrix representation of a `qml.Hamiltonian` object.
  [(#1394)](https://github.com/PennyLaneAI/pennylane/pull/1394)

  ```python
  coeffs = [1, -0.45]
  obs = [qml.PauliZ(0) @ qml.PauliZ(1), qml.PauliY(0) @ qml.PauliZ(1)]
  H = qml.Hamiltonian(coeffs, obs)
  H_sparse = qml.utils.sparse_hamiltonian(H)
  ```

  The resulting matrix is a sparse matrix in scipy coordinate list (COO) format:

  ```python
  >>> H_sparse
  <4x4 sparse matrix of type '<class 'numpy.complex128'>'
      with 8 stored elements in COOrdinate format>
  ```

  The sparse matrix can be converted to an array as:

  ```python
  >>> H_sparse.toarray()
  array([[ 1.+0.j  ,  0.+0.j  ,  0.+0.45j,  0.+0.j  ],
         [ 0.+0.j  , -1.+0.j  ,  0.+0.j  ,  0.-0.45j],
         [ 0.-0.45j,  0.+0.j  , -1.+0.j  ,  0.+0.j  ],
         [ 0.+0.j  ,  0.+0.45j,  0.+0.j  ,  1.+0.j  ]])
  ```

* Adds the new template `AllSinglesDoubles` to prepare quantum states of molecules
  using the `SingleExcitation` and `DoubleExcitation` operations.
  The new template reduces significantly the number of operations
  and the depth of the quantum circuit with respect to the traditional UCCSD
  unitary.
  [(#1383)](https://github.com/PennyLaneAI/pennylane/pull/1383)

  For example, consider the case of two particles and four qubits.
  First, we define the Hartree-Fock initial state and generate all
  possible single and double excitations.

  ```python
  import pennylane as qml
  from pennylane import numpy as np

  electrons = 2
  qubits = 4

  hf_state = qml.qchem.hf_state(electrons, qubits)
  singles, doubles = qml.qchem.excitations(electrons, qubits)
  ```

  Now we can use the template ``AllSinglesDoubles`` to define the
  quantum circuit,

  ```python
  from pennylane.templates import AllSinglesDoubles

  wires = range(qubits)

  dev = qml.device('default.qubit', wires=wires)

  @qml.qnode(dev)
  def circuit(weights, hf_state, singles, doubles):
      AllSinglesDoubles(weights, wires, hf_state, singles, doubles)
      return qml.expval(qml.PauliZ(0))

  params = np.random.normal(0, np.pi, len(singles) + len(doubles))
  ```
  and execute it:
  ```pycon
  >>> circuit(params, hf_state, singles=singles, doubles=doubles)
  tensor(-0.73772194, requires_grad=True)
  ```

* Adds `QubitCarry` and `QubitSum` operations for basic arithmetic.
  [(#1169)](https://github.com/PennyLaneAI/pennylane/pull/1169)

  The following example adds two 1-bit numbers, returning a 2-bit answer:

  ```python
  dev = qml.device('default.qubit', wires = 4)
  a = 0
  b = 1

  @qml.qnode(dev)
  def circuit():
      qml.BasisState(np.array([a, b]), wires=[1, 2])
      qml.QubitCarry(wires=[0, 1, 2, 3])
      qml.CNOT(wires=[1, 2])
      qml.QubitSum(wires=[0, 1, 2])
      return qml.probs(wires=[3, 2])

  probs = circuit()
  bitstrings = tuple(itertools.product([0, 1], repeat = 2))
  indx = np.argwhere(probs == 1).flatten()[0]
  output = bitstrings[indx]
  ```

  ```pycon
  >>> print(output)
  (0, 1)
  ```

* Added the `qml.Projector` observable, which is available on all devices
  inheriting from the `QubitDevice` class.
  [(#1356)](https://github.com/PennyLaneAI/pennylane/pull/1356)
  [(#1368)](https://github.com/PennyLaneAI/pennylane/pull/1368)

  Using `qml.Projector`, we can define the basis state projectors to use when
  computing expectation values. Let us take for example a circuit that prepares
  Bell states:

  ```python
  dev = qml.device("default.qubit", wires=2)

  @qml.qnode(dev)
  def circuit(basis_state):
      qml.Hadamard(wires=[0])
      qml.CNOT(wires=[0, 1])
      return qml.expval(qml.Projector(basis_state, wires=[0, 1]))
  ```

  We can then specify the `|00>` basis state to construct the `|00><00|`
  projector and compute the expectation value:

  ```pycon
  >>> basis_state = [0, 0]
  >>> circuit(basis_state)
  tensor(0.5, requires_grad=True)
  ```

  As expected, we get similar results when specifying the `|11>` basis state:

  ```pycon
  >>> basis_state = [1, 1]
  >>> circuit(basis_state)
  tensor(0.5, requires_grad=True)
  ```

* The following new operations have been added:

  - The IsingXX gate `qml.IsingXX` [(#1194)](https://github.com/PennyLaneAI/pennylane/pull/1194)
  - The IsingZZ gate `qml.IsingZZ` [(#1199)](https://github.com/PennyLaneAI/pennylane/pull/1199)
  - The ISWAP gate `qml.ISWAP` [(#1298)](https://github.com/PennyLaneAI/pennylane/pull/1298)
  - The reset error noise channel `qml.ResetError` [(#1321)](https://github.com/PennyLaneAI/pennylane/pull/1321)


<h3>Improvements</h3>

* The ``argnum`` keyword argument can now be specified for a QNode to define a
  subset of trainable parameters used to estimate the Jacobian.
  [(#1371)](https://github.com/PennyLaneAI/pennylane/pull/1371)

  For example, consider two trainable parameters and a quantum function:

  ```python
  dev = qml.device("default.qubit", wires=2)

  x = np.array(0.543, requires_grad=True)
  y = np.array(-0.654, requires_grad=True)

  def circuit(x,y):
      qml.RX(x, wires=[0])
      qml.RY(y, wires=[1])
      qml.CNOT(wires=[0, 1])
      return qml.expval(qml.PauliZ(0) @ qml.PauliX(1))
  ```

  When computing the gradient of the QNode, we can specify the trainable
  parameters to consider by passing the ``argnum`` keyword argument:

  ```pycon
  >>> qnode1 = qml.QNode(circuit, dev, diff_method="parameter-shift", argnum=[0,1])
  >>> print(qml.grad(qnode1)(x,y))
  (array(0.31434679), array(0.67949903))
  ```

  Specifying a proper subset of the trainable parameters will estimate the
  Jacobian:

  ```pycon
  >>> qnode2 = qml.QNode(circuit, dev, diff_method="parameter-shift", argnum=[0])
  >>> print(qml.grad(qnode2)(x,y))
  (array(0.31434679), array(0.))
  ```

* Allows creating differentiable observables that return custom objects such
  that the observable is supported by devices.
  [(1291)](https://github.com/PennyLaneAI/pennylane/pull/1291)

  As an example, first we define `NewObservable` class:

  ```python
  from pennylane.devices import DefaultQubit

  class NewObservable(qml.operation.Observable):
      """NewObservable"""

      num_wires = qml.operation.AnyWires
      num_params = 0
      par_domain = None

      def diagonalizing_gates(self):
          """Diagonalizing gates"""
          return []
  ```

  Once we have this new observable class, we define a `SpecialObject` class
  that can be used to encode data in an observable and a new device that supports
  our new observable and returns a `SpecialObject` as the expectation value
  (the code is shortened for brevity, the extended example can be found as a
  test in the previously referenced pull request):

  ```python
  class SpecialObject:

      def __init__(self, val):
          self.val = val

      def __mul__(self, other):
          new = SpecialObject(self.val)
          new *= other
          return new

      ...

  class DeviceSupportingNewObservable(DefaultQubit):
      name = "Device supporting NewObservable"
      short_name = "default.qubit.newobservable"
      observables = DefaultQubit.observables.union({"NewObservable"})

      def expval(self, observable, **kwargs):
          if self.shots is None and isinstance(observable, NewObservable):
              val = super().expval(qml.PauliZ(wires=0), **kwargs)
              return SpecialObject(val)

          return super().expval(observable, **kwargs)
  ```

  At this point, we can create a device that will support the differentiation
  of a `NewObservable` object:

  ```python
  dev = DeviceSupportingNewObservable(wires=1, shots=None)

  @qml.qnode(dev, diff_method="parameter-shift")
  def qnode(x):
      qml.RY(x, wires=0)
      return qml.expval(NewObservable(wires=0))
  ```

  We can then compute the jacobian of this object:

  ```pycon
  >>> result = qml.jacobian(qnode)(0.2)
  >>> print(result)
  <__main__.SpecialObject object at 0x7fd2c54721f0>
  >>> print(result.item().val)
  -0.19866933079506116
  ```

* PennyLane NumPy now includes the
  [random module's](https://numpy.org/doc/stable/reference/random/index.html#module-numpy.random)
  `Generator` objects, the recommended way of random number generation. This allows for
  random number generation using a local, rather than global seed.
  [(#1267)](https://github.com/PennyLaneAI/pennylane/pull/1267)

  ```python
  from pennylane import numpy as np

  rng = np.random.default_rng()
  random_mat1 = rng.random((3,2))
  random_mat2 = rng.standard_normal(3, requires_grad=False)
  ```

* The performance of adjoint jacobian differentiation was significantly
  improved as the method now reuses the state computed on the forward pass.
  This can be turned off to save memory with the Torch and TensorFlow
  interfaces by passing `adjoint_cache=False` during QNode creation.
  [(#1341)](https://github.com/PennyLaneAI/pennylane/pull/1341)

* The `Operator` (and by inheritance, the `Operation` and `Observable` class and their children)
  now have an `id` attribute, which can mark an operator in a circuit, for example to
  identify it on the tape by a tape transform.
  [(#1377)](https://github.com/PennyLaneAI/pennylane/pull/1377)

* The `benchmark` module was deleted, since it was outdated and is superseded by
  the new separate [benchmark repository](https://github.com/PennyLaneAI/benchmark).
  [(#1343)](https://github.com/PennyLaneAI/pennylane/pull/1343)

* Decompositions in terms of elementary gates has been added for:

  - `qml.CSWAP` [(#1306)](https://github.com/PennyLaneAI/pennylane/issues/1306)
  - `qml.SWAP` [(#1329)](https://github.com/PennyLaneAI/pennylane/pull/1329)
  - `qml.SingleExcitation` [(#1303)](https://github.com/PennyLaneAI/pennylane/pull/1303)
  - `qml.SingleExcitationPlus` and `qml.SingleExcitationMinus` [(#1278)](https://github.com/PennyLaneAI/pennylane/pull/1278)
  - `qml.DoubleExcitation` [(#1303)](https://github.com/PennyLaneAI/pennylane/pull/1303)
  - `qml.Toffoli` [(#1320)](https://github.com/PennyLaneAI/pennylane/pull/1320)
  - `qml.MultiControlledX`. [(#1287)](https://github.com/PennyLaneAI/pennylane/pull/1287)
    When controlling on three or more wires, an ancilla
    register of worker wires is required to support the decomposition.

    ```python
    ctrl_wires = [f"c{i}" for i in range(5)]
    work_wires = [f"w{i}" for i in range(3)]
    target_wires = ["t0"]
    all_wires = ctrl_wires + work_wires + target_wires

    dev = qml.device("default.qubit", wires=all_wires)

    with qml.tape.QuantumTape() as tape:
        qml.MultiControlledX(control_wires=ctrl_wires, wires=target_wires, work_wires=work_wires)
    ```

    ```pycon
    >>> tape = tape.expand(depth=1)
    >>> print(tape.draw(wire_order=qml.wires.Wires(all_wires)))

     c0: ──────────────╭C──────────────────────╭C──────────┤
     c1: ──────────────├C──────────────────────├C──────────┤
     c2: ──────────╭C──│───╭C──────────────╭C──│───╭C──────┤
     c3: ──────╭C──│───│───│───╭C──────╭C──│───│───│───╭C──┤
     c4: ──╭C──│───│───│───│───│───╭C──│───│───│───│───│───┤
     w0: ──│───│───├C──╰X──├C──│───│───│───├C──╰X──├C──│───┤
     w1: ──│───├C──╰X──────╰X──├C──│───├C──╰X──────╰X──├C──┤
     w2: ──├C──╰X──────────────╰X──├C──╰X──────────────╰X──┤
     t0: ──╰X──────────────────────╰X──────────────────────┤
    ```

* Added `qml.CPhase` as an alias for the existing `qml.ControlledPhaseShift` operation.
  [(#1319)](https://github.com/PennyLaneAI/pennylane/pull/1319).

* The `Device` class now uses caching when mapping wires.
  [(#1270)](https://github.com/PennyLaneAI/pennylane/pull/1270)

* The `Wires` class now uses caching for computing its `hash`.
  [(#1270)](https://github.com/PennyLaneAI/pennylane/pull/1270)

* Added custom gate application for Toffoli in `default.qubit`.
  [(#1249)](https://github.com/PennyLaneAI/pennylane/pull/1249)

* Added validation for noise channel parameters. Invalid noise parameters now
  raise a `ValueError`.
  [(#1357)](https://github.com/PennyLaneAI/pennylane/pull/1357)

* The device test suite now provides test cases for checking gates by comparing
  expectation values.
  [(#1212)](https://github.com/PennyLaneAI/pennylane/pull/1212)

* PennyLane's test suite is now code-formatted using `black -l 100`.
  [(#1222)](https://github.com/PennyLaneAI/pennylane/pull/1222)

* PennyLane's `qchem` package and tests are now code-formatted using `black -l 100`.
  [(#1311)](https://github.com/PennyLaneAI/pennylane/pull/1311)

<h3>Breaking changes</h3>

* The `qml.inv()` function is now deprecated with a warning to use the more general `qml.adjoint()`.
  [(#1325)](https://github.com/PennyLaneAI/pennylane/pull/1325)

* Removes support for Python 3.6 and adds support for Python 3.9.
  [(#1228)](https://github.com/XanaduAI/pennylane/pull/1228)

* The tape methods `get_resources` and `get_depth` are superseded by `specs` and will be
  deprecated after one release cycle.
  [(#1245)](https://github.com/PennyLaneAI/pennylane/pull/1245)

* Using the `qml.sample()` measurement on devices with `shots=None` continue to
  raise a warning with this functionality being fully deprecated and raising an
  error after one release cycle.
  [(#1079)](https://github.com/PennyLaneAI/pennylane/pull/1079)
  [(#1196)](https://github.com/PennyLaneAI/pennylane/pull/1196)

<h3>Bug fixes</h3>

* QNodes now display readable information when in interactive environments or when printed.
  [(#1359)](https://github.com/PennyLaneAI/pennylane/pull/1359).

* Fixes a bug with `qml.math.cast` where the `MottonenStatePreparation` operation expected
  a float type instead of double.
  [(#1400)](https://github.com/XanaduAI/pennylane/pull/1400)

* Fixes a bug where a copy of `qml.ControlledQubitUnitary` was non-functional as it did not have all the necessary information.
  [(#1411)](https://github.com/PennyLaneAI/pennylane/pull/1411)

* Warns when adjoint or reversible differentiation specified or called on a device with finite shots.
  [(#1406)](https://github.com/PennyLaneAI/pennylane/pull/1406)

* Fixes the differentiability of the operations `IsingXX` and `IsingZZ` for Autograd, Jax and Tensorflow.
  [(#1390)](https://github.com/PennyLaneAI/pennylane/pull/1390)

* Fixes a bug where multiple identical Hamiltonian terms will produce a
  different result with ``optimize=True`` using ``ExpvalCost``.
  [(#1405)](https://github.com/XanaduAI/pennylane/pull/1405)

* Fixes bug where `shots=None` was not reset when changing shots temporarily in a QNode call
  like `circuit(0.1, shots=3)`.
  [(#1392)](https://github.com/XanaduAI/pennylane/pull/1392)

* Fixes floating point errors with `diff_method="finite-diff"` and `order=1` when parameters are `float32`.
  [(#1381)](https://github.com/PennyLaneAI/pennylane/pull/1381)

* Fixes a bug where `qml.ctrl` would fail to transform gates that had no
  control defined and no decomposition defined.
  [(#1376)](https://github.com/PennyLaneAI/pennylane/pull/1376)

* Copying the `JacobianTape` now correctly also copies the `jacobian_options` attribute. This fixes a bug
  allowing the JAX interface to support adjoint differentiation.
  [(#1349)](https://github.com/PennyLaneAI/pennylane/pull/1349)

* Fixes drawing QNodes that contain multiple measurements on a single wire.
  [(#1353)](https://github.com/PennyLaneAI/pennylane/pull/1353)

* Fixes drawing QNodes with no operations.
  [(#1354)](https://github.com/PennyLaneAI/pennylane/pull/1354)

* Fixes incorrect wires in the decomposition of the `ControlledPhaseShift` operation.
  [(#1338)](https://github.com/PennyLaneAI/pennylane/pull/1338)

* Fixed tests for the `Permute` operation that used a QNode and hence expanded
  tapes twice instead of once due to QNode tape expansion and an explicit tape
  expansion call.
  [(#1318)](https://github.com/PennyLaneAI/pennylane/pull/1318).

* Prevent Hamiltonians that share wires from being multiplied together.
  [(#1273)](https://github.com/PennyLaneAI/pennylane/pull/1273)

* Fixed a bug where the custom range sequences could not be passed
  to the `StronglyEntanglingLayers` template.
  [(#1332)](https://github.com/PennyLaneAI/pennylane/pull/1332)

* Fixed a bug where `qml.sum()` and `qml.dot()` do not support the JAX interface.
  [(#1380)](https://github.com/PennyLaneAI/pennylane/pull/1380)

<h3>Documentation</h3>

* Math present in the `QubitParamShiftTape` class docstring now renders correctly.
  [(#1402)](https://github.com/PennyLaneAI/pennylane/pull/1402)

* Fix typo in the documentation of `qml.StronglyEntanglingLayers`.
  [(#1367)](https://github.com/PennyLaneAI/pennylane/pull/1367)

* Fixed typo in TensorFlow interface documentation
  [(#1312)](https://github.com/PennyLaneAI/pennylane/pull/1312)

* Fixed typos in the mathematical expressions in documentation of `qml.DoubleExcitation`.
  [(#1278)](https://github.com/PennyLaneAI/pennylane/pull/1278)

* Remove unsupported `None` option from the `qml.QNode` docstrings.
  [(#1271)](https://github.com/PennyLaneAI/pennylane/pull/1271)

* Updated the docstring of `qml.PolyXP` to reference the new location of internal
  usage.
  [(#1262)](https://github.com/PennyLaneAI/pennylane/pull/1262)

* Removes occurrences of the deprecated device argument ``analytic`` from the documentation.
  [(#1261)](https://github.com/PennyLaneAI/pennylane/pull/1261)

* Updated PyTorch and TensorFlow interface introductions.
  [(#1333)](https://github.com/PennyLaneAI/pennylane/pull/1333)

* Updates the quantum chemistry quickstart to reflect recent changes to the `qchem` module.
  [(#1227)](https://github.com/PennyLaneAI/pennylane/pull/1227)

<h3>Contributors</h3>

This release contains contributions from (in alphabetical order):

Marius Aglitoiu, Vishnu Ajith, Juan Miguel Arrazola, Thomas Bromley, Jack Ceroni, Alaric Cheng, Miruna Daian,
Olivia Di Matteo, Tanya Garg, Christian Gogolin, Alain Delgado Gran, Diego Guala, Anthony Hayes, Ryan Hill,
Theodor Isacsson, Josh Izaac, Soran Jahangiri, Pavan Jayasinha, Nathan Killoran, Christina Lee, Ryan Levy,
Alberto Maldonado, Johannes Jakob Meyer, Romain Moyard, Ashish Panigrahi, Nahum Sá, Maria Schuld, Brian Shi,
Antal Száva, David Wierichs, Vincent Wong.


# Release 0.15.1

<h3>Bug fixes</h3>

* Fixes two bugs in the parameter-shift Hessian.
  [(#1260)](https://github.com/PennyLaneAI/pennylane/pull/1260)

  - Fixes a bug where having an unused parameter in the Autograd interface
    would result in an indexing error during backpropagation.

  - The parameter-shift Hessian only supports the two-term parameter-shift
    rule currently, so raises an error if asked to differentiate
    any unsupported gates (such as the controlled rotation gates).

* A bug which resulted in `qml.adjoint()` and `qml.inv()` failing to work with
  templates has been fixed.
  [(#1243)](https://github.com/PennyLaneAI/pennylane/pull/1243)

* Deprecation warning instances in PennyLane have been changed to `UserWarning`,
  to account for recent changes to how Python warnings are filtered in
  [PEP565](https://www.python.org/dev/peps/pep-0565/).
  [(#1211)](https://github.com/PennyLaneAI/pennylane/pull/1211)

<h3>Documentation</h3>

* Updated the order of the parameters to the `GaussianState` operation to match
  the way that the PennyLane-SF plugin uses them.
  [(#1255)](https://github.com/PennyLaneAI/pennylane/pull/1255)

<h3>Contributors</h3>

This release contains contributions from (in alphabetical order):

Thomas Bromley, Olivia Di Matteo, Diego Guala, Anthony Hayes, Ryan Hill,
Josh Izaac, Christina Lee, Maria Schuld, Antal Száva.

# Release 0.15.0

<h3>New features since last release</h3>

<h4>Better and more flexible shot control</h4>

* Adds a new optimizer `qml.ShotAdaptiveOptimizer`, a gradient-descent optimizer where
  the shot rate is adaptively calculated using the variances of the parameter-shift gradient.
  [(#1139)](https://github.com/PennyLaneAI/pennylane/pull/1139)

  By keeping a running average of the parameter-shift gradient and the *variance* of the
  parameter-shift gradient, this optimizer frugally distributes a shot budget across the partial
  derivatives of each parameter.

  In addition, if computing the expectation value of a Hamiltonian, weighted random sampling can be
  used to further distribute the shot budget across the local terms from which the Hamiltonian is
  constructed.

  This optimizer is based on both the [iCANS1](https://quantum-journal.org/papers/q-2020-05-11-263)
  and [Rosalin](https://arxiv.org/abs/2004.06252) shot-adaptive optimizers.

  Once constructed, the cost function can be passed directly to the optimizer's `step` method.  The
  attribute `opt.total_shots_used` can be used to track the number of shots per iteration.

  ```pycon
  >>> coeffs = [2, 4, -1, 5, 2]
  >>> obs = [
  ...   qml.PauliX(1),
  ...   qml.PauliZ(1),
  ...   qml.PauliX(0) @ qml.PauliX(1),
  ...   qml.PauliY(0) @ qml.PauliY(1),
  ...   qml.PauliZ(0) @ qml.PauliZ(1)
  ... ]
  >>> H = qml.Hamiltonian(coeffs, obs)
  >>> dev = qml.device("default.qubit", wires=2, shots=100)
  >>> cost = qml.ExpvalCost(qml.templates.StronglyEntanglingLayers, H, dev)
  >>> params = qml.init.strong_ent_layers_uniform(n_layers=2, n_wires=2)
  >>> opt = qml.ShotAdaptiveOptimizer(min_shots=10)
  >>> for i in range(5):
  ...    params = opt.step(cost, params)
  ...    print(f"Step {i}: cost = {cost(params):.2f}, shots_used = {opt.total_shots_used}")
  Step 0: cost = -5.68, shots_used = 240
  Step 1: cost = -2.98, shots_used = 336
  Step 2: cost = -4.97, shots_used = 624
  Step 3: cost = -5.53, shots_used = 1054
  Step 4: cost = -6.50, shots_used = 1798
  ```

* Batches of shots can now be specified as a list, allowing measurement statistics
  to be course-grained with a single QNode evaluation.
  [(#1103)](https://github.com/PennyLaneAI/pennylane/pull/1103)

  ```pycon
  >>> shots_list = [5, 10, 1000]
  >>> dev = qml.device("default.qubit", wires=2, shots=shots_list)
  ```

  When QNodes are executed on this device, a single execution of 1015 shots will be submitted.
  However, three sets of measurement statistics will be returned; using the first 5 shots,
  second set of 10 shots, and final 1000 shots, separately.

  For example, executing a circuit with two outputs will lead to a result of shape `(3, 2)`:

  ```pycon
  >>> @qml.qnode(dev)
  ... def circuit(x):
  ...     qml.RX(x, wires=0)
  ...     qml.CNOT(wires=[0, 1])
  ...     return qml.expval(qml.PauliZ(0) @ qml.PauliX(1)), qml.expval(qml.PauliZ(0))
  >>> circuit(0.5)
  [[0.33333333 1.        ]
   [0.2        1.        ]
   [0.012      0.868     ]]
  ```

  This output remains fully differentiable.

- The number of shots can now be specified on a per-call basis when evaluating a QNode.
  [(#1075)](https://github.com/PennyLaneAI/pennylane/pull/1075).

  For this, the qnode should be called with an additional `shots` keyword argument:

  ```pycon
  >>> dev = qml.device('default.qubit', wires=1, shots=10) # default is 10
  >>> @qml.qnode(dev)
  ... def circuit(a):
  ...     qml.RX(a, wires=0)
  ...     return qml.sample(qml.PauliZ(wires=0))
  >>> circuit(0.8)
  [ 1  1  1 -1 -1  1  1  1  1  1]
  >>> circuit(0.8, shots=3)
  [ 1  1  1]
  >>> circuit(0.8)
  [ 1  1  1 -1 -1  1  1  1  1  1]
  ```

<h4>New differentiable quantum transforms</h4>

A new module is available,
[qml.transforms](https://pennylane.rtfd.io/en/stable/code/qml_transforms.html),
which contains *differentiable quantum transforms*. These are functions that act
on QNodes, quantum functions, devices, and tapes, transforming them while remaining
fully differentiable.

* A new adjoint transform has been added.
  [(#1111)](https://github.com/PennyLaneAI/pennylane/pull/1111)
  [(#1135)](https://github.com/PennyLaneAI/pennylane/pull/1135)

  This new method allows users to apply the adjoint of an arbitrary sequence of operations.

  ```python
  def subroutine(wire):
      qml.RX(0.123, wires=wire)
      qml.RY(0.456, wires=wire)

  dev = qml.device('default.qubit', wires=1)
  @qml.qnode(dev)
  def circuit():
      subroutine(0)
      qml.adjoint(subroutine)(0)
      return qml.expval(qml.PauliZ(0))
  ```

  This creates the following circuit:

  ```pycon
  >>> print(qml.draw(circuit)())
  0: --RX(0.123)--RY(0.456)--RY(-0.456)--RX(-0.123)--| <Z>
  ```

  Directly applying to a gate also works as expected.

  ```python
  qml.adjoint(qml.RX)(0.123, wires=0) # applies RX(-0.123)
  ```

* A new transform `qml.ctrl` is now available that adds control wires to subroutines.
  [(#1157)](https://github.com/PennyLaneAI/pennylane/pull/1157)

  ```python
  def my_ansatz(params):
     qml.RX(params[0], wires=0)
     qml.RZ(params[1], wires=1)

  # Create a new operation that applies `my_ansatz`
  # controlled by the "2" wire.
  my_ansatz2 = qml.ctrl(my_ansatz, control=2)

  @qml.qnode(dev)
  def circuit(params):
      my_ansatz2(params)
      return qml.state()
  ```

  This is equivalent to:

  ```python
  @qml.qnode(...)
  def circuit(params):
      qml.CRX(params[0], wires=[2, 0])
      qml.CRZ(params[1], wires=[2, 1])
      return qml.state()
  ```

* The `qml.transforms.classical_jacobian` transform has been added.
  [(#1186)](https://github.com/PennyLaneAI/pennylane/pull/1186)

  This transform returns a function to extract the Jacobian matrix of the classical part of a
  QNode, allowing the classical dependence between the QNode arguments and the quantum gate
  arguments to be extracted.

  For example, given the following QNode:

  ```pycon
  >>> @qml.qnode(dev)
  ... def circuit(weights):
  ...     qml.RX(weights[0], wires=0)
  ...     qml.RY(weights[0], wires=1)
  ...     qml.RZ(weights[2] ** 2, wires=1)
  ...     return qml.expval(qml.PauliZ(0))
  ```

  We can use this transform to extract the relationship
  :math:`f: \mathbb{R}^n \rightarrow\mathbb{R}^m` between the input QNode
  arguments :math:`w` and the gate arguments :math:`g`, for
  a given value of the QNode arguments:

  ```pycon
  >>> cjac_fn = qml.transforms.classical_jacobian(circuit)
  >>> weights = np.array([1., 1., 1.], requires_grad=True)
  >>> cjac = cjac_fn(weights)
  >>> print(cjac)
  [[1. 0. 0.]
   [1. 0. 0.]
   [0. 0. 2.]]
  ```

  The returned Jacobian has rows corresponding to gate arguments, and columns corresponding to
  QNode arguments; that is, :math:`J_{ij} = \frac{\partial}{\partial g_i} f(w_j)`.

<h4>More operations and templates</h4>

* Added the `SingleExcitation` two-qubit operation, which is useful for quantum
  chemistry applications.
  [(#1121)](https://github.com/PennyLaneAI/pennylane/pull/1121)

  It can be used to perform an SO(2) rotation in the subspace
  spanned by the states :math:`|01\rangle` and :math:`|10\rangle`.
  For example, the following circuit performs the transformation
  :math:`|10\rangle \rightarrow \cos(\phi/2)|10\rangle - \sin(\phi/2)|01\rangle`:

  ```python
  dev = qml.device('default.qubit', wires=2)

  @qml.qnode(dev)
  def circuit(phi):
      qml.PauliX(wires=0)
      qml.SingleExcitation(phi, wires=[0, 1])
  ```

  The `SingleExcitation` operation supports analytic gradients on hardware
  using only four expectation value calculations, following results from
  [Kottmann et al.](https://arxiv.org/abs/2011.05938)

* Added the `DoubleExcitation` four-qubit operation, which is useful for quantum
  chemistry applications.
  [(#1123)](https://github.com/PennyLaneAI/pennylane/pull/1123)

  It can be used to perform an SO(2) rotation in the subspace
  spanned by the states :math:`|1100\rangle` and :math:`|0011\rangle`.
  For example, the following circuit performs the transformation
  :math:`|1100\rangle\rightarrow \cos(\phi/2)|1100\rangle - \sin(\phi/2)|0011\rangle`:

  ```python
  dev = qml.device('default.qubit', wires=2)

  @qml.qnode(dev)
  def circuit(phi):
      qml.PauliX(wires=0)
      qml.PauliX(wires=1)
      qml.DoubleExcitation(phi, wires=[0, 1, 2, 3])
  ```

  The `DoubleExcitation` operation supports analytic gradients on hardware using only
  four expectation value calculations, following results from
  [Kottmann et al.](https://arxiv.org/abs/2011.05938).

* Added the `QuantumMonteCarlo` template for performing quantum Monte Carlo estimation of an
  expectation value on simulator.
  [(#1130)](https://github.com/PennyLaneAI/pennylane/pull/1130)

  The following example shows how the expectation value of sine squared over a standard normal
  distribution can be approximated:

  ```python
  from scipy.stats import norm

  m = 5
  M = 2 ** m
  n = 10
  N = 2 ** n
  target_wires = range(m + 1)
  estimation_wires = range(m + 1, n + m + 1)

  xmax = np.pi  # bound to region [-pi, pi]
  xs = np.linspace(-xmax, xmax, M)

  probs = np.array([norm().pdf(x) for x in xs])
  probs /= np.sum(probs)

  func = lambda i: np.sin(xs[i]) ** 2

  dev = qml.device("default.qubit", wires=(n + m + 1))

  @qml.qnode(dev)
  def circuit():
      qml.templates.QuantumMonteCarlo(
          probs,
          func,
          target_wires=target_wires,
          estimation_wires=estimation_wires,
      )
      return qml.probs(estimation_wires)

  phase_estimated = np.argmax(circuit()[:int(N / 2)]) / N
  expectation_estimated = (1 - np.cos(np.pi * phase_estimated)) / 2
  ```

* Added the `QuantumPhaseEstimation` template for performing quantum phase estimation for an input
  unitary matrix.
  [(#1095)](https://github.com/PennyLaneAI/pennylane/pull/1095)

  Consider the matrix corresponding to a rotation from an `RX` gate:

  ```pycon
  >>> phase = 5
  >>> target_wires = [0]
  >>> unitary = qml.RX(phase, wires=0).matrix
  ```

  The ``phase`` parameter can be estimated using ``QuantumPhaseEstimation``. For example, using five
  phase-estimation qubits:

  ```python
  n_estimation_wires = 5
  estimation_wires = range(1, n_estimation_wires + 1)

  dev = qml.device("default.qubit", wires=n_estimation_wires + 1)

  @qml.qnode(dev)
  def circuit():
      # Start in the |+> eigenstate of the unitary
      qml.Hadamard(wires=target_wires)

      QuantumPhaseEstimation(
          unitary,
          target_wires=target_wires,
          estimation_wires=estimation_wires,
      )

      return qml.probs(estimation_wires)

  phase_estimated = np.argmax(circuit()) / 2 ** n_estimation_wires

  # Need to rescale phase due to convention of RX gate
  phase_estimated = 4 * np.pi * (1 - phase)
  ```

- Added the `ControlledPhaseShift` gate as well as the `QFT` operation for applying quantum Fourier
  transforms.
  [(#1064)](https://github.com/PennyLaneAI/pennylane/pull/1064)

  ```python
  @qml.qnode(dev)
  def circuit_qft(basis_state):
      qml.BasisState(basis_state, wires=range(3))
      qml.QFT(wires=range(3))
      return qml.state()
  ```

- Added the `ControlledQubitUnitary` operation. This
  enables implementation of multi-qubit gates with a variable number of
  control qubits. It is also possible to specify a different state for the
  control qubits using the `control_values` argument (also known as a
  mixed-polarity multi-controlled operation).
  [(#1069)](https://github.com/PennyLaneAI/pennylane/pull/1069)
  [(#1104)](https://github.com/PennyLaneAI/pennylane/pull/1104)

  For example, we can  create a multi-controlled T gate using:

  ```python
  T = qml.T._matrix()
  qml.ControlledQubitUnitary(T, control_wires=[0, 1, 3], wires=2, control_values="110")
  ```

  Here, the T gate will be applied to wire `2` if control wires `0` and `1` are in
  state `1`, and control wire `3` is in state `0`. If no value is passed to
  `control_values`, the gate will be applied if all control wires are in
  the `1` state.

- Added `MultiControlledX` for multi-controlled `NOT` gates.
  This is a special case of `ControlledQubitUnitary` that applies a
  Pauli X gate conditioned on the state of an arbitrary number of
  control qubits.
  [(#1104)](https://github.com/PennyLaneAI/pennylane/pull/1104)

<h4>Support for higher-order derivatives on hardware</h4>

* Computing second derivatives and Hessians of QNodes is now supported with
  the parameter-shift differentiation method, on all machine learning interfaces.
  [(#1130)](https://github.com/PennyLaneAI/pennylane/pull/1130)
  [(#1129)](https://github.com/PennyLaneAI/pennylane/pull/1129)
  [(#1110)](https://github.com/PennyLaneAI/pennylane/pull/1110)

  Hessians are computed using the parameter-shift rule, and can be
  evaluated on both hardware and simulator devices.

  ```python
  dev = qml.device('default.qubit', wires=1)

  @qml.qnode(dev, diff_method="parameter-shift")
  def circuit(p):
      qml.RY(p[0], wires=0)
      qml.RX(p[1], wires=0)
      return qml.expval(qml.PauliZ(0))

  x = np.array([1.0, 2.0], requires_grad=True)
  ```

  ```python
  >>> hessian_fn = qml.jacobian(qml.grad(circuit))
  >>> hessian_fn(x)
  [[0.2248451 0.7651474]
   [0.7651474 0.2248451]]
  ```

* Added the function `finite_diff()` to compute finite-difference
  approximations to the gradient and the second-order derivatives of
  arbitrary callable functions.
  [(#1090)](https://github.com/PennyLaneAI/pennylane/pull/1090)

  This is useful to compute the derivative of parametrized
  `pennylane.Hamiltonian` observables with respect to their parameters.

  For example, in quantum chemistry simulations it can be used to evaluate
  the derivatives of the electronic Hamiltonian with respect to the nuclear
  coordinates:

  ```pycon
  >>> def H(x):
  ...    return qml.qchem.molecular_hamiltonian(['H', 'H'], x)[0]
  >>> x = np.array([0., 0., -0.66140414, 0., 0., 0.66140414])
  >>> grad_fn = qml.finite_diff(H, N=1)
  >>> grad = grad_fn(x)
  >>> deriv2_fn = qml.finite_diff(H, N=2, idx=[0, 1])
  >>> deriv2_fn(x)
  ```

* The JAX interface now supports all devices, including hardware devices,
  via the parameter-shift differentiation method.
  [(#1076)](https://github.com/PennyLaneAI/pennylane/pull/1076)

  For example, using the JAX interface with Cirq:

  ```python
  dev = qml.device('cirq.simulator', wires=1)
  @qml.qnode(dev, interface="jax", diff_method="parameter-shift")
  def circuit(x):
      qml.RX(x[1], wires=0)
      qml.Rot(x[0], x[1], x[2], wires=0)
      return qml.expval(qml.PauliZ(0))
  weights = jnp.array([0.2, 0.5, 0.1])
  print(circuit(weights))
  ```

  Currently, when used with the parameter-shift differentiation method,
  only a single returned expectation value or variance is supported.
  Multiple expectations/variances, as well as probability and state returns,
  are not currently allowed.

<h3>Improvements</h3>

  ```python
  dev = qml.device("default.qubit", wires=2)

  inputstate = [np.sqrt(0.2), np.sqrt(0.3), np.sqrt(0.4), np.sqrt(0.1)]

  @qml.qnode(dev)
  def circuit():
      mottonen.MottonenStatePreparation(inputstate,wires=[0, 1])
      return qml.expval(qml.PauliZ(0))
  ```

  Previously returned:

  ```pycon
  >>> print(qml.draw(circuit)())
  0: ──RY(1.57)──╭C─────────────╭C──╭C──╭C──┤ ⟨Z⟩
  1: ──RY(1.35)──╰X──RY(0.422)──╰X──╰X──╰X──┤
  ```

  In this release, it now returns:

  ```pycon
  >>> print(qml.draw(circuit)())
  0: ──RY(1.57)──╭C─────────────╭C──┤ ⟨Z⟩
  1: ──RY(1.35)──╰X──RY(0.422)──╰X──┤
  ```

- The templates are now classes inheriting
  from `Operation`, and define the ansatz in their `expand()` method. This
  change does not affect the user interface.
  [(#1138)](https://github.com/PennyLaneAI/pennylane/pull/1138)
  [(#1156)](https://github.com/PennyLaneAI/pennylane/pull/1156)
  [(#1163)](https://github.com/PennyLaneAI/pennylane/pull/1163)
  [(#1192)](https://github.com/PennyLaneAI/pennylane/pull/1192)

  For convenience, some templates have a new method that returns the expected
  shape of the trainable parameter tensor, which can be used to create
  random tensors.

  ```python
  shape = qml.templates.BasicEntanglerLayers.shape(n_layers=2, n_wires=4)
  weights = np.random.random(shape)
  qml.templates.BasicEntanglerLayers(weights, wires=range(4))
  ```

- `QubitUnitary` now validates to ensure the input matrix is two dimensional.
  [(#1128)](https://github.com/PennyLaneAI/pennylane/pull/1128)

* Most layers in Pytorch or Keras accept arbitrary dimension inputs, where each dimension barring
  the last (in the case where the actual weight function of the layer operates on one-dimensional
  vectors) is broadcast over. This is now also supported by KerasLayer and TorchLayer.
  [(#1062)](https://github.com/PennyLaneAI/pennylane/pull/1062).

  Example use:

  ```python
  dev = qml.device("default.qubit", wires=4)
  x = tf.ones((5, 4, 4))

  @qml.qnode(dev)
  def layer(weights, inputs):
      qml.templates.AngleEmbedding(inputs, wires=range(4))
      qml.templates.StronglyEntanglingLayers(weights, wires=range(4))
      return [qml.expval(qml.PauliZ(i)) for i in range(4)]

  qlayer = qml.qnn.KerasLayer(layer, {"weights": (4, 4, 3)}, output_dim=4)
  out = qlayer(x)
  ```

  The output tensor has the following shape:
  ```pycon
  >>> out.shape
  (5, 4, 4)
  ```

* If only one argument to the function `qml.grad` has the `requires_grad` attribute
  set to True, then the returned gradient will be a NumPy array, rather than a
  tuple of length 1.
  [(#1067)](https://github.com/PennyLaneAI/pennylane/pull/1067)
  [(#1081)](https://github.com/PennyLaneAI/pennylane/pull/1081)

* An improvement has been made to how `QubitDevice` generates and post-processess samples,
  allowing QNode measurement statistics to work on devices with more than 32 qubits.
  [(#1088)](https://github.com/PennyLaneAI/pennylane/pull/1088)

* Due to the addition of `density_matrix()` as a return type from a QNode, tuples are now supported
  by the `output_dim` parameter in `qnn.KerasLayer`.
  [(#1070)](https://github.com/PennyLaneAI/pennylane/pull/1070)

* Two new utility methods are provided for working with quantum tapes.
  [(#1175)](https://github.com/PennyLaneAI/pennylane/pull/1175)

  - `qml.tape.get_active_tape()` gets the currently recording tape.

  - `tape.stop_recording()` is a context manager that temporarily
    stops the currently recording tape from recording additional
    tapes or quantum operations.

  For example:

  ```pycon
  >>> with qml.tape.QuantumTape():
  ...     qml.RX(0, wires=0)
  ...     current_tape = qml.tape.get_active_tape()
  ...     with current_tape.stop_recording():
  ...         qml.RY(1.0, wires=1)
  ...     qml.RZ(2, wires=1)
  >>> current_tape.operations
  [RX(0, wires=[0]), RZ(2, wires=[1])]
  ```

* When printing `qml.Hamiltonian` objects, the terms are sorted by number of wires followed by coefficients.
  [(#981)](https://github.com/PennyLaneAI/pennylane/pull/981)

* Adds `qml.math.conj` to the PennyLane math module.
  [(#1143)](https://github.com/PennyLaneAI/pennylane/pull/1143)

  This new method will do elementwise conjugation to the given tensor-like object,
  correctly dispatching to the required tensor-manipulation framework
  to preserve differentiability.

  ```python
  >>> a = np.array([1.0 + 2.0j])
  >>> qml.math.conj(a)
  array([1.0 - 2.0j])
  ```

* The four-term parameter-shift rule, as used by the controlled rotation operations,
  has been updated to use coefficients that minimize the variance as per
  https://arxiv.org/abs/2104.05695.
  [(#1206)](https://github.com/PennyLaneAI/pennylane/pull/1206)

* A new transform `qml.transforms.invisible` has been added, to make it easier
  to transform QNodes.
  [(#1175)](https://github.com/PennyLaneAI/pennylane/pull/1175)

<h3>Breaking changes</h3>

* Devices do not have an `analytic` argument or attribute anymore.
  Instead, `shots` is the source of truth for whether a simulator
  estimates return values from a finite number of shots, or whether
  it returns analytic results (`shots=None`).
  [(#1079)](https://github.com/PennyLaneAI/pennylane/pull/1079)
  [(#1196)](https://github.com/PennyLaneAI/pennylane/pull/1196)

  ```python
  dev_analytic = qml.device('default.qubit', wires=1, shots=None)
  dev_finite_shots = qml.device('default.qubit', wires=1, shots=1000)

  def circuit():
      qml.Hadamard(wires=0)
      return qml.expval(qml.PauliZ(wires=0))

  circuit_analytic = qml.QNode(circuit, dev_analytic)
  circuit_finite_shots = qml.QNode(circuit, dev_finite_shots)
  ```

  Devices with `shots=None` return deterministic, exact results:

  ```pycon
  >>> circuit_analytic()
  0.0
  >>> circuit_analytic()
  0.0
  ```
  Devices with `shots > 0` return stochastic results estimated from
  samples in each run:

  ```pycon
  >>> circuit_finite_shots()
  -0.062
  >>> circuit_finite_shots()
  0.034
  ```

  The `qml.sample()` measurement can only be used on devices on which the number
  of shots is set explicitly.

* If creating a QNode from a quantum function with an argument named `shots`,
  a `UserWarning` is raised, warning the user that this is a reserved
  argument to change the number of shots on a per-call basis.
  [(#1075)](https://github.com/PennyLaneAI/pennylane/pull/1075)

* For devices inheriting from `QubitDevice`, the methods `expval`, `var`, `sample`
  accept two new keyword arguments --- `shot_range` and `bin_size`.
  [(#1103)](https://github.com/PennyLaneAI/pennylane/pull/1103)

  These new arguments allow for the statistics to be performed on only a subset of device samples.
  This finer level of control is accessible from the main UI by instantiating a device with a batch
  of shots.

  For example, consider the following device:

  ```pycon
  >>> dev = qml.device("my_device", shots=[5, (10, 3), 100])
  ```

  This device will execute QNodes using 135 shots, however
  measurement statistics will be **course grained** across these 135
  shots:

  * All measurement statistics will first be computed using the
    first 5 shots --- that is, `shots_range=[0, 5]`, `bin_size=5`.

  * Next, the tuple `(10, 3)` indicates 10 shots, repeated 3 times. This will use
    `shot_range=[5, 35]`, performing the expectation value in bins of size 10
    (`bin_size=10`).

  * Finally, we repeat the measurement statistics for the final 100 shots,
    `shot_range=[35, 135]`, `bin_size=100`.


* The old PennyLane core has been removed, including the following modules:
  [(#1100)](https://github.com/PennyLaneAI/pennylane/pull/1100)

  - `pennylane.variables`
  - `pennylane.qnodes`

  As part of this change, the location of the new core within the Python
  module has been moved:

  - Moves `pennylane.tape.interfaces` → `pennylane.interfaces`
  - Merges `pennylane.CircuitGraph` and `pennylane.TapeCircuitGraph`  → `pennylane.CircuitGraph`
  - Merges `pennylane.OperationRecorder` and `pennylane.TapeOperationRecorder`  →
  - `pennylane.tape.operation_recorder`
  - Merges `pennylane.measure` and `pennylane.tape.measure` → `pennylane.measure`
  - Merges `pennylane.operation` and `pennylane.tape.operation` → `pennylane.operation`
  - Merges `pennylane._queuing` and `pennylane.tape.queuing` → `pennylane.queuing`

  This has no affect on import location.

  In addition,

  - All tape-mode functions have been removed (`qml.enable_tape()`, `qml.tape_mode_active()`),
  - All tape fixtures have been deleted,
  - Tests specifically for non-tape mode have been deleted.

* The device test suite no longer accepts the `analytic` keyword.
  [(#1216)](https://github.com/PennyLaneAI/pennylane/pull/1216)

<h3>Bug fixes</h3>

* Fixes a bug where using the circuit drawer with a `ControlledQubitUnitary`
  operation raised an error.
  [(#1174)](https://github.com/PennyLaneAI/pennylane/pull/1174)

* Fixes a bug and a test where the ``QuantumTape.is_sampled`` attribute was not
  being updated.
  [(#1126)](https://github.com/PennyLaneAI/pennylane/pull/1126)

* Fixes a bug where `BasisEmbedding` would not accept inputs whose bits are all ones
  or all zeros.
  [(#1114)](https://github.com/PennyLaneAI/pennylane/pull/1114)

* The `ExpvalCost` class raises an error if instantiated
  with non-expectation measurement statistics.
  [(#1106)](https://github.com/PennyLaneAI/pennylane/pull/1106)

* Fixes a bug where decompositions would reset the differentiation method
  of a QNode.
  [(#1117)](https://github.com/PennyLaneAI/pennylane/pull/1117)

* Fixes a bug where the second-order CV parameter-shift rule would error
  if attempting to compute the gradient of a QNode with more than one
  second-order observable.
  [(#1197)](https://github.com/PennyLaneAI/pennylane/pull/1197)

* Fixes a bug where repeated Torch interface applications after expansion caused an error.
  [(#1223)](https://github.com/PennyLaneAI/pennylane/pull/1223)

* Sampling works correctly with batches of shots specified as a list.
  [(#1232)](https://github.com/PennyLaneAI/pennylane/pull/1232)

<h3>Documentation</h3>

- Updated the diagram used in the Architectural overview page of the
  Development guide such that it doesn't mention Variables.
  [(#1235)](https://github.com/PennyLaneAI/pennylane/pull/1235)

- Typos addressed in templates documentation.
  [(#1094)](https://github.com/PennyLaneAI/pennylane/pull/1094)

- Upgraded the documentation to use Sphinx 3.5.3 and the new m2r2 package.
  [(#1186)](https://github.com/PennyLaneAI/pennylane/pull/1186)

- Added `flaky` as dependency for running tests in the documentation.
  [(#1113)](https://github.com/PennyLaneAI/pennylane/pull/1113)

<h3>Contributors</h3>

This release contains contributions from (in alphabetical order):

Shahnawaz Ahmed, Juan Miguel Arrazola, Thomas Bromley, Olivia Di Matteo, Alain Delgado Gran, Kyle
Godbey, Diego Guala, Theodor Isacsson, Josh Izaac, Soran Jahangiri, Nathan Killoran, Christina Lee,
Daniel Polatajko, Chase Roberts, Sankalp Sanand, Pritish Sehzpaul, Maria Schuld, Antal Száva, David Wierichs.


# Release 0.14.1

<h3>Bug fixes</h3>

* Fixes a testing bug where tests that required JAX would fail if JAX was not installed.
  The tests will now instead be skipped if JAX can not be imported.
  [(#1066)](https://github.com/PennyLaneAI/pennylane/pull/1066)

* Fixes a bug where inverse operations could not be differentiated
  using backpropagation on `default.qubit`.
  [(#1072)](https://github.com/PennyLaneAI/pennylane/pull/1072)

* The QNode has a new keyword argument, `max_expansion`, that determines the maximum number of times
  the internal circuit should be expanded when executed on a device. In addition, the default number
  of max expansions has been increased from 2 to 10, allowing devices that require more than two
  operator decompositions to be supported.
  [(#1074)](https://github.com/PennyLaneAI/pennylane/pull/1074)

* Fixes a bug where `Hamiltonian` objects created with non-list arguments raised an error for
  arithmetic operations. [(#1082)](https://github.com/PennyLaneAI/pennylane/pull/1082)

* Fixes a bug where `Hamiltonian` objects with no coefficients or operations would return a faulty
  result when used with `ExpvalCost`. [(#1082)](https://github.com/PennyLaneAI/pennylane/pull/1082)

<h3>Documentation</h3>

* Updates mentions of `generate_hamiltonian` to `molecular_hamiltonian` in the
  docstrings of the `ExpvalCost` and `Hamiltonian` classes.
  [(#1077)](https://github.com/PennyLaneAI/pennylane/pull/1077)

<h3>Contributors</h3>

This release contains contributions from (in alphabetical order):

Thomas Bromley, Josh Izaac, Antal Száva.



# Release 0.14.0

<h3>New features since last release</h3>

<h4>Perform quantum machine learning with JAX</h4>

* QNodes created with `default.qubit` now support a JAX interface, allowing JAX to be used
  to create, differentiate, and optimize hybrid quantum-classical models.
  [(#947)](https://github.com/PennyLaneAI/pennylane/pull/947)

  This is supported internally via a new `default.qubit.jax` device. This device runs end to end in
  JAX, meaning that it supports all of the awesome JAX transformations (`jax.vmap`, `jax.jit`,
  `jax.hessian`, etc).

  Here is an example of how to use the new JAX interface:

  ```python
  dev = qml.device("default.qubit", wires=1)
  @qml.qnode(dev, interface="jax", diff_method="backprop")
  def circuit(x):
      qml.RX(x[1], wires=0)
      qml.Rot(x[0], x[1], x[2], wires=0)
      return qml.expval(qml.PauliZ(0))

  weights = jnp.array([0.2, 0.5, 0.1])
  grad_fn = jax.grad(circuit)
  print(grad_fn(weights))
  ```

  Currently, only `diff_method="backprop"` is supported, with plans to support more in the future.

<h4>New, faster, quantum gradient methods</h4>

* A new differentiation method has been added for use with simulators. The `"adjoint"`
  method operates after a forward pass by iteratively applying inverse gates to scan backwards
  through the circuit.
  [(#1032)](https://github.com/PennyLaneAI/pennylane/pull/1032)

  This method is similar to the reversible method, but has a lower time
  overhead and a similar memory overhead. It follows the approach provided by
  [Jones and Gacon](https://arxiv.org/abs/2009.02823). This method is only compatible with certain
  statevector-based devices such as `default.qubit`.

  Example use:

  ```python
  import pennylane as qml

  wires = 1
  device = qml.device("default.qubit", wires=wires)

  @qml.qnode(device, diff_method="adjoint")
  def f(params):
      qml.RX(0.1, wires=0)
      qml.Rot(*params, wires=0)
      qml.RX(-0.3, wires=0)
      return qml.expval(qml.PauliZ(0))

  params = [0.1, 0.2, 0.3]
  qml.grad(f)(params)
  ```

* The default logic for choosing the 'best' differentiation method has been altered
  to improve performance.
  [(#1008)](https://github.com/PennyLaneAI/pennylane/pull/1008)

  - If the quantum device provides its own gradient, this is now the preferred
    differentiation method.

  - If the quantum device natively supports classical
    backpropagation, this is now preferred over the parameter-shift rule.

    This will lead to marked speed improvement during optimization when using
    `default.qubit`, with a sight penalty on the forward-pass evaluation.

  More details are available below in the 'Improvements' section for plugin developers.

* PennyLane now supports analytical quantum gradients for noisy channels, in addition to its
  existing support for unitary operations. The noisy channels `BitFlip`, `PhaseFlip`, and
  `DepolarizingChannel` all support analytic gradients out of the box.
  [(#968)](https://github.com/PennyLaneAI/pennylane/pull/968)

* A method has been added for calculating the Hessian of quantum circuits using the second-order
  parameter shift formula.
  [(#961)](https://github.com/PennyLaneAI/pennylane/pull/961)

  The following example shows the calculation of the Hessian:

  ```python
  n_wires = 5
  weights = [2.73943676, 0.16289932, 3.4536312, 2.73521126, 2.6412488]

  dev = qml.device("default.qubit", wires=n_wires)

  with qml.tape.QubitParamShiftTape() as tape:
      for i in range(n_wires):
          qml.RX(weights[i], wires=i)

      qml.CNOT(wires=[0, 1])
      qml.CNOT(wires=[2, 1])
      qml.CNOT(wires=[3, 1])
      qml.CNOT(wires=[4, 3])

      qml.expval(qml.PauliZ(1))

  print(tape.hessian(dev))
  ```

  The Hessian is not yet supported via classical machine learning interfaces, but will
  be added in a future release.

<h4>More operations and templates</h4>

* Two new error channels, `BitFlip` and `PhaseFlip` have been added.
  [(#954)](https://github.com/PennyLaneAI/pennylane/pull/954)

  They can be used in the same manner as existing error channels:

  ```python
  dev = qml.device("default.mixed", wires=2)

  @qml.qnode(dev)
  def circuit():
      qml.RX(0.3, wires=0)
      qml.RY(0.5, wires=1)
      qml.BitFlip(0.01, wires=0)
      qml.PhaseFlip(0.01, wires=1)
      return qml.expval(qml.PauliZ(0))
  ```

* Apply permutations to wires using the `Permute` subroutine.
  [(#952)](https://github.com/PennyLaneAI/pennylane/pull/952)

  ```python
  import pennylane as qml
  dev = qml.device('default.qubit', wires=5)

  @qml.qnode(dev)
  def apply_perm():
      # Send contents of wire 4 to wire 0, of wire 2 to wire 1, etc.
      qml.templates.Permute([4, 2, 0, 1, 3], wires=dev.wires)
      return qml.expval(qml.PauliZ(0))
  ```

<h4>QNode transformations</h4>

* The `qml.metric_tensor` function transforms a QNode to produce the Fubini-Study
  metric tensor with full autodifferentiation support---even on hardware.
  [(#1014)](https://github.com/PennyLaneAI/pennylane/pull/1014)

  Consider the following QNode:

  ```python
  dev = qml.device("default.qubit", wires=3)

  @qml.qnode(dev, interface="autograd")
  def circuit(weights):
      # layer 1
      qml.RX(weights[0, 0], wires=0)
      qml.RX(weights[0, 1], wires=1)

      qml.CNOT(wires=[0, 1])
      qml.CNOT(wires=[1, 2])

      # layer 2
      qml.RZ(weights[1, 0], wires=0)
      qml.RZ(weights[1, 1], wires=2)

      qml.CNOT(wires=[0, 1])
      qml.CNOT(wires=[1, 2])
      return qml.expval(qml.PauliZ(0) @ qml.PauliZ(1)), qml.expval(qml.PauliY(2))
  ```

  We can use the `metric_tensor` function to generate a new function, that returns the
  metric tensor of this QNode:

  ```pycon
  >>> met_fn = qml.metric_tensor(circuit)
  >>> weights = np.array([[0.1, 0.2, 0.3], [0.4, 0.5, 0.6]], requires_grad=True)
  >>> met_fn(weights)
  tensor([[0.25  , 0.    , 0.    , 0.    ],
          [0.    , 0.25  , 0.    , 0.    ],
          [0.    , 0.    , 0.0025, 0.0024],
          [0.    , 0.    , 0.0024, 0.0123]], requires_grad=True)
  ```

  The returned metric tensor is also fully differentiable, in all interfaces.
  For example, differentiating the `(3, 2)` element:

  ```pycon
  >>> grad_fn = qml.grad(lambda x: met_fn(x)[3, 2])
  >>> grad_fn(weights)
  array([[ 0.04867729, -0.00049502,  0.        ],
         [ 0.        ,  0.        ,  0.        ]])
  ```

  Differentiation is also supported using Torch, Jax, and TensorFlow.

* Adds the new function `qml.math.cov_matrix()`. This function accepts a list of commuting
  observables, and the probability distribution in the shared observable eigenbasis after the
  application of an ansatz. It uses these to construct the covariance matrix in a *framework
  independent* manner, such that the output covariance matrix is autodifferentiable.
  [(#1012)](https://github.com/PennyLaneAI/pennylane/pull/1012)

  For example, consider the following ansatz and observable list:

  ```python3
  obs_list = [qml.PauliX(0) @ qml.PauliZ(1), qml.PauliY(2)]
  ansatz = qml.templates.StronglyEntanglingLayers
  ```

  We can construct a QNode to output the probability distribution in the shared eigenbasis of the
  observables:

  ```python
  dev = qml.device("default.qubit", wires=3)

  @qml.qnode(dev, interface="autograd")
  def circuit(weights):
      ansatz(weights, wires=[0, 1, 2])
      # rotate into the basis of the observables
      for o in obs_list:
          o.diagonalizing_gates()
      return qml.probs(wires=[0, 1, 2])
  ```

  We can now compute the covariance matrix:

  ```pycon
  >>> weights = qml.init.strong_ent_layers_normal(n_layers=2, n_wires=3)
  >>> cov = qml.math.cov_matrix(circuit(weights), obs_list)
  >>> cov
  array([[0.98707611, 0.03665537],
         [0.03665537, 0.99998377]])
  ```

  Autodifferentiation is fully supported using all interfaces:

  ```pycon
  >>> cost_fn = lambda weights: qml.math.cov_matrix(circuit(weights), obs_list)[0, 1]
  >>> qml.grad(cost_fn)(weights)[0]
  array([[[ 4.94240914e-17, -2.33786398e-01, -1.54193959e-01],
          [-3.05414996e-17,  8.40072236e-04,  5.57884080e-04],
          [ 3.01859411e-17,  8.60411436e-03,  6.15745204e-04]],

         [[ 6.80309533e-04, -1.23162742e-03,  1.08729813e-03],
          [-1.53863193e-01, -1.38700657e-02, -1.36243323e-01],
          [-1.54665054e-01, -1.89018172e-02, -1.56415558e-01]]])
  ```

* A new  `qml.draw` function is available, allowing QNodes to be easily
  drawn without execution by providing example input.
  [(#962)](https://github.com/PennyLaneAI/pennylane/pull/962)

  ```python
  @qml.qnode(dev)
  def circuit(a, w):
      qml.Hadamard(0)
      qml.CRX(a, wires=[0, 1])
      qml.Rot(*w, wires=[1])
      qml.CRX(-a, wires=[0, 1])
      return qml.expval(qml.PauliZ(0) @ qml.PauliZ(1))
  ```

  The QNode circuit structure may depend on the input arguments;
  this is taken into account by passing example QNode arguments
  to the `qml.draw()` drawing function:

  ```pycon
  >>> drawer = qml.draw(circuit)
  >>> result = drawer(a=2.3, w=[1.2, 3.2, 0.7])
  >>> print(result)
  0: ──H──╭C────────────────────────────╭C─────────╭┤ ⟨Z ⊗ Z⟩
  1: ─────╰RX(2.3)──Rot(1.2, 3.2, 0.7)──╰RX(-2.3)──╰┤ ⟨Z ⊗ Z⟩
  ```

<h4>A faster, leaner, and more flexible core</h4>

* The new core of PennyLane, rewritten from the ground up and developed over the last few release
  cycles, has achieved feature parity and has been made the new default in PennyLane v0.14. The old
  core has been marked as deprecated, and will be removed in an upcoming release.
  [(#1046)](https://github.com/PennyLaneAI/pennylane/pull/1046)
  [(#1040)](https://github.com/PennyLaneAI/pennylane/pull/1040)
  [(#1034)](https://github.com/PennyLaneAI/pennylane/pull/1034)
  [(#1035)](https://github.com/PennyLaneAI/pennylane/pull/1035)
  [(#1027)](https://github.com/PennyLaneAI/pennylane/pull/1027)
  [(#1026)](https://github.com/PennyLaneAI/pennylane/pull/1026)
  [(#1021)](https://github.com/PennyLaneAI/pennylane/pull/1021)
  [(#1054)](https://github.com/PennyLaneAI/pennylane/pull/1054)
  [(#1049)](https://github.com/PennyLaneAI/pennylane/pull/1049)

  While high-level PennyLane code and tutorials remain unchanged, the new core
  provides several advantages and improvements:

  - **Faster and more optimized**: The new core provides various performance optimizations, reducing
    pre- and post-processing overhead, and reduces the number of quantum evaluations in certain
    cases.

  - **Support for in-QNode classical processing**: this allows for differentiable classical
    processing within the QNode.

    ```python
    dev = qml.device("default.qubit", wires=1)

    @qml.qnode(dev, interface="tf")
    def circuit(p):
        qml.RX(tf.sin(p[0])**2 + p[1], wires=0)
        return qml.expval(qml.PauliZ(0))
    ```

    The classical processing functions used within the QNode must match
    the QNode interface. Here, we use TensorFlow:

    ```pycon
    >>> params = tf.Variable([0.5, 0.1], dtype=tf.float64)
    >>> with tf.GradientTape() as tape:
    ...     res = circuit(params)
    >>> grad = tape.gradient(res, params)
    >>> print(res)
    tf.Tensor(0.9460913127754935, shape=(), dtype=float64)
    >>> print(grad)
    tf.Tensor([-0.27255248 -0.32390003], shape=(2,), dtype=float64)
    ```

    As a result of this change, quantum decompositions that require classical processing
    are fully supported and end-to-end differentiable in tape mode.

  - **No more Variable wrapping**: QNode arguments no longer become `Variable`
    objects within the QNode.

    ```python
    dev = qml.device("default.qubit", wires=1)

    @qml.qnode(dev)
    def circuit(x):
        print("Parameter value:", x)
        qml.RX(x, wires=0)
        return qml.expval(qml.PauliZ(0))
    ```

    Internal QNode parameters can be easily inspected, printed, and manipulated:

    ```pycon
    >>> circuit(0.5)
    Parameter value: 0.5
    tensor(0.87758256, requires_grad=True)
    ```

  - **Less restrictive QNode signatures**: There is no longer any restriction on the QNode signature; the QNode can be
    defined and called following the same rules as standard Python functions.

    For example, the following QNode uses positional, named, and variable
    keyword arguments:

    ```python
    x = torch.tensor(0.1, requires_grad=True)
    y = torch.tensor([0.2, 0.3], requires_grad=True)
    z = torch.tensor(0.4, requires_grad=True)

    @qml.qnode(dev, interface="torch")
    def circuit(p1, p2=y, **kwargs):
        qml.RX(p1, wires=0)
        qml.RY(p2[0] * p2[1], wires=0)
        qml.RX(kwargs["p3"], wires=0)
        return qml.var(qml.PauliZ(0))
    ```

    When we call the QNode, we may pass the arguments by name
    even if defined positionally; any argument not provided will
    use the default value.

    ```pycon
    >>> res = circuit(p1=x, p3=z)
    >>> print(res)
    tensor(0.2327, dtype=torch.float64, grad_fn=<SelectBackward>)
    >>> res.backward()
    >>> print(x.grad, y.grad, z.grad)
    tensor(0.8396) tensor([0.0289, 0.0193]) tensor(0.8387)
    ```

    This extends to the `qnn` module, where `KerasLayer` and `TorchLayer` modules
    can be created from QNodes with unrestricted signatures.

  - **Smarter measurements:** QNodes can now measure wires more than once, as
    long as all observables are commuting:

    ```python
    @qml.qnode(dev)
    def circuit(x):
        qml.RX(x, wires=0)
        return [
            qml.expval(qml.PauliZ(0)),
            qml.expval(qml.PauliZ(0) @ qml.PauliZ(1))
        ]
    ```

    Further, the `qml.ExpvalCost()` function allows for optimizing
    measurements to reduce the number of quantum evaluations required.

  With the new PennyLane core, there are a few small breaking changes, detailed
  below in the 'Breaking Changes' section.

<h3>Improvements</h3>

* The built-in PennyLane optimizers allow more flexible cost functions. The cost function passed to most optimizers
  may accept any combination of trainable arguments, non-trainable arguments, and keyword arguments.
  [(#959)](https://github.com/PennyLaneAI/pennylane/pull/959)
  [(#1053)](https://github.com/PennyLaneAI/pennylane/pull/1053)

  The full changes apply to:

  * `AdagradOptimizer`
  * `AdamOptimizer`
  * `GradientDescentOptimizer`
  * `MomentumOptimizer`
  * `NesterovMomentumOptimizer`
  * `RMSPropOptimizer`
  * `RotosolveOptimizer`

  The `requires_grad=False` property must mark any non-trainable constant argument.
  The `RotoselectOptimizer` allows passing only keyword arguments.

  Example use:

  ```python
  def cost(x, y, data, scale=1.0):
      return scale * (x[0]-data)**2 + scale * (y-data)**2

  x = np.array([1.], requires_grad=True)
  y = np.array([1.0])
  data = np.array([2.], requires_grad=False)

  opt = qml.GradientDescentOptimizer()

  # the optimizer step and step_and_cost methods can
  # now update multiple parameters at once
  x_new, y_new, data = opt.step(cost, x, y, data, scale=0.5)
  (x_new, y_new, data), value = opt.step_and_cost(cost, x, y, data, scale=0.5)

  # list and tuple unpacking is also supported
  params = (x, y, data)
  params = opt.step(cost, *params)
  ```

* The circuit drawer has been updated to support the inclusion of unused or inactive
  wires, by passing the `show_all_wires` argument.
  [(#1033)](https://github.com/PennyLaneAI/pennylane/pull/1033)

  ```python
  dev = qml.device('default.qubit', wires=[-1, "a", "q2", 0])

  @qml.qnode(dev)
  def circuit():
      qml.Hadamard(wires=-1)
      qml.CNOT(wires=[-1, "q2"])
      return qml.expval(qml.PauliX(wires="q2"))
  ```

  ```pycon
  >>> print(qml.draw(circuit, show_all_wires=True)())
  >>>
   -1: ──H──╭C──┤
    a: ─────│───┤
   q2: ─────╰X──┤ ⟨X⟩
    0: ─────────┤
  ```

* The logic for choosing the 'best' differentiation method has been altered
  to improve performance.
  [(#1008)](https://github.com/PennyLaneAI/pennylane/pull/1008)

  - If the device provides its own gradient, this is now the preferred
    differentiation method.

  - If a device provides additional interface-specific versions that natively support classical
    backpropagation, this is now preferred over the parameter-shift rule.

    Devices define additional interface-specific devices via their `capabilities()` dictionary. For
    example, `default.qubit` supports supplementary devices for TensorFlow, Autograd, and JAX:

    ```python
    {
      "passthru_devices": {
          "tf": "default.qubit.tf",
          "autograd": "default.qubit.autograd",
          "jax": "default.qubit.jax",
      },
    }
    ```

  As a result of this change, if the QNode `diff_method` is not explicitly provided,
  it is possible that the QNode will run on a *supplementary device* of the device that was
  specifically provided:

  ```python
  dev = qml.device("default.qubit", wires=2)
  qml.QNode(dev) # will default to backprop on default.qubit.autograd
  qml.QNode(dev, interface="tf") # will default to backprop on default.qubit.tf
  qml.QNode(dev, interface="jax") # will default to backprop on default.qubit.jax
  ```

* The `default.qubit` device has been updated so that internally it applies operations in a more
  functional style, i.e., by accepting an input state and returning an evolved state.
  [(#1025)](https://github.com/PennyLaneAI/pennylane/pull/1025)

* A new test series, `pennylane/devices/tests/test_compare_default_qubit.py`, has been added, allowing to test if
  a chosen device gives the same result as `default.qubit`.
  [(#897)](https://github.com/PennyLaneAI/pennylane/pull/897)

  Three tests are added:

  - `test_hermitian_expectation`,
  - `test_pauliz_expectation_analytic`, and
  - `test_random_circuit`.

* Adds the following agnostic tensor manipulation functions to the `qml.math` module: `abs`,
  `angle`, `arcsin`, `concatenate`, `dot`, `squeeze`, `sqrt`, `sum`, `take`, `where`. These functions are
  required to fully support end-to-end differentiable Mottonen and Amplitude embedding.
  [(#922)](https://github.com/PennyLaneAI/pennylane/pull/922)
  [(#1011)](https://github.com/PennyLaneAI/pennylane/pull/1011)

* The `qml.math` module now supports JAX.
  [(#985)](https://github.com/XanaduAI/software-docs/pull/274)

* Several improvements have been made to the `Wires` class to reduce overhead and simplify the logic
  of how wire labels are interpreted:
  [(#1019)](https://github.com/PennyLaneAI/pennylane/pull/1019)
  [(#1010)](https://github.com/PennyLaneAI/pennylane/pull/1010)
  [(#1005)](https://github.com/PennyLaneAI/pennylane/pull/1005)
  [(#983)](https://github.com/PennyLaneAI/pennylane/pull/983)
  [(#967)](https://github.com/PennyLaneAI/pennylane/pull/967)

  - If the input `wires` to a wires class instantiation `Wires(wires)` can be iterated over,
    its elements are interpreted as wire labels. Otherwise, `wires` is interpreted as a single wire label.
    The only exception to this are strings, which are always interpreted as a single
    wire label, so users can address wires with labels such as `"ancilla"`.

  - Any type can now be a wire label as long as it is hashable. The hash is used to establish
    the uniqueness of two labels.

  - Indexing wires objects now returns a label, instead of a new `Wires` object. For example:

    ```pycon
    >>> w = Wires([0, 1, 2])
    >>> w[1]
    >>> 1
    ```

  - The check for uniqueness of wires moved from `Wires` instantiation to
    the `qml.wires._process` function in order to reduce overhead from repeated
    creation of `Wires` instances.

  - Calls to the `Wires` class are substantially reduced, for example by avoiding to call
    Wires on Wires instances on `Operation` instantiation, and by using labels instead of
    `Wires` objects inside the default qubit device.

* Adds the `PauliRot` generator to the `qml.operation` module. This
  generator is required to construct the metric tensor.
  [(#963)](https://github.com/PennyLaneAI/pennylane/pull/963)

* The templates are modified to make use of the new `qml.math` module, for framework-agnostic
  tensor manipulation. This allows the template library to be differentiable
  in backpropagation mode (`diff_method="backprop"`).
  [(#873)](https://github.com/PennyLaneAI/pennylane/pull/873)

* The circuit drawer now allows for the wire order to be (optionally) modified:
  [(#992)](https://github.com/PennyLaneAI/pennylane/pull/992)

  ```pycon
  >>> dev = qml.device('default.qubit', wires=["a", -1, "q2"])
  >>> @qml.qnode(dev)
  ... def circuit():
  ...     qml.Hadamard(wires=-1)
  ...     qml.CNOT(wires=["a", "q2"])
  ...     qml.RX(0.2, wires="a")
  ...     return qml.expval(qml.PauliX(wires="q2"))
  ```

  Printing with default wire order of the device:

  ```pycon
  >>> print(circuit.draw())
    a: ─────╭C──RX(0.2)──┤
   -1: ──H──│────────────┤
   q2: ─────╰X───────────┤ ⟨X⟩
  ```

  Changing the wire order:

  ```pycon
  >>> print(circuit.draw(wire_order=["q2", "a", -1]))
   q2: ──╭X───────────┤ ⟨X⟩
    a: ──╰C──RX(0.2)──┤
   -1: ───H───────────┤
  ```

<h3>Breaking changes</h3>

* QNodes using the new PennyLane core will no longer accept ragged arrays as inputs.

* When using the new PennyLane core and the Autograd interface, non-differentiable data passed
  as a QNode argument or a gate must have the `requires_grad` property set to `False`:

  ```python
  @qml.qnode(dev)
  def circuit(weights, data):
      basis_state = np.array([1, 0, 1, 1], requires_grad=False)
      qml.BasisState(basis_state, wires=[0, 1, 2, 3])
      qml.templates.AmplitudeEmbedding(data, wires=[0, 1, 2, 3])
      qml.templates.BasicEntanglerLayers(weights, wires=[0, 1, 2, 3])
      return qml.probs(wires=0)

  data = np.array(data, requires_grad=False)
  weights = np.array(weights, requires_grad=True)
  circuit(weights, data)
  ```

<h3>Bug fixes</h3>

* Fixes an issue where if the constituent observables of a tensor product do not exist in the queue,
  an error is raised. With this fix, they are first queued before annotation occurs.
  [(#1038)](https://github.com/PennyLaneAI/pennylane/pull/1038)

* Fixes an issue with tape expansions where information about sampling
  (specifically the `is_sampled` tape attribute) was not preserved.
  [(#1027)](https://github.com/PennyLaneAI/pennylane/pull/1027)

* Tape expansion was not properly taking into devices that supported inverse operations,
  causing inverse operations to be unnecessarily decomposed. The QNode tape expansion logic, as well
  as the `Operation.expand()` method, has been modified to fix this.
  [(#956)](https://github.com/PennyLaneAI/pennylane/pull/956)

* Fixes an issue where the Autograd interface was not unwrapping non-differentiable
  PennyLane tensors, which can cause issues on some devices.
  [(#941)](https://github.com/PennyLaneAI/pennylane/pull/941)

* `qml.vqe.Hamiltonian` prints any observable with any number of strings.
  [(#987)](https://github.com/PennyLaneAI/pennylane/pull/987)

* Fixes a bug where parameter-shift differentiation would fail if the QNode
  contained a single probability output.
  [(#1007)](https://github.com/PennyLaneAI/pennylane/pull/1007)

* Fixes an issue when using trainable parameters that are lists/arrays with `tape.vjp`.
  [(#1042)](https://github.com/PennyLaneAI/pennylane/pull/1042)

* The `TensorN` observable is updated to support being copied without any parameters or wires passed.
  [(#1047)](https://github.com/PennyLaneAI/pennylane/pull/1047)

* Fixed deprecation warning when importing `Sequence` from `collections` instead of `collections.abc` in `vqe/vqe.py`.
  [(#1051)](https://github.com/PennyLaneAI/pennylane/pull/1051)

<h3>Contributors</h3>

This release contains contributions from (in alphabetical order):

Juan Miguel Arrazola, Thomas Bromley, Olivia Di Matteo, Theodor Isacsson, Josh Izaac, Christina Lee,
Alejandro Montanez, Steven Oud, Chase Roberts, Sankalp Sanand, Maria Schuld, Antal
Száva, David Wierichs, Jiahao Yao.

# Release 0.13.0

<h3>New features since last release</h3>

<h4>Automatically optimize the number of measurements</h4>

* QNodes in tape mode now support returning observables on the same wire whenever the observables are
  qubit-wise commuting Pauli words. Qubit-wise commuting observables can be evaluated with a
  *single* device run as they are diagonal in the same basis, via a shared set of single-qubit rotations.
  [(#882)](https://github.com/PennyLaneAI/pennylane/pull/882)

  The following example shows a single QNode returning the expectation values of
  the qubit-wise commuting Pauli words `XX` and `XI`:

  ```python
  qml.enable_tape()

  @qml.qnode(dev)
  def f(x):
      qml.Hadamard(wires=0)
      qml.Hadamard(wires=1)
      qml.CRot(0.1, 0.2, 0.3, wires=[1, 0])
      qml.RZ(x, wires=1)
      return qml.expval(qml.PauliX(0) @ qml.PauliX(1)), qml.expval(qml.PauliX(0))
  ```

  ```pycon
  >>> f(0.4)
  tensor([0.89431013, 0.9510565 ], requires_grad=True)
  ```

* The `ExpvalCost` class (previously `VQECost`) now provides observable optimization using the
  `optimize` argument, resulting in potentially fewer device executions.
  [(#902)](https://github.com/PennyLaneAI/pennylane/pull/902)

  This is achieved by separating the observables composing the Hamiltonian into qubit-wise
  commuting groups and evaluating those groups on a single QNode using functionality from the
  `qml.grouping` module:

  ```python
  qml.enable_tape()
  commuting_obs = [qml.PauliX(0), qml.PauliX(0) @ qml.PauliZ(1)]
  H = qml.vqe.Hamiltonian([1, 1], commuting_obs)

  dev = qml.device("default.qubit", wires=2)
  ansatz = qml.templates.StronglyEntanglingLayers

  cost_opt = qml.ExpvalCost(ansatz, H, dev, optimize=True)
  cost_no_opt = qml.ExpvalCost(ansatz, H, dev, optimize=False)

  params = qml.init.strong_ent_layers_uniform(3, 2)
  ```

  Grouping these commuting observables leads to fewer device executions:

  ```pycon
  >>> cost_opt(params)
  >>> ex_opt = dev.num_executions
  >>> cost_no_opt(params)
  >>> ex_no_opt = dev.num_executions - ex_opt
  >>> print("Number of executions:", ex_no_opt)
  Number of executions: 2
  >>> print("Number of executions (optimized):", ex_opt)
  Number of executions (optimized): 1
  ```

<h4>New quantum gradient features</h4>

* Compute the analytic gradient of quantum circuits in parallel on supported devices.
  [(#840)](https://github.com/PennyLaneAI/pennylane/pull/840)

  This release introduces support for batch execution of circuits, via a new device API method
  `Device.batch_execute()`. Devices that implement this new API support submitting a batch of
  circuits for *parallel* evaluation simultaneously, which can significantly reduce the computation time.

  Furthermore, if using tape mode and a compatible device, gradient computations will
  automatically make use of the new batch API---providing a speedup during optimization.

* Gradient recipes are now much more powerful, allowing for operations to define their gradient
  via an arbitrary linear combination of circuit evaluations.
  [(#909)](https://github.com/PennyLaneAI/pennylane/pull/909)
  [(#915)](https://github.com/PennyLaneAI/pennylane/pull/915)

  With this change, gradient recipes can now be of the form
  :math:`\frac{\partial}{\partial\phi_k}f(\phi_k) = \sum_{i} c_i f(a_i \phi_k + s_i )`,
  and are no longer restricted to two-term shifts with identical (but opposite in sign) shift values.

  As a result, PennyLane now supports native analytic quantum gradients for the
  controlled rotation operations `CRX`, `CRY`, `CRZ`, and `CRot`. This allows for parameter-shift
  analytic gradients on hardware, without decomposition.

  Note that this is a breaking change for developers; please see the *Breaking Changes* section
  for more details.

* The `qnn.KerasLayer` class now supports differentiating the QNode through classical
  backpropagation in tape mode.
  [(#869)](https://github.com/PennyLaneAI/pennylane/pull/869)

  ```python
  qml.enable_tape()

  dev = qml.device("default.qubit.tf", wires=2)

  @qml.qnode(dev, interface="tf", diff_method="backprop")
  def f(inputs, weights):
      qml.templates.AngleEmbedding(inputs, wires=range(2))
      qml.templates.StronglyEntanglingLayers(weights, wires=range(2))
      return [qml.expval(qml.PauliZ(i)) for i in range(2)]

  weight_shapes = {"weights": (3, 2, 3)}

  qlayer = qml.qnn.KerasLayer(f, weight_shapes, output_dim=2)

  inputs = tf.constant(np.random.random((4, 2)), dtype=tf.float32)

  with tf.GradientTape() as tape:
      out = qlayer(inputs)

  tape.jacobian(out, qlayer.trainable_weights)
  ```

<h4>New operations, templates, and measurements</h4>

* Adds the `qml.density_matrix` QNode return with partial trace capabilities.
  [(#878)](https://github.com/PennyLaneAI/pennylane/pull/878)

  The density matrix over the provided wires is returned, with all other subsystems traced out.
  `qml.density_matrix` currently works for both the `default.qubit` and `default.mixed` devices.

  ```python
  qml.enable_tape()
  dev = qml.device("default.qubit", wires=2)

  def circuit(x):
      qml.PauliY(wires=0)
      qml.Hadamard(wires=1)
      return qml.density_matrix(wires=[1])  # wire 0 is traced out
  ```

* Adds the square-root X gate `SX`. [(#871)](https://github.com/PennyLaneAI/pennylane/pull/871)

  ```python
  dev = qml.device("default.qubit", wires=1)

  @qml.qnode(dev)
  def circuit():
      qml.SX(wires=[0])
      return qml.expval(qml.PauliZ(wires=[0]))
  ```

* Two new hardware-efficient particle-conserving templates have been implemented
  to perform VQE-based quantum chemistry simulations. The new templates apply
  several layers of the particle-conserving entanglers proposed in Figs. 2a and 2b
  of Barkoutsos *et al*., [arXiv:1805.04340](https://arxiv.org/abs/1805.04340)
  [(#875)](https://github.com/PennyLaneAI/pennylane/pull/875)
  [(#876)](https://github.com/PennyLaneAI/pennylane/pull/876)

<h4>Estimate and track resources</h4>

* The `QuantumTape` class now contains basic resource estimation functionality. The method
  `tape.get_resources()` returns a dictionary with a list of the constituent operations and the
  number of times they appear in the circuit. Similarly, `tape.get_depth()` computes the circuit depth.
  [(#862)](https://github.com/PennyLaneAI/pennylane/pull/862)

  ```pycon
  >>> with qml.tape.QuantumTape() as tape:
  ...    qml.Hadamard(wires=0)
  ...    qml.RZ(0.26, wires=1)
  ...    qml.CNOT(wires=[1, 0])
  ...    qml.Rot(1.8, -2.7, 0.2, wires=0)
  ...    qml.Hadamard(wires=1)
  ...    qml.CNOT(wires=[0, 1])
  ...    qml.expval(qml.PauliZ(0) @ qml.PauliZ(1))
  >>> tape.get_resources()
  {'Hadamard': 2, 'RZ': 1, 'CNOT': 2, 'Rot': 1}
  >>> tape.get_depth()
  4
  ```

* The number of device executions over a QNode's lifetime can now be returned using `num_executions`.
  [(#853)](https://github.com/PennyLaneAI/pennylane/pull/853)

  ```pycon
  >>> dev = qml.device("default.qubit", wires=2)
  >>> @qml.qnode(dev)
  ... def circuit(x, y):
  ...    qml.RX(x, wires=[0])
  ...    qml.RY(y, wires=[1])
  ...    qml.CNOT(wires=[0, 1])
  ...    return qml.expval(qml.PauliZ(0) @ qml.PauliX(1))
  >>> for _ in range(10):
  ...    circuit(0.432, 0.12)
  >>> print(dev.num_executions)
  10
  ```

<h3>Improvements</h3>

* Support for tape mode has improved across PennyLane. The following features now work in tape mode:

  - QNode collections [(#863)](https://github.com/PennyLaneAI/pennylane/pull/863)

  - `qnn.ExpvalCost` [(#863)](https://github.com/PennyLaneAI/pennylane/pull/863)
    [(#911)](https://github.com/PennyLaneAI/pennylane/pull/911)

  - `qml.qnn.KerasLayer` [(#869)](https://github.com/PennyLaneAI/pennylane/pull/869)

  - `qml.qnn.TorchLayer` [(#865)](https://github.com/PennyLaneAI/pennylane/pull/865)

  - The `qml.qaoa` module [(#905)](https://github.com/PennyLaneAI/pennylane/pull/905)

* A new function, `qml.refresh_devices()`, has been added, allowing PennyLane to
  rescan installed PennyLane plugins and refresh the device list. In addition, the `qml.device`
  loader will attempt to refresh devices if the required plugin device cannot be found.
  This will result in an improved experience if installing PennyLane and plugins within
  a running Python session (for example, on Google Colab), and avoid the need to
  restart the kernel/runtime.
  [(#907)](https://github.com/PennyLaneAI/pennylane/pull/907)

* When using `grad_fn = qml.grad(cost)` to compute the gradient of a cost function with the Autograd
  interface, the value of the intermediate forward pass is now available via the `grad_fn.forward`
  property
  [(#914)](https://github.com/PennyLaneAI/pennylane/pull/914):

  ```python
  def cost_fn(x, y):
      return 2 * np.sin(x[0]) * np.exp(-x[1]) + x[0] ** 3 + np.cos(y)

  params = np.array([0.1, 0.5], requires_grad=True)
  data = np.array(0.65, requires_grad=False)
  grad_fn = qml.grad(cost_fn)

  grad_fn(params, data)  # perform backprop and evaluate the gradient
  grad_fn.forward  # the cost function value
  ```

* Gradient-based optimizers now have a `step_and_cost` method that returns
  both the next step as well as the objective (cost) function output.
  [(#916)](https://github.com/PennyLaneAI/pennylane/pull/916)

  ```pycon
  >>> opt = qml.GradientDescentOptimizer()
  >>> params, cost = opt.step_and_cost(cost_fn, params)
  ```

* PennyLane provides a new experimental module `qml.proc` which provides framework-agnostic processing
  functions for array and tensor manipulations.
  [(#886)](https://github.com/PennyLaneAI/pennylane/pull/886)

  Given the input tensor-like object, the call is
  dispatched to the corresponding array manipulation framework, allowing for end-to-end
  differentiation to be preserved.

  ```pycon
  >>> x = torch.tensor([1., 2.])
  >>> qml.proc.ones_like(x)
  tensor([1, 1])
  >>> y = tf.Variable([[0], [5]])
  >>> qml.proc.ones_like(y, dtype=np.complex128)
  <tf.Tensor: shape=(2, 1), dtype=complex128, numpy=
  array([[1.+0.j],
         [1.+0.j]])>
  ```

  Note that these functions are experimental, and only a subset of common functionality is
  supported. Furthermore, the names and behaviour of these functions may differ from similar
  functions in common frameworks; please refer to the function docstrings for more details.

* The gradient methods in tape mode now fully separate the quantum and classical processing. Rather
  than returning the evaluated gradients directly, they now return a tuple containing the required
  quantum and classical processing steps.
  [(#840)](https://github.com/PennyLaneAI/pennylane/pull/840)

  ```python
  def gradient_method(idx, param, **options):
      # generate the quantum tapes that must be computed
      # to determine the quantum gradient
      tapes = quantum_gradient_tapes(self)

      def processing_fn(results):
          # perform classical processing on the evaluated tapes
          # returning the evaluated quantum gradient
          return classical_processing(results)

      return tapes, processing_fn
  ```

  The `JacobianTape.jacobian()` method has been similarly modified to accumulate all gradient
  quantum tapes and classical processing functions, evaluate all quantum tapes simultaneously,
  and then apply the post-processing functions to the evaluated tape results.

* The MultiRZ gate now has a defined generator, allowing it to be used in quantum natural gradient
  optimization.
  [(#912)](https://github.com/PennyLaneAI/pennylane/pull/912)

* The CRot gate now has a `decomposition` method, which breaks the gate down into rotations
  and CNOT gates. This allows `CRot` to be used on devices that do not natively support it.
  [(#908)](https://github.com/PennyLaneAI/pennylane/pull/908)

* The classical processing in the `MottonenStatePreparation` template has been largely
  rewritten to use dense matrices and tensor manipulations wherever possible.
  This is in preparation to support differentiation through the template in the future.
  [(#864)](https://github.com/PennyLaneAI/pennylane/pull/864)

* Device-based caching has replaced QNode caching. Caching is now accessed by passing a
  `cache` argument to the device.
  [(#851)](https://github.com/PennyLaneAI/pennylane/pull/851)

  The `cache` argument should be an integer specifying the size of the cache. For example, a
  cache of size 10 is created using:

  ```pycon
  >>> dev = qml.device("default.qubit", wires=2, cache=10)
  ```

* The `Operation`, `Tensor`, and `MeasurementProcess` classes now have the `__copy__` special method
  defined.
  [(#840)](https://github.com/PennyLaneAI/pennylane/pull/840)

  This allows us to ensure that, when a shallow copy is performed of an operation, the
  mutable list storing the operation parameters is *also* shallow copied. Both the old operation and
  the copied operation will continue to share the same parameter data,
  ```pycon
  >>> import copy
  >>> op = qml.RX(0.2, wires=0)
  >>> op2 = copy.copy(op)
  >>> op.data[0] is op2.data[0]
  True
  ```

  however the *list container* is not a reference:

  ```pycon
  >>> op.data is op2.data
  False
  ```

  This allows the parameters of the copied operation to be modified, without mutating
  the parameters of the original operation.

* The `QuantumTape.copy` method has been tweaked so that
  [(#840)](https://github.com/PennyLaneAI/pennylane/pull/840):

  - Optionally, the tape's operations are shallow copied in addition to the tape by passing the
    `copy_operations=True` boolean flag. This allows the copied tape's parameters to be mutated
    without affecting the original tape's parameters. (Note: the two tapes will share parameter data
    *until* one of the tapes has their parameter list modified.)

  - Copied tapes can be cast to another `QuantumTape` subclass by passing the `tape_cls` keyword
    argument.

<h3>Breaking changes</h3>

* Updated how parameter-shift gradient recipes are defined for operations, allowing for
  gradient recipes that are specified as an arbitrary number of terms.
  [(#909)](https://github.com/PennyLaneAI/pennylane/pull/909)

  Previously, `Operation.grad_recipe` was restricted to two-term parameter-shift formulas.
  With this change, the gradient recipe now contains elements of the form
  :math:`[c_i, a_i, s_i]`, resulting in a gradient recipe of
  :math:`\frac{\partial}{\partial\phi_k}f(\phi_k) = \sum_{i} c_i f(a_i \phi_k + s_i )`.

  As this is a breaking change, all custom operations with defined gradient recipes must be
  updated to continue working with PennyLane 0.13. Note though that if `grad_recipe = None`, the
  default gradient recipe remains unchanged, and corresponds to the two terms :math:`[c_0, a_0, s_0]=[1/2, 1, \pi/2]`
  and :math:`[c_1, a_1, s_1]=[-1/2, 1, -\pi/2]` for every parameter.

- The `VQECost` class has been renamed to `ExpvalCost` to reflect its general applicability
  beyond VQE. Use of `VQECost` is still possible but will result in a deprecation warning.
  [(#913)](https://github.com/PennyLaneAI/pennylane/pull/913)

<h3>Bug fixes</h3>

* The `default.qubit.tf` device is updated to handle TensorFlow objects (e.g.,
  `tf.Variable`) as gate parameters correctly when using the `MultiRZ` and
  `CRot` operations.
  [(#921)](https://github.com/PennyLaneAI/pennylane/pull/921)

* PennyLane tensor objects are now unwrapped in BaseQNode when passed as a
  keyword argument to the quantum function.
  [(#903)](https://github.com/PennyLaneAI/pennylane/pull/903)
  [(#893)](https://github.com/PennyLaneAI/pennylane/pull/893)

* The new tape mode now prevents multiple observables from being evaluated on the same wire
  if the observables are not qubit-wise commuting Pauli words.
  [(#882)](https://github.com/PennyLaneAI/pennylane/pull/882)

* Fixes a bug in `default.qubit` whereby inverses of common gates were not being applied
  via efficient gate-specific methods, instead falling back to matrix-vector multiplication.
  The following gates were affected: `PauliX`, `PauliY`, `PauliZ`, `Hadamard`, `SWAP`, `S`,
  `T`, `CNOT`, `CZ`.
  [(#872)](https://github.com/PennyLaneAI/pennylane/pull/872)

* The `PauliRot` operation now gracefully handles single-qubit Paulis, and all-identity Paulis
  [(#860)](https://github.com/PennyLaneAI/pennylane/pull/860).

* Fixes a bug whereby binary Python operators were not properly propagating the `requires_grad`
  attribute to the output tensor.
  [(#889)](https://github.com/PennyLaneAI/pennylane/pull/889)

* Fixes a bug which prevents `TorchLayer` from doing `backward` when CUDA is enabled.
  [(#899)](https://github.com/PennyLaneAI/pennylane/pull/899)

* Fixes a bug where multi-threaded execution of `QNodeCollection` sometimes fails
  because of simultaneous queuing. This is fixed by adding thread locking during queuing.
  [(#910)](https://github.com/PennyLaneAI/pennylane/pull/918)

* Fixes a bug in `QuantumTape.set_parameters()`. The previous implementation assumed
  that the `self.trainable_parms` set would always be iterated over in increasing integer
  order. However, this is not guaranteed behaviour, and can lead to the incorrect tape parameters
  being set if this is not the case.
  [(#923)](https://github.com/PennyLaneAI/pennylane/pull/923)

* Fixes broken error message if a QNode is instantiated with an unknown exception.
  [(#930)](https://github.com/PennyLaneAI/pennylane/pull/930)

<h3>Contributors</h3>

This release contains contributions from (in alphabetical order):

Juan Miguel Arrazola, Thomas Bromley, Christina Lee, Alain Delgado Gran, Olivia Di Matteo, Anthony
Hayes, Theodor Isacsson, Josh Izaac, Soran Jahangiri, Nathan Killoran, Shumpei Kobayashi, Romain
Moyard, Zeyue Niu, Maria Schuld, Antal Száva.

# Release 0.12.0

<h3>New features since last release</h3>

<h4>New and improved simulators</h4>

* PennyLane now supports a new device, `default.mixed`, designed for
  simulating mixed-state quantum computations. This enables native
  support for implementing noisy channels in a circuit, which generally
  map pure states to mixed states.
  [(#794)](https://github.com/PennyLaneAI/pennylane/pull/794)
  [(#807)](https://github.com/PennyLaneAI/pennylane/pull/807)
  [(#819)](https://github.com/PennyLaneAI/pennylane/pull/819)

  The device can be initialized as
  ```pycon
  >>> dev = qml.device("default.mixed", wires=1)
  ```

  This allows the construction of QNodes that include non-unitary operations,
  such as noisy channels:

  ```pycon
  >>> @qml.qnode(dev)
  ... def circuit(params):
  ...     qml.RX(params[0], wires=0)
  ...     qml.RY(params[1], wires=0)
  ...     qml.AmplitudeDamping(0.5, wires=0)
  ...     return qml.expval(qml.PauliZ(0))
  >>> print(circuit([0.54, 0.12]))
  0.9257702929524184
  >>> print(circuit([0, np.pi]))
  0.0
  ```

<h4>New tools for optimizing measurements</h4>

* The new `grouping` module provides functionality for grouping simultaneously measurable Pauli word
  observables.
  [(#761)](https://github.com/PennyLaneAI/pennylane/pull/761)
  [(#850)](https://github.com/PennyLaneAI/pennylane/pull/850)
  [(#852)](https://github.com/PennyLaneAI/pennylane/pull/852)

  - The `optimize_measurements` function will take as input a list of Pauli word observables and
    their corresponding coefficients (if any), and will return the partitioned Pauli terms
    diagonalized in the measurement basis and the corresponding diagonalizing circuits.

    ```python
    from pennylane.grouping import optimize_measurements
    h, nr_qubits = qml.qchem.molecular_hamiltonian("h2", "h2.xyz")
    rotations, grouped_ops, grouped_coeffs = optimize_measurements(h.ops, h.coeffs, grouping="qwc")
    ```

    The diagonalizing circuits of `rotations` correspond to the diagonalized Pauli word groupings of
    `grouped_ops`.

  - Pauli word partitioning utilities are performed by the `PauliGroupingStrategy`
    class. An input list of Pauli words can be partitioned into mutually commuting,
    qubit-wise-commuting, or anticommuting groupings.

    For example, partitioning Pauli words into anticommutative groupings by the Recursive Largest
    First (RLF) graph colouring heuristic:

    ```python
    from pennylane import PauliX, PauliY, PauliZ, Identity
    from pennylane.grouping import group_observables
    pauli_words = [
        Identity('a') @ Identity('b'),
        Identity('a') @ PauliX('b'),
        Identity('a') @ PauliY('b'),
        PauliZ('a') @ PauliX('b'),
        PauliZ('a') @ PauliY('b'),
        PauliZ('a') @ PauliZ('b')
    ]
    groupings = group_observables(pauli_words, grouping_type='anticommuting', method='rlf')
    ```

  - Various utility functions are included for obtaining and manipulating Pauli
    words in the binary symplectic vector space representation.

    For instance, two Pauli words may be converted to their binary vector representation:

    ```pycon
    >>> from pennylane.grouping import pauli_to_binary
    >>> from pennylane.wires import Wires
    >>> wire_map = {Wires('a'): 0, Wires('b'): 1}
    >>> pauli_vec_1 = pauli_to_binary(qml.PauliX('a') @ qml.PauliY('b'))
    >>> pauli_vec_2 = pauli_to_binary(qml.PauliZ('a') @ qml.PauliZ('b'))
    >>> pauli_vec_1
    [1. 1. 0. 1.]
    >>> pauli_vec_2
    [0. 0. 1. 1.]
    ```

    Their product up to a phase may be computed by taking the sum of their binary vector
    representations, and returned in the operator representation.

    ```pycon
    >>> from pennylane.grouping import binary_to_pauli
    >>> binary_to_pauli((pauli_vec_1 + pauli_vec_2) % 2, wire_map)
    Tensor product ['PauliY', 'PauliX']: 0 params, wires ['a', 'b']
    ```

    For more details on the grouping module, see the
    [grouping module documentation](https://pennylane.readthedocs.io/en/stable/code/qml_grouping.html)


<h4>Returning the quantum state from simulators</h4>

* The quantum state of a QNode can now be returned using the `qml.state()` return function.
  [(#818)](https://github.com/XanaduAI/pennylane/pull/818)

  ```python
  import pennylane as qml

  dev = qml.device("default.qubit", wires=3)
  qml.enable_tape()

  @qml.qnode(dev)
  def qfunc(x, y):
      qml.RZ(x, wires=0)
      qml.CNOT(wires=[0, 1])
      qml.RY(y, wires=1)
      qml.CNOT(wires=[0, 2])
      return qml.state()

  >>> qfunc(0.56, 0.1)
  array([0.95985437-0.27601028j, 0.        +0.j        ,
         0.04803275-0.01381203j, 0.        +0.j        ,
         0.        +0.j        , 0.        +0.j        ,
         0.        +0.j        , 0.        +0.j        ])
  ```

  Differentiating the state is currently available when using the
  classical backpropagation differentiation method (`diff_method="backprop"`) with a compatible device,
  and when using the new tape mode.

<h4>New operations and channels</h4>

* PennyLane now includes standard channels such as the Amplitude-damping,
  Phase-damping, and Depolarizing channels, as well as the ability
  to make custom qubit channels.
  [(#760)](https://github.com/PennyLaneAI/pennylane/pull/760)
  [(#766)](https://github.com/PennyLaneAI/pennylane/pull/766)
  [(#778)](https://github.com/PennyLaneAI/pennylane/pull/778)

* The controlled-Y operation is now available via `qml.CY`. For devices that do
  not natively support the controlled-Y operation, it will be decomposed
  into `qml.RY`, `qml.CNOT`, and `qml.S` operations.
  [(#806)](https://github.com/PennyLaneAI/pennylane/pull/806)

<h4>Preview the next-generation PennyLane QNode</h4>

* The new PennyLane `tape` module provides a re-formulated QNode class, rewritten from the ground-up,
  that uses a new `QuantumTape` object to represent the QNode's quantum circuit. Tape mode
  provides several advantages over the standard PennyLane QNode.
  [(#785)](https://github.com/PennyLaneAI/pennylane/pull/785)
  [(#792)](https://github.com/PennyLaneAI/pennylane/pull/792)
  [(#796)](https://github.com/PennyLaneAI/pennylane/pull/796)
  [(#800)](https://github.com/PennyLaneAI/pennylane/pull/800)
  [(#803)](https://github.com/PennyLaneAI/pennylane/pull/803)
  [(#804)](https://github.com/PennyLaneAI/pennylane/pull/804)
  [(#805)](https://github.com/PennyLaneAI/pennylane/pull/805)
  [(#808)](https://github.com/PennyLaneAI/pennylane/pull/808)
  [(#810)](https://github.com/PennyLaneAI/pennylane/pull/810)
  [(#811)](https://github.com/PennyLaneAI/pennylane/pull/811)
  [(#815)](https://github.com/PennyLaneAI/pennylane/pull/815)
  [(#820)](https://github.com/PennyLaneAI/pennylane/pull/820)
  [(#823)](https://github.com/PennyLaneAI/pennylane/pull/823)
  [(#824)](https://github.com/PennyLaneAI/pennylane/pull/824)
  [(#829)](https://github.com/PennyLaneAI/pennylane/pull/829)

  - Support for in-QNode classical processing: Tape mode allows for differentiable classical
    processing within the QNode.

  - No more Variable wrapping: In tape mode, QNode arguments no longer become `Variable`
    objects within the QNode.

  - Less restrictive QNode signatures: There is no longer any restriction on the QNode signature;
    the QNode can be defined and called following the same rules as standard Python functions.

  - Unifying all QNodes: The tape-mode QNode merges all QNodes (including the
    `JacobianQNode` and the `PassthruQNode`) into a single unified QNode, with
    identical behaviour regardless of the differentiation type.

  - Optimizations: Tape mode provides various performance optimizations, reducing pre- and
    post-processing overhead, and reduces the number of quantum evaluations in certain cases.

  Note that tape mode is **experimental**, and does not currently have feature-parity with the
  existing QNode. [Feedback and bug reports](https://github.com/PennyLaneAI/pennylane/issues) are
  encouraged and will help improve the new tape mode.

  Tape mode can be enabled globally via the `qml.enable_tape` function, without changing your
  PennyLane code:

  ```python
  qml.enable_tape()
  dev = qml.device("default.qubit", wires=1)

  @qml.qnode(dev, interface="tf")
  def circuit(p):
      print("Parameter value:", p)
      qml.RX(tf.sin(p[0])**2 + p[1], wires=0)
      return qml.expval(qml.PauliZ(0))
  ```

  For more details, please see the [tape mode
  documentation](https://pennylane.readthedocs.io/en/stable/code/qml_tape.html).

<h3>Improvements</h3>

* QNode caching has been introduced, allowing the QNode to keep track of the results of previous
  device executions and reuse those results in subsequent calls.
  Note that QNode caching is only supported in the new and experimental tape-mode.
  [(#817)](https://github.com/PennyLaneAI/pennylane/pull/817)

  Caching is available by passing a `caching` argument to the QNode:

  ```python
  dev = qml.device("default.qubit", wires=2)
  qml.enable_tape()

  @qml.qnode(dev, caching=10)  # cache up to 10 evaluations
  def qfunc(x):
      qml.RX(x, wires=0)
      qml.RX(0.3, wires=1)
      qml.CNOT(wires=[0, 1])
      return qml.expval(qml.PauliZ(1))

  qfunc(0.1)  # first evaluation executes on the device
  qfunc(0.1)  # second evaluation accesses the cached result
  ```

* Sped up the application of certain gates in `default.qubit` by using array/tensor
  manipulation tricks. The following gates are affected: `PauliX`, `PauliY`, `PauliZ`,
  `Hadamard`, `SWAP`, `S`, `T`, `CNOT`, `CZ`.
  [(#772)](https://github.com/PennyLaneAI/pennylane/pull/772)

* The computation of marginal probabilities has been made more efficient for devices
  with a large number of wires, achieving in some cases a 5x speedup.
  [(#799)](https://github.com/PennyLaneAI/pennylane/pull/799)

* Adds arithmetic operations (addition, tensor product,
  subtraction, and scalar multiplication) between `Hamiltonian`,
  `Tensor`, and `Observable` objects, and inline arithmetic
  operations between Hamiltonians and other observables.
  [(#765)](https://github.com/PennyLaneAI/pennylane/pull/765)

  Hamiltonians can now easily be defined as sums of observables:

  ```pycon3
  >>> H = 3 * qml.PauliZ(0) - (qml.PauliX(0) @ qml.PauliX(1)) + qml.Hamiltonian([4], [qml.PauliZ(0)])
  >>> print(H)
  (7.0) [Z0] + (-1.0) [X0 X1]
  ```

* Adds `compare()` method to `Observable` and `Hamiltonian` classes, which allows
  for comparison between observable quantities.
  [(#765)](https://github.com/PennyLaneAI/pennylane/pull/765)

  ```pycon3
  >>> H = qml.Hamiltonian([1], [qml.PauliZ(0)])
  >>> obs = qml.PauliZ(0) @ qml.Identity(1)
  >>> print(H.compare(obs))
  True
  ```

  ```pycon3
  >>> H = qml.Hamiltonian([2], [qml.PauliZ(0)])
  >>> obs = qml.PauliZ(1) @ qml.Identity(0)
  >>> print(H.compare(obs))
  False
  ```

* Adds `simplify()` method to the `Hamiltonian` class.
  [(#765)](https://github.com/PennyLaneAI/pennylane/pull/765)

  ```pycon3
  >>> H = qml.Hamiltonian([1, 2], [qml.PauliZ(0), qml.PauliZ(0) @ qml.Identity(1)])
  >>> H.simplify()
  >>> print(H)
  (3.0) [Z0]
  ```

* Added a new bit-flip mixer to the `qml.qaoa` module.
  [(#774)](https://github.com/PennyLaneAI/pennylane/pull/774)

* Summation of two `Wires` objects is now supported and will return
  a `Wires` object containing the set of all wires defined by the
  terms in the summation.
  [(#812)](https://github.com/PennyLaneAI/pennylane/pull/812)

<h3>Breaking changes</h3>

* The PennyLane NumPy module now returns scalar (zero-dimensional) arrays where
  Python scalars were previously returned.
  [(#820)](https://github.com/PennyLaneAI/pennylane/pull/820)
  [(#833)](https://github.com/PennyLaneAI/pennylane/pull/833)

  For example, this affects array element indexing, and summation:

  ```pycon
  >>> x = np.array([1, 2, 3], requires_grad=False)
  >>> x[0]
  tensor(1, requires_grad=False)
  >>> np.sum(x)
  tensor(6, requires_grad=True)
  ```

  This may require small updates to user code. A convenience method, `np.tensor.unwrap()`,
  has been added to help ease the transition. This converts PennyLane NumPy tensors
  to standard NumPy arrays and Python scalars:

  ```pycon
  >>> x = np.array(1.543, requires_grad=False)
  >>> x.unwrap()
  1.543
  ```

  Note, however, that information regarding array differentiability will be
  lost.

* The device capabilities dictionary has been redesigned, for clarity and robustness. In particular,
  the capabilities dictionary is now inherited from the parent class, various keys have more
  expressive names, and all keys are now defined in the base device class. For more details, please
  [refer to the developer
  documentation](https://pennylane.readthedocs.io/en/stable/development/plugins.html#device-capabilities).
  [(#781)](https://github.com/PennyLaneAI/pennylane/pull/781/files)

<h3>Bug fixes</h3>

* Changed to use lists for storing variable values inside `BaseQNode`
  allowing complex matrices to be passed to `QubitUnitary`.
  [(#773)](https://github.com/PennyLaneAI/pennylane/pull/773)

* Fixed a bug within `default.qubit`, resulting in greater efficiency
  when applying a state vector to all wires on the device.
  [(#849)](https://github.com/PennyLaneAI/pennylane/pull/849)

<h3>Documentation</h3>

* Equations have been added to the `qml.sample` and `qml.probs` docstrings
  to clarify the mathematical foundation of the performed measurements.
  [(#843)](https://github.com/PennyLaneAI/pennylane/pull/843)

<h3>Contributors</h3>

This release contains contributions from (in alphabetical order):

Aroosa Ijaz, Juan Miguel Arrazola, Thomas Bromley, Jack Ceroni, Alain Delgado Gran, Josh Izaac,
Soran Jahangiri, Nathan Killoran, Robert Lang, Cedric Lin, Olivia Di Matteo, Nicolás Quesada, Maria
Schuld, Antal Száva.

# Release 0.11.0

<h3>New features since last release</h3>

<h4>New and improved simulators</h4>

* Added a new device, `default.qubit.autograd`, a pure-state qubit simulator written using Autograd.
  This device supports classical backpropagation (`diff_method="backprop"`); this can
  be faster than the parameter-shift rule for computing quantum gradients
  when the number of parameters to be optimized is large.
  [(#721)](https://github.com/XanaduAI/pennylane/pull/721)

  ```pycon
  >>> dev = qml.device("default.qubit.autograd", wires=1)
  >>> @qml.qnode(dev, diff_method="backprop")
  ... def circuit(x):
  ...     qml.RX(x[1], wires=0)
  ...     qml.Rot(x[0], x[1], x[2], wires=0)
  ...     return qml.expval(qml.PauliZ(0))
  >>> weights = np.array([0.2, 0.5, 0.1])
  >>> grad_fn = qml.grad(circuit)
  >>> print(grad_fn(weights))
  array([-2.25267173e-01, -1.00864546e+00,  6.93889390e-18])
  ```

  See the [device documentation](https://pennylane.readthedocs.io/en/stable/code/api/pennylane.devices.default_qubit_autograd.DefaultQubitAutograd.html) for more details.

* A new experimental C++ state-vector simulator device is now available, `lightning.qubit`. It
  uses the C++ Eigen library to perform fast linear algebra calculations for simulating quantum
  state-vector evolution.

  `lightning.qubit` is currently in beta; it can be installed via `pip`:

  ```console
  $ pip install pennylane-lightning
  ```

  Once installed, it can be used as a PennyLane device:

  ```pycon
  >>> dev = qml.device("lightning.qubit", wires=2)
  ```

  For more details, please see the [lightning qubit documentation](https://pennylane-lightning.readthedocs.io).

<h4>New algorithms and templates</h4>

* Added built-in QAOA functionality via the new `qml.qaoa` module.
  [(#712)](https://github.com/PennyLaneAI/pennylane/pull/712)
  [(#718)](https://github.com/PennyLaneAI/pennylane/pull/718)
  [(#741)](https://github.com/PennyLaneAI/pennylane/pull/741)
  [(#720)](https://github.com/PennyLaneAI/pennylane/pull/720)

  This includes the following features:

  * New `qml.qaoa.x_mixer` and `qml.qaoa.xy_mixer` functions for defining Pauli-X and XY
    mixer Hamiltonians.

  * MaxCut: The `qml.qaoa.maxcut` function allows easy construction of the cost Hamiltonian
    and recommended mixer Hamiltonian for solving the MaxCut problem for a supplied graph.

  * Layers: `qml.qaoa.cost_layer` and `qml.qaoa.mixer_layer` take cost and mixer
    Hamiltonians, respectively, and apply the corresponding QAOA cost and mixer layers
    to the quantum circuit

  For example, using PennyLane to construct and solve a MaxCut problem with QAOA:

  ```python
  wires = range(3)
  graph = Graph([(0, 1), (1, 2), (2, 0)])
  cost_h, mixer_h = qaoa.maxcut(graph)

  def qaoa_layer(gamma, alpha):
      qaoa.cost_layer(gamma, cost_h)
      qaoa.mixer_layer(alpha, mixer_h)

  def antatz(params, **kwargs):

      for w in wires:
          qml.Hadamard(wires=w)

      # repeat the QAOA layer two times
      qml.layer(qaoa_layer, 2, params[0], params[1])

  dev = qml.device('default.qubit', wires=len(wires))
  cost_function = qml.VQECost(ansatz, cost_h, dev)
  ```

* Added an `ApproxTimeEvolution` template to the PennyLane templates module, which
  can be used to implement Trotterized time-evolution under a Hamiltonian.
  [(#710)](https://github.com/XanaduAI/pennylane/pull/710)

  <img src="https://pennylane.readthedocs.io/en/latest/_static/templates/subroutines/approx_time_evolution.png" width=50%/>

* Added a `qml.layer` template-constructing function, which takes a unitary, and
  repeatedly applies it on a set of wires to a given depth.
  [(#723)](https://github.com/PennyLaneAI/pennylane/pull/723)

  ```python
  def subroutine():
      qml.Hadamard(wires=[0])
      qml.CNOT(wires=[0, 1])
      qml.PauliX(wires=[1])

  dev = qml.device('default.qubit', wires=3)

  @qml.qnode(dev)
  def circuit():
      qml.layer(subroutine, 3)
      return [qml.expval(qml.PauliZ(0)), qml.expval(qml.PauliZ(1))]
  ```

  This creates the following circuit:
  ```pycon
  >>> circuit()
  >>> print(circuit.draw())
  0: ──H──╭C──X──H──╭C──X──H──╭C──X──┤ ⟨Z⟩
  1: ─────╰X────────╰X────────╰X─────┤ ⟨Z⟩
  ```

* Added the `qml.utils.decompose_hamiltonian` function. This function can be used to
  decompose a Hamiltonian into a linear combination of Pauli operators.
  [(#671)](https://github.com/XanaduAI/pennylane/pull/671)

  ```pycon
  >>> A = np.array(
  ... [[-2, -2+1j, -2, -2],
  ... [-2-1j,  0,  0, -1],
  ... [-2,  0, -2, -1],
  ... [-2, -1, -1,  0]])
  >>> coeffs, obs_list = decompose_hamiltonian(A)
  ```

<h4>New device features</h4>

* It is now possible to specify custom wire labels, such as `['anc1', 'anc2', 0, 1, 3]`, where the labels
  can be strings or numbers.
  [(#666)](https://github.com/XanaduAI/pennylane/pull/666)

  Custom wire labels are defined by passing a list to the `wires` argument when creating the device:

  ```pycon
  >>> dev = qml.device("default.qubit", wires=['anc1', 'anc2', 0, 1, 3])
  ```

  Quantum operations should then be invoked with these custom wire labels:

  ``` pycon
  >>> @qml.qnode(dev)
  >>> def circuit():
  ...    qml.Hadamard(wires='anc2')
  ...    qml.CNOT(wires=['anc1', 3])
  ...    ...
  ```

  The existing behaviour, in which the number of wires is specified on device initialization,
  continues to work as usual. This gives a default behaviour where wires are labelled
  by consecutive integers.

  ```pycon
  >>> dev = qml.device("default.qubit", wires=5)
  ```

* An integrated device test suite has been added, which can be used
  to run basic integration tests on core or external devices.
  [(#695)](https://github.com/PennyLaneAI/pennylane/pull/695)
  [(#724)](https://github.com/PennyLaneAI/pennylane/pull/724)
  [(#733)](https://github.com/PennyLaneAI/pennylane/pull/733)

  The test can be invoked against a particular device by calling the `pl-device-test`
  command line program:

  ```console
  $ pl-device-test --device=default.qubit --shots=1234 --analytic=False
  ```

  If the tests are run on external devices, the device and its dependencies must be
  installed locally. For more details, please see the
  [plugin test documentation](http://pennylane.readthedocs.io/en/latest/code/api/pennylane.devices.tests.html).

<h3>Improvements</h3>

* The functions implementing the quantum circuits building the Unitary Coupled-Cluster
  (UCCSD) VQE ansatz have been improved, with a more consistent naming convention and
  improved docstrings.
  [(#748)](https://github.com/PennyLaneAI/pennylane/pull/748)

  The changes include:

  - The terms *1particle-1hole (ph)* and *2particle-2hole (pphh)* excitations
    were replaced with the names *single* and *double* excitations, respectively.

  - The non-differentiable arguments in the `UCCSD` template were renamed accordingly:
    `ph` → `s_wires`, `pphh` → `d_wires`

  - The term *virtual*, previously used to refer the *unoccupied* orbitals, was discarded.

  - The Usage Details sections were updated and improved.

* Added support for TensorFlow 2.3 and PyTorch 1.6.
  [(#725)](https://github.com/PennyLaneAI/pennylane/pull/725)

* Returning probabilities is now supported from photonic QNodes.
  As with qubit QNodes, photonic QNodes returning probabilities are
  end-to-end differentiable.
  [(#699)](https://github.com/XanaduAI/pennylane/pull/699/)

  ```pycon
  >>> dev = qml.device("strawberryfields.fock", wires=2, cutoff_dim=5)
  >>> @qml.qnode(dev)
  ... def circuit(a):
  ...     qml.Displacement(a, 0, wires=0)
  ...     return qml.probs(wires=0)
  >>> print(circuit(0.5))
  [7.78800783e-01 1.94700196e-01 2.43375245e-02 2.02812704e-03 1.26757940e-04]
  ```

<h3>Breaking changes</h3>

* The `pennylane.plugins` and `pennylane.beta.plugins` folders have been renamed to
  `pennylane.devices` and `pennylane.beta.devices`, to reflect their content better.
  [(#726)](https://github.com/XanaduAI/pennylane/pull/726)

<h3>Bug fixes</h3>

* The PennyLane interface conversion functions can now convert QNodes with
  pre-existing interfaces.
  [(#707)](https://github.com/XanaduAI/pennylane/pull/707)

<h3>Documentation</h3>

* The interfaces section of the documentation has been renamed to 'Interfaces and training',
  and updated with the latest variable handling details.
  [(#753)](https://github.com/PennyLaneAI/pennylane/pull/753)

<h3>Contributors</h3>

This release contains contributions from (in alphabetical order):

Juan Miguel Arrazola, Thomas Bromley, Jack Ceroni, Alain Delgado Gran, Shadab Hussain, Theodor
Isacsson, Josh Izaac, Nathan Killoran, Maria Schuld, Antal Száva, Nicola Vitucci.

# Release 0.10.0

<h3>New features since last release</h3>

<h4>New and improved simulators</h4>

* Added a new device, `default.qubit.tf`, a pure-state qubit simulator written using TensorFlow.
  As a result, it supports classical backpropagation as a means to compute the Jacobian. This can
  be faster than the parameter-shift rule for computing quantum gradients
  when the number of parameters to be optimized is large.

  `default.qubit.tf` is designed to be used with end-to-end classical backpropagation
  (`diff_method="backprop"`) with the TensorFlow interface. This is the default method
  of differentiation when creating a QNode with this device.

  Using this method, the created QNode is a 'white-box' that is
  tightly integrated with your TensorFlow computation, including
  [AutoGraph](https://www.tensorflow.org/guide/function) support:

  ```pycon
  >>> dev = qml.device("default.qubit.tf", wires=1)
  >>> @tf.function
  ... @qml.qnode(dev, interface="tf", diff_method="backprop")
  ... def circuit(x):
  ...     qml.RX(x[1], wires=0)
  ...     qml.Rot(x[0], x[1], x[2], wires=0)
  ...     return qml.expval(qml.PauliZ(0))
  >>> weights = tf.Variable([0.2, 0.5, 0.1])
  >>> with tf.GradientTape() as tape:
  ...     res = circuit(weights)
  >>> print(tape.gradient(res, weights))
  tf.Tensor([-2.2526717e-01 -1.0086454e+00  1.3877788e-17], shape=(3,), dtype=float32)
  ```

  See the `default.qubit.tf`
  [documentation](https://pennylane.ai/en/stable/code/api/pennylane.beta.plugins.DefaultQubitTF.html)
  for more details.

* The [default.tensor plugin](https://github.com/XanaduAI/pennylane/blob/master/pennylane/beta/plugins/default_tensor.py)
  has been significantly upgraded. It now allows two different
  tensor network representations to be used: `"exact"` and `"mps"`. The former uses a
  exact factorized representation of quantum states, while the latter uses a matrix product state
  representation.
  ([#572](https://github.com/XanaduAI/pennylane/pull/572))
  ([#599](https://github.com/XanaduAI/pennylane/pull/599))

<h4>New machine learning functionality and integrations</h4>

* PennyLane QNodes can now be converted into Torch layers, allowing for creation of quantum and
  hybrid models using the `torch.nn` API.
  [(#588)](https://github.com/XanaduAI/pennylane/pull/588)

  A PennyLane QNode can be converted into a `torch.nn` layer using the `qml.qnn.TorchLayer` class:

  ```pycon
  >>> @qml.qnode(dev)
  ... def qnode(inputs, weights_0, weight_1):
  ...    # define the circuit
  ...    # ...

  >>> weight_shapes = {"weights_0": 3, "weight_1": 1}
  >>> qlayer = qml.qnn.TorchLayer(qnode, weight_shapes)
  ```

  A hybrid model can then be easily constructed:

  ```pycon
  >>> model = torch.nn.Sequential(qlayer, torch.nn.Linear(2, 2))
  ```

* Added a new "reversible" differentiation method which can be used in simulators, but not hardware.

  The reversible approach is similar to backpropagation, but trades off extra computation for
  enhanced memory efficiency. Where backpropagation caches the state tensors at each step during
  a simulated evolution, the reversible method only caches the final pre-measurement state.

  Compared to the parameter-shift method, the reversible method can be faster or slower,
  depending on the density and location of parametrized gates in a circuit
  (circuits with higher density of parametrized gates near the end of the circuit will see a benefit).
  [(#670)](https://github.com/XanaduAI/pennylane/pull/670)

  ```pycon
  >>> dev = qml.device("default.qubit", wires=2)
  ... @qml.qnode(dev, diff_method="reversible")
  ... def circuit(x):
  ...     qml.RX(x, wires=0)
  ...     qml.RX(x, wires=0)
  ...     qml.CNOT(wires=[0,1])
  ...     return qml.expval(qml.PauliZ(0))
  >>> qml.grad(circuit)(0.5)
  (array(-0.47942554),)
  ```

<h4>New templates and cost functions</h4>

* Added the new templates `UCCSD`, `SingleExcitationUnitary`, and`DoubleExcitationUnitary`,
  which together implement the Unitary Coupled-Cluster Singles and Doubles (UCCSD) ansatz
  to perform VQE-based quantum chemistry simulations using PennyLane-QChem.
  [(#622)](https://github.com/XanaduAI/pennylane/pull/622)
  [(#638)](https://github.com/XanaduAI/pennylane/pull/638)
  [(#654)](https://github.com/XanaduAI/pennylane/pull/654)
  [(#659)](https://github.com/XanaduAI/pennylane/pull/659)
  [(#622)](https://github.com/XanaduAI/pennylane/pull/622)

* Added module `pennylane.qnn.cost` with class `SquaredErrorLoss`. The module contains classes
  to calculate losses and cost functions on circuits with trainable parameters.
  [(#642)](https://github.com/XanaduAI/pennylane/pull/642)

<h3>Improvements</h3>

* Improves the wire management by making the `Operator.wires` attribute a `wires` object.
  [(#666)](https://github.com/XanaduAI/pennylane/pull/666)

* A significant improvement with respect to how QNodes and interfaces mark quantum function
  arguments as differentiable when using Autograd, designed to improve performance and make
  QNodes more intuitive.
  [(#648)](https://github.com/XanaduAI/pennylane/pull/648)
  [(#650)](https://github.com/XanaduAI/pennylane/pull/650)

  In particular, the following changes have been made:

  - A new `ndarray` subclass `pennylane.numpy.tensor`, which extends NumPy arrays with
    the keyword argument and attribute `requires_grad`. Tensors which have `requires_grad=False`
    are treated as non-differentiable by the Autograd interface.

  - A new subpackage `pennylane.numpy`, which wraps `autograd.numpy` such that NumPy functions
    accept the `requires_grad` keyword argument, and allows Autograd to differentiate
    `pennylane.numpy.tensor` objects.

  - The `argnum` argument to `qml.grad` is now optional; if not provided, arguments explicitly
    marked as `requires_grad=False` are excluded for the list of differentiable arguments.
    The ability to pass `argnum` has been retained for backwards compatibility, and
    if present the old behaviour persists.

* The QNode Torch interface now inspects QNode positional arguments.
  If any argument does not have the attribute `requires_grad=True`, it
  is automatically excluded from quantum gradient computations.
  [(#652)](https://github.com/XanaduAI/pennylane/pull/652)
  [(#660)](https://github.com/XanaduAI/pennylane/pull/660)

* The QNode TF interface now inspects QNode positional arguments.
  If any argument is not being watched by a `tf.GradientTape()`,
  it is automatically excluded from quantum gradient computations.
  [(#655)](https://github.com/XanaduAI/pennylane/pull/655)
  [(#660)](https://github.com/XanaduAI/pennylane/pull/660)

* QNodes have two new public methods: `QNode.set_trainable_args()` and `QNode.get_trainable_args()`.
  These are designed to be called by interfaces, to specify to the QNode which of its
  input arguments are differentiable. Arguments which are non-differentiable will not be converted
  to PennyLane Variable objects within the QNode.
  [(#660)](https://github.com/XanaduAI/pennylane/pull/660)

* Added `decomposition` method to PauliX, PauliY, PauliZ, S, T, Hadamard, and PhaseShift gates, which
  decomposes each of these gates into rotation gates.
  [(#668)](https://github.com/XanaduAI/pennylane/pull/668)

* The `CircuitGraph` class now supports serializing contained circuit operations
  and measurement basis rotations to an OpenQASM2.0 script via the new
  `CircuitGraph.to_openqasm()` method.
  [(#623)](https://github.com/XanaduAI/pennylane/pull/623)

<h3>Breaking changes</h3>

* Removes support for Python 3.5.
  [(#639)](https://github.com/XanaduAI/pennylane/pull/639)

<h3>Documentation</h3>

* Various small typos were fixed.

<h3>Contributors</h3>

This release contains contributions from (in alphabetical order):

Thomas Bromley, Jack Ceroni, Alain Delgado Gran, Theodor Isacsson, Josh Izaac,
Nathan Killoran, Maria Schuld, Antal Száva, Nicola Vitucci.


# Release 0.9.0

<h3>New features since last release</h3>

<h4>New machine learning integrations</h4>

* PennyLane QNodes can now be converted into Keras layers, allowing for creation of quantum and
  hybrid models using the Keras API.
  [(#529)](https://github.com/XanaduAI/pennylane/pull/529)

  A PennyLane QNode can be converted into a Keras layer using the `KerasLayer` class:

  ```python
  from pennylane.qnn import KerasLayer

  @qml.qnode(dev)
  def circuit(inputs, weights_0, weight_1):
     # define the circuit
     # ...

  weight_shapes = {"weights_0": 3, "weight_1": 1}
  qlayer = qml.qnn.KerasLayer(circuit, weight_shapes, output_dim=2)
  ```

  A hybrid model can then be easily constructed:

  ```python
  model = tf.keras.models.Sequential([qlayer, tf.keras.layers.Dense(2)])
  ```

* Added a new type of QNode, `qml.qnodes.PassthruQNode`. For simulators which are coded in an
  external library which supports automatic differentiation, PennyLane will treat a PassthruQNode as
  a "white box", and rely on the external library to directly provide gradients via backpropagation.
  This can be more efficient than the using parameter-shift rule for a large number of parameters.
  [(#488)](https://github.com/XanaduAI/pennylane/pull/488)

  Currently this behaviour is supported by PennyLane's `default.tensor.tf` device backend,
  compatible with the `'tf'` interface using TensorFlow 2:

  ```python
  dev = qml.device('default.tensor.tf', wires=2)

  @qml.qnode(dev, diff_method="backprop")
  def circuit(params):
      qml.RX(params[0], wires=0)
      qml.RX(params[1], wires=1)
      qml.CNOT(wires=[0, 1])
      return qml.expval(qml.PauliZ(0))

  qnode = PassthruQNode(circuit, dev)
  params = tf.Variable([0.3, 0.1])

  with tf.GradientTape() as tape:
      tape.watch(params)
      res = qnode(params)

  grad = tape.gradient(res, params)
  ```

<h4>New optimizers</h4>

* Added the `qml.RotosolveOptimizer`, a gradient-free optimizer
  that minimizes the quantum function by updating each parameter,
  one-by-one, via a closed-form expression while keeping other parameters
  fixed.
  [(#636)](https://github.com/XanaduAI/pennylane/pull/636)
  [(#539)](https://github.com/XanaduAI/pennylane/pull/539)

* Added the `qml.RotoselectOptimizer`, which uses Rotosolve to
  minimizes a quantum function with respect to both the
  rotation operations applied and the rotation parameters.
  [(#636)](https://github.com/XanaduAI/pennylane/pull/636)
  [(#539)](https://github.com/XanaduAI/pennylane/pull/539)

  For example, given a quantum function `f` that accepts parameters `x`
  and a list of corresponding rotation operations `generators`,
  the Rotoselect optimizer will, at each step, update both the parameter
  values and the list of rotation gates to minimize the loss:

  ```pycon
  >>> opt = qml.optimize.RotoselectOptimizer()
  >>> x = [0.3, 0.7]
  >>> generators = [qml.RX, qml.RY]
  >>> for _ in range(100):
  ...     x, generators = opt.step(f, x, generators)
  ```


<h4>New operations</h4>

* Added the `PauliRot` gate, which performs an arbitrary
  Pauli rotation on multiple qubits, and the `MultiRZ` gate,
  which performs a rotation generated by a tensor product
  of Pauli Z operators.
  [(#559)](https://github.com/XanaduAI/pennylane/pull/559)

  ```python
  dev = qml.device('default.qubit', wires=4)

  @qml.qnode(dev)
  def circuit(angle):
      qml.PauliRot(angle, "IXYZ", wires=[0, 1, 2, 3])
      return [qml.expval(qml.PauliZ(wire)) for wire in [0, 1, 2, 3]]
  ```

  ```pycon
  >>> circuit(0.4)
  [1.         0.92106099 0.92106099 1.        ]
  >>> print(circuit.draw())
   0: ──╭RI(0.4)──┤ ⟨Z⟩
   1: ──├RX(0.4)──┤ ⟨Z⟩
   2: ──├RY(0.4)──┤ ⟨Z⟩
   3: ──╰RZ(0.4)──┤ ⟨Z⟩
  ```

  If the `PauliRot` gate is not supported on the target device, it will
  be decomposed into `Hadamard`, `RX` and `MultiRZ` gates. Note that
  identity gates in the Pauli word result in untouched wires:

  ```pycon
  >>> print(circuit.draw())
   0: ───────────────────────────────────┤ ⟨Z⟩
   1: ──H──────────╭RZ(0.4)──H───────────┤ ⟨Z⟩
   2: ──RX(1.571)──├RZ(0.4)──RX(-1.571)──┤ ⟨Z⟩
   3: ─────────────╰RZ(0.4)──────────────┤ ⟨Z⟩
  ```

  If the `MultiRZ` gate is not supported, it will be decomposed into
  `CNOT` and `RZ` gates:

  ```pycon
  >>> print(circuit.draw())
   0: ──────────────────────────────────────────────────┤ ⟨Z⟩
   1: ──H──────────────╭X──RZ(0.4)──╭X──────H───────────┤ ⟨Z⟩
   2: ──RX(1.571)──╭X──╰C───────────╰C──╭X──RX(-1.571)──┤ ⟨Z⟩
   3: ─────────────╰C───────────────────╰C──────────────┤ ⟨Z⟩
  ```

* PennyLane now provides `DiagonalQubitUnitary` for diagonal gates, that are e.g.,
  encountered in IQP circuits. These kinds of gates can be evaluated much faster on
  a simulator device.
  [(#567)](https://github.com/XanaduAI/pennylane/pull/567)

  The gate can be used, for example, to efficiently simulate oracles:

  ```python
  dev = qml.device('default.qubit', wires=3)

  # Function as a bitstring
  f = np.array([1, 0, 0, 1, 1, 0, 1, 0])

  @qml.qnode(dev)
  def circuit(weights1, weights2):
      qml.templates.StronglyEntanglingLayers(weights1, wires=[0, 1, 2])

      # Implements the function as a phase-kickback oracle
      qml.DiagonalQubitUnitary((-1)**f, wires=[0, 1, 2])

      qml.templates.StronglyEntanglingLayers(weights2, wires=[0, 1, 2])
      return [qml.expval(qml.PauliZ(w)) for w in range(3)]
  ```

* Added the `TensorN` CVObservable that can represent the tensor product of the
  `NumberOperator` on photonic backends.
  [(#608)](https://github.com/XanaduAI/pennylane/pull/608)

<h4>New templates</h4>

* Added the `ArbitraryUnitary` and `ArbitraryStatePreparation` templates, which use
  `PauliRot` gates to perform an arbitrary unitary and prepare an arbitrary basis
  state with the minimal number of parameters.
  [(#590)](https://github.com/XanaduAI/pennylane/pull/590)

  ```python
  dev = qml.device('default.qubit', wires=3)

  @qml.qnode(dev)
  def circuit(weights1, weights2):
        qml.templates.ArbitraryStatePreparation(weights1, wires=[0, 1, 2])
        qml.templates.ArbitraryUnitary(weights2, wires=[0, 1, 2])
        return qml.probs(wires=[0, 1, 2])
  ```

* Added the `IQPEmbedding` template, which encodes inputs into the diagonal gates of an
  IQP circuit.
  [(#605)](https://github.com/XanaduAI/pennylane/pull/605)

  <img src="https://pennylane.readthedocs.io/en/latest/_images/iqp.png"
  width=50%></img>

* Added the `SimplifiedTwoDesign` template, which implements the circuit
  design of [Cerezo et al. (2020)](<https://arxiv.org/abs/2001.00550>).
  [(#556)](https://github.com/XanaduAI/pennylane/pull/556)

  <img src="https://pennylane.readthedocs.io/en/latest/_images/simplified_two_design.png"
  width=50%></img>

* Added the `BasicEntanglerLayers` template, which is a simple layer architecture
  of rotations and CNOT nearest-neighbour entanglers.
  [(#555)](https://github.com/XanaduAI/pennylane/pull/555)

  <img src="https://pennylane.readthedocs.io/en/latest/_images/basic_entangler.png"
  width=50%></img>

* PennyLane now offers a broadcasting function to easily construct templates:
  `qml.broadcast()` takes single quantum operations or other templates and applies
  them to wires in a specific pattern.
  [(#515)](https://github.com/XanaduAI/pennylane/pull/515)
  [(#522)](https://github.com/XanaduAI/pennylane/pull/522)
  [(#526)](https://github.com/XanaduAI/pennylane/pull/526)
  [(#603)](https://github.com/XanaduAI/pennylane/pull/603)

  For example, we can use broadcast to repeat a custom template
  across multiple wires:

  ```python
  from pennylane.templates import template

  @template
  def mytemplate(pars, wires):
      qml.Hadamard(wires=wires)
      qml.RY(pars, wires=wires)

  dev = qml.device('default.qubit', wires=3)

  @qml.qnode(dev)
  def circuit(pars):
      qml.broadcast(mytemplate, pattern="single", wires=[0,1,2], parameters=pars)
      return qml.expval(qml.PauliZ(0))
  ```

  ```pycon
  >>> circuit([1, 1, 0.1])
  -0.841470984807896
  >>> print(circuit.draw())
   0: ──H──RY(1.0)──┤ ⟨Z⟩
   1: ──H──RY(1.0)──┤
   2: ──H──RY(0.1)──┤
  ```

  For other available patterns, see the
  [broadcast function documentation](https://pennylane.readthedocs.io/en/latest/code/api/pennylane.broadcast.html).

<h3>Breaking changes</h3>

* The `QAOAEmbedding` now uses the new `MultiRZ` gate as a `ZZ` entangler,
  which changes the convention. While
  previously, the `ZZ` gate in the embedding was implemented as

  ```python
  CNOT(wires=[wires[0], wires[1]])
  RZ(2 * parameter, wires=wires[0])
  CNOT(wires=[wires[0], wires[1]])
  ```

  the `MultiRZ` corresponds to

  ```python
  CNOT(wires=[wires[1], wires[0]])
  RZ(parameter, wires=wires[0])
  CNOT(wires=[wires[1], wires[0]])
  ```

  which differs in the factor of `2`, and fixes a bug in the
  wires that the `CNOT` was applied to.
  [(#609)](https://github.com/XanaduAI/pennylane/pull/609)

* Probability methods are handled by `QubitDevice` and device method
  requirements are modified to simplify plugin development.
  [(#573)](https://github.com/XanaduAI/pennylane/pull/573)

* The internal variables `All` and `Any` to mark an `Operation` as acting on all or any
  wires have been renamed to `AllWires` and `AnyWires`.
  [(#614)](https://github.com/XanaduAI/pennylane/pull/614)

<h3>Improvements</h3>

* A new `Wires` class was introduced for the internal
  bookkeeping of wire indices.
  [(#615)](https://github.com/XanaduAI/pennylane/pull/615)

* Improvements to the speed/performance of the `default.qubit` device.
  [(#567)](https://github.com/XanaduAI/pennylane/pull/567)
  [(#559)](https://github.com/XanaduAI/pennylane/pull/559)

* Added the `"backprop"` and `"device"` differentiation methods to the `qnode`
  decorator.
  [(#552)](https://github.com/XanaduAI/pennylane/pull/552)

  - `"backprop"`: Use classical backpropagation. Default on simulator
    devices that are classically end-to-end differentiable.
    The returned QNode can only be used with the same machine learning
    framework (e.g., `default.tensor.tf` simulator with the `tensorflow` interface).

  - `"device"`: Queries the device directly for the gradient.

  Using the `"backprop"` differentiation method with the `default.tensor.tf`
  device, the created QNode is a 'white-box', and is tightly integrated with
  the overall TensorFlow computation:

  ```python
  >>> dev = qml.device("default.tensor.tf", wires=1)
  >>> @qml.qnode(dev, interface="tf", diff_method="backprop")
  >>> def circuit(x):
  ...     qml.RX(x[1], wires=0)
  ...     qml.Rot(x[0], x[1], x[2], wires=0)
  ...     return qml.expval(qml.PauliZ(0))
  >>> vars = tf.Variable([0.2, 0.5, 0.1])
  >>> with tf.GradientTape() as tape:
  ...     res = circuit(vars)
  >>> tape.gradient(res, vars)
  <tf.Tensor: shape=(3,), dtype=float32, numpy=array([-2.2526717e-01, -1.0086454e+00,  1.3877788e-17], dtype=float32)>
  ```

* The circuit drawer now displays inverted operations, as well as wires
  where probabilities are returned from the device:
  [(#540)](https://github.com/XanaduAI/pennylane/pull/540)

  ```python
  >>> @qml.qnode(dev)
  ... def circuit(theta):
  ...     qml.RX(theta, wires=0)
  ...     qml.CNOT(wires=[0, 1])
  ...     qml.S(wires=1).inv()
  ...     return qml.probs(wires=[0, 1])
  >>> circuit(0.2)
  array([0.99003329, 0.        , 0.        , 0.00996671])
  >>> print(circuit.draw())
  0: ──RX(0.2)──╭C───────╭┤ Probs
  1: ───────────╰X──S⁻¹──╰┤ Probs
  ```

* You can now evaluate the metric tensor of a VQE Hamiltonian via the new
  `VQECost.metric_tensor` method. This allows `VQECost` objects to be directly
  optimized by the quantum natural gradient optimizer (`qml.QNGOptimizer`).
  [(#618)](https://github.com/XanaduAI/pennylane/pull/618)

* The input check functions in `pennylane.templates.utils` are now public
  and visible in the API documentation.
  [(#566)](https://github.com/XanaduAI/pennylane/pull/566)

* Added keyword arguments for step size and order to the `qnode` decorator, as well as
  the `QNode` and `JacobianQNode` classes. This enables the user to set the step size
  and order when using finite difference methods. These options are also exposed when
  creating QNode collections.
  [(#530)](https://github.com/XanaduAI/pennylane/pull/530)
  [(#585)](https://github.com/XanaduAI/pennylane/pull/585)
  [(#587)](https://github.com/XanaduAI/pennylane/pull/587)

* The decomposition for the `CRY` gate now uses the simpler form `RY @ CNOT @ RY @ CNOT`
  [(#547)](https://github.com/XanaduAI/pennylane/pull/547)

* The underlying queuing system was refactored, removing the `qml._current_context`
  property that held the currently active `QNode` or `OperationRecorder`. Now, all
  objects that expose a queue for operations inherit from `QueuingContext` and
  register their queue globally.
  [(#548)](https://github.com/XanaduAI/pennylane/pull/548)

* The PennyLane repository has a new benchmarking tool which supports the comparison of different git revisions.
  [(#568)](https://github.com/XanaduAI/pennylane/pull/568)
  [(#560)](https://github.com/XanaduAI/pennylane/pull/560)
  [(#516)](https://github.com/XanaduAI/pennylane/pull/516)

<h3>Documentation</h3>

* Updated the development section by creating a landing page with links to sub-pages
  containing specific guides.
  [(#596)](https://github.com/XanaduAI/pennylane/pull/596)

* Extended the developer's guide by a section explaining how to add new templates.
  [(#564)](https://github.com/XanaduAI/pennylane/pull/564)

<h3>Bug fixes</h3>

* `tf.GradientTape().jacobian()` can now be evaluated on QNodes using the TensorFlow interface.
  [(#626)](https://github.com/XanaduAI/pennylane/pull/626)

* `RandomLayers()` is now compatible with the qiskit devices.
  [(#597)](https://github.com/XanaduAI/pennylane/pull/597)

* `DefaultQubit.probability()` now returns the correct probability when called with
  `device.analytic=False`.
  [(#563)](https://github.com/XanaduAI/pennylane/pull/563)

* Fixed a bug in the `StronglyEntanglingLayers` template, allowing it to
  work correctly when applied to a single wire.
  [(544)](https://github.com/XanaduAI/pennylane/pull/544)

* Fixed a bug when inverting operations with decompositions; operations marked as inverted
  are now correctly inverted when the fallback decomposition is called.
  [(#543)](https://github.com/XanaduAI/pennylane/pull/543)

* The `QNode.print_applied()` method now correctly displays wires where
  `qml.prob()` is being returned.
  [#542](https://github.com/XanaduAI/pennylane/pull/542)

<h3>Contributors</h3>

This release contains contributions from (in alphabetical order):

Ville Bergholm, Lana Bozanic, Thomas Bromley, Theodor Isacsson, Josh Izaac, Nathan Killoran,
Maggie Li, Johannes Jakob Meyer, Maria Schuld, Sukin Sim, Antal Száva.

# Release 0.8.1

<h3>Improvements</h3>

* Beginning of support for Python 3.8, with the test suite
  now being run in a Python 3.8 environment.
  [(#501)](https://github.com/XanaduAI/pennylane/pull/501)

<h3>Documentation</h3>

* Present templates as a gallery of thumbnails showing the
  basic circuit architecture.
  [(#499)](https://github.com/XanaduAI/pennylane/pull/499)

<h3>Bug fixes</h3>

* Fixed a bug where multiplying a QNode parameter by 0 caused a divide
  by zero error when calculating the parameter shift formula.
  [(#512)](https://github.com/XanaduAI/pennylane/pull/512)

* Fixed a bug where the shape of differentiable QNode arguments
  was being cached on the first construction, leading to indexing
  errors if the QNode was re-evaluated if the argument changed shape.
  [(#505)](https://github.com/XanaduAI/pennylane/pull/505)

<h3>Contributors</h3>

This release contains contributions from (in alphabetical order):

Ville Bergholm, Josh Izaac, Johannes Jakob Meyer, Maria Schuld, Antal Száva.

# Release 0.8.0

<h3>New features since last release</h3>

* Added a quantum chemistry package, `pennylane.qchem`, which supports
  integration with OpenFermion, Psi4, PySCF, and OpenBabel.
  [(#453)](https://github.com/XanaduAI/pennylane/pull/453)

  Features include:

  - Generate the qubit Hamiltonians directly starting with the atomic structure of the molecule.
  - Calculate the mean-field (Hartree-Fock) electronic structure of molecules.
  - Allow to define an active space based on the number of active electrons and active orbitals.
  - Perform the fermionic-to-qubit transformation of the electronic Hamiltonian by
    using different functions implemented in OpenFermion.
  - Convert OpenFermion's QubitOperator to a Pennylane `Hamiltonian` class.
  - Perform a Variational Quantum Eigensolver (VQE) computation with this Hamiltonian in PennyLane.

  Check out the [quantum chemistry quickstart](https://pennylane.readthedocs.io/en/latest/introduction/chemistry.html), as well the quantum chemistry and VQE tutorials.

* PennyLane now has some functions and classes for creating and solving VQE
  problems. [(#467)](https://github.com/XanaduAI/pennylane/pull/467)

  - `qml.Hamiltonian`: a lightweight class for representing qubit Hamiltonians
  - `qml.VQECost`: a class for quickly constructing a differentiable cost function
    given a circuit ansatz, Hamiltonian, and one or more devices

    ```python
    >>> H = qml.vqe.Hamiltonian(coeffs, obs)
    >>> cost = qml.VQECost(ansatz, hamiltonian, dev, interface="torch")
    >>> params = torch.rand([4, 3])
    >>> cost(params)
    tensor(0.0245, dtype=torch.float64)
    ```

* Added a circuit drawing feature that provides a text-based representation
  of a QNode instance. It can be invoked via `qnode.draw()`. The user can specify
  to display variable names instead of variable values and choose either an ASCII
  or Unicode charset.
  [(#446)](https://github.com/XanaduAI/pennylane/pull/446)

  Consider the following circuit as an example:
  ```python3
  @qml.qnode(dev)
  def qfunc(a, w):
      qml.Hadamard(0)
      qml.CRX(a, wires=[0, 1])
      qml.Rot(w[0], w[1], w[2], wires=[1])
      qml.CRX(-a, wires=[0, 1])

      return qml.expval(qml.PauliZ(0) @ qml.PauliZ(1))
  ```

  We can draw the circuit after it has been executed:

  ```python
  >>> result = qfunc(2.3, [1.2, 3.2, 0.7])
  >>> print(qfunc.draw())
   0: ──H──╭C────────────────────────────╭C─────────╭┤ ⟨Z ⊗ Z⟩
   1: ─────╰RX(2.3)──Rot(1.2, 3.2, 0.7)──╰RX(-2.3)──╰┤ ⟨Z ⊗ Z⟩
  >>> print(qfunc.draw(charset="ascii"))
   0: --H--+C----------------------------+C---------+| <Z @ Z>
   1: -----+RX(2.3)--Rot(1.2, 3.2, 0.7)--+RX(-2.3)--+| <Z @ Z>
  >>> print(qfunc.draw(show_variable_names=True))
   0: ──H──╭C─────────────────────────────╭C─────────╭┤ ⟨Z ⊗ Z⟩
   1: ─────╰RX(a)──Rot(w[0], w[1], w[2])──╰RX(-1*a)──╰┤ ⟨Z ⊗ Z⟩
  ```

* Added `QAOAEmbedding` and its parameter initialization
  as a new trainable template.
  [(#442)](https://github.com/XanaduAI/pennylane/pull/442)

  <img src="https://pennylane.readthedocs.io/en/latest/_images/qaoa_layers.png"
  width=70%></img>

* Added the `qml.probs()` measurement function, allowing QNodes
  to differentiate variational circuit probabilities
  on simulators and hardware.
  [(#432)](https://github.com/XanaduAI/pennylane/pull/432)

  ```python
  @qml.qnode(dev)
  def circuit(x):
      qml.Hadamard(wires=0)
      qml.RY(x, wires=0)
      qml.RX(x, wires=1)
      qml.CNOT(wires=[0, 1])
      return qml.probs(wires=[0])
  ```
  Executing this circuit gives the marginal probability of wire 1:
  ```python
  >>> circuit(0.2)
  [0.40066533 0.59933467]
  ```
  QNodes that return probabilities fully support autodifferentiation.

* Added the convenience load functions `qml.from_pyquil`, `qml.from_quil` and
  `qml.from_quil_file` that convert pyQuil objects and Quil code to PennyLane
  templates. This feature requires version 0.8 or above of the PennyLane-Forest
  plugin.
  [(#459)](https://github.com/XanaduAI/pennylane/pull/459)

* Added a `qml.inv` method that inverts templates and sequences of Operations.
  Added a `@qml.template` decorator that makes templates return the queued Operations.
  [(#462)](https://github.com/XanaduAI/pennylane/pull/462)

  For example, using this function to invert a template inside a QNode:

  ```python3
      @qml.template
      def ansatz(weights, wires):
          for idx, wire in enumerate(wires):
              qml.RX(weights[idx], wires=[wire])

          for idx in range(len(wires) - 1):
              qml.CNOT(wires=[wires[idx], wires[idx + 1]])

      dev = qml.device('default.qubit', wires=2)

      @qml.qnode(dev)
      def circuit(weights):
          qml.inv(ansatz(weights, wires=[0, 1]))
          return qml.expval(qml.PauliZ(0) @ qml.PauliZ(1))
    ```

* Added the `QNodeCollection` container class, that allows independent
  QNodes to be stored and evaluated simultaneously. Experimental support
  for asynchronous evaluation of contained QNodes is provided with the
  `parallel=True` keyword argument.
  [(#466)](https://github.com/XanaduAI/pennylane/pull/466)

* Added a high level `qml.map` function, that maps a quantum
  circuit template over a list of observables or devices, returning
  a `QNodeCollection`.
  [(#466)](https://github.com/XanaduAI/pennylane/pull/466)

  For example:

  ```python3
  >>> def my_template(params, wires, **kwargs):
  >>>    qml.RX(params[0], wires=wires[0])
  >>>    qml.RX(params[1], wires=wires[1])
  >>>    qml.CNOT(wires=wires)

  >>> obs_list = [qml.PauliX(0) @ qml.PauliZ(1), qml.PauliZ(0) @ qml.PauliX(1)]
  >>> dev = qml.device("default.qubit", wires=2)
  >>> qnodes = qml.map(my_template, obs_list, dev, measure="expval")
  >>> qnodes([0.54, 0.12])
  array([-0.06154835  0.99280864])
  ```

* Added high level `qml.sum`, `qml.dot`, `qml.apply` functions
  that act on QNode collections.
  [(#466)](https://github.com/XanaduAI/pennylane/pull/466)

  `qml.apply` allows vectorized functions to act over the entire QNode
  collection:
  ```python
  >>> qnodes = qml.map(my_template, obs_list, dev, measure="expval")
  >>> cost = qml.apply(np.sin, qnodes)
  >>> cost([0.54, 0.12])
  array([-0.0615095  0.83756375])
  ```

  `qml.sum` and `qml.dot` take the sum of a QNode collection, and a
  dot product of tensors/arrays/QNode collections, respectively.

<h3>Breaking changes</h3>

* Deprecated the old-style `QNode` such that only the new-style `QNode` and its syntax can be used,
  moved all related files from the `pennylane/beta` folder to `pennylane`.
  [(#440)](https://github.com/XanaduAI/pennylane/pull/440)

<h3>Improvements</h3>

* Added the `Tensor.prune()` method and the `Tensor.non_identity_obs` property for extracting
  non-identity instances from the observables making up a `Tensor` instance.
  [(#498)](https://github.com/XanaduAI/pennylane/pull/498)

* Renamed the `expt.tensornet` and `expt.tensornet.tf` devices to `default.tensor` and
  `default.tensor.tf`.
  [(#495)](https://github.com/XanaduAI/pennylane/pull/495)

* Added a serialization method to the `CircuitGraph` class that is used to create a unique
  hash for each quantum circuit graph.
  [(#470)](https://github.com/XanaduAI/pennylane/pull/470)

* Added the `Observable.eigvals` method to return the eigenvalues of observables.
  [(#449)](https://github.com/XanaduAI/pennylane/pull/449)

* Added the `Observable.diagonalizing_gates` method to return the gates
  that diagonalize an observable in the computational basis.
  [(#454)](https://github.com/XanaduAI/pennylane/pull/454)

* Added the `Operator.matrix` method to return the matrix representation
  of an operator in the computational basis.
  [(#454)](https://github.com/XanaduAI/pennylane/pull/454)

* Added a `QubitDevice` class which implements common functionalities of plugin devices such that
  plugin devices can rely on these implementations. The new `QubitDevice` also includes
  a new `execute` method, which allows for more convenient plugin design. In addition, `QubitDevice`
  also unifies the way samples are generated on qubit-based devices.
  [(#452)](https://github.com/XanaduAI/pennylane/pull/452)
  [(#473)](https://github.com/XanaduAI/pennylane/pull/473)

* Improved documentation of `AmplitudeEmbedding` and `BasisEmbedding` templates.
  [(#441)](https://github.com/XanaduAI/pennylane/pull/441)
  [(#439)](https://github.com/XanaduAI/pennylane/pull/439)

* Codeblocks in the documentation now have a 'copy' button for easily
  copying examples.
  [(#437)](https://github.com/XanaduAI/pennylane/pull/437)

<h3>Documentation</h3>

* Update the developers plugin guide to use QubitDevice.
  [(#483)](https://github.com/XanaduAI/pennylane/pull/483)

<h3>Bug fixes</h3>

* Fixed a bug in `CVQNode._pd_analytic`, where non-descendant observables were not
  Heisenberg-transformed before evaluating the partial derivatives when using the
  order-2 parameter-shift method, resulting in an erroneous Jacobian for some circuits.
  [(#433)](https://github.com/XanaduAI/pennylane/pull/433)

<h3>Contributors</h3>

This release contains contributions from (in alphabetical order):

Juan Miguel Arrazola, Ville Bergholm, Alain Delgado Gran, Olivia Di Matteo,
Theodor Isacsson, Josh Izaac, Soran Jahangiri, Nathan Killoran, Johannes Jakob Meyer,
Zeyue Niu, Maria Schuld, Antal Száva.

# Release 0.7.0

<h3>New features since last release</h3>

* Custom padding constant in `AmplitudeEmbedding` is supported (see 'Breaking changes'.)
  [(#419)](https://github.com/XanaduAI/pennylane/pull/419)

* `StronglyEntanglingLayer` and `RandomLayer` now work with a single wire.
  [(#409)](https://github.com/XanaduAI/pennylane/pull/409)
  [(#413)](https://github.com/XanaduAI/pennylane/pull/413)

* Added support for applying the inverse of an `Operation` within a circuit.
  [(#377)](https://github.com/XanaduAI/pennylane/pull/377)

* Added an `OperationRecorder()` context manager, that allows templates
  and quantum functions to be executed while recording events. The
  recorder can be used with and without QNodes as a debugging utility.
  [(#388)](https://github.com/XanaduAI/pennylane/pull/388)

* Operations can now specify a decomposition that is used when the desired operation
  is not supported on the target device.
  [(#396)](https://github.com/XanaduAI/pennylane/pull/396)

* The ability to load circuits from external frameworks as templates
  has been added via the new `qml.load()` function. This feature
  requires plugin support --- this initial release provides support
  for Qiskit circuits and QASM files when `pennylane-qiskit` is installed,
  via the functions `qml.from_qiskit` and `qml.from_qasm`.
  [(#418)](https://github.com/XanaduAI/pennylane/pull/418)

* An experimental tensor network device has been added
  [(#416)](https://github.com/XanaduAI/pennylane/pull/416)
  [(#395)](https://github.com/XanaduAI/pennylane/pull/395)
  [(#394)](https://github.com/XanaduAI/pennylane/pull/394)
  [(#380)](https://github.com/XanaduAI/pennylane/pull/380)

* An experimental tensor network device which uses TensorFlow for
  backpropagation has been added
  [(#427)](https://github.com/XanaduAI/pennylane/pull/427)

* Custom padding constant in `AmplitudeEmbedding` is supported (see 'Breaking changes'.)
  [(#419)](https://github.com/XanaduAI/pennylane/pull/419)

<h3>Breaking changes</h3>

* The `pad` parameter in `AmplitudeEmbedding()` is now either `None` (no automatic padding), or a
  number that is used as the padding constant.
  [(#419)](https://github.com/XanaduAI/pennylane/pull/419)

* Initialization functions now return a single array of weights per function. Utilities for multi-weight templates
  `Interferometer()` and `CVNeuralNetLayers()` are provided.
  [(#412)](https://github.com/XanaduAI/pennylane/pull/412)

* The single layer templates `RandomLayer()`, `CVNeuralNetLayer()` and `StronglyEntanglingLayer()`
  have been turned into private functions `_random_layer()`, `_cv_neural_net_layer()` and
  `_strongly_entangling_layer()`. Recommended use is now via the corresponding `Layers()` templates.
  [(#413)](https://github.com/XanaduAI/pennylane/pull/413)

<h3>Improvements</h3>

* Added extensive input checks in templates.
  [(#419)](https://github.com/XanaduAI/pennylane/pull/419)

* Templates integration tests are rewritten - now cover keyword/positional argument passing,
  interfaces and combinations of templates.
  [(#409)](https://github.com/XanaduAI/pennylane/pull/409)
  [(#419)](https://github.com/XanaduAI/pennylane/pull/419)

* State vector preparation operations in the `default.qubit` plugin can now be
  applied to subsets of wires, and are restricted to being the first operation
  in a circuit.
  [(#346)](https://github.com/XanaduAI/pennylane/pull/346)

* The `QNode` class is split into a hierarchy of simpler classes.
  [(#354)](https://github.com/XanaduAI/pennylane/pull/354)
  [(#398)](https://github.com/XanaduAI/pennylane/pull/398)
  [(#415)](https://github.com/XanaduAI/pennylane/pull/415)
  [(#417)](https://github.com/XanaduAI/pennylane/pull/417)
  [(#425)](https://github.com/XanaduAI/pennylane/pull/425)

* Added the gates U1, U2 and U3 parametrizing arbitrary unitaries on 1, 2 and 3
  qubits and the Toffoli gate to the set of qubit operations.
  [(#396)](https://github.com/XanaduAI/pennylane/pull/396)

* Changes have been made to accomodate the movement of the main function
  in `pytest._internal` to `pytest._internal.main` in pip 19.3.
  [(#404)](https://github.com/XanaduAI/pennylane/pull/404)

* Added the templates `BasisStatePreparation` and `MottonenStatePreparation` that use
  gates to prepare a basis state and an arbitrary state respectively.
  [(#336)](https://github.com/XanaduAI/pennylane/pull/336)

* Added decompositions for `BasisState` and `QubitStateVector` based on state
  preparation templates.
  [(#414)](https://github.com/XanaduAI/pennylane/pull/414)

* Replaces the pseudo-inverse in the quantum natural gradient optimizer
  (which can be numerically unstable) with `np.linalg.solve`.
  [(#428)](https://github.com/XanaduAI/pennylane/pull/428)

<h3>Contributors</h3>

This release contains contributions from (in alphabetical order):

Ville Bergholm, Josh Izaac, Nathan Killoran, Angus Lowe, Johannes Jakob Meyer,
Oluwatobi Ogunbayo, Maria Schuld, Antal Száva.

# Release 0.6.1

<h3>New features since last release</h3>

* Added a `print_applied` method to QNodes, allowing the operation
  and observable queue to be printed as last constructed.
  [(#378)](https://github.com/XanaduAI/pennylane/pull/378)

<h3>Improvements</h3>

* A new `Operator` base class is introduced, which is inherited by both the
  `Observable` class and the `Operation` class.
  [(#355)](https://github.com/XanaduAI/pennylane/pull/355)

* Removed deprecated `@abstractproperty` decorators
  in `_device.py`.
  [(#374)](https://github.com/XanaduAI/pennylane/pull/374)

* The `CircuitGraph` class is updated to deal with `Operation` instances directly.
  [(#344)](https://github.com/XanaduAI/pennylane/pull/344)

* Comprehensive gradient tests have been added for the interfaces.
  [(#381)](https://github.com/XanaduAI/pennylane/pull/381)

<h3>Documentation</h3>

* The new restructured documentation has been polished and updated.
  [(#387)](https://github.com/XanaduAI/pennylane/pull/387)
  [(#375)](https://github.com/XanaduAI/pennylane/pull/375)
  [(#372)](https://github.com/XanaduAI/pennylane/pull/372)
  [(#370)](https://github.com/XanaduAI/pennylane/pull/370)
  [(#369)](https://github.com/XanaduAI/pennylane/pull/369)
  [(#367)](https://github.com/XanaduAI/pennylane/pull/367)
  [(#364)](https://github.com/XanaduAI/pennylane/pull/364)

* Updated the development guides.
  [(#382)](https://github.com/XanaduAI/pennylane/pull/382)
  [(#379)](https://github.com/XanaduAI/pennylane/pull/379)

* Added all modules, classes, and functions to the API section
  in the documentation.
  [(#373)](https://github.com/XanaduAI/pennylane/pull/373)

<h3>Bug fixes</h3>

* Replaces the existing `np.linalg.norm` normalization with hand-coded
  normalization, allowing `AmplitudeEmbedding` to be used with differentiable
  parameters. AmplitudeEmbedding tests have been added and improved.
  [(#376)](https://github.com/XanaduAI/pennylane/pull/376)

<h3>Contributors</h3>

This release contains contributions from (in alphabetical order):

Ville Bergholm, Josh Izaac, Nathan Killoran, Maria Schuld, Antal Száva

# Release 0.6.0

<h3>New features since last release</h3>

* The devices `default.qubit` and `default.gaussian` have a new initialization parameter
  `analytic` that indicates if expectation values and variances should be calculated
  analytically and not be estimated from data.
  [(#317)](https://github.com/XanaduAI/pennylane/pull/317)

* Added C-SWAP gate to the set of qubit operations
  [(#330)](https://github.com/XanaduAI/pennylane/pull/330)

* The TensorFlow interface has been renamed from `"tfe"` to `"tf"`, and
  now supports TensorFlow 2.0.
  [(#337)](https://github.com/XanaduAI/pennylane/pull/337)

* Added the S and T gates to the set of qubit operations.
  [(#343)](https://github.com/XanaduAI/pennylane/pull/343)

* Tensor observables are now supported within the `expval`,
  `var`, and `sample` functions, by using the `@` operator.
  [(#267)](https://github.com/XanaduAI/pennylane/pull/267)


<h3>Breaking changes</h3>

* The argument `n` specifying the number of samples in the method `Device.sample` was removed.
  Instead, the method will always return `Device.shots` many samples.
  [(#317)](https://github.com/XanaduAI/pennylane/pull/317)

<h3>Improvements</h3>

* The number of shots / random samples used to estimate expectation values and variances, `Device.shots`,
  can now be changed after device creation.
  [(#317)](https://github.com/XanaduAI/pennylane/pull/317)

* Unified import shortcuts to be under qml in qnode.py
  and test_operation.py
  [(#329)](https://github.com/XanaduAI/pennylane/pull/329)

* The quantum natural gradient now uses `scipy.linalg.pinvh` which is more efficient for symmetric matrices
  than the previously used `scipy.linalg.pinv`.
  [(#331)](https://github.com/XanaduAI/pennylane/pull/331)

* The deprecated `qml.expval.Observable` syntax has been removed.
  [(#267)](https://github.com/XanaduAI/pennylane/pull/267)

* Remainder of the unittest-style tests were ported to pytest.
  [(#310)](https://github.com/XanaduAI/pennylane/pull/310)

* The `do_queue` argument for operations now only takes effect
  within QNodes. Outside of QNodes, operations can now be instantiated
  without needing to specify `do_queue`.
  [(#359)](https://github.com/XanaduAI/pennylane/pull/359)

<h3>Documentation</h3>

* The docs are rewritten and restructured to contain a code introduction section as well as an API section.
  [(#314)](https://github.com/XanaduAI/pennylane/pull/275)

* Added Ising model example to the tutorials
  [(#319)](https://github.com/XanaduAI/pennylane/pull/319)

* Added tutorial for QAOA on MaxCut problem
  [(#328)](https://github.com/XanaduAI/pennylane/pull/328)

* Added QGAN flow chart figure to its tutorial
  [(#333)](https://github.com/XanaduAI/pennylane/pull/333)

* Added missing figures for gallery thumbnails of state-preparation
  and QGAN tutorials
  [(#326)](https://github.com/XanaduAI/pennylane/pull/326)

* Fixed typos in the state preparation tutorial
  [(#321)](https://github.com/XanaduAI/pennylane/pull/321)

* Fixed bug in VQE tutorial 3D plots
  [(#327)](https://github.com/XanaduAI/pennylane/pull/327)

<h3>Bug fixes</h3>

* Fixed typo in measurement type error message in qnode.py
  [(#341)](https://github.com/XanaduAI/pennylane/pull/341)

<h3>Contributors</h3>

This release contains contributions from (in alphabetical order):

Shahnawaz Ahmed, Ville Bergholm, Aroosa Ijaz, Josh Izaac, Nathan Killoran, Angus Lowe,
Johannes Jakob Meyer, Maria Schuld, Antal Száva, Roeland Wiersema.

# Release 0.5.0

<h3>New features since last release</h3>

* Adds a new optimizer, `qml.QNGOptimizer`, which optimizes QNodes using
  quantum natural gradient descent. See https://arxiv.org/abs/1909.02108
  for more details.
  [(#295)](https://github.com/XanaduAI/pennylane/pull/295)
  [(#311)](https://github.com/XanaduAI/pennylane/pull/311)

* Adds a new QNode method, `QNode.metric_tensor()`,
  which returns the block-diagonal approximation to the Fubini-Study
  metric tensor evaluated on the attached device.
  [(#295)](https://github.com/XanaduAI/pennylane/pull/295)

* Sampling support: QNodes can now return a specified number of samples
  from a given observable via the top-level `pennylane.sample()` function.
  To support this on plugin devices, there is a new `Device.sample` method.

  Calculating gradients of QNodes that involve sampling is not possible.
  [(#256)](https://github.com/XanaduAI/pennylane/pull/256)

* `default.qubit` has been updated to provide support for sampling.
  [(#256)](https://github.com/XanaduAI/pennylane/pull/256)

* Added controlled rotation gates to PennyLane operations and `default.qubit` plugin.
  [(#251)](https://github.com/XanaduAI/pennylane/pull/251)

<h3>Breaking changes</h3>

* The method `Device.supported` was removed, and replaced with the methods
  `Device.supports_observable` and `Device.supports_operation`.
  Both methods can be called with string arguments (`dev.supports_observable('PauliX')`) and
  class arguments (`dev.supports_observable(qml.PauliX)`).
  [(#276)](https://github.com/XanaduAI/pennylane/pull/276)

* The following CV observables were renamed to comply with the new Operation/Observable
  scheme: `MeanPhoton` to `NumberOperator`, `Homodyne` to `QuadOperator` and `NumberState` to `FockStateProjector`.
  [(#254)](https://github.com/XanaduAI/pennylane/pull/254)

<h3>Improvements</h3>

* The `AmplitudeEmbedding` function now provides options to normalize and
  pad features to ensure a valid state vector is prepared.
  [(#275)](https://github.com/XanaduAI/pennylane/pull/275)

* Operations can now optionally specify generators, either as existing PennyLane
  operations, or by providing a NumPy array.
  [(#295)](https://github.com/XanaduAI/pennylane/pull/295)
  [(#313)](https://github.com/XanaduAI/pennylane/pull/313)

* Adds a `Device.parameters` property, so that devices can view a dictionary mapping free
  parameters to operation parameters. This will allow plugin devices to take advantage
  of parametric compilation.
  [(#283)](https://github.com/XanaduAI/pennylane/pull/283)

* Introduces two enumerations: `Any` and `All`, representing any number of wires
  and all wires in the system respectively. They can be imported from
  `pennylane.operation`, and can be used when defining the `Operation.num_wires`
  class attribute of operations.
  [(#277)](https://github.com/XanaduAI/pennylane/pull/277)

  As part of this change:

  - `All` is equivalent to the integer 0, for backwards compatibility with the
    existing test suite

  - `Any` is equivalent to the integer -1 to allow numeric comparison
    operators to continue working

  - An additional validation is now added to the `Operation` class,
    which will alert the user that an operation with `num_wires = All`
    is being incorrectly.

* The one-qubit rotations in `pennylane.plugins.default_qubit` no longer depend on Scipy's `expm`. Instead
  they are calculated with Euler's formula.
  [(#292)](https://github.com/XanaduAI/pennylane/pull/292)

* Creates an `ObservableReturnTypes` enumeration class containing `Sample`,
  `Variance` and `Expectation`. These new values can be assigned to the `return_type`
  attribute of an `Observable`.
  [(#290)](https://github.com/XanaduAI/pennylane/pull/290)

* Changed the signature of the `RandomLayer` and `RandomLayers` templates to have a fixed seed by default.
  [(#258)](https://github.com/XanaduAI/pennylane/pull/258)

* `setup.py` has been cleaned up, removing the non-working shebang,
  and removing unused imports.
  [(#262)](https://github.com/XanaduAI/pennylane/pull/262)

<h3>Documentation</h3>

* A documentation refactor to simplify the tutorials and
  include Sphinx-Gallery.
  [(#291)](https://github.com/XanaduAI/pennylane/pull/291)

  - Examples and tutorials previously split across the `examples/`
    and `doc/tutorials/` directories, in a mixture of ReST and Jupyter notebooks,
    have been rewritten as Python scripts with ReST comments in a single location,
    the `examples/` folder.

  - Sphinx-Gallery is used to automatically build and run the tutorials.
    Rendered output is displayed in the Sphinx documentation.

  - Links are provided at the top of every tutorial page for downloading the
    tutorial as an executable python script, downloading the tutorial
    as a Jupyter notebook, or viewing the notebook on GitHub.

  - The tutorials table of contents have been moved to a single quick start page.

* Fixed a typo in `QubitStateVector`.
  [(#296)](https://github.com/XanaduAI/pennylane/pull/296)

* Fixed a typo in the `default_gaussian.gaussian_state` function.
  [(#293)](https://github.com/XanaduAI/pennylane/pull/293)

* Fixed a typo in the gradient recipe within the `RX`, `RY`, `RZ`
  operation docstrings.
  [(#248)](https://github.com/XanaduAI/pennylane/pull/248)

* Fixed a broken link in the tutorial documentation, as a
  result of the `qml.expval.Observable` deprecation.
  [(#246)](https://github.com/XanaduAI/pennylane/pull/246)

<h3>Bug fixes</h3>

* Fixed a bug where a `PolyXP` observable would fail if applied to subsets
  of wires on `default.gaussian`.
  [(#277)](https://github.com/XanaduAI/pennylane/pull/277)

<h3>Contributors</h3>

This release contains contributions from (in alphabetical order):

Simon Cross, Aroosa Ijaz, Josh Izaac, Nathan Killoran, Johannes Jakob Meyer,
Rohit Midha, Nicolás Quesada, Maria Schuld, Antal Száva, Roeland Wiersema.

# Release 0.4.0

<h3>New features since last release</h3>

* `pennylane.expval()` is now a top-level *function*, and is no longer
  a package of classes. For now, the existing `pennylane.expval.Observable`
  interface continues to work, but will raise a deprecation warning.
  [(#232)](https://github.com/XanaduAI/pennylane/pull/232)

* Variance support: QNodes can now return the variance of observables,
  via the top-level `pennylane.var()` function. To support this on
  plugin devices, there is a new `Device.var` method.

  The following observables support analytic gradients of variances:

  - All qubit observables (requiring 3 circuit evaluations for involutory
    observables such as `Identity`, `X`, `Y`, `Z`; and 5 circuit evals for
    non-involutary observables, currently only `qml.Hermitian`)

  - First-order CV observables (requiring 5 circuit evaluations)

  Second-order CV observables support numerical variance gradients.

* `pennylane.about()` function added, providing details
  on current PennyLane version, installed plugins, Python,
  platform, and NumPy versions [(#186)](https://github.com/XanaduAI/pennylane/pull/186)

* Removed the logic that allowed `wires` to be passed as a positional
  argument in quantum operations. This allows us to raise more useful
  error messages for the user if incorrect syntax is used.
  [(#188)](https://github.com/XanaduAI/pennylane/pull/188)

* Adds support for multi-qubit expectation values of the `pennylane.Hermitian()`
  observable [(#192)](https://github.com/XanaduAI/pennylane/pull/192)

* Adds support for multi-qubit expectation values in `default.qubit`.
  [(#202)](https://github.com/XanaduAI/pennylane/pull/202)

* Organize templates into submodules [(#195)](https://github.com/XanaduAI/pennylane/pull/195).
  This included the following improvements:

  - Distinguish embedding templates from layer templates.

  - New random initialization functions supporting the templates available
    in the new submodule `pennylane.init`.

  - Added a random circuit template (`RandomLayers()`), in which rotations and 2-qubit gates are randomly
    distributed over the wires

  - Add various embedding strategies

<h3>Breaking changes</h3>

* The `Device` methods `expectations`, `pre_expval`, and `post_expval` have been
  renamed to `observables`, `pre_measure`, and `post_measure` respectively.
  [(#232)](https://github.com/XanaduAI/pennylane/pull/232)

<h3>Improvements</h3>

* `default.qubit` plugin now uses `np.tensordot` when applying quantum operations
  and evaluating expectations, resulting in significant speedup
  [(#239)](https://github.com/XanaduAI/pennylane/pull/239),
  [(#241)](https://github.com/XanaduAI/pennylane/pull/241)

* PennyLane now allows division of quantum operation parameters by a constant
  [(#179)](https://github.com/XanaduAI/pennylane/pull/179)

* Portions of the test suite are in the process of being ported to pytest.
  Note: this is still a work in progress.

  Ported tests include:

  - `test_ops.py`
  - `test_about.py`
  - `test_classical_gradients.py`
  - `test_observables.py`
  - `test_measure.py`
  - `test_init.py`
  - `test_templates*.py`
  - `test_ops.py`
  - `test_variable.py`
  - `test_qnode.py` (partial)

<h3>Bug fixes</h3>

* Fixed a bug in `Device.supported`, which would incorrectly
  mark an operation as supported if it shared a name with an
  observable [(#203)](https://github.com/XanaduAI/pennylane/pull/203)

* Fixed a bug in `Operation.wires`, by explicitly casting the
  type of each wire to an integer [(#206)](https://github.com/XanaduAI/pennylane/pull/206)

* Removed code in PennyLane which configured the logger,
  as this would clash with users' configurations
  [(#208)](https://github.com/XanaduAI/pennylane/pull/208)

* Fixed a bug in `default.qubit`, in which `QubitStateVector` operations
  were accidentally being cast to `np.float` instead of `np.complex`.
  [(#211)](https://github.com/XanaduAI/pennylane/pull/211)


<h3>Contributors</h3>

This release contains contributions from:

Shahnawaz Ahmed, riveSunder, Aroosa Ijaz, Josh Izaac, Nathan Killoran, Maria Schuld.

# Release 0.3.1

<h3>Bug fixes</h3>

* Fixed a bug where the interfaces submodule was not correctly being packaged via setup.py

# Release 0.3.0

<h3>New features since last release</h3>

* PennyLane now includes a new `interfaces` submodule, which enables QNode integration with additional machine learning libraries.
* Adds support for an experimental PyTorch interface for QNodes
* Adds support for an experimental TensorFlow eager execution interface for QNodes
* Adds a PyTorch+GPU+QPU tutorial to the documentation
* Documentation now includes links and tutorials including the new [PennyLane-Forest](https://github.com/rigetti/pennylane-forest) plugin.

<h3>Improvements</h3>

* Printing a QNode object, via `print(qnode)` or in an interactive terminal, now displays more useful information regarding the QNode,
  including the device it runs on, the number of wires, it's interface, and the quantum function it uses:

  ```python
  >>> print(qnode)
  <QNode: device='default.qubit', func=circuit, wires=2, interface=PyTorch>
  ```

<h3>Contributors</h3>

This release contains contributions from:

Josh Izaac and Nathan Killoran.


# Release 0.2.0

<h3>New features since last release</h3>

* Added the `Identity` expectation value for both CV and qubit models [(#135)](https://github.com/XanaduAI/pennylane/pull/135)
* Added the `templates.py` submodule, containing some commonly used QML models to be used as ansatz in QNodes [(#133)](https://github.com/XanaduAI/pennylane/pull/133)
* Added the `qml.Interferometer` CV operation [(#152)](https://github.com/XanaduAI/pennylane/pull/152)
* Wires are now supported as free QNode parameters [(#151)](https://github.com/XanaduAI/pennylane/pull/151)
* Added ability to update stepsizes of the optimizers [(#159)](https://github.com/XanaduAI/pennylane/pull/159)

<h3>Improvements</h3>

* Removed use of hardcoded values in the optimizers, made them parameters (see [#131](https://github.com/XanaduAI/pennylane/pull/131) and [#132](https://github.com/XanaduAI/pennylane/pull/132))
* Created the new `PlaceholderExpectation`, to be used when both CV and qubit expval modules contain expectations with the same name
* Provide a way for plugins to view the operation queue _before_ applying operations. This allows for on-the-fly modifications of
  the queue, allowing hardware-based plugins to support the full range of qubit expectation values. [(#143)](https://github.com/XanaduAI/pennylane/pull/143)
* QNode return values now support _any_ form of sequence, such as lists, sets, etc. [(#144)](https://github.com/XanaduAI/pennylane/pull/144)
* CV analytic gradient calculation is now more robust, allowing for operations which may not themselves be differentiated, but have a
  well defined `_heisenberg_rep` method, and so may succeed operations that are analytically differentiable [(#152)](https://github.com/XanaduAI/pennylane/pull/152)

<h3>Bug fixes</h3>

* Fixed a bug where the variational classifier example was not batching when learning parity (see [#128](https://github.com/XanaduAI/pennylane/pull/128) and [#129](https://github.com/XanaduAI/pennylane/pull/129))
* Fixed an inconsistency where some initial state operations were documented as accepting complex parameters - all operations
  now accept real values [(#146)](https://github.com/XanaduAI/pennylane/pull/146)

<h3>Contributors</h3>

This release contains contributions from:

Christian Gogolin, Josh Izaac, Nathan Killoran, and Maria Schuld.


# Release 0.1.0

Initial public release.

<h3>Contributors</h3>
This release contains contributions from:

Ville Bergholm, Josh Izaac, Maria Schuld, Christian Gogolin, and Nathan Killoran.<|MERGE_RESOLUTION|>--- conflicted
+++ resolved
@@ -307,13 +307,8 @@
 
 This release contains contributions from (in alphabetical order):
 
-<<<<<<< HEAD
 Olivia Di Matteo, Josh Izaac, Leonhard Kunczik, Christina Lee, Romain Moyard, Ashish Panigrahi,
-Maria Schuld, Jay Soni
-=======
-Olivia Di Matteo, Josh Izaac, Leonhard Kunczik, Romain Moyard, Ashish Panigrahi, Maria Schuld,
-Jay Soni, Antal Száva
->>>>>>> 4c758269
+Maria Schuld, Jay Soni, Antal Száva
 
 
 # Release 0.16.0 (current release)
