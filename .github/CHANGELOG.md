# Release 0.16.0-dev (development release)

<h3>New features since last release</h3>

* TBD: Added custom gate application for Toffoli in `default.qubit` [(#1249)](https://github.com/PennyLaneAI/pennylane/pull/1249) [(#1215)](https://github.com/PennyLaneAI/pennylane/issues/1215)
* TBD: Add `qml.qaoa.cycle` (when structure is finalised)
  [(#1207)](https://github.com/PennyLaneAI/pennylane/pull/1207)
  [(#1209)](https://github.com/PennyLaneAI/pennylane/pull/1209)

* Adds `QubitCarry` and `QubitSum` operations for basic arithmetic.
  [(#1169)](https://github.com/PennyLaneAI/pennylane/pull/1169)

  The following example adds two 1-bit numbers, returning a 2-bit answer:

  ```python
  dev = qml.device('default.qubit', wires = 4)
  a = 0
  b = 1

  @qml.qnode(dev)
  def circuit():
      qml.BasisState(np.array([a, b]), wires=[1, 2])
      qml.QubitCarry(wires=[0, 1, 2, 3])
      qml.CNOT(wires=[1, 2])
      qml.QubitSum(wires=[0, 1, 2])
      return qml.probs(wires=[3, 2])

  probs = circuit()
  bitstrings = tuple(itertools.product([0, 1], repeat = 2))
  indx = np.argwhere(probs == 1).flatten()[0]
  output = bitstrings[indx]
  ```

  ```pycon
  >>> print(output)
  (0, 1)
  ```

<h3>Improvements</h3>

* The device test suite now provides test cases for checking gates by comparing
  expectation values.
  [(#1212)](https://github.com/PennyLaneAI/pennylane/pull/1212)

* PennyLane's test suite is now code-formatted using `black -l 100`.
  [(#1222)](https://github.com/PennyLaneAI/pennylane/pull/1222)

<h3>Breaking changes</h3>

<h3>Bug fixes</h3>

<h3>Documentation</h3>

<h3>Contributors</h3>

This release contains contributions from:

<<<<<<< HEAD
Thomas Bromley, Diego Guala, Anthony Hayes, Ryan Hill

=======
Thomas Bromley, Diego Guala, Anthony Hayes, Antal Száva
>>>>>>> b81a579e

# Release 0.15.0 (current release)

<h3>New features since last release</h3>

<h4>Better and more flexible shot control</h4>

* Adds a new optimizer `qml.ShotAdaptiveOptimizer`, a gradient-descent optimizer where
  the shot rate is adaptively calculated using the variances of the parameter-shift gradient.
  [(#1139)](https://github.com/PennyLaneAI/pennylane/pull/1139)

  By keeping a running average of the parameter-shift gradient and the *variance* of the
  parameter-shift gradient, this optimizer frugally distributes a shot budget across the partial
  derivatives of each parameter.

  In addition, if computing the expectation value of a Hamiltonian, weighted random sampling can be
  used to further distribute the shot budget across the local terms from which the Hamiltonian is
  constructed.

  This optimizer is based on both the [iCANS1](https://quantum-journal.org/papers/q-2020-05-11-263)
  and [Rosalin](https://arxiv.org/abs/2004.06252) shot-adaptive optimizers.

  Once constructed, the cost function can be passed directly to the optimizer's `step` method.  The
  attribute `opt.total_shots_used` can be used to track the number of shots per iteration.

  ```pycon
  >>> coeffs = [2, 4, -1, 5, 2]
  >>> obs = [
  ...   qml.PauliX(1),
  ...   qml.PauliZ(1),
  ...   qml.PauliX(0) @ qml.PauliX(1),
  ...   qml.PauliY(0) @ qml.PauliY(1),
  ...   qml.PauliZ(0) @ qml.PauliZ(1)
  ... ]
  >>> H = qml.Hamiltonian(coeffs, obs)
  >>> dev = qml.device("default.qubit", wires=2, shots=100)
  >>> cost = qml.ExpvalCost(qml.templates.StronglyEntanglingLayers, H, dev)
  >>> params = qml.init.strong_ent_layers_uniform(n_layers=2, n_wires=2)
  >>> opt = qml.ShotAdaptiveOptimizer(min_shots=10)
  >>> for i in range(5):
  ...    params = opt.step(cost, params)
  ...    print(f"Step {i}: cost = {cost(params):.2f}, shots_used = {opt.total_shots_used}")
  Step 0: cost = -5.68, shots_used = 240
  Step 1: cost = -2.98, shots_used = 336
  Step 2: cost = -4.97, shots_used = 624
  Step 3: cost = -5.53, shots_used = 1054
  Step 4: cost = -6.50, shots_used = 1798
  ```

* Batches of shots can now be specified as a list, allowing measurement statistics
  to be course-grained with a single QNode evaluation.
  [(#1103)](https://github.com/PennyLaneAI/pennylane/pull/1103)

  ```pycon
  >>> shots_list = [5, 10, 1000]
  >>> dev = qml.device("default.qubit", wires=2, shots=shots_list)
  ```

  When QNodes are executed on this device, a single execution of 1015 shots will be submitted.
  However, three sets of measurement statistics will be returned; using the first 5 shots,
  second set of 10 shots, and final 1000 shots, separately.

  For example, executing a circuit with two outputs will lead to a result of shape `(3, 2)`:

  ```pycon
  >>> @qml.qnode(dev)
  ... def circuit(x):
  ...     qml.RX(x, wires=0)
  ...     qml.CNOT(wires=[0, 1])
  ...     return qml.expval(qml.PauliZ(0) @ qml.PauliX(1)), qml.expval(qml.PauliZ(0))
  >>> circuit(0.5)
  [[0.33333333 1.        ]
   [0.2        1.        ]
   [0.012      0.868     ]]
  ```

  This output remains fully differentiable.

- The number of shots can now be specified on a per-call basis when evaluating a QNode.
  [(#1075)](https://github.com/PennyLaneAI/pennylane/pull/1075).

  For this, the qnode should be called with an additional `shots` keyword argument:

  ```pycon
  >>> dev = qml.device('default.qubit', wires=1, shots=10) # default is 10
  >>> @qml.qnode(dev)
  ... def circuit(a):
  ...     qml.RX(a, wires=0)
  ...     return qml.sample(qml.PauliZ(wires=0))
  >>> circuit(0.8)
  [ 1  1  1 -1 -1  1  1  1  1  1]
  >>> circuit(0.8, shots=3)
  [ 1  1  1]
  >>> circuit(0.8)
  [ 1  1  1 -1 -1  1  1  1  1  1]
  ```

<h4>New differentiable quantum transforms</h4>

A new module is available,
[qml.transforms](https://pennylane.rtfd.io/en/stable/code/qml_transforms.html),
which contains *differentiable quantum transforms*. These are functions that act
on QNodes, quantum functions, devices, and tapes, transforming them while remaining
fully differentiable.

* A new adjoint transform has been added.
  [(#1111)](https://github.com/PennyLaneAI/pennylane/pull/1111)
  [(#1135)](https://github.com/PennyLaneAI/pennylane/pull/1135)

  This new method allows users to apply the adjoint of an arbitrary sequence of operations.

  ```python
  def subroutine(wire):
      qml.RX(0.123, wires=wire)
      qml.RY(0.456, wires=wire)

  dev = qml.device('default.qubit', wires=1)
  @qml.qnode(dev)
  def circuit():
      subroutine(0)
      qml.adjoint(subroutine)(0)
      return qml.expval(qml.PauliZ(0))
  ```

  This creates the following circuit:

  ```pycon
  >>> print(qml.draw(circuit)())
  0: --RX(0.123)--RY(0.456)--RY(-0.456)--RX(-0.123)--| <Z>
  ```

  Directly applying to a gate also works as expected.

  ```python
  qml.adjoint(qml.RX)(0.123, wires=0) # applies RX(-0.123)
  ```

* A new transform `qml.ctrl` is now available that adds control wires to subroutines.
  [(#1157)](https://github.com/PennyLaneAI/pennylane/pull/1157)

  ```python
  def my_ansatz(params):
     qml.RX(params[0], wires=0)
     qml.RZ(params[1], wires=1)

  # Create a new operation that applies `my_ansatz`
  # controlled by the "2" wire.
  my_ansatz2 = qml.ctrl(my_ansatz, control=2)

  @qml.qnode(dev)
  def circuit(params):
      my_ansatz2(params)
      return qml.state()
  ```

  This is equivalent to:

  ```python
  @qml.qnode(...)
  def circuit(params):
      qml.CRX(params[0], wires=[2, 0])
      qml.CRZ(params[1], wires=[2, 1])
      return qml.state()
  ```

* The `qml.transforms.classical_jacobian` transform has been added.
  [(#1186)](https://github.com/PennyLaneAI/pennylane/pull/1186)

  This transform returns a function to extract the Jacobian matrix of the classical part of a
  QNode, allowing the classical dependence between the QNode arguments and the quantum gate
  arguments to be extracted.

  For example, given the following QNode:

  ```pycon
  >>> @qml.qnode(dev)
  ... def circuit(weights):
  ...     qml.RX(weights[0], wires=0)
  ...     qml.RY(weights[0], wires=1)
  ...     qml.RZ(weights[2] ** 2, wires=1)
  ...     return qml.expval(qml.PauliZ(0))
  ```

  We can use this transform to extract the relationship
  :math:`f: \mathbb{R}^n \rightarrow\mathbb{R}^m` between the input QNode
  arguments :math:`w` and the gate arguments :math:`g`, for
  a given value of the QNode arguments:

  ```pycon
  >>> cjac_fn = qml.transforms.classical_jacobian(circuit)
  >>> weights = np.array([1., 1., 1.], requires_grad=True)
  >>> cjac = cjac_fn(weights)
  >>> print(cjac)
  [[1. 0. 0.]
   [1. 0. 0.]
   [0. 0. 2.]]
  ```

  The returned Jacobian has rows corresponding to gate arguments, and columns corresponding to
  QNode arguments; that is, :math:`J_{ij} = \frac{\partial}{\partial g_i} f(w_j)`.

<h4>More operations and templates</h4>

* Added the `SingleExcitation` two-qubit operation, which is useful for quantum
  chemistry applications.
  [(#1121)](https://github.com/PennyLaneAI/pennylane/pull/1121)

  It can be used to perform an SO(2) rotation in the subspace
  spanned by the states :math:`|01\rangle` and :math:`|10\rangle`.
  For example, the following circuit performs the transformation
  :math:`|10\rangle \rightarrow \cos(\phi/2)|10\rangle - \sin(\phi/2)|01\rangle`:    

  ```python
  dev = qml.device('default.qubit', wires=2)

  @qml.qnode(dev)
  def circuit(phi):
      qml.PauliX(wires=0)
      qml.SingleExcitation(phi, wires=[0, 1])
  ```

  The `SingleExcitation` operation supports analytic gradients on hardware
  using only four expectation value calculations, following results from
  [Kottmann et al.](https://arxiv.org/abs/2011.05938)

* Added the `DoubleExcitation` four-qubit operation, which is useful for quantum
  chemistry applications.
  [(#1123)](https://github.com/PennyLaneAI/pennylane/pull/1123)

  It can be used to perform an SO(2) rotation in the subspace
  spanned by the states :math:`|1100\rangle` and :math:`|0011\rangle`.
  For example, the following circuit performs the transformation
  :math:`|1100\rangle\rightarrow \cos(\phi/2)|1100\rangle - \sin(\phi/2)|0011\rangle`:   

  ```python
  dev = qml.device('default.qubit', wires=2)

  @qml.qnode(dev)
  def circuit(phi):
      qml.PauliX(wires=0)
      qml.PauliX(wires=1)
      qml.DoubleExcitation(phi, wires=[0, 1, 2, 3])
  ```

  The `DoubleExcitation` operation supports analytic gradients on hardware using only
  four expectation value calculations, following results from
  [Kottmann et al.](https://arxiv.org/abs/2011.05938).

* Added the `QuantumMonteCarlo` template for performing quantum Monte Carlo estimation of an
  expectation value on simulator.
  [(#1130)](https://github.com/PennyLaneAI/pennylane/pull/1130)

  The following example shows how the expectation value of sine squared over a standard normal
  distribution can be approximated:

  ```python
  from scipy.stats import norm

  m = 5
  M = 2 ** m
  n = 10
  N = 2 ** n
  target_wires = range(m + 1)
  estimation_wires = range(m + 1, n + m + 1)

  xmax = np.pi  # bound to region [-pi, pi]
  xs = np.linspace(-xmax, xmax, M)

  probs = np.array([norm().pdf(x) for x in xs])
  probs /= np.sum(probs)

  func = lambda i: np.sin(xs[i]) ** 2

  dev = qml.device("default.qubit", wires=(n + m + 1))

  @qml.qnode(dev)
  def circuit():
      qml.templates.QuantumMonteCarlo(
          probs,
          func,
          target_wires=target_wires,
          estimation_wires=estimation_wires,
      )
      return qml.probs(estimation_wires)

  phase_estimated = np.argmax(circuit()[:int(N / 2)]) / N
  expectation_estimated = (1 - np.cos(np.pi * phase_estimated)) / 2
  ```

* Added the `QuantumPhaseEstimation` template for performing quantum phase estimation for an input
  unitary matrix.
  [(#1095)](https://github.com/PennyLaneAI/pennylane/pull/1095)

  Consider the matrix corresponding to a rotation from an `RX` gate:

  ```pycon
  >>> phase = 5
  >>> target_wires = [0]
  >>> unitary = qml.RX(phase, wires=0).matrix
  ```

  The ``phase`` parameter can be estimated using ``QuantumPhaseEstimation``. For example, using five
  phase-estimation qubits:

  ```python
  n_estimation_wires = 5
  estimation_wires = range(1, n_estimation_wires + 1)

  dev = qml.device("default.qubit", wires=n_estimation_wires + 1)

  @qml.qnode(dev)
  def circuit():
      # Start in the |+> eigenstate of the unitary
      qml.Hadamard(wires=target_wires)

      QuantumPhaseEstimation(
          unitary,
          target_wires=target_wires,
          estimation_wires=estimation_wires,
      )

      return qml.probs(estimation_wires)

  phase_estimated = np.argmax(circuit()) / 2 ** n_estimation_wires

  # Need to rescale phase due to convention of RX gate
  phase_estimated = 4 * np.pi * (1 - phase)
  ```

- Added the `ControlledPhaseShift` gate as well as the `QFT` operation for applying quantum Fourier
  transforms.
  [(#1064)](https://github.com/PennyLaneAI/pennylane/pull/1064)

  ```python
  @qml.qnode(dev)
  def circuit_qft(basis_state):
      qml.BasisState(basis_state, wires=range(3))
      qml.QFT(wires=range(3))
      return qml.state()
  ```

- Added the `ControlledQubitUnitary` operation. This
  enables implementation of multi-qubit gates with a variable number of
  control qubits. It is also possible to specify a different state for the
  control qubits using the `control_values` argument (also known as a
  mixed-polarity multi-controlled operation).
  [(#1069)](https://github.com/PennyLaneAI/pennylane/pull/1069)
  [(#1104)](https://github.com/PennyLaneAI/pennylane/pull/1104)

  For example, we can  create a multi-controlled T gate using:

  ```python
  T = qml.T._matrix()
  qml.ControlledQubitUnitary(T, control_wires=[0, 1, 3], wires=2, control_values="110")
  ```

  Here, the T gate will be applied to wire `2` if control wires `0` and `1` are in
  state `1`, and control wire `3` is in state `0`. If no value is passed to
  `control_values`, the gate will be applied if all control wires are in
  the `1` state.

- Added `MultiControlledX` for multi-controlled `NOT` gates.
  This is a special case of `ControlledQubitUnitary` that applies a
  Pauli X gate conditioned on the state of an arbitrary number of
  control qubits.
  [(#1104)](https://github.com/PennyLaneAI/pennylane/pull/1104)

<h4>Support for higher-order derivatives on hardware</h4>

* Computing second derivatives and Hessians of QNodes is now supported with
  the parameter-shift differentiation method, on all machine learning interfaces.
  [(#1130)](https://github.com/PennyLaneAI/pennylane/pull/1130)
  [(#1129)](https://github.com/PennyLaneAI/pennylane/pull/1129)
  [(#1110)](https://github.com/PennyLaneAI/pennylane/pull/1110)

  Hessians are computed using the parameter-shift rule, and can be
  evaluated on both hardware and simulator devices.

  ```python
  dev = qml.device('default.qubit', wires=1)

  @qml.qnode(dev, diff_method="parameter-shift")
  def circuit(p):
      qml.RY(p[0], wires=0)
      qml.RX(p[1], wires=0)
      return qml.expval(qml.PauliZ(0))

  x = np.array([1.0, 2.0], requires_grad=True)
  ```

  ```python
  >>> hessian_fn = qml.jacobian(qml.grad(circuit))
  >>> hessian_fn(x)
  [[0.2248451 0.7651474]
   [0.7651474 0.2248451]]
  ```

* Added the function `finite_diff()` to compute finite-difference
  approximations to the gradient and the second-order derivatives of
  arbitrary callable functions.
  [(#1090)](https://github.com/PennyLaneAI/pennylane/pull/1090)

  This is useful to compute the derivative of parametrized
  `pennylane.Hamiltonian` observables with respect to their parameters.

  For example, in quantum chemistry simulations it can be used to evaluate
  the derivatives of the electronic Hamiltonian with respect to the nuclear
  coordinates:

  ```pycon
  >>> def H(x):
  ...    return qml.qchem.molecular_hamiltonian(['H', 'H'], x)[0]
  >>> x = np.array([0., 0., -0.66140414, 0., 0., 0.66140414])
  >>> grad_fn = qml.finite_diff(H, N=1)
  >>> grad = grad_fn(x)
  >>> deriv2_fn = qml.finite_diff(H, N=2, idx=[0, 1])
  >>> deriv2_fn(x)
  ```

* The JAX interface now supports all devices, including hardware devices,
  via the parameter-shift differentiation method.
  [(#1076)](https://github.com/PennyLaneAI/pennylane/pull/1076)

  For example, using the JAX interface with Cirq:

  ```python
  dev = qml.device('cirq.simulator', wires=1)
  @qml.qnode(dev, interface="jax", diff_method="parameter-shift")
  def circuit(x):
      qml.RX(x[1], wires=0)
      qml.Rot(x[0], x[1], x[2], wires=0)
      return qml.expval(qml.PauliZ(0))
  weights = jnp.array([0.2, 0.5, 0.1])
  print(circuit(weights))
  ```

  Currently, when used with the parameter-shift differentiation method,
  only a single returned expectation value or variance is supported.
  Multiple expectations/variances, as well as probability and state returns,
  are not currently allowed.

<h3>Improvements</h3>

  ```python
  dev = qml.device("default.qubit", wires=2)

  inputstate = [np.sqrt(0.2), np.sqrt(0.3), np.sqrt(0.4), np.sqrt(0.1)]

  @qml.qnode(dev)
  def circuit():
      mottonen.MottonenStatePreparation(inputstate,wires=[0, 1])
      return qml.expval(qml.PauliZ(0))
  ```

  Previously returned:

  ```pycon
  >>> print(qml.draw(circuit)())
  0: ──RY(1.57)──╭C─────────────╭C──╭C──╭C──┤ ⟨Z⟩
  1: ──RY(1.35)──╰X──RY(0.422)──╰X──╰X──╰X──┤   
  ```

  In this release, it now returns:

  ```pycon
  >>> print(qml.draw(circuit)())
  0: ──RY(1.57)──╭C─────────────╭C──┤ ⟨Z⟩
  1: ──RY(1.35)──╰X──RY(0.422)──╰X──┤   
  ```

- The templates are now classes inheriting
  from `Operation`, and define the ansatz in their `expand()` method. This
  change does not affect the user interface.
  [(#1138)](https://github.com/PennyLaneAI/pennylane/pull/1138)
  [(#1156)](https://github.com/PennyLaneAI/pennylane/pull/1156)
  [(#1163)](https://github.com/PennyLaneAI/pennylane/pull/1163)
  [(#1192)](https://github.com/PennyLaneAI/pennylane/pull/1192)

  For convenience, some templates have a new method that returns the expected
  shape of the trainable parameter tensor, which can be used to create
  random tensors.

  ```python
  shape = qml.templates.BasicEntanglerLayers.shape(n_layers=2, n_wires=4)
  weights = np.random.random(shape)
  qml.templates.BasicEntanglerLayers(weights, wires=range(4))
  ```

- `QubitUnitary` now validates to ensure the input matrix is two dimensional.
  [(#1128)](https://github.com/PennyLaneAI/pennylane/pull/1128)

* Most layers in Pytorch or Keras accept arbitrary dimension inputs, where each dimension barring
  the last (in the case where the actual weight function of the layer operates on one-dimensional
  vectors) is broadcast over. This is now also supported by KerasLayer and TorchLayer.
  [(#1062)](https://github.com/PennyLaneAI/pennylane/pull/1062).

  Example use:

  ```python
  dev = qml.device("default.qubit", wires=4)
  x = tf.ones((5, 4, 4))

  @qml.qnode(dev)
  def layer(weights, inputs):
      qml.templates.AngleEmbedding(inputs, wires=range(4))
      qml.templates.StronglyEntanglingLayers(weights, wires=range(4))
      return [qml.expval(qml.PauliZ(i)) for i in range(4)]

  qlayer = qml.qnn.KerasLayer(layer, {"weights": (4, 4, 3)}, output_dim=4)
  out = qlayer(x)
  ```

  The output tensor has the following shape:
  ```pycon
  >>> out.shape
  (5, 4, 4)
  ```

* If only one argument to the function `qml.grad` has the `requires_grad` attribute
  set to True, then the returned gradient will be a NumPy array, rather than a
  tuple of length 1.
  [(#1067)](https://github.com/PennyLaneAI/pennylane/pull/1067)
  [(#1081)](https://github.com/PennyLaneAI/pennylane/pull/1081)

* An improvement has been made to how `QubitDevice` generates and post-processess samples,
  allowing QNode measurement statistics to work on devices with more than 32 qubits.
  [(#1088)](https://github.com/PennyLaneAI/pennylane/pull/1088)

* Due to the addition of `density_matrix()` as a return type from a QNode, tuples are now supported
  by the `output_dim` parameter in `qnn.KerasLayer`.
  [(#1070)](https://github.com/PennyLaneAI/pennylane/pull/1070)

* Two new utility methods are provided for working with quantum tapes.
  [(#1175)](https://github.com/PennyLaneAI/pennylane/pull/1175)

  - `qml.tape.get_active_tape()` gets the currently recording tape.

  - `tape.stop_recording()` is a context manager that temporarily
    stops the currently recording tape from recording additional
    tapes or quantum operations.

  For example:

  ```pycon
  >>> with qml.tape.QuantumTape():
  ...     qml.RX(0, wires=0)
  ...     current_tape = qml.tape.get_active_tape()
  ...     with current_tape.stop_recording():
  ...         qml.RY(1.0, wires=1)
  ...     qml.RZ(2, wires=1)
  >>> current_tape.operations
  [RX(0, wires=[0]), RZ(2, wires=[1])]
  ```

* When printing `qml.Hamiltonian` objects, the terms are sorted by number of wires followed by coefficients.
  [(#981)](https://github.com/PennyLaneAI/pennylane/pull/981)

* Adds `qml.math.conj` to the PennyLane math module.
  [(#1143)](https://github.com/PennyLaneAI/pennylane/pull/1143)

  This new method will do elementwise conjugation to the given tensor-like object,
  correctly dispatching to the required tensor-manipulation framework
  to preserve differentiability.

  ```python
  >>> a = np.array([1.0 + 2.0j])
  >>> qml.math.conj(a)
  array([1.0 - 2.0j])
  ```

* The four-term parameter-shift rule, as used by the controlled rotation operations,
  has been updated to use coefficients that minimize the variance as per
  https://arxiv.org/abs/2104.05695.
  [(#1206)](https://github.com/PennyLaneAI/pennylane/pull/1206)

* A new transform `qml.transforms.invisible` has been added, to make it easier
  to transform QNodes.
  [(#1175)](https://github.com/PennyLaneAI/pennylane/pull/1175)

<h3>Breaking changes</h3>

* Devices do not have an `analytic` argument or attribute anymore.
  Instead, `shots` is the source of truth for whether a simulator
  estimates return values from a finite number of shots, or whether
  it returns analytic results (`shots=None`).
  [(#1079)](https://github.com/PennyLaneAI/pennylane/pull/1079)
  [(#1196)](https://github.com/PennyLaneAI/pennylane/pull/1196)

  ```python  
  dev_analytic = qml.device('default.qubit', wires=1, shots=None)
  dev_finite_shots = qml.device('default.qubit', wires=1, shots=1000)

  def circuit():
      qml.Hadamard(wires=0)
      return qml.expval(qml.PauliZ(wires=0))

  circuit_analytic = qml.QNode(circuit, dev_analytic)
  circuit_finite_shots = qml.QNode(circuit, dev_finite_shots)
  ```

  Devices with `shots=None` return deterministic, exact results:

  ```pycon
  >>> circuit_analytic()
  0.0
  >>> circuit_analytic()
  0.0
  ```
  Devices with `shots > 0` return stochastic results estimated from
  samples in each run:

  ```pycon
  >>> circuit_finite_shots()
  -0.062
  >>> circuit_finite_shots()
  0.034
  ```

  The `qml.sample()` measurement can only be used on devices on which the number
  of shots is set explicitly.

* If creating a QNode from a quantum function with an argument named `shots`,
  a `DeprecationWarning` is raised, warning the user that this is a reserved
  argument to change the number of shots on a per-call basis.
  [(#1075)](https://github.com/PennyLaneAI/pennylane/pull/1075)

* For devices inheriting from `QubitDevice`, the methods `expval`, `var`, `sample`
  accept two new keyword arguments --- `shot_range` and `bin_size`.
  [(#1103)](https://github.com/PennyLaneAI/pennylane/pull/1103)

  These new arguments allow for the statistics to be performed on only a subset of device samples.
  This finer level of control is accessible from the main UI by instantiating a device with a batch
  of shots.

  For example, consider the following device:

  ```pycon
  >>> dev = qml.device("my_device", shots=[5, (10, 3), 100])
  ```

  This device will execute QNodes using 135 shots, however
  measurement statistics will be **course grained** across these 135
  shots:

  * All measurement statistics will first be computed using the
    first 5 shots --- that is, `shots_range=[0, 5]`, `bin_size=5`.

  * Next, the tuple `(10, 3)` indicates 10 shots, repeated 3 times. This will use
    `shot_range=[5, 35]`, performing the expectation value in bins of size 10
    (`bin_size=10`).

  * Finally, we repeat the measurement statistics for the final 100 shots,
    `shot_range=[35, 135]`, `bin_size=100`.


* The old PennyLane core has been removed, including the following modules:
  [(#1100)](https://github.com/PennyLaneAI/pennylane/pull/1100)

  - `pennylane.variables`
  - `pennylane.qnodes`

  As part of this change, the location of the new core within the Python
  module has been moved:

  - Moves `pennylane.tape.interfaces` → `pennylane.interfaces`
  - Merges `pennylane.CircuitGraph` and `pennylane.TapeCircuitGraph`  → `pennylane.CircuitGraph`
  - Merges `pennylane.OperationRecorder` and `pennylane.TapeOperationRecorder`  →
  - `pennylane.tape.operation_recorder`
  - Merges `pennylane.measure` and `pennylane.tape.measure` → `pennylane.measure`
  - Merges `pennylane.operation` and `pennylane.tape.operation` → `pennylane.operation`
  - Merges `pennylane._queuing` and `pennylane.tape.queuing` → `pennylane.queuing`

  This has no affect on import location.

  In addition,

  - All tape-mode functions have been removed (`qml.enable_tape()`, `qml.tape_mode_active()`),
  - All tape fixtures have been deleted,
  - Tests specifically for non-tape mode have been deleted.

* The device test suite no longer accepts the `analytic` keyword.
  [(#1216)](https://github.com/PennyLaneAI/pennylane/pull/1216)

<h3>Bug fixes</h3>

* Fixes a bug where using the circuit drawer with a `ControlledQubitUnitary`
  operation raised an error.
  [(#1174)](https://github.com/PennyLaneAI/pennylane/pull/1174)

* Fixes a bug and a test where the ``QuantumTape.is_sampled`` attribute was not
  being updated.
  [(#1126)](https://github.com/PennyLaneAI/pennylane/pull/1126)

* Fixes a bug where `BasisEmbedding` would not accept inputs whose bits are all ones
  or all zeros.
  [(#1114)](https://github.com/PennyLaneAI/pennylane/pull/1114)

* The `ExpvalCost` class raises an error if instantiated
  with non-expectation measurement statistics.
  [(#1106)](https://github.com/PennyLaneAI/pennylane/pull/1106)

* Fixes a bug where decompositions would reset the differentiation method
  of a QNode.
  [(#1117)](https://github.com/PennyLaneAI/pennylane/pull/1117)

* Fixes a bug where the second-order CV parameter-shift rule would error
  if attempting to compute the gradient of a QNode with more than one
  second-order observable.
  [(#1197)](https://github.com/PennyLaneAI/pennylane/pull/1197)

* Fixes a bug where repeated Torch interface applications after expansion caused an error.
  [(#1223)](https://github.com/PennyLaneAI/pennylane/pull/1223)

* Sampling works correctly with batches of shots specified as a list.
  [(#1232)](https://github.com/PennyLaneAI/pennylane/pull/1232)

<h3>Documentation</h3>

- Updated the diagram used in the Architectural overview page of the
  Development guide such that it doesn't mention Variables.
  [(#1235)](https://github.com/PennyLaneAI/pennylane/pull/1235)

- Typos addressed in templates documentation.
  [(#1094)](https://github.com/PennyLaneAI/pennylane/pull/1094)

- Upgraded the documentation to use Sphinx 3.5.3 and the new m2r2 package.
  [(#1186)](https://github.com/PennyLaneAI/pennylane/pull/1186)

- Added `flaky` as dependency for running tests in the documentation.
  [(#1113)](https://github.com/PennyLaneAI/pennylane/pull/1113)

<h3>Contributors</h3>

This release contains contributions from (in alphabetical order):

Shahnawaz Ahmed, Juan Miguel Arrazola, Thomas Bromley, Olivia Di Matteo, Alain Delgado Gran, Kyle
Godbey, Diego Guala, Theodor Isacsson, Josh Izaac, Soran Jahangiri, Nathan Killoran, Christina Lee,
Daniel Polatajko, Chase Roberts, Sankalp Sanand, Pritish Sehzpaul, Maria Schuld, Antal Száva, David Wierichs.


# Release 0.14.1

<h3>Bug fixes</h3>

* Fixes a testing bug where tests that required JAX would fail if JAX was not installed.
  The tests will now instead be skipped if JAX can not be imported.
  [(#1066)](https://github.com/PennyLaneAI/pennylane/pull/1066)

* Fixes a bug where inverse operations could not be differentiated
  using backpropagation on `default.qubit`.
  [(#1072)](https://github.com/PennyLaneAI/pennylane/pull/1072)

* The QNode has a new keyword argument, `max_expansion`, that determines the maximum number of times
  the internal circuit should be expanded when executed on a device. In addition, the default number
  of max expansions has been increased from 2 to 10, allowing devices that require more than two
  operator decompositions to be supported.
  [(#1074)](https://github.com/PennyLaneAI/pennylane/pull/1074)

* Fixes a bug where `Hamiltonian` objects created with non-list arguments raised an error for
  arithmetic operations. [(#1082)](https://github.com/PennyLaneAI/pennylane/pull/1082)

* Fixes a bug where `Hamiltonian` objects with no coefficients or operations would return a faulty
  result when used with `ExpvalCost`. [(#1082)](https://github.com/PennyLaneAI/pennylane/pull/1082)

<h3>Documentation</h3>

* Updates mentions of `generate_hamiltonian` to `molecular_hamiltonian` in the
  docstrings of the `ExpvalCost` and `Hamiltonian` classes.
  [(#1077)](https://github.com/PennyLaneAI/pennylane/pull/1077)

<h3>Contributors</h3>

This release contains contributions from (in alphabetical order):

Thomas Bromley, Josh Izaac, Antal Száva.



# Release 0.14.0

<h3>New features since last release</h3>

<h4>Perform quantum machine learning with JAX</h4>

* QNodes created with `default.qubit` now support a JAX interface, allowing JAX to be used
  to create, differentiate, and optimize hybrid quantum-classical models.
  [(#947)](https://github.com/PennyLaneAI/pennylane/pull/947)

  This is supported internally via a new `default.qubit.jax` device. This device runs end to end in
  JAX, meaning that it supports all of the awesome JAX transformations (`jax.vmap`, `jax.jit`,
  `jax.hessian`, etc).

  Here is an example of how to use the new JAX interface:

  ```python
  dev = qml.device("default.qubit", wires=1)
  @qml.qnode(dev, interface="jax", diff_method="backprop")
  def circuit(x):
      qml.RX(x[1], wires=0)
      qml.Rot(x[0], x[1], x[2], wires=0)
      return qml.expval(qml.PauliZ(0))

  weights = jnp.array([0.2, 0.5, 0.1])
  grad_fn = jax.grad(circuit)
  print(grad_fn(weights))
  ```

  Currently, only `diff_method="backprop"` is supported, with plans to support more in the future.

<h4>New, faster, quantum gradient methods</h4>

* A new differentiation method has been added for use with simulators. The `"adjoint"`
  method operates after a forward pass by iteratively applying inverse gates to scan backwards
  through the circuit.
  [(#1032)](https://github.com/PennyLaneAI/pennylane/pull/1032)

  This method is similar to the reversible method, but has a lower time
  overhead and a similar memory overhead. It follows the approach provided by
  [Jones and Gacon](https://arxiv.org/abs/2009.02823). This method is only compatible with certain
  statevector-based devices such as `default.qubit`.

  Example use:

  ```python
  import pennylane as qml

  wires = 1
  device = qml.device("default.qubit", wires=wires)

  @qml.qnode(device, diff_method="adjoint")
  def f(params):
      qml.RX(0.1, wires=0)
      qml.Rot(*params, wires=0)
      qml.RX(-0.3, wires=0)
      return qml.expval(qml.PauliZ(0))

  params = [0.1, 0.2, 0.3]
  qml.grad(f)(params)
  ```

* The default logic for choosing the 'best' differentiation method has been altered
  to improve performance.
  [(#1008)](https://github.com/PennyLaneAI/pennylane/pull/1008)

  - If the quantum device provides its own gradient, this is now the preferred
    differentiation method.

  - If the quantum device natively supports classical
    backpropagation, this is now preferred over the parameter-shift rule.

    This will lead to marked speed improvement during optimization when using
    `default.qubit`, with a sight penalty on the forward-pass evaluation.

  More details are available below in the 'Improvements' section for plugin developers.

* PennyLane now supports analytical quantum gradients for noisy channels, in addition to its
  existing support for unitary operations. The noisy channels `BitFlip`, `PhaseFlip`, and
  `DepolarizingChannel` all support analytic gradients out of the box.
  [(#968)](https://github.com/PennyLaneAI/pennylane/pull/968)

* A method has been added for calculating the Hessian of quantum circuits using the second-order
  parameter shift formula.
  [(#961)](https://github.com/PennyLaneAI/pennylane/pull/961)

  The following example shows the calculation of the Hessian:

  ```python
  n_wires = 5
  weights = [2.73943676, 0.16289932, 3.4536312, 2.73521126, 2.6412488]

  dev = qml.device("default.qubit", wires=n_wires)

  with qml.tape.QubitParamShiftTape() as tape:
      for i in range(n_wires):
          qml.RX(weights[i], wires=i)

      qml.CNOT(wires=[0, 1])
      qml.CNOT(wires=[2, 1])
      qml.CNOT(wires=[3, 1])
      qml.CNOT(wires=[4, 3])

      qml.expval(qml.PauliZ(1))

  print(tape.hessian(dev))
  ```

  The Hessian is not yet supported via classical machine learning interfaces, but will
  be added in a future release.

<h4>More operations and templates</h4>

* Two new error channels, `BitFlip` and `PhaseFlip` have been added.
  [(#954)](https://github.com/PennyLaneAI/pennylane/pull/954)

  They can be used in the same manner as existing error channels:

  ```python
  dev = qml.device("default.mixed", wires=2)

  @qml.qnode(dev)
  def circuit():
      qml.RX(0.3, wires=0)
      qml.RY(0.5, wires=1)
      qml.BitFlip(0.01, wires=0)
      qml.PhaseFlip(0.01, wires=1)
      return qml.expval(qml.PauliZ(0))
  ```

* Apply permutations to wires using the `Permute` subroutine.
  [(#952)](https://github.com/PennyLaneAI/pennylane/pull/952)

  ```python
  import pennylane as qml
  dev = qml.device('default.qubit', wires=5)

  @qml.qnode(dev)
  def apply_perm():
      # Send contents of wire 4 to wire 0, of wire 2 to wire 1, etc.
      qml.templates.Permute([4, 2, 0, 1, 3], wires=dev.wires)
      return qml.expval(qml.PauliZ(0))
  ```

<h4>QNode transformations</h4>

* The `qml.metric_tensor` function transforms a QNode to produce the Fubini-Study
  metric tensor with full autodifferentiation support---even on hardware.
  [(#1014)](https://github.com/PennyLaneAI/pennylane/pull/1014)

  Consider the following QNode:

  ```python
  dev = qml.device("default.qubit", wires=3)

  @qml.qnode(dev, interface="autograd")
  def circuit(weights):
      # layer 1
      qml.RX(weights[0, 0], wires=0)
      qml.RX(weights[0, 1], wires=1)

      qml.CNOT(wires=[0, 1])
      qml.CNOT(wires=[1, 2])

      # layer 2
      qml.RZ(weights[1, 0], wires=0)
      qml.RZ(weights[1, 1], wires=2)

      qml.CNOT(wires=[0, 1])
      qml.CNOT(wires=[1, 2])
      return qml.expval(qml.PauliZ(0) @ qml.PauliZ(1)), qml.expval(qml.PauliY(2))
  ```

  We can use the `metric_tensor` function to generate a new function, that returns the
  metric tensor of this QNode:

  ```pycon
  >>> met_fn = qml.metric_tensor(circuit)
  >>> weights = np.array([[0.1, 0.2, 0.3], [0.4, 0.5, 0.6]], requires_grad=True)
  >>> met_fn(weights)
  tensor([[0.25  , 0.    , 0.    , 0.    ],
          [0.    , 0.25  , 0.    , 0.    ],
          [0.    , 0.    , 0.0025, 0.0024],
          [0.    , 0.    , 0.0024, 0.0123]], requires_grad=True)
  ```

  The returned metric tensor is also fully differentiable, in all interfaces.
  For example, differentiating the `(3, 2)` element:

  ```pycon
  >>> grad_fn = qml.grad(lambda x: met_fn(x)[3, 2])
  >>> grad_fn(weights)
  array([[ 0.04867729, -0.00049502,  0.        ],
         [ 0.        ,  0.        ,  0.        ]])
  ```

  Differentiation is also supported using Torch, Jax, and TensorFlow.

* Adds the new function `qml.math.cov_matrix()`. This function accepts a list of commuting
  observables, and the probability distribution in the shared observable eigenbasis after the
  application of an ansatz. It uses these to construct the covariance matrix in a *framework
  independent* manner, such that the output covariance matrix is autodifferentiable.
  [(#1012)](https://github.com/PennyLaneAI/pennylane/pull/1012)

  For example, consider the following ansatz and observable list:

  ```python3
  obs_list = [qml.PauliX(0) @ qml.PauliZ(1), qml.PauliY(2)]
  ansatz = qml.templates.StronglyEntanglingLayers
  ```

  We can construct a QNode to output the probability distribution in the shared eigenbasis of the
  observables:

  ```python
  dev = qml.device("default.qubit", wires=3)

  @qml.qnode(dev, interface="autograd")
  def circuit(weights):
      ansatz(weights, wires=[0, 1, 2])
      # rotate into the basis of the observables
      for o in obs_list:
          o.diagonalizing_gates()
      return qml.probs(wires=[0, 1, 2])
  ```

  We can now compute the covariance matrix:

  ```pycon
  >>> weights = qml.init.strong_ent_layers_normal(n_layers=2, n_wires=3)
  >>> cov = qml.math.cov_matrix(circuit(weights), obs_list)
  >>> cov
  array([[0.98707611, 0.03665537],
         [0.03665537, 0.99998377]])
  ```

  Autodifferentiation is fully supported using all interfaces:

  ```pycon
  >>> cost_fn = lambda weights: qml.math.cov_matrix(circuit(weights), obs_list)[0, 1]
  >>> qml.grad(cost_fn)(weights)[0]
  array([[[ 4.94240914e-17, -2.33786398e-01, -1.54193959e-01],
          [-3.05414996e-17,  8.40072236e-04,  5.57884080e-04],
          [ 3.01859411e-17,  8.60411436e-03,  6.15745204e-04]],

         [[ 6.80309533e-04, -1.23162742e-03,  1.08729813e-03],
          [-1.53863193e-01, -1.38700657e-02, -1.36243323e-01],
          [-1.54665054e-01, -1.89018172e-02, -1.56415558e-01]]])
  ```

* A new  `qml.draw` function is available, allowing QNodes to be easily
  drawn without execution by providing example input.
  [(#962)](https://github.com/PennyLaneAI/pennylane/pull/962)

  ```python
  @qml.qnode(dev)
  def circuit(a, w):
      qml.Hadamard(0)
      qml.CRX(a, wires=[0, 1])
      qml.Rot(*w, wires=[1])
      qml.CRX(-a, wires=[0, 1])
      return qml.expval(qml.PauliZ(0) @ qml.PauliZ(1))
  ```

  The QNode circuit structure may depend on the input arguments;
  this is taken into account by passing example QNode arguments
  to the `qml.draw()` drawing function:

  ```pycon
  >>> drawer = qml.draw(circuit)
  >>> result = drawer(a=2.3, w=[1.2, 3.2, 0.7])
  >>> print(result)
  0: ──H──╭C────────────────────────────╭C─────────╭┤ ⟨Z ⊗ Z⟩
  1: ─────╰RX(2.3)──Rot(1.2, 3.2, 0.7)──╰RX(-2.3)──╰┤ ⟨Z ⊗ Z⟩
  ```

<h4>A faster, leaner, and more flexible core</h4>

* The new core of PennyLane, rewritten from the ground up and developed over the last few release
  cycles, has achieved feature parity and has been made the new default in PennyLane v0.14. The old
  core has been marked as deprecated, and will be removed in an upcoming release.
  [(#1046)](https://github.com/PennyLaneAI/pennylane/pull/1046)
  [(#1040)](https://github.com/PennyLaneAI/pennylane/pull/1040)
  [(#1034)](https://github.com/PennyLaneAI/pennylane/pull/1034)
  [(#1035)](https://github.com/PennyLaneAI/pennylane/pull/1035)
  [(#1027)](https://github.com/PennyLaneAI/pennylane/pull/1027)
  [(#1026)](https://github.com/PennyLaneAI/pennylane/pull/1026)
  [(#1021)](https://github.com/PennyLaneAI/pennylane/pull/1021)
  [(#1054)](https://github.com/PennyLaneAI/pennylane/pull/1054)
  [(#1049)](https://github.com/PennyLaneAI/pennylane/pull/1049)

  While high-level PennyLane code and tutorials remain unchanged, the new core
  provides several advantages and improvements:

  - **Faster and more optimized**: The new core provides various performance optimizations, reducing
    pre- and post-processing overhead, and reduces the number of quantum evaluations in certain
    cases.

  - **Support for in-QNode classical processing**: this allows for differentiable classical
    processing within the QNode.

    ```python
    dev = qml.device("default.qubit", wires=1)

    @qml.qnode(dev, interface="tf")
    def circuit(p):
        qml.RX(tf.sin(p[0])**2 + p[1], wires=0)
        return qml.expval(qml.PauliZ(0))
    ```

    The classical processing functions used within the QNode must match
    the QNode interface. Here, we use TensorFlow:

    ```pycon
    >>> params = tf.Variable([0.5, 0.1], dtype=tf.float64)
    >>> with tf.GradientTape() as tape:
    ...     res = circuit(params)
    >>> grad = tape.gradient(res, params)
    >>> print(res)
    tf.Tensor(0.9460913127754935, shape=(), dtype=float64)
    >>> print(grad)
    tf.Tensor([-0.27255248 -0.32390003], shape=(2,), dtype=float64)
    ```

    As a result of this change, quantum decompositions that require classical processing
    are fully supported and end-to-end differentiable in tape mode.

  - **No more Variable wrapping**: QNode arguments no longer become `Variable`
    objects within the QNode.

    ```python
    dev = qml.device("default.qubit", wires=1)

    @qml.qnode(dev)
    def circuit(x):
        print("Parameter value:", x)
        qml.RX(x, wires=0)
        return qml.expval(qml.PauliZ(0))
    ```

    Internal QNode parameters can be easily inspected, printed, and manipulated:

    ```pycon
    >>> circuit(0.5)
    Parameter value: 0.5
    tensor(0.87758256, requires_grad=True)
    ```

  - **Less restrictive QNode signatures**: There is no longer any restriction on the QNode signature; the QNode can be
    defined and called following the same rules as standard Python functions.

    For example, the following QNode uses positional, named, and variable
    keyword arguments:

    ```python
    x = torch.tensor(0.1, requires_grad=True)
    y = torch.tensor([0.2, 0.3], requires_grad=True)
    z = torch.tensor(0.4, requires_grad=True)

    @qml.qnode(dev, interface="torch")
    def circuit(p1, p2=y, **kwargs):
        qml.RX(p1, wires=0)
        qml.RY(p2[0] * p2[1], wires=0)
        qml.RX(kwargs["p3"], wires=0)
        return qml.var(qml.PauliZ(0))
    ```

    When we call the QNode, we may pass the arguments by name
    even if defined positionally; any argument not provided will
    use the default value.

    ```pycon
    >>> res = circuit(p1=x, p3=z)
    >>> print(res)
    tensor(0.2327, dtype=torch.float64, grad_fn=<SelectBackward>)
    >>> res.backward()
    >>> print(x.grad, y.grad, z.grad)
    tensor(0.8396) tensor([0.0289, 0.0193]) tensor(0.8387)
    ```

    This extends to the `qnn` module, where `KerasLayer` and `TorchLayer` modules
    can be created from QNodes with unrestricted signatures.

  - **Smarter measurements:** QNodes can now measure wires more than once, as
    long as all observables are commuting:

    ```python
    @qml.qnode(dev)
    def circuit(x):
        qml.RX(x, wires=0)
        return [
            qml.expval(qml.PauliZ(0)),
            qml.expval(qml.PauliZ(0) @ qml.PauliZ(1))
        ]
    ```

    Further, the `qml.ExpvalCost()` function allows for optimizing
    measurements to reduce the number of quantum evaluations required.

  With the new PennyLane core, there are a few small breaking changes, detailed
  below in the 'Breaking Changes' section.

<h3>Improvements</h3>

* The built-in PennyLane optimizers allow more flexible cost functions. The cost function passed to most optimizers
  may accept any combination of trainable arguments, non-trainable arguments, and keyword arguments.
  [(#959)](https://github.com/PennyLaneAI/pennylane/pull/959)
  [(#1053)](https://github.com/PennyLaneAI/pennylane/pull/1053)

  The full changes apply to:

  * `AdagradOptimizer`
  * `AdamOptimizer`
  * `GradientDescentOptimizer`
  * `MomentumOptimizer`
  * `NesterovMomentumOptimizer`
  * `RMSPropOptimizer`
  * `RotosolveOptimizer`

  The `requires_grad=False` property must mark any non-trainable constant argument.
  The `RotoselectOptimizer` allows passing only keyword arguments.

  Example use:

  ```python
  def cost(x, y, data, scale=1.0):
      return scale * (x[0]-data)**2 + scale * (y-data)**2

  x = np.array([1.], requires_grad=True)
  y = np.array([1.0])
  data = np.array([2.], requires_grad=False)

  opt = qml.GradientDescentOptimizer()

  # the optimizer step and step_and_cost methods can
  # now update multiple parameters at once
  x_new, y_new, data = opt.step(cost, x, y, data, scale=0.5)
  (x_new, y_new, data), value = opt.step_and_cost(cost, x, y, data, scale=0.5)

  # list and tuple unpacking is also supported
  params = (x, y, data)
  params = opt.step(cost, *params)
  ```

* The circuit drawer has been updated to support the inclusion of unused or inactive
  wires, by passing the `show_all_wires` argument.
  [(#1033)](https://github.com/PennyLaneAI/pennylane/pull/1033)

  ```python
  dev = qml.device('default.qubit', wires=[-1, "a", "q2", 0])

  @qml.qnode(dev)
  def circuit():
      qml.Hadamard(wires=-1)
      qml.CNOT(wires=[-1, "q2"])
      return qml.expval(qml.PauliX(wires="q2"))
  ```

  ```pycon
  >>> print(qml.draw(circuit, show_all_wires=True)())
  >>>
   -1: ──H──╭C──┤
    a: ─────│───┤
   q2: ─────╰X──┤ ⟨X⟩
    0: ─────────┤
  ```

* The logic for choosing the 'best' differentiation method has been altered
  to improve performance.
  [(#1008)](https://github.com/PennyLaneAI/pennylane/pull/1008)

  - If the device provides its own gradient, this is now the preferred
    differentiation method.

  - If a device provides additional interface-specific versions that natively support classical
    backpropagation, this is now preferred over the parameter-shift rule.

    Devices define additional interface-specific devices via their `capabilities()` dictionary. For
    example, `default.qubit` supports supplementary devices for TensorFlow, Autograd, and JAX:

    ```python
    {
      "passthru_devices": {
          "tf": "default.qubit.tf",
          "autograd": "default.qubit.autograd",
          "jax": "default.qubit.jax",
      },
    }
    ```

  As a result of this change, if the QNode `diff_method` is not explicitly provided,
  it is possible that the QNode will run on a *supplementary device* of the device that was
  specifically provided:

  ```python
  dev = qml.device("default.qubit", wires=2)
  qml.QNode(dev) # will default to backprop on default.qubit.autograd
  qml.QNode(dev, interface="tf") # will default to backprop on default.qubit.tf
  qml.QNode(dev, interface="jax") # will default to backprop on default.qubit.jax
  ```

* The `default.qubit` device has been updated so that internally it applies operations in a more
  functional style, i.e., by accepting an input state and returning an evolved state.
  [(#1025)](https://github.com/PennyLaneAI/pennylane/pull/1025)

* A new test series, `pennylane/devices/tests/test_compare_default_qubit.py`, has been added, allowing to test if
  a chosen device gives the same result as `default.qubit`.
  [(#897)](https://github.com/PennyLaneAI/pennylane/pull/897)

  Three tests are added:

  - `test_hermitian_expectation`,
  - `test_pauliz_expectation_analytic`, and
  - `test_random_circuit`.

* Adds the following agnostic tensor manipulation functions to the `qml.math` module: `abs`,
  `angle`, `arcsin`, `concatenate`, `dot`, `squeeze`, `sqrt`, `sum`, `take`, `where`. These functions are
  required to fully support end-to-end differentiable Mottonen and Amplitude embedding.
  [(#922)](https://github.com/PennyLaneAI/pennylane/pull/922)
  [(#1011)](https://github.com/PennyLaneAI/pennylane/pull/1011)

* The `qml.math` module now supports JAX.
  [(#985)](https://github.com/XanaduAI/software-docs/pull/274)

* Several improvements have been made to the `Wires` class to reduce overhead and simplify the logic
  of how wire labels are interpreted:
  [(#1019)](https://github.com/PennyLaneAI/pennylane/pull/1019)
  [(#1010)](https://github.com/PennyLaneAI/pennylane/pull/1010)
  [(#1005)](https://github.com/PennyLaneAI/pennylane/pull/1005)
  [(#983)](https://github.com/PennyLaneAI/pennylane/pull/983)
  [(#967)](https://github.com/PennyLaneAI/pennylane/pull/967)

  - If the input `wires` to a wires class instantiation `Wires(wires)` can be iterated over,
    its elements are interpreted as wire labels. Otherwise, `wires` is interpreted as a single wire label.
    The only exception to this are strings, which are always interpreted as a single
    wire label, so users can address wires with labels such as `"ancilla"`.

  - Any type can now be a wire label as long as it is hashable. The hash is used to establish
    the uniqueness of two labels.

  - Indexing wires objects now returns a label, instead of a new `Wires` object. For example:

    ```pycon
    >>> w = Wires([0, 1, 2])
    >>> w[1]
    >>> 1
    ```

  - The check for uniqueness of wires moved from `Wires` instantiation to
    the `qml.wires._process` function in order to reduce overhead from repeated
    creation of `Wires` instances.

  - Calls to the `Wires` class are substantially reduced, for example by avoiding to call
    Wires on Wires instances on `Operation` instantiation, and by using labels instead of
    `Wires` objects inside the default qubit device.

* Adds the `PauliRot` generator to the `qml.operation` module. This
  generator is required to construct the metric tensor.
  [(#963)](https://github.com/PennyLaneAI/pennylane/pull/963)

* The templates are modified to make use of the new `qml.math` module, for framework-agnostic
  tensor manipulation. This allows the template library to be differentiable
  in backpropagation mode (`diff_method="backprop"`).
  [(#873)](https://github.com/PennyLaneAI/pennylane/pull/873)

* The circuit drawer now allows for the wire order to be (optionally) modified:
  [(#992)](https://github.com/PennyLaneAI/pennylane/pull/992)

  ```pycon
  >>> dev = qml.device('default.qubit', wires=["a", -1, "q2"])
  >>> @qml.qnode(dev)
  ... def circuit():
  ...     qml.Hadamard(wires=-1)
  ...     qml.CNOT(wires=["a", "q2"])
  ...     qml.RX(0.2, wires="a")
  ...     return qml.expval(qml.PauliX(wires="q2"))
  ```

  Printing with default wire order of the device:

  ```pycon
  >>> print(circuit.draw())
    a: ─────╭C──RX(0.2)──┤
   -1: ──H──│────────────┤
   q2: ─────╰X───────────┤ ⟨X⟩
  ```

  Changing the wire order:

  ```pycon
  >>> print(circuit.draw(wire_order=["q2", "a", -1]))
   q2: ──╭X───────────┤ ⟨X⟩
    a: ──╰C──RX(0.2)──┤
   -1: ───H───────────┤
  ```

<h3>Breaking changes</h3>

* QNodes using the new PennyLane core will no longer accept ragged arrays as inputs.

* When using the new PennyLane core and the Autograd interface, non-differentiable data passed
  as a QNode argument or a gate must have the `requires_grad` property set to `False`:

  ```python
  @qml.qnode(dev)
  def circuit(weights, data):
      basis_state = np.array([1, 0, 1, 1], requires_grad=False)
      qml.BasisState(basis_state, wires=[0, 1, 2, 3])
      qml.templates.AmplitudeEmbedding(data, wires=[0, 1, 2, 3])
      qml.templates.BasicEntanglerLayers(weights, wires=[0, 1, 2, 3])
      return qml.probs(wires=0)

  data = np.array(data, requires_grad=False)
  weights = np.array(weights, requires_grad=True)
  circuit(weights, data)
  ```

<h3>Bug fixes</h3>

* Fixes an issue where if the constituent observables of a tensor product do not exist in the queue,
  an error is raised. With this fix, they are first queued before annotation occurs.
  [(#1038)](https://github.com/PennyLaneAI/pennylane/pull/1038)

* Fixes an issue with tape expansions where information about sampling
  (specifically the `is_sampled` tape attribute) was not preserved.
  [(#1027)](https://github.com/PennyLaneAI/pennylane/pull/1027)

* Tape expansion was not properly taking into devices that supported inverse operations,
  causing inverse operations to be unnecessarily decomposed. The QNode tape expansion logic, as well
  as the `Operation.expand()` method, has been modified to fix this.
  [(#956)](https://github.com/PennyLaneAI/pennylane/pull/956)

* Fixes an issue where the Autograd interface was not unwrapping non-differentiable
  PennyLane tensors, which can cause issues on some devices.
  [(#941)](https://github.com/PennyLaneAI/pennylane/pull/941)

* `qml.vqe.Hamiltonian` prints any observable with any number of strings.
  [(#987)](https://github.com/PennyLaneAI/pennylane/pull/987)

* Fixes a bug where parameter-shift differentiation would fail if the QNode
  contained a single probability output.
  [(#1007)](https://github.com/PennyLaneAI/pennylane/pull/1007)

* Fixes an issue when using trainable parameters that are lists/arrays with `tape.vjp`.
  [(#1042)](https://github.com/PennyLaneAI/pennylane/pull/1042)

* The `TensorN` observable is updated to support being copied without any parameters or wires passed.
  [(#1047)](https://github.com/PennyLaneAI/pennylane/pull/1047)

* Fixed deprecation warning when importing `Sequence` from `collections` instead of `collections.abc` in `vqe/vqe.py`.
  [(#1051)](https://github.com/PennyLaneAI/pennylane/pull/1051)

<h3>Contributors</h3>

This release contains contributions from (in alphabetical order):

Juan Miguel Arrazola, Thomas Bromley, Olivia Di Matteo, Theodor Isacsson, Josh Izaac, Christina Lee,
Alejandro Montanez, Steven Oud, Chase Roberts, Sankalp Sanand, Maria Schuld, Antal
Száva, David Wierichs, Jiahao Yao.

# Release 0.13.0

<h3>New features since last release</h3>

<h4>Automatically optimize the number of measurements</h4>

* QNodes in tape mode now support returning observables on the same wire whenever the observables are
  qubit-wise commuting Pauli words. Qubit-wise commuting observables can be evaluated with a
  *single* device run as they are diagonal in the same basis, via a shared set of single-qubit rotations.
  [(#882)](https://github.com/PennyLaneAI/pennylane/pull/882)

  The following example shows a single QNode returning the expectation values of
  the qubit-wise commuting Pauli words `XX` and `XI`:

  ```python
  qml.enable_tape()

  @qml.qnode(dev)
  def f(x):
      qml.Hadamard(wires=0)
      qml.Hadamard(wires=1)
      qml.CRot(0.1, 0.2, 0.3, wires=[1, 0])
      qml.RZ(x, wires=1)
      return qml.expval(qml.PauliX(0) @ qml.PauliX(1)), qml.expval(qml.PauliX(0))
  ```

  ```pycon
  >>> f(0.4)
  tensor([0.89431013, 0.9510565 ], requires_grad=True)
  ```

* The `ExpvalCost` class (previously `VQECost`) now provides observable optimization using the
  `optimize` argument, resulting in potentially fewer device executions.
  [(#902)](https://github.com/PennyLaneAI/pennylane/pull/902)

  This is achieved by separating the observables composing the Hamiltonian into qubit-wise
  commuting groups and evaluating those groups on a single QNode using functionality from the
  `qml.grouping` module:

  ```python
  qml.enable_tape()
  commuting_obs = [qml.PauliX(0), qml.PauliX(0) @ qml.PauliZ(1)]
  H = qml.vqe.Hamiltonian([1, 1], commuting_obs)

  dev = qml.device("default.qubit", wires=2)
  ansatz = qml.templates.StronglyEntanglingLayers

  cost_opt = qml.ExpvalCost(ansatz, H, dev, optimize=True)
  cost_no_opt = qml.ExpvalCost(ansatz, H, dev, optimize=False)

  params = qml.init.strong_ent_layers_uniform(3, 2)
  ```

  Grouping these commuting observables leads to fewer device executions:

  ```pycon
  >>> cost_opt(params)
  >>> ex_opt = dev.num_executions
  >>> cost_no_opt(params)
  >>> ex_no_opt = dev.num_executions - ex_opt
  >>> print("Number of executions:", ex_no_opt)
  Number of executions: 2
  >>> print("Number of executions (optimized):", ex_opt)
  Number of executions (optimized): 1
  ```

<h4>New quantum gradient features</h4>

* Compute the analytic gradient of quantum circuits in parallel on supported devices.
  [(#840)](https://github.com/PennyLaneAI/pennylane/pull/840)

  This release introduces support for batch execution of circuits, via a new device API method
  `Device.batch_execute()`. Devices that implement this new API support submitting a batch of
  circuits for *parallel* evaluation simultaneously, which can significantly reduce the computation time.

  Furthermore, if using tape mode and a compatible device, gradient computations will
  automatically make use of the new batch API---providing a speedup during optimization.

* Gradient recipes are now much more powerful, allowing for operations to define their gradient
  via an arbitrary linear combination of circuit evaluations.
  [(#909)](https://github.com/PennyLaneAI/pennylane/pull/909)
  [(#915)](https://github.com/PennyLaneAI/pennylane/pull/915)

  With this change, gradient recipes can now be of the form
  :math:`\frac{\partial}{\partial\phi_k}f(\phi_k) = \sum_{i} c_i f(a_i \phi_k + s_i )`,
  and are no longer restricted to two-term shifts with identical (but opposite in sign) shift values.

  As a result, PennyLane now supports native analytic quantum gradients for the
  controlled rotation operations `CRX`, `CRY`, `CRZ`, and `CRot`. This allows for parameter-shift
  analytic gradients on hardware, without decomposition.

  Note that this is a breaking change for developers; please see the *Breaking Changes* section
  for more details.

* The `qnn.KerasLayer` class now supports differentiating the QNode through classical
  backpropagation in tape mode.
  [(#869)](https://github.com/PennyLaneAI/pennylane/pull/869)

  ```python
  qml.enable_tape()

  dev = qml.device("default.qubit.tf", wires=2)

  @qml.qnode(dev, interface="tf", diff_method="backprop")
  def f(inputs, weights):
      qml.templates.AngleEmbedding(inputs, wires=range(2))
      qml.templates.StronglyEntanglingLayers(weights, wires=range(2))
      return [qml.expval(qml.PauliZ(i)) for i in range(2)]

  weight_shapes = {"weights": (3, 2, 3)}

  qlayer = qml.qnn.KerasLayer(f, weight_shapes, output_dim=2)

  inputs = tf.constant(np.random.random((4, 2)), dtype=tf.float32)

  with tf.GradientTape() as tape:
      out = qlayer(inputs)

  tape.jacobian(out, qlayer.trainable_weights)
  ```

<h4>New operations, templates, and measurements</h4>

* Adds the `qml.density_matrix` QNode return with partial trace capabilities.
  [(#878)](https://github.com/PennyLaneAI/pennylane/pull/878)

  The density matrix over the provided wires is returned, with all other subsystems traced out.
  `qml.density_matrix` currently works for both the `default.qubit` and `default.mixed` devices.

  ```python
  qml.enable_tape()
  dev = qml.device("default.qubit", wires=2)

  def circuit(x):
      qml.PauliY(wires=0)
      qml.Hadamard(wires=1)
      return qml.density_matrix(wires=[1])  # wire 0 is traced out
  ```

* Adds the square-root X gate `SX`. [(#871)](https://github.com/PennyLaneAI/pennylane/pull/871)

  ```python
  dev = qml.device("default.qubit", wires=1)

  @qml.qnode(dev)
  def circuit():
      qml.SX(wires=[0])
      return qml.expval(qml.PauliZ(wires=[0]))
  ```

* Two new hardware-efficient particle-conserving templates have been implemented
  to perform VQE-based quantum chemistry simulations. The new templates apply
  several layers of the particle-conserving entanglers proposed in Figs. 2a and 2b
  of Barkoutsos *et al*., [arXiv:1805.04340](https://arxiv.org/abs/1805.04340)
  [(#875)](https://github.com/PennyLaneAI/pennylane/pull/875)
  [(#876)](https://github.com/PennyLaneAI/pennylane/pull/876)

<h4>Estimate and track resources</h4>

* The `QuantumTape` class now contains basic resource estimation functionality. The method
  `tape.get_resources()` returns a dictionary with a list of the constituent operations and the
  number of times they appear in the circuit. Similarly, `tape.get_depth()` computes the circuit depth.
  [(#862)](https://github.com/PennyLaneAI/pennylane/pull/862)

  ```pycon
  >>> with qml.tape.QuantumTape() as tape:
  ...    qml.Hadamard(wires=0)
  ...    qml.RZ(0.26, wires=1)
  ...    qml.CNOT(wires=[1, 0])
  ...    qml.Rot(1.8, -2.7, 0.2, wires=0)
  ...    qml.Hadamard(wires=1)
  ...    qml.CNOT(wires=[0, 1])
  ...    qml.expval(qml.PauliZ(0) @ qml.PauliZ(1))
  >>> tape.get_resources()
  {'Hadamard': 2, 'RZ': 1, 'CNOT': 2, 'Rot': 1}
  >>> tape.get_depth()
  4
  ```

* The number of device executions over a QNode's lifetime can now be returned using `num_executions`.
  [(#853)](https://github.com/PennyLaneAI/pennylane/pull/853)

  ```pycon
  >>> dev = qml.device("default.qubit", wires=2)
  >>> @qml.qnode(dev)
  ... def circuit(x, y):
  ...    qml.RX(x, wires=[0])
  ...    qml.RY(y, wires=[1])
  ...    qml.CNOT(wires=[0, 1])
  ...    return qml.expval(qml.PauliZ(0) @ qml.PauliX(1))
  >>> for _ in range(10):
  ...    circuit(0.432, 0.12)
  >>> print(dev.num_executions)
  10
  ```

<h3>Improvements</h3>

* Support for tape mode has improved across PennyLane. The following features now work in tape mode:

  - QNode collections [(#863)](https://github.com/PennyLaneAI/pennylane/pull/863)

  - `qnn.ExpvalCost` [(#863)](https://github.com/PennyLaneAI/pennylane/pull/863)
    [(#911)](https://github.com/PennyLaneAI/pennylane/pull/911)

  - `qml.qnn.KerasLayer` [(#869)](https://github.com/PennyLaneAI/pennylane/pull/869)

  - `qml.qnn.TorchLayer` [(#865)](https://github.com/PennyLaneAI/pennylane/pull/865)

  - The `qml.qaoa` module [(#905)](https://github.com/PennyLaneAI/pennylane/pull/905)

* A new function, `qml.refresh_devices()`, has been added, allowing PennyLane to
  rescan installed PennyLane plugins and refresh the device list. In addition, the `qml.device`
  loader will attempt to refresh devices if the required plugin device cannot be found.
  This will result in an improved experience if installing PennyLane and plugins within
  a running Python session (for example, on Google Colab), and avoid the need to
  restart the kernel/runtime.
  [(#907)](https://github.com/PennyLaneAI/pennylane/pull/907)

* When using `grad_fn = qml.grad(cost)` to compute the gradient of a cost function with the Autograd
  interface, the value of the intermediate forward pass is now available via the `grad_fn.forward`
  property
  [(#914)](https://github.com/PennyLaneAI/pennylane/pull/914):

  ```python
  def cost_fn(x, y):
      return 2 * np.sin(x[0]) * np.exp(-x[1]) + x[0] ** 3 + np.cos(y)

  params = np.array([0.1, 0.5], requires_grad=True)
  data = np.array(0.65, requires_grad=False)
  grad_fn = qml.grad(cost_fn)

  grad_fn(params, data)  # perform backprop and evaluate the gradient
  grad_fn.forward  # the cost function value
  ```

* Gradient-based optimizers now have a `step_and_cost` method that returns
  both the next step as well as the objective (cost) function output.
  [(#916)](https://github.com/PennyLaneAI/pennylane/pull/916)

  ```pycon
  >>> opt = qml.GradientDescentOptimizer()
  >>> params, cost = opt.step_and_cost(cost_fn, params)
  ```

* PennyLane provides a new experimental module `qml.proc` which provides framework-agnostic processing
  functions for array and tensor manipulations.
  [(#886)](https://github.com/PennyLaneAI/pennylane/pull/886)

  Given the input tensor-like object, the call is
  dispatched to the corresponding array manipulation framework, allowing for end-to-end
  differentiation to be preserved.

  ```pycon
  >>> x = torch.tensor([1., 2.])
  >>> qml.proc.ones_like(x)
  tensor([1, 1])
  >>> y = tf.Variable([[0], [5]])
  >>> qml.proc.ones_like(y, dtype=np.complex128)
  <tf.Tensor: shape=(2, 1), dtype=complex128, numpy=
  array([[1.+0.j],
         [1.+0.j]])>
  ```

  Note that these functions are experimental, and only a subset of common functionality is
  supported. Furthermore, the names and behaviour of these functions may differ from similar
  functions in common frameworks; please refer to the function docstrings for more details.

* The gradient methods in tape mode now fully separate the quantum and classical processing. Rather
  than returning the evaluated gradients directly, they now return a tuple containing the required
  quantum and classical processing steps.
  [(#840)](https://github.com/PennyLaneAI/pennylane/pull/840)

  ```python
  def gradient_method(idx, param, **options):
      # generate the quantum tapes that must be computed
      # to determine the quantum gradient
      tapes = quantum_gradient_tapes(self)

      def processing_fn(results):
          # perform classical processing on the evaluated tapes
          # returning the evaluated quantum gradient
          return classical_processing(results)

      return tapes, processing_fn
  ```

  The `JacobianTape.jacobian()` method has been similarly modified to accumulate all gradient
  quantum tapes and classical processing functions, evaluate all quantum tapes simultaneously,
  and then apply the post-processing functions to the evaluated tape results.

* The MultiRZ gate now has a defined generator, allowing it to be used in quantum natural gradient
  optimization.
  [(#912)](https://github.com/PennyLaneAI/pennylane/pull/912)

* The CRot gate now has a `decomposition` method, which breaks the gate down into rotations
  and CNOT gates. This allows `CRot` to be used on devices that do not natively support it.
  [(#908)](https://github.com/PennyLaneAI/pennylane/pull/908)

* The classical processing in the `MottonenStatePreparation` template has been largely
  rewritten to use dense matrices and tensor manipulations wherever possible.
  This is in preparation to support differentiation through the template in the future.
  [(#864)](https://github.com/PennyLaneAI/pennylane/pull/864)

* Device-based caching has replaced QNode caching. Caching is now accessed by passing a
  `cache` argument to the device.
  [(#851)](https://github.com/PennyLaneAI/pennylane/pull/851)

  The `cache` argument should be an integer specifying the size of the cache. For example, a
  cache of size 10 is created using:

  ```pycon
  >>> dev = qml.device("default.qubit", wires=2, cache=10)
  ```

* The `Operation`, `Tensor`, and `MeasurementProcess` classes now have the `__copy__` special method
  defined.
  [(#840)](https://github.com/PennyLaneAI/pennylane/pull/840)

  This allows us to ensure that, when a shallow copy is performed of an operation, the
  mutable list storing the operation parameters is *also* shallow copied. Both the old operation and
  the copied operation will continue to share the same parameter data,
  ```pycon
  >>> import copy
  >>> op = qml.RX(0.2, wires=0)
  >>> op2 = copy.copy(op)
  >>> op.data[0] is op2.data[0]
  True
  ```

  however the *list container* is not a reference:

  ```pycon
  >>> op.data is op2.data
  False
  ```

  This allows the parameters of the copied operation to be modified, without mutating
  the parameters of the original operation.

* The `QuantumTape.copy` method has been tweaked so that
  [(#840)](https://github.com/PennyLaneAI/pennylane/pull/840):

  - Optionally, the tape's operations are shallow copied in addition to the tape by passing the
    `copy_operations=True` boolean flag. This allows the copied tape's parameters to be mutated
    without affecting the original tape's parameters. (Note: the two tapes will share parameter data
    *until* one of the tapes has their parameter list modified.)

  - Copied tapes can be cast to another `QuantumTape` subclass by passing the `tape_cls` keyword
    argument.

<h3>Breaking changes</h3>

* Updated how parameter-shift gradient recipes are defined for operations, allowing for
  gradient recipes that are specified as an arbitrary number of terms.
  [(#909)](https://github.com/PennyLaneAI/pennylane/pull/909)

  Previously, `Operation.grad_recipe` was restricted to two-term parameter-shift formulas.
  With this change, the gradient recipe now contains elements of the form
  :math:`[c_i, a_i, s_i]`, resulting in a gradient recipe of
  :math:`\frac{\partial}{\partial\phi_k}f(\phi_k) = \sum_{i} c_i f(a_i \phi_k + s_i )`.

  As this is a breaking change, all custom operations with defined gradient recipes must be
  updated to continue working with PennyLane 0.13. Note though that if `grad_recipe = None`, the
  default gradient recipe remains unchanged, and corresponds to the two terms :math:`[c_0, a_0, s_0]=[1/2, 1, \pi/2]`
  and :math:`[c_1, a_1, s_1]=[-1/2, 1, -\pi/2]` for every parameter.

- The `VQECost` class has been renamed to `ExpvalCost` to reflect its general applicability
  beyond VQE. Use of `VQECost` is still possible but will result in a deprecation warning.
  [(#913)](https://github.com/PennyLaneAI/pennylane/pull/913)

<h3>Bug fixes</h3>

* The `default.qubit.tf` device is updated to handle TensorFlow objects (e.g.,
  `tf.Variable`) as gate parameters correctly when using the `MultiRZ` and
  `CRot` operations.
  [(#921)](https://github.com/PennyLaneAI/pennylane/pull/921)

* PennyLane tensor objects are now unwrapped in BaseQNode when passed as a
  keyword argument to the quantum function.
  [(#903)](https://github.com/PennyLaneAI/pennylane/pull/903)
  [(#893)](https://github.com/PennyLaneAI/pennylane/pull/893)

* The new tape mode now prevents multiple observables from being evaluated on the same wire
  if the observables are not qubit-wise commuting Pauli words.
  [(#882)](https://github.com/PennyLaneAI/pennylane/pull/882)

* Fixes a bug in `default.qubit` whereby inverses of common gates were not being applied
  via efficient gate-specific methods, instead falling back to matrix-vector multiplication.
  The following gates were affected: `PauliX`, `PauliY`, `PauliZ`, `Hadamard`, `SWAP`, `S`,
  `T`, `CNOT`, `CZ`.
  [(#872)](https://github.com/PennyLaneAI/pennylane/pull/872)

* The `PauliRot` operation now gracefully handles single-qubit Paulis, and all-identity Paulis
  [(#860)](https://github.com/PennyLaneAI/pennylane/pull/860).

* Fixes a bug whereby binary Python operators were not properly propagating the `requires_grad`
  attribute to the output tensor.
  [(#889)](https://github.com/PennyLaneAI/pennylane/pull/889)

* Fixes a bug which prevents `TorchLayer` from doing `backward` when CUDA is enabled.
  [(#899)](https://github.com/PennyLaneAI/pennylane/pull/899)

* Fixes a bug where multi-threaded execution of `QNodeCollection` sometimes fails
  because of simultaneous queuing. This is fixed by adding thread locking during queuing.
  [(#910)](https://github.com/PennyLaneAI/pennylane/pull/918)

* Fixes a bug in `QuantumTape.set_parameters()`. The previous implementation assumed
  that the `self.trainable_parms` set would always be iterated over in increasing integer
  order. However, this is not guaranteed behaviour, and can lead to the incorrect tape parameters
  being set if this is not the case.
  [(#923)](https://github.com/PennyLaneAI/pennylane/pull/923)

* Fixes broken error message if a QNode is instantiated with an unknown exception.
  [(#930)](https://github.com/PennyLaneAI/pennylane/pull/930)

<h3>Contributors</h3>

This release contains contributions from (in alphabetical order):

Juan Miguel Arrazola, Thomas Bromley, Christina Lee, Alain Delgado Gran, Olivia Di Matteo, Anthony
Hayes, Theodor Isacsson, Josh Izaac, Soran Jahangiri, Nathan Killoran, Shumpei Kobayashi, Romain
Moyard, Zeyue Niu, Maria Schuld, Antal Száva.

# Release 0.12.0

<h3>New features since last release</h3>

<h4>New and improved simulators</h4>

* PennyLane now supports a new device, `default.mixed`, designed for
  simulating mixed-state quantum computations. This enables native
  support for implementing noisy channels in a circuit, which generally
  map pure states to mixed states.
  [(#794)](https://github.com/PennyLaneAI/pennylane/pull/794)
  [(#807)](https://github.com/PennyLaneAI/pennylane/pull/807)
  [(#819)](https://github.com/PennyLaneAI/pennylane/pull/819)

  The device can be initialized as
  ```pycon
  >>> dev = qml.device("default.mixed", wires=1)
  ```

  This allows the construction of QNodes that include non-unitary operations,
  such as noisy channels:

  ```pycon
  >>> @qml.qnode(dev)
  ... def circuit(params):
  ...     qml.RX(params[0], wires=0)
  ...     qml.RY(params[1], wires=0)
  ...     qml.AmplitudeDamping(0.5, wires=0)
  ...     return qml.expval(qml.PauliZ(0))
  >>> print(circuit([0.54, 0.12]))
  0.9257702929524184
  >>> print(circuit([0, np.pi]))
  0.0
  ```

<h4>New tools for optimizing measurements</h4>

* The new `grouping` module provides functionality for grouping simultaneously measurable Pauli word
  observables.
  [(#761)](https://github.com/PennyLaneAI/pennylane/pull/761)
  [(#850)](https://github.com/PennyLaneAI/pennylane/pull/850)
  [(#852)](https://github.com/PennyLaneAI/pennylane/pull/852)

  - The `optimize_measurements` function will take as input a list of Pauli word observables and
    their corresponding coefficients (if any), and will return the partitioned Pauli terms
    diagonalized in the measurement basis and the corresponding diagonalizing circuits.

    ```python
    from pennylane.grouping import optimize_measurements
    h, nr_qubits = qml.qchem.molecular_hamiltonian("h2", "h2.xyz")
    rotations, grouped_ops, grouped_coeffs = optimize_measurements(h.ops, h.coeffs, grouping="qwc")
    ```

    The diagonalizing circuits of `rotations` correspond to the diagonalized Pauli word groupings of
    `grouped_ops`.

  - Pauli word partitioning utilities are performed by the `PauliGroupingStrategy`
    class. An input list of Pauli words can be partitioned into mutually commuting,
    qubit-wise-commuting, or anticommuting groupings.

    For example, partitioning Pauli words into anticommutative groupings by the Recursive Largest
    First (RLF) graph colouring heuristic:

    ```python
    from pennylane import PauliX, PauliY, PauliZ, Identity
    from pennylane.grouping import group_observables
    pauli_words = [
        Identity('a') @ Identity('b'),
        Identity('a') @ PauliX('b'),
        Identity('a') @ PauliY('b'),
        PauliZ('a') @ PauliX('b'),
        PauliZ('a') @ PauliY('b'),
        PauliZ('a') @ PauliZ('b')
    ]
    groupings = group_observables(pauli_words, grouping_type='anticommuting', method='rlf')
    ```

  - Various utility functions are included for obtaining and manipulating Pauli
    words in the binary symplectic vector space representation.

    For instance, two Pauli words may be converted to their binary vector representation:

    ```pycon
    >>> from pennylane.grouping import pauli_to_binary
    >>> from pennylane.wires import Wires
    >>> wire_map = {Wires('a'): 0, Wires('b'): 1}
    >>> pauli_vec_1 = pauli_to_binary(qml.PauliX('a') @ qml.PauliY('b'))
    >>> pauli_vec_2 = pauli_to_binary(qml.PauliZ('a') @ qml.PauliZ('b'))
    >>> pauli_vec_1
    [1. 1. 0. 1.]
    >>> pauli_vec_2
    [0. 0. 1. 1.]
    ```

    Their product up to a phase may be computed by taking the sum of their binary vector
    representations, and returned in the operator representation.

    ```pycon
    >>> from pennylane.grouping import binary_to_pauli
    >>> binary_to_pauli((pauli_vec_1 + pauli_vec_2) % 2, wire_map)
    Tensor product ['PauliY', 'PauliX']: 0 params, wires ['a', 'b']
    ```

    For more details on the grouping module, see the
    [grouping module documentation](https://pennylane.readthedocs.io/en/stable/code/qml_grouping.html)


<h4>Returning the quantum state from simulators</h4>

* The quantum state of a QNode can now be returned using the `qml.state()` return function.
  [(#818)](https://github.com/XanaduAI/pennylane/pull/818)

  ```python
  import pennylane as qml

  dev = qml.device("default.qubit", wires=3)
  qml.enable_tape()

  @qml.qnode(dev)
  def qfunc(x, y):
      qml.RZ(x, wires=0)
      qml.CNOT(wires=[0, 1])
      qml.RY(y, wires=1)
      qml.CNOT(wires=[0, 2])
      return qml.state()

  >>> qfunc(0.56, 0.1)
  array([0.95985437-0.27601028j, 0.        +0.j        ,
         0.04803275-0.01381203j, 0.        +0.j        ,
         0.        +0.j        , 0.        +0.j        ,
         0.        +0.j        , 0.        +0.j        ])
  ```

  Differentiating the state is currently available when using the
  classical backpropagation differentiation method (`diff_method="backprop"`) with a compatible device,
  and when using the new tape mode.

<h4>New operations and channels</h4>

* PennyLane now includes standard channels such as the Amplitude-damping,
  Phase-damping, and Depolarizing channels, as well as the ability
  to make custom qubit channels.
  [(#760)](https://github.com/PennyLaneAI/pennylane/pull/760)
  [(#766)](https://github.com/PennyLaneAI/pennylane/pull/766)
  [(#778)](https://github.com/PennyLaneAI/pennylane/pull/778)

* The controlled-Y operation is now available via `qml.CY`. For devices that do
  not natively support the controlled-Y operation, it will be decomposed
  into `qml.RY`, `qml.CNOT`, and `qml.S` operations.
  [(#806)](https://github.com/PennyLaneAI/pennylane/pull/806)

<h4>Preview the next-generation PennyLane QNode</h4>

* The new PennyLane `tape` module provides a re-formulated QNode class, rewritten from the ground-up,
  that uses a new `QuantumTape` object to represent the QNode's quantum circuit. Tape mode
  provides several advantages over the standard PennyLane QNode.
  [(#785)](https://github.com/PennyLaneAI/pennylane/pull/785)
  [(#792)](https://github.com/PennyLaneAI/pennylane/pull/792)
  [(#796)](https://github.com/PennyLaneAI/pennylane/pull/796)
  [(#800)](https://github.com/PennyLaneAI/pennylane/pull/800)
  [(#803)](https://github.com/PennyLaneAI/pennylane/pull/803)
  [(#804)](https://github.com/PennyLaneAI/pennylane/pull/804)
  [(#805)](https://github.com/PennyLaneAI/pennylane/pull/805)
  [(#808)](https://github.com/PennyLaneAI/pennylane/pull/808)
  [(#810)](https://github.com/PennyLaneAI/pennylane/pull/810)
  [(#811)](https://github.com/PennyLaneAI/pennylane/pull/811)
  [(#815)](https://github.com/PennyLaneAI/pennylane/pull/815)
  [(#820)](https://github.com/PennyLaneAI/pennylane/pull/820)
  [(#823)](https://github.com/PennyLaneAI/pennylane/pull/823)
  [(#824)](https://github.com/PennyLaneAI/pennylane/pull/824)
  [(#829)](https://github.com/PennyLaneAI/pennylane/pull/829)

  - Support for in-QNode classical processing: Tape mode allows for differentiable classical
    processing within the QNode.

  - No more Variable wrapping: In tape mode, QNode arguments no longer become `Variable`
    objects within the QNode.

  - Less restrictive QNode signatures: There is no longer any restriction on the QNode signature;
    the QNode can be defined and called following the same rules as standard Python functions.

  - Unifying all QNodes: The tape-mode QNode merges all QNodes (including the
    `JacobianQNode` and the `PassthruQNode`) into a single unified QNode, with
    identical behaviour regardless of the differentiation type.

  - Optimizations: Tape mode provides various performance optimizations, reducing pre- and
    post-processing overhead, and reduces the number of quantum evaluations in certain cases.

  Note that tape mode is **experimental**, and does not currently have feature-parity with the
  existing QNode. [Feedback and bug reports](https://github.com/PennyLaneAI/pennylane/issues) are
  encouraged and will help improve the new tape mode.

  Tape mode can be enabled globally via the `qml.enable_tape` function, without changing your
  PennyLane code:

  ```python
  qml.enable_tape()
  dev = qml.device("default.qubit", wires=1)

  @qml.qnode(dev, interface="tf")
  def circuit(p):
      print("Parameter value:", p)
      qml.RX(tf.sin(p[0])**2 + p[1], wires=0)
      return qml.expval(qml.PauliZ(0))
  ```

  For more details, please see the [tape mode
  documentation](https://pennylane.readthedocs.io/en/stable/code/qml_tape.html).

<h3>Improvements</h3>

* QNode caching has been introduced, allowing the QNode to keep track of the results of previous
  device executions and reuse those results in subsequent calls.
  Note that QNode caching is only supported in the new and experimental tape-mode.
  [(#817)](https://github.com/PennyLaneAI/pennylane/pull/817)

  Caching is available by passing a `caching` argument to the QNode:

  ```python
  dev = qml.device("default.qubit", wires=2)
  qml.enable_tape()

  @qml.qnode(dev, caching=10)  # cache up to 10 evaluations
  def qfunc(x):
      qml.RX(x, wires=0)
      qml.RX(0.3, wires=1)
      qml.CNOT(wires=[0, 1])
      return qml.expval(qml.PauliZ(1))

  qfunc(0.1)  # first evaluation executes on the device
  qfunc(0.1)  # second evaluation accesses the cached result
  ```

* Sped up the application of certain gates in `default.qubit` by using array/tensor
  manipulation tricks. The following gates are affected: `PauliX`, `PauliY`, `PauliZ`,
  `Hadamard`, `SWAP`, `S`, `T`, `CNOT`, `CZ`.
  [(#772)](https://github.com/PennyLaneAI/pennylane/pull/772)

* The computation of marginal probabilities has been made more efficient for devices
  with a large number of wires, achieving in some cases a 5x speedup.
  [(#799)](https://github.com/PennyLaneAI/pennylane/pull/799)

* Adds arithmetic operations (addition, tensor product,
  subtraction, and scalar multiplication) between `Hamiltonian`,
  `Tensor`, and `Observable` objects, and inline arithmetic
  operations between Hamiltonians and other observables.
  [(#765)](https://github.com/PennyLaneAI/pennylane/pull/765)

  Hamiltonians can now easily be defined as sums of observables:

  ```pycon3
  >>> H = 3 * qml.PauliZ(0) - (qml.PauliX(0) @ qml.PauliX(1)) + qml.Hamiltonian([4], [qml.PauliZ(0)])
  >>> print(H)
  (7.0) [Z0] + (-1.0) [X0 X1]
  ```

* Adds `compare()` method to `Observable` and `Hamiltonian` classes, which allows
  for comparison between observable quantities.
  [(#765)](https://github.com/PennyLaneAI/pennylane/pull/765)

  ```pycon3
  >>> H = qml.Hamiltonian([1], [qml.PauliZ(0)])
  >>> obs = qml.PauliZ(0) @ qml.Identity(1)
  >>> print(H.compare(obs))
  True
  ```

  ```pycon3
  >>> H = qml.Hamiltonian([2], [qml.PauliZ(0)])
  >>> obs = qml.PauliZ(1) @ qml.Identity(0)
  >>> print(H.compare(obs))
  False
  ```

* Adds `simplify()` method to the `Hamiltonian` class.
  [(#765)](https://github.com/PennyLaneAI/pennylane/pull/765)

  ```pycon3
  >>> H = qml.Hamiltonian([1, 2], [qml.PauliZ(0), qml.PauliZ(0) @ qml.Identity(1)])
  >>> H.simplify()
  >>> print(H)
  (3.0) [Z0]
  ```

* Added a new bit-flip mixer to the `qml.qaoa` module.
  [(#774)](https://github.com/PennyLaneAI/pennylane/pull/774)

* Summation of two `Wires` objects is now supported and will return
  a `Wires` object containing the set of all wires defined by the
  terms in the summation.
  [(#812)](https://github.com/PennyLaneAI/pennylane/pull/812)

<h3>Breaking changes</h3>

* The PennyLane NumPy module now returns scalar (zero-dimensional) arrays where
  Python scalars were previously returned.
  [(#820)](https://github.com/PennyLaneAI/pennylane/pull/820)
  [(#833)](https://github.com/PennyLaneAI/pennylane/pull/833)

  For example, this affects array element indexing, and summation:

  ```pycon
  >>> x = np.array([1, 2, 3], requires_grad=False)
  >>> x[0]
  tensor(1, requires_grad=False)
  >>> np.sum(x)
  tensor(6, requires_grad=True)
  ```

  This may require small updates to user code. A convenience method, `np.tensor.unwrap()`,
  has been added to help ease the transition. This converts PennyLane NumPy tensors
  to standard NumPy arrays and Python scalars:

  ```pycon
  >>> x = np.array(1.543, requires_grad=False)
  >>> x.unwrap()
  1.543
  ```

  Note, however, that information regarding array differentiability will be
  lost.

* The device capabilities dictionary has been redesigned, for clarity and robustness. In particular,
  the capabilities dictionary is now inherited from the parent class, various keys have more
  expressive names, and all keys are now defined in the base device class. For more details, please
  [refer to the developer
  documentation](https://pennylane.readthedocs.io/en/stable/development/plugins.html#device-capabilities).
  [(#781)](https://github.com/PennyLaneAI/pennylane/pull/781/files)

<h3>Bug fixes</h3>

* Changed to use lists for storing variable values inside `BaseQNode`
  allowing complex matrices to be passed to `QubitUnitary`.
  [(#773)](https://github.com/PennyLaneAI/pennylane/pull/773)

* Fixed a bug within `default.qubit`, resulting in greater efficiency
  when applying a state vector to all wires on the device.
  [(#849)](https://github.com/PennyLaneAI/pennylane/pull/849)

<h3>Documentation</h3>

* Equations have been added to the `qml.sample` and `qml.probs` docstrings
  to clarify the mathematical foundation of the performed measurements.
  [(#843)](https://github.com/PennyLaneAI/pennylane/pull/843)

<h3>Contributors</h3>

This release contains contributions from (in alphabetical order):

Aroosa Ijaz, Juan Miguel Arrazola, Thomas Bromley, Jack Ceroni, Alain Delgado Gran, Josh Izaac,
Soran Jahangiri, Nathan Killoran, Robert Lang, Cedric Lin, Olivia Di Matteo, Nicolás Quesada, Maria
Schuld, Antal Száva.

# Release 0.11.0

<h3>New features since last release</h3>

<h4>New and improved simulators</h4>

* Added a new device, `default.qubit.autograd`, a pure-state qubit simulator written using Autograd.
  This device supports classical backpropagation (`diff_method="backprop"`); this can
  be faster than the parameter-shift rule for computing quantum gradients
  when the number of parameters to be optimized is large.
  [(#721)](https://github.com/XanaduAI/pennylane/pull/721)

  ```pycon
  >>> dev = qml.device("default.qubit.autograd", wires=1)
  >>> @qml.qnode(dev, diff_method="backprop")
  ... def circuit(x):
  ...     qml.RX(x[1], wires=0)
  ...     qml.Rot(x[0], x[1], x[2], wires=0)
  ...     return qml.expval(qml.PauliZ(0))
  >>> weights = np.array([0.2, 0.5, 0.1])
  >>> grad_fn = qml.grad(circuit)
  >>> print(grad_fn(weights))
  array([-2.25267173e-01, -1.00864546e+00,  6.93889390e-18])
  ```

  See the [device documentation](https://pennylane.readthedocs.io/en/stable/code/api/pennylane.devices.default_qubit_autograd.DefaultQubitAutograd.html) for more details.

* A new experimental C++ state-vector simulator device is now available, `lightning.qubit`. It
  uses the C++ Eigen library to perform fast linear algebra calculations for simulating quantum
  state-vector evolution.

  `lightning.qubit` is currently in beta; it can be installed via `pip`:

  ```console
  $ pip install pennylane-lightning
  ```

  Once installed, it can be used as a PennyLane device:

  ```pycon
  >>> dev = qml.device("lightning.qubit", wires=2)
  ```

  For more details, please see the [lightning qubit documentation](https://pennylane-lightning.readthedocs.io).

<h4>New algorithms and templates</h4>

* Added built-in QAOA functionality via the new `qml.qaoa` module.
  [(#712)](https://github.com/PennyLaneAI/pennylane/pull/712)
  [(#718)](https://github.com/PennyLaneAI/pennylane/pull/718)
  [(#741)](https://github.com/PennyLaneAI/pennylane/pull/741)
  [(#720)](https://github.com/PennyLaneAI/pennylane/pull/720)

  This includes the following features:

  * New `qml.qaoa.x_mixer` and `qml.qaoa.xy_mixer` functions for defining Pauli-X and XY
    mixer Hamiltonians.

  * MaxCut: The `qml.qaoa.maxcut` function allows easy construction of the cost Hamiltonian
    and recommended mixer Hamiltonian for solving the MaxCut problem for a supplied graph.

  * Layers: `qml.qaoa.cost_layer` and `qml.qaoa.mixer_layer` take cost and mixer
    Hamiltonians, respectively, and apply the corresponding QAOA cost and mixer layers
    to the quantum circuit

  For example, using PennyLane to construct and solve a MaxCut problem with QAOA:

  ```python
  wires = range(3)
  graph = Graph([(0, 1), (1, 2), (2, 0)])
  cost_h, mixer_h = qaoa.maxcut(graph)

  def qaoa_layer(gamma, alpha):
      qaoa.cost_layer(gamma, cost_h)
      qaoa.mixer_layer(alpha, mixer_h)

  def antatz(params, **kwargs):

      for w in wires:
          qml.Hadamard(wires=w)

      # repeat the QAOA layer two times
      qml.layer(qaoa_layer, 2, params[0], params[1])

  dev = qml.device('default.qubit', wires=len(wires))
  cost_function = qml.VQECost(ansatz, cost_h, dev)
  ```

* Added an `ApproxTimeEvolution` template to the PennyLane templates module, which
  can be used to implement Trotterized time-evolution under a Hamiltonian.
  [(#710)](https://github.com/XanaduAI/pennylane/pull/710)

  <img src="https://pennylane.readthedocs.io/en/latest/_static/templates/subroutines/approx_time_evolution.png" width=50%/>

* Added a `qml.layer` template-constructing function, which takes a unitary, and
  repeatedly applies it on a set of wires to a given depth.
  [(#723)](https://github.com/PennyLaneAI/pennylane/pull/723)

  ```python
  def subroutine():
      qml.Hadamard(wires=[0])
      qml.CNOT(wires=[0, 1])
      qml.PauliX(wires=[1])

  dev = qml.device('default.qubit', wires=3)

  @qml.qnode(dev)
  def circuit():
      qml.layer(subroutine, 3)
      return [qml.expval(qml.PauliZ(0)), qml.expval(qml.PauliZ(1))]
  ```

  This creates the following circuit:
  ```pycon
  >>> circuit()
  >>> print(circuit.draw())
  0: ──H──╭C──X──H──╭C──X──H──╭C──X──┤ ⟨Z⟩
  1: ─────╰X────────╰X────────╰X─────┤ ⟨Z⟩
  ```

* Added the `qml.utils.decompose_hamiltonian` function. This function can be used to
  decompose a Hamiltonian into a linear combination of Pauli operators.
  [(#671)](https://github.com/XanaduAI/pennylane/pull/671)

  ```pycon
  >>> A = np.array(
  ... [[-2, -2+1j, -2, -2],
  ... [-2-1j,  0,  0, -1],
  ... [-2,  0, -2, -1],
  ... [-2, -1, -1,  0]])
  >>> coeffs, obs_list = decompose_hamiltonian(A)
  ```

<h4>New device features</h4>

* It is now possible to specify custom wire labels, such as `['anc1', 'anc2', 0, 1, 3]`, where the labels
  can be strings or numbers.
  [(#666)](https://github.com/XanaduAI/pennylane/pull/666)

  Custom wire labels are defined by passing a list to the `wires` argument when creating the device:

  ```pycon
  >>> dev = qml.device("default.qubit", wires=['anc1', 'anc2', 0, 1, 3])
  ```

  Quantum operations should then be invoked with these custom wire labels:

  ``` pycon
  >>> @qml.qnode(dev)
  >>> def circuit():
  ...    qml.Hadamard(wires='anc2')
  ...    qml.CNOT(wires=['anc1', 3])
  ...    ...
  ```

  The existing behaviour, in which the number of wires is specified on device initialization,
  continues to work as usual. This gives a default behaviour where wires are labelled
  by consecutive integers.

  ```pycon
  >>> dev = qml.device("default.qubit", wires=5)
  ```

* An integrated device test suite has been added, which can be used
  to run basic integration tests on core or external devices.
  [(#695)](https://github.com/PennyLaneAI/pennylane/pull/695)
  [(#724)](https://github.com/PennyLaneAI/pennylane/pull/724)
  [(#733)](https://github.com/PennyLaneAI/pennylane/pull/733)

  The test can be invoked against a particular device by calling the `pl-device-test`
  command line program:

  ```console
  $ pl-device-test --device=default.qubit --shots=1234 --analytic=False
  ```

  If the tests are run on external devices, the device and its dependencies must be
  installed locally. For more details, please see the
  [plugin test documentation](http://pennylane.readthedocs.io/en/latest/code/api/pennylane.devices.tests.html).

<h3>Improvements</h3>

* The functions implementing the quantum circuits building the Unitary Coupled-Cluster
  (UCCSD) VQE ansatz have been improved, with a more consistent naming convention and
  improved docstrings.
  [(#748)](https://github.com/PennyLaneAI/pennylane/pull/748)

  The changes include:

  - The terms *1particle-1hole (ph)* and *2particle-2hole (pphh)* excitations
    were replaced with the names *single* and *double* excitations, respectively.

  - The non-differentiable arguments in the `UCCSD` template were renamed accordingly:
    `ph` → `s_wires`, `pphh` → `d_wires`

  - The term *virtual*, previously used to refer the *unoccupied* orbitals, was discarded.

  - The Usage Details sections were updated and improved.

* Added support for TensorFlow 2.3 and PyTorch 1.6.
  [(#725)](https://github.com/PennyLaneAI/pennylane/pull/725)

* Returning probabilities is now supported from photonic QNodes.
  As with qubit QNodes, photonic QNodes returning probabilities are
  end-to-end differentiable.
  [(#699)](https://github.com/XanaduAI/pennylane/pull/699/)

  ```pycon
  >>> dev = qml.device("strawberryfields.fock", wires=2, cutoff_dim=5)
  >>> @qml.qnode(dev)
  ... def circuit(a):
  ...     qml.Displacement(a, 0, wires=0)
  ...     return qml.probs(wires=0)
  >>> print(circuit(0.5))
  [7.78800783e-01 1.94700196e-01 2.43375245e-02 2.02812704e-03 1.26757940e-04]
  ```

<h3>Breaking changes</h3>

* The `pennylane.plugins` and `pennylane.beta.plugins` folders have been renamed to
  `pennylane.devices` and `pennylane.beta.devices`, to reflect their content better.
  [(#726)](https://github.com/XanaduAI/pennylane/pull/726)

<h3>Bug fixes</h3>

* The PennyLane interface conversion functions can now convert QNodes with
  pre-existing interfaces.
  [(#707)](https://github.com/XanaduAI/pennylane/pull/707)

<h3>Documentation</h3>

* The interfaces section of the documentation has been renamed to 'Interfaces and training',
  and updated with the latest variable handling details.
  [(#753)](https://github.com/PennyLaneAI/pennylane/pull/753)

<h3>Contributors</h3>

This release contains contributions from (in alphabetical order):

Juan Miguel Arrazola, Thomas Bromley, Jack Ceroni, Alain Delgado Gran, Shadab Hussain, Theodor
Isacsson, Josh Izaac, Nathan Killoran, Maria Schuld, Antal Száva, Nicola Vitucci.

# Release 0.10.0

<h3>New features since last release</h3>

<h4>New and improved simulators</h4>

* Added a new device, `default.qubit.tf`, a pure-state qubit simulator written using TensorFlow.
  As a result, it supports classical backpropagation as a means to compute the Jacobian. This can
  be faster than the parameter-shift rule for computing quantum gradients
  when the number of parameters to be optimized is large.

  `default.qubit.tf` is designed to be used with end-to-end classical backpropagation
  (`diff_method="backprop"`) with the TensorFlow interface. This is the default method
  of differentiation when creating a QNode with this device.

  Using this method, the created QNode is a 'white-box' that is
  tightly integrated with your TensorFlow computation, including
  [AutoGraph](https://www.tensorflow.org/guide/function) support:

  ```pycon
  >>> dev = qml.device("default.qubit.tf", wires=1)
  >>> @tf.function
  ... @qml.qnode(dev, interface="tf", diff_method="backprop")
  ... def circuit(x):
  ...     qml.RX(x[1], wires=0)
  ...     qml.Rot(x[0], x[1], x[2], wires=0)
  ...     return qml.expval(qml.PauliZ(0))
  >>> weights = tf.Variable([0.2, 0.5, 0.1])
  >>> with tf.GradientTape() as tape:
  ...     res = circuit(weights)
  >>> print(tape.gradient(res, weights))
  tf.Tensor([-2.2526717e-01 -1.0086454e+00  1.3877788e-17], shape=(3,), dtype=float32)
  ```

  See the `default.qubit.tf`
  [documentation](https://pennylane.ai/en/stable/code/api/pennylane.beta.plugins.DefaultQubitTF.html)
  for more details.

* The [default.tensor plugin](https://github.com/XanaduAI/pennylane/blob/master/pennylane/beta/plugins/default_tensor.py)
  has been significantly upgraded. It now allows two different
  tensor network representations to be used: `"exact"` and `"mps"`. The former uses a
  exact factorized representation of quantum states, while the latter uses a matrix product state
  representation.
  ([#572](https://github.com/XanaduAI/pennylane/pull/572))
  ([#599](https://github.com/XanaduAI/pennylane/pull/599))

<h4>New machine learning functionality and integrations</h4>

* PennyLane QNodes can now be converted into Torch layers, allowing for creation of quantum and
  hybrid models using the `torch.nn` API.
  [(#588)](https://github.com/XanaduAI/pennylane/pull/588)

  A PennyLane QNode can be converted into a `torch.nn` layer using the `qml.qnn.TorchLayer` class:

  ```pycon
  >>> @qml.qnode(dev)
  ... def qnode(inputs, weights_0, weight_1):
  ...    # define the circuit
  ...    # ...

  >>> weight_shapes = {"weights_0": 3, "weight_1": 1}
  >>> qlayer = qml.qnn.TorchLayer(qnode, weight_shapes)
  ```

  A hybrid model can then be easily constructed:

  ```pycon
  >>> model = torch.nn.Sequential(qlayer, torch.nn.Linear(2, 2))
  ```

* Added a new "reversible" differentiation method which can be used in simulators, but not hardware.

  The reversible approach is similar to backpropagation, but trades off extra computation for
  enhanced memory efficiency. Where backpropagation caches the state tensors at each step during
  a simulated evolution, the reversible method only caches the final pre-measurement state.

  Compared to the parameter-shift method, the reversible method can be faster or slower,
  depending on the density and location of parametrized gates in a circuit
  (circuits with higher density of parametrized gates near the end of the circuit will see a benefit).
  [(#670)](https://github.com/XanaduAI/pennylane/pull/670)

  ```pycon
  >>> dev = qml.device("default.qubit", wires=2)
  ... @qml.qnode(dev, diff_method="reversible")
  ... def circuit(x):
  ...     qml.RX(x, wires=0)
  ...     qml.RX(x, wires=0)
  ...     qml.CNOT(wires=[0,1])
  ...     return qml.expval(qml.PauliZ(0))
  >>> qml.grad(circuit)(0.5)
  (array(-0.47942554),)
  ```

<h4>New templates and cost functions</h4>

* Added the new templates `UCCSD`, `SingleExcitationUnitary`, and`DoubleExcitationUnitary`,
  which together implement the Unitary Coupled-Cluster Singles and Doubles (UCCSD) ansatz
  to perform VQE-based quantum chemistry simulations using PennyLane-QChem.
  [(#622)](https://github.com/XanaduAI/pennylane/pull/622)
  [(#638)](https://github.com/XanaduAI/pennylane/pull/638)
  [(#654)](https://github.com/XanaduAI/pennylane/pull/654)
  [(#659)](https://github.com/XanaduAI/pennylane/pull/659)
  [(#622)](https://github.com/XanaduAI/pennylane/pull/622)

* Added module `pennylane.qnn.cost` with class `SquaredErrorLoss`. The module contains classes
  to calculate losses and cost functions on circuits with trainable parameters.
  [(#642)](https://github.com/XanaduAI/pennylane/pull/642)

<h3>Improvements</h3>

* Improves the wire management by making the `Operator.wires` attribute a `wires` object.
  [(#666)](https://github.com/XanaduAI/pennylane/pull/666)

* A significant improvement with respect to how QNodes and interfaces mark quantum function
  arguments as differentiable when using Autograd, designed to improve performance and make
  QNodes more intuitive.
  [(#648)](https://github.com/XanaduAI/pennylane/pull/648)
  [(#650)](https://github.com/XanaduAI/pennylane/pull/650)

  In particular, the following changes have been made:

  - A new `ndarray` subclass `pennylane.numpy.tensor`, which extends NumPy arrays with
    the keyword argument and attribute `requires_grad`. Tensors which have `requires_grad=False`
    are treated as non-differentiable by the Autograd interface.

  - A new subpackage `pennylane.numpy`, which wraps `autograd.numpy` such that NumPy functions
    accept the `requires_grad` keyword argument, and allows Autograd to differentiate
    `pennylane.numpy.tensor` objects.

  - The `argnum` argument to `qml.grad` is now optional; if not provided, arguments explicitly
    marked as `requires_grad=False` are excluded for the list of differentiable arguments.
    The ability to pass `argnum` has been retained for backwards compatibility, and
    if present the old behaviour persists.

* The QNode Torch interface now inspects QNode positional arguments.
  If any argument does not have the attribute `requires_grad=True`, it
  is automatically excluded from quantum gradient computations.
  [(#652)](https://github.com/XanaduAI/pennylane/pull/652)
  [(#660)](https://github.com/XanaduAI/pennylane/pull/660)

* The QNode TF interface now inspects QNode positional arguments.
  If any argument is not being watched by a `tf.GradientTape()`,
  it is automatically excluded from quantum gradient computations.
  [(#655)](https://github.com/XanaduAI/pennylane/pull/655)
  [(#660)](https://github.com/XanaduAI/pennylane/pull/660)

* QNodes have two new public methods: `QNode.set_trainable_args()` and `QNode.get_trainable_args()`.
  These are designed to be called by interfaces, to specify to the QNode which of its
  input arguments are differentiable. Arguments which are non-differentiable will not be converted
  to PennyLane Variable objects within the QNode.
  [(#660)](https://github.com/XanaduAI/pennylane/pull/660)

* Added `decomposition` method to PauliX, PauliY, PauliZ, S, T, Hadamard, and PhaseShift gates, which
  decomposes each of these gates into rotation gates.
  [(#668)](https://github.com/XanaduAI/pennylane/pull/668)

* The `CircuitGraph` class now supports serializing contained circuit operations
  and measurement basis rotations to an OpenQASM2.0 script via the new
  `CircuitGraph.to_openqasm()` method.
  [(#623)](https://github.com/XanaduAI/pennylane/pull/623)

<h3>Breaking changes</h3>

* Removes support for Python 3.5.
  [(#639)](https://github.com/XanaduAI/pennylane/pull/639)

<h3>Documentation</h3>

* Various small typos were fixed.

<h3>Contributors</h3>

This release contains contributions from (in alphabetical order):

Thomas Bromley, Jack Ceroni, Alain Delgado Gran, Theodor Isacsson, Josh Izaac,
Nathan Killoran, Maria Schuld, Antal Száva, Nicola Vitucci.


# Release 0.9.0

<h3>New features since last release</h3>

<h4>New machine learning integrations</h4>

* PennyLane QNodes can now be converted into Keras layers, allowing for creation of quantum and
  hybrid models using the Keras API.
  [(#529)](https://github.com/XanaduAI/pennylane/pull/529)

  A PennyLane QNode can be converted into a Keras layer using the `KerasLayer` class:

  ```python
  from pennylane.qnn import KerasLayer

  @qml.qnode(dev)
  def circuit(inputs, weights_0, weight_1):
     # define the circuit
     # ...

  weight_shapes = {"weights_0": 3, "weight_1": 1}
  qlayer = qml.qnn.KerasLayer(circuit, weight_shapes, output_dim=2)
  ```

  A hybrid model can then be easily constructed:

  ```python
  model = tf.keras.models.Sequential([qlayer, tf.keras.layers.Dense(2)])
  ```

* Added a new type of QNode, `qml.qnodes.PassthruQNode`. For simulators which are coded in an
  external library which supports automatic differentiation, PennyLane will treat a PassthruQNode as
  a "white box", and rely on the external library to directly provide gradients via backpropagation.
  This can be more efficient than the using parameter-shift rule for a large number of parameters.
  [(#488)](https://github.com/XanaduAI/pennylane/pull/488)

  Currently this behaviour is supported by PennyLane's `default.tensor.tf` device backend,
  compatible with the `'tf'` interface using TensorFlow 2:

  ```python
  dev = qml.device('default.tensor.tf', wires=2)

  @qml.qnode(dev, diff_method="backprop")
  def circuit(params):
      qml.RX(params[0], wires=0)
      qml.RX(params[1], wires=1)
      qml.CNOT(wires=[0, 1])
      return qml.expval(qml.PauliZ(0))

  qnode = PassthruQNode(circuit, dev)
  params = tf.Variable([0.3, 0.1])

  with tf.GradientTape() as tape:
      tape.watch(params)
      res = qnode(params)

  grad = tape.gradient(res, params)
  ```

<h4>New optimizers</h4>

* Added the `qml.RotosolveOptimizer`, a gradient-free optimizer
  that minimizes the quantum function by updating each parameter,
  one-by-one, via a closed-form expression while keeping other parameters
  fixed.
  [(#636)](https://github.com/XanaduAI/pennylane/pull/636)
  [(#539)](https://github.com/XanaduAI/pennylane/pull/539)

* Added the `qml.RotoselectOptimizer`, which uses Rotosolve to
  minimizes a quantum function with respect to both the
  rotation operations applied and the rotation parameters.
  [(#636)](https://github.com/XanaduAI/pennylane/pull/636)
  [(#539)](https://github.com/XanaduAI/pennylane/pull/539)

  For example, given a quantum function `f` that accepts parameters `x`
  and a list of corresponding rotation operations `generators`,
  the Rotoselect optimizer will, at each step, update both the parameter
  values and the list of rotation gates to minimize the loss:

  ```pycon
  >>> opt = qml.optimize.RotoselectOptimizer()
  >>> x = [0.3, 0.7]
  >>> generators = [qml.RX, qml.RY]
  >>> for _ in range(100):
  ...     x, generators = opt.step(f, x, generators)
  ```


<h4>New operations</h4>

* Added the `PauliRot` gate, which performs an arbitrary
  Pauli rotation on multiple qubits, and the `MultiRZ` gate,
  which performs a rotation generated by a tensor product
  of Pauli Z operators.
  [(#559)](https://github.com/XanaduAI/pennylane/pull/559)

  ```python
  dev = qml.device('default.qubit', wires=4)

  @qml.qnode(dev)
  def circuit(angle):
      qml.PauliRot(angle, "IXYZ", wires=[0, 1, 2, 3])
      return [qml.expval(qml.PauliZ(wire)) for wire in [0, 1, 2, 3]]
  ```

  ```pycon
  >>> circuit(0.4)
  [1.         0.92106099 0.92106099 1.        ]
  >>> print(circuit.draw())
   0: ──╭RI(0.4)──┤ ⟨Z⟩
   1: ──├RX(0.4)──┤ ⟨Z⟩
   2: ──├RY(0.4)──┤ ⟨Z⟩
   3: ──╰RZ(0.4)──┤ ⟨Z⟩
  ```

  If the `PauliRot` gate is not supported on the target device, it will
  be decomposed into `Hadamard`, `RX` and `MultiRZ` gates. Note that
  identity gates in the Pauli word result in untouched wires:

  ```pycon
  >>> print(circuit.draw())
   0: ───────────────────────────────────┤ ⟨Z⟩
   1: ──H──────────╭RZ(0.4)──H───────────┤ ⟨Z⟩
   2: ──RX(1.571)──├RZ(0.4)──RX(-1.571)──┤ ⟨Z⟩
   3: ─────────────╰RZ(0.4)──────────────┤ ⟨Z⟩
  ```

  If the `MultiRZ` gate is not supported, it will be decomposed into
  `CNOT` and `RZ` gates:

  ```pycon
  >>> print(circuit.draw())
   0: ──────────────────────────────────────────────────┤ ⟨Z⟩
   1: ──H──────────────╭X──RZ(0.4)──╭X──────H───────────┤ ⟨Z⟩
   2: ──RX(1.571)──╭X──╰C───────────╰C──╭X──RX(-1.571)──┤ ⟨Z⟩
   3: ─────────────╰C───────────────────╰C──────────────┤ ⟨Z⟩
  ```

* PennyLane now provides `DiagonalQubitUnitary` for diagonal gates, that are e.g.,
  encountered in IQP circuits. These kinds of gates can be evaluated much faster on
  a simulator device.
  [(#567)](https://github.com/XanaduAI/pennylane/pull/567)

  The gate can be used, for example, to efficiently simulate oracles:

  ```python
  dev = qml.device('default.qubit', wires=3)

  # Function as a bitstring
  f = np.array([1, 0, 0, 1, 1, 0, 1, 0])

  @qml.qnode(dev)
  def circuit(weights1, weights2):
      qml.templates.StronglyEntanglingLayers(weights1, wires=[0, 1, 2])

      # Implements the function as a phase-kickback oracle
      qml.DiagonalQubitUnitary((-1)**f, wires=[0, 1, 2])

      qml.templates.StronglyEntanglingLayers(weights2, wires=[0, 1, 2])
      return [qml.expval(qml.PauliZ(w)) for w in range(3)]
  ```

* Added the `TensorN` CVObservable that can represent the tensor product of the
  `NumberOperator` on photonic backends.
  [(#608)](https://github.com/XanaduAI/pennylane/pull/608)

<h4>New templates</h4>

* Added the `ArbitraryUnitary` and `ArbitraryStatePreparation` templates, which use
  `PauliRot` gates to perform an arbitrary unitary and prepare an arbitrary basis
  state with the minimal number of parameters.
  [(#590)](https://github.com/XanaduAI/pennylane/pull/590)

  ```python
  dev = qml.device('default.qubit', wires=3)

  @qml.qnode(dev)
  def circuit(weights1, weights2):
        qml.templates.ArbitraryStatePreparation(weights1, wires=[0, 1, 2])
        qml.templates.ArbitraryUnitary(weights2, wires=[0, 1, 2])
        return qml.probs(wires=[0, 1, 2])
  ```

* Added the `IQPEmbedding` template, which encodes inputs into the diagonal gates of an
  IQP circuit.
  [(#605)](https://github.com/XanaduAI/pennylane/pull/605)

  <img src="https://pennylane.readthedocs.io/en/latest/_images/iqp.png"
  width=50%></img>

* Added the `SimplifiedTwoDesign` template, which implements the circuit
  design of [Cerezo et al. (2020)](<https://arxiv.org/abs/2001.00550>).
  [(#556)](https://github.com/XanaduAI/pennylane/pull/556)

  <img src="https://pennylane.readthedocs.io/en/latest/_images/simplified_two_design.png"
  width=50%></img>

* Added the `BasicEntanglerLayers` template, which is a simple layer architecture
  of rotations and CNOT nearest-neighbour entanglers.
  [(#555)](https://github.com/XanaduAI/pennylane/pull/555)

  <img src="https://pennylane.readthedocs.io/en/latest/_images/basic_entangler.png"
  width=50%></img>

* PennyLane now offers a broadcasting function to easily construct templates:
  `qml.broadcast()` takes single quantum operations or other templates and applies
  them to wires in a specific pattern.
  [(#515)](https://github.com/XanaduAI/pennylane/pull/515)
  [(#522)](https://github.com/XanaduAI/pennylane/pull/522)
  [(#526)](https://github.com/XanaduAI/pennylane/pull/526)
  [(#603)](https://github.com/XanaduAI/pennylane/pull/603)

  For example, we can use broadcast to repeat a custom template
  across multiple wires:

  ```python
  from pennylane.templates import template

  @template
  def mytemplate(pars, wires):
      qml.Hadamard(wires=wires)
      qml.RY(pars, wires=wires)

  dev = qml.device('default.qubit', wires=3)

  @qml.qnode(dev)
  def circuit(pars):
      qml.broadcast(mytemplate, pattern="single", wires=[0,1,2], parameters=pars)
      return qml.expval(qml.PauliZ(0))
  ```

  ```pycon
  >>> circuit([1, 1, 0.1])
  -0.841470984807896
  >>> print(circuit.draw())
   0: ──H──RY(1.0)──┤ ⟨Z⟩
   1: ──H──RY(1.0)──┤
   2: ──H──RY(0.1)──┤
  ```

  For other available patterns, see the
  [broadcast function documentation](https://pennylane.readthedocs.io/en/latest/code/api/pennylane.broadcast.html).

<h3>Breaking changes</h3>

* The `QAOAEmbedding` now uses the new `MultiRZ` gate as a `ZZ` entangler,
  which changes the convention. While
  previously, the `ZZ` gate in the embedding was implemented as

  ```python
  CNOT(wires=[wires[0], wires[1]])
  RZ(2 * parameter, wires=wires[0])
  CNOT(wires=[wires[0], wires[1]])
  ```

  the `MultiRZ` corresponds to

  ```python
  CNOT(wires=[wires[1], wires[0]])
  RZ(parameter, wires=wires[0])
  CNOT(wires=[wires[1], wires[0]])
  ```

  which differs in the factor of `2`, and fixes a bug in the
  wires that the `CNOT` was applied to.
  [(#609)](https://github.com/XanaduAI/pennylane/pull/609)

* Probability methods are handled by `QubitDevice` and device method
  requirements are modified to simplify plugin development.
  [(#573)](https://github.com/XanaduAI/pennylane/pull/573)

* The internal variables `All` and `Any` to mark an `Operation` as acting on all or any
  wires have been renamed to `AllWires` and `AnyWires`.
  [(#614)](https://github.com/XanaduAI/pennylane/pull/614)

<h3>Improvements</h3>

* A new `Wires` class was introduced for the internal
  bookkeeping of wire indices.
  [(#615)](https://github.com/XanaduAI/pennylane/pull/615)

* Improvements to the speed/performance of the `default.qubit` device.
  [(#567)](https://github.com/XanaduAI/pennylane/pull/567)
  [(#559)](https://github.com/XanaduAI/pennylane/pull/559)

* Added the `"backprop"` and `"device"` differentiation methods to the `qnode`
  decorator.
  [(#552)](https://github.com/XanaduAI/pennylane/pull/552)

  - `"backprop"`: Use classical backpropagation. Default on simulator
    devices that are classically end-to-end differentiable.
    The returned QNode can only be used with the same machine learning
    framework (e.g., `default.tensor.tf` simulator with the `tensorflow` interface).

  - `"device"`: Queries the device directly for the gradient.

  Using the `"backprop"` differentiation method with the `default.tensor.tf`
  device, the created QNode is a 'white-box', and is tightly integrated with
  the overall TensorFlow computation:

  ```python
  >>> dev = qml.device("default.tensor.tf", wires=1)
  >>> @qml.qnode(dev, interface="tf", diff_method="backprop")
  >>> def circuit(x):
  ...     qml.RX(x[1], wires=0)
  ...     qml.Rot(x[0], x[1], x[2], wires=0)
  ...     return qml.expval(qml.PauliZ(0))
  >>> vars = tf.Variable([0.2, 0.5, 0.1])
  >>> with tf.GradientTape() as tape:
  ...     res = circuit(vars)
  >>> tape.gradient(res, vars)
  <tf.Tensor: shape=(3,), dtype=float32, numpy=array([-2.2526717e-01, -1.0086454e+00,  1.3877788e-17], dtype=float32)>
  ```

* The circuit drawer now displays inverted operations, as well as wires
  where probabilities are returned from the device:
  [(#540)](https://github.com/XanaduAI/pennylane/pull/540)

  ```python
  >>> @qml.qnode(dev)
  ... def circuit(theta):
  ...     qml.RX(theta, wires=0)
  ...     qml.CNOT(wires=[0, 1])
  ...     qml.S(wires=1).inv()
  ...     return qml.probs(wires=[0, 1])
  >>> circuit(0.2)
  array([0.99003329, 0.        , 0.        , 0.00996671])
  >>> print(circuit.draw())
  0: ──RX(0.2)──╭C───────╭┤ Probs
  1: ───────────╰X──S⁻¹──╰┤ Probs
  ```

* You can now evaluate the metric tensor of a VQE Hamiltonian via the new
  `VQECost.metric_tensor` method. This allows `VQECost` objects to be directly
  optimized by the quantum natural gradient optimizer (`qml.QNGOptimizer`).
  [(#618)](https://github.com/XanaduAI/pennylane/pull/618)

* The input check functions in `pennylane.templates.utils` are now public
  and visible in the API documentation.
  [(#566)](https://github.com/XanaduAI/pennylane/pull/566)

* Added keyword arguments for step size and order to the `qnode` decorator, as well as
  the `QNode` and `JacobianQNode` classes. This enables the user to set the step size
  and order when using finite difference methods. These options are also exposed when
  creating QNode collections.
  [(#530)](https://github.com/XanaduAI/pennylane/pull/530)
  [(#585)](https://github.com/XanaduAI/pennylane/pull/585)
  [(#587)](https://github.com/XanaduAI/pennylane/pull/587)

* The decomposition for the `CRY` gate now uses the simpler form `RY @ CNOT @ RY @ CNOT`
  [(#547)](https://github.com/XanaduAI/pennylane/pull/547)

* The underlying queuing system was refactored, removing the `qml._current_context`
  property that held the currently active `QNode` or `OperationRecorder`. Now, all
  objects that expose a queue for operations inherit from `QueuingContext` and
  register their queue globally.
  [(#548)](https://github.com/XanaduAI/pennylane/pull/548)

* The PennyLane repository has a new benchmarking tool which supports the comparison of different git revisions.
  [(#568)](https://github.com/XanaduAI/pennylane/pull/568)
  [(#560)](https://github.com/XanaduAI/pennylane/pull/560)
  [(#516)](https://github.com/XanaduAI/pennylane/pull/516)

<h3>Documentation</h3>

* Updated the development section by creating a landing page with links to sub-pages
  containing specific guides.
  [(#596)](https://github.com/XanaduAI/pennylane/pull/596)

* Extended the developer's guide by a section explaining how to add new templates.
  [(#564)](https://github.com/XanaduAI/pennylane/pull/564)

<h3>Bug fixes</h3>

* `tf.GradientTape().jacobian()` can now be evaluated on QNodes using the TensorFlow interface.
  [(#626)](https://github.com/XanaduAI/pennylane/pull/626)

* `RandomLayers()` is now compatible with the qiskit devices.
  [(#597)](https://github.com/XanaduAI/pennylane/pull/597)

* `DefaultQubit.probability()` now returns the correct probability when called with
  `device.analytic=False`.
  [(#563)](https://github.com/XanaduAI/pennylane/pull/563)

* Fixed a bug in the `StronglyEntanglingLayers` template, allowing it to
  work correctly when applied to a single wire.
  [(544)](https://github.com/XanaduAI/pennylane/pull/544)

* Fixed a bug when inverting operations with decompositions; operations marked as inverted
  are now correctly inverted when the fallback decomposition is called.
  [(#543)](https://github.com/XanaduAI/pennylane/pull/543)

* The `QNode.print_applied()` method now correctly displays wires where
  `qml.prob()` is being returned.
  [#542](https://github.com/XanaduAI/pennylane/pull/542)

<h3>Contributors</h3>

This release contains contributions from (in alphabetical order):

Ville Bergholm, Lana Bozanic, Thomas Bromley, Theodor Isacsson, Josh Izaac, Nathan Killoran,
Maggie Li, Johannes Jakob Meyer, Maria Schuld, Sukin Sim, Antal Száva.

# Release 0.8.1

<h3>Improvements</h3>

* Beginning of support for Python 3.8, with the test suite
  now being run in a Python 3.8 environment.
  [(#501)](https://github.com/XanaduAI/pennylane/pull/501)

<h3>Documentation</h3>

* Present templates as a gallery of thumbnails showing the
  basic circuit architecture.
  [(#499)](https://github.com/XanaduAI/pennylane/pull/499)

<h3>Bug fixes</h3>

* Fixed a bug where multiplying a QNode parameter by 0 caused a divide
  by zero error when calculating the parameter shift formula.
  [(#512)](https://github.com/XanaduAI/pennylane/pull/512)

* Fixed a bug where the shape of differentiable QNode arguments
  was being cached on the first construction, leading to indexing
  errors if the QNode was re-evaluated if the argument changed shape.
  [(#505)](https://github.com/XanaduAI/pennylane/pull/505)

<h3>Contributors</h3>

This release contains contributions from (in alphabetical order):

Ville Bergholm, Josh Izaac, Johannes Jakob Meyer, Maria Schuld, Antal Száva.

# Release 0.8.0

<h3>New features since last release</h3>

* Added a quantum chemistry package, `pennylane.qchem`, which supports
  integration with OpenFermion, Psi4, PySCF, and OpenBabel.
  [(#453)](https://github.com/XanaduAI/pennylane/pull/453)

  Features include:

  - Generate the qubit Hamiltonians directly starting with the atomic structure of the molecule.
  - Calculate the mean-field (Hartree-Fock) electronic structure of molecules.
  - Allow to define an active space based on the number of active electrons and active orbitals.
  - Perform the fermionic-to-qubit transformation of the electronic Hamiltonian by
    using different functions implemented in OpenFermion.
  - Convert OpenFermion's QubitOperator to a Pennylane `Hamiltonian` class.
  - Perform a Variational Quantum Eigensolver (VQE) computation with this Hamiltonian in PennyLane.

  Check out the [quantum chemistry quickstart](https://pennylane.readthedocs.io/en/latest/introduction/chemistry.html), as well the quantum chemistry and VQE tutorials.

* PennyLane now has some functions and classes for creating and solving VQE
  problems. [(#467)](https://github.com/XanaduAI/pennylane/pull/467)

  - `qml.Hamiltonian`: a lightweight class for representing qubit Hamiltonians
  - `qml.VQECost`: a class for quickly constructing a differentiable cost function
    given a circuit ansatz, Hamiltonian, and one or more devices

    ```python
    >>> H = qml.vqe.Hamiltonian(coeffs, obs)
    >>> cost = qml.VQECost(ansatz, hamiltonian, dev, interface="torch")
    >>> params = torch.rand([4, 3])
    >>> cost(params)
    tensor(0.0245, dtype=torch.float64)
    ```

* Added a circuit drawing feature that provides a text-based representation
  of a QNode instance. It can be invoked via `qnode.draw()`. The user can specify
  to display variable names instead of variable values and choose either an ASCII
  or Unicode charset.
  [(#446)](https://github.com/XanaduAI/pennylane/pull/446)

  Consider the following circuit as an example:
  ```python3
  @qml.qnode(dev)
  def qfunc(a, w):
      qml.Hadamard(0)
      qml.CRX(a, wires=[0, 1])
      qml.Rot(w[0], w[1], w[2], wires=[1])
      qml.CRX(-a, wires=[0, 1])

      return qml.expval(qml.PauliZ(0) @ qml.PauliZ(1))
  ```

  We can draw the circuit after it has been executed:

  ```python
  >>> result = qfunc(2.3, [1.2, 3.2, 0.7])
  >>> print(qfunc.draw())
   0: ──H──╭C────────────────────────────╭C─────────╭┤ ⟨Z ⊗ Z⟩
   1: ─────╰RX(2.3)──Rot(1.2, 3.2, 0.7)──╰RX(-2.3)──╰┤ ⟨Z ⊗ Z⟩
  >>> print(qfunc.draw(charset="ascii"))
   0: --H--+C----------------------------+C---------+| <Z @ Z>
   1: -----+RX(2.3)--Rot(1.2, 3.2, 0.7)--+RX(-2.3)--+| <Z @ Z>
  >>> print(qfunc.draw(show_variable_names=True))
   0: ──H──╭C─────────────────────────────╭C─────────╭┤ ⟨Z ⊗ Z⟩
   1: ─────╰RX(a)──Rot(w[0], w[1], w[2])──╰RX(-1*a)──╰┤ ⟨Z ⊗ Z⟩
  ```

* Added `QAOAEmbedding` and its parameter initialization
  as a new trainable template.
  [(#442)](https://github.com/XanaduAI/pennylane/pull/442)

  <img src="https://pennylane.readthedocs.io/en/latest/_images/qaoa_layers.png"
  width=70%></img>

* Added the `qml.probs()` measurement function, allowing QNodes
  to differentiate variational circuit probabilities
  on simulators and hardware.
  [(#432)](https://github.com/XanaduAI/pennylane/pull/432)

  ```python
  @qml.qnode(dev)
  def circuit(x):
      qml.Hadamard(wires=0)
      qml.RY(x, wires=0)
      qml.RX(x, wires=1)
      qml.CNOT(wires=[0, 1])
      return qml.probs(wires=[0])
  ```
  Executing this circuit gives the marginal probability of wire 1:
  ```python
  >>> circuit(0.2)
  [0.40066533 0.59933467]
  ```
  QNodes that return probabilities fully support autodifferentiation.

* Added the convenience load functions `qml.from_pyquil`, `qml.from_quil` and
  `qml.from_quil_file` that convert pyQuil objects and Quil code to PennyLane
  templates. This feature requires version 0.8 or above of the PennyLane-Forest
  plugin.
  [(#459)](https://github.com/XanaduAI/pennylane/pull/459)

* Added a `qml.inv` method that inverts templates and sequences of Operations.
  Added a `@qml.template` decorator that makes templates return the queued Operations.
  [(#462)](https://github.com/XanaduAI/pennylane/pull/462)

  For example, using this function to invert a template inside a QNode:

  ```python3
      @qml.template
      def ansatz(weights, wires):
          for idx, wire in enumerate(wires):
              qml.RX(weights[idx], wires=[wire])

          for idx in range(len(wires) - 1):
              qml.CNOT(wires=[wires[idx], wires[idx + 1]])

      dev = qml.device('default.qubit', wires=2)

      @qml.qnode(dev)
      def circuit(weights):
          qml.inv(ansatz(weights, wires=[0, 1]))
          return qml.expval(qml.PauliZ(0) @ qml.PauliZ(1))
    ```

* Added the `QNodeCollection` container class, that allows independent
  QNodes to be stored and evaluated simultaneously. Experimental support
  for asynchronous evaluation of contained QNodes is provided with the
  `parallel=True` keyword argument.
  [(#466)](https://github.com/XanaduAI/pennylane/pull/466)

* Added a high level `qml.map` function, that maps a quantum
  circuit template over a list of observables or devices, returning
  a `QNodeCollection`.
  [(#466)](https://github.com/XanaduAI/pennylane/pull/466)

  For example:

  ```python3
  >>> def my_template(params, wires, **kwargs):
  >>>    qml.RX(params[0], wires=wires[0])
  >>>    qml.RX(params[1], wires=wires[1])
  >>>    qml.CNOT(wires=wires)

  >>> obs_list = [qml.PauliX(0) @ qml.PauliZ(1), qml.PauliZ(0) @ qml.PauliX(1)]
  >>> dev = qml.device("default.qubit", wires=2)
  >>> qnodes = qml.map(my_template, obs_list, dev, measure="expval")
  >>> qnodes([0.54, 0.12])
  array([-0.06154835  0.99280864])
  ```

* Added high level `qml.sum`, `qml.dot`, `qml.apply` functions
  that act on QNode collections.
  [(#466)](https://github.com/XanaduAI/pennylane/pull/466)

  `qml.apply` allows vectorized functions to act over the entire QNode
  collection:
  ```python
  >>> qnodes = qml.map(my_template, obs_list, dev, measure="expval")
  >>> cost = qml.apply(np.sin, qnodes)
  >>> cost([0.54, 0.12])
  array([-0.0615095  0.83756375])
  ```

  `qml.sum` and `qml.dot` take the sum of a QNode collection, and a
  dot product of tensors/arrays/QNode collections, respectively.

<h3>Breaking changes</h3>

* Deprecated the old-style `QNode` such that only the new-style `QNode` and its syntax can be used,
  moved all related files from the `pennylane/beta` folder to `pennylane`.
  [(#440)](https://github.com/XanaduAI/pennylane/pull/440)

<h3>Improvements</h3>

* Added the `Tensor.prune()` method and the `Tensor.non_identity_obs` property for extracting
  non-identity instances from the observables making up a `Tensor` instance.
  [(#498)](https://github.com/XanaduAI/pennylane/pull/498)

* Renamed the `expt.tensornet` and `expt.tensornet.tf` devices to `default.tensor` and
  `default.tensor.tf`.
  [(#495)](https://github.com/XanaduAI/pennylane/pull/495)

* Added a serialization method to the `CircuitGraph` class that is used to create a unique
  hash for each quantum circuit graph.
  [(#470)](https://github.com/XanaduAI/pennylane/pull/470)

* Added the `Observable.eigvals` method to return the eigenvalues of observables.
  [(#449)](https://github.com/XanaduAI/pennylane/pull/449)

* Added the `Observable.diagonalizing_gates` method to return the gates
  that diagonalize an observable in the computational basis.
  [(#454)](https://github.com/XanaduAI/pennylane/pull/454)

* Added the `Operator.matrix` method to return the matrix representation
  of an operator in the computational basis.
  [(#454)](https://github.com/XanaduAI/pennylane/pull/454)

* Added a `QubitDevice` class which implements common functionalities of plugin devices such that
  plugin devices can rely on these implementations. The new `QubitDevice` also includes
  a new `execute` method, which allows for more convenient plugin design. In addition, `QubitDevice`
  also unifies the way samples are generated on qubit-based devices.
  [(#452)](https://github.com/XanaduAI/pennylane/pull/452)
  [(#473)](https://github.com/XanaduAI/pennylane/pull/473)

* Improved documentation of `AmplitudeEmbedding` and `BasisEmbedding` templates.
  [(#441)](https://github.com/XanaduAI/pennylane/pull/441)
  [(#439)](https://github.com/XanaduAI/pennylane/pull/439)

* Codeblocks in the documentation now have a 'copy' button for easily
  copying examples.
  [(#437)](https://github.com/XanaduAI/pennylane/pull/437)

<h3>Documentation</h3>

* Update the developers plugin guide to use QubitDevice.
  [(#483)](https://github.com/XanaduAI/pennylane/pull/483)

<h3>Bug fixes</h3>

* Fixed a bug in `CVQNode._pd_analytic`, where non-descendant observables were not
  Heisenberg-transformed before evaluating the partial derivatives when using the
  order-2 parameter-shift method, resulting in an erroneous Jacobian for some circuits.
  [(#433)](https://github.com/XanaduAI/pennylane/pull/433)

<h3>Contributors</h3>

This release contains contributions from (in alphabetical order):

Juan Miguel Arrazola, Ville Bergholm, Alain Delgado Gran, Olivia Di Matteo,
Theodor Isacsson, Josh Izaac, Soran Jahangiri, Nathan Killoran, Johannes Jakob Meyer,
Zeyue Niu, Maria Schuld, Antal Száva.

# Release 0.7.0

<h3>New features since last release</h3>

* Custom padding constant in `AmplitudeEmbedding` is supported (see 'Breaking changes'.)
  [(#419)](https://github.com/XanaduAI/pennylane/pull/419)

* `StronglyEntanglingLayer` and `RandomLayer` now work with a single wire.
  [(#409)](https://github.com/XanaduAI/pennylane/pull/409)
  [(#413)](https://github.com/XanaduAI/pennylane/pull/413)

* Added support for applying the inverse of an `Operation` within a circuit.
  [(#377)](https://github.com/XanaduAI/pennylane/pull/377)

* Added an `OperationRecorder()` context manager, that allows templates
  and quantum functions to be executed while recording events. The
  recorder can be used with and without QNodes as a debugging utility.
  [(#388)](https://github.com/XanaduAI/pennylane/pull/388)

* Operations can now specify a decomposition that is used when the desired operation
  is not supported on the target device.
  [(#396)](https://github.com/XanaduAI/pennylane/pull/396)

* The ability to load circuits from external frameworks as templates
  has been added via the new `qml.load()` function. This feature
  requires plugin support --- this initial release provides support
  for Qiskit circuits and QASM files when `pennylane-qiskit` is installed,
  via the functions `qml.from_qiskit` and `qml.from_qasm`.
  [(#418)](https://github.com/XanaduAI/pennylane/pull/418)

* An experimental tensor network device has been added
  [(#416)](https://github.com/XanaduAI/pennylane/pull/416)
  [(#395)](https://github.com/XanaduAI/pennylane/pull/395)
  [(#394)](https://github.com/XanaduAI/pennylane/pull/394)
  [(#380)](https://github.com/XanaduAI/pennylane/pull/380)

* An experimental tensor network device which uses TensorFlow for
  backpropagation has been added
  [(#427)](https://github.com/XanaduAI/pennylane/pull/427)

* Custom padding constant in `AmplitudeEmbedding` is supported (see 'Breaking changes'.)
  [(#419)](https://github.com/XanaduAI/pennylane/pull/419)

<h3>Breaking changes</h3>

* The `pad` parameter in `AmplitudeEmbedding()` is now either `None` (no automatic padding), or a
  number that is used as the padding constant.
  [(#419)](https://github.com/XanaduAI/pennylane/pull/419)

* Initialization functions now return a single array of weights per function. Utilities for multi-weight templates
  `Interferometer()` and `CVNeuralNetLayers()` are provided.
  [(#412)](https://github.com/XanaduAI/pennylane/pull/412)

* The single layer templates `RandomLayer()`, `CVNeuralNetLayer()` and `StronglyEntanglingLayer()`
  have been turned into private functions `_random_layer()`, `_cv_neural_net_layer()` and
  `_strongly_entangling_layer()`. Recommended use is now via the corresponding `Layers()` templates.
  [(#413)](https://github.com/XanaduAI/pennylane/pull/413)

<h3>Improvements</h3>

* Added extensive input checks in templates.
  [(#419)](https://github.com/XanaduAI/pennylane/pull/419)

* Templates integration tests are rewritten - now cover keyword/positional argument passing,
  interfaces and combinations of templates.
  [(#409)](https://github.com/XanaduAI/pennylane/pull/409)
  [(#419)](https://github.com/XanaduAI/pennylane/pull/419)

* State vector preparation operations in the `default.qubit` plugin can now be
  applied to subsets of wires, and are restricted to being the first operation
  in a circuit.
  [(#346)](https://github.com/XanaduAI/pennylane/pull/346)

* The `QNode` class is split into a hierarchy of simpler classes.
  [(#354)](https://github.com/XanaduAI/pennylane/pull/354)
  [(#398)](https://github.com/XanaduAI/pennylane/pull/398)
  [(#415)](https://github.com/XanaduAI/pennylane/pull/415)
  [(#417)](https://github.com/XanaduAI/pennylane/pull/417)
  [(#425)](https://github.com/XanaduAI/pennylane/pull/425)

* Added the gates U1, U2 and U3 parametrizing arbitrary unitaries on 1, 2 and 3
  qubits and the Toffoli gate to the set of qubit operations.
  [(#396)](https://github.com/XanaduAI/pennylane/pull/396)

* Changes have been made to accomodate the movement of the main function
  in `pytest._internal` to `pytest._internal.main` in pip 19.3.
  [(#404)](https://github.com/XanaduAI/pennylane/pull/404)

* Added the templates `BasisStatePreparation` and `MottonenStatePreparation` that use
  gates to prepare a basis state and an arbitrary state respectively.
  [(#336)](https://github.com/XanaduAI/pennylane/pull/336)

* Added decompositions for `BasisState` and `QubitStateVector` based on state
  preparation templates.
  [(#414)](https://github.com/XanaduAI/pennylane/pull/414)

* Replaces the pseudo-inverse in the quantum natural gradient optimizer
  (which can be numerically unstable) with `np.linalg.solve`.
  [(#428)](https://github.com/XanaduAI/pennylane/pull/428)

<h3>Contributors</h3>

This release contains contributions from (in alphabetical order):

Ville Bergholm, Josh Izaac, Nathan Killoran, Angus Lowe, Johannes Jakob Meyer,
Oluwatobi Ogunbayo, Maria Schuld, Antal Száva.

# Release 0.6.1

<h3>New features since last release</h3>

* Added a `print_applied` method to QNodes, allowing the operation
  and observable queue to be printed as last constructed.
  [(#378)](https://github.com/XanaduAI/pennylane/pull/378)

<h3>Improvements</h3>

* A new `Operator` base class is introduced, which is inherited by both the
  `Observable` class and the `Operation` class.
  [(#355)](https://github.com/XanaduAI/pennylane/pull/355)

* Removed deprecated `@abstractproperty` decorators
  in `_device.py`.
  [(#374)](https://github.com/XanaduAI/pennylane/pull/374)

* The `CircuitGraph` class is updated to deal with `Operation` instances directly.
  [(#344)](https://github.com/XanaduAI/pennylane/pull/344)

* Comprehensive gradient tests have been added for the interfaces.
  [(#381)](https://github.com/XanaduAI/pennylane/pull/381)

<h3>Documentation</h3>

* The new restructured documentation has been polished and updated.
  [(#387)](https://github.com/XanaduAI/pennylane/pull/387)
  [(#375)](https://github.com/XanaduAI/pennylane/pull/375)
  [(#372)](https://github.com/XanaduAI/pennylane/pull/372)
  [(#370)](https://github.com/XanaduAI/pennylane/pull/370)
  [(#369)](https://github.com/XanaduAI/pennylane/pull/369)
  [(#367)](https://github.com/XanaduAI/pennylane/pull/367)
  [(#364)](https://github.com/XanaduAI/pennylane/pull/364)

* Updated the development guides.
  [(#382)](https://github.com/XanaduAI/pennylane/pull/382)
  [(#379)](https://github.com/XanaduAI/pennylane/pull/379)

* Added all modules, classes, and functions to the API section
  in the documentation.
  [(#373)](https://github.com/XanaduAI/pennylane/pull/373)

<h3>Bug fixes</h3>

* Replaces the existing `np.linalg.norm` normalization with hand-coded
  normalization, allowing `AmplitudeEmbedding` to be used with differentiable
  parameters. AmplitudeEmbedding tests have been added and improved.
  [(#376)](https://github.com/XanaduAI/pennylane/pull/376)

<h3>Contributors</h3>

This release contains contributions from (in alphabetical order):

Ville Bergholm, Josh Izaac, Nathan Killoran, Maria Schuld, Antal Száva

# Release 0.6.0

<h3>New features since last release</h3>

* The devices `default.qubit` and `default.gaussian` have a new initialization parameter
  `analytic` that indicates if expectation values and variances should be calculated
  analytically and not be estimated from data.
  [(#317)](https://github.com/XanaduAI/pennylane/pull/317)

* Added C-SWAP gate to the set of qubit operations
  [(#330)](https://github.com/XanaduAI/pennylane/pull/330)

* The TensorFlow interface has been renamed from `"tfe"` to `"tf"`, and
  now supports TensorFlow 2.0.
  [(#337)](https://github.com/XanaduAI/pennylane/pull/337)

* Added the S and T gates to the set of qubit operations.
  [(#343)](https://github.com/XanaduAI/pennylane/pull/343)

* Tensor observables are now supported within the `expval`,
  `var`, and `sample` functions, by using the `@` operator.
  [(#267)](https://github.com/XanaduAI/pennylane/pull/267)


<h3>Breaking changes</h3>

* The argument `n` specifying the number of samples in the method `Device.sample` was removed.
  Instead, the method will always return `Device.shots` many samples.
  [(#317)](https://github.com/XanaduAI/pennylane/pull/317)

<h3>Improvements</h3>

* The number of shots / random samples used to estimate expectation values and variances, `Device.shots`,
  can now be changed after device creation.
  [(#317)](https://github.com/XanaduAI/pennylane/pull/317)

* Unified import shortcuts to be under qml in qnode.py
  and test_operation.py
  [(#329)](https://github.com/XanaduAI/pennylane/pull/329)

* The quantum natural gradient now uses `scipy.linalg.pinvh` which is more efficient for symmetric matrices
  than the previously used `scipy.linalg.pinv`.
  [(#331)](https://github.com/XanaduAI/pennylane/pull/331)

* The deprecated `qml.expval.Observable` syntax has been removed.
  [(#267)](https://github.com/XanaduAI/pennylane/pull/267)

* Remainder of the unittest-style tests were ported to pytest.
  [(#310)](https://github.com/XanaduAI/pennylane/pull/310)

* The `do_queue` argument for operations now only takes effect
  within QNodes. Outside of QNodes, operations can now be instantiated
  without needing to specify `do_queue`.
  [(#359)](https://github.com/XanaduAI/pennylane/pull/359)

<h3>Documentation</h3>

* The docs are rewritten and restructured to contain a code introduction section as well as an API section.
  [(#314)](https://github.com/XanaduAI/pennylane/pull/275)

* Added Ising model example to the tutorials
  [(#319)](https://github.com/XanaduAI/pennylane/pull/319)

* Added tutorial for QAOA on MaxCut problem
  [(#328)](https://github.com/XanaduAI/pennylane/pull/328)

* Added QGAN flow chart figure to its tutorial
  [(#333)](https://github.com/XanaduAI/pennylane/pull/333)

* Added missing figures for gallery thumbnails of state-preparation
  and QGAN tutorials
  [(#326)](https://github.com/XanaduAI/pennylane/pull/326)

* Fixed typos in the state preparation tutorial
  [(#321)](https://github.com/XanaduAI/pennylane/pull/321)

* Fixed bug in VQE tutorial 3D plots
  [(#327)](https://github.com/XanaduAI/pennylane/pull/327)

<h3>Bug fixes</h3>

* Fixed typo in measurement type error message in qnode.py
  [(#341)](https://github.com/XanaduAI/pennylane/pull/341)

<h3>Contributors</h3>

This release contains contributions from (in alphabetical order):

Shahnawaz Ahmed, Ville Bergholm, Aroosa Ijaz, Josh Izaac, Nathan Killoran, Angus Lowe,
Johannes Jakob Meyer, Maria Schuld, Antal Száva, Roeland Wiersema.

# Release 0.5.0

<h3>New features since last release</h3>

* Adds a new optimizer, `qml.QNGOptimizer`, which optimizes QNodes using
  quantum natural gradient descent. See https://arxiv.org/abs/1909.02108
  for more details.
  [(#295)](https://github.com/XanaduAI/pennylane/pull/295)
  [(#311)](https://github.com/XanaduAI/pennylane/pull/311)

* Adds a new QNode method, `QNode.metric_tensor()`,
  which returns the block-diagonal approximation to the Fubini-Study
  metric tensor evaluated on the attached device.
  [(#295)](https://github.com/XanaduAI/pennylane/pull/295)

* Sampling support: QNodes can now return a specified number of samples
  from a given observable via the top-level `pennylane.sample()` function.
  To support this on plugin devices, there is a new `Device.sample` method.

  Calculating gradients of QNodes that involve sampling is not possible.
  [(#256)](https://github.com/XanaduAI/pennylane/pull/256)

* `default.qubit` has been updated to provide support for sampling.
  [(#256)](https://github.com/XanaduAI/pennylane/pull/256)

* Added controlled rotation gates to PennyLane operations and `default.qubit` plugin.
  [(#251)](https://github.com/XanaduAI/pennylane/pull/251)

<h3>Breaking changes</h3>

* The method `Device.supported` was removed, and replaced with the methods
  `Device.supports_observable` and `Device.supports_operation`.
  Both methods can be called with string arguments (`dev.supports_observable('PauliX')`) and
  class arguments (`dev.supports_observable(qml.PauliX)`).
  [(#276)](https://github.com/XanaduAI/pennylane/pull/276)

* The following CV observables were renamed to comply with the new Operation/Observable
  scheme: `MeanPhoton` to `NumberOperator`, `Homodyne` to `QuadOperator` and `NumberState` to `FockStateProjector`.
  [(#254)](https://github.com/XanaduAI/pennylane/pull/254)

<h3>Improvements</h3>

* The `AmplitudeEmbedding` function now provides options to normalize and
  pad features to ensure a valid state vector is prepared.
  [(#275)](https://github.com/XanaduAI/pennylane/pull/275)

* Operations can now optionally specify generators, either as existing PennyLane
  operations, or by providing a NumPy array.
  [(#295)](https://github.com/XanaduAI/pennylane/pull/295)
  [(#313)](https://github.com/XanaduAI/pennylane/pull/313)

* Adds a `Device.parameters` property, so that devices can view a dictionary mapping free
  parameters to operation parameters. This will allow plugin devices to take advantage
  of parametric compilation.
  [(#283)](https://github.com/XanaduAI/pennylane/pull/283)

* Introduces two enumerations: `Any` and `All`, representing any number of wires
  and all wires in the system respectively. They can be imported from
  `pennylane.operation`, and can be used when defining the `Operation.num_wires`
  class attribute of operations.
  [(#277)](https://github.com/XanaduAI/pennylane/pull/277)

  As part of this change:

  - `All` is equivalent to the integer 0, for backwards compatibility with the
    existing test suite

  - `Any` is equivalent to the integer -1 to allow numeric comparison
    operators to continue working

  - An additional validation is now added to the `Operation` class,
    which will alert the user that an operation with `num_wires = All`
    is being incorrectly.

* The one-qubit rotations in `pennylane.plugins.default_qubit` no longer depend on Scipy's `expm`. Instead
  they are calculated with Euler's formula.
  [(#292)](https://github.com/XanaduAI/pennylane/pull/292)

* Creates an `ObservableReturnTypes` enumeration class containing `Sample`,
  `Variance` and `Expectation`. These new values can be assigned to the `return_type`
  attribute of an `Observable`.
  [(#290)](https://github.com/XanaduAI/pennylane/pull/290)

* Changed the signature of the `RandomLayer` and `RandomLayers` templates to have a fixed seed by default.
  [(#258)](https://github.com/XanaduAI/pennylane/pull/258)

* `setup.py` has been cleaned up, removing the non-working shebang,
  and removing unused imports.
  [(#262)](https://github.com/XanaduAI/pennylane/pull/262)

<h3>Documentation</h3>

* A documentation refactor to simplify the tutorials and
  include Sphinx-Gallery.
  [(#291)](https://github.com/XanaduAI/pennylane/pull/291)

  - Examples and tutorials previously split across the `examples/`
    and `doc/tutorials/` directories, in a mixture of ReST and Jupyter notebooks,
    have been rewritten as Python scripts with ReST comments in a single location,
    the `examples/` folder.

  - Sphinx-Gallery is used to automatically build and run the tutorials.
    Rendered output is displayed in the Sphinx documentation.

  - Links are provided at the top of every tutorial page for downloading the
    tutorial as an executable python script, downloading the tutorial
    as a Jupyter notebook, or viewing the notebook on GitHub.

  - The tutorials table of contents have been moved to a single quick start page.

* Fixed a typo in `QubitStateVector`.
  [(#296)](https://github.com/XanaduAI/pennylane/pull/296)

* Fixed a typo in the `default_gaussian.gaussian_state` function.
  [(#293)](https://github.com/XanaduAI/pennylane/pull/293)

* Fixed a typo in the gradient recipe within the `RX`, `RY`, `RZ`
  operation docstrings.
  [(#248)](https://github.com/XanaduAI/pennylane/pull/248)

* Fixed a broken link in the tutorial documentation, as a
  result of the `qml.expval.Observable` deprecation.
  [(#246)](https://github.com/XanaduAI/pennylane/pull/246)

<h3>Bug fixes</h3>

* Fixed a bug where a `PolyXP` observable would fail if applied to subsets
  of wires on `default.gaussian`.
  [(#277)](https://github.com/XanaduAI/pennylane/pull/277)

<h3>Contributors</h3>

This release contains contributions from (in alphabetical order):

Simon Cross, Aroosa Ijaz, Josh Izaac, Nathan Killoran, Johannes Jakob Meyer,
Rohit Midha, Nicolás Quesada, Maria Schuld, Antal Száva, Roeland Wiersema.

# Release 0.4.0

<h3>New features since last release</h3>

* `pennylane.expval()` is now a top-level *function*, and is no longer
  a package of classes. For now, the existing `pennylane.expval.Observable`
  interface continues to work, but will raise a deprecation warning.
  [(#232)](https://github.com/XanaduAI/pennylane/pull/232)

* Variance support: QNodes can now return the variance of observables,
  via the top-level `pennylane.var()` function. To support this on
  plugin devices, there is a new `Device.var` method.

  The following observables support analytic gradients of variances:

  - All qubit observables (requiring 3 circuit evaluations for involutory
    observables such as `Identity`, `X`, `Y`, `Z`; and 5 circuit evals for
    non-involutary observables, currently only `qml.Hermitian`)

  - First-order CV observables (requiring 5 circuit evaluations)

  Second-order CV observables support numerical variance gradients.

* `pennylane.about()` function added, providing details
  on current PennyLane version, installed plugins, Python,
  platform, and NumPy versions [(#186)](https://github.com/XanaduAI/pennylane/pull/186)

* Removed the logic that allowed `wires` to be passed as a positional
  argument in quantum operations. This allows us to raise more useful
  error messages for the user if incorrect syntax is used.
  [(#188)](https://github.com/XanaduAI/pennylane/pull/188)

* Adds support for multi-qubit expectation values of the `pennylane.Hermitian()`
  observable [(#192)](https://github.com/XanaduAI/pennylane/pull/192)

* Adds support for multi-qubit expectation values in `default.qubit`.
  [(#202)](https://github.com/XanaduAI/pennylane/pull/202)

* Organize templates into submodules [(#195)](https://github.com/XanaduAI/pennylane/pull/195).
  This included the following improvements:

  - Distinguish embedding templates from layer templates.

  - New random initialization functions supporting the templates available
    in the new submodule `pennylane.init`.

  - Added a random circuit template (`RandomLayers()`), in which rotations and 2-qubit gates are randomly
    distributed over the wires

  - Add various embedding strategies

<h3>Breaking changes</h3>

* The `Device` methods `expectations`, `pre_expval`, and `post_expval` have been
  renamed to `observables`, `pre_measure`, and `post_measure` respectively.
  [(#232)](https://github.com/XanaduAI/pennylane/pull/232)

<h3>Improvements</h3>

* `default.qubit` plugin now uses `np.tensordot` when applying quantum operations
  and evaluating expectations, resulting in significant speedup
  [(#239)](https://github.com/XanaduAI/pennylane/pull/239),
  [(#241)](https://github.com/XanaduAI/pennylane/pull/241)

* PennyLane now allows division of quantum operation parameters by a constant
  [(#179)](https://github.com/XanaduAI/pennylane/pull/179)

* Portions of the test suite are in the process of being ported to pytest.
  Note: this is still a work in progress.

  Ported tests include:

  - `test_ops.py`
  - `test_about.py`
  - `test_classical_gradients.py`
  - `test_observables.py`
  - `test_measure.py`
  - `test_init.py`
  - `test_templates*.py`
  - `test_ops.py`
  - `test_variable.py`
  - `test_qnode.py` (partial)

<h3>Bug fixes</h3>

* Fixed a bug in `Device.supported`, which would incorrectly
  mark an operation as supported if it shared a name with an
  observable [(#203)](https://github.com/XanaduAI/pennylane/pull/203)

* Fixed a bug in `Operation.wires`, by explicitly casting the
  type of each wire to an integer [(#206)](https://github.com/XanaduAI/pennylane/pull/206)

* Removed code in PennyLane which configured the logger,
  as this would clash with users' configurations
  [(#208)](https://github.com/XanaduAI/pennylane/pull/208)

* Fixed a bug in `default.qubit`, in which `QubitStateVector` operations
  were accidentally being cast to `np.float` instead of `np.complex`.
  [(#211)](https://github.com/XanaduAI/pennylane/pull/211)


<h3>Contributors</h3>

This release contains contributions from:

Shahnawaz Ahmed, riveSunder, Aroosa Ijaz, Josh Izaac, Nathan Killoran, Maria Schuld.

# Release 0.3.1

<h3>Bug fixes</h3>

* Fixed a bug where the interfaces submodule was not correctly being packaged via setup.py

# Release 0.3.0

<h3>New features since last release</h3>

* PennyLane now includes a new `interfaces` submodule, which enables QNode integration with additional machine learning libraries.
* Adds support for an experimental PyTorch interface for QNodes
* Adds support for an experimental TensorFlow eager execution interface for QNodes
* Adds a PyTorch+GPU+QPU tutorial to the documentation
* Documentation now includes links and tutorials including the new [PennyLane-Forest](https://github.com/rigetti/pennylane-forest) plugin.

<h3>Improvements</h3>

* Printing a QNode object, via `print(qnode)` or in an interactive terminal, now displays more useful information regarding the QNode,
  including the device it runs on, the number of wires, it's interface, and the quantum function it uses:

  ```python
  >>> print(qnode)
  <QNode: device='default.qubit', func=circuit, wires=2, interface=PyTorch>
  ```

<h3>Contributors</h3>

This release contains contributions from:

Josh Izaac and Nathan Killoran.


# Release 0.2.0

<h3>New features since last release</h3>

* Added the `Identity` expectation value for both CV and qubit models [(#135)](https://github.com/XanaduAI/pennylane/pull/135)
* Added the `templates.py` submodule, containing some commonly used QML models to be used as ansatz in QNodes [(#133)](https://github.com/XanaduAI/pennylane/pull/133)
* Added the `qml.Interferometer` CV operation [(#152)](https://github.com/XanaduAI/pennylane/pull/152)
* Wires are now supported as free QNode parameters [(#151)](https://github.com/XanaduAI/pennylane/pull/151)
* Added ability to update stepsizes of the optimizers [(#159)](https://github.com/XanaduAI/pennylane/pull/159)

<h3>Improvements</h3>

* Removed use of hardcoded values in the optimizers, made them parameters (see [#131](https://github.com/XanaduAI/pennylane/pull/131) and [#132](https://github.com/XanaduAI/pennylane/pull/132))
* Created the new `PlaceholderExpectation`, to be used when both CV and qubit expval modules contain expectations with the same name
* Provide a way for plugins to view the operation queue _before_ applying operations. This allows for on-the-fly modifications of
  the queue, allowing hardware-based plugins to support the full range of qubit expectation values. [(#143)](https://github.com/XanaduAI/pennylane/pull/143)
* QNode return values now support _any_ form of sequence, such as lists, sets, etc. [(#144)](https://github.com/XanaduAI/pennylane/pull/144)
* CV analytic gradient calculation is now more robust, allowing for operations which may not themselves be differentiated, but have a
  well defined `_heisenberg_rep` method, and so may succeed operations that are analytically differentiable [(#152)](https://github.com/XanaduAI/pennylane/pull/152)

<h3>Bug fixes</h3>

* Fixed a bug where the variational classifier example was not batching when learning parity (see [#128](https://github.com/XanaduAI/pennylane/pull/128) and [#129](https://github.com/XanaduAI/pennylane/pull/129))
* Fixed an inconsistency where some initial state operations were documented as accepting complex parameters - all operations
  now accept real values [(#146)](https://github.com/XanaduAI/pennylane/pull/146)

<h3>Contributors</h3>

This release contains contributions from:

Christian Gogolin, Josh Izaac, Nathan Killoran, and Maria Schuld.


# Release 0.1.0

Initial public release.

<h3>Contributors</h3>
This release contains contributions from:

Ville Bergholm, Josh Izaac, Maria Schuld, Christian Gogolin, and Nathan Killoran.<|MERGE_RESOLUTION|>--- conflicted
+++ resolved
@@ -55,12 +55,8 @@
 
 This release contains contributions from:
 
-<<<<<<< HEAD
-Thomas Bromley, Diego Guala, Anthony Hayes, Ryan Hill
-
-=======
-Thomas Bromley, Diego Guala, Anthony Hayes, Antal Száva
->>>>>>> b81a579e
+Thomas Bromley, Diego Guala, Anthony Hayes, Antal Száva, Ryan Hill
+
 
 # Release 0.15.0 (current release)
 
