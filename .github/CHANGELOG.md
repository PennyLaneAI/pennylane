--- conflicted
+++ resolved
@@ -2,7 +2,6 @@
 
 ### New features since last release
 
-<<<<<<< HEAD
 * Adds a quantum chemistry package, `pennylane.qchem`, which supports
   integration with OpenFermion, Psi4, PySCF, and OpenBabel.
   [#453](https://github.com/XanaduAI/pennylane/pull/453)
@@ -16,8 +15,6 @@
     using different functions implemented in OpenFermion.
   - Convert OpenFermion's QubitOperator to Pennylane's Hamiltonian class.
 
-=======
->>>>>>> 5dbbdccc
 * Added `QAOAEmbedding` and its parameter initialization
   as a new trainable template.
   [#442](https://github.com/XanaduAI/pennylane/pull/442)
