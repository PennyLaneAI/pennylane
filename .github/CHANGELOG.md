--- conflicted
+++ resolved
@@ -2,7 +2,6 @@
 
 <h3>New features since last release</h3>
 
-<<<<<<< HEAD
 * Adds the `QuantumAdder` template.
   The following example adds any two bit strings:
 
@@ -38,8 +37,6 @@
 
 print(a_input,"+",b_input, "=",result_string)
 
-=======
->>>>>>> ab9369cb
 * Adds `QubitCarry` and `QubitSum` operations for basic arithmetic.
   [(#1169)](https://github.com/PennyLaneAI/pennylane/pull/1169)
 
@@ -68,15 +65,8 @@
   >>> print(output)
   (0, 1)
   ```
-<<<<<<< HEAD
-
-* Computing second derivatives and Hessians of QNodes is now supported when
-  using the Autograd interface.
-  [(#1130)](https://github.com/PennyLaneAI/pennylane/pull/1130)
 
 <h3>Improvements</h3>
-=======
->>>>>>> ab9369cb
 
 * PennyLane's test suite is now code-formatted using `black -l 100`.
   [(#1222)](https://github.com/PennyLaneAI/pennylane/pull/1222)
