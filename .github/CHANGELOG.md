--- conflicted
+++ resolved
@@ -14,19 +14,11 @@
 
   @qml.qnode(dev)
   def circuit():
-<<<<<<< HEAD
       qml.BasisState(np.array([a, b]), wires=[1, 2])
       qml.QubitCarry(wires=[0, 1, 2, 3])
       qml.CNOT(wires=[1, 2])
       qml.QubitSum(wires=[0, 1, 2])
       return qml.probs(wires=[3, 2])
-=======
-      qml.BasisState(np.array([a,b]), wires = [1, 2])
-      qml.QubitCarry(wires = [0, 1, 2, 3])
-      qml.CNOT(wires = [1, 2])
-      qml.QubitSum(wires = [0, 1, 2])
-      return qml.probs(wires = [3, 2])
->>>>>>> 9a9aa9c3
 
   probs = circuit()
   bitstrings = tuple(itertools.product([0, 1], repeat = 2))
