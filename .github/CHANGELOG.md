--- conflicted
+++ resolved
@@ -8,13 +8,9 @@
 
 <h3>Improvements</h3>
 
-<<<<<<< HEAD
 * The QNode has a new keyword argument, `max_expansion`, that determines the maximum number of times
   the internal circuit should be expanded when executed on a device.
   [(#1074)](https://github.com/PennyLaneAI/pennylane/pull/1074)
-
-=======
-<h4>Broadcasting over multi-dimensional inputs to KerasLayer and TorchLayer</h4>
 
 * Most layers in Pytorch or Keras accept arbitrary dimension inputs, where each dimension barring
   the last (in the case where the actual weight function of the layer operates on one-dimensional 
@@ -47,7 +43,7 @@
   >>> out.shape
   (5, 4, 4)
   ```
->>>>>>> 099d7813
+
 <h3>Breaking changes</h3>
 
 <h3>Bug fixes</h3>
@@ -58,11 +54,7 @@
 
 This release contains contributions from (in alphabetical order):
 
-<<<<<<< HEAD
-Thomas Bromley, Josh Izaac
-=======
-Thomas Bromley, Daniel Polatajko
->>>>>>> 099d7813
+Thomas Bromley, Josh Izaac, Daniel Polatajko
 
 # Release 0.14.0 (current release)
 
