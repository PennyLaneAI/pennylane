--- conflicted
+++ resolved
@@ -2,47 +2,43 @@
 
 <h3>New features since last release</h3>
 
-<<<<<<< HEAD
-
 * Optimizers allow more flexible cost functions. The cost function passed to most optimizers 
-may accept any combination of trainable arguments, non-trainable arguments, and keywords. 
-The `requires_grad=False` property must mark any non-trainable constant argument. 
-The `RotoselectOptimizer` allows only keywords.
-See pull request [(#959)](https://github.com/PennyLaneAI/pennylane/pull/959)
-
-The full changes apply to:
-* `AdagradOptimizer`
-* `AdamOptimizer`
-* `GradientDescentOptimizer`
-* `MomentumOptimizer`
-* `NesterovMomentumOptimizer`
-* `RMSPropOptimizer`
-* `RotosolveOptimizer`
-
-Example use:
-
-```python
-def cost(x, y, data, scale=1.0):
-  return scale * (x[0]-data)**2 + scale * (y-data)**2
-
-x = np.array([1.], requires_grad=True)
-y = np.array([1.0])
-data = np.array([2.], requires_grad=False)
-
-opt = qml.GradientDescentOptimizer()
-x_new, y_new, data = opt.step(cost, x, y, data, scale=0.5)
-
-(x_new, y_new, data), value = opt.step_and_cost(cost, x, y, data, scale=0.5) 
-
-params = (x, y, data)
-params = opt.step(cost, *params)
-```
-
-* A new  `qml.draw` function is available. This allows for QNodes to easily be drawn by simply giving example input.
-=======
+  may accept any combination of trainable arguments, non-trainable arguments, and keywords. 
+  The `requires_grad=False` property must mark any non-trainable constant argument. 
+  The `RotoselectOptimizer` allows only keywords.
+  [(#959)](https://github.com/PennyLaneAI/pennylane/pull/959)
+
+  The full changes apply to:
+  
+  * `AdagradOptimizer`
+  * `AdamOptimizer`
+  * `GradientDescentOptimizer`
+  * `MomentumOptimizer`
+  * `NesterovMomentumOptimizer`
+  * `RMSPropOptimizer`
+  * `RotosolveOptimizer`
+
+  Example use:
+
+  ```python
+  def cost(x, y, data, scale=1.0):
+    return scale * (x[0]-data)**2 + scale * (y-data)**2
+
+  x = np.array([1.], requires_grad=True)
+  y = np.array([1.0])
+  data = np.array([2.], requires_grad=False)
+
+  opt = qml.GradientDescentOptimizer()
+  x_new, y_new, data = opt.step(cost, x, y, data, scale=0.5)
+
+  (x_new, y_new, data), value = opt.step_and_cost(cost, x, y, data, scale=0.5) 
+
+  params = (x, y, data)
+  params = opt.step(cost, *params)
+  ```
+
 * A new  `qml.draw` function is available, allowing QNodes to be easily
   drawn without execution by providing example input.
->>>>>>> 7eab6497
   [(#962)](https://github.com/PennyLaneAI/pennylane/pull/962)
 
   ```python
