# Release 0.13.0-dev (development release)

<h3>New features since last release</h3>

* The `Device` and `QubitDevice` classes have a new API method, `batch_execute()`.
  This method accepts a *list* of tapes, and returns a list of evaluated numerical values.
  This may be useful for devices that support performing numerous quantum evaluations
  simultaneously. If not overridden, by default the list of tapes will be executed
  in serial by calling the `execute()` method.
  [(#840)](https://github.com/PennyLaneAI/pennylane/pull/840)

* The `QuantumTape` class now contains basic resource estimation functionality. The method
  `tape.get_resources()` returns a dictionary with a list of the constituent operations and the
  number of times they were run. Similarly, `tape.get_depth()` computes the circuit depth.
  [(#862)](https://github.com/PennyLaneAI/pennylane/pull/862)

<h3>Improvements</h3>

<<<<<<< HEAD
* Device-based caching has replaced QNode caching. Caching is now accessed by passing a
  `cache` argument to the device.
  [(#851)](https://github.com/PennyLaneAI/pennylane/pull/851)
  
  The `cache` argument should be an integer specifying the size of the cache. For example, a
  cache of size 10 is created using:
  
  ```pycon
  >>> dev = qml.device("default.qubit", wires=2, cache=10)
=======
* The `qnn.KerasLayer` class now supports differentiating the QNode through classical
  backpropagation in tape mode.
  [(#869)](https://github.com/PennyLaneAI/pennylane/pull/869)

  ```python
  qml.enable_tape()

  dev = qml.device("default.qubit.tf", wires=2)

  @qml.qnode(dev, interface="tf", diff_method="backprop")
  def f(inputs, weights):
      qml.templates.AngleEmbedding(inputs, wires=range(2))
      qml.templates.StronglyEntanglingLayers(weights, wires=range(2))
      return [qml.expval(qml.PauliZ(i)) for i in range(2)]

  weight_shapes = {"weights": (3, 2, 3)}

  qlayer = qml.qnn.KerasLayer(f, weight_shapes, output_dim=2)

  inputs = tf.constant(np.random.random((4, 2)), dtype=tf.float32)

  with tf.GradientTape() as tape:
      out = qlayer(inputs)

  tape.jacobian(out, qlayer.trainable_weights)
>>>>>>> ec3692d8
  ```

* The number of device executions over a QNode's lifetime can now be returned using `num_executions`.
  [(#853)](https://github.com/PennyLaneAI/pennylane/pull/853)

  ```pycon
  >>> dev = qml.device("default.qubit", wires=2)
  >>> @qml.qnode(dev)
  ... def circuit(x, y):
  ...    qml.RX(x, wires=[0])
  ...    qml.RY(y, wires=[1])
  ...    qml.CNOT(wires=[0, 1])
  ...    return qml.expval(qml.PauliZ(0) @ qml.PauliX(1))
  >>> for _ in range(10):
  ...    circuit(0.432, 0.12)
  >>> print(dev.num_executions)
  10
  ```

* The gradient methods in tape mode now fully separate the quantum and classical processing.Rather
  than returning the evaluated gradients directly, they now return a tuple containing the required
  quantum and classical processing steps.
  [(#840)](https://github.com/PennyLaneAI/pennylane/pull/840)

  ```python
  def gradient_method(idx, param, **options):
      # generate the quantum tapes that must be computed
      # to determine the quantum gradient
      tapes = quantum_gradient_tapes(self)

      def processing_fn(results):
          # perform classical processing on the evaluated tapes
          # returning the evaluated quantum gradient
          return classical_processing(results)

      return tapes, processing_fn
  ```

  The `JacobianTape.jacobian()` method has been similarly modified to accumulate all gradient
  quantum tapes and classical processing functions, evaluate all quantum tapes simultaneously,
  and then apply the post-processing functions to the evaluated tape results.

* The `Operation`, `Tensor`, and `MeasurementProcess` classes now has the `__copy__` special method
  defined. This allows us to ensure that, when a shallow copy is performed of an operation, the
  mutable list storing the operation parameters is *also* shallow copied. Both the old operation and
  the copied operation will continue to share the same parameter data,
  [(#840)](https://github.com/PennyLaneAI/pennylane/pull/840)

  ```pycon
  >>> import copy
  >>> op = qml.RX(0.2, wires=0)
  >>> op2 = copy.copy(op)
  >>> op.data[0] is op2.data[0]
  True
  ```

  however the *list container* is not a reference:

  ```pycon
  >>> op.data is op2.data
  False
  ```

  This allows the parameters of the copied operation to be modified, without mutating
  the parameters of the original operation.

* The `QuantumTape.copy` method has been tweaked so that:
  [(#840)](https://github.com/PennyLaneAI/pennylane/pull/840)

  - Optionally, the tape's operations are shallow copied in addition to the tape by passing the
    `copy_operations=True` boolean flag. This allows the copied tape's parameters to be mutated
    without affecting the original tape's parameters. (Note: the two tapes will share parameter data
    *until* one of the tapes has their parameter list modified.)

  - Copied tapes can be cast to another `QuantumTape` subclass by passing the `tape_cls` keyword
    argument.

* Support for tape mode has improved across PennyLane. The following features now work in tape mode:

  - QNode collections [(#863)](https://github.com/PennyLaneAI/pennylane/pull/863)
  - `VQECost` [(#863)](https://github.com/PennyLaneAI/pennylane/pull/863)
  - `qnn.KerasLayer` [(#869)](https://github.com/PennyLaneAI/pennylane/pull/869)
  - `qnn.TorchLayer` [(#865)](https://github.com/PennyLaneAI/pennylane/pull/865)

<h3>Breaking changes</h3>

<h3>Documentation</h3>

<h3>Bug fixes</h3>

* The `PauliRot` operation now gracefully handles single-qubit Paulis, and all-identity Paulis
  [(#860)](https://github.com/PennyLaneAI/pennylane/pull/860).

<h3>Contributors</h3>

This release contains contributions from (in alphabetical order):

Thomas Bromley, Olivia Di Matteo, Anthony Hayes, Josh Izaac, Nathan Killoran, Maria Schuld


# Release 0.12.0 (current release)

<h3>New features since last release</h3>

<h4>New and improved simulators</h4>

* PennyLane now supports a new device, `default.mixed`, designed for
  simulating mixed-state quantum computations. This enables native
  support for implementing noisy channels in a circuit, which generally
  map pure states to mixed states.
  [(#794)](https://github.com/PennyLaneAI/pennylane/pull/794)
  [(#807)](https://github.com/PennyLaneAI/pennylane/pull/807)
  [(#819)](https://github.com/PennyLaneAI/pennylane/pull/819)

  The device can be initialized as
  ```pycon
  >>> dev = qml.device("default.mixed", wires=1)
  ```

  This allows the construction of QNodes that include non-unitary operations,
  such as noisy channels:

  ```pycon
  >>> @qml.qnode(dev)
  ... def circuit(params):
  ...     qml.RX(params[0], wires=0)
  ...     qml.RY(params[1], wires=0)
  ...     qml.AmplitudeDamping(0.5, wires=0)
  ...     return qml.expval(qml.PauliZ(0))
  >>> print(circuit([0.54, 0.12]))
  0.9257702929524184
  >>> print(circuit([0, np.pi]))
  0.0
  ```

<h4>New tools for optimizing measurements</h4>

* The new `grouping` module provides functionality for grouping simultaneously measurable Pauli word
  observables.
  [(#761)](https://github.com/PennyLaneAI/pennylane/pull/761)
  [(#850)](https://github.com/PennyLaneAI/pennylane/pull/850)
  [(#852)](https://github.com/PennyLaneAI/pennylane/pull/852)

  - The `optimize_measurements` function will take as input a list of Pauli word observables and
    their corresponding coefficients (if any), and will return the partitioned Pauli terms
    diagonalized in the measurement basis and the corresponding diagonalizing circuits.

    ```python
    from pennylane.grouping import optimize_measurements
    h, nr_qubits = qml.qchem.molecular_hamiltonian("h2", "h2.xyz")
    rotations, grouped_ops, grouped_coeffs = optimize_measurements(h.ops, h.coeffs, grouping="qwc")
    ```

    The diagonalizing circuits of `rotations` correspond to the diagonalized Pauli word groupings of
    `grouped_ops`.

  - Pauli word partitioning utilities are performed by the `PauliGroupingStrategy`
    class. An input list of Pauli words can be partitioned into mutually commuting,
    qubit-wise-commuting, or anticommuting groupings.

    For example, partitioning Pauli words into anticommutative groupings by the Recursive Largest
    First (RLF) graph colouring heuristic:

    ```python
    from pennylane import PauliX, PauliY, PauliZ, Identity
    from pennylane.grouping import group_observables
    pauli_words = [
        Identity('a') @ Identity('b'),
        Identity('a') @ PauliX('b'),
        Identity('a') @ PauliY('b'),
        PauliZ('a') @ PauliX('b'),
        PauliZ('a') @ PauliY('b'),
        PauliZ('a') @ PauliZ('b')
    ]
    groupings = group_observables(pauli_words, grouping_type='anticommuting', method='rlf')
    ```

  - Various utility functions are included for obtaining and manipulating Pauli
    words in the binary symplectic vector space representation.

    For instance, two Pauli words may be converted to their binary vector representation:

    ```pycon
    >>> from pennylane.grouping import pauli_to_binary
    >>> from pennylane.wires import Wires
    >>> wire_map = {Wires('a'): 0, Wires('b'): 1}
    >>> pauli_vec_1 = pauli_to_binary(qml.PauliX('a') @ qml.PauliY('b'))
    >>> pauli_vec_2 = pauli_to_binary(qml.PauliZ('a') @ qml.PauliZ('b'))
    >>> pauli_vec_1
    [1. 1. 0. 1.]
    >>> pauli_vec_2
    [0. 0. 1. 1.]
    ```

    Their product up to a phase may be computed by taking the sum of their binary vector
    representations, and returned in the operator representation.

    ```pycon
    >>> from pennylane.grouping import binary_to_pauli
    >>> binary_to_pauli((pauli_vec_1 + pauli_vec_2) % 2, wire_map)
    Tensor product ['PauliY', 'PauliX']: 0 params, wires ['a', 'b']
    ```

    For more details on the grouping module, see the
    [grouping module documentation](https://pennylane.readthedocs.io/en/stable/code/qml_grouping.html)


<h4>Returning the quantum state from simulators</h4>

* The quantum state of a QNode can now be returned using the `qml.state()` return function.
  [(#818)](https://github.com/XanaduAI/pennylane/pull/818)

  ```python
  import pennylane as qml

  dev = qml.device("default.qubit", wires=3)
  qml.enable_tape()

  @qml.qnode(dev)
  def qfunc(x, y):
      qml.RZ(x, wires=0)
      qml.CNOT(wires=[0, 1])
      qml.RY(y, wires=1)
      qml.CNOT(wires=[0, 2])
      return qml.state()

  >>> qfunc(0.56, 0.1)
  array([0.95985437-0.27601028j, 0.        +0.j        ,
         0.04803275-0.01381203j, 0.        +0.j        ,
         0.        +0.j        , 0.        +0.j        ,
         0.        +0.j        , 0.        +0.j        ])
  ```

  Differentiating the state is currently available when using the
  classical backpropagation differentiation method (`diff_method="backprop"`) with a compatible device,
  and when using the new tape mode.

<h4>New operations and channels</h4>

* PennyLane now includes standard channels such as the Amplitude-damping,
  Phase-damping, and Depolarizing channels, as well as the ability
  to make custom qubit channels.
  [(#760)](https://github.com/PennyLaneAI/pennylane/pull/760)
  [(#766)](https://github.com/PennyLaneAI/pennylane/pull/766)
  [(#778)](https://github.com/PennyLaneAI/pennylane/pull/778)

* The controlled-Y operation is now available via `qml.CY`. For devices that do
  not natively support the controlled-Y operation, it will be decomposed
  into `qml.RY`, `qml.CNOT`, and `qml.S` operations.
  [(#806)](https://github.com/PennyLaneAI/pennylane/pull/806)

<h4>Preview the next-generation PennyLane QNode</h4>

* The new PennyLane `tape` module provides a re-formulated QNode class, rewritten from the ground-up,
  that uses a new `QuantumTape` object to represent the QNode's quantum circuit. Tape mode
  provides several advantages over the standard PennyLane QNode.
  [(#785)](https://github.com/PennyLaneAI/pennylane/pull/785)
  [(#792)](https://github.com/PennyLaneAI/pennylane/pull/792)
  [(#796)](https://github.com/PennyLaneAI/pennylane/pull/796)
  [(#800)](https://github.com/PennyLaneAI/pennylane/pull/800)
  [(#803)](https://github.com/PennyLaneAI/pennylane/pull/803)
  [(#804)](https://github.com/PennyLaneAI/pennylane/pull/804)
  [(#805)](https://github.com/PennyLaneAI/pennylane/pull/805)
  [(#808)](https://github.com/PennyLaneAI/pennylane/pull/808)
  [(#810)](https://github.com/PennyLaneAI/pennylane/pull/810)
  [(#811)](https://github.com/PennyLaneAI/pennylane/pull/811)
  [(#815)](https://github.com/PennyLaneAI/pennylane/pull/815)
  [(#820)](https://github.com/PennyLaneAI/pennylane/pull/820)
  [(#823)](https://github.com/PennyLaneAI/pennylane/pull/823)
  [(#824)](https://github.com/PennyLaneAI/pennylane/pull/824)
  [(#829)](https://github.com/PennyLaneAI/pennylane/pull/829)

  - Support for in-QNode classical processing: Tape mode allows for differentiable classical
    processing within the QNode.

  - No more Variable wrapping: In tape mode, QNode arguments no longer become `Variable`
    objects within the QNode.

  - Less restrictive QNode signatures: There is no longer any restriction on the QNode signature;
    the QNode can be defined and called following the same rules as standard Python functions.

  - Unifying all QNodes: The tape-mode QNode merges all QNodes (including the
    `JacobianQNode` and the `PassthruQNode`) into a single unified QNode, with
    identical behaviour regardless of the differentiation type.

  - Optimizations: Tape mode provides various performance optimizations, reducing pre- and
    post-processing overhead, and reduces the number of quantum evaluations in certain cases.

  Note that tape mode is **experimental**, and does not currently have feature-parity with the
  existing QNode. [Feedback and bug reports](https://github.com/PennyLaneAI/pennylane/issues) are
  encouraged and will help improve the new tape mode.

  Tape mode can be enabled globally via the `qml.enable_tape` function, without changing your
  PennyLane code:

  ```python
  qml.enable_tape()
  dev = qml.device("default.qubit", wires=1)

  @qml.qnode(dev, interface="tf")
  def circuit(p):
      print("Parameter value:", p)
      qml.RX(tf.sin(p[0])**2 + p[1], wires=0)
      return qml.expval(qml.PauliZ(0))
  ```

  For more details, please see the [tape mode
  documentation](https://pennylane.readthedocs.io/en/stable/code/qml_tape.html).

<h3>Improvements</h3>

* QNode caching has been introduced, allowing the QNode to keep track of the results of previous
  device executions and reuse those results in subsequent calls.
  Note that QNode caching is only supported in the new and experimental tape-mode.
  [(#817)](https://github.com/PennyLaneAI/pennylane/pull/817)

  Caching is available by passing a `caching` argument to the QNode:

  ```python
  dev = qml.device("default.qubit", wires=2)
  qml.enable_tape()

  @qml.qnode(dev, caching=10)  # cache up to 10 evaluations
  def qfunc(x):
      qml.RX(x, wires=0)
      qml.RX(0.3, wires=1)
      qml.CNOT(wires=[0, 1])
      return qml.expval(qml.PauliZ(1))

  qfunc(0.1)  # first evaluation executes on the device
  qfunc(0.1)  # second evaluation accesses the cached result
  ```

* Sped up the application of certain gates in `default.qubit` by using array/tensor
  manipulation tricks. The following gates are affected: `PauliX`, `PauliY`, `PauliZ`,
  `Hadamard`, `SWAP`, `S`, `T`, `CNOT`, `CZ`.
  [(#772)](https://github.com/PennyLaneAI/pennylane/pull/772)

* The computation of marginal probabilities has been made more efficient for devices
  with a large number of wires, achieving in some cases a 5x speedup.
  [(#799)](https://github.com/PennyLaneAI/pennylane/pull/799)

* Adds arithmetic operations (addition, tensor product,
  subtraction, and scalar multiplication) between `Hamiltonian`,
  `Tensor`, and `Observable` objects, and inline arithmetic
  operations between Hamiltonians and other observables.
  [(#765)](https://github.com/PennyLaneAI/pennylane/pull/765)

  Hamiltonians can now easily be defined as sums of observables:

  ```pycon3
  >>> H = 3 * qml.PauliZ(0) - (qml.PauliX(0) @ qml.PauliX(1)) + qml.Hamiltonian([4], [qml.PauliZ(0)])
  >>> print(H)
  (7.0) [Z0] + (-1.0) [X0 X1]
  ```

* Adds `compare()` method to `Observable` and `Hamiltonian` classes, which allows
  for comparison between observable quantities.
  [(#765)](https://github.com/PennyLaneAI/pennylane/pull/765)

  ```pycon3
  >>> H = qml.Hamiltonian([1], [qml.PauliZ(0)])
  >>> obs = qml.PauliZ(0) @ qml.Identity(1)
  >>> print(H.compare(obs))
  True
  ```

  ```pycon3
  >>> H = qml.Hamiltonian([2], [qml.PauliZ(0)])
  >>> obs = qml.PauliZ(1) @ qml.Identity(0)
  >>> print(H.compare(obs))
  False
  ```

* Adds `simplify()` method to the `Hamiltonian` class.
  [(#765)](https://github.com/PennyLaneAI/pennylane/pull/765)

  ```pycon3
  >>> H = qml.Hamiltonian([1, 2], [qml.PauliZ(0), qml.PauliZ(0) @ qml.Identity(1)])
  >>> H.simplify()
  >>> print(H)
  (3.0) [Z0]
  ```

* Added a new bit-flip mixer to the `qml.qaoa` module.
  [(#774)](https://github.com/PennyLaneAI/pennylane/pull/774)

* Summation of two `Wires` objects is now supported and will return
  a `Wires` object containing the set of all wires defined by the
  terms in the summation.
  [(#812)](https://github.com/PennyLaneAI/pennylane/pull/812)

<h3>Breaking changes</h3>

* The PennyLane NumPy module now returns scalar (zero-dimensional) arrays where
  Python scalars were previously returned.
  [(#820)](https://github.com/PennyLaneAI/pennylane/pull/820)
  [(#833)](https://github.com/PennyLaneAI/pennylane/pull/833)

  For example, this affects array element indexing, and summation:

  ```pycon
  >>> x = np.array([1, 2, 3], requires_grad=False)
  >>> x[0]
  tensor(1, requires_grad=False)
  >>> np.sum(x)
  tensor(6, requires_grad=True)
  ```

  This may require small updates to user code. A convenience method, `np.tensor.unwrap()`,
  has been added to help ease the transition. This converts PennyLane NumPy tensors
  to standard NumPy arrays and Python scalars:

  ```pycon
  >>> x = np.array(1.543, requires_grad=False)
  >>> x.unwrap()
  1.543
  ```

  Note, however, that information regarding array differentiability will be
  lost.

* The device capabilities dictionary has been redesigned, for clarity and robustness. In particular,
  the capabilities dictionary is now inherited from the parent class, various keys have more
  expressive names, and all keys are now defined in the base device class. For more details, please
  [refer to the developer
  documentation](https://pennylane.readthedocs.io/en/stable/development/plugins.html#device-capabilities).
  [(#781)](https://github.com/PennyLaneAI/pennylane/pull/781/files)

<h3>Bug fixes</h3>

* Changed to use lists for storing variable values inside `BaseQNode`
  allowing complex matrices to be passed to `QubitUnitary`.
  [(#773)](https://github.com/PennyLaneAI/pennylane/pull/773)

* Fixed a bug within `default.qubit`, resulting in greater efficiency
  when applying a state vector to all wires on the device.
  [(#849)](https://github.com/PennyLaneAI/pennylane/pull/849)

<h3>Documentation</h3>

* Equations have been added to the `qml.sample` and `qml.probs` docstrings
  to clarify the mathematical foundation of the performed measurements.
  [(#843)](https://github.com/PennyLaneAI/pennylane/pull/843)

<h3>Contributors</h3>

This release contains contributions from (in alphabetical order):

Aroosa Ijaz, Juan Miguel Arrazola, Thomas Bromley, Jack Ceroni, Alain Delgado Gran, Josh Izaac,
Soran Jahangiri, Nathan Killoran, Robert Lang, Cedric Lin, Olivia Di Matteo, Nicolás Quesada, Maria
Schuld, Antal Száva.

# Release 0.11.0

<h3>New features since last release</h3>

<h4>New and improved simulators</h4>

* Added a new device, `default.qubit.autograd`, a pure-state qubit simulator written using Autograd.
  This device supports classical backpropagation (`diff_method="backprop"`); this can
  be faster than the parameter-shift rule for computing quantum gradients
  when the number of parameters to be optimized is large.
  [(#721)](https://github.com/XanaduAI/pennylane/pull/721)

  ```pycon
  >>> dev = qml.device("default.qubit.autograd", wires=1)
  >>> @qml.qnode(dev, diff_method="backprop")
  ... def circuit(x):
  ...     qml.RX(x[1], wires=0)
  ...     qml.Rot(x[0], x[1], x[2], wires=0)
  ...     return qml.expval(qml.PauliZ(0))
  >>> weights = np.array([0.2, 0.5, 0.1])
  >>> grad_fn = qml.grad(circuit)
  >>> print(grad_fn(weights))
  array([-2.25267173e-01, -1.00864546e+00,  6.93889390e-18])
  ```

  See the [device documentation](https://pennylane.readthedocs.io/en/stable/code/api/pennylane.devices.default_qubit_autograd.DefaultQubitAutograd.html) for more details.

* A new experimental C++ state-vector simulator device is now available, `lightning.qubit`. It
  uses the C++ Eigen library to perform fast linear algebra calculations for simulating quantum
  state-vector evolution.

  `lightning.qubit` is currently in beta; it can be installed via `pip`:

  ```console
  $ pip install pennylane-lightning
  ```

  Once installed, it can be used as a PennyLane device:

  ```pycon
  >>> dev = qml.device("lightning.qubit", wires=2)
  ```

  For more details, please see the [lightning qubit documentation](https://pennylane-lightning.readthedocs.io).

<h4>New algorithms and templates</h4>

* Added built-in QAOA functionality via the new `qml.qaoa` module.
  [(#712)](https://github.com/PennyLaneAI/pennylane/pull/712)
  [(#718)](https://github.com/PennyLaneAI/pennylane/pull/718)
  [(#741)](https://github.com/PennyLaneAI/pennylane/pull/741)
  [(#720)](https://github.com/PennyLaneAI/pennylane/pull/720)

  This includes the following features:

  * New `qml.qaoa.x_mixer` and `qml.qaoa.xy_mixer` functions for defining Pauli-X and XY
    mixer Hamiltonians.

  * MaxCut: The `qml.qaoa.maxcut` function allows easy construction of the cost Hamiltonian
    and recommended mixer Hamiltonian for solving the MaxCut problem for a supplied graph.

  * Layers: `qml.qaoa.cost_layer` and `qml.qaoa.mixer_layer` take cost and mixer
    Hamiltonians, respectively, and apply the corresponding QAOA cost and mixer layers
    to the quantum circuit

  For example, using PennyLane to construct and solve a MaxCut problem with QAOA:

  ```python
  wires = range(3)
  graph = Graph([(0, 1), (1, 2), (2, 0)])
  cost_h, mixer_h = qaoa.maxcut(graph)

  def qaoa_layer(gamma, alpha):
      qaoa.cost_layer(gamma, cost_h)
      qaoa.mixer_layer(alpha, mixer_h)

  def antatz(params, **kwargs):

      for w in wires:
          qml.Hadamard(wires=w)

      # repeat the QAOA layer two times
      qml.layer(qaoa_layer, 2, params[0], params[1])

  dev = qml.device('default.qubit', wires=len(wires))
  cost_function = qml.VQECost(ansatz, cost_h, dev)
  ```

* Added an `ApproxTimeEvolution` template to the PennyLane templates module, which
  can be used to implement Trotterized time-evolution under a Hamiltonian.
  [(#710)](https://github.com/XanaduAI/pennylane/pull/710)

  <img src="https://pennylane.readthedocs.io/en/latest/_static/templates/subroutines/approx_time_evolution.png" width=50%/>

* Added a `qml.layer` template-constructing function, which takes a unitary, and
  repeatedly applies it on a set of wires to a given depth.
  [(#723)](https://github.com/PennyLaneAI/pennylane/pull/723)

  ```python
  def subroutine():
      qml.Hadamard(wires=[0])
      qml.CNOT(wires=[0, 1])
      qml.PauliX(wires=[1])

  dev = qml.device('default.qubit', wires=3)

  @qml.qnode(dev)
  def circuit():
      qml.layer(subroutine, 3)
      return [qml.expval(qml.PauliZ(0)), qml.expval(qml.PauliZ(1))]
  ```

  This creates the following circuit:
  ```pycon
  >>> circuit()
  >>> print(circuit.draw())
  0: ──H──╭C──X──H──╭C──X──H──╭C──X──┤ ⟨Z⟩
  1: ─────╰X────────╰X────────╰X─────┤ ⟨Z⟩
  ```

* Added the `qml.utils.decompose_hamiltonian` function. This function can be used to
  decompose a Hamiltonian into a linear combination of Pauli operators.
  [(#671)](https://github.com/XanaduAI/pennylane/pull/671)

  ```pycon
  >>> A = np.array(
  ... [[-2, -2+1j, -2, -2],
  ... [-2-1j,  0,  0, -1],
  ... [-2,  0, -2, -1],
  ... [-2, -1, -1,  0]])
  >>> coeffs, obs_list = decompose_hamiltonian(A)
  ```

<h4>New device features</h4>

* It is now possible to specify custom wire labels, such as `['anc1', 'anc2', 0, 1, 3]`, where the labels
  can be strings or numbers.
  [(#666)](https://github.com/XanaduAI/pennylane/pull/666)

  Custom wire labels are defined by passing a list to the `wires` argument when creating the device:

  ```pycon
  >>> dev = qml.device("default.qubit", wires=['anc1', 'anc2', 0, 1, 3])
  ```

  Quantum operations should then be invoked with these custom wire labels:

  ``` pycon
  >>> @qml.qnode(dev)
  >>> def circuit():
  ...    qml.Hadamard(wires='anc2')
  ...    qml.CNOT(wires=['anc1', 3])
  ...    ...
  ```

  The existing behaviour, in which the number of wires is specified on device initialization,
  continues to work as usual. This gives a default behaviour where wires are labelled
  by consecutive integers.

  ```pycon
  >>> dev = qml.device("default.qubit", wires=5)
  ```

* An integrated device test suite has been added, which can be used
  to run basic integration tests on core or external devices.
  [(#695)](https://github.com/PennyLaneAI/pennylane/pull/695)
  [(#724)](https://github.com/PennyLaneAI/pennylane/pull/724)
  [(#733)](https://github.com/PennyLaneAI/pennylane/pull/733)

  The test can be invoked against a particular device by calling the `pl-device-test`
  command line program:

  ```console
  $ pl-device-test --device=default.qubit --shots=1234 --analytic=False
  ```

  If the tests are run on external devices, the device and its dependencies must be
  installed locally. For more details, please see the
  [plugin test documentation](http://pennylane.readthedocs.io/en/latest/code/api/pennylane.devices.tests.html).

<h3>Improvements</h3>

* The functions implementing the quantum circuits building the Unitary Coupled-Cluster
  (UCCSD) VQE ansatz have been improved, with a more consistent naming convention and
  improved docstrings.
  [(#748)](https://github.com/PennyLaneAI/pennylane/pull/748)

  The changes include:

  - The terms *1particle-1hole (ph)* and *2particle-2hole (pphh)* excitations
    were replaced with the names *single* and *double* excitations, respectively.

  - The non-differentiable arguments in the `UCCSD` template were renamed accordingly:
    `ph` → `s_wires`, `pphh` → `d_wires`

  - The term *virtual*, previously used to refer the *unoccupied* orbitals, was discarded.

  - The Usage Details sections were updated and improved.

* Added support for TensorFlow 2.3 and PyTorch 1.6.
  [(#725)](https://github.com/PennyLaneAI/pennylane/pull/725)

* Returning probabilities is now supported from photonic QNodes.
  As with qubit QNodes, photonic QNodes returning probabilities are
  end-to-end differentiable.
  [(#699)](https://github.com/XanaduAI/pennylane/pull/699/)

  ```pycon
  >>> dev = qml.device("strawberryfields.fock", wires=2, cutoff_dim=5)
  >>> @qml.qnode(dev)
  ... def circuit(a):
  ...     qml.Displacement(a, 0, wires=0)
  ...     return qml.probs(wires=0)
  >>> print(circuit(0.5))
  [7.78800783e-01 1.94700196e-01 2.43375245e-02 2.02812704e-03 1.26757940e-04]
  ```

<h3>Breaking changes</h3>

* The `pennylane.plugins` and `pennylane.beta.plugins` folders have been renamed to
  `pennylane.devices` and `pennylane.beta.devices`, to reflect their content better.
  [(#726)](https://github.com/XanaduAI/pennylane/pull/726)

<h3>Bug fixes</h3>

* The PennyLane interface conversion functions can now convert QNodes with
  pre-existing interfaces.
  [(#707)](https://github.com/XanaduAI/pennylane/pull/707)

<h3>Documentation</h3>

* The interfaces section of the documentation has been renamed to 'Interfaces and training',
  and updated with the latest variable handling details.
  [(#753)](https://github.com/PennyLaneAI/pennylane/pull/753)

<h3>Contributors</h3>

This release contains contributions from (in alphabetical order):

Juan Miguel Arrazola, Thomas Bromley, Jack Ceroni, Alain Delgado Gran, Shadab Hussain, Theodor
Isacsson, Josh Izaac, Nathan Killoran, Maria Schuld, Antal Száva, Nicola Vitucci.

# Release 0.10.0

<h3>New features since last release</h3>

<h4>New and improved simulators</h4>

* Added a new device, `default.qubit.tf`, a pure-state qubit simulator written using TensorFlow.
  As a result, it supports classical backpropagation as a means to compute the Jacobian. This can
  be faster than the parameter-shift rule for computing quantum gradients
  when the number of parameters to be optimized is large.

  `default.qubit.tf` is designed to be used with end-to-end classical backpropagation
  (`diff_method="backprop"`) with the TensorFlow interface. This is the default method
  of differentiation when creating a QNode with this device.

  Using this method, the created QNode is a 'white-box' that is
  tightly integrated with your TensorFlow computation, including
  [AutoGraph](https://www.tensorflow.org/guide/function) support:

  ```pycon
  >>> dev = qml.device("default.qubit.tf", wires=1)
  >>> @tf.function
  ... @qml.qnode(dev, interface="tf", diff_method="backprop")
  ... def circuit(x):
  ...     qml.RX(x[1], wires=0)
  ...     qml.Rot(x[0], x[1], x[2], wires=0)
  ...     return qml.expval(qml.PauliZ(0))
  >>> weights = tf.Variable([0.2, 0.5, 0.1])
  >>> with tf.GradientTape() as tape:
  ...     res = circuit(weights)
  >>> print(tape.gradient(res, weights))
  tf.Tensor([-2.2526717e-01 -1.0086454e+00  1.3877788e-17], shape=(3,), dtype=float32)
  ```

  See the `default.qubit.tf`
  [documentation](https://pennylane.ai/en/stable/code/api/pennylane.beta.plugins.DefaultQubitTF.html)
  for more details.

* The [default.tensor plugin](https://github.com/XanaduAI/pennylane/blob/master/pennylane/beta/plugins/default_tensor.py)
  has been significantly upgraded. It now allows two different
  tensor network representations to be used: `"exact"` and `"mps"`. The former uses a
  exact factorized representation of quantum states, while the latter uses a matrix product state
  representation.
  ([#572](https://github.com/XanaduAI/pennylane/pull/572))
  ([#599](https://github.com/XanaduAI/pennylane/pull/599))

<h4>New machine learning functionality and integrations</h4>

* PennyLane QNodes can now be converted into Torch layers, allowing for creation of quantum and
  hybrid models using the `torch.nn` API.
  [(#588)](https://github.com/XanaduAI/pennylane/pull/588)

  A PennyLane QNode can be converted into a `torch.nn` layer using the `qml.qnn.TorchLayer` class:

  ```pycon
  >>> @qml.qnode(dev)
  ... def qnode(inputs, weights_0, weight_1):
  ...    # define the circuit
  ...    # ...

  >>> weight_shapes = {"weights_0": 3, "weight_1": 1}
  >>> qlayer = qml.qnn.TorchLayer(qnode, weight_shapes)
  ```

  A hybrid model can then be easily constructed:

  ```pycon
  >>> model = torch.nn.Sequential(qlayer, torch.nn.Linear(2, 2))
  ```

* Added a new "reversible" differentiation method which can be used in simulators, but not hardware.

  The reversible approach is similar to backpropagation, but trades off extra computation for
  enhanced memory efficiency. Where backpropagation caches the state tensors at each step during
  a simulated evolution, the reversible method only caches the final pre-measurement state.

  Compared to the parameter-shift method, the reversible method can be faster or slower,
  depending on the density and location of parametrized gates in a circuit
  (circuits with higher density of parametrized gates near the end of the circuit will see a benefit).
  [(#670)](https://github.com/XanaduAI/pennylane/pull/670)

  ```pycon
  >>> dev = qml.device("default.qubit", wires=2)
  ... @qml.qnode(dev, diff_method="reversible")
  ... def circuit(x):
  ...     qml.RX(x, wires=0)
  ...     qml.RX(x, wires=0)
  ...     qml.CNOT(wires=[0,1])
  ...     return qml.expval(qml.PauliZ(0))
  >>> qml.grad(circuit)(0.5)
  (array(-0.47942554),)
  ```

<h4>New templates and cost functions</h4>

* Added the new templates `UCCSD`, `SingleExcitationUnitary`, and`DoubleExcitationUnitary`,
  which together implement the Unitary Coupled-Cluster Singles and Doubles (UCCSD) ansatz
  to perform VQE-based quantum chemistry simulations using PennyLane-QChem.
  [(#622)](https://github.com/XanaduAI/pennylane/pull/622)
  [(#638)](https://github.com/XanaduAI/pennylane/pull/638)
  [(#654)](https://github.com/XanaduAI/pennylane/pull/654)
  [(#659)](https://github.com/XanaduAI/pennylane/pull/659)
  [(#622)](https://github.com/XanaduAI/pennylane/pull/622)

* Added module `pennylane.qnn.cost` with class `SquaredErrorLoss`. The module contains classes
  to calculate losses and cost functions on circuits with trainable parameters.
  [(#642)](https://github.com/XanaduAI/pennylane/pull/642)

<h3>Improvements</h3>

* Improves the wire management by making the `Operator.wires` attribute a `wires` object.
  [(#666)](https://github.com/XanaduAI/pennylane/pull/666)

* A significant improvement with respect to how QNodes and interfaces mark quantum function
  arguments as differentiable when using Autograd, designed to improve performance and make
  QNodes more intuitive.
  [(#648)](https://github.com/XanaduAI/pennylane/pull/648)
  [(#650)](https://github.com/XanaduAI/pennylane/pull/650)

  In particular, the following changes have been made:

  - A new `ndarray` subclass `pennylane.numpy.tensor`, which extends NumPy arrays with
    the keyword argument and attribute `requires_grad`. Tensors which have `requires_grad=False`
    are treated as non-differentiable by the Autograd interface.

  - A new subpackage `pennylane.numpy`, which wraps `autograd.numpy` such that NumPy functions
    accept the `requires_grad` keyword argument, and allows Autograd to differentiate
    `pennylane.numpy.tensor` objects.

  - The `argnum` argument to `qml.grad` is now optional; if not provided, arguments explicitly
    marked as `requires_grad=False` are excluded for the list of differentiable arguments.
    The ability to pass `argnum` has been retained for backwards compatibility, and
    if present the old behaviour persists.

* The QNode Torch interface now inspects QNode positional arguments.
  If any argument does not have the attribute `requires_grad=True`, it
  is automatically excluded from quantum gradient computations.
  [(#652)](https://github.com/XanaduAI/pennylane/pull/652)
  [(#660)](https://github.com/XanaduAI/pennylane/pull/660)

* The QNode TF interface now inspects QNode positional arguments.
  If any argument is not being watched by a `tf.GradientTape()`,
  it is automatically excluded from quantum gradient computations.
  [(#655)](https://github.com/XanaduAI/pennylane/pull/655)
  [(#660)](https://github.com/XanaduAI/pennylane/pull/660)

* QNodes have two new public methods: `QNode.set_trainable_args()` and `QNode.get_trainable_args()`.
  These are designed to be called by interfaces, to specify to the QNode which of its
  input arguments are differentiable. Arguments which are non-differentiable will not be converted
  to PennyLane Variable objects within the QNode.
  [(#660)](https://github.com/XanaduAI/pennylane/pull/660)

* Added `decomposition` method to PauliX, PauliY, PauliZ, S, T, Hadamard, and PhaseShift gates, which
  decomposes each of these gates into rotation gates.
  [(#668)](https://github.com/XanaduAI/pennylane/pull/668)

* The `CircuitGraph` class now supports serializing contained circuit operations
  and measurement basis rotations to an OpenQASM2.0 script via the new
  `CircuitGraph.to_openqasm()` method.
  [(#623)](https://github.com/XanaduAI/pennylane/pull/623)

<h3>Breaking changes</h3>

* Removes support for Python 3.5.
  [(#639)](https://github.com/XanaduAI/pennylane/pull/639)

<h3>Documentation</h3>

* Various small typos were fixed.

<h3>Contributors</h3>

This release contains contributions from (in alphabetical order):

Thomas Bromley, Jack Ceroni, Alain Delgado Gran, Theodor Isacsson, Josh Izaac,
Nathan Killoran, Maria Schuld, Antal Száva, Nicola Vitucci.


# Release 0.9.0

<h3>New features since last release</h3>

<h4>New machine learning integrations</h4>

* PennyLane QNodes can now be converted into Keras layers, allowing for creation of quantum and
  hybrid models using the Keras API.
  [(#529)](https://github.com/XanaduAI/pennylane/pull/529)

  A PennyLane QNode can be converted into a Keras layer using the `KerasLayer` class:

  ```python
  from pennylane.qnn import KerasLayer

  @qml.qnode(dev)
  def circuit(inputs, weights_0, weight_1):
     # define the circuit
     # ...

  weight_shapes = {"weights_0": 3, "weight_1": 1}
  qlayer = qml.qnn.KerasLayer(circuit, weight_shapes, output_dim=2)
  ```

  A hybrid model can then be easily constructed:

  ```python
  model = tf.keras.models.Sequential([qlayer, tf.keras.layers.Dense(2)])
  ```

* Added a new type of QNode, `qml.qnodes.PassthruQNode`. For simulators which are coded in an
  external library which supports automatic differentiation, PennyLane will treat a PassthruQNode as
  a "white box", and rely on the external library to directly provide gradients via backpropagation.
  This can be more efficient than the using parameter-shift rule for a large number of parameters.
  [(#488)](https://github.com/XanaduAI/pennylane/pull/488)

  Currently this behaviour is supported by PennyLane's `default.tensor.tf` device backend,
  compatible with the `'tf'` interface using TensorFlow 2:

  ```python
  dev = qml.device('default.tensor.tf', wires=2)

  @qml.qnode(dev, diff_method="backprop")
  def circuit(params):
      qml.RX(params[0], wires=0)
      qml.RX(params[1], wires=1)
      qml.CNOT(wires=[0, 1])
      return qml.expval(qml.PauliZ(0))

  qnode = PassthruQNode(circuit, dev)
  params = tf.Variable([0.3, 0.1])

  with tf.GradientTape() as tape:
      tape.watch(params)
      res = qnode(params)

  grad = tape.gradient(res, params)
  ```

<h4>New optimizers</h4>

* Added the `qml.RotosolveOptimizer`, a gradient-free optimizer
  that minimizes the quantum function by updating each parameter,
  one-by-one, via a closed-form expression while keeping other parameters
  fixed.
  [(#636)](https://github.com/XanaduAI/pennylane/pull/636)
  [(#539)](https://github.com/XanaduAI/pennylane/pull/539)

* Added the `qml.RotoselectOptimizer`, which uses Rotosolve to
  minimizes a quantum function with respect to both the
  rotation operations applied and the rotation parameters.
  [(#636)](https://github.com/XanaduAI/pennylane/pull/636)
  [(#539)](https://github.com/XanaduAI/pennylane/pull/539)

  For example, given a quantum function `f` that accepts parameters `x`
  and a list of corresponding rotation operations `generators`,
  the Rotoselect optimizer will, at each step, update both the parameter
  values and the list of rotation gates to minimize the loss:

  ```pycon
  >>> opt = qml.optimize.RotoselectOptimizer()
  >>> x = [0.3, 0.7]
  >>> generators = [qml.RX, qml.RY]
  >>> for _ in range(100):
  ...     x, generators = opt.step(f, x, generators)
  ```


<h4>New operations</h4>

* Added the `PauliRot` gate, which performs an arbitrary
  Pauli rotation on multiple qubits, and the `MultiRZ` gate,
  which performs a rotation generated by a tensor product
  of Pauli Z operators.
  [(#559)](https://github.com/XanaduAI/pennylane/pull/559)

  ```python
  dev = qml.device('default.qubit', wires=4)

  @qml.qnode(dev)
  def circuit(angle):
      qml.PauliRot(angle, "IXYZ", wires=[0, 1, 2, 3])
      return [qml.expval(qml.PauliZ(wire)) for wire in [0, 1, 2, 3]]
  ```

  ```pycon
  >>> circuit(0.4)
  [1.         0.92106099 0.92106099 1.        ]
  >>> print(circuit.draw())
   0: ──╭RI(0.4)──┤ ⟨Z⟩
   1: ──├RX(0.4)──┤ ⟨Z⟩
   2: ──├RY(0.4)──┤ ⟨Z⟩
   3: ──╰RZ(0.4)──┤ ⟨Z⟩
  ```

  If the `PauliRot` gate is not supported on the target device, it will
  be decomposed into `Hadamard`, `RX` and `MultiRZ` gates. Note that
  identity gates in the Pauli word result in untouched wires:

  ```pycon
  >>> print(circuit.draw())
   0: ───────────────────────────────────┤ ⟨Z⟩
   1: ──H──────────╭RZ(0.4)──H───────────┤ ⟨Z⟩
   2: ──RX(1.571)──├RZ(0.4)──RX(-1.571)──┤ ⟨Z⟩
   3: ─────────────╰RZ(0.4)──────────────┤ ⟨Z⟩
  ```

  If the `MultiRZ` gate is not supported, it will be decomposed into
  `CNOT` and `RZ` gates:

  ```pycon
  >>> print(circuit.draw())
   0: ──────────────────────────────────────────────────┤ ⟨Z⟩
   1: ──H──────────────╭X──RZ(0.4)──╭X──────H───────────┤ ⟨Z⟩
   2: ──RX(1.571)──╭X──╰C───────────╰C──╭X──RX(-1.571)──┤ ⟨Z⟩
   3: ─────────────╰C───────────────────╰C──────────────┤ ⟨Z⟩
  ```

* PennyLane now provides `DiagonalQubitUnitary` for diagonal gates, that are e.g.,
  encountered in IQP circuits. These kinds of gates can be evaluated much faster on
  a simulator device.
  [(#567)](https://github.com/XanaduAI/pennylane/pull/567)

  The gate can be used, for example, to efficiently simulate oracles:

  ```python
  dev = qml.device('default.qubit', wires=3)

  # Function as a bitstring
  f = np.array([1, 0, 0, 1, 1, 0, 1, 0])

  @qml.qnode(dev)
  def circuit(weights1, weights2):
      qml.templates.StronglyEntanglingLayers(weights1, wires=[0, 1, 2])

      # Implements the function as a phase-kickback oracle
      qml.DiagonalQubitUnitary((-1)**f, wires=[0, 1, 2])

      qml.templates.StronglyEntanglingLayers(weights2, wires=[0, 1, 2])
      return [qml.expval(qml.PauliZ(w)) for w in range(3)]
  ```

* Added the `TensorN` CVObservable that can represent the tensor product of the
  `NumberOperator` on photonic backends.
  [(#608)](https://github.com/XanaduAI/pennylane/pull/608)

<h4>New templates</h4>

* Added the `ArbitraryUnitary` and `ArbitraryStatePreparation` templates, which use
  `PauliRot` gates to perform an arbitrary unitary and prepare an arbitrary basis
  state with the minimal number of parameters.
  [(#590)](https://github.com/XanaduAI/pennylane/pull/590)

  ```python
  dev = qml.device('default.qubit', wires=3)

  @qml.qnode(dev)
  def circuit(weights1, weights2):
        qml.templates.ArbitraryStatePreparation(weights1, wires=[0, 1, 2])
        qml.templates.ArbitraryUnitary(weights2, wires=[0, 1, 2])
        return qml.probs(wires=[0, 1, 2])
  ```

* Added the `IQPEmbedding` template, which encodes inputs into the diagonal gates of an
  IQP circuit.
  [(#605)](https://github.com/XanaduAI/pennylane/pull/605)

  <img src="https://pennylane.readthedocs.io/en/latest/_images/iqp.png"
  width=50%></img>

* Added the `SimplifiedTwoDesign` template, which implements the circuit
  design of [Cerezo et al. (2020)](<https://arxiv.org/abs/2001.00550>).
  [(#556)](https://github.com/XanaduAI/pennylane/pull/556)

  <img src="https://pennylane.readthedocs.io/en/latest/_images/simplified_two_design.png"
  width=50%></img>

* Added the `BasicEntanglerLayers` template, which is a simple layer architecture
  of rotations and CNOT nearest-neighbour entanglers.
  [(#555)](https://github.com/XanaduAI/pennylane/pull/555)

  <img src="https://pennylane.readthedocs.io/en/latest/_images/basic_entangler.png"
  width=50%></img>

* PennyLane now offers a broadcasting function to easily construct templates:
  `qml.broadcast()` takes single quantum operations or other templates and applies
  them to wires in a specific pattern.
  [(#515)](https://github.com/XanaduAI/pennylane/pull/515)
  [(#522)](https://github.com/XanaduAI/pennylane/pull/522)
  [(#526)](https://github.com/XanaduAI/pennylane/pull/526)
  [(#603)](https://github.com/XanaduAI/pennylane/pull/603)

  For example, we can use broadcast to repeat a custom template
  across multiple wires:

  ```python
  from pennylane.templates import template

  @template
  def mytemplate(pars, wires):
      qml.Hadamard(wires=wires)
      qml.RY(pars, wires=wires)

  dev = qml.device('default.qubit', wires=3)

  @qml.qnode(dev)
  def circuit(pars):
      qml.broadcast(mytemplate, pattern="single", wires=[0,1,2], parameters=pars)
      return qml.expval(qml.PauliZ(0))
  ```

  ```pycon
  >>> circuit([1, 1, 0.1])
  -0.841470984807896
  >>> print(circuit.draw())
   0: ──H──RY(1.0)──┤ ⟨Z⟩
   1: ──H──RY(1.0)──┤
   2: ──H──RY(0.1)──┤
  ```

  For other available patterns, see the
  [broadcast function documentation](https://pennylane.readthedocs.io/en/latest/code/api/pennylane.broadcast.html).

<h3>Breaking changes</h3>

* The `QAOAEmbedding` now uses the new `MultiRZ` gate as a `ZZ` entangler,
  which changes the convention. While
  previously, the `ZZ` gate in the embedding was implemented as

  ```python
  CNOT(wires=[wires[0], wires[1]])
  RZ(2 * parameter, wires=wires[0])
  CNOT(wires=[wires[0], wires[1]])
  ```

  the `MultiRZ` corresponds to

  ```python
  CNOT(wires=[wires[1], wires[0]])
  RZ(parameter, wires=wires[0])
  CNOT(wires=[wires[1], wires[0]])
  ```

  which differs in the factor of `2`, and fixes a bug in the
  wires that the `CNOT` was applied to.
  [(#609)](https://github.com/XanaduAI/pennylane/pull/609)

* Probability methods are handled by `QubitDevice` and device method
  requirements are modified to simplify plugin development.
  [(#573)](https://github.com/XanaduAI/pennylane/pull/573)

* The internal variables `All` and `Any` to mark an `Operation` as acting on all or any
  wires have been renamed to `AllWires` and `AnyWires`.
  [(#614)](https://github.com/XanaduAI/pennylane/pull/614)

<h3>Improvements</h3>

* A new `Wires` class was introduced for the internal
  bookkeeping of wire indices.
  [(#615)](https://github.com/XanaduAI/pennylane/pull/615)

* Improvements to the speed/performance of the `default.qubit` device.
  [(#567)](https://github.com/XanaduAI/pennylane/pull/567)
  [(#559)](https://github.com/XanaduAI/pennylane/pull/559)

* Added the `"backprop"` and `"device"` differentiation methods to the `qnode`
  decorator.
  [(#552)](https://github.com/XanaduAI/pennylane/pull/552)

  - `"backprop"`: Use classical backpropagation. Default on simulator
    devices that are classically end-to-end differentiable.
    The returned QNode can only be used with the same machine learning
    framework (e.g., `default.tensor.tf` simulator with the `tensorflow` interface).

  - `"device"`: Queries the device directly for the gradient.

  Using the `"backprop"` differentiation method with the `default.tensor.tf`
  device, the created QNode is a 'white-box', and is tightly integrated with
  the overall TensorFlow computation:

  ```python
  >>> dev = qml.device("default.tensor.tf", wires=1)
  >>> @qml.qnode(dev, interface="tf", diff_method="backprop")
  >>> def circuit(x):
  ...     qml.RX(x[1], wires=0)
  ...     qml.Rot(x[0], x[1], x[2], wires=0)
  ...     return qml.expval(qml.PauliZ(0))
  >>> vars = tf.Variable([0.2, 0.5, 0.1])
  >>> with tf.GradientTape() as tape:
  ...     res = circuit(vars)
  >>> tape.gradient(res, vars)
  <tf.Tensor: shape=(3,), dtype=float32, numpy=array([-2.2526717e-01, -1.0086454e+00,  1.3877788e-17], dtype=float32)>
  ```

* The circuit drawer now displays inverted operations, as well as wires
  where probabilities are returned from the device:
  [(#540)](https://github.com/XanaduAI/pennylane/pull/540)

  ```python
  >>> @qml.qnode(dev)
  ... def circuit(theta):
  ...     qml.RX(theta, wires=0)
  ...     qml.CNOT(wires=[0, 1])
  ...     qml.S(wires=1).inv()
  ...     return qml.probs(wires=[0, 1])
  >>> circuit(0.2)
  array([0.99003329, 0.        , 0.        , 0.00996671])
  >>> print(circuit.draw())
  0: ──RX(0.2)──╭C───────╭┤ Probs
  1: ───────────╰X──S⁻¹──╰┤ Probs
  ```

* You can now evaluate the metric tensor of a VQE Hamiltonian via the new
  `VQECost.metric_tensor` method. This allows `VQECost` objects to be directly
  optimized by the quantum natural gradient optimizer (`qml.QNGOptimizer`).
  [(#618)](https://github.com/XanaduAI/pennylane/pull/618)

* The input check functions in `pennylane.templates.utils` are now public
  and visible in the API documentation.
  [(#566)](https://github.com/XanaduAI/pennylane/pull/566)

* Added keyword arguments for step size and order to the `qnode` decorator, as well as
  the `QNode` and `JacobianQNode` classes. This enables the user to set the step size
  and order when using finite difference methods. These options are also exposed when
  creating QNode collections.
  [(#530)](https://github.com/XanaduAI/pennylane/pull/530)
  [(#585)](https://github.com/XanaduAI/pennylane/pull/585)
  [(#587)](https://github.com/XanaduAI/pennylane/pull/587)

* The decomposition for the `CRY` gate now uses the simpler form `RY @ CNOT @ RY @ CNOT`
  [(#547)](https://github.com/XanaduAI/pennylane/pull/547)

* The underlying queuing system was refactored, removing the `qml._current_context`
  property that held the currently active `QNode` or `OperationRecorder`. Now, all
  objects that expose a queue for operations inherit from `QueuingContext` and
  register their queue globally.
  [(#548)](https://github.com/XanaduAI/pennylane/pull/548)

* The PennyLane repository has a new benchmarking tool which supports the comparison of different git revisions.
  [(#568)](https://github.com/XanaduAI/pennylane/pull/568)
  [(#560)](https://github.com/XanaduAI/pennylane/pull/560)
  [(#516)](https://github.com/XanaduAI/pennylane/pull/516)

<h3>Documentation</h3>

* Updated the development section by creating a landing page with links to sub-pages
  containing specific guides.
  [(#596)](https://github.com/XanaduAI/pennylane/pull/596)

* Extended the developer's guide by a section explaining how to add new templates.
  [(#564)](https://github.com/XanaduAI/pennylane/pull/564)

<h3>Bug fixes</h3>

* `tf.GradientTape().jacobian()` can now be evaluated on QNodes using the TensorFlow interface.
  [(#626)](https://github.com/XanaduAI/pennylane/pull/626)

* `RandomLayers()` is now compatible with the qiskit devices.
  [(#597)](https://github.com/XanaduAI/pennylane/pull/597)

* `DefaultQubit.probability()` now returns the correct probability when called with
  `device.analytic=False`.
  [(#563)](https://github.com/XanaduAI/pennylane/pull/563)

* Fixed a bug in the `StronglyEntanglingLayers` template, allowing it to
  work correctly when applied to a single wire.
  [(544)](https://github.com/XanaduAI/pennylane/pull/544)

* Fixed a bug when inverting operations with decompositions; operations marked as inverted
  are now correctly inverted when the fallback decomposition is called.
  [(#543)](https://github.com/XanaduAI/pennylane/pull/543)

* The `QNode.print_applied()` method now correctly displays wires where
  `qml.prob()` is being returned.
  [#542](https://github.com/XanaduAI/pennylane/pull/542)

<h3>Contributors</h3>

This release contains contributions from (in alphabetical order):

Ville Bergholm, Lana Bozanic, Thomas Bromley, Theodor Isacsson, Josh Izaac, Nathan Killoran,
Maggie Li, Johannes Jakob Meyer, Maria Schuld, Sukin Sim, Antal Száva.

# Release 0.8.1

<h3>Improvements</h3>

* Beginning of support for Python 3.8, with the test suite
  now being run in a Python 3.8 environment.
  [(#501)](https://github.com/XanaduAI/pennylane/pull/501)

<h3>Documentation</h3>

* Present templates as a gallery of thumbnails showing the
  basic circuit architecture.
  [(#499)](https://github.com/XanaduAI/pennylane/pull/499)

<h3>Bug fixes</h3>

* Fixed a bug where multiplying a QNode parameter by 0 caused a divide
  by zero error when calculating the parameter shift formula.
  [(#512)](https://github.com/XanaduAI/pennylane/pull/512)

* Fixed a bug where the shape of differentiable QNode arguments
  was being cached on the first construction, leading to indexing
  errors if the QNode was re-evaluated if the argument changed shape.
  [(#505)](https://github.com/XanaduAI/pennylane/pull/505)

<h3>Contributors</h3>

This release contains contributions from (in alphabetical order):

Ville Bergholm, Josh Izaac, Johannes Jakob Meyer, Maria Schuld, Antal Száva.

# Release 0.8.0

<h3>New features since last release</h3>

* Added a quantum chemistry package, `pennylane.qchem`, which supports
  integration with OpenFermion, Psi4, PySCF, and OpenBabel.
  [(#453)](https://github.com/XanaduAI/pennylane/pull/453)

  Features include:

  - Generate the qubit Hamiltonians directly starting with the atomic structure of the molecule.
  - Calculate the mean-field (Hartree-Fock) electronic structure of molecules.
  - Allow to define an active space based on the number of active electrons and active orbitals.
  - Perform the fermionic-to-qubit transformation of the electronic Hamiltonian by
    using different functions implemented in OpenFermion.
  - Convert OpenFermion's QubitOperator to a Pennylane `Hamiltonian` class.
  - Perform a Variational Quantum Eigensolver (VQE) computation with this Hamiltonian in PennyLane.

  Check out the [quantum chemistry quickstart](https://pennylane.readthedocs.io/en/latest/introduction/chemistry.html), as well the quantum chemistry and VQE tutorials.

* PennyLane now has some functions and classes for creating and solving VQE
  problems. [(#467)](https://github.com/XanaduAI/pennylane/pull/467)

  - `qml.Hamiltonian`: a lightweight class for representing qubit Hamiltonians
  - `qml.VQECost`: a class for quickly constructing a differentiable cost function
    given a circuit ansatz, Hamiltonian, and one or more devices

    ```python
    >>> H = qml.vqe.Hamiltonian(coeffs, obs)
    >>> cost = qml.VQECost(ansatz, hamiltonian, dev, interface="torch")
    >>> params = torch.rand([4, 3])
    >>> cost(params)
    tensor(0.0245, dtype=torch.float64)
    ```

* Added a circuit drawing feature that provides a text-based representation
  of a QNode instance. It can be invoked via `qnode.draw()`. The user can specify
  to display variable names instead of variable values and choose either an ASCII
  or Unicode charset.
  [(#446)](https://github.com/XanaduAI/pennylane/pull/446)

  Consider the following circuit as an example:
  ```python3
  @qml.qnode(dev)
  def qfunc(a, w):
      qml.Hadamard(0)
      qml.CRX(a, wires=[0, 1])
      qml.Rot(w[0], w[1], w[2], wires=[1])
      qml.CRX(-a, wires=[0, 1])

      return qml.expval(qml.PauliZ(0) @ qml.PauliZ(1))
  ```

  We can draw the circuit after it has been executed:

  ```python
  >>> result = qfunc(2.3, [1.2, 3.2, 0.7])
  >>> print(qfunc.draw())
   0: ──H──╭C────────────────────────────╭C─────────╭┤ ⟨Z ⊗ Z⟩
   1: ─────╰RX(2.3)──Rot(1.2, 3.2, 0.7)──╰RX(-2.3)──╰┤ ⟨Z ⊗ Z⟩
  >>> print(qfunc.draw(charset="ascii"))
   0: --H--+C----------------------------+C---------+| <Z @ Z>
   1: -----+RX(2.3)--Rot(1.2, 3.2, 0.7)--+RX(-2.3)--+| <Z @ Z>
  >>> print(qfunc.draw(show_variable_names=True))
   0: ──H──╭C─────────────────────────────╭C─────────╭┤ ⟨Z ⊗ Z⟩
   1: ─────╰RX(a)──Rot(w[0], w[1], w[2])──╰RX(-1*a)──╰┤ ⟨Z ⊗ Z⟩
  ```

* Added `QAOAEmbedding` and its parameter initialization
  as a new trainable template.
  [(#442)](https://github.com/XanaduAI/pennylane/pull/442)

  <img src="https://pennylane.readthedocs.io/en/latest/_images/qaoa_layers.png"
  width=70%></img>

* Added the `qml.probs()` measurement function, allowing QNodes
  to differentiate variational circuit probabilities
  on simulators and hardware.
  [(#432)](https://github.com/XanaduAI/pennylane/pull/432)

  ```python
  @qml.qnode(dev)
  def circuit(x):
      qml.Hadamard(wires=0)
      qml.RY(x, wires=0)
      qml.RX(x, wires=1)
      qml.CNOT(wires=[0, 1])
      return qml.probs(wires=[0])
  ```
  Executing this circuit gives the marginal probability of wire 1:
  ```python
  >>> circuit(0.2)
  [0.40066533 0.59933467]
  ```
  QNodes that return probabilities fully support autodifferentiation.

* Added the convenience load functions `qml.from_pyquil`, `qml.from_quil` and
  `qml.from_quil_file` that convert pyQuil objects and Quil code to PennyLane
  templates. This feature requires version 0.8 or above of the PennyLane-Forest
  plugin.
  [(#459)](https://github.com/XanaduAI/pennylane/pull/459)

* Added a `qml.inv` method that inverts templates and sequences of Operations.
  Added a `@qml.template` decorator that makes templates return the queued Operations.
  [(#462)](https://github.com/XanaduAI/pennylane/pull/462)

  For example, using this function to invert a template inside a QNode:

  ```python3
      @qml.template
      def ansatz(weights, wires):
          for idx, wire in enumerate(wires):
              qml.RX(weights[idx], wires=[wire])

          for idx in range(len(wires) - 1):
              qml.CNOT(wires=[wires[idx], wires[idx + 1]])

      dev = qml.device('default.qubit', wires=2)

      @qml.qnode(dev)
      def circuit(weights):
          qml.inv(ansatz(weights, wires=[0, 1]))
          return qml.expval(qml.PauliZ(0) @ qml.PauliZ(1))
    ```

* Added the `QNodeCollection` container class, that allows independent
  QNodes to be stored and evaluated simultaneously. Experimental support
  for asynchronous evaluation of contained QNodes is provided with the
  `parallel=True` keyword argument.
  [(#466)](https://github.com/XanaduAI/pennylane/pull/466)

* Added a high level `qml.map` function, that maps a quantum
  circuit template over a list of observables or devices, returning
  a `QNodeCollection`.
  [(#466)](https://github.com/XanaduAI/pennylane/pull/466)

  For example:

  ```python3
  >>> def my_template(params, wires, **kwargs):
  >>>    qml.RX(params[0], wires=wires[0])
  >>>    qml.RX(params[1], wires=wires[1])
  >>>    qml.CNOT(wires=wires)

  >>> obs_list = [qml.PauliX(0) @ qml.PauliZ(1), qml.PauliZ(0) @ qml.PauliX(1)]
  >>> dev = qml.device("default.qubit", wires=2)
  >>> qnodes = qml.map(my_template, obs_list, dev, measure="expval")
  >>> qnodes([0.54, 0.12])
  array([-0.06154835  0.99280864])
  ```

* Added high level `qml.sum`, `qml.dot`, `qml.apply` functions
  that act on QNode collections.
  [(#466)](https://github.com/XanaduAI/pennylane/pull/466)

  `qml.apply` allows vectorized functions to act over the entire QNode
  collection:
  ```python
  >>> qnodes = qml.map(my_template, obs_list, dev, measure="expval")
  >>> cost = qml.apply(np.sin, qnodes)
  >>> cost([0.54, 0.12])
  array([-0.0615095  0.83756375])
  ```

  `qml.sum` and `qml.dot` take the sum of a QNode collection, and a
  dot product of tensors/arrays/QNode collections, respectively.

<h3>Breaking changes</h3>

* Deprecated the old-style `QNode` such that only the new-style `QNode` and its syntax can be used,
  moved all related files from the `pennylane/beta` folder to `pennylane`.
  [(#440)](https://github.com/XanaduAI/pennylane/pull/440)

<h3>Improvements</h3>

* Added the `Tensor.prune()` method and the `Tensor.non_identity_obs` property for extracting
  non-identity instances from the observables making up a `Tensor` instance.
  [(#498)](https://github.com/XanaduAI/pennylane/pull/498)

* Renamed the `expt.tensornet` and `expt.tensornet.tf` devices to `default.tensor` and
  `default.tensor.tf`.
  [(#495)](https://github.com/XanaduAI/pennylane/pull/495)

* Added a serialization method to the `CircuitGraph` class that is used to create a unique
  hash for each quantum circuit graph.
  [(#470)](https://github.com/XanaduAI/pennylane/pull/470)

* Added the `Observable.eigvals` method to return the eigenvalues of observables.
  [(#449)](https://github.com/XanaduAI/pennylane/pull/449)

* Added the `Observable.diagonalizing_gates` method to return the gates
  that diagonalize an observable in the computational basis.
  [(#454)](https://github.com/XanaduAI/pennylane/pull/454)

* Added the `Operator.matrix` method to return the matrix representation
  of an operator in the computational basis.
  [(#454)](https://github.com/XanaduAI/pennylane/pull/454)

* Added a `QubitDevice` class which implements common functionalities of plugin devices such that
  plugin devices can rely on these implementations. The new `QubitDevice` also includes
  a new `execute` method, which allows for more convenient plugin design. In addition, `QubitDevice`
  also unifies the way samples are generated on qubit-based devices.
  [(#452)](https://github.com/XanaduAI/pennylane/pull/452)
  [(#473)](https://github.com/XanaduAI/pennylane/pull/473)

* Improved documentation of `AmplitudeEmbedding` and `BasisEmbedding` templates.
  [(#441)](https://github.com/XanaduAI/pennylane/pull/441)
  [(#439)](https://github.com/XanaduAI/pennylane/pull/439)

* Codeblocks in the documentation now have a 'copy' button for easily
  copying examples.
  [(#437)](https://github.com/XanaduAI/pennylane/pull/437)

<h3>Documentation</h3>

* Update the developers plugin guide to use QubitDevice.
  [(#483)](https://github.com/XanaduAI/pennylane/pull/483)

<h3>Bug fixes</h3>

* Fixed a bug in `CVQNode._pd_analytic`, where non-descendant observables were not
  Heisenberg-transformed before evaluating the partial derivatives when using the
  order-2 parameter-shift method, resulting in an erroneous Jacobian for some circuits.
  [(#433)](https://github.com/XanaduAI/pennylane/pull/433)

<h3>Contributors</h3>

This release contains contributions from (in alphabetical order):

Juan Miguel Arrazola, Ville Bergholm, Alain Delgado Gran, Olivia Di Matteo,
Theodor Isacsson, Josh Izaac, Soran Jahangiri, Nathan Killoran, Johannes Jakob Meyer,
Zeyue Niu, Maria Schuld, Antal Száva.

# Release 0.7.0

<h3>New features since last release</h3>

* Custom padding constant in `AmplitudeEmbedding` is supported (see 'Breaking changes'.)
  [(#419)](https://github.com/XanaduAI/pennylane/pull/419)

* `StronglyEntanglingLayer` and `RandomLayer` now work with a single wire.
  [(#409)](https://github.com/XanaduAI/pennylane/pull/409)
  [(#413)](https://github.com/XanaduAI/pennylane/pull/413)

* Added support for applying the inverse of an `Operation` within a circuit.
  [(#377)](https://github.com/XanaduAI/pennylane/pull/377)

* Added an `OperationRecorder()` context manager, that allows templates
  and quantum functions to be executed while recording events. The
  recorder can be used with and without QNodes as a debugging utility.
  [(#388)](https://github.com/XanaduAI/pennylane/pull/388)

* Operations can now specify a decomposition that is used when the desired operation
  is not supported on the target device.
  [(#396)](https://github.com/XanaduAI/pennylane/pull/396)

* The ability to load circuits from external frameworks as templates
  has been added via the new `qml.load()` function. This feature
  requires plugin support --- this initial release provides support
  for Qiskit circuits and QASM files when `pennylane-qiskit` is installed,
  via the functions `qml.from_qiskit` and `qml.from_qasm`.
  [(#418)](https://github.com/XanaduAI/pennylane/pull/418)

* An experimental tensor network device has been added
  [(#416)](https://github.com/XanaduAI/pennylane/pull/416)
  [(#395)](https://github.com/XanaduAI/pennylane/pull/395)
  [(#394)](https://github.com/XanaduAI/pennylane/pull/394)
  [(#380)](https://github.com/XanaduAI/pennylane/pull/380)

* An experimental tensor network device which uses TensorFlow for
  backpropagation has been added
  [(#427)](https://github.com/XanaduAI/pennylane/pull/427)

* Custom padding constant in `AmplitudeEmbedding` is supported (see 'Breaking changes'.)
  [(#419)](https://github.com/XanaduAI/pennylane/pull/419)

<h3>Breaking changes</h3>

* The `pad` parameter in `AmplitudeEmbedding()` is now either `None` (no automatic padding), or a
  number that is used as the padding constant.
  [(#419)](https://github.com/XanaduAI/pennylane/pull/419)

* Initialization functions now return a single array of weights per function. Utilities for multi-weight templates
  `Interferometer()` and `CVNeuralNetLayers()` are provided.
  [(#412)](https://github.com/XanaduAI/pennylane/pull/412)

* The single layer templates `RandomLayer()`, `CVNeuralNetLayer()` and `StronglyEntanglingLayer()`
  have been turned into private functions `_random_layer()`, `_cv_neural_net_layer()` and
  `_strongly_entangling_layer()`. Recommended use is now via the corresponding `Layers()` templates.
  [(#413)](https://github.com/XanaduAI/pennylane/pull/413)

<h3>Improvements</h3>

* Added extensive input checks in templates.
  [(#419)](https://github.com/XanaduAI/pennylane/pull/419)

* Templates integration tests are rewritten - now cover keyword/positional argument passing,
  interfaces and combinations of templates.
  [(#409)](https://github.com/XanaduAI/pennylane/pull/409)
  [(#419)](https://github.com/XanaduAI/pennylane/pull/419)

* State vector preparation operations in the `default.qubit` plugin can now be
  applied to subsets of wires, and are restricted to being the first operation
  in a circuit.
  [(#346)](https://github.com/XanaduAI/pennylane/pull/346)

* The `QNode` class is split into a hierarchy of simpler classes.
  [(#354)](https://github.com/XanaduAI/pennylane/pull/354)
  [(#398)](https://github.com/XanaduAI/pennylane/pull/398)
  [(#415)](https://github.com/XanaduAI/pennylane/pull/415)
  [(#417)](https://github.com/XanaduAI/pennylane/pull/417)
  [(#425)](https://github.com/XanaduAI/pennylane/pull/425)

* Added the gates U1, U2 and U3 parametrizing arbitrary unitaries on 1, 2 and 3
  qubits and the Toffoli gate to the set of qubit operations.
  [(#396)](https://github.com/XanaduAI/pennylane/pull/396)

* Changes have been made to accomodate the movement of the main function
  in `pytest._internal` to `pytest._internal.main` in pip 19.3.
  [(#404)](https://github.com/XanaduAI/pennylane/pull/404)

* Added the templates `BasisStatePreparation` and `MottonenStatePreparation` that use
  gates to prepare a basis state and an arbitrary state respectively.
  [(#336)](https://github.com/XanaduAI/pennylane/pull/336)

* Added decompositions for `BasisState` and `QubitStateVector` based on state
  preparation templates.
  [(#414)](https://github.com/XanaduAI/pennylane/pull/414)

* Replaces the pseudo-inverse in the quantum natural gradient optimizer
  (which can be numerically unstable) with `np.linalg.solve`.
  [(#428)](https://github.com/XanaduAI/pennylane/pull/428)

<h3>Contributors</h3>

This release contains contributions from (in alphabetical order):

Ville Bergholm, Josh Izaac, Nathan Killoran, Angus Lowe, Johannes Jakob Meyer,
Oluwatobi Ogunbayo, Maria Schuld, Antal Száva.

# Release 0.6.1

<h3>New features since last release</h3>

* Added a `print_applied` method to QNodes, allowing the operation
  and observable queue to be printed as last constructed.
  [(#378)](https://github.com/XanaduAI/pennylane/pull/378)

<h3>Improvements</h3>

* A new `Operator` base class is introduced, which is inherited by both the
  `Observable` class and the `Operation` class.
  [(#355)](https://github.com/XanaduAI/pennylane/pull/355)

* Removed deprecated `@abstractproperty` decorators
  in `_device.py`.
  [(#374)](https://github.com/XanaduAI/pennylane/pull/374)

* The `CircuitGraph` class is updated to deal with `Operation` instances directly.
  [(#344)](https://github.com/XanaduAI/pennylane/pull/344)

* Comprehensive gradient tests have been added for the interfaces.
  [(#381)](https://github.com/XanaduAI/pennylane/pull/381)

<h3>Documentation</h3>

* The new restructured documentation has been polished and updated.
  [(#387)](https://github.com/XanaduAI/pennylane/pull/387)
  [(#375)](https://github.com/XanaduAI/pennylane/pull/375)
  [(#372)](https://github.com/XanaduAI/pennylane/pull/372)
  [(#370)](https://github.com/XanaduAI/pennylane/pull/370)
  [(#369)](https://github.com/XanaduAI/pennylane/pull/369)
  [(#367)](https://github.com/XanaduAI/pennylane/pull/367)
  [(#364)](https://github.com/XanaduAI/pennylane/pull/364)

* Updated the development guides.
  [(#382)](https://github.com/XanaduAI/pennylane/pull/382)
  [(#379)](https://github.com/XanaduAI/pennylane/pull/379)

* Added all modules, classes, and functions to the API section
  in the documentation.
  [(#373)](https://github.com/XanaduAI/pennylane/pull/373)

<h3>Bug fixes</h3>

* Replaces the existing `np.linalg.norm` normalization with hand-coded
  normalization, allowing `AmplitudeEmbedding` to be used with differentiable
  parameters. AmplitudeEmbedding tests have been added and improved.
  [(#376)](https://github.com/XanaduAI/pennylane/pull/376)

<h3>Contributors</h3>

This release contains contributions from (in alphabetical order):

Ville Bergholm, Josh Izaac, Nathan Killoran, Maria Schuld, Antal Száva

# Release 0.6.0

<h3>New features since last release</h3>

* The devices `default.qubit` and `default.gaussian` have a new initialization parameter
  `analytic` that indicates if expectation values and variances should be calculated
  analytically and not be estimated from data.
  [(#317)](https://github.com/XanaduAI/pennylane/pull/317)

* Added C-SWAP gate to the set of qubit operations
  [(#330)](https://github.com/XanaduAI/pennylane/pull/330)

* The TensorFlow interface has been renamed from `"tfe"` to `"tf"`, and
  now supports TensorFlow 2.0.
  [(#337)](https://github.com/XanaduAI/pennylane/pull/337)

* Added the S and T gates to the set of qubit operations.
  [(#343)](https://github.com/XanaduAI/pennylane/pull/343)

* Tensor observables are now supported within the `expval`,
  `var`, and `sample` functions, by using the `@` operator.
  [(#267)](https://github.com/XanaduAI/pennylane/pull/267)


<h3>Breaking changes</h3>

* The argument `n` specifying the number of samples in the method `Device.sample` was removed.
  Instead, the method will always return `Device.shots` many samples.
  [(#317)](https://github.com/XanaduAI/pennylane/pull/317)

<h3>Improvements</h3>

* The number of shots / random samples used to estimate expectation values and variances, `Device.shots`,
  can now be changed after device creation.
  [(#317)](https://github.com/XanaduAI/pennylane/pull/317)

* Unified import shortcuts to be under qml in qnode.py
  and test_operation.py
  [(#329)](https://github.com/XanaduAI/pennylane/pull/329)

* The quantum natural gradient now uses `scipy.linalg.pinvh` which is more efficient for symmetric matrices
  than the previously used `scipy.linalg.pinv`.
  [(#331)](https://github.com/XanaduAI/pennylane/pull/331)

* The deprecated `qml.expval.Observable` syntax has been removed.
  [(#267)](https://github.com/XanaduAI/pennylane/pull/267)

* Remainder of the unittest-style tests were ported to pytest.
  [(#310)](https://github.com/XanaduAI/pennylane/pull/310)

* The `do_queue` argument for operations now only takes effect
  within QNodes. Outside of QNodes, operations can now be instantiated
  without needing to specify `do_queue`.
  [(#359)](https://github.com/XanaduAI/pennylane/pull/359)

<h3>Documentation</h3>

* The docs are rewritten and restructured to contain a code introduction section as well as an API section.
  [(#314)](https://github.com/XanaduAI/pennylane/pull/275)

* Added Ising model example to the tutorials
  [(#319)](https://github.com/XanaduAI/pennylane/pull/319)

* Added tutorial for QAOA on MaxCut problem
  [(#328)](https://github.com/XanaduAI/pennylane/pull/328)

* Added QGAN flow chart figure to its tutorial
  [(#333)](https://github.com/XanaduAI/pennylane/pull/333)

* Added missing figures for gallery thumbnails of state-preparation
  and QGAN tutorials
  [(#326)](https://github.com/XanaduAI/pennylane/pull/326)

* Fixed typos in the state preparation tutorial
  [(#321)](https://github.com/XanaduAI/pennylane/pull/321)

* Fixed bug in VQE tutorial 3D plots
  [(#327)](https://github.com/XanaduAI/pennylane/pull/327)

<h3>Bug fixes</h3>

* Fixed typo in measurement type error message in qnode.py
  [(#341)](https://github.com/XanaduAI/pennylane/pull/341)

<h3>Contributors</h3>

This release contains contributions from (in alphabetical order):

Shahnawaz Ahmed, Ville Bergholm, Aroosa Ijaz, Josh Izaac, Nathan Killoran, Angus Lowe,
Johannes Jakob Meyer, Maria Schuld, Antal Száva, Roeland Wiersema.

# Release 0.5.0

<h3>New features since last release</h3>

* Adds a new optimizer, `qml.QNGOptimizer`, which optimizes QNodes using
  quantum natural gradient descent. See https://arxiv.org/abs/1909.02108
  for more details.
  [(#295)](https://github.com/XanaduAI/pennylane/pull/295)
  [(#311)](https://github.com/XanaduAI/pennylane/pull/311)

* Adds a new QNode method, `QNode.metric_tensor()`,
  which returns the block-diagonal approximation to the Fubini-Study
  metric tensor evaluated on the attached device.
  [(#295)](https://github.com/XanaduAI/pennylane/pull/295)

* Sampling support: QNodes can now return a specified number of samples
  from a given observable via the top-level `pennylane.sample()` function.
  To support this on plugin devices, there is a new `Device.sample` method.

  Calculating gradients of QNodes that involve sampling is not possible.
  [(#256)](https://github.com/XanaduAI/pennylane/pull/256)

* `default.qubit` has been updated to provide support for sampling.
  [(#256)](https://github.com/XanaduAI/pennylane/pull/256)

* Added controlled rotation gates to PennyLane operations and `default.qubit` plugin.
  [(#251)](https://github.com/XanaduAI/pennylane/pull/251)

<h3>Breaking changes</h3>

* The method `Device.supported` was removed, and replaced with the methods
  `Device.supports_observable` and `Device.supports_operation`.
  Both methods can be called with string arguments (`dev.supports_observable('PauliX')`) and
  class arguments (`dev.supports_observable(qml.PauliX)`).
  [(#276)](https://github.com/XanaduAI/pennylane/pull/276)

* The following CV observables were renamed to comply with the new Operation/Observable
  scheme: `MeanPhoton` to `NumberOperator`, `Homodyne` to `QuadOperator` and `NumberState` to `FockStateProjector`.
  [(#254)](https://github.com/XanaduAI/pennylane/pull/254)

<h3>Improvements</h3>

* The `AmplitudeEmbedding` function now provides options to normalize and
  pad features to ensure a valid state vector is prepared.
  [(#275)](https://github.com/XanaduAI/pennylane/pull/275)

* Operations can now optionally specify generators, either as existing PennyLane
  operations, or by providing a NumPy array.
  [(#295)](https://github.com/XanaduAI/pennylane/pull/295)
  [(#313)](https://github.com/XanaduAI/pennylane/pull/313)

* Adds a `Device.parameters` property, so that devices can view a dictionary mapping free
  parameters to operation parameters. This will allow plugin devices to take advantage
  of parametric compilation.
  [(#283)](https://github.com/XanaduAI/pennylane/pull/283)

* Introduces two enumerations: `Any` and `All`, representing any number of wires
  and all wires in the system respectively. They can be imported from
  `pennylane.operation`, and can be used when defining the `Operation.num_wires`
  class attribute of operations.
  [(#277)](https://github.com/XanaduAI/pennylane/pull/277)

  As part of this change:

  - `All` is equivalent to the integer 0, for backwards compatibility with the
    existing test suite

  - `Any` is equivalent to the integer -1 to allow numeric comparison
    operators to continue working

  - An additional validation is now added to the `Operation` class,
    which will alert the user that an operation with `num_wires = All`
    is being incorrectly.

* The one-qubit rotations in `pennylane.plugins.default_qubit` no longer depend on Scipy's `expm`. Instead
  they are calculated with Euler's formula.
  [(#292)](https://github.com/XanaduAI/pennylane/pull/292)

* Creates an `ObservableReturnTypes` enumeration class containing `Sample`,
  `Variance` and `Expectation`. These new values can be assigned to the `return_type`
  attribute of an `Observable`.
  [(#290)](https://github.com/XanaduAI/pennylane/pull/290)

* Changed the signature of the `RandomLayer` and `RandomLayers` templates to have a fixed seed by default.
  [(#258)](https://github.com/XanaduAI/pennylane/pull/258)

* `setup.py` has been cleaned up, removing the non-working shebang,
  and removing unused imports.
  [(#262)](https://github.com/XanaduAI/pennylane/pull/262)

<h3>Documentation</h3>

* A documentation refactor to simplify the tutorials and
  include Sphinx-Gallery.
  [(#291)](https://github.com/XanaduAI/pennylane/pull/291)

  - Examples and tutorials previously split across the `examples/`
    and `doc/tutorials/` directories, in a mixture of ReST and Jupyter notebooks,
    have been rewritten as Python scripts with ReST comments in a single location,
    the `examples/` folder.

  - Sphinx-Gallery is used to automatically build and run the tutorials.
    Rendered output is displayed in the Sphinx documentation.

  - Links are provided at the top of every tutorial page for downloading the
    tutorial as an executable python script, downloading the tutorial
    as a Jupyter notebook, or viewing the notebook on GitHub.

  - The tutorials table of contents have been moved to a single quick start page.

* Fixed a typo in `QubitStateVector`.
  [(#296)](https://github.com/XanaduAI/pennylane/pull/296)

* Fixed a typo in the `default_gaussian.gaussian_state` function.
  [(#293)](https://github.com/XanaduAI/pennylane/pull/293)

* Fixed a typo in the gradient recipe within the `RX`, `RY`, `RZ`
  operation docstrings.
  [(#248)](https://github.com/XanaduAI/pennylane/pull/248)

* Fixed a broken link in the tutorial documentation, as a
  result of the `qml.expval.Observable` deprecation.
  [(#246)](https://github.com/XanaduAI/pennylane/pull/246)

<h3>Bug fixes</h3>

* Fixed a bug where a `PolyXP` observable would fail if applied to subsets
  of wires on `default.gaussian`.
  [(#277)](https://github.com/XanaduAI/pennylane/pull/277)

<h3>Contributors</h3>

This release contains contributions from (in alphabetical order):

Simon Cross, Aroosa Ijaz, Josh Izaac, Nathan Killoran, Johannes Jakob Meyer,
Rohit Midha, Nicolás Quesada, Maria Schuld, Antal Száva, Roeland Wiersema.

# Release 0.4.0

<h3>New features since last release</h3>

* `pennylane.expval()` is now a top-level *function*, and is no longer
  a package of classes. For now, the existing `pennylane.expval.Observable`
  interface continues to work, but will raise a deprecation warning.
  [(#232)](https://github.com/XanaduAI/pennylane/pull/232)

* Variance support: QNodes can now return the variance of observables,
  via the top-level `pennylane.var()` function. To support this on
  plugin devices, there is a new `Device.var` method.

  The following observables support analytic gradients of variances:

  - All qubit observables (requiring 3 circuit evaluations for involutory
    observables such as `Identity`, `X`, `Y`, `Z`; and 5 circuit evals for
    non-involutary observables, currently only `qml.Hermitian`)

  - First-order CV observables (requiring 5 circuit evaluations)

  Second-order CV observables support numerical variance gradients.

* `pennylane.about()` function added, providing details
  on current PennyLane version, installed plugins, Python,
  platform, and NumPy versions [(#186)](https://github.com/XanaduAI/pennylane/pull/186)

* Removed the logic that allowed `wires` to be passed as a positional
  argument in quantum operations. This allows us to raise more useful
  error messages for the user if incorrect syntax is used.
  [(#188)](https://github.com/XanaduAI/pennylane/pull/188)

* Adds support for multi-qubit expectation values of the `pennylane.Hermitian()`
  observable [(#192)](https://github.com/XanaduAI/pennylane/pull/192)

* Adds support for multi-qubit expectation values in `default.qubit`.
  [(#202)](https://github.com/XanaduAI/pennylane/pull/202)

* Organize templates into submodules [(#195)](https://github.com/XanaduAI/pennylane/pull/195).
  This included the following improvements:

  - Distinguish embedding templates from layer templates.

  - New random initialization functions supporting the templates available
    in the new submodule `pennylane.init`.

  - Added a random circuit template (`RandomLayers()`), in which rotations and 2-qubit gates are randomly
    distributed over the wires

  - Add various embedding strategies

<h3>Breaking changes</h3>

* The `Device` methods `expectations`, `pre_expval`, and `post_expval` have been
  renamed to `observables`, `pre_measure`, and `post_measure` respectively.
  [(#232)](https://github.com/XanaduAI/pennylane/pull/232)

<h3>Improvements</h3>

* `default.qubit` plugin now uses `np.tensordot` when applying quantum operations
  and evaluating expectations, resulting in significant speedup
  [(#239)](https://github.com/XanaduAI/pennylane/pull/239),
  [(#241)](https://github.com/XanaduAI/pennylane/pull/241)

* PennyLane now allows division of quantum operation parameters by a constant
  [(#179)](https://github.com/XanaduAI/pennylane/pull/179)

* Portions of the test suite are in the process of being ported to pytest.
  Note: this is still a work in progress.

  Ported tests include:

  - `test_ops.py`
  - `test_about.py`
  - `test_classical_gradients.py`
  - `test_observables.py`
  - `test_measure.py`
  - `test_init.py`
  - `test_templates*.py`
  - `test_ops.py`
  - `test_variable.py`
  - `test_qnode.py` (partial)

<h3>Bug fixes</h3>

* Fixed a bug in `Device.supported`, which would incorrectly
  mark an operation as supported if it shared a name with an
  observable [(#203)](https://github.com/XanaduAI/pennylane/pull/203)

* Fixed a bug in `Operation.wires`, by explicitly casting the
  type of each wire to an integer [(#206)](https://github.com/XanaduAI/pennylane/pull/206)

* Removed code in PennyLane which configured the logger,
  as this would clash with users' configurations
  [(#208)](https://github.com/XanaduAI/pennylane/pull/208)

* Fixed a bug in `default.qubit`, in which `QubitStateVector` operations
  were accidentally being cast to `np.float` instead of `np.complex`.
  [(#211)](https://github.com/XanaduAI/pennylane/pull/211)


<h3>Contributors</h3>

This release contains contributions from:

Shahnawaz Ahmed, riveSunder, Aroosa Ijaz, Josh Izaac, Nathan Killoran, Maria Schuld.

# Release 0.3.1

<h3>Bug fixes</h3>

* Fixed a bug where the interfaces submodule was not correctly being packaged via setup.py

# Release 0.3.0

<h3>New features since last release</h3>

* PennyLane now includes a new `interfaces` submodule, which enables QNode integration with additional machine learning libraries.
* Adds support for an experimental PyTorch interface for QNodes
* Adds support for an experimental TensorFlow eager execution interface for QNodes
* Adds a PyTorch+GPU+QPU tutorial to the documentation
* Documentation now includes links and tutorials including the new [PennyLane-Forest](https://github.com/rigetti/pennylane-forest) plugin.

<h3>Improvements</h3>

* Printing a QNode object, via `print(qnode)` or in an interactive terminal, now displays more useful information regarding the QNode,
  including the device it runs on, the number of wires, it's interface, and the quantum function it uses:

  ```python
  >>> print(qnode)
  <QNode: device='default.qubit', func=circuit, wires=2, interface=PyTorch>
  ```

<h3>Contributors</h3>

This release contains contributions from:

Josh Izaac and Nathan Killoran.


# Release 0.2.0

<h3>New features since last release</h3>

* Added the `Identity` expectation value for both CV and qubit models [(#135)](https://github.com/XanaduAI/pennylane/pull/135)
* Added the `templates.py` submodule, containing some commonly used QML models to be used as ansatz in QNodes [(#133)](https://github.com/XanaduAI/pennylane/pull/133)
* Added the `qml.Interferometer` CV operation [(#152)](https://github.com/XanaduAI/pennylane/pull/152)
* Wires are now supported as free QNode parameters [(#151)](https://github.com/XanaduAI/pennylane/pull/151)
* Added ability to update stepsizes of the optimizers [(#159)](https://github.com/XanaduAI/pennylane/pull/159)

<h3>Improvements</h3>

* Removed use of hardcoded values in the optimizers, made them parameters (see [#131](https://github.com/XanaduAI/pennylane/pull/131) and [#132](https://github.com/XanaduAI/pennylane/pull/132))
* Created the new `PlaceholderExpectation`, to be used when both CV and qubit expval modules contain expectations with the same name
* Provide a way for plugins to view the operation queue _before_ applying operations. This allows for on-the-fly modifications of
  the queue, allowing hardware-based plugins to support the full range of qubit expectation values. [(#143)](https://github.com/XanaduAI/pennylane/pull/143)
* QNode return values now support _any_ form of sequence, such as lists, sets, etc. [(#144)](https://github.com/XanaduAI/pennylane/pull/144)
* CV analytic gradient calculation is now more robust, allowing for operations which may not themselves be differentiated, but have a
  well defined `_heisenberg_rep` method, and so may succeed operations that are analytically differentiable [(#152)](https://github.com/XanaduAI/pennylane/pull/152)

<h3>Bug fixes</h3>

* Fixed a bug where the variational classifier example was not batching when learning parity (see [#128](https://github.com/XanaduAI/pennylane/pull/128) and [#129](https://github.com/XanaduAI/pennylane/pull/129))
* Fixed an inconsistency where some initial state operations were documented as accepting complex parameters - all operations
  now accept real values [(#146)](https://github.com/XanaduAI/pennylane/pull/146)

<h3>Contributors</h3>

This release contains contributions from:

Christian Gogolin, Josh Izaac, Nathan Killoran, and Maria Schuld.


# Release 0.1.0

Initial public release.

<h3>Contributors</h3>
This release contains contributions from:

Ville Bergholm, Josh Izaac, Maria Schuld, Christian Gogolin, and Nathan Killoran.<|MERGE_RESOLUTION|>--- conflicted
+++ resolved
@@ -16,7 +16,6 @@
 
 <h3>Improvements</h3>
 
-<<<<<<< HEAD
 * Device-based caching has replaced QNode caching. Caching is now accessed by passing a
   `cache` argument to the device.
   [(#851)](https://github.com/PennyLaneAI/pennylane/pull/851)
@@ -26,7 +25,8 @@
   
   ```pycon
   >>> dev = qml.device("default.qubit", wires=2, cache=10)
-=======
+  ```
+
 * The `qnn.KerasLayer` class now supports differentiating the QNode through classical
   backpropagation in tape mode.
   [(#869)](https://github.com/PennyLaneAI/pennylane/pull/869)
@@ -52,7 +52,6 @@
       out = qlayer(inputs)
 
   tape.jacobian(out, qlayer.trainable_weights)
->>>>>>> ec3692d8
   ```
 
 * The number of device executions over a QNode's lifetime can now be returned using `num_executions`.
