# Release 0.16.0-dev (development release)

<h3>New features since last release</h3>

* Added functionality to compute the sparse matrix representation of a `qml.Hamiltonian` object.
  [(#1394)](https://github.com/PennyLaneAI/pennylane/pull/1394)

  Example:
  
  ```python
  coeffs = [1, -0.45]
  obs = [qml.PauliZ(0) @ qml.PauliZ(1), qml.PauliY(0) @ qml.PauliZ(1)]
  H = qml.Hamiltonian(coeffs, obs)
  H_sparse = sparse_hamiltonian(H)
  ```
 
  The resulting matrix is a sparse matrix in scipy coordinate list (COO) format:

  ```python
  >>> H_sparse
  <4x4 sparse matrix of type '<class 'numpy.complex128'>'
      with 2 stored elements in COOrdinate format>
  ```

  The sparse matrix can be converted to an array as:

  ```python
  >>> H_sparse.toarray()
  array([[ 1.+0.j  ,  0.+0.j  ,  0.+0.45j,  0.+0.j  ],
         [ 0.+0.j  , -1.+0.j  ,  0.+0.j  ,  0.-0.45j],
         [ 0.-0.45j,  0.+0.j  , -1.+0.j  ,  0.+0.j  ],
         [ 0.+0.j  ,  0.+0.45j,  0.+0.j  ,  1.+0.j  ]])
  ```

* The `specs` QNode transform creates a function that produces the specifications for a circuit
  at given arguments and keywords. Specifications can also be viewed after execution of a QNode or
  tape by accessing their `specs` property. 
  [(#1245)](https://github.com/PennyLaneAI/pennylane/pull/1245)

  For example:

  ```python
  dev = qml.device('default.qubit', wires=4)

  @qml.qnode(dev, diff_method='parameter-shift')
  def circuit(x, y):
      qml.RX(x[0], wires=0)
      qml.Toffoli(wires=(0, 1, 2))
      qml.CRY(x[1], wires=(0, 1))
      qml.Rot(x[2], x[3], y, wires=0)
      return qml.expval(qml.PauliZ(0)), qml.expval(qml.PauliX(1))

  x = np.array([0.05, 0.1, 0.2, 0.3], requires_grad=True)
  y = np.array(0.4, requires_grad=False)

  specs_func = qml.specs(circuit)
  info = specs_func(x, y)
  ```

  ```pycon
  >>> info
  {'gate_sizes': defaultdict(int, {1: 2, 3: 1, 2: 1}),
   'gate_types': defaultdict(int, {'RX': 1, 'Toffoli': 1, 'CRY': 1, 'Rot': 1}),
   'num_operations': 4,
   'num_observables': 2,
   'num_diagonalizing_gates': 1,
   'num_used_wires': 3,
   'depth': 4,
   'num_trainable_params': 4,
   'num_parameter_shift_executions': 11,
   'num_device_wires': 4,
   'device_name': 'default.qubit',
   'diff_method': 'parameter-shift'}
  ```

  The tape methods `get_resources` and `get_depth` are superseded by `specs` and will be
  deprecated after one release cycle.

- Math docstrings in class `QubitParamShiftTape` now rendered properly.
  [(#1402)](https://github.com/PennyLaneAI/pennylane/pull/1402)

* Adds the new template `AllSinglesDoubles` to prepare quantum states of molecules
  using the `SingleExcitation` and `DoubleExcitation` operations.
  The new template reduces significantly the number of operations
  and the depth of the quantum circuit with respect to the traditional UCCSD
  unitary.
  [(#1383)](https://github.com/PennyLaneAI/pennylane/pull/1383)

  For example, consider the case of two particles and four qubits.
  First, we define the Hartree-Fock initial state and generate all
  possible single and double excitations.

  ```python
  import pennylane as qml
  from pennylane import numpy as np

  electrons = 2
  qubits = 4

  hf_state = qml.qchem.hf_state(electrons, qubits)
  singles, doubles = qml.qchem.excitations(electrons, qubits)
  ```
  Now we can use the template ``AllSinglesDoubles`` to define the
  quantum circuit,

  ```python
  from pennylane.templates import AllSinglesDoubles

  wires = range(qubits)

  @qml.qnode(dev)
  def circuit(weights, hf_state, singles, doubles):
      AllSinglesDoubles(weights, wires, hf_state, singles, doubles)
      return qml.expval(qml.PauliZ(0))

  params = np.random.normal(0, np.pi, len(singles) + len(doubles))
  circuit(params, hf_state, singles=singles, doubles=doubles)
  ```

* The ``argnum`` keyword argument can now be specified for a QNode to define a
  subset of trainable parameters used to estimate the Jacobian.
  [(#1371)](https://github.com/PennyLaneAI/pennylane/pull/1371)

  For example, consider two trainable parameters and a quantum function:

  ```python
  dev = qml.device("default.qubit", wires=2)

  x = np.array(0.543, requires_grad=True)
  y = np.array(-0.654, requires_grad=True)

  def circuit(x,y):
      qml.RX(x, wires=[0])
      qml.RY(y, wires=[1])
      qml.CNOT(wires=[0, 1])
      return qml.expval(qml.PauliZ(0) @ qml.PauliX(1))
  ```

  When computing the gradient of the QNode, we can specify the trainable
  parameters to consider by passing the ``argnum`` keyword argument:

  ```pycon
  >>> qnode1 = qml.QNode(circuit, dev, diff_method="parameter-shift", argnum=[0,1])
  >>> print(qml.grad(qnode1)(x,y))
  (array(0.31434679), array(0.67949903))
  ```

  Specifying a proper subset of the trainable parameters will estimate the
  Jacobian:

  ```pycon
  >>> qnode2 = qml.QNode(circuit, dev, diff_method="parameter-shift", argnum=[0])
  >>> print(qml.grad(qnode2)(x,y))
  (array(0.31434679), array(0.))
  ```

* The `quantum_monte_carlo` transform has been added, allowing an input circuit to be transformed
  into the full quantum Monte Carlo algorithm.
  [(#1316)](https://github.com/PennyLaneAI/pennylane/pull/1316)

* Adds a decorator `@qml.qfunc_transform` to easily create a transformation
  that modifies the behaviour of a quantum function.
  [(#1315)](https://github.com/PennyLaneAI/pennylane/pull/1315)

  For example, consider the following transform, which scales the parameter of
  all `RX` gates by :math:`x \rightarrow \sin(a) \sqrt{x}`, and the parameters
  of all `RY` gates by :math:`y \rightarrow \cos(a * b) y`:

  ```python
  @qml.qfunc_transform
  def my_transform(tape, a, b):
      for op in tape.operations + tape.measurements:
          if op.name == "RX":
              x = op.parameters[0]
              qml.RX(qml.math.sin(a) * qml.math.sqrt(x), wires=op.wires)
          elif op.name == "RY":
              y = op.parameters[0]
              qml.RX(qml.math.cos(a * b) * y, wires=op.wires)
          else:
              op.queue()
  ```

  We can now apply this transform to any quantum function:

  ```python
  dev = qml.device("default.qubit", wires=2)

  def ansatz(x):
      qml.Hadamard(wires=0)
      qml.RX(x[0], wires=0)
      qml.RY(x[1], wires=1)
      qml.CNOT(wires=[0, 1])

  @qml.qnode(dev)
  def circuit(params, transform_weights):
      qml.RX(0.1, wires=0)

      # apply the transform to the ansatz
      my_transform(*transform_weights)(ansatz)(params)

      return qml.expval(qml.PauliZ(1))
  ```

  We can print this QNode to show that the qfunc transform is taking place:

  ```pycon
  >>> x = np.array([0.5, 0.3], requires_grad=True)
  >>> transform_weights = np.array([0.1, 0.6], requires_grad=True)
  >>> print(qml.draw(circuit)(x, transform_weights))
   0: ──RX(0.1)────H──RX(0.0706)──╭C──┤
   1: ──RX(0.299)─────────────────╰X──┤ ⟨Z⟩
  ```

  Evaluating the QNode, as well as the derivative, with respect to the gate
  parameter *and* the transform weights:

  ```pycon
  >>> circuit(x, transform_weights)
  0.006728293438238053
  >>> qml.grad(circuit)(x, transform_weights)
  (array([ 0.00671711, -0.00207359]), array([6.69695008e-02, 3.73694364e-06]))
  ```

* Added validation for noise channel parameters. Invalid noise parameters now
  raise a `ValueError`. [(#1357)](https://github.com/PennyLaneAI/pennylane/pull/1357)

* PennyLane now has a `fourier` module, which hosts a [growing library
  of methods](https://pennylane.readthedocs.io/en/stable/code/qml_fourier.html)
  that help with investigating the Fourier representation of functions
  implemented by quantum circuits.
  [(#1160)](https://github.com/PennyLaneAI/pennylane/pull/1160)
  [(#1378)](https://github.com/PennyLaneAI/pennylane/pull/1378)

  For example, one can plot distributions over Fourier series coefficients like 
  this one:

  <img src="https://pennylane.readthedocs.io/en/latest/_static/fourier.png" width=70%/>

* It is now possible [(1291)](https://github.com/PennyLaneAI/pennylane/pull/1291)
  to create custom Observables and corresponding devices
  whose return type can be an arbitrary object and QNodes using such Observable
  remain differentiable with qml.grad as long as the class of the returned
  object implements the operations of a field. See tests/tape/test_jacobian_tape.py
  for an example.

* PennyLane now has a ``kernels`` module.
  It provides basic functionalities for working with quantum kernels as well as
  post-processing methods to mitigate sampling errors and device noise:

```python
import pennylane as qml
from pennylane import numpy as np

num_wires = 6
wires = range(num_wires)

dev = qml.device('default.qubit', wires=num_wires)

@qml.qnode(dev)
def kernel_circuit(x1, x2):
    qml.templates.AngleEmbedding(x1, wires=wires)
    qml.adjoint(qml.templates.AngleEmbedding)(x2, wires=wires)
    return qml.probs(wires)

kernel = lambda x1, x2: kernel_circuit(x1, x2)[0]

# "Training feature vectors"
X_train = np.random.random((10, 6))
# Create symmetric square kernel matrix (for training)
K = qml.kernels.square_kernel_matrix(X_train, kernel)
# Add some (symmetric) Gaussian noise to the kernel matrix.
N = np.random.randn(10, 10)
K += (N + N.T) / 2

K1 = qml.kernels.displace_matrix(K)
K2 = qml.kernels.closest_psd_matrix(K)
K3 = qml.kernels.threshold_matrix(K)
K4 = qml.kernels.mitigate_depolarizing_noise(K, num_wires, method='single')
K5 = qml.kernels.mitigate_depolarizing_noise(K, num_wires, method='average')
K6 = qml.kernels.mitigate_depolarizing_noise(K, num_wires, method='split_channel')

# "Testing feature vectors"
X_test = np.random.random((5, 6))
# Compute kernel between test and training data.
K_test = qml.kernels.kernel_matrix(X_train, X_test, kernel)
```

* QNodes now display readable information when in interactive environments or when printed.
  [(#1359)](https://github.com/PennyLaneAI/pennylane/pull/1359).

* Added CPhase operation as an alias for ControlledPhaseShift operation
  [(#1319)](https://github.com/PennyLaneAI/pennylane/pull/1319).

* The `qml.Toffoli` operation now has a decomposition over elementary gates.
  [(#1320)](https://github.com/PennyLaneAI/pennylane/pull/1320)

* Added a new noise channel, `qml.ResetError`.
  [(#1321)](https://github.com/PennyLaneAI/pennylane/pull/1321).

* The `qml.SWAP`  operation now has a decomposition over elementary gates. [(#1329)](https://github.com/PennyLaneAI/pennylane/pull/1329)

* Added functionality for constructing and manipulating the Pauli group
  [(#1181)](https://github.com/PennyLaneAI/pennylane/pull/1181).
  The function `pennylane.grouping.pauli_group` provides a generator to
  easily loop over the group, or construct and store it in its entirety.
  For example, we can construct the 3-qubit Pauli group like so:

  ```pycon
  >>> from pennylane.grouping import pauli_group
  >>> pauli_group_1_qubit = list(pauli_group(1))
  >>> pauli_group_1_qubit
  [Identity(wires=[0]), PauliZ(wires=[0]), PauliX(wires=[0]), PauliY(wires=[0])]
  ```

  We can multiply together its members at the level of Pauli words
  using the `pauli_mult` and `pauli_multi_with_phase` functions.
  This can be done on arbitrarily-labeled wires as well, by defining a wire map.

  ```pycon
  >>> from pennylane.grouping import pauli_group, pauli_mult
  >>> wire_map = {'a' : 0, 'b' : 1, 'c' : 2}
  >>> pg = list(pauli_group(3, wire_map=wire_map))
  >>> pg[3]
  PauliZ(wires=['b']) @ PauliZ(wires=['c'])
  >>> pg[55]
  PauliY(wires=['a']) @ PauliY(wires=['b']) @ PauliZ(wires=['c'])
  >>> pauli_mult(pg[3], pg[55], wire_map=wire_map)
  PauliY(wires=['a']) @ PauliX(wires=['b'])
  ```

  Functions for conversion of Pauli observables to strings (and back),
  are included.

  ```pycon
  >>> from pennylane.grouping import pauli_word_to_string, string_to_pauli_word
  >>> pauli_word_to_string(pg[55], wire_map=wire_map)
  'YYZ'
  >>> string_to_pauli_word('ZXY', wire_map=wire_map)
  PauliZ(wires=['a']) @ PauliX(wires=['b']) @ PauliY(wires=['c'])
  ```

  Calculation of the matrix representation for arbitrary Paulis and wire maps is now
  also supported.

  ```pycon
  >>> from pennylane.grouping import pauli_word_to_matrix
  >>> wire_map = {'a' : 0, 'b' : 1}
  >>> pauli_word = qml.PauliZ('b')  # corresponds to Pauli 'IZ'
  >>> pauli_word_to_matrix(pauli_word, wire_map=wire_map)
  array([[ 1.,  0.,  0.,  0.],
         [ 0., -1.,  0., -0.],
         [ 0.,  0.,  1.,  0.],
         [ 0., -0.,  0., -1.]])
  ```

* Functionality to support solving the maximum-weighted cycle problem has been added to the `qaoa`
  module.
  [(#1207)](https://github.com/PennyLaneAI/pennylane/pull/1207)
  [(#1209)](https://github.com/PennyLaneAI/pennylane/pull/1209)
  [(#1251)](https://github.com/PennyLaneAI/pennylane/pull/1251)
  [(#1213)](https://github.com/PennyLaneAI/pennylane/pull/1213)
  [(#1220)](https://github.com/PennyLaneAI/pennylane/pull/1220)
  [(#1214)](https://github.com/PennyLaneAI/pennylane/pull/1214)
  [(#1283)](https://github.com/PennyLaneAI/pennylane/pull/1283)
  [(#1297)](https://github.com/PennyLaneAI/pennylane/pull/1297)
  [(#1396)](https://github.com/PennyLaneAI/pennylane/pull/1396)
  [(#1403)](https://github.com/PennyLaneAI/pennylane/pull/1403)

  The `max_weight_cycle` function returns the appropriate cost and mixer Hamiltonians:

  ```pycon
  >>> a = np.random.random((3, 3))
  >>> np.fill_diagonal(a, 0)
  >>> g = nx.DiGraph(a)  # create a random directed graph
  >>> cost, mixer, mapping = qml.qaoa.max_weight_cycle(g)
  >>> print(cost)
    (-0.9775906842165344) [Z2]
  + (-0.9027248603361988) [Z3]
  + (-0.8722207409852838) [Z0]
  + (-0.6426184210832898) [Z5]
  + (-0.2832594164291379) [Z1]
  + (-0.0778133996933755) [Z4]
  >>> print(mixer)
    (-0.25) [X0 Y1 Y5]
  + (-0.25) [X1 Y0 Y3]
  + (-0.25) [X2 Y3 Y4]
  + (-0.25) [X3 Y2 Y1]
  + (-0.25) [X4 Y5 Y2]
  + (-0.25) [X5 Y4 Y0]
  + (0.25) [X0 X1 X5]
  + (0.25) [Y0 Y1 X5]
  + (0.25) [Y0 X1 Y5]
  + (0.25) [X1 X0 X3]
  + (0.25) [Y1 Y0 X3]
  + (0.25) [Y1 X0 Y3]
  + (0.25) [X2 X3 X4]
  + (0.25) [Y2 Y3 X4]
  + (0.25) [Y2 X3 Y4]
  + (0.25) [X3 X2 X1]
  + (0.25) [Y3 Y2 X1]
  + (0.25) [Y3 X2 Y1]
  + (0.25) [X4 X5 X2]
  + (0.25) [Y4 Y5 X2]
  + (0.25) [Y4 X5 Y2]
  + (0.25) [X5 X4 X0]
  + (0.25) [Y5 Y4 X0]
  + (0.25) [Y5 X4 Y0]
  >>> mapping
  {0: (0, 1), 1: (0, 2), 2: (1, 0), 3: (1, 2), 4: (2, 0), 5: (2, 1)}
  ```
 Additional functionality can be found in the `qml.qaoa.cycle` module.

* Adds `QubitCarry` and `QubitSum` operations for basic arithmetic.
  [(#1169)](https://github.com/PennyLaneAI/pennylane/pull/1169)

  The following example adds two 1-bit numbers, returning a 2-bit answer:

  ```python
  dev = qml.device('default.qubit', wires = 4)
  a = 0
  b = 1

  @qml.qnode(dev)
  def circuit():
      qml.BasisState(np.array([a, b]), wires=[1, 2])
      qml.QubitCarry(wires=[0, 1, 2, 3])
      qml.CNOT(wires=[1, 2])
      qml.QubitSum(wires=[0, 1, 2])
      return qml.probs(wires=[3, 2])

  probs = circuit()
  bitstrings = tuple(itertools.product([0, 1], repeat = 2))
  indx = np.argwhere(probs == 1).flatten()[0]
  output = bitstrings[indx]
  ```

  ```pycon
  >>> print(output)
  (0, 1)
  ```

* PennyLane NumPy now includes the
  [random module's](https://numpy.org/doc/stable/reference/random/index.html#module-numpy.random)
  `Generator` objects, the recommended way of random number generation. This allows for
  random number generation using a local, rather than global seed.

```python
from pennylane import numpy as np

rng = np.random.default_rng()
random_mat1 = rng.random((3,2))
random_mat2 = rng.standard_normal(3, requires_grad=False)
```

* Ising ZZ gate functionality added.
  [(#1199)](https://github.com/PennyLaneAI/pennylane/pull/1199)

* The ISWAP operation has been added to the `default_qubit` device.
  [(#1298)](https://github.com/PennyLaneAI/pennylane/pull/1298)

* Ising XX gate functionality added. [(#1194)](https://github.com/PennyLaneAI/pennylane/pull/1194)

* Added Projector observable, which is available on all devices inheriting from the `QubitDevice` class.
  [(#1356)](https://github.com/PennyLaneAI/pennylane/pull/1356)

<h3>Improvements</h3>

* The adjoint jacobian differentiation method reuses the state computed on the forward pass.
  This can be turned off to save memory with the Torch and TensorFlow interfaces by passing
  `adjoint_cache=False` during QNode creation.
  [(#1341)](https://github.com/PennyLaneAI/pennylane/pull/1341)

* The `Operator` (and by inheritance, the `Operation` and `Observable` class and their children)
  now have an `id` attribute, which can mark an operator in a circuit, for example to
  identify it on the tape by a tape transform.
  [(#1377)](https://github.com/PennyLaneAI/pennylane/pull/1377)

* Implement special handling for measuring the variance of Projector observables to improve memory usage.
  [(#1368)](https://github.com/PennyLaneAI/pennylane/pull/1368)

* The `benchmark` module was deleted, since it was outdated and is superseded by
  the new separate [benchmark repository](https://github.com/PennyLaneAI/benchmark).
  [(#1343)](https://github.com/PennyLaneAI/pennylane/pull/1343)

*  A decomposition has been added for the `qml.CSWAP` operation.
  [(#1306)](https://github.com/PennyLaneAI/pennylane/issues/1306)

* The `qml.inv()` function is now deprecated with a warning to use the more general `qml.adjoint()`.
  [(#1325)](https://github.com/PennyLaneAI/pennylane/pull/1325)

* The `MultiControlledX` gate now has a decomposition defined. When controlling on three or more wires,
  an ancilla register of worker wires is required to support the decomposition.
  [(#1287)](https://github.com/PennyLaneAI/pennylane/pull/1287)

  ```python
  ctrl_wires = [f"c{i}" for i in range(5)]
  work_wires = [f"w{i}" for i in range(3)]
  target_wires = ["t0"]
  all_wires = ctrl_wires + work_wires + target_wires

  dev = qml.device("default.qubit", wires=all_wires)

  with qml.tape.QuantumTape() as tape:
      qml.MultiControlledX(control_wires=ctrl_wires, wires=target_wires, work_wires=work_wires)
  ```

  ```pycon
  >>> tape = tape.expand(depth=2)
  >>> print(tape.draw(wire_order=Wires(all_wires)))
   c0: ──────────────╭C──────────────────────╭C──────────┤
   c1: ──────────────├C──────────────────────├C──────────┤
   c2: ──────────╭C──│───╭C──────────────╭C──│───╭C──────┤
   c3: ──────╭C──│───│───│───╭C──────╭C──│───│───│───╭C──┤
   c4: ──╭C──│───│───│───│───│───╭C──│───│───│───│───│───┤
   w0: ──│───│───├C──╰X──├C──│───│───│───├C──╰X──├C──│───┤
   w1: ──│───├C──╰X──────╰X──├C──│───├C──╰X──────╰X──├C──┤
   w2: ──├C──╰X──────────────╰X──├C──╰X──────────────╰X──┤
   t0: ──╰X──────────────────────╰X──────────────────────┤
  ```

* The `qml.SingleExcitation` and `qml.DoubleExcitation` operations now
  have decompositions over elementary gates, and their gradient recipes
  have been updated to use the four-term parameter-shift rules.
  [(#1303)](https://github.com/PennyLaneAI/pennylane/pull/1303)

* The `qml.SingleExcitationPlus` and `qml.SingleExcitationMinus` operations now
  have decompositions over elementary gates.
  [(#1278)](https://github.com/PennyLaneAI/pennylane/pull/1278)

* The `Device` class now uses caching when mapping wires.
  [(#1270)](https://github.com/PennyLaneAI/pennylane/pull/1270)

* The `Wires` class now uses caching for computing its `hash`.
  [(#1270)](https://github.com/PennyLaneAI/pennylane/pull/1270)

* Added custom gate application for Toffoli in `default.qubit`.
  [(#1249)](https://github.com/PennyLaneAI/pennylane/pull/1249)

* The device test suite now provides test cases for checking gates by comparing
  expectation values.
  [(#1212)](https://github.com/PennyLaneAI/pennylane/pull/1212)

* PennyLane's test suite is now code-formatted using `black -l 100`.
  [(#1222)](https://github.com/PennyLaneAI/pennylane/pull/1222)

* Adds a `hamiltonian_expand` tape transform. This takes a tape ending in
  `qml.expval(H)`, where `H` is a Hamiltonian, and maps it to a collection
  of tapes which can be executed and passed into a post-processing function yielding
  the expectation value.
  [(#1142)](https://github.com/PennyLaneAI/pennylane/pull/1142)

  Example use:

  ```python
  H = qml.PauliZ(0) + 3 * qml.PauliZ(0) @ qml.PauliX(1)

  with qml.tape.QuantumTape() as tape:
      qml.Hadamard(wires=1)
      return qml.expval(H)

  tapes, fn = qml.transforms.hamiltonian_expand(tape)
  dev = qml.device("default.qubit", wires=3)
  res = dev.batch_execute(tapes)
  ```
  ```pycon
  >>> fn(res)
  4.0
  ```

* PennyLane's `qchem` package and tests are now code-formatted using `black -l 100`.
  [(#1311)](https://github.com/PennyLaneAI/pennylane/pull/1311)

<h3>Breaking changes</h3>

* Removes support for Python 3.6 and begin testing for Python 3.9.
  [(#1228)](https://github.com/XanaduAI/pennylane/pull/1228)

<h3>Bug fixes</h3>

<<<<<<< HEAD
* Warns when adjoint or reversible differentiation specified or called on a device with finite shots.
[(#1406)](https://github.com/PennyLaneAI/pennylane/pull/1406)
=======
* Fixes the differentiability of the operations `IsingXX` and `IsingZZ` for Autograd, Jax and Tensorflow.
[(#1390)](https://github.com/PennyLaneAI/pennylane/pull/1390)
>>>>>>> 0ef82e6e

* Fixes a bug where multiple identical Hamiltonian terms will produce a
  different result with ``optimize=True`` using ``ExpvalCost``.
  [(#1405)](https://github.com/XanaduAI/pennylane/pull/1405)

* Fixes bug where `shots=None` was not reset when changing shots temporarily in a QNode call
  like `circuit(0.1, shots=3)`.
  [(#1392)](https://github.com/XanaduAI/pennylane/pull/1392)

* Fixes floating point errors with `diff_method="finite-diff"` and `order=1` when parameters are `float32`.
[(#1381)](https://github.com/PennyLaneAI/pennylane/pull/1381)

* Fixes a bug where `qml.ctrl` would fail to transform gates that had no
  control defined and no decomposition defined.
  [(#1376)](https://github.com/PennyLaneAI/pennylane/pull/1376)

* Copying the `JacobianTape` now correctly also copies the `jacobian_options` attribute. This fixes a bug
  allowing the JAX interface to support adjoint differentiation.
  [(#1349)](https://github.com/PennyLaneAI/pennylane/pull/1349)

* Fixes drawing QNodes that contain multiple measurements on a single wire.
  [(#1353)](https://github.com/PennyLaneAI/pennylane/pull/1353)

* Fixes drawing QNodes with no operations.
  [(#1354)](https://github.com/PennyLaneAI/pennylane/pull/1354)

* Fixes incorrect wires in the decomposition of the `ControlledPhaseShift` operation.
  [(#1338)](https://github.com/PennyLaneAI/pennylane/pull/1338)

* Fixed tests for the `Permute` operation that used a QNode and hence expanded
  tapes twice instead of once due to QNode tape expansion and an explicit tape
  expansion call.
  [(#1318)](https://github.com/PennyLaneAI/pennylane/pull/1318).

* Prevent Hamiltonians that share wires from being multiplied together.
  [(#1273)](https://github.com/PennyLaneAI/pennylane/pull/1273)

* Fixed a bug where the custom range sequences could not be passed
  to the `StronglyEntanglingLayers` template.
  [(#1332)](https://github.com/PennyLaneAI/pennylane/pull/1332)

* Fixed a bug where `qml.sum()` and `qml.dot()` do not support the JAX interface. [(#1380)](https://github.com/PennyLaneAI/pennylane/pull/1380)

<h3>Documentation</h3>

* Fix typo in the documentation of qml.templates.layers.StronglyEntanglingLayers.

  [(#1367)](https://github.com/PennyLaneAI/pennylane/pull/1367)

* Fixed typo on TensorFlow interface documentation [(#1312)](https://github.com/PennyLaneAI/pennylane/pull/1312)

* Fixed typos in the mathematical expressions in documentation of `qml.DoubleExcitation`.
  [(#1278)](https://github.com/PennyLaneAI/pennylane/pull/1278)

* Remove unsupported `None` option from the `qml.QNode` docstrings.
  [(#1271)](https://github.com/PennyLaneAI/pennylane/pull/1271)

* Updated the docstring of `qml.PolyXP` to reference the new location of internal
  usage. [(#1262)](https://github.com/PennyLaneAI/pennylane/pull/1262)

* Removes occurrences of the deprecated device argument ``analytic`` from the documentation.
  [(#1261)](https://github.com/PennyLaneAI/pennylane/pull/1261)

* Updated PyTorch and TensorFlow interface introductions.
  [(#1333)](https://github.com/PennyLaneAI/pennylane/pull/1333)

<h3>Contributors</h3>

This release contains contributions from (in alphabetical order):

Marius Aglitoiu, Vishnu Ajith, Thomas Bromley, Jack Ceroni, Alaric Cheng, Miruna Daian, Olivia Di Matteo,

Tanya Garg, Christian Gogolin, Diego Guala, Anthony Hayes, Ryan Hill, Josh Izaac, Pavan Jayasinha, Nathan Killoran, 
Christina Lee, Ryan Levy, Johannes Jakob Meyer, Romain Moyard, Nahum Sá, Maria Schuld, Brian Shi, Antal Száva,
David Wierichs, Vincent Wong, Alberto Maldonado, Ashish Panigrahi.


# Release 0.15.1 (current release)

<h3>Bug fixes</h3>

* Fixes two bugs in the parameter-shift Hessian.
  [(#1260)](https://github.com/PennyLaneAI/pennylane/pull/1260)

  - Fixes a bug where having an unused parameter in the Autograd interface
    would result in an indexing error during backpropagation.

  - The parameter-shift Hessian only supports the two-term parameter-shift
    rule currently, so raises an error if asked to differentiate
    any unsupported gates (such as the controlled rotation gates).

* A bug which resulted in `qml.adjoint()` and `qml.inv()` failing to work with
  templates has been fixed.
  [(#1243)](https://github.com/PennyLaneAI/pennylane/pull/1243)

* Deprecation warning instances in PennyLane have been changed to `UserWarning`,
  to account for recent changes to how Python warnings are filtered in
  [PEP565](https://www.python.org/dev/peps/pep-0565/).
  [(#1211)](https://github.com/PennyLaneAI/pennylane/pull/1211)

<h3>Documentation</h3>

* Updated the order of the parameters to the `GaussianState` operation to match
  the way that the PennyLane-SF plugin uses them.
  [(#1255)](https://github.com/PennyLaneAI/pennylane/pull/1255)

<h3>Contributors</h3>

This release contains contributions from (in alphabetical order):

Thomas Bromley, Olivia Di Matteo, Diego Guala, Anthony Hayes, Ryan Hill,
Josh Izaac, Christina Lee, Maria Schuld, Antal Száva.

# Release 0.15.0

<h3>New features since last release</h3>

<h4>Better and more flexible shot control</h4>

* Adds a new optimizer `qml.ShotAdaptiveOptimizer`, a gradient-descent optimizer where
  the shot rate is adaptively calculated using the variances of the parameter-shift gradient.
  [(#1139)](https://github.com/PennyLaneAI/pennylane/pull/1139)

  By keeping a running average of the parameter-shift gradient and the *variance* of the
  parameter-shift gradient, this optimizer frugally distributes a shot budget across the partial
  derivatives of each parameter.

  In addition, if computing the expectation value of a Hamiltonian, weighted random sampling can be
  used to further distribute the shot budget across the local terms from which the Hamiltonian is
  constructed.

  This optimizer is based on both the [iCANS1](https://quantum-journal.org/papers/q-2020-05-11-263)
  and [Rosalin](https://arxiv.org/abs/2004.06252) shot-adaptive optimizers.

  Once constructed, the cost function can be passed directly to the optimizer's `step` method.  The
  attribute `opt.total_shots_used` can be used to track the number of shots per iteration.

  ```pycon
  >>> coeffs = [2, 4, -1, 5, 2]
  >>> obs = [
  ...   qml.PauliX(1),
  ...   qml.PauliZ(1),
  ...   qml.PauliX(0) @ qml.PauliX(1),
  ...   qml.PauliY(0) @ qml.PauliY(1),
  ...   qml.PauliZ(0) @ qml.PauliZ(1)
  ... ]
  >>> H = qml.Hamiltonian(coeffs, obs)
  >>> dev = qml.device("default.qubit", wires=2, shots=100)
  >>> cost = qml.ExpvalCost(qml.templates.StronglyEntanglingLayers, H, dev)
  >>> params = qml.init.strong_ent_layers_uniform(n_layers=2, n_wires=2)
  >>> opt = qml.ShotAdaptiveOptimizer(min_shots=10)
  >>> for i in range(5):
  ...    params = opt.step(cost, params)
  ...    print(f"Step {i}: cost = {cost(params):.2f}, shots_used = {opt.total_shots_used}")
  Step 0: cost = -5.68, shots_used = 240
  Step 1: cost = -2.98, shots_used = 336
  Step 2: cost = -4.97, shots_used = 624
  Step 3: cost = -5.53, shots_used = 1054
  Step 4: cost = -6.50, shots_used = 1798
  ```

* Batches of shots can now be specified as a list, allowing measurement statistics
  to be course-grained with a single QNode evaluation.
  [(#1103)](https://github.com/PennyLaneAI/pennylane/pull/1103)

  ```pycon
  >>> shots_list = [5, 10, 1000]
  >>> dev = qml.device("default.qubit", wires=2, shots=shots_list)
  ```

  When QNodes are executed on this device, a single execution of 1015 shots will be submitted.
  However, three sets of measurement statistics will be returned; using the first 5 shots,
  second set of 10 shots, and final 1000 shots, separately.

  For example, executing a circuit with two outputs will lead to a result of shape `(3, 2)`:

  ```pycon
  >>> @qml.qnode(dev)
  ... def circuit(x):
  ...     qml.RX(x, wires=0)
  ...     qml.CNOT(wires=[0, 1])
  ...     return qml.expval(qml.PauliZ(0) @ qml.PauliX(1)), qml.expval(qml.PauliZ(0))
  >>> circuit(0.5)
  [[0.33333333 1.        ]
   [0.2        1.        ]
   [0.012      0.868     ]]
  ```

  This output remains fully differentiable.

- The number of shots can now be specified on a per-call basis when evaluating a QNode.
  [(#1075)](https://github.com/PennyLaneAI/pennylane/pull/1075).

  For this, the qnode should be called with an additional `shots` keyword argument:

  ```pycon
  >>> dev = qml.device('default.qubit', wires=1, shots=10) # default is 10
  >>> @qml.qnode(dev)
  ... def circuit(a):
  ...     qml.RX(a, wires=0)
  ...     return qml.sample(qml.PauliZ(wires=0))
  >>> circuit(0.8)
  [ 1  1  1 -1 -1  1  1  1  1  1]
  >>> circuit(0.8, shots=3)
  [ 1  1  1]
  >>> circuit(0.8)
  [ 1  1  1 -1 -1  1  1  1  1  1]
  ```

<h4>New differentiable quantum transforms</h4>

A new module is available,
[qml.transforms](https://pennylane.rtfd.io/en/stable/code/qml_transforms.html),
which contains *differentiable quantum transforms*. These are functions that act
on QNodes, quantum functions, devices, and tapes, transforming them while remaining
fully differentiable.

* A new adjoint transform has been added.
  [(#1111)](https://github.com/PennyLaneAI/pennylane/pull/1111)
  [(#1135)](https://github.com/PennyLaneAI/pennylane/pull/1135)

  This new method allows users to apply the adjoint of an arbitrary sequence of operations.

  ```python
  def subroutine(wire):
      qml.RX(0.123, wires=wire)
      qml.RY(0.456, wires=wire)

  dev = qml.device('default.qubit', wires=1)
  @qml.qnode(dev)
  def circuit():
      subroutine(0)
      qml.adjoint(subroutine)(0)
      return qml.expval(qml.PauliZ(0))
  ```

  This creates the following circuit:

  ```pycon
  >>> print(qml.draw(circuit)())
  0: --RX(0.123)--RY(0.456)--RY(-0.456)--RX(-0.123)--| <Z>
  ```

  Directly applying to a gate also works as expected.

  ```python
  qml.adjoint(qml.RX)(0.123, wires=0) # applies RX(-0.123)
  ```

* A new transform `qml.ctrl` is now available that adds control wires to subroutines.
  [(#1157)](https://github.com/PennyLaneAI/pennylane/pull/1157)

  ```python
  def my_ansatz(params):
     qml.RX(params[0], wires=0)
     qml.RZ(params[1], wires=1)

  # Create a new operation that applies `my_ansatz`
  # controlled by the "2" wire.
  my_ansatz2 = qml.ctrl(my_ansatz, control=2)

  @qml.qnode(dev)
  def circuit(params):
      my_ansatz2(params)
      return qml.state()
  ```

  This is equivalent to:

  ```python
  @qml.qnode(...)
  def circuit(params):
      qml.CRX(params[0], wires=[2, 0])
      qml.CRZ(params[1], wires=[2, 1])
      return qml.state()
  ```

* The `qml.transforms.classical_jacobian` transform has been added.
  [(#1186)](https://github.com/PennyLaneAI/pennylane/pull/1186)

  This transform returns a function to extract the Jacobian matrix of the classical part of a
  QNode, allowing the classical dependence between the QNode arguments and the quantum gate
  arguments to be extracted.

  For example, given the following QNode:

  ```pycon
  >>> @qml.qnode(dev)
  ... def circuit(weights):
  ...     qml.RX(weights[0], wires=0)
  ...     qml.RY(weights[0], wires=1)
  ...     qml.RZ(weights[2] ** 2, wires=1)
  ...     return qml.expval(qml.PauliZ(0))
  ```

  We can use this transform to extract the relationship
  :math:`f: \mathbb{R}^n \rightarrow\mathbb{R}^m` between the input QNode
  arguments :math:`w` and the gate arguments :math:`g`, for
  a given value of the QNode arguments:

  ```pycon
  >>> cjac_fn = qml.transforms.classical_jacobian(circuit)
  >>> weights = np.array([1., 1., 1.], requires_grad=True)
  >>> cjac = cjac_fn(weights)
  >>> print(cjac)
  [[1. 0. 0.]
   [1. 0. 0.]
   [0. 0. 2.]]
  ```

  The returned Jacobian has rows corresponding to gate arguments, and columns corresponding to
  QNode arguments; that is, :math:`J_{ij} = \frac{\partial}{\partial g_i} f(w_j)`.

<h4>More operations and templates</h4>

* Added the `SingleExcitation` two-qubit operation, which is useful for quantum
  chemistry applications.
  [(#1121)](https://github.com/PennyLaneAI/pennylane/pull/1121)

  It can be used to perform an SO(2) rotation in the subspace
  spanned by the states :math:`|01\rangle` and :math:`|10\rangle`.
  For example, the following circuit performs the transformation
  :math:`|10\rangle \rightarrow \cos(\phi/2)|10\rangle - \sin(\phi/2)|01\rangle`:

  ```python
  dev = qml.device('default.qubit', wires=2)

  @qml.qnode(dev)
  def circuit(phi):
      qml.PauliX(wires=0)
      qml.SingleExcitation(phi, wires=[0, 1])
  ```

  The `SingleExcitation` operation supports analytic gradients on hardware
  using only four expectation value calculations, following results from
  [Kottmann et al.](https://arxiv.org/abs/2011.05938)

* Added the `DoubleExcitation` four-qubit operation, which is useful for quantum
  chemistry applications.
  [(#1123)](https://github.com/PennyLaneAI/pennylane/pull/1123)

  It can be used to perform an SO(2) rotation in the subspace
  spanned by the states :math:`|1100\rangle` and :math:`|0011\rangle`.
  For example, the following circuit performs the transformation
  :math:`|1100\rangle\rightarrow \cos(\phi/2)|1100\rangle - \sin(\phi/2)|0011\rangle`:

  ```python
  dev = qml.device('default.qubit', wires=2)

  @qml.qnode(dev)
  def circuit(phi):
      qml.PauliX(wires=0)
      qml.PauliX(wires=1)
      qml.DoubleExcitation(phi, wires=[0, 1, 2, 3])
  ```

  The `DoubleExcitation` operation supports analytic gradients on hardware using only
  four expectation value calculations, following results from
  [Kottmann et al.](https://arxiv.org/abs/2011.05938).

* Added the `QuantumMonteCarlo` template for performing quantum Monte Carlo estimation of an
  expectation value on simulator.
  [(#1130)](https://github.com/PennyLaneAI/pennylane/pull/1130)

  The following example shows how the expectation value of sine squared over a standard normal
  distribution can be approximated:

  ```python
  from scipy.stats import norm

  m = 5
  M = 2 ** m
  n = 10
  N = 2 ** n
  target_wires = range(m + 1)
  estimation_wires = range(m + 1, n + m + 1)

  xmax = np.pi  # bound to region [-pi, pi]
  xs = np.linspace(-xmax, xmax, M)

  probs = np.array([norm().pdf(x) for x in xs])
  probs /= np.sum(probs)

  func = lambda i: np.sin(xs[i]) ** 2

  dev = qml.device("default.qubit", wires=(n + m + 1))

  @qml.qnode(dev)
  def circuit():
      qml.templates.QuantumMonteCarlo(
          probs,
          func,
          target_wires=target_wires,
          estimation_wires=estimation_wires,
      )
      return qml.probs(estimation_wires)

  phase_estimated = np.argmax(circuit()[:int(N / 2)]) / N
  expectation_estimated = (1 - np.cos(np.pi * phase_estimated)) / 2
  ```

* Added the `QuantumPhaseEstimation` template for performing quantum phase estimation for an input
  unitary matrix.
  [(#1095)](https://github.com/PennyLaneAI/pennylane/pull/1095)

  Consider the matrix corresponding to a rotation from an `RX` gate:

  ```pycon
  >>> phase = 5
  >>> target_wires = [0]
  >>> unitary = qml.RX(phase, wires=0).matrix
  ```

  The ``phase`` parameter can be estimated using ``QuantumPhaseEstimation``. For example, using five
  phase-estimation qubits:

  ```python
  n_estimation_wires = 5
  estimation_wires = range(1, n_estimation_wires + 1)

  dev = qml.device("default.qubit", wires=n_estimation_wires + 1)

  @qml.qnode(dev)
  def circuit():
      # Start in the |+> eigenstate of the unitary
      qml.Hadamard(wires=target_wires)

      QuantumPhaseEstimation(
          unitary,
          target_wires=target_wires,
          estimation_wires=estimation_wires,
      )

      return qml.probs(estimation_wires)

  phase_estimated = np.argmax(circuit()) / 2 ** n_estimation_wires

  # Need to rescale phase due to convention of RX gate
  phase_estimated = 4 * np.pi * (1 - phase)
  ```

- Added the `ControlledPhaseShift` gate as well as the `QFT` operation for applying quantum Fourier
  transforms.
  [(#1064)](https://github.com/PennyLaneAI/pennylane/pull/1064)

  ```python
  @qml.qnode(dev)
  def circuit_qft(basis_state):
      qml.BasisState(basis_state, wires=range(3))
      qml.QFT(wires=range(3))
      return qml.state()
  ```

- Added the `ControlledQubitUnitary` operation. This
  enables implementation of multi-qubit gates with a variable number of
  control qubits. It is also possible to specify a different state for the
  control qubits using the `control_values` argument (also known as a
  mixed-polarity multi-controlled operation).
  [(#1069)](https://github.com/PennyLaneAI/pennylane/pull/1069)
  [(#1104)](https://github.com/PennyLaneAI/pennylane/pull/1104)

  For example, we can  create a multi-controlled T gate using:

  ```python
  T = qml.T._matrix()
  qml.ControlledQubitUnitary(T, control_wires=[0, 1, 3], wires=2, control_values="110")
  ```

  Here, the T gate will be applied to wire `2` if control wires `0` and `1` are in
  state `1`, and control wire `3` is in state `0`. If no value is passed to
  `control_values`, the gate will be applied if all control wires are in
  the `1` state.

- Added `MultiControlledX` for multi-controlled `NOT` gates.
  This is a special case of `ControlledQubitUnitary` that applies a
  Pauli X gate conditioned on the state of an arbitrary number of
  control qubits.
  [(#1104)](https://github.com/PennyLaneAI/pennylane/pull/1104)

<h4>Support for higher-order derivatives on hardware</h4>

* Computing second derivatives and Hessians of QNodes is now supported with
  the parameter-shift differentiation method, on all machine learning interfaces.
  [(#1130)](https://github.com/PennyLaneAI/pennylane/pull/1130)
  [(#1129)](https://github.com/PennyLaneAI/pennylane/pull/1129)
  [(#1110)](https://github.com/PennyLaneAI/pennylane/pull/1110)

  Hessians are computed using the parameter-shift rule, and can be
  evaluated on both hardware and simulator devices.

  ```python
  dev = qml.device('default.qubit', wires=1)

  @qml.qnode(dev, diff_method="parameter-shift")
  def circuit(p):
      qml.RY(p[0], wires=0)
      qml.RX(p[1], wires=0)
      return qml.expval(qml.PauliZ(0))

  x = np.array([1.0, 2.0], requires_grad=True)
  ```

  ```python
  >>> hessian_fn = qml.jacobian(qml.grad(circuit))
  >>> hessian_fn(x)
  [[0.2248451 0.7651474]
   [0.7651474 0.2248451]]
  ```

* Added the function `finite_diff()` to compute finite-difference
  approximations to the gradient and the second-order derivatives of
  arbitrary callable functions.
  [(#1090)](https://github.com/PennyLaneAI/pennylane/pull/1090)

  This is useful to compute the derivative of parametrized
  `pennylane.Hamiltonian` observables with respect to their parameters.

  For example, in quantum chemistry simulations it can be used to evaluate
  the derivatives of the electronic Hamiltonian with respect to the nuclear
  coordinates:

  ```pycon
  >>> def H(x):
  ...    return qml.qchem.molecular_hamiltonian(['H', 'H'], x)[0]
  >>> x = np.array([0., 0., -0.66140414, 0., 0., 0.66140414])
  >>> grad_fn = qml.finite_diff(H, N=1)
  >>> grad = grad_fn(x)
  >>> deriv2_fn = qml.finite_diff(H, N=2, idx=[0, 1])
  >>> deriv2_fn(x)
  ```

* The JAX interface now supports all devices, including hardware devices,
  via the parameter-shift differentiation method.
  [(#1076)](https://github.com/PennyLaneAI/pennylane/pull/1076)

  For example, using the JAX interface with Cirq:

  ```python
  dev = qml.device('cirq.simulator', wires=1)
  @qml.qnode(dev, interface="jax", diff_method="parameter-shift")
  def circuit(x):
      qml.RX(x[1], wires=0)
      qml.Rot(x[0], x[1], x[2], wires=0)
      return qml.expval(qml.PauliZ(0))
  weights = jnp.array([0.2, 0.5, 0.1])
  print(circuit(weights))
  ```

  Currently, when used with the parameter-shift differentiation method,
  only a single returned expectation value or variance is supported.
  Multiple expectations/variances, as well as probability and state returns,
  are not currently allowed.

<h3>Improvements</h3>

  ```python
  dev = qml.device("default.qubit", wires=2)

  inputstate = [np.sqrt(0.2), np.sqrt(0.3), np.sqrt(0.4), np.sqrt(0.1)]

  @qml.qnode(dev)
  def circuit():
      mottonen.MottonenStatePreparation(inputstate,wires=[0, 1])
      return qml.expval(qml.PauliZ(0))
  ```

  Previously returned:

  ```pycon
  >>> print(qml.draw(circuit)())
  0: ──RY(1.57)──╭C─────────────╭C──╭C──╭C──┤ ⟨Z⟩
  1: ──RY(1.35)──╰X──RY(0.422)──╰X──╰X──╰X──┤
  ```

  In this release, it now returns:

  ```pycon
  >>> print(qml.draw(circuit)())
  0: ──RY(1.57)──╭C─────────────╭C──┤ ⟨Z⟩
  1: ──RY(1.35)──╰X──RY(0.422)──╰X──┤
  ```

- The templates are now classes inheriting
  from `Operation`, and define the ansatz in their `expand()` method. This
  change does not affect the user interface.
  [(#1138)](https://github.com/PennyLaneAI/pennylane/pull/1138)
  [(#1156)](https://github.com/PennyLaneAI/pennylane/pull/1156)
  [(#1163)](https://github.com/PennyLaneAI/pennylane/pull/1163)
  [(#1192)](https://github.com/PennyLaneAI/pennylane/pull/1192)

  For convenience, some templates have a new method that returns the expected
  shape of the trainable parameter tensor, which can be used to create
  random tensors.

  ```python
  shape = qml.templates.BasicEntanglerLayers.shape(n_layers=2, n_wires=4)
  weights = np.random.random(shape)
  qml.templates.BasicEntanglerLayers(weights, wires=range(4))
  ```

- `QubitUnitary` now validates to ensure the input matrix is two dimensional.
  [(#1128)](https://github.com/PennyLaneAI/pennylane/pull/1128)

* Most layers in Pytorch or Keras accept arbitrary dimension inputs, where each dimension barring
  the last (in the case where the actual weight function of the layer operates on one-dimensional
  vectors) is broadcast over. This is now also supported by KerasLayer and TorchLayer.
  [(#1062)](https://github.com/PennyLaneAI/pennylane/pull/1062).

  Example use:

  ```python
  dev = qml.device("default.qubit", wires=4)
  x = tf.ones((5, 4, 4))

  @qml.qnode(dev)
  def layer(weights, inputs):
      qml.templates.AngleEmbedding(inputs, wires=range(4))
      qml.templates.StronglyEntanglingLayers(weights, wires=range(4))
      return [qml.expval(qml.PauliZ(i)) for i in range(4)]

  qlayer = qml.qnn.KerasLayer(layer, {"weights": (4, 4, 3)}, output_dim=4)
  out = qlayer(x)
  ```

  The output tensor has the following shape:
  ```pycon
  >>> out.shape
  (5, 4, 4)
  ```

* If only one argument to the function `qml.grad` has the `requires_grad` attribute
  set to True, then the returned gradient will be a NumPy array, rather than a
  tuple of length 1.
  [(#1067)](https://github.com/PennyLaneAI/pennylane/pull/1067)
  [(#1081)](https://github.com/PennyLaneAI/pennylane/pull/1081)

* An improvement has been made to how `QubitDevice` generates and post-processess samples,
  allowing QNode measurement statistics to work on devices with more than 32 qubits.
  [(#1088)](https://github.com/PennyLaneAI/pennylane/pull/1088)

* Due to the addition of `density_matrix()` as a return type from a QNode, tuples are now supported
  by the `output_dim` parameter in `qnn.KerasLayer`.
  [(#1070)](https://github.com/PennyLaneAI/pennylane/pull/1070)

* Two new utility methods are provided for working with quantum tapes.
  [(#1175)](https://github.com/PennyLaneAI/pennylane/pull/1175)

  - `qml.tape.get_active_tape()` gets the currently recording tape.

  - `tape.stop_recording()` is a context manager that temporarily
    stops the currently recording tape from recording additional
    tapes or quantum operations.

  For example:

  ```pycon
  >>> with qml.tape.QuantumTape():
  ...     qml.RX(0, wires=0)
  ...     current_tape = qml.tape.get_active_tape()
  ...     with current_tape.stop_recording():
  ...         qml.RY(1.0, wires=1)
  ...     qml.RZ(2, wires=1)
  >>> current_tape.operations
  [RX(0, wires=[0]), RZ(2, wires=[1])]
  ```

* When printing `qml.Hamiltonian` objects, the terms are sorted by number of wires followed by coefficients.
  [(#981)](https://github.com/PennyLaneAI/pennylane/pull/981)

* Adds `qml.math.conj` to the PennyLane math module.
  [(#1143)](https://github.com/PennyLaneAI/pennylane/pull/1143)

  This new method will do elementwise conjugation to the given tensor-like object,
  correctly dispatching to the required tensor-manipulation framework
  to preserve differentiability.

  ```python
  >>> a = np.array([1.0 + 2.0j])
  >>> qml.math.conj(a)
  array([1.0 - 2.0j])
  ```

* The four-term parameter-shift rule, as used by the controlled rotation operations,
  has been updated to use coefficients that minimize the variance as per
  https://arxiv.org/abs/2104.05695.
  [(#1206)](https://github.com/PennyLaneAI/pennylane/pull/1206)

* A new transform `qml.transforms.invisible` has been added, to make it easier
  to transform QNodes.
  [(#1175)](https://github.com/PennyLaneAI/pennylane/pull/1175)

<h3>Breaking changes</h3>

* Devices do not have an `analytic` argument or attribute anymore.
  Instead, `shots` is the source of truth for whether a simulator
  estimates return values from a finite number of shots, or whether
  it returns analytic results (`shots=None`).
  [(#1079)](https://github.com/PennyLaneAI/pennylane/pull/1079)
  [(#1196)](https://github.com/PennyLaneAI/pennylane/pull/1196)

  ```python
  dev_analytic = qml.device('default.qubit', wires=1, shots=None)
  dev_finite_shots = qml.device('default.qubit', wires=1, shots=1000)

  def circuit():
      qml.Hadamard(wires=0)
      return qml.expval(qml.PauliZ(wires=0))

  circuit_analytic = qml.QNode(circuit, dev_analytic)
  circuit_finite_shots = qml.QNode(circuit, dev_finite_shots)
  ```

  Devices with `shots=None` return deterministic, exact results:

  ```pycon
  >>> circuit_analytic()
  0.0
  >>> circuit_analytic()
  0.0
  ```
  Devices with `shots > 0` return stochastic results estimated from
  samples in each run:

  ```pycon
  >>> circuit_finite_shots()
  -0.062
  >>> circuit_finite_shots()
  0.034
  ```

  The `qml.sample()` measurement can only be used on devices on which the number
  of shots is set explicitly.

* If creating a QNode from a quantum function with an argument named `shots`,
  a `UserWarning` is raised, warning the user that this is a reserved
  argument to change the number of shots on a per-call basis.
  [(#1075)](https://github.com/PennyLaneAI/pennylane/pull/1075)

* For devices inheriting from `QubitDevice`, the methods `expval`, `var`, `sample`
  accept two new keyword arguments --- `shot_range` and `bin_size`.
  [(#1103)](https://github.com/PennyLaneAI/pennylane/pull/1103)

  These new arguments allow for the statistics to be performed on only a subset of device samples.
  This finer level of control is accessible from the main UI by instantiating a device with a batch
  of shots.

  For example, consider the following device:

  ```pycon
  >>> dev = qml.device("my_device", shots=[5, (10, 3), 100])
  ```

  This device will execute QNodes using 135 shots, however
  measurement statistics will be **course grained** across these 135
  shots:

  * All measurement statistics will first be computed using the
    first 5 shots --- that is, `shots_range=[0, 5]`, `bin_size=5`.

  * Next, the tuple `(10, 3)` indicates 10 shots, repeated 3 times. This will use
    `shot_range=[5, 35]`, performing the expectation value in bins of size 10
    (`bin_size=10`).

  * Finally, we repeat the measurement statistics for the final 100 shots,
    `shot_range=[35, 135]`, `bin_size=100`.


* The old PennyLane core has been removed, including the following modules:
  [(#1100)](https://github.com/PennyLaneAI/pennylane/pull/1100)

  - `pennylane.variables`
  - `pennylane.qnodes`

  As part of this change, the location of the new core within the Python
  module has been moved:

  - Moves `pennylane.tape.interfaces` → `pennylane.interfaces`
  - Merges `pennylane.CircuitGraph` and `pennylane.TapeCircuitGraph`  → `pennylane.CircuitGraph`
  - Merges `pennylane.OperationRecorder` and `pennylane.TapeOperationRecorder`  →
  - `pennylane.tape.operation_recorder`
  - Merges `pennylane.measure` and `pennylane.tape.measure` → `pennylane.measure`
  - Merges `pennylane.operation` and `pennylane.tape.operation` → `pennylane.operation`
  - Merges `pennylane._queuing` and `pennylane.tape.queuing` → `pennylane.queuing`

  This has no affect on import location.

  In addition,

  - All tape-mode functions have been removed (`qml.enable_tape()`, `qml.tape_mode_active()`),
  - All tape fixtures have been deleted,
  - Tests specifically for non-tape mode have been deleted.

* The device test suite no longer accepts the `analytic` keyword.
  [(#1216)](https://github.com/PennyLaneAI/pennylane/pull/1216)

<h3>Bug fixes</h3>

* Fixes a bug where using the circuit drawer with a `ControlledQubitUnitary`
  operation raised an error.
  [(#1174)](https://github.com/PennyLaneAI/pennylane/pull/1174)

* Fixes a bug and a test where the ``QuantumTape.is_sampled`` attribute was not
  being updated.
  [(#1126)](https://github.com/PennyLaneAI/pennylane/pull/1126)

* Fixes a bug where `BasisEmbedding` would not accept inputs whose bits are all ones
  or all zeros.
  [(#1114)](https://github.com/PennyLaneAI/pennylane/pull/1114)

* The `ExpvalCost` class raises an error if instantiated
  with non-expectation measurement statistics.
  [(#1106)](https://github.com/PennyLaneAI/pennylane/pull/1106)

* Fixes a bug where decompositions would reset the differentiation method
  of a QNode.
  [(#1117)](https://github.com/PennyLaneAI/pennylane/pull/1117)

* Fixes a bug where the second-order CV parameter-shift rule would error
  if attempting to compute the gradient of a QNode with more than one
  second-order observable.
  [(#1197)](https://github.com/PennyLaneAI/pennylane/pull/1197)

* Fixes a bug where repeated Torch interface applications after expansion caused an error.
  [(#1223)](https://github.com/PennyLaneAI/pennylane/pull/1223)

* Sampling works correctly with batches of shots specified as a list.
  [(#1232)](https://github.com/PennyLaneAI/pennylane/pull/1232)

<h3>Documentation</h3>

- Updated the diagram used in the Architectural overview page of the
  Development guide such that it doesn't mention Variables.
  [(#1235)](https://github.com/PennyLaneAI/pennylane/pull/1235)

- Typos addressed in templates documentation.
  [(#1094)](https://github.com/PennyLaneAI/pennylane/pull/1094)

- Upgraded the documentation to use Sphinx 3.5.3 and the new m2r2 package.
  [(#1186)](https://github.com/PennyLaneAI/pennylane/pull/1186)

- Added `flaky` as dependency for running tests in the documentation.
  [(#1113)](https://github.com/PennyLaneAI/pennylane/pull/1113)

<h3>Contributors</h3>

This release contains contributions from (in alphabetical order):

Shahnawaz Ahmed, Juan Miguel Arrazola, Thomas Bromley, Olivia Di Matteo, Alain Delgado Gran, Kyle
Godbey, Diego Guala, Theodor Isacsson, Josh Izaac, Soran Jahangiri, Nathan Killoran, Christina Lee,
Daniel Polatajko, Chase Roberts, Sankalp Sanand, Pritish Sehzpaul, Maria Schuld, Antal Száva, David Wierichs.


# Release 0.14.1

<h3>Bug fixes</h3>

* Fixes a testing bug where tests that required JAX would fail if JAX was not installed.
  The tests will now instead be skipped if JAX can not be imported.
  [(#1066)](https://github.com/PennyLaneAI/pennylane/pull/1066)

* Fixes a bug where inverse operations could not be differentiated
  using backpropagation on `default.qubit`.
  [(#1072)](https://github.com/PennyLaneAI/pennylane/pull/1072)

* The QNode has a new keyword argument, `max_expansion`, that determines the maximum number of times
  the internal circuit should be expanded when executed on a device. In addition, the default number
  of max expansions has been increased from 2 to 10, allowing devices that require more than two
  operator decompositions to be supported.
  [(#1074)](https://github.com/PennyLaneAI/pennylane/pull/1074)

* Fixes a bug where `Hamiltonian` objects created with non-list arguments raised an error for
  arithmetic operations. [(#1082)](https://github.com/PennyLaneAI/pennylane/pull/1082)

* Fixes a bug where `Hamiltonian` objects with no coefficients or operations would return a faulty
  result when used with `ExpvalCost`. [(#1082)](https://github.com/PennyLaneAI/pennylane/pull/1082)

<h3>Documentation</h3>

* Updates mentions of `generate_hamiltonian` to `molecular_hamiltonian` in the
  docstrings of the `ExpvalCost` and `Hamiltonian` classes.
  [(#1077)](https://github.com/PennyLaneAI/pennylane/pull/1077)

<h3>Contributors</h3>

This release contains contributions from (in alphabetical order):

Thomas Bromley, Josh Izaac, Antal Száva.



# Release 0.14.0

<h3>New features since last release</h3>

<h4>Perform quantum machine learning with JAX</h4>

* QNodes created with `default.qubit` now support a JAX interface, allowing JAX to be used
  to create, differentiate, and optimize hybrid quantum-classical models.
  [(#947)](https://github.com/PennyLaneAI/pennylane/pull/947)

  This is supported internally via a new `default.qubit.jax` device. This device runs end to end in
  JAX, meaning that it supports all of the awesome JAX transformations (`jax.vmap`, `jax.jit`,
  `jax.hessian`, etc).

  Here is an example of how to use the new JAX interface:

  ```python
  dev = qml.device("default.qubit", wires=1)
  @qml.qnode(dev, interface="jax", diff_method="backprop")
  def circuit(x):
      qml.RX(x[1], wires=0)
      qml.Rot(x[0], x[1], x[2], wires=0)
      return qml.expval(qml.PauliZ(0))

  weights = jnp.array([0.2, 0.5, 0.1])
  grad_fn = jax.grad(circuit)
  print(grad_fn(weights))
  ```

  Currently, only `diff_method="backprop"` is supported, with plans to support more in the future.

<h4>New, faster, quantum gradient methods</h4>

* A new differentiation method has been added for use with simulators. The `"adjoint"`
  method operates after a forward pass by iteratively applying inverse gates to scan backwards
  through the circuit.
  [(#1032)](https://github.com/PennyLaneAI/pennylane/pull/1032)

  This method is similar to the reversible method, but has a lower time
  overhead and a similar memory overhead. It follows the approach provided by
  [Jones and Gacon](https://arxiv.org/abs/2009.02823). This method is only compatible with certain
  statevector-based devices such as `default.qubit`.

  Example use:

  ```python
  import pennylane as qml

  wires = 1
  device = qml.device("default.qubit", wires=wires)

  @qml.qnode(device, diff_method="adjoint")
  def f(params):
      qml.RX(0.1, wires=0)
      qml.Rot(*params, wires=0)
      qml.RX(-0.3, wires=0)
      return qml.expval(qml.PauliZ(0))

  params = [0.1, 0.2, 0.3]
  qml.grad(f)(params)
  ```

* The default logic for choosing the 'best' differentiation method has been altered
  to improve performance.
  [(#1008)](https://github.com/PennyLaneAI/pennylane/pull/1008)

  - If the quantum device provides its own gradient, this is now the preferred
    differentiation method.

  - If the quantum device natively supports classical
    backpropagation, this is now preferred over the parameter-shift rule.

    This will lead to marked speed improvement during optimization when using
    `default.qubit`, with a sight penalty on the forward-pass evaluation.

  More details are available below in the 'Improvements' section for plugin developers.

* PennyLane now supports analytical quantum gradients for noisy channels, in addition to its
  existing support for unitary operations. The noisy channels `BitFlip`, `PhaseFlip`, and
  `DepolarizingChannel` all support analytic gradients out of the box.
  [(#968)](https://github.com/PennyLaneAI/pennylane/pull/968)

* A method has been added for calculating the Hessian of quantum circuits using the second-order
  parameter shift formula.
  [(#961)](https://github.com/PennyLaneAI/pennylane/pull/961)

  The following example shows the calculation of the Hessian:

  ```python
  n_wires = 5
  weights = [2.73943676, 0.16289932, 3.4536312, 2.73521126, 2.6412488]

  dev = qml.device("default.qubit", wires=n_wires)

  with qml.tape.QubitParamShiftTape() as tape:
      for i in range(n_wires):
          qml.RX(weights[i], wires=i)

      qml.CNOT(wires=[0, 1])
      qml.CNOT(wires=[2, 1])
      qml.CNOT(wires=[3, 1])
      qml.CNOT(wires=[4, 3])

      qml.expval(qml.PauliZ(1))

  print(tape.hessian(dev))
  ```

  The Hessian is not yet supported via classical machine learning interfaces, but will
  be added in a future release.

<h4>More operations and templates</h4>

* Two new error channels, `BitFlip` and `PhaseFlip` have been added.
  [(#954)](https://github.com/PennyLaneAI/pennylane/pull/954)

  They can be used in the same manner as existing error channels:

  ```python
  dev = qml.device("default.mixed", wires=2)

  @qml.qnode(dev)
  def circuit():
      qml.RX(0.3, wires=0)
      qml.RY(0.5, wires=1)
      qml.BitFlip(0.01, wires=0)
      qml.PhaseFlip(0.01, wires=1)
      return qml.expval(qml.PauliZ(0))
  ```

* Apply permutations to wires using the `Permute` subroutine.
  [(#952)](https://github.com/PennyLaneAI/pennylane/pull/952)

  ```python
  import pennylane as qml
  dev = qml.device('default.qubit', wires=5)

  @qml.qnode(dev)
  def apply_perm():
      # Send contents of wire 4 to wire 0, of wire 2 to wire 1, etc.
      qml.templates.Permute([4, 2, 0, 1, 3], wires=dev.wires)
      return qml.expval(qml.PauliZ(0))
  ```

<h4>QNode transformations</h4>

* The `qml.metric_tensor` function transforms a QNode to produce the Fubini-Study
  metric tensor with full autodifferentiation support---even on hardware.
  [(#1014)](https://github.com/PennyLaneAI/pennylane/pull/1014)

  Consider the following QNode:

  ```python
  dev = qml.device("default.qubit", wires=3)

  @qml.qnode(dev, interface="autograd")
  def circuit(weights):
      # layer 1
      qml.RX(weights[0, 0], wires=0)
      qml.RX(weights[0, 1], wires=1)

      qml.CNOT(wires=[0, 1])
      qml.CNOT(wires=[1, 2])

      # layer 2
      qml.RZ(weights[1, 0], wires=0)
      qml.RZ(weights[1, 1], wires=2)

      qml.CNOT(wires=[0, 1])
      qml.CNOT(wires=[1, 2])
      return qml.expval(qml.PauliZ(0) @ qml.PauliZ(1)), qml.expval(qml.PauliY(2))
  ```

  We can use the `metric_tensor` function to generate a new function, that returns the
  metric tensor of this QNode:

  ```pycon
  >>> met_fn = qml.metric_tensor(circuit)
  >>> weights = np.array([[0.1, 0.2, 0.3], [0.4, 0.5, 0.6]], requires_grad=True)
  >>> met_fn(weights)
  tensor([[0.25  , 0.    , 0.    , 0.    ],
          [0.    , 0.25  , 0.    , 0.    ],
          [0.    , 0.    , 0.0025, 0.0024],
          [0.    , 0.    , 0.0024, 0.0123]], requires_grad=True)
  ```

  The returned metric tensor is also fully differentiable, in all interfaces.
  For example, differentiating the `(3, 2)` element:

  ```pycon
  >>> grad_fn = qml.grad(lambda x: met_fn(x)[3, 2])
  >>> grad_fn(weights)
  array([[ 0.04867729, -0.00049502,  0.        ],
         [ 0.        ,  0.        ,  0.        ]])
  ```

  Differentiation is also supported using Torch, Jax, and TensorFlow.

* Adds the new function `qml.math.cov_matrix()`. This function accepts a list of commuting
  observables, and the probability distribution in the shared observable eigenbasis after the
  application of an ansatz. It uses these to construct the covariance matrix in a *framework
  independent* manner, such that the output covariance matrix is autodifferentiable.
  [(#1012)](https://github.com/PennyLaneAI/pennylane/pull/1012)

  For example, consider the following ansatz and observable list:

  ```python3
  obs_list = [qml.PauliX(0) @ qml.PauliZ(1), qml.PauliY(2)]
  ansatz = qml.templates.StronglyEntanglingLayers
  ```

  We can construct a QNode to output the probability distribution in the shared eigenbasis of the
  observables:

  ```python
  dev = qml.device("default.qubit", wires=3)

  @qml.qnode(dev, interface="autograd")
  def circuit(weights):
      ansatz(weights, wires=[0, 1, 2])
      # rotate into the basis of the observables
      for o in obs_list:
          o.diagonalizing_gates()
      return qml.probs(wires=[0, 1, 2])
  ```

  We can now compute the covariance matrix:

  ```pycon
  >>> weights = qml.init.strong_ent_layers_normal(n_layers=2, n_wires=3)
  >>> cov = qml.math.cov_matrix(circuit(weights), obs_list)
  >>> cov
  array([[0.98707611, 0.03665537],
         [0.03665537, 0.99998377]])
  ```

  Autodifferentiation is fully supported using all interfaces:

  ```pycon
  >>> cost_fn = lambda weights: qml.math.cov_matrix(circuit(weights), obs_list)[0, 1]
  >>> qml.grad(cost_fn)(weights)[0]
  array([[[ 4.94240914e-17, -2.33786398e-01, -1.54193959e-01],
          [-3.05414996e-17,  8.40072236e-04,  5.57884080e-04],
          [ 3.01859411e-17,  8.60411436e-03,  6.15745204e-04]],

         [[ 6.80309533e-04, -1.23162742e-03,  1.08729813e-03],
          [-1.53863193e-01, -1.38700657e-02, -1.36243323e-01],
          [-1.54665054e-01, -1.89018172e-02, -1.56415558e-01]]])
  ```

* A new  `qml.draw` function is available, allowing QNodes to be easily
  drawn without execution by providing example input.
  [(#962)](https://github.com/PennyLaneAI/pennylane/pull/962)

  ```python
  @qml.qnode(dev)
  def circuit(a, w):
      qml.Hadamard(0)
      qml.CRX(a, wires=[0, 1])
      qml.Rot(*w, wires=[1])
      qml.CRX(-a, wires=[0, 1])
      return qml.expval(qml.PauliZ(0) @ qml.PauliZ(1))
  ```

  The QNode circuit structure may depend on the input arguments;
  this is taken into account by passing example QNode arguments
  to the `qml.draw()` drawing function:

  ```pycon
  >>> drawer = qml.draw(circuit)
  >>> result = drawer(a=2.3, w=[1.2, 3.2, 0.7])
  >>> print(result)
  0: ──H──╭C────────────────────────────╭C─────────╭┤ ⟨Z ⊗ Z⟩
  1: ─────╰RX(2.3)──Rot(1.2, 3.2, 0.7)──╰RX(-2.3)──╰┤ ⟨Z ⊗ Z⟩
  ```

<h4>A faster, leaner, and more flexible core</h4>

* The new core of PennyLane, rewritten from the ground up and developed over the last few release
  cycles, has achieved feature parity and has been made the new default in PennyLane v0.14. The old
  core has been marked as deprecated, and will be removed in an upcoming release.
  [(#1046)](https://github.com/PennyLaneAI/pennylane/pull/1046)
  [(#1040)](https://github.com/PennyLaneAI/pennylane/pull/1040)
  [(#1034)](https://github.com/PennyLaneAI/pennylane/pull/1034)
  [(#1035)](https://github.com/PennyLaneAI/pennylane/pull/1035)
  [(#1027)](https://github.com/PennyLaneAI/pennylane/pull/1027)
  [(#1026)](https://github.com/PennyLaneAI/pennylane/pull/1026)
  [(#1021)](https://github.com/PennyLaneAI/pennylane/pull/1021)
  [(#1054)](https://github.com/PennyLaneAI/pennylane/pull/1054)
  [(#1049)](https://github.com/PennyLaneAI/pennylane/pull/1049)

  While high-level PennyLane code and tutorials remain unchanged, the new core
  provides several advantages and improvements:

  - **Faster and more optimized**: The new core provides various performance optimizations, reducing
    pre- and post-processing overhead, and reduces the number of quantum evaluations in certain
    cases.

  - **Support for in-QNode classical processing**: this allows for differentiable classical
    processing within the QNode.

    ```python
    dev = qml.device("default.qubit", wires=1)

    @qml.qnode(dev, interface="tf")
    def circuit(p):
        qml.RX(tf.sin(p[0])**2 + p[1], wires=0)
        return qml.expval(qml.PauliZ(0))
    ```

    The classical processing functions used within the QNode must match
    the QNode interface. Here, we use TensorFlow:

    ```pycon
    >>> params = tf.Variable([0.5, 0.1], dtype=tf.float64)
    >>> with tf.GradientTape() as tape:
    ...     res = circuit(params)
    >>> grad = tape.gradient(res, params)
    >>> print(res)
    tf.Tensor(0.9460913127754935, shape=(), dtype=float64)
    >>> print(grad)
    tf.Tensor([-0.27255248 -0.32390003], shape=(2,), dtype=float64)
    ```

    As a result of this change, quantum decompositions that require classical processing
    are fully supported and end-to-end differentiable in tape mode.

  - **No more Variable wrapping**: QNode arguments no longer become `Variable`
    objects within the QNode.

    ```python
    dev = qml.device("default.qubit", wires=1)

    @qml.qnode(dev)
    def circuit(x):
        print("Parameter value:", x)
        qml.RX(x, wires=0)
        return qml.expval(qml.PauliZ(0))
    ```

    Internal QNode parameters can be easily inspected, printed, and manipulated:

    ```pycon
    >>> circuit(0.5)
    Parameter value: 0.5
    tensor(0.87758256, requires_grad=True)
    ```

  - **Less restrictive QNode signatures**: There is no longer any restriction on the QNode signature; the QNode can be
    defined and called following the same rules as standard Python functions.

    For example, the following QNode uses positional, named, and variable
    keyword arguments:

    ```python
    x = torch.tensor(0.1, requires_grad=True)
    y = torch.tensor([0.2, 0.3], requires_grad=True)
    z = torch.tensor(0.4, requires_grad=True)

    @qml.qnode(dev, interface="torch")
    def circuit(p1, p2=y, **kwargs):
        qml.RX(p1, wires=0)
        qml.RY(p2[0] * p2[1], wires=0)
        qml.RX(kwargs["p3"], wires=0)
        return qml.var(qml.PauliZ(0))
    ```

    When we call the QNode, we may pass the arguments by name
    even if defined positionally; any argument not provided will
    use the default value.

    ```pycon
    >>> res = circuit(p1=x, p3=z)
    >>> print(res)
    tensor(0.2327, dtype=torch.float64, grad_fn=<SelectBackward>)
    >>> res.backward()
    >>> print(x.grad, y.grad, z.grad)
    tensor(0.8396) tensor([0.0289, 0.0193]) tensor(0.8387)
    ```

    This extends to the `qnn` module, where `KerasLayer` and `TorchLayer` modules
    can be created from QNodes with unrestricted signatures.

  - **Smarter measurements:** QNodes can now measure wires more than once, as
    long as all observables are commuting:

    ```python
    @qml.qnode(dev)
    def circuit(x):
        qml.RX(x, wires=0)
        return [
            qml.expval(qml.PauliZ(0)),
            qml.expval(qml.PauliZ(0) @ qml.PauliZ(1))
        ]
    ```

    Further, the `qml.ExpvalCost()` function allows for optimizing
    measurements to reduce the number of quantum evaluations required.

  With the new PennyLane core, there are a few small breaking changes, detailed
  below in the 'Breaking Changes' section.

<h3>Improvements</h3>

* The built-in PennyLane optimizers allow more flexible cost functions. The cost function passed to most optimizers
  may accept any combination of trainable arguments, non-trainable arguments, and keyword arguments.
  [(#959)](https://github.com/PennyLaneAI/pennylane/pull/959)
  [(#1053)](https://github.com/PennyLaneAI/pennylane/pull/1053)

  The full changes apply to:

  * `AdagradOptimizer`
  * `AdamOptimizer`
  * `GradientDescentOptimizer`
  * `MomentumOptimizer`
  * `NesterovMomentumOptimizer`
  * `RMSPropOptimizer`
  * `RotosolveOptimizer`

  The `requires_grad=False` property must mark any non-trainable constant argument.
  The `RotoselectOptimizer` allows passing only keyword arguments.

  Example use:

  ```python
  def cost(x, y, data, scale=1.0):
      return scale * (x[0]-data)**2 + scale * (y-data)**2

  x = np.array([1.], requires_grad=True)
  y = np.array([1.0])
  data = np.array([2.], requires_grad=False)

  opt = qml.GradientDescentOptimizer()

  # the optimizer step and step_and_cost methods can
  # now update multiple parameters at once
  x_new, y_new, data = opt.step(cost, x, y, data, scale=0.5)
  (x_new, y_new, data), value = opt.step_and_cost(cost, x, y, data, scale=0.5)

  # list and tuple unpacking is also supported
  params = (x, y, data)
  params = opt.step(cost, *params)
  ```

* The circuit drawer has been updated to support the inclusion of unused or inactive
  wires, by passing the `show_all_wires` argument.
  [(#1033)](https://github.com/PennyLaneAI/pennylane/pull/1033)

  ```python
  dev = qml.device('default.qubit', wires=[-1, "a", "q2", 0])

  @qml.qnode(dev)
  def circuit():
      qml.Hadamard(wires=-1)
      qml.CNOT(wires=[-1, "q2"])
      return qml.expval(qml.PauliX(wires="q2"))
  ```

  ```pycon
  >>> print(qml.draw(circuit, show_all_wires=True)())
  >>>
   -1: ──H──╭C──┤
    a: ─────│───┤
   q2: ─────╰X──┤ ⟨X⟩
    0: ─────────┤
  ```

* The logic for choosing the 'best' differentiation method has been altered
  to improve performance.
  [(#1008)](https://github.com/PennyLaneAI/pennylane/pull/1008)

  - If the device provides its own gradient, this is now the preferred
    differentiation method.

  - If a device provides additional interface-specific versions that natively support classical
    backpropagation, this is now preferred over the parameter-shift rule.

    Devices define additional interface-specific devices via their `capabilities()` dictionary. For
    example, `default.qubit` supports supplementary devices for TensorFlow, Autograd, and JAX:

    ```python
    {
      "passthru_devices": {
          "tf": "default.qubit.tf",
          "autograd": "default.qubit.autograd",
          "jax": "default.qubit.jax",
      },
    }
    ```

  As a result of this change, if the QNode `diff_method` is not explicitly provided,
  it is possible that the QNode will run on a *supplementary device* of the device that was
  specifically provided:

  ```python
  dev = qml.device("default.qubit", wires=2)
  qml.QNode(dev) # will default to backprop on default.qubit.autograd
  qml.QNode(dev, interface="tf") # will default to backprop on default.qubit.tf
  qml.QNode(dev, interface="jax") # will default to backprop on default.qubit.jax
  ```

* The `default.qubit` device has been updated so that internally it applies operations in a more
  functional style, i.e., by accepting an input state and returning an evolved state.
  [(#1025)](https://github.com/PennyLaneAI/pennylane/pull/1025)

* A new test series, `pennylane/devices/tests/test_compare_default_qubit.py`, has been added, allowing to test if
  a chosen device gives the same result as `default.qubit`.
  [(#897)](https://github.com/PennyLaneAI/pennylane/pull/897)

  Three tests are added:

  - `test_hermitian_expectation`,
  - `test_pauliz_expectation_analytic`, and
  - `test_random_circuit`.

* Adds the following agnostic tensor manipulation functions to the `qml.math` module: `abs`,
  `angle`, `arcsin`, `concatenate`, `dot`, `squeeze`, `sqrt`, `sum`, `take`, `where`. These functions are
  required to fully support end-to-end differentiable Mottonen and Amplitude embedding.
  [(#922)](https://github.com/PennyLaneAI/pennylane/pull/922)
  [(#1011)](https://github.com/PennyLaneAI/pennylane/pull/1011)

* The `qml.math` module now supports JAX.
  [(#985)](https://github.com/XanaduAI/software-docs/pull/274)

* Several improvements have been made to the `Wires` class to reduce overhead and simplify the logic
  of how wire labels are interpreted:
  [(#1019)](https://github.com/PennyLaneAI/pennylane/pull/1019)
  [(#1010)](https://github.com/PennyLaneAI/pennylane/pull/1010)
  [(#1005)](https://github.com/PennyLaneAI/pennylane/pull/1005)
  [(#983)](https://github.com/PennyLaneAI/pennylane/pull/983)
  [(#967)](https://github.com/PennyLaneAI/pennylane/pull/967)

  - If the input `wires` to a wires class instantiation `Wires(wires)` can be iterated over,
    its elements are interpreted as wire labels. Otherwise, `wires` is interpreted as a single wire label.
    The only exception to this are strings, which are always interpreted as a single
    wire label, so users can address wires with labels such as `"ancilla"`.

  - Any type can now be a wire label as long as it is hashable. The hash is used to establish
    the uniqueness of two labels.

  - Indexing wires objects now returns a label, instead of a new `Wires` object. For example:

    ```pycon
    >>> w = Wires([0, 1, 2])
    >>> w[1]
    >>> 1
    ```

  - The check for uniqueness of wires moved from `Wires` instantiation to
    the `qml.wires._process` function in order to reduce overhead from repeated
    creation of `Wires` instances.

  - Calls to the `Wires` class are substantially reduced, for example by avoiding to call
    Wires on Wires instances on `Operation` instantiation, and by using labels instead of
    `Wires` objects inside the default qubit device.

* Adds the `PauliRot` generator to the `qml.operation` module. This
  generator is required to construct the metric tensor.
  [(#963)](https://github.com/PennyLaneAI/pennylane/pull/963)

* The templates are modified to make use of the new `qml.math` module, for framework-agnostic
  tensor manipulation. This allows the template library to be differentiable
  in backpropagation mode (`diff_method="backprop"`).
  [(#873)](https://github.com/PennyLaneAI/pennylane/pull/873)

* The circuit drawer now allows for the wire order to be (optionally) modified:
  [(#992)](https://github.com/PennyLaneAI/pennylane/pull/992)

  ```pycon
  >>> dev = qml.device('default.qubit', wires=["a", -1, "q2"])
  >>> @qml.qnode(dev)
  ... def circuit():
  ...     qml.Hadamard(wires=-1)
  ...     qml.CNOT(wires=["a", "q2"])
  ...     qml.RX(0.2, wires="a")
  ...     return qml.expval(qml.PauliX(wires="q2"))
  ```

  Printing with default wire order of the device:

  ```pycon
  >>> print(circuit.draw())
    a: ─────╭C──RX(0.2)──┤
   -1: ──H──│────────────┤
   q2: ─────╰X───────────┤ ⟨X⟩
  ```

  Changing the wire order:

  ```pycon
  >>> print(circuit.draw(wire_order=["q2", "a", -1]))
   q2: ──╭X───────────┤ ⟨X⟩
    a: ──╰C──RX(0.2)──┤
   -1: ───H───────────┤
  ```

<h3>Breaking changes</h3>

* QNodes using the new PennyLane core will no longer accept ragged arrays as inputs.

* When using the new PennyLane core and the Autograd interface, non-differentiable data passed
  as a QNode argument or a gate must have the `requires_grad` property set to `False`:

  ```python
  @qml.qnode(dev)
  def circuit(weights, data):
      basis_state = np.array([1, 0, 1, 1], requires_grad=False)
      qml.BasisState(basis_state, wires=[0, 1, 2, 3])
      qml.templates.AmplitudeEmbedding(data, wires=[0, 1, 2, 3])
      qml.templates.BasicEntanglerLayers(weights, wires=[0, 1, 2, 3])
      return qml.probs(wires=0)

  data = np.array(data, requires_grad=False)
  weights = np.array(weights, requires_grad=True)
  circuit(weights, data)
  ```

<h3>Bug fixes</h3>

* Fixes an issue where if the constituent observables of a tensor product do not exist in the queue,
  an error is raised. With this fix, they are first queued before annotation occurs.
  [(#1038)](https://github.com/PennyLaneAI/pennylane/pull/1038)

* Fixes an issue with tape expansions where information about sampling
  (specifically the `is_sampled` tape attribute) was not preserved.
  [(#1027)](https://github.com/PennyLaneAI/pennylane/pull/1027)

* Tape expansion was not properly taking into devices that supported inverse operations,
  causing inverse operations to be unnecessarily decomposed. The QNode tape expansion logic, as well
  as the `Operation.expand()` method, has been modified to fix this.
  [(#956)](https://github.com/PennyLaneAI/pennylane/pull/956)

* Fixes an issue where the Autograd interface was not unwrapping non-differentiable
  PennyLane tensors, which can cause issues on some devices.
  [(#941)](https://github.com/PennyLaneAI/pennylane/pull/941)

* `qml.vqe.Hamiltonian` prints any observable with any number of strings.
  [(#987)](https://github.com/PennyLaneAI/pennylane/pull/987)

* Fixes a bug where parameter-shift differentiation would fail if the QNode
  contained a single probability output.
  [(#1007)](https://github.com/PennyLaneAI/pennylane/pull/1007)

* Fixes an issue when using trainable parameters that are lists/arrays with `tape.vjp`.
  [(#1042)](https://github.com/PennyLaneAI/pennylane/pull/1042)

* The `TensorN` observable is updated to support being copied without any parameters or wires passed.
  [(#1047)](https://github.com/PennyLaneAI/pennylane/pull/1047)

* Fixed deprecation warning when importing `Sequence` from `collections` instead of `collections.abc` in `vqe/vqe.py`.
  [(#1051)](https://github.com/PennyLaneAI/pennylane/pull/1051)

<h3>Contributors</h3>

This release contains contributions from (in alphabetical order):

Juan Miguel Arrazola, Thomas Bromley, Olivia Di Matteo, Theodor Isacsson, Josh Izaac, Christina Lee,
Alejandro Montanez, Steven Oud, Chase Roberts, Sankalp Sanand, Maria Schuld, Antal
Száva, David Wierichs, Jiahao Yao.

# Release 0.13.0

<h3>New features since last release</h3>

<h4>Automatically optimize the number of measurements</h4>

* QNodes in tape mode now support returning observables on the same wire whenever the observables are
  qubit-wise commuting Pauli words. Qubit-wise commuting observables can be evaluated with a
  *single* device run as they are diagonal in the same basis, via a shared set of single-qubit rotations.
  [(#882)](https://github.com/PennyLaneAI/pennylane/pull/882)

  The following example shows a single QNode returning the expectation values of
  the qubit-wise commuting Pauli words `XX` and `XI`:

  ```python
  qml.enable_tape()

  @qml.qnode(dev)
  def f(x):
      qml.Hadamard(wires=0)
      qml.Hadamard(wires=1)
      qml.CRot(0.1, 0.2, 0.3, wires=[1, 0])
      qml.RZ(x, wires=1)
      return qml.expval(qml.PauliX(0) @ qml.PauliX(1)), qml.expval(qml.PauliX(0))
  ```

  ```pycon
  >>> f(0.4)
  tensor([0.89431013, 0.9510565 ], requires_grad=True)
  ```

* The `ExpvalCost` class (previously `VQECost`) now provides observable optimization using the
  `optimize` argument, resulting in potentially fewer device executions.
  [(#902)](https://github.com/PennyLaneAI/pennylane/pull/902)

  This is achieved by separating the observables composing the Hamiltonian into qubit-wise
  commuting groups and evaluating those groups on a single QNode using functionality from the
  `qml.grouping` module:

  ```python
  qml.enable_tape()
  commuting_obs = [qml.PauliX(0), qml.PauliX(0) @ qml.PauliZ(1)]
  H = qml.vqe.Hamiltonian([1, 1], commuting_obs)

  dev = qml.device("default.qubit", wires=2)
  ansatz = qml.templates.StronglyEntanglingLayers

  cost_opt = qml.ExpvalCost(ansatz, H, dev, optimize=True)
  cost_no_opt = qml.ExpvalCost(ansatz, H, dev, optimize=False)

  params = qml.init.strong_ent_layers_uniform(3, 2)
  ```

  Grouping these commuting observables leads to fewer device executions:

  ```pycon
  >>> cost_opt(params)
  >>> ex_opt = dev.num_executions
  >>> cost_no_opt(params)
  >>> ex_no_opt = dev.num_executions - ex_opt
  >>> print("Number of executions:", ex_no_opt)
  Number of executions: 2
  >>> print("Number of executions (optimized):", ex_opt)
  Number of executions (optimized): 1
  ```

<h4>New quantum gradient features</h4>

* Compute the analytic gradient of quantum circuits in parallel on supported devices.
  [(#840)](https://github.com/PennyLaneAI/pennylane/pull/840)

  This release introduces support for batch execution of circuits, via a new device API method
  `Device.batch_execute()`. Devices that implement this new API support submitting a batch of
  circuits for *parallel* evaluation simultaneously, which can significantly reduce the computation time.

  Furthermore, if using tape mode and a compatible device, gradient computations will
  automatically make use of the new batch API---providing a speedup during optimization.

* Gradient recipes are now much more powerful, allowing for operations to define their gradient
  via an arbitrary linear combination of circuit evaluations.
  [(#909)](https://github.com/PennyLaneAI/pennylane/pull/909)
  [(#915)](https://github.com/PennyLaneAI/pennylane/pull/915)

  With this change, gradient recipes can now be of the form
  :math:`\frac{\partial}{\partial\phi_k}f(\phi_k) = \sum_{i} c_i f(a_i \phi_k + s_i )`,
  and are no longer restricted to two-term shifts with identical (but opposite in sign) shift values.

  As a result, PennyLane now supports native analytic quantum gradients for the
  controlled rotation operations `CRX`, `CRY`, `CRZ`, and `CRot`. This allows for parameter-shift
  analytic gradients on hardware, without decomposition.

  Note that this is a breaking change for developers; please see the *Breaking Changes* section
  for more details.

* The `qnn.KerasLayer` class now supports differentiating the QNode through classical
  backpropagation in tape mode.
  [(#869)](https://github.com/PennyLaneAI/pennylane/pull/869)

  ```python
  qml.enable_tape()

  dev = qml.device("default.qubit.tf", wires=2)

  @qml.qnode(dev, interface="tf", diff_method="backprop")
  def f(inputs, weights):
      qml.templates.AngleEmbedding(inputs, wires=range(2))
      qml.templates.StronglyEntanglingLayers(weights, wires=range(2))
      return [qml.expval(qml.PauliZ(i)) for i in range(2)]

  weight_shapes = {"weights": (3, 2, 3)}

  qlayer = qml.qnn.KerasLayer(f, weight_shapes, output_dim=2)

  inputs = tf.constant(np.random.random((4, 2)), dtype=tf.float32)

  with tf.GradientTape() as tape:
      out = qlayer(inputs)

  tape.jacobian(out, qlayer.trainable_weights)
  ```

<h4>New operations, templates, and measurements</h4>

* Adds the `qml.density_matrix` QNode return with partial trace capabilities.
  [(#878)](https://github.com/PennyLaneAI/pennylane/pull/878)

  The density matrix over the provided wires is returned, with all other subsystems traced out.
  `qml.density_matrix` currently works for both the `default.qubit` and `default.mixed` devices.

  ```python
  qml.enable_tape()
  dev = qml.device("default.qubit", wires=2)

  def circuit(x):
      qml.PauliY(wires=0)
      qml.Hadamard(wires=1)
      return qml.density_matrix(wires=[1])  # wire 0 is traced out
  ```

* Adds the square-root X gate `SX`. [(#871)](https://github.com/PennyLaneAI/pennylane/pull/871)

  ```python
  dev = qml.device("default.qubit", wires=1)

  @qml.qnode(dev)
  def circuit():
      qml.SX(wires=[0])
      return qml.expval(qml.PauliZ(wires=[0]))
  ```

* Two new hardware-efficient particle-conserving templates have been implemented
  to perform VQE-based quantum chemistry simulations. The new templates apply
  several layers of the particle-conserving entanglers proposed in Figs. 2a and 2b
  of Barkoutsos *et al*., [arXiv:1805.04340](https://arxiv.org/abs/1805.04340)
  [(#875)](https://github.com/PennyLaneAI/pennylane/pull/875)
  [(#876)](https://github.com/PennyLaneAI/pennylane/pull/876)

<h4>Estimate and track resources</h4>

* The `QuantumTape` class now contains basic resource estimation functionality. The method
  `tape.get_resources()` returns a dictionary with a list of the constituent operations and the
  number of times they appear in the circuit. Similarly, `tape.get_depth()` computes the circuit depth.
  [(#862)](https://github.com/PennyLaneAI/pennylane/pull/862)

  ```pycon
  >>> with qml.tape.QuantumTape() as tape:
  ...    qml.Hadamard(wires=0)
  ...    qml.RZ(0.26, wires=1)
  ...    qml.CNOT(wires=[1, 0])
  ...    qml.Rot(1.8, -2.7, 0.2, wires=0)
  ...    qml.Hadamard(wires=1)
  ...    qml.CNOT(wires=[0, 1])
  ...    qml.expval(qml.PauliZ(0) @ qml.PauliZ(1))
  >>> tape.get_resources()
  {'Hadamard': 2, 'RZ': 1, 'CNOT': 2, 'Rot': 1}
  >>> tape.get_depth()
  4
  ```

* The number of device executions over a QNode's lifetime can now be returned using `num_executions`.
  [(#853)](https://github.com/PennyLaneAI/pennylane/pull/853)

  ```pycon
  >>> dev = qml.device("default.qubit", wires=2)
  >>> @qml.qnode(dev)
  ... def circuit(x, y):
  ...    qml.RX(x, wires=[0])
  ...    qml.RY(y, wires=[1])
  ...    qml.CNOT(wires=[0, 1])
  ...    return qml.expval(qml.PauliZ(0) @ qml.PauliX(1))
  >>> for _ in range(10):
  ...    circuit(0.432, 0.12)
  >>> print(dev.num_executions)
  10
  ```

<h3>Improvements</h3>

* Support for tape mode has improved across PennyLane. The following features now work in tape mode:

  - QNode collections [(#863)](https://github.com/PennyLaneAI/pennylane/pull/863)

  - `qnn.ExpvalCost` [(#863)](https://github.com/PennyLaneAI/pennylane/pull/863)
    [(#911)](https://github.com/PennyLaneAI/pennylane/pull/911)

  - `qml.qnn.KerasLayer` [(#869)](https://github.com/PennyLaneAI/pennylane/pull/869)

  - `qml.qnn.TorchLayer` [(#865)](https://github.com/PennyLaneAI/pennylane/pull/865)

  - The `qml.qaoa` module [(#905)](https://github.com/PennyLaneAI/pennylane/pull/905)

* A new function, `qml.refresh_devices()`, has been added, allowing PennyLane to
  rescan installed PennyLane plugins and refresh the device list. In addition, the `qml.device`
  loader will attempt to refresh devices if the required plugin device cannot be found.
  This will result in an improved experience if installing PennyLane and plugins within
  a running Python session (for example, on Google Colab), and avoid the need to
  restart the kernel/runtime.
  [(#907)](https://github.com/PennyLaneAI/pennylane/pull/907)

* When using `grad_fn = qml.grad(cost)` to compute the gradient of a cost function with the Autograd
  interface, the value of the intermediate forward pass is now available via the `grad_fn.forward`
  property
  [(#914)](https://github.com/PennyLaneAI/pennylane/pull/914):

  ```python
  def cost_fn(x, y):
      return 2 * np.sin(x[0]) * np.exp(-x[1]) + x[0] ** 3 + np.cos(y)

  params = np.array([0.1, 0.5], requires_grad=True)
  data = np.array(0.65, requires_grad=False)
  grad_fn = qml.grad(cost_fn)

  grad_fn(params, data)  # perform backprop and evaluate the gradient
  grad_fn.forward  # the cost function value
  ```

* Gradient-based optimizers now have a `step_and_cost` method that returns
  both the next step as well as the objective (cost) function output.
  [(#916)](https://github.com/PennyLaneAI/pennylane/pull/916)

  ```pycon
  >>> opt = qml.GradientDescentOptimizer()
  >>> params, cost = opt.step_and_cost(cost_fn, params)
  ```

* PennyLane provides a new experimental module `qml.proc` which provides framework-agnostic processing
  functions for array and tensor manipulations.
  [(#886)](https://github.com/PennyLaneAI/pennylane/pull/886)

  Given the input tensor-like object, the call is
  dispatched to the corresponding array manipulation framework, allowing for end-to-end
  differentiation to be preserved.

  ```pycon
  >>> x = torch.tensor([1., 2.])
  >>> qml.proc.ones_like(x)
  tensor([1, 1])
  >>> y = tf.Variable([[0], [5]])
  >>> qml.proc.ones_like(y, dtype=np.complex128)
  <tf.Tensor: shape=(2, 1), dtype=complex128, numpy=
  array([[1.+0.j],
         [1.+0.j]])>
  ```

  Note that these functions are experimental, and only a subset of common functionality is
  supported. Furthermore, the names and behaviour of these functions may differ from similar
  functions in common frameworks; please refer to the function docstrings for more details.

* The gradient methods in tape mode now fully separate the quantum and classical processing. Rather
  than returning the evaluated gradients directly, they now return a tuple containing the required
  quantum and classical processing steps.
  [(#840)](https://github.com/PennyLaneAI/pennylane/pull/840)

  ```python
  def gradient_method(idx, param, **options):
      # generate the quantum tapes that must be computed
      # to determine the quantum gradient
      tapes = quantum_gradient_tapes(self)

      def processing_fn(results):
          # perform classical processing on the evaluated tapes
          # returning the evaluated quantum gradient
          return classical_processing(results)

      return tapes, processing_fn
  ```

  The `JacobianTape.jacobian()` method has been similarly modified to accumulate all gradient
  quantum tapes and classical processing functions, evaluate all quantum tapes simultaneously,
  and then apply the post-processing functions to the evaluated tape results.

* The MultiRZ gate now has a defined generator, allowing it to be used in quantum natural gradient
  optimization.
  [(#912)](https://github.com/PennyLaneAI/pennylane/pull/912)

* The CRot gate now has a `decomposition` method, which breaks the gate down into rotations
  and CNOT gates. This allows `CRot` to be used on devices that do not natively support it.
  [(#908)](https://github.com/PennyLaneAI/pennylane/pull/908)

* The classical processing in the `MottonenStatePreparation` template has been largely
  rewritten to use dense matrices and tensor manipulations wherever possible.
  This is in preparation to support differentiation through the template in the future.
  [(#864)](https://github.com/PennyLaneAI/pennylane/pull/864)

* Device-based caching has replaced QNode caching. Caching is now accessed by passing a
  `cache` argument to the device.
  [(#851)](https://github.com/PennyLaneAI/pennylane/pull/851)

  The `cache` argument should be an integer specifying the size of the cache. For example, a
  cache of size 10 is created using:

  ```pycon
  >>> dev = qml.device("default.qubit", wires=2, cache=10)
  ```

* The `Operation`, `Tensor`, and `MeasurementProcess` classes now have the `__copy__` special method
  defined.
  [(#840)](https://github.com/PennyLaneAI/pennylane/pull/840)

  This allows us to ensure that, when a shallow copy is performed of an operation, the
  mutable list storing the operation parameters is *also* shallow copied. Both the old operation and
  the copied operation will continue to share the same parameter data,
  ```pycon
  >>> import copy
  >>> op = qml.RX(0.2, wires=0)
  >>> op2 = copy.copy(op)
  >>> op.data[0] is op2.data[0]
  True
  ```

  however the *list container* is not a reference:

  ```pycon
  >>> op.data is op2.data
  False
  ```

  This allows the parameters of the copied operation to be modified, without mutating
  the parameters of the original operation.

* The `QuantumTape.copy` method has been tweaked so that
  [(#840)](https://github.com/PennyLaneAI/pennylane/pull/840):

  - Optionally, the tape's operations are shallow copied in addition to the tape by passing the
    `copy_operations=True` boolean flag. This allows the copied tape's parameters to be mutated
    without affecting the original tape's parameters. (Note: the two tapes will share parameter data
    *until* one of the tapes has their parameter list modified.)

  - Copied tapes can be cast to another `QuantumTape` subclass by passing the `tape_cls` keyword
    argument.

<h3>Breaking changes</h3>

* Updated how parameter-shift gradient recipes are defined for operations, allowing for
  gradient recipes that are specified as an arbitrary number of terms.
  [(#909)](https://github.com/PennyLaneAI/pennylane/pull/909)

  Previously, `Operation.grad_recipe` was restricted to two-term parameter-shift formulas.
  With this change, the gradient recipe now contains elements of the form
  :math:`[c_i, a_i, s_i]`, resulting in a gradient recipe of
  :math:`\frac{\partial}{\partial\phi_k}f(\phi_k) = \sum_{i} c_i f(a_i \phi_k + s_i )`.

  As this is a breaking change, all custom operations with defined gradient recipes must be
  updated to continue working with PennyLane 0.13. Note though that if `grad_recipe = None`, the
  default gradient recipe remains unchanged, and corresponds to the two terms :math:`[c_0, a_0, s_0]=[1/2, 1, \pi/2]`
  and :math:`[c_1, a_1, s_1]=[-1/2, 1, -\pi/2]` for every parameter.

- The `VQECost` class has been renamed to `ExpvalCost` to reflect its general applicability
  beyond VQE. Use of `VQECost` is still possible but will result in a deprecation warning.
  [(#913)](https://github.com/PennyLaneAI/pennylane/pull/913)

<h3>Bug fixes</h3>

* The `default.qubit.tf` device is updated to handle TensorFlow objects (e.g.,
  `tf.Variable`) as gate parameters correctly when using the `MultiRZ` and
  `CRot` operations.
  [(#921)](https://github.com/PennyLaneAI/pennylane/pull/921)

* PennyLane tensor objects are now unwrapped in BaseQNode when passed as a
  keyword argument to the quantum function.
  [(#903)](https://github.com/PennyLaneAI/pennylane/pull/903)
  [(#893)](https://github.com/PennyLaneAI/pennylane/pull/893)

* The new tape mode now prevents multiple observables from being evaluated on the same wire
  if the observables are not qubit-wise commuting Pauli words.
  [(#882)](https://github.com/PennyLaneAI/pennylane/pull/882)

* Fixes a bug in `default.qubit` whereby inverses of common gates were not being applied
  via efficient gate-specific methods, instead falling back to matrix-vector multiplication.
  The following gates were affected: `PauliX`, `PauliY`, `PauliZ`, `Hadamard`, `SWAP`, `S`,
  `T`, `CNOT`, `CZ`.
  [(#872)](https://github.com/PennyLaneAI/pennylane/pull/872)

* The `PauliRot` operation now gracefully handles single-qubit Paulis, and all-identity Paulis
  [(#860)](https://github.com/PennyLaneAI/pennylane/pull/860).

* Fixes a bug whereby binary Python operators were not properly propagating the `requires_grad`
  attribute to the output tensor.
  [(#889)](https://github.com/PennyLaneAI/pennylane/pull/889)

* Fixes a bug which prevents `TorchLayer` from doing `backward` when CUDA is enabled.
  [(#899)](https://github.com/PennyLaneAI/pennylane/pull/899)

* Fixes a bug where multi-threaded execution of `QNodeCollection` sometimes fails
  because of simultaneous queuing. This is fixed by adding thread locking during queuing.
  [(#910)](https://github.com/PennyLaneAI/pennylane/pull/918)

* Fixes a bug in `QuantumTape.set_parameters()`. The previous implementation assumed
  that the `self.trainable_parms` set would always be iterated over in increasing integer
  order. However, this is not guaranteed behaviour, and can lead to the incorrect tape parameters
  being set if this is not the case.
  [(#923)](https://github.com/PennyLaneAI/pennylane/pull/923)

* Fixes broken error message if a QNode is instantiated with an unknown exception.
  [(#930)](https://github.com/PennyLaneAI/pennylane/pull/930)

<h3>Contributors</h3>

This release contains contributions from (in alphabetical order):

Juan Miguel Arrazola, Thomas Bromley, Christina Lee, Alain Delgado Gran, Olivia Di Matteo, Anthony
Hayes, Theodor Isacsson, Josh Izaac, Soran Jahangiri, Nathan Killoran, Shumpei Kobayashi, Romain
Moyard, Zeyue Niu, Maria Schuld, Antal Száva.

# Release 0.12.0

<h3>New features since last release</h3>

<h4>New and improved simulators</h4>

* PennyLane now supports a new device, `default.mixed`, designed for
  simulating mixed-state quantum computations. This enables native
  support for implementing noisy channels in a circuit, which generally
  map pure states to mixed states.
  [(#794)](https://github.com/PennyLaneAI/pennylane/pull/794)
  [(#807)](https://github.com/PennyLaneAI/pennylane/pull/807)
  [(#819)](https://github.com/PennyLaneAI/pennylane/pull/819)

  The device can be initialized as
  ```pycon
  >>> dev = qml.device("default.mixed", wires=1)
  ```

  This allows the construction of QNodes that include non-unitary operations,
  such as noisy channels:

  ```pycon
  >>> @qml.qnode(dev)
  ... def circuit(params):
  ...     qml.RX(params[0], wires=0)
  ...     qml.RY(params[1], wires=0)
  ...     qml.AmplitudeDamping(0.5, wires=0)
  ...     return qml.expval(qml.PauliZ(0))
  >>> print(circuit([0.54, 0.12]))
  0.9257702929524184
  >>> print(circuit([0, np.pi]))
  0.0
  ```

<h4>New tools for optimizing measurements</h4>

* The new `grouping` module provides functionality for grouping simultaneously measurable Pauli word
  observables.
  [(#761)](https://github.com/PennyLaneAI/pennylane/pull/761)
  [(#850)](https://github.com/PennyLaneAI/pennylane/pull/850)
  [(#852)](https://github.com/PennyLaneAI/pennylane/pull/852)

  - The `optimize_measurements` function will take as input a list of Pauli word observables and
    their corresponding coefficients (if any), and will return the partitioned Pauli terms
    diagonalized in the measurement basis and the corresponding diagonalizing circuits.

    ```python
    from pennylane.grouping import optimize_measurements
    h, nr_qubits = qml.qchem.molecular_hamiltonian("h2", "h2.xyz")
    rotations, grouped_ops, grouped_coeffs = optimize_measurements(h.ops, h.coeffs, grouping="qwc")
    ```

    The diagonalizing circuits of `rotations` correspond to the diagonalized Pauli word groupings of
    `grouped_ops`.

  - Pauli word partitioning utilities are performed by the `PauliGroupingStrategy`
    class. An input list of Pauli words can be partitioned into mutually commuting,
    qubit-wise-commuting, or anticommuting groupings.

    For example, partitioning Pauli words into anticommutative groupings by the Recursive Largest
    First (RLF) graph colouring heuristic:

    ```python
    from pennylane import PauliX, PauliY, PauliZ, Identity
    from pennylane.grouping import group_observables
    pauli_words = [
        Identity('a') @ Identity('b'),
        Identity('a') @ PauliX('b'),
        Identity('a') @ PauliY('b'),
        PauliZ('a') @ PauliX('b'),
        PauliZ('a') @ PauliY('b'),
        PauliZ('a') @ PauliZ('b')
    ]
    groupings = group_observables(pauli_words, grouping_type='anticommuting', method='rlf')
    ```

  - Various utility functions are included for obtaining and manipulating Pauli
    words in the binary symplectic vector space representation.

    For instance, two Pauli words may be converted to their binary vector representation:

    ```pycon
    >>> from pennylane.grouping import pauli_to_binary
    >>> from pennylane.wires import Wires
    >>> wire_map = {Wires('a'): 0, Wires('b'): 1}
    >>> pauli_vec_1 = pauli_to_binary(qml.PauliX('a') @ qml.PauliY('b'))
    >>> pauli_vec_2 = pauli_to_binary(qml.PauliZ('a') @ qml.PauliZ('b'))
    >>> pauli_vec_1
    [1. 1. 0. 1.]
    >>> pauli_vec_2
    [0. 0. 1. 1.]
    ```

    Their product up to a phase may be computed by taking the sum of their binary vector
    representations, and returned in the operator representation.

    ```pycon
    >>> from pennylane.grouping import binary_to_pauli
    >>> binary_to_pauli((pauli_vec_1 + pauli_vec_2) % 2, wire_map)
    Tensor product ['PauliY', 'PauliX']: 0 params, wires ['a', 'b']
    ```

    For more details on the grouping module, see the
    [grouping module documentation](https://pennylane.readthedocs.io/en/stable/code/qml_grouping.html)


<h4>Returning the quantum state from simulators</h4>

* The quantum state of a QNode can now be returned using the `qml.state()` return function.
  [(#818)](https://github.com/XanaduAI/pennylane/pull/818)

  ```python
  import pennylane as qml

  dev = qml.device("default.qubit", wires=3)
  qml.enable_tape()

  @qml.qnode(dev)
  def qfunc(x, y):
      qml.RZ(x, wires=0)
      qml.CNOT(wires=[0, 1])
      qml.RY(y, wires=1)
      qml.CNOT(wires=[0, 2])
      return qml.state()

  >>> qfunc(0.56, 0.1)
  array([0.95985437-0.27601028j, 0.        +0.j        ,
         0.04803275-0.01381203j, 0.        +0.j        ,
         0.        +0.j        , 0.        +0.j        ,
         0.        +0.j        , 0.        +0.j        ])
  ```

  Differentiating the state is currently available when using the
  classical backpropagation differentiation method (`diff_method="backprop"`) with a compatible device,
  and when using the new tape mode.

<h4>New operations and channels</h4>

* PennyLane now includes standard channels such as the Amplitude-damping,
  Phase-damping, and Depolarizing channels, as well as the ability
  to make custom qubit channels.
  [(#760)](https://github.com/PennyLaneAI/pennylane/pull/760)
  [(#766)](https://github.com/PennyLaneAI/pennylane/pull/766)
  [(#778)](https://github.com/PennyLaneAI/pennylane/pull/778)

* The controlled-Y operation is now available via `qml.CY`. For devices that do
  not natively support the controlled-Y operation, it will be decomposed
  into `qml.RY`, `qml.CNOT`, and `qml.S` operations.
  [(#806)](https://github.com/PennyLaneAI/pennylane/pull/806)

<h4>Preview the next-generation PennyLane QNode</h4>

* The new PennyLane `tape` module provides a re-formulated QNode class, rewritten from the ground-up,
  that uses a new `QuantumTape` object to represent the QNode's quantum circuit. Tape mode
  provides several advantages over the standard PennyLane QNode.
  [(#785)](https://github.com/PennyLaneAI/pennylane/pull/785)
  [(#792)](https://github.com/PennyLaneAI/pennylane/pull/792)
  [(#796)](https://github.com/PennyLaneAI/pennylane/pull/796)
  [(#800)](https://github.com/PennyLaneAI/pennylane/pull/800)
  [(#803)](https://github.com/PennyLaneAI/pennylane/pull/803)
  [(#804)](https://github.com/PennyLaneAI/pennylane/pull/804)
  [(#805)](https://github.com/PennyLaneAI/pennylane/pull/805)
  [(#808)](https://github.com/PennyLaneAI/pennylane/pull/808)
  [(#810)](https://github.com/PennyLaneAI/pennylane/pull/810)
  [(#811)](https://github.com/PennyLaneAI/pennylane/pull/811)
  [(#815)](https://github.com/PennyLaneAI/pennylane/pull/815)
  [(#820)](https://github.com/PennyLaneAI/pennylane/pull/820)
  [(#823)](https://github.com/PennyLaneAI/pennylane/pull/823)
  [(#824)](https://github.com/PennyLaneAI/pennylane/pull/824)
  [(#829)](https://github.com/PennyLaneAI/pennylane/pull/829)

  - Support for in-QNode classical processing: Tape mode allows for differentiable classical
    processing within the QNode.

  - No more Variable wrapping: In tape mode, QNode arguments no longer become `Variable`
    objects within the QNode.

  - Less restrictive QNode signatures: There is no longer any restriction on the QNode signature;
    the QNode can be defined and called following the same rules as standard Python functions.

  - Unifying all QNodes: The tape-mode QNode merges all QNodes (including the
    `JacobianQNode` and the `PassthruQNode`) into a single unified QNode, with
    identical behaviour regardless of the differentiation type.

  - Optimizations: Tape mode provides various performance optimizations, reducing pre- and
    post-processing overhead, and reduces the number of quantum evaluations in certain cases.

  Note that tape mode is **experimental**, and does not currently have feature-parity with the
  existing QNode. [Feedback and bug reports](https://github.com/PennyLaneAI/pennylane/issues) are
  encouraged and will help improve the new tape mode.

  Tape mode can be enabled globally via the `qml.enable_tape` function, without changing your
  PennyLane code:

  ```python
  qml.enable_tape()
  dev = qml.device("default.qubit", wires=1)

  @qml.qnode(dev, interface="tf")
  def circuit(p):
      print("Parameter value:", p)
      qml.RX(tf.sin(p[0])**2 + p[1], wires=0)
      return qml.expval(qml.PauliZ(0))
  ```

  For more details, please see the [tape mode
  documentation](https://pennylane.readthedocs.io/en/stable/code/qml_tape.html).

<h3>Improvements</h3>

* QNode caching has been introduced, allowing the QNode to keep track of the results of previous
  device executions and reuse those results in subsequent calls.
  Note that QNode caching is only supported in the new and experimental tape-mode.
  [(#817)](https://github.com/PennyLaneAI/pennylane/pull/817)

  Caching is available by passing a `caching` argument to the QNode:

  ```python
  dev = qml.device("default.qubit", wires=2)
  qml.enable_tape()

  @qml.qnode(dev, caching=10)  # cache up to 10 evaluations
  def qfunc(x):
      qml.RX(x, wires=0)
      qml.RX(0.3, wires=1)
      qml.CNOT(wires=[0, 1])
      return qml.expval(qml.PauliZ(1))

  qfunc(0.1)  # first evaluation executes on the device
  qfunc(0.1)  # second evaluation accesses the cached result
  ```

* Sped up the application of certain gates in `default.qubit` by using array/tensor
  manipulation tricks. The following gates are affected: `PauliX`, `PauliY`, `PauliZ`,
  `Hadamard`, `SWAP`, `S`, `T`, `CNOT`, `CZ`.
  [(#772)](https://github.com/PennyLaneAI/pennylane/pull/772)

* The computation of marginal probabilities has been made more efficient for devices
  with a large number of wires, achieving in some cases a 5x speedup.
  [(#799)](https://github.com/PennyLaneAI/pennylane/pull/799)

* Adds arithmetic operations (addition, tensor product,
  subtraction, and scalar multiplication) between `Hamiltonian`,
  `Tensor`, and `Observable` objects, and inline arithmetic
  operations between Hamiltonians and other observables.
  [(#765)](https://github.com/PennyLaneAI/pennylane/pull/765)

  Hamiltonians can now easily be defined as sums of observables:

  ```pycon3
  >>> H = 3 * qml.PauliZ(0) - (qml.PauliX(0) @ qml.PauliX(1)) + qml.Hamiltonian([4], [qml.PauliZ(0)])
  >>> print(H)
  (7.0) [Z0] + (-1.0) [X0 X1]
  ```

* Adds `compare()` method to `Observable` and `Hamiltonian` classes, which allows
  for comparison between observable quantities.
  [(#765)](https://github.com/PennyLaneAI/pennylane/pull/765)

  ```pycon3
  >>> H = qml.Hamiltonian([1], [qml.PauliZ(0)])
  >>> obs = qml.PauliZ(0) @ qml.Identity(1)
  >>> print(H.compare(obs))
  True
  ```

  ```pycon3
  >>> H = qml.Hamiltonian([2], [qml.PauliZ(0)])
  >>> obs = qml.PauliZ(1) @ qml.Identity(0)
  >>> print(H.compare(obs))
  False
  ```

* Adds `simplify()` method to the `Hamiltonian` class.
  [(#765)](https://github.com/PennyLaneAI/pennylane/pull/765)

  ```pycon3
  >>> H = qml.Hamiltonian([1, 2], [qml.PauliZ(0), qml.PauliZ(0) @ qml.Identity(1)])
  >>> H.simplify()
  >>> print(H)
  (3.0) [Z0]
  ```

* Added a new bit-flip mixer to the `qml.qaoa` module.
  [(#774)](https://github.com/PennyLaneAI/pennylane/pull/774)

* Summation of two `Wires` objects is now supported and will return
  a `Wires` object containing the set of all wires defined by the
  terms in the summation.
  [(#812)](https://github.com/PennyLaneAI/pennylane/pull/812)

<h3>Breaking changes</h3>

* The PennyLane NumPy module now returns scalar (zero-dimensional) arrays where
  Python scalars were previously returned.
  [(#820)](https://github.com/PennyLaneAI/pennylane/pull/820)
  [(#833)](https://github.com/PennyLaneAI/pennylane/pull/833)

  For example, this affects array element indexing, and summation:

  ```pycon
  >>> x = np.array([1, 2, 3], requires_grad=False)
  >>> x[0]
  tensor(1, requires_grad=False)
  >>> np.sum(x)
  tensor(6, requires_grad=True)
  ```

  This may require small updates to user code. A convenience method, `np.tensor.unwrap()`,
  has been added to help ease the transition. This converts PennyLane NumPy tensors
  to standard NumPy arrays and Python scalars:

  ```pycon
  >>> x = np.array(1.543, requires_grad=False)
  >>> x.unwrap()
  1.543
  ```

  Note, however, that information regarding array differentiability will be
  lost.

* The device capabilities dictionary has been redesigned, for clarity and robustness. In particular,
  the capabilities dictionary is now inherited from the parent class, various keys have more
  expressive names, and all keys are now defined in the base device class. For more details, please
  [refer to the developer
  documentation](https://pennylane.readthedocs.io/en/stable/development/plugins.html#device-capabilities).
  [(#781)](https://github.com/PennyLaneAI/pennylane/pull/781/files)

<h3>Bug fixes</h3>

* Changed to use lists for storing variable values inside `BaseQNode`
  allowing complex matrices to be passed to `QubitUnitary`.
  [(#773)](https://github.com/PennyLaneAI/pennylane/pull/773)

* Fixed a bug within `default.qubit`, resulting in greater efficiency
  when applying a state vector to all wires on the device.
  [(#849)](https://github.com/PennyLaneAI/pennylane/pull/849)

<h3>Documentation</h3>

* Equations have been added to the `qml.sample` and `qml.probs` docstrings
  to clarify the mathematical foundation of the performed measurements.
  [(#843)](https://github.com/PennyLaneAI/pennylane/pull/843)

<h3>Contributors</h3>

This release contains contributions from (in alphabetical order):

Aroosa Ijaz, Juan Miguel Arrazola, Thomas Bromley, Jack Ceroni, Alain Delgado Gran, Josh Izaac,
Soran Jahangiri, Nathan Killoran, Robert Lang, Cedric Lin, Olivia Di Matteo, Nicolás Quesada, Maria
Schuld, Antal Száva.

# Release 0.11.0

<h3>New features since last release</h3>

<h4>New and improved simulators</h4>

* Added a new device, `default.qubit.autograd`, a pure-state qubit simulator written using Autograd.
  This device supports classical backpropagation (`diff_method="backprop"`); this can
  be faster than the parameter-shift rule for computing quantum gradients
  when the number of parameters to be optimized is large.
  [(#721)](https://github.com/XanaduAI/pennylane/pull/721)

  ```pycon
  >>> dev = qml.device("default.qubit.autograd", wires=1)
  >>> @qml.qnode(dev, diff_method="backprop")
  ... def circuit(x):
  ...     qml.RX(x[1], wires=0)
  ...     qml.Rot(x[0], x[1], x[2], wires=0)
  ...     return qml.expval(qml.PauliZ(0))
  >>> weights = np.array([0.2, 0.5, 0.1])
  >>> grad_fn = qml.grad(circuit)
  >>> print(grad_fn(weights))
  array([-2.25267173e-01, -1.00864546e+00,  6.93889390e-18])
  ```

  See the [device documentation](https://pennylane.readthedocs.io/en/stable/code/api/pennylane.devices.default_qubit_autograd.DefaultQubitAutograd.html) for more details.

* A new experimental C++ state-vector simulator device is now available, `lightning.qubit`. It
  uses the C++ Eigen library to perform fast linear algebra calculations for simulating quantum
  state-vector evolution.

  `lightning.qubit` is currently in beta; it can be installed via `pip`:

  ```console
  $ pip install pennylane-lightning
  ```

  Once installed, it can be used as a PennyLane device:

  ```pycon
  >>> dev = qml.device("lightning.qubit", wires=2)
  ```

  For more details, please see the [lightning qubit documentation](https://pennylane-lightning.readthedocs.io).

<h4>New algorithms and templates</h4>

* Added built-in QAOA functionality via the new `qml.qaoa` module.
  [(#712)](https://github.com/PennyLaneAI/pennylane/pull/712)
  [(#718)](https://github.com/PennyLaneAI/pennylane/pull/718)
  [(#741)](https://github.com/PennyLaneAI/pennylane/pull/741)
  [(#720)](https://github.com/PennyLaneAI/pennylane/pull/720)

  This includes the following features:

  * New `qml.qaoa.x_mixer` and `qml.qaoa.xy_mixer` functions for defining Pauli-X and XY
    mixer Hamiltonians.

  * MaxCut: The `qml.qaoa.maxcut` function allows easy construction of the cost Hamiltonian
    and recommended mixer Hamiltonian for solving the MaxCut problem for a supplied graph.

  * Layers: `qml.qaoa.cost_layer` and `qml.qaoa.mixer_layer` take cost and mixer
    Hamiltonians, respectively, and apply the corresponding QAOA cost and mixer layers
    to the quantum circuit

  For example, using PennyLane to construct and solve a MaxCut problem with QAOA:

  ```python
  wires = range(3)
  graph = Graph([(0, 1), (1, 2), (2, 0)])
  cost_h, mixer_h = qaoa.maxcut(graph)

  def qaoa_layer(gamma, alpha):
      qaoa.cost_layer(gamma, cost_h)
      qaoa.mixer_layer(alpha, mixer_h)

  def antatz(params, **kwargs):

      for w in wires:
          qml.Hadamard(wires=w)

      # repeat the QAOA layer two times
      qml.layer(qaoa_layer, 2, params[0], params[1])

  dev = qml.device('default.qubit', wires=len(wires))
  cost_function = qml.VQECost(ansatz, cost_h, dev)
  ```

* Added an `ApproxTimeEvolution` template to the PennyLane templates module, which
  can be used to implement Trotterized time-evolution under a Hamiltonian.
  [(#710)](https://github.com/XanaduAI/pennylane/pull/710)

  <img src="https://pennylane.readthedocs.io/en/latest/_static/templates/subroutines/approx_time_evolution.png" width=50%/>

* Added a `qml.layer` template-constructing function, which takes a unitary, and
  repeatedly applies it on a set of wires to a given depth.
  [(#723)](https://github.com/PennyLaneAI/pennylane/pull/723)

  ```python
  def subroutine():
      qml.Hadamard(wires=[0])
      qml.CNOT(wires=[0, 1])
      qml.PauliX(wires=[1])

  dev = qml.device('default.qubit', wires=3)

  @qml.qnode(dev)
  def circuit():
      qml.layer(subroutine, 3)
      return [qml.expval(qml.PauliZ(0)), qml.expval(qml.PauliZ(1))]
  ```

  This creates the following circuit:
  ```pycon
  >>> circuit()
  >>> print(circuit.draw())
  0: ──H──╭C──X──H──╭C──X──H──╭C──X──┤ ⟨Z⟩
  1: ─────╰X────────╰X────────╰X─────┤ ⟨Z⟩
  ```

* Added the `qml.utils.decompose_hamiltonian` function. This function can be used to
  decompose a Hamiltonian into a linear combination of Pauli operators.
  [(#671)](https://github.com/XanaduAI/pennylane/pull/671)

  ```pycon
  >>> A = np.array(
  ... [[-2, -2+1j, -2, -2],
  ... [-2-1j,  0,  0, -1],
  ... [-2,  0, -2, -1],
  ... [-2, -1, -1,  0]])
  >>> coeffs, obs_list = decompose_hamiltonian(A)
  ```

<h4>New device features</h4>

* It is now possible to specify custom wire labels, such as `['anc1', 'anc2', 0, 1, 3]`, where the labels
  can be strings or numbers.
  [(#666)](https://github.com/XanaduAI/pennylane/pull/666)

  Custom wire labels are defined by passing a list to the `wires` argument when creating the device:

  ```pycon
  >>> dev = qml.device("default.qubit", wires=['anc1', 'anc2', 0, 1, 3])
  ```

  Quantum operations should then be invoked with these custom wire labels:

  ``` pycon
  >>> @qml.qnode(dev)
  >>> def circuit():
  ...    qml.Hadamard(wires='anc2')
  ...    qml.CNOT(wires=['anc1', 3])
  ...    ...
  ```

  The existing behaviour, in which the number of wires is specified on device initialization,
  continues to work as usual. This gives a default behaviour where wires are labelled
  by consecutive integers.

  ```pycon
  >>> dev = qml.device("default.qubit", wires=5)
  ```

* An integrated device test suite has been added, which can be used
  to run basic integration tests on core or external devices.
  [(#695)](https://github.com/PennyLaneAI/pennylane/pull/695)
  [(#724)](https://github.com/PennyLaneAI/pennylane/pull/724)
  [(#733)](https://github.com/PennyLaneAI/pennylane/pull/733)

  The test can be invoked against a particular device by calling the `pl-device-test`
  command line program:

  ```console
  $ pl-device-test --device=default.qubit --shots=1234 --analytic=False
  ```

  If the tests are run on external devices, the device and its dependencies must be
  installed locally. For more details, please see the
  [plugin test documentation](http://pennylane.readthedocs.io/en/latest/code/api/pennylane.devices.tests.html).

<h3>Improvements</h3>

* The functions implementing the quantum circuits building the Unitary Coupled-Cluster
  (UCCSD) VQE ansatz have been improved, with a more consistent naming convention and
  improved docstrings.
  [(#748)](https://github.com/PennyLaneAI/pennylane/pull/748)

  The changes include:

  - The terms *1particle-1hole (ph)* and *2particle-2hole (pphh)* excitations
    were replaced with the names *single* and *double* excitations, respectively.

  - The non-differentiable arguments in the `UCCSD` template were renamed accordingly:
    `ph` → `s_wires`, `pphh` → `d_wires`

  - The term *virtual*, previously used to refer the *unoccupied* orbitals, was discarded.

  - The Usage Details sections were updated and improved.

* Added support for TensorFlow 2.3 and PyTorch 1.6.
  [(#725)](https://github.com/PennyLaneAI/pennylane/pull/725)

* Returning probabilities is now supported from photonic QNodes.
  As with qubit QNodes, photonic QNodes returning probabilities are
  end-to-end differentiable.
  [(#699)](https://github.com/XanaduAI/pennylane/pull/699/)

  ```pycon
  >>> dev = qml.device("strawberryfields.fock", wires=2, cutoff_dim=5)
  >>> @qml.qnode(dev)
  ... def circuit(a):
  ...     qml.Displacement(a, 0, wires=0)
  ...     return qml.probs(wires=0)
  >>> print(circuit(0.5))
  [7.78800783e-01 1.94700196e-01 2.43375245e-02 2.02812704e-03 1.26757940e-04]
  ```

<h3>Breaking changes</h3>

* The `pennylane.plugins` and `pennylane.beta.plugins` folders have been renamed to
  `pennylane.devices` and `pennylane.beta.devices`, to reflect their content better.
  [(#726)](https://github.com/XanaduAI/pennylane/pull/726)

<h3>Bug fixes</h3>

* The PennyLane interface conversion functions can now convert QNodes with
  pre-existing interfaces.
  [(#707)](https://github.com/XanaduAI/pennylane/pull/707)

<h3>Documentation</h3>

* The interfaces section of the documentation has been renamed to 'Interfaces and training',
  and updated with the latest variable handling details.
  [(#753)](https://github.com/PennyLaneAI/pennylane/pull/753)

<h3>Contributors</h3>

This release contains contributions from (in alphabetical order):

Juan Miguel Arrazola, Thomas Bromley, Jack Ceroni, Alain Delgado Gran, Shadab Hussain, Theodor
Isacsson, Josh Izaac, Nathan Killoran, Maria Schuld, Antal Száva, Nicola Vitucci.

# Release 0.10.0

<h3>New features since last release</h3>

<h4>New and improved simulators</h4>

* Added a new device, `default.qubit.tf`, a pure-state qubit simulator written using TensorFlow.
  As a result, it supports classical backpropagation as a means to compute the Jacobian. This can
  be faster than the parameter-shift rule for computing quantum gradients
  when the number of parameters to be optimized is large.

  `default.qubit.tf` is designed to be used with end-to-end classical backpropagation
  (`diff_method="backprop"`) with the TensorFlow interface. This is the default method
  of differentiation when creating a QNode with this device.

  Using this method, the created QNode is a 'white-box' that is
  tightly integrated with your TensorFlow computation, including
  [AutoGraph](https://www.tensorflow.org/guide/function) support:

  ```pycon
  >>> dev = qml.device("default.qubit.tf", wires=1)
  >>> @tf.function
  ... @qml.qnode(dev, interface="tf", diff_method="backprop")
  ... def circuit(x):
  ...     qml.RX(x[1], wires=0)
  ...     qml.Rot(x[0], x[1], x[2], wires=0)
  ...     return qml.expval(qml.PauliZ(0))
  >>> weights = tf.Variable([0.2, 0.5, 0.1])
  >>> with tf.GradientTape() as tape:
  ...     res = circuit(weights)
  >>> print(tape.gradient(res, weights))
  tf.Tensor([-2.2526717e-01 -1.0086454e+00  1.3877788e-17], shape=(3,), dtype=float32)
  ```

  See the `default.qubit.tf`
  [documentation](https://pennylane.ai/en/stable/code/api/pennylane.beta.plugins.DefaultQubitTF.html)
  for more details.

* The [default.tensor plugin](https://github.com/XanaduAI/pennylane/blob/master/pennylane/beta/plugins/default_tensor.py)
  has been significantly upgraded. It now allows two different
  tensor network representations to be used: `"exact"` and `"mps"`. The former uses a
  exact factorized representation of quantum states, while the latter uses a matrix product state
  representation.
  ([#572](https://github.com/XanaduAI/pennylane/pull/572))
  ([#599](https://github.com/XanaduAI/pennylane/pull/599))

<h4>New machine learning functionality and integrations</h4>

* PennyLane QNodes can now be converted into Torch layers, allowing for creation of quantum and
  hybrid models using the `torch.nn` API.
  [(#588)](https://github.com/XanaduAI/pennylane/pull/588)

  A PennyLane QNode can be converted into a `torch.nn` layer using the `qml.qnn.TorchLayer` class:

  ```pycon
  >>> @qml.qnode(dev)
  ... def qnode(inputs, weights_0, weight_1):
  ...    # define the circuit
  ...    # ...

  >>> weight_shapes = {"weights_0": 3, "weight_1": 1}
  >>> qlayer = qml.qnn.TorchLayer(qnode, weight_shapes)
  ```

  A hybrid model can then be easily constructed:

  ```pycon
  >>> model = torch.nn.Sequential(qlayer, torch.nn.Linear(2, 2))
  ```

* Added a new "reversible" differentiation method which can be used in simulators, but not hardware.

  The reversible approach is similar to backpropagation, but trades off extra computation for
  enhanced memory efficiency. Where backpropagation caches the state tensors at each step during
  a simulated evolution, the reversible method only caches the final pre-measurement state.

  Compared to the parameter-shift method, the reversible method can be faster or slower,
  depending on the density and location of parametrized gates in a circuit
  (circuits with higher density of parametrized gates near the end of the circuit will see a benefit).
  [(#670)](https://github.com/XanaduAI/pennylane/pull/670)

  ```pycon
  >>> dev = qml.device("default.qubit", wires=2)
  ... @qml.qnode(dev, diff_method="reversible")
  ... def circuit(x):
  ...     qml.RX(x, wires=0)
  ...     qml.RX(x, wires=0)
  ...     qml.CNOT(wires=[0,1])
  ...     return qml.expval(qml.PauliZ(0))
  >>> qml.grad(circuit)(0.5)
  (array(-0.47942554),)
  ```

<h4>New templates and cost functions</h4>

* Added the new templates `UCCSD`, `SingleExcitationUnitary`, and`DoubleExcitationUnitary`,
  which together implement the Unitary Coupled-Cluster Singles and Doubles (UCCSD) ansatz
  to perform VQE-based quantum chemistry simulations using PennyLane-QChem.
  [(#622)](https://github.com/XanaduAI/pennylane/pull/622)
  [(#638)](https://github.com/XanaduAI/pennylane/pull/638)
  [(#654)](https://github.com/XanaduAI/pennylane/pull/654)
  [(#659)](https://github.com/XanaduAI/pennylane/pull/659)
  [(#622)](https://github.com/XanaduAI/pennylane/pull/622)

* Added module `pennylane.qnn.cost` with class `SquaredErrorLoss`. The module contains classes
  to calculate losses and cost functions on circuits with trainable parameters.
  [(#642)](https://github.com/XanaduAI/pennylane/pull/642)

<h3>Improvements</h3>

* Improves the wire management by making the `Operator.wires` attribute a `wires` object.
  [(#666)](https://github.com/XanaduAI/pennylane/pull/666)

* A significant improvement with respect to how QNodes and interfaces mark quantum function
  arguments as differentiable when using Autograd, designed to improve performance and make
  QNodes more intuitive.
  [(#648)](https://github.com/XanaduAI/pennylane/pull/648)
  [(#650)](https://github.com/XanaduAI/pennylane/pull/650)

  In particular, the following changes have been made:

  - A new `ndarray` subclass `pennylane.numpy.tensor`, which extends NumPy arrays with
    the keyword argument and attribute `requires_grad`. Tensors which have `requires_grad=False`
    are treated as non-differentiable by the Autograd interface.

  - A new subpackage `pennylane.numpy`, which wraps `autograd.numpy` such that NumPy functions
    accept the `requires_grad` keyword argument, and allows Autograd to differentiate
    `pennylane.numpy.tensor` objects.

  - The `argnum` argument to `qml.grad` is now optional; if not provided, arguments explicitly
    marked as `requires_grad=False` are excluded for the list of differentiable arguments.
    The ability to pass `argnum` has been retained for backwards compatibility, and
    if present the old behaviour persists.

* The QNode Torch interface now inspects QNode positional arguments.
  If any argument does not have the attribute `requires_grad=True`, it
  is automatically excluded from quantum gradient computations.
  [(#652)](https://github.com/XanaduAI/pennylane/pull/652)
  [(#660)](https://github.com/XanaduAI/pennylane/pull/660)

* The QNode TF interface now inspects QNode positional arguments.
  If any argument is not being watched by a `tf.GradientTape()`,
  it is automatically excluded from quantum gradient computations.
  [(#655)](https://github.com/XanaduAI/pennylane/pull/655)
  [(#660)](https://github.com/XanaduAI/pennylane/pull/660)

* QNodes have two new public methods: `QNode.set_trainable_args()` and `QNode.get_trainable_args()`.
  These are designed to be called by interfaces, to specify to the QNode which of its
  input arguments are differentiable. Arguments which are non-differentiable will not be converted
  to PennyLane Variable objects within the QNode.
  [(#660)](https://github.com/XanaduAI/pennylane/pull/660)

* Added `decomposition` method to PauliX, PauliY, PauliZ, S, T, Hadamard, and PhaseShift gates, which
  decomposes each of these gates into rotation gates.
  [(#668)](https://github.com/XanaduAI/pennylane/pull/668)

* The `CircuitGraph` class now supports serializing contained circuit operations
  and measurement basis rotations to an OpenQASM2.0 script via the new
  `CircuitGraph.to_openqasm()` method.
  [(#623)](https://github.com/XanaduAI/pennylane/pull/623)

<h3>Breaking changes</h3>

* Removes support for Python 3.5.
  [(#639)](https://github.com/XanaduAI/pennylane/pull/639)

<h3>Documentation</h3>

* Various small typos were fixed.

<h3>Contributors</h3>

This release contains contributions from (in alphabetical order):

Thomas Bromley, Jack Ceroni, Alain Delgado Gran, Theodor Isacsson, Josh Izaac,
Nathan Killoran, Maria Schuld, Antal Száva, Nicola Vitucci.


# Release 0.9.0

<h3>New features since last release</h3>

<h4>New machine learning integrations</h4>

* PennyLane QNodes can now be converted into Keras layers, allowing for creation of quantum and
  hybrid models using the Keras API.
  [(#529)](https://github.com/XanaduAI/pennylane/pull/529)

  A PennyLane QNode can be converted into a Keras layer using the `KerasLayer` class:

  ```python
  from pennylane.qnn import KerasLayer

  @qml.qnode(dev)
  def circuit(inputs, weights_0, weight_1):
     # define the circuit
     # ...

  weight_shapes = {"weights_0": 3, "weight_1": 1}
  qlayer = qml.qnn.KerasLayer(circuit, weight_shapes, output_dim=2)
  ```

  A hybrid model can then be easily constructed:

  ```python
  model = tf.keras.models.Sequential([qlayer, tf.keras.layers.Dense(2)])
  ```

* Added a new type of QNode, `qml.qnodes.PassthruQNode`. For simulators which are coded in an
  external library which supports automatic differentiation, PennyLane will treat a PassthruQNode as
  a "white box", and rely on the external library to directly provide gradients via backpropagation.
  This can be more efficient than the using parameter-shift rule for a large number of parameters.
  [(#488)](https://github.com/XanaduAI/pennylane/pull/488)

  Currently this behaviour is supported by PennyLane's `default.tensor.tf` device backend,
  compatible with the `'tf'` interface using TensorFlow 2:

  ```python
  dev = qml.device('default.tensor.tf', wires=2)

  @qml.qnode(dev, diff_method="backprop")
  def circuit(params):
      qml.RX(params[0], wires=0)
      qml.RX(params[1], wires=1)
      qml.CNOT(wires=[0, 1])
      return qml.expval(qml.PauliZ(0))

  qnode = PassthruQNode(circuit, dev)
  params = tf.Variable([0.3, 0.1])

  with tf.GradientTape() as tape:
      tape.watch(params)
      res = qnode(params)

  grad = tape.gradient(res, params)
  ```

<h4>New optimizers</h4>

* Added the `qml.RotosolveOptimizer`, a gradient-free optimizer
  that minimizes the quantum function by updating each parameter,
  one-by-one, via a closed-form expression while keeping other parameters
  fixed.
  [(#636)](https://github.com/XanaduAI/pennylane/pull/636)
  [(#539)](https://github.com/XanaduAI/pennylane/pull/539)

* Added the `qml.RotoselectOptimizer`, which uses Rotosolve to
  minimizes a quantum function with respect to both the
  rotation operations applied and the rotation parameters.
  [(#636)](https://github.com/XanaduAI/pennylane/pull/636)
  [(#539)](https://github.com/XanaduAI/pennylane/pull/539)

  For example, given a quantum function `f` that accepts parameters `x`
  and a list of corresponding rotation operations `generators`,
  the Rotoselect optimizer will, at each step, update both the parameter
  values and the list of rotation gates to minimize the loss:

  ```pycon
  >>> opt = qml.optimize.RotoselectOptimizer()
  >>> x = [0.3, 0.7]
  >>> generators = [qml.RX, qml.RY]
  >>> for _ in range(100):
  ...     x, generators = opt.step(f, x, generators)
  ```


<h4>New operations</h4>

* Added the `PauliRot` gate, which performs an arbitrary
  Pauli rotation on multiple qubits, and the `MultiRZ` gate,
  which performs a rotation generated by a tensor product
  of Pauli Z operators.
  [(#559)](https://github.com/XanaduAI/pennylane/pull/559)

  ```python
  dev = qml.device('default.qubit', wires=4)

  @qml.qnode(dev)
  def circuit(angle):
      qml.PauliRot(angle, "IXYZ", wires=[0, 1, 2, 3])
      return [qml.expval(qml.PauliZ(wire)) for wire in [0, 1, 2, 3]]
  ```

  ```pycon
  >>> circuit(0.4)
  [1.         0.92106099 0.92106099 1.        ]
  >>> print(circuit.draw())
   0: ──╭RI(0.4)──┤ ⟨Z⟩
   1: ──├RX(0.4)──┤ ⟨Z⟩
   2: ──├RY(0.4)──┤ ⟨Z⟩
   3: ──╰RZ(0.4)──┤ ⟨Z⟩
  ```

  If the `PauliRot` gate is not supported on the target device, it will
  be decomposed into `Hadamard`, `RX` and `MultiRZ` gates. Note that
  identity gates in the Pauli word result in untouched wires:

  ```pycon
  >>> print(circuit.draw())
   0: ───────────────────────────────────┤ ⟨Z⟩
   1: ──H──────────╭RZ(0.4)──H───────────┤ ⟨Z⟩
   2: ──RX(1.571)──├RZ(0.4)──RX(-1.571)──┤ ⟨Z⟩
   3: ─────────────╰RZ(0.4)──────────────┤ ⟨Z⟩
  ```

  If the `MultiRZ` gate is not supported, it will be decomposed into
  `CNOT` and `RZ` gates:

  ```pycon
  >>> print(circuit.draw())
   0: ──────────────────────────────────────────────────┤ ⟨Z⟩
   1: ──H──────────────╭X──RZ(0.4)──╭X──────H───────────┤ ⟨Z⟩
   2: ──RX(1.571)──╭X──╰C───────────╰C──╭X──RX(-1.571)──┤ ⟨Z⟩
   3: ─────────────╰C───────────────────╰C──────────────┤ ⟨Z⟩
  ```

* PennyLane now provides `DiagonalQubitUnitary` for diagonal gates, that are e.g.,
  encountered in IQP circuits. These kinds of gates can be evaluated much faster on
  a simulator device.
  [(#567)](https://github.com/XanaduAI/pennylane/pull/567)

  The gate can be used, for example, to efficiently simulate oracles:

  ```python
  dev = qml.device('default.qubit', wires=3)

  # Function as a bitstring
  f = np.array([1, 0, 0, 1, 1, 0, 1, 0])

  @qml.qnode(dev)
  def circuit(weights1, weights2):
      qml.templates.StronglyEntanglingLayers(weights1, wires=[0, 1, 2])

      # Implements the function as a phase-kickback oracle
      qml.DiagonalQubitUnitary((-1)**f, wires=[0, 1, 2])

      qml.templates.StronglyEntanglingLayers(weights2, wires=[0, 1, 2])
      return [qml.expval(qml.PauliZ(w)) for w in range(3)]
  ```

* Added the `TensorN` CVObservable that can represent the tensor product of the
  `NumberOperator` on photonic backends.
  [(#608)](https://github.com/XanaduAI/pennylane/pull/608)

<h4>New templates</h4>

* Added the `ArbitraryUnitary` and `ArbitraryStatePreparation` templates, which use
  `PauliRot` gates to perform an arbitrary unitary and prepare an arbitrary basis
  state with the minimal number of parameters.
  [(#590)](https://github.com/XanaduAI/pennylane/pull/590)

  ```python
  dev = qml.device('default.qubit', wires=3)

  @qml.qnode(dev)
  def circuit(weights1, weights2):
        qml.templates.ArbitraryStatePreparation(weights1, wires=[0, 1, 2])
        qml.templates.ArbitraryUnitary(weights2, wires=[0, 1, 2])
        return qml.probs(wires=[0, 1, 2])
  ```

* Added the `IQPEmbedding` template, which encodes inputs into the diagonal gates of an
  IQP circuit.
  [(#605)](https://github.com/XanaduAI/pennylane/pull/605)

  <img src="https://pennylane.readthedocs.io/en/latest/_images/iqp.png"
  width=50%></img>

* Added the `SimplifiedTwoDesign` template, which implements the circuit
  design of [Cerezo et al. (2020)](<https://arxiv.org/abs/2001.00550>).
  [(#556)](https://github.com/XanaduAI/pennylane/pull/556)

  <img src="https://pennylane.readthedocs.io/en/latest/_images/simplified_two_design.png"
  width=50%></img>

* Added the `BasicEntanglerLayers` template, which is a simple layer architecture
  of rotations and CNOT nearest-neighbour entanglers.
  [(#555)](https://github.com/XanaduAI/pennylane/pull/555)

  <img src="https://pennylane.readthedocs.io/en/latest/_images/basic_entangler.png"
  width=50%></img>

* PennyLane now offers a broadcasting function to easily construct templates:
  `qml.broadcast()` takes single quantum operations or other templates and applies
  them to wires in a specific pattern.
  [(#515)](https://github.com/XanaduAI/pennylane/pull/515)
  [(#522)](https://github.com/XanaduAI/pennylane/pull/522)
  [(#526)](https://github.com/XanaduAI/pennylane/pull/526)
  [(#603)](https://github.com/XanaduAI/pennylane/pull/603)

  For example, we can use broadcast to repeat a custom template
  across multiple wires:

  ```python
  from pennylane.templates import template

  @template
  def mytemplate(pars, wires):
      qml.Hadamard(wires=wires)
      qml.RY(pars, wires=wires)

  dev = qml.device('default.qubit', wires=3)

  @qml.qnode(dev)
  def circuit(pars):
      qml.broadcast(mytemplate, pattern="single", wires=[0,1,2], parameters=pars)
      return qml.expval(qml.PauliZ(0))
  ```

  ```pycon
  >>> circuit([1, 1, 0.1])
  -0.841470984807896
  >>> print(circuit.draw())
   0: ──H──RY(1.0)──┤ ⟨Z⟩
   1: ──H──RY(1.0)──┤
   2: ──H──RY(0.1)──┤
  ```

  For other available patterns, see the
  [broadcast function documentation](https://pennylane.readthedocs.io/en/latest/code/api/pennylane.broadcast.html).

<h3>Breaking changes</h3>

* The `QAOAEmbedding` now uses the new `MultiRZ` gate as a `ZZ` entangler,
  which changes the convention. While
  previously, the `ZZ` gate in the embedding was implemented as

  ```python
  CNOT(wires=[wires[0], wires[1]])
  RZ(2 * parameter, wires=wires[0])
  CNOT(wires=[wires[0], wires[1]])
  ```

  the `MultiRZ` corresponds to

  ```python
  CNOT(wires=[wires[1], wires[0]])
  RZ(parameter, wires=wires[0])
  CNOT(wires=[wires[1], wires[0]])
  ```

  which differs in the factor of `2`, and fixes a bug in the
  wires that the `CNOT` was applied to.
  [(#609)](https://github.com/XanaduAI/pennylane/pull/609)

* Probability methods are handled by `QubitDevice` and device method
  requirements are modified to simplify plugin development.
  [(#573)](https://github.com/XanaduAI/pennylane/pull/573)

* The internal variables `All` and `Any` to mark an `Operation` as acting on all or any
  wires have been renamed to `AllWires` and `AnyWires`.
  [(#614)](https://github.com/XanaduAI/pennylane/pull/614)

<h3>Improvements</h3>

* A new `Wires` class was introduced for the internal
  bookkeeping of wire indices.
  [(#615)](https://github.com/XanaduAI/pennylane/pull/615)

* Improvements to the speed/performance of the `default.qubit` device.
  [(#567)](https://github.com/XanaduAI/pennylane/pull/567)
  [(#559)](https://github.com/XanaduAI/pennylane/pull/559)

* Added the `"backprop"` and `"device"` differentiation methods to the `qnode`
  decorator.
  [(#552)](https://github.com/XanaduAI/pennylane/pull/552)

  - `"backprop"`: Use classical backpropagation. Default on simulator
    devices that are classically end-to-end differentiable.
    The returned QNode can only be used with the same machine learning
    framework (e.g., `default.tensor.tf` simulator with the `tensorflow` interface).

  - `"device"`: Queries the device directly for the gradient.

  Using the `"backprop"` differentiation method with the `default.tensor.tf`
  device, the created QNode is a 'white-box', and is tightly integrated with
  the overall TensorFlow computation:

  ```python
  >>> dev = qml.device("default.tensor.tf", wires=1)
  >>> @qml.qnode(dev, interface="tf", diff_method="backprop")
  >>> def circuit(x):
  ...     qml.RX(x[1], wires=0)
  ...     qml.Rot(x[0], x[1], x[2], wires=0)
  ...     return qml.expval(qml.PauliZ(0))
  >>> vars = tf.Variable([0.2, 0.5, 0.1])
  >>> with tf.GradientTape() as tape:
  ...     res = circuit(vars)
  >>> tape.gradient(res, vars)
  <tf.Tensor: shape=(3,), dtype=float32, numpy=array([-2.2526717e-01, -1.0086454e+00,  1.3877788e-17], dtype=float32)>
  ```

* The circuit drawer now displays inverted operations, as well as wires
  where probabilities are returned from the device:
  [(#540)](https://github.com/XanaduAI/pennylane/pull/540)

  ```python
  >>> @qml.qnode(dev)
  ... def circuit(theta):
  ...     qml.RX(theta, wires=0)
  ...     qml.CNOT(wires=[0, 1])
  ...     qml.S(wires=1).inv()
  ...     return qml.probs(wires=[0, 1])
  >>> circuit(0.2)
  array([0.99003329, 0.        , 0.        , 0.00996671])
  >>> print(circuit.draw())
  0: ──RX(0.2)──╭C───────╭┤ Probs
  1: ───────────╰X──S⁻¹──╰┤ Probs
  ```

* You can now evaluate the metric tensor of a VQE Hamiltonian via the new
  `VQECost.metric_tensor` method. This allows `VQECost` objects to be directly
  optimized by the quantum natural gradient optimizer (`qml.QNGOptimizer`).
  [(#618)](https://github.com/XanaduAI/pennylane/pull/618)

* The input check functions in `pennylane.templates.utils` are now public
  and visible in the API documentation.
  [(#566)](https://github.com/XanaduAI/pennylane/pull/566)

* Added keyword arguments for step size and order to the `qnode` decorator, as well as
  the `QNode` and `JacobianQNode` classes. This enables the user to set the step size
  and order when using finite difference methods. These options are also exposed when
  creating QNode collections.
  [(#530)](https://github.com/XanaduAI/pennylane/pull/530)
  [(#585)](https://github.com/XanaduAI/pennylane/pull/585)
  [(#587)](https://github.com/XanaduAI/pennylane/pull/587)

* The decomposition for the `CRY` gate now uses the simpler form `RY @ CNOT @ RY @ CNOT`
  [(#547)](https://github.com/XanaduAI/pennylane/pull/547)

* The underlying queuing system was refactored, removing the `qml._current_context`
  property that held the currently active `QNode` or `OperationRecorder`. Now, all
  objects that expose a queue for operations inherit from `QueuingContext` and
  register their queue globally.
  [(#548)](https://github.com/XanaduAI/pennylane/pull/548)

* The PennyLane repository has a new benchmarking tool which supports the comparison of different git revisions.
  [(#568)](https://github.com/XanaduAI/pennylane/pull/568)
  [(#560)](https://github.com/XanaduAI/pennylane/pull/560)
  [(#516)](https://github.com/XanaduAI/pennylane/pull/516)

<h3>Documentation</h3>

* Updated the development section by creating a landing page with links to sub-pages
  containing specific guides.
  [(#596)](https://github.com/XanaduAI/pennylane/pull/596)

* Extended the developer's guide by a section explaining how to add new templates.
  [(#564)](https://github.com/XanaduAI/pennylane/pull/564)

<h3>Bug fixes</h3>

* `tf.GradientTape().jacobian()` can now be evaluated on QNodes using the TensorFlow interface.
  [(#626)](https://github.com/XanaduAI/pennylane/pull/626)

* `RandomLayers()` is now compatible with the qiskit devices.
  [(#597)](https://github.com/XanaduAI/pennylane/pull/597)

* `DefaultQubit.probability()` now returns the correct probability when called with
  `device.analytic=False`.
  [(#563)](https://github.com/XanaduAI/pennylane/pull/563)

* Fixed a bug in the `StronglyEntanglingLayers` template, allowing it to
  work correctly when applied to a single wire.
  [(544)](https://github.com/XanaduAI/pennylane/pull/544)

* Fixed a bug when inverting operations with decompositions; operations marked as inverted
  are now correctly inverted when the fallback decomposition is called.
  [(#543)](https://github.com/XanaduAI/pennylane/pull/543)

* The `QNode.print_applied()` method now correctly displays wires where
  `qml.prob()` is being returned.
  [#542](https://github.com/XanaduAI/pennylane/pull/542)

<h3>Contributors</h3>

This release contains contributions from (in alphabetical order):

Ville Bergholm, Lana Bozanic, Thomas Bromley, Theodor Isacsson, Josh Izaac, Nathan Killoran,
Maggie Li, Johannes Jakob Meyer, Maria Schuld, Sukin Sim, Antal Száva.

# Release 0.8.1

<h3>Improvements</h3>

* Beginning of support for Python 3.8, with the test suite
  now being run in a Python 3.8 environment.
  [(#501)](https://github.com/XanaduAI/pennylane/pull/501)

<h3>Documentation</h3>

* Present templates as a gallery of thumbnails showing the
  basic circuit architecture.
  [(#499)](https://github.com/XanaduAI/pennylane/pull/499)

<h3>Bug fixes</h3>

* Fixed a bug where multiplying a QNode parameter by 0 caused a divide
  by zero error when calculating the parameter shift formula.
  [(#512)](https://github.com/XanaduAI/pennylane/pull/512)

* Fixed a bug where the shape of differentiable QNode arguments
  was being cached on the first construction, leading to indexing
  errors if the QNode was re-evaluated if the argument changed shape.
  [(#505)](https://github.com/XanaduAI/pennylane/pull/505)

<h3>Contributors</h3>

This release contains contributions from (in alphabetical order):

Ville Bergholm, Josh Izaac, Johannes Jakob Meyer, Maria Schuld, Antal Száva.

# Release 0.8.0

<h3>New features since last release</h3>

* Added a quantum chemistry package, `pennylane.qchem`, which supports
  integration with OpenFermion, Psi4, PySCF, and OpenBabel.
  [(#453)](https://github.com/XanaduAI/pennylane/pull/453)

  Features include:

  - Generate the qubit Hamiltonians directly starting with the atomic structure of the molecule.
  - Calculate the mean-field (Hartree-Fock) electronic structure of molecules.
  - Allow to define an active space based on the number of active electrons and active orbitals.
  - Perform the fermionic-to-qubit transformation of the electronic Hamiltonian by
    using different functions implemented in OpenFermion.
  - Convert OpenFermion's QubitOperator to a Pennylane `Hamiltonian` class.
  - Perform a Variational Quantum Eigensolver (VQE) computation with this Hamiltonian in PennyLane.

  Check out the [quantum chemistry quickstart](https://pennylane.readthedocs.io/en/latest/introduction/chemistry.html), as well the quantum chemistry and VQE tutorials.

* PennyLane now has some functions and classes for creating and solving VQE
  problems. [(#467)](https://github.com/XanaduAI/pennylane/pull/467)

  - `qml.Hamiltonian`: a lightweight class for representing qubit Hamiltonians
  - `qml.VQECost`: a class for quickly constructing a differentiable cost function
    given a circuit ansatz, Hamiltonian, and one or more devices

    ```python
    >>> H = qml.vqe.Hamiltonian(coeffs, obs)
    >>> cost = qml.VQECost(ansatz, hamiltonian, dev, interface="torch")
    >>> params = torch.rand([4, 3])
    >>> cost(params)
    tensor(0.0245, dtype=torch.float64)
    ```

* Added a circuit drawing feature that provides a text-based representation
  of a QNode instance. It can be invoked via `qnode.draw()`. The user can specify
  to display variable names instead of variable values and choose either an ASCII
  or Unicode charset.
  [(#446)](https://github.com/XanaduAI/pennylane/pull/446)

  Consider the following circuit as an example:
  ```python3
  @qml.qnode(dev)
  def qfunc(a, w):
      qml.Hadamard(0)
      qml.CRX(a, wires=[0, 1])
      qml.Rot(w[0], w[1], w[2], wires=[1])
      qml.CRX(-a, wires=[0, 1])

      return qml.expval(qml.PauliZ(0) @ qml.PauliZ(1))
  ```

  We can draw the circuit after it has been executed:

  ```python
  >>> result = qfunc(2.3, [1.2, 3.2, 0.7])
  >>> print(qfunc.draw())
   0: ──H──╭C────────────────────────────╭C─────────╭┤ ⟨Z ⊗ Z⟩
   1: ─────╰RX(2.3)──Rot(1.2, 3.2, 0.7)──╰RX(-2.3)──╰┤ ⟨Z ⊗ Z⟩
  >>> print(qfunc.draw(charset="ascii"))
   0: --H--+C----------------------------+C---------+| <Z @ Z>
   1: -----+RX(2.3)--Rot(1.2, 3.2, 0.7)--+RX(-2.3)--+| <Z @ Z>
  >>> print(qfunc.draw(show_variable_names=True))
   0: ──H──╭C─────────────────────────────╭C─────────╭┤ ⟨Z ⊗ Z⟩
   1: ─────╰RX(a)──Rot(w[0], w[1], w[2])──╰RX(-1*a)──╰┤ ⟨Z ⊗ Z⟩
  ```

* Added `QAOAEmbedding` and its parameter initialization
  as a new trainable template.
  [(#442)](https://github.com/XanaduAI/pennylane/pull/442)

  <img src="https://pennylane.readthedocs.io/en/latest/_images/qaoa_layers.png"
  width=70%></img>

* Added the `qml.probs()` measurement function, allowing QNodes
  to differentiate variational circuit probabilities
  on simulators and hardware.
  [(#432)](https://github.com/XanaduAI/pennylane/pull/432)

  ```python
  @qml.qnode(dev)
  def circuit(x):
      qml.Hadamard(wires=0)
      qml.RY(x, wires=0)
      qml.RX(x, wires=1)
      qml.CNOT(wires=[0, 1])
      return qml.probs(wires=[0])
  ```
  Executing this circuit gives the marginal probability of wire 1:
  ```python
  >>> circuit(0.2)
  [0.40066533 0.59933467]
  ```
  QNodes that return probabilities fully support autodifferentiation.

* Added the convenience load functions `qml.from_pyquil`, `qml.from_quil` and
  `qml.from_quil_file` that convert pyQuil objects and Quil code to PennyLane
  templates. This feature requires version 0.8 or above of the PennyLane-Forest
  plugin.
  [(#459)](https://github.com/XanaduAI/pennylane/pull/459)

* Added a `qml.inv` method that inverts templates and sequences of Operations.
  Added a `@qml.template` decorator that makes templates return the queued Operations.
  [(#462)](https://github.com/XanaduAI/pennylane/pull/462)

  For example, using this function to invert a template inside a QNode:

  ```python3
      @qml.template
      def ansatz(weights, wires):
          for idx, wire in enumerate(wires):
              qml.RX(weights[idx], wires=[wire])

          for idx in range(len(wires) - 1):
              qml.CNOT(wires=[wires[idx], wires[idx + 1]])

      dev = qml.device('default.qubit', wires=2)

      @qml.qnode(dev)
      def circuit(weights):
          qml.inv(ansatz(weights, wires=[0, 1]))
          return qml.expval(qml.PauliZ(0) @ qml.PauliZ(1))
    ```

* Added the `QNodeCollection` container class, that allows independent
  QNodes to be stored and evaluated simultaneously. Experimental support
  for asynchronous evaluation of contained QNodes is provided with the
  `parallel=True` keyword argument.
  [(#466)](https://github.com/XanaduAI/pennylane/pull/466)

* Added a high level `qml.map` function, that maps a quantum
  circuit template over a list of observables or devices, returning
  a `QNodeCollection`.
  [(#466)](https://github.com/XanaduAI/pennylane/pull/466)

  For example:

  ```python3
  >>> def my_template(params, wires, **kwargs):
  >>>    qml.RX(params[0], wires=wires[0])
  >>>    qml.RX(params[1], wires=wires[1])
  >>>    qml.CNOT(wires=wires)

  >>> obs_list = [qml.PauliX(0) @ qml.PauliZ(1), qml.PauliZ(0) @ qml.PauliX(1)]
  >>> dev = qml.device("default.qubit", wires=2)
  >>> qnodes = qml.map(my_template, obs_list, dev, measure="expval")
  >>> qnodes([0.54, 0.12])
  array([-0.06154835  0.99280864])
  ```

* Added high level `qml.sum`, `qml.dot`, `qml.apply` functions
  that act on QNode collections.
  [(#466)](https://github.com/XanaduAI/pennylane/pull/466)

  `qml.apply` allows vectorized functions to act over the entire QNode
  collection:
  ```python
  >>> qnodes = qml.map(my_template, obs_list, dev, measure="expval")
  >>> cost = qml.apply(np.sin, qnodes)
  >>> cost([0.54, 0.12])
  array([-0.0615095  0.83756375])
  ```

  `qml.sum` and `qml.dot` take the sum of a QNode collection, and a
  dot product of tensors/arrays/QNode collections, respectively.

<h3>Breaking changes</h3>

* Deprecated the old-style `QNode` such that only the new-style `QNode` and its syntax can be used,
  moved all related files from the `pennylane/beta` folder to `pennylane`.
  [(#440)](https://github.com/XanaduAI/pennylane/pull/440)

<h3>Improvements</h3>

* Added the `Tensor.prune()` method and the `Tensor.non_identity_obs` property for extracting
  non-identity instances from the observables making up a `Tensor` instance.
  [(#498)](https://github.com/XanaduAI/pennylane/pull/498)

* Renamed the `expt.tensornet` and `expt.tensornet.tf` devices to `default.tensor` and
  `default.tensor.tf`.
  [(#495)](https://github.com/XanaduAI/pennylane/pull/495)

* Added a serialization method to the `CircuitGraph` class that is used to create a unique
  hash for each quantum circuit graph.
  [(#470)](https://github.com/XanaduAI/pennylane/pull/470)

* Added the `Observable.eigvals` method to return the eigenvalues of observables.
  [(#449)](https://github.com/XanaduAI/pennylane/pull/449)

* Added the `Observable.diagonalizing_gates` method to return the gates
  that diagonalize an observable in the computational basis.
  [(#454)](https://github.com/XanaduAI/pennylane/pull/454)

* Added the `Operator.matrix` method to return the matrix representation
  of an operator in the computational basis.
  [(#454)](https://github.com/XanaduAI/pennylane/pull/454)

* Added a `QubitDevice` class which implements common functionalities of plugin devices such that
  plugin devices can rely on these implementations. The new `QubitDevice` also includes
  a new `execute` method, which allows for more convenient plugin design. In addition, `QubitDevice`
  also unifies the way samples are generated on qubit-based devices.
  [(#452)](https://github.com/XanaduAI/pennylane/pull/452)
  [(#473)](https://github.com/XanaduAI/pennylane/pull/473)

* Improved documentation of `AmplitudeEmbedding` and `BasisEmbedding` templates.
  [(#441)](https://github.com/XanaduAI/pennylane/pull/441)
  [(#439)](https://github.com/XanaduAI/pennylane/pull/439)

* Codeblocks in the documentation now have a 'copy' button for easily
  copying examples.
  [(#437)](https://github.com/XanaduAI/pennylane/pull/437)

<h3>Documentation</h3>

* Update the developers plugin guide to use QubitDevice.
  [(#483)](https://github.com/XanaduAI/pennylane/pull/483)

<h3>Bug fixes</h3>

* Fixed a bug in `CVQNode._pd_analytic`, where non-descendant observables were not
  Heisenberg-transformed before evaluating the partial derivatives when using the
  order-2 parameter-shift method, resulting in an erroneous Jacobian for some circuits.
  [(#433)](https://github.com/XanaduAI/pennylane/pull/433)

<h3>Contributors</h3>

This release contains contributions from (in alphabetical order):

Juan Miguel Arrazola, Ville Bergholm, Alain Delgado Gran, Olivia Di Matteo,
Theodor Isacsson, Josh Izaac, Soran Jahangiri, Nathan Killoran, Johannes Jakob Meyer,
Zeyue Niu, Maria Schuld, Antal Száva.

# Release 0.7.0

<h3>New features since last release</h3>

* Custom padding constant in `AmplitudeEmbedding` is supported (see 'Breaking changes'.)
  [(#419)](https://github.com/XanaduAI/pennylane/pull/419)

* `StronglyEntanglingLayer` and `RandomLayer` now work with a single wire.
  [(#409)](https://github.com/XanaduAI/pennylane/pull/409)
  [(#413)](https://github.com/XanaduAI/pennylane/pull/413)

* Added support for applying the inverse of an `Operation` within a circuit.
  [(#377)](https://github.com/XanaduAI/pennylane/pull/377)

* Added an `OperationRecorder()` context manager, that allows templates
  and quantum functions to be executed while recording events. The
  recorder can be used with and without QNodes as a debugging utility.
  [(#388)](https://github.com/XanaduAI/pennylane/pull/388)

* Operations can now specify a decomposition that is used when the desired operation
  is not supported on the target device.
  [(#396)](https://github.com/XanaduAI/pennylane/pull/396)

* The ability to load circuits from external frameworks as templates
  has been added via the new `qml.load()` function. This feature
  requires plugin support --- this initial release provides support
  for Qiskit circuits and QASM files when `pennylane-qiskit` is installed,
  via the functions `qml.from_qiskit` and `qml.from_qasm`.
  [(#418)](https://github.com/XanaduAI/pennylane/pull/418)

* An experimental tensor network device has been added
  [(#416)](https://github.com/XanaduAI/pennylane/pull/416)
  [(#395)](https://github.com/XanaduAI/pennylane/pull/395)
  [(#394)](https://github.com/XanaduAI/pennylane/pull/394)
  [(#380)](https://github.com/XanaduAI/pennylane/pull/380)

* An experimental tensor network device which uses TensorFlow for
  backpropagation has been added
  [(#427)](https://github.com/XanaduAI/pennylane/pull/427)

* Custom padding constant in `AmplitudeEmbedding` is supported (see 'Breaking changes'.)
  [(#419)](https://github.com/XanaduAI/pennylane/pull/419)

<h3>Breaking changes</h3>

* The `pad` parameter in `AmplitudeEmbedding()` is now either `None` (no automatic padding), or a
  number that is used as the padding constant.
  [(#419)](https://github.com/XanaduAI/pennylane/pull/419)

* Initialization functions now return a single array of weights per function. Utilities for multi-weight templates
  `Interferometer()` and `CVNeuralNetLayers()` are provided.
  [(#412)](https://github.com/XanaduAI/pennylane/pull/412)

* The single layer templates `RandomLayer()`, `CVNeuralNetLayer()` and `StronglyEntanglingLayer()`
  have been turned into private functions `_random_layer()`, `_cv_neural_net_layer()` and
  `_strongly_entangling_layer()`. Recommended use is now via the corresponding `Layers()` templates.
  [(#413)](https://github.com/XanaduAI/pennylane/pull/413)

<h3>Improvements</h3>

* Added extensive input checks in templates.
  [(#419)](https://github.com/XanaduAI/pennylane/pull/419)

* Templates integration tests are rewritten - now cover keyword/positional argument passing,
  interfaces and combinations of templates.
  [(#409)](https://github.com/XanaduAI/pennylane/pull/409)
  [(#419)](https://github.com/XanaduAI/pennylane/pull/419)

* State vector preparation operations in the `default.qubit` plugin can now be
  applied to subsets of wires, and are restricted to being the first operation
  in a circuit.
  [(#346)](https://github.com/XanaduAI/pennylane/pull/346)

* The `QNode` class is split into a hierarchy of simpler classes.
  [(#354)](https://github.com/XanaduAI/pennylane/pull/354)
  [(#398)](https://github.com/XanaduAI/pennylane/pull/398)
  [(#415)](https://github.com/XanaduAI/pennylane/pull/415)
  [(#417)](https://github.com/XanaduAI/pennylane/pull/417)
  [(#425)](https://github.com/XanaduAI/pennylane/pull/425)

* Added the gates U1, U2 and U3 parametrizing arbitrary unitaries on 1, 2 and 3
  qubits and the Toffoli gate to the set of qubit operations.
  [(#396)](https://github.com/XanaduAI/pennylane/pull/396)

* Changes have been made to accomodate the movement of the main function
  in `pytest._internal` to `pytest._internal.main` in pip 19.3.
  [(#404)](https://github.com/XanaduAI/pennylane/pull/404)

* Added the templates `BasisStatePreparation` and `MottonenStatePreparation` that use
  gates to prepare a basis state and an arbitrary state respectively.
  [(#336)](https://github.com/XanaduAI/pennylane/pull/336)

* Added decompositions for `BasisState` and `QubitStateVector` based on state
  preparation templates.
  [(#414)](https://github.com/XanaduAI/pennylane/pull/414)

* Replaces the pseudo-inverse in the quantum natural gradient optimizer
  (which can be numerically unstable) with `np.linalg.solve`.
  [(#428)](https://github.com/XanaduAI/pennylane/pull/428)

<h3>Contributors</h3>

This release contains contributions from (in alphabetical order):

Ville Bergholm, Josh Izaac, Nathan Killoran, Angus Lowe, Johannes Jakob Meyer,
Oluwatobi Ogunbayo, Maria Schuld, Antal Száva.

# Release 0.6.1

<h3>New features since last release</h3>

* Added a `print_applied` method to QNodes, allowing the operation
  and observable queue to be printed as last constructed.
  [(#378)](https://github.com/XanaduAI/pennylane/pull/378)

<h3>Improvements</h3>

* A new `Operator` base class is introduced, which is inherited by both the
  `Observable` class and the `Operation` class.
  [(#355)](https://github.com/XanaduAI/pennylane/pull/355)

* Removed deprecated `@abstractproperty` decorators
  in `_device.py`.
  [(#374)](https://github.com/XanaduAI/pennylane/pull/374)

* The `CircuitGraph` class is updated to deal with `Operation` instances directly.
  [(#344)](https://github.com/XanaduAI/pennylane/pull/344)

* Comprehensive gradient tests have been added for the interfaces.
  [(#381)](https://github.com/XanaduAI/pennylane/pull/381)

<h3>Documentation</h3>

* The new restructured documentation has been polished and updated.
  [(#387)](https://github.com/XanaduAI/pennylane/pull/387)
  [(#375)](https://github.com/XanaduAI/pennylane/pull/375)
  [(#372)](https://github.com/XanaduAI/pennylane/pull/372)
  [(#370)](https://github.com/XanaduAI/pennylane/pull/370)
  [(#369)](https://github.com/XanaduAI/pennylane/pull/369)
  [(#367)](https://github.com/XanaduAI/pennylane/pull/367)
  [(#364)](https://github.com/XanaduAI/pennylane/pull/364)

* Updated the development guides.
  [(#382)](https://github.com/XanaduAI/pennylane/pull/382)
  [(#379)](https://github.com/XanaduAI/pennylane/pull/379)

* Added all modules, classes, and functions to the API section
  in the documentation.
  [(#373)](https://github.com/XanaduAI/pennylane/pull/373)

<h3>Bug fixes</h3>

* Replaces the existing `np.linalg.norm` normalization with hand-coded
  normalization, allowing `AmplitudeEmbedding` to be used with differentiable
  parameters. AmplitudeEmbedding tests have been added and improved.
  [(#376)](https://github.com/XanaduAI/pennylane/pull/376)

<h3>Contributors</h3>

This release contains contributions from (in alphabetical order):

Ville Bergholm, Josh Izaac, Nathan Killoran, Maria Schuld, Antal Száva

# Release 0.6.0

<h3>New features since last release</h3>

* The devices `default.qubit` and `default.gaussian` have a new initialization parameter
  `analytic` that indicates if expectation values and variances should be calculated
  analytically and not be estimated from data.
  [(#317)](https://github.com/XanaduAI/pennylane/pull/317)

* Added C-SWAP gate to the set of qubit operations
  [(#330)](https://github.com/XanaduAI/pennylane/pull/330)

* The TensorFlow interface has been renamed from `"tfe"` to `"tf"`, and
  now supports TensorFlow 2.0.
  [(#337)](https://github.com/XanaduAI/pennylane/pull/337)

* Added the S and T gates to the set of qubit operations.
  [(#343)](https://github.com/XanaduAI/pennylane/pull/343)

* Tensor observables are now supported within the `expval`,
  `var`, and `sample` functions, by using the `@` operator.
  [(#267)](https://github.com/XanaduAI/pennylane/pull/267)


<h3>Breaking changes</h3>

* The argument `n` specifying the number of samples in the method `Device.sample` was removed.
  Instead, the method will always return `Device.shots` many samples.
  [(#317)](https://github.com/XanaduAI/pennylane/pull/317)

<h3>Improvements</h3>

* The number of shots / random samples used to estimate expectation values and variances, `Device.shots`,
  can now be changed after device creation.
  [(#317)](https://github.com/XanaduAI/pennylane/pull/317)

* Unified import shortcuts to be under qml in qnode.py
  and test_operation.py
  [(#329)](https://github.com/XanaduAI/pennylane/pull/329)

* The quantum natural gradient now uses `scipy.linalg.pinvh` which is more efficient for symmetric matrices
  than the previously used `scipy.linalg.pinv`.
  [(#331)](https://github.com/XanaduAI/pennylane/pull/331)

* The deprecated `qml.expval.Observable` syntax has been removed.
  [(#267)](https://github.com/XanaduAI/pennylane/pull/267)

* Remainder of the unittest-style tests were ported to pytest.
  [(#310)](https://github.com/XanaduAI/pennylane/pull/310)

* The `do_queue` argument for operations now only takes effect
  within QNodes. Outside of QNodes, operations can now be instantiated
  without needing to specify `do_queue`.
  [(#359)](https://github.com/XanaduAI/pennylane/pull/359)

<h3>Documentation</h3>

* The docs are rewritten and restructured to contain a code introduction section as well as an API section.
  [(#314)](https://github.com/XanaduAI/pennylane/pull/275)

* Added Ising model example to the tutorials
  [(#319)](https://github.com/XanaduAI/pennylane/pull/319)

* Added tutorial for QAOA on MaxCut problem
  [(#328)](https://github.com/XanaduAI/pennylane/pull/328)

* Added QGAN flow chart figure to its tutorial
  [(#333)](https://github.com/XanaduAI/pennylane/pull/333)

* Added missing figures for gallery thumbnails of state-preparation
  and QGAN tutorials
  [(#326)](https://github.com/XanaduAI/pennylane/pull/326)

* Fixed typos in the state preparation tutorial
  [(#321)](https://github.com/XanaduAI/pennylane/pull/321)

* Fixed bug in VQE tutorial 3D plots
  [(#327)](https://github.com/XanaduAI/pennylane/pull/327)

<h3>Bug fixes</h3>

* Fixed typo in measurement type error message in qnode.py
  [(#341)](https://github.com/XanaduAI/pennylane/pull/341)

<h3>Contributors</h3>

This release contains contributions from (in alphabetical order):

Shahnawaz Ahmed, Ville Bergholm, Aroosa Ijaz, Josh Izaac, Nathan Killoran, Angus Lowe,
Johannes Jakob Meyer, Maria Schuld, Antal Száva, Roeland Wiersema.

# Release 0.5.0

<h3>New features since last release</h3>

* Adds a new optimizer, `qml.QNGOptimizer`, which optimizes QNodes using
  quantum natural gradient descent. See https://arxiv.org/abs/1909.02108
  for more details.
  [(#295)](https://github.com/XanaduAI/pennylane/pull/295)
  [(#311)](https://github.com/XanaduAI/pennylane/pull/311)

* Adds a new QNode method, `QNode.metric_tensor()`,
  which returns the block-diagonal approximation to the Fubini-Study
  metric tensor evaluated on the attached device.
  [(#295)](https://github.com/XanaduAI/pennylane/pull/295)

* Sampling support: QNodes can now return a specified number of samples
  from a given observable via the top-level `pennylane.sample()` function.
  To support this on plugin devices, there is a new `Device.sample` method.

  Calculating gradients of QNodes that involve sampling is not possible.
  [(#256)](https://github.com/XanaduAI/pennylane/pull/256)

* `default.qubit` has been updated to provide support for sampling.
  [(#256)](https://github.com/XanaduAI/pennylane/pull/256)

* Added controlled rotation gates to PennyLane operations and `default.qubit` plugin.
  [(#251)](https://github.com/XanaduAI/pennylane/pull/251)

<h3>Breaking changes</h3>

* The method `Device.supported` was removed, and replaced with the methods
  `Device.supports_observable` and `Device.supports_operation`.
  Both methods can be called with string arguments (`dev.supports_observable('PauliX')`) and
  class arguments (`dev.supports_observable(qml.PauliX)`).
  [(#276)](https://github.com/XanaduAI/pennylane/pull/276)

* The following CV observables were renamed to comply with the new Operation/Observable
  scheme: `MeanPhoton` to `NumberOperator`, `Homodyne` to `QuadOperator` and `NumberState` to `FockStateProjector`.
  [(#254)](https://github.com/XanaduAI/pennylane/pull/254)

<h3>Improvements</h3>

* The `AmplitudeEmbedding` function now provides options to normalize and
  pad features to ensure a valid state vector is prepared.
  [(#275)](https://github.com/XanaduAI/pennylane/pull/275)

* Operations can now optionally specify generators, either as existing PennyLane
  operations, or by providing a NumPy array.
  [(#295)](https://github.com/XanaduAI/pennylane/pull/295)
  [(#313)](https://github.com/XanaduAI/pennylane/pull/313)

* Adds a `Device.parameters` property, so that devices can view a dictionary mapping free
  parameters to operation parameters. This will allow plugin devices to take advantage
  of parametric compilation.
  [(#283)](https://github.com/XanaduAI/pennylane/pull/283)

* Introduces two enumerations: `Any` and `All`, representing any number of wires
  and all wires in the system respectively. They can be imported from
  `pennylane.operation`, and can be used when defining the `Operation.num_wires`
  class attribute of operations.
  [(#277)](https://github.com/XanaduAI/pennylane/pull/277)

  As part of this change:

  - `All` is equivalent to the integer 0, for backwards compatibility with the
    existing test suite

  - `Any` is equivalent to the integer -1 to allow numeric comparison
    operators to continue working

  - An additional validation is now added to the `Operation` class,
    which will alert the user that an operation with `num_wires = All`
    is being incorrectly.

* The one-qubit rotations in `pennylane.plugins.default_qubit` no longer depend on Scipy's `expm`. Instead
  they are calculated with Euler's formula.
  [(#292)](https://github.com/XanaduAI/pennylane/pull/292)

* Creates an `ObservableReturnTypes` enumeration class containing `Sample`,
  `Variance` and `Expectation`. These new values can be assigned to the `return_type`
  attribute of an `Observable`.
  [(#290)](https://github.com/XanaduAI/pennylane/pull/290)

* Changed the signature of the `RandomLayer` and `RandomLayers` templates to have a fixed seed by default.
  [(#258)](https://github.com/XanaduAI/pennylane/pull/258)

* `setup.py` has been cleaned up, removing the non-working shebang,
  and removing unused imports.
  [(#262)](https://github.com/XanaduAI/pennylane/pull/262)

<h3>Documentation</h3>

* A documentation refactor to simplify the tutorials and
  include Sphinx-Gallery.
  [(#291)](https://github.com/XanaduAI/pennylane/pull/291)

  - Examples and tutorials previously split across the `examples/`
    and `doc/tutorials/` directories, in a mixture of ReST and Jupyter notebooks,
    have been rewritten as Python scripts with ReST comments in a single location,
    the `examples/` folder.

  - Sphinx-Gallery is used to automatically build and run the tutorials.
    Rendered output is displayed in the Sphinx documentation.

  - Links are provided at the top of every tutorial page for downloading the
    tutorial as an executable python script, downloading the tutorial
    as a Jupyter notebook, or viewing the notebook on GitHub.

  - The tutorials table of contents have been moved to a single quick start page.

* Fixed a typo in `QubitStateVector`.
  [(#296)](https://github.com/XanaduAI/pennylane/pull/296)

* Fixed a typo in the `default_gaussian.gaussian_state` function.
  [(#293)](https://github.com/XanaduAI/pennylane/pull/293)

* Fixed a typo in the gradient recipe within the `RX`, `RY`, `RZ`
  operation docstrings.
  [(#248)](https://github.com/XanaduAI/pennylane/pull/248)

* Fixed a broken link in the tutorial documentation, as a
  result of the `qml.expval.Observable` deprecation.
  [(#246)](https://github.com/XanaduAI/pennylane/pull/246)

<h3>Bug fixes</h3>

* Fixed a bug where a `PolyXP` observable would fail if applied to subsets
  of wires on `default.gaussian`.
  [(#277)](https://github.com/XanaduAI/pennylane/pull/277)

<h3>Contributors</h3>

This release contains contributions from (in alphabetical order):

Simon Cross, Aroosa Ijaz, Josh Izaac, Nathan Killoran, Johannes Jakob Meyer,
Rohit Midha, Nicolás Quesada, Maria Schuld, Antal Száva, Roeland Wiersema.

# Release 0.4.0

<h3>New features since last release</h3>

* `pennylane.expval()` is now a top-level *function*, and is no longer
  a package of classes. For now, the existing `pennylane.expval.Observable`
  interface continues to work, but will raise a deprecation warning.
  [(#232)](https://github.com/XanaduAI/pennylane/pull/232)

* Variance support: QNodes can now return the variance of observables,
  via the top-level `pennylane.var()` function. To support this on
  plugin devices, there is a new `Device.var` method.

  The following observables support analytic gradients of variances:

  - All qubit observables (requiring 3 circuit evaluations for involutory
    observables such as `Identity`, `X`, `Y`, `Z`; and 5 circuit evals for
    non-involutary observables, currently only `qml.Hermitian`)

  - First-order CV observables (requiring 5 circuit evaluations)

  Second-order CV observables support numerical variance gradients.

* `pennylane.about()` function added, providing details
  on current PennyLane version, installed plugins, Python,
  platform, and NumPy versions [(#186)](https://github.com/XanaduAI/pennylane/pull/186)

* Removed the logic that allowed `wires` to be passed as a positional
  argument in quantum operations. This allows us to raise more useful
  error messages for the user if incorrect syntax is used.
  [(#188)](https://github.com/XanaduAI/pennylane/pull/188)

* Adds support for multi-qubit expectation values of the `pennylane.Hermitian()`
  observable [(#192)](https://github.com/XanaduAI/pennylane/pull/192)

* Adds support for multi-qubit expectation values in `default.qubit`.
  [(#202)](https://github.com/XanaduAI/pennylane/pull/202)

* Organize templates into submodules [(#195)](https://github.com/XanaduAI/pennylane/pull/195).
  This included the following improvements:

  - Distinguish embedding templates from layer templates.

  - New random initialization functions supporting the templates available
    in the new submodule `pennylane.init`.

  - Added a random circuit template (`RandomLayers()`), in which rotations and 2-qubit gates are randomly
    distributed over the wires

  - Add various embedding strategies

<h3>Breaking changes</h3>

* The `Device` methods `expectations`, `pre_expval`, and `post_expval` have been
  renamed to `observables`, `pre_measure`, and `post_measure` respectively.
  [(#232)](https://github.com/XanaduAI/pennylane/pull/232)

<h3>Improvements</h3>

* `default.qubit` plugin now uses `np.tensordot` when applying quantum operations
  and evaluating expectations, resulting in significant speedup
  [(#239)](https://github.com/XanaduAI/pennylane/pull/239),
  [(#241)](https://github.com/XanaduAI/pennylane/pull/241)

* PennyLane now allows division of quantum operation parameters by a constant
  [(#179)](https://github.com/XanaduAI/pennylane/pull/179)

* Portions of the test suite are in the process of being ported to pytest.
  Note: this is still a work in progress.

  Ported tests include:

  - `test_ops.py`
  - `test_about.py`
  - `test_classical_gradients.py`
  - `test_observables.py`
  - `test_measure.py`
  - `test_init.py`
  - `test_templates*.py`
  - `test_ops.py`
  - `test_variable.py`
  - `test_qnode.py` (partial)

<h3>Bug fixes</h3>

* Fixed a bug in `Device.supported`, which would incorrectly
  mark an operation as supported if it shared a name with an
  observable [(#203)](https://github.com/XanaduAI/pennylane/pull/203)

* Fixed a bug in `Operation.wires`, by explicitly casting the
  type of each wire to an integer [(#206)](https://github.com/XanaduAI/pennylane/pull/206)

* Removed code in PennyLane which configured the logger,
  as this would clash with users' configurations
  [(#208)](https://github.com/XanaduAI/pennylane/pull/208)

* Fixed a bug in `default.qubit`, in which `QubitStateVector` operations
  were accidentally being cast to `np.float` instead of `np.complex`.
  [(#211)](https://github.com/XanaduAI/pennylane/pull/211)


<h3>Contributors</h3>

This release contains contributions from:

Shahnawaz Ahmed, riveSunder, Aroosa Ijaz, Josh Izaac, Nathan Killoran, Maria Schuld.

# Release 0.3.1

<h3>Bug fixes</h3>

* Fixed a bug where the interfaces submodule was not correctly being packaged via setup.py

# Release 0.3.0

<h3>New features since last release</h3>

* PennyLane now includes a new `interfaces` submodule, which enables QNode integration with additional machine learning libraries.
* Adds support for an experimental PyTorch interface for QNodes
* Adds support for an experimental TensorFlow eager execution interface for QNodes
* Adds a PyTorch+GPU+QPU tutorial to the documentation
* Documentation now includes links and tutorials including the new [PennyLane-Forest](https://github.com/rigetti/pennylane-forest) plugin.

<h3>Improvements</h3>

* Printing a QNode object, via `print(qnode)` or in an interactive terminal, now displays more useful information regarding the QNode,
  including the device it runs on, the number of wires, it's interface, and the quantum function it uses:

  ```python
  >>> print(qnode)
  <QNode: device='default.qubit', func=circuit, wires=2, interface=PyTorch>
  ```

<h3>Contributors</h3>

This release contains contributions from:

Josh Izaac and Nathan Killoran.


# Release 0.2.0

<h3>New features since last release</h3>

* Added the `Identity` expectation value for both CV and qubit models [(#135)](https://github.com/XanaduAI/pennylane/pull/135)
* Added the `templates.py` submodule, containing some commonly used QML models to be used as ansatz in QNodes [(#133)](https://github.com/XanaduAI/pennylane/pull/133)
* Added the `qml.Interferometer` CV operation [(#152)](https://github.com/XanaduAI/pennylane/pull/152)
* Wires are now supported as free QNode parameters [(#151)](https://github.com/XanaduAI/pennylane/pull/151)
* Added ability to update stepsizes of the optimizers [(#159)](https://github.com/XanaduAI/pennylane/pull/159)

<h3>Improvements</h3>

* Removed use of hardcoded values in the optimizers, made them parameters (see [#131](https://github.com/XanaduAI/pennylane/pull/131) and [#132](https://github.com/XanaduAI/pennylane/pull/132))
* Created the new `PlaceholderExpectation`, to be used when both CV and qubit expval modules contain expectations with the same name
* Provide a way for plugins to view the operation queue _before_ applying operations. This allows for on-the-fly modifications of
  the queue, allowing hardware-based plugins to support the full range of qubit expectation values. [(#143)](https://github.com/XanaduAI/pennylane/pull/143)
* QNode return values now support _any_ form of sequence, such as lists, sets, etc. [(#144)](https://github.com/XanaduAI/pennylane/pull/144)
* CV analytic gradient calculation is now more robust, allowing for operations which may not themselves be differentiated, but have a
  well defined `_heisenberg_rep` method, and so may succeed operations that are analytically differentiable [(#152)](https://github.com/XanaduAI/pennylane/pull/152)

<h3>Bug fixes</h3>

* Fixed a bug where the variational classifier example was not batching when learning parity (see [#128](https://github.com/XanaduAI/pennylane/pull/128) and [#129](https://github.com/XanaduAI/pennylane/pull/129))
* Fixed an inconsistency where some initial state operations were documented as accepting complex parameters - all operations
  now accept real values [(#146)](https://github.com/XanaduAI/pennylane/pull/146)

<h3>Contributors</h3>

This release contains contributions from:

Christian Gogolin, Josh Izaac, Nathan Killoran, and Maria Schuld.


# Release 0.1.0

Initial public release.

<h3>Contributors</h3>
This release contains contributions from:

Ville Bergholm, Josh Izaac, Maria Schuld, Christian Gogolin, and Nathan Killoran.<|MERGE_RESOLUTION|>--- conflicted
+++ resolved
@@ -577,13 +577,11 @@
 
 <h3>Bug fixes</h3>
 
-<<<<<<< HEAD
 * Warns when adjoint or reversible differentiation specified or called on a device with finite shots.
 [(#1406)](https://github.com/PennyLaneAI/pennylane/pull/1406)
-=======
+
 * Fixes the differentiability of the operations `IsingXX` and `IsingZZ` for Autograd, Jax and Tensorflow.
 [(#1390)](https://github.com/PennyLaneAI/pennylane/pull/1390)
->>>>>>> 0ef82e6e
 
 * Fixes a bug where multiple identical Hamiltonian terms will produce a
   different result with ``optimize=True`` using ``ExpvalCost``.
