# Release 0.13.0-dev (development release)

<h3>New features since last release</h3>

* The ``ExpvalCost`` class (previously ``VQECost``) now provides observable optimization using the
  ``optimize`` argument, resulting in potentially fewer device executions.
  [(#902)](https://github.com/PennyLaneAI/pennylane/pull/902)
  
  This is achieved by separating the observables composing the Hamiltonian into qubit-wise
  commuting groups and evaluating those groups on a single QNode using functionality from the
  ``grouping`` module: 
  
  ```python
  qml.enable_tape()
  commuting_obs = [qml.PauliX(0), qml.PauliX(0) @ qml.PauliZ(1)]
  H = qml.vqe.Hamiltonian([1, 1], commuting_obs)

  dev = qml.device("default.qubit", wires=2)
  ansatz = qml.templates.StronglyEntanglingLayers

  cost_opt = qml.ExpvalCost(ansatz, H, dev, optimize=True)
  cost_no_opt = qml.ExpvalCost(ansatz, H, dev, optimize=False)

  params = qml.init.strong_ent_layers_uniform(3, 2)
  ```
  
  Grouping these commuting observables leads to fewer device executions:
  
  ```pycon
  >>> cost_opt(params)
  >>> ex_opt = dev.num_executions
  >>> cost_no_opt(params)
  >>> ex_no_opt = dev.num_executions - ex_opt
  >>> print("Number of executions:", ex_no_opt)
  Number of executions: 2
  >>> print("Number of executions (optimized):", ex_opt)
  Number of executions (optimized): 1
  ```

* Two new hardware-efficient particle-conserving templates have been implemented
  to perform VQE-based quantum chemistry simulations. The new templates apply
  several layers of the particle-conserving entanglers proposed in Figs. 2a and 2b
  of the article by Barkoutsos *et al*. in
  `arXiv:1805.04340 <https://arxiv.org/abs/1805.04340>`_
  [(#875)](https://github.com/PennyLaneAI/pennylane/pull/875)
  [(#876)](https://github.com/PennyLaneAI/pennylane/pull/876)

* The `Device` and `QubitDevice` classes have a new API method, `batch_execute()`.
  This method accepts a *list* of tapes, and returns a list of evaluated numerical values.
  This may be useful for devices that support performing numerous quantum evaluations
  simultaneously. If not overridden, by default the list of tapes will be executed
  in serial by calling the `execute()` method.
  [(#840)](https://github.com/PennyLaneAI/pennylane/pull/840)

* The `QuantumTape` class now contains basic resource estimation functionality. The method
  `tape.get_resources()` returns a dictionary with a list of the constituent operations and the
  number of times they were run. Similarly, `tape.get_depth()` computes the circuit depth.
  [(#862)](https://github.com/PennyLaneAI/pennylane/pull/862)

* Adds the square root X gate `SX`. [(#871)](https://github.com/PennyLaneAI/pennylane/pull/871)

  ```python
  dev = qml.device("default.qubit", wires=1)

  @qml.qnode(dev)
  def circuit():
      qml.SX(wires=[0])
      return qml.expval(qml.PauliZ(wires=[0]))
  ```

* Adds the `qml.density_matrix` QNode return with partial trace capabilities.
  [(#878)](https://github.com/PennyLaneAI/pennylane/pull/878)

  The density matrix over the provided wires is returned, with all other subsystems traced out.
  `qml.density_matrix` currently works for both the `default.qubit` and `default.mixed` devices.

  ```python
  qml.enable_tape()
  dev = qml.device("default.qubit", wires=2)

  def circuit(x):
      qml.PauliY(wires=0)
      qml.Hadamard(wires=1)
      return qml.density_matrix(wires=[1])  # wire 0 is traced out
  ```

<h3>Improvements</h3>

* The MultiRZ gate now has a defined generator.
  [(#912)](https://github.com/PennyLaneAI/pennylane/pull/912)

* The CRot gate now has a ``decomposition`` method, which breaks the gate down into rotations
  and CNOT gates. This allows ``CRot`` to be used on devices that do not natively support it.
  [(#908)](https://github.com/PennyLaneAI/pennylane/pull/908)

* QNodes in tape mode now support returning observables on the same wire if the observables are
  qubit-wise commuting Pauli words. Qubit-wise commuting observables can be evaluated with a
  single device run because they are diagonal in the same basis, or can be equivalently
  transformed to the computational basis using a shared set of single-qubit rotations.
  [(#882)](https://github.com/PennyLaneAI/pennylane/pull/882)

  The following shows how to return the Pauli words ``XX`` and ``XI``:

  ```python
  qml.enable_tape()

  @qml.qnode(dev)
  def f(x):
      qml.Hadamard(wires=0)
      qml.Hadamard(wires=1)
      qml.CRot(0.1, 0.2, 0.3, wires=[1, 0])
      qml.RZ(x, wires=1)
      return qml.expval(qml.PauliX(0) @ qml.PauliX(1)), qml.expval(qml.PauliX(0))
  ```

  This can now be correctly evaluated:

  ```pycon
  >>> f(0.4)
  tensor([0.89431013, 0.9510565 ], requires_grad=True)
  ```

* PennyLane provides a new, experimental module `qml.proc` which provides framework agnostic
  functions for array and tensor manipulations.
  [(#886)](https://github.com/PennyLaneAI/pennylane/pull/886)

  Given the input tensor-like object, the call is
  dispatched to the corresponding array manipulation framework, allowing for end-to-end
  differentiation to be preserved.

  ```pycon
  >>> x = torch.tensor([1., 2.])
  >>> qml.proc.ones_like(x)
  tensor([1, 1])
  >>> y = tf.Variable([[0], [5]])
  >>> qml.proc.ones_like(y, dtype=np.complex128)
  <tf.Tensor: shape=(2, 1), dtype=complex128, numpy=
  array([[1.+0.j],
         [1.+0.j]])>
  ```

  Note that these functions are experimental, and only a subset of common functionality is
  supported. Furthermore, the names and behaviour of these functions may differ from similar
  functions in common frameworks; please refer to the function docstrings for more details.

* The classical processing in the `MottonenStatePreparation` template has been largely
  rewritten to use dense matrices and tensor manipulations where ever possible.
  This is a preparation to support differentiation through the template in future.
  [(#864)](https://github.com/PennyLaneAI/pennylane/pull/864)

* Device-based caching has replaced QNode caching. Caching is now accessed by passing a
  `cache` argument to the device.
  [(#851)](https://github.com/PennyLaneAI/pennylane/pull/851)

  The `cache` argument should be an integer specifying the size of the cache. For example, a
  cache of size 10 is created using:

  ```pycon
  >>> dev = qml.device("default.qubit", wires=2, cache=10)
  ```

* The `qnn.KerasLayer` class now supports differentiating the QNode through classical
  backpropagation in tape mode.
  [(#869)](https://github.com/PennyLaneAI/pennylane/pull/869)

  ```python
  qml.enable_tape()

  dev = qml.device("default.qubit.tf", wires=2)

  @qml.qnode(dev, interface="tf", diff_method="backprop")
  def f(inputs, weights):
      qml.templates.AngleEmbedding(inputs, wires=range(2))
      qml.templates.StronglyEntanglingLayers(weights, wires=range(2))
      return [qml.expval(qml.PauliZ(i)) for i in range(2)]

  weight_shapes = {"weights": (3, 2, 3)}

  qlayer = qml.qnn.KerasLayer(f, weight_shapes, output_dim=2)

  inputs = tf.constant(np.random.random((4, 2)), dtype=tf.float32)

  with tf.GradientTape() as tape:
      out = qlayer(inputs)

  tape.jacobian(out, qlayer.trainable_weights)
  ```

* The number of device executions over a QNode's lifetime can now be returned using `num_executions`.
  [(#853)](https://github.com/PennyLaneAI/pennylane/pull/853)

  ```pycon
  >>> dev = qml.device("default.qubit", wires=2)
  >>> @qml.qnode(dev)
  ... def circuit(x, y):
  ...    qml.RX(x, wires=[0])
  ...    qml.RY(y, wires=[1])
  ...    qml.CNOT(wires=[0, 1])
  ...    return qml.expval(qml.PauliZ(0) @ qml.PauliX(1))
  >>> for _ in range(10):
  ...    circuit(0.432, 0.12)
  >>> print(dev.num_executions)
  10
  ```

* The gradient methods in tape mode now fully separate the quantum and classical processing.Rather
  than returning the evaluated gradients directly, they now return a tuple containing the required
  quantum and classical processing steps.
  [(#840)](https://github.com/PennyLaneAI/pennylane/pull/840)

  ```python
  def gradient_method(idx, param, **options):
      # generate the quantum tapes that must be computed
      # to determine the quantum gradient
      tapes = quantum_gradient_tapes(self)

      def processing_fn(results):
          # perform classical processing on the evaluated tapes
          # returning the evaluated quantum gradient
          return classical_processing(results)

      return tapes, processing_fn
  ```

  The `JacobianTape.jacobian()` method has been similarly modified to accumulate all gradient
  quantum tapes and classical processing functions, evaluate all quantum tapes simultaneously,
  and then apply the post-processing functions to the evaluated tape results.

* The `Operation`, `Tensor`, and `MeasurementProcess` classes now has the `__copy__` special method
  defined. This allows us to ensure that, when a shallow copy is performed of an operation, the
  mutable list storing the operation parameters is *also* shallow copied. Both the old operation and
  the copied operation will continue to share the same parameter data,
  [(#840)](https://github.com/PennyLaneAI/pennylane/pull/840)

  ```pycon
  >>> import copy
  >>> op = qml.RX(0.2, wires=0)
  >>> op2 = copy.copy(op)
  >>> op.data[0] is op2.data[0]
  True
  ```

  however the *list container* is not a reference:

  ```pycon
  >>> op.data is op2.data
  False
  ```

  This allows the parameters of the copied operation to be modified, without mutating
  the parameters of the original operation.

* The `QuantumTape.copy` method has been tweaked so that:
  [(#840)](https://github.com/PennyLaneAI/pennylane/pull/840)

  - Optionally, the tape's operations are shallow copied in addition to the tape by passing the
    `copy_operations=True` boolean flag. This allows the copied tape's parameters to be mutated
    without affecting the original tape's parameters. (Note: the two tapes will share parameter data
    *until* one of the tapes has their parameter list modified.)

  - Copied tapes can be cast to another `QuantumTape` subclass by passing the `tape_cls` keyword
    argument.

* Support for tape mode has improved across PennyLane. The following features now work in tape mode:

  - QNode collections [(#863)](https://github.com/PennyLaneAI/pennylane/pull/863)
  - `ExpvalCost` [(#863)](https://github.com/PennyLaneAI/pennylane/pull/863) [(#911)](https://github.com/PennyLaneAI/pennylane/pull/911)
  - `qnn.KerasLayer` [(#869)](https://github.com/PennyLaneAI/pennylane/pull/869)
  - `qnn.TorchLayer` [(#865)](https://github.com/PennyLaneAI/pennylane/pull/865)
  - `qaoa` module [(#905)](https://github.com/PennyLaneAI/pennylane/pull/905)

* A new function, ``qml.refresh_devices()``, has been added, allowing PennyLane to
  rescan installed PennyLane plugins and refresh the device list. In addition, the ``qml.device``
  loader will attempt to refresh devices if the required plugin device cannot be found.
  This will result in an improved experience if installing PennyLane and plugins within
  a running Python session (for example, on Google Colab), and avoid the need to
  restart the kernel/runtime.
  [(#907)](https://github.com/PennyLaneAI/pennylane/pull/907)

* When using `grad_fn = qml.grad(cost)` to compute the gradient of a cost function with the Autograd
  interface, the value of the intermediate forward pass is now available via the `grad_fn.forward`
  property:
  [(#914)](https://github.com/PennyLaneAI/pennylane/pull/914)

  ```python
  def cost_fn(x, y):
      return 2*np.sin(x[0])*np.exp(-x[1]) + x[0]**3 + np.cos(y)

  params = np.array([0.1, 0.5], requires_grad=True)
  data = np.array(0.65, requires_grad=False)
  grad_fn = qml.grad(cost_fn)

  grad_fn(params, data)  # perform backprop and evaluate the gradient
  grad_fn.forward  # the cost function value
  ```

<h3>Breaking changes</h3>

<<<<<<< HEAD
* Updated the way how gradient recipes are stored for operations to accomodate
  gradient recipe definitions involving custom multipliers and more than two
  terms. User defined shift values passed to a QNode apply only to two-term
  parameter shift rules. Defined the gradient recipes for the `CRX`, `CRY`,
  `CRZ` and `CRot` operations.
  [(#915)](https://github.com/PennyLaneAI/pennylane/pull/915)
=======
* Updated how gradient recipes are stored for operations, allowing for
  gradient recipe definitions involving custom multipliers and with more than
  two terms.
>>>>>>> 19783ebe
  [(#909)](https://github.com/PennyLaneAI/pennylane/pull/909)

- The ``VQECost`` class has been renamed to ``ExpvalCost`` to reflect its general applicability
  beyond VQE. Use of ``VQECost`` is still possible but will result in a deprecation warning.
  [(#913)](https://github.com/PennyLaneAI/pennylane/pull/913)

<h3>Documentation</h3>

<h3>Bug fixes</h3>

* PennyLane tensor objects are now unwrapped in BaseQNode when passed as a
  keyword argument to the quantum function.
  [(#903)](https://github.com/PennyLaneAI/pennylane/pull/903)
  [(#893)](https://github.com/PennyLaneAI/pennylane/pull/893)

* The new tape mode now prevents multiple observables from being evaluated on the same wire
  if the observables are not qubit-wise commuting Pauli words.
  [(#882)](https://github.com/PennyLaneAI/pennylane/pull/882)

* Inverses of common gates can now be applied using array/tensor manipulation tricks. The
  following gates are affected: `PauliX`, `PauliY`, `PauliZ`, `Hadamard`, `SWAP`, `S`,
  `T`, `CNOT`, `CZ`.
  [(#872)](https://github.com/PennyLaneAI/pennylane/pull/872)

* The `PauliRot` operation now gracefully handles single-qubit Paulis, and all-identity Paulis
  [(#860)](https://github.com/PennyLaneAI/pennylane/pull/860).

* Fixes a bug whereby binary Python operators were not properly propagating the `requires_grad`
  attribute to the output tensor.
  [(#889)](https://github.com/PennyLaneAI/pennylane/pull/889)
  
* Fixes a bug which prevents `TorchLayer` from doing `backward` when CUDA is enabled.
  [(#899)](https://github.com/PennyLaneAI/pennylane/pull/899)

<h3>Contributors</h3>

This release contains contributions from (in alphabetical order):

Thomas Bromley, Christina Lee, Olivia Di Matteo, Anthony Hayes, Josh Izaac, Nathan Killoran, Shumpei Kobayashi,
Romain Moyard, Maria Schuld, Antal Száva.

# Release 0.12.0 (current release)

<h3>New features since last release</h3>

<h4>New and improved simulators</h4>

* PennyLane now supports a new device, `default.mixed`, designed for
  simulating mixed-state quantum computations. This enables native
  support for implementing noisy channels in a circuit, which generally
  map pure states to mixed states.
  [(#794)](https://github.com/PennyLaneAI/pennylane/pull/794)
  [(#807)](https://github.com/PennyLaneAI/pennylane/pull/807)
  [(#819)](https://github.com/PennyLaneAI/pennylane/pull/819)

  The device can be initialized as
  ```pycon
  >>> dev = qml.device("default.mixed", wires=1)
  ```

  This allows the construction of QNodes that include non-unitary operations,
  such as noisy channels:

  ```pycon
  >>> @qml.qnode(dev)
  ... def circuit(params):
  ...     qml.RX(params[0], wires=0)
  ...     qml.RY(params[1], wires=0)
  ...     qml.AmplitudeDamping(0.5, wires=0)
  ...     return qml.expval(qml.PauliZ(0))
  >>> print(circuit([0.54, 0.12]))
  0.9257702929524184
  >>> print(circuit([0, np.pi]))
  0.0
  ```

<h4>New tools for optimizing measurements</h4>

* The new `grouping` module provides functionality for grouping simultaneously measurable Pauli word
  observables.
  [(#761)](https://github.com/PennyLaneAI/pennylane/pull/761)
  [(#850)](https://github.com/PennyLaneAI/pennylane/pull/850)
  [(#852)](https://github.com/PennyLaneAI/pennylane/pull/852)

  - The `optimize_measurements` function will take as input a list of Pauli word observables and
    their corresponding coefficients (if any), and will return the partitioned Pauli terms
    diagonalized in the measurement basis and the corresponding diagonalizing circuits.

    ```python
    from pennylane.grouping import optimize_measurements
    h, nr_qubits = qml.qchem.molecular_hamiltonian("h2", "h2.xyz")
    rotations, grouped_ops, grouped_coeffs = optimize_measurements(h.ops, h.coeffs, grouping="qwc")
    ```

    The diagonalizing circuits of `rotations` correspond to the diagonalized Pauli word groupings of
    `grouped_ops`.

  - Pauli word partitioning utilities are performed by the `PauliGroupingStrategy`
    class. An input list of Pauli words can be partitioned into mutually commuting,
    qubit-wise-commuting, or anticommuting groupings.

    For example, partitioning Pauli words into anticommutative groupings by the Recursive Largest
    First (RLF) graph colouring heuristic:

    ```python
    from pennylane import PauliX, PauliY, PauliZ, Identity
    from pennylane.grouping import group_observables
    pauli_words = [
        Identity('a') @ Identity('b'),
        Identity('a') @ PauliX('b'),
        Identity('a') @ PauliY('b'),
        PauliZ('a') @ PauliX('b'),
        PauliZ('a') @ PauliY('b'),
        PauliZ('a') @ PauliZ('b')
    ]
    groupings = group_observables(pauli_words, grouping_type='anticommuting', method='rlf')
    ```

  - Various utility functions are included for obtaining and manipulating Pauli
    words in the binary symplectic vector space representation.

    For instance, two Pauli words may be converted to their binary vector representation:

    ```pycon
    >>> from pennylane.grouping import pauli_to_binary
    >>> from pennylane.wires import Wires
    >>> wire_map = {Wires('a'): 0, Wires('b'): 1}
    >>> pauli_vec_1 = pauli_to_binary(qml.PauliX('a') @ qml.PauliY('b'))
    >>> pauli_vec_2 = pauli_to_binary(qml.PauliZ('a') @ qml.PauliZ('b'))
    >>> pauli_vec_1
    [1. 1. 0. 1.]
    >>> pauli_vec_2
    [0. 0. 1. 1.]
    ```

    Their product up to a phase may be computed by taking the sum of their binary vector
    representations, and returned in the operator representation.

    ```pycon
    >>> from pennylane.grouping import binary_to_pauli
    >>> binary_to_pauli((pauli_vec_1 + pauli_vec_2) % 2, wire_map)
    Tensor product ['PauliY', 'PauliX']: 0 params, wires ['a', 'b']
    ```

    For more details on the grouping module, see the
    [grouping module documentation](https://pennylane.readthedocs.io/en/stable/code/qml_grouping.html)


<h4>Returning the quantum state from simulators</h4>

* The quantum state of a QNode can now be returned using the `qml.state()` return function.
  [(#818)](https://github.com/XanaduAI/pennylane/pull/818)

  ```python
  import pennylane as qml

  dev = qml.device("default.qubit", wires=3)
  qml.enable_tape()

  @qml.qnode(dev)
  def qfunc(x, y):
      qml.RZ(x, wires=0)
      qml.CNOT(wires=[0, 1])
      qml.RY(y, wires=1)
      qml.CNOT(wires=[0, 2])
      return qml.state()

  >>> qfunc(0.56, 0.1)
  array([0.95985437-0.27601028j, 0.        +0.j        ,
         0.04803275-0.01381203j, 0.        +0.j        ,
         0.        +0.j        , 0.        +0.j        ,
         0.        +0.j        , 0.        +0.j        ])
  ```

  Differentiating the state is currently available when using the
  classical backpropagation differentiation method (`diff_method="backprop"`) with a compatible device,
  and when using the new tape mode.

<h4>New operations and channels</h4>

* PennyLane now includes standard channels such as the Amplitude-damping,
  Phase-damping, and Depolarizing channels, as well as the ability
  to make custom qubit channels.
  [(#760)](https://github.com/PennyLaneAI/pennylane/pull/760)
  [(#766)](https://github.com/PennyLaneAI/pennylane/pull/766)
  [(#778)](https://github.com/PennyLaneAI/pennylane/pull/778)

* The controlled-Y operation is now available via `qml.CY`. For devices that do
  not natively support the controlled-Y operation, it will be decomposed
  into `qml.RY`, `qml.CNOT`, and `qml.S` operations.
  [(#806)](https://github.com/PennyLaneAI/pennylane/pull/806)

<h4>Preview the next-generation PennyLane QNode</h4>

* The new PennyLane `tape` module provides a re-formulated QNode class, rewritten from the ground-up,
  that uses a new `QuantumTape` object to represent the QNode's quantum circuit. Tape mode
  provides several advantages over the standard PennyLane QNode.
  [(#785)](https://github.com/PennyLaneAI/pennylane/pull/785)
  [(#792)](https://github.com/PennyLaneAI/pennylane/pull/792)
  [(#796)](https://github.com/PennyLaneAI/pennylane/pull/796)
  [(#800)](https://github.com/PennyLaneAI/pennylane/pull/800)
  [(#803)](https://github.com/PennyLaneAI/pennylane/pull/803)
  [(#804)](https://github.com/PennyLaneAI/pennylane/pull/804)
  [(#805)](https://github.com/PennyLaneAI/pennylane/pull/805)
  [(#808)](https://github.com/PennyLaneAI/pennylane/pull/808)
  [(#810)](https://github.com/PennyLaneAI/pennylane/pull/810)
  [(#811)](https://github.com/PennyLaneAI/pennylane/pull/811)
  [(#815)](https://github.com/PennyLaneAI/pennylane/pull/815)
  [(#820)](https://github.com/PennyLaneAI/pennylane/pull/820)
  [(#823)](https://github.com/PennyLaneAI/pennylane/pull/823)
  [(#824)](https://github.com/PennyLaneAI/pennylane/pull/824)
  [(#829)](https://github.com/PennyLaneAI/pennylane/pull/829)

  - Support for in-QNode classical processing: Tape mode allows for differentiable classical
    processing within the QNode.

  - No more Variable wrapping: In tape mode, QNode arguments no longer become `Variable`
    objects within the QNode.

  - Less restrictive QNode signatures: There is no longer any restriction on the QNode signature;
    the QNode can be defined and called following the same rules as standard Python functions.

  - Unifying all QNodes: The tape-mode QNode merges all QNodes (including the
    `JacobianQNode` and the `PassthruQNode`) into a single unified QNode, with
    identical behaviour regardless of the differentiation type.

  - Optimizations: Tape mode provides various performance optimizations, reducing pre- and
    post-processing overhead, and reduces the number of quantum evaluations in certain cases.

  Note that tape mode is **experimental**, and does not currently have feature-parity with the
  existing QNode. [Feedback and bug reports](https://github.com/PennyLaneAI/pennylane/issues) are
  encouraged and will help improve the new tape mode.

  Tape mode can be enabled globally via the `qml.enable_tape` function, without changing your
  PennyLane code:

  ```python
  qml.enable_tape()
  dev = qml.device("default.qubit", wires=1)

  @qml.qnode(dev, interface="tf")
  def circuit(p):
      print("Parameter value:", p)
      qml.RX(tf.sin(p[0])**2 + p[1], wires=0)
      return qml.expval(qml.PauliZ(0))
  ```

  For more details, please see the [tape mode
  documentation](https://pennylane.readthedocs.io/en/stable/code/qml_tape.html).

<h3>Improvements</h3>

* QNode caching has been introduced, allowing the QNode to keep track of the results of previous
  device executions and reuse those results in subsequent calls.
  Note that QNode caching is only supported in the new and experimental tape-mode.
  [(#817)](https://github.com/PennyLaneAI/pennylane/pull/817)

  Caching is available by passing a `caching` argument to the QNode:

  ```python
  dev = qml.device("default.qubit", wires=2)
  qml.enable_tape()

  @qml.qnode(dev, caching=10)  # cache up to 10 evaluations
  def qfunc(x):
      qml.RX(x, wires=0)
      qml.RX(0.3, wires=1)
      qml.CNOT(wires=[0, 1])
      return qml.expval(qml.PauliZ(1))

  qfunc(0.1)  # first evaluation executes on the device
  qfunc(0.1)  # second evaluation accesses the cached result
  ```

* Sped up the application of certain gates in `default.qubit` by using array/tensor
  manipulation tricks. The following gates are affected: `PauliX`, `PauliY`, `PauliZ`,
  `Hadamard`, `SWAP`, `S`, `T`, `CNOT`, `CZ`.
  [(#772)](https://github.com/PennyLaneAI/pennylane/pull/772)

* The computation of marginal probabilities has been made more efficient for devices
  with a large number of wires, achieving in some cases a 5x speedup.
  [(#799)](https://github.com/PennyLaneAI/pennylane/pull/799)

* Adds arithmetic operations (addition, tensor product,
  subtraction, and scalar multiplication) between `Hamiltonian`,
  `Tensor`, and `Observable` objects, and inline arithmetic
  operations between Hamiltonians and other observables.
  [(#765)](https://github.com/PennyLaneAI/pennylane/pull/765)

  Hamiltonians can now easily be defined as sums of observables:

  ```pycon3
  >>> H = 3 * qml.PauliZ(0) - (qml.PauliX(0) @ qml.PauliX(1)) + qml.Hamiltonian([4], [qml.PauliZ(0)])
  >>> print(H)
  (7.0) [Z0] + (-1.0) [X0 X1]
  ```

* Adds `compare()` method to `Observable` and `Hamiltonian` classes, which allows
  for comparison between observable quantities.
  [(#765)](https://github.com/PennyLaneAI/pennylane/pull/765)

  ```pycon3
  >>> H = qml.Hamiltonian([1], [qml.PauliZ(0)])
  >>> obs = qml.PauliZ(0) @ qml.Identity(1)
  >>> print(H.compare(obs))
  True
  ```

  ```pycon3
  >>> H = qml.Hamiltonian([2], [qml.PauliZ(0)])
  >>> obs = qml.PauliZ(1) @ qml.Identity(0)
  >>> print(H.compare(obs))
  False
  ```

* Adds `simplify()` method to the `Hamiltonian` class.
  [(#765)](https://github.com/PennyLaneAI/pennylane/pull/765)

  ```pycon3
  >>> H = qml.Hamiltonian([1, 2], [qml.PauliZ(0), qml.PauliZ(0) @ qml.Identity(1)])
  >>> H.simplify()
  >>> print(H)
  (3.0) [Z0]
  ```

* Added a new bit-flip mixer to the `qml.qaoa` module.
  [(#774)](https://github.com/PennyLaneAI/pennylane/pull/774)

* Summation of two `Wires` objects is now supported and will return
  a `Wires` object containing the set of all wires defined by the
  terms in the summation.
  [(#812)](https://github.com/PennyLaneAI/pennylane/pull/812)

<h3>Breaking changes</h3>

* The PennyLane NumPy module now returns scalar (zero-dimensional) arrays where
  Python scalars were previously returned.
  [(#820)](https://github.com/PennyLaneAI/pennylane/pull/820)
  [(#833)](https://github.com/PennyLaneAI/pennylane/pull/833)

  For example, this affects array element indexing, and summation:

  ```pycon
  >>> x = np.array([1, 2, 3], requires_grad=False)
  >>> x[0]
  tensor(1, requires_grad=False)
  >>> np.sum(x)
  tensor(6, requires_grad=True)
  ```

  This may require small updates to user code. A convenience method, `np.tensor.unwrap()`,
  has been added to help ease the transition. This converts PennyLane NumPy tensors
  to standard NumPy arrays and Python scalars:

  ```pycon
  >>> x = np.array(1.543, requires_grad=False)
  >>> x.unwrap()
  1.543
  ```

  Note, however, that information regarding array differentiability will be
  lost.

* The device capabilities dictionary has been redesigned, for clarity and robustness. In particular,
  the capabilities dictionary is now inherited from the parent class, various keys have more
  expressive names, and all keys are now defined in the base device class. For more details, please
  [refer to the developer
  documentation](https://pennylane.readthedocs.io/en/stable/development/plugins.html#device-capabilities).
  [(#781)](https://github.com/PennyLaneAI/pennylane/pull/781/files)

<h3>Bug fixes</h3>

* Changed to use lists for storing variable values inside `BaseQNode`
  allowing complex matrices to be passed to `QubitUnitary`.
  [(#773)](https://github.com/PennyLaneAI/pennylane/pull/773)

* Fixed a bug within `default.qubit`, resulting in greater efficiency
  when applying a state vector to all wires on the device.
  [(#849)](https://github.com/PennyLaneAI/pennylane/pull/849)

<h3>Documentation</h3>

* Equations have been added to the `qml.sample` and `qml.probs` docstrings
  to clarify the mathematical foundation of the performed measurements.
  [(#843)](https://github.com/PennyLaneAI/pennylane/pull/843)

<h3>Contributors</h3>

This release contains contributions from (in alphabetical order):

Aroosa Ijaz, Juan Miguel Arrazola, Thomas Bromley, Jack Ceroni, Alain Delgado Gran, Josh Izaac,
Soran Jahangiri, Nathan Killoran, Robert Lang, Cedric Lin, Olivia Di Matteo, Nicolás Quesada, Maria
Schuld, Antal Száva.

# Release 0.11.0

<h3>New features since last release</h3>

<h4>New and improved simulators</h4>

* Added a new device, `default.qubit.autograd`, a pure-state qubit simulator written using Autograd.
  This device supports classical backpropagation (`diff_method="backprop"`); this can
  be faster than the parameter-shift rule for computing quantum gradients
  when the number of parameters to be optimized is large.
  [(#721)](https://github.com/XanaduAI/pennylane/pull/721)

  ```pycon
  >>> dev = qml.device("default.qubit.autograd", wires=1)
  >>> @qml.qnode(dev, diff_method="backprop")
  ... def circuit(x):
  ...     qml.RX(x[1], wires=0)
  ...     qml.Rot(x[0], x[1], x[2], wires=0)
  ...     return qml.expval(qml.PauliZ(0))
  >>> weights = np.array([0.2, 0.5, 0.1])
  >>> grad_fn = qml.grad(circuit)
  >>> print(grad_fn(weights))
  array([-2.25267173e-01, -1.00864546e+00,  6.93889390e-18])
  ```

  See the [device documentation](https://pennylane.readthedocs.io/en/stable/code/api/pennylane.devices.default_qubit_autograd.DefaultQubitAutograd.html) for more details.

* A new experimental C++ state-vector simulator device is now available, `lightning.qubit`. It
  uses the C++ Eigen library to perform fast linear algebra calculations for simulating quantum
  state-vector evolution.

  `lightning.qubit` is currently in beta; it can be installed via `pip`:

  ```console
  $ pip install pennylane-lightning
  ```

  Once installed, it can be used as a PennyLane device:

  ```pycon
  >>> dev = qml.device("lightning.qubit", wires=2)
  ```

  For more details, please see the [lightning qubit documentation](https://pennylane-lightning.readthedocs.io).

<h4>New algorithms and templates</h4>

* Added built-in QAOA functionality via the new `qml.qaoa` module.
  [(#712)](https://github.com/PennyLaneAI/pennylane/pull/712)
  [(#718)](https://github.com/PennyLaneAI/pennylane/pull/718)
  [(#741)](https://github.com/PennyLaneAI/pennylane/pull/741)
  [(#720)](https://github.com/PennyLaneAI/pennylane/pull/720)

  This includes the following features:

  * New `qml.qaoa.x_mixer` and `qml.qaoa.xy_mixer` functions for defining Pauli-X and XY
    mixer Hamiltonians.

  * MaxCut: The `qml.qaoa.maxcut` function allows easy construction of the cost Hamiltonian
    and recommended mixer Hamiltonian for solving the MaxCut problem for a supplied graph.

  * Layers: `qml.qaoa.cost_layer` and `qml.qaoa.mixer_layer` take cost and mixer
    Hamiltonians, respectively, and apply the corresponding QAOA cost and mixer layers
    to the quantum circuit

  For example, using PennyLane to construct and solve a MaxCut problem with QAOA:

  ```python
  wires = range(3)
  graph = Graph([(0, 1), (1, 2), (2, 0)])
  cost_h, mixer_h = qaoa.maxcut(graph)

  def qaoa_layer(gamma, alpha):
      qaoa.cost_layer(gamma, cost_h)
      qaoa.mixer_layer(alpha, mixer_h)

  def antatz(params, **kwargs):

      for w in wires:
          qml.Hadamard(wires=w)

      # repeat the QAOA layer two times
      qml.layer(qaoa_layer, 2, params[0], params[1])

  dev = qml.device('default.qubit', wires=len(wires))
  cost_function = qml.VQECost(ansatz, cost_h, dev)
  ```

* Added an `ApproxTimeEvolution` template to the PennyLane templates module, which
  can be used to implement Trotterized time-evolution under a Hamiltonian.
  [(#710)](https://github.com/XanaduAI/pennylane/pull/710)

  <img src="https://pennylane.readthedocs.io/en/latest/_static/templates/subroutines/approx_time_evolution.png" width=50%/>

* Added a `qml.layer` template-constructing function, which takes a unitary, and
  repeatedly applies it on a set of wires to a given depth.
  [(#723)](https://github.com/PennyLaneAI/pennylane/pull/723)

  ```python
  def subroutine():
      qml.Hadamard(wires=[0])
      qml.CNOT(wires=[0, 1])
      qml.PauliX(wires=[1])

  dev = qml.device('default.qubit', wires=3)

  @qml.qnode(dev)
  def circuit():
      qml.layer(subroutine, 3)
      return [qml.expval(qml.PauliZ(0)), qml.expval(qml.PauliZ(1))]
  ```

  This creates the following circuit:
  ```pycon
  >>> circuit()
  >>> print(circuit.draw())
  0: ──H──╭C──X──H──╭C──X──H──╭C──X──┤ ⟨Z⟩
  1: ─────╰X────────╰X────────╰X─────┤ ⟨Z⟩
  ```

* Added the `qml.utils.decompose_hamiltonian` function. This function can be used to
  decompose a Hamiltonian into a linear combination of Pauli operators.
  [(#671)](https://github.com/XanaduAI/pennylane/pull/671)

  ```pycon
  >>> A = np.array(
  ... [[-2, -2+1j, -2, -2],
  ... [-2-1j,  0,  0, -1],
  ... [-2,  0, -2, -1],
  ... [-2, -1, -1,  0]])
  >>> coeffs, obs_list = decompose_hamiltonian(A)
  ```

<h4>New device features</h4>

* It is now possible to specify custom wire labels, such as `['anc1', 'anc2', 0, 1, 3]`, where the labels
  can be strings or numbers.
  [(#666)](https://github.com/XanaduAI/pennylane/pull/666)

  Custom wire labels are defined by passing a list to the `wires` argument when creating the device:

  ```pycon
  >>> dev = qml.device("default.qubit", wires=['anc1', 'anc2', 0, 1, 3])
  ```

  Quantum operations should then be invoked with these custom wire labels:

  ``` pycon
  >>> @qml.qnode(dev)
  >>> def circuit():
  ...    qml.Hadamard(wires='anc2')
  ...    qml.CNOT(wires=['anc1', 3])
  ...    ...
  ```

  The existing behaviour, in which the number of wires is specified on device initialization,
  continues to work as usual. This gives a default behaviour where wires are labelled
  by consecutive integers.

  ```pycon
  >>> dev = qml.device("default.qubit", wires=5)
  ```

* An integrated device test suite has been added, which can be used
  to run basic integration tests on core or external devices.
  [(#695)](https://github.com/PennyLaneAI/pennylane/pull/695)
  [(#724)](https://github.com/PennyLaneAI/pennylane/pull/724)
  [(#733)](https://github.com/PennyLaneAI/pennylane/pull/733)

  The test can be invoked against a particular device by calling the `pl-device-test`
  command line program:

  ```console
  $ pl-device-test --device=default.qubit --shots=1234 --analytic=False
  ```

  If the tests are run on external devices, the device and its dependencies must be
  installed locally. For more details, please see the
  [plugin test documentation](http://pennylane.readthedocs.io/en/latest/code/api/pennylane.devices.tests.html).

<h3>Improvements</h3>

* The functions implementing the quantum circuits building the Unitary Coupled-Cluster
  (UCCSD) VQE ansatz have been improved, with a more consistent naming convention and
  improved docstrings.
  [(#748)](https://github.com/PennyLaneAI/pennylane/pull/748)

  The changes include:

  - The terms *1particle-1hole (ph)* and *2particle-2hole (pphh)* excitations
    were replaced with the names *single* and *double* excitations, respectively.

  - The non-differentiable arguments in the `UCCSD` template were renamed accordingly:
    `ph` → `s_wires`, `pphh` → `d_wires`

  - The term *virtual*, previously used to refer the *unoccupied* orbitals, was discarded.

  - The Usage Details sections were updated and improved.

* Added support for TensorFlow 2.3 and PyTorch 1.6.
  [(#725)](https://github.com/PennyLaneAI/pennylane/pull/725)

* Returning probabilities is now supported from photonic QNodes.
  As with qubit QNodes, photonic QNodes returning probabilities are
  end-to-end differentiable.
  [(#699)](https://github.com/XanaduAI/pennylane/pull/699/)

  ```pycon
  >>> dev = qml.device("strawberryfields.fock", wires=2, cutoff_dim=5)
  >>> @qml.qnode(dev)
  ... def circuit(a):
  ...     qml.Displacement(a, 0, wires=0)
  ...     return qml.probs(wires=0)
  >>> print(circuit(0.5))
  [7.78800783e-01 1.94700196e-01 2.43375245e-02 2.02812704e-03 1.26757940e-04]
  ```

<h3>Breaking changes</h3>

* The `pennylane.plugins` and `pennylane.beta.plugins` folders have been renamed to
  `pennylane.devices` and `pennylane.beta.devices`, to reflect their content better.
  [(#726)](https://github.com/XanaduAI/pennylane/pull/726)

<h3>Bug fixes</h3>

* The PennyLane interface conversion functions can now convert QNodes with
  pre-existing interfaces.
  [(#707)](https://github.com/XanaduAI/pennylane/pull/707)

<h3>Documentation</h3>

* The interfaces section of the documentation has been renamed to 'Interfaces and training',
  and updated with the latest variable handling details.
  [(#753)](https://github.com/PennyLaneAI/pennylane/pull/753)

<h3>Contributors</h3>

This release contains contributions from (in alphabetical order):

Juan Miguel Arrazola, Thomas Bromley, Jack Ceroni, Alain Delgado Gran, Shadab Hussain, Theodor
Isacsson, Josh Izaac, Nathan Killoran, Maria Schuld, Antal Száva, Nicola Vitucci.

# Release 0.10.0

<h3>New features since last release</h3>

<h4>New and improved simulators</h4>

* Added a new device, `default.qubit.tf`, a pure-state qubit simulator written using TensorFlow.
  As a result, it supports classical backpropagation as a means to compute the Jacobian. This can
  be faster than the parameter-shift rule for computing quantum gradients
  when the number of parameters to be optimized is large.

  `default.qubit.tf` is designed to be used with end-to-end classical backpropagation
  (`diff_method="backprop"`) with the TensorFlow interface. This is the default method
  of differentiation when creating a QNode with this device.

  Using this method, the created QNode is a 'white-box' that is
  tightly integrated with your TensorFlow computation, including
  [AutoGraph](https://www.tensorflow.org/guide/function) support:

  ```pycon
  >>> dev = qml.device("default.qubit.tf", wires=1)
  >>> @tf.function
  ... @qml.qnode(dev, interface="tf", diff_method="backprop")
  ... def circuit(x):
  ...     qml.RX(x[1], wires=0)
  ...     qml.Rot(x[0], x[1], x[2], wires=0)
  ...     return qml.expval(qml.PauliZ(0))
  >>> weights = tf.Variable([0.2, 0.5, 0.1])
  >>> with tf.GradientTape() as tape:
  ...     res = circuit(weights)
  >>> print(tape.gradient(res, weights))
  tf.Tensor([-2.2526717e-01 -1.0086454e+00  1.3877788e-17], shape=(3,), dtype=float32)
  ```

  See the `default.qubit.tf`
  [documentation](https://pennylane.ai/en/stable/code/api/pennylane.beta.plugins.DefaultQubitTF.html)
  for more details.

* The [default.tensor plugin](https://github.com/XanaduAI/pennylane/blob/master/pennylane/beta/plugins/default_tensor.py)
  has been significantly upgraded. It now allows two different
  tensor network representations to be used: `"exact"` and `"mps"`. The former uses a
  exact factorized representation of quantum states, while the latter uses a matrix product state
  representation.
  ([#572](https://github.com/XanaduAI/pennylane/pull/572))
  ([#599](https://github.com/XanaduAI/pennylane/pull/599))

<h4>New machine learning functionality and integrations</h4>

* PennyLane QNodes can now be converted into Torch layers, allowing for creation of quantum and
  hybrid models using the `torch.nn` API.
  [(#588)](https://github.com/XanaduAI/pennylane/pull/588)

  A PennyLane QNode can be converted into a `torch.nn` layer using the `qml.qnn.TorchLayer` class:

  ```pycon
  >>> @qml.qnode(dev)
  ... def qnode(inputs, weights_0, weight_1):
  ...    # define the circuit
  ...    # ...

  >>> weight_shapes = {"weights_0": 3, "weight_1": 1}
  >>> qlayer = qml.qnn.TorchLayer(qnode, weight_shapes)
  ```

  A hybrid model can then be easily constructed:

  ```pycon
  >>> model = torch.nn.Sequential(qlayer, torch.nn.Linear(2, 2))
  ```

* Added a new "reversible" differentiation method which can be used in simulators, but not hardware.

  The reversible approach is similar to backpropagation, but trades off extra computation for
  enhanced memory efficiency. Where backpropagation caches the state tensors at each step during
  a simulated evolution, the reversible method only caches the final pre-measurement state.

  Compared to the parameter-shift method, the reversible method can be faster or slower,
  depending on the density and location of parametrized gates in a circuit
  (circuits with higher density of parametrized gates near the end of the circuit will see a benefit).
  [(#670)](https://github.com/XanaduAI/pennylane/pull/670)

  ```pycon
  >>> dev = qml.device("default.qubit", wires=2)
  ... @qml.qnode(dev, diff_method="reversible")
  ... def circuit(x):
  ...     qml.RX(x, wires=0)
  ...     qml.RX(x, wires=0)
  ...     qml.CNOT(wires=[0,1])
  ...     return qml.expval(qml.PauliZ(0))
  >>> qml.grad(circuit)(0.5)
  (array(-0.47942554),)
  ```

<h4>New templates and cost functions</h4>

* Added the new templates `UCCSD`, `SingleExcitationUnitary`, and`DoubleExcitationUnitary`,
  which together implement the Unitary Coupled-Cluster Singles and Doubles (UCCSD) ansatz
  to perform VQE-based quantum chemistry simulations using PennyLane-QChem.
  [(#622)](https://github.com/XanaduAI/pennylane/pull/622)
  [(#638)](https://github.com/XanaduAI/pennylane/pull/638)
  [(#654)](https://github.com/XanaduAI/pennylane/pull/654)
  [(#659)](https://github.com/XanaduAI/pennylane/pull/659)
  [(#622)](https://github.com/XanaduAI/pennylane/pull/622)

* Added module `pennylane.qnn.cost` with class `SquaredErrorLoss`. The module contains classes
  to calculate losses and cost functions on circuits with trainable parameters.
  [(#642)](https://github.com/XanaduAI/pennylane/pull/642)

<h3>Improvements</h3>

* Improves the wire management by making the `Operator.wires` attribute a `wires` object.
  [(#666)](https://github.com/XanaduAI/pennylane/pull/666)

* A significant improvement with respect to how QNodes and interfaces mark quantum function
  arguments as differentiable when using Autograd, designed to improve performance and make
  QNodes more intuitive.
  [(#648)](https://github.com/XanaduAI/pennylane/pull/648)
  [(#650)](https://github.com/XanaduAI/pennylane/pull/650)

  In particular, the following changes have been made:

  - A new `ndarray` subclass `pennylane.numpy.tensor`, which extends NumPy arrays with
    the keyword argument and attribute `requires_grad`. Tensors which have `requires_grad=False`
    are treated as non-differentiable by the Autograd interface.

  - A new subpackage `pennylane.numpy`, which wraps `autograd.numpy` such that NumPy functions
    accept the `requires_grad` keyword argument, and allows Autograd to differentiate
    `pennylane.numpy.tensor` objects.

  - The `argnum` argument to `qml.grad` is now optional; if not provided, arguments explicitly
    marked as `requires_grad=False` are excluded for the list of differentiable arguments.
    The ability to pass `argnum` has been retained for backwards compatibility, and
    if present the old behaviour persists.

* The QNode Torch interface now inspects QNode positional arguments.
  If any argument does not have the attribute `requires_grad=True`, it
  is automatically excluded from quantum gradient computations.
  [(#652)](https://github.com/XanaduAI/pennylane/pull/652)
  [(#660)](https://github.com/XanaduAI/pennylane/pull/660)

* The QNode TF interface now inspects QNode positional arguments.
  If any argument is not being watched by a `tf.GradientTape()`,
  it is automatically excluded from quantum gradient computations.
  [(#655)](https://github.com/XanaduAI/pennylane/pull/655)
  [(#660)](https://github.com/XanaduAI/pennylane/pull/660)

* QNodes have two new public methods: `QNode.set_trainable_args()` and `QNode.get_trainable_args()`.
  These are designed to be called by interfaces, to specify to the QNode which of its
  input arguments are differentiable. Arguments which are non-differentiable will not be converted
  to PennyLane Variable objects within the QNode.
  [(#660)](https://github.com/XanaduAI/pennylane/pull/660)

* Added `decomposition` method to PauliX, PauliY, PauliZ, S, T, Hadamard, and PhaseShift gates, which
  decomposes each of these gates into rotation gates.
  [(#668)](https://github.com/XanaduAI/pennylane/pull/668)

* The `CircuitGraph` class now supports serializing contained circuit operations
  and measurement basis rotations to an OpenQASM2.0 script via the new
  `CircuitGraph.to_openqasm()` method.
  [(#623)](https://github.com/XanaduAI/pennylane/pull/623)

<h3>Breaking changes</h3>

* Removes support for Python 3.5.
  [(#639)](https://github.com/XanaduAI/pennylane/pull/639)

<h3>Documentation</h3>

* Various small typos were fixed.

<h3>Contributors</h3>

This release contains contributions from (in alphabetical order):

Thomas Bromley, Jack Ceroni, Alain Delgado Gran, Theodor Isacsson, Josh Izaac,
Nathan Killoran, Maria Schuld, Antal Száva, Nicola Vitucci.


# Release 0.9.0

<h3>New features since last release</h3>

<h4>New machine learning integrations</h4>

* PennyLane QNodes can now be converted into Keras layers, allowing for creation of quantum and
  hybrid models using the Keras API.
  [(#529)](https://github.com/XanaduAI/pennylane/pull/529)

  A PennyLane QNode can be converted into a Keras layer using the `KerasLayer` class:

  ```python
  from pennylane.qnn import KerasLayer

  @qml.qnode(dev)
  def circuit(inputs, weights_0, weight_1):
     # define the circuit
     # ...

  weight_shapes = {"weights_0": 3, "weight_1": 1}
  qlayer = qml.qnn.KerasLayer(circuit, weight_shapes, output_dim=2)
  ```

  A hybrid model can then be easily constructed:

  ```python
  model = tf.keras.models.Sequential([qlayer, tf.keras.layers.Dense(2)])
  ```

* Added a new type of QNode, `qml.qnodes.PassthruQNode`. For simulators which are coded in an
  external library which supports automatic differentiation, PennyLane will treat a PassthruQNode as
  a "white box", and rely on the external library to directly provide gradients via backpropagation.
  This can be more efficient than the using parameter-shift rule for a large number of parameters.
  [(#488)](https://github.com/XanaduAI/pennylane/pull/488)

  Currently this behaviour is supported by PennyLane's `default.tensor.tf` device backend,
  compatible with the `'tf'` interface using TensorFlow 2:

  ```python
  dev = qml.device('default.tensor.tf', wires=2)

  @qml.qnode(dev, diff_method="backprop")
  def circuit(params):
      qml.RX(params[0], wires=0)
      qml.RX(params[1], wires=1)
      qml.CNOT(wires=[0, 1])
      return qml.expval(qml.PauliZ(0))

  qnode = PassthruQNode(circuit, dev)
  params = tf.Variable([0.3, 0.1])

  with tf.GradientTape() as tape:
      tape.watch(params)
      res = qnode(params)

  grad = tape.gradient(res, params)
  ```

<h4>New optimizers</h4>

* Added the `qml.RotosolveOptimizer`, a gradient-free optimizer
  that minimizes the quantum function by updating each parameter,
  one-by-one, via a closed-form expression while keeping other parameters
  fixed.
  [(#636)](https://github.com/XanaduAI/pennylane/pull/636)
  [(#539)](https://github.com/XanaduAI/pennylane/pull/539)

* Added the `qml.RotoselectOptimizer`, which uses Rotosolve to
  minimizes a quantum function with respect to both the
  rotation operations applied and the rotation parameters.
  [(#636)](https://github.com/XanaduAI/pennylane/pull/636)
  [(#539)](https://github.com/XanaduAI/pennylane/pull/539)

  For example, given a quantum function `f` that accepts parameters `x`
  and a list of corresponding rotation operations `generators`,
  the Rotoselect optimizer will, at each step, update both the parameter
  values and the list of rotation gates to minimize the loss:

  ```pycon
  >>> opt = qml.optimize.RotoselectOptimizer()
  >>> x = [0.3, 0.7]
  >>> generators = [qml.RX, qml.RY]
  >>> for _ in range(100):
  ...     x, generators = opt.step(f, x, generators)
  ```


<h4>New operations</h4>

* Added the `PauliRot` gate, which performs an arbitrary
  Pauli rotation on multiple qubits, and the `MultiRZ` gate,
  which performs a rotation generated by a tensor product
  of Pauli Z operators.
  [(#559)](https://github.com/XanaduAI/pennylane/pull/559)

  ```python
  dev = qml.device('default.qubit', wires=4)

  @qml.qnode(dev)
  def circuit(angle):
      qml.PauliRot(angle, "IXYZ", wires=[0, 1, 2, 3])
      return [qml.expval(qml.PauliZ(wire)) for wire in [0, 1, 2, 3]]
  ```

  ```pycon
  >>> circuit(0.4)
  [1.         0.92106099 0.92106099 1.        ]
  >>> print(circuit.draw())
   0: ──╭RI(0.4)──┤ ⟨Z⟩
   1: ──├RX(0.4)──┤ ⟨Z⟩
   2: ──├RY(0.4)──┤ ⟨Z⟩
   3: ──╰RZ(0.4)──┤ ⟨Z⟩
  ```

  If the `PauliRot` gate is not supported on the target device, it will
  be decomposed into `Hadamard`, `RX` and `MultiRZ` gates. Note that
  identity gates in the Pauli word result in untouched wires:

  ```pycon
  >>> print(circuit.draw())
   0: ───────────────────────────────────┤ ⟨Z⟩
   1: ──H──────────╭RZ(0.4)──H───────────┤ ⟨Z⟩
   2: ──RX(1.571)──├RZ(0.4)──RX(-1.571)──┤ ⟨Z⟩
   3: ─────────────╰RZ(0.4)──────────────┤ ⟨Z⟩
  ```

  If the `MultiRZ` gate is not supported, it will be decomposed into
  `CNOT` and `RZ` gates:

  ```pycon
  >>> print(circuit.draw())
   0: ──────────────────────────────────────────────────┤ ⟨Z⟩
   1: ──H──────────────╭X──RZ(0.4)──╭X──────H───────────┤ ⟨Z⟩
   2: ──RX(1.571)──╭X──╰C───────────╰C──╭X──RX(-1.571)──┤ ⟨Z⟩
   3: ─────────────╰C───────────────────╰C──────────────┤ ⟨Z⟩
  ```

* PennyLane now provides `DiagonalQubitUnitary` for diagonal gates, that are e.g.,
  encountered in IQP circuits. These kinds of gates can be evaluated much faster on
  a simulator device.
  [(#567)](https://github.com/XanaduAI/pennylane/pull/567)

  The gate can be used, for example, to efficiently simulate oracles:

  ```python
  dev = qml.device('default.qubit', wires=3)

  # Function as a bitstring
  f = np.array([1, 0, 0, 1, 1, 0, 1, 0])

  @qml.qnode(dev)
  def circuit(weights1, weights2):
      qml.templates.StronglyEntanglingLayers(weights1, wires=[0, 1, 2])

      # Implements the function as a phase-kickback oracle
      qml.DiagonalQubitUnitary((-1)**f, wires=[0, 1, 2])

      qml.templates.StronglyEntanglingLayers(weights2, wires=[0, 1, 2])
      return [qml.expval(qml.PauliZ(w)) for w in range(3)]
  ```

* Added the `TensorN` CVObservable that can represent the tensor product of the
  `NumberOperator` on photonic backends.
  [(#608)](https://github.com/XanaduAI/pennylane/pull/608)

<h4>New templates</h4>

* Added the `ArbitraryUnitary` and `ArbitraryStatePreparation` templates, which use
  `PauliRot` gates to perform an arbitrary unitary and prepare an arbitrary basis
  state with the minimal number of parameters.
  [(#590)](https://github.com/XanaduAI/pennylane/pull/590)

  ```python
  dev = qml.device('default.qubit', wires=3)

  @qml.qnode(dev)
  def circuit(weights1, weights2):
        qml.templates.ArbitraryStatePreparation(weights1, wires=[0, 1, 2])
        qml.templates.ArbitraryUnitary(weights2, wires=[0, 1, 2])
        return qml.probs(wires=[0, 1, 2])
  ```

* Added the `IQPEmbedding` template, which encodes inputs into the diagonal gates of an
  IQP circuit.
  [(#605)](https://github.com/XanaduAI/pennylane/pull/605)

  <img src="https://pennylane.readthedocs.io/en/latest/_images/iqp.png"
  width=50%></img>

* Added the `SimplifiedTwoDesign` template, which implements the circuit
  design of [Cerezo et al. (2020)](<https://arxiv.org/abs/2001.00550>).
  [(#556)](https://github.com/XanaduAI/pennylane/pull/556)

  <img src="https://pennylane.readthedocs.io/en/latest/_images/simplified_two_design.png"
  width=50%></img>

* Added the `BasicEntanglerLayers` template, which is a simple layer architecture
  of rotations and CNOT nearest-neighbour entanglers.
  [(#555)](https://github.com/XanaduAI/pennylane/pull/555)

  <img src="https://pennylane.readthedocs.io/en/latest/_images/basic_entangler.png"
  width=50%></img>

* PennyLane now offers a broadcasting function to easily construct templates:
  `qml.broadcast()` takes single quantum operations or other templates and applies
  them to wires in a specific pattern.
  [(#515)](https://github.com/XanaduAI/pennylane/pull/515)
  [(#522)](https://github.com/XanaduAI/pennylane/pull/522)
  [(#526)](https://github.com/XanaduAI/pennylane/pull/526)
  [(#603)](https://github.com/XanaduAI/pennylane/pull/603)

  For example, we can use broadcast to repeat a custom template
  across multiple wires:

  ```python
  from pennylane.templates import template

  @template
  def mytemplate(pars, wires):
      qml.Hadamard(wires=wires)
      qml.RY(pars, wires=wires)

  dev = qml.device('default.qubit', wires=3)

  @qml.qnode(dev)
  def circuit(pars):
      qml.broadcast(mytemplate, pattern="single", wires=[0,1,2], parameters=pars)
      return qml.expval(qml.PauliZ(0))
  ```

  ```pycon
  >>> circuit([1, 1, 0.1])
  -0.841470984807896
  >>> print(circuit.draw())
   0: ──H──RY(1.0)──┤ ⟨Z⟩
   1: ──H──RY(1.0)──┤
   2: ──H──RY(0.1)──┤
  ```

  For other available patterns, see the
  [broadcast function documentation](https://pennylane.readthedocs.io/en/latest/code/api/pennylane.broadcast.html).

<h3>Breaking changes</h3>

* The `QAOAEmbedding` now uses the new `MultiRZ` gate as a `ZZ` entangler,
  which changes the convention. While
  previously, the `ZZ` gate in the embedding was implemented as

  ```python
  CNOT(wires=[wires[0], wires[1]])
  RZ(2 * parameter, wires=wires[0])
  CNOT(wires=[wires[0], wires[1]])
  ```

  the `MultiRZ` corresponds to

  ```python
  CNOT(wires=[wires[1], wires[0]])
  RZ(parameter, wires=wires[0])
  CNOT(wires=[wires[1], wires[0]])
  ```

  which differs in the factor of `2`, and fixes a bug in the
  wires that the `CNOT` was applied to.
  [(#609)](https://github.com/XanaduAI/pennylane/pull/609)

* Probability methods are handled by `QubitDevice` and device method
  requirements are modified to simplify plugin development.
  [(#573)](https://github.com/XanaduAI/pennylane/pull/573)

* The internal variables `All` and `Any` to mark an `Operation` as acting on all or any
  wires have been renamed to `AllWires` and `AnyWires`.
  [(#614)](https://github.com/XanaduAI/pennylane/pull/614)

<h3>Improvements</h3>

* A new `Wires` class was introduced for the internal
  bookkeeping of wire indices.
  [(#615)](https://github.com/XanaduAI/pennylane/pull/615)

* Improvements to the speed/performance of the `default.qubit` device.
  [(#567)](https://github.com/XanaduAI/pennylane/pull/567)
  [(#559)](https://github.com/XanaduAI/pennylane/pull/559)

* Added the `"backprop"` and `"device"` differentiation methods to the `qnode`
  decorator.
  [(#552)](https://github.com/XanaduAI/pennylane/pull/552)

  - `"backprop"`: Use classical backpropagation. Default on simulator
    devices that are classically end-to-end differentiable.
    The returned QNode can only be used with the same machine learning
    framework (e.g., `default.tensor.tf` simulator with the `tensorflow` interface).

  - `"device"`: Queries the device directly for the gradient.

  Using the `"backprop"` differentiation method with the `default.tensor.tf`
  device, the created QNode is a 'white-box', and is tightly integrated with
  the overall TensorFlow computation:

  ```python
  >>> dev = qml.device("default.tensor.tf", wires=1)
  >>> @qml.qnode(dev, interface="tf", diff_method="backprop")
  >>> def circuit(x):
  ...     qml.RX(x[1], wires=0)
  ...     qml.Rot(x[0], x[1], x[2], wires=0)
  ...     return qml.expval(qml.PauliZ(0))
  >>> vars = tf.Variable([0.2, 0.5, 0.1])
  >>> with tf.GradientTape() as tape:
  ...     res = circuit(vars)
  >>> tape.gradient(res, vars)
  <tf.Tensor: shape=(3,), dtype=float32, numpy=array([-2.2526717e-01, -1.0086454e+00,  1.3877788e-17], dtype=float32)>
  ```

* The circuit drawer now displays inverted operations, as well as wires
  where probabilities are returned from the device:
  [(#540)](https://github.com/XanaduAI/pennylane/pull/540)

  ```python
  >>> @qml.qnode(dev)
  ... def circuit(theta):
  ...     qml.RX(theta, wires=0)
  ...     qml.CNOT(wires=[0, 1])
  ...     qml.S(wires=1).inv()
  ...     return qml.probs(wires=[0, 1])
  >>> circuit(0.2)
  array([0.99003329, 0.        , 0.        , 0.00996671])
  >>> print(circuit.draw())
  0: ──RX(0.2)──╭C───────╭┤ Probs
  1: ───────────╰X──S⁻¹──╰┤ Probs
  ```

* You can now evaluate the metric tensor of a VQE Hamiltonian via the new
  `VQECost.metric_tensor` method. This allows `VQECost` objects to be directly
  optimized by the quantum natural gradient optimizer (`qml.QNGOptimizer`).
  [(#618)](https://github.com/XanaduAI/pennylane/pull/618)

* The input check functions in `pennylane.templates.utils` are now public
  and visible in the API documentation.
  [(#566)](https://github.com/XanaduAI/pennylane/pull/566)

* Added keyword arguments for step size and order to the `qnode` decorator, as well as
  the `QNode` and `JacobianQNode` classes. This enables the user to set the step size
  and order when using finite difference methods. These options are also exposed when
  creating QNode collections.
  [(#530)](https://github.com/XanaduAI/pennylane/pull/530)
  [(#585)](https://github.com/XanaduAI/pennylane/pull/585)
  [(#587)](https://github.com/XanaduAI/pennylane/pull/587)

* The decomposition for the `CRY` gate now uses the simpler form `RY @ CNOT @ RY @ CNOT`
  [(#547)](https://github.com/XanaduAI/pennylane/pull/547)

* The underlying queuing system was refactored, removing the `qml._current_context`
  property that held the currently active `QNode` or `OperationRecorder`. Now, all
  objects that expose a queue for operations inherit from `QueuingContext` and
  register their queue globally.
  [(#548)](https://github.com/XanaduAI/pennylane/pull/548)

* The PennyLane repository has a new benchmarking tool which supports the comparison of different git revisions.
  [(#568)](https://github.com/XanaduAI/pennylane/pull/568)
  [(#560)](https://github.com/XanaduAI/pennylane/pull/560)
  [(#516)](https://github.com/XanaduAI/pennylane/pull/516)

<h3>Documentation</h3>

* Updated the development section by creating a landing page with links to sub-pages
  containing specific guides.
  [(#596)](https://github.com/XanaduAI/pennylane/pull/596)

* Extended the developer's guide by a section explaining how to add new templates.
  [(#564)](https://github.com/XanaduAI/pennylane/pull/564)

<h3>Bug fixes</h3>

* `tf.GradientTape().jacobian()` can now be evaluated on QNodes using the TensorFlow interface.
  [(#626)](https://github.com/XanaduAI/pennylane/pull/626)

* `RandomLayers()` is now compatible with the qiskit devices.
  [(#597)](https://github.com/XanaduAI/pennylane/pull/597)

* `DefaultQubit.probability()` now returns the correct probability when called with
  `device.analytic=False`.
  [(#563)](https://github.com/XanaduAI/pennylane/pull/563)

* Fixed a bug in the `StronglyEntanglingLayers` template, allowing it to
  work correctly when applied to a single wire.
  [(544)](https://github.com/XanaduAI/pennylane/pull/544)

* Fixed a bug when inverting operations with decompositions; operations marked as inverted
  are now correctly inverted when the fallback decomposition is called.
  [(#543)](https://github.com/XanaduAI/pennylane/pull/543)

* The `QNode.print_applied()` method now correctly displays wires where
  `qml.prob()` is being returned.
  [#542](https://github.com/XanaduAI/pennylane/pull/542)

<h3>Contributors</h3>

This release contains contributions from (in alphabetical order):

Ville Bergholm, Lana Bozanic, Thomas Bromley, Theodor Isacsson, Josh Izaac, Nathan Killoran,
Maggie Li, Johannes Jakob Meyer, Maria Schuld, Sukin Sim, Antal Száva.

# Release 0.8.1

<h3>Improvements</h3>

* Beginning of support for Python 3.8, with the test suite
  now being run in a Python 3.8 environment.
  [(#501)](https://github.com/XanaduAI/pennylane/pull/501)

<h3>Documentation</h3>

* Present templates as a gallery of thumbnails showing the
  basic circuit architecture.
  [(#499)](https://github.com/XanaduAI/pennylane/pull/499)

<h3>Bug fixes</h3>

* Fixed a bug where multiplying a QNode parameter by 0 caused a divide
  by zero error when calculating the parameter shift formula.
  [(#512)](https://github.com/XanaduAI/pennylane/pull/512)

* Fixed a bug where the shape of differentiable QNode arguments
  was being cached on the first construction, leading to indexing
  errors if the QNode was re-evaluated if the argument changed shape.
  [(#505)](https://github.com/XanaduAI/pennylane/pull/505)

<h3>Contributors</h3>

This release contains contributions from (in alphabetical order):

Ville Bergholm, Josh Izaac, Johannes Jakob Meyer, Maria Schuld, Antal Száva.

# Release 0.8.0

<h3>New features since last release</h3>

* Added a quantum chemistry package, `pennylane.qchem`, which supports
  integration with OpenFermion, Psi4, PySCF, and OpenBabel.
  [(#453)](https://github.com/XanaduAI/pennylane/pull/453)

  Features include:

  - Generate the qubit Hamiltonians directly starting with the atomic structure of the molecule.
  - Calculate the mean-field (Hartree-Fock) electronic structure of molecules.
  - Allow to define an active space based on the number of active electrons and active orbitals.
  - Perform the fermionic-to-qubit transformation of the electronic Hamiltonian by
    using different functions implemented in OpenFermion.
  - Convert OpenFermion's QubitOperator to a Pennylane `Hamiltonian` class.
  - Perform a Variational Quantum Eigensolver (VQE) computation with this Hamiltonian in PennyLane.

  Check out the [quantum chemistry quickstart](https://pennylane.readthedocs.io/en/latest/introduction/chemistry.html), as well the quantum chemistry and VQE tutorials.

* PennyLane now has some functions and classes for creating and solving VQE
  problems. [(#467)](https://github.com/XanaduAI/pennylane/pull/467)

  - `qml.Hamiltonian`: a lightweight class for representing qubit Hamiltonians
  - `qml.VQECost`: a class for quickly constructing a differentiable cost function
    given a circuit ansatz, Hamiltonian, and one or more devices

    ```python
    >>> H = qml.vqe.Hamiltonian(coeffs, obs)
    >>> cost = qml.VQECost(ansatz, hamiltonian, dev, interface="torch")
    >>> params = torch.rand([4, 3])
    >>> cost(params)
    tensor(0.0245, dtype=torch.float64)
    ```

* Added a circuit drawing feature that provides a text-based representation
  of a QNode instance. It can be invoked via `qnode.draw()`. The user can specify
  to display variable names instead of variable values and choose either an ASCII
  or Unicode charset.
  [(#446)](https://github.com/XanaduAI/pennylane/pull/446)

  Consider the following circuit as an example:
  ```python3
  @qml.qnode(dev)
  def qfunc(a, w):
      qml.Hadamard(0)
      qml.CRX(a, wires=[0, 1])
      qml.Rot(w[0], w[1], w[2], wires=[1])
      qml.CRX(-a, wires=[0, 1])

      return qml.expval(qml.PauliZ(0) @ qml.PauliZ(1))
  ```

  We can draw the circuit after it has been executed:

  ```python
  >>> result = qfunc(2.3, [1.2, 3.2, 0.7])
  >>> print(qfunc.draw())
   0: ──H──╭C────────────────────────────╭C─────────╭┤ ⟨Z ⊗ Z⟩
   1: ─────╰RX(2.3)──Rot(1.2, 3.2, 0.7)──╰RX(-2.3)──╰┤ ⟨Z ⊗ Z⟩
  >>> print(qfunc.draw(charset="ascii"))
   0: --H--+C----------------------------+C---------+| <Z @ Z>
   1: -----+RX(2.3)--Rot(1.2, 3.2, 0.7)--+RX(-2.3)--+| <Z @ Z>
  >>> print(qfunc.draw(show_variable_names=True))
   0: ──H──╭C─────────────────────────────╭C─────────╭┤ ⟨Z ⊗ Z⟩
   1: ─────╰RX(a)──Rot(w[0], w[1], w[2])──╰RX(-1*a)──╰┤ ⟨Z ⊗ Z⟩
  ```

* Added `QAOAEmbedding` and its parameter initialization
  as a new trainable template.
  [(#442)](https://github.com/XanaduAI/pennylane/pull/442)

  <img src="https://pennylane.readthedocs.io/en/latest/_images/qaoa_layers.png"
  width=70%></img>

* Added the `qml.probs()` measurement function, allowing QNodes
  to differentiate variational circuit probabilities
  on simulators and hardware.
  [(#432)](https://github.com/XanaduAI/pennylane/pull/432)

  ```python
  @qml.qnode(dev)
  def circuit(x):
      qml.Hadamard(wires=0)
      qml.RY(x, wires=0)
      qml.RX(x, wires=1)
      qml.CNOT(wires=[0, 1])
      return qml.probs(wires=[0])
  ```
  Executing this circuit gives the marginal probability of wire 1:
  ```python
  >>> circuit(0.2)
  [0.40066533 0.59933467]
  ```
  QNodes that return probabilities fully support autodifferentiation.

* Added the convenience load functions `qml.from_pyquil`, `qml.from_quil` and
  `qml.from_quil_file` that convert pyQuil objects and Quil code to PennyLane
  templates. This feature requires version 0.8 or above of the PennyLane-Forest
  plugin.
  [(#459)](https://github.com/XanaduAI/pennylane/pull/459)

* Added a `qml.inv` method that inverts templates and sequences of Operations.
  Added a `@qml.template` decorator that makes templates return the queued Operations.
  [(#462)](https://github.com/XanaduAI/pennylane/pull/462)

  For example, using this function to invert a template inside a QNode:

  ```python3
      @qml.template
      def ansatz(weights, wires):
          for idx, wire in enumerate(wires):
              qml.RX(weights[idx], wires=[wire])

          for idx in range(len(wires) - 1):
              qml.CNOT(wires=[wires[idx], wires[idx + 1]])

      dev = qml.device('default.qubit', wires=2)

      @qml.qnode(dev)
      def circuit(weights):
          qml.inv(ansatz(weights, wires=[0, 1]))
          return qml.expval(qml.PauliZ(0) @ qml.PauliZ(1))
    ```

* Added the `QNodeCollection` container class, that allows independent
  QNodes to be stored and evaluated simultaneously. Experimental support
  for asynchronous evaluation of contained QNodes is provided with the
  `parallel=True` keyword argument.
  [(#466)](https://github.com/XanaduAI/pennylane/pull/466)

* Added a high level `qml.map` function, that maps a quantum
  circuit template over a list of observables or devices, returning
  a `QNodeCollection`.
  [(#466)](https://github.com/XanaduAI/pennylane/pull/466)

  For example:

  ```python3
  >>> def my_template(params, wires, **kwargs):
  >>>    qml.RX(params[0], wires=wires[0])
  >>>    qml.RX(params[1], wires=wires[1])
  >>>    qml.CNOT(wires=wires)

  >>> obs_list = [qml.PauliX(0) @ qml.PauliZ(1), qml.PauliZ(0) @ qml.PauliX(1)]
  >>> dev = qml.device("default.qubit", wires=2)
  >>> qnodes = qml.map(my_template, obs_list, dev, measure="expval")
  >>> qnodes([0.54, 0.12])
  array([-0.06154835  0.99280864])
  ```

* Added high level `qml.sum`, `qml.dot`, `qml.apply` functions
  that act on QNode collections.
  [(#466)](https://github.com/XanaduAI/pennylane/pull/466)

  `qml.apply` allows vectorized functions to act over the entire QNode
  collection:
  ```python
  >>> qnodes = qml.map(my_template, obs_list, dev, measure="expval")
  >>> cost = qml.apply(np.sin, qnodes)
  >>> cost([0.54, 0.12])
  array([-0.0615095  0.83756375])
  ```

  `qml.sum` and `qml.dot` take the sum of a QNode collection, and a
  dot product of tensors/arrays/QNode collections, respectively.

<h3>Breaking changes</h3>

* Deprecated the old-style `QNode` such that only the new-style `QNode` and its syntax can be used,
  moved all related files from the `pennylane/beta` folder to `pennylane`.
  [(#440)](https://github.com/XanaduAI/pennylane/pull/440)

<h3>Improvements</h3>

* Added the `Tensor.prune()` method and the `Tensor.non_identity_obs` property for extracting
  non-identity instances from the observables making up a `Tensor` instance.
  [(#498)](https://github.com/XanaduAI/pennylane/pull/498)

* Renamed the `expt.tensornet` and `expt.tensornet.tf` devices to `default.tensor` and
  `default.tensor.tf`.
  [(#495)](https://github.com/XanaduAI/pennylane/pull/495)

* Added a serialization method to the `CircuitGraph` class that is used to create a unique
  hash for each quantum circuit graph.
  [(#470)](https://github.com/XanaduAI/pennylane/pull/470)

* Added the `Observable.eigvals` method to return the eigenvalues of observables.
  [(#449)](https://github.com/XanaduAI/pennylane/pull/449)

* Added the `Observable.diagonalizing_gates` method to return the gates
  that diagonalize an observable in the computational basis.
  [(#454)](https://github.com/XanaduAI/pennylane/pull/454)

* Added the `Operator.matrix` method to return the matrix representation
  of an operator in the computational basis.
  [(#454)](https://github.com/XanaduAI/pennylane/pull/454)

* Added a `QubitDevice` class which implements common functionalities of plugin devices such that
  plugin devices can rely on these implementations. The new `QubitDevice` also includes
  a new `execute` method, which allows for more convenient plugin design. In addition, `QubitDevice`
  also unifies the way samples are generated on qubit-based devices.
  [(#452)](https://github.com/XanaduAI/pennylane/pull/452)
  [(#473)](https://github.com/XanaduAI/pennylane/pull/473)

* Improved documentation of `AmplitudeEmbedding` and `BasisEmbedding` templates.
  [(#441)](https://github.com/XanaduAI/pennylane/pull/441)
  [(#439)](https://github.com/XanaduAI/pennylane/pull/439)

* Codeblocks in the documentation now have a 'copy' button for easily
  copying examples.
  [(#437)](https://github.com/XanaduAI/pennylane/pull/437)

<h3>Documentation</h3>

* Update the developers plugin guide to use QubitDevice.
  [(#483)](https://github.com/XanaduAI/pennylane/pull/483)

<h3>Bug fixes</h3>

* Fixed a bug in `CVQNode._pd_analytic`, where non-descendant observables were not
  Heisenberg-transformed before evaluating the partial derivatives when using the
  order-2 parameter-shift method, resulting in an erroneous Jacobian for some circuits.
  [(#433)](https://github.com/XanaduAI/pennylane/pull/433)

<h3>Contributors</h3>

This release contains contributions from (in alphabetical order):

Juan Miguel Arrazola, Ville Bergholm, Alain Delgado Gran, Olivia Di Matteo,
Theodor Isacsson, Josh Izaac, Soran Jahangiri, Nathan Killoran, Johannes Jakob Meyer,
Zeyue Niu, Maria Schuld, Antal Száva.

# Release 0.7.0

<h3>New features since last release</h3>

* Custom padding constant in `AmplitudeEmbedding` is supported (see 'Breaking changes'.)
  [(#419)](https://github.com/XanaduAI/pennylane/pull/419)

* `StronglyEntanglingLayer` and `RandomLayer` now work with a single wire.
  [(#409)](https://github.com/XanaduAI/pennylane/pull/409)
  [(#413)](https://github.com/XanaduAI/pennylane/pull/413)

* Added support for applying the inverse of an `Operation` within a circuit.
  [(#377)](https://github.com/XanaduAI/pennylane/pull/377)

* Added an `OperationRecorder()` context manager, that allows templates
  and quantum functions to be executed while recording events. The
  recorder can be used with and without QNodes as a debugging utility.
  [(#388)](https://github.com/XanaduAI/pennylane/pull/388)

* Operations can now specify a decomposition that is used when the desired operation
  is not supported on the target device.
  [(#396)](https://github.com/XanaduAI/pennylane/pull/396)

* The ability to load circuits from external frameworks as templates
  has been added via the new `qml.load()` function. This feature
  requires plugin support --- this initial release provides support
  for Qiskit circuits and QASM files when `pennylane-qiskit` is installed,
  via the functions `qml.from_qiskit` and `qml.from_qasm`.
  [(#418)](https://github.com/XanaduAI/pennylane/pull/418)

* An experimental tensor network device has been added
  [(#416)](https://github.com/XanaduAI/pennylane/pull/416)
  [(#395)](https://github.com/XanaduAI/pennylane/pull/395)
  [(#394)](https://github.com/XanaduAI/pennylane/pull/394)
  [(#380)](https://github.com/XanaduAI/pennylane/pull/380)

* An experimental tensor network device which uses TensorFlow for
  backpropagation has been added
  [(#427)](https://github.com/XanaduAI/pennylane/pull/427)

* Custom padding constant in `AmplitudeEmbedding` is supported (see 'Breaking changes'.)
  [(#419)](https://github.com/XanaduAI/pennylane/pull/419)

<h3>Breaking changes</h3>

* The `pad` parameter in `AmplitudeEmbedding()` is now either `None` (no automatic padding), or a
  number that is used as the padding constant.
  [(#419)](https://github.com/XanaduAI/pennylane/pull/419)

* Initialization functions now return a single array of weights per function. Utilities for multi-weight templates
  `Interferometer()` and `CVNeuralNetLayers()` are provided.
  [(#412)](https://github.com/XanaduAI/pennylane/pull/412)

* The single layer templates `RandomLayer()`, `CVNeuralNetLayer()` and `StronglyEntanglingLayer()`
  have been turned into private functions `_random_layer()`, `_cv_neural_net_layer()` and
  `_strongly_entangling_layer()`. Recommended use is now via the corresponding `Layers()` templates.
  [(#413)](https://github.com/XanaduAI/pennylane/pull/413)

<h3>Improvements</h3>

* Added extensive input checks in templates.
  [(#419)](https://github.com/XanaduAI/pennylane/pull/419)

* Templates integration tests are rewritten - now cover keyword/positional argument passing,
  interfaces and combinations of templates.
  [(#409)](https://github.com/XanaduAI/pennylane/pull/409)
  [(#419)](https://github.com/XanaduAI/pennylane/pull/419)

* State vector preparation operations in the `default.qubit` plugin can now be
  applied to subsets of wires, and are restricted to being the first operation
  in a circuit.
  [(#346)](https://github.com/XanaduAI/pennylane/pull/346)

* The `QNode` class is split into a hierarchy of simpler classes.
  [(#354)](https://github.com/XanaduAI/pennylane/pull/354)
  [(#398)](https://github.com/XanaduAI/pennylane/pull/398)
  [(#415)](https://github.com/XanaduAI/pennylane/pull/415)
  [(#417)](https://github.com/XanaduAI/pennylane/pull/417)
  [(#425)](https://github.com/XanaduAI/pennylane/pull/425)

* Added the gates U1, U2 and U3 parametrizing arbitrary unitaries on 1, 2 and 3
  qubits and the Toffoli gate to the set of qubit operations.
  [(#396)](https://github.com/XanaduAI/pennylane/pull/396)

* Changes have been made to accomodate the movement of the main function
  in `pytest._internal` to `pytest._internal.main` in pip 19.3.
  [(#404)](https://github.com/XanaduAI/pennylane/pull/404)

* Added the templates `BasisStatePreparation` and `MottonenStatePreparation` that use
  gates to prepare a basis state and an arbitrary state respectively.
  [(#336)](https://github.com/XanaduAI/pennylane/pull/336)

* Added decompositions for `BasisState` and `QubitStateVector` based on state
  preparation templates.
  [(#414)](https://github.com/XanaduAI/pennylane/pull/414)

* Replaces the pseudo-inverse in the quantum natural gradient optimizer
  (which can be numerically unstable) with `np.linalg.solve`.
  [(#428)](https://github.com/XanaduAI/pennylane/pull/428)

<h3>Contributors</h3>

This release contains contributions from (in alphabetical order):

Ville Bergholm, Josh Izaac, Nathan Killoran, Angus Lowe, Johannes Jakob Meyer,
Oluwatobi Ogunbayo, Maria Schuld, Antal Száva.

# Release 0.6.1

<h3>New features since last release</h3>

* Added a `print_applied` method to QNodes, allowing the operation
  and observable queue to be printed as last constructed.
  [(#378)](https://github.com/XanaduAI/pennylane/pull/378)

<h3>Improvements</h3>

* A new `Operator` base class is introduced, which is inherited by both the
  `Observable` class and the `Operation` class.
  [(#355)](https://github.com/XanaduAI/pennylane/pull/355)

* Removed deprecated `@abstractproperty` decorators
  in `_device.py`.
  [(#374)](https://github.com/XanaduAI/pennylane/pull/374)

* The `CircuitGraph` class is updated to deal with `Operation` instances directly.
  [(#344)](https://github.com/XanaduAI/pennylane/pull/344)

* Comprehensive gradient tests have been added for the interfaces.
  [(#381)](https://github.com/XanaduAI/pennylane/pull/381)

<h3>Documentation</h3>

* The new restructured documentation has been polished and updated.
  [(#387)](https://github.com/XanaduAI/pennylane/pull/387)
  [(#375)](https://github.com/XanaduAI/pennylane/pull/375)
  [(#372)](https://github.com/XanaduAI/pennylane/pull/372)
  [(#370)](https://github.com/XanaduAI/pennylane/pull/370)
  [(#369)](https://github.com/XanaduAI/pennylane/pull/369)
  [(#367)](https://github.com/XanaduAI/pennylane/pull/367)
  [(#364)](https://github.com/XanaduAI/pennylane/pull/364)

* Updated the development guides.
  [(#382)](https://github.com/XanaduAI/pennylane/pull/382)
  [(#379)](https://github.com/XanaduAI/pennylane/pull/379)

* Added all modules, classes, and functions to the API section
  in the documentation.
  [(#373)](https://github.com/XanaduAI/pennylane/pull/373)

<h3>Bug fixes</h3>

* Replaces the existing `np.linalg.norm` normalization with hand-coded
  normalization, allowing `AmplitudeEmbedding` to be used with differentiable
  parameters. AmplitudeEmbedding tests have been added and improved.
  [(#376)](https://github.com/XanaduAI/pennylane/pull/376)

<h3>Contributors</h3>

This release contains contributions from (in alphabetical order):

Ville Bergholm, Josh Izaac, Nathan Killoran, Maria Schuld, Antal Száva

# Release 0.6.0

<h3>New features since last release</h3>

* The devices `default.qubit` and `default.gaussian` have a new initialization parameter
  `analytic` that indicates if expectation values and variances should be calculated
  analytically and not be estimated from data.
  [(#317)](https://github.com/XanaduAI/pennylane/pull/317)

* Added C-SWAP gate to the set of qubit operations
  [(#330)](https://github.com/XanaduAI/pennylane/pull/330)

* The TensorFlow interface has been renamed from `"tfe"` to `"tf"`, and
  now supports TensorFlow 2.0.
  [(#337)](https://github.com/XanaduAI/pennylane/pull/337)

* Added the S and T gates to the set of qubit operations.
  [(#343)](https://github.com/XanaduAI/pennylane/pull/343)

* Tensor observables are now supported within the `expval`,
  `var`, and `sample` functions, by using the `@` operator.
  [(#267)](https://github.com/XanaduAI/pennylane/pull/267)


<h3>Breaking changes</h3>

* The argument `n` specifying the number of samples in the method `Device.sample` was removed.
  Instead, the method will always return `Device.shots` many samples.
  [(#317)](https://github.com/XanaduAI/pennylane/pull/317)

<h3>Improvements</h3>

* The number of shots / random samples used to estimate expectation values and variances, `Device.shots`,
  can now be changed after device creation.
  [(#317)](https://github.com/XanaduAI/pennylane/pull/317)

* Unified import shortcuts to be under qml in qnode.py
  and test_operation.py
  [(#329)](https://github.com/XanaduAI/pennylane/pull/329)

* The quantum natural gradient now uses `scipy.linalg.pinvh` which is more efficient for symmetric matrices
  than the previously used `scipy.linalg.pinv`.
  [(#331)](https://github.com/XanaduAI/pennylane/pull/331)

* The deprecated `qml.expval.Observable` syntax has been removed.
  [(#267)](https://github.com/XanaduAI/pennylane/pull/267)

* Remainder of the unittest-style tests were ported to pytest.
  [(#310)](https://github.com/XanaduAI/pennylane/pull/310)

* The `do_queue` argument for operations now only takes effect
  within QNodes. Outside of QNodes, operations can now be instantiated
  without needing to specify `do_queue`.
  [(#359)](https://github.com/XanaduAI/pennylane/pull/359)

<h3>Documentation</h3>

* The docs are rewritten and restructured to contain a code introduction section as well as an API section.
  [(#314)](https://github.com/XanaduAI/pennylane/pull/275)

* Added Ising model example to the tutorials
  [(#319)](https://github.com/XanaduAI/pennylane/pull/319)

* Added tutorial for QAOA on MaxCut problem
  [(#328)](https://github.com/XanaduAI/pennylane/pull/328)

* Added QGAN flow chart figure to its tutorial
  [(#333)](https://github.com/XanaduAI/pennylane/pull/333)

* Added missing figures for gallery thumbnails of state-preparation
  and QGAN tutorials
  [(#326)](https://github.com/XanaduAI/pennylane/pull/326)

* Fixed typos in the state preparation tutorial
  [(#321)](https://github.com/XanaduAI/pennylane/pull/321)

* Fixed bug in VQE tutorial 3D plots
  [(#327)](https://github.com/XanaduAI/pennylane/pull/327)

<h3>Bug fixes</h3>

* Fixed typo in measurement type error message in qnode.py
  [(#341)](https://github.com/XanaduAI/pennylane/pull/341)

<h3>Contributors</h3>

This release contains contributions from (in alphabetical order):

Shahnawaz Ahmed, Ville Bergholm, Aroosa Ijaz, Josh Izaac, Nathan Killoran, Angus Lowe,
Johannes Jakob Meyer, Maria Schuld, Antal Száva, Roeland Wiersema.

# Release 0.5.0

<h3>New features since last release</h3>

* Adds a new optimizer, `qml.QNGOptimizer`, which optimizes QNodes using
  quantum natural gradient descent. See https://arxiv.org/abs/1909.02108
  for more details.
  [(#295)](https://github.com/XanaduAI/pennylane/pull/295)
  [(#311)](https://github.com/XanaduAI/pennylane/pull/311)

* Adds a new QNode method, `QNode.metric_tensor()`,
  which returns the block-diagonal approximation to the Fubini-Study
  metric tensor evaluated on the attached device.
  [(#295)](https://github.com/XanaduAI/pennylane/pull/295)

* Sampling support: QNodes can now return a specified number of samples
  from a given observable via the top-level `pennylane.sample()` function.
  To support this on plugin devices, there is a new `Device.sample` method.

  Calculating gradients of QNodes that involve sampling is not possible.
  [(#256)](https://github.com/XanaduAI/pennylane/pull/256)

* `default.qubit` has been updated to provide support for sampling.
  [(#256)](https://github.com/XanaduAI/pennylane/pull/256)

* Added controlled rotation gates to PennyLane operations and `default.qubit` plugin.
  [(#251)](https://github.com/XanaduAI/pennylane/pull/251)

<h3>Breaking changes</h3>

* The method `Device.supported` was removed, and replaced with the methods
  `Device.supports_observable` and `Device.supports_operation`.
  Both methods can be called with string arguments (`dev.supports_observable('PauliX')`) and
  class arguments (`dev.supports_observable(qml.PauliX)`).
  [(#276)](https://github.com/XanaduAI/pennylane/pull/276)

* The following CV observables were renamed to comply with the new Operation/Observable
  scheme: `MeanPhoton` to `NumberOperator`, `Homodyne` to `QuadOperator` and `NumberState` to `FockStateProjector`.
  [(#254)](https://github.com/XanaduAI/pennylane/pull/254)

<h3>Improvements</h3>

* The `AmplitudeEmbedding` function now provides options to normalize and
  pad features to ensure a valid state vector is prepared.
  [(#275)](https://github.com/XanaduAI/pennylane/pull/275)

* Operations can now optionally specify generators, either as existing PennyLane
  operations, or by providing a NumPy array.
  [(#295)](https://github.com/XanaduAI/pennylane/pull/295)
  [(#313)](https://github.com/XanaduAI/pennylane/pull/313)

* Adds a `Device.parameters` property, so that devices can view a dictionary mapping free
  parameters to operation parameters. This will allow plugin devices to take advantage
  of parametric compilation.
  [(#283)](https://github.com/XanaduAI/pennylane/pull/283)

* Introduces two enumerations: `Any` and `All`, representing any number of wires
  and all wires in the system respectively. They can be imported from
  `pennylane.operation`, and can be used when defining the `Operation.num_wires`
  class attribute of operations.
  [(#277)](https://github.com/XanaduAI/pennylane/pull/277)

  As part of this change:

  - `All` is equivalent to the integer 0, for backwards compatibility with the
    existing test suite

  - `Any` is equivalent to the integer -1 to allow numeric comparison
    operators to continue working

  - An additional validation is now added to the `Operation` class,
    which will alert the user that an operation with `num_wires = All`
    is being incorrectly.

* The one-qubit rotations in `pennylane.plugins.default_qubit` no longer depend on Scipy's `expm`. Instead
  they are calculated with Euler's formula.
  [(#292)](https://github.com/XanaduAI/pennylane/pull/292)

* Creates an `ObservableReturnTypes` enumeration class containing `Sample`,
  `Variance` and `Expectation`. These new values can be assigned to the `return_type`
  attribute of an `Observable`.
  [(#290)](https://github.com/XanaduAI/pennylane/pull/290)

* Changed the signature of the `RandomLayer` and `RandomLayers` templates to have a fixed seed by default.
  [(#258)](https://github.com/XanaduAI/pennylane/pull/258)

* `setup.py` has been cleaned up, removing the non-working shebang,
  and removing unused imports.
  [(#262)](https://github.com/XanaduAI/pennylane/pull/262)

<h3>Documentation</h3>

* A documentation refactor to simplify the tutorials and
  include Sphinx-Gallery.
  [(#291)](https://github.com/XanaduAI/pennylane/pull/291)

  - Examples and tutorials previously split across the `examples/`
    and `doc/tutorials/` directories, in a mixture of ReST and Jupyter notebooks,
    have been rewritten as Python scripts with ReST comments in a single location,
    the `examples/` folder.

  - Sphinx-Gallery is used to automatically build and run the tutorials.
    Rendered output is displayed in the Sphinx documentation.

  - Links are provided at the top of every tutorial page for downloading the
    tutorial as an executable python script, downloading the tutorial
    as a Jupyter notebook, or viewing the notebook on GitHub.

  - The tutorials table of contents have been moved to a single quick start page.

* Fixed a typo in `QubitStateVector`.
  [(#296)](https://github.com/XanaduAI/pennylane/pull/296)

* Fixed a typo in the `default_gaussian.gaussian_state` function.
  [(#293)](https://github.com/XanaduAI/pennylane/pull/293)

* Fixed a typo in the gradient recipe within the `RX`, `RY`, `RZ`
  operation docstrings.
  [(#248)](https://github.com/XanaduAI/pennylane/pull/248)

* Fixed a broken link in the tutorial documentation, as a
  result of the `qml.expval.Observable` deprecation.
  [(#246)](https://github.com/XanaduAI/pennylane/pull/246)

<h3>Bug fixes</h3>

* Fixed a bug where a `PolyXP` observable would fail if applied to subsets
  of wires on `default.gaussian`.
  [(#277)](https://github.com/XanaduAI/pennylane/pull/277)

<h3>Contributors</h3>

This release contains contributions from (in alphabetical order):

Simon Cross, Aroosa Ijaz, Josh Izaac, Nathan Killoran, Johannes Jakob Meyer,
Rohit Midha, Nicolás Quesada, Maria Schuld, Antal Száva, Roeland Wiersema.

# Release 0.4.0

<h3>New features since last release</h3>

* `pennylane.expval()` is now a top-level *function*, and is no longer
  a package of classes. For now, the existing `pennylane.expval.Observable`
  interface continues to work, but will raise a deprecation warning.
  [(#232)](https://github.com/XanaduAI/pennylane/pull/232)

* Variance support: QNodes can now return the variance of observables,
  via the top-level `pennylane.var()` function. To support this on
  plugin devices, there is a new `Device.var` method.

  The following observables support analytic gradients of variances:

  - All qubit observables (requiring 3 circuit evaluations for involutory
    observables such as `Identity`, `X`, `Y`, `Z`; and 5 circuit evals for
    non-involutary observables, currently only `qml.Hermitian`)

  - First-order CV observables (requiring 5 circuit evaluations)

  Second-order CV observables support numerical variance gradients.

* `pennylane.about()` function added, providing details
  on current PennyLane version, installed plugins, Python,
  platform, and NumPy versions [(#186)](https://github.com/XanaduAI/pennylane/pull/186)

* Removed the logic that allowed `wires` to be passed as a positional
  argument in quantum operations. This allows us to raise more useful
  error messages for the user if incorrect syntax is used.
  [(#188)](https://github.com/XanaduAI/pennylane/pull/188)

* Adds support for multi-qubit expectation values of the `pennylane.Hermitian()`
  observable [(#192)](https://github.com/XanaduAI/pennylane/pull/192)

* Adds support for multi-qubit expectation values in `default.qubit`.
  [(#202)](https://github.com/XanaduAI/pennylane/pull/202)

* Organize templates into submodules [(#195)](https://github.com/XanaduAI/pennylane/pull/195).
  This included the following improvements:

  - Distinguish embedding templates from layer templates.

  - New random initialization functions supporting the templates available
    in the new submodule `pennylane.init`.

  - Added a random circuit template (`RandomLayers()`), in which rotations and 2-qubit gates are randomly
    distributed over the wires

  - Add various embedding strategies

<h3>Breaking changes</h3>

* The `Device` methods `expectations`, `pre_expval`, and `post_expval` have been
  renamed to `observables`, `pre_measure`, and `post_measure` respectively.
  [(#232)](https://github.com/XanaduAI/pennylane/pull/232)

<h3>Improvements</h3>

* `default.qubit` plugin now uses `np.tensordot` when applying quantum operations
  and evaluating expectations, resulting in significant speedup
  [(#239)](https://github.com/XanaduAI/pennylane/pull/239),
  [(#241)](https://github.com/XanaduAI/pennylane/pull/241)

* PennyLane now allows division of quantum operation parameters by a constant
  [(#179)](https://github.com/XanaduAI/pennylane/pull/179)

* Portions of the test suite are in the process of being ported to pytest.
  Note: this is still a work in progress.

  Ported tests include:

  - `test_ops.py`
  - `test_about.py`
  - `test_classical_gradients.py`
  - `test_observables.py`
  - `test_measure.py`
  - `test_init.py`
  - `test_templates*.py`
  - `test_ops.py`
  - `test_variable.py`
  - `test_qnode.py` (partial)

<h3>Bug fixes</h3>

* Fixed a bug in `Device.supported`, which would incorrectly
  mark an operation as supported if it shared a name with an
  observable [(#203)](https://github.com/XanaduAI/pennylane/pull/203)

* Fixed a bug in `Operation.wires`, by explicitly casting the
  type of each wire to an integer [(#206)](https://github.com/XanaduAI/pennylane/pull/206)

* Removed code in PennyLane which configured the logger,
  as this would clash with users' configurations
  [(#208)](https://github.com/XanaduAI/pennylane/pull/208)

* Fixed a bug in `default.qubit`, in which `QubitStateVector` operations
  were accidentally being cast to `np.float` instead of `np.complex`.
  [(#211)](https://github.com/XanaduAI/pennylane/pull/211)


<h3>Contributors</h3>

This release contains contributions from:

Shahnawaz Ahmed, riveSunder, Aroosa Ijaz, Josh Izaac, Nathan Killoran, Maria Schuld.

# Release 0.3.1

<h3>Bug fixes</h3>

* Fixed a bug where the interfaces submodule was not correctly being packaged via setup.py

# Release 0.3.0

<h3>New features since last release</h3>

* PennyLane now includes a new `interfaces` submodule, which enables QNode integration with additional machine learning libraries.
* Adds support for an experimental PyTorch interface for QNodes
* Adds support for an experimental TensorFlow eager execution interface for QNodes
* Adds a PyTorch+GPU+QPU tutorial to the documentation
* Documentation now includes links and tutorials including the new [PennyLane-Forest](https://github.com/rigetti/pennylane-forest) plugin.

<h3>Improvements</h3>

* Printing a QNode object, via `print(qnode)` or in an interactive terminal, now displays more useful information regarding the QNode,
  including the device it runs on, the number of wires, it's interface, and the quantum function it uses:

  ```python
  >>> print(qnode)
  <QNode: device='default.qubit', func=circuit, wires=2, interface=PyTorch>
  ```

<h3>Contributors</h3>

This release contains contributions from:

Josh Izaac and Nathan Killoran.


# Release 0.2.0

<h3>New features since last release</h3>

* Added the `Identity` expectation value for both CV and qubit models [(#135)](https://github.com/XanaduAI/pennylane/pull/135)
* Added the `templates.py` submodule, containing some commonly used QML models to be used as ansatz in QNodes [(#133)](https://github.com/XanaduAI/pennylane/pull/133)
* Added the `qml.Interferometer` CV operation [(#152)](https://github.com/XanaduAI/pennylane/pull/152)
* Wires are now supported as free QNode parameters [(#151)](https://github.com/XanaduAI/pennylane/pull/151)
* Added ability to update stepsizes of the optimizers [(#159)](https://github.com/XanaduAI/pennylane/pull/159)

<h3>Improvements</h3>

* Removed use of hardcoded values in the optimizers, made them parameters (see [#131](https://github.com/XanaduAI/pennylane/pull/131) and [#132](https://github.com/XanaduAI/pennylane/pull/132))
* Created the new `PlaceholderExpectation`, to be used when both CV and qubit expval modules contain expectations with the same name
* Provide a way for plugins to view the operation queue _before_ applying operations. This allows for on-the-fly modifications of
  the queue, allowing hardware-based plugins to support the full range of qubit expectation values. [(#143)](https://github.com/XanaduAI/pennylane/pull/143)
* QNode return values now support _any_ form of sequence, such as lists, sets, etc. [(#144)](https://github.com/XanaduAI/pennylane/pull/144)
* CV analytic gradient calculation is now more robust, allowing for operations which may not themselves be differentiated, but have a
  well defined `_heisenberg_rep` method, and so may succeed operations that are analytically differentiable [(#152)](https://github.com/XanaduAI/pennylane/pull/152)

<h3>Bug fixes</h3>

* Fixed a bug where the variational classifier example was not batching when learning parity (see [#128](https://github.com/XanaduAI/pennylane/pull/128) and [#129](https://github.com/XanaduAI/pennylane/pull/129))
* Fixed an inconsistency where some initial state operations were documented as accepting complex parameters - all operations
  now accept real values [(#146)](https://github.com/XanaduAI/pennylane/pull/146)

<h3>Contributors</h3>

This release contains contributions from:

Christian Gogolin, Josh Izaac, Nathan Killoran, and Maria Schuld.


# Release 0.1.0

Initial public release.

<h3>Contributors</h3>
This release contains contributions from:

Ville Bergholm, Josh Izaac, Maria Schuld, Christian Gogolin, and Nathan Killoran.<|MERGE_RESOLUTION|>--- conflicted
+++ resolved
@@ -296,18 +296,12 @@
 
 <h3>Breaking changes</h3>
 
-<<<<<<< HEAD
-* Updated the way how gradient recipes are stored for operations to accomodate
+* Updated how gradient recipes are stored for operations, allowing for
   gradient recipe definitions involving custom multipliers and more than two
   terms. User defined shift values passed to a QNode apply only to two-term
   parameter shift rules. Defined the gradient recipes for the `CRX`, `CRY`,
   `CRZ` and `CRot` operations.
   [(#915)](https://github.com/PennyLaneAI/pennylane/pull/915)
-=======
-* Updated how gradient recipes are stored for operations, allowing for
-  gradient recipe definitions involving custom multipliers and with more than
-  two terms.
->>>>>>> 19783ebe
   [(#909)](https://github.com/PennyLaneAI/pennylane/pull/909)
 
 - The ``VQECost`` class has been renamed to ``ExpvalCost`` to reflect its general applicability
