--- conflicted
+++ resolved
@@ -19,16 +19,14 @@
   can now be changed after device creation.
   [#317](https://github.com/XanaduAI/pennylane/pull/317)
 
+* Unified import shortcuts to be under qml in qnode.py
+  and test_operation.py
+  [#329](https://github.com/XanaduAI/pennylane/pull/329)
+
 ### Documentation
 
-<<<<<<< HEAD
 * Added C-SWAP gate to the set of qubit operations
   [#330](https://github.com/XanaduAI/pennylane/pull/330)
-=======
-* Unify import shortcuts to be under qml in qnode.py
-  and test_operation.py
-  [#329](https://github.com/XanaduAI/pennylane/pull/329)
->>>>>>> d4b0426a
 
 * Fixed typos in the state preparation tutorial
   [#321](https://github.com/XanaduAI/pennylane/pull/321)
@@ -42,13 +40,9 @@
 
 This release contains contributions from (in alphabetical order):
 
-<<<<<<< HEAD
-Aroosa Ijaz
-=======
-Johannes Jakob Meyer
+Aroosa Ijaz, Angus Lowe, Johannes Jakob Meyer
 
 ---
->>>>>>> d4b0426a
 
 # Release 0.5.0
 
