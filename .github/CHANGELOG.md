# Release 0.15.0-dev (development release)

<h3>New features since last release</h3>

* Computing second derivatives and Hessians of QNodes is now supported when
  using the Autograd interface.
  [(#1130)](https://github.com/PennyLaneAI/pennylane/pull/1130)

  Hessians are computed using the parameter-shift rule, and can be
  evaluated on both hardware and simulator devices.

  ```python
  dev = qml.device('default.qubit', wires=1)

  @qml.qnode(dev, diff_method="parameter-shift")
  def circuit(p):
      qml.RY(p[0], wires=0)
      qml.RX(p[1], wires=0)
      return qml.expval(qml.PauliZ(0))

  x = np.array([1.0, 2.0], requires_grad=True)
  ```

  ```python
  >>> hessian_fn = qml.jacobian(qml.grad(circuit))
  >>> hessian_fn(x)
  [[0.2248451 0.7651474]
   [0.7651474 0.2248451]]
  ```

* Computing second derivatives and Hessians of QNodes is now supported when
  using the PyTorch interface.
  [(#1129)](https://github.com/PennyLaneAI/pennylane/pull/1129/files)

  Hessians are computed using the parameter-shift rule, and can be
  evaluated on both hardware and simulator devices.

  ```python
  from torch.autograd.functional import jacobian, hessian
  dev = qml.device('default.qubit', wires=1)

  @qml.qnode(dev, interface='torch', diff_method="parameter-shift")
  def circuit(p):
      qml.RY(p[0], wires=0)
      qml.RX(p[1], wires=0)
      return qml.expval(qml.PauliZ(0))

  x = torch.tensor([1.0, 2.0], requires_grad=True)
  ```

  ```python
  >>> circuit(x)
  tensor([0.3876, 0.6124], dtype=torch.float64, grad_fn=<SqueezeBackward0>)
  >>> jacobian(circuit, x)
  tensor([[ 0.1751, -0.2456],
          [-0.1751,  0.2456]], grad_fn=<ViewBackward>)
  >>> hessian(circuit, x)
  tensor([[[ 0.1124,  0.3826],
           [ 0.3826,  0.1124]],
          [[-0.1124, -0.3826],
           [-0.3826, -0.1124]]])
  ```

- The TensorFlow interface now supports computing second derivatives and Hessians of hybrid quantum models.
  Second derivatives are supported on both hardware and simulators.
  [(#1110)](https://github.com/PennyLaneAI/pennylane/pull/1110) 

  ```python
  dev = qml.device('default.qubit', wires=1)
  @qml.qnode(dev, interface='tf', diff_method='parameter-shift')
  def circuit(x):
      qml.RX(x[0], wires=0)
      qml.RY(x[1], wires=0)
      return qml.expval(qml.PauliZ(0))

  x = tf.Variable([0.1, 0.2], dtype=tf.float64)

  with tf.GradientTape() as tape1:
      with tf.GradientTape() as tape2:
          y = circuit(x)
      grad = tape2.gradient(res, x)

  hessian = tape1.jacobian(grad, x)
  ```

  To compute just the diagonal of the Hessian, the gradient of the
  first derivatives can be taken:

  ```python
  hessian_diagonals = tape1.gradient(grad, x)
  ```

* Adds a new transform `qml.ctrl` that adds control wires to subroutines.
  [(#1157)](https://github.com/PennyLaneAI/pennylane/pull/1157)

  Here's a simple usage example:

  ```python
  def my_ansatz(params):
     qml.RX(params[0], wires=0)
     qml.RZ(params[1], wires=1)

  # Create a new method that applies `my_ansatz`
  # controlled by the "2" wire.
  my_anzats2 = qml.ctrl(my_ansatz, control=2)

  @qml.qnode(...)
  def circuit(params):
      my_ansatz2(params)
      return qml.state()
  ```

  The above `circuit` would be equivalent to:

  ```python
  @qml.qnode(...)
  def circuit(params):
      qml.CRX(params[0], wires=[2, 0])
      qml.CRZ(params[1], wires=[2, 1])
      return qml.state()
  ```

  The `qml.ctrl` transform is especially useful to repeatedly apply an
  operation which is controlled by different qubits in each repetition. A famous example is Shor's algorithm.

  ```python
  def modmul(a, mod, wires):
      # Some complex set of gates that implements modular multiplcation.
      # qml.CNOT(...); qml.Toffoli(...); ... 
 
  @qml.qnode(...)
  def shor(a, mod, scratch_wires, qft_wires):
      for i, wire in enumerate(qft_wires):
          qml.Hadamard(wire)

          # Create the controlled modular multiplication 
          # subroutine based on the control wire.
          cmodmul = qml.ctrl(modmul, control=wire)

          # Execute the controlled modular multiplication.
          cmodmul(a ** i, mod, scratch_wires)
 
      qml.adjoint(qml.QFT)(qft_wires)
      return qml.sample()

  ```

  In the future, devices will be able to exploit the sparsity of controlled operations to 
  improve simulation performance. 

* Adds a new optimizer `qml.ShotAdaptiveOptimizer`, a gradient-descent optimizer where
  the shot rate is adaptively calculated using the variances of the parameter-shift gradient.
  [(#1139)](https://github.com/PennyLaneAI/pennylane/pull/1139)

  By keeping a running average of the parameter-shift gradient and the *variance* of the
  parameter-shift gradient, this optimizer frugally distributes a shot budget across the partial
  derivatives of each parameter.

  In addition, if computing the expectation value of a Hamiltonian, weighted random sampling can be
  used to further distribute the shot budget across the local terms from which the Hamiltonian is
  constructed.

  This optimizer is based on both the [iCANS1](https://quantum-journal.org/papers/q-2020-05-11-263)
  and [Rosalin](https://arxiv.org/abs/2004.06252) shot adaptive optimizers.

  ```pycon
  >>> coeffs = [2, 4, -1, 5, 2]
  >>> obs = [
  ...   qml.PauliX(1),
  ...   qml.PauliZ(1),
  ...   qml.PauliX(0) @ qml.PauliX(1),
  ...   qml.PauliY(0) @ qml.PauliY(1),
  ...   qml.PauliZ(0) @ qml.PauliZ(1)
  ... ]
  >>> H = qml.Hamiltonian(coeffs, obs)
  >>> dev = qml.device("default.qubit", wires=2, shots=100)
  >>> cost = qml.ExpvalCost(qml.templates.StronglyEntanglingLayers, H, dev)
  >>> params = qml.init.strong_ent_layers_uniform(n_layers=2, n_wires=2)
  ```

  Once constructed, the cost function can be passed directly to the optimizer's `step` method.  The
  attribute `opt.total_shots_used` can be used to track the number of shots per iteration.

  ```pycon
  >>> opt = qml.ShotAdaptiveOptimizer(min_shots=10)
  >>> for i in range(5):
  ...    params = opt.step(cost, params)
  ...    print(f"Step {i}: cost = {cost(params):.2f}, shots_used = {opt.total_shots_used}")
  Step 0: cost = -5.68, shots_used = 240
  Step 1: cost = -2.98, shots_used = 336
  Step 2: cost = -4.97, shots_used = 624
  Step 3: cost = -5.53, shots_used = 1054
  Step 4: cost = -6.50, shots_used = 1798
  ```

* Added the `SingleExcitation` two-qubit operation, which is useful for quantum 
  chemistry applications. [(#1121)](https://github.com/PennyLaneAI/pennylane/pull/1121)
  
  It can be used to perform an SO(2) rotation in the subspace 
  spanned by the states :math:`|01\rangle` and :math:`|10\rangle`. 
  For example, the following circuit performs the transformation
  :math:`|10\rangle \rightarrow \cos(\phi/2)|10\rangle - \sin(\phi/2)|01\rangle`:    
  
  ```python
  dev = qml.device('default.qubit', wires=2)

  @qml.qnode(dev)
  def circuit(phi):
      qml.PauliX(wires=0)
      qml.SingleExcitation(phi, wires=[0, 1])
  ```
  
  The `SingleExcitation` operation supports analytic gradients on hardware
  using only four expectation value calculations, following results from
  [Kottmann et al.](https://arxiv.org/abs/2011.05938) 
  
  * Added the `DoubleExcitation` four-qubit operation, which is useful for quantum
  chemistry applications. [(#1123)](https://github.com/PennyLaneAI/pennylane/pull/1123)

  It can be used to perform an SO(2) rotation in the subspace 
  spanned by the states :math:`|1100\rangle` and :math:`|0011\rangle`. 
  For example, the following circuit performs the transformation
  :math:`|1100\rangle\rightarrow \cos(\phi/2)|1100\rangle - \sin(\phi/2)|0011\rangle`:   

    ```python
  dev = qml.device('default.qubit', wires=2)

  @qml.qnode(dev)
  def circuit(phi):
      qml.PauliX(wires=0)
      qml.PauliX(wires=1)
      qml.DoubleExcitation(phi, wires=[0, 1, 2, 3])
  ```
  
  The `DoubleExcitation` operation supports analytic gradients on hardware using only
  four expectation value calculations, following results from
  [Kottmann et al.](https://arxiv.org/abs/2011.05938).
  
* Adds a new function ``qml.math.conj``.
  [(#1143)](https://github.com/PennyLaneAI/pennylane/pull/1143)

  This new method will do elementwise conjugation to the given tensor-like object.

  ```python
  a = np.array([1.0 + 2.0j])
  b = qml.math.conj(a)
  ```

  Our new object ``b`` is the conjugate of ``a``.

  ```pycon
  >>> b
  array([1.0 - 2.0j])
  ```

* Added the function ``finite_diff()`` to compute finite-difference
  approximations to the gradient and the second-order derivatives of
  arbitrary callable functions.
  [(#1090)](https://github.com/PennyLaneAI/pennylane/pull/1090)

  This is useful to compute the derivative of parametrized
  ``pennylane.Hamiltonian`` observables ``O(x)`` with respect to the parameter ``x``.

  For example, in quantum chemistry simulations it can be used to evaluate
  the derivatives of the electronic Hamiltonian with respect to the nuclear
  coordinates

  ```pycon
  >>> def H(x):
  ...    return qml.qchem.molecular_hamiltonian(['H', 'H'], x)[0]

  >>> x = np.array([0., 0., -0.66140414, 0., 0., 0.66140414])
  >>> grad_fn = qml.finite_diff(H, N=1)
  >>> grad = grad_fn(x)

  >>> deriv2_fn = qml.finite_diff(H, N=2, idx=[0, 1])
  >>> deriv2 = deriv2_fn(x)
  ```

* Added the `QuantumMonteCarlo` template for performing quantum Monte Carlo estimation of an
  expectation value on simulator.
  [(#1130)](https://github.com/PennyLaneAI/pennylane/pull/1130)

  The following example shows how the expectation value of sine squared over a standard normal
  distribution can be approximated:
  
  ```python
  from scipy.stats import norm

  m = 5
  M = 2 ** m
  n = 10
  N = 2 ** n
  target_wires = range(m + 1)
  estimation_wires = range(m + 1, n + m + 1)

  xmax = np.pi  # bound to region [-pi, pi]
  xs = np.linspace(-xmax, xmax, M)

  probs = np.array([norm().pdf(x) for x in xs])
  probs /= np.sum(probs)

  func = lambda i: np.sin(xs[i]) ** 2

  dev = qml.device("default.qubit", wires=(n + m + 1))

  @qml.qnode(dev)
  def circuit():
      qml.templates.QuantumMonteCarlo(
          probs,
          func,
          target_wires=target_wires,
          estimation_wires=estimation_wires,
      )
      return qml.probs(estimation_wires)

  phase_estimated = np.argmax(circuit()[:int(N / 2)]) / N
  expectation_estimated = (1 - np.cos(np.pi * phase_estimated)) / 2
  ```
  
  The theoretical value is roughly `0.432332`, which compares closely to the estimated value:
  
  ```pycon
  >>> expectation_estimated
  0.4327096457464369
  ```

* A new adjoint transform has been added. 
  [(#1111)](https://github.com/PennyLaneAI/pennylane/pull/1111)
  [(#1135)](https://github.com/PennyLaneAI/pennylane/pull/1135)

  This new method allows users to apply the adjoint of an arbitrary sequence of operations.

  ```python
  def subroutine(wire):
      qml.RX(0.123, wires=wire)
      qml.RY(0.456, wires=wire)

  dev = qml.device('default.qubit', wires=1)
  @qml.qnode(dev)
  def circuit():
      subroutine(0)
      qml.adjoint(subroutine)(0)
      return qml.expval(qml.PauliZ(0))
  ```

  This creates the following circuit:

  ```pycon
  >>> print(qml.draw(circuit)())
  0: --RX(0.123)--RY(0.456)--RY(-0.456)--RX(-0.123)--| <Z>
  ```

  Directly applying to a gate also works as expected.

  ```python
  qml.adjoint(qml.RX)(0.123, wires=0) # Really applies RX(-0.123).
  ```

- Added the `QuantumPhaseEstimation` template for performing quantum phase estimation for an input
  unitary matrix.
  [(#1095)](https://github.com/PennyLaneAI/pennylane/pull/1095)
  
  Consider the matrix corresponding to a rotation from an `RX` gate:
  
  ```pycon
  >>> phase = 5
  >>> target_wires = [0]
  >>> unitary = qml.RX(phase, wires=0).matrix
  ```
  
  The ``phase`` parameter can be estimated using ``QuantumPhaseEstimation``. For example, using five
  phase-estimation qubits:
  
  ```python
  n_estimation_wires = 5
  estimation_wires = range(1, n_estimation_wires + 1)

  dev = qml.device("default.qubit", wires=n_estimation_wires + 1)

  @qml.qnode(dev)
  def circuit():
      # Start in the |+> eigenstate of the unitary
      qml.Hadamard(wires=target_wires)

      QuantumPhaseEstimation(
          unitary,
          target_wires=target_wires,
          estimation_wires=estimation_wires,
      )

      return qml.probs(estimation_wires)

  phase_estimated = np.argmax(circuit()) / 2 ** n_estimation_wires

  # Need to rescale phase due to convention of RX gate
  phase_estimated = 4 * np.pi * (1 - phase)
  ```

  The resulting phase is a close approximation to the true value:
  
  ```pycon
  >>> phase_estimated
  5.105088062083414
  ```

* Batches of shots can now be specified as a list, allowing measurement statistics
  to be course-grained with a single QNode evaluation.
  [(#1103)](https://github.com/PennyLaneAI/pennylane/pull/1103)

  Consider

  ```pycon
  >>> shots_list = [5, 10, 1000]
  >>> dev = qml.device("default.qubit", wires=2, analytic=False, shots=shots_list)
  ```

  When QNodes are executed on this device, a single execution of 1015 shots will be submitted.
  However, three sets of measurement statistics will be returned; using the first 5 shots,
  second set of 10 shots, and final 1000 shots, separately.

  For example:

  ```python
  @qml.qnode(dev)
  def circuit(x):
      qml.RX(x, wires=0)
      qml.CNOT(wires=[0, 1])
      return qml.expval(qml.PauliZ(0) @ qml.PauliX(1)), qml.expval(qml.PauliZ(0))
  ```

  Executing this, we will get an output of size `(3, 2)`:

  ```pycon
  >>> circuit(0.5)
  [[0.33333333 1.        ]
   [0.2        1.        ]
   [0.012      0.868     ]]
  ```

  This output remains fully differentiable.

- The number of shots can now be specified on a temporary basis when evaluating a QNode.
  [(#1075)](https://github.com/PennyLaneAI/pennylane/pull/1075)

  ```python
  dev = qml.device('default.qubit', wires=1, shots=10) # default is 10

  @qml.qnode(dev)
  def circuit(a):
      qml.RX(a, wires=0)
      return qml.sample(qml.PauliZ(wires=0))
  ```

  For this, the qnode is called with an additional `shots` keyword argument:

  ```pycon
  >>> circuit(0.8)
  [ 1  1  1 -1 -1  1  1  1  1  1]
  >>> circuit(0.8, shots=3)
  [ 1  1  1]
  >>> circuit(0.8)
  [ 1  1  1 -1 -1  1  1  1  1  1]
  ```

- The JAX interface now supports all devices.
  [(#1076)](https://github.com/PennyLaneAI/pennylane/pull/1076)

   Here is an example of how to use JAX with Cirq:

  ```python
  dev = qml.device('cirq.simulator', wires=1)
  @qml.qnode(dev, interface="jax")
  def circuit(x):
      qml.RX(x[1], wires=0)
      qml.Rot(x[0], x[1], x[2], wires=0)
      return qml.expval(qml.PauliZ(0))
  weights = jnp.array([0.2, 0.5, 0.1])
  print(circuit(weights)) # DeviceArray(...)
  ```

- Added the `ControlledPhaseShift` gate as well as the `QFT` operation for applying quantum Fourier
  transforms.
  [(#1064)](https://github.com/PennyLaneAI/pennylane/pull/1064)

* Adds a new transform `qml.invisible`.
  [(#1175)](https://github.com/PennyLaneAI/pennylane/pull/1175)

  Marking a quantum function as invisible will inhibit any internal
  quantum operation processing from being recorded by the QNode:

  ```pycon
  >>> @qml.transforms.invisible
  ... def list_of_ops(params, wires):
  ...     return [
  ...         qml.RX(params[0], wires=wires),
  ...         qml.RY(params[1], wires=wires),
  ...         qml.RZ(params[2], wires=wires)
  ...     ]
  >>> @qml.qnode(dev)
  ... def circuit(params):
  ...     # list_of_ops is invisible, so quantum operations
  ...     # instantiated within it will not be queued.
  ...     ops = list_of_ops(params, wires=0)
  ...     # apply only the last operation from the list
  ...     ops[-1].queue()
  ...     return qml.expval(qml.PauliZ(0))
  >>> print(qml.draw(circuit)([1, 2, 3]))
   0: ──RZ(3)──┤ ⟨Z⟩
  ```

<h3>Improvements</h3>

* Edited the ``MottonenStatePreparation`` template to improve performance on states with only real amplitudes
  by reducing the number of redundant CNOT gates at the end of a circuit.

  ```python
  dev = qml.device("default.qubit", wires=2)
  
  inputstate = [np.sqrt(0.2), np.sqrt(0.3), np.sqrt(0.4), np.sqrt(0.1)]
  
  @qml.qnode(dev)
  def circuit():
    mottonen.MottonenStatePreparation(inputstate,wires=[0, 1])
    return qml.expval(qml.PauliZ(0))
  ```
  Previously returned:
  ```pycon
  >>> print(qml.draw(circuit)())
  0: ──RY(1.57)──╭C─────────────╭C──╭C──╭C──┤ ⟨Z⟩ 
  1: ──RY(1.35)──╰X──RY(0.422)──╰X──╰X──╰X──┤   
  ```
  Now returns:
  ```pycon
  >>> print(qml.draw(circuit)())
  0: ──RY(1.57)──╭C─────────────╭C──┤ ⟨Z⟩ 
  1: ──RY(1.35)──╰X──RY(0.422)──╰X──┤   
  ```


- The templates are now classes inheriting
  from `Operation`, and define the ansatz in their `expand()` method. This 
  change does not affect the user interface. 
  [(#1138)](https://github.com/PennyLaneAI/pennylane/pull/1138)
  [(#1156)](https://github.com/PennyLaneAI/pennylane/pull/1156)
  [(#1163)](https://github.com/PennyLaneAI/pennylane/pull/1163)
  [(#1192)](https://github.com/PennyLaneAI/pennylane/pull/1192)

  For convenience, some templates have a new method that returns the expected
  shape of the trainable parameter tensor, which can be used to create 
  random tensors.
  
  ```python
  shape = qml.templates.BasicEntanglerLayers.shape(n_layers=2, n_wires=4)
  weights = np.random.random(shape)
  
  # use in the template
  qml.templates.BasicEntanglerLayers(weights, wires=range(4))
  ```

- ``QubitUnitary`` now validates to ensure the input matrix is two dimensional.
  [(#1128)](https://github.com/PennyLaneAI/pennylane/pull/1128)

- Added the `ControlledQubitUnitary` operation. This
  enables implementation of multi-qubit gates with a variable number of
  control qubits. It is also possible to specify a different state for the
  control qubits using the `control_values` argument (also known as a
  mixed-polarity multi-controlled operation).
  [(#1069)](https://github.com/PennyLaneAI/pennylane/pull/1069) [(#1104)](https://github.com/PennyLaneAI/pennylane/pull/1104)
  
  For example, we can  create a multi-controlled T gate using:

  ```python
  T = qml.T._matrix()
  qml.ControlledQubitUnitary(T, control_wires=[0, 1, 3], wires=2, control_values="110")
  ```

  Here, the T gate will be applied to wire `2` if control wires `0` and `1` are in
  state `1`, and control wire `3` is in state `0`. If no value is passed to
  `control_values`, the gate will be applied if all control wires are in
  the `1` state.

- Added `MultiControlledX` for multi-controlled `NOT` gates.
  This is a special case of `ControlledQubitUnitary` that applies a
  Pauli X gate conditioned on the state of an arbitrary number of
  control qubits.
  [(#1104)](https://github.com/PennyLaneAI/pennylane/pull/1104)

* Most layers in Pytorch or Keras accept arbitrary dimension inputs, where each dimension barring
  the last (in the case where the actual weight function of the layer operates on one-dimensional
  vectors) is broadcast over. This is now also supported by KerasLayer and TorchLayer.
  [(#1062)](https://github.com/PennyLaneAI/pennylane/pull/1062).

  Example use:

  ```python
  dev = qml.device("default.qubit", wires=4)

  x = tf.ones((5, 4, 4))

  @qml.qnode(dev)
  def layer(weights, inputs):

      qml.templates.AngleEmbedding(inputs, wires=range(4))
      qml.templates.StronglyEntanglingLayers(weights, wires=range(4))
      return [qml.expval(qml.PauliZ(i)) for i in range(4)]

  qlayer = qml.qnn.KerasLayer(layer, {"weights": (4, 4, 3)}, output_dim=4)

  out = qlayer(x)

  print(out.shape)
  ```

  The output tensor has the following shape:
  ```pycon
  >>> out.shape
  (5, 4, 4)
  ```

* If only one argument to the function `qml.grad` has the `requires_grad` attribute
  set to True, then the returned gradient will be a NumPy array, rather than a
  tuple of length 1.
  [(#1067)](https://github.com/PennyLaneAI/pennylane/pull/1067)
  [(#1081)](https://github.com/PennyLaneAI/pennylane/pull/1081)

* An improvement has been made to how `QubitDevice` generates and post-processess samples,
  allowing QNode measurement statistics to work on devices with more than 32 qubits.
  [(#1088)](https://github.com/PennyLaneAI/pennylane/pull/1088)

* Due to the addition of `density_matrix()` as a return type from a QNode, tuples are now supported by the `output_dim` parameter in `qnn.KerasLayer`.
  [(#1070)](https://github.com/PennyLaneAI/pennylane/pull/1070)

<<<<<<< HEAD

* Added functionality for constructing and manipulating the Pauli group
  [(#1159)](https://github.com/PennyLaneAI/pennylane/pull/1159).
  For example, we can iterate through the 3-qubit Pauli group like so:

  ```python
  from pennylane.grouping import pauli_group
  pauli_group_3_qubits = list(pauli_group(3))
  print(pauli_group_3_qubits)
  ```

  We can also construct and store the full group, and multiply together
  its members at the level of Pauli words using the `pauli_mult` and
  `pauli_multi_with_phase` functions. This can be done on
  arbitrarily-labeled wires as well, by defining a wire map.

  ```pycon
  >>> from pennylane.grouping import pauli_group, pauli_mult
  >>> wire_map = {'a' : 0, 'b' : 1, 'c' : 2}
  >>> pg = list(pauli_group(3, wire_map=wire_map))
  >>> pg[3]
  PauliZ(wires=['b']) @ PauliZ(wires=['c'])
  >>> pg[55]
  PauliY(wires=['a']) @ PauliY(wires=['b']) @ PauliZ(wires=['c'])
  >>> pauli_mult(pg[3], pg[55], wire_map=wire_map)
  PauliY(wires=['a']) @ PauliX(wires=['b'])
  ```

  Functions for conversion of Pauli observables to strings (and back),
  are included.

  ```pycon
  >>> from pennylane.grouping import pauli_word_to_string, string_to_pauli_word
  >>> pauli_word_to_string(pg[55], wire_map=wire_map)
  'YYZ'
  >>> string_to_pauli_word('ZXY', wire_map=wire_map)
  PauliZ(wires=['a']) @ PauliX(wires=['b']) @ PauliY(wires=['c'])
  ```

  Calculation of the matrix representation for arbitrary Paulis and wire maps is now
  also supported.

  ```python
  >>> from pennylane.grouping import pauli_word_to_matrix
  >>> wire_map = {'a' : 0, 'b' : 1}
  >>> pauli_word = qml.PauliZ('b')  # corresponds to Pauli 'IZ'
  >>> pauli_word_to_matrix(pauli_word, wire_map=wire_map)
  array([[ 1.,  0.,  0.,  0.],
         [ 0., -1.,  0., -0.],
         [ 0.,  0.,  1.,  0.],
         [ 0., -0.,  0., -1.]])
  ```
=======
* Two new utility methods are provided for working with quantum tapes.
  [(#1175)](https://github.com/PennyLaneAI/pennylane/pull/1175)

  - `qml.tape.get_active_tape()` gets the currently recording tape.

  - `tape.stop_recording()` is a context manager that temporarily
    stops the currently recording tape from recording additional
    tapes or quantum operations.

  For example:

  ```pycon
  >>> with qml.tape.QuantumTape():
  ...     qml.RX(0, wires=0)
  ...     current_tape = qml.tape.get_active_tape()
  ...     with current_tape.stop_recording():
  ...         qml.RY(1.0, wires=1)
  ...     qml.RZ(2, wires=1)
  >>> current_tape.operations
  [RX(0, wires=[0]), RZ(2, wires=[1])]
  ```

* When printing `qml.Hamiltonian` objects, the terms are sorted by number of wires followed by coefficients.
  [(#981)](https://github.com/PennyLaneAI/pennylane/pull/981)

* The four-term parameter-shift rule, as used by the controlled rotation operations,
  has been updated to use coefficients that minimize the variance as per
  https://arxiv.org/abs/2104.05695.
  [(#1206)](https://github.com/PennyLaneAI/pennylane/pull/1206)
>>>>>>> 1b65c401

<h3>Breaking changes</h3>

* Adds an informative error message for removal of the `analytic` keyword in devices. Users are directed to use `shots=None` instead.
  [(#1196)](https://github.com/PennyLaneAI/pennylane/pull/1196)

* A deprecation warning is now raised when loading content from the `qnn` module. In release 
  `0.16.0`, the `qnn` module will no-longer be automatically loaded due to its dependency on
  TensorFlow and Torch. Instead, users will need to do `from pennylane import qnn`.
  [(#1170)](https://github.com/PennyLaneAI/pennylane/pull/1170)

* Devices do not have an `analytic` argument or attribute anymore. 
  Instead, `shots` is the source of truth for whether a simulator 
  estimates return values from a finite number of shots, or whether 
  it returns analytic results (`shots=None`).
  [(#1079)](https://github.com/PennyLaneAI/pennylane/pull/1079)
  
  ```python  
  dev_analytic = qml.device('default.qubit', wires=1, shots=None)
  dev_finite_shots = qml.device('default.qubit', wires=1, shots=1000)
  
  def circuit():
      qml.Hadamard(wires=0)
      return qml.expval(qml.PauliZ(wires=0))
  
  circuit_analytic = qml.QNode(circuit, dev_analytic)
  circuit_finite_shots = qml.QNode(circuit, dev_finite_shots)
  ```
  
  Devices with `shots=None` return deterministic, exact results:
  
  ```pycon
  >>> circuit_analytic()
  0.0
  >>> circuit_analytic()
  0.0
  ```
  Devices with `shots > 0` return stochastic results estimated from 
  samples in each run:

  ```pycon
  >>> circuit_finite_shots()
  -0.062
  >>> circuit_finite_shots()
  0.034
  ``` 
  
  The `qml.sample()` measurement can only be used on devices on which the number 
  of shots is set explicitly. 

* If creating a QNode from a quantum function with an argument named `shots`,
  a `DeprecationWarning` is raised, warning the user that this is a reserved
  argument to change the number of shots on a per-call basis.
  [(#1075)](https://github.com/PennyLaneAI/pennylane/pull/1075)

* For devices inheriting from `QubitDevice`, the methods `expval`, `var`, `sample`
  accept two new keyword arguments --- `shot_range` and `bin_size`.
  [(#1103)](https://github.com/PennyLaneAI/pennylane/pull/1103)

  These new arguments allow for the statistics to be performed on only a subset of device samples.
  This finer level of control is accessible from the main UI by instantiating a device with a batch
  of shots.

  For example, consider the following device:

  ```pycon
  >>> dev = qml.device("my_device", shots=[5, (10, 3), 100])
  ```

  This device will execute QNodes using 135 shots, however
  measurement statistics will be **course grained** across these 135
  shots:

  * All measurement statistics will first be computed using the
    first 5 shots --- that is, `shots_range=[0, 5]`, `bin_size=5`.

  * Next, the tuple `(10, 3)` indicates 10 shots, repeated 3 times. We will want to use
    `shot_range=[5, 35]`, performing the expectation value in bins of size 10
    (`bin_size=10`).

  * Finally, we repeat the measurement statistics for the final 100 shots,
    `shot_range=[35, 135]`, `bin_size=100`.

<h3>Bug fixes</h3>

* Fixes a bug where using the circuit drawer with a ``ControlledQubitUnitary``
  operation raised an error.
  [(#1174)](https://github.com/PennyLaneAI/pennylane/pull/1174)

* Fixes a bug and a test where the ``QuantumTape.is_sampled`` attribute was not
  being updated.
  [(#1126)](https://github.com/PennyLaneAI/pennylane/pull/1126)

* Fixes a bug where `BasisEmbedding` would not accept inputs whose bits are all ones 
  or all zeros. 
  [(#1114)](https://github.com/PennyLaneAI/pennylane/pull/1114)

* The `ExpvalCost` class raises an error if instantiated
  with non-expectation measurement statistics.
  [(#1106)](https://github.com/PennyLaneAI/pennylane/pull/1106)

* Fixes a bug where decompositions would reset the differentiation method
  of a QNode.
  [(#1117)](https://github.com/PennyLaneAI/pennylane/pull/1117)

* Fixes a bug where the second-order CV parameter-shift rule would error
  if attempting to compute the gradient of a QNode with more than one
  second-order observable.
  [(#1197)](https://github.com/PennyLaneAI/pennylane/pull/1197)

<h3>Documentation</h3>

- Typos addressed in templates documentation.
  [(#1094)](https://github.com/PennyLaneAI/pennylane/pull/1094)

- Upgraded the documentation to use Sphinx 3.5.3 and the new m2r2 package.
  [(#1186)](https://github.com/PennyLaneAI/pennylane/pull/1186)

- Added `flaky` as dependency for running tests in documentation. [(#1113)](https://github.com/PennyLaneAI/pennylane/pull/1113)

<h3>Contributors</h3>

This release contains contributions from (in alphabetical order):

Shahnawaz Ahmed, Juan Miguel Arrazola, Thomas Bromley, Olivia Di Matteo, Kyle Godbey, Diego Guala, Josh Izaac,
Daniel Polatajko, Chase Roberts, Sankalp Sanand, Pritish Sehzpaul, Maria Schuld, Antal Száva, David Wierichs.

# Release 0.14.1 (current release)

<h3>Bug fixes</h3>

* Fixes a testing bug where tests that required JAX would fail if JAX was not installed.
  The tests will now instead be skipped if JAX can not be imported.
  [(#1066)](https://github.com/PennyLaneAI/pennylane/pull/1066)

* Fixes a bug where inverse operations could not be differentiated
  using backpropagation on `default.qubit`.
  [(#1072)](https://github.com/PennyLaneAI/pennylane/pull/1072)

* The QNode has a new keyword argument, `max_expansion`, that determines the maximum number of times
  the internal circuit should be expanded when executed on a device. In addition, the default number
  of max expansions has been increased from 2 to 10, allowing devices that require more than two
  operator decompositions to be supported.
  [(#1074)](https://github.com/PennyLaneAI/pennylane/pull/1074)

* Fixes a bug where `Hamiltonian` objects created with non-list arguments raised an error for
  arithmetic operations. [(#1082)](https://github.com/PennyLaneAI/pennylane/pull/1082)

* Fixes a bug where `Hamiltonian` objects with no coefficients or operations would return a faulty
  result when used with `ExpvalCost`. [(#1082)](https://github.com/PennyLaneAI/pennylane/pull/1082)

<h3>Documentation</h3>

* Updates mentions of `generate_hamiltonian` to `molecular_hamiltonian` in the
  docstrings of the `ExpvalCost` and `Hamiltonian` classes.
  [(#1077)](https://github.com/PennyLaneAI/pennylane/pull/1077)

<h3>Contributors</h3>

This release contains contributions from (in alphabetical order):

Thomas Bromley, Josh Izaac, Antal Száva.



# Release 0.14.0

<h3>New features since last release</h3>

<h4>Perform quantum machine learning with JAX</h4>

* QNodes created with `default.qubit` now support a JAX interface, allowing JAX to be used
  to create, differentiate, and optimize hybrid quantum-classical models.
  [(#947)](https://github.com/PennyLaneAI/pennylane/pull/947)

  This is supported internally via a new `default.qubit.jax` device. This device runs end to end in
  JAX, meaning that it supports all of the awesome JAX transformations (`jax.vmap`, `jax.jit`,
  `jax.hessian`, etc).

  Here is an example of how to use the new JAX interface:

  ```python
  dev = qml.device("default.qubit", wires=1)
  @qml.qnode(dev, interface="jax", diff_method="backprop")
  def circuit(x):
      qml.RX(x[1], wires=0)
      qml.Rot(x[0], x[1], x[2], wires=0)
      return qml.expval(qml.PauliZ(0))

  weights = jnp.array([0.2, 0.5, 0.1])
  grad_fn = jax.grad(circuit)
  print(grad_fn(weights))
  ```

  Currently, only `diff_method="backprop"` is supported, with plans to support more in the future.

<h4>New, faster, quantum gradient methods</h4>

* A new differentiation method has been added for use with simulators. The `"adjoint"`
  method operates after a forward pass by iteratively applying inverse gates to scan backwards
  through the circuit.
  [(#1032)](https://github.com/PennyLaneAI/pennylane/pull/1032)

  This method is similar to the reversible method, but has a lower time
  overhead and a similar memory overhead. It follows the approach provided by
  [Jones and Gacon](https://arxiv.org/abs/2009.02823). This method is only compatible with certain
  statevector-based devices such as `default.qubit`.

  Example use:

  ```python
  import pennylane as qml

  wires = 1
  device = qml.device("default.qubit", wires=wires)

  @qml.qnode(device, diff_method="adjoint")
  def f(params):
      qml.RX(0.1, wires=0)
      qml.Rot(*params, wires=0)
      qml.RX(-0.3, wires=0)
      return qml.expval(qml.PauliZ(0))

  params = [0.1, 0.2, 0.3]
  qml.grad(f)(params)
  ```

* The default logic for choosing the 'best' differentiation method has been altered
  to improve performance.
  [(#1008)](https://github.com/PennyLaneAI/pennylane/pull/1008)

  - If the quantum device provides its own gradient, this is now the preferred
    differentiation method.

  - If the quantum device natively supports classical
    backpropagation, this is now preferred over the parameter-shift rule.

    This will lead to marked speed improvement during optimization when using
    `default.qubit`, with a sight penalty on the forward-pass evaluation.

  More details are available below in the 'Improvements' section for plugin developers.

* PennyLane now supports analytical quantum gradients for noisy channels, in addition to its
  existing support for unitary operations. The noisy channels `BitFlip`, `PhaseFlip`, and
  `DepolarizingChannel` all support analytic gradients out of the box.
  [(#968)](https://github.com/PennyLaneAI/pennylane/pull/968)

* A method has been added for calculating the Hessian of quantum circuits using the second-order
  parameter shift formula.
  [(#961)](https://github.com/PennyLaneAI/pennylane/pull/961)

  The following example shows the calculation of the Hessian:

  ```python
  n_wires = 5
  weights = [2.73943676, 0.16289932, 3.4536312, 2.73521126, 2.6412488]

  dev = qml.device("default.qubit", wires=n_wires)

  with qml.tape.QubitParamShiftTape() as tape:
      for i in range(n_wires):
          qml.RX(weights[i], wires=i)

      qml.CNOT(wires=[0, 1])
      qml.CNOT(wires=[2, 1])
      qml.CNOT(wires=[3, 1])
      qml.CNOT(wires=[4, 3])

      qml.expval(qml.PauliZ(1))

  print(tape.hessian(dev))
  ```

  The Hessian is not yet supported via classical machine learning interfaces, but will
  be added in a future release.

<h4>More operations and templates</h4>

* Two new error channels, `BitFlip` and `PhaseFlip` have been added.
  [(#954)](https://github.com/PennyLaneAI/pennylane/pull/954)

  They can be used in the same manner as existing error channels:

  ```python
  dev = qml.device("default.mixed", wires=2)

  @qml.qnode(dev)
  def circuit():
      qml.RX(0.3, wires=0)
      qml.RY(0.5, wires=1)
      qml.BitFlip(0.01, wires=0)
      qml.PhaseFlip(0.01, wires=1)
      return qml.expval(qml.PauliZ(0))
  ```

* Apply permutations to wires using the `Permute` subroutine.
  [(#952)](https://github.com/PennyLaneAI/pennylane/pull/952)

  ```python
  import pennylane as qml
  dev = qml.device('default.qubit', wires=5)

  @qml.qnode(dev)
  def apply_perm():
      # Send contents of wire 4 to wire 0, of wire 2 to wire 1, etc.
      qml.templates.Permute([4, 2, 0, 1, 3], wires=dev.wires)
      return qml.expval(qml.PauliZ(0))
  ```

<h4>QNode transformations</h4>

* The `qml.metric_tensor` function transforms a QNode to produce the Fubini-Study
  metric tensor with full autodifferentiation support---even on hardware.
  [(#1014)](https://github.com/PennyLaneAI/pennylane/pull/1014)

  Consider the following QNode:

  ```python
  dev = qml.device("default.qubit", wires=3)

  @qml.qnode(dev, interface="autograd")
  def circuit(weights):
      # layer 1
      qml.RX(weights[0, 0], wires=0)
      qml.RX(weights[0, 1], wires=1)

      qml.CNOT(wires=[0, 1])
      qml.CNOT(wires=[1, 2])

      # layer 2
      qml.RZ(weights[1, 0], wires=0)
      qml.RZ(weights[1, 1], wires=2)

      qml.CNOT(wires=[0, 1])
      qml.CNOT(wires=[1, 2])
      return qml.expval(qml.PauliZ(0) @ qml.PauliZ(1)), qml.expval(qml.PauliY(2))
  ```

  We can use the `metric_tensor` function to generate a new function, that returns the
  metric tensor of this QNode:

  ```pycon
  >>> met_fn = qml.metric_tensor(circuit)
  >>> weights = np.array([[0.1, 0.2, 0.3], [0.4, 0.5, 0.6]], requires_grad=True)
  >>> met_fn(weights)
  tensor([[0.25  , 0.    , 0.    , 0.    ],
          [0.    , 0.25  , 0.    , 0.    ],
          [0.    , 0.    , 0.0025, 0.0024],
          [0.    , 0.    , 0.0024, 0.0123]], requires_grad=True)
  ```

  The returned metric tensor is also fully differentiable, in all interfaces.
  For example, differentiating the `(3, 2)` element:

  ```pycon
  >>> grad_fn = qml.grad(lambda x: met_fn(x)[3, 2])
  >>> grad_fn(weights)
  array([[ 0.04867729, -0.00049502,  0.        ],
         [ 0.        ,  0.        ,  0.        ]])
  ```

  Differentiation is also supported using Torch, Jax, and TensorFlow.

* Adds the new function `qml.math.cov_matrix()`. This function accepts a list of commuting
  observables, and the probability distribution in the shared observable eigenbasis after the
  application of an ansatz. It uses these to construct the covariance matrix in a *framework
  independent* manner, such that the output covariance matrix is autodifferentiable.
  [(#1012)](https://github.com/PennyLaneAI/pennylane/pull/1012)

  For example, consider the following ansatz and observable list:

  ```python3
  obs_list = [qml.PauliX(0) @ qml.PauliZ(1), qml.PauliY(2)]
  ansatz = qml.templates.StronglyEntanglingLayers
  ```

  We can construct a QNode to output the probability distribution in the shared eigenbasis of the
  observables:

  ```python
  dev = qml.device("default.qubit", wires=3)

  @qml.qnode(dev, interface="autograd")
  def circuit(weights):
      ansatz(weights, wires=[0, 1, 2])
      # rotate into the basis of the observables
      for o in obs_list:
          o.diagonalizing_gates()
      return qml.probs(wires=[0, 1, 2])
  ```

  We can now compute the covariance matrix:

  ```pycon
  >>> weights = qml.init.strong_ent_layers_normal(n_layers=2, n_wires=3)
  >>> cov = qml.math.cov_matrix(circuit(weights), obs_list)
  >>> cov
  array([[0.98707611, 0.03665537],
         [0.03665537, 0.99998377]])
  ```

  Autodifferentiation is fully supported using all interfaces:

  ```pycon
  >>> cost_fn = lambda weights: qml.math.cov_matrix(circuit(weights), obs_list)[0, 1]
  >>> qml.grad(cost_fn)(weights)[0]
  array([[[ 4.94240914e-17, -2.33786398e-01, -1.54193959e-01],
          [-3.05414996e-17,  8.40072236e-04,  5.57884080e-04],
          [ 3.01859411e-17,  8.60411436e-03,  6.15745204e-04]],

         [[ 6.80309533e-04, -1.23162742e-03,  1.08729813e-03],
          [-1.53863193e-01, -1.38700657e-02, -1.36243323e-01],
          [-1.54665054e-01, -1.89018172e-02, -1.56415558e-01]]])
  ```

* A new  `qml.draw` function is available, allowing QNodes to be easily
  drawn without execution by providing example input.
  [(#962)](https://github.com/PennyLaneAI/pennylane/pull/962)

  ```python
  @qml.qnode(dev)
  def circuit(a, w):
      qml.Hadamard(0)
      qml.CRX(a, wires=[0, 1])
      qml.Rot(*w, wires=[1])
      qml.CRX(-a, wires=[0, 1])
      return qml.expval(qml.PauliZ(0) @ qml.PauliZ(1))
  ```

  The QNode circuit structure may depend on the input arguments;
  this is taken into account by passing example QNode arguments
  to the `qml.draw()` drawing function:

  ```pycon
  >>> drawer = qml.draw(circuit)
  >>> result = drawer(a=2.3, w=[1.2, 3.2, 0.7])
  >>> print(result)
  0: ──H──╭C────────────────────────────╭C─────────╭┤ ⟨Z ⊗ Z⟩
  1: ─────╰RX(2.3)──Rot(1.2, 3.2, 0.7)──╰RX(-2.3)──╰┤ ⟨Z ⊗ Z⟩
  ```

<h4>A faster, leaner, and more flexible core</h4>

* The new core of PennyLane, rewritten from the ground up and developed over the last few release
  cycles, has achieved feature parity and has been made the new default in PennyLane v0.14. The old
  core has been marked as deprecated, and will be removed in an upcoming release.
  [(#1046)](https://github.com/PennyLaneAI/pennylane/pull/1046)
  [(#1040)](https://github.com/PennyLaneAI/pennylane/pull/1040)
  [(#1034)](https://github.com/PennyLaneAI/pennylane/pull/1034)
  [(#1035)](https://github.com/PennyLaneAI/pennylane/pull/1035)
  [(#1027)](https://github.com/PennyLaneAI/pennylane/pull/1027)
  [(#1026)](https://github.com/PennyLaneAI/pennylane/pull/1026)
  [(#1021)](https://github.com/PennyLaneAI/pennylane/pull/1021)
  [(#1054)](https://github.com/PennyLaneAI/pennylane/pull/1054)
  [(#1049)](https://github.com/PennyLaneAI/pennylane/pull/1049)

  While high-level PennyLane code and tutorials remain unchanged, the new core
  provides several advantages and improvements:

  - **Faster and more optimized**: The new core provides various performance optimizations, reducing
    pre- and post-processing overhead, and reduces the number of quantum evaluations in certain
    cases.

  - **Support for in-QNode classical processing**: this allows for differentiable classical
    processing within the QNode.

    ```python
    dev = qml.device("default.qubit", wires=1)

    @qml.qnode(dev, interface="tf")
    def circuit(p):
        qml.RX(tf.sin(p[0])**2 + p[1], wires=0)
        return qml.expval(qml.PauliZ(0))
    ```

    The classical processing functions used within the QNode must match
    the QNode interface. Here, we use TensorFlow:

    ```pycon
    >>> params = tf.Variable([0.5, 0.1], dtype=tf.float64)
    >>> with tf.GradientTape() as tape:
    ...     res = circuit(params)
    >>> grad = tape.gradient(res, params)
    >>> print(res)
    tf.Tensor(0.9460913127754935, shape=(), dtype=float64)
    >>> print(grad)
    tf.Tensor([-0.27255248 -0.32390003], shape=(2,), dtype=float64)
    ```

    As a result of this change, quantum decompositions that require classical processing
    are fully supported and end-to-end differentiable in tape mode.

  - **No more Variable wrapping**: QNode arguments no longer become `Variable`
    objects within the QNode.

    ```python
    dev = qml.device("default.qubit", wires=1)

    @qml.qnode(dev)
    def circuit(x):
        print("Parameter value:", x)
        qml.RX(x, wires=0)
        return qml.expval(qml.PauliZ(0))
    ```

    Internal QNode parameters can be easily inspected, printed, and manipulated:

    ```pycon
    >>> circuit(0.5)
    Parameter value: 0.5
    tensor(0.87758256, requires_grad=True)
    ```

  - **Less restrictive QNode signatures**: There is no longer any restriction on the QNode signature; the QNode can be
    defined and called following the same rules as standard Python functions.

    For example, the following QNode uses positional, named, and variable
    keyword arguments:

    ```python
    x = torch.tensor(0.1, requires_grad=True)
    y = torch.tensor([0.2, 0.3], requires_grad=True)
    z = torch.tensor(0.4, requires_grad=True)

    @qml.qnode(dev, interface="torch")
    def circuit(p1, p2=y, **kwargs):
        qml.RX(p1, wires=0)
        qml.RY(p2[0] * p2[1], wires=0)
        qml.RX(kwargs["p3"], wires=0)
        return qml.var(qml.PauliZ(0))
    ```

    When we call the QNode, we may pass the arguments by name
    even if defined positionally; any argument not provided will
    use the default value.

    ```pycon
    >>> res = circuit(p1=x, p3=z)
    >>> print(res)
    tensor(0.2327, dtype=torch.float64, grad_fn=<SelectBackward>)
    >>> res.backward()
    >>> print(x.grad, y.grad, z.grad)
    tensor(0.8396) tensor([0.0289, 0.0193]) tensor(0.8387)
    ```

    This extends to the `qnn` module, where `KerasLayer` and `TorchLayer` modules
    can be created from QNodes with unrestricted signatures.

  - **Smarter measurements:** QNodes can now measure wires more than once, as
    long as all observables are commuting:

    ```python
    @qml.qnode(dev)
    def circuit(x):
        qml.RX(x, wires=0)
        return [
            qml.expval(qml.PauliZ(0)),
            qml.expval(qml.PauliZ(0) @ qml.PauliZ(1))
        ]
    ```

    Further, the `qml.ExpvalCost()` function allows for optimizing
    measurements to reduce the number of quantum evaluations required.

  With the new PennyLane core, there are a few small breaking changes, detailed
  below in the 'Breaking Changes' section.

<h3>Improvements</h3>

* The built-in PennyLane optimizers allow more flexible cost functions. The cost function passed to most optimizers
  may accept any combination of trainable arguments, non-trainable arguments, and keyword arguments.
  [(#959)](https://github.com/PennyLaneAI/pennylane/pull/959)
  [(#1053)](https://github.com/PennyLaneAI/pennylane/pull/1053)

  The full changes apply to:

  * `AdagradOptimizer`
  * `AdamOptimizer`
  * `GradientDescentOptimizer`
  * `MomentumOptimizer`
  * `NesterovMomentumOptimizer`
  * `RMSPropOptimizer`
  * `RotosolveOptimizer`

  The `requires_grad=False` property must mark any non-trainable constant argument.
  The `RotoselectOptimizer` allows passing only keyword arguments.

  Example use:

  ```python
  def cost(x, y, data, scale=1.0):
      return scale * (x[0]-data)**2 + scale * (y-data)**2

  x = np.array([1.], requires_grad=True)
  y = np.array([1.0])
  data = np.array([2.], requires_grad=False)

  opt = qml.GradientDescentOptimizer()

  # the optimizer step and step_and_cost methods can
  # now update multiple parameters at once
  x_new, y_new, data = opt.step(cost, x, y, data, scale=0.5)
  (x_new, y_new, data), value = opt.step_and_cost(cost, x, y, data, scale=0.5)

  # list and tuple unpacking is also supported
  params = (x, y, data)
  params = opt.step(cost, *params)
  ```

* The circuit drawer has been updated to support the inclusion of unused or inactive
  wires, by passing the `show_all_wires` argument.
  [(#1033)](https://github.com/PennyLaneAI/pennylane/pull/1033)

  ```python
  dev = qml.device('default.qubit', wires=[-1, "a", "q2", 0])

  @qml.qnode(dev)
  def circuit():
      qml.Hadamard(wires=-1)
      qml.CNOT(wires=[-1, "q2"])
      return qml.expval(qml.PauliX(wires="q2"))
  ```

  ```pycon
  >>> print(qml.draw(circuit, show_all_wires=True)())
  >>>
   -1: ──H──╭C──┤
    a: ─────│───┤
   q2: ─────╰X──┤ ⟨X⟩
    0: ─────────┤
  ```

* The logic for choosing the 'best' differentiation method has been altered
  to improve performance.
  [(#1008)](https://github.com/PennyLaneAI/pennylane/pull/1008)

  - If the device provides its own gradient, this is now the preferred
    differentiation method.

  - If a device provides additional interface-specific versions that natively support classical
    backpropagation, this is now preferred over the parameter-shift rule.

    Devices define additional interface-specific devices via their `capabilities()` dictionary. For
    example, `default.qubit` supports supplementary devices for TensorFlow, Autograd, and JAX:

    ```python
    {
      "passthru_devices": {
          "tf": "default.qubit.tf",
          "autograd": "default.qubit.autograd",
          "jax": "default.qubit.jax",
      },
    }
    ```

  As a result of this change, if the QNode `diff_method` is not explicitly provided,
  it is possible that the QNode will run on a *supplementary device* of the device that was
  specifically provided:

  ```python
  dev = qml.device("default.qubit", wires=2)
  qml.QNode(dev) # will default to backprop on default.qubit.autograd
  qml.QNode(dev, interface="tf") # will default to backprop on default.qubit.tf
  qml.QNode(dev, interface="jax") # will default to backprop on default.qubit.jax
  ```

* The `default.qubit` device has been updated so that internally it applies operations in a more
  functional style, i.e., by accepting an input state and returning an evolved state.
  [(#1025)](https://github.com/PennyLaneAI/pennylane/pull/1025)

* A new test series, `pennylane/devices/tests/test_compare_default_qubit.py`, has been added, allowing to test if
  a chosen device gives the same result as `default.qubit`.
  [(#897)](https://github.com/PennyLaneAI/pennylane/pull/897)

  Three tests are added:

  - `test_hermitian_expectation`,
  - `test_pauliz_expectation_analytic`, and
  - `test_random_circuit`.

* Adds the following agnostic tensor manipulation functions to the `qml.math` module: `abs`,
  `angle`, `arcsin`, `concatenate`, `dot`, `squeeze`, `sqrt`, `sum`, `take`, `where`. These functions are
  required to fully support end-to-end differentiable Mottonen and Amplitude embedding.
  [(#922)](https://github.com/PennyLaneAI/pennylane/pull/922)
  [(#1011)](https://github.com/PennyLaneAI/pennylane/pull/1011)

* The `qml.math` module now supports JAX.
  [(#985)](https://github.com/XanaduAI/software-docs/pull/274)

* Several improvements have been made to the `Wires` class to reduce overhead and simplify the logic
  of how wire labels are interpreted:
  [(#1019)](https://github.com/PennyLaneAI/pennylane/pull/1019)
  [(#1010)](https://github.com/PennyLaneAI/pennylane/pull/1010)
  [(#1005)](https://github.com/PennyLaneAI/pennylane/pull/1005)
  [(#983)](https://github.com/PennyLaneAI/pennylane/pull/983)
  [(#967)](https://github.com/PennyLaneAI/pennylane/pull/967)

  - If the input `wires` to a wires class instantiation `Wires(wires)` can be iterated over,
    its elements are interpreted as wire labels. Otherwise, `wires` is interpreted as a single wire label.
    The only exception to this are strings, which are always interpreted as a single
    wire label, so users can address wires with labels such as `"ancilla"`.

  - Any type can now be a wire label as long as it is hashable. The hash is used to establish
    the uniqueness of two labels.

  - Indexing wires objects now returns a label, instead of a new `Wires` object. For example:

    ```pycon
    >>> w = Wires([0, 1, 2])
    >>> w[1]
    >>> 1
    ```

  - The check for uniqueness of wires moved from `Wires` instantiation to
    the `qml.wires._process` function in order to reduce overhead from repeated
    creation of `Wires` instances.

  - Calls to the `Wires` class are substantially reduced, for example by avoiding to call
    Wires on Wires instances on `Operation` instantiation, and by using labels instead of
    `Wires` objects inside the default qubit device.

* Adds the `PauliRot` generator to the `qml.operation` module. This
  generator is required to construct the metric tensor.
  [(#963)](https://github.com/PennyLaneAI/pennylane/pull/963)

* The templates are modified to make use of the new `qml.math` module, for framework-agnostic
  tensor manipulation. This allows the template library to be differentiable
  in backpropagation mode (`diff_method="backprop"`).
  [(#873)](https://github.com/PennyLaneAI/pennylane/pull/873)

* The circuit drawer now allows for the wire order to be (optionally) modified:
  [(#992)](https://github.com/PennyLaneAI/pennylane/pull/992)

  ```pycon
  >>> dev = qml.device('default.qubit', wires=["a", -1, "q2"])
  >>> @qml.qnode(dev)
  ... def circuit():
  ...     qml.Hadamard(wires=-1)
  ...     qml.CNOT(wires=["a", "q2"])
  ...     qml.RX(0.2, wires="a")
  ...     return qml.expval(qml.PauliX(wires="q2"))
  ```

  Printing with default wire order of the device:

  ```pycon
  >>> print(circuit.draw())
    a: ─────╭C──RX(0.2)──┤
   -1: ──H──│────────────┤
   q2: ─────╰X───────────┤ ⟨X⟩
  ```

  Changing the wire order:

  ```pycon
  >>> print(circuit.draw(wire_order=["q2", "a", -1]))
   q2: ──╭X───────────┤ ⟨X⟩
    a: ──╰C──RX(0.2)──┤
   -1: ───H───────────┤
  ```

<h3>Breaking changes</h3>

* QNodes using the new PennyLane core will no longer accept ragged arrays as inputs.

* When using the new PennyLane core and the Autograd interface, non-differentiable data passed
  as a QNode argument or a gate must have the `requires_grad` property set to `False`:

  ```python
  @qml.qnode(dev)
  def circuit(weights, data):
      basis_state = np.array([1, 0, 1, 1], requires_grad=False)
      qml.BasisState(basis_state, wires=[0, 1, 2, 3])
      qml.templates.AmplitudeEmbedding(data, wires=[0, 1, 2, 3])
      qml.templates.BasicEntanglerLayers(weights, wires=[0, 1, 2, 3])
      return qml.probs(wires=0)

  data = np.array(data, requires_grad=False)
  weights = np.array(weights, requires_grad=True)
  circuit(weights, data)
  ```

<h3>Bug fixes</h3>

* Fixes an issue where if the constituent observables of a tensor product do not exist in the queue,
  an error is raised. With this fix, they are first queued before annotation occurs.
  [(#1038)](https://github.com/PennyLaneAI/pennylane/pull/1038)

* Fixes an issue with tape expansions where information about sampling
  (specifically the `is_sampled` tape attribute) was not preserved.
  [(#1027)](https://github.com/PennyLaneAI/pennylane/pull/1027)

* Tape expansion was not properly taking into devices that supported inverse operations,
  causing inverse operations to be unnecessarily decomposed. The QNode tape expansion logic, as well
  as the `Operation.expand()` method, has been modified to fix this.
  [(#956)](https://github.com/PennyLaneAI/pennylane/pull/956)

* Fixes an issue where the Autograd interface was not unwrapping non-differentiable
  PennyLane tensors, which can cause issues on some devices.
  [(#941)](https://github.com/PennyLaneAI/pennylane/pull/941)

* `qml.vqe.Hamiltonian` prints any observable with any number of strings.
  [(#987)](https://github.com/PennyLaneAI/pennylane/pull/987)

* Fixes a bug where parameter-shift differentiation would fail if the QNode
  contained a single probability output.
  [(#1007)](https://github.com/PennyLaneAI/pennylane/pull/1007)

* Fixes an issue when using trainable parameters that are lists/arrays with `tape.vjp`.
  [(#1042)](https://github.com/PennyLaneAI/pennylane/pull/1042)

* The `TensorN` observable is updated to support being copied without any parameters or wires passed.
  [(#1047)](https://github.com/PennyLaneAI/pennylane/pull/1047)

* Fixed deprecation warning when importing `Sequence` from `collections` instead of `collections.abc` in `vqe/vqe.py`.
  [(#1051)](https://github.com/PennyLaneAI/pennylane/pull/1051)

<h3>Contributors</h3>

This release contains contributions from (in alphabetical order):

Juan Miguel Arrazola, Thomas Bromley, Olivia Di Matteo, Theodor Isacsson, Josh Izaac, Christina Lee,
Alejandro Montanez, Steven Oud, Chase Roberts, Sankalp Sanand, Maria Schuld, Antal
Száva, David Wierichs, Jiahao Yao.

# Release 0.13.0

<h3>New features since last release</h3>

<h4>Automatically optimize the number of measurements</h4>

* QNodes in tape mode now support returning observables on the same wire whenever the observables are
  qubit-wise commuting Pauli words. Qubit-wise commuting observables can be evaluated with a
  *single* device run as they are diagonal in the same basis, via a shared set of single-qubit rotations.
  [(#882)](https://github.com/PennyLaneAI/pennylane/pull/882)

  The following example shows a single QNode returning the expectation values of
  the qubit-wise commuting Pauli words `XX` and `XI`:

  ```python
  qml.enable_tape()

  @qml.qnode(dev)
  def f(x):
      qml.Hadamard(wires=0)
      qml.Hadamard(wires=1)
      qml.CRot(0.1, 0.2, 0.3, wires=[1, 0])
      qml.RZ(x, wires=1)
      return qml.expval(qml.PauliX(0) @ qml.PauliX(1)), qml.expval(qml.PauliX(0))
  ```

  ```pycon
  >>> f(0.4)
  tensor([0.89431013, 0.9510565 ], requires_grad=True)
  ```

* The `ExpvalCost` class (previously `VQECost`) now provides observable optimization using the
  `optimize` argument, resulting in potentially fewer device executions.
  [(#902)](https://github.com/PennyLaneAI/pennylane/pull/902)

  This is achieved by separating the observables composing the Hamiltonian into qubit-wise
  commuting groups and evaluating those groups on a single QNode using functionality from the
  `qml.grouping` module:

  ```python
  qml.enable_tape()
  commuting_obs = [qml.PauliX(0), qml.PauliX(0) @ qml.PauliZ(1)]
  H = qml.vqe.Hamiltonian([1, 1], commuting_obs)

  dev = qml.device("default.qubit", wires=2)
  ansatz = qml.templates.StronglyEntanglingLayers

  cost_opt = qml.ExpvalCost(ansatz, H, dev, optimize=True)
  cost_no_opt = qml.ExpvalCost(ansatz, H, dev, optimize=False)

  params = qml.init.strong_ent_layers_uniform(3, 2)
  ```

  Grouping these commuting observables leads to fewer device executions:

  ```pycon
  >>> cost_opt(params)
  >>> ex_opt = dev.num_executions
  >>> cost_no_opt(params)
  >>> ex_no_opt = dev.num_executions - ex_opt
  >>> print("Number of executions:", ex_no_opt)
  Number of executions: 2
  >>> print("Number of executions (optimized):", ex_opt)
  Number of executions (optimized): 1
  ```

<h4>New quantum gradient features</h4>

* Compute the analytic gradient of quantum circuits in parallel on supported devices.
  [(#840)](https://github.com/PennyLaneAI/pennylane/pull/840)

  This release introduces support for batch execution of circuits, via a new device API method
  `Device.batch_execute()`. Devices that implement this new API support submitting a batch of
  circuits for *parallel* evaluation simultaneously, which can significantly reduce the computation time.

  Furthermore, if using tape mode and a compatible device, gradient computations will
  automatically make use of the new batch API---providing a speedup during optimization.

* Gradient recipes are now much more powerful, allowing for operations to define their gradient
  via an arbitrary linear combination of circuit evaluations.
  [(#909)](https://github.com/PennyLaneAI/pennylane/pull/909)
  [(#915)](https://github.com/PennyLaneAI/pennylane/pull/915)

  With this change, gradient recipes can now be of the form
  :math:`\frac{\partial}{\partial\phi_k}f(\phi_k) = \sum_{i} c_i f(a_i \phi_k + s_i )`,
  and are no longer restricted to two-term shifts with identical (but opposite in sign) shift values.

  As a result, PennyLane now supports native analytic quantum gradients for the
  controlled rotation operations `CRX`, `CRY`, `CRZ`, and `CRot`. This allows for parameter-shift
  analytic gradients on hardware, without decomposition.

  Note that this is a breaking change for developers; please see the *Breaking Changes* section
  for more details.

* The `qnn.KerasLayer` class now supports differentiating the QNode through classical
  backpropagation in tape mode.
  [(#869)](https://github.com/PennyLaneAI/pennylane/pull/869)

  ```python
  qml.enable_tape()

  dev = qml.device("default.qubit.tf", wires=2)

  @qml.qnode(dev, interface="tf", diff_method="backprop")
  def f(inputs, weights):
      qml.templates.AngleEmbedding(inputs, wires=range(2))
      qml.templates.StronglyEntanglingLayers(weights, wires=range(2))
      return [qml.expval(qml.PauliZ(i)) for i in range(2)]

  weight_shapes = {"weights": (3, 2, 3)}

  qlayer = qml.qnn.KerasLayer(f, weight_shapes, output_dim=2)

  inputs = tf.constant(np.random.random((4, 2)), dtype=tf.float32)

  with tf.GradientTape() as tape:
      out = qlayer(inputs)

  tape.jacobian(out, qlayer.trainable_weights)
  ```

<h4>New operations, templates, and measurements</h4>

* Adds the `qml.density_matrix` QNode return with partial trace capabilities.
  [(#878)](https://github.com/PennyLaneAI/pennylane/pull/878)

  The density matrix over the provided wires is returned, with all other subsystems traced out.
  `qml.density_matrix` currently works for both the `default.qubit` and `default.mixed` devices.

  ```python
  qml.enable_tape()
  dev = qml.device("default.qubit", wires=2)

  def circuit(x):
      qml.PauliY(wires=0)
      qml.Hadamard(wires=1)
      return qml.density_matrix(wires=[1])  # wire 0 is traced out
  ```

* Adds the square-root X gate `SX`. [(#871)](https://github.com/PennyLaneAI/pennylane/pull/871)

  ```python
  dev = qml.device("default.qubit", wires=1)

  @qml.qnode(dev)
  def circuit():
      qml.SX(wires=[0])
      return qml.expval(qml.PauliZ(wires=[0]))
  ```

* Two new hardware-efficient particle-conserving templates have been implemented
  to perform VQE-based quantum chemistry simulations. The new templates apply
  several layers of the particle-conserving entanglers proposed in Figs. 2a and 2b
  of Barkoutsos *et al*., [arXiv:1805.04340](https://arxiv.org/abs/1805.04340)
  [(#875)](https://github.com/PennyLaneAI/pennylane/pull/875)
  [(#876)](https://github.com/PennyLaneAI/pennylane/pull/876)

<h4>Estimate and track resources</h4>

* The `QuantumTape` class now contains basic resource estimation functionality. The method
  `tape.get_resources()` returns a dictionary with a list of the constituent operations and the
  number of times they appear in the circuit. Similarly, `tape.get_depth()` computes the circuit depth.
  [(#862)](https://github.com/PennyLaneAI/pennylane/pull/862)

  ```pycon
  >>> with qml.tape.QuantumTape() as tape:
  ...    qml.Hadamard(wires=0)
  ...    qml.RZ(0.26, wires=1)
  ...    qml.CNOT(wires=[1, 0])
  ...    qml.Rot(1.8, -2.7, 0.2, wires=0)
  ...    qml.Hadamard(wires=1)
  ...    qml.CNOT(wires=[0, 1])
  ...    qml.expval(qml.PauliZ(0) @ qml.PauliZ(1))
  >>> tape.get_resources()
  {'Hadamard': 2, 'RZ': 1, 'CNOT': 2, 'Rot': 1}
  >>> tape.get_depth()
  4
  ```

* The number of device executions over a QNode's lifetime can now be returned using `num_executions`.
  [(#853)](https://github.com/PennyLaneAI/pennylane/pull/853)

  ```pycon
  >>> dev = qml.device("default.qubit", wires=2)
  >>> @qml.qnode(dev)
  ... def circuit(x, y):
  ...    qml.RX(x, wires=[0])
  ...    qml.RY(y, wires=[1])
  ...    qml.CNOT(wires=[0, 1])
  ...    return qml.expval(qml.PauliZ(0) @ qml.PauliX(1))
  >>> for _ in range(10):
  ...    circuit(0.432, 0.12)
  >>> print(dev.num_executions)
  10
  ```

<h3>Improvements</h3>

* Support for tape mode has improved across PennyLane. The following features now work in tape mode:

  - QNode collections [(#863)](https://github.com/PennyLaneAI/pennylane/pull/863)

  - `qnn.ExpvalCost` [(#863)](https://github.com/PennyLaneAI/pennylane/pull/863)
    [(#911)](https://github.com/PennyLaneAI/pennylane/pull/911)

  - `qml.qnn.KerasLayer` [(#869)](https://github.com/PennyLaneAI/pennylane/pull/869)

  - `qml.qnn.TorchLayer` [(#865)](https://github.com/PennyLaneAI/pennylane/pull/865)

  - The `qml.qaoa` module [(#905)](https://github.com/PennyLaneAI/pennylane/pull/905)

* A new function, `qml.refresh_devices()`, has been added, allowing PennyLane to
  rescan installed PennyLane plugins and refresh the device list. In addition, the `qml.device`
  loader will attempt to refresh devices if the required plugin device cannot be found.
  This will result in an improved experience if installing PennyLane and plugins within
  a running Python session (for example, on Google Colab), and avoid the need to
  restart the kernel/runtime.
  [(#907)](https://github.com/PennyLaneAI/pennylane/pull/907)

* When using `grad_fn = qml.grad(cost)` to compute the gradient of a cost function with the Autograd
  interface, the value of the intermediate forward pass is now available via the `grad_fn.forward`
  property
  [(#914)](https://github.com/PennyLaneAI/pennylane/pull/914):

  ```python
  def cost_fn(x, y):
      return 2 * np.sin(x[0]) * np.exp(-x[1]) + x[0] ** 3 + np.cos(y)

  params = np.array([0.1, 0.5], requires_grad=True)
  data = np.array(0.65, requires_grad=False)
  grad_fn = qml.grad(cost_fn)

  grad_fn(params, data)  # perform backprop and evaluate the gradient
  grad_fn.forward  # the cost function value
  ```

* Gradient-based optimizers now have a `step_and_cost` method that returns
  both the next step as well as the objective (cost) function output.
  [(#916)](https://github.com/PennyLaneAI/pennylane/pull/916)

  ```pycon
  >>> opt = qml.GradientDescentOptimizer()
  >>> params, cost = opt.step_and_cost(cost_fn, params)
  ```

* PennyLane provides a new experimental module `qml.proc` which provides framework-agnostic processing
  functions for array and tensor manipulations.
  [(#886)](https://github.com/PennyLaneAI/pennylane/pull/886)

  Given the input tensor-like object, the call is
  dispatched to the corresponding array manipulation framework, allowing for end-to-end
  differentiation to be preserved.

  ```pycon
  >>> x = torch.tensor([1., 2.])
  >>> qml.proc.ones_like(x)
  tensor([1, 1])
  >>> y = tf.Variable([[0], [5]])
  >>> qml.proc.ones_like(y, dtype=np.complex128)
  <tf.Tensor: shape=(2, 1), dtype=complex128, numpy=
  array([[1.+0.j],
         [1.+0.j]])>
  ```

  Note that these functions are experimental, and only a subset of common functionality is
  supported. Furthermore, the names and behaviour of these functions may differ from similar
  functions in common frameworks; please refer to the function docstrings for more details.

* The gradient methods in tape mode now fully separate the quantum and classical processing. Rather
  than returning the evaluated gradients directly, they now return a tuple containing the required
  quantum and classical processing steps.
  [(#840)](https://github.com/PennyLaneAI/pennylane/pull/840)

  ```python
  def gradient_method(idx, param, **options):
      # generate the quantum tapes that must be computed
      # to determine the quantum gradient
      tapes = quantum_gradient_tapes(self)

      def processing_fn(results):
          # perform classical processing on the evaluated tapes
          # returning the evaluated quantum gradient
          return classical_processing(results)

      return tapes, processing_fn
  ```

  The `JacobianTape.jacobian()` method has been similarly modified to accumulate all gradient
  quantum tapes and classical processing functions, evaluate all quantum tapes simultaneously,
  and then apply the post-processing functions to the evaluated tape results.

* The MultiRZ gate now has a defined generator, allowing it to be used in quantum natural gradient
  optimization.
  [(#912)](https://github.com/PennyLaneAI/pennylane/pull/912)

* The CRot gate now has a `decomposition` method, which breaks the gate down into rotations
  and CNOT gates. This allows `CRot` to be used on devices that do not natively support it.
  [(#908)](https://github.com/PennyLaneAI/pennylane/pull/908)

* The classical processing in the `MottonenStatePreparation` template has been largely
  rewritten to use dense matrices and tensor manipulations wherever possible.
  This is in preparation to support differentiation through the template in the future.
  [(#864)](https://github.com/PennyLaneAI/pennylane/pull/864)

* Device-based caching has replaced QNode caching. Caching is now accessed by passing a
  `cache` argument to the device.
  [(#851)](https://github.com/PennyLaneAI/pennylane/pull/851)

  The `cache` argument should be an integer specifying the size of the cache. For example, a
  cache of size 10 is created using:

  ```pycon
  >>> dev = qml.device("default.qubit", wires=2, cache=10)
  ```

* The `Operation`, `Tensor`, and `MeasurementProcess` classes now have the `__copy__` special method
  defined.
  [(#840)](https://github.com/PennyLaneAI/pennylane/pull/840)

  This allows us to ensure that, when a shallow copy is performed of an operation, the
  mutable list storing the operation parameters is *also* shallow copied. Both the old operation and
  the copied operation will continue to share the same parameter data,
  ```pycon
  >>> import copy
  >>> op = qml.RX(0.2, wires=0)
  >>> op2 = copy.copy(op)
  >>> op.data[0] is op2.data[0]
  True
  ```

  however the *list container* is not a reference:

  ```pycon
  >>> op.data is op2.data
  False
  ```

  This allows the parameters of the copied operation to be modified, without mutating
  the parameters of the original operation.

* The `QuantumTape.copy` method has been tweaked so that
  [(#840)](https://github.com/PennyLaneAI/pennylane/pull/840):

  - Optionally, the tape's operations are shallow copied in addition to the tape by passing the
    `copy_operations=True` boolean flag. This allows the copied tape's parameters to be mutated
    without affecting the original tape's parameters. (Note: the two tapes will share parameter data
    *until* one of the tapes has their parameter list modified.)

  - Copied tapes can be cast to another `QuantumTape` subclass by passing the `tape_cls` keyword
    argument.

<h3>Breaking changes</h3>

* Updated how parameter-shift gradient recipes are defined for operations, allowing for
  gradient recipes that are specified as an arbitrary number of terms.
  [(#909)](https://github.com/PennyLaneAI/pennylane/pull/909)

  Previously, `Operation.grad_recipe` was restricted to two-term parameter-shift formulas.
  With this change, the gradient recipe now contains elements of the form
  :math:`[c_i, a_i, s_i]`, resulting in a gradient recipe of
  :math:`\frac{\partial}{\partial\phi_k}f(\phi_k) = \sum_{i} c_i f(a_i \phi_k + s_i )`.

  As this is a breaking change, all custom operations with defined gradient recipes must be
  updated to continue working with PennyLane 0.13. Note though that if `grad_recipe = None`, the
  default gradient recipe remains unchanged, and corresponds to the two terms :math:`[c_0, a_0, s_0]=[1/2, 1, \pi/2]`
  and :math:`[c_1, a_1, s_1]=[-1/2, 1, -\pi/2]` for every parameter.

- The `VQECost` class has been renamed to `ExpvalCost` to reflect its general applicability
  beyond VQE. Use of `VQECost` is still possible but will result in a deprecation warning.
  [(#913)](https://github.com/PennyLaneAI/pennylane/pull/913)

<h3>Bug fixes</h3>

* The `default.qubit.tf` device is updated to handle TensorFlow objects (e.g.,
  `tf.Variable`) as gate parameters correctly when using the `MultiRZ` and
  `CRot` operations.
  [(#921)](https://github.com/PennyLaneAI/pennylane/pull/921)

* PennyLane tensor objects are now unwrapped in BaseQNode when passed as a
  keyword argument to the quantum function.
  [(#903)](https://github.com/PennyLaneAI/pennylane/pull/903)
  [(#893)](https://github.com/PennyLaneAI/pennylane/pull/893)

* The new tape mode now prevents multiple observables from being evaluated on the same wire
  if the observables are not qubit-wise commuting Pauli words.
  [(#882)](https://github.com/PennyLaneAI/pennylane/pull/882)

* Fixes a bug in `default.qubit` whereby inverses of common gates were not being applied
  via efficient gate-specific methods, instead falling back to matrix-vector multiplication.
  The following gates were affected: `PauliX`, `PauliY`, `PauliZ`, `Hadamard`, `SWAP`, `S`,
  `T`, `CNOT`, `CZ`.
  [(#872)](https://github.com/PennyLaneAI/pennylane/pull/872)

* The `PauliRot` operation now gracefully handles single-qubit Paulis, and all-identity Paulis
  [(#860)](https://github.com/PennyLaneAI/pennylane/pull/860).

* Fixes a bug whereby binary Python operators were not properly propagating the `requires_grad`
  attribute to the output tensor.
  [(#889)](https://github.com/PennyLaneAI/pennylane/pull/889)

* Fixes a bug which prevents `TorchLayer` from doing `backward` when CUDA is enabled.
  [(#899)](https://github.com/PennyLaneAI/pennylane/pull/899)

* Fixes a bug where multi-threaded execution of `QNodeCollection` sometimes fails
  because of simultaneous queuing. This is fixed by adding thread locking during queuing.
  [(#910)](https://github.com/PennyLaneAI/pennylane/pull/918)

* Fixes a bug in `QuantumTape.set_parameters()`. The previous implementation assumed
  that the `self.trainable_parms` set would always be iterated over in increasing integer
  order. However, this is not guaranteed behaviour, and can lead to the incorrect tape parameters
  being set if this is not the case.
  [(#923)](https://github.com/PennyLaneAI/pennylane/pull/923)

* Fixes broken error message if a QNode is instantiated with an unknown exception.
  [(#930)](https://github.com/PennyLaneAI/pennylane/pull/930)

<h3>Contributors</h3>

This release contains contributions from (in alphabetical order):

Juan Miguel Arrazola, Thomas Bromley, Christina Lee, Alain Delgado Gran, Olivia Di Matteo, Anthony
Hayes, Theodor Isacsson, Josh Izaac, Soran Jahangiri, Nathan Killoran, Shumpei Kobayashi, Romain
Moyard, Zeyue Niu, Maria Schuld, Antal Száva.

# Release 0.12.0

<h3>New features since last release</h3>

<h4>New and improved simulators</h4>

* PennyLane now supports a new device, `default.mixed`, designed for
  simulating mixed-state quantum computations. This enables native
  support for implementing noisy channels in a circuit, which generally
  map pure states to mixed states.
  [(#794)](https://github.com/PennyLaneAI/pennylane/pull/794)
  [(#807)](https://github.com/PennyLaneAI/pennylane/pull/807)
  [(#819)](https://github.com/PennyLaneAI/pennylane/pull/819)

  The device can be initialized as
  ```pycon
  >>> dev = qml.device("default.mixed", wires=1)
  ```

  This allows the construction of QNodes that include non-unitary operations,
  such as noisy channels:

  ```pycon
  >>> @qml.qnode(dev)
  ... def circuit(params):
  ...     qml.RX(params[0], wires=0)
  ...     qml.RY(params[1], wires=0)
  ...     qml.AmplitudeDamping(0.5, wires=0)
  ...     return qml.expval(qml.PauliZ(0))
  >>> print(circuit([0.54, 0.12]))
  0.9257702929524184
  >>> print(circuit([0, np.pi]))
  0.0
  ```

<h4>New tools for optimizing measurements</h4>

* The new `grouping` module provides functionality for grouping simultaneously measurable Pauli word
  observables.
  [(#761)](https://github.com/PennyLaneAI/pennylane/pull/761)
  [(#850)](https://github.com/PennyLaneAI/pennylane/pull/850)
  [(#852)](https://github.com/PennyLaneAI/pennylane/pull/852)

  - The `optimize_measurements` function will take as input a list of Pauli word observables and
    their corresponding coefficients (if any), and will return the partitioned Pauli terms
    diagonalized in the measurement basis and the corresponding diagonalizing circuits.

    ```python
    from pennylane.grouping import optimize_measurements
    h, nr_qubits = qml.qchem.molecular_hamiltonian("h2", "h2.xyz")
    rotations, grouped_ops, grouped_coeffs = optimize_measurements(h.ops, h.coeffs, grouping="qwc")
    ```

    The diagonalizing circuits of `rotations` correspond to the diagonalized Pauli word groupings of
    `grouped_ops`.

  - Pauli word partitioning utilities are performed by the `PauliGroupingStrategy`
    class. An input list of Pauli words can be partitioned into mutually commuting,
    qubit-wise-commuting, or anticommuting groupings.

    For example, partitioning Pauli words into anticommutative groupings by the Recursive Largest
    First (RLF) graph colouring heuristic:

    ```python
    from pennylane import PauliX, PauliY, PauliZ, Identity
    from pennylane.grouping import group_observables
    pauli_words = [
        Identity('a') @ Identity('b'),
        Identity('a') @ PauliX('b'),
        Identity('a') @ PauliY('b'),
        PauliZ('a') @ PauliX('b'),
        PauliZ('a') @ PauliY('b'),
        PauliZ('a') @ PauliZ('b')
    ]
    groupings = group_observables(pauli_words, grouping_type='anticommuting', method='rlf')
    ```

  - Various utility functions are included for obtaining and manipulating Pauli
    words in the binary symplectic vector space representation.

    For instance, two Pauli words may be converted to their binary vector representation:

    ```pycon
    >>> from pennylane.grouping import pauli_to_binary
    >>> from pennylane.wires import Wires
    >>> wire_map = {Wires('a'): 0, Wires('b'): 1}
    >>> pauli_vec_1 = pauli_to_binary(qml.PauliX('a') @ qml.PauliY('b'))
    >>> pauli_vec_2 = pauli_to_binary(qml.PauliZ('a') @ qml.PauliZ('b'))
    >>> pauli_vec_1
    [1. 1. 0. 1.]
    >>> pauli_vec_2
    [0. 0. 1. 1.]
    ```

    Their product up to a phase may be computed by taking the sum of their binary vector
    representations, and returned in the operator representation.

    ```pycon
    >>> from pennylane.grouping import binary_to_pauli
    >>> binary_to_pauli((pauli_vec_1 + pauli_vec_2) % 2, wire_map)
    Tensor product ['PauliY', 'PauliX']: 0 params, wires ['a', 'b']
    ```

    For more details on the grouping module, see the
    [grouping module documentation](https://pennylane.readthedocs.io/en/stable/code/qml_grouping.html)


<h4>Returning the quantum state from simulators</h4>

* The quantum state of a QNode can now be returned using the `qml.state()` return function.
  [(#818)](https://github.com/XanaduAI/pennylane/pull/818)

  ```python
  import pennylane as qml

  dev = qml.device("default.qubit", wires=3)
  qml.enable_tape()

  @qml.qnode(dev)
  def qfunc(x, y):
      qml.RZ(x, wires=0)
      qml.CNOT(wires=[0, 1])
      qml.RY(y, wires=1)
      qml.CNOT(wires=[0, 2])
      return qml.state()

  >>> qfunc(0.56, 0.1)
  array([0.95985437-0.27601028j, 0.        +0.j        ,
         0.04803275-0.01381203j, 0.        +0.j        ,
         0.        +0.j        , 0.        +0.j        ,
         0.        +0.j        , 0.        +0.j        ])
  ```

  Differentiating the state is currently available when using the
  classical backpropagation differentiation method (`diff_method="backprop"`) with a compatible device,
  and when using the new tape mode.

<h4>New operations and channels</h4>

* PennyLane now includes standard channels such as the Amplitude-damping,
  Phase-damping, and Depolarizing channels, as well as the ability
  to make custom qubit channels.
  [(#760)](https://github.com/PennyLaneAI/pennylane/pull/760)
  [(#766)](https://github.com/PennyLaneAI/pennylane/pull/766)
  [(#778)](https://github.com/PennyLaneAI/pennylane/pull/778)

* The controlled-Y operation is now available via `qml.CY`. For devices that do
  not natively support the controlled-Y operation, it will be decomposed
  into `qml.RY`, `qml.CNOT`, and `qml.S` operations.
  [(#806)](https://github.com/PennyLaneAI/pennylane/pull/806)

<h4>Preview the next-generation PennyLane QNode</h4>

* The new PennyLane `tape` module provides a re-formulated QNode class, rewritten from the ground-up,
  that uses a new `QuantumTape` object to represent the QNode's quantum circuit. Tape mode
  provides several advantages over the standard PennyLane QNode.
  [(#785)](https://github.com/PennyLaneAI/pennylane/pull/785)
  [(#792)](https://github.com/PennyLaneAI/pennylane/pull/792)
  [(#796)](https://github.com/PennyLaneAI/pennylane/pull/796)
  [(#800)](https://github.com/PennyLaneAI/pennylane/pull/800)
  [(#803)](https://github.com/PennyLaneAI/pennylane/pull/803)
  [(#804)](https://github.com/PennyLaneAI/pennylane/pull/804)
  [(#805)](https://github.com/PennyLaneAI/pennylane/pull/805)
  [(#808)](https://github.com/PennyLaneAI/pennylane/pull/808)
  [(#810)](https://github.com/PennyLaneAI/pennylane/pull/810)
  [(#811)](https://github.com/PennyLaneAI/pennylane/pull/811)
  [(#815)](https://github.com/PennyLaneAI/pennylane/pull/815)
  [(#820)](https://github.com/PennyLaneAI/pennylane/pull/820)
  [(#823)](https://github.com/PennyLaneAI/pennylane/pull/823)
  [(#824)](https://github.com/PennyLaneAI/pennylane/pull/824)
  [(#829)](https://github.com/PennyLaneAI/pennylane/pull/829)

  - Support for in-QNode classical processing: Tape mode allows for differentiable classical
    processing within the QNode.

  - No more Variable wrapping: In tape mode, QNode arguments no longer become `Variable`
    objects within the QNode.

  - Less restrictive QNode signatures: There is no longer any restriction on the QNode signature;
    the QNode can be defined and called following the same rules as standard Python functions.

  - Unifying all QNodes: The tape-mode QNode merges all QNodes (including the
    `JacobianQNode` and the `PassthruQNode`) into a single unified QNode, with
    identical behaviour regardless of the differentiation type.

  - Optimizations: Tape mode provides various performance optimizations, reducing pre- and
    post-processing overhead, and reduces the number of quantum evaluations in certain cases.

  Note that tape mode is **experimental**, and does not currently have feature-parity with the
  existing QNode. [Feedback and bug reports](https://github.com/PennyLaneAI/pennylane/issues) are
  encouraged and will help improve the new tape mode.

  Tape mode can be enabled globally via the `qml.enable_tape` function, without changing your
  PennyLane code:

  ```python
  qml.enable_tape()
  dev = qml.device("default.qubit", wires=1)

  @qml.qnode(dev, interface="tf")
  def circuit(p):
      print("Parameter value:", p)
      qml.RX(tf.sin(p[0])**2 + p[1], wires=0)
      return qml.expval(qml.PauliZ(0))
  ```

  For more details, please see the [tape mode
  documentation](https://pennylane.readthedocs.io/en/stable/code/qml_tape.html).

<h3>Improvements</h3>

* QNode caching has been introduced, allowing the QNode to keep track of the results of previous
  device executions and reuse those results in subsequent calls.
  Note that QNode caching is only supported in the new and experimental tape-mode.
  [(#817)](https://github.com/PennyLaneAI/pennylane/pull/817)

  Caching is available by passing a `caching` argument to the QNode:

  ```python
  dev = qml.device("default.qubit", wires=2)
  qml.enable_tape()

  @qml.qnode(dev, caching=10)  # cache up to 10 evaluations
  def qfunc(x):
      qml.RX(x, wires=0)
      qml.RX(0.3, wires=1)
      qml.CNOT(wires=[0, 1])
      return qml.expval(qml.PauliZ(1))

  qfunc(0.1)  # first evaluation executes on the device
  qfunc(0.1)  # second evaluation accesses the cached result
  ```

* Sped up the application of certain gates in `default.qubit` by using array/tensor
  manipulation tricks. The following gates are affected: `PauliX`, `PauliY`, `PauliZ`,
  `Hadamard`, `SWAP`, `S`, `T`, `CNOT`, `CZ`.
  [(#772)](https://github.com/PennyLaneAI/pennylane/pull/772)

* The computation of marginal probabilities has been made more efficient for devices
  with a large number of wires, achieving in some cases a 5x speedup.
  [(#799)](https://github.com/PennyLaneAI/pennylane/pull/799)

* Adds arithmetic operations (addition, tensor product,
  subtraction, and scalar multiplication) between `Hamiltonian`,
  `Tensor`, and `Observable` objects, and inline arithmetic
  operations between Hamiltonians and other observables.
  [(#765)](https://github.com/PennyLaneAI/pennylane/pull/765)

  Hamiltonians can now easily be defined as sums of observables:

  ```pycon3
  >>> H = 3 * qml.PauliZ(0) - (qml.PauliX(0) @ qml.PauliX(1)) + qml.Hamiltonian([4], [qml.PauliZ(0)])
  >>> print(H)
  (7.0) [Z0] + (-1.0) [X0 X1]
  ```

* Adds `compare()` method to `Observable` and `Hamiltonian` classes, which allows
  for comparison between observable quantities.
  [(#765)](https://github.com/PennyLaneAI/pennylane/pull/765)

  ```pycon3
  >>> H = qml.Hamiltonian([1], [qml.PauliZ(0)])
  >>> obs = qml.PauliZ(0) @ qml.Identity(1)
  >>> print(H.compare(obs))
  True
  ```

  ```pycon3
  >>> H = qml.Hamiltonian([2], [qml.PauliZ(0)])
  >>> obs = qml.PauliZ(1) @ qml.Identity(0)
  >>> print(H.compare(obs))
  False
  ```

* Adds `simplify()` method to the `Hamiltonian` class.
  [(#765)](https://github.com/PennyLaneAI/pennylane/pull/765)

  ```pycon3
  >>> H = qml.Hamiltonian([1, 2], [qml.PauliZ(0), qml.PauliZ(0) @ qml.Identity(1)])
  >>> H.simplify()
  >>> print(H)
  (3.0) [Z0]
  ```

* Added a new bit-flip mixer to the `qml.qaoa` module.
  [(#774)](https://github.com/PennyLaneAI/pennylane/pull/774)

* Summation of two `Wires` objects is now supported and will return
  a `Wires` object containing the set of all wires defined by the
  terms in the summation.
  [(#812)](https://github.com/PennyLaneAI/pennylane/pull/812)

<h3>Breaking changes</h3>

* The PennyLane NumPy module now returns scalar (zero-dimensional) arrays where
  Python scalars were previously returned.
  [(#820)](https://github.com/PennyLaneAI/pennylane/pull/820)
  [(#833)](https://github.com/PennyLaneAI/pennylane/pull/833)

  For example, this affects array element indexing, and summation:

  ```pycon
  >>> x = np.array([1, 2, 3], requires_grad=False)
  >>> x[0]
  tensor(1, requires_grad=False)
  >>> np.sum(x)
  tensor(6, requires_grad=True)
  ```

  This may require small updates to user code. A convenience method, `np.tensor.unwrap()`,
  has been added to help ease the transition. This converts PennyLane NumPy tensors
  to standard NumPy arrays and Python scalars:

  ```pycon
  >>> x = np.array(1.543, requires_grad=False)
  >>> x.unwrap()
  1.543
  ```

  Note, however, that information regarding array differentiability will be
  lost.

* The device capabilities dictionary has been redesigned, for clarity and robustness. In particular,
  the capabilities dictionary is now inherited from the parent class, various keys have more
  expressive names, and all keys are now defined in the base device class. For more details, please
  [refer to the developer
  documentation](https://pennylane.readthedocs.io/en/stable/development/plugins.html#device-capabilities).
  [(#781)](https://github.com/PennyLaneAI/pennylane/pull/781/files)

<h3>Bug fixes</h3>

* Changed to use lists for storing variable values inside `BaseQNode`
  allowing complex matrices to be passed to `QubitUnitary`.
  [(#773)](https://github.com/PennyLaneAI/pennylane/pull/773)

* Fixed a bug within `default.qubit`, resulting in greater efficiency
  when applying a state vector to all wires on the device.
  [(#849)](https://github.com/PennyLaneAI/pennylane/pull/849)

<h3>Documentation</h3>

* Equations have been added to the `qml.sample` and `qml.probs` docstrings
  to clarify the mathematical foundation of the performed measurements.
  [(#843)](https://github.com/PennyLaneAI/pennylane/pull/843)

<h3>Contributors</h3>

This release contains contributions from (in alphabetical order):

Aroosa Ijaz, Juan Miguel Arrazola, Thomas Bromley, Jack Ceroni, Alain Delgado Gran, Josh Izaac,
Soran Jahangiri, Nathan Killoran, Robert Lang, Cedric Lin, Olivia Di Matteo, Nicolás Quesada, Maria
Schuld, Antal Száva.

# Release 0.11.0

<h3>New features since last release</h3>

<h4>New and improved simulators</h4>

* Added a new device, `default.qubit.autograd`, a pure-state qubit simulator written using Autograd.
  This device supports classical backpropagation (`diff_method="backprop"`); this can
  be faster than the parameter-shift rule for computing quantum gradients
  when the number of parameters to be optimized is large.
  [(#721)](https://github.com/XanaduAI/pennylane/pull/721)

  ```pycon
  >>> dev = qml.device("default.qubit.autograd", wires=1)
  >>> @qml.qnode(dev, diff_method="backprop")
  ... def circuit(x):
  ...     qml.RX(x[1], wires=0)
  ...     qml.Rot(x[0], x[1], x[2], wires=0)
  ...     return qml.expval(qml.PauliZ(0))
  >>> weights = np.array([0.2, 0.5, 0.1])
  >>> grad_fn = qml.grad(circuit)
  >>> print(grad_fn(weights))
  array([-2.25267173e-01, -1.00864546e+00,  6.93889390e-18])
  ```

  See the [device documentation](https://pennylane.readthedocs.io/en/stable/code/api/pennylane.devices.default_qubit_autograd.DefaultQubitAutograd.html) for more details.

* A new experimental C++ state-vector simulator device is now available, `lightning.qubit`. It
  uses the C++ Eigen library to perform fast linear algebra calculations for simulating quantum
  state-vector evolution.

  `lightning.qubit` is currently in beta; it can be installed via `pip`:

  ```console
  $ pip install pennylane-lightning
  ```

  Once installed, it can be used as a PennyLane device:

  ```pycon
  >>> dev = qml.device("lightning.qubit", wires=2)
  ```

  For more details, please see the [lightning qubit documentation](https://pennylane-lightning.readthedocs.io).

<h4>New algorithms and templates</h4>

* Added built-in QAOA functionality via the new `qml.qaoa` module.
  [(#712)](https://github.com/PennyLaneAI/pennylane/pull/712)
  [(#718)](https://github.com/PennyLaneAI/pennylane/pull/718)
  [(#741)](https://github.com/PennyLaneAI/pennylane/pull/741)
  [(#720)](https://github.com/PennyLaneAI/pennylane/pull/720)

  This includes the following features:

  * New `qml.qaoa.x_mixer` and `qml.qaoa.xy_mixer` functions for defining Pauli-X and XY
    mixer Hamiltonians.

  * MaxCut: The `qml.qaoa.maxcut` function allows easy construction of the cost Hamiltonian
    and recommended mixer Hamiltonian for solving the MaxCut problem for a supplied graph.

  * Layers: `qml.qaoa.cost_layer` and `qml.qaoa.mixer_layer` take cost and mixer
    Hamiltonians, respectively, and apply the corresponding QAOA cost and mixer layers
    to the quantum circuit

  For example, using PennyLane to construct and solve a MaxCut problem with QAOA:

  ```python
  wires = range(3)
  graph = Graph([(0, 1), (1, 2), (2, 0)])
  cost_h, mixer_h = qaoa.maxcut(graph)

  def qaoa_layer(gamma, alpha):
      qaoa.cost_layer(gamma, cost_h)
      qaoa.mixer_layer(alpha, mixer_h)

  def antatz(params, **kwargs):

      for w in wires:
          qml.Hadamard(wires=w)

      # repeat the QAOA layer two times
      qml.layer(qaoa_layer, 2, params[0], params[1])

  dev = qml.device('default.qubit', wires=len(wires))
  cost_function = qml.VQECost(ansatz, cost_h, dev)
  ```

* Added an `ApproxTimeEvolution` template to the PennyLane templates module, which
  can be used to implement Trotterized time-evolution under a Hamiltonian.
  [(#710)](https://github.com/XanaduAI/pennylane/pull/710)

  <img src="https://pennylane.readthedocs.io/en/latest/_static/templates/subroutines/approx_time_evolution.png" width=50%/>

* Added a `qml.layer` template-constructing function, which takes a unitary, and
  repeatedly applies it on a set of wires to a given depth.
  [(#723)](https://github.com/PennyLaneAI/pennylane/pull/723)

  ```python
  def subroutine():
      qml.Hadamard(wires=[0])
      qml.CNOT(wires=[0, 1])
      qml.PauliX(wires=[1])

  dev = qml.device('default.qubit', wires=3)

  @qml.qnode(dev)
  def circuit():
      qml.layer(subroutine, 3)
      return [qml.expval(qml.PauliZ(0)), qml.expval(qml.PauliZ(1))]
  ```

  This creates the following circuit:
  ```pycon
  >>> circuit()
  >>> print(circuit.draw())
  0: ──H──╭C──X──H──╭C──X──H──╭C──X──┤ ⟨Z⟩
  1: ─────╰X────────╰X────────╰X─────┤ ⟨Z⟩
  ```

* Added the `qml.utils.decompose_hamiltonian` function. This function can be used to
  decompose a Hamiltonian into a linear combination of Pauli operators.
  [(#671)](https://github.com/XanaduAI/pennylane/pull/671)

  ```pycon
  >>> A = np.array(
  ... [[-2, -2+1j, -2, -2],
  ... [-2-1j,  0,  0, -1],
  ... [-2,  0, -2, -1],
  ... [-2, -1, -1,  0]])
  >>> coeffs, obs_list = decompose_hamiltonian(A)
  ```

<h4>New device features</h4>

* It is now possible to specify custom wire labels, such as `['anc1', 'anc2', 0, 1, 3]`, where the labels
  can be strings or numbers.
  [(#666)](https://github.com/XanaduAI/pennylane/pull/666)

  Custom wire labels are defined by passing a list to the `wires` argument when creating the device:

  ```pycon
  >>> dev = qml.device("default.qubit", wires=['anc1', 'anc2', 0, 1, 3])
  ```

  Quantum operations should then be invoked with these custom wire labels:

  ``` pycon
  >>> @qml.qnode(dev)
  >>> def circuit():
  ...    qml.Hadamard(wires='anc2')
  ...    qml.CNOT(wires=['anc1', 3])
  ...    ...
  ```

  The existing behaviour, in which the number of wires is specified on device initialization,
  continues to work as usual. This gives a default behaviour where wires are labelled
  by consecutive integers.

  ```pycon
  >>> dev = qml.device("default.qubit", wires=5)
  ```

* An integrated device test suite has been added, which can be used
  to run basic integration tests on core or external devices.
  [(#695)](https://github.com/PennyLaneAI/pennylane/pull/695)
  [(#724)](https://github.com/PennyLaneAI/pennylane/pull/724)
  [(#733)](https://github.com/PennyLaneAI/pennylane/pull/733)

  The test can be invoked against a particular device by calling the `pl-device-test`
  command line program:

  ```console
  $ pl-device-test --device=default.qubit --shots=1234 --analytic=False
  ```

  If the tests are run on external devices, the device and its dependencies must be
  installed locally. For more details, please see the
  [plugin test documentation](http://pennylane.readthedocs.io/en/latest/code/api/pennylane.devices.tests.html).

<h3>Improvements</h3>

* The functions implementing the quantum circuits building the Unitary Coupled-Cluster
  (UCCSD) VQE ansatz have been improved, with a more consistent naming convention and
  improved docstrings.
  [(#748)](https://github.com/PennyLaneAI/pennylane/pull/748)

  The changes include:

  - The terms *1particle-1hole (ph)* and *2particle-2hole (pphh)* excitations
    were replaced with the names *single* and *double* excitations, respectively.

  - The non-differentiable arguments in the `UCCSD` template were renamed accordingly:
    `ph` → `s_wires`, `pphh` → `d_wires`

  - The term *virtual*, previously used to refer the *unoccupied* orbitals, was discarded.

  - The Usage Details sections were updated and improved.

* Added support for TensorFlow 2.3 and PyTorch 1.6.
  [(#725)](https://github.com/PennyLaneAI/pennylane/pull/725)

* Returning probabilities is now supported from photonic QNodes.
  As with qubit QNodes, photonic QNodes returning probabilities are
  end-to-end differentiable.
  [(#699)](https://github.com/XanaduAI/pennylane/pull/699/)

  ```pycon
  >>> dev = qml.device("strawberryfields.fock", wires=2, cutoff_dim=5)
  >>> @qml.qnode(dev)
  ... def circuit(a):
  ...     qml.Displacement(a, 0, wires=0)
  ...     return qml.probs(wires=0)
  >>> print(circuit(0.5))
  [7.78800783e-01 1.94700196e-01 2.43375245e-02 2.02812704e-03 1.26757940e-04]
  ```

<h3>Breaking changes</h3>

* The `pennylane.plugins` and `pennylane.beta.plugins` folders have been renamed to
  `pennylane.devices` and `pennylane.beta.devices`, to reflect their content better.
  [(#726)](https://github.com/XanaduAI/pennylane/pull/726)

<h3>Bug fixes</h3>

* The PennyLane interface conversion functions can now convert QNodes with
  pre-existing interfaces.
  [(#707)](https://github.com/XanaduAI/pennylane/pull/707)

<h3>Documentation</h3>

* The interfaces section of the documentation has been renamed to 'Interfaces and training',
  and updated with the latest variable handling details.
  [(#753)](https://github.com/PennyLaneAI/pennylane/pull/753)

<h3>Contributors</h3>

This release contains contributions from (in alphabetical order):

Juan Miguel Arrazola, Thomas Bromley, Jack Ceroni, Alain Delgado Gran, Shadab Hussain, Theodor
Isacsson, Josh Izaac, Nathan Killoran, Maria Schuld, Antal Száva, Nicola Vitucci.

# Release 0.10.0

<h3>New features since last release</h3>

<h4>New and improved simulators</h4>

* Added a new device, `default.qubit.tf`, a pure-state qubit simulator written using TensorFlow.
  As a result, it supports classical backpropagation as a means to compute the Jacobian. This can
  be faster than the parameter-shift rule for computing quantum gradients
  when the number of parameters to be optimized is large.

  `default.qubit.tf` is designed to be used with end-to-end classical backpropagation
  (`diff_method="backprop"`) with the TensorFlow interface. This is the default method
  of differentiation when creating a QNode with this device.

  Using this method, the created QNode is a 'white-box' that is
  tightly integrated with your TensorFlow computation, including
  [AutoGraph](https://www.tensorflow.org/guide/function) support:

  ```pycon
  >>> dev = qml.device("default.qubit.tf", wires=1)
  >>> @tf.function
  ... @qml.qnode(dev, interface="tf", diff_method="backprop")
  ... def circuit(x):
  ...     qml.RX(x[1], wires=0)
  ...     qml.Rot(x[0], x[1], x[2], wires=0)
  ...     return qml.expval(qml.PauliZ(0))
  >>> weights = tf.Variable([0.2, 0.5, 0.1])
  >>> with tf.GradientTape() as tape:
  ...     res = circuit(weights)
  >>> print(tape.gradient(res, weights))
  tf.Tensor([-2.2526717e-01 -1.0086454e+00  1.3877788e-17], shape=(3,), dtype=float32)
  ```

  See the `default.qubit.tf`
  [documentation](https://pennylane.ai/en/stable/code/api/pennylane.beta.plugins.DefaultQubitTF.html)
  for more details.

* The [default.tensor plugin](https://github.com/XanaduAI/pennylane/blob/master/pennylane/beta/plugins/default_tensor.py)
  has been significantly upgraded. It now allows two different
  tensor network representations to be used: `"exact"` and `"mps"`. The former uses a
  exact factorized representation of quantum states, while the latter uses a matrix product state
  representation.
  ([#572](https://github.com/XanaduAI/pennylane/pull/572))
  ([#599](https://github.com/XanaduAI/pennylane/pull/599))

<h4>New machine learning functionality and integrations</h4>

* PennyLane QNodes can now be converted into Torch layers, allowing for creation of quantum and
  hybrid models using the `torch.nn` API.
  [(#588)](https://github.com/XanaduAI/pennylane/pull/588)

  A PennyLane QNode can be converted into a `torch.nn` layer using the `qml.qnn.TorchLayer` class:

  ```pycon
  >>> @qml.qnode(dev)
  ... def qnode(inputs, weights_0, weight_1):
  ...    # define the circuit
  ...    # ...

  >>> weight_shapes = {"weights_0": 3, "weight_1": 1}
  >>> qlayer = qml.qnn.TorchLayer(qnode, weight_shapes)
  ```

  A hybrid model can then be easily constructed:

  ```pycon
  >>> model = torch.nn.Sequential(qlayer, torch.nn.Linear(2, 2))
  ```

* Added a new "reversible" differentiation method which can be used in simulators, but not hardware.

  The reversible approach is similar to backpropagation, but trades off extra computation for
  enhanced memory efficiency. Where backpropagation caches the state tensors at each step during
  a simulated evolution, the reversible method only caches the final pre-measurement state.

  Compared to the parameter-shift method, the reversible method can be faster or slower,
  depending on the density and location of parametrized gates in a circuit
  (circuits with higher density of parametrized gates near the end of the circuit will see a benefit).
  [(#670)](https://github.com/XanaduAI/pennylane/pull/670)

  ```pycon
  >>> dev = qml.device("default.qubit", wires=2)
  ... @qml.qnode(dev, diff_method="reversible")
  ... def circuit(x):
  ...     qml.RX(x, wires=0)
  ...     qml.RX(x, wires=0)
  ...     qml.CNOT(wires=[0,1])
  ...     return qml.expval(qml.PauliZ(0))
  >>> qml.grad(circuit)(0.5)
  (array(-0.47942554),)
  ```

<h4>New templates and cost functions</h4>

* Added the new templates `UCCSD`, `SingleExcitationUnitary`, and`DoubleExcitationUnitary`,
  which together implement the Unitary Coupled-Cluster Singles and Doubles (UCCSD) ansatz
  to perform VQE-based quantum chemistry simulations using PennyLane-QChem.
  [(#622)](https://github.com/XanaduAI/pennylane/pull/622)
  [(#638)](https://github.com/XanaduAI/pennylane/pull/638)
  [(#654)](https://github.com/XanaduAI/pennylane/pull/654)
  [(#659)](https://github.com/XanaduAI/pennylane/pull/659)
  [(#622)](https://github.com/XanaduAI/pennylane/pull/622)

* Added module `pennylane.qnn.cost` with class `SquaredErrorLoss`. The module contains classes
  to calculate losses and cost functions on circuits with trainable parameters.
  [(#642)](https://github.com/XanaduAI/pennylane/pull/642)

<h3>Improvements</h3>

* Improves the wire management by making the `Operator.wires` attribute a `wires` object.
  [(#666)](https://github.com/XanaduAI/pennylane/pull/666)

* A significant improvement with respect to how QNodes and interfaces mark quantum function
  arguments as differentiable when using Autograd, designed to improve performance and make
  QNodes more intuitive.
  [(#648)](https://github.com/XanaduAI/pennylane/pull/648)
  [(#650)](https://github.com/XanaduAI/pennylane/pull/650)

  In particular, the following changes have been made:

  - A new `ndarray` subclass `pennylane.numpy.tensor`, which extends NumPy arrays with
    the keyword argument and attribute `requires_grad`. Tensors which have `requires_grad=False`
    are treated as non-differentiable by the Autograd interface.

  - A new subpackage `pennylane.numpy`, which wraps `autograd.numpy` such that NumPy functions
    accept the `requires_grad` keyword argument, and allows Autograd to differentiate
    `pennylane.numpy.tensor` objects.

  - The `argnum` argument to `qml.grad` is now optional; if not provided, arguments explicitly
    marked as `requires_grad=False` are excluded for the list of differentiable arguments.
    The ability to pass `argnum` has been retained for backwards compatibility, and
    if present the old behaviour persists.

* The QNode Torch interface now inspects QNode positional arguments.
  If any argument does not have the attribute `requires_grad=True`, it
  is automatically excluded from quantum gradient computations.
  [(#652)](https://github.com/XanaduAI/pennylane/pull/652)
  [(#660)](https://github.com/XanaduAI/pennylane/pull/660)

* The QNode TF interface now inspects QNode positional arguments.
  If any argument is not being watched by a `tf.GradientTape()`,
  it is automatically excluded from quantum gradient computations.
  [(#655)](https://github.com/XanaduAI/pennylane/pull/655)
  [(#660)](https://github.com/XanaduAI/pennylane/pull/660)

* QNodes have two new public methods: `QNode.set_trainable_args()` and `QNode.get_trainable_args()`.
  These are designed to be called by interfaces, to specify to the QNode which of its
  input arguments are differentiable. Arguments which are non-differentiable will not be converted
  to PennyLane Variable objects within the QNode.
  [(#660)](https://github.com/XanaduAI/pennylane/pull/660)

* Added `decomposition` method to PauliX, PauliY, PauliZ, S, T, Hadamard, and PhaseShift gates, which
  decomposes each of these gates into rotation gates.
  [(#668)](https://github.com/XanaduAI/pennylane/pull/668)

* The `CircuitGraph` class now supports serializing contained circuit operations
  and measurement basis rotations to an OpenQASM2.0 script via the new
  `CircuitGraph.to_openqasm()` method.
  [(#623)](https://github.com/XanaduAI/pennylane/pull/623)

<h3>Breaking changes</h3>

* Removes support for Python 3.5.
  [(#639)](https://github.com/XanaduAI/pennylane/pull/639)

<h3>Documentation</h3>

* Various small typos were fixed.

<h3>Contributors</h3>

This release contains contributions from (in alphabetical order):

Thomas Bromley, Jack Ceroni, Alain Delgado Gran, Theodor Isacsson, Josh Izaac,
Nathan Killoran, Maria Schuld, Antal Száva, Nicola Vitucci.


# Release 0.9.0

<h3>New features since last release</h3>

<h4>New machine learning integrations</h4>

* PennyLane QNodes can now be converted into Keras layers, allowing for creation of quantum and
  hybrid models using the Keras API.
  [(#529)](https://github.com/XanaduAI/pennylane/pull/529)

  A PennyLane QNode can be converted into a Keras layer using the `KerasLayer` class:

  ```python
  from pennylane.qnn import KerasLayer

  @qml.qnode(dev)
  def circuit(inputs, weights_0, weight_1):
     # define the circuit
     # ...

  weight_shapes = {"weights_0": 3, "weight_1": 1}
  qlayer = qml.qnn.KerasLayer(circuit, weight_shapes, output_dim=2)
  ```

  A hybrid model can then be easily constructed:

  ```python
  model = tf.keras.models.Sequential([qlayer, tf.keras.layers.Dense(2)])
  ```

* Added a new type of QNode, `qml.qnodes.PassthruQNode`. For simulators which are coded in an
  external library which supports automatic differentiation, PennyLane will treat a PassthruQNode as
  a "white box", and rely on the external library to directly provide gradients via backpropagation.
  This can be more efficient than the using parameter-shift rule for a large number of parameters.
  [(#488)](https://github.com/XanaduAI/pennylane/pull/488)

  Currently this behaviour is supported by PennyLane's `default.tensor.tf` device backend,
  compatible with the `'tf'` interface using TensorFlow 2:

  ```python
  dev = qml.device('default.tensor.tf', wires=2)

  @qml.qnode(dev, diff_method="backprop")
  def circuit(params):
      qml.RX(params[0], wires=0)
      qml.RX(params[1], wires=1)
      qml.CNOT(wires=[0, 1])
      return qml.expval(qml.PauliZ(0))

  qnode = PassthruQNode(circuit, dev)
  params = tf.Variable([0.3, 0.1])

  with tf.GradientTape() as tape:
      tape.watch(params)
      res = qnode(params)

  grad = tape.gradient(res, params)
  ```

<h4>New optimizers</h4>

* Added the `qml.RotosolveOptimizer`, a gradient-free optimizer
  that minimizes the quantum function by updating each parameter,
  one-by-one, via a closed-form expression while keeping other parameters
  fixed.
  [(#636)](https://github.com/XanaduAI/pennylane/pull/636)
  [(#539)](https://github.com/XanaduAI/pennylane/pull/539)

* Added the `qml.RotoselectOptimizer`, which uses Rotosolve to
  minimizes a quantum function with respect to both the
  rotation operations applied and the rotation parameters.
  [(#636)](https://github.com/XanaduAI/pennylane/pull/636)
  [(#539)](https://github.com/XanaduAI/pennylane/pull/539)

  For example, given a quantum function `f` that accepts parameters `x`
  and a list of corresponding rotation operations `generators`,
  the Rotoselect optimizer will, at each step, update both the parameter
  values and the list of rotation gates to minimize the loss:

  ```pycon
  >>> opt = qml.optimize.RotoselectOptimizer()
  >>> x = [0.3, 0.7]
  >>> generators = [qml.RX, qml.RY]
  >>> for _ in range(100):
  ...     x, generators = opt.step(f, x, generators)
  ```


<h4>New operations</h4>

* Added the `PauliRot` gate, which performs an arbitrary
  Pauli rotation on multiple qubits, and the `MultiRZ` gate,
  which performs a rotation generated by a tensor product
  of Pauli Z operators.
  [(#559)](https://github.com/XanaduAI/pennylane/pull/559)

  ```python
  dev = qml.device('default.qubit', wires=4)

  @qml.qnode(dev)
  def circuit(angle):
      qml.PauliRot(angle, "IXYZ", wires=[0, 1, 2, 3])
      return [qml.expval(qml.PauliZ(wire)) for wire in [0, 1, 2, 3]]
  ```

  ```pycon
  >>> circuit(0.4)
  [1.         0.92106099 0.92106099 1.        ]
  >>> print(circuit.draw())
   0: ──╭RI(0.4)──┤ ⟨Z⟩
   1: ──├RX(0.4)──┤ ⟨Z⟩
   2: ──├RY(0.4)──┤ ⟨Z⟩
   3: ──╰RZ(0.4)──┤ ⟨Z⟩
  ```

  If the `PauliRot` gate is not supported on the target device, it will
  be decomposed into `Hadamard`, `RX` and `MultiRZ` gates. Note that
  identity gates in the Pauli word result in untouched wires:

  ```pycon
  >>> print(circuit.draw())
   0: ───────────────────────────────────┤ ⟨Z⟩
   1: ──H──────────╭RZ(0.4)──H───────────┤ ⟨Z⟩
   2: ──RX(1.571)──├RZ(0.4)──RX(-1.571)──┤ ⟨Z⟩
   3: ─────────────╰RZ(0.4)──────────────┤ ⟨Z⟩
  ```

  If the `MultiRZ` gate is not supported, it will be decomposed into
  `CNOT` and `RZ` gates:

  ```pycon
  >>> print(circuit.draw())
   0: ──────────────────────────────────────────────────┤ ⟨Z⟩
   1: ──H──────────────╭X──RZ(0.4)──╭X──────H───────────┤ ⟨Z⟩
   2: ──RX(1.571)──╭X──╰C───────────╰C──╭X──RX(-1.571)──┤ ⟨Z⟩
   3: ─────────────╰C───────────────────╰C──────────────┤ ⟨Z⟩
  ```

* PennyLane now provides `DiagonalQubitUnitary` for diagonal gates, that are e.g.,
  encountered in IQP circuits. These kinds of gates can be evaluated much faster on
  a simulator device.
  [(#567)](https://github.com/XanaduAI/pennylane/pull/567)

  The gate can be used, for example, to efficiently simulate oracles:

  ```python
  dev = qml.device('default.qubit', wires=3)

  # Function as a bitstring
  f = np.array([1, 0, 0, 1, 1, 0, 1, 0])

  @qml.qnode(dev)
  def circuit(weights1, weights2):
      qml.templates.StronglyEntanglingLayers(weights1, wires=[0, 1, 2])

      # Implements the function as a phase-kickback oracle
      qml.DiagonalQubitUnitary((-1)**f, wires=[0, 1, 2])

      qml.templates.StronglyEntanglingLayers(weights2, wires=[0, 1, 2])
      return [qml.expval(qml.PauliZ(w)) for w in range(3)]
  ```

* Added the `TensorN` CVObservable that can represent the tensor product of the
  `NumberOperator` on photonic backends.
  [(#608)](https://github.com/XanaduAI/pennylane/pull/608)

<h4>New templates</h4>

* Added the `ArbitraryUnitary` and `ArbitraryStatePreparation` templates, which use
  `PauliRot` gates to perform an arbitrary unitary and prepare an arbitrary basis
  state with the minimal number of parameters.
  [(#590)](https://github.com/XanaduAI/pennylane/pull/590)

  ```python
  dev = qml.device('default.qubit', wires=3)

  @qml.qnode(dev)
  def circuit(weights1, weights2):
        qml.templates.ArbitraryStatePreparation(weights1, wires=[0, 1, 2])
        qml.templates.ArbitraryUnitary(weights2, wires=[0, 1, 2])
        return qml.probs(wires=[0, 1, 2])
  ```

* Added the `IQPEmbedding` template, which encodes inputs into the diagonal gates of an
  IQP circuit.
  [(#605)](https://github.com/XanaduAI/pennylane/pull/605)

  <img src="https://pennylane.readthedocs.io/en/latest/_images/iqp.png"
  width=50%></img>

* Added the `SimplifiedTwoDesign` template, which implements the circuit
  design of [Cerezo et al. (2020)](<https://arxiv.org/abs/2001.00550>).
  [(#556)](https://github.com/XanaduAI/pennylane/pull/556)

  <img src="https://pennylane.readthedocs.io/en/latest/_images/simplified_two_design.png"
  width=50%></img>

* Added the `BasicEntanglerLayers` template, which is a simple layer architecture
  of rotations and CNOT nearest-neighbour entanglers.
  [(#555)](https://github.com/XanaduAI/pennylane/pull/555)

  <img src="https://pennylane.readthedocs.io/en/latest/_images/basic_entangler.png"
  width=50%></img>

* PennyLane now offers a broadcasting function to easily construct templates:
  `qml.broadcast()` takes single quantum operations or other templates and applies
  them to wires in a specific pattern.
  [(#515)](https://github.com/XanaduAI/pennylane/pull/515)
  [(#522)](https://github.com/XanaduAI/pennylane/pull/522)
  [(#526)](https://github.com/XanaduAI/pennylane/pull/526)
  [(#603)](https://github.com/XanaduAI/pennylane/pull/603)

  For example, we can use broadcast to repeat a custom template
  across multiple wires:

  ```python
  from pennylane.templates import template

  @template
  def mytemplate(pars, wires):
      qml.Hadamard(wires=wires)
      qml.RY(pars, wires=wires)

  dev = qml.device('default.qubit', wires=3)

  @qml.qnode(dev)
  def circuit(pars):
      qml.broadcast(mytemplate, pattern="single", wires=[0,1,2], parameters=pars)
      return qml.expval(qml.PauliZ(0))
  ```

  ```pycon
  >>> circuit([1, 1, 0.1])
  -0.841470984807896
  >>> print(circuit.draw())
   0: ──H──RY(1.0)──┤ ⟨Z⟩
   1: ──H──RY(1.0)──┤
   2: ──H──RY(0.1)──┤
  ```

  For other available patterns, see the
  [broadcast function documentation](https://pennylane.readthedocs.io/en/latest/code/api/pennylane.broadcast.html).

<h3>Breaking changes</h3>

* The `QAOAEmbedding` now uses the new `MultiRZ` gate as a `ZZ` entangler,
  which changes the convention. While
  previously, the `ZZ` gate in the embedding was implemented as

  ```python
  CNOT(wires=[wires[0], wires[1]])
  RZ(2 * parameter, wires=wires[0])
  CNOT(wires=[wires[0], wires[1]])
  ```

  the `MultiRZ` corresponds to

  ```python
  CNOT(wires=[wires[1], wires[0]])
  RZ(parameter, wires=wires[0])
  CNOT(wires=[wires[1], wires[0]])
  ```

  which differs in the factor of `2`, and fixes a bug in the
  wires that the `CNOT` was applied to.
  [(#609)](https://github.com/XanaduAI/pennylane/pull/609)

* Probability methods are handled by `QubitDevice` and device method
  requirements are modified to simplify plugin development.
  [(#573)](https://github.com/XanaduAI/pennylane/pull/573)

* The internal variables `All` and `Any` to mark an `Operation` as acting on all or any
  wires have been renamed to `AllWires` and `AnyWires`.
  [(#614)](https://github.com/XanaduAI/pennylane/pull/614)

<h3>Improvements</h3>

* A new `Wires` class was introduced for the internal
  bookkeeping of wire indices.
  [(#615)](https://github.com/XanaduAI/pennylane/pull/615)

* Improvements to the speed/performance of the `default.qubit` device.
  [(#567)](https://github.com/XanaduAI/pennylane/pull/567)
  [(#559)](https://github.com/XanaduAI/pennylane/pull/559)

* Added the `"backprop"` and `"device"` differentiation methods to the `qnode`
  decorator.
  [(#552)](https://github.com/XanaduAI/pennylane/pull/552)

  - `"backprop"`: Use classical backpropagation. Default on simulator
    devices that are classically end-to-end differentiable.
    The returned QNode can only be used with the same machine learning
    framework (e.g., `default.tensor.tf` simulator with the `tensorflow` interface).

  - `"device"`: Queries the device directly for the gradient.

  Using the `"backprop"` differentiation method with the `default.tensor.tf`
  device, the created QNode is a 'white-box', and is tightly integrated with
  the overall TensorFlow computation:

  ```python
  >>> dev = qml.device("default.tensor.tf", wires=1)
  >>> @qml.qnode(dev, interface="tf", diff_method="backprop")
  >>> def circuit(x):
  ...     qml.RX(x[1], wires=0)
  ...     qml.Rot(x[0], x[1], x[2], wires=0)
  ...     return qml.expval(qml.PauliZ(0))
  >>> vars = tf.Variable([0.2, 0.5, 0.1])
  >>> with tf.GradientTape() as tape:
  ...     res = circuit(vars)
  >>> tape.gradient(res, vars)
  <tf.Tensor: shape=(3,), dtype=float32, numpy=array([-2.2526717e-01, -1.0086454e+00,  1.3877788e-17], dtype=float32)>
  ```

* The circuit drawer now displays inverted operations, as well as wires
  where probabilities are returned from the device:
  [(#540)](https://github.com/XanaduAI/pennylane/pull/540)

  ```python
  >>> @qml.qnode(dev)
  ... def circuit(theta):
  ...     qml.RX(theta, wires=0)
  ...     qml.CNOT(wires=[0, 1])
  ...     qml.S(wires=1).inv()
  ...     return qml.probs(wires=[0, 1])
  >>> circuit(0.2)
  array([0.99003329, 0.        , 0.        , 0.00996671])
  >>> print(circuit.draw())
  0: ──RX(0.2)──╭C───────╭┤ Probs
  1: ───────────╰X──S⁻¹──╰┤ Probs
  ```

* You can now evaluate the metric tensor of a VQE Hamiltonian via the new
  `VQECost.metric_tensor` method. This allows `VQECost` objects to be directly
  optimized by the quantum natural gradient optimizer (`qml.QNGOptimizer`).
  [(#618)](https://github.com/XanaduAI/pennylane/pull/618)

* The input check functions in `pennylane.templates.utils` are now public
  and visible in the API documentation.
  [(#566)](https://github.com/XanaduAI/pennylane/pull/566)

* Added keyword arguments for step size and order to the `qnode` decorator, as well as
  the `QNode` and `JacobianQNode` classes. This enables the user to set the step size
  and order when using finite difference methods. These options are also exposed when
  creating QNode collections.
  [(#530)](https://github.com/XanaduAI/pennylane/pull/530)
  [(#585)](https://github.com/XanaduAI/pennylane/pull/585)
  [(#587)](https://github.com/XanaduAI/pennylane/pull/587)

* The decomposition for the `CRY` gate now uses the simpler form `RY @ CNOT @ RY @ CNOT`
  [(#547)](https://github.com/XanaduAI/pennylane/pull/547)

* The underlying queuing system was refactored, removing the `qml._current_context`
  property that held the currently active `QNode` or `OperationRecorder`. Now, all
  objects that expose a queue for operations inherit from `QueuingContext` and
  register their queue globally.
  [(#548)](https://github.com/XanaduAI/pennylane/pull/548)

* The PennyLane repository has a new benchmarking tool which supports the comparison of different git revisions.
  [(#568)](https://github.com/XanaduAI/pennylane/pull/568)
  [(#560)](https://github.com/XanaduAI/pennylane/pull/560)
  [(#516)](https://github.com/XanaduAI/pennylane/pull/516)

<h3>Documentation</h3>

* Updated the development section by creating a landing page with links to sub-pages
  containing specific guides.
  [(#596)](https://github.com/XanaduAI/pennylane/pull/596)

* Extended the developer's guide by a section explaining how to add new templates.
  [(#564)](https://github.com/XanaduAI/pennylane/pull/564)

<h3>Bug fixes</h3>

* `tf.GradientTape().jacobian()` can now be evaluated on QNodes using the TensorFlow interface.
  [(#626)](https://github.com/XanaduAI/pennylane/pull/626)

* `RandomLayers()` is now compatible with the qiskit devices.
  [(#597)](https://github.com/XanaduAI/pennylane/pull/597)

* `DefaultQubit.probability()` now returns the correct probability when called with
  `device.analytic=False`.
  [(#563)](https://github.com/XanaduAI/pennylane/pull/563)

* Fixed a bug in the `StronglyEntanglingLayers` template, allowing it to
  work correctly when applied to a single wire.
  [(544)](https://github.com/XanaduAI/pennylane/pull/544)

* Fixed a bug when inverting operations with decompositions; operations marked as inverted
  are now correctly inverted when the fallback decomposition is called.
  [(#543)](https://github.com/XanaduAI/pennylane/pull/543)

* The `QNode.print_applied()` method now correctly displays wires where
  `qml.prob()` is being returned.
  [#542](https://github.com/XanaduAI/pennylane/pull/542)

<h3>Contributors</h3>

This release contains contributions from (in alphabetical order):

Ville Bergholm, Lana Bozanic, Thomas Bromley, Theodor Isacsson, Josh Izaac, Nathan Killoran,
Maggie Li, Johannes Jakob Meyer, Maria Schuld, Sukin Sim, Antal Száva.

# Release 0.8.1

<h3>Improvements</h3>

* Beginning of support for Python 3.8, with the test suite
  now being run in a Python 3.8 environment.
  [(#501)](https://github.com/XanaduAI/pennylane/pull/501)

<h3>Documentation</h3>

* Present templates as a gallery of thumbnails showing the
  basic circuit architecture.
  [(#499)](https://github.com/XanaduAI/pennylane/pull/499)

<h3>Bug fixes</h3>

* Fixed a bug where multiplying a QNode parameter by 0 caused a divide
  by zero error when calculating the parameter shift formula.
  [(#512)](https://github.com/XanaduAI/pennylane/pull/512)

* Fixed a bug where the shape of differentiable QNode arguments
  was being cached on the first construction, leading to indexing
  errors if the QNode was re-evaluated if the argument changed shape.
  [(#505)](https://github.com/XanaduAI/pennylane/pull/505)

<h3>Contributors</h3>

This release contains contributions from (in alphabetical order):

Ville Bergholm, Josh Izaac, Johannes Jakob Meyer, Maria Schuld, Antal Száva.

# Release 0.8.0

<h3>New features since last release</h3>

* Added a quantum chemistry package, `pennylane.qchem`, which supports
  integration with OpenFermion, Psi4, PySCF, and OpenBabel.
  [(#453)](https://github.com/XanaduAI/pennylane/pull/453)

  Features include:

  - Generate the qubit Hamiltonians directly starting with the atomic structure of the molecule.
  - Calculate the mean-field (Hartree-Fock) electronic structure of molecules.
  - Allow to define an active space based on the number of active electrons and active orbitals.
  - Perform the fermionic-to-qubit transformation of the electronic Hamiltonian by
    using different functions implemented in OpenFermion.
  - Convert OpenFermion's QubitOperator to a Pennylane `Hamiltonian` class.
  - Perform a Variational Quantum Eigensolver (VQE) computation with this Hamiltonian in PennyLane.

  Check out the [quantum chemistry quickstart](https://pennylane.readthedocs.io/en/latest/introduction/chemistry.html), as well the quantum chemistry and VQE tutorials.

* PennyLane now has some functions and classes for creating and solving VQE
  problems. [(#467)](https://github.com/XanaduAI/pennylane/pull/467)

  - `qml.Hamiltonian`: a lightweight class for representing qubit Hamiltonians
  - `qml.VQECost`: a class for quickly constructing a differentiable cost function
    given a circuit ansatz, Hamiltonian, and one or more devices

    ```python
    >>> H = qml.vqe.Hamiltonian(coeffs, obs)
    >>> cost = qml.VQECost(ansatz, hamiltonian, dev, interface="torch")
    >>> params = torch.rand([4, 3])
    >>> cost(params)
    tensor(0.0245, dtype=torch.float64)
    ```

* Added a circuit drawing feature that provides a text-based representation
  of a QNode instance. It can be invoked via `qnode.draw()`. The user can specify
  to display variable names instead of variable values and choose either an ASCII
  or Unicode charset.
  [(#446)](https://github.com/XanaduAI/pennylane/pull/446)

  Consider the following circuit as an example:
  ```python3
  @qml.qnode(dev)
  def qfunc(a, w):
      qml.Hadamard(0)
      qml.CRX(a, wires=[0, 1])
      qml.Rot(w[0], w[1], w[2], wires=[1])
      qml.CRX(-a, wires=[0, 1])

      return qml.expval(qml.PauliZ(0) @ qml.PauliZ(1))
  ```

  We can draw the circuit after it has been executed:

  ```python
  >>> result = qfunc(2.3, [1.2, 3.2, 0.7])
  >>> print(qfunc.draw())
   0: ──H──╭C────────────────────────────╭C─────────╭┤ ⟨Z ⊗ Z⟩
   1: ─────╰RX(2.3)──Rot(1.2, 3.2, 0.7)──╰RX(-2.3)──╰┤ ⟨Z ⊗ Z⟩
  >>> print(qfunc.draw(charset="ascii"))
   0: --H--+C----------------------------+C---------+| <Z @ Z>
   1: -----+RX(2.3)--Rot(1.2, 3.2, 0.7)--+RX(-2.3)--+| <Z @ Z>
  >>> print(qfunc.draw(show_variable_names=True))
   0: ──H──╭C─────────────────────────────╭C─────────╭┤ ⟨Z ⊗ Z⟩
   1: ─────╰RX(a)──Rot(w[0], w[1], w[2])──╰RX(-1*a)──╰┤ ⟨Z ⊗ Z⟩
  ```

* Added `QAOAEmbedding` and its parameter initialization
  as a new trainable template.
  [(#442)](https://github.com/XanaduAI/pennylane/pull/442)

  <img src="https://pennylane.readthedocs.io/en/latest/_images/qaoa_layers.png"
  width=70%></img>

* Added the `qml.probs()` measurement function, allowing QNodes
  to differentiate variational circuit probabilities
  on simulators and hardware.
  [(#432)](https://github.com/XanaduAI/pennylane/pull/432)

  ```python
  @qml.qnode(dev)
  def circuit(x):
      qml.Hadamard(wires=0)
      qml.RY(x, wires=0)
      qml.RX(x, wires=1)
      qml.CNOT(wires=[0, 1])
      return qml.probs(wires=[0])
  ```
  Executing this circuit gives the marginal probability of wire 1:
  ```python
  >>> circuit(0.2)
  [0.40066533 0.59933467]
  ```
  QNodes that return probabilities fully support autodifferentiation.

* Added the convenience load functions `qml.from_pyquil`, `qml.from_quil` and
  `qml.from_quil_file` that convert pyQuil objects and Quil code to PennyLane
  templates. This feature requires version 0.8 or above of the PennyLane-Forest
  plugin.
  [(#459)](https://github.com/XanaduAI/pennylane/pull/459)

* Added a `qml.inv` method that inverts templates and sequences of Operations.
  Added a `@qml.template` decorator that makes templates return the queued Operations.
  [(#462)](https://github.com/XanaduAI/pennylane/pull/462)

  For example, using this function to invert a template inside a QNode:

  ```python3
      @qml.template
      def ansatz(weights, wires):
          for idx, wire in enumerate(wires):
              qml.RX(weights[idx], wires=[wire])

          for idx in range(len(wires) - 1):
              qml.CNOT(wires=[wires[idx], wires[idx + 1]])

      dev = qml.device('default.qubit', wires=2)

      @qml.qnode(dev)
      def circuit(weights):
          qml.inv(ansatz(weights, wires=[0, 1]))
          return qml.expval(qml.PauliZ(0) @ qml.PauliZ(1))
    ```

* Added the `QNodeCollection` container class, that allows independent
  QNodes to be stored and evaluated simultaneously. Experimental support
  for asynchronous evaluation of contained QNodes is provided with the
  `parallel=True` keyword argument.
  [(#466)](https://github.com/XanaduAI/pennylane/pull/466)

* Added a high level `qml.map` function, that maps a quantum
  circuit template over a list of observables or devices, returning
  a `QNodeCollection`.
  [(#466)](https://github.com/XanaduAI/pennylane/pull/466)

  For example:

  ```python3
  >>> def my_template(params, wires, **kwargs):
  >>>    qml.RX(params[0], wires=wires[0])
  >>>    qml.RX(params[1], wires=wires[1])
  >>>    qml.CNOT(wires=wires)

  >>> obs_list = [qml.PauliX(0) @ qml.PauliZ(1), qml.PauliZ(0) @ qml.PauliX(1)]
  >>> dev = qml.device("default.qubit", wires=2)
  >>> qnodes = qml.map(my_template, obs_list, dev, measure="expval")
  >>> qnodes([0.54, 0.12])
  array([-0.06154835  0.99280864])
  ```

* Added high level `qml.sum`, `qml.dot`, `qml.apply` functions
  that act on QNode collections.
  [(#466)](https://github.com/XanaduAI/pennylane/pull/466)

  `qml.apply` allows vectorized functions to act over the entire QNode
  collection:
  ```python
  >>> qnodes = qml.map(my_template, obs_list, dev, measure="expval")
  >>> cost = qml.apply(np.sin, qnodes)
  >>> cost([0.54, 0.12])
  array([-0.0615095  0.83756375])
  ```

  `qml.sum` and `qml.dot` take the sum of a QNode collection, and a
  dot product of tensors/arrays/QNode collections, respectively.

<h3>Breaking changes</h3>

* Deprecated the old-style `QNode` such that only the new-style `QNode` and its syntax can be used,
  moved all related files from the `pennylane/beta` folder to `pennylane`.
  [(#440)](https://github.com/XanaduAI/pennylane/pull/440)

<h3>Improvements</h3>

* Added the `Tensor.prune()` method and the `Tensor.non_identity_obs` property for extracting
  non-identity instances from the observables making up a `Tensor` instance.
  [(#498)](https://github.com/XanaduAI/pennylane/pull/498)

* Renamed the `expt.tensornet` and `expt.tensornet.tf` devices to `default.tensor` and
  `default.tensor.tf`.
  [(#495)](https://github.com/XanaduAI/pennylane/pull/495)

* Added a serialization method to the `CircuitGraph` class that is used to create a unique
  hash for each quantum circuit graph.
  [(#470)](https://github.com/XanaduAI/pennylane/pull/470)

* Added the `Observable.eigvals` method to return the eigenvalues of observables.
  [(#449)](https://github.com/XanaduAI/pennylane/pull/449)

* Added the `Observable.diagonalizing_gates` method to return the gates
  that diagonalize an observable in the computational basis.
  [(#454)](https://github.com/XanaduAI/pennylane/pull/454)

* Added the `Operator.matrix` method to return the matrix representation
  of an operator in the computational basis.
  [(#454)](https://github.com/XanaduAI/pennylane/pull/454)

* Added a `QubitDevice` class which implements common functionalities of plugin devices such that
  plugin devices can rely on these implementations. The new `QubitDevice` also includes
  a new `execute` method, which allows for more convenient plugin design. In addition, `QubitDevice`
  also unifies the way samples are generated on qubit-based devices.
  [(#452)](https://github.com/XanaduAI/pennylane/pull/452)
  [(#473)](https://github.com/XanaduAI/pennylane/pull/473)

* Improved documentation of `AmplitudeEmbedding` and `BasisEmbedding` templates.
  [(#441)](https://github.com/XanaduAI/pennylane/pull/441)
  [(#439)](https://github.com/XanaduAI/pennylane/pull/439)

* Codeblocks in the documentation now have a 'copy' button for easily
  copying examples.
  [(#437)](https://github.com/XanaduAI/pennylane/pull/437)

<h3>Documentation</h3>

* Update the developers plugin guide to use QubitDevice.
  [(#483)](https://github.com/XanaduAI/pennylane/pull/483)

<h3>Bug fixes</h3>

* Fixed a bug in `CVQNode._pd_analytic`, where non-descendant observables were not
  Heisenberg-transformed before evaluating the partial derivatives when using the
  order-2 parameter-shift method, resulting in an erroneous Jacobian for some circuits.
  [(#433)](https://github.com/XanaduAI/pennylane/pull/433)

<h3>Contributors</h3>

This release contains contributions from (in alphabetical order):

Juan Miguel Arrazola, Ville Bergholm, Alain Delgado Gran, Olivia Di Matteo,
Theodor Isacsson, Josh Izaac, Soran Jahangiri, Nathan Killoran, Johannes Jakob Meyer,
Zeyue Niu, Maria Schuld, Antal Száva.

# Release 0.7.0

<h3>New features since last release</h3>

* Custom padding constant in `AmplitudeEmbedding` is supported (see 'Breaking changes'.)
  [(#419)](https://github.com/XanaduAI/pennylane/pull/419)

* `StronglyEntanglingLayer` and `RandomLayer` now work with a single wire.
  [(#409)](https://github.com/XanaduAI/pennylane/pull/409)
  [(#413)](https://github.com/XanaduAI/pennylane/pull/413)

* Added support for applying the inverse of an `Operation` within a circuit.
  [(#377)](https://github.com/XanaduAI/pennylane/pull/377)

* Added an `OperationRecorder()` context manager, that allows templates
  and quantum functions to be executed while recording events. The
  recorder can be used with and without QNodes as a debugging utility.
  [(#388)](https://github.com/XanaduAI/pennylane/pull/388)

* Operations can now specify a decomposition that is used when the desired operation
  is not supported on the target device.
  [(#396)](https://github.com/XanaduAI/pennylane/pull/396)

* The ability to load circuits from external frameworks as templates
  has been added via the new `qml.load()` function. This feature
  requires plugin support --- this initial release provides support
  for Qiskit circuits and QASM files when `pennylane-qiskit` is installed,
  via the functions `qml.from_qiskit` and `qml.from_qasm`.
  [(#418)](https://github.com/XanaduAI/pennylane/pull/418)

* An experimental tensor network device has been added
  [(#416)](https://github.com/XanaduAI/pennylane/pull/416)
  [(#395)](https://github.com/XanaduAI/pennylane/pull/395)
  [(#394)](https://github.com/XanaduAI/pennylane/pull/394)
  [(#380)](https://github.com/XanaduAI/pennylane/pull/380)

* An experimental tensor network device which uses TensorFlow for
  backpropagation has been added
  [(#427)](https://github.com/XanaduAI/pennylane/pull/427)

* Custom padding constant in `AmplitudeEmbedding` is supported (see 'Breaking changes'.)
  [(#419)](https://github.com/XanaduAI/pennylane/pull/419)

<h3>Breaking changes</h3>

* The `pad` parameter in `AmplitudeEmbedding()` is now either `None` (no automatic padding), or a
  number that is used as the padding constant.
  [(#419)](https://github.com/XanaduAI/pennylane/pull/419)

* Initialization functions now return a single array of weights per function. Utilities for multi-weight templates
  `Interferometer()` and `CVNeuralNetLayers()` are provided.
  [(#412)](https://github.com/XanaduAI/pennylane/pull/412)

* The single layer templates `RandomLayer()`, `CVNeuralNetLayer()` and `StronglyEntanglingLayer()`
  have been turned into private functions `_random_layer()`, `_cv_neural_net_layer()` and
  `_strongly_entangling_layer()`. Recommended use is now via the corresponding `Layers()` templates.
  [(#413)](https://github.com/XanaduAI/pennylane/pull/413)

<h3>Improvements</h3>

* Added extensive input checks in templates.
  [(#419)](https://github.com/XanaduAI/pennylane/pull/419)

* Templates integration tests are rewritten - now cover keyword/positional argument passing,
  interfaces and combinations of templates.
  [(#409)](https://github.com/XanaduAI/pennylane/pull/409)
  [(#419)](https://github.com/XanaduAI/pennylane/pull/419)

* State vector preparation operations in the `default.qubit` plugin can now be
  applied to subsets of wires, and are restricted to being the first operation
  in a circuit.
  [(#346)](https://github.com/XanaduAI/pennylane/pull/346)

* The `QNode` class is split into a hierarchy of simpler classes.
  [(#354)](https://github.com/XanaduAI/pennylane/pull/354)
  [(#398)](https://github.com/XanaduAI/pennylane/pull/398)
  [(#415)](https://github.com/XanaduAI/pennylane/pull/415)
  [(#417)](https://github.com/XanaduAI/pennylane/pull/417)
  [(#425)](https://github.com/XanaduAI/pennylane/pull/425)

* Added the gates U1, U2 and U3 parametrizing arbitrary unitaries on 1, 2 and 3
  qubits and the Toffoli gate to the set of qubit operations.
  [(#396)](https://github.com/XanaduAI/pennylane/pull/396)

* Changes have been made to accomodate the movement of the main function
  in `pytest._internal` to `pytest._internal.main` in pip 19.3.
  [(#404)](https://github.com/XanaduAI/pennylane/pull/404)

* Added the templates `BasisStatePreparation` and `MottonenStatePreparation` that use
  gates to prepare a basis state and an arbitrary state respectively.
  [(#336)](https://github.com/XanaduAI/pennylane/pull/336)

* Added decompositions for `BasisState` and `QubitStateVector` based on state
  preparation templates.
  [(#414)](https://github.com/XanaduAI/pennylane/pull/414)

* Replaces the pseudo-inverse in the quantum natural gradient optimizer
  (which can be numerically unstable) with `np.linalg.solve`.
  [(#428)](https://github.com/XanaduAI/pennylane/pull/428)

<h3>Contributors</h3>

This release contains contributions from (in alphabetical order):

Ville Bergholm, Josh Izaac, Nathan Killoran, Angus Lowe, Johannes Jakob Meyer,
Oluwatobi Ogunbayo, Maria Schuld, Antal Száva.

# Release 0.6.1

<h3>New features since last release</h3>

* Added a `print_applied` method to QNodes, allowing the operation
  and observable queue to be printed as last constructed.
  [(#378)](https://github.com/XanaduAI/pennylane/pull/378)

<h3>Improvements</h3>

* A new `Operator` base class is introduced, which is inherited by both the
  `Observable` class and the `Operation` class.
  [(#355)](https://github.com/XanaduAI/pennylane/pull/355)

* Removed deprecated `@abstractproperty` decorators
  in `_device.py`.
  [(#374)](https://github.com/XanaduAI/pennylane/pull/374)

* The `CircuitGraph` class is updated to deal with `Operation` instances directly.
  [(#344)](https://github.com/XanaduAI/pennylane/pull/344)

* Comprehensive gradient tests have been added for the interfaces.
  [(#381)](https://github.com/XanaduAI/pennylane/pull/381)

<h3>Documentation</h3>

* The new restructured documentation has been polished and updated.
  [(#387)](https://github.com/XanaduAI/pennylane/pull/387)
  [(#375)](https://github.com/XanaduAI/pennylane/pull/375)
  [(#372)](https://github.com/XanaduAI/pennylane/pull/372)
  [(#370)](https://github.com/XanaduAI/pennylane/pull/370)
  [(#369)](https://github.com/XanaduAI/pennylane/pull/369)
  [(#367)](https://github.com/XanaduAI/pennylane/pull/367)
  [(#364)](https://github.com/XanaduAI/pennylane/pull/364)

* Updated the development guides.
  [(#382)](https://github.com/XanaduAI/pennylane/pull/382)
  [(#379)](https://github.com/XanaduAI/pennylane/pull/379)

* Added all modules, classes, and functions to the API section
  in the documentation.
  [(#373)](https://github.com/XanaduAI/pennylane/pull/373)

<h3>Bug fixes</h3>

* Replaces the existing `np.linalg.norm` normalization with hand-coded
  normalization, allowing `AmplitudeEmbedding` to be used with differentiable
  parameters. AmplitudeEmbedding tests have been added and improved.
  [(#376)](https://github.com/XanaduAI/pennylane/pull/376)

<h3>Contributors</h3>

This release contains contributions from (in alphabetical order):

Ville Bergholm, Josh Izaac, Nathan Killoran, Maria Schuld, Antal Száva

# Release 0.6.0

<h3>New features since last release</h3>

* The devices `default.qubit` and `default.gaussian` have a new initialization parameter
  `analytic` that indicates if expectation values and variances should be calculated
  analytically and not be estimated from data.
  [(#317)](https://github.com/XanaduAI/pennylane/pull/317)

* Added C-SWAP gate to the set of qubit operations
  [(#330)](https://github.com/XanaduAI/pennylane/pull/330)

* The TensorFlow interface has been renamed from `"tfe"` to `"tf"`, and
  now supports TensorFlow 2.0.
  [(#337)](https://github.com/XanaduAI/pennylane/pull/337)

* Added the S and T gates to the set of qubit operations.
  [(#343)](https://github.com/XanaduAI/pennylane/pull/343)

* Tensor observables are now supported within the `expval`,
  `var`, and `sample` functions, by using the `@` operator.
  [(#267)](https://github.com/XanaduAI/pennylane/pull/267)


<h3>Breaking changes</h3>

* The argument `n` specifying the number of samples in the method `Device.sample` was removed.
  Instead, the method will always return `Device.shots` many samples.
  [(#317)](https://github.com/XanaduAI/pennylane/pull/317)

<h3>Improvements</h3>

* The number of shots / random samples used to estimate expectation values and variances, `Device.shots`,
  can now be changed after device creation.
  [(#317)](https://github.com/XanaduAI/pennylane/pull/317)

* Unified import shortcuts to be under qml in qnode.py
  and test_operation.py
  [(#329)](https://github.com/XanaduAI/pennylane/pull/329)

* The quantum natural gradient now uses `scipy.linalg.pinvh` which is more efficient for symmetric matrices
  than the previously used `scipy.linalg.pinv`.
  [(#331)](https://github.com/XanaduAI/pennylane/pull/331)

* The deprecated `qml.expval.Observable` syntax has been removed.
  [(#267)](https://github.com/XanaduAI/pennylane/pull/267)

* Remainder of the unittest-style tests were ported to pytest.
  [(#310)](https://github.com/XanaduAI/pennylane/pull/310)

* The `do_queue` argument for operations now only takes effect
  within QNodes. Outside of QNodes, operations can now be instantiated
  without needing to specify `do_queue`.
  [(#359)](https://github.com/XanaduAI/pennylane/pull/359)

<h3>Documentation</h3>

* The docs are rewritten and restructured to contain a code introduction section as well as an API section.
  [(#314)](https://github.com/XanaduAI/pennylane/pull/275)

* Added Ising model example to the tutorials
  [(#319)](https://github.com/XanaduAI/pennylane/pull/319)

* Added tutorial for QAOA on MaxCut problem
  [(#328)](https://github.com/XanaduAI/pennylane/pull/328)

* Added QGAN flow chart figure to its tutorial
  [(#333)](https://github.com/XanaduAI/pennylane/pull/333)

* Added missing figures for gallery thumbnails of state-preparation
  and QGAN tutorials
  [(#326)](https://github.com/XanaduAI/pennylane/pull/326)

* Fixed typos in the state preparation tutorial
  [(#321)](https://github.com/XanaduAI/pennylane/pull/321)

* Fixed bug in VQE tutorial 3D plots
  [(#327)](https://github.com/XanaduAI/pennylane/pull/327)

<h3>Bug fixes</h3>

* Fixed typo in measurement type error message in qnode.py
  [(#341)](https://github.com/XanaduAI/pennylane/pull/341)

<h3>Contributors</h3>

This release contains contributions from (in alphabetical order):

Shahnawaz Ahmed, Ville Bergholm, Aroosa Ijaz, Josh Izaac, Nathan Killoran, Angus Lowe,
Johannes Jakob Meyer, Maria Schuld, Antal Száva, Roeland Wiersema.

# Release 0.5.0

<h3>New features since last release</h3>

* Adds a new optimizer, `qml.QNGOptimizer`, which optimizes QNodes using
  quantum natural gradient descent. See https://arxiv.org/abs/1909.02108
  for more details.
  [(#295)](https://github.com/XanaduAI/pennylane/pull/295)
  [(#311)](https://github.com/XanaduAI/pennylane/pull/311)

* Adds a new QNode method, `QNode.metric_tensor()`,
  which returns the block-diagonal approximation to the Fubini-Study
  metric tensor evaluated on the attached device.
  [(#295)](https://github.com/XanaduAI/pennylane/pull/295)

* Sampling support: QNodes can now return a specified number of samples
  from a given observable via the top-level `pennylane.sample()` function.
  To support this on plugin devices, there is a new `Device.sample` method.

  Calculating gradients of QNodes that involve sampling is not possible.
  [(#256)](https://github.com/XanaduAI/pennylane/pull/256)

* `default.qubit` has been updated to provide support for sampling.
  [(#256)](https://github.com/XanaduAI/pennylane/pull/256)

* Added controlled rotation gates to PennyLane operations and `default.qubit` plugin.
  [(#251)](https://github.com/XanaduAI/pennylane/pull/251)

<h3>Breaking changes</h3>

* The method `Device.supported` was removed, and replaced with the methods
  `Device.supports_observable` and `Device.supports_operation`.
  Both methods can be called with string arguments (`dev.supports_observable('PauliX')`) and
  class arguments (`dev.supports_observable(qml.PauliX)`).
  [(#276)](https://github.com/XanaduAI/pennylane/pull/276)

* The following CV observables were renamed to comply with the new Operation/Observable
  scheme: `MeanPhoton` to `NumberOperator`, `Homodyne` to `QuadOperator` and `NumberState` to `FockStateProjector`.
  [(#254)](https://github.com/XanaduAI/pennylane/pull/254)

<h3>Improvements</h3>

* The `AmplitudeEmbedding` function now provides options to normalize and
  pad features to ensure a valid state vector is prepared.
  [(#275)](https://github.com/XanaduAI/pennylane/pull/275)

* Operations can now optionally specify generators, either as existing PennyLane
  operations, or by providing a NumPy array.
  [(#295)](https://github.com/XanaduAI/pennylane/pull/295)
  [(#313)](https://github.com/XanaduAI/pennylane/pull/313)

* Adds a `Device.parameters` property, so that devices can view a dictionary mapping free
  parameters to operation parameters. This will allow plugin devices to take advantage
  of parametric compilation.
  [(#283)](https://github.com/XanaduAI/pennylane/pull/283)

* Introduces two enumerations: `Any` and `All`, representing any number of wires
  and all wires in the system respectively. They can be imported from
  `pennylane.operation`, and can be used when defining the `Operation.num_wires`
  class attribute of operations.
  [(#277)](https://github.com/XanaduAI/pennylane/pull/277)

  As part of this change:

  - `All` is equivalent to the integer 0, for backwards compatibility with the
    existing test suite

  - `Any` is equivalent to the integer -1 to allow numeric comparison
    operators to continue working

  - An additional validation is now added to the `Operation` class,
    which will alert the user that an operation with `num_wires = All`
    is being incorrectly.

* The one-qubit rotations in `pennylane.plugins.default_qubit` no longer depend on Scipy's `expm`. Instead
  they are calculated with Euler's formula.
  [(#292)](https://github.com/XanaduAI/pennylane/pull/292)

* Creates an `ObservableReturnTypes` enumeration class containing `Sample`,
  `Variance` and `Expectation`. These new values can be assigned to the `return_type`
  attribute of an `Observable`.
  [(#290)](https://github.com/XanaduAI/pennylane/pull/290)

* Changed the signature of the `RandomLayer` and `RandomLayers` templates to have a fixed seed by default.
  [(#258)](https://github.com/XanaduAI/pennylane/pull/258)

* `setup.py` has been cleaned up, removing the non-working shebang,
  and removing unused imports.
  [(#262)](https://github.com/XanaduAI/pennylane/pull/262)

<h3>Documentation</h3>

* A documentation refactor to simplify the tutorials and
  include Sphinx-Gallery.
  [(#291)](https://github.com/XanaduAI/pennylane/pull/291)

  - Examples and tutorials previously split across the `examples/`
    and `doc/tutorials/` directories, in a mixture of ReST and Jupyter notebooks,
    have been rewritten as Python scripts with ReST comments in a single location,
    the `examples/` folder.

  - Sphinx-Gallery is used to automatically build and run the tutorials.
    Rendered output is displayed in the Sphinx documentation.

  - Links are provided at the top of every tutorial page for downloading the
    tutorial as an executable python script, downloading the tutorial
    as a Jupyter notebook, or viewing the notebook on GitHub.

  - The tutorials table of contents have been moved to a single quick start page.

* Fixed a typo in `QubitStateVector`.
  [(#296)](https://github.com/XanaduAI/pennylane/pull/296)

* Fixed a typo in the `default_gaussian.gaussian_state` function.
  [(#293)](https://github.com/XanaduAI/pennylane/pull/293)

* Fixed a typo in the gradient recipe within the `RX`, `RY`, `RZ`
  operation docstrings.
  [(#248)](https://github.com/XanaduAI/pennylane/pull/248)

* Fixed a broken link in the tutorial documentation, as a
  result of the `qml.expval.Observable` deprecation.
  [(#246)](https://github.com/XanaduAI/pennylane/pull/246)

<h3>Bug fixes</h3>

* Fixed a bug where a `PolyXP` observable would fail if applied to subsets
  of wires on `default.gaussian`.
  [(#277)](https://github.com/XanaduAI/pennylane/pull/277)

<h3>Contributors</h3>

This release contains contributions from (in alphabetical order):

Simon Cross, Aroosa Ijaz, Josh Izaac, Nathan Killoran, Johannes Jakob Meyer,
Rohit Midha, Nicolás Quesada, Maria Schuld, Antal Száva, Roeland Wiersema.

# Release 0.4.0

<h3>New features since last release</h3>

* `pennylane.expval()` is now a top-level *function*, and is no longer
  a package of classes. For now, the existing `pennylane.expval.Observable`
  interface continues to work, but will raise a deprecation warning.
  [(#232)](https://github.com/XanaduAI/pennylane/pull/232)

* Variance support: QNodes can now return the variance of observables,
  via the top-level `pennylane.var()` function. To support this on
  plugin devices, there is a new `Device.var` method.

  The following observables support analytic gradients of variances:

  - All qubit observables (requiring 3 circuit evaluations for involutory
    observables such as `Identity`, `X`, `Y`, `Z`; and 5 circuit evals for
    non-involutary observables, currently only `qml.Hermitian`)

  - First-order CV observables (requiring 5 circuit evaluations)

  Second-order CV observables support numerical variance gradients.

* `pennylane.about()` function added, providing details
  on current PennyLane version, installed plugins, Python,
  platform, and NumPy versions [(#186)](https://github.com/XanaduAI/pennylane/pull/186)

* Removed the logic that allowed `wires` to be passed as a positional
  argument in quantum operations. This allows us to raise more useful
  error messages for the user if incorrect syntax is used.
  [(#188)](https://github.com/XanaduAI/pennylane/pull/188)

* Adds support for multi-qubit expectation values of the `pennylane.Hermitian()`
  observable [(#192)](https://github.com/XanaduAI/pennylane/pull/192)

* Adds support for multi-qubit expectation values in `default.qubit`.
  [(#202)](https://github.com/XanaduAI/pennylane/pull/202)

* Organize templates into submodules [(#195)](https://github.com/XanaduAI/pennylane/pull/195).
  This included the following improvements:

  - Distinguish embedding templates from layer templates.

  - New random initialization functions supporting the templates available
    in the new submodule `pennylane.init`.

  - Added a random circuit template (`RandomLayers()`), in which rotations and 2-qubit gates are randomly
    distributed over the wires

  - Add various embedding strategies

<h3>Breaking changes</h3>

* The `Device` methods `expectations`, `pre_expval`, and `post_expval` have been
  renamed to `observables`, `pre_measure`, and `post_measure` respectively.
  [(#232)](https://github.com/XanaduAI/pennylane/pull/232)

<h3>Improvements</h3>

* `default.qubit` plugin now uses `np.tensordot` when applying quantum operations
  and evaluating expectations, resulting in significant speedup
  [(#239)](https://github.com/XanaduAI/pennylane/pull/239),
  [(#241)](https://github.com/XanaduAI/pennylane/pull/241)

* PennyLane now allows division of quantum operation parameters by a constant
  [(#179)](https://github.com/XanaduAI/pennylane/pull/179)

* Portions of the test suite are in the process of being ported to pytest.
  Note: this is still a work in progress.

  Ported tests include:

  - `test_ops.py`
  - `test_about.py`
  - `test_classical_gradients.py`
  - `test_observables.py`
  - `test_measure.py`
  - `test_init.py`
  - `test_templates*.py`
  - `test_ops.py`
  - `test_variable.py`
  - `test_qnode.py` (partial)

<h3>Bug fixes</h3>

* Fixed a bug in `Device.supported`, which would incorrectly
  mark an operation as supported if it shared a name with an
  observable [(#203)](https://github.com/XanaduAI/pennylane/pull/203)

* Fixed a bug in `Operation.wires`, by explicitly casting the
  type of each wire to an integer [(#206)](https://github.com/XanaduAI/pennylane/pull/206)

* Removed code in PennyLane which configured the logger,
  as this would clash with users' configurations
  [(#208)](https://github.com/XanaduAI/pennylane/pull/208)

* Fixed a bug in `default.qubit`, in which `QubitStateVector` operations
  were accidentally being cast to `np.float` instead of `np.complex`.
  [(#211)](https://github.com/XanaduAI/pennylane/pull/211)


<h3>Contributors</h3>

This release contains contributions from:

Shahnawaz Ahmed, riveSunder, Aroosa Ijaz, Josh Izaac, Nathan Killoran, Maria Schuld.

# Release 0.3.1

<h3>Bug fixes</h3>

* Fixed a bug where the interfaces submodule was not correctly being packaged via setup.py

# Release 0.3.0

<h3>New features since last release</h3>

* PennyLane now includes a new `interfaces` submodule, which enables QNode integration with additional machine learning libraries.
* Adds support for an experimental PyTorch interface for QNodes
* Adds support for an experimental TensorFlow eager execution interface for QNodes
* Adds a PyTorch+GPU+QPU tutorial to the documentation
* Documentation now includes links and tutorials including the new [PennyLane-Forest](https://github.com/rigetti/pennylane-forest) plugin.

<h3>Improvements</h3>

* Printing a QNode object, via `print(qnode)` or in an interactive terminal, now displays more useful information regarding the QNode,
  including the device it runs on, the number of wires, it's interface, and the quantum function it uses:

  ```python
  >>> print(qnode)
  <QNode: device='default.qubit', func=circuit, wires=2, interface=PyTorch>
  ```

<h3>Contributors</h3>

This release contains contributions from:

Josh Izaac and Nathan Killoran.


# Release 0.2.0

<h3>New features since last release</h3>

* Added the `Identity` expectation value for both CV and qubit models [(#135)](https://github.com/XanaduAI/pennylane/pull/135)
* Added the `templates.py` submodule, containing some commonly used QML models to be used as ansatz in QNodes [(#133)](https://github.com/XanaduAI/pennylane/pull/133)
* Added the `qml.Interferometer` CV operation [(#152)](https://github.com/XanaduAI/pennylane/pull/152)
* Wires are now supported as free QNode parameters [(#151)](https://github.com/XanaduAI/pennylane/pull/151)
* Added ability to update stepsizes of the optimizers [(#159)](https://github.com/XanaduAI/pennylane/pull/159)

<h3>Improvements</h3>

* Removed use of hardcoded values in the optimizers, made them parameters (see [#131](https://github.com/XanaduAI/pennylane/pull/131) and [#132](https://github.com/XanaduAI/pennylane/pull/132))
* Created the new `PlaceholderExpectation`, to be used when both CV and qubit expval modules contain expectations with the same name
* Provide a way for plugins to view the operation queue _before_ applying operations. This allows for on-the-fly modifications of
  the queue, allowing hardware-based plugins to support the full range of qubit expectation values. [(#143)](https://github.com/XanaduAI/pennylane/pull/143)
* QNode return values now support _any_ form of sequence, such as lists, sets, etc. [(#144)](https://github.com/XanaduAI/pennylane/pull/144)
* CV analytic gradient calculation is now more robust, allowing for operations which may not themselves be differentiated, but have a
  well defined `_heisenberg_rep` method, and so may succeed operations that are analytically differentiable [(#152)](https://github.com/XanaduAI/pennylane/pull/152)

<h3>Bug fixes</h3>

* Fixed a bug where the variational classifier example was not batching when learning parity (see [#128](https://github.com/XanaduAI/pennylane/pull/128) and [#129](https://github.com/XanaduAI/pennylane/pull/129))
* Fixed an inconsistency where some initial state operations were documented as accepting complex parameters - all operations
  now accept real values [(#146)](https://github.com/XanaduAI/pennylane/pull/146)

<h3>Contributors</h3>

This release contains contributions from:

Christian Gogolin, Josh Izaac, Nathan Killoran, and Maria Schuld.


# Release 0.1.0

Initial public release.

<h3>Contributors</h3>
This release contains contributions from:

Ville Bergholm, Josh Izaac, Maria Schuld, Christian Gogolin, and Nathan Killoran.<|MERGE_RESOLUTION|>--- conflicted
+++ resolved
@@ -631,60 +631,6 @@
 * Due to the addition of `density_matrix()` as a return type from a QNode, tuples are now supported by the `output_dim` parameter in `qnn.KerasLayer`.
   [(#1070)](https://github.com/PennyLaneAI/pennylane/pull/1070)
 
-<<<<<<< HEAD
-
-* Added functionality for constructing and manipulating the Pauli group
-  [(#1159)](https://github.com/PennyLaneAI/pennylane/pull/1159).
-  For example, we can iterate through the 3-qubit Pauli group like so:
-
-  ```python
-  from pennylane.grouping import pauli_group
-  pauli_group_3_qubits = list(pauli_group(3))
-  print(pauli_group_3_qubits)
-  ```
-
-  We can also construct and store the full group, and multiply together
-  its members at the level of Pauli words using the `pauli_mult` and
-  `pauli_multi_with_phase` functions. This can be done on
-  arbitrarily-labeled wires as well, by defining a wire map.
-
-  ```pycon
-  >>> from pennylane.grouping import pauli_group, pauli_mult
-  >>> wire_map = {'a' : 0, 'b' : 1, 'c' : 2}
-  >>> pg = list(pauli_group(3, wire_map=wire_map))
-  >>> pg[3]
-  PauliZ(wires=['b']) @ PauliZ(wires=['c'])
-  >>> pg[55]
-  PauliY(wires=['a']) @ PauliY(wires=['b']) @ PauliZ(wires=['c'])
-  >>> pauli_mult(pg[3], pg[55], wire_map=wire_map)
-  PauliY(wires=['a']) @ PauliX(wires=['b'])
-  ```
-
-  Functions for conversion of Pauli observables to strings (and back),
-  are included.
-
-  ```pycon
-  >>> from pennylane.grouping import pauli_word_to_string, string_to_pauli_word
-  >>> pauli_word_to_string(pg[55], wire_map=wire_map)
-  'YYZ'
-  >>> string_to_pauli_word('ZXY', wire_map=wire_map)
-  PauliZ(wires=['a']) @ PauliX(wires=['b']) @ PauliY(wires=['c'])
-  ```
-
-  Calculation of the matrix representation for arbitrary Paulis and wire maps is now
-  also supported.
-
-  ```python
-  >>> from pennylane.grouping import pauli_word_to_matrix
-  >>> wire_map = {'a' : 0, 'b' : 1}
-  >>> pauli_word = qml.PauliZ('b')  # corresponds to Pauli 'IZ'
-  >>> pauli_word_to_matrix(pauli_word, wire_map=wire_map)
-  array([[ 1.,  0.,  0.,  0.],
-         [ 0., -1.,  0., -0.],
-         [ 0.,  0.,  1.,  0.],
-         [ 0., -0.,  0., -1.]])
-  ```
-=======
 * Two new utility methods are provided for working with quantum tapes.
   [(#1175)](https://github.com/PennyLaneAI/pennylane/pull/1175)
 
@@ -714,7 +660,6 @@
   has been updated to use coefficients that minimize the variance as per
   https://arxiv.org/abs/2104.05695.
   [(#1206)](https://github.com/PennyLaneAI/pennylane/pull/1206)
->>>>>>> 1b65c401
 
 <h3>Breaking changes</h3>
 
