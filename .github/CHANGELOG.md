# Release 0.18.0-dev (development release)

<h3>New features since last release</h3>

* Added a new `SISWAP` operation and a `SQISW` alias with support to the `default_qubit` device.
  [#1563](https://github.com/PennyLaneAI/pennylane/pull/1563)

* The `RotosolveOptimizer` now can tackle general parametrized circuits, and is no longer
  restricted to single-qubit Pauli rotations.
  [(#1489)](https://github.com/PennyLaneAI/pennylane/pull/1489)
  
  This includes:
  
  - layers of gates controlled by the same parameter,
  - controlled variants of parametrized gates, and
  - Hamiltonian time evolution.
  
  Note that the eigenvalue spectrum of the gate generator needs to be known to
  use `RotosolveOptimizer` for a general gate, and it
  is required to produce equidistant frequencies.
  For details see [Vidal and Theis, 2018](https://arxiv.org/abs/1812.06323)
  and [Wierichs, Izaac, Wang, Lin 2021](https://arxiv.org/abs/2107.12390).

  Consider a circuit with a mixture of Pauli rotation gates, controlled Pauli rotations, and
  single-parameter layers of Pauli rotations:
  ```python
  dev = qml.device('default.qubit', wires=3, shots=None)

  @qml.qnode(dev)
  def cost_function(rot_param, layer_par, crot_param):
      for i, par in enumerate(rot_param):
          qml.RX(par, wires=i)
      for w in dev.wires:
          qml.RX(layer_par, wires=w)
      for i, par in enumerate(crot_param):
          qml.CRY(par, wires=[i, (i+1) % 3])

      return qml.expval(qml.PauliZ(0) @ qml.PauliZ(1) @ qml.PauliZ(2))
  ```
  This cost function has one frequency for each of the first `RX` rotation angles,
  three frequencies for the layer of `RX` gates that depend on `layer_par`, and two
  frequencies for each of the `CRY` gate parameters. Rotosolve can then be used to minimize
  the `cost_function`:

  ```python
  # Initial parameters
  init_param = [
      np.array([0.3, 0.2, 0.67], requires_grad=True),
      np.array(1.1, requires_grad=True),
      np.array([-0.2, 0.1, -2.5], requires_grad=True),
  ]
  # Numbers of frequencies per parameter
  num_freqs = [[1, 1, 1], 3, [2, 2, 2]]

  opt = qml.RotosolveOptimizer()
  param = init_param.copy()
  ```

  In addition, the optimization technique for the Rotosolve substeps can be chosen via the
  `optimizer` and `optimizer_kwargs` keyword arguments and the minimized cost of the
  intermediate univariate reconstructions can be read out via `full_output`, including the
  cost _after_ the full Rotosolve step:

  ```python
  for step in range(3):
      param, cost, sub_cost = opt.step_and_cost(
          cost_function,
          *param,
          num_freqs=num_freqs,
          full_output=True,
          optimizer="brute",
      )
      print(f"Cost before step: {cost}")
      print(f"Minimization substeps: {np.round(sub_cost, 6)}")
  ```
  ``` pycon
  Cost before step: 0.042008210392535605
  Minimization substeps: [-0.230905 -0.863336 -0.980072 -0.980072 -1.       -1.       -1.      ]
  Cost before step: -0.999999999068121
  Minimization substeps: [-1. -1. -1. -1. -1. -1. -1.]
  Cost before step: -1.0
  Minimization substeps: [-1. -1. -1. -1. -1. -1. -1.]
  ```

  For usage details please consider the docstring.

* The `frobenius_inner_product` function has been moved to the `qml.math`
  module, and is now differentiable using all autodiff frameworks.
  [(#1388)](https://github.com/PennyLaneAI/pennylane/pull/1388)

* Vector-Jacobian product transforms have been added to the `qml.gradients` package.
  [(#1494)](https://github.com/PennyLaneAI/pennylane/pull/1494)

  The new transforms include:

  - `qml.gradients.vjp`
  - `qml.gradients.batch_vjp`

* The Hamiltonian can now store grouping information, which can be accessed by a device to
  speed up computations of the expectation value of a Hamiltonian.
  [(#1515)](https://github.com/PennyLaneAI/pennylane/pull/1515)

  ```python
  obs = [qml.PauliX(0), qml.PauliX(1), qml.PauliZ(0)]
  coeffs = np.array([1., 2., 3.])
  H = qml.Hamiltonian(coeffs, obs, grouping_type='qwc')
  ```

  Initialization with a ``grouping_type`` other than ``None`` stores the indices
  required to make groups of commuting observables and their coefficients.

  ``` pycon
  >>> H.grouping_indices
  [[0, 1], [2]]
  ```

* Hamiltonians are now trainable with respect to their coefficients.
  [(#1483)](https://github.com/PennyLaneAI/pennylane/pull/1483)

  ``` python
  from pennylane import numpy as np

  dev = qml.device("default.qubit", wires=2)
  @qml.qnode(dev)
  def circuit(coeffs, param):
      qml.RX(param, wires=0)
      qml.RY(param, wires=0)
      return qml.expval(
          qml.Hamiltonian(coeffs, [qml.PauliX(0), qml.PauliZ(0)], simplify=True)
      )

  coeffs = np.array([-0.05, 0.17])
  param = np.array(1.7)
  grad_fn = qml.grad(circuit)
  ```
  ``` pycon
  >>> grad_fn(coeffs, param)
  (array([-0.12777055,  0.0166009 ]), array(0.0917819))
  ```

* Support for differentiable execution of batches of circuits has been
  added, via the beta `pennylane.interfaces.batch` module.
  [(#1501)](https://github.com/PennyLaneAI/pennylane/pull/1501)
  [(#1508)](https://github.com/PennyLaneAI/pennylane/pull/1508)

  For example:

  ```python
  from pennylane.interfaces.batch import execute

  def cost_fn(x):
      with qml.tape.JacobianTape() as tape1:
          qml.RX(x[0], wires=[0])
          qml.RY(x[1], wires=[1])
          qml.CNOT(wires=[0, 1])
          qml.var(qml.PauliZ(0) @ qml.PauliX(1))

      with qml.tape.JacobianTape() as tape2:
          qml.RX(x[0], wires=0)
          qml.RY(x[0], wires=1)
          qml.CNOT(wires=[0, 1])
          qml.probs(wires=1)

      result = execute(
          [tape1, tape2], dev,
          gradient_fn=qml.gradients.param_shift,
          interface="autograd"
      )
      return result[0] + result[1][0, 0]

  res = qml.grad(cost_fn)(params)
  ```

<h3>Improvements</h3>

* The `MultiControlledX` class now inherits from `Operation` instead of `ControlledQubitUnitary` which makes the `MultiControlledX` gate a non-parameterized gate.
  [(#1557)](https://github.com/PennyLaneAI/pennylane/pull/1557)

* The `utils.sparse_hamiltonian` function can now deal with non-integer 
  wire labels, and it throws an error for the edge case of observables that are 
  created from multi-qubit operations.
  [(#1550)](https://github.com/PennyLaneAI/pennylane/pull/1550)

* Added the matrix attribute to `qml.templates.subroutines.GroverOperator`
  [(#1553)](https://github.com/PennyLaneAI/pennylane/pull/1553)

* The `tape.to_openqasm()` method now has a `measure_all` argument that specifies whether the
  serialized OpenQASM script includes computational basis measurements on all of the qubits or
  just those specified by the tape.
  [(#1559)](https://github.com/PennyLaneAI/pennylane/pull/1559)

* An error is raised when no arguments are passed to a `qml.operation.Observable` to inform the user about specifying wires.
  [(#1547)](https://github.com/PennyLaneAI/pennylane/pull/1547)

* The Hamiltonian class was moved to the `ops/qubit` folder from the `vqe` module, since it is now an observable.
  [(#1534)](https://github.com/PennyLaneAI/pennylane/pull/1534)

* The `group_observables` transform is now differentiable.
  [(#1483)](https://github.com/PennyLaneAI/pennylane/pull/1483)

  For example:

  ``` python
  import jax
  from jax import numpy as jnp

  coeffs = jnp.array([1., 2., 3.])
  obs = [PauliX(wires=0), PauliX(wires=1), PauliZ(wires=1)]

  def group(coeffs, select=None):
    _, grouped_coeffs = qml.grouping.group_observables(obs, coeffs)
    # in this example, grouped_coeffs is a list of two jax tensors
    # [DeviceArray([1., 2.], dtype=float32), DeviceArray([3.], dtype=float32)]
    return grouped_coeffs[select]

  jac_fn = jax.jacobian(group)
  ```
  ```pycon
  >>> jac_fn(coeffs, select=0)
  [[1. 0. 0.]
  [0. 1. 0.]]

  >>> jac_fn(coeffs, select=1)
  [[0., 0., 1.]]
  ```

* The tape does not verify any more that all Observables have owners in the annotated queue.
  [(#1505)](https://github.com/PennyLaneAI/pennylane/pull/1505)

  This allows manipulation of Observables inside a tape context. An example is
  `expval(Tensor(qml.PauliX(0), qml.Identity(1)).prune())` which makes the expval
  an owner of the pruned tensor and its constituent observables, but leaves the
  original tensor in the queue without an owner.

* Create a separate requirements file for the CI issue , to have a separate requirements.txt (pinned)
and requirements-ci.txt (unpinned). This latter would be used by the CI.
  [(#1535)](https://github.com/PennyLaneAI/pennylane/pull/1535)

* The QFT operation is moved to template
  [(#1548)](https://github.com/PennyLaneAI/pennylane/pull/1548)
  
* The `qml.ResetError` is now supported for `default.mixed` device. 
  [(#1541)](https://github.com/PennyLaneAI/pennylane/pull/1541)


<h3>Breaking changes</h3>

* The class `qml.Interferometer` is deprecated and will be renamed `qml.InterferometerUnitary`
  after one release cycle.
  [(#1546)](https://github.com/PennyLaneAI/pennylane/pull/1546)


<h3>Bug fixes</h3>

* Fix bug when computing the specs of a circuit with a Hamiltonian observable.
  [(#1533)](https://github.com/PennyLaneAI/pennylane/pull/1533)

<h3>Documentation</h3>

* The `qml.Identity` operation is placed under the sections Qubit observables and CV observables.
  [(#1576)](https://github.com/PennyLaneAI/pennylane/pull/1576)

* Recategorized Qubit operations into new and existing categories so that code for each
operation is easier to locate.
  [(#1566)](https://github.com/PennyLaneAI/pennylane/pull/1583)

<h3>Contributors</h3>

This release contains contributions from (in alphabetical order):


<<<<<<< HEAD
Akash Narayanan B, Thomas Bromley, Tanya Garg, Josh Izaac, Prateek Jain, Johannes Jakob Meyer, Pratul Saini, Maria Schuld,
=======
Vishnu Ajith, Akash Narayanan B, Thomas Bromley, Tanya Garg, Josh Izaac, Prateek Jain, Johannes Jakob Meyer, Maria Schuld,
>>>>>>> 068439fe
Ingrid Strandberg, David Wierichs, Vincent Wong.


# Release 0.17.0 (current release)

<h3>New features since the last release</h3>

<h4>Circuit optimization</h4>

* PennyLane can now perform quantum circuit optimization using the
  top-level transform `qml.compile`. The `compile` transform allows you
  to chain together sequences of tape and quantum function transforms
  into custom circuit optimization pipelines.
  [(#1475)](https://github.com/PennyLaneAI/pennylane/pull/1475)

  For example, take the following decorated quantum function:

  ```python
  dev = qml.device('default.qubit', wires=[0, 1, 2])

  @qml.qnode(dev)
  @qml.compile()
  def qfunc(x, y, z):
      qml.Hadamard(wires=0)
      qml.Hadamard(wires=1)
      qml.Hadamard(wires=2)
      qml.RZ(z, wires=2)
      qml.CNOT(wires=[2, 1])
      qml.RX(z, wires=0)
      qml.CNOT(wires=[1, 0])
      qml.RX(x, wires=0)
      qml.CNOT(wires=[1, 0])
      qml.RZ(-z, wires=2)
      qml.RX(y, wires=2)
      qml.PauliY(wires=2)
      qml.CZ(wires=[1, 2])
      return qml.expval(qml.PauliZ(wires=0))
  ```

  The default behaviour of `qml.compile` is to apply a sequence of three
  transforms: `commute_controlled`, `cancel_inverses`, and then `merge_rotations`.

  ```pycon
  >>> print(qml.draw(qfunc)(0.2, 0.3, 0.4))
   0: ──H───RX(0.6)──────────────────┤ ⟨Z⟩
   1: ──H──╭X────────────────────╭C──┤
   2: ──H──╰C────────RX(0.3)──Y──╰Z──┤
  ```

  The `qml.compile` transform is flexible and accepts a custom pipeline
  of tape and quantum function transforms (you can even write your own!).
  For example, if we wanted to only push single-qubit gates through
  controlled gates and cancel adjacent inverses, we could do:

  ```python
  from pennylane.transforms import commute_controlled, cancel_inverses
  pipeline = [commute_controlled, cancel_inverses]

  @qml.qnode(dev)
  @qml.compile(pipeline=pipeline)
  def qfunc(x, y, z):
      qml.Hadamard(wires=0)
      qml.Hadamard(wires=1)
      qml.Hadamard(wires=2)
      qml.RZ(z, wires=2)
      qml.CNOT(wires=[2, 1])
      qml.RX(z, wires=0)
      qml.CNOT(wires=[1, 0])
      qml.RX(x, wires=0)
      qml.CNOT(wires=[1, 0])
      qml.RZ(-z, wires=2)
      qml.RX(y, wires=2)
      qml.PauliY(wires=2)
      qml.CZ(wires=[1, 2])
      return qml.expval(qml.PauliZ(wires=0))
  ```

  ```pycon
  >>> print(qml.draw(qfunc)(0.2, 0.3, 0.4))
   0: ──H───RX(0.4)──RX(0.2)────────────────────────────┤ ⟨Z⟩
   1: ──H──╭X───────────────────────────────────────╭C──┤
   2: ──H──╰C────────RZ(0.4)──RZ(-0.4)──RX(0.3)──Y──╰Z──┤
  ```

  The following compilation transforms have been added and are also available
  to use, either independently, or within a `qml.compile` pipeline:

  * `commute_controlled`: push commuting single-qubit gates through controlled operations.
    [(#1464)](https://github.com/PennyLaneAI/pennylane/pull/1464)

  * `cancel_inverses`: removes adjacent pairs of operations that cancel out.
    [(#1455)](https://github.com/PennyLaneAI/pennylane/pull/1455)

  * `merge_rotations`: combines adjacent rotation gates of
    the same type into a single gate, including controlled rotations.
    [(#1455)](https://github.com/PennyLaneAI/pennylane/pull/1455)

  * `single_qubit_fusion`: acts on all sequences of
    single-qubit operations in a quantum function, and converts each
    sequence to a single `Rot` gate.
    [(#1458)](https://github.com/PennyLaneAI/pennylane/pull/1458)

  For more details on `qml.compile` and the available compilation transforms, see
  [the compilation documentation](https://pennylane.readthedocs.io/en/stable/code/qml_transforms.html#transforms-for-circuit-compilation).

<h4>QNodes are even more powerful</h4>

* Computational basis samples directly from the underlying device can
  now be returned directly from QNodes via `qml.sample()`.
  [(#1441)](https://github.com/PennyLaneAI/pennylane/pull/1441)

  ```python
  dev = qml.device("default.qubit", wires=3, shots=5)

  @qml.qnode(dev)
  def circuit_1():
      qml.Hadamard(wires=0)
      qml.Hadamard(wires=1)
      return qml.sample()

  @qml.qnode(dev)
  def circuit_2():
      qml.Hadamard(wires=0)
      qml.Hadamard(wires=1)
      return qml.sample(wires=[0,2])    # no observable provided and wires specified
  ```

  ```pycon
  >>> print(circuit_1())
  [[1, 0, 0],
   [1, 1, 0],
   [1, 0, 0],
   [0, 0, 0],
   [0, 1, 0]]

  >>> print(circuit_2())
  [[1, 0],
   [1, 0],
   [1, 0],
   [0, 0],
   [0, 0]]

  >>> print(qml.draw(circuit_2)())
   0: ──H──╭┤ Sample[basis]
   1: ──H──│┤
   2: ─────╰┤ Sample[basis]
  ```

* The new `qml.apply` function can be used to add operations that might have
  already been instantiated elsewhere to the QNode and other queuing contexts:
  [(#1433)](https://github.com/PennyLaneAI/pennylane/pull/1433)

  ```python
  op = qml.RX(0.4, wires=0)
  dev = qml.device("default.qubit", wires=2)

  @qml.qnode(dev)
  def circuit(x):
      qml.RY(x, wires=0)
      qml.apply(op)
      return qml.expval(qml.PauliZ(0))
  ```

  ```pycon
  >>> print(qml.draw(circuit)(0.6))
  0: ──RY(0.6)──RX(0.4)──┤ ⟨Z⟩
  ```

  Previously instantiated measurements can also be applied to QNodes.

<h4>Device Resource Tracker</h4>

* The new Device Tracker capabilities allows for flexible and versatile tracking of executions,
  even inside parameter-shift gradients. This functionality will improve the ease of monitoring
  large batches and remote jobs.
  [(#1355)](https://github.com/PennyLaneAI/pennylane/pull/1355)

  ```python
  dev = qml.device('default.qubit', wires=1, shots=100)

  @qml.qnode(dev, diff_method="parameter-shift")
  def circuit(x):
      qml.RX(x, wires=0)
      return qml.expval(qml.PauliZ(0))

  x = np.array(0.1)

  with qml.Tracker(circuit.device) as tracker:
      qml.grad(circuit)(x)
  ```

  ```pycon
  >>> tracker.totals
  {'executions': 3, 'shots': 300, 'batches': 1, 'batch_len': 2}
  >>> tracker.history
  {'executions': [1, 1, 1],
   'shots': [100, 100, 100],
   'batches': [1],
   'batch_len': [2]}
  >>> tracker.latest
  {'batches': 1, 'batch_len': 2}
  ```

  Users can also provide a custom function to the `callback` keyword that gets called each time
  the information is updated.  This functionality allows users to monitor remote jobs or large
  parameter-shift batches.

  ```pycon
  >>> def shots_info(totals, history, latest):
  ...     print("Total shots: ", totals['shots'])
  >>> with qml.Tracker(circuit.device, callback=shots_info) as tracker:
  ...     qml.grad(circuit)(0.1)
  Total shots:  100
  Total shots:  200
  Total shots:  300
  Total shots:  300
  ```

<h4>Containerization support</h4>

* Docker support for building PennyLane with support for all interfaces (TensorFlow,
  Torch, and Jax), as well as device plugins and QChem, for GPUs and CPUs, has been added.
  [(#1391)](https://github.com/PennyLaneAI/pennylane/pull/1391)

  The build process using Docker and `make` requires that the repository source
  code is cloned or downloaded from GitHub. Visit the the detailed description
  for an [extended list of
  options](https://pennylane.readthedocs.io/en/stable/development/guide/installation.html#installation).

<h4>Improved Hamiltonian simulations</h4>

* Added a sparse Hamiltonian observable and the functionality to support computing its expectation
  value with `default.qubit`. [(#1398)](https://github.com/PennyLaneAI/pennylane/pull/1398)

  For example, the following QNode returns the expectation value of a sparse Hamiltonian:

  ```python
  dev = qml.device("default.qubit", wires=2)

  @qml.qnode(dev, diff_method="parameter-shift")
  def circuit(param, H):
      qml.PauliX(0)
      qml.SingleExcitation(param, wires=[0, 1])
      return qml.expval(qml.SparseHamiltonian(H, [0, 1]))
  ```

  We can execute this QNode, passing in a sparse identity matrix:

  ```pycon
  >>> print(circuit([0.5], scipy.sparse.eye(4).tocoo()))
  0.9999999999999999
  ```

  The expectation value of the sparse Hamiltonian is computed directly, which leads to executions
  that are faster by orders of magnitude. Note that "parameter-shift" is the only differentiation
  method that is currently supported when the observable is a sparse Hamiltonian.

* VQE problems can now be intuitively set up by passing the Hamiltonian
  as an observable. [(#1474)](https://github.com/PennyLaneAI/pennylane/pull/1474)

  ``` python
  dev = qml.device("default.qubit", wires=2)
  H = qml.Hamiltonian([1., 2., 3.],  [qml.PauliZ(0), qml.PauliY(0), qml.PauliZ(1)])
  w = qml.init.strong_ent_layers_uniform(1, 2, seed=1967)

  @qml.qnode(dev)
  def circuit(w):
      qml.templates.StronglyEntanglingLayers(w, wires=range(2))
      return qml.expval(H)
  ```

  ```pycon
  >>> print(circuit(w))
  -1.5133943637878295
  >>> print(qml.grad(circuit)(w))
  [[[-8.32667268e-17  1.39122955e+00 -9.12462052e-02]
  [ 1.02348685e-16 -7.77143238e-01 -1.74708049e-01]]]
  ```

  Note that other measurement types like `var(H)` or `sample(H)`, as well
  as multiple expectations like `expval(H1), expval(H2)` are not supported.

* Added functionality to compute the sparse matrix representation of a `qml.Hamiltonian` object.
  [(#1394)](https://github.com/PennyLaneAI/pennylane/pull/1394)

<h4>New gradients module</h4>

* A new gradients module `qml.gradients` has been added, which provides
  differentiable quantum gradient transforms.
  [(#1476)](https://github.com/PennyLaneAI/pennylane/pull/1476)
  [(#1479)](https://github.com/PennyLaneAI/pennylane/pull/1479)
  [(#1486)](https://github.com/PennyLaneAI/pennylane/pull/1486)

  Available quantum gradient transforms include:

  - `qml.gradients.finite_diff`
  - `qml.gradients.param_shift`
  - `qml.gradients.param_shift_cv`

  For example,

  ```pycon
  >>> params = np.array([0.3,0.4,0.5], requires_grad=True)
  >>> with qml.tape.JacobianTape() as tape:
  ...     qml.RX(params[0], wires=0)
  ...     qml.RY(params[1], wires=0)
  ...     qml.RX(params[2], wires=0)
  ...     qml.expval(qml.PauliZ(0))
  ...     qml.var(qml.PauliZ(0))
  >>> tape.trainable_params = {0, 1, 2}
  >>> gradient_tapes, fn = qml.gradients.finite_diff(tape)
  >>> res = dev.batch_execute(gradient_tapes)
  >>> fn(res)
  array([[-0.69688381, -0.32648317, -0.68120105],
         [ 0.8788057 ,  0.41171179,  0.85902895]])
  ```

<h4>Even more new operations and templates</h4>

* Grover Diffusion Operator template added.
  [(#1442)](https://github.com/PennyLaneAI/pennylane/pull/1442)

  For example, if we have an oracle that marks the "all ones" state with a
  negative sign:

  ```python
  n_wires = 3
  wires = list(range(n_wires))

  def oracle():
      qml.Hadamard(wires[-1])
      qml.Toffoli(wires=wires)
      qml.Hadamard(wires[-1])
  ```

  We can perform [Grover's Search Algorithm](https://en.wikipedia.org/wiki/Grover%27s_algorithm):

  ```python
  dev = qml.device('default.qubit', wires=wires)

  @qml.qnode(dev)
  def GroverSearch(num_iterations=1):
      for wire in wires:
          qml.Hadamard(wire)

      for _ in range(num_iterations):
          oracle()
          qml.templates.GroverOperator(wires=wires)

      return qml.probs(wires)
  ```

  We can see this circuit yields the marked state with high probability:

  ```pycon
  >>> GroverSearch(num_iterations=1)
  tensor([0.03125, 0.03125, 0.03125, 0.03125, 0.03125, 0.03125, 0.03125,
          0.78125], requires_grad=True)
  >>> GroverSearch(num_iterations=2)
  tensor([0.0078125, 0.0078125, 0.0078125, 0.0078125, 0.0078125, 0.0078125,
      0.0078125, 0.9453125], requires_grad=True)
  ```

* A decomposition has been added to `QubitUnitary` that makes the
  single-qubit case fully differentiable in all interfaces. Furthermore,
  a quantum function transform, `unitary_to_rot()`, has been added to decompose all
  single-qubit instances of `QubitUnitary` in a quantum circuit.
  [(#1427)](https://github.com/PennyLaneAI/pennylane/pull/1427)

  Instances of `QubitUnitary` may now be decomposed directly to `Rot`
  operations, or `RZ` operations if the input matrix is diagonal. For
  example, let

  ```python
  >>> U = np.array([
      [-0.28829348-0.78829734j,  0.30364367+0.45085995j],
      [ 0.53396245-0.10177564j,  0.76279558-0.35024096j]
  ])
  ```

  Then, we can compute the decomposition as:

  ```pycon
  >>> qml.QubitUnitary.decomposition(U, wires=0)
  [Rot(-0.24209530281458358, 1.1493817777199102, 1.733058145303424, wires=[0])]
  ```

  We can also apply the transform directly to a quantum function, and compute the
  gradients of parameters used to construct the unitary matrices.

  ```python
  def qfunc_with_qubit_unitary(angles):
      z, x = angles[0], angles[1]

      Z_mat = np.array([[np.exp(-1j * z / 2), 0.0], [0.0, np.exp(1j * z / 2)]])

      c = np.cos(x / 2)
      s = np.sin(x / 2) * 1j
      X_mat = np.array([[c, -s], [-s, c]])

      qml.Hadamard(wires="a")
      qml.QubitUnitary(Z_mat, wires="a")
      qml.QubitUnitary(X_mat, wires="b")
      qml.CNOT(wires=["b", "a"])
      return qml.expval(qml.PauliX(wires="a"))
  ```

  ```pycon
  >>> dev = qml.device("default.qubit", wires=["a", "b"])
  >>> transformed_qfunc = qml.transforms.unitary_to_rot(qfunc_with_qubit_unitary)
  >>> transformed_qnode = qml.QNode(transformed_qfunc, dev)
  >>> input = np.array([0.3, 0.4], requires_grad=True)
  >>> transformed_qnode(input)
  tensor(0.95533649, requires_grad=True)
  >>> qml.grad(transformed_qnode)(input)
  array([-0.29552021,  0.        ])
  ```

* Ising YY gate functionality added.
  [(#1358)](https://github.com/PennyLaneAI/pennylane/pull/1358)

<h3>Improvements</h3>

* The tape does not verify any more that all Observables have owners in the annotated queue.
  [(#1505)](https://github.com/PennyLaneAI/pennylane/pull/1505)

  This allows manipulation of Observables inside a tape context. An example is
  `expval(Tensor(qml.PauliX(0), qml.Identity(1)).prune())` which makes the expval an owner
  of the pruned tensor and its constituent observables, but leaves the original tensor in
  the queue without an owner.

* The `step` and `step_and_cost` methods of `QNGOptimizer` now accept a custom `grad_fn`
  keyword argument to use for gradient computations.
  [(#1487)](https://github.com/PennyLaneAI/pennylane/pull/1487)

* The precision used by `default.qubit.jax` now matches the float precision
  indicated by
  ```python
  from jax.config import config
  config.read('jax_enable_x64')
  ```
  where `True` means `float64`/`complex128` and `False` means `float32`/`complex64`.
  [(#1485)](https://github.com/PennyLaneAI/pennylane/pull/1485)

* The `./pennylane/ops/qubit.py` file is broken up into a folder of six separate files.
  [(#1467)](https://github.com/PennyLaneAI/pennylane/pull/1467)

* Changed to using commas as the separator of wires in the string
  representation of `qml.Hamiltonian` objects for multi-qubit terms.
  [(#1465)](https://github.com/PennyLaneAI/pennylane/pull/1465)

* Changed to using `np.object_` instead of `np.object` as per the NumPy
  deprecations starting version 1.20.
  [(#1466)](https://github.com/PennyLaneAI/pennylane/pull/1466)

* Change the order of the covariance matrix and the vector of means internally
  in `default.gaussian`. [(#1331)](https://github.com/PennyLaneAI/pennylane/pull/1331)

* Added the `id` attribute to templates.
  [(#1438)](https://github.com/PennyLaneAI/pennylane/pull/1438)

* The `qml.math` module, for framework-agnostic tensor manipulation,
  has two new functions available:
  [(#1490)](https://github.com/PennyLaneAI/pennylane/pull/1490)

  - `qml.math.get_trainable_indices(sequence_of_tensors)`: returns the indices corresponding to
    trainable tensors in the input sequence.

  - `qml.math.unwrap(sequence_of_tensors)`: unwraps a sequence of tensor-like objects to NumPy
    arrays.

  In addition, the behaviour of `qml.math.requires_grad` has been improved in order to
  correctly determine trainability during Autograd and JAX backwards passes.

* A new tape method, `tape.unwrap()` is added. This method is a context manager; inside the
  context, the tape's parameters are unwrapped to NumPy arrays and floats, and the trainable
  parameter indices are set.
  [(#1491)](https://github.com/PennyLaneAI/pennylane/pull/1491)

  These changes are temporary, and reverted on exiting the context.

  ```pycon
  >>> with tf.GradientTape():
  ...     with qml.tape.QuantumTape() as tape:
  ...         qml.RX(tf.Variable(0.1), wires=0)
  ...         qml.RY(tf.constant(0.2), wires=0)
  ...         qml.RZ(tf.Variable(0.3), wires=0)
  ...     with tape.unwrap():
  ...         print("Trainable params:", tape.trainable_params)
  ...         print("Unwrapped params:", tape.get_parameters())
  Trainable params: {0, 2}
  Unwrapped params: [0.1, 0.3]
  >>> print("Original parameters:", tape.get_parameters())
  Original parameters: [<tf.Variable 'Variable:0' shape=() dtype=float32, numpy=0.1>,
    <tf.Variable 'Variable:0' shape=() dtype=float32, numpy=0.3>]
  ```

  In addition, `qml.tape.Unwrap` is a context manager that unwraps multiple tapes:

  ```pycon
  >>> with qml.tape.Unwrap(tape1, tape2):
  ```

<h3>Breaking changes</h3>

* Removed the deprecated tape methods `get_resources` and `get_depth` as they are
  superseded by the `specs` tape attribute.
  [(#1522)](https://github.com/PennyLaneAI/pennylane/pull/1522)

* Specifying `shots=None` with `qml.sample` was previously deprecated.
  From this release onwards, setting `shots=None` when sampling will
  raise an error.
  [(#1522)](https://github.com/PennyLaneAI/pennylane/pull/1522)

* The existing `pennylane.collections.apply` function is no longer accessible
  via `qml.apply`, and needs to be imported directly from the `collections`
  package.
  [(#1358)](https://github.com/PennyLaneAI/pennylane/pull/1358)

<h3>Bug fixes</h3>

* Fixes a bug in `qml.adjoint` and `qml.ctrl`
  where the adjoint of operations outside of a `QNode` or a `QuantumTape` could
  not be obtained.
  [(#1532)](https://github.com/PennyLaneAI/pennylane/pull/1532)

* Fixes a bug in `GradientDescentOptimizer` and `NesterovMomentumOptimizer`
  where a cost function with one trainable parameter and non-trainable
  parameters raised an error.
  [(#1495)](https://github.com/PennyLaneAI/pennylane/pull/1495)

* Fixed an example in the documentation's
  [introduction to numpy gradients](https://pennylane.readthedocs.io/en/stable/introduction/interfaces/numpy.html), where
  the wires were a non-differentiable argument to the QNode.
  [(#1499)](https://github.com/PennyLaneAI/pennylane/pull/1499)

* Fixed a bug where the adjoint of `qml.QFT` when using the `qml.adjoint` function
  was not correctly computed.
  [(#1451)](https://github.com/PennyLaneAI/pennylane/pull/1451)

* Fixed the differentiability of the operation`IsingYY` for Autograd, Jax and Tensorflow.
  [(#1425)](https://github.com/PennyLaneAI/pennylane/pull/1425)

* Fixed a bug in the `torch` interface that prevented gradients from being
  computed on a GPU. [(#1426)](https://github.com/PennyLaneAI/pennylane/pull/1426)

* Quantum function transforms now preserve the format of the measurement
  results, so that a single measurement returns a single value rather than
  an array with a single element. [(#1434)](https://github.com/PennyLaneAI/pennylane/pull/1434)

* Fixed a bug in the parameter-shift Hessian implementation, which resulted
  in the incorrect Hessian being returned for a cost function
  that performed post-processing on a vector-valued QNode.
  [(#1436)](https://github.com/PennyLaneAI/pennylane/pull/1436)

* Fixed a bug in the initialization of `QubitUnitary` where the size of
  the matrix was not checked against the number of wires.
  [(#1439)](https://github.com/PennyLaneAI/pennylane/pull/1439)

<h3>Documentation</h3>

* Improved Contribution Guide and Pull Requests Guide.
  [(#1461)](https://github.com/PennyLaneAI/pennylane/pull/1461)

* Examples have been added to clarify use of the continuous-variable
  `FockStateVector` operation in the multi-mode case.
  [(#1472)](https://github.com/PennyLaneAI/pennylane/pull/1472)

<h3>Contributors</h3>

This release contains contributions from (in alphabetical order):

Juan Miguel Arrazola, Olivia Di Matteo, Anthony Hayes, Theodor Isacsson, Josh
Izaac, Soran Jahangiri, Nathan Killoran, Arshpreet Singh Khangura, Leonhard
Kunczik, Christina Lee, Romain Moyard, Lee James O'Riordan, Ashish Panigrahi,
Nahum Sá, Maria Schuld, Jay Soni, Antal Száva, David Wierichs.

# Release 0.16.0

<h4>First class support for quantum kernels</h4>

* The new `qml.kernels` module provides basic functionalities for [working with quantum
  kernels](https://pennylane.readthedocs.io/en/stable/code/qml_kernels.html) as
  well as post-processing methods to mitigate sampling errors and device noise:
  [(#1102)](https://github.com/PennyLaneAI/pennylane/pull/1102)

  ```python

  num_wires = 6
  wires = range(num_wires)
  dev = qml.device('default.qubit', wires=wires)

  @qml.qnode(dev)
  def kernel_circuit(x1, x2):
      qml.templates.AngleEmbedding(x1, wires=wires)
      qml.adjoint(qml.templates.AngleEmbedding)(x2, wires=wires)
      return qml.probs(wires)

  kernel = lambda x1, x2: kernel_circuit(x1, x2)[0]
  X_train = np.random.random((10, 6))
  X_test = np.random.random((5, 6))

  # Create symmetric square kernel matrix (for training)
  K = qml.kernels.square_kernel_matrix(X_train, kernel)

  # Compute kernel between test and training data.
  K_test = qml.kernels.kernel_matrix(X_train, X_test, kernel)
  K1 = qml.kernels.mitigate_depolarizing_noise(K, num_wires, method='single')
  ```

<h4>Extract the fourier representation of quantum circuits</h4>

* PennyLane now has a `fourier` module, which hosts a [growing library
  of methods](https://pennylane.readthedocs.io/en/stable/code/qml_fourier.html)
  that help with investigating the Fourier representation of functions
  implemented by quantum circuits. The Fourier representation can be used
  to examine and characterize the expressivity of the quantum circuit.
  [(#1160)](https://github.com/PennyLaneAI/pennylane/pull/1160)
  [(#1378)](https://github.com/PennyLaneAI/pennylane/pull/1378)

  For example, one can plot distributions over Fourier series coefficients like
  this one:

  <img src="https://pennylane.readthedocs.io/en/latest/_static/fourier.png" width=70%/>

<h4>Seamless support for working with the Pauli group</h4>

* Added functionality for constructing and manipulating the Pauli group
  [(#1181)](https://github.com/PennyLaneAI/pennylane/pull/1181).

  The function `qml.grouping.pauli_group` provides a generator to
  easily loop over the group, or construct and store it in its entirety.
  For example, we can construct the single-qubit Pauli group like so:

  ```pycon
  >>> from pennylane.grouping import pauli_group
  >>> pauli_group_1_qubit = list(pauli_group(1))
  >>> pauli_group_1_qubit
  [Identity(wires=[0]), PauliZ(wires=[0]), PauliX(wires=[0]), PauliY(wires=[0])]
  ```

  We can multiply together its members at the level of Pauli words
  using the `pauli_mult` and `pauli_multi_with_phase` functions.
  This can be done on arbitrarily-labeled wires as well, by defining a wire map.

  ```pycon
  >>> from pennylane.grouping import pauli_group, pauli_mult
  >>> wire_map = {'a' : 0, 'b' : 1, 'c' : 2}
  >>> pg = list(pauli_group(3, wire_map=wire_map))
  >>> pg[3]
  PauliZ(wires=['b']) @ PauliZ(wires=['c'])
  >>> pg[55]
  PauliY(wires=['a']) @ PauliY(wires=['b']) @ PauliZ(wires=['c'])
  >>> pauli_mult(pg[3], pg[55], wire_map=wire_map)
  PauliY(wires=['a']) @ PauliX(wires=['b'])
  ```

  Functions for conversion of Pauli observables to strings (and back),
  are included.

  ```pycon
  >>> from pennylane.grouping import pauli_word_to_string, string_to_pauli_word
  >>> pauli_word_to_string(pg[55], wire_map=wire_map)
  'YYZ'
  >>> string_to_pauli_word('ZXY', wire_map=wire_map)
  PauliZ(wires=['a']) @ PauliX(wires=['b']) @ PauliY(wires=['c'])
  ```

  Calculation of the matrix representation for arbitrary Paulis and wire maps is now
  also supported.

  ```pycon
  >>> from pennylane.grouping import pauli_word_to_matrix
  >>> wire_map = {'a' : 0, 'b' : 1}
  >>> pauli_word = qml.PauliZ('b')  # corresponds to Pauli 'IZ'
  >>> pauli_word_to_matrix(pauli_word, wire_map=wire_map)
  array([[ 1.,  0.,  0.,  0.],
         [ 0., -1.,  0., -0.],
         [ 0.,  0.,  1.,  0.],
         [ 0., -0.,  0., -1.]])
  ```

<h4>New transforms</h4>

* The `qml.specs` QNode transform creates a function that returns specifications or
  details about the QNode, including depth, number of gates, and number of
  gradient executions required.
  [(#1245)](https://github.com/PennyLaneAI/pennylane/pull/1245)

  For example:

  ```python
  dev = qml.device('default.qubit', wires=4)

  @qml.qnode(dev, diff_method='parameter-shift')
  def circuit(x, y):
      qml.RX(x[0], wires=0)
      qml.Toffoli(wires=(0, 1, 2))
      qml.CRY(x[1], wires=(0, 1))
      qml.Rot(x[2], x[3], y, wires=0)
      return qml.expval(qml.PauliZ(0)), qml.expval(qml.PauliX(1))
  ```

  We can now use the `qml.specs` transform to generate a function that returns
  details and resource information:

  ```pycon
  >>> x = np.array([0.05, 0.1, 0.2, 0.3], requires_grad=True)
  >>> y = np.array(0.4, requires_grad=False)
  >>> specs_func = qml.specs(circuit)
  >>> specs_func(x, y)
  {'gate_sizes': defaultdict(int, {1: 2, 3: 1, 2: 1}),
   'gate_types': defaultdict(int, {'RX': 1, 'Toffoli': 1, 'CRY': 1, 'Rot': 1}),
   'num_operations': 4,
   'num_observables': 2,
   'num_diagonalizing_gates': 1,
   'num_used_wires': 3,
   'depth': 4,
   'num_trainable_params': 4,
   'num_parameter_shift_executions': 11,
   'num_device_wires': 4,
   'device_name': 'default.qubit',
   'diff_method': 'parameter-shift'}
  ```

  The tape methods `get_resources` and `get_depth` are superseded by `specs` and will be
  deprecated after one release cycle.

* Adds a decorator `@qml.qfunc_transform` to easily create a transformation
  that modifies the behaviour of a quantum function.
  [(#1315)](https://github.com/PennyLaneAI/pennylane/pull/1315)

  For example, consider the following transform, which scales the parameter of
  all `RX` gates by :math:`x \rightarrow \sin(a) \sqrt{x}`, and the parameters
  of all `RY` gates by :math:`y \rightarrow \cos(a * b) y`:

  ```python
  @qml.qfunc_transform
  def my_transform(tape, a, b):
      for op in tape.operations + tape.measurements:
          if op.name == "RX":
              x = op.parameters[0]
              qml.RX(qml.math.sin(a) * qml.math.sqrt(x), wires=op.wires)
          elif op.name == "RY":
              y = op.parameters[0]
              qml.RX(qml.math.cos(a * b) * y, wires=op.wires)
          else:
              op.queue()
  ```

  We can now apply this transform to any quantum function:

  ```python
  dev = qml.device("default.qubit", wires=2)

  def ansatz(x):
      qml.Hadamard(wires=0)
      qml.RX(x[0], wires=0)
      qml.RY(x[1], wires=1)
      qml.CNOT(wires=[0, 1])

  @qml.qnode(dev)
  def circuit(params, transform_weights):
      qml.RX(0.1, wires=0)

      # apply the transform to the ansatz
      my_transform(*transform_weights)(ansatz)(params)

      return qml.expval(qml.PauliZ(1))
  ```

  We can print this QNode to show that the qfunc transform is taking place:

  ```pycon
  >>> x = np.array([0.5, 0.3], requires_grad=True)
  >>> transform_weights = np.array([0.1, 0.6], requires_grad=True)
  >>> print(qml.draw(circuit)(x, transform_weights))
   0: ──RX(0.1)────H──RX(0.0706)──╭C──┤
   1: ──RX(0.299)─────────────────╰X──┤ ⟨Z⟩
  ```

  Evaluating the QNode, as well as the derivative, with respect to the gate
  parameter *and* the transform weights:

  ```pycon
  >>> circuit(x, transform_weights)
  tensor(0.00672829, requires_grad=True)
  >>> qml.grad(circuit)(x, transform_weights)
  (array([ 0.00671711, -0.00207359]), array([6.69695008e-02, 3.73694364e-06]))
  ```

* Adds a `hamiltonian_expand` tape transform. This takes a tape ending in
  `qml.expval(H)`, where `H` is a Hamiltonian, and maps it to a collection
  of tapes which can be executed and passed into a post-processing function yielding
  the expectation value.
  [(#1142)](https://github.com/PennyLaneAI/pennylane/pull/1142)

  Example use:

  ```python
  H = qml.PauliZ(0) + 3 * qml.PauliZ(0) @ qml.PauliX(1)

  with qml.tape.QuantumTape() as tape:
      qml.Hadamard(wires=1)
      qml.expval(H)

  tapes, fn = qml.transforms.hamiltonian_expand(tape)
  ```

  We can now evaluate the transformed tapes, and apply the post-processing
  function:

  ```pycon
  >>> dev = qml.device("default.qubit", wires=3)
  >>> res = dev.batch_execute(tapes)
  >>> fn(res)
  3.999999999999999
  ```

* The `quantum_monte_carlo` transform has been added, allowing an input circuit to be transformed
  into the full quantum Monte Carlo algorithm.
  [(#1316)](https://github.com/PennyLaneAI/pennylane/pull/1316)

  Suppose we want to measure the expectation value of the sine squared function according to
  a standard normal distribution. We can calculate the expectation value analytically as
  `0.432332`, but we can also estimate using the quantum Monte Carlo algorithm. The first step is to
  discretize the problem:

  ```python
  from scipy.stats import norm

  m = 5
  M = 2 ** m

  xmax = np.pi  # bound to region [-pi, pi]
  xs = np.linspace(-xmax, xmax, M)

  probs = np.array([norm().pdf(x) for x in xs])
  probs /= np.sum(probs)

  func = lambda i: np.sin(xs[i]) ** 2
  r_rotations = np.array([2 * np.arcsin(np.sqrt(func(i))) for i in range(M)])
  ```

  The `quantum_monte_carlo` transform can then be used:

  ```python
  from pennylane.templates.state_preparations.mottonen import (
      _uniform_rotation_dagger as r_unitary,
  )

  n = 6
  N = 2 ** n

  a_wires = range(m)
  wires = range(m + 1)
  target_wire = m
  estimation_wires = range(m + 1, n + m + 1)

  dev = qml.device("default.qubit", wires=(n + m + 1))

  def fn():
      qml.templates.MottonenStatePreparation(np.sqrt(probs), wires=a_wires)
      r_unitary(qml.RY, r_rotations, control_wires=a_wires[::-1], target_wire=target_wire)

  @qml.qnode(dev)
  def qmc():
      qml.quantum_monte_carlo(fn, wires, target_wire, estimation_wires)()
      return qml.probs(estimation_wires)

  phase_estimated = np.argmax(qmc()[:int(N / 2)]) / N
  ```

  The estimated value can be retrieved using:

  ```pycon
  >>> (1 - np.cos(np.pi * phase_estimated)) / 2
  0.42663476277231915
  ```

  The resources required to perform the quantum Monte Carlo algorithm can also be inspected using
  the `specs` transform.

<h4>Extended QAOA module</h4>

* Functionality to support solving the maximum-weighted cycle problem has been added to the `qaoa`
  module.
  [(#1207)](https://github.com/PennyLaneAI/pennylane/pull/1207)
  [(#1209)](https://github.com/PennyLaneAI/pennylane/pull/1209)
  [(#1251)](https://github.com/PennyLaneAI/pennylane/pull/1251)
  [(#1213)](https://github.com/PennyLaneAI/pennylane/pull/1213)
  [(#1220)](https://github.com/PennyLaneAI/pennylane/pull/1220)
  [(#1214)](https://github.com/PennyLaneAI/pennylane/pull/1214)
  [(#1283)](https://github.com/PennyLaneAI/pennylane/pull/1283)
  [(#1297)](https://github.com/PennyLaneAI/pennylane/pull/1297)
  [(#1396)](https://github.com/PennyLaneAI/pennylane/pull/1396)
  [(#1403)](https://github.com/PennyLaneAI/pennylane/pull/1403)

  The `max_weight_cycle` function returns the appropriate cost and mixer Hamiltonians:

  ```pycon
  >>> a = np.random.random((3, 3))
  >>> np.fill_diagonal(a, 0)
  >>> g = nx.DiGraph(a)  # create a random directed graph
  >>> cost, mixer, mapping = qml.qaoa.max_weight_cycle(g)
  >>> print(cost)
    (-0.9775906842165344) [Z2]
  + (-0.9027248603361988) [Z3]
  + (-0.8722207409852838) [Z0]
  + (-0.6426184210832898) [Z5]
  + (-0.2832594164291379) [Z1]
  + (-0.0778133996933755) [Z4]
  >>> print(mapping)
  {0: (0, 1), 1: (0, 2), 2: (1, 0), 3: (1, 2), 4: (2, 0), 5: (2, 1)}
  ```
  Additional functionality can be found in the
  [qml.qaoa.cycle](https://pennylane.readthedocs.io/en/latest/code/api/pennylane.qaoa.cycle.html)
  module.


<h4>Extended operations and templates</h4>

* Added functionality to compute the sparse matrix representation of a `qml.Hamiltonian` object.
  [(#1394)](https://github.com/PennyLaneAI/pennylane/pull/1394)

  ```python
  coeffs = [1, -0.45]
  obs = [qml.PauliZ(0) @ qml.PauliZ(1), qml.PauliY(0) @ qml.PauliZ(1)]
  H = qml.Hamiltonian(coeffs, obs)
  H_sparse = qml.utils.sparse_hamiltonian(H)
  ```

  The resulting matrix is a sparse matrix in scipy coordinate list (COO) format:

  ```python
  >>> H_sparse
  <4x4 sparse matrix of type '<class 'numpy.complex128'>'
      with 8 stored elements in COOrdinate format>
  ```

  The sparse matrix can be converted to an array as:

  ```python
  >>> H_sparse.toarray()
  array([[ 1.+0.j  ,  0.+0.j  ,  0.+0.45j,  0.+0.j  ],
         [ 0.+0.j  , -1.+0.j  ,  0.+0.j  ,  0.-0.45j],
         [ 0.-0.45j,  0.+0.j  , -1.+0.j  ,  0.+0.j  ],
         [ 0.+0.j  ,  0.+0.45j,  0.+0.j  ,  1.+0.j  ]])
  ```

* Adds the new template `AllSinglesDoubles` to prepare quantum states of molecules
  using the `SingleExcitation` and `DoubleExcitation` operations.
  The new template reduces significantly the number of operations
  and the depth of the quantum circuit with respect to the traditional UCCSD
  unitary.
  [(#1383)](https://github.com/PennyLaneAI/pennylane/pull/1383)

  For example, consider the case of two particles and four qubits.
  First, we define the Hartree-Fock initial state and generate all
  possible single and double excitations.

  ```python
  import pennylane as qml
  from pennylane import numpy as np

  electrons = 2
  qubits = 4

  hf_state = qml.qchem.hf_state(electrons, qubits)
  singles, doubles = qml.qchem.excitations(electrons, qubits)
  ```

  Now we can use the template ``AllSinglesDoubles`` to define the
  quantum circuit,

  ```python
  from pennylane.templates import AllSinglesDoubles

  wires = range(qubits)

  dev = qml.device('default.qubit', wires=wires)

  @qml.qnode(dev)
  def circuit(weights, hf_state, singles, doubles):
      AllSinglesDoubles(weights, wires, hf_state, singles, doubles)
      return qml.expval(qml.PauliZ(0))

  params = np.random.normal(0, np.pi, len(singles) + len(doubles))
  ```
  and execute it:
  ```pycon
  >>> circuit(params, hf_state, singles=singles, doubles=doubles)
  tensor(-0.73772194, requires_grad=True)
  ```

* Adds `QubitCarry` and `QubitSum` operations for basic arithmetic.
  [(#1169)](https://github.com/PennyLaneAI/pennylane/pull/1169)

  The following example adds two 1-bit numbers, returning a 2-bit answer:

  ```python
  dev = qml.device('default.qubit', wires = 4)
  a = 0
  b = 1

  @qml.qnode(dev)
  def circuit():
      qml.BasisState(np.array([a, b]), wires=[1, 2])
      qml.QubitCarry(wires=[0, 1, 2, 3])
      qml.CNOT(wires=[1, 2])
      qml.QubitSum(wires=[0, 1, 2])
      return qml.probs(wires=[3, 2])

  probs = circuit()
  bitstrings = tuple(itertools.product([0, 1], repeat = 2))
  indx = np.argwhere(probs == 1).flatten()[0]
  output = bitstrings[indx]
  ```

  ```pycon
  >>> print(output)
  (0, 1)
  ```

* Added the `qml.Projector` observable, which is available on all devices
  inheriting from the `QubitDevice` class.
  [(#1356)](https://github.com/PennyLaneAI/pennylane/pull/1356)
  [(#1368)](https://github.com/PennyLaneAI/pennylane/pull/1368)

  Using `qml.Projector`, we can define the basis state projectors to use when
  computing expectation values. Let us take for example a circuit that prepares
  Bell states:

  ```python
  dev = qml.device("default.qubit", wires=2)

  @qml.qnode(dev)
  def circuit(basis_state):
      qml.Hadamard(wires=[0])
      qml.CNOT(wires=[0, 1])
      return qml.expval(qml.Projector(basis_state, wires=[0, 1]))
  ```

  We can then specify the `|00>` basis state to construct the `|00><00|`
  projector and compute the expectation value:

  ```pycon
  >>> basis_state = [0, 0]
  >>> circuit(basis_state)
  tensor(0.5, requires_grad=True)
  ```

  As expected, we get similar results when specifying the `|11>` basis state:

  ```pycon
  >>> basis_state = [1, 1]
  >>> circuit(basis_state)
  tensor(0.5, requires_grad=True)
  ```

* The following new operations have been added:

  - The IsingXX gate `qml.IsingXX` [(#1194)](https://github.com/PennyLaneAI/pennylane/pull/1194)
  - The IsingZZ gate `qml.IsingZZ` [(#1199)](https://github.com/PennyLaneAI/pennylane/pull/1199)
  - The ISWAP gate `qml.ISWAP` [(#1298)](https://github.com/PennyLaneAI/pennylane/pull/1298)
  - The reset error noise channel `qml.ResetError` [(#1321)](https://github.com/PennyLaneAI/pennylane/pull/1321)


<h3>Improvements</h3>

* The ``argnum`` keyword argument can now be specified for a QNode to define a
  subset of trainable parameters used to estimate the Jacobian.
  [(#1371)](https://github.com/PennyLaneAI/pennylane/pull/1371)

  For example, consider two trainable parameters and a quantum function:

  ```python
  dev = qml.device("default.qubit", wires=2)

  x = np.array(0.543, requires_grad=True)
  y = np.array(-0.654, requires_grad=True)

  def circuit(x,y):
      qml.RX(x, wires=[0])
      qml.RY(y, wires=[1])
      qml.CNOT(wires=[0, 1])
      return qml.expval(qml.PauliZ(0) @ qml.PauliX(1))
  ```

  When computing the gradient of the QNode, we can specify the trainable
  parameters to consider by passing the ``argnum`` keyword argument:

  ```pycon
  >>> qnode1 = qml.QNode(circuit, dev, diff_method="parameter-shift", argnum=[0,1])
  >>> print(qml.grad(qnode1)(x,y))
  (array(0.31434679), array(0.67949903))
  ```

  Specifying a proper subset of the trainable parameters will estimate the
  Jacobian:

  ```pycon
  >>> qnode2 = qml.QNode(circuit, dev, diff_method="parameter-shift", argnum=[0])
  >>> print(qml.grad(qnode2)(x,y))
  (array(0.31434679), array(0.))
  ```

* Allows creating differentiable observables that return custom objects such
  that the observable is supported by devices.
  [(1291)](https://github.com/PennyLaneAI/pennylane/pull/1291)

  As an example, first we define `NewObservable` class:

  ```python
  from pennylane.devices import DefaultQubit

  class NewObservable(qml.operation.Observable):
      """NewObservable"""

      num_wires = qml.operation.AnyWires
      num_params = 0
      par_domain = None

      def diagonalizing_gates(self):
          """Diagonalizing gates"""
          return []
  ```

  Once we have this new observable class, we define a `SpecialObject` class
  that can be used to encode data in an observable and a new device that supports
  our new observable and returns a `SpecialObject` as the expectation value
  (the code is shortened for brevity, the extended example can be found as a
  test in the previously referenced pull request):

  ```python
  class SpecialObject:

      def __init__(self, val):
          self.val = val

      def __mul__(self, other):
          new = SpecialObject(self.val)
          new *= other
          return new

      ...

  class DeviceSupportingNewObservable(DefaultQubit):
      name = "Device supporting NewObservable"
      short_name = "default.qubit.newobservable"
      observables = DefaultQubit.observables.union({"NewObservable"})

      def expval(self, observable, **kwargs):
          if self.shots is None and isinstance(observable, NewObservable):
              val = super().expval(qml.PauliZ(wires=0), **kwargs)
              return SpecialObject(val)

          return super().expval(observable, **kwargs)
  ```

  At this point, we can create a device that will support the differentiation
  of a `NewObservable` object:

  ```python
  dev = DeviceSupportingNewObservable(wires=1, shots=None)

  @qml.qnode(dev, diff_method="parameter-shift")
  def qnode(x):
      qml.RY(x, wires=0)
      return qml.expval(NewObservable(wires=0))
  ```

  We can then compute the jacobian of this object:

  ```pycon
  >>> result = qml.jacobian(qnode)(0.2)
  >>> print(result)
  <__main__.SpecialObject object at 0x7fd2c54721f0>
  >>> print(result.item().val)
  -0.19866933079506116
  ```

* PennyLane NumPy now includes the
  [random module's](https://numpy.org/doc/stable/reference/random/index.html#module-numpy.random)
  `Generator` objects, the recommended way of random number generation. This allows for
  random number generation using a local, rather than global seed.
  [(#1267)](https://github.com/PennyLaneAI/pennylane/pull/1267)

  ```python
  from pennylane import numpy as np

  rng = np.random.default_rng()
  random_mat1 = rng.random((3,2))
  random_mat2 = rng.standard_normal(3, requires_grad=False)
  ```

* The performance of adjoint jacobian differentiation was significantly
  improved as the method now reuses the state computed on the forward pass.
  This can be turned off to save memory with the Torch and TensorFlow
  interfaces by passing `adjoint_cache=False` during QNode creation.
  [(#1341)](https://github.com/PennyLaneAI/pennylane/pull/1341)

* The `Operator` (and by inheritance, the `Operation` and `Observable` class and their children)
  now have an `id` attribute, which can mark an operator in a circuit, for example to
  identify it on the tape by a tape transform.
  [(#1377)](https://github.com/PennyLaneAI/pennylane/pull/1377)

* The `benchmark` module was deleted, since it was outdated and is superseded by
  the new separate [benchmark repository](https://github.com/PennyLaneAI/benchmark).
  [(#1343)](https://github.com/PennyLaneAI/pennylane/pull/1343)

* Decompositions in terms of elementary gates has been added for:

  - `qml.CSWAP` [(#1306)](https://github.com/PennyLaneAI/pennylane/issues/1306)
  - `qml.SWAP` [(#1329)](https://github.com/PennyLaneAI/pennylane/pull/1329)
  - `qml.SingleExcitation` [(#1303)](https://github.com/PennyLaneAI/pennylane/pull/1303)
  - `qml.SingleExcitationPlus` and `qml.SingleExcitationMinus` [(#1278)](https://github.com/PennyLaneAI/pennylane/pull/1278)
  - `qml.DoubleExcitation` [(#1303)](https://github.com/PennyLaneAI/pennylane/pull/1303)
  - `qml.Toffoli` [(#1320)](https://github.com/PennyLaneAI/pennylane/pull/1320)
  - `qml.MultiControlledX`. [(#1287)](https://github.com/PennyLaneAI/pennylane/pull/1287)
    When controlling on three or more wires, an ancilla
    register of worker wires is required to support the decomposition.

    ```python
    ctrl_wires = [f"c{i}" for i in range(5)]
    work_wires = [f"w{i}" for i in range(3)]
    target_wires = ["t0"]
    all_wires = ctrl_wires + work_wires + target_wires

    dev = qml.device("default.qubit", wires=all_wires)

    with qml.tape.QuantumTape() as tape:
        qml.MultiControlledX(control_wires=ctrl_wires, wires=target_wires, work_wires=work_wires)
    ```

    ```pycon
    >>> tape = tape.expand(depth=1)
    >>> print(tape.draw(wire_order=qml.wires.Wires(all_wires)))

     c0: ──────────────╭C──────────────────────╭C──────────┤
     c1: ──────────────├C──────────────────────├C──────────┤
     c2: ──────────╭C──│───╭C──────────────╭C──│───╭C──────┤
     c3: ──────╭C──│───│───│───╭C──────╭C──│───│───│───╭C──┤
     c4: ──╭C──│───│───│───│───│───╭C──│───│───│───│───│───┤
     w0: ──│───│───├C──╰X──├C──│───│───│───├C──╰X──├C──│───┤
     w1: ──│───├C──╰X──────╰X──├C──│───├C──╰X──────╰X──├C──┤
     w2: ──├C──╰X──────────────╰X──├C──╰X──────────────╰X──┤
     t0: ──╰X──────────────────────╰X──────────────────────┤
    ```

* Added `qml.CPhase` as an alias for the existing `qml.ControlledPhaseShift` operation.
  [(#1319)](https://github.com/PennyLaneAI/pennylane/pull/1319).

* The `Device` class now uses caching when mapping wires.
  [(#1270)](https://github.com/PennyLaneAI/pennylane/pull/1270)

* The `Wires` class now uses caching for computing its `hash`.
  [(#1270)](https://github.com/PennyLaneAI/pennylane/pull/1270)

* Added custom gate application for Toffoli in `default.qubit`.
  [(#1249)](https://github.com/PennyLaneAI/pennylane/pull/1249)

* Added validation for noise channel parameters. Invalid noise parameters now
  raise a `ValueError`.
  [(#1357)](https://github.com/PennyLaneAI/pennylane/pull/1357)

* The device test suite now provides test cases for checking gates by comparing
  expectation values.
  [(#1212)](https://github.com/PennyLaneAI/pennylane/pull/1212)

* PennyLane's test suite is now code-formatted using `black -l 100`.
  [(#1222)](https://github.com/PennyLaneAI/pennylane/pull/1222)

* PennyLane's `qchem` package and tests are now code-formatted using `black -l 100`.
  [(#1311)](https://github.com/PennyLaneAI/pennylane/pull/1311)

<h3>Breaking changes</h3>

* The `qml.inv()` function is now deprecated with a warning to use the more general `qml.adjoint()`.
  [(#1325)](https://github.com/PennyLaneAI/pennylane/pull/1325)

* Removes support for Python 3.6 and adds support for Python 3.9.
  [(#1228)](https://github.com/XanaduAI/pennylane/pull/1228)

* The tape methods `get_resources` and `get_depth` are superseded by `specs` and will be
  deprecated after one release cycle.
  [(#1245)](https://github.com/PennyLaneAI/pennylane/pull/1245)

* Using the `qml.sample()` measurement on devices with `shots=None` continue to
  raise a warning with this functionality being fully deprecated and raising an
  error after one release cycle.
  [(#1079)](https://github.com/PennyLaneAI/pennylane/pull/1079)
  [(#1196)](https://github.com/PennyLaneAI/pennylane/pull/1196)

<h3>Bug fixes</h3>

* QNodes now display readable information when in interactive environments or when printed.
  [(#1359)](https://github.com/PennyLaneAI/pennylane/pull/1359).

* Fixes a bug with `qml.math.cast` where the `MottonenStatePreparation` operation expected
  a float type instead of double.
  [(#1400)](https://github.com/XanaduAI/pennylane/pull/1400)

* Fixes a bug where a copy of `qml.ControlledQubitUnitary` was non-functional as it did not have all the necessary information.
  [(#1411)](https://github.com/PennyLaneAI/pennylane/pull/1411)

* Warns when adjoint or reversible differentiation specified or called on a device with finite shots.
  [(#1406)](https://github.com/PennyLaneAI/pennylane/pull/1406)

* Fixes the differentiability of the operations `IsingXX` and `IsingZZ` for Autograd, Jax and Tensorflow.
  [(#1390)](https://github.com/PennyLaneAI/pennylane/pull/1390)

* Fixes a bug where multiple identical Hamiltonian terms will produce a
  different result with ``optimize=True`` using ``ExpvalCost``.
  [(#1405)](https://github.com/XanaduAI/pennylane/pull/1405)

* Fixes bug where `shots=None` was not reset when changing shots temporarily in a QNode call
  like `circuit(0.1, shots=3)`.
  [(#1392)](https://github.com/XanaduAI/pennylane/pull/1392)

* Fixes floating point errors with `diff_method="finite-diff"` and `order=1` when parameters are `float32`.
  [(#1381)](https://github.com/PennyLaneAI/pennylane/pull/1381)

* Fixes a bug where `qml.ctrl` would fail to transform gates that had no
  control defined and no decomposition defined.
  [(#1376)](https://github.com/PennyLaneAI/pennylane/pull/1376)

* Copying the `JacobianTape` now correctly also copies the `jacobian_options` attribute. This fixes a bug
  allowing the JAX interface to support adjoint differentiation.
  [(#1349)](https://github.com/PennyLaneAI/pennylane/pull/1349)

* Fixes drawing QNodes that contain multiple measurements on a single wire.
  [(#1353)](https://github.com/PennyLaneAI/pennylane/pull/1353)

* Fixes drawing QNodes with no operations.
  [(#1354)](https://github.com/PennyLaneAI/pennylane/pull/1354)

* Fixes incorrect wires in the decomposition of the `ControlledPhaseShift` operation.
  [(#1338)](https://github.com/PennyLaneAI/pennylane/pull/1338)

* Fixed tests for the `Permute` operation that used a QNode and hence expanded
  tapes twice instead of once due to QNode tape expansion and an explicit tape
  expansion call.
  [(#1318)](https://github.com/PennyLaneAI/pennylane/pull/1318).

* Prevent Hamiltonians that share wires from being multiplied together.
  [(#1273)](https://github.com/PennyLaneAI/pennylane/pull/1273)

* Fixed a bug where the custom range sequences could not be passed
  to the `StronglyEntanglingLayers` template.
  [(#1332)](https://github.com/PennyLaneAI/pennylane/pull/1332)

* Fixed a bug where `qml.sum()` and `qml.dot()` do not support the JAX interface.
  [(#1380)](https://github.com/PennyLaneAI/pennylane/pull/1380)

<h3>Documentation</h3>

* Math present in the `QubitParamShiftTape` class docstring now renders correctly.
  [(#1402)](https://github.com/PennyLaneAI/pennylane/pull/1402)

* Fix typo in the documentation of `qml.StronglyEntanglingLayers`.
  [(#1367)](https://github.com/PennyLaneAI/pennylane/pull/1367)

* Fixed typo in TensorFlow interface documentation
  [(#1312)](https://github.com/PennyLaneAI/pennylane/pull/1312)

* Fixed typos in the mathematical expressions in documentation of `qml.DoubleExcitation`.
  [(#1278)](https://github.com/PennyLaneAI/pennylane/pull/1278)

* Remove unsupported `None` option from the `qml.QNode` docstrings.
  [(#1271)](https://github.com/PennyLaneAI/pennylane/pull/1271)

* Updated the docstring of `qml.PolyXP` to reference the new location of internal
  usage.
  [(#1262)](https://github.com/PennyLaneAI/pennylane/pull/1262)

* Removes occurrences of the deprecated device argument ``analytic`` from the documentation.
  [(#1261)](https://github.com/PennyLaneAI/pennylane/pull/1261)

* Updated PyTorch and TensorFlow interface introductions.
  [(#1333)](https://github.com/PennyLaneAI/pennylane/pull/1333)

* Updates the quantum chemistry quickstart to reflect recent changes to the `qchem` module.
  [(#1227)](https://github.com/PennyLaneAI/pennylane/pull/1227)

<h3>Contributors</h3>

This release contains contributions from (in alphabetical order):

Marius Aglitoiu, Vishnu Ajith, Juan Miguel Arrazola, Thomas Bromley, Jack Ceroni, Alaric Cheng, Miruna Daian,
Olivia Di Matteo, Tanya Garg, Christian Gogolin, Alain Delgado Gran, Diego Guala, Anthony Hayes, Ryan Hill,
Theodor Isacsson, Josh Izaac, Soran Jahangiri, Pavan Jayasinha, Nathan Killoran, Christina Lee, Ryan Levy,
Alberto Maldonado, Johannes Jakob Meyer, Romain Moyard, Ashish Panigrahi, Nahum Sá, Maria Schuld, Brian Shi,
Antal Száva, David Wierichs, Vincent Wong.


# Release 0.15.1

<h3>Bug fixes</h3>

* Fixes two bugs in the parameter-shift Hessian.
  [(#1260)](https://github.com/PennyLaneAI/pennylane/pull/1260)

  - Fixes a bug where having an unused parameter in the Autograd interface
    would result in an indexing error during backpropagation.

  - The parameter-shift Hessian only supports the two-term parameter-shift
    rule currently, so raises an error if asked to differentiate
    any unsupported gates (such as the controlled rotation gates).

* A bug which resulted in `qml.adjoint()` and `qml.inv()` failing to work with
  templates has been fixed.
  [(#1243)](https://github.com/PennyLaneAI/pennylane/pull/1243)

* Deprecation warning instances in PennyLane have been changed to `UserWarning`,
  to account for recent changes to how Python warnings are filtered in
  [PEP565](https://www.python.org/dev/peps/pep-0565/).
  [(#1211)](https://github.com/PennyLaneAI/pennylane/pull/1211)

<h3>Documentation</h3>

* Updated the order of the parameters to the `GaussianState` operation to match
  the way that the PennyLane-SF plugin uses them.
  [(#1255)](https://github.com/PennyLaneAI/pennylane/pull/1255)

<h3>Contributors</h3>

This release contains contributions from (in alphabetical order):

Thomas Bromley, Olivia Di Matteo, Diego Guala, Anthony Hayes, Ryan Hill,
Josh Izaac, Christina Lee, Maria Schuld, Antal Száva.

# Release 0.15.0

<h3>New features since last release</h3>

<h4>Better and more flexible shot control</h4>

* Adds a new optimizer `qml.ShotAdaptiveOptimizer`, a gradient-descent optimizer where
  the shot rate is adaptively calculated using the variances of the parameter-shift gradient.
  [(#1139)](https://github.com/PennyLaneAI/pennylane/pull/1139)

  By keeping a running average of the parameter-shift gradient and the *variance* of the
  parameter-shift gradient, this optimizer frugally distributes a shot budget across the partial
  derivatives of each parameter.

  In addition, if computing the expectation value of a Hamiltonian, weighted random sampling can be
  used to further distribute the shot budget across the local terms from which the Hamiltonian is
  constructed.

  This optimizer is based on both the [iCANS1](https://quantum-journal.org/papers/q-2020-05-11-263)
  and [Rosalin](https://arxiv.org/abs/2004.06252) shot-adaptive optimizers.

  Once constructed, the cost function can be passed directly to the optimizer's `step` method.  The
  attribute `opt.total_shots_used` can be used to track the number of shots per iteration.

  ```pycon
  >>> coeffs = [2, 4, -1, 5, 2]
  >>> obs = [
  ...   qml.PauliX(1),
  ...   qml.PauliZ(1),
  ...   qml.PauliX(0) @ qml.PauliX(1),
  ...   qml.PauliY(0) @ qml.PauliY(1),
  ...   qml.PauliZ(0) @ qml.PauliZ(1)
  ... ]
  >>> H = qml.Hamiltonian(coeffs, obs)
  >>> dev = qml.device("default.qubit", wires=2, shots=100)
  >>> cost = qml.ExpvalCost(qml.templates.StronglyEntanglingLayers, H, dev)
  >>> params = qml.init.strong_ent_layers_uniform(n_layers=2, n_wires=2)
  >>> opt = qml.ShotAdaptiveOptimizer(min_shots=10)
  >>> for i in range(5):
  ...    params = opt.step(cost, params)
  ...    print(f"Step {i}: cost = {cost(params):.2f}, shots_used = {opt.total_shots_used}")
  Step 0: cost = -5.68, shots_used = 240
  Step 1: cost = -2.98, shots_used = 336
  Step 2: cost = -4.97, shots_used = 624
  Step 3: cost = -5.53, shots_used = 1054
  Step 4: cost = -6.50, shots_used = 1798
  ```

* Batches of shots can now be specified as a list, allowing measurement statistics
  to be course-grained with a single QNode evaluation.
  [(#1103)](https://github.com/PennyLaneAI/pennylane/pull/1103)

  ```pycon
  >>> shots_list = [5, 10, 1000]
  >>> dev = qml.device("default.qubit", wires=2, shots=shots_list)
  ```

  When QNodes are executed on this device, a single execution of 1015 shots will be submitted.
  However, three sets of measurement statistics will be returned; using the first 5 shots,
  second set of 10 shots, and final 1000 shots, separately.

  For example, executing a circuit with two outputs will lead to a result of shape `(3, 2)`:

  ```pycon
  >>> @qml.qnode(dev)
  ... def circuit(x):
  ...     qml.RX(x, wires=0)
  ...     qml.CNOT(wires=[0, 1])
  ...     return qml.expval(qml.PauliZ(0) @ qml.PauliX(1)), qml.expval(qml.PauliZ(0))
  >>> circuit(0.5)
  [[0.33333333 1.        ]
   [0.2        1.        ]
   [0.012      0.868     ]]
  ```

  This output remains fully differentiable.

- The number of shots can now be specified on a per-call basis when evaluating a QNode.
  [(#1075)](https://github.com/PennyLaneAI/pennylane/pull/1075).

  For this, the qnode should be called with an additional `shots` keyword argument:

  ```pycon
  >>> dev = qml.device('default.qubit', wires=1, shots=10) # default is 10
  >>> @qml.qnode(dev)
  ... def circuit(a):
  ...     qml.RX(a, wires=0)
  ...     return qml.sample(qml.PauliZ(wires=0))
  >>> circuit(0.8)
  [ 1  1  1 -1 -1  1  1  1  1  1]
  >>> circuit(0.8, shots=3)
  [ 1  1  1]
  >>> circuit(0.8)
  [ 1  1  1 -1 -1  1  1  1  1  1]
  ```

<h4>New differentiable quantum transforms</h4>

A new module is available,
[qml.transforms](https://pennylane.rtfd.io/en/stable/code/qml_transforms.html),
which contains *differentiable quantum transforms*. These are functions that act
on QNodes, quantum functions, devices, and tapes, transforming them while remaining
fully differentiable.

* A new adjoint transform has been added.
  [(#1111)](https://github.com/PennyLaneAI/pennylane/pull/1111)
  [(#1135)](https://github.com/PennyLaneAI/pennylane/pull/1135)

  This new method allows users to apply the adjoint of an arbitrary sequence of operations.

  ```python
  def subroutine(wire):
      qml.RX(0.123, wires=wire)
      qml.RY(0.456, wires=wire)

  dev = qml.device('default.qubit', wires=1)
  @qml.qnode(dev)
  def circuit():
      subroutine(0)
      qml.adjoint(subroutine)(0)
      return qml.expval(qml.PauliZ(0))
  ```

  This creates the following circuit:

  ```pycon
  >>> print(qml.draw(circuit)())
  0: --RX(0.123)--RY(0.456)--RY(-0.456)--RX(-0.123)--| <Z>
  ```

  Directly applying to a gate also works as expected.

  ```python
  qml.adjoint(qml.RX)(0.123, wires=0) # applies RX(-0.123)
  ```

* A new transform `qml.ctrl` is now available that adds control wires to subroutines.
  [(#1157)](https://github.com/PennyLaneAI/pennylane/pull/1157)

  ```python
  def my_ansatz(params):
     qml.RX(params[0], wires=0)
     qml.RZ(params[1], wires=1)

  # Create a new operation that applies `my_ansatz`
  # controlled by the "2" wire.
  my_ansatz2 = qml.ctrl(my_ansatz, control=2)

  @qml.qnode(dev)
  def circuit(params):
      my_ansatz2(params)
      return qml.state()
  ```

  This is equivalent to:

  ```python
  @qml.qnode(...)
  def circuit(params):
      qml.CRX(params[0], wires=[2, 0])
      qml.CRZ(params[1], wires=[2, 1])
      return qml.state()
  ```

* The `qml.transforms.classical_jacobian` transform has been added.
  [(#1186)](https://github.com/PennyLaneAI/pennylane/pull/1186)

  This transform returns a function to extract the Jacobian matrix of the classical part of a
  QNode, allowing the classical dependence between the QNode arguments and the quantum gate
  arguments to be extracted.

  For example, given the following QNode:

  ```pycon
  >>> @qml.qnode(dev)
  ... def circuit(weights):
  ...     qml.RX(weights[0], wires=0)
  ...     qml.RY(weights[0], wires=1)
  ...     qml.RZ(weights[2] ** 2, wires=1)
  ...     return qml.expval(qml.PauliZ(0))
  ```

  We can use this transform to extract the relationship
  :math:`f: \mathbb{R}^n \rightarrow\mathbb{R}^m` between the input QNode
  arguments :math:`w` and the gate arguments :math:`g`, for
  a given value of the QNode arguments:

  ```pycon
  >>> cjac_fn = qml.transforms.classical_jacobian(circuit)
  >>> weights = np.array([1., 1., 1.], requires_grad=True)
  >>> cjac = cjac_fn(weights)
  >>> print(cjac)
  [[1. 0. 0.]
   [1. 0. 0.]
   [0. 0. 2.]]
  ```

  The returned Jacobian has rows corresponding to gate arguments, and columns corresponding to
  QNode arguments; that is, :math:`J_{ij} = \frac{\partial}{\partial g_i} f(w_j)`.

<h4>More operations and templates</h4>

* Added the `SingleExcitation` two-qubit operation, which is useful for quantum
  chemistry applications.
  [(#1121)](https://github.com/PennyLaneAI/pennylane/pull/1121)

  It can be used to perform an SO(2) rotation in the subspace
  spanned by the states :math:`|01\rangle` and :math:`|10\rangle`.
  For example, the following circuit performs the transformation
  :math:`|10\rangle \rightarrow \cos(\phi/2)|10\rangle - \sin(\phi/2)|01\rangle`:

  ```python
  dev = qml.device('default.qubit', wires=2)

  @qml.qnode(dev)
  def circuit(phi):
      qml.PauliX(wires=0)
      qml.SingleExcitation(phi, wires=[0, 1])
  ```

  The `SingleExcitation` operation supports analytic gradients on hardware
  using only four expectation value calculations, following results from
  [Kottmann et al.](https://arxiv.org/abs/2011.05938)

* Added the `DoubleExcitation` four-qubit operation, which is useful for quantum
  chemistry applications.
  [(#1123)](https://github.com/PennyLaneAI/pennylane/pull/1123)

  It can be used to perform an SO(2) rotation in the subspace
  spanned by the states :math:`|1100\rangle` and :math:`|0011\rangle`.
  For example, the following circuit performs the transformation
  :math:`|1100\rangle\rightarrow \cos(\phi/2)|1100\rangle - \sin(\phi/2)|0011\rangle`:

  ```python
  dev = qml.device('default.qubit', wires=2)

  @qml.qnode(dev)
  def circuit(phi):
      qml.PauliX(wires=0)
      qml.PauliX(wires=1)
      qml.DoubleExcitation(phi, wires=[0, 1, 2, 3])
  ```

  The `DoubleExcitation` operation supports analytic gradients on hardware using only
  four expectation value calculations, following results from
  [Kottmann et al.](https://arxiv.org/abs/2011.05938).

* Added the `QuantumMonteCarlo` template for performing quantum Monte Carlo estimation of an
  expectation value on simulator.
  [(#1130)](https://github.com/PennyLaneAI/pennylane/pull/1130)

  The following example shows how the expectation value of sine squared over a standard normal
  distribution can be approximated:

  ```python
  from scipy.stats import norm

  m = 5
  M = 2 ** m
  n = 10
  N = 2 ** n
  target_wires = range(m + 1)
  estimation_wires = range(m + 1, n + m + 1)

  xmax = np.pi  # bound to region [-pi, pi]
  xs = np.linspace(-xmax, xmax, M)

  probs = np.array([norm().pdf(x) for x in xs])
  probs /= np.sum(probs)

  func = lambda i: np.sin(xs[i]) ** 2

  dev = qml.device("default.qubit", wires=(n + m + 1))

  @qml.qnode(dev)
  def circuit():
      qml.templates.QuantumMonteCarlo(
          probs,
          func,
          target_wires=target_wires,
          estimation_wires=estimation_wires,
      )
      return qml.probs(estimation_wires)

  phase_estimated = np.argmax(circuit()[:int(N / 2)]) / N
  expectation_estimated = (1 - np.cos(np.pi * phase_estimated)) / 2
  ```

* Added the `QuantumPhaseEstimation` template for performing quantum phase estimation for an input
  unitary matrix.
  [(#1095)](https://github.com/PennyLaneAI/pennylane/pull/1095)

  Consider the matrix corresponding to a rotation from an `RX` gate:

  ```pycon
  >>> phase = 5
  >>> target_wires = [0]
  >>> unitary = qml.RX(phase, wires=0).matrix
  ```

  The ``phase`` parameter can be estimated using ``QuantumPhaseEstimation``. For example, using five
  phase-estimation qubits:

  ```python
  n_estimation_wires = 5
  estimation_wires = range(1, n_estimation_wires + 1)

  dev = qml.device("default.qubit", wires=n_estimation_wires + 1)

  @qml.qnode(dev)
  def circuit():
      # Start in the |+> eigenstate of the unitary
      qml.Hadamard(wires=target_wires)

      QuantumPhaseEstimation(
          unitary,
          target_wires=target_wires,
          estimation_wires=estimation_wires,
      )

      return qml.probs(estimation_wires)

  phase_estimated = np.argmax(circuit()) / 2 ** n_estimation_wires

  # Need to rescale phase due to convention of RX gate
  phase_estimated = 4 * np.pi * (1 - phase)
  ```

- Added the `ControlledPhaseShift` gate as well as the `QFT` operation for applying quantum Fourier
  transforms.
  [(#1064)](https://github.com/PennyLaneAI/pennylane/pull/1064)

  ```python
  @qml.qnode(dev)
  def circuit_qft(basis_state):
      qml.BasisState(basis_state, wires=range(3))
      qml.templates.QFT(wires=range(3))
      return qml.state()
  ```

- Added the `ControlledQubitUnitary` operation. This
  enables implementation of multi-qubit gates with a variable number of
  control qubits. It is also possible to specify a different state for the
  control qubits using the `control_values` argument (also known as a
  mixed-polarity multi-controlled operation).
  [(#1069)](https://github.com/PennyLaneAI/pennylane/pull/1069)
  [(#1104)](https://github.com/PennyLaneAI/pennylane/pull/1104)

  For example, we can  create a multi-controlled T gate using:

  ```python
  T = qml.T._matrix()
  qml.ControlledQubitUnitary(T, control_wires=[0, 1, 3], wires=2, control_values="110")
  ```

  Here, the T gate will be applied to wire `2` if control wires `0` and `1` are in
  state `1`, and control wire `3` is in state `0`. If no value is passed to
  `control_values`, the gate will be applied if all control wires are in
  the `1` state.

- Added `MultiControlledX` for multi-controlled `NOT` gates.
  This is a special case of `ControlledQubitUnitary` that applies a
  Pauli X gate conditioned on the state of an arbitrary number of
  control qubits.
  [(#1104)](https://github.com/PennyLaneAI/pennylane/pull/1104)

<h4>Support for higher-order derivatives on hardware</h4>

* Computing second derivatives and Hessians of QNodes is now supported with
  the parameter-shift differentiation method, on all machine learning interfaces.
  [(#1130)](https://github.com/PennyLaneAI/pennylane/pull/1130)
  [(#1129)](https://github.com/PennyLaneAI/pennylane/pull/1129)
  [(#1110)](https://github.com/PennyLaneAI/pennylane/pull/1110)

  Hessians are computed using the parameter-shift rule, and can be
  evaluated on both hardware and simulator devices.

  ```python
  dev = qml.device('default.qubit', wires=1)

  @qml.qnode(dev, diff_method="parameter-shift")
  def circuit(p):
      qml.RY(p[0], wires=0)
      qml.RX(p[1], wires=0)
      return qml.expval(qml.PauliZ(0))

  x = np.array([1.0, 2.0], requires_grad=True)
  ```

  ```python
  >>> hessian_fn = qml.jacobian(qml.grad(circuit))
  >>> hessian_fn(x)
  [[0.2248451 0.7651474]
   [0.7651474 0.2248451]]
  ```

* Added the function `finite_diff()` to compute finite-difference
  approximations to the gradient and the second-order derivatives of
  arbitrary callable functions.
  [(#1090)](https://github.com/PennyLaneAI/pennylane/pull/1090)

  This is useful to compute the derivative of parametrized
  `pennylane.Hamiltonian` observables with respect to their parameters.

  For example, in quantum chemistry simulations it can be used to evaluate
  the derivatives of the electronic Hamiltonian with respect to the nuclear
  coordinates:

  ```pycon
  >>> def H(x):
  ...    return qml.qchem.molecular_hamiltonian(['H', 'H'], x)[0]
  >>> x = np.array([0., 0., -0.66140414, 0., 0., 0.66140414])
  >>> grad_fn = qml.finite_diff(H, N=1)
  >>> grad = grad_fn(x)
  >>> deriv2_fn = qml.finite_diff(H, N=2, idx=[0, 1])
  >>> deriv2_fn(x)
  ```

* The JAX interface now supports all devices, including hardware devices,
  via the parameter-shift differentiation method.
  [(#1076)](https://github.com/PennyLaneAI/pennylane/pull/1076)

  For example, using the JAX interface with Cirq:

  ```python
  dev = qml.device('cirq.simulator', wires=1)
  @qml.qnode(dev, interface="jax", diff_method="parameter-shift")
  def circuit(x):
      qml.RX(x[1], wires=0)
      qml.Rot(x[0], x[1], x[2], wires=0)
      return qml.expval(qml.PauliZ(0))
  weights = jnp.array([0.2, 0.5, 0.1])
  print(circuit(weights))
  ```

  Currently, when used with the parameter-shift differentiation method,
  only a single returned expectation value or variance is supported.
  Multiple expectations/variances, as well as probability and state returns,
  are not currently allowed.

<h3>Improvements</h3>

  ```python
  dev = qml.device("default.qubit", wires=2)

  inputstate = [np.sqrt(0.2), np.sqrt(0.3), np.sqrt(0.4), np.sqrt(0.1)]

  @qml.qnode(dev)
  def circuit():
      mottonen.MottonenStatePreparation(inputstate,wires=[0, 1])
      return qml.expval(qml.PauliZ(0))
  ```

  Previously returned:

  ```pycon
  >>> print(qml.draw(circuit)())
  0: ──RY(1.57)──╭C─────────────╭C──╭C──╭C──┤ ⟨Z⟩
  1: ──RY(1.35)──╰X──RY(0.422)──╰X──╰X──╰X──┤
  ```

  In this release, it now returns:

  ```pycon
  >>> print(qml.draw(circuit)())
  0: ──RY(1.57)──╭C─────────────╭C──┤ ⟨Z⟩
  1: ──RY(1.35)──╰X──RY(0.422)──╰X──┤
  ```

- The templates are now classes inheriting
  from `Operation`, and define the ansatz in their `expand()` method. This
  change does not affect the user interface.
  [(#1138)](https://github.com/PennyLaneAI/pennylane/pull/1138)
  [(#1156)](https://github.com/PennyLaneAI/pennylane/pull/1156)
  [(#1163)](https://github.com/PennyLaneAI/pennylane/pull/1163)
  [(#1192)](https://github.com/PennyLaneAI/pennylane/pull/1192)

  For convenience, some templates have a new method that returns the expected
  shape of the trainable parameter tensor, which can be used to create
  random tensors.

  ```python
  shape = qml.templates.BasicEntanglerLayers.shape(n_layers=2, n_wires=4)
  weights = np.random.random(shape)
  qml.templates.BasicEntanglerLayers(weights, wires=range(4))
  ```

- `QubitUnitary` now validates to ensure the input matrix is two dimensional.
  [(#1128)](https://github.com/PennyLaneAI/pennylane/pull/1128)

* Most layers in Pytorch or Keras accept arbitrary dimension inputs, where each dimension barring
  the last (in the case where the actual weight function of the layer operates on one-dimensional
  vectors) is broadcast over. This is now also supported by KerasLayer and TorchLayer.
  [(#1062)](https://github.com/PennyLaneAI/pennylane/pull/1062).

  Example use:

  ```python
  dev = qml.device("default.qubit", wires=4)
  x = tf.ones((5, 4, 4))

  @qml.qnode(dev)
  def layer(weights, inputs):
      qml.templates.AngleEmbedding(inputs, wires=range(4))
      qml.templates.StronglyEntanglingLayers(weights, wires=range(4))
      return [qml.expval(qml.PauliZ(i)) for i in range(4)]

  qlayer = qml.qnn.KerasLayer(layer, {"weights": (4, 4, 3)}, output_dim=4)
  out = qlayer(x)
  ```

  The output tensor has the following shape:
  ```pycon
  >>> out.shape
  (5, 4, 4)
  ```

* If only one argument to the function `qml.grad` has the `requires_grad` attribute
  set to True, then the returned gradient will be a NumPy array, rather than a
  tuple of length 1.
  [(#1067)](https://github.com/PennyLaneAI/pennylane/pull/1067)
  [(#1081)](https://github.com/PennyLaneAI/pennylane/pull/1081)

* An improvement has been made to how `QubitDevice` generates and post-processess samples,
  allowing QNode measurement statistics to work on devices with more than 32 qubits.
  [(#1088)](https://github.com/PennyLaneAI/pennylane/pull/1088)

* Due to the addition of `density_matrix()` as a return type from a QNode, tuples are now supported
  by the `output_dim` parameter in `qnn.KerasLayer`.
  [(#1070)](https://github.com/PennyLaneAI/pennylane/pull/1070)

* Two new utility methods are provided for working with quantum tapes.
  [(#1175)](https://github.com/PennyLaneAI/pennylane/pull/1175)

  - `qml.tape.get_active_tape()` gets the currently recording tape.

  - `tape.stop_recording()` is a context manager that temporarily
    stops the currently recording tape from recording additional
    tapes or quantum operations.

  For example:

  ```pycon
  >>> with qml.tape.QuantumTape():
  ...     qml.RX(0, wires=0)
  ...     current_tape = qml.tape.get_active_tape()
  ...     with current_tape.stop_recording():
  ...         qml.RY(1.0, wires=1)
  ...     qml.RZ(2, wires=1)
  >>> current_tape.operations
  [RX(0, wires=[0]), RZ(2, wires=[1])]
  ```

* When printing `qml.Hamiltonian` objects, the terms are sorted by number of wires followed by coefficients.
  [(#981)](https://github.com/PennyLaneAI/pennylane/pull/981)

* Adds `qml.math.conj` to the PennyLane math module.
  [(#1143)](https://github.com/PennyLaneAI/pennylane/pull/1143)

  This new method will do elementwise conjugation to the given tensor-like object,
  correctly dispatching to the required tensor-manipulation framework
  to preserve differentiability.

  ```python
  >>> a = np.array([1.0 + 2.0j])
  >>> qml.math.conj(a)
  array([1.0 - 2.0j])
  ```

* The four-term parameter-shift rule, as used by the controlled rotation operations,
  has been updated to use coefficients that minimize the variance as per
  https://arxiv.org/abs/2104.05695.
  [(#1206)](https://github.com/PennyLaneAI/pennylane/pull/1206)

* A new transform `qml.transforms.invisible` has been added, to make it easier
  to transform QNodes.
  [(#1175)](https://github.com/PennyLaneAI/pennylane/pull/1175)

<h3>Breaking changes</h3>

* Devices do not have an `analytic` argument or attribute anymore.
  Instead, `shots` is the source of truth for whether a simulator
  estimates return values from a finite number of shots, or whether
  it returns analytic results (`shots=None`).
  [(#1079)](https://github.com/PennyLaneAI/pennylane/pull/1079)
  [(#1196)](https://github.com/PennyLaneAI/pennylane/pull/1196)

  ```python
  dev_analytic = qml.device('default.qubit', wires=1, shots=None)
  dev_finite_shots = qml.device('default.qubit', wires=1, shots=1000)

  def circuit():
      qml.Hadamard(wires=0)
      return qml.expval(qml.PauliZ(wires=0))

  circuit_analytic = qml.QNode(circuit, dev_analytic)
  circuit_finite_shots = qml.QNode(circuit, dev_finite_shots)
  ```

  Devices with `shots=None` return deterministic, exact results:

  ```pycon
  >>> circuit_analytic()
  0.0
  >>> circuit_analytic()
  0.0
  ```
  Devices with `shots > 0` return stochastic results estimated from
  samples in each run:

  ```pycon
  >>> circuit_finite_shots()
  -0.062
  >>> circuit_finite_shots()
  0.034
  ```

  The `qml.sample()` measurement can only be used on devices on which the number
  of shots is set explicitly.

* If creating a QNode from a quantum function with an argument named `shots`,
  a `UserWarning` is raised, warning the user that this is a reserved
  argument to change the number of shots on a per-call basis.
  [(#1075)](https://github.com/PennyLaneAI/pennylane/pull/1075)

* For devices inheriting from `QubitDevice`, the methods `expval`, `var`, `sample`
  accept two new keyword arguments --- `shot_range` and `bin_size`.
  [(#1103)](https://github.com/PennyLaneAI/pennylane/pull/1103)

  These new arguments allow for the statistics to be performed on only a subset of device samples.
  This finer level of control is accessible from the main UI by instantiating a device with a batch
  of shots.

  For example, consider the following device:

  ```pycon
  >>> dev = qml.device("my_device", shots=[5, (10, 3), 100])
  ```

  This device will execute QNodes using 135 shots, however
  measurement statistics will be **course grained** across these 135
  shots:

  * All measurement statistics will first be computed using the
    first 5 shots --- that is, `shots_range=[0, 5]`, `bin_size=5`.

  * Next, the tuple `(10, 3)` indicates 10 shots, repeated 3 times. This will use
    `shot_range=[5, 35]`, performing the expectation value in bins of size 10
    (`bin_size=10`).

  * Finally, we repeat the measurement statistics for the final 100 shots,
    `shot_range=[35, 135]`, `bin_size=100`.


* The old PennyLane core has been removed, including the following modules:
  [(#1100)](https://github.com/PennyLaneAI/pennylane/pull/1100)

  - `pennylane.variables`
  - `pennylane.qnodes`

  As part of this change, the location of the new core within the Python
  module has been moved:

  - Moves `pennylane.tape.interfaces` → `pennylane.interfaces`
  - Merges `pennylane.CircuitGraph` and `pennylane.TapeCircuitGraph`  → `pennylane.CircuitGraph`
  - Merges `pennylane.OperationRecorder` and `pennylane.TapeOperationRecorder`  →
  - `pennylane.tape.operation_recorder`
  - Merges `pennylane.measure` and `pennylane.tape.measure` → `pennylane.measure`
  - Merges `pennylane.operation` and `pennylane.tape.operation` → `pennylane.operation`
  - Merges `pennylane._queuing` and `pennylane.tape.queuing` → `pennylane.queuing`

  This has no affect on import location.

  In addition,

  - All tape-mode functions have been removed (`qml.enable_tape()`, `qml.tape_mode_active()`),
  - All tape fixtures have been deleted,
  - Tests specifically for non-tape mode have been deleted.

* The device test suite no longer accepts the `analytic` keyword.
  [(#1216)](https://github.com/PennyLaneAI/pennylane/pull/1216)

<h3>Bug fixes</h3>

* Fixes a bug where using the circuit drawer with a `ControlledQubitUnitary`
  operation raised an error.
  [(#1174)](https://github.com/PennyLaneAI/pennylane/pull/1174)

* Fixes a bug and a test where the ``QuantumTape.is_sampled`` attribute was not
  being updated.
  [(#1126)](https://github.com/PennyLaneAI/pennylane/pull/1126)

* Fixes a bug where `BasisEmbedding` would not accept inputs whose bits are all ones
  or all zeros.
  [(#1114)](https://github.com/PennyLaneAI/pennylane/pull/1114)

* The `ExpvalCost` class raises an error if instantiated
  with non-expectation measurement statistics.
  [(#1106)](https://github.com/PennyLaneAI/pennylane/pull/1106)

* Fixes a bug where decompositions would reset the differentiation method
  of a QNode.
  [(#1117)](https://github.com/PennyLaneAI/pennylane/pull/1117)

* Fixes a bug where the second-order CV parameter-shift rule would error
  if attempting to compute the gradient of a QNode with more than one
  second-order observable.
  [(#1197)](https://github.com/PennyLaneAI/pennylane/pull/1197)

* Fixes a bug where repeated Torch interface applications after expansion caused an error.
  [(#1223)](https://github.com/PennyLaneAI/pennylane/pull/1223)

* Sampling works correctly with batches of shots specified as a list.
  [(#1232)](https://github.com/PennyLaneAI/pennylane/pull/1232)

<h3>Documentation</h3>

- Updated the diagram used in the Architectural overview page of the
  Development guide such that it doesn't mention Variables.
  [(#1235)](https://github.com/PennyLaneAI/pennylane/pull/1235)

- Typos addressed in templates documentation.
  [(#1094)](https://github.com/PennyLaneAI/pennylane/pull/1094)

- Upgraded the documentation to use Sphinx 3.5.3 and the new m2r2 package.
  [(#1186)](https://github.com/PennyLaneAI/pennylane/pull/1186)

- Added `flaky` as dependency for running tests in the documentation.
  [(#1113)](https://github.com/PennyLaneAI/pennylane/pull/1113)

<h3>Contributors</h3>

This release contains contributions from (in alphabetical order):

Shahnawaz Ahmed, Juan Miguel Arrazola, Thomas Bromley, Olivia Di Matteo, Alain Delgado Gran, Kyle
Godbey, Diego Guala, Theodor Isacsson, Josh Izaac, Soran Jahangiri, Nathan Killoran, Christina Lee,
Daniel Polatajko, Chase Roberts, Sankalp Sanand, Pritish Sehzpaul, Maria Schuld, Antal Száva, David Wierichs.


# Release 0.14.1

<h3>Bug fixes</h3>

* Fixes a testing bug where tests that required JAX would fail if JAX was not installed.
  The tests will now instead be skipped if JAX can not be imported.
  [(#1066)](https://github.com/PennyLaneAI/pennylane/pull/1066)

* Fixes a bug where inverse operations could not be differentiated
  using backpropagation on `default.qubit`.
  [(#1072)](https://github.com/PennyLaneAI/pennylane/pull/1072)

* The QNode has a new keyword argument, `max_expansion`, that determines the maximum number of times
  the internal circuit should be expanded when executed on a device. In addition, the default number
  of max expansions has been increased from 2 to 10, allowing devices that require more than two
  operator decompositions to be supported.
  [(#1074)](https://github.com/PennyLaneAI/pennylane/pull/1074)

* Fixes a bug where `Hamiltonian` objects created with non-list arguments raised an error for
  arithmetic operations. [(#1082)](https://github.com/PennyLaneAI/pennylane/pull/1082)

* Fixes a bug where `Hamiltonian` objects with no coefficients or operations would return a faulty
  result when used with `ExpvalCost`. [(#1082)](https://github.com/PennyLaneAI/pennylane/pull/1082)

<h3>Documentation</h3>

* Updates mentions of `generate_hamiltonian` to `molecular_hamiltonian` in the
  docstrings of the `ExpvalCost` and `Hamiltonian` classes.
  [(#1077)](https://github.com/PennyLaneAI/pennylane/pull/1077)

<h3>Contributors</h3>

This release contains contributions from (in alphabetical order):

Thomas Bromley, Josh Izaac, Antal Száva.



# Release 0.14.0

<h3>New features since last release</h3>

<h4>Perform quantum machine learning with JAX</h4>

* QNodes created with `default.qubit` now support a JAX interface, allowing JAX to be used
  to create, differentiate, and optimize hybrid quantum-classical models.
  [(#947)](https://github.com/PennyLaneAI/pennylane/pull/947)

  This is supported internally via a new `default.qubit.jax` device. This device runs end to end in
  JAX, meaning that it supports all of the awesome JAX transformations (`jax.vmap`, `jax.jit`,
  `jax.hessian`, etc).

  Here is an example of how to use the new JAX interface:

  ```python
  dev = qml.device("default.qubit", wires=1)
  @qml.qnode(dev, interface="jax", diff_method="backprop")
  def circuit(x):
      qml.RX(x[1], wires=0)
      qml.Rot(x[0], x[1], x[2], wires=0)
      return qml.expval(qml.PauliZ(0))

  weights = jnp.array([0.2, 0.5, 0.1])
  grad_fn = jax.grad(circuit)
  print(grad_fn(weights))
  ```

  Currently, only `diff_method="backprop"` is supported, with plans to support more in the future.

<h4>New, faster, quantum gradient methods</h4>

* A new differentiation method has been added for use with simulators. The `"adjoint"`
  method operates after a forward pass by iteratively applying inverse gates to scan backwards
  through the circuit.
  [(#1032)](https://github.com/PennyLaneAI/pennylane/pull/1032)

  This method is similar to the reversible method, but has a lower time
  overhead and a similar memory overhead. It follows the approach provided by
  [Jones and Gacon](https://arxiv.org/abs/2009.02823). This method is only compatible with certain
  statevector-based devices such as `default.qubit`.

  Example use:

  ```python
  import pennylane as qml

  wires = 1
  device = qml.device("default.qubit", wires=wires)

  @qml.qnode(device, diff_method="adjoint")
  def f(params):
      qml.RX(0.1, wires=0)
      qml.Rot(*params, wires=0)
      qml.RX(-0.3, wires=0)
      return qml.expval(qml.PauliZ(0))

  params = [0.1, 0.2, 0.3]
  qml.grad(f)(params)
  ```

* The default logic for choosing the 'best' differentiation method has been altered
  to improve performance.
  [(#1008)](https://github.com/PennyLaneAI/pennylane/pull/1008)

  - If the quantum device provides its own gradient, this is now the preferred
    differentiation method.

  - If the quantum device natively supports classical
    backpropagation, this is now preferred over the parameter-shift rule.

    This will lead to marked speed improvement during optimization when using
    `default.qubit`, with a sight penalty on the forward-pass evaluation.

  More details are available below in the 'Improvements' section for plugin developers.

* PennyLane now supports analytical quantum gradients for noisy channels, in addition to its
  existing support for unitary operations. The noisy channels `BitFlip`, `PhaseFlip`, and
  `DepolarizingChannel` all support analytic gradients out of the box.
  [(#968)](https://github.com/PennyLaneAI/pennylane/pull/968)

* A method has been added for calculating the Hessian of quantum circuits using the second-order
  parameter shift formula.
  [(#961)](https://github.com/PennyLaneAI/pennylane/pull/961)

  The following example shows the calculation of the Hessian:

  ```python
  n_wires = 5
  weights = [2.73943676, 0.16289932, 3.4536312, 2.73521126, 2.6412488]

  dev = qml.device("default.qubit", wires=n_wires)

  with qml.tape.QubitParamShiftTape() as tape:
      for i in range(n_wires):
          qml.RX(weights[i], wires=i)

      qml.CNOT(wires=[0, 1])
      qml.CNOT(wires=[2, 1])
      qml.CNOT(wires=[3, 1])
      qml.CNOT(wires=[4, 3])

      qml.expval(qml.PauliZ(1))

  print(tape.hessian(dev))
  ```

  The Hessian is not yet supported via classical machine learning interfaces, but will
  be added in a future release.

<h4>More operations and templates</h4>

* Two new error channels, `BitFlip` and `PhaseFlip` have been added.
  [(#954)](https://github.com/PennyLaneAI/pennylane/pull/954)

  They can be used in the same manner as existing error channels:

  ```python
  dev = qml.device("default.mixed", wires=2)

  @qml.qnode(dev)
  def circuit():
      qml.RX(0.3, wires=0)
      qml.RY(0.5, wires=1)
      qml.BitFlip(0.01, wires=0)
      qml.PhaseFlip(0.01, wires=1)
      return qml.expval(qml.PauliZ(0))
  ```

* Apply permutations to wires using the `Permute` subroutine.
  [(#952)](https://github.com/PennyLaneAI/pennylane/pull/952)

  ```python
  import pennylane as qml
  dev = qml.device('default.qubit', wires=5)

  @qml.qnode(dev)
  def apply_perm():
      # Send contents of wire 4 to wire 0, of wire 2 to wire 1, etc.
      qml.templates.Permute([4, 2, 0, 1, 3], wires=dev.wires)
      return qml.expval(qml.PauliZ(0))
  ```

<h4>QNode transformations</h4>

* The `qml.metric_tensor` function transforms a QNode to produce the Fubini-Study
  metric tensor with full autodifferentiation support---even on hardware.
  [(#1014)](https://github.com/PennyLaneAI/pennylane/pull/1014)

  Consider the following QNode:

  ```python
  dev = qml.device("default.qubit", wires=3)

  @qml.qnode(dev, interface="autograd")
  def circuit(weights):
      # layer 1
      qml.RX(weights[0, 0], wires=0)
      qml.RX(weights[0, 1], wires=1)

      qml.CNOT(wires=[0, 1])
      qml.CNOT(wires=[1, 2])

      # layer 2
      qml.RZ(weights[1, 0], wires=0)
      qml.RZ(weights[1, 1], wires=2)

      qml.CNOT(wires=[0, 1])
      qml.CNOT(wires=[1, 2])
      return qml.expval(qml.PauliZ(0) @ qml.PauliZ(1)), qml.expval(qml.PauliY(2))
  ```

  We can use the `metric_tensor` function to generate a new function, that returns the
  metric tensor of this QNode:

  ```pycon
  >>> met_fn = qml.metric_tensor(circuit)
  >>> weights = np.array([[0.1, 0.2, 0.3], [0.4, 0.5, 0.6]], requires_grad=True)
  >>> met_fn(weights)
  tensor([[0.25  , 0.    , 0.    , 0.    ],
          [0.    , 0.25  , 0.    , 0.    ],
          [0.    , 0.    , 0.0025, 0.0024],
          [0.    , 0.    , 0.0024, 0.0123]], requires_grad=True)
  ```

  The returned metric tensor is also fully differentiable, in all interfaces.
  For example, differentiating the `(3, 2)` element:

  ```pycon
  >>> grad_fn = qml.grad(lambda x: met_fn(x)[3, 2])
  >>> grad_fn(weights)
  array([[ 0.04867729, -0.00049502,  0.        ],
         [ 0.        ,  0.        ,  0.        ]])
  ```

  Differentiation is also supported using Torch, Jax, and TensorFlow.

* Adds the new function `qml.math.cov_matrix()`. This function accepts a list of commuting
  observables, and the probability distribution in the shared observable eigenbasis after the
  application of an ansatz. It uses these to construct the covariance matrix in a *framework
  independent* manner, such that the output covariance matrix is autodifferentiable.
  [(#1012)](https://github.com/PennyLaneAI/pennylane/pull/1012)

  For example, consider the following ansatz and observable list:

  ```python3
  obs_list = [qml.PauliX(0) @ qml.PauliZ(1), qml.PauliY(2)]
  ansatz = qml.templates.StronglyEntanglingLayers
  ```

  We can construct a QNode to output the probability distribution in the shared eigenbasis of the
  observables:

  ```python
  dev = qml.device("default.qubit", wires=3)

  @qml.qnode(dev, interface="autograd")
  def circuit(weights):
      ansatz(weights, wires=[0, 1, 2])
      # rotate into the basis of the observables
      for o in obs_list:
          o.diagonalizing_gates()
      return qml.probs(wires=[0, 1, 2])
  ```

  We can now compute the covariance matrix:

  ```pycon
  >>> weights = qml.init.strong_ent_layers_normal(n_layers=2, n_wires=3)
  >>> cov = qml.math.cov_matrix(circuit(weights), obs_list)
  >>> cov
  array([[0.98707611, 0.03665537],
         [0.03665537, 0.99998377]])
  ```

  Autodifferentiation is fully supported using all interfaces:

  ```pycon
  >>> cost_fn = lambda weights: qml.math.cov_matrix(circuit(weights), obs_list)[0, 1]
  >>> qml.grad(cost_fn)(weights)[0]
  array([[[ 4.94240914e-17, -2.33786398e-01, -1.54193959e-01],
          [-3.05414996e-17,  8.40072236e-04,  5.57884080e-04],
          [ 3.01859411e-17,  8.60411436e-03,  6.15745204e-04]],

         [[ 6.80309533e-04, -1.23162742e-03,  1.08729813e-03],
          [-1.53863193e-01, -1.38700657e-02, -1.36243323e-01],
          [-1.54665054e-01, -1.89018172e-02, -1.56415558e-01]]])
  ```

* A new  `qml.draw` function is available, allowing QNodes to be easily
  drawn without execution by providing example input.
  [(#962)](https://github.com/PennyLaneAI/pennylane/pull/962)

  ```python
  @qml.qnode(dev)
  def circuit(a, w):
      qml.Hadamard(0)
      qml.CRX(a, wires=[0, 1])
      qml.Rot(*w, wires=[1])
      qml.CRX(-a, wires=[0, 1])
      return qml.expval(qml.PauliZ(0) @ qml.PauliZ(1))
  ```

  The QNode circuit structure may depend on the input arguments;
  this is taken into account by passing example QNode arguments
  to the `qml.draw()` drawing function:

  ```pycon
  >>> drawer = qml.draw(circuit)
  >>> result = drawer(a=2.3, w=[1.2, 3.2, 0.7])
  >>> print(result)
  0: ──H──╭C────────────────────────────╭C─────────╭┤ ⟨Z ⊗ Z⟩
  1: ─────╰RX(2.3)──Rot(1.2, 3.2, 0.7)──╰RX(-2.3)──╰┤ ⟨Z ⊗ Z⟩
  ```

<h4>A faster, leaner, and more flexible core</h4>

* The new core of PennyLane, rewritten from the ground up and developed over the last few release
  cycles, has achieved feature parity and has been made the new default in PennyLane v0.14. The old
  core has been marked as deprecated, and will be removed in an upcoming release.
  [(#1046)](https://github.com/PennyLaneAI/pennylane/pull/1046)
  [(#1040)](https://github.com/PennyLaneAI/pennylane/pull/1040)
  [(#1034)](https://github.com/PennyLaneAI/pennylane/pull/1034)
  [(#1035)](https://github.com/PennyLaneAI/pennylane/pull/1035)
  [(#1027)](https://github.com/PennyLaneAI/pennylane/pull/1027)
  [(#1026)](https://github.com/PennyLaneAI/pennylane/pull/1026)
  [(#1021)](https://github.com/PennyLaneAI/pennylane/pull/1021)
  [(#1054)](https://github.com/PennyLaneAI/pennylane/pull/1054)
  [(#1049)](https://github.com/PennyLaneAI/pennylane/pull/1049)

  While high-level PennyLane code and tutorials remain unchanged, the new core
  provides several advantages and improvements:

  - **Faster and more optimized**: The new core provides various performance optimizations, reducing
    pre- and post-processing overhead, and reduces the number of quantum evaluations in certain
    cases.

  - **Support for in-QNode classical processing**: this allows for differentiable classical
    processing within the QNode.

    ```python
    dev = qml.device("default.qubit", wires=1)

    @qml.qnode(dev, interface="tf")
    def circuit(p):
        qml.RX(tf.sin(p[0])**2 + p[1], wires=0)
        return qml.expval(qml.PauliZ(0))
    ```

    The classical processing functions used within the QNode must match
    the QNode interface. Here, we use TensorFlow:

    ```pycon
    >>> params = tf.Variable([0.5, 0.1], dtype=tf.float64)
    >>> with tf.GradientTape() as tape:
    ...     res = circuit(params)
    >>> grad = tape.gradient(res, params)
    >>> print(res)
    tf.Tensor(0.9460913127754935, shape=(), dtype=float64)
    >>> print(grad)
    tf.Tensor([-0.27255248 -0.32390003], shape=(2,), dtype=float64)
    ```

    As a result of this change, quantum decompositions that require classical processing
    are fully supported and end-to-end differentiable in tape mode.

  - **No more Variable wrapping**: QNode arguments no longer become `Variable`
    objects within the QNode.

    ```python
    dev = qml.device("default.qubit", wires=1)

    @qml.qnode(dev)
    def circuit(x):
        print("Parameter value:", x)
        qml.RX(x, wires=0)
        return qml.expval(qml.PauliZ(0))
    ```

    Internal QNode parameters can be easily inspected, printed, and manipulated:

    ```pycon
    >>> circuit(0.5)
    Parameter value: 0.5
    tensor(0.87758256, requires_grad=True)
    ```

  - **Less restrictive QNode signatures**: There is no longer any restriction on the QNode signature; the QNode can be
    defined and called following the same rules as standard Python functions.

    For example, the following QNode uses positional, named, and variable
    keyword arguments:

    ```python
    x = torch.tensor(0.1, requires_grad=True)
    y = torch.tensor([0.2, 0.3], requires_grad=True)
    z = torch.tensor(0.4, requires_grad=True)

    @qml.qnode(dev, interface="torch")
    def circuit(p1, p2=y, **kwargs):
        qml.RX(p1, wires=0)
        qml.RY(p2[0] * p2[1], wires=0)
        qml.RX(kwargs["p3"], wires=0)
        return qml.var(qml.PauliZ(0))
    ```

    When we call the QNode, we may pass the arguments by name
    even if defined positionally; any argument not provided will
    use the default value.

    ```pycon
    >>> res = circuit(p1=x, p3=z)
    >>> print(res)
    tensor(0.2327, dtype=torch.float64, grad_fn=<SelectBackward>)
    >>> res.backward()
    >>> print(x.grad, y.grad, z.grad)
    tensor(0.8396) tensor([0.0289, 0.0193]) tensor(0.8387)
    ```

    This extends to the `qnn` module, where `KerasLayer` and `TorchLayer` modules
    can be created from QNodes with unrestricted signatures.

  - **Smarter measurements:** QNodes can now measure wires more than once, as
    long as all observables are commuting:

    ```python
    @qml.qnode(dev)
    def circuit(x):
        qml.RX(x, wires=0)
        return [
            qml.expval(qml.PauliZ(0)),
            qml.expval(qml.PauliZ(0) @ qml.PauliZ(1))
        ]
    ```

    Further, the `qml.ExpvalCost()` function allows for optimizing
    measurements to reduce the number of quantum evaluations required.

  With the new PennyLane core, there are a few small breaking changes, detailed
  below in the 'Breaking Changes' section.

<h3>Improvements</h3>

* The built-in PennyLane optimizers allow more flexible cost functions. The cost function passed to most optimizers
  may accept any combination of trainable arguments, non-trainable arguments, and keyword arguments.
  [(#959)](https://github.com/PennyLaneAI/pennylane/pull/959)
  [(#1053)](https://github.com/PennyLaneAI/pennylane/pull/1053)

  The full changes apply to:

  * `AdagradOptimizer`
  * `AdamOptimizer`
  * `GradientDescentOptimizer`
  * `MomentumOptimizer`
  * `NesterovMomentumOptimizer`
  * `RMSPropOptimizer`
  * `RotosolveOptimizer`

  The `requires_grad=False` property must mark any non-trainable constant argument.
  The `RotoselectOptimizer` allows passing only keyword arguments.

  Example use:

  ```python
  def cost(x, y, data, scale=1.0):
      return scale * (x[0]-data)**2 + scale * (y-data)**2

  x = np.array([1.], requires_grad=True)
  y = np.array([1.0])
  data = np.array([2.], requires_grad=False)

  opt = qml.GradientDescentOptimizer()

  # the optimizer step and step_and_cost methods can
  # now update multiple parameters at once
  x_new, y_new, data = opt.step(cost, x, y, data, scale=0.5)
  (x_new, y_new, data), value = opt.step_and_cost(cost, x, y, data, scale=0.5)

  # list and tuple unpacking is also supported
  params = (x, y, data)
  params = opt.step(cost, *params)
  ```

* The circuit drawer has been updated to support the inclusion of unused or inactive
  wires, by passing the `show_all_wires` argument.
  [(#1033)](https://github.com/PennyLaneAI/pennylane/pull/1033)

  ```python
  dev = qml.device('default.qubit', wires=[-1, "a", "q2", 0])

  @qml.qnode(dev)
  def circuit():
      qml.Hadamard(wires=-1)
      qml.CNOT(wires=[-1, "q2"])
      return qml.expval(qml.PauliX(wires="q2"))
  ```

  ```pycon
  >>> print(qml.draw(circuit, show_all_wires=True)())
  >>>
   -1: ──H──╭C──┤
    a: ─────│───┤
   q2: ─────╰X──┤ ⟨X⟩
    0: ─────────┤
  ```

* The logic for choosing the 'best' differentiation method has been altered
  to improve performance.
  [(#1008)](https://github.com/PennyLaneAI/pennylane/pull/1008)

  - If the device provides its own gradient, this is now the preferred
    differentiation method.

  - If a device provides additional interface-specific versions that natively support classical
    backpropagation, this is now preferred over the parameter-shift rule.

    Devices define additional interface-specific devices via their `capabilities()` dictionary. For
    example, `default.qubit` supports supplementary devices for TensorFlow, Autograd, and JAX:

    ```python
    {
      "passthru_devices": {
          "tf": "default.qubit.tf",
          "autograd": "default.qubit.autograd",
          "jax": "default.qubit.jax",
      },
    }
    ```

  As a result of this change, if the QNode `diff_method` is not explicitly provided,
  it is possible that the QNode will run on a *supplementary device* of the device that was
  specifically provided:

  ```python
  dev = qml.device("default.qubit", wires=2)
  qml.QNode(dev) # will default to backprop on default.qubit.autograd
  qml.QNode(dev, interface="tf") # will default to backprop on default.qubit.tf
  qml.QNode(dev, interface="jax") # will default to backprop on default.qubit.jax
  ```

* The `default.qubit` device has been updated so that internally it applies operations in a more
  functional style, i.e., by accepting an input state and returning an evolved state.
  [(#1025)](https://github.com/PennyLaneAI/pennylane/pull/1025)

* A new test series, `pennylane/devices/tests/test_compare_default_qubit.py`, has been added, allowing to test if
  a chosen device gives the same result as `default.qubit`.
  [(#897)](https://github.com/PennyLaneAI/pennylane/pull/897)

  Three tests are added:

  - `test_hermitian_expectation`,
  - `test_pauliz_expectation_analytic`, and
  - `test_random_circuit`.

* Adds the following agnostic tensor manipulation functions to the `qml.math` module: `abs`,
  `angle`, `arcsin`, `concatenate`, `dot`, `squeeze`, `sqrt`, `sum`, `take`, `where`. These functions are
  required to fully support end-to-end differentiable Mottonen and Amplitude embedding.
  [(#922)](https://github.com/PennyLaneAI/pennylane/pull/922)
  [(#1011)](https://github.com/PennyLaneAI/pennylane/pull/1011)

* The `qml.math` module now supports JAX.
  [(#985)](https://github.com/XanaduAI/software-docs/pull/274)

* Several improvements have been made to the `Wires` class to reduce overhead and simplify the logic
  of how wire labels are interpreted:
  [(#1019)](https://github.com/PennyLaneAI/pennylane/pull/1019)
  [(#1010)](https://github.com/PennyLaneAI/pennylane/pull/1010)
  [(#1005)](https://github.com/PennyLaneAI/pennylane/pull/1005)
  [(#983)](https://github.com/PennyLaneAI/pennylane/pull/983)
  [(#967)](https://github.com/PennyLaneAI/pennylane/pull/967)

  - If the input `wires` to a wires class instantiation `Wires(wires)` can be iterated over,
    its elements are interpreted as wire labels. Otherwise, `wires` is interpreted as a single wire label.
    The only exception to this are strings, which are always interpreted as a single
    wire label, so users can address wires with labels such as `"ancilla"`.

  - Any type can now be a wire label as long as it is hashable. The hash is used to establish
    the uniqueness of two labels.

  - Indexing wires objects now returns a label, instead of a new `Wires` object. For example:

    ```pycon
    >>> w = Wires([0, 1, 2])
    >>> w[1]
    >>> 1
    ```

  - The check for uniqueness of wires moved from `Wires` instantiation to
    the `qml.wires._process` function in order to reduce overhead from repeated
    creation of `Wires` instances.

  - Calls to the `Wires` class are substantially reduced, for example by avoiding to call
    Wires on Wires instances on `Operation` instantiation, and by using labels instead of
    `Wires` objects inside the default qubit device.

* Adds the `PauliRot` generator to the `qml.operation` module. This
  generator is required to construct the metric tensor.
  [(#963)](https://github.com/PennyLaneAI/pennylane/pull/963)

* The templates are modified to make use of the new `qml.math` module, for framework-agnostic
  tensor manipulation. This allows the template library to be differentiable
  in backpropagation mode (`diff_method="backprop"`).
  [(#873)](https://github.com/PennyLaneAI/pennylane/pull/873)

* The circuit drawer now allows for the wire order to be (optionally) modified:
  [(#992)](https://github.com/PennyLaneAI/pennylane/pull/992)

  ```pycon
  >>> dev = qml.device('default.qubit', wires=["a", -1, "q2"])
  >>> @qml.qnode(dev)
  ... def circuit():
  ...     qml.Hadamard(wires=-1)
  ...     qml.CNOT(wires=["a", "q2"])
  ...     qml.RX(0.2, wires="a")
  ...     return qml.expval(qml.PauliX(wires="q2"))
  ```

  Printing with default wire order of the device:

  ```pycon
  >>> print(circuit.draw())
    a: ─────╭C──RX(0.2)──┤
   -1: ──H──│────────────┤
   q2: ─────╰X───────────┤ ⟨X⟩
  ```

  Changing the wire order:

  ```pycon
  >>> print(circuit.draw(wire_order=["q2", "a", -1]))
   q2: ──╭X───────────┤ ⟨X⟩
    a: ──╰C──RX(0.2)──┤
   -1: ───H───────────┤
  ```

<h3>Breaking changes</h3>

* QNodes using the new PennyLane core will no longer accept ragged arrays as inputs.

* When using the new PennyLane core and the Autograd interface, non-differentiable data passed
  as a QNode argument or a gate must have the `requires_grad` property set to `False`:

  ```python
  @qml.qnode(dev)
  def circuit(weights, data):
      basis_state = np.array([1, 0, 1, 1], requires_grad=False)
      qml.BasisState(basis_state, wires=[0, 1, 2, 3])
      qml.templates.AmplitudeEmbedding(data, wires=[0, 1, 2, 3])
      qml.templates.BasicEntanglerLayers(weights, wires=[0, 1, 2, 3])
      return qml.probs(wires=0)

  data = np.array(data, requires_grad=False)
  weights = np.array(weights, requires_grad=True)
  circuit(weights, data)
  ```

<h3>Bug fixes</h3>

* Fixes an issue where if the constituent observables of a tensor product do not exist in the queue,
  an error is raised. With this fix, they are first queued before annotation occurs.
  [(#1038)](https://github.com/PennyLaneAI/pennylane/pull/1038)

* Fixes an issue with tape expansions where information about sampling
  (specifically the `is_sampled` tape attribute) was not preserved.
  [(#1027)](https://github.com/PennyLaneAI/pennylane/pull/1027)

* Tape expansion was not properly taking into devices that supported inverse operations,
  causing inverse operations to be unnecessarily decomposed. The QNode tape expansion logic, as well
  as the `Operation.expand()` method, has been modified to fix this.
  [(#956)](https://github.com/PennyLaneAI/pennylane/pull/956)

* Fixes an issue where the Autograd interface was not unwrapping non-differentiable
  PennyLane tensors, which can cause issues on some devices.
  [(#941)](https://github.com/PennyLaneAI/pennylane/pull/941)

* `qml.vqe.Hamiltonian` prints any observable with any number of strings.
  [(#987)](https://github.com/PennyLaneAI/pennylane/pull/987)

* Fixes a bug where parameter-shift differentiation would fail if the QNode
  contained a single probability output.
  [(#1007)](https://github.com/PennyLaneAI/pennylane/pull/1007)

* Fixes an issue when using trainable parameters that are lists/arrays with `tape.vjp`.
  [(#1042)](https://github.com/PennyLaneAI/pennylane/pull/1042)

* The `TensorN` observable is updated to support being copied without any parameters or wires passed.
  [(#1047)](https://github.com/PennyLaneAI/pennylane/pull/1047)

* Fixed deprecation warning when importing `Sequence` from `collections` instead of `collections.abc` in `vqe/vqe.py`.
  [(#1051)](https://github.com/PennyLaneAI/pennylane/pull/1051)

<h3>Contributors</h3>

This release contains contributions from (in alphabetical order):

Juan Miguel Arrazola, Thomas Bromley, Olivia Di Matteo, Theodor Isacsson, Josh Izaac, Christina Lee,
Alejandro Montanez, Steven Oud, Chase Roberts, Sankalp Sanand, Maria Schuld, Antal
Száva, David Wierichs, Jiahao Yao.

# Release 0.13.0

<h3>New features since last release</h3>

<h4>Automatically optimize the number of measurements</h4>

* QNodes in tape mode now support returning observables on the same wire whenever the observables are
  qubit-wise commuting Pauli words. Qubit-wise commuting observables can be evaluated with a
  *single* device run as they are diagonal in the same basis, via a shared set of single-qubit rotations.
  [(#882)](https://github.com/PennyLaneAI/pennylane/pull/882)

  The following example shows a single QNode returning the expectation values of
  the qubit-wise commuting Pauli words `XX` and `XI`:

  ```python
  qml.enable_tape()

  @qml.qnode(dev)
  def f(x):
      qml.Hadamard(wires=0)
      qml.Hadamard(wires=1)
      qml.CRot(0.1, 0.2, 0.3, wires=[1, 0])
      qml.RZ(x, wires=1)
      return qml.expval(qml.PauliX(0) @ qml.PauliX(1)), qml.expval(qml.PauliX(0))
  ```

  ```pycon
  >>> f(0.4)
  tensor([0.89431013, 0.9510565 ], requires_grad=True)
  ```

* The `ExpvalCost` class (previously `VQECost`) now provides observable optimization using the
  `optimize` argument, resulting in potentially fewer device executions.
  [(#902)](https://github.com/PennyLaneAI/pennylane/pull/902)

  This is achieved by separating the observables composing the Hamiltonian into qubit-wise
  commuting groups and evaluating those groups on a single QNode using functionality from the
  `qml.grouping` module:

  ```python
  qml.enable_tape()
  commuting_obs = [qml.PauliX(0), qml.PauliX(0) @ qml.PauliZ(1)]
  H = qml.vqe.Hamiltonian([1, 1], commuting_obs)

  dev = qml.device("default.qubit", wires=2)
  ansatz = qml.templates.StronglyEntanglingLayers

  cost_opt = qml.ExpvalCost(ansatz, H, dev, optimize=True)
  cost_no_opt = qml.ExpvalCost(ansatz, H, dev, optimize=False)

  params = qml.init.strong_ent_layers_uniform(3, 2)
  ```

  Grouping these commuting observables leads to fewer device executions:

  ```pycon
  >>> cost_opt(params)
  >>> ex_opt = dev.num_executions
  >>> cost_no_opt(params)
  >>> ex_no_opt = dev.num_executions - ex_opt
  >>> print("Number of executions:", ex_no_opt)
  Number of executions: 2
  >>> print("Number of executions (optimized):", ex_opt)
  Number of executions (optimized): 1
  ```

<h4>New quantum gradient features</h4>

* Compute the analytic gradient of quantum circuits in parallel on supported devices.
  [(#840)](https://github.com/PennyLaneAI/pennylane/pull/840)

  This release introduces support for batch execution of circuits, via a new device API method
  `Device.batch_execute()`. Devices that implement this new API support submitting a batch of
  circuits for *parallel* evaluation simultaneously, which can significantly reduce the computation time.

  Furthermore, if using tape mode and a compatible device, gradient computations will
  automatically make use of the new batch API---providing a speedup during optimization.

* Gradient recipes are now much more powerful, allowing for operations to define their gradient
  via an arbitrary linear combination of circuit evaluations.
  [(#909)](https://github.com/PennyLaneAI/pennylane/pull/909)
  [(#915)](https://github.com/PennyLaneAI/pennylane/pull/915)

  With this change, gradient recipes can now be of the form
  :math:`\frac{\partial}{\partial\phi_k}f(\phi_k) = \sum_{i} c_i f(a_i \phi_k + s_i )`,
  and are no longer restricted to two-term shifts with identical (but opposite in sign) shift values.

  As a result, PennyLane now supports native analytic quantum gradients for the
  controlled rotation operations `CRX`, `CRY`, `CRZ`, and `CRot`. This allows for parameter-shift
  analytic gradients on hardware, without decomposition.

  Note that this is a breaking change for developers; please see the *Breaking Changes* section
  for more details.

* The `qnn.KerasLayer` class now supports differentiating the QNode through classical
  backpropagation in tape mode.
  [(#869)](https://github.com/PennyLaneAI/pennylane/pull/869)

  ```python
  qml.enable_tape()

  dev = qml.device("default.qubit.tf", wires=2)

  @qml.qnode(dev, interface="tf", diff_method="backprop")
  def f(inputs, weights):
      qml.templates.AngleEmbedding(inputs, wires=range(2))
      qml.templates.StronglyEntanglingLayers(weights, wires=range(2))
      return [qml.expval(qml.PauliZ(i)) for i in range(2)]

  weight_shapes = {"weights": (3, 2, 3)}

  qlayer = qml.qnn.KerasLayer(f, weight_shapes, output_dim=2)

  inputs = tf.constant(np.random.random((4, 2)), dtype=tf.float32)

  with tf.GradientTape() as tape:
      out = qlayer(inputs)

  tape.jacobian(out, qlayer.trainable_weights)
  ```

<h4>New operations, templates, and measurements</h4>

* Adds the `qml.density_matrix` QNode return with partial trace capabilities.
  [(#878)](https://github.com/PennyLaneAI/pennylane/pull/878)

  The density matrix over the provided wires is returned, with all other subsystems traced out.
  `qml.density_matrix` currently works for both the `default.qubit` and `default.mixed` devices.

  ```python
  qml.enable_tape()
  dev = qml.device("default.qubit", wires=2)

  def circuit(x):
      qml.PauliY(wires=0)
      qml.Hadamard(wires=1)
      return qml.density_matrix(wires=[1])  # wire 0 is traced out
  ```

* Adds the square-root X gate `SX`. [(#871)](https://github.com/PennyLaneAI/pennylane/pull/871)

  ```python
  dev = qml.device("default.qubit", wires=1)

  @qml.qnode(dev)
  def circuit():
      qml.SX(wires=[0])
      return qml.expval(qml.PauliZ(wires=[0]))
  ```

* Two new hardware-efficient particle-conserving templates have been implemented
  to perform VQE-based quantum chemistry simulations. The new templates apply
  several layers of the particle-conserving entanglers proposed in Figs. 2a and 2b
  of Barkoutsos *et al*., [arXiv:1805.04340](https://arxiv.org/abs/1805.04340)
  [(#875)](https://github.com/PennyLaneAI/pennylane/pull/875)
  [(#876)](https://github.com/PennyLaneAI/pennylane/pull/876)

<h4>Estimate and track resources</h4>

* The `QuantumTape` class now contains basic resource estimation functionality. The method
  `tape.get_resources()` returns a dictionary with a list of the constituent operations and the
  number of times they appear in the circuit. Similarly, `tape.get_depth()` computes the circuit depth.
  [(#862)](https://github.com/PennyLaneAI/pennylane/pull/862)

  ```pycon
  >>> with qml.tape.QuantumTape() as tape:
  ...    qml.Hadamard(wires=0)
  ...    qml.RZ(0.26, wires=1)
  ...    qml.CNOT(wires=[1, 0])
  ...    qml.Rot(1.8, -2.7, 0.2, wires=0)
  ...    qml.Hadamard(wires=1)
  ...    qml.CNOT(wires=[0, 1])
  ...    qml.expval(qml.PauliZ(0) @ qml.PauliZ(1))
  >>> tape.get_resources()
  {'Hadamard': 2, 'RZ': 1, 'CNOT': 2, 'Rot': 1}
  >>> tape.get_depth()
  4
  ```

* The number of device executions over a QNode's lifetime can now be returned using `num_executions`.
  [(#853)](https://github.com/PennyLaneAI/pennylane/pull/853)

  ```pycon
  >>> dev = qml.device("default.qubit", wires=2)
  >>> @qml.qnode(dev)
  ... def circuit(x, y):
  ...    qml.RX(x, wires=[0])
  ...    qml.RY(y, wires=[1])
  ...    qml.CNOT(wires=[0, 1])
  ...    return qml.expval(qml.PauliZ(0) @ qml.PauliX(1))
  >>> for _ in range(10):
  ...    circuit(0.432, 0.12)
  >>> print(dev.num_executions)
  10
  ```

<h3>Improvements</h3>

* Support for tape mode has improved across PennyLane. The following features now work in tape mode:

  - QNode collections [(#863)](https://github.com/PennyLaneAI/pennylane/pull/863)

  - `qnn.ExpvalCost` [(#863)](https://github.com/PennyLaneAI/pennylane/pull/863)
    [(#911)](https://github.com/PennyLaneAI/pennylane/pull/911)

  - `qml.qnn.KerasLayer` [(#869)](https://github.com/PennyLaneAI/pennylane/pull/869)

  - `qml.qnn.TorchLayer` [(#865)](https://github.com/PennyLaneAI/pennylane/pull/865)

  - The `qml.qaoa` module [(#905)](https://github.com/PennyLaneAI/pennylane/pull/905)

* A new function, `qml.refresh_devices()`, has been added, allowing PennyLane to
  rescan installed PennyLane plugins and refresh the device list. In addition, the `qml.device`
  loader will attempt to refresh devices if the required plugin device cannot be found.
  This will result in an improved experience if installing PennyLane and plugins within
  a running Python session (for example, on Google Colab), and avoid the need to
  restart the kernel/runtime.
  [(#907)](https://github.com/PennyLaneAI/pennylane/pull/907)

* When using `grad_fn = qml.grad(cost)` to compute the gradient of a cost function with the Autograd
  interface, the value of the intermediate forward pass is now available via the `grad_fn.forward`
  property
  [(#914)](https://github.com/PennyLaneAI/pennylane/pull/914):

  ```python
  def cost_fn(x, y):
      return 2 * np.sin(x[0]) * np.exp(-x[1]) + x[0] ** 3 + np.cos(y)

  params = np.array([0.1, 0.5], requires_grad=True)
  data = np.array(0.65, requires_grad=False)
  grad_fn = qml.grad(cost_fn)

  grad_fn(params, data)  # perform backprop and evaluate the gradient
  grad_fn.forward  # the cost function value
  ```

* Gradient-based optimizers now have a `step_and_cost` method that returns
  both the next step as well as the objective (cost) function output.
  [(#916)](https://github.com/PennyLaneAI/pennylane/pull/916)

  ```pycon
  >>> opt = qml.GradientDescentOptimizer()
  >>> params, cost = opt.step_and_cost(cost_fn, params)
  ```

* PennyLane provides a new experimental module `qml.proc` which provides framework-agnostic processing
  functions for array and tensor manipulations.
  [(#886)](https://github.com/PennyLaneAI/pennylane/pull/886)

  Given the input tensor-like object, the call is
  dispatched to the corresponding array manipulation framework, allowing for end-to-end
  differentiation to be preserved.

  ```pycon
  >>> x = torch.tensor([1., 2.])
  >>> qml.proc.ones_like(x)
  tensor([1, 1])
  >>> y = tf.Variable([[0], [5]])
  >>> qml.proc.ones_like(y, dtype=np.complex128)
  <tf.Tensor: shape=(2, 1), dtype=complex128, numpy=
  array([[1.+0.j],
         [1.+0.j]])>
  ```

  Note that these functions are experimental, and only a subset of common functionality is
  supported. Furthermore, the names and behaviour of these functions may differ from similar
  functions in common frameworks; please refer to the function docstrings for more details.

* The gradient methods in tape mode now fully separate the quantum and classical processing. Rather
  than returning the evaluated gradients directly, they now return a tuple containing the required
  quantum and classical processing steps.
  [(#840)](https://github.com/PennyLaneAI/pennylane/pull/840)

  ```python
  def gradient_method(idx, param, **options):
      # generate the quantum tapes that must be computed
      # to determine the quantum gradient
      tapes = quantum_gradient_tapes(self)

      def processing_fn(results):
          # perform classical processing on the evaluated tapes
          # returning the evaluated quantum gradient
          return classical_processing(results)

      return tapes, processing_fn
  ```

  The `JacobianTape.jacobian()` method has been similarly modified to accumulate all gradient
  quantum tapes and classical processing functions, evaluate all quantum tapes simultaneously,
  and then apply the post-processing functions to the evaluated tape results.

* The MultiRZ gate now has a defined generator, allowing it to be used in quantum natural gradient
  optimization.
  [(#912)](https://github.com/PennyLaneAI/pennylane/pull/912)

* The CRot gate now has a `decomposition` method, which breaks the gate down into rotations
  and CNOT gates. This allows `CRot` to be used on devices that do not natively support it.
  [(#908)](https://github.com/PennyLaneAI/pennylane/pull/908)

* The classical processing in the `MottonenStatePreparation` template has been largely
  rewritten to use dense matrices and tensor manipulations wherever possible.
  This is in preparation to support differentiation through the template in the future.
  [(#864)](https://github.com/PennyLaneAI/pennylane/pull/864)

* Device-based caching has replaced QNode caching. Caching is now accessed by passing a
  `cache` argument to the device.
  [(#851)](https://github.com/PennyLaneAI/pennylane/pull/851)

  The `cache` argument should be an integer specifying the size of the cache. For example, a
  cache of size 10 is created using:

  ```pycon
  >>> dev = qml.device("default.qubit", wires=2, cache=10)
  ```

* The `Operation`, `Tensor`, and `MeasurementProcess` classes now have the `__copy__` special method
  defined.
  [(#840)](https://github.com/PennyLaneAI/pennylane/pull/840)

  This allows us to ensure that, when a shallow copy is performed of an operation, the
  mutable list storing the operation parameters is *also* shallow copied. Both the old operation and
  the copied operation will continue to share the same parameter data,
  ```pycon
  >>> import copy
  >>> op = qml.RX(0.2, wires=0)
  >>> op2 = copy.copy(op)
  >>> op.data[0] is op2.data[0]
  True
  ```

  however the *list container* is not a reference:

  ```pycon
  >>> op.data is op2.data
  False
  ```

  This allows the parameters of the copied operation to be modified, without mutating
  the parameters of the original operation.

* The `QuantumTape.copy` method has been tweaked so that
  [(#840)](https://github.com/PennyLaneAI/pennylane/pull/840):

  - Optionally, the tape's operations are shallow copied in addition to the tape by passing the
    `copy_operations=True` boolean flag. This allows the copied tape's parameters to be mutated
    without affecting the original tape's parameters. (Note: the two tapes will share parameter data
    *until* one of the tapes has their parameter list modified.)

  - Copied tapes can be cast to another `QuantumTape` subclass by passing the `tape_cls` keyword
    argument.

<h3>Breaking changes</h3>

* Updated how parameter-shift gradient recipes are defined for operations, allowing for
  gradient recipes that are specified as an arbitrary number of terms.
  [(#909)](https://github.com/PennyLaneAI/pennylane/pull/909)

  Previously, `Operation.grad_recipe` was restricted to two-term parameter-shift formulas.
  With this change, the gradient recipe now contains elements of the form
  :math:`[c_i, a_i, s_i]`, resulting in a gradient recipe of
  :math:`\frac{\partial}{\partial\phi_k}f(\phi_k) = \sum_{i} c_i f(a_i \phi_k + s_i )`.

  As this is a breaking change, all custom operations with defined gradient recipes must be
  updated to continue working with PennyLane 0.13. Note though that if `grad_recipe = None`, the
  default gradient recipe remains unchanged, and corresponds to the two terms :math:`[c_0, a_0, s_0]=[1/2, 1, \pi/2]`
  and :math:`[c_1, a_1, s_1]=[-1/2, 1, -\pi/2]` for every parameter.

- The `VQECost` class has been renamed to `ExpvalCost` to reflect its general applicability
  beyond VQE. Use of `VQECost` is still possible but will result in a deprecation warning.
  [(#913)](https://github.com/PennyLaneAI/pennylane/pull/913)

<h3>Bug fixes</h3>

* The `default.qubit.tf` device is updated to handle TensorFlow objects (e.g.,
  `tf.Variable`) as gate parameters correctly when using the `MultiRZ` and
  `CRot` operations.
  [(#921)](https://github.com/PennyLaneAI/pennylane/pull/921)

* PennyLane tensor objects are now unwrapped in BaseQNode when passed as a
  keyword argument to the quantum function.
  [(#903)](https://github.com/PennyLaneAI/pennylane/pull/903)
  [(#893)](https://github.com/PennyLaneAI/pennylane/pull/893)

* The new tape mode now prevents multiple observables from being evaluated on the same wire
  if the observables are not qubit-wise commuting Pauli words.
  [(#882)](https://github.com/PennyLaneAI/pennylane/pull/882)

* Fixes a bug in `default.qubit` whereby inverses of common gates were not being applied
  via efficient gate-specific methods, instead falling back to matrix-vector multiplication.
  The following gates were affected: `PauliX`, `PauliY`, `PauliZ`, `Hadamard`, `SWAP`, `S`,
  `T`, `CNOT`, `CZ`.
  [(#872)](https://github.com/PennyLaneAI/pennylane/pull/872)

* The `PauliRot` operation now gracefully handles single-qubit Paulis, and all-identity Paulis
  [(#860)](https://github.com/PennyLaneAI/pennylane/pull/860).

* Fixes a bug whereby binary Python operators were not properly propagating the `requires_grad`
  attribute to the output tensor.
  [(#889)](https://github.com/PennyLaneAI/pennylane/pull/889)

* Fixes a bug which prevents `TorchLayer` from doing `backward` when CUDA is enabled.
  [(#899)](https://github.com/PennyLaneAI/pennylane/pull/899)

* Fixes a bug where multi-threaded execution of `QNodeCollection` sometimes fails
  because of simultaneous queuing. This is fixed by adding thread locking during queuing.
  [(#910)](https://github.com/PennyLaneAI/pennylane/pull/918)

* Fixes a bug in `QuantumTape.set_parameters()`. The previous implementation assumed
  that the `self.trainable_parms` set would always be iterated over in increasing integer
  order. However, this is not guaranteed behaviour, and can lead to the incorrect tape parameters
  being set if this is not the case.
  [(#923)](https://github.com/PennyLaneAI/pennylane/pull/923)

* Fixes broken error message if a QNode is instantiated with an unknown exception.
  [(#930)](https://github.com/PennyLaneAI/pennylane/pull/930)

<h3>Contributors</h3>

This release contains contributions from (in alphabetical order):

Juan Miguel Arrazola, Thomas Bromley, Christina Lee, Alain Delgado Gran, Olivia Di Matteo, Anthony
Hayes, Theodor Isacsson, Josh Izaac, Soran Jahangiri, Nathan Killoran, Shumpei Kobayashi, Romain
Moyard, Zeyue Niu, Maria Schuld, Antal Száva.

# Release 0.12.0

<h3>New features since last release</h3>

<h4>New and improved simulators</h4>

* PennyLane now supports a new device, `default.mixed`, designed for
  simulating mixed-state quantum computations. This enables native
  support for implementing noisy channels in a circuit, which generally
  map pure states to mixed states.
  [(#794)](https://github.com/PennyLaneAI/pennylane/pull/794)
  [(#807)](https://github.com/PennyLaneAI/pennylane/pull/807)
  [(#819)](https://github.com/PennyLaneAI/pennylane/pull/819)

  The device can be initialized as
  ```pycon
  >>> dev = qml.device("default.mixed", wires=1)
  ```

  This allows the construction of QNodes that include non-unitary operations,
  such as noisy channels:

  ```pycon
  >>> @qml.qnode(dev)
  ... def circuit(params):
  ...     qml.RX(params[0], wires=0)
  ...     qml.RY(params[1], wires=0)
  ...     qml.AmplitudeDamping(0.5, wires=0)
  ...     return qml.expval(qml.PauliZ(0))
  >>> print(circuit([0.54, 0.12]))
  0.9257702929524184
  >>> print(circuit([0, np.pi]))
  0.0
  ```

<h4>New tools for optimizing measurements</h4>

* The new `grouping` module provides functionality for grouping simultaneously measurable Pauli word
  observables.
  [(#761)](https://github.com/PennyLaneAI/pennylane/pull/761)
  [(#850)](https://github.com/PennyLaneAI/pennylane/pull/850)
  [(#852)](https://github.com/PennyLaneAI/pennylane/pull/852)

  - The `optimize_measurements` function will take as input a list of Pauli word observables and
    their corresponding coefficients (if any), and will return the partitioned Pauli terms
    diagonalized in the measurement basis and the corresponding diagonalizing circuits.

    ```python
    from pennylane.grouping import optimize_measurements
    h, nr_qubits = qml.qchem.molecular_hamiltonian("h2", "h2.xyz")
    rotations, grouped_ops, grouped_coeffs = optimize_measurements(h.ops, h.coeffs, grouping="qwc")
    ```

    The diagonalizing circuits of `rotations` correspond to the diagonalized Pauli word groupings of
    `grouped_ops`.

  - Pauli word partitioning utilities are performed by the `PauliGroupingStrategy`
    class. An input list of Pauli words can be partitioned into mutually commuting,
    qubit-wise-commuting, or anticommuting groupings.

    For example, partitioning Pauli words into anticommutative groupings by the Recursive Largest
    First (RLF) graph colouring heuristic:

    ```python
    from pennylane import PauliX, PauliY, PauliZ, Identity
    from pennylane.grouping import group_observables
    pauli_words = [
        Identity('a') @ Identity('b'),
        Identity('a') @ PauliX('b'),
        Identity('a') @ PauliY('b'),
        PauliZ('a') @ PauliX('b'),
        PauliZ('a') @ PauliY('b'),
        PauliZ('a') @ PauliZ('b')
    ]
    groupings = group_observables(pauli_words, grouping_type='anticommuting', method='rlf')
    ```

  - Various utility functions are included for obtaining and manipulating Pauli
    words in the binary symplectic vector space representation.

    For instance, two Pauli words may be converted to their binary vector representation:

    ```pycon
    >>> from pennylane.grouping import pauli_to_binary
    >>> from pennylane.wires import Wires
    >>> wire_map = {Wires('a'): 0, Wires('b'): 1}
    >>> pauli_vec_1 = pauli_to_binary(qml.PauliX('a') @ qml.PauliY('b'))
    >>> pauli_vec_2 = pauli_to_binary(qml.PauliZ('a') @ qml.PauliZ('b'))
    >>> pauli_vec_1
    [1. 1. 0. 1.]
    >>> pauli_vec_2
    [0. 0. 1. 1.]
    ```

    Their product up to a phase may be computed by taking the sum of their binary vector
    representations, and returned in the operator representation.

    ```pycon
    >>> from pennylane.grouping import binary_to_pauli
    >>> binary_to_pauli((pauli_vec_1 + pauli_vec_2) % 2, wire_map)
    Tensor product ['PauliY', 'PauliX']: 0 params, wires ['a', 'b']
    ```

    For more details on the grouping module, see the
    [grouping module documentation](https://pennylane.readthedocs.io/en/stable/code/qml_grouping.html)


<h4>Returning the quantum state from simulators</h4>

* The quantum state of a QNode can now be returned using the `qml.state()` return function.
  [(#818)](https://github.com/XanaduAI/pennylane/pull/818)

  ```python
  import pennylane as qml

  dev = qml.device("default.qubit", wires=3)
  qml.enable_tape()

  @qml.qnode(dev)
  def qfunc(x, y):
      qml.RZ(x, wires=0)
      qml.CNOT(wires=[0, 1])
      qml.RY(y, wires=1)
      qml.CNOT(wires=[0, 2])
      return qml.state()

  >>> qfunc(0.56, 0.1)
  array([0.95985437-0.27601028j, 0.        +0.j        ,
         0.04803275-0.01381203j, 0.        +0.j        ,
         0.        +0.j        , 0.        +0.j        ,
         0.        +0.j        , 0.        +0.j        ])
  ```

  Differentiating the state is currently available when using the
  classical backpropagation differentiation method (`diff_method="backprop"`) with a compatible device,
  and when using the new tape mode.

<h4>New operations and channels</h4>

* PennyLane now includes standard channels such as the Amplitude-damping,
  Phase-damping, and Depolarizing channels, as well as the ability
  to make custom qubit channels.
  [(#760)](https://github.com/PennyLaneAI/pennylane/pull/760)
  [(#766)](https://github.com/PennyLaneAI/pennylane/pull/766)
  [(#778)](https://github.com/PennyLaneAI/pennylane/pull/778)

* The controlled-Y operation is now available via `qml.CY`. For devices that do
  not natively support the controlled-Y operation, it will be decomposed
  into `qml.RY`, `qml.CNOT`, and `qml.S` operations.
  [(#806)](https://github.com/PennyLaneAI/pennylane/pull/806)

<h4>Preview the next-generation PennyLane QNode</h4>

* The new PennyLane `tape` module provides a re-formulated QNode class, rewritten from the ground-up,
  that uses a new `QuantumTape` object to represent the QNode's quantum circuit. Tape mode
  provides several advantages over the standard PennyLane QNode.
  [(#785)](https://github.com/PennyLaneAI/pennylane/pull/785)
  [(#792)](https://github.com/PennyLaneAI/pennylane/pull/792)
  [(#796)](https://github.com/PennyLaneAI/pennylane/pull/796)
  [(#800)](https://github.com/PennyLaneAI/pennylane/pull/800)
  [(#803)](https://github.com/PennyLaneAI/pennylane/pull/803)
  [(#804)](https://github.com/PennyLaneAI/pennylane/pull/804)
  [(#805)](https://github.com/PennyLaneAI/pennylane/pull/805)
  [(#808)](https://github.com/PennyLaneAI/pennylane/pull/808)
  [(#810)](https://github.com/PennyLaneAI/pennylane/pull/810)
  [(#811)](https://github.com/PennyLaneAI/pennylane/pull/811)
  [(#815)](https://github.com/PennyLaneAI/pennylane/pull/815)
  [(#820)](https://github.com/PennyLaneAI/pennylane/pull/820)
  [(#823)](https://github.com/PennyLaneAI/pennylane/pull/823)
  [(#824)](https://github.com/PennyLaneAI/pennylane/pull/824)
  [(#829)](https://github.com/PennyLaneAI/pennylane/pull/829)

  - Support for in-QNode classical processing: Tape mode allows for differentiable classical
    processing within the QNode.

  - No more Variable wrapping: In tape mode, QNode arguments no longer become `Variable`
    objects within the QNode.

  - Less restrictive QNode signatures: There is no longer any restriction on the QNode signature;
    the QNode can be defined and called following the same rules as standard Python functions.

  - Unifying all QNodes: The tape-mode QNode merges all QNodes (including the
    `JacobianQNode` and the `PassthruQNode`) into a single unified QNode, with
    identical behaviour regardless of the differentiation type.

  - Optimizations: Tape mode provides various performance optimizations, reducing pre- and
    post-processing overhead, and reduces the number of quantum evaluations in certain cases.

  Note that tape mode is **experimental**, and does not currently have feature-parity with the
  existing QNode. [Feedback and bug reports](https://github.com/PennyLaneAI/pennylane/issues) are
  encouraged and will help improve the new tape mode.

  Tape mode can be enabled globally via the `qml.enable_tape` function, without changing your
  PennyLane code:

  ```python
  qml.enable_tape()
  dev = qml.device("default.qubit", wires=1)

  @qml.qnode(dev, interface="tf")
  def circuit(p):
      print("Parameter value:", p)
      qml.RX(tf.sin(p[0])**2 + p[1], wires=0)
      return qml.expval(qml.PauliZ(0))
  ```

  For more details, please see the [tape mode
  documentation](https://pennylane.readthedocs.io/en/stable/code/qml_tape.html).

<h3>Improvements</h3>

* QNode caching has been introduced, allowing the QNode to keep track of the results of previous
  device executions and reuse those results in subsequent calls.
  Note that QNode caching is only supported in the new and experimental tape-mode.
  [(#817)](https://github.com/PennyLaneAI/pennylane/pull/817)

  Caching is available by passing a `caching` argument to the QNode:

  ```python
  dev = qml.device("default.qubit", wires=2)
  qml.enable_tape()

  @qml.qnode(dev, caching=10)  # cache up to 10 evaluations
  def qfunc(x):
      qml.RX(x, wires=0)
      qml.RX(0.3, wires=1)
      qml.CNOT(wires=[0, 1])
      return qml.expval(qml.PauliZ(1))

  qfunc(0.1)  # first evaluation executes on the device
  qfunc(0.1)  # second evaluation accesses the cached result
  ```

* Sped up the application of certain gates in `default.qubit` by using array/tensor
  manipulation tricks. The following gates are affected: `PauliX`, `PauliY`, `PauliZ`,
  `Hadamard`, `SWAP`, `S`, `T`, `CNOT`, `CZ`.
  [(#772)](https://github.com/PennyLaneAI/pennylane/pull/772)

* The computation of marginal probabilities has been made more efficient for devices
  with a large number of wires, achieving in some cases a 5x speedup.
  [(#799)](https://github.com/PennyLaneAI/pennylane/pull/799)

* Adds arithmetic operations (addition, tensor product,
  subtraction, and scalar multiplication) between `Hamiltonian`,
  `Tensor`, and `Observable` objects, and inline arithmetic
  operations between Hamiltonians and other observables.
  [(#765)](https://github.com/PennyLaneAI/pennylane/pull/765)

  Hamiltonians can now easily be defined as sums of observables:

  ```pycon3
  >>> H = 3 * qml.PauliZ(0) - (qml.PauliX(0) @ qml.PauliX(1)) + qml.Hamiltonian([4], [qml.PauliZ(0)])
  >>> print(H)
  (7.0) [Z0] + (-1.0) [X0 X1]
  ```

* Adds `compare()` method to `Observable` and `Hamiltonian` classes, which allows
  for comparison between observable quantities.
  [(#765)](https://github.com/PennyLaneAI/pennylane/pull/765)

  ```pycon3
  >>> H = qml.Hamiltonian([1], [qml.PauliZ(0)])
  >>> obs = qml.PauliZ(0) @ qml.Identity(1)
  >>> print(H.compare(obs))
  True
  ```

  ```pycon3
  >>> H = qml.Hamiltonian([2], [qml.PauliZ(0)])
  >>> obs = qml.PauliZ(1) @ qml.Identity(0)
  >>> print(H.compare(obs))
  False
  ```

* Adds `simplify()` method to the `Hamiltonian` class.
  [(#765)](https://github.com/PennyLaneAI/pennylane/pull/765)

  ```pycon3
  >>> H = qml.Hamiltonian([1, 2], [qml.PauliZ(0), qml.PauliZ(0) @ qml.Identity(1)])
  >>> H.simplify()
  >>> print(H)
  (3.0) [Z0]
  ```

* Added a new bit-flip mixer to the `qml.qaoa` module.
  [(#774)](https://github.com/PennyLaneAI/pennylane/pull/774)

* Summation of two `Wires` objects is now supported and will return
  a `Wires` object containing the set of all wires defined by the
  terms in the summation.
  [(#812)](https://github.com/PennyLaneAI/pennylane/pull/812)

<h3>Breaking changes</h3>

* The PennyLane NumPy module now returns scalar (zero-dimensional) arrays where
  Python scalars were previously returned.
  [(#820)](https://github.com/PennyLaneAI/pennylane/pull/820)
  [(#833)](https://github.com/PennyLaneAI/pennylane/pull/833)

  For example, this affects array element indexing, and summation:

  ```pycon
  >>> x = np.array([1, 2, 3], requires_grad=False)
  >>> x[0]
  tensor(1, requires_grad=False)
  >>> np.sum(x)
  tensor(6, requires_grad=True)
  ```

  This may require small updates to user code. A convenience method, `np.tensor.unwrap()`,
  has been added to help ease the transition. This converts PennyLane NumPy tensors
  to standard NumPy arrays and Python scalars:

  ```pycon
  >>> x = np.array(1.543, requires_grad=False)
  >>> x.unwrap()
  1.543
  ```

  Note, however, that information regarding array differentiability will be
  lost.

* The device capabilities dictionary has been redesigned, for clarity and robustness. In particular,
  the capabilities dictionary is now inherited from the parent class, various keys have more
  expressive names, and all keys are now defined in the base device class. For more details, please
  [refer to the developer
  documentation](https://pennylane.readthedocs.io/en/stable/development/plugins.html#device-capabilities).
  [(#781)](https://github.com/PennyLaneAI/pennylane/pull/781/files)

<h3>Bug fixes</h3>

* Changed to use lists for storing variable values inside `BaseQNode`
  allowing complex matrices to be passed to `QubitUnitary`.
  [(#773)](https://github.com/PennyLaneAI/pennylane/pull/773)

* Fixed a bug within `default.qubit`, resulting in greater efficiency
  when applying a state vector to all wires on the device.
  [(#849)](https://github.com/PennyLaneAI/pennylane/pull/849)

<h3>Documentation</h3>

* Equations have been added to the `qml.sample` and `qml.probs` docstrings
  to clarify the mathematical foundation of the performed measurements.
  [(#843)](https://github.com/PennyLaneAI/pennylane/pull/843)

<h3>Contributors</h3>

This release contains contributions from (in alphabetical order):

Aroosa Ijaz, Juan Miguel Arrazola, Thomas Bromley, Jack Ceroni, Alain Delgado Gran, Josh Izaac,
Soran Jahangiri, Nathan Killoran, Robert Lang, Cedric Lin, Olivia Di Matteo, Nicolás Quesada, Maria
Schuld, Antal Száva.

# Release 0.11.0

<h3>New features since last release</h3>

<h4>New and improved simulators</h4>

* Added a new device, `default.qubit.autograd`, a pure-state qubit simulator written using Autograd.
  This device supports classical backpropagation (`diff_method="backprop"`); this can
  be faster than the parameter-shift rule for computing quantum gradients
  when the number of parameters to be optimized is large.
  [(#721)](https://github.com/XanaduAI/pennylane/pull/721)

  ```pycon
  >>> dev = qml.device("default.qubit.autograd", wires=1)
  >>> @qml.qnode(dev, diff_method="backprop")
  ... def circuit(x):
  ...     qml.RX(x[1], wires=0)
  ...     qml.Rot(x[0], x[1], x[2], wires=0)
  ...     return qml.expval(qml.PauliZ(0))
  >>> weights = np.array([0.2, 0.5, 0.1])
  >>> grad_fn = qml.grad(circuit)
  >>> print(grad_fn(weights))
  array([-2.25267173e-01, -1.00864546e+00,  6.93889390e-18])
  ```

  See the [device documentation](https://pennylane.readthedocs.io/en/stable/code/api/pennylane.devices.default_qubit_autograd.DefaultQubitAutograd.html) for more details.

* A new experimental C++ state-vector simulator device is now available, `lightning.qubit`. It
  uses the C++ Eigen library to perform fast linear algebra calculations for simulating quantum
  state-vector evolution.

  `lightning.qubit` is currently in beta; it can be installed via `pip`:

  ```console
  $ pip install pennylane-lightning
  ```

  Once installed, it can be used as a PennyLane device:

  ```pycon
  >>> dev = qml.device("lightning.qubit", wires=2)
  ```

  For more details, please see the [lightning qubit documentation](https://pennylane-lightning.readthedocs.io).

<h4>New algorithms and templates</h4>

* Added built-in QAOA functionality via the new `qml.qaoa` module.
  [(#712)](https://github.com/PennyLaneAI/pennylane/pull/712)
  [(#718)](https://github.com/PennyLaneAI/pennylane/pull/718)
  [(#741)](https://github.com/PennyLaneAI/pennylane/pull/741)
  [(#720)](https://github.com/PennyLaneAI/pennylane/pull/720)

  This includes the following features:

  * New `qml.qaoa.x_mixer` and `qml.qaoa.xy_mixer` functions for defining Pauli-X and XY
    mixer Hamiltonians.

  * MaxCut: The `qml.qaoa.maxcut` function allows easy construction of the cost Hamiltonian
    and recommended mixer Hamiltonian for solving the MaxCut problem for a supplied graph.

  * Layers: `qml.qaoa.cost_layer` and `qml.qaoa.mixer_layer` take cost and mixer
    Hamiltonians, respectively, and apply the corresponding QAOA cost and mixer layers
    to the quantum circuit

  For example, using PennyLane to construct and solve a MaxCut problem with QAOA:

  ```python
  wires = range(3)
  graph = Graph([(0, 1), (1, 2), (2, 0)])
  cost_h, mixer_h = qaoa.maxcut(graph)

  def qaoa_layer(gamma, alpha):
      qaoa.cost_layer(gamma, cost_h)
      qaoa.mixer_layer(alpha, mixer_h)

  def antatz(params, **kwargs):

      for w in wires:
          qml.Hadamard(wires=w)

      # repeat the QAOA layer two times
      qml.layer(qaoa_layer, 2, params[0], params[1])

  dev = qml.device('default.qubit', wires=len(wires))
  cost_function = qml.VQECost(ansatz, cost_h, dev)
  ```

* Added an `ApproxTimeEvolution` template to the PennyLane templates module, which
  can be used to implement Trotterized time-evolution under a Hamiltonian.
  [(#710)](https://github.com/XanaduAI/pennylane/pull/710)

  <img src="https://pennylane.readthedocs.io/en/latest/_static/templates/subroutines/approx_time_evolution.png" width=50%/>

* Added a `qml.layer` template-constructing function, which takes a unitary, and
  repeatedly applies it on a set of wires to a given depth.
  [(#723)](https://github.com/PennyLaneAI/pennylane/pull/723)

  ```python
  def subroutine():
      qml.Hadamard(wires=[0])
      qml.CNOT(wires=[0, 1])
      qml.PauliX(wires=[1])

  dev = qml.device('default.qubit', wires=3)

  @qml.qnode(dev)
  def circuit():
      qml.layer(subroutine, 3)
      return [qml.expval(qml.PauliZ(0)), qml.expval(qml.PauliZ(1))]
  ```

  This creates the following circuit:
  ```pycon
  >>> circuit()
  >>> print(circuit.draw())
  0: ──H──╭C──X──H──╭C──X──H──╭C──X──┤ ⟨Z⟩
  1: ─────╰X────────╰X────────╰X─────┤ ⟨Z⟩
  ```

* Added the `qml.utils.decompose_hamiltonian` function. This function can be used to
  decompose a Hamiltonian into a linear combination of Pauli operators.
  [(#671)](https://github.com/XanaduAI/pennylane/pull/671)

  ```pycon
  >>> A = np.array(
  ... [[-2, -2+1j, -2, -2],
  ... [-2-1j,  0,  0, -1],
  ... [-2,  0, -2, -1],
  ... [-2, -1, -1,  0]])
  >>> coeffs, obs_list = decompose_hamiltonian(A)
  ```

<h4>New device features</h4>

* It is now possible to specify custom wire labels, such as `['anc1', 'anc2', 0, 1, 3]`, where the labels
  can be strings or numbers.
  [(#666)](https://github.com/XanaduAI/pennylane/pull/666)

  Custom wire labels are defined by passing a list to the `wires` argument when creating the device:

  ```pycon
  >>> dev = qml.device("default.qubit", wires=['anc1', 'anc2', 0, 1, 3])
  ```

  Quantum operations should then be invoked with these custom wire labels:

  ``` pycon
  >>> @qml.qnode(dev)
  >>> def circuit():
  ...    qml.Hadamard(wires='anc2')
  ...    qml.CNOT(wires=['anc1', 3])
  ...    ...
  ```

  The existing behaviour, in which the number of wires is specified on device initialization,
  continues to work as usual. This gives a default behaviour where wires are labelled
  by consecutive integers.

  ```pycon
  >>> dev = qml.device("default.qubit", wires=5)
  ```

* An integrated device test suite has been added, which can be used
  to run basic integration tests on core or external devices.
  [(#695)](https://github.com/PennyLaneAI/pennylane/pull/695)
  [(#724)](https://github.com/PennyLaneAI/pennylane/pull/724)
  [(#733)](https://github.com/PennyLaneAI/pennylane/pull/733)

  The test can be invoked against a particular device by calling the `pl-device-test`
  command line program:

  ```console
  $ pl-device-test --device=default.qubit --shots=1234 --analytic=False
  ```

  If the tests are run on external devices, the device and its dependencies must be
  installed locally. For more details, please see the
  [plugin test documentation](http://pennylane.readthedocs.io/en/latest/code/api/pennylane.devices.tests.html).

<h3>Improvements</h3>

* The functions implementing the quantum circuits building the Unitary Coupled-Cluster
  (UCCSD) VQE ansatz have been improved, with a more consistent naming convention and
  improved docstrings.
  [(#748)](https://github.com/PennyLaneAI/pennylane/pull/748)

  The changes include:

  - The terms *1particle-1hole (ph)* and *2particle-2hole (pphh)* excitations
    were replaced with the names *single* and *double* excitations, respectively.

  - The non-differentiable arguments in the `UCCSD` template were renamed accordingly:
    `ph` → `s_wires`, `pphh` → `d_wires`

  - The term *virtual*, previously used to refer the *unoccupied* orbitals, was discarded.

  - The Usage Details sections were updated and improved.

* Added support for TensorFlow 2.3 and PyTorch 1.6.
  [(#725)](https://github.com/PennyLaneAI/pennylane/pull/725)

* Returning probabilities is now supported from photonic QNodes.
  As with qubit QNodes, photonic QNodes returning probabilities are
  end-to-end differentiable.
  [(#699)](https://github.com/XanaduAI/pennylane/pull/699/)

  ```pycon
  >>> dev = qml.device("strawberryfields.fock", wires=2, cutoff_dim=5)
  >>> @qml.qnode(dev)
  ... def circuit(a):
  ...     qml.Displacement(a, 0, wires=0)
  ...     return qml.probs(wires=0)
  >>> print(circuit(0.5))
  [7.78800783e-01 1.94700196e-01 2.43375245e-02 2.02812704e-03 1.26757940e-04]
  ```

<h3>Breaking changes</h3>

* The `pennylane.plugins` and `pennylane.beta.plugins` folders have been renamed to
  `pennylane.devices` and `pennylane.beta.devices`, to reflect their content better.
  [(#726)](https://github.com/XanaduAI/pennylane/pull/726)

<h3>Bug fixes</h3>

* The PennyLane interface conversion functions can now convert QNodes with
  pre-existing interfaces.
  [(#707)](https://github.com/XanaduAI/pennylane/pull/707)

<h3>Documentation</h3>

* The interfaces section of the documentation has been renamed to 'Interfaces and training',
  and updated with the latest variable handling details.
  [(#753)](https://github.com/PennyLaneAI/pennylane/pull/753)

<h3>Contributors</h3>

This release contains contributions from (in alphabetical order):

Juan Miguel Arrazola, Thomas Bromley, Jack Ceroni, Alain Delgado Gran, Shadab Hussain, Theodor
Isacsson, Josh Izaac, Nathan Killoran, Maria Schuld, Antal Száva, Nicola Vitucci.

# Release 0.10.0

<h3>New features since last release</h3>

<h4>New and improved simulators</h4>

* Added a new device, `default.qubit.tf`, a pure-state qubit simulator written using TensorFlow.
  As a result, it supports classical backpropagation as a means to compute the Jacobian. This can
  be faster than the parameter-shift rule for computing quantum gradients
  when the number of parameters to be optimized is large.

  `default.qubit.tf` is designed to be used with end-to-end classical backpropagation
  (`diff_method="backprop"`) with the TensorFlow interface. This is the default method
  of differentiation when creating a QNode with this device.

  Using this method, the created QNode is a 'white-box' that is
  tightly integrated with your TensorFlow computation, including
  [AutoGraph](https://www.tensorflow.org/guide/function) support:

  ```pycon
  >>> dev = qml.device("default.qubit.tf", wires=1)
  >>> @tf.function
  ... @qml.qnode(dev, interface="tf", diff_method="backprop")
  ... def circuit(x):
  ...     qml.RX(x[1], wires=0)
  ...     qml.Rot(x[0], x[1], x[2], wires=0)
  ...     return qml.expval(qml.PauliZ(0))
  >>> weights = tf.Variable([0.2, 0.5, 0.1])
  >>> with tf.GradientTape() as tape:
  ...     res = circuit(weights)
  >>> print(tape.gradient(res, weights))
  tf.Tensor([-2.2526717e-01 -1.0086454e+00  1.3877788e-17], shape=(3,), dtype=float32)
  ```

  See the `default.qubit.tf`
  [documentation](https://pennylane.ai/en/stable/code/api/pennylane.beta.plugins.DefaultQubitTF.html)
  for more details.

* The [default.tensor plugin](https://github.com/XanaduAI/pennylane/blob/master/pennylane/beta/plugins/default_tensor.py)
  has been significantly upgraded. It now allows two different
  tensor network representations to be used: `"exact"` and `"mps"`. The former uses a
  exact factorized representation of quantum states, while the latter uses a matrix product state
  representation.
  ([#572](https://github.com/XanaduAI/pennylane/pull/572))
  ([#599](https://github.com/XanaduAI/pennylane/pull/599))

<h4>New machine learning functionality and integrations</h4>

* PennyLane QNodes can now be converted into Torch layers, allowing for creation of quantum and
  hybrid models using the `torch.nn` API.
  [(#588)](https://github.com/XanaduAI/pennylane/pull/588)

  A PennyLane QNode can be converted into a `torch.nn` layer using the `qml.qnn.TorchLayer` class:

  ```pycon
  >>> @qml.qnode(dev)
  ... def qnode(inputs, weights_0, weight_1):
  ...    # define the circuit
  ...    # ...

  >>> weight_shapes = {"weights_0": 3, "weight_1": 1}
  >>> qlayer = qml.qnn.TorchLayer(qnode, weight_shapes)
  ```

  A hybrid model can then be easily constructed:

  ```pycon
  >>> model = torch.nn.Sequential(qlayer, torch.nn.Linear(2, 2))
  ```

* Added a new "reversible" differentiation method which can be used in simulators, but not hardware.

  The reversible approach is similar to backpropagation, but trades off extra computation for
  enhanced memory efficiency. Where backpropagation caches the state tensors at each step during
  a simulated evolution, the reversible method only caches the final pre-measurement state.

  Compared to the parameter-shift method, the reversible method can be faster or slower,
  depending on the density and location of parametrized gates in a circuit
  (circuits with higher density of parametrized gates near the end of the circuit will see a benefit).
  [(#670)](https://github.com/XanaduAI/pennylane/pull/670)

  ```pycon
  >>> dev = qml.device("default.qubit", wires=2)
  ... @qml.qnode(dev, diff_method="reversible")
  ... def circuit(x):
  ...     qml.RX(x, wires=0)
  ...     qml.RX(x, wires=0)
  ...     qml.CNOT(wires=[0,1])
  ...     return qml.expval(qml.PauliZ(0))
  >>> qml.grad(circuit)(0.5)
  (array(-0.47942554),)
  ```

<h4>New templates and cost functions</h4>

* Added the new templates `UCCSD`, `SingleExcitationUnitary`, and`DoubleExcitationUnitary`,
  which together implement the Unitary Coupled-Cluster Singles and Doubles (UCCSD) ansatz
  to perform VQE-based quantum chemistry simulations using PennyLane-QChem.
  [(#622)](https://github.com/XanaduAI/pennylane/pull/622)
  [(#638)](https://github.com/XanaduAI/pennylane/pull/638)
  [(#654)](https://github.com/XanaduAI/pennylane/pull/654)
  [(#659)](https://github.com/XanaduAI/pennylane/pull/659)
  [(#622)](https://github.com/XanaduAI/pennylane/pull/622)

* Added module `pennylane.qnn.cost` with class `SquaredErrorLoss`. The module contains classes
  to calculate losses and cost functions on circuits with trainable parameters.
  [(#642)](https://github.com/XanaduAI/pennylane/pull/642)

<h3>Improvements</h3>

* Improves the wire management by making the `Operator.wires` attribute a `wires` object.
  [(#666)](https://github.com/XanaduAI/pennylane/pull/666)

* A significant improvement with respect to how QNodes and interfaces mark quantum function
  arguments as differentiable when using Autograd, designed to improve performance and make
  QNodes more intuitive.
  [(#648)](https://github.com/XanaduAI/pennylane/pull/648)
  [(#650)](https://github.com/XanaduAI/pennylane/pull/650)

  In particular, the following changes have been made:

  - A new `ndarray` subclass `pennylane.numpy.tensor`, which extends NumPy arrays with
    the keyword argument and attribute `requires_grad`. Tensors which have `requires_grad=False`
    are treated as non-differentiable by the Autograd interface.

  - A new subpackage `pennylane.numpy`, which wraps `autograd.numpy` such that NumPy functions
    accept the `requires_grad` keyword argument, and allows Autograd to differentiate
    `pennylane.numpy.tensor` objects.

  - The `argnum` argument to `qml.grad` is now optional; if not provided, arguments explicitly
    marked as `requires_grad=False` are excluded for the list of differentiable arguments.
    The ability to pass `argnum` has been retained for backwards compatibility, and
    if present the old behaviour persists.

* The QNode Torch interface now inspects QNode positional arguments.
  If any argument does not have the attribute `requires_grad=True`, it
  is automatically excluded from quantum gradient computations.
  [(#652)](https://github.com/XanaduAI/pennylane/pull/652)
  [(#660)](https://github.com/XanaduAI/pennylane/pull/660)

* The QNode TF interface now inspects QNode positional arguments.
  If any argument is not being watched by a `tf.GradientTape()`,
  it is automatically excluded from quantum gradient computations.
  [(#655)](https://github.com/XanaduAI/pennylane/pull/655)
  [(#660)](https://github.com/XanaduAI/pennylane/pull/660)

* QNodes have two new public methods: `QNode.set_trainable_args()` and `QNode.get_trainable_args()`.
  These are designed to be called by interfaces, to specify to the QNode which of its
  input arguments are differentiable. Arguments which are non-differentiable will not be converted
  to PennyLane Variable objects within the QNode.
  [(#660)](https://github.com/XanaduAI/pennylane/pull/660)

* Added `decomposition` method to PauliX, PauliY, PauliZ, S, T, Hadamard, and PhaseShift gates, which
  decomposes each of these gates into rotation gates.
  [(#668)](https://github.com/XanaduAI/pennylane/pull/668)

* The `CircuitGraph` class now supports serializing contained circuit operations
  and measurement basis rotations to an OpenQASM2.0 script via the new
  `CircuitGraph.to_openqasm()` method.
  [(#623)](https://github.com/XanaduAI/pennylane/pull/623)

<h3>Breaking changes</h3>

* Removes support for Python 3.5.
  [(#639)](https://github.com/XanaduAI/pennylane/pull/639)

<h3>Documentation</h3>

* Various small typos were fixed.

<h3>Contributors</h3>

This release contains contributions from (in alphabetical order):

Thomas Bromley, Jack Ceroni, Alain Delgado Gran, Theodor Isacsson, Josh Izaac,
Nathan Killoran, Maria Schuld, Antal Száva, Nicola Vitucci.


# Release 0.9.0

<h3>New features since last release</h3>

<h4>New machine learning integrations</h4>

* PennyLane QNodes can now be converted into Keras layers, allowing for creation of quantum and
  hybrid models using the Keras API.
  [(#529)](https://github.com/XanaduAI/pennylane/pull/529)

  A PennyLane QNode can be converted into a Keras layer using the `KerasLayer` class:

  ```python
  from pennylane.qnn import KerasLayer

  @qml.qnode(dev)
  def circuit(inputs, weights_0, weight_1):
     # define the circuit
     # ...

  weight_shapes = {"weights_0": 3, "weight_1": 1}
  qlayer = qml.qnn.KerasLayer(circuit, weight_shapes, output_dim=2)
  ```

  A hybrid model can then be easily constructed:

  ```python
  model = tf.keras.models.Sequential([qlayer, tf.keras.layers.Dense(2)])
  ```

* Added a new type of QNode, `qml.qnodes.PassthruQNode`. For simulators which are coded in an
  external library which supports automatic differentiation, PennyLane will treat a PassthruQNode as
  a "white box", and rely on the external library to directly provide gradients via backpropagation.
  This can be more efficient than the using parameter-shift rule for a large number of parameters.
  [(#488)](https://github.com/XanaduAI/pennylane/pull/488)

  Currently this behaviour is supported by PennyLane's `default.tensor.tf` device backend,
  compatible with the `'tf'` interface using TensorFlow 2:

  ```python
  dev = qml.device('default.tensor.tf', wires=2)

  @qml.qnode(dev, diff_method="backprop")
  def circuit(params):
      qml.RX(params[0], wires=0)
      qml.RX(params[1], wires=1)
      qml.CNOT(wires=[0, 1])
      return qml.expval(qml.PauliZ(0))

  qnode = PassthruQNode(circuit, dev)
  params = tf.Variable([0.3, 0.1])

  with tf.GradientTape() as tape:
      tape.watch(params)
      res = qnode(params)

  grad = tape.gradient(res, params)
  ```

<h4>New optimizers</h4>

* Added the `qml.RotosolveOptimizer`, a gradient-free optimizer
  that minimizes the quantum function by updating each parameter,
  one-by-one, via a closed-form expression while keeping other parameters
  fixed.
  [(#636)](https://github.com/XanaduAI/pennylane/pull/636)
  [(#539)](https://github.com/XanaduAI/pennylane/pull/539)

* Added the `qml.RotoselectOptimizer`, which uses Rotosolve to
  minimizes a quantum function with respect to both the
  rotation operations applied and the rotation parameters.
  [(#636)](https://github.com/XanaduAI/pennylane/pull/636)
  [(#539)](https://github.com/XanaduAI/pennylane/pull/539)

  For example, given a quantum function `f` that accepts parameters `x`
  and a list of corresponding rotation operations `generators`,
  the Rotoselect optimizer will, at each step, update both the parameter
  values and the list of rotation gates to minimize the loss:

  ```pycon
  >>> opt = qml.optimize.RotoselectOptimizer()
  >>> x = [0.3, 0.7]
  >>> generators = [qml.RX, qml.RY]
  >>> for _ in range(100):
  ...     x, generators = opt.step(f, x, generators)
  ```


<h4>New operations</h4>

* Added the `PauliRot` gate, which performs an arbitrary
  Pauli rotation on multiple qubits, and the `MultiRZ` gate,
  which performs a rotation generated by a tensor product
  of Pauli Z operators.
  [(#559)](https://github.com/XanaduAI/pennylane/pull/559)

  ```python
  dev = qml.device('default.qubit', wires=4)

  @qml.qnode(dev)
  def circuit(angle):
      qml.PauliRot(angle, "IXYZ", wires=[0, 1, 2, 3])
      return [qml.expval(qml.PauliZ(wire)) for wire in [0, 1, 2, 3]]
  ```

  ```pycon
  >>> circuit(0.4)
  [1.         0.92106099 0.92106099 1.        ]
  >>> print(circuit.draw())
   0: ──╭RI(0.4)──┤ ⟨Z⟩
   1: ──├RX(0.4)──┤ ⟨Z⟩
   2: ──├RY(0.4)──┤ ⟨Z⟩
   3: ──╰RZ(0.4)──┤ ⟨Z⟩
  ```

  If the `PauliRot` gate is not supported on the target device, it will
  be decomposed into `Hadamard`, `RX` and `MultiRZ` gates. Note that
  identity gates in the Pauli word result in untouched wires:

  ```pycon
  >>> print(circuit.draw())
   0: ───────────────────────────────────┤ ⟨Z⟩
   1: ──H──────────╭RZ(0.4)──H───────────┤ ⟨Z⟩
   2: ──RX(1.571)──├RZ(0.4)──RX(-1.571)──┤ ⟨Z⟩
   3: ─────────────╰RZ(0.4)──────────────┤ ⟨Z⟩
  ```

  If the `MultiRZ` gate is not supported, it will be decomposed into
  `CNOT` and `RZ` gates:

  ```pycon
  >>> print(circuit.draw())
   0: ──────────────────────────────────────────────────┤ ⟨Z⟩
   1: ──H──────────────╭X──RZ(0.4)──╭X──────H───────────┤ ⟨Z⟩
   2: ──RX(1.571)──╭X──╰C───────────╰C──╭X──RX(-1.571)──┤ ⟨Z⟩
   3: ─────────────╰C───────────────────╰C──────────────┤ ⟨Z⟩
  ```

* PennyLane now provides `DiagonalQubitUnitary` for diagonal gates, that are e.g.,
  encountered in IQP circuits. These kinds of gates can be evaluated much faster on
  a simulator device.
  [(#567)](https://github.com/XanaduAI/pennylane/pull/567)

  The gate can be used, for example, to efficiently simulate oracles:

  ```python
  dev = qml.device('default.qubit', wires=3)

  # Function as a bitstring
  f = np.array([1, 0, 0, 1, 1, 0, 1, 0])

  @qml.qnode(dev)
  def circuit(weights1, weights2):
      qml.templates.StronglyEntanglingLayers(weights1, wires=[0, 1, 2])

      # Implements the function as a phase-kickback oracle
      qml.DiagonalQubitUnitary((-1)**f, wires=[0, 1, 2])

      qml.templates.StronglyEntanglingLayers(weights2, wires=[0, 1, 2])
      return [qml.expval(qml.PauliZ(w)) for w in range(3)]
  ```

* Added the `TensorN` CVObservable that can represent the tensor product of the
  `NumberOperator` on photonic backends.
  [(#608)](https://github.com/XanaduAI/pennylane/pull/608)

<h4>New templates</h4>

* Added the `ArbitraryUnitary` and `ArbitraryStatePreparation` templates, which use
  `PauliRot` gates to perform an arbitrary unitary and prepare an arbitrary basis
  state with the minimal number of parameters.
  [(#590)](https://github.com/XanaduAI/pennylane/pull/590)

  ```python
  dev = qml.device('default.qubit', wires=3)

  @qml.qnode(dev)
  def circuit(weights1, weights2):
        qml.templates.ArbitraryStatePreparation(weights1, wires=[0, 1, 2])
        qml.templates.ArbitraryUnitary(weights2, wires=[0, 1, 2])
        return qml.probs(wires=[0, 1, 2])
  ```

* Added the `IQPEmbedding` template, which encodes inputs into the diagonal gates of an
  IQP circuit.
  [(#605)](https://github.com/XanaduAI/pennylane/pull/605)

  <img src="https://pennylane.readthedocs.io/en/latest/_images/iqp.png"
  width=50%></img>

* Added the `SimplifiedTwoDesign` template, which implements the circuit
  design of [Cerezo et al. (2020)](<https://arxiv.org/abs/2001.00550>).
  [(#556)](https://github.com/XanaduAI/pennylane/pull/556)

  <img src="https://pennylane.readthedocs.io/en/latest/_images/simplified_two_design.png"
  width=50%></img>

* Added the `BasicEntanglerLayers` template, which is a simple layer architecture
  of rotations and CNOT nearest-neighbour entanglers.
  [(#555)](https://github.com/XanaduAI/pennylane/pull/555)

  <img src="https://pennylane.readthedocs.io/en/latest/_images/basic_entangler.png"
  width=50%></img>

* PennyLane now offers a broadcasting function to easily construct templates:
  `qml.broadcast()` takes single quantum operations or other templates and applies
  them to wires in a specific pattern.
  [(#515)](https://github.com/XanaduAI/pennylane/pull/515)
  [(#522)](https://github.com/XanaduAI/pennylane/pull/522)
  [(#526)](https://github.com/XanaduAI/pennylane/pull/526)
  [(#603)](https://github.com/XanaduAI/pennylane/pull/603)

  For example, we can use broadcast to repeat a custom template
  across multiple wires:

  ```python
  from pennylane.templates import template

  @template
  def mytemplate(pars, wires):
      qml.Hadamard(wires=wires)
      qml.RY(pars, wires=wires)

  dev = qml.device('default.qubit', wires=3)

  @qml.qnode(dev)
  def circuit(pars):
      qml.broadcast(mytemplate, pattern="single", wires=[0,1,2], parameters=pars)
      return qml.expval(qml.PauliZ(0))
  ```

  ```pycon
  >>> circuit([1, 1, 0.1])
  -0.841470984807896
  >>> print(circuit.draw())
   0: ──H──RY(1.0)──┤ ⟨Z⟩
   1: ──H──RY(1.0)──┤
   2: ──H──RY(0.1)──┤
  ```

  For other available patterns, see the
  [broadcast function documentation](https://pennylane.readthedocs.io/en/latest/code/api/pennylane.broadcast.html).

<h3>Breaking changes</h3>

* The `QAOAEmbedding` now uses the new `MultiRZ` gate as a `ZZ` entangler,
  which changes the convention. While
  previously, the `ZZ` gate in the embedding was implemented as

  ```python
  CNOT(wires=[wires[0], wires[1]])
  RZ(2 * parameter, wires=wires[0])
  CNOT(wires=[wires[0], wires[1]])
  ```

  the `MultiRZ` corresponds to

  ```python
  CNOT(wires=[wires[1], wires[0]])
  RZ(parameter, wires=wires[0])
  CNOT(wires=[wires[1], wires[0]])
  ```

  which differs in the factor of `2`, and fixes a bug in the
  wires that the `CNOT` was applied to.
  [(#609)](https://github.com/XanaduAI/pennylane/pull/609)

* Probability methods are handled by `QubitDevice` and device method
  requirements are modified to simplify plugin development.
  [(#573)](https://github.com/XanaduAI/pennylane/pull/573)

* The internal variables `All` and `Any` to mark an `Operation` as acting on all or any
  wires have been renamed to `AllWires` and `AnyWires`.
  [(#614)](https://github.com/XanaduAI/pennylane/pull/614)

<h3>Improvements</h3>

* A new `Wires` class was introduced for the internal
  bookkeeping of wire indices.
  [(#615)](https://github.com/XanaduAI/pennylane/pull/615)

* Improvements to the speed/performance of the `default.qubit` device.
  [(#567)](https://github.com/XanaduAI/pennylane/pull/567)
  [(#559)](https://github.com/XanaduAI/pennylane/pull/559)

* Added the `"backprop"` and `"device"` differentiation methods to the `qnode`
  decorator.
  [(#552)](https://github.com/XanaduAI/pennylane/pull/552)

  - `"backprop"`: Use classical backpropagation. Default on simulator
    devices that are classically end-to-end differentiable.
    The returned QNode can only be used with the same machine learning
    framework (e.g., `default.tensor.tf` simulator with the `tensorflow` interface).

  - `"device"`: Queries the device directly for the gradient.

  Using the `"backprop"` differentiation method with the `default.tensor.tf`
  device, the created QNode is a 'white-box', and is tightly integrated with
  the overall TensorFlow computation:

  ```python
  >>> dev = qml.device("default.tensor.tf", wires=1)
  >>> @qml.qnode(dev, interface="tf", diff_method="backprop")
  >>> def circuit(x):
  ...     qml.RX(x[1], wires=0)
  ...     qml.Rot(x[0], x[1], x[2], wires=0)
  ...     return qml.expval(qml.PauliZ(0))
  >>> vars = tf.Variable([0.2, 0.5, 0.1])
  >>> with tf.GradientTape() as tape:
  ...     res = circuit(vars)
  >>> tape.gradient(res, vars)
  <tf.Tensor: shape=(3,), dtype=float32, numpy=array([-2.2526717e-01, -1.0086454e+00,  1.3877788e-17], dtype=float32)>
  ```

* The circuit drawer now displays inverted operations, as well as wires
  where probabilities are returned from the device:
  [(#540)](https://github.com/XanaduAI/pennylane/pull/540)

  ```python
  >>> @qml.qnode(dev)
  ... def circuit(theta):
  ...     qml.RX(theta, wires=0)
  ...     qml.CNOT(wires=[0, 1])
  ...     qml.S(wires=1).inv()
  ...     return qml.probs(wires=[0, 1])
  >>> circuit(0.2)
  array([0.99003329, 0.        , 0.        , 0.00996671])
  >>> print(circuit.draw())
  0: ──RX(0.2)──╭C───────╭┤ Probs
  1: ───────────╰X──S⁻¹──╰┤ Probs
  ```

* You can now evaluate the metric tensor of a VQE Hamiltonian via the new
  `VQECost.metric_tensor` method. This allows `VQECost` objects to be directly
  optimized by the quantum natural gradient optimizer (`qml.QNGOptimizer`).
  [(#618)](https://github.com/XanaduAI/pennylane/pull/618)

* The input check functions in `pennylane.templates.utils` are now public
  and visible in the API documentation.
  [(#566)](https://github.com/XanaduAI/pennylane/pull/566)

* Added keyword arguments for step size and order to the `qnode` decorator, as well as
  the `QNode` and `JacobianQNode` classes. This enables the user to set the step size
  and order when using finite difference methods. These options are also exposed when
  creating QNode collections.
  [(#530)](https://github.com/XanaduAI/pennylane/pull/530)
  [(#585)](https://github.com/XanaduAI/pennylane/pull/585)
  [(#587)](https://github.com/XanaduAI/pennylane/pull/587)

* The decomposition for the `CRY` gate now uses the simpler form `RY @ CNOT @ RY @ CNOT`
  [(#547)](https://github.com/XanaduAI/pennylane/pull/547)

* The underlying queuing system was refactored, removing the `qml._current_context`
  property that held the currently active `QNode` or `OperationRecorder`. Now, all
  objects that expose a queue for operations inherit from `QueuingContext` and
  register their queue globally.
  [(#548)](https://github.com/XanaduAI/pennylane/pull/548)

* The PennyLane repository has a new benchmarking tool which supports the comparison of different git revisions.
  [(#568)](https://github.com/XanaduAI/pennylane/pull/568)
  [(#560)](https://github.com/XanaduAI/pennylane/pull/560)
  [(#516)](https://github.com/XanaduAI/pennylane/pull/516)

<h3>Documentation</h3>

* Updated the development section by creating a landing page with links to sub-pages
  containing specific guides.
  [(#596)](https://github.com/XanaduAI/pennylane/pull/596)

* Extended the developer's guide by a section explaining how to add new templates.
  [(#564)](https://github.com/XanaduAI/pennylane/pull/564)

<h3>Bug fixes</h3>

* `tf.GradientTape().jacobian()` can now be evaluated on QNodes using the TensorFlow interface.
  [(#626)](https://github.com/XanaduAI/pennylane/pull/626)

* `RandomLayers()` is now compatible with the qiskit devices.
  [(#597)](https://github.com/XanaduAI/pennylane/pull/597)

* `DefaultQubit.probability()` now returns the correct probability when called with
  `device.analytic=False`.
  [(#563)](https://github.com/XanaduAI/pennylane/pull/563)

* Fixed a bug in the `StronglyEntanglingLayers` template, allowing it to
  work correctly when applied to a single wire.
  [(544)](https://github.com/XanaduAI/pennylane/pull/544)

* Fixed a bug when inverting operations with decompositions; operations marked as inverted
  are now correctly inverted when the fallback decomposition is called.
  [(#543)](https://github.com/XanaduAI/pennylane/pull/543)

* The `QNode.print_applied()` method now correctly displays wires where
  `qml.prob()` is being returned.
  [#542](https://github.com/XanaduAI/pennylane/pull/542)

<h3>Contributors</h3>

This release contains contributions from (in alphabetical order):

Ville Bergholm, Lana Bozanic, Thomas Bromley, Theodor Isacsson, Josh Izaac, Nathan Killoran,
Maggie Li, Johannes Jakob Meyer, Maria Schuld, Sukin Sim, Antal Száva.

# Release 0.8.1

<h3>Improvements</h3>

* Beginning of support for Python 3.8, with the test suite
  now being run in a Python 3.8 environment.
  [(#501)](https://github.com/XanaduAI/pennylane/pull/501)

<h3>Documentation</h3>

* Present templates as a gallery of thumbnails showing the
  basic circuit architecture.
  [(#499)](https://github.com/XanaduAI/pennylane/pull/499)

<h3>Bug fixes</h3>

* Fixed a bug where multiplying a QNode parameter by 0 caused a divide
  by zero error when calculating the parameter shift formula.
  [(#512)](https://github.com/XanaduAI/pennylane/pull/512)

* Fixed a bug where the shape of differentiable QNode arguments
  was being cached on the first construction, leading to indexing
  errors if the QNode was re-evaluated if the argument changed shape.
  [(#505)](https://github.com/XanaduAI/pennylane/pull/505)

<h3>Contributors</h3>

This release contains contributions from (in alphabetical order):

Ville Bergholm, Josh Izaac, Johannes Jakob Meyer, Maria Schuld, Antal Száva.

# Release 0.8.0

<h3>New features since last release</h3>

* Added a quantum chemistry package, `pennylane.qchem`, which supports
  integration with OpenFermion, Psi4, PySCF, and OpenBabel.
  [(#453)](https://github.com/XanaduAI/pennylane/pull/453)

  Features include:

  - Generate the qubit Hamiltonians directly starting with the atomic structure of the molecule.
  - Calculate the mean-field (Hartree-Fock) electronic structure of molecules.
  - Allow to define an active space based on the number of active electrons and active orbitals.
  - Perform the fermionic-to-qubit transformation of the electronic Hamiltonian by
    using different functions implemented in OpenFermion.
  - Convert OpenFermion's QubitOperator to a Pennylane `Hamiltonian` class.
  - Perform a Variational Quantum Eigensolver (VQE) computation with this Hamiltonian in PennyLane.

  Check out the [quantum chemistry quickstart](https://pennylane.readthedocs.io/en/latest/introduction/chemistry.html), as well the quantum chemistry and VQE tutorials.

* PennyLane now has some functions and classes for creating and solving VQE
  problems. [(#467)](https://github.com/XanaduAI/pennylane/pull/467)

  - `qml.Hamiltonian`: a lightweight class for representing qubit Hamiltonians
  - `qml.VQECost`: a class for quickly constructing a differentiable cost function
    given a circuit ansatz, Hamiltonian, and one or more devices

    ```python
    >>> H = qml.vqe.Hamiltonian(coeffs, obs)
    >>> cost = qml.VQECost(ansatz, hamiltonian, dev, interface="torch")
    >>> params = torch.rand([4, 3])
    >>> cost(params)
    tensor(0.0245, dtype=torch.float64)
    ```

* Added a circuit drawing feature that provides a text-based representation
  of a QNode instance. It can be invoked via `qnode.draw()`. The user can specify
  to display variable names instead of variable values and choose either an ASCII
  or Unicode charset.
  [(#446)](https://github.com/XanaduAI/pennylane/pull/446)

  Consider the following circuit as an example:
  ```python3
  @qml.qnode(dev)
  def qfunc(a, w):
      qml.Hadamard(0)
      qml.CRX(a, wires=[0, 1])
      qml.Rot(w[0], w[1], w[2], wires=[1])
      qml.CRX(-a, wires=[0, 1])

      return qml.expval(qml.PauliZ(0) @ qml.PauliZ(1))
  ```

  We can draw the circuit after it has been executed:

  ```python
  >>> result = qfunc(2.3, [1.2, 3.2, 0.7])
  >>> print(qfunc.draw())
   0: ──H──╭C────────────────────────────╭C─────────╭┤ ⟨Z ⊗ Z⟩
   1: ─────╰RX(2.3)──Rot(1.2, 3.2, 0.7)──╰RX(-2.3)──╰┤ ⟨Z ⊗ Z⟩
  >>> print(qfunc.draw(charset="ascii"))
   0: --H--+C----------------------------+C---------+| <Z @ Z>
   1: -----+RX(2.3)--Rot(1.2, 3.2, 0.7)--+RX(-2.3)--+| <Z @ Z>
  >>> print(qfunc.draw(show_variable_names=True))
   0: ──H──╭C─────────────────────────────╭C─────────╭┤ ⟨Z ⊗ Z⟩
   1: ─────╰RX(a)──Rot(w[0], w[1], w[2])──╰RX(-1*a)──╰┤ ⟨Z ⊗ Z⟩
  ```

* Added `QAOAEmbedding` and its parameter initialization
  as a new trainable template.
  [(#442)](https://github.com/XanaduAI/pennylane/pull/442)

  <img src="https://pennylane.readthedocs.io/en/latest/_images/qaoa_layers.png"
  width=70%></img>

* Added the `qml.probs()` measurement function, allowing QNodes
  to differentiate variational circuit probabilities
  on simulators and hardware.
  [(#432)](https://github.com/XanaduAI/pennylane/pull/432)

  ```python
  @qml.qnode(dev)
  def circuit(x):
      qml.Hadamard(wires=0)
      qml.RY(x, wires=0)
      qml.RX(x, wires=1)
      qml.CNOT(wires=[0, 1])
      return qml.probs(wires=[0])
  ```
  Executing this circuit gives the marginal probability of wire 1:
  ```python
  >>> circuit(0.2)
  [0.40066533 0.59933467]
  ```
  QNodes that return probabilities fully support autodifferentiation.

* Added the convenience load functions `qml.from_pyquil`, `qml.from_quil` and
  `qml.from_quil_file` that convert pyQuil objects and Quil code to PennyLane
  templates. This feature requires version 0.8 or above of the PennyLane-Forest
  plugin.
  [(#459)](https://github.com/XanaduAI/pennylane/pull/459)

* Added a `qml.inv` method that inverts templates and sequences of Operations.
  Added a `@qml.template` decorator that makes templates return the queued Operations.
  [(#462)](https://github.com/XanaduAI/pennylane/pull/462)

  For example, using this function to invert a template inside a QNode:

  ```python3
      @qml.template
      def ansatz(weights, wires):
          for idx, wire in enumerate(wires):
              qml.RX(weights[idx], wires=[wire])

          for idx in range(len(wires) - 1):
              qml.CNOT(wires=[wires[idx], wires[idx + 1]])

      dev = qml.device('default.qubit', wires=2)

      @qml.qnode(dev)
      def circuit(weights):
          qml.inv(ansatz(weights, wires=[0, 1]))
          return qml.expval(qml.PauliZ(0) @ qml.PauliZ(1))
    ```

* Added the `QNodeCollection` container class, that allows independent
  QNodes to be stored and evaluated simultaneously. Experimental support
  for asynchronous evaluation of contained QNodes is provided with the
  `parallel=True` keyword argument.
  [(#466)](https://github.com/XanaduAI/pennylane/pull/466)

* Added a high level `qml.map` function, that maps a quantum
  circuit template over a list of observables or devices, returning
  a `QNodeCollection`.
  [(#466)](https://github.com/XanaduAI/pennylane/pull/466)

  For example:

  ```python3
  >>> def my_template(params, wires, **kwargs):
  >>>    qml.RX(params[0], wires=wires[0])
  >>>    qml.RX(params[1], wires=wires[1])
  >>>    qml.CNOT(wires=wires)

  >>> obs_list = [qml.PauliX(0) @ qml.PauliZ(1), qml.PauliZ(0) @ qml.PauliX(1)]
  >>> dev = qml.device("default.qubit", wires=2)
  >>> qnodes = qml.map(my_template, obs_list, dev, measure="expval")
  >>> qnodes([0.54, 0.12])
  array([-0.06154835  0.99280864])
  ```

* Added high level `qml.sum`, `qml.dot`, `qml.apply` functions
  that act on QNode collections.
  [(#466)](https://github.com/XanaduAI/pennylane/pull/466)

  `qml.apply` allows vectorized functions to act over the entire QNode
  collection:
  ```python
  >>> qnodes = qml.map(my_template, obs_list, dev, measure="expval")
  >>> cost = qml.apply(np.sin, qnodes)
  >>> cost([0.54, 0.12])
  array([-0.0615095  0.83756375])
  ```

  `qml.sum` and `qml.dot` take the sum of a QNode collection, and a
  dot product of tensors/arrays/QNode collections, respectively.

<h3>Breaking changes</h3>

* Deprecated the old-style `QNode` such that only the new-style `QNode` and its syntax can be used,
  moved all related files from the `pennylane/beta` folder to `pennylane`.
  [(#440)](https://github.com/XanaduAI/pennylane/pull/440)

<h3>Improvements</h3>

* Added the `Tensor.prune()` method and the `Tensor.non_identity_obs` property for extracting
  non-identity instances from the observables making up a `Tensor` instance.
  [(#498)](https://github.com/XanaduAI/pennylane/pull/498)

* Renamed the `expt.tensornet` and `expt.tensornet.tf` devices to `default.tensor` and
  `default.tensor.tf`.
  [(#495)](https://github.com/XanaduAI/pennylane/pull/495)

* Added a serialization method to the `CircuitGraph` class that is used to create a unique
  hash for each quantum circuit graph.
  [(#470)](https://github.com/XanaduAI/pennylane/pull/470)

* Added the `Observable.eigvals` method to return the eigenvalues of observables.
  [(#449)](https://github.com/XanaduAI/pennylane/pull/449)

* Added the `Observable.diagonalizing_gates` method to return the gates
  that diagonalize an observable in the computational basis.
  [(#454)](https://github.com/XanaduAI/pennylane/pull/454)

* Added the `Operator.matrix` method to return the matrix representation
  of an operator in the computational basis.
  [(#454)](https://github.com/XanaduAI/pennylane/pull/454)

* Added a `QubitDevice` class which implements common functionalities of plugin devices such that
  plugin devices can rely on these implementations. The new `QubitDevice` also includes
  a new `execute` method, which allows for more convenient plugin design. In addition, `QubitDevice`
  also unifies the way samples are generated on qubit-based devices.
  [(#452)](https://github.com/XanaduAI/pennylane/pull/452)
  [(#473)](https://github.com/XanaduAI/pennylane/pull/473)

* Improved documentation of `AmplitudeEmbedding` and `BasisEmbedding` templates.
  [(#441)](https://github.com/XanaduAI/pennylane/pull/441)
  [(#439)](https://github.com/XanaduAI/pennylane/pull/439)

* Codeblocks in the documentation now have a 'copy' button for easily
  copying examples.
  [(#437)](https://github.com/XanaduAI/pennylane/pull/437)

<h3>Documentation</h3>

* Update the developers plugin guide to use QubitDevice.
  [(#483)](https://github.com/XanaduAI/pennylane/pull/483)

<h3>Bug fixes</h3>

* Fixed a bug in `CVQNode._pd_analytic`, where non-descendant observables were not
  Heisenberg-transformed before evaluating the partial derivatives when using the
  order-2 parameter-shift method, resulting in an erroneous Jacobian for some circuits.
  [(#433)](https://github.com/XanaduAI/pennylane/pull/433)

<h3>Contributors</h3>

This release contains contributions from (in alphabetical order):

Juan Miguel Arrazola, Ville Bergholm, Alain Delgado Gran, Olivia Di Matteo,
Theodor Isacsson, Josh Izaac, Soran Jahangiri, Nathan Killoran, Johannes Jakob Meyer,
Zeyue Niu, Maria Schuld, Antal Száva.

# Release 0.7.0

<h3>New features since last release</h3>

* Custom padding constant in `AmplitudeEmbedding` is supported (see 'Breaking changes'.)
  [(#419)](https://github.com/XanaduAI/pennylane/pull/419)

* `StronglyEntanglingLayer` and `RandomLayer` now work with a single wire.
  [(#409)](https://github.com/XanaduAI/pennylane/pull/409)
  [(#413)](https://github.com/XanaduAI/pennylane/pull/413)

* Added support for applying the inverse of an `Operation` within a circuit.
  [(#377)](https://github.com/XanaduAI/pennylane/pull/377)

* Added an `OperationRecorder()` context manager, that allows templates
  and quantum functions to be executed while recording events. The
  recorder can be used with and without QNodes as a debugging utility.
  [(#388)](https://github.com/XanaduAI/pennylane/pull/388)

* Operations can now specify a decomposition that is used when the desired operation
  is not supported on the target device.
  [(#396)](https://github.com/XanaduAI/pennylane/pull/396)

* The ability to load circuits from external frameworks as templates
  has been added via the new `qml.load()` function. This feature
  requires plugin support --- this initial release provides support
  for Qiskit circuits and QASM files when `pennylane-qiskit` is installed,
  via the functions `qml.from_qiskit` and `qml.from_qasm`.
  [(#418)](https://github.com/XanaduAI/pennylane/pull/418)

* An experimental tensor network device has been added
  [(#416)](https://github.com/XanaduAI/pennylane/pull/416)
  [(#395)](https://github.com/XanaduAI/pennylane/pull/395)
  [(#394)](https://github.com/XanaduAI/pennylane/pull/394)
  [(#380)](https://github.com/XanaduAI/pennylane/pull/380)

* An experimental tensor network device which uses TensorFlow for
  backpropagation has been added
  [(#427)](https://github.com/XanaduAI/pennylane/pull/427)

* Custom padding constant in `AmplitudeEmbedding` is supported (see 'Breaking changes'.)
  [(#419)](https://github.com/XanaduAI/pennylane/pull/419)

<h3>Breaking changes</h3>

* The `pad` parameter in `AmplitudeEmbedding()` is now either `None` (no automatic padding), or a
  number that is used as the padding constant.
  [(#419)](https://github.com/XanaduAI/pennylane/pull/419)

* Initialization functions now return a single array of weights per function. Utilities for multi-weight templates
  `Interferometer()` and `CVNeuralNetLayers()` are provided.
  [(#412)](https://github.com/XanaduAI/pennylane/pull/412)

* The single layer templates `RandomLayer()`, `CVNeuralNetLayer()` and `StronglyEntanglingLayer()`
  have been turned into private functions `_random_layer()`, `_cv_neural_net_layer()` and
  `_strongly_entangling_layer()`. Recommended use is now via the corresponding `Layers()` templates.
  [(#413)](https://github.com/XanaduAI/pennylane/pull/413)

<h3>Improvements</h3>

* Added extensive input checks in templates.
  [(#419)](https://github.com/XanaduAI/pennylane/pull/419)

* Templates integration tests are rewritten - now cover keyword/positional argument passing,
  interfaces and combinations of templates.
  [(#409)](https://github.com/XanaduAI/pennylane/pull/409)
  [(#419)](https://github.com/XanaduAI/pennylane/pull/419)

* State vector preparation operations in the `default.qubit` plugin can now be
  applied to subsets of wires, and are restricted to being the first operation
  in a circuit.
  [(#346)](https://github.com/XanaduAI/pennylane/pull/346)

* The `QNode` class is split into a hierarchy of simpler classes.
  [(#354)](https://github.com/XanaduAI/pennylane/pull/354)
  [(#398)](https://github.com/XanaduAI/pennylane/pull/398)
  [(#415)](https://github.com/XanaduAI/pennylane/pull/415)
  [(#417)](https://github.com/XanaduAI/pennylane/pull/417)
  [(#425)](https://github.com/XanaduAI/pennylane/pull/425)

* Added the gates U1, U2 and U3 parametrizing arbitrary unitaries on 1, 2 and 3
  qubits and the Toffoli gate to the set of qubit operations.
  [(#396)](https://github.com/XanaduAI/pennylane/pull/396)

* Changes have been made to accomodate the movement of the main function
  in `pytest._internal` to `pytest._internal.main` in pip 19.3.
  [(#404)](https://github.com/XanaduAI/pennylane/pull/404)

* Added the templates `BasisStatePreparation` and `MottonenStatePreparation` that use
  gates to prepare a basis state and an arbitrary state respectively.
  [(#336)](https://github.com/XanaduAI/pennylane/pull/336)

* Added decompositions for `BasisState` and `QubitStateVector` based on state
  preparation templates.
  [(#414)](https://github.com/XanaduAI/pennylane/pull/414)

* Replaces the pseudo-inverse in the quantum natural gradient optimizer
  (which can be numerically unstable) with `np.linalg.solve`.
  [(#428)](https://github.com/XanaduAI/pennylane/pull/428)

<h3>Contributors</h3>

This release contains contributions from (in alphabetical order):

Ville Bergholm, Josh Izaac, Nathan Killoran, Angus Lowe, Johannes Jakob Meyer,
Oluwatobi Ogunbayo, Maria Schuld, Antal Száva.

# Release 0.6.1

<h3>New features since last release</h3>

* Added a `print_applied` method to QNodes, allowing the operation
  and observable queue to be printed as last constructed.
  [(#378)](https://github.com/XanaduAI/pennylane/pull/378)

<h3>Improvements</h3>

* A new `Operator` base class is introduced, which is inherited by both the
  `Observable` class and the `Operation` class.
  [(#355)](https://github.com/XanaduAI/pennylane/pull/355)

* Removed deprecated `@abstractproperty` decorators
  in `_device.py`.
  [(#374)](https://github.com/XanaduAI/pennylane/pull/374)

* The `CircuitGraph` class is updated to deal with `Operation` instances directly.
  [(#344)](https://github.com/XanaduAI/pennylane/pull/344)

* Comprehensive gradient tests have been added for the interfaces.
  [(#381)](https://github.com/XanaduAI/pennylane/pull/381)

<h3>Documentation</h3>

* The new restructured documentation has been polished and updated.
  [(#387)](https://github.com/XanaduAI/pennylane/pull/387)
  [(#375)](https://github.com/XanaduAI/pennylane/pull/375)
  [(#372)](https://github.com/XanaduAI/pennylane/pull/372)
  [(#370)](https://github.com/XanaduAI/pennylane/pull/370)
  [(#369)](https://github.com/XanaduAI/pennylane/pull/369)
  [(#367)](https://github.com/XanaduAI/pennylane/pull/367)
  [(#364)](https://github.com/XanaduAI/pennylane/pull/364)

* Updated the development guides.
  [(#382)](https://github.com/XanaduAI/pennylane/pull/382)
  [(#379)](https://github.com/XanaduAI/pennylane/pull/379)

* Added all modules, classes, and functions to the API section
  in the documentation.
  [(#373)](https://github.com/XanaduAI/pennylane/pull/373)

<h3>Bug fixes</h3>

* Replaces the existing `np.linalg.norm` normalization with hand-coded
  normalization, allowing `AmplitudeEmbedding` to be used with differentiable
  parameters. AmplitudeEmbedding tests have been added and improved.
  [(#376)](https://github.com/XanaduAI/pennylane/pull/376)

<h3>Contributors</h3>

This release contains contributions from (in alphabetical order):

Ville Bergholm, Josh Izaac, Nathan Killoran, Maria Schuld, Antal Száva

# Release 0.6.0

<h3>New features since last release</h3>

* The devices `default.qubit` and `default.gaussian` have a new initialization parameter
  `analytic` that indicates if expectation values and variances should be calculated
  analytically and not be estimated from data.
  [(#317)](https://github.com/XanaduAI/pennylane/pull/317)

* Added C-SWAP gate to the set of qubit operations
  [(#330)](https://github.com/XanaduAI/pennylane/pull/330)

* The TensorFlow interface has been renamed from `"tfe"` to `"tf"`, and
  now supports TensorFlow 2.0.
  [(#337)](https://github.com/XanaduAI/pennylane/pull/337)

* Added the S and T gates to the set of qubit operations.
  [(#343)](https://github.com/XanaduAI/pennylane/pull/343)

* Tensor observables are now supported within the `expval`,
  `var`, and `sample` functions, by using the `@` operator.
  [(#267)](https://github.com/XanaduAI/pennylane/pull/267)


<h3>Breaking changes</h3>

* The argument `n` specifying the number of samples in the method `Device.sample` was removed.
  Instead, the method will always return `Device.shots` many samples.
  [(#317)](https://github.com/XanaduAI/pennylane/pull/317)

<h3>Improvements</h3>

* The number of shots / random samples used to estimate expectation values and variances, `Device.shots`,
  can now be changed after device creation.
  [(#317)](https://github.com/XanaduAI/pennylane/pull/317)

* Unified import shortcuts to be under qml in qnode.py
  and test_operation.py
  [(#329)](https://github.com/XanaduAI/pennylane/pull/329)

* The quantum natural gradient now uses `scipy.linalg.pinvh` which is more efficient for symmetric matrices
  than the previously used `scipy.linalg.pinv`.
  [(#331)](https://github.com/XanaduAI/pennylane/pull/331)

* The deprecated `qml.expval.Observable` syntax has been removed.
  [(#267)](https://github.com/XanaduAI/pennylane/pull/267)

* Remainder of the unittest-style tests were ported to pytest.
  [(#310)](https://github.com/XanaduAI/pennylane/pull/310)

* The `do_queue` argument for operations now only takes effect
  within QNodes. Outside of QNodes, operations can now be instantiated
  without needing to specify `do_queue`.
  [(#359)](https://github.com/XanaduAI/pennylane/pull/359)

<h3>Documentation</h3>

* The docs are rewritten and restructured to contain a code introduction section as well as an API section.
  [(#314)](https://github.com/XanaduAI/pennylane/pull/275)

* Added Ising model example to the tutorials
  [(#319)](https://github.com/XanaduAI/pennylane/pull/319)

* Added tutorial for QAOA on MaxCut problem
  [(#328)](https://github.com/XanaduAI/pennylane/pull/328)

* Added QGAN flow chart figure to its tutorial
  [(#333)](https://github.com/XanaduAI/pennylane/pull/333)

* Added missing figures for gallery thumbnails of state-preparation
  and QGAN tutorials
  [(#326)](https://github.com/XanaduAI/pennylane/pull/326)

* Fixed typos in the state preparation tutorial
  [(#321)](https://github.com/XanaduAI/pennylane/pull/321)

* Fixed bug in VQE tutorial 3D plots
  [(#327)](https://github.com/XanaduAI/pennylane/pull/327)

<h3>Bug fixes</h3>

* Fixed typo in measurement type error message in qnode.py
  [(#341)](https://github.com/XanaduAI/pennylane/pull/341)

<h3>Contributors</h3>

This release contains contributions from (in alphabetical order):

Shahnawaz Ahmed, Ville Bergholm, Aroosa Ijaz, Josh Izaac, Nathan Killoran, Angus Lowe,
Johannes Jakob Meyer, Maria Schuld, Antal Száva, Roeland Wiersema.

# Release 0.5.0

<h3>New features since last release</h3>

* Adds a new optimizer, `qml.QNGOptimizer`, which optimizes QNodes using
  quantum natural gradient descent. See https://arxiv.org/abs/1909.02108
  for more details.
  [(#295)](https://github.com/XanaduAI/pennylane/pull/295)
  [(#311)](https://github.com/XanaduAI/pennylane/pull/311)

* Adds a new QNode method, `QNode.metric_tensor()`,
  which returns the block-diagonal approximation to the Fubini-Study
  metric tensor evaluated on the attached device.
  [(#295)](https://github.com/XanaduAI/pennylane/pull/295)

* Sampling support: QNodes can now return a specified number of samples
  from a given observable via the top-level `pennylane.sample()` function.
  To support this on plugin devices, there is a new `Device.sample` method.

  Calculating gradients of QNodes that involve sampling is not possible.
  [(#256)](https://github.com/XanaduAI/pennylane/pull/256)

* `default.qubit` has been updated to provide support for sampling.
  [(#256)](https://github.com/XanaduAI/pennylane/pull/256)

* Added controlled rotation gates to PennyLane operations and `default.qubit` plugin.
  [(#251)](https://github.com/XanaduAI/pennylane/pull/251)

<h3>Breaking changes</h3>

* The method `Device.supported` was removed, and replaced with the methods
  `Device.supports_observable` and `Device.supports_operation`.
  Both methods can be called with string arguments (`dev.supports_observable('PauliX')`) and
  class arguments (`dev.supports_observable(qml.PauliX)`).
  [(#276)](https://github.com/XanaduAI/pennylane/pull/276)

* The following CV observables were renamed to comply with the new Operation/Observable
  scheme: `MeanPhoton` to `NumberOperator`, `Homodyne` to `QuadOperator` and `NumberState` to `FockStateProjector`.
  [(#254)](https://github.com/XanaduAI/pennylane/pull/254)

<h3>Improvements</h3>

* The `AmplitudeEmbedding` function now provides options to normalize and
  pad features to ensure a valid state vector is prepared.
  [(#275)](https://github.com/XanaduAI/pennylane/pull/275)

* Operations can now optionally specify generators, either as existing PennyLane
  operations, or by providing a NumPy array.
  [(#295)](https://github.com/XanaduAI/pennylane/pull/295)
  [(#313)](https://github.com/XanaduAI/pennylane/pull/313)

* Adds a `Device.parameters` property, so that devices can view a dictionary mapping free
  parameters to operation parameters. This will allow plugin devices to take advantage
  of parametric compilation.
  [(#283)](https://github.com/XanaduAI/pennylane/pull/283)

* Introduces two enumerations: `Any` and `All`, representing any number of wires
  and all wires in the system respectively. They can be imported from
  `pennylane.operation`, and can be used when defining the `Operation.num_wires`
  class attribute of operations.
  [(#277)](https://github.com/XanaduAI/pennylane/pull/277)

  As part of this change:

  - `All` is equivalent to the integer 0, for backwards compatibility with the
    existing test suite

  - `Any` is equivalent to the integer -1 to allow numeric comparison
    operators to continue working

  - An additional validation is now added to the `Operation` class,
    which will alert the user that an operation with `num_wires = All`
    is being incorrectly.

* The one-qubit rotations in `pennylane.plugins.default_qubit` no longer depend on Scipy's `expm`. Instead
  they are calculated with Euler's formula.
  [(#292)](https://github.com/XanaduAI/pennylane/pull/292)

* Creates an `ObservableReturnTypes` enumeration class containing `Sample`,
  `Variance` and `Expectation`. These new values can be assigned to the `return_type`
  attribute of an `Observable`.
  [(#290)](https://github.com/XanaduAI/pennylane/pull/290)

* Changed the signature of the `RandomLayer` and `RandomLayers` templates to have a fixed seed by default.
  [(#258)](https://github.com/XanaduAI/pennylane/pull/258)

* `setup.py` has been cleaned up, removing the non-working shebang,
  and removing unused imports.
  [(#262)](https://github.com/XanaduAI/pennylane/pull/262)

<h3>Documentation</h3>

* A documentation refactor to simplify the tutorials and
  include Sphinx-Gallery.
  [(#291)](https://github.com/XanaduAI/pennylane/pull/291)

  - Examples and tutorials previously split across the `examples/`
    and `doc/tutorials/` directories, in a mixture of ReST and Jupyter notebooks,
    have been rewritten as Python scripts with ReST comments in a single location,
    the `examples/` folder.

  - Sphinx-Gallery is used to automatically build and run the tutorials.
    Rendered output is displayed in the Sphinx documentation.

  - Links are provided at the top of every tutorial page for downloading the
    tutorial as an executable python script, downloading the tutorial
    as a Jupyter notebook, or viewing the notebook on GitHub.

  - The tutorials table of contents have been moved to a single quick start page.

* Fixed a typo in `QubitStateVector`.
  [(#296)](https://github.com/XanaduAI/pennylane/pull/296)

* Fixed a typo in the `default_gaussian.gaussian_state` function.
  [(#293)](https://github.com/XanaduAI/pennylane/pull/293)

* Fixed a typo in the gradient recipe within the `RX`, `RY`, `RZ`
  operation docstrings.
  [(#248)](https://github.com/XanaduAI/pennylane/pull/248)

* Fixed a broken link in the tutorial documentation, as a
  result of the `qml.expval.Observable` deprecation.
  [(#246)](https://github.com/XanaduAI/pennylane/pull/246)

<h3>Bug fixes</h3>

* Fixed a bug where a `PolyXP` observable would fail if applied to subsets
  of wires on `default.gaussian`.
  [(#277)](https://github.com/XanaduAI/pennylane/pull/277)

<h3>Contributors</h3>

This release contains contributions from (in alphabetical order):

Simon Cross, Aroosa Ijaz, Josh Izaac, Nathan Killoran, Johannes Jakob Meyer,
Rohit Midha, Nicolás Quesada, Maria Schuld, Antal Száva, Roeland Wiersema.

# Release 0.4.0

<h3>New features since last release</h3>

* `pennylane.expval()` is now a top-level *function*, and is no longer
  a package of classes. For now, the existing `pennylane.expval.Observable`
  interface continues to work, but will raise a deprecation warning.
  [(#232)](https://github.com/XanaduAI/pennylane/pull/232)

* Variance support: QNodes can now return the variance of observables,
  via the top-level `pennylane.var()` function. To support this on
  plugin devices, there is a new `Device.var` method.

  The following observables support analytic gradients of variances:

  - All qubit observables (requiring 3 circuit evaluations for involutory
    observables such as `Identity`, `X`, `Y`, `Z`; and 5 circuit evals for
    non-involutary observables, currently only `qml.Hermitian`)

  - First-order CV observables (requiring 5 circuit evaluations)

  Second-order CV observables support numerical variance gradients.

* `pennylane.about()` function added, providing details
  on current PennyLane version, installed plugins, Python,
  platform, and NumPy versions [(#186)](https://github.com/XanaduAI/pennylane/pull/186)

* Removed the logic that allowed `wires` to be passed as a positional
  argument in quantum operations. This allows us to raise more useful
  error messages for the user if incorrect syntax is used.
  [(#188)](https://github.com/XanaduAI/pennylane/pull/188)

* Adds support for multi-qubit expectation values of the `pennylane.Hermitian()`
  observable [(#192)](https://github.com/XanaduAI/pennylane/pull/192)

* Adds support for multi-qubit expectation values in `default.qubit`.
  [(#202)](https://github.com/XanaduAI/pennylane/pull/202)

* Organize templates into submodules [(#195)](https://github.com/XanaduAI/pennylane/pull/195).
  This included the following improvements:

  - Distinguish embedding templates from layer templates.

  - New random initialization functions supporting the templates available
    in the new submodule `pennylane.init`.

  - Added a random circuit template (`RandomLayers()`), in which rotations and 2-qubit gates are randomly
    distributed over the wires

  - Add various embedding strategies

<h3>Breaking changes</h3>

* The `Device` methods `expectations`, `pre_expval`, and `post_expval` have been
  renamed to `observables`, `pre_measure`, and `post_measure` respectively.
  [(#232)](https://github.com/XanaduAI/pennylane/pull/232)

<h3>Improvements</h3>

* `default.qubit` plugin now uses `np.tensordot` when applying quantum operations
  and evaluating expectations, resulting in significant speedup
  [(#239)](https://github.com/XanaduAI/pennylane/pull/239),
  [(#241)](https://github.com/XanaduAI/pennylane/pull/241)

* PennyLane now allows division of quantum operation parameters by a constant
  [(#179)](https://github.com/XanaduAI/pennylane/pull/179)

* Portions of the test suite are in the process of being ported to pytest.
  Note: this is still a work in progress.

  Ported tests include:

  - `test_ops.py`
  - `test_about.py`
  - `test_classical_gradients.py`
  - `test_observables.py`
  - `test_measure.py`
  - `test_init.py`
  - `test_templates*.py`
  - `test_ops.py`
  - `test_variable.py`
  - `test_qnode.py` (partial)

<h3>Bug fixes</h3>

* Fixed a bug in `Device.supported`, which would incorrectly
  mark an operation as supported if it shared a name with an
  observable [(#203)](https://github.com/XanaduAI/pennylane/pull/203)

* Fixed a bug in `Operation.wires`, by explicitly casting the
  type of each wire to an integer [(#206)](https://github.com/XanaduAI/pennylane/pull/206)

* Removed code in PennyLane which configured the logger,
  as this would clash with users' configurations
  [(#208)](https://github.com/XanaduAI/pennylane/pull/208)

* Fixed a bug in `default.qubit`, in which `QubitStateVector` operations
  were accidentally being cast to `np.float` instead of `np.complex`.
  [(#211)](https://github.com/XanaduAI/pennylane/pull/211)


<h3>Contributors</h3>

This release contains contributions from:

Shahnawaz Ahmed, riveSunder, Aroosa Ijaz, Josh Izaac, Nathan Killoran, Maria Schuld.

# Release 0.3.1

<h3>Bug fixes</h3>

* Fixed a bug where the interfaces submodule was not correctly being packaged via setup.py

# Release 0.3.0

<h3>New features since last release</h3>

* PennyLane now includes a new `interfaces` submodule, which enables QNode integration with additional machine learning libraries.
* Adds support for an experimental PyTorch interface for QNodes
* Adds support for an experimental TensorFlow eager execution interface for QNodes
* Adds a PyTorch+GPU+QPU tutorial to the documentation
* Documentation now includes links and tutorials including the new [PennyLane-Forest](https://github.com/rigetti/pennylane-forest) plugin.

<h3>Improvements</h3>

* Printing a QNode object, via `print(qnode)` or in an interactive terminal, now displays more useful information regarding the QNode,
  including the device it runs on, the number of wires, it's interface, and the quantum function it uses:

  ```python
  >>> print(qnode)
  <QNode: device='default.qubit', func=circuit, wires=2, interface=PyTorch>
  ```

<h3>Contributors</h3>

This release contains contributions from:

Josh Izaac and Nathan Killoran.


# Release 0.2.0

<h3>New features since last release</h3>

* Added the `Identity` expectation value for both CV and qubit models [(#135)](https://github.com/XanaduAI/pennylane/pull/135)
* Added the `templates.py` submodule, containing some commonly used QML models to be used as ansatz in QNodes [(#133)](https://github.com/XanaduAI/pennylane/pull/133)
* Added the `qml.Interferometer` CV operation [(#152)](https://github.com/XanaduAI/pennylane/pull/152)
* Wires are now supported as free QNode parameters [(#151)](https://github.com/XanaduAI/pennylane/pull/151)
* Added ability to update stepsizes of the optimizers [(#159)](https://github.com/XanaduAI/pennylane/pull/159)

<h3>Improvements</h3>

* Removed use of hardcoded values in the optimizers, made them parameters (see [#131](https://github.com/XanaduAI/pennylane/pull/131) and [#132](https://github.com/XanaduAI/pennylane/pull/132))
* Created the new `PlaceholderExpectation`, to be used when both CV and qubit expval modules contain expectations with the same name
* Provide a way for plugins to view the operation queue _before_ applying operations. This allows for on-the-fly modifications of
  the queue, allowing hardware-based plugins to support the full range of qubit expectation values. [(#143)](https://github.com/XanaduAI/pennylane/pull/143)
* QNode return values now support _any_ form of sequence, such as lists, sets, etc. [(#144)](https://github.com/XanaduAI/pennylane/pull/144)
* CV analytic gradient calculation is now more robust, allowing for operations which may not themselves be differentiated, but have a
  well defined `_heisenberg_rep` method, and so may succeed operations that are analytically differentiable [(#152)](https://github.com/XanaduAI/pennylane/pull/152)

<h3>Bug fixes</h3>

* Fixed a bug where the variational classifier example was not batching when learning parity (see [#128](https://github.com/XanaduAI/pennylane/pull/128) and [#129](https://github.com/XanaduAI/pennylane/pull/129))
* Fixed an inconsistency where some initial state operations were documented as accepting complex parameters - all operations
  now accept real values [(#146)](https://github.com/XanaduAI/pennylane/pull/146)

<h3>Contributors</h3>

This release contains contributions from:

Christian Gogolin, Josh Izaac, Nathan Killoran, and Maria Schuld.


# Release 0.1.0

Initial public release.

<h3>Contributors</h3>
This release contains contributions from:

Ville Bergholm, Josh Izaac, Maria Schuld, Christian Gogolin, and Nathan Killoran.<|MERGE_RESOLUTION|>--- conflicted
+++ resolved
@@ -269,11 +269,7 @@
 This release contains contributions from (in alphabetical order):
 
 
-<<<<<<< HEAD
-Akash Narayanan B, Thomas Bromley, Tanya Garg, Josh Izaac, Prateek Jain, Johannes Jakob Meyer, Pratul Saini, Maria Schuld,
-=======
-Vishnu Ajith, Akash Narayanan B, Thomas Bromley, Tanya Garg, Josh Izaac, Prateek Jain, Johannes Jakob Meyer, Maria Schuld,
->>>>>>> 068439fe
+Vishnu Ajith, Akash Narayanan B, Thomas Bromley, Tanya Garg, Josh Izaac, Prateek Jain, Johannes Jakob Meyer, Pratul Saini, Maria Schuld,
 Ingrid Strandberg, David Wierichs, Vincent Wong.
 
 
