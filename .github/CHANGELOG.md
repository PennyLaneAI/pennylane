--- conflicted
+++ resolved
@@ -7,6 +7,9 @@
   analytically and not be estimated from data.
   [#317](https://github.com/XanaduAI/pennylane/pull/317)
 
+* Added C-SWAP gate to the set of qubit operations
+  [#330](https://github.com/XanaduAI/pennylane/pull/330)
+
 ### Breaking changes
 
 * The argument `n` specifying the number of samples in the method `Device.sample` was removed.
@@ -28,14 +31,9 @@
   [#331](https://github.com/XanaduAI/pennylane/pull/331)
 ### Documentation
 
-<<<<<<< HEAD
 * Added missing figures for gallery thumbnails of state-preparation
   and QGAN tutorials
   [#326](https://github.com/XanaduAI/pennylane/pull/326)
-=======
-* Added C-SWAP gate to the set of qubit operations
-  [#330](https://github.com/XanaduAI/pennylane/pull/330)
->>>>>>> 46904d6a
 
 * Fixed typos in the state preparation tutorial
   [#321](https://github.com/XanaduAI/pennylane/pull/321)
