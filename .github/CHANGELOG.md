# Release 0.15.0-dev (development release)

<h3>New features since last release</h3>

- Added the `ControlledPhaseShift` gate as well as the `QFT` operation for applying quantum Fourier
  transforms.
  [(#1064)](https://github.com/PennyLaneAI/pennylane/pull/1064)

<h3>Improvements</h3>

<h3>Breaking changes</h3>

<h3>Bug fixes</h3>

* Fixes a bug where inverse operations could not be differentiated
  using backpropagation on `default.qubit`.
  [(#)]()

<h3>Documentation</h3>

<h3>Contributors</h3>

This release contains contributions from (in alphabetical order):

<<<<<<< HEAD
Josh Izaac


=======
Thomas Bromley
>>>>>>> 6f9e3e54

# Release 0.14.0 (current release)

<h3>New features since last release</h3>

<h4>Perform quantum machine learning with JAX</h4>

* QNodes created with `default.qubit` now support a JAX interface, allowing JAX to be used
  to create, differentiate, and optimize hybrid quantum-classical models.
  [(#947)](https://github.com/PennyLaneAI/pennylane/pull/947)

  This is supported internally via a new `default.qubit.jax` device. This device runs end to end in
  JAX, meaning that it supports all of the awesome JAX transformations (`jax.vmap`, `jax.jit`,
  `jax.hessian`, etc).

  Here is an example of how to use the new JAX interface:

  ```python
  dev = qml.device("default.qubit", wires=1)
  @qml.qnode(dev, interface="jax", diff_method="backprop")
  def circuit(x):
      qml.RX(x[1], wires=0)
      qml.Rot(x[0], x[1], x[2], wires=0)
      return qml.expval(qml.PauliZ(0))

  weights = jnp.array([0.2, 0.5, 0.1])
  grad_fn = jax.grad(circuit)
  print(grad_fn(weights))
  ```

  Currently, only `diff_method="backprop"` is supported, with plans to support more in the future.

<h4>New, faster, quantum gradient methods</h4>

* A new differentiation method has been added for use with simulators. The `"adjoint"`
  method operates after a forward pass by iteratively applying inverse gates to scan backwards
  through the circuit.
  [(#1032)](https://github.com/PennyLaneAI/pennylane/pull/1032)

  This method is similar to the reversible method, but has a lower time
  overhead and a similar memory overhead. It follows the approach provided by
  [Jones and Gacon](https://arxiv.org/abs/2009.02823). This method is only compatible with certain
  statevector-based devices such as `default.qubit`.

  Example use:

  ```python
  import pennylane as qml

  wires = 1
  device = qml.device("default.qubit", wires=wires)

  @qml.qnode(device, diff_method="adjoint")
  def f(params):
      qml.RX(0.1, wires=0)
      qml.Rot(*params, wires=0)
      qml.RX(-0.3, wires=0)
      return qml.expval(qml.PauliZ(0))

  params = [0.1, 0.2, 0.3]
  qml.grad(f)(params)
  ```

* The default logic for choosing the 'best' differentiation method has been altered
  to improve performance.
  [(#1008)](https://github.com/PennyLaneAI/pennylane/pull/1008)

  - If the quantum device provides its own gradient, this is now the preferred
    differentiation method.

  - If the quantum device natively supports classical
    backpropagation, this is now preferred over the parameter-shift rule.

    This will lead to marked speed improvement during optimization when using
    `default.qubit`, with a sight penalty on the forward-pass evaluation.

  More details are available below in the 'Improvements' section for plugin developers.

* PennyLane now supports analytical quantum gradients for noisy channels, in addition to its
  existing support for unitary operations. The noisy channels `BitFlip`, `PhaseFlip`, and
  `DepolarizingChannel` all support analytic gradients out of the box.
  [(#968)](https://github.com/PennyLaneAI/pennylane/pull/968)

* A method has been added for calculating the Hessian of quantum circuits using the second-order
  parameter shift formula.
  [(#961)](https://github.com/PennyLaneAI/pennylane/pull/961)

  The following example shows the calculation of the Hessian:

  ```python
  n_wires = 5
  weights = [2.73943676, 0.16289932, 3.4536312, 2.73521126, 2.6412488]

  dev = qml.device("default.qubit", wires=n_wires)

  with qml.tape.QubitParamShiftTape() as tape:
      for i in range(n_wires):
          qml.RX(weights[i], wires=i)

      qml.CNOT(wires=[0, 1])
      qml.CNOT(wires=[2, 1])
      qml.CNOT(wires=[3, 1])
      qml.CNOT(wires=[4, 3])

      qml.expval(qml.PauliZ(1))

  print(tape.hessian(dev))
  ```

  The Hessian is not yet supported via classical machine learning interfaces, but will
  be added in a future release.

<h4>More operations and templates</h4>

* Two new error channels, `BitFlip` and `PhaseFlip` have been added.
  [(#954)](https://github.com/PennyLaneAI/pennylane/pull/954)

  They can be used in the same manner as existing error channels:

  ```python
  dev = qml.device("default.mixed", wires=2)

  @qml.qnode(dev)
  def circuit():
      qml.RX(0.3, wires=0)
      qml.RY(0.5, wires=1)
      qml.BitFlip(0.01, wires=0)
      qml.PhaseFlip(0.01, wires=1)
      return qml.expval(qml.PauliZ(0))
  ```

* Apply permutations to wires using the `Permute` subroutine.
  [(#952)](https://github.com/PennyLaneAI/pennylane/pull/952)

  ```python
  import pennylane as qml
  dev = qml.device('default.qubit', wires=5)

  @qml.qnode(dev)
  def apply_perm():
      # Send contents of wire 4 to wire 0, of wire 2 to wire 1, etc.
      qml.templates.Permute([4, 2, 0, 1, 3], wires=dev.wires)
      return qml.expval(qml.PauliZ(0))
  ```

<h4>QNode transformations</h4>

* The `qml.metric_tensor` function transforms a QNode to produce the Fubini-Study
  metric tensor with full autodifferentiation support---even on hardware.
  [(#1014)](https://github.com/PennyLaneAI/pennylane/pull/1014)

  Consider the following QNode:

  ```python
  dev = qml.device("default.qubit", wires=3)

  @qml.qnode(dev, interface="autograd")
  def circuit(weights):
      # layer 1
      qml.RX(weights[0, 0], wires=0)
      qml.RX(weights[0, 1], wires=1)

      qml.CNOT(wires=[0, 1])
      qml.CNOT(wires=[1, 2])

      # layer 2
      qml.RZ(weights[1, 0], wires=0)
      qml.RZ(weights[1, 1], wires=2)

      qml.CNOT(wires=[0, 1])
      qml.CNOT(wires=[1, 2])
      return qml.expval(qml.PauliZ(0) @ qml.PauliZ(1)), qml.expval(qml.PauliY(2))
  ```

  We can use the `metric_tensor` function to generate a new function, that returns the
  metric tensor of this QNode:

  ```pycon
  >>> met_fn = qml.metric_tensor(circuit)
  >>> weights = np.array([[0.1, 0.2, 0.3], [0.4, 0.5, 0.6]], requires_grad=True)
  >>> met_fn(weights)
  tensor([[0.25  , 0.    , 0.    , 0.    ],
          [0.    , 0.25  , 0.    , 0.    ],
          [0.    , 0.    , 0.0025, 0.0024],
          [0.    , 0.    , 0.0024, 0.0123]], requires_grad=True)
  ```

  The returned metric tensor is also fully differentiable, in all interfaces.
  For example, differentiating the `(3, 2)` element:

  ```pycon
  >>> grad_fn = qml.grad(lambda x: met_fn(x)[3, 2])
  >>> grad_fn(weights)
  array([[ 0.04867729, -0.00049502,  0.        ],
         [ 0.        ,  0.        ,  0.        ]])
  ```

  Differentiation is also supported using Torch, Jax, and TensorFlow.

* Adds the new function `qml.math.cov_matrix()`. This function accepts a list of commuting
  observables, and the probability distribution in the shared observable eigenbasis after the
  application of an ansatz. It uses these to construct the covariance matrix in a *framework
  independent* manner, such that the output covariance matrix is autodifferentiable.
  [(#1012)](https://github.com/PennyLaneAI/pennylane/pull/1012)

  For example, consider the following ansatz and observable list:

  ```python3
  obs_list = [qml.PauliX(0) @ qml.PauliZ(1), qml.PauliY(2)]
  ansatz = qml.templates.StronglyEntanglingLayers
  ```

  We can construct a QNode to output the probability distribution in the shared eigenbasis of the
  observables:

  ```python
  dev = qml.device("default.qubit", wires=3)

  @qml.qnode(dev, interface="autograd")
  def circuit(weights):
      ansatz(weights, wires=[0, 1, 2])
      # rotate into the basis of the observables
      for o in obs_list:
          o.diagonalizing_gates()
      return qml.probs(wires=[0, 1, 2])
  ```

  We can now compute the covariance matrix:

  ```pycon
  >>> weights = qml.init.strong_ent_layers_normal(n_layers=2, n_wires=3)
  >>> cov = qml.math.cov_matrix(circuit(weights), obs_list)
  >>> cov
  array([[0.98707611, 0.03665537],
         [0.03665537, 0.99998377]])
  ```

  Autodifferentiation is fully supported using all interfaces:

  ```pycon
  >>> cost_fn = lambda weights: qml.math.cov_matrix(circuit(weights), obs_list)[0, 1]
  >>> qml.grad(cost_fn)(weights)[0]
  array([[[ 4.94240914e-17, -2.33786398e-01, -1.54193959e-01],
          [-3.05414996e-17,  8.40072236e-04,  5.57884080e-04],
          [ 3.01859411e-17,  8.60411436e-03,  6.15745204e-04]],

         [[ 6.80309533e-04, -1.23162742e-03,  1.08729813e-03],
          [-1.53863193e-01, -1.38700657e-02, -1.36243323e-01],
          [-1.54665054e-01, -1.89018172e-02, -1.56415558e-01]]])
  ```

* A new  `qml.draw` function is available, allowing QNodes to be easily
  drawn without execution by providing example input.
  [(#962)](https://github.com/PennyLaneAI/pennylane/pull/962)

  ```python
  @qml.qnode(dev)
  def circuit(a, w):
      qml.Hadamard(0)
      qml.CRX(a, wires=[0, 1])
      qml.Rot(*w, wires=[1])
      qml.CRX(-a, wires=[0, 1])
      return qml.expval(qml.PauliZ(0) @ qml.PauliZ(1))
  ```

  The QNode circuit structure may depend on the input arguments;
  this is taken into account by passing example QNode arguments
  to the `qml.draw()` drawing function:

  ```pycon
  >>> drawer = qml.draw(circuit)
  >>> result = drawer(a=2.3, w=[1.2, 3.2, 0.7])
  >>> print(result)
  0: ──H──╭C────────────────────────────╭C─────────╭┤ ⟨Z ⊗ Z⟩
  1: ─────╰RX(2.3)──Rot(1.2, 3.2, 0.7)──╰RX(-2.3)──╰┤ ⟨Z ⊗ Z⟩
  ```

<h4>A faster, leaner, and more flexible core</h4>

* The new core of PennyLane, rewritten from the ground up and developed over the last few release
  cycles, has achieved feature parity and has been made the new default in PennyLane v0.14. The old
  core has been marked as deprecated, and will be removed in an upcoming release.
  [(#1046)](https://github.com/PennyLaneAI/pennylane/pull/1046)
  [(#1040)](https://github.com/PennyLaneAI/pennylane/pull/1040)
  [(#1034)](https://github.com/PennyLaneAI/pennylane/pull/1034)
  [(#1035)](https://github.com/PennyLaneAI/pennylane/pull/1035)
  [(#1027)](https://github.com/PennyLaneAI/pennylane/pull/1027)
  [(#1026)](https://github.com/PennyLaneAI/pennylane/pull/1026)
  [(#1021)](https://github.com/PennyLaneAI/pennylane/pull/1021)
  [(#1054)](https://github.com/PennyLaneAI/pennylane/pull/1054)
  [(#1049)](https://github.com/PennyLaneAI/pennylane/pull/1049)

  While high-level PennyLane code and tutorials remain unchanged, the new core
  provides several advantages and improvements:

  - **Faster and more optimized**: The new core provides various performance optimizations, reducing
    pre- and post-processing overhead, and reduces the number of quantum evaluations in certain
    cases.

  - **Support for in-QNode classical processing**: this allows for differentiable classical
    processing within the QNode.

    ```python
    dev = qml.device("default.qubit", wires=1)

    @qml.qnode(dev, interface="tf")
    def circuit(p):
        qml.RX(tf.sin(p[0])**2 + p[1], wires=0)
        return qml.expval(qml.PauliZ(0))
    ```

    The classical processing functions used within the QNode must match
    the QNode interface. Here, we use TensorFlow:

    ```pycon
    >>> params = tf.Variable([0.5, 0.1], dtype=tf.float64)
    >>> with tf.GradientTape() as tape:
    ...     res = circuit(params)
    >>> grad = tape.gradient(res, params)
    >>> print(res)
    tf.Tensor(0.9460913127754935, shape=(), dtype=float64)
    >>> print(grad)
    tf.Tensor([-0.27255248 -0.32390003], shape=(2,), dtype=float64)
    ```

    As a result of this change, quantum decompositions that require classical processing
    are fully supported and end-to-end differentiable in tape mode.

  - **No more Variable wrapping**: QNode arguments no longer become `Variable`
    objects within the QNode.

    ```python
    dev = qml.device("default.qubit", wires=1)

    @qml.qnode(dev)
    def circuit(x):
        print("Parameter value:", x)
        qml.RX(x, wires=0)
        return qml.expval(qml.PauliZ(0))
    ```

    Internal QNode parameters can be easily inspected, printed, and manipulated:

    ```pycon
    >>> circuit(0.5)
    Parameter value: 0.5
    tensor(0.87758256, requires_grad=True)
    ```

  - **Less restrictive QNode signatures**: There is no longer any restriction on the QNode signature; the QNode can be
    defined and called following the same rules as standard Python functions.

    For example, the following QNode uses positional, named, and variable
    keyword arguments:

    ```python
    x = torch.tensor(0.1, requires_grad=True)
    y = torch.tensor([0.2, 0.3], requires_grad=True)
    z = torch.tensor(0.4, requires_grad=True)

    @qml.qnode(dev, interface="torch")
    def circuit(p1, p2=y, **kwargs):
        qml.RX(p1, wires=0)
        qml.RY(p2[0] * p2[1], wires=0)
        qml.RX(kwargs["p3"], wires=0)
        return qml.var(qml.PauliZ(0))
    ```

    When we call the QNode, we may pass the arguments by name
    even if defined positionally; any argument not provided will
    use the default value.

    ```pycon
    >>> res = circuit(p1=x, p3=z)
    >>> print(res)
    tensor(0.2327, dtype=torch.float64, grad_fn=<SelectBackward>)
    >>> res.backward()
    >>> print(x.grad, y.grad, z.grad)
    tensor(0.8396) tensor([0.0289, 0.0193]) tensor(0.8387)
    ```

    This extends to the `qnn` module, where `KerasLayer` and `TorchLayer` modules
    can be created from QNodes with unrestricted signatures.

  - **Smarter measurements:** QNodes can now measure wires more than once, as
    long as all observables are commuting:

    ```python
    @qml.qnode(dev)
    def circuit(x):
        qml.RX(x, wires=0)
        return [
            qml.expval(qml.PauliZ(0)),
            qml.expval(qml.PauliZ(0) @ qml.PauliZ(1))
        ]
    ```

    Further, the `qml.ExpvalCost()` function allows for optimizing
    measurements to reduce the number of quantum evaluations required.

  With the new PennyLane core, there are a few small breaking changes, detailed
  below in the 'Breaking Changes' section.

<h3>Improvements</h3>

* The built-in PennyLane optimizers allow more flexible cost functions. The cost function passed to most optimizers
  may accept any combination of trainable arguments, non-trainable arguments, and keyword arguments.
  [(#959)](https://github.com/PennyLaneAI/pennylane/pull/959)
  [(#1053)](https://github.com/PennyLaneAI/pennylane/pull/1053)

  The full changes apply to:

  * `AdagradOptimizer`
  * `AdamOptimizer`
  * `GradientDescentOptimizer`
  * `MomentumOptimizer`
  * `NesterovMomentumOptimizer`
  * `RMSPropOptimizer`
  * `RotosolveOptimizer`

  The `requires_grad=False` property must mark any non-trainable constant argument.
  The `RotoselectOptimizer` allows passing only keyword arguments.

  Example use:

  ```python
  def cost(x, y, data, scale=1.0):
      return scale * (x[0]-data)**2 + scale * (y-data)**2

  x = np.array([1.], requires_grad=True)
  y = np.array([1.0])
  data = np.array([2.], requires_grad=False)

  opt = qml.GradientDescentOptimizer()

  # the optimizer step and step_and_cost methods can
  # now update multiple parameters at once
  x_new, y_new, data = opt.step(cost, x, y, data, scale=0.5)
  (x_new, y_new, data), value = opt.step_and_cost(cost, x, y, data, scale=0.5)

  # list and tuple unpacking is also supported
  params = (x, y, data)
  params = opt.step(cost, *params)
  ```

* The circuit drawer has been updated to support the inclusion of unused or inactive
  wires, by passing the `show_all_wires` argument.
  [(#1033)](https://github.com/PennyLaneAI/pennylane/pull/1033)

  ```python
  dev = qml.device('default.qubit', wires=[-1, "a", "q2", 0])

  @qml.qnode(dev)
  def circuit():
      qml.Hadamard(wires=-1)
      qml.CNOT(wires=[-1, "q2"])
      return qml.expval(qml.PauliX(wires="q2"))
  ```

  ```pycon
  >>> print(qml.draw(circuit, show_all_wires=True)())
  >>>
   -1: ──H──╭C──┤
    a: ─────│───┤
   q2: ─────╰X──┤ ⟨X⟩
    0: ─────────┤
  ```

* The logic for choosing the 'best' differentiation method has been altered
  to improve performance.
  [(#1008)](https://github.com/PennyLaneAI/pennylane/pull/1008)

  - If the device provides its own gradient, this is now the preferred
    differentiation method.

  - If a device provides additional interface-specific versions that natively support classical
    backpropagation, this is now preferred over the parameter-shift rule.

    Devices define additional interface-specific devices via their `capabilities()` dictionary. For
    example, `default.qubit` supports supplementary devices for TensorFlow, Autograd, and JAX:

    ```python
    {
      "passthru_devices": {
          "tf": "default.qubit.tf",
          "autograd": "default.qubit.autograd",
          "jax": "default.qubit.jax",
      },
    }
    ```

  As a result of this change, if the QNode `diff_method` is not explicitly provided,
  it is possible that the QNode will run on a *supplementary device* of the device that was
  specifically provided:

  ```python
  dev = qml.device("default.qubit", wires=2)
  qml.QNode(dev) # will default to backprop on default.qubit.autograd
  qml.QNode(dev, interface="tf") # will default to backprop on default.qubit.tf
  qml.QNode(dev, interface="jax") # will default to backprop on default.qubit.jax
  ```

* The `default.qubit` device has been updated so that internally it applies operations in a more
  functional style, i.e., by accepting an input state and returning an evolved state.
  [(#1025)](https://github.com/PennyLaneAI/pennylane/pull/1025)

* A new test series, `pennylane/devices/tests/test_compare_default_qubit.py`, has been added, allowing to test if
  a chosen device gives the same result as `default.qubit`.
  [(#897)](https://github.com/PennyLaneAI/pennylane/pull/897)

  Three tests are added:

  - `test_hermitian_expectation`,
  - `test_pauliz_expectation_analytic`, and
  - `test_random_circuit`.

* Adds the following agnostic tensor manipulation functions to the `qml.math` module: `abs`,
  `angle`, `arcsin`, `concatenate`, `dot`, `squeeze`, `sqrt`, `sum`, `take`, `where`. These functions are
  required to fully support end-to-end differentiable Mottonen and Amplitude embedding.
  [(#922)](https://github.com/PennyLaneAI/pennylane/pull/922)
  [(#1011)](https://github.com/PennyLaneAI/pennylane/pull/1011)

* The `qml.math` module now supports JAX.
  [(#985)](https://github.com/XanaduAI/software-docs/pull/274)

* Several improvements have been made to the `Wires` class to reduce overhead and simplify the logic
  of how wire labels are interpreted:
  [(#1019)](https://github.com/PennyLaneAI/pennylane/pull/1019)
  [(#1010)](https://github.com/PennyLaneAI/pennylane/pull/1010)
  [(#1005)](https://github.com/PennyLaneAI/pennylane/pull/1005)
  [(#983)](https://github.com/PennyLaneAI/pennylane/pull/983)
  [(#967)](https://github.com/PennyLaneAI/pennylane/pull/967)

  - If the input `wires` to a wires class instantiation `Wires(wires)` can be iterated over,
    its elements are interpreted as wire labels. Otherwise, `wires` is interpreted as a single wire label.
    The only exception to this are strings, which are always interpreted as a single
    wire label, so users can address wires with labels such as `"ancilla"`.

  - Any type can now be a wire label as long as it is hashable. The hash is used to establish
    the uniqueness of two labels.

  - Indexing wires objects now returns a label, instead of a new `Wires` object. For example:

    ```pycon
    >>> w = Wires([0, 1, 2])
    >>> w[1]
    >>> 1
    ```

  - The check for uniqueness of wires moved from `Wires` instantiation to
    the `qml.wires._process` function in order to reduce overhead from repeated
    creation of `Wires` instances.

  - Calls to the `Wires` class are substantially reduced, for example by avoiding to call
    Wires on Wires instances on `Operation` instantiation, and by using labels instead of
    `Wires` objects inside the default qubit device.

* Adds the `PauliRot` generator to the `qml.operation` module. This
  generator is required to construct the metric tensor.
  [(#963)](https://github.com/PennyLaneAI/pennylane/pull/963)

* The templates are modified to make use of the new `qml.math` module, for framework-agnostic
  tensor manipulation. This allows the template library to be differentiable
  in backpropagation mode (`diff_method="backprop"`).
  [(#873)](https://github.com/PennyLaneAI/pennylane/pull/873)

* The circuit drawer now allows for the wire order to be (optionally) modified:
  [(#992)](https://github.com/PennyLaneAI/pennylane/pull/992)

  ```pycon
  >>> dev = qml.device('default.qubit', wires=["a", -1, "q2"])
  >>> @qml.qnode(dev)
  ... def circuit():
  ...     qml.Hadamard(wires=-1)
  ...     qml.CNOT(wires=["a", "q2"])
  ...     qml.RX(0.2, wires="a")
  ...     return qml.expval(qml.PauliX(wires="q2"))
  ```

  Printing with default wire order of the device:

  ```pycon
  >>> print(circuit.draw())
    a: ─────╭C──RX(0.2)──┤
   -1: ──H──│────────────┤
   q2: ─────╰X───────────┤ ⟨X⟩
  ```

  Changing the wire order:

  ```pycon
  >>> print(circuit.draw(wire_order=["q2", "a", -1]))
   q2: ──╭X───────────┤ ⟨X⟩
    a: ──╰C──RX(0.2)──┤
   -1: ───H───────────┤
  ```

<h3>Breaking changes</h3>

* QNodes using the new PennyLane core will no longer accept ragged arrays as inputs.

* When using the new PennyLane core and the Autograd interface, non-differentiable data passed
  as a QNode argument or a gate must have the `requires_grad` property set to `False`:

  ```python
  @qml.qnode(dev)
  def circuit(weights, data):
      basis_state = np.array([1, 0, 1, 1], requires_grad=False)
      qml.BasisState(basis_state, wires=[0, 1, 2, 3])
      qml.templates.AmplitudeEmbedding(data, wires=[0, 1, 2, 3])
      qml.templates.BasicEntanglerLayers(weights, wires=[0, 1, 2, 3])
      return qml.probs(wires=0)

  data = np.array(data, requires_grad=False)
  weights = np.array(weights, requires_grad=True)
  circuit(weights, data)
  ```

<h3>Bug fixes</h3>

* Fixes an issue where if the constituent observables of a tensor product do not exist in the queue,
  an error is raised. With this fix, they are first queued before annotation occurs.
  [(#1038)](https://github.com/PennyLaneAI/pennylane/pull/1038)

* Fixes an issue with tape expansions where information about sampling
  (specifically the `is_sampled` tape attribute) was not preserved.
  [(#1027)](https://github.com/PennyLaneAI/pennylane/pull/1027)

* Tape expansion was not properly taking into devices that supported inverse operations,
  causing inverse operations to be unnecessarily decomposed. The QNode tape expansion logic, as well
  as the `Operation.expand()` method, has been modified to fix this.
  [(#956)](https://github.com/PennyLaneAI/pennylane/pull/956)

* Fixes an issue where the Autograd interface was not unwrapping non-differentiable
  PennyLane tensors, which can cause issues on some devices.
  [(#941)](https://github.com/PennyLaneAI/pennylane/pull/941)

* `qml.vqe.Hamiltonian` prints any observable with any number of strings.
  [(#987)](https://github.com/PennyLaneAI/pennylane/pull/987)

* Fixes a bug where parameter-shift differentiation would fail if the QNode
  contained a single probability output.
  [(#1007)](https://github.com/PennyLaneAI/pennylane/pull/1007)

* Fixes an issue when using trainable parameters that are lists/arrays with `tape.vjp`.
  [(#1042)](https://github.com/PennyLaneAI/pennylane/pull/1042)

* The `TensorN` observable is updated to support being copied without any parameters or wires passed.
  [(#1047)](https://github.com/PennyLaneAI/pennylane/pull/1047)

* Fixed deprecation warning when importing `Sequence` from `collections` instead of `collections.abc` in `vqe/vqe.py`.
  [(#1051)](https://github.com/PennyLaneAI/pennylane/pull/1051)

<h3>Contributors</h3>

This release contains contributions from (in alphabetical order):

Juan Miguel Arrazola, Thomas Bromley, Olivia Di Matteo, Theodor Isacsson, Josh Izaac, Christina Lee,
Alejandro Montanez, Steven Oud, Chase Roberts, Sankalp Sanand, Maria Schuld, Antal
Száva, David Wierichs, Jiahao Yao.

# Release 0.13.0

<h3>New features since last release</h3>

<h4>Automatically optimize the number of measurements</h4>

* QNodes in tape mode now support returning observables on the same wire whenever the observables are
  qubit-wise commuting Pauli words. Qubit-wise commuting observables can be evaluated with a
  *single* device run as they are diagonal in the same basis, via a shared set of single-qubit rotations.
  [(#882)](https://github.com/PennyLaneAI/pennylane/pull/882)

  The following example shows a single QNode returning the expectation values of
  the qubit-wise commuting Pauli words `XX` and `XI`:

  ```python
  qml.enable_tape()

  @qml.qnode(dev)
  def f(x):
      qml.Hadamard(wires=0)
      qml.Hadamard(wires=1)
      qml.CRot(0.1, 0.2, 0.3, wires=[1, 0])
      qml.RZ(x, wires=1)
      return qml.expval(qml.PauliX(0) @ qml.PauliX(1)), qml.expval(qml.PauliX(0))
  ```

  ```pycon
  >>> f(0.4)
  tensor([0.89431013, 0.9510565 ], requires_grad=True)
  ```

* The `ExpvalCost` class (previously `VQECost`) now provides observable optimization using the
  `optimize` argument, resulting in potentially fewer device executions.
  [(#902)](https://github.com/PennyLaneAI/pennylane/pull/902)

  This is achieved by separating the observables composing the Hamiltonian into qubit-wise
  commuting groups and evaluating those groups on a single QNode using functionality from the
  `qml.grouping` module:

  ```python
  qml.enable_tape()
  commuting_obs = [qml.PauliX(0), qml.PauliX(0) @ qml.PauliZ(1)]
  H = qml.vqe.Hamiltonian([1, 1], commuting_obs)

  dev = qml.device("default.qubit", wires=2)
  ansatz = qml.templates.StronglyEntanglingLayers

  cost_opt = qml.ExpvalCost(ansatz, H, dev, optimize=True)
  cost_no_opt = qml.ExpvalCost(ansatz, H, dev, optimize=False)

  params = qml.init.strong_ent_layers_uniform(3, 2)
  ```

  Grouping these commuting observables leads to fewer device executions:

  ```pycon
  >>> cost_opt(params)
  >>> ex_opt = dev.num_executions
  >>> cost_no_opt(params)
  >>> ex_no_opt = dev.num_executions - ex_opt
  >>> print("Number of executions:", ex_no_opt)
  Number of executions: 2
  >>> print("Number of executions (optimized):", ex_opt)
  Number of executions (optimized): 1
  ```

<h4>New quantum gradient features</h4>

* Compute the analytic gradient of quantum circuits in parallel on supported devices.
  [(#840)](https://github.com/PennyLaneAI/pennylane/pull/840)

  This release introduces support for batch execution of circuits, via a new device API method
  `Device.batch_execute()`. Devices that implement this new API support submitting a batch of
  circuits for *parallel* evaluation simultaneously, which can significantly reduce the computation time.

  Furthermore, if using tape mode and a compatible device, gradient computations will
  automatically make use of the new batch API---providing a speedup during optimization.

* Gradient recipes are now much more powerful, allowing for operations to define their gradient
  via an arbitrary linear combination of circuit evaluations.
  [(#909)](https://github.com/PennyLaneAI/pennylane/pull/909)
  [(#915)](https://github.com/PennyLaneAI/pennylane/pull/915)

  With this change, gradient recipes can now be of the form
  :math:`\frac{\partial}{\partial\phi_k}f(\phi_k) = \sum_{i} c_i f(a_i \phi_k + s_i )`,
  and are no longer restricted to two-term shifts with identical (but opposite in sign) shift values.

  As a result, PennyLane now supports native analytic quantum gradients for the
  controlled rotation operations `CRX`, `CRY`, `CRZ`, and `CRot`. This allows for parameter-shift
  analytic gradients on hardware, without decomposition.

  Note that this is a breaking change for developers; please see the *Breaking Changes* section
  for more details.

* The `qnn.KerasLayer` class now supports differentiating the QNode through classical
  backpropagation in tape mode.
  [(#869)](https://github.com/PennyLaneAI/pennylane/pull/869)

  ```python
  qml.enable_tape()

  dev = qml.device("default.qubit.tf", wires=2)

  @qml.qnode(dev, interface="tf", diff_method="backprop")
  def f(inputs, weights):
      qml.templates.AngleEmbedding(inputs, wires=range(2))
      qml.templates.StronglyEntanglingLayers(weights, wires=range(2))
      return [qml.expval(qml.PauliZ(i)) for i in range(2)]

  weight_shapes = {"weights": (3, 2, 3)}

  qlayer = qml.qnn.KerasLayer(f, weight_shapes, output_dim=2)

  inputs = tf.constant(np.random.random((4, 2)), dtype=tf.float32)

  with tf.GradientTape() as tape:
      out = qlayer(inputs)

  tape.jacobian(out, qlayer.trainable_weights)
  ```

<h4>New operations, templates, and measurements</h4>

* Adds the `qml.density_matrix` QNode return with partial trace capabilities.
  [(#878)](https://github.com/PennyLaneAI/pennylane/pull/878)

  The density matrix over the provided wires is returned, with all other subsystems traced out.
  `qml.density_matrix` currently works for both the `default.qubit` and `default.mixed` devices.

  ```python
  qml.enable_tape()
  dev = qml.device("default.qubit", wires=2)

  def circuit(x):
      qml.PauliY(wires=0)
      qml.Hadamard(wires=1)
      return qml.density_matrix(wires=[1])  # wire 0 is traced out
  ```

* Adds the square-root X gate `SX`. [(#871)](https://github.com/PennyLaneAI/pennylane/pull/871)

  ```python
  dev = qml.device("default.qubit", wires=1)

  @qml.qnode(dev)
  def circuit():
      qml.SX(wires=[0])
      return qml.expval(qml.PauliZ(wires=[0]))
  ```

* Two new hardware-efficient particle-conserving templates have been implemented
  to perform VQE-based quantum chemistry simulations. The new templates apply
  several layers of the particle-conserving entanglers proposed in Figs. 2a and 2b
  of Barkoutsos *et al*., [arXiv:1805.04340](https://arxiv.org/abs/1805.04340)
  [(#875)](https://github.com/PennyLaneAI/pennylane/pull/875)
  [(#876)](https://github.com/PennyLaneAI/pennylane/pull/876)

<h4>Estimate and track resources</h4>

* The `QuantumTape` class now contains basic resource estimation functionality. The method
  `tape.get_resources()` returns a dictionary with a list of the constituent operations and the
  number of times they appear in the circuit. Similarly, `tape.get_depth()` computes the circuit depth.
  [(#862)](https://github.com/PennyLaneAI/pennylane/pull/862)

  ```pycon
  >>> with qml.tape.QuantumTape() as tape:
  ...    qml.Hadamard(wires=0)
  ...    qml.RZ(0.26, wires=1)
  ...    qml.CNOT(wires=[1, 0])
  ...    qml.Rot(1.8, -2.7, 0.2, wires=0)
  ...    qml.Hadamard(wires=1)
  ...    qml.CNOT(wires=[0, 1])
  ...    qml.expval(qml.PauliZ(0) @ qml.PauliZ(1))
  >>> tape.get_resources()
  {'Hadamard': 2, 'RZ': 1, 'CNOT': 2, 'Rot': 1}
  >>> tape.get_depth()
  4
  ```

* The number of device executions over a QNode's lifetime can now be returned using `num_executions`.
  [(#853)](https://github.com/PennyLaneAI/pennylane/pull/853)

  ```pycon
  >>> dev = qml.device("default.qubit", wires=2)
  >>> @qml.qnode(dev)
  ... def circuit(x, y):
  ...    qml.RX(x, wires=[0])
  ...    qml.RY(y, wires=[1])
  ...    qml.CNOT(wires=[0, 1])
  ...    return qml.expval(qml.PauliZ(0) @ qml.PauliX(1))
  >>> for _ in range(10):
  ...    circuit(0.432, 0.12)
  >>> print(dev.num_executions)
  10
  ```

<h3>Improvements</h3>

* Support for tape mode has improved across PennyLane. The following features now work in tape mode:

  - QNode collections [(#863)](https://github.com/PennyLaneAI/pennylane/pull/863)

  - `qnn.ExpvalCost` [(#863)](https://github.com/PennyLaneAI/pennylane/pull/863)
    [(#911)](https://github.com/PennyLaneAI/pennylane/pull/911)

  - `qml.qnn.KerasLayer` [(#869)](https://github.com/PennyLaneAI/pennylane/pull/869)

  - `qml.qnn.TorchLayer` [(#865)](https://github.com/PennyLaneAI/pennylane/pull/865)

  - The `qml.qaoa` module [(#905)](https://github.com/PennyLaneAI/pennylane/pull/905)

* A new function, `qml.refresh_devices()`, has been added, allowing PennyLane to
  rescan installed PennyLane plugins and refresh the device list. In addition, the `qml.device`
  loader will attempt to refresh devices if the required plugin device cannot be found.
  This will result in an improved experience if installing PennyLane and plugins within
  a running Python session (for example, on Google Colab), and avoid the need to
  restart the kernel/runtime.
  [(#907)](https://github.com/PennyLaneAI/pennylane/pull/907)

* When using `grad_fn = qml.grad(cost)` to compute the gradient of a cost function with the Autograd
  interface, the value of the intermediate forward pass is now available via the `grad_fn.forward`
  property
  [(#914)](https://github.com/PennyLaneAI/pennylane/pull/914):

  ```python
  def cost_fn(x, y):
      return 2 * np.sin(x[0]) * np.exp(-x[1]) + x[0] ** 3 + np.cos(y)

  params = np.array([0.1, 0.5], requires_grad=True)
  data = np.array(0.65, requires_grad=False)
  grad_fn = qml.grad(cost_fn)

  grad_fn(params, data)  # perform backprop and evaluate the gradient
  grad_fn.forward  # the cost function value
  ```

* Gradient-based optimizers now have a `step_and_cost` method that returns
  both the next step as well as the objective (cost) function output.
  [(#916)](https://github.com/PennyLaneAI/pennylane/pull/916)

  ```pycon
  >>> opt = qml.GradientDescentOptimizer()
  >>> params, cost = opt.step_and_cost(cost_fn, params)
  ```

* PennyLane provides a new experimental module `qml.proc` which provides framework-agnostic processing
  functions for array and tensor manipulations.
  [(#886)](https://github.com/PennyLaneAI/pennylane/pull/886)

  Given the input tensor-like object, the call is
  dispatched to the corresponding array manipulation framework, allowing for end-to-end
  differentiation to be preserved.

  ```pycon
  >>> x = torch.tensor([1., 2.])
  >>> qml.proc.ones_like(x)
  tensor([1, 1])
  >>> y = tf.Variable([[0], [5]])
  >>> qml.proc.ones_like(y, dtype=np.complex128)
  <tf.Tensor: shape=(2, 1), dtype=complex128, numpy=
  array([[1.+0.j],
         [1.+0.j]])>
  ```

  Note that these functions are experimental, and only a subset of common functionality is
  supported. Furthermore, the names and behaviour of these functions may differ from similar
  functions in common frameworks; please refer to the function docstrings for more details.

* The gradient methods in tape mode now fully separate the quantum and classical processing. Rather
  than returning the evaluated gradients directly, they now return a tuple containing the required
  quantum and classical processing steps.
  [(#840)](https://github.com/PennyLaneAI/pennylane/pull/840)

  ```python
  def gradient_method(idx, param, **options):
      # generate the quantum tapes that must be computed
      # to determine the quantum gradient
      tapes = quantum_gradient_tapes(self)

      def processing_fn(results):
          # perform classical processing on the evaluated tapes
          # returning the evaluated quantum gradient
          return classical_processing(results)

      return tapes, processing_fn
  ```

  The `JacobianTape.jacobian()` method has been similarly modified to accumulate all gradient
  quantum tapes and classical processing functions, evaluate all quantum tapes simultaneously,
  and then apply the post-processing functions to the evaluated tape results.

* The MultiRZ gate now has a defined generator, allowing it to be used in quantum natural gradient
  optimization.
  [(#912)](https://github.com/PennyLaneAI/pennylane/pull/912)

* The CRot gate now has a `decomposition` method, which breaks the gate down into rotations
  and CNOT gates. This allows `CRot` to be used on devices that do not natively support it.
  [(#908)](https://github.com/PennyLaneAI/pennylane/pull/908)

* The classical processing in the `MottonenStatePreparation` template has been largely
  rewritten to use dense matrices and tensor manipulations wherever possible.
  This is in preparation to support differentiation through the template in the future.
  [(#864)](https://github.com/PennyLaneAI/pennylane/pull/864)

* Device-based caching has replaced QNode caching. Caching is now accessed by passing a
  `cache` argument to the device.
  [(#851)](https://github.com/PennyLaneAI/pennylane/pull/851)

  The `cache` argument should be an integer specifying the size of the cache. For example, a
  cache of size 10 is created using:

  ```pycon
  >>> dev = qml.device("default.qubit", wires=2, cache=10)
  ```

* The `Operation`, `Tensor`, and `MeasurementProcess` classes now have the `__copy__` special method
  defined.
  [(#840)](https://github.com/PennyLaneAI/pennylane/pull/840)

  This allows us to ensure that, when a shallow copy is performed of an operation, the
  mutable list storing the operation parameters is *also* shallow copied. Both the old operation and
  the copied operation will continue to share the same parameter data,
  ```pycon
  >>> import copy
  >>> op = qml.RX(0.2, wires=0)
  >>> op2 = copy.copy(op)
  >>> op.data[0] is op2.data[0]
  True
  ```

  however the *list container* is not a reference:

  ```pycon
  >>> op.data is op2.data
  False
  ```

  This allows the parameters of the copied operation to be modified, without mutating
  the parameters of the original operation.

* The `QuantumTape.copy` method has been tweaked so that
  [(#840)](https://github.com/PennyLaneAI/pennylane/pull/840):

  - Optionally, the tape's operations are shallow copied in addition to the tape by passing the
    `copy_operations=True` boolean flag. This allows the copied tape's parameters to be mutated
    without affecting the original tape's parameters. (Note: the two tapes will share parameter data
    *until* one of the tapes has their parameter list modified.)

  - Copied tapes can be cast to another `QuantumTape` subclass by passing the `tape_cls` keyword
    argument.

<h3>Breaking changes</h3>

* Updated how parameter-shift gradient recipes are defined for operations, allowing for
  gradient recipes that are specified as an arbitrary number of terms.
  [(#909)](https://github.com/PennyLaneAI/pennylane/pull/909)

  Previously, `Operation.grad_recipe` was restricted to two-term parameter-shift formulas.
  With this change, the gradient recipe now contains elements of the form
  :math:`[c_i, a_i, s_i]`, resulting in a gradient recipe of
  :math:`\frac{\partial}{\partial\phi_k}f(\phi_k) = \sum_{i} c_i f(a_i \phi_k + s_i )`.

  As this is a breaking change, all custom operations with defined gradient recipes must be
  updated to continue working with PennyLane 0.13. Note though that if `grad_recipe = None`, the
  default gradient recipe remains unchanged, and corresponds to the two terms :math:`[c_0, a_0, s_0]=[1/2, 1, \pi/2]`
  and :math:`[c_1, a_1, s_1]=[-1/2, 1, -\pi/2]` for every parameter.

- The `VQECost` class has been renamed to `ExpvalCost` to reflect its general applicability
  beyond VQE. Use of `VQECost` is still possible but will result in a deprecation warning.
  [(#913)](https://github.com/PennyLaneAI/pennylane/pull/913)

<h3>Bug fixes</h3>

* The `default.qubit.tf` device is updated to handle TensorFlow objects (e.g.,
  `tf.Variable`) as gate parameters correctly when using the `MultiRZ` and
  `CRot` operations.
  [(#921)](https://github.com/PennyLaneAI/pennylane/pull/921)

* PennyLane tensor objects are now unwrapped in BaseQNode when passed as a
  keyword argument to the quantum function.
  [(#903)](https://github.com/PennyLaneAI/pennylane/pull/903)
  [(#893)](https://github.com/PennyLaneAI/pennylane/pull/893)

* The new tape mode now prevents multiple observables from being evaluated on the same wire
  if the observables are not qubit-wise commuting Pauli words.
  [(#882)](https://github.com/PennyLaneAI/pennylane/pull/882)

* Fixes a bug in `default.qubit` whereby inverses of common gates were not being applied
  via efficient gate-specific methods, instead falling back to matrix-vector multiplication.
  The following gates were affected: `PauliX`, `PauliY`, `PauliZ`, `Hadamard`, `SWAP`, `S`,
  `T`, `CNOT`, `CZ`.
  [(#872)](https://github.com/PennyLaneAI/pennylane/pull/872)

* The `PauliRot` operation now gracefully handles single-qubit Paulis, and all-identity Paulis
  [(#860)](https://github.com/PennyLaneAI/pennylane/pull/860).

* Fixes a bug whereby binary Python operators were not properly propagating the `requires_grad`
  attribute to the output tensor.
  [(#889)](https://github.com/PennyLaneAI/pennylane/pull/889)

* Fixes a bug which prevents `TorchLayer` from doing `backward` when CUDA is enabled.
  [(#899)](https://github.com/PennyLaneAI/pennylane/pull/899)

* Fixes a bug where multi-threaded execution of `QNodeCollection` sometimes fails
  because of simultaneous queuing. This is fixed by adding thread locking during queuing.
  [(#910)](https://github.com/PennyLaneAI/pennylane/pull/918)

* Fixes a bug in `QuantumTape.set_parameters()`. The previous implementation assumed
  that the `self.trainable_parms` set would always be iterated over in increasing integer
  order. However, this is not guaranteed behaviour, and can lead to the incorrect tape parameters
  being set if this is not the case.
  [(#923)](https://github.com/PennyLaneAI/pennylane/pull/923)

* Fixes broken error message if a QNode is instantiated with an unknown exception.
  [(#930)](https://github.com/PennyLaneAI/pennylane/pull/930)

<h3>Contributors</h3>

This release contains contributions from (in alphabetical order):

Juan Miguel Arrazola, Thomas Bromley, Christina Lee, Alain Delgado Gran, Olivia Di Matteo, Anthony
Hayes, Theodor Isacsson, Josh Izaac, Soran Jahangiri, Nathan Killoran, Shumpei Kobayashi, Romain
Moyard, Zeyue Niu, Maria Schuld, Antal Száva.

# Release 0.12.0

<h3>New features since last release</h3>

<h4>New and improved simulators</h4>

* PennyLane now supports a new device, `default.mixed`, designed for
  simulating mixed-state quantum computations. This enables native
  support for implementing noisy channels in a circuit, which generally
  map pure states to mixed states.
  [(#794)](https://github.com/PennyLaneAI/pennylane/pull/794)
  [(#807)](https://github.com/PennyLaneAI/pennylane/pull/807)
  [(#819)](https://github.com/PennyLaneAI/pennylane/pull/819)

  The device can be initialized as
  ```pycon
  >>> dev = qml.device("default.mixed", wires=1)
  ```

  This allows the construction of QNodes that include non-unitary operations,
  such as noisy channels:

  ```pycon
  >>> @qml.qnode(dev)
  ... def circuit(params):
  ...     qml.RX(params[0], wires=0)
  ...     qml.RY(params[1], wires=0)
  ...     qml.AmplitudeDamping(0.5, wires=0)
  ...     return qml.expval(qml.PauliZ(0))
  >>> print(circuit([0.54, 0.12]))
  0.9257702929524184
  >>> print(circuit([0, np.pi]))
  0.0
  ```

<h4>New tools for optimizing measurements</h4>

* The new `grouping` module provides functionality for grouping simultaneously measurable Pauli word
  observables.
  [(#761)](https://github.com/PennyLaneAI/pennylane/pull/761)
  [(#850)](https://github.com/PennyLaneAI/pennylane/pull/850)
  [(#852)](https://github.com/PennyLaneAI/pennylane/pull/852)

  - The `optimize_measurements` function will take as input a list of Pauli word observables and
    their corresponding coefficients (if any), and will return the partitioned Pauli terms
    diagonalized in the measurement basis and the corresponding diagonalizing circuits.

    ```python
    from pennylane.grouping import optimize_measurements
    h, nr_qubits = qml.qchem.molecular_hamiltonian("h2", "h2.xyz")
    rotations, grouped_ops, grouped_coeffs = optimize_measurements(h.ops, h.coeffs, grouping="qwc")
    ```

    The diagonalizing circuits of `rotations` correspond to the diagonalized Pauli word groupings of
    `grouped_ops`.

  - Pauli word partitioning utilities are performed by the `PauliGroupingStrategy`
    class. An input list of Pauli words can be partitioned into mutually commuting,
    qubit-wise-commuting, or anticommuting groupings.

    For example, partitioning Pauli words into anticommutative groupings by the Recursive Largest
    First (RLF) graph colouring heuristic:

    ```python
    from pennylane import PauliX, PauliY, PauliZ, Identity
    from pennylane.grouping import group_observables
    pauli_words = [
        Identity('a') @ Identity('b'),
        Identity('a') @ PauliX('b'),
        Identity('a') @ PauliY('b'),
        PauliZ('a') @ PauliX('b'),
        PauliZ('a') @ PauliY('b'),
        PauliZ('a') @ PauliZ('b')
    ]
    groupings = group_observables(pauli_words, grouping_type='anticommuting', method='rlf')
    ```

  - Various utility functions are included for obtaining and manipulating Pauli
    words in the binary symplectic vector space representation.

    For instance, two Pauli words may be converted to their binary vector representation:

    ```pycon
    >>> from pennylane.grouping import pauli_to_binary
    >>> from pennylane.wires import Wires
    >>> wire_map = {Wires('a'): 0, Wires('b'): 1}
    >>> pauli_vec_1 = pauli_to_binary(qml.PauliX('a') @ qml.PauliY('b'))
    >>> pauli_vec_2 = pauli_to_binary(qml.PauliZ('a') @ qml.PauliZ('b'))
    >>> pauli_vec_1
    [1. 1. 0. 1.]
    >>> pauli_vec_2
    [0. 0. 1. 1.]
    ```

    Their product up to a phase may be computed by taking the sum of their binary vector
    representations, and returned in the operator representation.

    ```pycon
    >>> from pennylane.grouping import binary_to_pauli
    >>> binary_to_pauli((pauli_vec_1 + pauli_vec_2) % 2, wire_map)
    Tensor product ['PauliY', 'PauliX']: 0 params, wires ['a', 'b']
    ```

    For more details on the grouping module, see the
    [grouping module documentation](https://pennylane.readthedocs.io/en/stable/code/qml_grouping.html)


<h4>Returning the quantum state from simulators</h4>

* The quantum state of a QNode can now be returned using the `qml.state()` return function.
  [(#818)](https://github.com/XanaduAI/pennylane/pull/818)

  ```python
  import pennylane as qml

  dev = qml.device("default.qubit", wires=3)
  qml.enable_tape()

  @qml.qnode(dev)
  def qfunc(x, y):
      qml.RZ(x, wires=0)
      qml.CNOT(wires=[0, 1])
      qml.RY(y, wires=1)
      qml.CNOT(wires=[0, 2])
      return qml.state()

  >>> qfunc(0.56, 0.1)
  array([0.95985437-0.27601028j, 0.        +0.j        ,
         0.04803275-0.01381203j, 0.        +0.j        ,
         0.        +0.j        , 0.        +0.j        ,
         0.        +0.j        , 0.        +0.j        ])
  ```

  Differentiating the state is currently available when using the
  classical backpropagation differentiation method (`diff_method="backprop"`) with a compatible device,
  and when using the new tape mode.

<h4>New operations and channels</h4>

* PennyLane now includes standard channels such as the Amplitude-damping,
  Phase-damping, and Depolarizing channels, as well as the ability
  to make custom qubit channels.
  [(#760)](https://github.com/PennyLaneAI/pennylane/pull/760)
  [(#766)](https://github.com/PennyLaneAI/pennylane/pull/766)
  [(#778)](https://github.com/PennyLaneAI/pennylane/pull/778)

* The controlled-Y operation is now available via `qml.CY`. For devices that do
  not natively support the controlled-Y operation, it will be decomposed
  into `qml.RY`, `qml.CNOT`, and `qml.S` operations.
  [(#806)](https://github.com/PennyLaneAI/pennylane/pull/806)

<h4>Preview the next-generation PennyLane QNode</h4>

* The new PennyLane `tape` module provides a re-formulated QNode class, rewritten from the ground-up,
  that uses a new `QuantumTape` object to represent the QNode's quantum circuit. Tape mode
  provides several advantages over the standard PennyLane QNode.
  [(#785)](https://github.com/PennyLaneAI/pennylane/pull/785)
  [(#792)](https://github.com/PennyLaneAI/pennylane/pull/792)
  [(#796)](https://github.com/PennyLaneAI/pennylane/pull/796)
  [(#800)](https://github.com/PennyLaneAI/pennylane/pull/800)
  [(#803)](https://github.com/PennyLaneAI/pennylane/pull/803)
  [(#804)](https://github.com/PennyLaneAI/pennylane/pull/804)
  [(#805)](https://github.com/PennyLaneAI/pennylane/pull/805)
  [(#808)](https://github.com/PennyLaneAI/pennylane/pull/808)
  [(#810)](https://github.com/PennyLaneAI/pennylane/pull/810)
  [(#811)](https://github.com/PennyLaneAI/pennylane/pull/811)
  [(#815)](https://github.com/PennyLaneAI/pennylane/pull/815)
  [(#820)](https://github.com/PennyLaneAI/pennylane/pull/820)
  [(#823)](https://github.com/PennyLaneAI/pennylane/pull/823)
  [(#824)](https://github.com/PennyLaneAI/pennylane/pull/824)
  [(#829)](https://github.com/PennyLaneAI/pennylane/pull/829)

  - Support for in-QNode classical processing: Tape mode allows for differentiable classical
    processing within the QNode.

  - No more Variable wrapping: In tape mode, QNode arguments no longer become `Variable`
    objects within the QNode.

  - Less restrictive QNode signatures: There is no longer any restriction on the QNode signature;
    the QNode can be defined and called following the same rules as standard Python functions.

  - Unifying all QNodes: The tape-mode QNode merges all QNodes (including the
    `JacobianQNode` and the `PassthruQNode`) into a single unified QNode, with
    identical behaviour regardless of the differentiation type.

  - Optimizations: Tape mode provides various performance optimizations, reducing pre- and
    post-processing overhead, and reduces the number of quantum evaluations in certain cases.

  Note that tape mode is **experimental**, and does not currently have feature-parity with the
  existing QNode. [Feedback and bug reports](https://github.com/PennyLaneAI/pennylane/issues) are
  encouraged and will help improve the new tape mode.

  Tape mode can be enabled globally via the `qml.enable_tape` function, without changing your
  PennyLane code:

  ```python
  qml.enable_tape()
  dev = qml.device("default.qubit", wires=1)

  @qml.qnode(dev, interface="tf")
  def circuit(p):
      print("Parameter value:", p)
      qml.RX(tf.sin(p[0])**2 + p[1], wires=0)
      return qml.expval(qml.PauliZ(0))
  ```

  For more details, please see the [tape mode
  documentation](https://pennylane.readthedocs.io/en/stable/code/qml_tape.html).

<h3>Improvements</h3>

* QNode caching has been introduced, allowing the QNode to keep track of the results of previous
  device executions and reuse those results in subsequent calls.
  Note that QNode caching is only supported in the new and experimental tape-mode.
  [(#817)](https://github.com/PennyLaneAI/pennylane/pull/817)

  Caching is available by passing a `caching` argument to the QNode:

  ```python
  dev = qml.device("default.qubit", wires=2)
  qml.enable_tape()

  @qml.qnode(dev, caching=10)  # cache up to 10 evaluations
  def qfunc(x):
      qml.RX(x, wires=0)
      qml.RX(0.3, wires=1)
      qml.CNOT(wires=[0, 1])
      return qml.expval(qml.PauliZ(1))

  qfunc(0.1)  # first evaluation executes on the device
  qfunc(0.1)  # second evaluation accesses the cached result
  ```

* Sped up the application of certain gates in `default.qubit` by using array/tensor
  manipulation tricks. The following gates are affected: `PauliX`, `PauliY`, `PauliZ`,
  `Hadamard`, `SWAP`, `S`, `T`, `CNOT`, `CZ`.
  [(#772)](https://github.com/PennyLaneAI/pennylane/pull/772)

* The computation of marginal probabilities has been made more efficient for devices
  with a large number of wires, achieving in some cases a 5x speedup.
  [(#799)](https://github.com/PennyLaneAI/pennylane/pull/799)

* Adds arithmetic operations (addition, tensor product,
  subtraction, and scalar multiplication) between `Hamiltonian`,
  `Tensor`, and `Observable` objects, and inline arithmetic
  operations between Hamiltonians and other observables.
  [(#765)](https://github.com/PennyLaneAI/pennylane/pull/765)

  Hamiltonians can now easily be defined as sums of observables:

  ```pycon3
  >>> H = 3 * qml.PauliZ(0) - (qml.PauliX(0) @ qml.PauliX(1)) + qml.Hamiltonian([4], [qml.PauliZ(0)])
  >>> print(H)
  (7.0) [Z0] + (-1.0) [X0 X1]
  ```

* Adds `compare()` method to `Observable` and `Hamiltonian` classes, which allows
  for comparison between observable quantities.
  [(#765)](https://github.com/PennyLaneAI/pennylane/pull/765)

  ```pycon3
  >>> H = qml.Hamiltonian([1], [qml.PauliZ(0)])
  >>> obs = qml.PauliZ(0) @ qml.Identity(1)
  >>> print(H.compare(obs))
  True
  ```

  ```pycon3
  >>> H = qml.Hamiltonian([2], [qml.PauliZ(0)])
  >>> obs = qml.PauliZ(1) @ qml.Identity(0)
  >>> print(H.compare(obs))
  False
  ```

* Adds `simplify()` method to the `Hamiltonian` class.
  [(#765)](https://github.com/PennyLaneAI/pennylane/pull/765)

  ```pycon3
  >>> H = qml.Hamiltonian([1, 2], [qml.PauliZ(0), qml.PauliZ(0) @ qml.Identity(1)])
  >>> H.simplify()
  >>> print(H)
  (3.0) [Z0]
  ```

* Added a new bit-flip mixer to the `qml.qaoa` module.
  [(#774)](https://github.com/PennyLaneAI/pennylane/pull/774)

* Summation of two `Wires` objects is now supported and will return
  a `Wires` object containing the set of all wires defined by the
  terms in the summation.
  [(#812)](https://github.com/PennyLaneAI/pennylane/pull/812)

<h3>Breaking changes</h3>

* The PennyLane NumPy module now returns scalar (zero-dimensional) arrays where
  Python scalars were previously returned.
  [(#820)](https://github.com/PennyLaneAI/pennylane/pull/820)
  [(#833)](https://github.com/PennyLaneAI/pennylane/pull/833)

  For example, this affects array element indexing, and summation:

  ```pycon
  >>> x = np.array([1, 2, 3], requires_grad=False)
  >>> x[0]
  tensor(1, requires_grad=False)
  >>> np.sum(x)
  tensor(6, requires_grad=True)
  ```

  This may require small updates to user code. A convenience method, `np.tensor.unwrap()`,
  has been added to help ease the transition. This converts PennyLane NumPy tensors
  to standard NumPy arrays and Python scalars:

  ```pycon
  >>> x = np.array(1.543, requires_grad=False)
  >>> x.unwrap()
  1.543
  ```

  Note, however, that information regarding array differentiability will be
  lost.

* The device capabilities dictionary has been redesigned, for clarity and robustness. In particular,
  the capabilities dictionary is now inherited from the parent class, various keys have more
  expressive names, and all keys are now defined in the base device class. For more details, please
  [refer to the developer
  documentation](https://pennylane.readthedocs.io/en/stable/development/plugins.html#device-capabilities).
  [(#781)](https://github.com/PennyLaneAI/pennylane/pull/781/files)

<h3>Bug fixes</h3>

* Changed to use lists for storing variable values inside `BaseQNode`
  allowing complex matrices to be passed to `QubitUnitary`.
  [(#773)](https://github.com/PennyLaneAI/pennylane/pull/773)

* Fixed a bug within `default.qubit`, resulting in greater efficiency
  when applying a state vector to all wires on the device.
  [(#849)](https://github.com/PennyLaneAI/pennylane/pull/849)

<h3>Documentation</h3>

* Equations have been added to the `qml.sample` and `qml.probs` docstrings
  to clarify the mathematical foundation of the performed measurements.
  [(#843)](https://github.com/PennyLaneAI/pennylane/pull/843)

<h3>Contributors</h3>

This release contains contributions from (in alphabetical order):

Aroosa Ijaz, Juan Miguel Arrazola, Thomas Bromley, Jack Ceroni, Alain Delgado Gran, Josh Izaac,
Soran Jahangiri, Nathan Killoran, Robert Lang, Cedric Lin, Olivia Di Matteo, Nicolás Quesada, Maria
Schuld, Antal Száva.

# Release 0.11.0

<h3>New features since last release</h3>

<h4>New and improved simulators</h4>

* Added a new device, `default.qubit.autograd`, a pure-state qubit simulator written using Autograd.
  This device supports classical backpropagation (`diff_method="backprop"`); this can
  be faster than the parameter-shift rule for computing quantum gradients
  when the number of parameters to be optimized is large.
  [(#721)](https://github.com/XanaduAI/pennylane/pull/721)

  ```pycon
  >>> dev = qml.device("default.qubit.autograd", wires=1)
  >>> @qml.qnode(dev, diff_method="backprop")
  ... def circuit(x):
  ...     qml.RX(x[1], wires=0)
  ...     qml.Rot(x[0], x[1], x[2], wires=0)
  ...     return qml.expval(qml.PauliZ(0))
  >>> weights = np.array([0.2, 0.5, 0.1])
  >>> grad_fn = qml.grad(circuit)
  >>> print(grad_fn(weights))
  array([-2.25267173e-01, -1.00864546e+00,  6.93889390e-18])
  ```

  See the [device documentation](https://pennylane.readthedocs.io/en/stable/code/api/pennylane.devices.default_qubit_autograd.DefaultQubitAutograd.html) for more details.

* A new experimental C++ state-vector simulator device is now available, `lightning.qubit`. It
  uses the C++ Eigen library to perform fast linear algebra calculations for simulating quantum
  state-vector evolution.

  `lightning.qubit` is currently in beta; it can be installed via `pip`:

  ```console
  $ pip install pennylane-lightning
  ```

  Once installed, it can be used as a PennyLane device:

  ```pycon
  >>> dev = qml.device("lightning.qubit", wires=2)
  ```

  For more details, please see the [lightning qubit documentation](https://pennylane-lightning.readthedocs.io).

<h4>New algorithms and templates</h4>

* Added built-in QAOA functionality via the new `qml.qaoa` module.
  [(#712)](https://github.com/PennyLaneAI/pennylane/pull/712)
  [(#718)](https://github.com/PennyLaneAI/pennylane/pull/718)
  [(#741)](https://github.com/PennyLaneAI/pennylane/pull/741)
  [(#720)](https://github.com/PennyLaneAI/pennylane/pull/720)

  This includes the following features:

  * New `qml.qaoa.x_mixer` and `qml.qaoa.xy_mixer` functions for defining Pauli-X and XY
    mixer Hamiltonians.

  * MaxCut: The `qml.qaoa.maxcut` function allows easy construction of the cost Hamiltonian
    and recommended mixer Hamiltonian for solving the MaxCut problem for a supplied graph.

  * Layers: `qml.qaoa.cost_layer` and `qml.qaoa.mixer_layer` take cost and mixer
    Hamiltonians, respectively, and apply the corresponding QAOA cost and mixer layers
    to the quantum circuit

  For example, using PennyLane to construct and solve a MaxCut problem with QAOA:

  ```python
  wires = range(3)
  graph = Graph([(0, 1), (1, 2), (2, 0)])
  cost_h, mixer_h = qaoa.maxcut(graph)

  def qaoa_layer(gamma, alpha):
      qaoa.cost_layer(gamma, cost_h)
      qaoa.mixer_layer(alpha, mixer_h)

  def antatz(params, **kwargs):

      for w in wires:
          qml.Hadamard(wires=w)

      # repeat the QAOA layer two times
      qml.layer(qaoa_layer, 2, params[0], params[1])

  dev = qml.device('default.qubit', wires=len(wires))
  cost_function = qml.VQECost(ansatz, cost_h, dev)
  ```

* Added an `ApproxTimeEvolution` template to the PennyLane templates module, which
  can be used to implement Trotterized time-evolution under a Hamiltonian.
  [(#710)](https://github.com/XanaduAI/pennylane/pull/710)

  <img src="https://pennylane.readthedocs.io/en/latest/_static/templates/subroutines/approx_time_evolution.png" width=50%/>

* Added a `qml.layer` template-constructing function, which takes a unitary, and
  repeatedly applies it on a set of wires to a given depth.
  [(#723)](https://github.com/PennyLaneAI/pennylane/pull/723)

  ```python
  def subroutine():
      qml.Hadamard(wires=[0])
      qml.CNOT(wires=[0, 1])
      qml.PauliX(wires=[1])

  dev = qml.device('default.qubit', wires=3)

  @qml.qnode(dev)
  def circuit():
      qml.layer(subroutine, 3)
      return [qml.expval(qml.PauliZ(0)), qml.expval(qml.PauliZ(1))]
  ```

  This creates the following circuit:
  ```pycon
  >>> circuit()
  >>> print(circuit.draw())
  0: ──H──╭C──X──H──╭C──X──H──╭C──X──┤ ⟨Z⟩
  1: ─────╰X────────╰X────────╰X─────┤ ⟨Z⟩
  ```

* Added the `qml.utils.decompose_hamiltonian` function. This function can be used to
  decompose a Hamiltonian into a linear combination of Pauli operators.
  [(#671)](https://github.com/XanaduAI/pennylane/pull/671)

  ```pycon
  >>> A = np.array(
  ... [[-2, -2+1j, -2, -2],
  ... [-2-1j,  0,  0, -1],
  ... [-2,  0, -2, -1],
  ... [-2, -1, -1,  0]])
  >>> coeffs, obs_list = decompose_hamiltonian(A)
  ```

<h4>New device features</h4>

* It is now possible to specify custom wire labels, such as `['anc1', 'anc2', 0, 1, 3]`, where the labels
  can be strings or numbers.
  [(#666)](https://github.com/XanaduAI/pennylane/pull/666)

  Custom wire labels are defined by passing a list to the `wires` argument when creating the device:

  ```pycon
  >>> dev = qml.device("default.qubit", wires=['anc1', 'anc2', 0, 1, 3])
  ```

  Quantum operations should then be invoked with these custom wire labels:

  ``` pycon
  >>> @qml.qnode(dev)
  >>> def circuit():
  ...    qml.Hadamard(wires='anc2')
  ...    qml.CNOT(wires=['anc1', 3])
  ...    ...
  ```

  The existing behaviour, in which the number of wires is specified on device initialization,
  continues to work as usual. This gives a default behaviour where wires are labelled
  by consecutive integers.

  ```pycon
  >>> dev = qml.device("default.qubit", wires=5)
  ```

* An integrated device test suite has been added, which can be used
  to run basic integration tests on core or external devices.
  [(#695)](https://github.com/PennyLaneAI/pennylane/pull/695)
  [(#724)](https://github.com/PennyLaneAI/pennylane/pull/724)
  [(#733)](https://github.com/PennyLaneAI/pennylane/pull/733)

  The test can be invoked against a particular device by calling the `pl-device-test`
  command line program:

  ```console
  $ pl-device-test --device=default.qubit --shots=1234 --analytic=False
  ```

  If the tests are run on external devices, the device and its dependencies must be
  installed locally. For more details, please see the
  [plugin test documentation](http://pennylane.readthedocs.io/en/latest/code/api/pennylane.devices.tests.html).

<h3>Improvements</h3>

* The functions implementing the quantum circuits building the Unitary Coupled-Cluster
  (UCCSD) VQE ansatz have been improved, with a more consistent naming convention and
  improved docstrings.
  [(#748)](https://github.com/PennyLaneAI/pennylane/pull/748)

  The changes include:

  - The terms *1particle-1hole (ph)* and *2particle-2hole (pphh)* excitations
    were replaced with the names *single* and *double* excitations, respectively.

  - The non-differentiable arguments in the `UCCSD` template were renamed accordingly:
    `ph` → `s_wires`, `pphh` → `d_wires`

  - The term *virtual*, previously used to refer the *unoccupied* orbitals, was discarded.

  - The Usage Details sections were updated and improved.

* Added support for TensorFlow 2.3 and PyTorch 1.6.
  [(#725)](https://github.com/PennyLaneAI/pennylane/pull/725)

* Returning probabilities is now supported from photonic QNodes.
  As with qubit QNodes, photonic QNodes returning probabilities are
  end-to-end differentiable.
  [(#699)](https://github.com/XanaduAI/pennylane/pull/699/)

  ```pycon
  >>> dev = qml.device("strawberryfields.fock", wires=2, cutoff_dim=5)
  >>> @qml.qnode(dev)
  ... def circuit(a):
  ...     qml.Displacement(a, 0, wires=0)
  ...     return qml.probs(wires=0)
  >>> print(circuit(0.5))
  [7.78800783e-01 1.94700196e-01 2.43375245e-02 2.02812704e-03 1.26757940e-04]
  ```

<h3>Breaking changes</h3>

* The `pennylane.plugins` and `pennylane.beta.plugins` folders have been renamed to
  `pennylane.devices` and `pennylane.beta.devices`, to reflect their content better.
  [(#726)](https://github.com/XanaduAI/pennylane/pull/726)

<h3>Bug fixes</h3>

* The PennyLane interface conversion functions can now convert QNodes with
  pre-existing interfaces.
  [(#707)](https://github.com/XanaduAI/pennylane/pull/707)

<h3>Documentation</h3>

* The interfaces section of the documentation has been renamed to 'Interfaces and training',
  and updated with the latest variable handling details.
  [(#753)](https://github.com/PennyLaneAI/pennylane/pull/753)

<h3>Contributors</h3>

This release contains contributions from (in alphabetical order):

Juan Miguel Arrazola, Thomas Bromley, Jack Ceroni, Alain Delgado Gran, Shadab Hussain, Theodor
Isacsson, Josh Izaac, Nathan Killoran, Maria Schuld, Antal Száva, Nicola Vitucci.

# Release 0.10.0

<h3>New features since last release</h3>

<h4>New and improved simulators</h4>

* Added a new device, `default.qubit.tf`, a pure-state qubit simulator written using TensorFlow.
  As a result, it supports classical backpropagation as a means to compute the Jacobian. This can
  be faster than the parameter-shift rule for computing quantum gradients
  when the number of parameters to be optimized is large.

  `default.qubit.tf` is designed to be used with end-to-end classical backpropagation
  (`diff_method="backprop"`) with the TensorFlow interface. This is the default method
  of differentiation when creating a QNode with this device.

  Using this method, the created QNode is a 'white-box' that is
  tightly integrated with your TensorFlow computation, including
  [AutoGraph](https://www.tensorflow.org/guide/function) support:

  ```pycon
  >>> dev = qml.device("default.qubit.tf", wires=1)
  >>> @tf.function
  ... @qml.qnode(dev, interface="tf", diff_method="backprop")
  ... def circuit(x):
  ...     qml.RX(x[1], wires=0)
  ...     qml.Rot(x[0], x[1], x[2], wires=0)
  ...     return qml.expval(qml.PauliZ(0))
  >>> weights = tf.Variable([0.2, 0.5, 0.1])
  >>> with tf.GradientTape() as tape:
  ...     res = circuit(weights)
  >>> print(tape.gradient(res, weights))
  tf.Tensor([-2.2526717e-01 -1.0086454e+00  1.3877788e-17], shape=(3,), dtype=float32)
  ```

  See the `default.qubit.tf`
  [documentation](https://pennylane.ai/en/stable/code/api/pennylane.beta.plugins.DefaultQubitTF.html)
  for more details.

* The [default.tensor plugin](https://github.com/XanaduAI/pennylane/blob/master/pennylane/beta/plugins/default_tensor.py)
  has been significantly upgraded. It now allows two different
  tensor network representations to be used: `"exact"` and `"mps"`. The former uses a
  exact factorized representation of quantum states, while the latter uses a matrix product state
  representation.
  ([#572](https://github.com/XanaduAI/pennylane/pull/572))
  ([#599](https://github.com/XanaduAI/pennylane/pull/599))

<h4>New machine learning functionality and integrations</h4>

* PennyLane QNodes can now be converted into Torch layers, allowing for creation of quantum and
  hybrid models using the `torch.nn` API.
  [(#588)](https://github.com/XanaduAI/pennylane/pull/588)

  A PennyLane QNode can be converted into a `torch.nn` layer using the `qml.qnn.TorchLayer` class:

  ```pycon
  >>> @qml.qnode(dev)
  ... def qnode(inputs, weights_0, weight_1):
  ...    # define the circuit
  ...    # ...

  >>> weight_shapes = {"weights_0": 3, "weight_1": 1}
  >>> qlayer = qml.qnn.TorchLayer(qnode, weight_shapes)
  ```

  A hybrid model can then be easily constructed:

  ```pycon
  >>> model = torch.nn.Sequential(qlayer, torch.nn.Linear(2, 2))
  ```

* Added a new "reversible" differentiation method which can be used in simulators, but not hardware.

  The reversible approach is similar to backpropagation, but trades off extra computation for
  enhanced memory efficiency. Where backpropagation caches the state tensors at each step during
  a simulated evolution, the reversible method only caches the final pre-measurement state.

  Compared to the parameter-shift method, the reversible method can be faster or slower,
  depending on the density and location of parametrized gates in a circuit
  (circuits with higher density of parametrized gates near the end of the circuit will see a benefit).
  [(#670)](https://github.com/XanaduAI/pennylane/pull/670)

  ```pycon
  >>> dev = qml.device("default.qubit", wires=2)
  ... @qml.qnode(dev, diff_method="reversible")
  ... def circuit(x):
  ...     qml.RX(x, wires=0)
  ...     qml.RX(x, wires=0)
  ...     qml.CNOT(wires=[0,1])
  ...     return qml.expval(qml.PauliZ(0))
  >>> qml.grad(circuit)(0.5)
  (array(-0.47942554),)
  ```

<h4>New templates and cost functions</h4>

* Added the new templates `UCCSD`, `SingleExcitationUnitary`, and`DoubleExcitationUnitary`,
  which together implement the Unitary Coupled-Cluster Singles and Doubles (UCCSD) ansatz
  to perform VQE-based quantum chemistry simulations using PennyLane-QChem.
  [(#622)](https://github.com/XanaduAI/pennylane/pull/622)
  [(#638)](https://github.com/XanaduAI/pennylane/pull/638)
  [(#654)](https://github.com/XanaduAI/pennylane/pull/654)
  [(#659)](https://github.com/XanaduAI/pennylane/pull/659)
  [(#622)](https://github.com/XanaduAI/pennylane/pull/622)

* Added module `pennylane.qnn.cost` with class `SquaredErrorLoss`. The module contains classes
  to calculate losses and cost functions on circuits with trainable parameters.
  [(#642)](https://github.com/XanaduAI/pennylane/pull/642)

<h3>Improvements</h3>

* Improves the wire management by making the `Operator.wires` attribute a `wires` object.
  [(#666)](https://github.com/XanaduAI/pennylane/pull/666)

* A significant improvement with respect to how QNodes and interfaces mark quantum function
  arguments as differentiable when using Autograd, designed to improve performance and make
  QNodes more intuitive.
  [(#648)](https://github.com/XanaduAI/pennylane/pull/648)
  [(#650)](https://github.com/XanaduAI/pennylane/pull/650)

  In particular, the following changes have been made:

  - A new `ndarray` subclass `pennylane.numpy.tensor`, which extends NumPy arrays with
    the keyword argument and attribute `requires_grad`. Tensors which have `requires_grad=False`
    are treated as non-differentiable by the Autograd interface.

  - A new subpackage `pennylane.numpy`, which wraps `autograd.numpy` such that NumPy functions
    accept the `requires_grad` keyword argument, and allows Autograd to differentiate
    `pennylane.numpy.tensor` objects.

  - The `argnum` argument to `qml.grad` is now optional; if not provided, arguments explicitly
    marked as `requires_grad=False` are excluded for the list of differentiable arguments.
    The ability to pass `argnum` has been retained for backwards compatibility, and
    if present the old behaviour persists.

* The QNode Torch interface now inspects QNode positional arguments.
  If any argument does not have the attribute `requires_grad=True`, it
  is automatically excluded from quantum gradient computations.
  [(#652)](https://github.com/XanaduAI/pennylane/pull/652)
  [(#660)](https://github.com/XanaduAI/pennylane/pull/660)

* The QNode TF interface now inspects QNode positional arguments.
  If any argument is not being watched by a `tf.GradientTape()`,
  it is automatically excluded from quantum gradient computations.
  [(#655)](https://github.com/XanaduAI/pennylane/pull/655)
  [(#660)](https://github.com/XanaduAI/pennylane/pull/660)

* QNodes have two new public methods: `QNode.set_trainable_args()` and `QNode.get_trainable_args()`.
  These are designed to be called by interfaces, to specify to the QNode which of its
  input arguments are differentiable. Arguments which are non-differentiable will not be converted
  to PennyLane Variable objects within the QNode.
  [(#660)](https://github.com/XanaduAI/pennylane/pull/660)

* Added `decomposition` method to PauliX, PauliY, PauliZ, S, T, Hadamard, and PhaseShift gates, which
  decomposes each of these gates into rotation gates.
  [(#668)](https://github.com/XanaduAI/pennylane/pull/668)

* The `CircuitGraph` class now supports serializing contained circuit operations
  and measurement basis rotations to an OpenQASM2.0 script via the new
  `CircuitGraph.to_openqasm()` method.
  [(#623)](https://github.com/XanaduAI/pennylane/pull/623)

<h3>Breaking changes</h3>

* Removes support for Python 3.5.
  [(#639)](https://github.com/XanaduAI/pennylane/pull/639)

<h3>Documentation</h3>

* Various small typos were fixed.

<h3>Contributors</h3>

This release contains contributions from (in alphabetical order):

Thomas Bromley, Jack Ceroni, Alain Delgado Gran, Theodor Isacsson, Josh Izaac,
Nathan Killoran, Maria Schuld, Antal Száva, Nicola Vitucci.


# Release 0.9.0

<h3>New features since last release</h3>

<h4>New machine learning integrations</h4>

* PennyLane QNodes can now be converted into Keras layers, allowing for creation of quantum and
  hybrid models using the Keras API.
  [(#529)](https://github.com/XanaduAI/pennylane/pull/529)

  A PennyLane QNode can be converted into a Keras layer using the `KerasLayer` class:

  ```python
  from pennylane.qnn import KerasLayer

  @qml.qnode(dev)
  def circuit(inputs, weights_0, weight_1):
     # define the circuit
     # ...

  weight_shapes = {"weights_0": 3, "weight_1": 1}
  qlayer = qml.qnn.KerasLayer(circuit, weight_shapes, output_dim=2)
  ```

  A hybrid model can then be easily constructed:

  ```python
  model = tf.keras.models.Sequential([qlayer, tf.keras.layers.Dense(2)])
  ```

* Added a new type of QNode, `qml.qnodes.PassthruQNode`. For simulators which are coded in an
  external library which supports automatic differentiation, PennyLane will treat a PassthruQNode as
  a "white box", and rely on the external library to directly provide gradients via backpropagation.
  This can be more efficient than the using parameter-shift rule for a large number of parameters.
  [(#488)](https://github.com/XanaduAI/pennylane/pull/488)

  Currently this behaviour is supported by PennyLane's `default.tensor.tf` device backend,
  compatible with the `'tf'` interface using TensorFlow 2:

  ```python
  dev = qml.device('default.tensor.tf', wires=2)

  @qml.qnode(dev, diff_method="backprop")
  def circuit(params):
      qml.RX(params[0], wires=0)
      qml.RX(params[1], wires=1)
      qml.CNOT(wires=[0, 1])
      return qml.expval(qml.PauliZ(0))

  qnode = PassthruQNode(circuit, dev)
  params = tf.Variable([0.3, 0.1])

  with tf.GradientTape() as tape:
      tape.watch(params)
      res = qnode(params)

  grad = tape.gradient(res, params)
  ```

<h4>New optimizers</h4>

* Added the `qml.RotosolveOptimizer`, a gradient-free optimizer
  that minimizes the quantum function by updating each parameter,
  one-by-one, via a closed-form expression while keeping other parameters
  fixed.
  [(#636)](https://github.com/XanaduAI/pennylane/pull/636)
  [(#539)](https://github.com/XanaduAI/pennylane/pull/539)

* Added the `qml.RotoselectOptimizer`, which uses Rotosolve to
  minimizes a quantum function with respect to both the
  rotation operations applied and the rotation parameters.
  [(#636)](https://github.com/XanaduAI/pennylane/pull/636)
  [(#539)](https://github.com/XanaduAI/pennylane/pull/539)

  For example, given a quantum function `f` that accepts parameters `x`
  and a list of corresponding rotation operations `generators`,
  the Rotoselect optimizer will, at each step, update both the parameter
  values and the list of rotation gates to minimize the loss:

  ```pycon
  >>> opt = qml.optimize.RotoselectOptimizer()
  >>> x = [0.3, 0.7]
  >>> generators = [qml.RX, qml.RY]
  >>> for _ in range(100):
  ...     x, generators = opt.step(f, x, generators)
  ```


<h4>New operations</h4>

* Added the `PauliRot` gate, which performs an arbitrary
  Pauli rotation on multiple qubits, and the `MultiRZ` gate,
  which performs a rotation generated by a tensor product
  of Pauli Z operators.
  [(#559)](https://github.com/XanaduAI/pennylane/pull/559)

  ```python
  dev = qml.device('default.qubit', wires=4)

  @qml.qnode(dev)
  def circuit(angle):
      qml.PauliRot(angle, "IXYZ", wires=[0, 1, 2, 3])
      return [qml.expval(qml.PauliZ(wire)) for wire in [0, 1, 2, 3]]
  ```

  ```pycon
  >>> circuit(0.4)
  [1.         0.92106099 0.92106099 1.        ]
  >>> print(circuit.draw())
   0: ──╭RI(0.4)──┤ ⟨Z⟩
   1: ──├RX(0.4)──┤ ⟨Z⟩
   2: ──├RY(0.4)──┤ ⟨Z⟩
   3: ──╰RZ(0.4)──┤ ⟨Z⟩
  ```

  If the `PauliRot` gate is not supported on the target device, it will
  be decomposed into `Hadamard`, `RX` and `MultiRZ` gates. Note that
  identity gates in the Pauli word result in untouched wires:

  ```pycon
  >>> print(circuit.draw())
   0: ───────────────────────────────────┤ ⟨Z⟩
   1: ──H──────────╭RZ(0.4)──H───────────┤ ⟨Z⟩
   2: ──RX(1.571)──├RZ(0.4)──RX(-1.571)──┤ ⟨Z⟩
   3: ─────────────╰RZ(0.4)──────────────┤ ⟨Z⟩
  ```

  If the `MultiRZ` gate is not supported, it will be decomposed into
  `CNOT` and `RZ` gates:

  ```pycon
  >>> print(circuit.draw())
   0: ──────────────────────────────────────────────────┤ ⟨Z⟩
   1: ──H──────────────╭X──RZ(0.4)──╭X──────H───────────┤ ⟨Z⟩
   2: ──RX(1.571)──╭X──╰C───────────╰C──╭X──RX(-1.571)──┤ ⟨Z⟩
   3: ─────────────╰C───────────────────╰C──────────────┤ ⟨Z⟩
  ```

* PennyLane now provides `DiagonalQubitUnitary` for diagonal gates, that are e.g.,
  encountered in IQP circuits. These kinds of gates can be evaluated much faster on
  a simulator device.
  [(#567)](https://github.com/XanaduAI/pennylane/pull/567)

  The gate can be used, for example, to efficiently simulate oracles:

  ```python
  dev = qml.device('default.qubit', wires=3)

  # Function as a bitstring
  f = np.array([1, 0, 0, 1, 1, 0, 1, 0])

  @qml.qnode(dev)
  def circuit(weights1, weights2):
      qml.templates.StronglyEntanglingLayers(weights1, wires=[0, 1, 2])

      # Implements the function as a phase-kickback oracle
      qml.DiagonalQubitUnitary((-1)**f, wires=[0, 1, 2])

      qml.templates.StronglyEntanglingLayers(weights2, wires=[0, 1, 2])
      return [qml.expval(qml.PauliZ(w)) for w in range(3)]
  ```

* Added the `TensorN` CVObservable that can represent the tensor product of the
  `NumberOperator` on photonic backends.
  [(#608)](https://github.com/XanaduAI/pennylane/pull/608)

<h4>New templates</h4>

* Added the `ArbitraryUnitary` and `ArbitraryStatePreparation` templates, which use
  `PauliRot` gates to perform an arbitrary unitary and prepare an arbitrary basis
  state with the minimal number of parameters.
  [(#590)](https://github.com/XanaduAI/pennylane/pull/590)

  ```python
  dev = qml.device('default.qubit', wires=3)

  @qml.qnode(dev)
  def circuit(weights1, weights2):
        qml.templates.ArbitraryStatePreparation(weights1, wires=[0, 1, 2])
        qml.templates.ArbitraryUnitary(weights2, wires=[0, 1, 2])
        return qml.probs(wires=[0, 1, 2])
  ```

* Added the `IQPEmbedding` template, which encodes inputs into the diagonal gates of an
  IQP circuit.
  [(#605)](https://github.com/XanaduAI/pennylane/pull/605)

  <img src="https://pennylane.readthedocs.io/en/latest/_images/iqp.png"
  width=50%></img>

* Added the `SimplifiedTwoDesign` template, which implements the circuit
  design of [Cerezo et al. (2020)](<https://arxiv.org/abs/2001.00550>).
  [(#556)](https://github.com/XanaduAI/pennylane/pull/556)

  <img src="https://pennylane.readthedocs.io/en/latest/_images/simplified_two_design.png"
  width=50%></img>

* Added the `BasicEntanglerLayers` template, which is a simple layer architecture
  of rotations and CNOT nearest-neighbour entanglers.
  [(#555)](https://github.com/XanaduAI/pennylane/pull/555)

  <img src="https://pennylane.readthedocs.io/en/latest/_images/basic_entangler.png"
  width=50%></img>

* PennyLane now offers a broadcasting function to easily construct templates:
  `qml.broadcast()` takes single quantum operations or other templates and applies
  them to wires in a specific pattern.
  [(#515)](https://github.com/XanaduAI/pennylane/pull/515)
  [(#522)](https://github.com/XanaduAI/pennylane/pull/522)
  [(#526)](https://github.com/XanaduAI/pennylane/pull/526)
  [(#603)](https://github.com/XanaduAI/pennylane/pull/603)

  For example, we can use broadcast to repeat a custom template
  across multiple wires:

  ```python
  from pennylane.templates import template

  @template
  def mytemplate(pars, wires):
      qml.Hadamard(wires=wires)
      qml.RY(pars, wires=wires)

  dev = qml.device('default.qubit', wires=3)

  @qml.qnode(dev)
  def circuit(pars):
      qml.broadcast(mytemplate, pattern="single", wires=[0,1,2], parameters=pars)
      return qml.expval(qml.PauliZ(0))
  ```

  ```pycon
  >>> circuit([1, 1, 0.1])
  -0.841470984807896
  >>> print(circuit.draw())
   0: ──H──RY(1.0)──┤ ⟨Z⟩
   1: ──H──RY(1.0)──┤
   2: ──H──RY(0.1)──┤
  ```

  For other available patterns, see the
  [broadcast function documentation](https://pennylane.readthedocs.io/en/latest/code/api/pennylane.broadcast.html).

<h3>Breaking changes</h3>

* The `QAOAEmbedding` now uses the new `MultiRZ` gate as a `ZZ` entangler,
  which changes the convention. While
  previously, the `ZZ` gate in the embedding was implemented as

  ```python
  CNOT(wires=[wires[0], wires[1]])
  RZ(2 * parameter, wires=wires[0])
  CNOT(wires=[wires[0], wires[1]])
  ```

  the `MultiRZ` corresponds to

  ```python
  CNOT(wires=[wires[1], wires[0]])
  RZ(parameter, wires=wires[0])
  CNOT(wires=[wires[1], wires[0]])
  ```

  which differs in the factor of `2`, and fixes a bug in the
  wires that the `CNOT` was applied to.
  [(#609)](https://github.com/XanaduAI/pennylane/pull/609)

* Probability methods are handled by `QubitDevice` and device method
  requirements are modified to simplify plugin development.
  [(#573)](https://github.com/XanaduAI/pennylane/pull/573)

* The internal variables `All` and `Any` to mark an `Operation` as acting on all or any
  wires have been renamed to `AllWires` and `AnyWires`.
  [(#614)](https://github.com/XanaduAI/pennylane/pull/614)

<h3>Improvements</h3>

* A new `Wires` class was introduced for the internal
  bookkeeping of wire indices.
  [(#615)](https://github.com/XanaduAI/pennylane/pull/615)

* Improvements to the speed/performance of the `default.qubit` device.
  [(#567)](https://github.com/XanaduAI/pennylane/pull/567)
  [(#559)](https://github.com/XanaduAI/pennylane/pull/559)

* Added the `"backprop"` and `"device"` differentiation methods to the `qnode`
  decorator.
  [(#552)](https://github.com/XanaduAI/pennylane/pull/552)

  - `"backprop"`: Use classical backpropagation. Default on simulator
    devices that are classically end-to-end differentiable.
    The returned QNode can only be used with the same machine learning
    framework (e.g., `default.tensor.tf` simulator with the `tensorflow` interface).

  - `"device"`: Queries the device directly for the gradient.

  Using the `"backprop"` differentiation method with the `default.tensor.tf`
  device, the created QNode is a 'white-box', and is tightly integrated with
  the overall TensorFlow computation:

  ```python
  >>> dev = qml.device("default.tensor.tf", wires=1)
  >>> @qml.qnode(dev, interface="tf", diff_method="backprop")
  >>> def circuit(x):
  ...     qml.RX(x[1], wires=0)
  ...     qml.Rot(x[0], x[1], x[2], wires=0)
  ...     return qml.expval(qml.PauliZ(0))
  >>> vars = tf.Variable([0.2, 0.5, 0.1])
  >>> with tf.GradientTape() as tape:
  ...     res = circuit(vars)
  >>> tape.gradient(res, vars)
  <tf.Tensor: shape=(3,), dtype=float32, numpy=array([-2.2526717e-01, -1.0086454e+00,  1.3877788e-17], dtype=float32)>
  ```

* The circuit drawer now displays inverted operations, as well as wires
  where probabilities are returned from the device:
  [(#540)](https://github.com/XanaduAI/pennylane/pull/540)

  ```python
  >>> @qml.qnode(dev)
  ... def circuit(theta):
  ...     qml.RX(theta, wires=0)
  ...     qml.CNOT(wires=[0, 1])
  ...     qml.S(wires=1).inv()
  ...     return qml.probs(wires=[0, 1])
  >>> circuit(0.2)
  array([0.99003329, 0.        , 0.        , 0.00996671])
  >>> print(circuit.draw())
  0: ──RX(0.2)──╭C───────╭┤ Probs
  1: ───────────╰X──S⁻¹──╰┤ Probs
  ```

* You can now evaluate the metric tensor of a VQE Hamiltonian via the new
  `VQECost.metric_tensor` method. This allows `VQECost` objects to be directly
  optimized by the quantum natural gradient optimizer (`qml.QNGOptimizer`).
  [(#618)](https://github.com/XanaduAI/pennylane/pull/618)

* The input check functions in `pennylane.templates.utils` are now public
  and visible in the API documentation.
  [(#566)](https://github.com/XanaduAI/pennylane/pull/566)

* Added keyword arguments for step size and order to the `qnode` decorator, as well as
  the `QNode` and `JacobianQNode` classes. This enables the user to set the step size
  and order when using finite difference methods. These options are also exposed when
  creating QNode collections.
  [(#530)](https://github.com/XanaduAI/pennylane/pull/530)
  [(#585)](https://github.com/XanaduAI/pennylane/pull/585)
  [(#587)](https://github.com/XanaduAI/pennylane/pull/587)

* The decomposition for the `CRY` gate now uses the simpler form `RY @ CNOT @ RY @ CNOT`
  [(#547)](https://github.com/XanaduAI/pennylane/pull/547)

* The underlying queuing system was refactored, removing the `qml._current_context`
  property that held the currently active `QNode` or `OperationRecorder`. Now, all
  objects that expose a queue for operations inherit from `QueuingContext` and
  register their queue globally.
  [(#548)](https://github.com/XanaduAI/pennylane/pull/548)

* The PennyLane repository has a new benchmarking tool which supports the comparison of different git revisions.
  [(#568)](https://github.com/XanaduAI/pennylane/pull/568)
  [(#560)](https://github.com/XanaduAI/pennylane/pull/560)
  [(#516)](https://github.com/XanaduAI/pennylane/pull/516)

<h3>Documentation</h3>

* Updated the development section by creating a landing page with links to sub-pages
  containing specific guides.
  [(#596)](https://github.com/XanaduAI/pennylane/pull/596)

* Extended the developer's guide by a section explaining how to add new templates.
  [(#564)](https://github.com/XanaduAI/pennylane/pull/564)

<h3>Bug fixes</h3>

* `tf.GradientTape().jacobian()` can now be evaluated on QNodes using the TensorFlow interface.
  [(#626)](https://github.com/XanaduAI/pennylane/pull/626)

* `RandomLayers()` is now compatible with the qiskit devices.
  [(#597)](https://github.com/XanaduAI/pennylane/pull/597)

* `DefaultQubit.probability()` now returns the correct probability when called with
  `device.analytic=False`.
  [(#563)](https://github.com/XanaduAI/pennylane/pull/563)

* Fixed a bug in the `StronglyEntanglingLayers` template, allowing it to
  work correctly when applied to a single wire.
  [(544)](https://github.com/XanaduAI/pennylane/pull/544)

* Fixed a bug when inverting operations with decompositions; operations marked as inverted
  are now correctly inverted when the fallback decomposition is called.
  [(#543)](https://github.com/XanaduAI/pennylane/pull/543)

* The `QNode.print_applied()` method now correctly displays wires where
  `qml.prob()` is being returned.
  [#542](https://github.com/XanaduAI/pennylane/pull/542)

<h3>Contributors</h3>

This release contains contributions from (in alphabetical order):

Ville Bergholm, Lana Bozanic, Thomas Bromley, Theodor Isacsson, Josh Izaac, Nathan Killoran,
Maggie Li, Johannes Jakob Meyer, Maria Schuld, Sukin Sim, Antal Száva.

# Release 0.8.1

<h3>Improvements</h3>

* Beginning of support for Python 3.8, with the test suite
  now being run in a Python 3.8 environment.
  [(#501)](https://github.com/XanaduAI/pennylane/pull/501)

<h3>Documentation</h3>

* Present templates as a gallery of thumbnails showing the
  basic circuit architecture.
  [(#499)](https://github.com/XanaduAI/pennylane/pull/499)

<h3>Bug fixes</h3>

* Fixed a bug where multiplying a QNode parameter by 0 caused a divide
  by zero error when calculating the parameter shift formula.
  [(#512)](https://github.com/XanaduAI/pennylane/pull/512)

* Fixed a bug where the shape of differentiable QNode arguments
  was being cached on the first construction, leading to indexing
  errors if the QNode was re-evaluated if the argument changed shape.
  [(#505)](https://github.com/XanaduAI/pennylane/pull/505)

<h3>Contributors</h3>

This release contains contributions from (in alphabetical order):

Ville Bergholm, Josh Izaac, Johannes Jakob Meyer, Maria Schuld, Antal Száva.

# Release 0.8.0

<h3>New features since last release</h3>

* Added a quantum chemistry package, `pennylane.qchem`, which supports
  integration with OpenFermion, Psi4, PySCF, and OpenBabel.
  [(#453)](https://github.com/XanaduAI/pennylane/pull/453)

  Features include:

  - Generate the qubit Hamiltonians directly starting with the atomic structure of the molecule.
  - Calculate the mean-field (Hartree-Fock) electronic structure of molecules.
  - Allow to define an active space based on the number of active electrons and active orbitals.
  - Perform the fermionic-to-qubit transformation of the electronic Hamiltonian by
    using different functions implemented in OpenFermion.
  - Convert OpenFermion's QubitOperator to a Pennylane `Hamiltonian` class.
  - Perform a Variational Quantum Eigensolver (VQE) computation with this Hamiltonian in PennyLane.

  Check out the [quantum chemistry quickstart](https://pennylane.readthedocs.io/en/latest/introduction/chemistry.html), as well the quantum chemistry and VQE tutorials.

* PennyLane now has some functions and classes for creating and solving VQE
  problems. [(#467)](https://github.com/XanaduAI/pennylane/pull/467)

  - `qml.Hamiltonian`: a lightweight class for representing qubit Hamiltonians
  - `qml.VQECost`: a class for quickly constructing a differentiable cost function
    given a circuit ansatz, Hamiltonian, and one or more devices

    ```python
    >>> H = qml.vqe.Hamiltonian(coeffs, obs)
    >>> cost = qml.VQECost(ansatz, hamiltonian, dev, interface="torch")
    >>> params = torch.rand([4, 3])
    >>> cost(params)
    tensor(0.0245, dtype=torch.float64)
    ```

* Added a circuit drawing feature that provides a text-based representation
  of a QNode instance. It can be invoked via `qnode.draw()`. The user can specify
  to display variable names instead of variable values and choose either an ASCII
  or Unicode charset.
  [(#446)](https://github.com/XanaduAI/pennylane/pull/446)

  Consider the following circuit as an example:
  ```python3
  @qml.qnode(dev)
  def qfunc(a, w):
      qml.Hadamard(0)
      qml.CRX(a, wires=[0, 1])
      qml.Rot(w[0], w[1], w[2], wires=[1])
      qml.CRX(-a, wires=[0, 1])

      return qml.expval(qml.PauliZ(0) @ qml.PauliZ(1))
  ```

  We can draw the circuit after it has been executed:

  ```python
  >>> result = qfunc(2.3, [1.2, 3.2, 0.7])
  >>> print(qfunc.draw())
   0: ──H──╭C────────────────────────────╭C─────────╭┤ ⟨Z ⊗ Z⟩
   1: ─────╰RX(2.3)──Rot(1.2, 3.2, 0.7)──╰RX(-2.3)──╰┤ ⟨Z ⊗ Z⟩
  >>> print(qfunc.draw(charset="ascii"))
   0: --H--+C----------------------------+C---------+| <Z @ Z>
   1: -----+RX(2.3)--Rot(1.2, 3.2, 0.7)--+RX(-2.3)--+| <Z @ Z>
  >>> print(qfunc.draw(show_variable_names=True))
   0: ──H──╭C─────────────────────────────╭C─────────╭┤ ⟨Z ⊗ Z⟩
   1: ─────╰RX(a)──Rot(w[0], w[1], w[2])──╰RX(-1*a)──╰┤ ⟨Z ⊗ Z⟩
  ```

* Added `QAOAEmbedding` and its parameter initialization
  as a new trainable template.
  [(#442)](https://github.com/XanaduAI/pennylane/pull/442)

  <img src="https://pennylane.readthedocs.io/en/latest/_images/qaoa_layers.png"
  width=70%></img>

* Added the `qml.probs()` measurement function, allowing QNodes
  to differentiate variational circuit probabilities
  on simulators and hardware.
  [(#432)](https://github.com/XanaduAI/pennylane/pull/432)

  ```python
  @qml.qnode(dev)
  def circuit(x):
      qml.Hadamard(wires=0)
      qml.RY(x, wires=0)
      qml.RX(x, wires=1)
      qml.CNOT(wires=[0, 1])
      return qml.probs(wires=[0])
  ```
  Executing this circuit gives the marginal probability of wire 1:
  ```python
  >>> circuit(0.2)
  [0.40066533 0.59933467]
  ```
  QNodes that return probabilities fully support autodifferentiation.

* Added the convenience load functions `qml.from_pyquil`, `qml.from_quil` and
  `qml.from_quil_file` that convert pyQuil objects and Quil code to PennyLane
  templates. This feature requires version 0.8 or above of the PennyLane-Forest
  plugin.
  [(#459)](https://github.com/XanaduAI/pennylane/pull/459)

* Added a `qml.inv` method that inverts templates and sequences of Operations.
  Added a `@qml.template` decorator that makes templates return the queued Operations.
  [(#462)](https://github.com/XanaduAI/pennylane/pull/462)

  For example, using this function to invert a template inside a QNode:

  ```python3
      @qml.template
      def ansatz(weights, wires):
          for idx, wire in enumerate(wires):
              qml.RX(weights[idx], wires=[wire])

          for idx in range(len(wires) - 1):
              qml.CNOT(wires=[wires[idx], wires[idx + 1]])

      dev = qml.device('default.qubit', wires=2)

      @qml.qnode(dev)
      def circuit(weights):
          qml.inv(ansatz(weights, wires=[0, 1]))
          return qml.expval(qml.PauliZ(0) @ qml.PauliZ(1))
    ```

* Added the `QNodeCollection` container class, that allows independent
  QNodes to be stored and evaluated simultaneously. Experimental support
  for asynchronous evaluation of contained QNodes is provided with the
  `parallel=True` keyword argument.
  [(#466)](https://github.com/XanaduAI/pennylane/pull/466)

* Added a high level `qml.map` function, that maps a quantum
  circuit template over a list of observables or devices, returning
  a `QNodeCollection`.
  [(#466)](https://github.com/XanaduAI/pennylane/pull/466)

  For example:

  ```python3
  >>> def my_template(params, wires, **kwargs):
  >>>    qml.RX(params[0], wires=wires[0])
  >>>    qml.RX(params[1], wires=wires[1])
  >>>    qml.CNOT(wires=wires)

  >>> obs_list = [qml.PauliX(0) @ qml.PauliZ(1), qml.PauliZ(0) @ qml.PauliX(1)]
  >>> dev = qml.device("default.qubit", wires=2)
  >>> qnodes = qml.map(my_template, obs_list, dev, measure="expval")
  >>> qnodes([0.54, 0.12])
  array([-0.06154835  0.99280864])
  ```

* Added high level `qml.sum`, `qml.dot`, `qml.apply` functions
  that act on QNode collections.
  [(#466)](https://github.com/XanaduAI/pennylane/pull/466)

  `qml.apply` allows vectorized functions to act over the entire QNode
  collection:
  ```python
  >>> qnodes = qml.map(my_template, obs_list, dev, measure="expval")
  >>> cost = qml.apply(np.sin, qnodes)
  >>> cost([0.54, 0.12])
  array([-0.0615095  0.83756375])
  ```

  `qml.sum` and `qml.dot` take the sum of a QNode collection, and a
  dot product of tensors/arrays/QNode collections, respectively.

<h3>Breaking changes</h3>

* Deprecated the old-style `QNode` such that only the new-style `QNode` and its syntax can be used,
  moved all related files from the `pennylane/beta` folder to `pennylane`.
  [(#440)](https://github.com/XanaduAI/pennylane/pull/440)

<h3>Improvements</h3>

* Added the `Tensor.prune()` method and the `Tensor.non_identity_obs` property for extracting
  non-identity instances from the observables making up a `Tensor` instance.
  [(#498)](https://github.com/XanaduAI/pennylane/pull/498)

* Renamed the `expt.tensornet` and `expt.tensornet.tf` devices to `default.tensor` and
  `default.tensor.tf`.
  [(#495)](https://github.com/XanaduAI/pennylane/pull/495)

* Added a serialization method to the `CircuitGraph` class that is used to create a unique
  hash for each quantum circuit graph.
  [(#470)](https://github.com/XanaduAI/pennylane/pull/470)

* Added the `Observable.eigvals` method to return the eigenvalues of observables.
  [(#449)](https://github.com/XanaduAI/pennylane/pull/449)

* Added the `Observable.diagonalizing_gates` method to return the gates
  that diagonalize an observable in the computational basis.
  [(#454)](https://github.com/XanaduAI/pennylane/pull/454)

* Added the `Operator.matrix` method to return the matrix representation
  of an operator in the computational basis.
  [(#454)](https://github.com/XanaduAI/pennylane/pull/454)

* Added a `QubitDevice` class which implements common functionalities of plugin devices such that
  plugin devices can rely on these implementations. The new `QubitDevice` also includes
  a new `execute` method, which allows for more convenient plugin design. In addition, `QubitDevice`
  also unifies the way samples are generated on qubit-based devices.
  [(#452)](https://github.com/XanaduAI/pennylane/pull/452)
  [(#473)](https://github.com/XanaduAI/pennylane/pull/473)

* Improved documentation of `AmplitudeEmbedding` and `BasisEmbedding` templates.
  [(#441)](https://github.com/XanaduAI/pennylane/pull/441)
  [(#439)](https://github.com/XanaduAI/pennylane/pull/439)

* Codeblocks in the documentation now have a 'copy' button for easily
  copying examples.
  [(#437)](https://github.com/XanaduAI/pennylane/pull/437)

<h3>Documentation</h3>

* Update the developers plugin guide to use QubitDevice.
  [(#483)](https://github.com/XanaduAI/pennylane/pull/483)

<h3>Bug fixes</h3>

* Fixed a bug in `CVQNode._pd_analytic`, where non-descendant observables were not
  Heisenberg-transformed before evaluating the partial derivatives when using the
  order-2 parameter-shift method, resulting in an erroneous Jacobian for some circuits.
  [(#433)](https://github.com/XanaduAI/pennylane/pull/433)

<h3>Contributors</h3>

This release contains contributions from (in alphabetical order):

Juan Miguel Arrazola, Ville Bergholm, Alain Delgado Gran, Olivia Di Matteo,
Theodor Isacsson, Josh Izaac, Soran Jahangiri, Nathan Killoran, Johannes Jakob Meyer,
Zeyue Niu, Maria Schuld, Antal Száva.

# Release 0.7.0

<h3>New features since last release</h3>

* Custom padding constant in `AmplitudeEmbedding` is supported (see 'Breaking changes'.)
  [(#419)](https://github.com/XanaduAI/pennylane/pull/419)

* `StronglyEntanglingLayer` and `RandomLayer` now work with a single wire.
  [(#409)](https://github.com/XanaduAI/pennylane/pull/409)
  [(#413)](https://github.com/XanaduAI/pennylane/pull/413)

* Added support for applying the inverse of an `Operation` within a circuit.
  [(#377)](https://github.com/XanaduAI/pennylane/pull/377)

* Added an `OperationRecorder()` context manager, that allows templates
  and quantum functions to be executed while recording events. The
  recorder can be used with and without QNodes as a debugging utility.
  [(#388)](https://github.com/XanaduAI/pennylane/pull/388)

* Operations can now specify a decomposition that is used when the desired operation
  is not supported on the target device.
  [(#396)](https://github.com/XanaduAI/pennylane/pull/396)

* The ability to load circuits from external frameworks as templates
  has been added via the new `qml.load()` function. This feature
  requires plugin support --- this initial release provides support
  for Qiskit circuits and QASM files when `pennylane-qiskit` is installed,
  via the functions `qml.from_qiskit` and `qml.from_qasm`.
  [(#418)](https://github.com/XanaduAI/pennylane/pull/418)

* An experimental tensor network device has been added
  [(#416)](https://github.com/XanaduAI/pennylane/pull/416)
  [(#395)](https://github.com/XanaduAI/pennylane/pull/395)
  [(#394)](https://github.com/XanaduAI/pennylane/pull/394)
  [(#380)](https://github.com/XanaduAI/pennylane/pull/380)

* An experimental tensor network device which uses TensorFlow for
  backpropagation has been added
  [(#427)](https://github.com/XanaduAI/pennylane/pull/427)

* Custom padding constant in `AmplitudeEmbedding` is supported (see 'Breaking changes'.)
  [(#419)](https://github.com/XanaduAI/pennylane/pull/419)

<h3>Breaking changes</h3>

* The `pad` parameter in `AmplitudeEmbedding()` is now either `None` (no automatic padding), or a
  number that is used as the padding constant.
  [(#419)](https://github.com/XanaduAI/pennylane/pull/419)

* Initialization functions now return a single array of weights per function. Utilities for multi-weight templates
  `Interferometer()` and `CVNeuralNetLayers()` are provided.
  [(#412)](https://github.com/XanaduAI/pennylane/pull/412)

* The single layer templates `RandomLayer()`, `CVNeuralNetLayer()` and `StronglyEntanglingLayer()`
  have been turned into private functions `_random_layer()`, `_cv_neural_net_layer()` and
  `_strongly_entangling_layer()`. Recommended use is now via the corresponding `Layers()` templates.
  [(#413)](https://github.com/XanaduAI/pennylane/pull/413)

<h3>Improvements</h3>

* Added extensive input checks in templates.
  [(#419)](https://github.com/XanaduAI/pennylane/pull/419)

* Templates integration tests are rewritten - now cover keyword/positional argument passing,
  interfaces and combinations of templates.
  [(#409)](https://github.com/XanaduAI/pennylane/pull/409)
  [(#419)](https://github.com/XanaduAI/pennylane/pull/419)

* State vector preparation operations in the `default.qubit` plugin can now be
  applied to subsets of wires, and are restricted to being the first operation
  in a circuit.
  [(#346)](https://github.com/XanaduAI/pennylane/pull/346)

* The `QNode` class is split into a hierarchy of simpler classes.
  [(#354)](https://github.com/XanaduAI/pennylane/pull/354)
  [(#398)](https://github.com/XanaduAI/pennylane/pull/398)
  [(#415)](https://github.com/XanaduAI/pennylane/pull/415)
  [(#417)](https://github.com/XanaduAI/pennylane/pull/417)
  [(#425)](https://github.com/XanaduAI/pennylane/pull/425)

* Added the gates U1, U2 and U3 parametrizing arbitrary unitaries on 1, 2 and 3
  qubits and the Toffoli gate to the set of qubit operations.
  [(#396)](https://github.com/XanaduAI/pennylane/pull/396)

* Changes have been made to accomodate the movement of the main function
  in `pytest._internal` to `pytest._internal.main` in pip 19.3.
  [(#404)](https://github.com/XanaduAI/pennylane/pull/404)

* Added the templates `BasisStatePreparation` and `MottonenStatePreparation` that use
  gates to prepare a basis state and an arbitrary state respectively.
  [(#336)](https://github.com/XanaduAI/pennylane/pull/336)

* Added decompositions for `BasisState` and `QubitStateVector` based on state
  preparation templates.
  [(#414)](https://github.com/XanaduAI/pennylane/pull/414)

* Replaces the pseudo-inverse in the quantum natural gradient optimizer
  (which can be numerically unstable) with `np.linalg.solve`.
  [(#428)](https://github.com/XanaduAI/pennylane/pull/428)

<h3>Contributors</h3>

This release contains contributions from (in alphabetical order):

Ville Bergholm, Josh Izaac, Nathan Killoran, Angus Lowe, Johannes Jakob Meyer,
Oluwatobi Ogunbayo, Maria Schuld, Antal Száva.

# Release 0.6.1

<h3>New features since last release</h3>

* Added a `print_applied` method to QNodes, allowing the operation
  and observable queue to be printed as last constructed.
  [(#378)](https://github.com/XanaduAI/pennylane/pull/378)

<h3>Improvements</h3>

* A new `Operator` base class is introduced, which is inherited by both the
  `Observable` class and the `Operation` class.
  [(#355)](https://github.com/XanaduAI/pennylane/pull/355)

* Removed deprecated `@abstractproperty` decorators
  in `_device.py`.
  [(#374)](https://github.com/XanaduAI/pennylane/pull/374)

* The `CircuitGraph` class is updated to deal with `Operation` instances directly.
  [(#344)](https://github.com/XanaduAI/pennylane/pull/344)

* Comprehensive gradient tests have been added for the interfaces.
  [(#381)](https://github.com/XanaduAI/pennylane/pull/381)

<h3>Documentation</h3>

* The new restructured documentation has been polished and updated.
  [(#387)](https://github.com/XanaduAI/pennylane/pull/387)
  [(#375)](https://github.com/XanaduAI/pennylane/pull/375)
  [(#372)](https://github.com/XanaduAI/pennylane/pull/372)
  [(#370)](https://github.com/XanaduAI/pennylane/pull/370)
  [(#369)](https://github.com/XanaduAI/pennylane/pull/369)
  [(#367)](https://github.com/XanaduAI/pennylane/pull/367)
  [(#364)](https://github.com/XanaduAI/pennylane/pull/364)

* Updated the development guides.
  [(#382)](https://github.com/XanaduAI/pennylane/pull/382)
  [(#379)](https://github.com/XanaduAI/pennylane/pull/379)

* Added all modules, classes, and functions to the API section
  in the documentation.
  [(#373)](https://github.com/XanaduAI/pennylane/pull/373)

<h3>Bug fixes</h3>

* Replaces the existing `np.linalg.norm` normalization with hand-coded
  normalization, allowing `AmplitudeEmbedding` to be used with differentiable
  parameters. AmplitudeEmbedding tests have been added and improved.
  [(#376)](https://github.com/XanaduAI/pennylane/pull/376)

<h3>Contributors</h3>

This release contains contributions from (in alphabetical order):

Ville Bergholm, Josh Izaac, Nathan Killoran, Maria Schuld, Antal Száva

# Release 0.6.0

<h3>New features since last release</h3>

* The devices `default.qubit` and `default.gaussian` have a new initialization parameter
  `analytic` that indicates if expectation values and variances should be calculated
  analytically and not be estimated from data.
  [(#317)](https://github.com/XanaduAI/pennylane/pull/317)

* Added C-SWAP gate to the set of qubit operations
  [(#330)](https://github.com/XanaduAI/pennylane/pull/330)

* The TensorFlow interface has been renamed from `"tfe"` to `"tf"`, and
  now supports TensorFlow 2.0.
  [(#337)](https://github.com/XanaduAI/pennylane/pull/337)

* Added the S and T gates to the set of qubit operations.
  [(#343)](https://github.com/XanaduAI/pennylane/pull/343)

* Tensor observables are now supported within the `expval`,
  `var`, and `sample` functions, by using the `@` operator.
  [(#267)](https://github.com/XanaduAI/pennylane/pull/267)


<h3>Breaking changes</h3>

* The argument `n` specifying the number of samples in the method `Device.sample` was removed.
  Instead, the method will always return `Device.shots` many samples.
  [(#317)](https://github.com/XanaduAI/pennylane/pull/317)

<h3>Improvements</h3>

* The number of shots / random samples used to estimate expectation values and variances, `Device.shots`,
  can now be changed after device creation.
  [(#317)](https://github.com/XanaduAI/pennylane/pull/317)

* Unified import shortcuts to be under qml in qnode.py
  and test_operation.py
  [(#329)](https://github.com/XanaduAI/pennylane/pull/329)

* The quantum natural gradient now uses `scipy.linalg.pinvh` which is more efficient for symmetric matrices
  than the previously used `scipy.linalg.pinv`.
  [(#331)](https://github.com/XanaduAI/pennylane/pull/331)

* The deprecated `qml.expval.Observable` syntax has been removed.
  [(#267)](https://github.com/XanaduAI/pennylane/pull/267)

* Remainder of the unittest-style tests were ported to pytest.
  [(#310)](https://github.com/XanaduAI/pennylane/pull/310)

* The `do_queue` argument for operations now only takes effect
  within QNodes. Outside of QNodes, operations can now be instantiated
  without needing to specify `do_queue`.
  [(#359)](https://github.com/XanaduAI/pennylane/pull/359)

<h3>Documentation</h3>

* The docs are rewritten and restructured to contain a code introduction section as well as an API section.
  [(#314)](https://github.com/XanaduAI/pennylane/pull/275)

* Added Ising model example to the tutorials
  [(#319)](https://github.com/XanaduAI/pennylane/pull/319)

* Added tutorial for QAOA on MaxCut problem
  [(#328)](https://github.com/XanaduAI/pennylane/pull/328)

* Added QGAN flow chart figure to its tutorial
  [(#333)](https://github.com/XanaduAI/pennylane/pull/333)

* Added missing figures for gallery thumbnails of state-preparation
  and QGAN tutorials
  [(#326)](https://github.com/XanaduAI/pennylane/pull/326)

* Fixed typos in the state preparation tutorial
  [(#321)](https://github.com/XanaduAI/pennylane/pull/321)

* Fixed bug in VQE tutorial 3D plots
  [(#327)](https://github.com/XanaduAI/pennylane/pull/327)

<h3>Bug fixes</h3>

* Fixed typo in measurement type error message in qnode.py
  [(#341)](https://github.com/XanaduAI/pennylane/pull/341)

<h3>Contributors</h3>

This release contains contributions from (in alphabetical order):

Shahnawaz Ahmed, Ville Bergholm, Aroosa Ijaz, Josh Izaac, Nathan Killoran, Angus Lowe,
Johannes Jakob Meyer, Maria Schuld, Antal Száva, Roeland Wiersema.

# Release 0.5.0

<h3>New features since last release</h3>

* Adds a new optimizer, `qml.QNGOptimizer`, which optimizes QNodes using
  quantum natural gradient descent. See https://arxiv.org/abs/1909.02108
  for more details.
  [(#295)](https://github.com/XanaduAI/pennylane/pull/295)
  [(#311)](https://github.com/XanaduAI/pennylane/pull/311)

* Adds a new QNode method, `QNode.metric_tensor()`,
  which returns the block-diagonal approximation to the Fubini-Study
  metric tensor evaluated on the attached device.
  [(#295)](https://github.com/XanaduAI/pennylane/pull/295)

* Sampling support: QNodes can now return a specified number of samples
  from a given observable via the top-level `pennylane.sample()` function.
  To support this on plugin devices, there is a new `Device.sample` method.

  Calculating gradients of QNodes that involve sampling is not possible.
  [(#256)](https://github.com/XanaduAI/pennylane/pull/256)

* `default.qubit` has been updated to provide support for sampling.
  [(#256)](https://github.com/XanaduAI/pennylane/pull/256)

* Added controlled rotation gates to PennyLane operations and `default.qubit` plugin.
  [(#251)](https://github.com/XanaduAI/pennylane/pull/251)

<h3>Breaking changes</h3>

* The method `Device.supported` was removed, and replaced with the methods
  `Device.supports_observable` and `Device.supports_operation`.
  Both methods can be called with string arguments (`dev.supports_observable('PauliX')`) and
  class arguments (`dev.supports_observable(qml.PauliX)`).
  [(#276)](https://github.com/XanaduAI/pennylane/pull/276)

* The following CV observables were renamed to comply with the new Operation/Observable
  scheme: `MeanPhoton` to `NumberOperator`, `Homodyne` to `QuadOperator` and `NumberState` to `FockStateProjector`.
  [(#254)](https://github.com/XanaduAI/pennylane/pull/254)

<h3>Improvements</h3>

* The `AmplitudeEmbedding` function now provides options to normalize and
  pad features to ensure a valid state vector is prepared.
  [(#275)](https://github.com/XanaduAI/pennylane/pull/275)

* Operations can now optionally specify generators, either as existing PennyLane
  operations, or by providing a NumPy array.
  [(#295)](https://github.com/XanaduAI/pennylane/pull/295)
  [(#313)](https://github.com/XanaduAI/pennylane/pull/313)

* Adds a `Device.parameters` property, so that devices can view a dictionary mapping free
  parameters to operation parameters. This will allow plugin devices to take advantage
  of parametric compilation.
  [(#283)](https://github.com/XanaduAI/pennylane/pull/283)

* Introduces two enumerations: `Any` and `All`, representing any number of wires
  and all wires in the system respectively. They can be imported from
  `pennylane.operation`, and can be used when defining the `Operation.num_wires`
  class attribute of operations.
  [(#277)](https://github.com/XanaduAI/pennylane/pull/277)

  As part of this change:

  - `All` is equivalent to the integer 0, for backwards compatibility with the
    existing test suite

  - `Any` is equivalent to the integer -1 to allow numeric comparison
    operators to continue working

  - An additional validation is now added to the `Operation` class,
    which will alert the user that an operation with `num_wires = All`
    is being incorrectly.

* The one-qubit rotations in `pennylane.plugins.default_qubit` no longer depend on Scipy's `expm`. Instead
  they are calculated with Euler's formula.
  [(#292)](https://github.com/XanaduAI/pennylane/pull/292)

* Creates an `ObservableReturnTypes` enumeration class containing `Sample`,
  `Variance` and `Expectation`. These new values can be assigned to the `return_type`
  attribute of an `Observable`.
  [(#290)](https://github.com/XanaduAI/pennylane/pull/290)

* Changed the signature of the `RandomLayer` and `RandomLayers` templates to have a fixed seed by default.
  [(#258)](https://github.com/XanaduAI/pennylane/pull/258)

* `setup.py` has been cleaned up, removing the non-working shebang,
  and removing unused imports.
  [(#262)](https://github.com/XanaduAI/pennylane/pull/262)

<h3>Documentation</h3>

* A documentation refactor to simplify the tutorials and
  include Sphinx-Gallery.
  [(#291)](https://github.com/XanaduAI/pennylane/pull/291)

  - Examples and tutorials previously split across the `examples/`
    and `doc/tutorials/` directories, in a mixture of ReST and Jupyter notebooks,
    have been rewritten as Python scripts with ReST comments in a single location,
    the `examples/` folder.

  - Sphinx-Gallery is used to automatically build and run the tutorials.
    Rendered output is displayed in the Sphinx documentation.

  - Links are provided at the top of every tutorial page for downloading the
    tutorial as an executable python script, downloading the tutorial
    as a Jupyter notebook, or viewing the notebook on GitHub.

  - The tutorials table of contents have been moved to a single quick start page.

* Fixed a typo in `QubitStateVector`.
  [(#296)](https://github.com/XanaduAI/pennylane/pull/296)

* Fixed a typo in the `default_gaussian.gaussian_state` function.
  [(#293)](https://github.com/XanaduAI/pennylane/pull/293)

* Fixed a typo in the gradient recipe within the `RX`, `RY`, `RZ`
  operation docstrings.
  [(#248)](https://github.com/XanaduAI/pennylane/pull/248)

* Fixed a broken link in the tutorial documentation, as a
  result of the `qml.expval.Observable` deprecation.
  [(#246)](https://github.com/XanaduAI/pennylane/pull/246)

<h3>Bug fixes</h3>

* Fixed a bug where a `PolyXP` observable would fail if applied to subsets
  of wires on `default.gaussian`.
  [(#277)](https://github.com/XanaduAI/pennylane/pull/277)

<h3>Contributors</h3>

This release contains contributions from (in alphabetical order):

Simon Cross, Aroosa Ijaz, Josh Izaac, Nathan Killoran, Johannes Jakob Meyer,
Rohit Midha, Nicolás Quesada, Maria Schuld, Antal Száva, Roeland Wiersema.

# Release 0.4.0

<h3>New features since last release</h3>

* `pennylane.expval()` is now a top-level *function*, and is no longer
  a package of classes. For now, the existing `pennylane.expval.Observable`
  interface continues to work, but will raise a deprecation warning.
  [(#232)](https://github.com/XanaduAI/pennylane/pull/232)

* Variance support: QNodes can now return the variance of observables,
  via the top-level `pennylane.var()` function. To support this on
  plugin devices, there is a new `Device.var` method.

  The following observables support analytic gradients of variances:

  - All qubit observables (requiring 3 circuit evaluations for involutory
    observables such as `Identity`, `X`, `Y`, `Z`; and 5 circuit evals for
    non-involutary observables, currently only `qml.Hermitian`)

  - First-order CV observables (requiring 5 circuit evaluations)

  Second-order CV observables support numerical variance gradients.

* `pennylane.about()` function added, providing details
  on current PennyLane version, installed plugins, Python,
  platform, and NumPy versions [(#186)](https://github.com/XanaduAI/pennylane/pull/186)

* Removed the logic that allowed `wires` to be passed as a positional
  argument in quantum operations. This allows us to raise more useful
  error messages for the user if incorrect syntax is used.
  [(#188)](https://github.com/XanaduAI/pennylane/pull/188)

* Adds support for multi-qubit expectation values of the `pennylane.Hermitian()`
  observable [(#192)](https://github.com/XanaduAI/pennylane/pull/192)

* Adds support for multi-qubit expectation values in `default.qubit`.
  [(#202)](https://github.com/XanaduAI/pennylane/pull/202)

* Organize templates into submodules [(#195)](https://github.com/XanaduAI/pennylane/pull/195).
  This included the following improvements:

  - Distinguish embedding templates from layer templates.

  - New random initialization functions supporting the templates available
    in the new submodule `pennylane.init`.

  - Added a random circuit template (`RandomLayers()`), in which rotations and 2-qubit gates are randomly
    distributed over the wires

  - Add various embedding strategies

<h3>Breaking changes</h3>

* The `Device` methods `expectations`, `pre_expval`, and `post_expval` have been
  renamed to `observables`, `pre_measure`, and `post_measure` respectively.
  [(#232)](https://github.com/XanaduAI/pennylane/pull/232)

<h3>Improvements</h3>

* `default.qubit` plugin now uses `np.tensordot` when applying quantum operations
  and evaluating expectations, resulting in significant speedup
  [(#239)](https://github.com/XanaduAI/pennylane/pull/239),
  [(#241)](https://github.com/XanaduAI/pennylane/pull/241)

* PennyLane now allows division of quantum operation parameters by a constant
  [(#179)](https://github.com/XanaduAI/pennylane/pull/179)

* Portions of the test suite are in the process of being ported to pytest.
  Note: this is still a work in progress.

  Ported tests include:

  - `test_ops.py`
  - `test_about.py`
  - `test_classical_gradients.py`
  - `test_observables.py`
  - `test_measure.py`
  - `test_init.py`
  - `test_templates*.py`
  - `test_ops.py`
  - `test_variable.py`
  - `test_qnode.py` (partial)

<h3>Bug fixes</h3>

* Fixed a bug in `Device.supported`, which would incorrectly
  mark an operation as supported if it shared a name with an
  observable [(#203)](https://github.com/XanaduAI/pennylane/pull/203)

* Fixed a bug in `Operation.wires`, by explicitly casting the
  type of each wire to an integer [(#206)](https://github.com/XanaduAI/pennylane/pull/206)

* Removed code in PennyLane which configured the logger,
  as this would clash with users' configurations
  [(#208)](https://github.com/XanaduAI/pennylane/pull/208)

* Fixed a bug in `default.qubit`, in which `QubitStateVector` operations
  were accidentally being cast to `np.float` instead of `np.complex`.
  [(#211)](https://github.com/XanaduAI/pennylane/pull/211)


<h3>Contributors</h3>

This release contains contributions from:

Shahnawaz Ahmed, riveSunder, Aroosa Ijaz, Josh Izaac, Nathan Killoran, Maria Schuld.

# Release 0.3.1

<h3>Bug fixes</h3>

* Fixed a bug where the interfaces submodule was not correctly being packaged via setup.py

# Release 0.3.0

<h3>New features since last release</h3>

* PennyLane now includes a new `interfaces` submodule, which enables QNode integration with additional machine learning libraries.
* Adds support for an experimental PyTorch interface for QNodes
* Adds support for an experimental TensorFlow eager execution interface for QNodes
* Adds a PyTorch+GPU+QPU tutorial to the documentation
* Documentation now includes links and tutorials including the new [PennyLane-Forest](https://github.com/rigetti/pennylane-forest) plugin.

<h3>Improvements</h3>

* Printing a QNode object, via `print(qnode)` or in an interactive terminal, now displays more useful information regarding the QNode,
  including the device it runs on, the number of wires, it's interface, and the quantum function it uses:

  ```python
  >>> print(qnode)
  <QNode: device='default.qubit', func=circuit, wires=2, interface=PyTorch>
  ```

<h3>Contributors</h3>

This release contains contributions from:

Josh Izaac and Nathan Killoran.


# Release 0.2.0

<h3>New features since last release</h3>

* Added the `Identity` expectation value for both CV and qubit models [(#135)](https://github.com/XanaduAI/pennylane/pull/135)
* Added the `templates.py` submodule, containing some commonly used QML models to be used as ansatz in QNodes [(#133)](https://github.com/XanaduAI/pennylane/pull/133)
* Added the `qml.Interferometer` CV operation [(#152)](https://github.com/XanaduAI/pennylane/pull/152)
* Wires are now supported as free QNode parameters [(#151)](https://github.com/XanaduAI/pennylane/pull/151)
* Added ability to update stepsizes of the optimizers [(#159)](https://github.com/XanaduAI/pennylane/pull/159)

<h3>Improvements</h3>

* Removed use of hardcoded values in the optimizers, made them parameters (see [#131](https://github.com/XanaduAI/pennylane/pull/131) and [#132](https://github.com/XanaduAI/pennylane/pull/132))
* Created the new `PlaceholderExpectation`, to be used when both CV and qubit expval modules contain expectations with the same name
* Provide a way for plugins to view the operation queue _before_ applying operations. This allows for on-the-fly modifications of
  the queue, allowing hardware-based plugins to support the full range of qubit expectation values. [(#143)](https://github.com/XanaduAI/pennylane/pull/143)
* QNode return values now support _any_ form of sequence, such as lists, sets, etc. [(#144)](https://github.com/XanaduAI/pennylane/pull/144)
* CV analytic gradient calculation is now more robust, allowing for operations which may not themselves be differentiated, but have a
  well defined `_heisenberg_rep` method, and so may succeed operations that are analytically differentiable [(#152)](https://github.com/XanaduAI/pennylane/pull/152)

<h3>Bug fixes</h3>

* Fixed a bug where the variational classifier example was not batching when learning parity (see [#128](https://github.com/XanaduAI/pennylane/pull/128) and [#129](https://github.com/XanaduAI/pennylane/pull/129))
* Fixed an inconsistency where some initial state operations were documented as accepting complex parameters - all operations
  now accept real values [(#146)](https://github.com/XanaduAI/pennylane/pull/146)

<h3>Contributors</h3>

This release contains contributions from:

Christian Gogolin, Josh Izaac, Nathan Killoran, and Maria Schuld.


# Release 0.1.0

Initial public release.

<h3>Contributors</h3>
This release contains contributions from:

Ville Bergholm, Josh Izaac, Maria Schuld, Christian Gogolin, and Nathan Killoran.<|MERGE_RESOLUTION|>--- conflicted
+++ resolved
@@ -22,13 +22,7 @@
 
 This release contains contributions from (in alphabetical order):
 
-<<<<<<< HEAD
-Josh Izaac
-
-
-=======
-Thomas Bromley
->>>>>>> 6f9e3e54
+Thomas Bromley, Josh Izaac.
 
 # Release 0.14.0 (current release)
 
