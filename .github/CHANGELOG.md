# Release 0.17.0-dev (development release)

<h3>New features since last release</h3>

* Docker support for building PennyLane with support for all interfaces (TensorFlow, 
  Torch, and Jax), as well as device plugins and QChem, for GPUs and CPUs, has been added. 
  [(#1372)](https://github.com/PennyLaneAI/pennylane/issues/1372)

  The build process using Docker and Makefile works as follows:

  Building a core PennyLane image:
  ```
  make -f docker/Makefile build-base
  ```

  Building a PennyLane image with the TensorFlow interface (change `interface-name` for other interfaces):
  ```
  make -f docker/Makefile build-interface interface-name=tensorflow
  ```

  Building a PennyLane image with the Qiskit plugin (change `plugin-name` for other plugins):
  ```
  make -f docker/Makefile build-plugin plugin-name=qiskit
  ```

  Building the PennyLane-QChem image:
  ```
  make -f docker/Makefile build-qchem
  ```

* PennyLane can now perform quantum circuit optimization using the
  top-level transform `qml.compile`. The `compile` transform allows you
  to chain together sequences of tape and quantum function transforms
  into custom circuit optimization pipelines.
  [(#1475)](https://github.com/PennyLaneAI/pennylane/pull/1475)

  For example, take the following quantum function:

  ```python
  def qfunc(x, y, z):
      qml.Hadamard(wires=0)
      qml.Hadamard(wires=1)
      qml.Hadamard(wires=2)
      qml.RZ(z, wires=2)
      qml.CNOT(wires=[2, 1])
      qml.RX(z, wires=0)
      qml.CNOT(wires=[1, 0])
      qml.RX(x, wires=0)
      qml.CNOT(wires=[1, 0])
      qml.RZ(-z, wires=2)
      qml.RX(y, wires=2)
      qml.PauliY(wires=2)
      qml.CY(wires=[1, 2])
      return qml.expval(qml.PauliZ(wires=0))
  ```

  The default behaviour of `qml.compile` is to apply a sequence of three
  transforms: `commute_controlled`, `cancel_inverses`, and then `merge_rotations`.

  ```pycon
  >>> dev = qml.device('default.qubit', wires=[0, 1, 2])
  >>> compiled_qfunc = qml.compile()(qfunc)
  >>> compiled_qnode = qml.QNode(compiled_qfunc, dev)
  >>> print(qml.draw(compiled_qnode)(0.2, 0.3, 0.4))
   0: ──H───RX(0.6)───────────────────┤ ⟨Z⟩
   1: ──H──╭X─────────────────╭CY─────┤
   2: ──H──╰C────────RX(0.3)──╰CY──Y──┤
  ```

  The ``qml.compile`` transform is flexible and accepts a custom pipeline
  of tape and quantum function transforms (you can even write your own!).
  For example, if we wanted to only push single-qubit gates through
  controlled gates and cancel adjacent inverses, we could do:

  ```pycon
  >>> from qml.transforms import commute_controlled, cancel_inverses
  >>> pipeline = [commute_controlled, cancel_inverses]
  >>> compiled_qfunc = qml.compile(pipeline=pipeline)(qfunc)
  >>> compiled_qnode = qml.QNode(compiled_qfunc, dev)
  >>> print(qml.draw(compiled_qnode)(0.2, 0.3, 0.4))
   0: ──H───RX(0.4)──RX(0.2)─────────────────────────────┤ ⟨Z⟩
   1: ──H──╭X────────────────────────────────────╭CY─────┤
   2: ──H──╰C────────RZ(0.4)──RZ(-0.4)──RX(0.3)──╰CY──Y──┤
  ```

* The new Device Tracker capabilities allows for flexible and versatile tracking of executions,
  even inside parameter-shift gradients. This functionality will improve the ease of monitoring
  large batches and remote jobs.
  [(#1355)](https://github.com/PennyLaneAI/pennylane/pull/1355)

  ```python
  dev = qml.device('default.qubit', wires=1, shots=100)

  @qml.qnode(dev, diff_method="parameter-shift")
  def circuit(x):
      qml.RX(x, wires=0)
      return qml.expval(qml.PauliZ(0))

  x = np.array(0.1)

  with qml.Tracker(circuit.device) as tracker:
      qml.grad(circuit)(x)
  ```

  ```pycon
  >>> tracker.totals
 {'executions': 3, 'shots': 300, 'batches': 1, 'batch_len': 2}
  >>> tracker.history
  {'executions': [1, 1, 1],
   'shots': [100, 100, 100],
   'batches': [1],
   'batch_len': [2]}
  >>> tracker.latest
  {'batches': 1, 'batch_len': 2}
  ```

  Users can also provide a custom function to the `callback` keyword that gets called each time
  the information is updated.  This functionality allows users to monitor remote jobs or large
  parameter-shift batches.

  ```pycon
  >>> def shots_info(totals, history, latest):
  ...     print("Total shots: ", totals['shots'])
  >>> with qml.Tracker(circuit.device, callback=shots_info) as tracker:
  ...     qml.grad(circuit)(0.1)
  Total shots:  100
  Total shots:  200
  Total shots:  300
  ```

* VQE problems can now intuitively been set up by passing the Hamiltonian 
  as an observable. [(#1474)](https://github.com/PennyLaneAI/pennylane/pull/1474)

  ``` python
  dev = qml.device("default.qubit", wires=2)
  H = qml.Hamiltonian([1., 2., 3.],  [qml.PauliZ(0), qml.PauliY(0), qml.PauliZ(1)])
  w = qml.init.strong_ent_layers_uniform(1, 2, seed=1967)
  
  @qml.qnode(dev)
  def circuit(w):
      qml.templates.StronglyEntanglingLayers(w, wires=range(2))
      return qml.expval(H)
  ```
  
  ```pycon
  >>> print(circuit(w))
  -1.5133943637878295
  >>> print(qml.grad(circuit)(w))
  [[[-8.32667268e-17  1.39122955e+00 -9.12462052e-02]
  [ 1.02348685e-16 -7.77143238e-01 -1.74708049e-01]]]
  ```
  
  Note that other measurement types like `var(H)` or `sample(H)`, as well 
  as multiple expectations like `expval(H1), expval(H2)` are not supported. 

* A new gradients module `qml.gradients` has been added, which provides
  differentiable quantum gradient transforms.
  [(#1476)](https://github.com/PennyLaneAI/pennylane/pull/1476)
  [(#1479)](https://github.com/PennyLaneAI/pennylane/pull/1479)
  [(#1486)](https://github.com/PennyLaneAI/pennylane/pull/1486)

  Available quantum gradient transforms include:

  - `qml.gradients.finite_diff`
  - `qml.gradients.param_shift`
  - `qml.gradients.param_shift_cv`

  For example,

  ```pycon
  >>> with qml.tape.QuantumTape() as tape:
  ...     qml.RX(params[0], wires=0)
  ...     qml.RY(params[1], wires=0)
  ...     qml.RX(params[2], wires=0)
  ...     qml.expval(qml.PauliZ(0))
  ...     qml.var(qml.PauliZ(0))
  >>> tape.trainable_params = {0, 1, 2}
  >>> gradient_tapes, fn = qml.gradients.finite_diff(tape)
  >>> res = dev.batch_execute(gradient_tapes)
  >>> fn(res)
  [[-0.38751721 -0.18884787 -0.38355704]
   [ 0.69916862  0.34072424  0.69202359]]
  ```

* A new quantum function transform has been added to push commuting
  single-qubit gates through controlled operations.
  [(#1464)](https://github.com/PennyLaneAI/pennylane/pull/1464)

  The `commute_controlled` transform works as follows:

  ```python
  def circuit(theta):
      qml.PauliX(wires=2)
      qml.S(wires=0)
      qml.CNOT(wires=[0, 1])
      qml.PhaseShift(theta/2, wires=0)
      qml.T(wires=0)
      qml.Toffoli(wires=[0, 1, 2])
      return qml.expval(qml.PauliZ(0))
  ```

  ```pycon
  >>> optimized_circuit = qml.transforms.commute_controlled(direction="right")(circuit)
  >>> dev = qml.device('default.qubit', wires=3)
  >>> qnode = qml.QNode(optimized_circuit, dev)
  >>> print(qml.draw(qnode)(0.5))
   0: ──╭C──╭C──S──Rϕ(0.25)──T──┤ ⟨Z⟩
   1: ──╰X──├C──────────────────┤
   2: ──────╰X──X───────────────┤
  ```

* Grover Diffusion Operator template added.
  [(#1442)](https://github.com/PennyLaneAI/pennylane/pull/1442)

  For example, if we have an oracle that marks the "all ones" state with a
  negative sign:

  ```python
  n_wires = 3
  wires = list(range(n_wires))

  def oracle():
      qml.Hadamard(wires[-1])
      qml.Toffoli(wires=wires)
      qml.Hadamard(wires[-1])
  ```

  We can perform [Grover's Search Algorithm](https://en.wikipedia.org/wiki/Grover%27s_algorithm):

  ```python
  dev = qml.device('default.qubit', wires=wires)

  @qml.qnode(dev)
  def GroverSearch(num_iterations=1):
      for wire in wires:
          qml.Hadamard(wire)

      for _ in range(num_iterations):
          oracle()
          qml.templates.GroverOperator(wires=wires)

      return qml.probs(wires)
  ```

  We can see this circuit yields the marked state with high probability:

  ```pycon
  >>> GroverSearch(num_iterations=1)
  tensor([0.03125, 0.03125, 0.03125, 0.03125, 0.03125, 0.03125, 0.03125,
          0.78125], requires_grad=True)
  >>> GroverSearch(num_iterations=2)
  tensor([0.0078125, 0.0078125, 0.0078125, 0.0078125, 0.0078125, 0.0078125,
      0.0078125, 0.9453125], requires_grad=True)
  ```

* A new quantum function transform has been added to perform full fusion of
  arbitrary-length sequences of single-qubit gates.
  [(#1458)](https://github.com/PennyLaneAI/pennylane/pull/1458)

  The `single_qubit_fusion` transform acts on all sequences of
  single-qubit operations in a quantum function, and converts each
  sequence to a single `Rot` gate. For example given the circuit:

  ```python
  def circuit(x, y, z):
      qml.Hadamard(wires=0)
      qml.PauliZ(wires=1)
      qml.RX(x, wires=0)
      qml.RY(y, wires=1)
      qml.CZ(wires=[1, 0])
      qml.T(wires=0)
      qml.SX(wires=0)
      qml.Rot(x, y, z, wires=1)
      qml.Rot(z, y, x, wires=1)
      return qml.expval(qml.PauliX(wires=0))
  ```

  ```pycon
  >>> optimized_circuit = qml.transforms.single_qubit_fusion()(circuit)
  >>> dev = qml.device('default.qubit', wires=2)
  >>> qnode = qml.QNode(optimized_circuit, dev)
  >>> print(qml.draw(qnode)(0.1, 0.2, 0.3))
   0: ──Rot(3.24, 1.57, 0)──╭Z──Rot(2.36, 1.57, -1.57)────┤ ⟨X⟩
   1: ──Rot(3.14, 0.2, 0)───╰C──Rot(0.406, 0.382, 0.406)──┤
  ```

* Two new quantum function transforms have been added to enable the
  removal of redundant gates in quantum circuits.
  [(#1455)](https://github.com/PennyLaneAI/pennylane/pull/1455)

  The `cancel_inverses` transform loops through a list of operations,
  and removes adjacent pairs of operations that cancel out. For example,

  ```python
  def circuit():
      qml.Hadamard(wires=0)
      qml.PauliZ(wires=1)
      qml.Hadamard(wires=0)
      qml.T(wires=0)
      qml.CZ(wires=[0, 1])
      qml.CZ(wires=[1, 0])
      return qml.expval(qml.PauliX(wires=0))
  ```

  ```pycon
  >>> dev = qml.device('default.qubit', wires=2)
  >>> qnode = qml.QNode(circuit, dev)
  >>> print(qml.draw(qnode)())
   0: ──H──H──T──╭C──╭Z──┤ ⟨X⟩
   1: ──Z────────╰Z──╰C──┤
  >>> optimized_circuit = qml.transforms.cancel_inverses(circuit)
  >>> optimized_qnode = qml.QNode(optimized_circuit, dev)
  >>> print(qml.draw(optimized_qnode)())
   0: ──T──┤ ⟨X⟩
   1: ──Z──┤
  ```

  The `merge_rotations` transform combines adjacent rotation gates of
  the same type into a single gate, including controlled rotations.

  ```python
  def circuit(x, y, z):
      qml.RX(x, wires=0)
      qml.RX(x, wires=0)
      qml.Rot(x, y, z, wires=1)
      qml.Rot(y, z, x, wires=1)
      qml.CRY(y, wires=[0, 1])
      qml.CRY(y + z, wires=[0, 1])
      return qml.expval(qml.PauliX(wires=0))
  ```

  ```pycon
  >>> qnode = qml.QNode(circuit, dev)
  >>> print(qml.draw(qnode)(0.1, 0.2, 0.3))
   0: ──RX(0.1)─────────────RX(0.1)─────────────╭C────────╭C────────┤ ⟨X⟩
   1: ──Rot(0.1, 0.2, 0.3)──Rot(0.2, 0.3, 0.1)──╰RY(0.2)──╰RY(0.5)──┤
  >>> optimized_circuit = qml.transforms.merge_rotations()(circuit)
  >>> optimized_qnode = qml.QNode(optimized_circuit, dev)
  >>> print(qml.draw(optimized_qnode)(0.1, 0.2, 0.3))
   0: ──RX(0.2)───────────────────╭C────────┤ ⟨X⟩
   1: ──Rot(0.409, 0.485, 0.306)──╰RY(0.7)──┤
  ```

* A decomposition has been added to ``QubitUnitary`` that makes the
  single-qubit case fully differentiable in all interfaces. Furthermore,
  a quantum function transform, ``unitary_to_rot()``, has been added to decompose all
  single-qubit instances of ``QubitUnitary`` in a quantum circuit.
  [(#1427)](https://github.com/PennyLaneAI/pennylane/pull/1427)

  Instances of ``QubitUnitary`` may now be decomposed directly to ``Rot``
  operations, or ``RZ`` operations if the input matrix is diagonal. For
  example, let

  ```python
  >>> U = np.array([
      [-0.28829348-0.78829734j,  0.30364367+0.45085995j],
      [ 0.53396245-0.10177564j,  0.76279558-0.35024096j]
  ])
  ```

  Then, we can compute the decomposition as:

  ```pycon
  >>> qml.QubitUnitary.decomposition(U, wires=0)
  [Rot(-0.24209530281458358, 1.1493817777199102, 1.733058145303424, wires=[0])]
  ```

  We can also apply the transform directly to a quantum function, and compute the
  gradients of parameters used to construct the unitary matrices.

  ```python
  def qfunc_with_qubit_unitary(angles):
      z, x = angles[0], angles[1]

      Z_mat = np.array([[np.exp(-1j * z / 2), 0.0], [0.0, np.exp(1j * z / 2)]])

      c = np.cos(x / 2)
      s = np.sin(x / 2) * 1j
      X_mat = np.array([[c, -s], [-s, c]])

      qml.Hadamard(wires="a")
      qml.QubitUnitary(Z_mat, wires="a")
      qml.QubitUnitary(X_mat, wires="b")
      qml.CNOT(wires=["b", "a"])
      return qml.expval(qml.PauliX(wires="a"))
  ```

  ```pycon
  >>> dev = qml.device("default.qubit", wires=["a", "b"])
  >>> transformed_qfunc = qml.transforms.unitary_to_rot(qfunc_with_qubit_unitary)
  >>> transformed_qnode = qml.QNode(transformed_qfunc, dev)
  >>> input = np.array([0.3, 0.4], requires_grad=True)
  >>> transformed_qnode(input)
  tensor(0.95533649, requires_grad=True)
  >>> qml.grad(transformed_qnode)(input)
  array([-0.29552021,  0.        ])
  ```

* The new ``qml.apply`` function can be used to add operations that might have
  already been instantiated elsewhere to the QNode and other queuing contexts:
  [(#1433)](https://github.com/PennyLaneAI/pennylane/pull/1433)

  ```python
  op = qml.RX(0.4, wires=0)
  dev = qml.device("default.qubit", wires=2)

  @qml.qnode(dev)
  def circuit(x):
      qml.RY(x, wires=0)
      qml.apply(op)
      return qml.expval(qml.PauliZ(0))
  ```

  ```pycon
  >>> print(qml.draw(circuit)(0.6))
  0: ──RY(0.6)──RX(0.4)──┤ ⟨Z⟩
  ```

  Previously instantiated measurements can also be applied to QNodes.

* Ising YY gate functionality added.
  [(#1358)](https://github.com/PennyLaneAI/pennylane/pull/1358)
  
* Added functionality to `qml.sample()` to extract samples from the basis states of
  the device (currently only for qubit devices). Additionally, `wires` can be
  specified to only return samples from those wires. 
  [(#1441)](https://github.com/PennyLaneAI/pennylane/pull/1441)

  ```python
  dev = qml.device("default.qubit", wires=3, shots=5)

  @qml.qnode(dev)
  def circuit_1():
      qml.Hadamard(wires=0)
      qml.Hadamard(wires=1)
      return qml.sample()

  @qml.qnode(dev)
  def circuit_2():
      qml.Hadamard(wires=0)
      qml.Hadamard(wires=1)
      return qml.sample(wires=[0,2])    # no observable provided and wires specified 
  ``` 

  ```pycon
  >>> print(circuit_1())
  [[1, 0, 0],
   [1, 1, 0],
   [1, 0, 0],
   [0, 0, 0],
   [0, 1, 0]]

  >>> print(circuit_2())
  [[1, 0],
   [1, 0],
   [1, 0],
   [0, 0],
   [0, 0]]

  >>> print(qml.draw(circuit_2))
   0: ──H──╭┤ Sample[basis]
   1: ──H──│┤
   2: ──H──╰┤ Sample[basis]
  ```

<h3>Improvements</h3>

* The `step` and `step_and_cost` methods of `QNGOptimizer` now accept a custom `grad_fn`
  keyword argument to use for gradient computations.
  [(#1487)](https://github.com/PennyLaneAI/pennylane/pull/1487)

* The precision used by `default.qubit.jax` now matches the float precision
  indicated by 
  ```python
  from jax.config import config
  config.read('jax_enable_x64')
  ```
  where `True` means `float64`/`complex128` and `False` means `float32`/`complex64`.
  [(#1485)](https://github.com/PennyLaneAI/pennylane/pull/1485)

* The `./pennylane/ops/qubit.py` file is broken up into a folder of six separate files.
  [(#1467)](https://github.com/PennyLaneAI/pennylane/pull/1467)

* Changed to using commas as the separator of wires in the string
  representation of `qml.Hamiltonian` objects for multi-qubit terms.
  [(#1465)](https://github.com/PennyLaneAI/pennylane/pull/1465)

* Changed to using `np.object_` instead of `np.object` as per the NumPy
  deprecations starting version 1.20.
  [(#1466)](https://github.com/PennyLaneAI/pennylane/pull/1466)

* Change the order of the covariance matrix and the vector of means internally
  in `default.gaussian`. [(#1331)](https://github.com/PennyLaneAI/pennylane/pull/1331)

* Added the `id` attribute to templates, which was missing from 
  PR [(#1377)](https://github.com/PennyLaneAI/pennylane/pull/1377).
  [(#1438)](https://github.com/PennyLaneAI/pennylane/pull/1438)

* The `qml.math` module, for framework-agnostic tensor manipulation,
  has two new functions available:
  [(#1490)](https://github.com/PennyLaneAI/pennylane/pull/1490)

  - `qml.math.get_trainable_indices(sequence_of_tensors)`: returns the indices corresponding to
    trainable tensors in the input sequence.

  - `qml.math.unwrap(sequence_of_tensors)`: unwraps a sequence of tensor-like objects to NumPy
    arrays.

  In addition, the behaviour of `qml.math.requires_grad` has been improved in order to
  correctly determine trainability during Autograd and JAX backwards passes.

* A new tape method, `tape.unwrap()` is added. This method is a context manager; inside the
  context, the tapes parameters are unwrapped to NumPy arrays and floats, and the trainable
  parameter indices are set.
  [(#1491)](https://github.com/PennyLaneAI/pennylane/pull/1491)

  These changes are temporary, and reverted on exiting the context.

  ```pycon
  >>> with tf.GradientTape():
  ...     with qml.tape.QuantumTape() as tape:
  ...         qml.RX(tf.Variable(0.1), wires=0)
  ...         qml.RY(tf.constant(0.2), wires=0)
  ...         qml.RZ(tf.Variable(0.3), wires=0)
  ...     with tape.unwrap():
  ...         print("Trainable params:", tape.trainable_params)
  ...         print("Unwrapped params:", tape.get_parameters())
  Trainable params: {0, 2}
  Unwrapped params: [0.1, 0.3]
  >>> print("Original parameters:", tape.get_parameters())
  Original parameters: [<tf.Variable 'Variable:0' shape=() dtype=float32, numpy=0.1>,
    <tf.Variable 'Variable:0' shape=() dtype=float32, numpy=0.3>]
  ```

  In addition, ``qml.tape.Unwrap`` is a context manager that unwraps multiple tapes:

  ```pycon
  >>> with qml.tape.Unwrap(tape1, tape2):
  ```
  
<h3>Breaking changes</h3>

* The existing `pennylane.collections.apply` function is no longer accessible
  via `qml.apply`, and needs to be imported directly from the ``collections``
  package.
  [(#1358)](https://github.com/PennyLaneAI/pennylane/pull/1358)

<h3>Bug fixes</h3>

* Fixes a bug in `GradientDescentOptimizer` and `NesterovMomentumOptimizer`
  where a cost function with one trainable parameter and non-trainable
  parameters raised an error.
  [(#1495)](https://github.com/PennyLaneAI/pennylane/pull/1495)

* Fixed an example in the documentation's 
  [introduction to numpy gradients](https://pennylane.readthedocs.io/en/stable/introduction/interfaces/numpy.html), where 
  the wires were a non-differentiable argument to the QNode. 
  [(#1499)](https://github.com/PennyLaneAI/pennylane/pull/1499)

* Fixed a bug where the adjoint of `qml.QFT` when using the `qml.adjoint` function
  was not correctly computed.
  [(#1451)](https://github.com/PennyLaneAI/pennylane/pull/1451)

* Fixed the differentiability of the operation`IsingYY` for Autograd, Jax and Tensorflow.
  [(#1425)](https://github.com/PennyLaneAI/pennylane/pull/1425)
  
* Fixed a bug in the `torch` interface that prevented gradients from being
  computed on a GPU. [(#1426)](https://github.com/PennyLaneAI/pennylane/pull/1426)

* Quantum function transforms now preserve the format of the measurement
  results, so that a single measurement returns a single value rather than
  an array with a single element. [(#1434)](https://github.com/PennyLaneAI/pennylane/pull/1434)

* Fixed a bug in the parameter-shift Hessian implementation, which resulted
  in the incorrect Hessian being returned for a cost function
  that performed post-processing on a vector-valued QNode.
  [(#)](https://github.com/PennyLaneAI/pennylane/pull/)

* Fixed a bug in the initialization of `QubitUnitary` where the size of
  the matrix was not checked against the number of wires.
  [(#1439)](https://github.com/PennyLaneAI/pennylane/pull/1439)
  
* Fixed circuit representation of CY gates to align with CNOT and CZ gates when calling the circuit drawer.
  [(#1443)](https://github.com/PennyLaneAI/pennylane/issues/1443)

<h3>Documentation</h3>

* Improved Contribution Guide and Pull Requests Guide.
  [(#1461)](https://github.com/PennyLaneAI/pennylane/pull/1461)

* Examples have been added to clarify use of the continuous-variable
  `FockStateVector` operation in the multi-mode case.
  [(#1472)](https://github.com/PennyLaneAI/pennylane/pull/1472)

<h3>Contributors</h3>

This release contains contributions from (in alphabetical order):

<<<<<<< HEAD
Sahaj Dhamija, Olivia Di Matteo, Josh Izaac, Leonhard Kunczik, Christina Lee, Romain Moyard,
Ashish Panigrahi, Maria Schuld, Jay Soni, Antal Száva, David Wierichs
=======
Olivia Di Matteo, Josh Izaac, Leonhard Kunczik, Christina Lee, Romain Moyard,
Arshpreet Singh Khangura, Ashish Panigrahi,
Maria Schuld, Jay Soni, Antal Száva, David Wierichs.
>>>>>>> ef494a4c


# Release 0.16.0 (current release)

<h3>New features since last release</h3>

* Added a sparse Hamiltonian observable and the functionality to support computing its expectation
  value. [(#1398)](https://github.com/PennyLaneAI/pennylane/pull/1398)

  For example, the following QNode returns the expectation value of a sparse Hamiltonian:

  ```python
  dev = qml.device("default.qubit", wires=2)

  @qml.qnode(dev, diff_method="parameter-shift")
  def circuit(param, H):
      qml.PauliX(0)
      qml.SingleExcitation(param, wires=[0, 1])
      return qml.expval(qml.SparseHamiltonian(H, [0, 1]))
  ```
  
  We can execute this QNode, passing in a sparse identity matrix:

  ```pycon
  >>> print(circuit([0.5], scipy.sparse.eye(4).tocoo()))
  0.9999999999999999
  ```

  The expectation value of the sparse Hamiltonian is computed directly, which leads to executions
  that are faster by orders of magnitude. Note that "parameter-shift" is the only differentiation
  method that is currently supported when the observable is a sparse Hamiltonian.

* Added functionality to compute the sparse matrix representation of a `qml.Hamiltonian` object.
  [(#1394)](https://github.com/PennyLaneAI/pennylane/pull/1394)

<h4>First class support for quantum kernels</h4>

* The new `qml.kernels` module provides basic functionalities for [working with quantum
  kernels](https://pennylane.readthedocs.io/en/stable/code/qml_kernels.html) as
  well as post-processing methods to mitigate sampling errors and device noise:
  [(#1102)](https://github.com/PennyLaneAI/pennylane/pull/1102)

  ```python

  num_wires = 6
  wires = range(num_wires)
  dev = qml.device('default.qubit', wires=wires)

  @qml.qnode(dev)
  def kernel_circuit(x1, x2):
      qml.templates.AngleEmbedding(x1, wires=wires)
      qml.adjoint(qml.templates.AngleEmbedding)(x2, wires=wires)
      return qml.probs(wires)

  kernel = lambda x1, x2: kernel_circuit(x1, x2)[0]
  X_train = np.random.random((10, 6))
  X_test = np.random.random((5, 6))

  # Create symmetric square kernel matrix (for training)
  K = qml.kernels.square_kernel_matrix(X_train, kernel)

  # Compute kernel between test and training data.
  K_test = qml.kernels.kernel_matrix(X_train, X_test, kernel)
  K1 = qml.kernels.mitigate_depolarizing_noise(K, num_wires, method='single')
  ```

<h4>Extract the fourier representation of quantum circuits</h4>

* PennyLane now has a `fourier` module, which hosts a [growing library
  of methods](https://pennylane.readthedocs.io/en/stable/code/qml_fourier.html)
  that help with investigating the Fourier representation of functions
  implemented by quantum circuits. The Fourier representation can be used
  to examine and characterize the expressivity of the quantum circuit.
  [(#1160)](https://github.com/PennyLaneAI/pennylane/pull/1160)
  [(#1378)](https://github.com/PennyLaneAI/pennylane/pull/1378)

  For example, one can plot distributions over Fourier series coefficients like
  this one:

  <img src="https://pennylane.readthedocs.io/en/latest/_static/fourier.png" width=70%/>

<h4>Seamless support for working with the Pauli group</h4>

* Added functionality for constructing and manipulating the Pauli group
  [(#1181)](https://github.com/PennyLaneAI/pennylane/pull/1181).

  The function `qml.grouping.pauli_group` provides a generator to
  easily loop over the group, or construct and store it in its entirety.
  For example, we can construct the single-qubit Pauli group like so:

  ```pycon
  >>> from pennylane.grouping import pauli_group
  >>> pauli_group_1_qubit = list(pauli_group(1))
  >>> pauli_group_1_qubit
  [Identity(wires=[0]), PauliZ(wires=[0]), PauliX(wires=[0]), PauliY(wires=[0])]
  ```

  We can multiply together its members at the level of Pauli words
  using the `pauli_mult` and `pauli_multi_with_phase` functions.
  This can be done on arbitrarily-labeled wires as well, by defining a wire map.

  ```pycon
  >>> from pennylane.grouping import pauli_group, pauli_mult
  >>> wire_map = {'a' : 0, 'b' : 1, 'c' : 2}
  >>> pg = list(pauli_group(3, wire_map=wire_map))
  >>> pg[3]
  PauliZ(wires=['b']) @ PauliZ(wires=['c'])
  >>> pg[55]
  PauliY(wires=['a']) @ PauliY(wires=['b']) @ PauliZ(wires=['c'])
  >>> pauli_mult(pg[3], pg[55], wire_map=wire_map)
  PauliY(wires=['a']) @ PauliX(wires=['b'])
  ```

  Functions for conversion of Pauli observables to strings (and back),
  are included.

  ```pycon
  >>> from pennylane.grouping import pauli_word_to_string, string_to_pauli_word
  >>> pauli_word_to_string(pg[55], wire_map=wire_map)
  'YYZ'
  >>> string_to_pauli_word('ZXY', wire_map=wire_map)
  PauliZ(wires=['a']) @ PauliX(wires=['b']) @ PauliY(wires=['c'])
  ```

  Calculation of the matrix representation for arbitrary Paulis and wire maps is now
  also supported.

  ```pycon
  >>> from pennylane.grouping import pauli_word_to_matrix
  >>> wire_map = {'a' : 0, 'b' : 1}
  >>> pauli_word = qml.PauliZ('b')  # corresponds to Pauli 'IZ'
  >>> pauli_word_to_matrix(pauli_word, wire_map=wire_map)
  array([[ 1.,  0.,  0.,  0.],
         [ 0., -1.,  0., -0.],
         [ 0.,  0.,  1.,  0.],
         [ 0., -0.,  0., -1.]])
  ```

<h4>New transforms</h4>

* The `qml.specs` QNode transform creates a function that returns specifications or
  details about the QNode, including depth, number of gates, and number of
  gradient executions required.
  [(#1245)](https://github.com/PennyLaneAI/pennylane/pull/1245)

  For example:

  ```python
  dev = qml.device('default.qubit', wires=4)

  @qml.qnode(dev, diff_method='parameter-shift')
  def circuit(x, y):
      qml.RX(x[0], wires=0)
      qml.Toffoli(wires=(0, 1, 2))
      qml.CRY(x[1], wires=(0, 1))
      qml.Rot(x[2], x[3], y, wires=0)
      return qml.expval(qml.PauliZ(0)), qml.expval(qml.PauliX(1))
  ```

  We can now use the `qml.specs` transform to generate a function that returns
  details and resource information:

  ```pycon
  >>> x = np.array([0.05, 0.1, 0.2, 0.3], requires_grad=True)
  >>> y = np.array(0.4, requires_grad=False)
  >>> specs_func = qml.specs(circuit)
  >>> specs_func(x, y)
  {'gate_sizes': defaultdict(int, {1: 2, 3: 1, 2: 1}),
   'gate_types': defaultdict(int, {'RX': 1, 'Toffoli': 1, 'CRY': 1, 'Rot': 1}),
   'num_operations': 4,
   'num_observables': 2,
   'num_diagonalizing_gates': 1,
   'num_used_wires': 3,
   'depth': 4,
   'num_trainable_params': 4,
   'num_parameter_shift_executions': 11,
   'num_device_wires': 4,
   'device_name': 'default.qubit',
   'diff_method': 'parameter-shift'}
  ```

  The tape methods `get_resources` and `get_depth` are superseded by `specs` and will be
  deprecated after one release cycle.

* Adds a decorator `@qml.qfunc_transform` to easily create a transformation
  that modifies the behaviour of a quantum function.
  [(#1315)](https://github.com/PennyLaneAI/pennylane/pull/1315)

  For example, consider the following transform, which scales the parameter of
  all `RX` gates by :math:`x \rightarrow \sin(a) \sqrt{x}`, and the parameters
  of all `RY` gates by :math:`y \rightarrow \cos(a * b) y`:

  ```python
  @qml.qfunc_transform
  def my_transform(tape, a, b):
      for op in tape.operations + tape.measurements:
          if op.name == "RX":
              x = op.parameters[0]
              qml.RX(qml.math.sin(a) * qml.math.sqrt(x), wires=op.wires)
          elif op.name == "RY":
              y = op.parameters[0]
              qml.RX(qml.math.cos(a * b) * y, wires=op.wires)
          else:
              op.queue()
  ```

  We can now apply this transform to any quantum function:

  ```python
  dev = qml.device("default.qubit", wires=2)

  def ansatz(x):
      qml.Hadamard(wires=0)
      qml.RX(x[0], wires=0)
      qml.RY(x[1], wires=1)
      qml.CNOT(wires=[0, 1])

  @qml.qnode(dev)
  def circuit(params, transform_weights):
      qml.RX(0.1, wires=0)

      # apply the transform to the ansatz
      my_transform(*transform_weights)(ansatz)(params)

      return qml.expval(qml.PauliZ(1))
  ```

  We can print this QNode to show that the qfunc transform is taking place:

  ```pycon
  >>> x = np.array([0.5, 0.3], requires_grad=True)
  >>> transform_weights = np.array([0.1, 0.6], requires_grad=True)
  >>> print(qml.draw(circuit)(x, transform_weights))
   0: ──RX(0.1)────H──RX(0.0706)──╭C──┤
   1: ──RX(0.299)─────────────────╰X──┤ ⟨Z⟩
  ```

  Evaluating the QNode, as well as the derivative, with respect to the gate
  parameter *and* the transform weights:

  ```pycon
  >>> circuit(x, transform_weights)
  tensor(0.00672829, requires_grad=True)
  >>> qml.grad(circuit)(x, transform_weights)
  (array([ 0.00671711, -0.00207359]), array([6.69695008e-02, 3.73694364e-06]))
  ```

* Adds a `hamiltonian_expand` tape transform. This takes a tape ending in
  `qml.expval(H)`, where `H` is a Hamiltonian, and maps it to a collection
  of tapes which can be executed and passed into a post-processing function yielding
  the expectation value.
  [(#1142)](https://github.com/PennyLaneAI/pennylane/pull/1142)

  Example use:

  ```python
  H = qml.PauliZ(0) + 3 * qml.PauliZ(0) @ qml.PauliX(1)

  with qml.tape.QuantumTape() as tape:
      qml.Hadamard(wires=1)
      qml.expval(H)

  tapes, fn = qml.transforms.hamiltonian_expand(tape)
  ```

  We can now evaluate the transformed tapes, and apply the post-processing
  function:

  ```pycon
  >>> dev = qml.device("default.qubit", wires=3)
  >>> res = dev.batch_execute(tapes)
  >>> fn(res)
  3.999999999999999
  ```

* The `quantum_monte_carlo` transform has been added, allowing an input circuit to be transformed
  into the full quantum Monte Carlo algorithm.
  [(#1316)](https://github.com/PennyLaneAI/pennylane/pull/1316)

  Suppose we want to measure the expectation value of the sine squared function according to
  a standard normal distribution. We can calculate the expectation value analytically as
  `0.432332`, but we can also estimate using the quantum Monte Carlo algorithm. The first step is to
  discretize the problem:

  ```python
  from scipy.stats import norm

  m = 5
  M = 2 ** m

  xmax = np.pi  # bound to region [-pi, pi]
  xs = np.linspace(-xmax, xmax, M)

  probs = np.array([norm().pdf(x) for x in xs])
  probs /= np.sum(probs)

  func = lambda i: np.sin(xs[i]) ** 2
  r_rotations = np.array([2 * np.arcsin(np.sqrt(func(i))) for i in range(M)])
  ```

  The `quantum_monte_carlo` transform can then be used:

  ```python
  from pennylane.templates.state_preparations.mottonen import (
      _uniform_rotation_dagger as r_unitary,
  )

  n = 6
  N = 2 ** n

  a_wires = range(m)
  wires = range(m + 1)
  target_wire = m
  estimation_wires = range(m + 1, n + m + 1)

  dev = qml.device("default.qubit", wires=(n + m + 1))

  def fn():
      qml.templates.MottonenStatePreparation(np.sqrt(probs), wires=a_wires)
      r_unitary(qml.RY, r_rotations, control_wires=a_wires[::-1], target_wire=target_wire)

  @qml.qnode(dev)
  def qmc():
      qml.quantum_monte_carlo(fn, wires, target_wire, estimation_wires)()
      return qml.probs(estimation_wires)

  phase_estimated = np.argmax(qmc()[:int(N / 2)]) / N
  ```

  The estimated value can be retrieved using:

  ```pycon
  >>> (1 - np.cos(np.pi * phase_estimated)) / 2
  0.42663476277231915
  ```

  The resources required to perform the quantum Monte Carlo algorithm can also be inspected using
  the `specs` transform.

<h4>Extended QAOA module</h4>

* Functionality to support solving the maximum-weighted cycle problem has been added to the `qaoa`
  module.
  [(#1207)](https://github.com/PennyLaneAI/pennylane/pull/1207)
  [(#1209)](https://github.com/PennyLaneAI/pennylane/pull/1209)
  [(#1251)](https://github.com/PennyLaneAI/pennylane/pull/1251)
  [(#1213)](https://github.com/PennyLaneAI/pennylane/pull/1213)
  [(#1220)](https://github.com/PennyLaneAI/pennylane/pull/1220)
  [(#1214)](https://github.com/PennyLaneAI/pennylane/pull/1214)
  [(#1283)](https://github.com/PennyLaneAI/pennylane/pull/1283)
  [(#1297)](https://github.com/PennyLaneAI/pennylane/pull/1297)
  [(#1396)](https://github.com/PennyLaneAI/pennylane/pull/1396)
  [(#1403)](https://github.com/PennyLaneAI/pennylane/pull/1403)

  The `max_weight_cycle` function returns the appropriate cost and mixer Hamiltonians:

  ```pycon
  >>> a = np.random.random((3, 3))
  >>> np.fill_diagonal(a, 0)
  >>> g = nx.DiGraph(a)  # create a random directed graph
  >>> cost, mixer, mapping = qml.qaoa.max_weight_cycle(g)
  >>> print(cost)
    (-0.9775906842165344) [Z2]
  + (-0.9027248603361988) [Z3]
  + (-0.8722207409852838) [Z0]
  + (-0.6426184210832898) [Z5]
  + (-0.2832594164291379) [Z1]
  + (-0.0778133996933755) [Z4]
  >>> print(mapping)
  {0: (0, 1), 1: (0, 2), 2: (1, 0), 3: (1, 2), 4: (2, 0), 5: (2, 1)}
  ```
  Additional functionality can be found in the
  [qml.qaoa.cycle](https://pennylane.readthedocs.io/en/latest/code/api/pennylane.qaoa.cycle.html)
  module.


<h4>Extended operations and templates</h4>

* Added functionality to compute the sparse matrix representation of a `qml.Hamiltonian` object.
  [(#1394)](https://github.com/PennyLaneAI/pennylane/pull/1394)

  ```python
  coeffs = [1, -0.45]
  obs = [qml.PauliZ(0) @ qml.PauliZ(1), qml.PauliY(0) @ qml.PauliZ(1)]
  H = qml.Hamiltonian(coeffs, obs)
  H_sparse = qml.utils.sparse_hamiltonian(H)
  ```

  The resulting matrix is a sparse matrix in scipy coordinate list (COO) format:

  ```python
  >>> H_sparse
  <4x4 sparse matrix of type '<class 'numpy.complex128'>'
      with 8 stored elements in COOrdinate format>
  ```

  The sparse matrix can be converted to an array as:

  ```python
  >>> H_sparse.toarray()
  array([[ 1.+0.j  ,  0.+0.j  ,  0.+0.45j,  0.+0.j  ],
         [ 0.+0.j  , -1.+0.j  ,  0.+0.j  ,  0.-0.45j],
         [ 0.-0.45j,  0.+0.j  , -1.+0.j  ,  0.+0.j  ],
         [ 0.+0.j  ,  0.+0.45j,  0.+0.j  ,  1.+0.j  ]])
  ```

* Adds the new template `AllSinglesDoubles` to prepare quantum states of molecules
  using the `SingleExcitation` and `DoubleExcitation` operations.
  The new template reduces significantly the number of operations
  and the depth of the quantum circuit with respect to the traditional UCCSD
  unitary.
  [(#1383)](https://github.com/PennyLaneAI/pennylane/pull/1383)

  For example, consider the case of two particles and four qubits.
  First, we define the Hartree-Fock initial state and generate all
  possible single and double excitations.

  ```python
  import pennylane as qml
  from pennylane import numpy as np

  electrons = 2
  qubits = 4

  hf_state = qml.qchem.hf_state(electrons, qubits)
  singles, doubles = qml.qchem.excitations(electrons, qubits)
  ```

  Now we can use the template ``AllSinglesDoubles`` to define the
  quantum circuit,

  ```python
  from pennylane.templates import AllSinglesDoubles

  wires = range(qubits)

  dev = qml.device('default.qubit', wires=wires)

  @qml.qnode(dev)
  def circuit(weights, hf_state, singles, doubles):
      AllSinglesDoubles(weights, wires, hf_state, singles, doubles)
      return qml.expval(qml.PauliZ(0))

  params = np.random.normal(0, np.pi, len(singles) + len(doubles))
  ```
  and execute it:
  ```pycon
  >>> circuit(params, hf_state, singles=singles, doubles=doubles)
  tensor(-0.73772194, requires_grad=True)
  ```

* Adds `QubitCarry` and `QubitSum` operations for basic arithmetic.
  [(#1169)](https://github.com/PennyLaneAI/pennylane/pull/1169)

  The following example adds two 1-bit numbers, returning a 2-bit answer:

  ```python
  dev = qml.device('default.qubit', wires = 4)
  a = 0
  b = 1

  @qml.qnode(dev)
  def circuit():
      qml.BasisState(np.array([a, b]), wires=[1, 2])
      qml.QubitCarry(wires=[0, 1, 2, 3])
      qml.CNOT(wires=[1, 2])
      qml.QubitSum(wires=[0, 1, 2])
      return qml.probs(wires=[3, 2])

  probs = circuit()
  bitstrings = tuple(itertools.product([0, 1], repeat = 2))
  indx = np.argwhere(probs == 1).flatten()[0]
  output = bitstrings[indx]
  ```

  ```pycon
  >>> print(output)
  (0, 1)
  ```

* Added the `qml.Projector` observable, which is available on all devices
  inheriting from the `QubitDevice` class.
  [(#1356)](https://github.com/PennyLaneAI/pennylane/pull/1356)
  [(#1368)](https://github.com/PennyLaneAI/pennylane/pull/1368)

  Using `qml.Projector`, we can define the basis state projectors to use when
  computing expectation values. Let us take for example a circuit that prepares
  Bell states:

  ```python
  dev = qml.device("default.qubit", wires=2)

  @qml.qnode(dev)
  def circuit(basis_state):
      qml.Hadamard(wires=[0])
      qml.CNOT(wires=[0, 1])
      return qml.expval(qml.Projector(basis_state, wires=[0, 1]))
  ```

  We can then specify the `|00>` basis state to construct the `|00><00|`
  projector and compute the expectation value:

  ```pycon
  >>> basis_state = [0, 0]
  >>> circuit(basis_state)
  tensor(0.5, requires_grad=True)
  ```

  As expected, we get similar results when specifying the `|11>` basis state:

  ```pycon
  >>> basis_state = [1, 1]
  >>> circuit(basis_state)
  tensor(0.5, requires_grad=True)
  ```

* The following new operations have been added:

  - The IsingXX gate `qml.IsingXX` [(#1194)](https://github.com/PennyLaneAI/pennylane/pull/1194)
  - The IsingZZ gate `qml.IsingZZ` [(#1199)](https://github.com/PennyLaneAI/pennylane/pull/1199)
  - The ISWAP gate `qml.ISWAP` [(#1298)](https://github.com/PennyLaneAI/pennylane/pull/1298)
  - The reset error noise channel `qml.ResetError` [(#1321)](https://github.com/PennyLaneAI/pennylane/pull/1321)


<h3>Improvements</h3>

* The ``argnum`` keyword argument can now be specified for a QNode to define a
  subset of trainable parameters used to estimate the Jacobian.
  [(#1371)](https://github.com/PennyLaneAI/pennylane/pull/1371)

  For example, consider two trainable parameters and a quantum function:

  ```python
  dev = qml.device("default.qubit", wires=2)

  x = np.array(0.543, requires_grad=True)
  y = np.array(-0.654, requires_grad=True)

  def circuit(x,y):
      qml.RX(x, wires=[0])
      qml.RY(y, wires=[1])
      qml.CNOT(wires=[0, 1])
      return qml.expval(qml.PauliZ(0) @ qml.PauliX(1))
  ```

  When computing the gradient of the QNode, we can specify the trainable
  parameters to consider by passing the ``argnum`` keyword argument:

  ```pycon
  >>> qnode1 = qml.QNode(circuit, dev, diff_method="parameter-shift", argnum=[0,1])
  >>> print(qml.grad(qnode1)(x,y))
  (array(0.31434679), array(0.67949903))
  ```

  Specifying a proper subset of the trainable parameters will estimate the
  Jacobian:

  ```pycon
  >>> qnode2 = qml.QNode(circuit, dev, diff_method="parameter-shift", argnum=[0])
  >>> print(qml.grad(qnode2)(x,y))
  (array(0.31434679), array(0.))
  ```

* Allows creating differentiable observables that return custom objects such
  that the observable is supported by devices.
  [(1291)](https://github.com/PennyLaneAI/pennylane/pull/1291)

  As an example, first we define `NewObservable` class:

  ```python
  from pennylane.devices import DefaultQubit

  class NewObservable(qml.operation.Observable):
      """NewObservable"""

      num_wires = qml.operation.AnyWires
      num_params = 0
      par_domain = None

      def diagonalizing_gates(self):
          """Diagonalizing gates"""
          return []
  ```

  Once we have this new observable class, we define a `SpecialObject` class
  that can be used to encode data in an observable and a new device that supports
  our new observable and returns a `SpecialObject` as the expectation value
  (the code is shortened for brevity, the extended example can be found as a
  test in the previously referenced pull request):

  ```python
  class SpecialObject:

      def __init__(self, val):
          self.val = val

      def __mul__(self, other):
          new = SpecialObject(self.val)
          new *= other
          return new

      ...

  class DeviceSupportingNewObservable(DefaultQubit):
      name = "Device supporting NewObservable"
      short_name = "default.qubit.newobservable"
      observables = DefaultQubit.observables.union({"NewObservable"})

      def expval(self, observable, **kwargs):
          if self.shots is None and isinstance(observable, NewObservable):
              val = super().expval(qml.PauliZ(wires=0), **kwargs)
              return SpecialObject(val)

          return super().expval(observable, **kwargs)
  ```

  At this point, we can create a device that will support the differentiation
  of a `NewObservable` object:

  ```python
  dev = DeviceSupportingNewObservable(wires=1, shots=None)

  @qml.qnode(dev, diff_method="parameter-shift")
  def qnode(x):
      qml.RY(x, wires=0)
      return qml.expval(NewObservable(wires=0))
  ```

  We can then compute the jacobian of this object:

  ```pycon
  >>> result = qml.jacobian(qnode)(0.2)
  >>> print(result)
  <__main__.SpecialObject object at 0x7fd2c54721f0>
  >>> print(result.item().val)
  -0.19866933079506116
  ```

* PennyLane NumPy now includes the
  [random module's](https://numpy.org/doc/stable/reference/random/index.html#module-numpy.random)
  `Generator` objects, the recommended way of random number generation. This allows for
  random number generation using a local, rather than global seed.
  [(#1267)](https://github.com/PennyLaneAI/pennylane/pull/1267)

  ```python
  from pennylane import numpy as np

  rng = np.random.default_rng()
  random_mat1 = rng.random((3,2))
  random_mat2 = rng.standard_normal(3, requires_grad=False)
  ```

* The performance of adjoint jacobian differentiation was significantly
  improved as the method now reuses the state computed on the forward pass.
  This can be turned off to save memory with the Torch and TensorFlow
  interfaces by passing `adjoint_cache=False` during QNode creation.
  [(#1341)](https://github.com/PennyLaneAI/pennylane/pull/1341)

* The `Operator` (and by inheritance, the `Operation` and `Observable` class and their children)
  now have an `id` attribute, which can mark an operator in a circuit, for example to
  identify it on the tape by a tape transform.
  [(#1377)](https://github.com/PennyLaneAI/pennylane/pull/1377)

* The `benchmark` module was deleted, since it was outdated and is superseded by
  the new separate [benchmark repository](https://github.com/PennyLaneAI/benchmark).
  [(#1343)](https://github.com/PennyLaneAI/pennylane/pull/1343)

* Decompositions in terms of elementary gates has been added for:

  - `qml.CSWAP` [(#1306)](https://github.com/PennyLaneAI/pennylane/issues/1306)
  - `qml.SWAP` [(#1329)](https://github.com/PennyLaneAI/pennylane/pull/1329)
  - `qml.SingleExcitation` [(#1303)](https://github.com/PennyLaneAI/pennylane/pull/1303)
  - `qml.SingleExcitationPlus` and `qml.SingleExcitationMinus` [(#1278)](https://github.com/PennyLaneAI/pennylane/pull/1278)
  - `qml.DoubleExcitation` [(#1303)](https://github.com/PennyLaneAI/pennylane/pull/1303)
  - `qml.Toffoli` [(#1320)](https://github.com/PennyLaneAI/pennylane/pull/1320)
  - `qml.MultiControlledX`. [(#1287)](https://github.com/PennyLaneAI/pennylane/pull/1287)
    When controlling on three or more wires, an ancilla
    register of worker wires is required to support the decomposition.

    ```python
    ctrl_wires = [f"c{i}" for i in range(5)]
    work_wires = [f"w{i}" for i in range(3)]
    target_wires = ["t0"]
    all_wires = ctrl_wires + work_wires + target_wires

    dev = qml.device("default.qubit", wires=all_wires)

    with qml.tape.QuantumTape() as tape:
        qml.MultiControlledX(control_wires=ctrl_wires, wires=target_wires, work_wires=work_wires)
    ```

    ```pycon
    >>> tape = tape.expand(depth=1)
    >>> print(tape.draw(wire_order=qml.wires.Wires(all_wires)))

     c0: ──────────────╭C──────────────────────╭C──────────┤
     c1: ──────────────├C──────────────────────├C──────────┤
     c2: ──────────╭C──│───╭C──────────────╭C──│───╭C──────┤
     c3: ──────╭C──│───│───│───╭C──────╭C──│───│───│───╭C──┤
     c4: ──╭C──│───│───│───│───│───╭C──│───│───│───│───│───┤
     w0: ──│───│───├C──╰X──├C──│───│───│───├C──╰X──├C──│───┤
     w1: ──│───├C──╰X──────╰X──├C──│───├C──╰X──────╰X──├C──┤
     w2: ──├C──╰X──────────────╰X──├C──╰X──────────────╰X──┤
     t0: ──╰X──────────────────────╰X──────────────────────┤
    ```

* Added `qml.CPhase` as an alias for the existing `qml.ControlledPhaseShift` operation.
  [(#1319)](https://github.com/PennyLaneAI/pennylane/pull/1319).

* The `Device` class now uses caching when mapping wires.
  [(#1270)](https://github.com/PennyLaneAI/pennylane/pull/1270)

* The `Wires` class now uses caching for computing its `hash`.
  [(#1270)](https://github.com/PennyLaneAI/pennylane/pull/1270)

* Added custom gate application for Toffoli in `default.qubit`.
  [(#1249)](https://github.com/PennyLaneAI/pennylane/pull/1249)

* Added validation for noise channel parameters. Invalid noise parameters now
  raise a `ValueError`.
  [(#1357)](https://github.com/PennyLaneAI/pennylane/pull/1357)

* The device test suite now provides test cases for checking gates by comparing
  expectation values.
  [(#1212)](https://github.com/PennyLaneAI/pennylane/pull/1212)

* PennyLane's test suite is now code-formatted using `black -l 100`.
  [(#1222)](https://github.com/PennyLaneAI/pennylane/pull/1222)

* PennyLane's `qchem` package and tests are now code-formatted using `black -l 100`.
  [(#1311)](https://github.com/PennyLaneAI/pennylane/pull/1311)

<h3>Breaking changes</h3>

* The `qml.inv()` function is now deprecated with a warning to use the more general `qml.adjoint()`.
  [(#1325)](https://github.com/PennyLaneAI/pennylane/pull/1325)

* Removes support for Python 3.6 and adds support for Python 3.9.
  [(#1228)](https://github.com/XanaduAI/pennylane/pull/1228)

* The tape methods `get_resources` and `get_depth` are superseded by `specs` and will be
  deprecated after one release cycle.
  [(#1245)](https://github.com/PennyLaneAI/pennylane/pull/1245)

* Using the `qml.sample()` measurement on devices with `shots=None` continue to
  raise a warning with this functionality being fully deprecated and raising an
  error after one release cycle.
  [(#1079)](https://github.com/PennyLaneAI/pennylane/pull/1079)
  [(#1196)](https://github.com/PennyLaneAI/pennylane/pull/1196)

<h3>Bug fixes</h3>

* QNodes now display readable information when in interactive environments or when printed.
  [(#1359)](https://github.com/PennyLaneAI/pennylane/pull/1359).

* Fixes a bug with `qml.math.cast` where the `MottonenStatePreparation` operation expected
  a float type instead of double.
  [(#1400)](https://github.com/XanaduAI/pennylane/pull/1400)

* Fixes a bug where a copy of `qml.ControlledQubitUnitary` was non-functional as it did not have all the necessary information.
  [(#1411)](https://github.com/PennyLaneAI/pennylane/pull/1411)

* Warns when adjoint or reversible differentiation specified or called on a device with finite shots.
  [(#1406)](https://github.com/PennyLaneAI/pennylane/pull/1406)

* Fixes the differentiability of the operations `IsingXX` and `IsingZZ` for Autograd, Jax and Tensorflow.
  [(#1390)](https://github.com/PennyLaneAI/pennylane/pull/1390)

* Fixes a bug where multiple identical Hamiltonian terms will produce a
  different result with ``optimize=True`` using ``ExpvalCost``.
  [(#1405)](https://github.com/XanaduAI/pennylane/pull/1405)

* Fixes bug where `shots=None` was not reset when changing shots temporarily in a QNode call
  like `circuit(0.1, shots=3)`.
  [(#1392)](https://github.com/XanaduAI/pennylane/pull/1392)

* Fixes floating point errors with `diff_method="finite-diff"` and `order=1` when parameters are `float32`.
  [(#1381)](https://github.com/PennyLaneAI/pennylane/pull/1381)

* Fixes a bug where `qml.ctrl` would fail to transform gates that had no
  control defined and no decomposition defined.
  [(#1376)](https://github.com/PennyLaneAI/pennylane/pull/1376)

* Copying the `JacobianTape` now correctly also copies the `jacobian_options` attribute. This fixes a bug
  allowing the JAX interface to support adjoint differentiation.
  [(#1349)](https://github.com/PennyLaneAI/pennylane/pull/1349)

* Fixes drawing QNodes that contain multiple measurements on a single wire.
  [(#1353)](https://github.com/PennyLaneAI/pennylane/pull/1353)

* Fixes drawing QNodes with no operations.
  [(#1354)](https://github.com/PennyLaneAI/pennylane/pull/1354)

* Fixes incorrect wires in the decomposition of the `ControlledPhaseShift` operation.
  [(#1338)](https://github.com/PennyLaneAI/pennylane/pull/1338)

* Fixed tests for the `Permute` operation that used a QNode and hence expanded
  tapes twice instead of once due to QNode tape expansion and an explicit tape
  expansion call.
  [(#1318)](https://github.com/PennyLaneAI/pennylane/pull/1318).

* Prevent Hamiltonians that share wires from being multiplied together.
  [(#1273)](https://github.com/PennyLaneAI/pennylane/pull/1273)

* Fixed a bug where the custom range sequences could not be passed
  to the `StronglyEntanglingLayers` template.
  [(#1332)](https://github.com/PennyLaneAI/pennylane/pull/1332)

* Fixed a bug where `qml.sum()` and `qml.dot()` do not support the JAX interface.
  [(#1380)](https://github.com/PennyLaneAI/pennylane/pull/1380)
  

<h3>Documentation</h3>

* Math present in the `QubitParamShiftTape` class docstring now renders correctly.
  [(#1402)](https://github.com/PennyLaneAI/pennylane/pull/1402)

* Fix typo in the documentation of `qml.StronglyEntanglingLayers`.
  [(#1367)](https://github.com/PennyLaneAI/pennylane/pull/1367)

* Fixed typo in TensorFlow interface documentation
  [(#1312)](https://github.com/PennyLaneAI/pennylane/pull/1312)

* Fixed typos in the mathematical expressions in documentation of `qml.DoubleExcitation`.
  [(#1278)](https://github.com/PennyLaneAI/pennylane/pull/1278)

* Remove unsupported `None` option from the `qml.QNode` docstrings.
  [(#1271)](https://github.com/PennyLaneAI/pennylane/pull/1271)

* Updated the docstring of `qml.PolyXP` to reference the new location of internal
  usage.
  [(#1262)](https://github.com/PennyLaneAI/pennylane/pull/1262)

* Removes occurrences of the deprecated device argument ``analytic`` from the documentation.
  [(#1261)](https://github.com/PennyLaneAI/pennylane/pull/1261)

* Updated PyTorch and TensorFlow interface introductions.
  [(#1333)](https://github.com/PennyLaneAI/pennylane/pull/1333)

* Updates the quantum chemistry quickstart to reflect recent changes to the `qchem` module.
  [(#1227)](https://github.com/PennyLaneAI/pennylane/pull/1227)

<h3>Contributors</h3>

This release contains contributions from (in alphabetical order):

Marius Aglitoiu, Vishnu Ajith, Juan Miguel Arrazola, Thomas Bromley, Jack Ceroni, Alaric Cheng, Miruna Daian,
Olivia Di Matteo, Tanya Garg, Christian Gogolin, Alain Delgado Gran, Diego Guala, Anthony Hayes, Ryan Hill,
Theodor Isacsson, Josh Izaac, Soran Jahangiri, Pavan Jayasinha, Nathan Killoran, Christina Lee, Ryan Levy,
Alberto Maldonado, Johannes Jakob Meyer, Romain Moyard, Ashish Panigrahi, Nahum Sá, Maria Schuld, Brian Shi,
Antal Száva, David Wierichs, Vincent Wong.


# Release 0.15.1

<h3>Bug fixes</h3>

* Fixes two bugs in the parameter-shift Hessian.
  [(#1260)](https://github.com/PennyLaneAI/pennylane/pull/1260)

  - Fixes a bug where having an unused parameter in the Autograd interface
    would result in an indexing error during backpropagation.

  - The parameter-shift Hessian only supports the two-term parameter-shift
    rule currently, so raises an error if asked to differentiate
    any unsupported gates (such as the controlled rotation gates).

* A bug which resulted in `qml.adjoint()` and `qml.inv()` failing to work with
  templates has been fixed.
  [(#1243)](https://github.com/PennyLaneAI/pennylane/pull/1243)

* Deprecation warning instances in PennyLane have been changed to `UserWarning`,
  to account for recent changes to how Python warnings are filtered in
  [PEP565](https://www.python.org/dev/peps/pep-0565/).
  [(#1211)](https://github.com/PennyLaneAI/pennylane/pull/1211)

<h3>Documentation</h3>

* Updated the order of the parameters to the `GaussianState` operation to match
  the way that the PennyLane-SF plugin uses them.
  [(#1255)](https://github.com/PennyLaneAI/pennylane/pull/1255)

<h3>Contributors</h3>

This release contains contributions from (in alphabetical order):

Thomas Bromley, Olivia Di Matteo, Diego Guala, Anthony Hayes, Ryan Hill,
Josh Izaac, Christina Lee, Maria Schuld, Antal Száva.

# Release 0.15.0

<h3>New features since last release</h3>

<h4>Better and more flexible shot control</h4>

* Adds a new optimizer `qml.ShotAdaptiveOptimizer`, a gradient-descent optimizer where
  the shot rate is adaptively calculated using the variances of the parameter-shift gradient.
  [(#1139)](https://github.com/PennyLaneAI/pennylane/pull/1139)

  By keeping a running average of the parameter-shift gradient and the *variance* of the
  parameter-shift gradient, this optimizer frugally distributes a shot budget across the partial
  derivatives of each parameter.

  In addition, if computing the expectation value of a Hamiltonian, weighted random sampling can be
  used to further distribute the shot budget across the local terms from which the Hamiltonian is
  constructed.

  This optimizer is based on both the [iCANS1](https://quantum-journal.org/papers/q-2020-05-11-263)
  and [Rosalin](https://arxiv.org/abs/2004.06252) shot-adaptive optimizers.

  Once constructed, the cost function can be passed directly to the optimizer's `step` method.  The
  attribute `opt.total_shots_used` can be used to track the number of shots per iteration.

  ```pycon
  >>> coeffs = [2, 4, -1, 5, 2]
  >>> obs = [
  ...   qml.PauliX(1),
  ...   qml.PauliZ(1),
  ...   qml.PauliX(0) @ qml.PauliX(1),
  ...   qml.PauliY(0) @ qml.PauliY(1),
  ...   qml.PauliZ(0) @ qml.PauliZ(1)
  ... ]
  >>> H = qml.Hamiltonian(coeffs, obs)
  >>> dev = qml.device("default.qubit", wires=2, shots=100)
  >>> cost = qml.ExpvalCost(qml.templates.StronglyEntanglingLayers, H, dev)
  >>> params = qml.init.strong_ent_layers_uniform(n_layers=2, n_wires=2)
  >>> opt = qml.ShotAdaptiveOptimizer(min_shots=10)
  >>> for i in range(5):
  ...    params = opt.step(cost, params)
  ...    print(f"Step {i}: cost = {cost(params):.2f}, shots_used = {opt.total_shots_used}")
  Step 0: cost = -5.68, shots_used = 240
  Step 1: cost = -2.98, shots_used = 336
  Step 2: cost = -4.97, shots_used = 624
  Step 3: cost = -5.53, shots_used = 1054
  Step 4: cost = -6.50, shots_used = 1798
  ```

* Batches of shots can now be specified as a list, allowing measurement statistics
  to be course-grained with a single QNode evaluation.
  [(#1103)](https://github.com/PennyLaneAI/pennylane/pull/1103)

  ```pycon
  >>> shots_list = [5, 10, 1000]
  >>> dev = qml.device("default.qubit", wires=2, shots=shots_list)
  ```

  When QNodes are executed on this device, a single execution of 1015 shots will be submitted.
  However, three sets of measurement statistics will be returned; using the first 5 shots,
  second set of 10 shots, and final 1000 shots, separately.

  For example, executing a circuit with two outputs will lead to a result of shape `(3, 2)`:

  ```pycon
  >>> @qml.qnode(dev)
  ... def circuit(x):
  ...     qml.RX(x, wires=0)
  ...     qml.CNOT(wires=[0, 1])
  ...     return qml.expval(qml.PauliZ(0) @ qml.PauliX(1)), qml.expval(qml.PauliZ(0))
  >>> circuit(0.5)
  [[0.33333333 1.        ]
   [0.2        1.        ]
   [0.012      0.868     ]]
  ```

  This output remains fully differentiable.

- The number of shots can now be specified on a per-call basis when evaluating a QNode.
  [(#1075)](https://github.com/PennyLaneAI/pennylane/pull/1075).

  For this, the qnode should be called with an additional `shots` keyword argument:

  ```pycon
  >>> dev = qml.device('default.qubit', wires=1, shots=10) # default is 10
  >>> @qml.qnode(dev)
  ... def circuit(a):
  ...     qml.RX(a, wires=0)
  ...     return qml.sample(qml.PauliZ(wires=0))
  >>> circuit(0.8)
  [ 1  1  1 -1 -1  1  1  1  1  1]
  >>> circuit(0.8, shots=3)
  [ 1  1  1]
  >>> circuit(0.8)
  [ 1  1  1 -1 -1  1  1  1  1  1]
  ```

<h4>New differentiable quantum transforms</h4>

A new module is available,
[qml.transforms](https://pennylane.rtfd.io/en/stable/code/qml_transforms.html),
which contains *differentiable quantum transforms*. These are functions that act
on QNodes, quantum functions, devices, and tapes, transforming them while remaining
fully differentiable.

* A new adjoint transform has been added.
  [(#1111)](https://github.com/PennyLaneAI/pennylane/pull/1111)
  [(#1135)](https://github.com/PennyLaneAI/pennylane/pull/1135)

  This new method allows users to apply the adjoint of an arbitrary sequence of operations.

  ```python
  def subroutine(wire):
      qml.RX(0.123, wires=wire)
      qml.RY(0.456, wires=wire)

  dev = qml.device('default.qubit', wires=1)
  @qml.qnode(dev)
  def circuit():
      subroutine(0)
      qml.adjoint(subroutine)(0)
      return qml.expval(qml.PauliZ(0))
  ```

  This creates the following circuit:

  ```pycon
  >>> print(qml.draw(circuit)())
  0: --RX(0.123)--RY(0.456)--RY(-0.456)--RX(-0.123)--| <Z>
  ```

  Directly applying to a gate also works as expected.

  ```python
  qml.adjoint(qml.RX)(0.123, wires=0) # applies RX(-0.123)
  ```

* A new transform `qml.ctrl` is now available that adds control wires to subroutines.
  [(#1157)](https://github.com/PennyLaneAI/pennylane/pull/1157)

  ```python
  def my_ansatz(params):
     qml.RX(params[0], wires=0)
     qml.RZ(params[1], wires=1)

  # Create a new operation that applies `my_ansatz`
  # controlled by the "2" wire.
  my_ansatz2 = qml.ctrl(my_ansatz, control=2)

  @qml.qnode(dev)
  def circuit(params):
      my_ansatz2(params)
      return qml.state()
  ```

  This is equivalent to:

  ```python
  @qml.qnode(...)
  def circuit(params):
      qml.CRX(params[0], wires=[2, 0])
      qml.CRZ(params[1], wires=[2, 1])
      return qml.state()
  ```

* The `qml.transforms.classical_jacobian` transform has been added.
  [(#1186)](https://github.com/PennyLaneAI/pennylane/pull/1186)

  This transform returns a function to extract the Jacobian matrix of the classical part of a
  QNode, allowing the classical dependence between the QNode arguments and the quantum gate
  arguments to be extracted.

  For example, given the following QNode:

  ```pycon
  >>> @qml.qnode(dev)
  ... def circuit(weights):
  ...     qml.RX(weights[0], wires=0)
  ...     qml.RY(weights[0], wires=1)
  ...     qml.RZ(weights[2] ** 2, wires=1)
  ...     return qml.expval(qml.PauliZ(0))
  ```

  We can use this transform to extract the relationship
  :math:`f: \mathbb{R}^n \rightarrow\mathbb{R}^m` between the input QNode
  arguments :math:`w` and the gate arguments :math:`g`, for
  a given value of the QNode arguments:

  ```pycon
  >>> cjac_fn = qml.transforms.classical_jacobian(circuit)
  >>> weights = np.array([1., 1., 1.], requires_grad=True)
  >>> cjac = cjac_fn(weights)
  >>> print(cjac)
  [[1. 0. 0.]
   [1. 0. 0.]
   [0. 0. 2.]]
  ```

  The returned Jacobian has rows corresponding to gate arguments, and columns corresponding to
  QNode arguments; that is, :math:`J_{ij} = \frac{\partial}{\partial g_i} f(w_j)`.

<h4>More operations and templates</h4>

* Added the `SingleExcitation` two-qubit operation, which is useful for quantum
  chemistry applications.
  [(#1121)](https://github.com/PennyLaneAI/pennylane/pull/1121)

  It can be used to perform an SO(2) rotation in the subspace
  spanned by the states :math:`|01\rangle` and :math:`|10\rangle`.
  For example, the following circuit performs the transformation
  :math:`|10\rangle \rightarrow \cos(\phi/2)|10\rangle - \sin(\phi/2)|01\rangle`:

  ```python
  dev = qml.device('default.qubit', wires=2)

  @qml.qnode(dev)
  def circuit(phi):
      qml.PauliX(wires=0)
      qml.SingleExcitation(phi, wires=[0, 1])
  ```

  The `SingleExcitation` operation supports analytic gradients on hardware
  using only four expectation value calculations, following results from
  [Kottmann et al.](https://arxiv.org/abs/2011.05938)

* Added the `DoubleExcitation` four-qubit operation, which is useful for quantum
  chemistry applications.
  [(#1123)](https://github.com/PennyLaneAI/pennylane/pull/1123)

  It can be used to perform an SO(2) rotation in the subspace
  spanned by the states :math:`|1100\rangle` and :math:`|0011\rangle`.
  For example, the following circuit performs the transformation
  :math:`|1100\rangle\rightarrow \cos(\phi/2)|1100\rangle - \sin(\phi/2)|0011\rangle`:

  ```python
  dev = qml.device('default.qubit', wires=2)

  @qml.qnode(dev)
  def circuit(phi):
      qml.PauliX(wires=0)
      qml.PauliX(wires=1)
      qml.DoubleExcitation(phi, wires=[0, 1, 2, 3])
  ```

  The `DoubleExcitation` operation supports analytic gradients on hardware using only
  four expectation value calculations, following results from
  [Kottmann et al.](https://arxiv.org/abs/2011.05938).

* Added the `QuantumMonteCarlo` template for performing quantum Monte Carlo estimation of an
  expectation value on simulator.
  [(#1130)](https://github.com/PennyLaneAI/pennylane/pull/1130)

  The following example shows how the expectation value of sine squared over a standard normal
  distribution can be approximated:

  ```python
  from scipy.stats import norm

  m = 5
  M = 2 ** m
  n = 10
  N = 2 ** n
  target_wires = range(m + 1)
  estimation_wires = range(m + 1, n + m + 1)

  xmax = np.pi  # bound to region [-pi, pi]
  xs = np.linspace(-xmax, xmax, M)

  probs = np.array([norm().pdf(x) for x in xs])
  probs /= np.sum(probs)

  func = lambda i: np.sin(xs[i]) ** 2

  dev = qml.device("default.qubit", wires=(n + m + 1))

  @qml.qnode(dev)
  def circuit():
      qml.templates.QuantumMonteCarlo(
          probs,
          func,
          target_wires=target_wires,
          estimation_wires=estimation_wires,
      )
      return qml.probs(estimation_wires)

  phase_estimated = np.argmax(circuit()[:int(N / 2)]) / N
  expectation_estimated = (1 - np.cos(np.pi * phase_estimated)) / 2
  ```

* Added the `QuantumPhaseEstimation` template for performing quantum phase estimation for an input
  unitary matrix.
  [(#1095)](https://github.com/PennyLaneAI/pennylane/pull/1095)

  Consider the matrix corresponding to a rotation from an `RX` gate:

  ```pycon
  >>> phase = 5
  >>> target_wires = [0]
  >>> unitary = qml.RX(phase, wires=0).matrix
  ```

  The ``phase`` parameter can be estimated using ``QuantumPhaseEstimation``. For example, using five
  phase-estimation qubits:

  ```python
  n_estimation_wires = 5
  estimation_wires = range(1, n_estimation_wires + 1)

  dev = qml.device("default.qubit", wires=n_estimation_wires + 1)

  @qml.qnode(dev)
  def circuit():
      # Start in the |+> eigenstate of the unitary
      qml.Hadamard(wires=target_wires)

      QuantumPhaseEstimation(
          unitary,
          target_wires=target_wires,
          estimation_wires=estimation_wires,
      )

      return qml.probs(estimation_wires)

  phase_estimated = np.argmax(circuit()) / 2 ** n_estimation_wires

  # Need to rescale phase due to convention of RX gate
  phase_estimated = 4 * np.pi * (1 - phase)
  ```

- Added the `ControlledPhaseShift` gate as well as the `QFT` operation for applying quantum Fourier
  transforms.
  [(#1064)](https://github.com/PennyLaneAI/pennylane/pull/1064)

  ```python
  @qml.qnode(dev)
  def circuit_qft(basis_state):
      qml.BasisState(basis_state, wires=range(3))
      qml.QFT(wires=range(3))
      return qml.state()
  ```

- Added the `ControlledQubitUnitary` operation. This
  enables implementation of multi-qubit gates with a variable number of
  control qubits. It is also possible to specify a different state for the
  control qubits using the `control_values` argument (also known as a
  mixed-polarity multi-controlled operation).
  [(#1069)](https://github.com/PennyLaneAI/pennylane/pull/1069)
  [(#1104)](https://github.com/PennyLaneAI/pennylane/pull/1104)

  For example, we can  create a multi-controlled T gate using:

  ```python
  T = qml.T._matrix()
  qml.ControlledQubitUnitary(T, control_wires=[0, 1, 3], wires=2, control_values="110")
  ```

  Here, the T gate will be applied to wire `2` if control wires `0` and `1` are in
  state `1`, and control wire `3` is in state `0`. If no value is passed to
  `control_values`, the gate will be applied if all control wires are in
  the `1` state.

- Added `MultiControlledX` for multi-controlled `NOT` gates.
  This is a special case of `ControlledQubitUnitary` that applies a
  Pauli X gate conditioned on the state of an arbitrary number of
  control qubits.
  [(#1104)](https://github.com/PennyLaneAI/pennylane/pull/1104)

<h4>Support for higher-order derivatives on hardware</h4>

* Computing second derivatives and Hessians of QNodes is now supported with
  the parameter-shift differentiation method, on all machine learning interfaces.
  [(#1130)](https://github.com/PennyLaneAI/pennylane/pull/1130)
  [(#1129)](https://github.com/PennyLaneAI/pennylane/pull/1129)
  [(#1110)](https://github.com/PennyLaneAI/pennylane/pull/1110)

  Hessians are computed using the parameter-shift rule, and can be
  evaluated on both hardware and simulator devices.

  ```python
  dev = qml.device('default.qubit', wires=1)

  @qml.qnode(dev, diff_method="parameter-shift")
  def circuit(p):
      qml.RY(p[0], wires=0)
      qml.RX(p[1], wires=0)
      return qml.expval(qml.PauliZ(0))

  x = np.array([1.0, 2.0], requires_grad=True)
  ```

  ```python
  >>> hessian_fn = qml.jacobian(qml.grad(circuit))
  >>> hessian_fn(x)
  [[0.2248451 0.7651474]
   [0.7651474 0.2248451]]
  ```

* Added the function `finite_diff()` to compute finite-difference
  approximations to the gradient and the second-order derivatives of
  arbitrary callable functions.
  [(#1090)](https://github.com/PennyLaneAI/pennylane/pull/1090)

  This is useful to compute the derivative of parametrized
  `pennylane.Hamiltonian` observables with respect to their parameters.

  For example, in quantum chemistry simulations it can be used to evaluate
  the derivatives of the electronic Hamiltonian with respect to the nuclear
  coordinates:

  ```pycon
  >>> def H(x):
  ...    return qml.qchem.molecular_hamiltonian(['H', 'H'], x)[0]
  >>> x = np.array([0., 0., -0.66140414, 0., 0., 0.66140414])
  >>> grad_fn = qml.finite_diff(H, N=1)
  >>> grad = grad_fn(x)
  >>> deriv2_fn = qml.finite_diff(H, N=2, idx=[0, 1])
  >>> deriv2_fn(x)
  ```

* The JAX interface now supports all devices, including hardware devices,
  via the parameter-shift differentiation method.
  [(#1076)](https://github.com/PennyLaneAI/pennylane/pull/1076)

  For example, using the JAX interface with Cirq:

  ```python
  dev = qml.device('cirq.simulator', wires=1)
  @qml.qnode(dev, interface="jax", diff_method="parameter-shift")
  def circuit(x):
      qml.RX(x[1], wires=0)
      qml.Rot(x[0], x[1], x[2], wires=0)
      return qml.expval(qml.PauliZ(0))
  weights = jnp.array([0.2, 0.5, 0.1])
  print(circuit(weights))
  ```

  Currently, when used with the parameter-shift differentiation method,
  only a single returned expectation value or variance is supported.
  Multiple expectations/variances, as well as probability and state returns,
  are not currently allowed.

<h3>Improvements</h3>

  ```python
  dev = qml.device("default.qubit", wires=2)

  inputstate = [np.sqrt(0.2), np.sqrt(0.3), np.sqrt(0.4), np.sqrt(0.1)]

  @qml.qnode(dev)
  def circuit():
      mottonen.MottonenStatePreparation(inputstate,wires=[0, 1])
      return qml.expval(qml.PauliZ(0))
  ```

  Previously returned:

  ```pycon
  >>> print(qml.draw(circuit)())
  0: ──RY(1.57)──╭C─────────────╭C──╭C──╭C──┤ ⟨Z⟩
  1: ──RY(1.35)──╰X──RY(0.422)──╰X──╰X──╰X──┤
  ```

  In this release, it now returns:

  ```pycon
  >>> print(qml.draw(circuit)())
  0: ──RY(1.57)──╭C─────────────╭C──┤ ⟨Z⟩
  1: ──RY(1.35)──╰X──RY(0.422)──╰X──┤
  ```

- The templates are now classes inheriting
  from `Operation`, and define the ansatz in their `expand()` method. This
  change does not affect the user interface.
  [(#1138)](https://github.com/PennyLaneAI/pennylane/pull/1138)
  [(#1156)](https://github.com/PennyLaneAI/pennylane/pull/1156)
  [(#1163)](https://github.com/PennyLaneAI/pennylane/pull/1163)
  [(#1192)](https://github.com/PennyLaneAI/pennylane/pull/1192)

  For convenience, some templates have a new method that returns the expected
  shape of the trainable parameter tensor, which can be used to create
  random tensors.

  ```python
  shape = qml.templates.BasicEntanglerLayers.shape(n_layers=2, n_wires=4)
  weights = np.random.random(shape)
  qml.templates.BasicEntanglerLayers(weights, wires=range(4))
  ```

- `QubitUnitary` now validates to ensure the input matrix is two dimensional.
  [(#1128)](https://github.com/PennyLaneAI/pennylane/pull/1128)

* Most layers in Pytorch or Keras accept arbitrary dimension inputs, where each dimension barring
  the last (in the case where the actual weight function of the layer operates on one-dimensional
  vectors) is broadcast over. This is now also supported by KerasLayer and TorchLayer.
  [(#1062)](https://github.com/PennyLaneAI/pennylane/pull/1062).

  Example use:

  ```python
  dev = qml.device("default.qubit", wires=4)
  x = tf.ones((5, 4, 4))

  @qml.qnode(dev)
  def layer(weights, inputs):
      qml.templates.AngleEmbedding(inputs, wires=range(4))
      qml.templates.StronglyEntanglingLayers(weights, wires=range(4))
      return [qml.expval(qml.PauliZ(i)) for i in range(4)]

  qlayer = qml.qnn.KerasLayer(layer, {"weights": (4, 4, 3)}, output_dim=4)
  out = qlayer(x)
  ```

  The output tensor has the following shape:
  ```pycon
  >>> out.shape
  (5, 4, 4)
  ```

* If only one argument to the function `qml.grad` has the `requires_grad` attribute
  set to True, then the returned gradient will be a NumPy array, rather than a
  tuple of length 1.
  [(#1067)](https://github.com/PennyLaneAI/pennylane/pull/1067)
  [(#1081)](https://github.com/PennyLaneAI/pennylane/pull/1081)

* An improvement has been made to how `QubitDevice` generates and post-processess samples,
  allowing QNode measurement statistics to work on devices with more than 32 qubits.
  [(#1088)](https://github.com/PennyLaneAI/pennylane/pull/1088)

* Due to the addition of `density_matrix()` as a return type from a QNode, tuples are now supported
  by the `output_dim` parameter in `qnn.KerasLayer`.
  [(#1070)](https://github.com/PennyLaneAI/pennylane/pull/1070)

* Two new utility methods are provided for working with quantum tapes.
  [(#1175)](https://github.com/PennyLaneAI/pennylane/pull/1175)

  - `qml.tape.get_active_tape()` gets the currently recording tape.

  - `tape.stop_recording()` is a context manager that temporarily
    stops the currently recording tape from recording additional
    tapes or quantum operations.

  For example:

  ```pycon
  >>> with qml.tape.QuantumTape():
  ...     qml.RX(0, wires=0)
  ...     current_tape = qml.tape.get_active_tape()
  ...     with current_tape.stop_recording():
  ...         qml.RY(1.0, wires=1)
  ...     qml.RZ(2, wires=1)
  >>> current_tape.operations
  [RX(0, wires=[0]), RZ(2, wires=[1])]
  ```

* When printing `qml.Hamiltonian` objects, the terms are sorted by number of wires followed by coefficients.
  [(#981)](https://github.com/PennyLaneAI/pennylane/pull/981)

* Adds `qml.math.conj` to the PennyLane math module.
  [(#1143)](https://github.com/PennyLaneAI/pennylane/pull/1143)

  This new method will do elementwise conjugation to the given tensor-like object,
  correctly dispatching to the required tensor-manipulation framework
  to preserve differentiability.

  ```python
  >>> a = np.array([1.0 + 2.0j])
  >>> qml.math.conj(a)
  array([1.0 - 2.0j])
  ```

* The four-term parameter-shift rule, as used by the controlled rotation operations,
  has been updated to use coefficients that minimize the variance as per
  https://arxiv.org/abs/2104.05695.
  [(#1206)](https://github.com/PennyLaneAI/pennylane/pull/1206)

* A new transform `qml.transforms.invisible` has been added, to make it easier
  to transform QNodes.
  [(#1175)](https://github.com/PennyLaneAI/pennylane/pull/1175)

<h3>Breaking changes</h3>

* Devices do not have an `analytic` argument or attribute anymore.
  Instead, `shots` is the source of truth for whether a simulator
  estimates return values from a finite number of shots, or whether
  it returns analytic results (`shots=None`).
  [(#1079)](https://github.com/PennyLaneAI/pennylane/pull/1079)
  [(#1196)](https://github.com/PennyLaneAI/pennylane/pull/1196)

  ```python
  dev_analytic = qml.device('default.qubit', wires=1, shots=None)
  dev_finite_shots = qml.device('default.qubit', wires=1, shots=1000)

  def circuit():
      qml.Hadamard(wires=0)
      return qml.expval(qml.PauliZ(wires=0))

  circuit_analytic = qml.QNode(circuit, dev_analytic)
  circuit_finite_shots = qml.QNode(circuit, dev_finite_shots)
  ```

  Devices with `shots=None` return deterministic, exact results:

  ```pycon
  >>> circuit_analytic()
  0.0
  >>> circuit_analytic()
  0.0
  ```
  Devices with `shots > 0` return stochastic results estimated from
  samples in each run:

  ```pycon
  >>> circuit_finite_shots()
  -0.062
  >>> circuit_finite_shots()
  0.034
  ```

  The `qml.sample()` measurement can only be used on devices on which the number
  of shots is set explicitly.

* If creating a QNode from a quantum function with an argument named `shots`,
  a `UserWarning` is raised, warning the user that this is a reserved
  argument to change the number of shots on a per-call basis.
  [(#1075)](https://github.com/PennyLaneAI/pennylane/pull/1075)

* For devices inheriting from `QubitDevice`, the methods `expval`, `var`, `sample`
  accept two new keyword arguments --- `shot_range` and `bin_size`.
  [(#1103)](https://github.com/PennyLaneAI/pennylane/pull/1103)

  These new arguments allow for the statistics to be performed on only a subset of device samples.
  This finer level of control is accessible from the main UI by instantiating a device with a batch
  of shots.

  For example, consider the following device:

  ```pycon
  >>> dev = qml.device("my_device", shots=[5, (10, 3), 100])
  ```

  This device will execute QNodes using 135 shots, however
  measurement statistics will be **course grained** across these 135
  shots:

  * All measurement statistics will first be computed using the
    first 5 shots --- that is, `shots_range=[0, 5]`, `bin_size=5`.

  * Next, the tuple `(10, 3)` indicates 10 shots, repeated 3 times. This will use
    `shot_range=[5, 35]`, performing the expectation value in bins of size 10
    (`bin_size=10`).

  * Finally, we repeat the measurement statistics for the final 100 shots,
    `shot_range=[35, 135]`, `bin_size=100`.


* The old PennyLane core has been removed, including the following modules:
  [(#1100)](https://github.com/PennyLaneAI/pennylane/pull/1100)

  - `pennylane.variables`
  - `pennylane.qnodes`

  As part of this change, the location of the new core within the Python
  module has been moved:

  - Moves `pennylane.tape.interfaces` → `pennylane.interfaces`
  - Merges `pennylane.CircuitGraph` and `pennylane.TapeCircuitGraph`  → `pennylane.CircuitGraph`
  - Merges `pennylane.OperationRecorder` and `pennylane.TapeOperationRecorder`  →
  - `pennylane.tape.operation_recorder`
  - Merges `pennylane.measure` and `pennylane.tape.measure` → `pennylane.measure`
  - Merges `pennylane.operation` and `pennylane.tape.operation` → `pennylane.operation`
  - Merges `pennylane._queuing` and `pennylane.tape.queuing` → `pennylane.queuing`

  This has no affect on import location.

  In addition,

  - All tape-mode functions have been removed (`qml.enable_tape()`, `qml.tape_mode_active()`),
  - All tape fixtures have been deleted,
  - Tests specifically for non-tape mode have been deleted.

* The device test suite no longer accepts the `analytic` keyword.
  [(#1216)](https://github.com/PennyLaneAI/pennylane/pull/1216)

<h3>Bug fixes</h3>

* Fixes a bug where using the circuit drawer with a `ControlledQubitUnitary`
  operation raised an error.
  [(#1174)](https://github.com/PennyLaneAI/pennylane/pull/1174)

* Fixes a bug and a test where the ``QuantumTape.is_sampled`` attribute was not
  being updated.
  [(#1126)](https://github.com/PennyLaneAI/pennylane/pull/1126)

* Fixes a bug where `BasisEmbedding` would not accept inputs whose bits are all ones
  or all zeros.
  [(#1114)](https://github.com/PennyLaneAI/pennylane/pull/1114)

* The `ExpvalCost` class raises an error if instantiated
  with non-expectation measurement statistics.
  [(#1106)](https://github.com/PennyLaneAI/pennylane/pull/1106)

* Fixes a bug where decompositions would reset the differentiation method
  of a QNode.
  [(#1117)](https://github.com/PennyLaneAI/pennylane/pull/1117)

* Fixes a bug where the second-order CV parameter-shift rule would error
  if attempting to compute the gradient of a QNode with more than one
  second-order observable.
  [(#1197)](https://github.com/PennyLaneAI/pennylane/pull/1197)

* Fixes a bug where repeated Torch interface applications after expansion caused an error.
  [(#1223)](https://github.com/PennyLaneAI/pennylane/pull/1223)

* Sampling works correctly with batches of shots specified as a list.
  [(#1232)](https://github.com/PennyLaneAI/pennylane/pull/1232)

<h3>Documentation</h3>

- Updated the diagram used in the Architectural overview page of the
  Development guide such that it doesn't mention Variables.
  [(#1235)](https://github.com/PennyLaneAI/pennylane/pull/1235)

- Typos addressed in templates documentation.
  [(#1094)](https://github.com/PennyLaneAI/pennylane/pull/1094)

- Upgraded the documentation to use Sphinx 3.5.3 and the new m2r2 package.
  [(#1186)](https://github.com/PennyLaneAI/pennylane/pull/1186)

- Added `flaky` as dependency for running tests in the documentation.
  [(#1113)](https://github.com/PennyLaneAI/pennylane/pull/1113)

<h3>Contributors</h3>

This release contains contributions from (in alphabetical order):

Shahnawaz Ahmed, Juan Miguel Arrazola, Thomas Bromley, Olivia Di Matteo, Alain Delgado Gran, Kyle
Godbey, Diego Guala, Theodor Isacsson, Josh Izaac, Soran Jahangiri, Nathan Killoran, Christina Lee,
Daniel Polatajko, Chase Roberts, Sankalp Sanand, Pritish Sehzpaul, Maria Schuld, Antal Száva, David Wierichs.


# Release 0.14.1

<h3>Bug fixes</h3>

* Fixes a testing bug where tests that required JAX would fail if JAX was not installed.
  The tests will now instead be skipped if JAX can not be imported.
  [(#1066)](https://github.com/PennyLaneAI/pennylane/pull/1066)

* Fixes a bug where inverse operations could not be differentiated
  using backpropagation on `default.qubit`.
  [(#1072)](https://github.com/PennyLaneAI/pennylane/pull/1072)

* The QNode has a new keyword argument, `max_expansion`, that determines the maximum number of times
  the internal circuit should be expanded when executed on a device. In addition, the default number
  of max expansions has been increased from 2 to 10, allowing devices that require more than two
  operator decompositions to be supported.
  [(#1074)](https://github.com/PennyLaneAI/pennylane/pull/1074)

* Fixes a bug where `Hamiltonian` objects created with non-list arguments raised an error for
  arithmetic operations. [(#1082)](https://github.com/PennyLaneAI/pennylane/pull/1082)

* Fixes a bug where `Hamiltonian` objects with no coefficients or operations would return a faulty
  result when used with `ExpvalCost`. [(#1082)](https://github.com/PennyLaneAI/pennylane/pull/1082)

<h3>Documentation</h3>

* Updates mentions of `generate_hamiltonian` to `molecular_hamiltonian` in the
  docstrings of the `ExpvalCost` and `Hamiltonian` classes.
  [(#1077)](https://github.com/PennyLaneAI/pennylane/pull/1077)

<h3>Contributors</h3>

This release contains contributions from (in alphabetical order):

Thomas Bromley, Josh Izaac, Antal Száva.



# Release 0.14.0

<h3>New features since last release</h3>

<h4>Perform quantum machine learning with JAX</h4>

* QNodes created with `default.qubit` now support a JAX interface, allowing JAX to be used
  to create, differentiate, and optimize hybrid quantum-classical models.
  [(#947)](https://github.com/PennyLaneAI/pennylane/pull/947)

  This is supported internally via a new `default.qubit.jax` device. This device runs end to end in
  JAX, meaning that it supports all of the awesome JAX transformations (`jax.vmap`, `jax.jit`,
  `jax.hessian`, etc).

  Here is an example of how to use the new JAX interface:

  ```python
  dev = qml.device("default.qubit", wires=1)
  @qml.qnode(dev, interface="jax", diff_method="backprop")
  def circuit(x):
      qml.RX(x[1], wires=0)
      qml.Rot(x[0], x[1], x[2], wires=0)
      return qml.expval(qml.PauliZ(0))

  weights = jnp.array([0.2, 0.5, 0.1])
  grad_fn = jax.grad(circuit)
  print(grad_fn(weights))
  ```

  Currently, only `diff_method="backprop"` is supported, with plans to support more in the future.

<h4>New, faster, quantum gradient methods</h4>

* A new differentiation method has been added for use with simulators. The `"adjoint"`
  method operates after a forward pass by iteratively applying inverse gates to scan backwards
  through the circuit.
  [(#1032)](https://github.com/PennyLaneAI/pennylane/pull/1032)

  This method is similar to the reversible method, but has a lower time
  overhead and a similar memory overhead. It follows the approach provided by
  [Jones and Gacon](https://arxiv.org/abs/2009.02823). This method is only compatible with certain
  statevector-based devices such as `default.qubit`.

  Example use:

  ```python
  import pennylane as qml

  wires = 1
  device = qml.device("default.qubit", wires=wires)

  @qml.qnode(device, diff_method="adjoint")
  def f(params):
      qml.RX(0.1, wires=0)
      qml.Rot(*params, wires=0)
      qml.RX(-0.3, wires=0)
      return qml.expval(qml.PauliZ(0))

  params = [0.1, 0.2, 0.3]
  qml.grad(f)(params)
  ```

* The default logic for choosing the 'best' differentiation method has been altered
  to improve performance.
  [(#1008)](https://github.com/PennyLaneAI/pennylane/pull/1008)

  - If the quantum device provides its own gradient, this is now the preferred
    differentiation method.

  - If the quantum device natively supports classical
    backpropagation, this is now preferred over the parameter-shift rule.

    This will lead to marked speed improvement during optimization when using
    `default.qubit`, with a sight penalty on the forward-pass evaluation.

  More details are available below in the 'Improvements' section for plugin developers.

* PennyLane now supports analytical quantum gradients for noisy channels, in addition to its
  existing support for unitary operations. The noisy channels `BitFlip`, `PhaseFlip`, and
  `DepolarizingChannel` all support analytic gradients out of the box.
  [(#968)](https://github.com/PennyLaneAI/pennylane/pull/968)

* A method has been added for calculating the Hessian of quantum circuits using the second-order
  parameter shift formula.
  [(#961)](https://github.com/PennyLaneAI/pennylane/pull/961)

  The following example shows the calculation of the Hessian:

  ```python
  n_wires = 5
  weights = [2.73943676, 0.16289932, 3.4536312, 2.73521126, 2.6412488]

  dev = qml.device("default.qubit", wires=n_wires)

  with qml.tape.QubitParamShiftTape() as tape:
      for i in range(n_wires):
          qml.RX(weights[i], wires=i)

      qml.CNOT(wires=[0, 1])
      qml.CNOT(wires=[2, 1])
      qml.CNOT(wires=[3, 1])
      qml.CNOT(wires=[4, 3])

      qml.expval(qml.PauliZ(1))

  print(tape.hessian(dev))
  ```

  The Hessian is not yet supported via classical machine learning interfaces, but will
  be added in a future release.

<h4>More operations and templates</h4>

* Two new error channels, `BitFlip` and `PhaseFlip` have been added.
  [(#954)](https://github.com/PennyLaneAI/pennylane/pull/954)

  They can be used in the same manner as existing error channels:

  ```python
  dev = qml.device("default.mixed", wires=2)

  @qml.qnode(dev)
  def circuit():
      qml.RX(0.3, wires=0)
      qml.RY(0.5, wires=1)
      qml.BitFlip(0.01, wires=0)
      qml.PhaseFlip(0.01, wires=1)
      return qml.expval(qml.PauliZ(0))
  ```

* Apply permutations to wires using the `Permute` subroutine.
  [(#952)](https://github.com/PennyLaneAI/pennylane/pull/952)

  ```python
  import pennylane as qml
  dev = qml.device('default.qubit', wires=5)

  @qml.qnode(dev)
  def apply_perm():
      # Send contents of wire 4 to wire 0, of wire 2 to wire 1, etc.
      qml.templates.Permute([4, 2, 0, 1, 3], wires=dev.wires)
      return qml.expval(qml.PauliZ(0))
  ```

<h4>QNode transformations</h4>

* The `qml.metric_tensor` function transforms a QNode to produce the Fubini-Study
  metric tensor with full autodifferentiation support---even on hardware.
  [(#1014)](https://github.com/PennyLaneAI/pennylane/pull/1014)

  Consider the following QNode:

  ```python
  dev = qml.device("default.qubit", wires=3)

  @qml.qnode(dev, interface="autograd")
  def circuit(weights):
      # layer 1
      qml.RX(weights[0, 0], wires=0)
      qml.RX(weights[0, 1], wires=1)

      qml.CNOT(wires=[0, 1])
      qml.CNOT(wires=[1, 2])

      # layer 2
      qml.RZ(weights[1, 0], wires=0)
      qml.RZ(weights[1, 1], wires=2)

      qml.CNOT(wires=[0, 1])
      qml.CNOT(wires=[1, 2])
      return qml.expval(qml.PauliZ(0) @ qml.PauliZ(1)), qml.expval(qml.PauliY(2))
  ```

  We can use the `metric_tensor` function to generate a new function, that returns the
  metric tensor of this QNode:

  ```pycon
  >>> met_fn = qml.metric_tensor(circuit)
  >>> weights = np.array([[0.1, 0.2, 0.3], [0.4, 0.5, 0.6]], requires_grad=True)
  >>> met_fn(weights)
  tensor([[0.25  , 0.    , 0.    , 0.    ],
          [0.    , 0.25  , 0.    , 0.    ],
          [0.    , 0.    , 0.0025, 0.0024],
          [0.    , 0.    , 0.0024, 0.0123]], requires_grad=True)
  ```

  The returned metric tensor is also fully differentiable, in all interfaces.
  For example, differentiating the `(3, 2)` element:

  ```pycon
  >>> grad_fn = qml.grad(lambda x: met_fn(x)[3, 2])
  >>> grad_fn(weights)
  array([[ 0.04867729, -0.00049502,  0.        ],
         [ 0.        ,  0.        ,  0.        ]])
  ```

  Differentiation is also supported using Torch, Jax, and TensorFlow.

* Adds the new function `qml.math.cov_matrix()`. This function accepts a list of commuting
  observables, and the probability distribution in the shared observable eigenbasis after the
  application of an ansatz. It uses these to construct the covariance matrix in a *framework
  independent* manner, such that the output covariance matrix is autodifferentiable.
  [(#1012)](https://github.com/PennyLaneAI/pennylane/pull/1012)

  For example, consider the following ansatz and observable list:

  ```python3
  obs_list = [qml.PauliX(0) @ qml.PauliZ(1), qml.PauliY(2)]
  ansatz = qml.templates.StronglyEntanglingLayers
  ```

  We can construct a QNode to output the probability distribution in the shared eigenbasis of the
  observables:

  ```python
  dev = qml.device("default.qubit", wires=3)

  @qml.qnode(dev, interface="autograd")
  def circuit(weights):
      ansatz(weights, wires=[0, 1, 2])
      # rotate into the basis of the observables
      for o in obs_list:
          o.diagonalizing_gates()
      return qml.probs(wires=[0, 1, 2])
  ```

  We can now compute the covariance matrix:

  ```pycon
  >>> weights = qml.init.strong_ent_layers_normal(n_layers=2, n_wires=3)
  >>> cov = qml.math.cov_matrix(circuit(weights), obs_list)
  >>> cov
  array([[0.98707611, 0.03665537],
         [0.03665537, 0.99998377]])
  ```

  Autodifferentiation is fully supported using all interfaces:

  ```pycon
  >>> cost_fn = lambda weights: qml.math.cov_matrix(circuit(weights), obs_list)[0, 1]
  >>> qml.grad(cost_fn)(weights)[0]
  array([[[ 4.94240914e-17, -2.33786398e-01, -1.54193959e-01],
          [-3.05414996e-17,  8.40072236e-04,  5.57884080e-04],
          [ 3.01859411e-17,  8.60411436e-03,  6.15745204e-04]],

         [[ 6.80309533e-04, -1.23162742e-03,  1.08729813e-03],
          [-1.53863193e-01, -1.38700657e-02, -1.36243323e-01],
          [-1.54665054e-01, -1.89018172e-02, -1.56415558e-01]]])
  ```

* A new  `qml.draw` function is available, allowing QNodes to be easily
  drawn without execution by providing example input.
  [(#962)](https://github.com/PennyLaneAI/pennylane/pull/962)

  ```python
  @qml.qnode(dev)
  def circuit(a, w):
      qml.Hadamard(0)
      qml.CRX(a, wires=[0, 1])
      qml.Rot(*w, wires=[1])
      qml.CRX(-a, wires=[0, 1])
      return qml.expval(qml.PauliZ(0) @ qml.PauliZ(1))
  ```

  The QNode circuit structure may depend on the input arguments;
  this is taken into account by passing example QNode arguments
  to the `qml.draw()` drawing function:

  ```pycon
  >>> drawer = qml.draw(circuit)
  >>> result = drawer(a=2.3, w=[1.2, 3.2, 0.7])
  >>> print(result)
  0: ──H──╭C────────────────────────────╭C─────────╭┤ ⟨Z ⊗ Z⟩
  1: ─────╰RX(2.3)──Rot(1.2, 3.2, 0.7)──╰RX(-2.3)──╰┤ ⟨Z ⊗ Z⟩
  ```

<h4>A faster, leaner, and more flexible core</h4>

* The new core of PennyLane, rewritten from the ground up and developed over the last few release
  cycles, has achieved feature parity and has been made the new default in PennyLane v0.14. The old
  core has been marked as deprecated, and will be removed in an upcoming release.
  [(#1046)](https://github.com/PennyLaneAI/pennylane/pull/1046)
  [(#1040)](https://github.com/PennyLaneAI/pennylane/pull/1040)
  [(#1034)](https://github.com/PennyLaneAI/pennylane/pull/1034)
  [(#1035)](https://github.com/PennyLaneAI/pennylane/pull/1035)
  [(#1027)](https://github.com/PennyLaneAI/pennylane/pull/1027)
  [(#1026)](https://github.com/PennyLaneAI/pennylane/pull/1026)
  [(#1021)](https://github.com/PennyLaneAI/pennylane/pull/1021)
  [(#1054)](https://github.com/PennyLaneAI/pennylane/pull/1054)
  [(#1049)](https://github.com/PennyLaneAI/pennylane/pull/1049)

  While high-level PennyLane code and tutorials remain unchanged, the new core
  provides several advantages and improvements:

  - **Faster and more optimized**: The new core provides various performance optimizations, reducing
    pre- and post-processing overhead, and reduces the number of quantum evaluations in certain
    cases.

  - **Support for in-QNode classical processing**: this allows for differentiable classical
    processing within the QNode.

    ```python
    dev = qml.device("default.qubit", wires=1)

    @qml.qnode(dev, interface="tf")
    def circuit(p):
        qml.RX(tf.sin(p[0])**2 + p[1], wires=0)
        return qml.expval(qml.PauliZ(0))
    ```

    The classical processing functions used within the QNode must match
    the QNode interface. Here, we use TensorFlow:

    ```pycon
    >>> params = tf.Variable([0.5, 0.1], dtype=tf.float64)
    >>> with tf.GradientTape() as tape:
    ...     res = circuit(params)
    >>> grad = tape.gradient(res, params)
    >>> print(res)
    tf.Tensor(0.9460913127754935, shape=(), dtype=float64)
    >>> print(grad)
    tf.Tensor([-0.27255248 -0.32390003], shape=(2,), dtype=float64)
    ```

    As a result of this change, quantum decompositions that require classical processing
    are fully supported and end-to-end differentiable in tape mode.

  - **No more Variable wrapping**: QNode arguments no longer become `Variable`
    objects within the QNode.

    ```python
    dev = qml.device("default.qubit", wires=1)

    @qml.qnode(dev)
    def circuit(x):
        print("Parameter value:", x)
        qml.RX(x, wires=0)
        return qml.expval(qml.PauliZ(0))
    ```

    Internal QNode parameters can be easily inspected, printed, and manipulated:

    ```pycon
    >>> circuit(0.5)
    Parameter value: 0.5
    tensor(0.87758256, requires_grad=True)
    ```

  - **Less restrictive QNode signatures**: There is no longer any restriction on the QNode signature; the QNode can be
    defined and called following the same rules as standard Python functions.

    For example, the following QNode uses positional, named, and variable
    keyword arguments:

    ```python
    x = torch.tensor(0.1, requires_grad=True)
    y = torch.tensor([0.2, 0.3], requires_grad=True)
    z = torch.tensor(0.4, requires_grad=True)

    @qml.qnode(dev, interface="torch")
    def circuit(p1, p2=y, **kwargs):
        qml.RX(p1, wires=0)
        qml.RY(p2[0] * p2[1], wires=0)
        qml.RX(kwargs["p3"], wires=0)
        return qml.var(qml.PauliZ(0))
    ```

    When we call the QNode, we may pass the arguments by name
    even if defined positionally; any argument not provided will
    use the default value.

    ```pycon
    >>> res = circuit(p1=x, p3=z)
    >>> print(res)
    tensor(0.2327, dtype=torch.float64, grad_fn=<SelectBackward>)
    >>> res.backward()
    >>> print(x.grad, y.grad, z.grad)
    tensor(0.8396) tensor([0.0289, 0.0193]) tensor(0.8387)
    ```

    This extends to the `qnn` module, where `KerasLayer` and `TorchLayer` modules
    can be created from QNodes with unrestricted signatures.

  - **Smarter measurements:** QNodes can now measure wires more than once, as
    long as all observables are commuting:

    ```python
    @qml.qnode(dev)
    def circuit(x):
        qml.RX(x, wires=0)
        return [
            qml.expval(qml.PauliZ(0)),
            qml.expval(qml.PauliZ(0) @ qml.PauliZ(1))
        ]
    ```

    Further, the `qml.ExpvalCost()` function allows for optimizing
    measurements to reduce the number of quantum evaluations required.

  With the new PennyLane core, there are a few small breaking changes, detailed
  below in the 'Breaking Changes' section.

<h3>Improvements</h3>

* The built-in PennyLane optimizers allow more flexible cost functions. The cost function passed to most optimizers
  may accept any combination of trainable arguments, non-trainable arguments, and keyword arguments.
  [(#959)](https://github.com/PennyLaneAI/pennylane/pull/959)
  [(#1053)](https://github.com/PennyLaneAI/pennylane/pull/1053)

  The full changes apply to:

  * `AdagradOptimizer`
  * `AdamOptimizer`
  * `GradientDescentOptimizer`
  * `MomentumOptimizer`
  * `NesterovMomentumOptimizer`
  * `RMSPropOptimizer`
  * `RotosolveOptimizer`

  The `requires_grad=False` property must mark any non-trainable constant argument.
  The `RotoselectOptimizer` allows passing only keyword arguments.

  Example use:

  ```python
  def cost(x, y, data, scale=1.0):
      return scale * (x[0]-data)**2 + scale * (y-data)**2

  x = np.array([1.], requires_grad=True)
  y = np.array([1.0])
  data = np.array([2.], requires_grad=False)

  opt = qml.GradientDescentOptimizer()

  # the optimizer step and step_and_cost methods can
  # now update multiple parameters at once
  x_new, y_new, data = opt.step(cost, x, y, data, scale=0.5)
  (x_new, y_new, data), value = opt.step_and_cost(cost, x, y, data, scale=0.5)

  # list and tuple unpacking is also supported
  params = (x, y, data)
  params = opt.step(cost, *params)
  ```

* The circuit drawer has been updated to support the inclusion of unused or inactive
  wires, by passing the `show_all_wires` argument.
  [(#1033)](https://github.com/PennyLaneAI/pennylane/pull/1033)

  ```python
  dev = qml.device('default.qubit', wires=[-1, "a", "q2", 0])

  @qml.qnode(dev)
  def circuit():
      qml.Hadamard(wires=-1)
      qml.CNOT(wires=[-1, "q2"])
      return qml.expval(qml.PauliX(wires="q2"))
  ```

  ```pycon
  >>> print(qml.draw(circuit, show_all_wires=True)())
  >>>
   -1: ──H──╭C──┤
    a: ─────│───┤
   q2: ─────╰X──┤ ⟨X⟩
    0: ─────────┤
  ```

* The logic for choosing the 'best' differentiation method has been altered
  to improve performance.
  [(#1008)](https://github.com/PennyLaneAI/pennylane/pull/1008)

  - If the device provides its own gradient, this is now the preferred
    differentiation method.

  - If a device provides additional interface-specific versions that natively support classical
    backpropagation, this is now preferred over the parameter-shift rule.

    Devices define additional interface-specific devices via their `capabilities()` dictionary. For
    example, `default.qubit` supports supplementary devices for TensorFlow, Autograd, and JAX:

    ```python
    {
      "passthru_devices": {
          "tf": "default.qubit.tf",
          "autograd": "default.qubit.autograd",
          "jax": "default.qubit.jax",
      },
    }
    ```

  As a result of this change, if the QNode `diff_method` is not explicitly provided,
  it is possible that the QNode will run on a *supplementary device* of the device that was
  specifically provided:

  ```python
  dev = qml.device("default.qubit", wires=2)
  qml.QNode(dev) # will default to backprop on default.qubit.autograd
  qml.QNode(dev, interface="tf") # will default to backprop on default.qubit.tf
  qml.QNode(dev, interface="jax") # will default to backprop on default.qubit.jax
  ```

* The `default.qubit` device has been updated so that internally it applies operations in a more
  functional style, i.e., by accepting an input state and returning an evolved state.
  [(#1025)](https://github.com/PennyLaneAI/pennylane/pull/1025)

* A new test series, `pennylane/devices/tests/test_compare_default_qubit.py`, has been added, allowing to test if
  a chosen device gives the same result as `default.qubit`.
  [(#897)](https://github.com/PennyLaneAI/pennylane/pull/897)

  Three tests are added:

  - `test_hermitian_expectation`,
  - `test_pauliz_expectation_analytic`, and
  - `test_random_circuit`.

* Adds the following agnostic tensor manipulation functions to the `qml.math` module: `abs`,
  `angle`, `arcsin`, `concatenate`, `dot`, `squeeze`, `sqrt`, `sum`, `take`, `where`. These functions are
  required to fully support end-to-end differentiable Mottonen and Amplitude embedding.
  [(#922)](https://github.com/PennyLaneAI/pennylane/pull/922)
  [(#1011)](https://github.com/PennyLaneAI/pennylane/pull/1011)

* The `qml.math` module now supports JAX.
  [(#985)](https://github.com/XanaduAI/software-docs/pull/274)

* Several improvements have been made to the `Wires` class to reduce overhead and simplify the logic
  of how wire labels are interpreted:
  [(#1019)](https://github.com/PennyLaneAI/pennylane/pull/1019)
  [(#1010)](https://github.com/PennyLaneAI/pennylane/pull/1010)
  [(#1005)](https://github.com/PennyLaneAI/pennylane/pull/1005)
  [(#983)](https://github.com/PennyLaneAI/pennylane/pull/983)
  [(#967)](https://github.com/PennyLaneAI/pennylane/pull/967)

  - If the input `wires` to a wires class instantiation `Wires(wires)` can be iterated over,
    its elements are interpreted as wire labels. Otherwise, `wires` is interpreted as a single wire label.
    The only exception to this are strings, which are always interpreted as a single
    wire label, so users can address wires with labels such as `"ancilla"`.

  - Any type can now be a wire label as long as it is hashable. The hash is used to establish
    the uniqueness of two labels.

  - Indexing wires objects now returns a label, instead of a new `Wires` object. For example:

    ```pycon
    >>> w = Wires([0, 1, 2])
    >>> w[1]
    >>> 1
    ```

  - The check for uniqueness of wires moved from `Wires` instantiation to
    the `qml.wires._process` function in order to reduce overhead from repeated
    creation of `Wires` instances.

  - Calls to the `Wires` class are substantially reduced, for example by avoiding to call
    Wires on Wires instances on `Operation` instantiation, and by using labels instead of
    `Wires` objects inside the default qubit device.

* Adds the `PauliRot` generator to the `qml.operation` module. This
  generator is required to construct the metric tensor.
  [(#963)](https://github.com/PennyLaneAI/pennylane/pull/963)

* The templates are modified to make use of the new `qml.math` module, for framework-agnostic
  tensor manipulation. This allows the template library to be differentiable
  in backpropagation mode (`diff_method="backprop"`).
  [(#873)](https://github.com/PennyLaneAI/pennylane/pull/873)

* The circuit drawer now allows for the wire order to be (optionally) modified:
  [(#992)](https://github.com/PennyLaneAI/pennylane/pull/992)

  ```pycon
  >>> dev = qml.device('default.qubit', wires=["a", -1, "q2"])
  >>> @qml.qnode(dev)
  ... def circuit():
  ...     qml.Hadamard(wires=-1)
  ...     qml.CNOT(wires=["a", "q2"])
  ...     qml.RX(0.2, wires="a")
  ...     return qml.expval(qml.PauliX(wires="q2"))
  ```

  Printing with default wire order of the device:

  ```pycon
  >>> print(circuit.draw())
    a: ─────╭C──RX(0.2)──┤
   -1: ──H──│────────────┤
   q2: ─────╰X───────────┤ ⟨X⟩
  ```

  Changing the wire order:

  ```pycon
  >>> print(circuit.draw(wire_order=["q2", "a", -1]))
   q2: ──╭X───────────┤ ⟨X⟩
    a: ──╰C──RX(0.2)──┤
   -1: ───H───────────┤
  ```

<h3>Breaking changes</h3>

* QNodes using the new PennyLane core will no longer accept ragged arrays as inputs.

* When using the new PennyLane core and the Autograd interface, non-differentiable data passed
  as a QNode argument or a gate must have the `requires_grad` property set to `False`:

  ```python
  @qml.qnode(dev)
  def circuit(weights, data):
      basis_state = np.array([1, 0, 1, 1], requires_grad=False)
      qml.BasisState(basis_state, wires=[0, 1, 2, 3])
      qml.templates.AmplitudeEmbedding(data, wires=[0, 1, 2, 3])
      qml.templates.BasicEntanglerLayers(weights, wires=[0, 1, 2, 3])
      return qml.probs(wires=0)

  data = np.array(data, requires_grad=False)
  weights = np.array(weights, requires_grad=True)
  circuit(weights, data)
  ```

<h3>Bug fixes</h3>

* Fixes an issue where if the constituent observables of a tensor product do not exist in the queue,
  an error is raised. With this fix, they are first queued before annotation occurs.
  [(#1038)](https://github.com/PennyLaneAI/pennylane/pull/1038)

* Fixes an issue with tape expansions where information about sampling
  (specifically the `is_sampled` tape attribute) was not preserved.
  [(#1027)](https://github.com/PennyLaneAI/pennylane/pull/1027)

* Tape expansion was not properly taking into devices that supported inverse operations,
  causing inverse operations to be unnecessarily decomposed. The QNode tape expansion logic, as well
  as the `Operation.expand()` method, has been modified to fix this.
  [(#956)](https://github.com/PennyLaneAI/pennylane/pull/956)

* Fixes an issue where the Autograd interface was not unwrapping non-differentiable
  PennyLane tensors, which can cause issues on some devices.
  [(#941)](https://github.com/PennyLaneAI/pennylane/pull/941)

* `qml.vqe.Hamiltonian` prints any observable with any number of strings.
  [(#987)](https://github.com/PennyLaneAI/pennylane/pull/987)

* Fixes a bug where parameter-shift differentiation would fail if the QNode
  contained a single probability output.
  [(#1007)](https://github.com/PennyLaneAI/pennylane/pull/1007)

* Fixes an issue when using trainable parameters that are lists/arrays with `tape.vjp`.
  [(#1042)](https://github.com/PennyLaneAI/pennylane/pull/1042)

* The `TensorN` observable is updated to support being copied without any parameters or wires passed.
  [(#1047)](https://github.com/PennyLaneAI/pennylane/pull/1047)

* Fixed deprecation warning when importing `Sequence` from `collections` instead of `collections.abc` in `vqe/vqe.py`.
  [(#1051)](https://github.com/PennyLaneAI/pennylane/pull/1051)

<h3>Contributors</h3>

This release contains contributions from (in alphabetical order):

Juan Miguel Arrazola, Thomas Bromley, Olivia Di Matteo, Theodor Isacsson, Josh Izaac, Christina Lee,
Alejandro Montanez, Steven Oud, Chase Roberts, Sankalp Sanand, Maria Schuld, Antal
Száva, David Wierichs, Jiahao Yao.

# Release 0.13.0

<h3>New features since last release</h3>

<h4>Automatically optimize the number of measurements</h4>

* QNodes in tape mode now support returning observables on the same wire whenever the observables are
  qubit-wise commuting Pauli words. Qubit-wise commuting observables can be evaluated with a
  *single* device run as they are diagonal in the same basis, via a shared set of single-qubit rotations.
  [(#882)](https://github.com/PennyLaneAI/pennylane/pull/882)

  The following example shows a single QNode returning the expectation values of
  the qubit-wise commuting Pauli words `XX` and `XI`:

  ```python
  qml.enable_tape()

  @qml.qnode(dev)
  def f(x):
      qml.Hadamard(wires=0)
      qml.Hadamard(wires=1)
      qml.CRot(0.1, 0.2, 0.3, wires=[1, 0])
      qml.RZ(x, wires=1)
      return qml.expval(qml.PauliX(0) @ qml.PauliX(1)), qml.expval(qml.PauliX(0))
  ```

  ```pycon
  >>> f(0.4)
  tensor([0.89431013, 0.9510565 ], requires_grad=True)
  ```

* The `ExpvalCost` class (previously `VQECost`) now provides observable optimization using the
  `optimize` argument, resulting in potentially fewer device executions.
  [(#902)](https://github.com/PennyLaneAI/pennylane/pull/902)

  This is achieved by separating the observables composing the Hamiltonian into qubit-wise
  commuting groups and evaluating those groups on a single QNode using functionality from the
  `qml.grouping` module:

  ```python
  qml.enable_tape()
  commuting_obs = [qml.PauliX(0), qml.PauliX(0) @ qml.PauliZ(1)]
  H = qml.vqe.Hamiltonian([1, 1], commuting_obs)

  dev = qml.device("default.qubit", wires=2)
  ansatz = qml.templates.StronglyEntanglingLayers

  cost_opt = qml.ExpvalCost(ansatz, H, dev, optimize=True)
  cost_no_opt = qml.ExpvalCost(ansatz, H, dev, optimize=False)

  params = qml.init.strong_ent_layers_uniform(3, 2)
  ```

  Grouping these commuting observables leads to fewer device executions:

  ```pycon
  >>> cost_opt(params)
  >>> ex_opt = dev.num_executions
  >>> cost_no_opt(params)
  >>> ex_no_opt = dev.num_executions - ex_opt
  >>> print("Number of executions:", ex_no_opt)
  Number of executions: 2
  >>> print("Number of executions (optimized):", ex_opt)
  Number of executions (optimized): 1
  ```

<h4>New quantum gradient features</h4>

* Compute the analytic gradient of quantum circuits in parallel on supported devices.
  [(#840)](https://github.com/PennyLaneAI/pennylane/pull/840)

  This release introduces support for batch execution of circuits, via a new device API method
  `Device.batch_execute()`. Devices that implement this new API support submitting a batch of
  circuits for *parallel* evaluation simultaneously, which can significantly reduce the computation time.

  Furthermore, if using tape mode and a compatible device, gradient computations will
  automatically make use of the new batch API---providing a speedup during optimization.

* Gradient recipes are now much more powerful, allowing for operations to define their gradient
  via an arbitrary linear combination of circuit evaluations.
  [(#909)](https://github.com/PennyLaneAI/pennylane/pull/909)
  [(#915)](https://github.com/PennyLaneAI/pennylane/pull/915)

  With this change, gradient recipes can now be of the form
  :math:`\frac{\partial}{\partial\phi_k}f(\phi_k) = \sum_{i} c_i f(a_i \phi_k + s_i )`,
  and are no longer restricted to two-term shifts with identical (but opposite in sign) shift values.

  As a result, PennyLane now supports native analytic quantum gradients for the
  controlled rotation operations `CRX`, `CRY`, `CRZ`, and `CRot`. This allows for parameter-shift
  analytic gradients on hardware, without decomposition.

  Note that this is a breaking change for developers; please see the *Breaking Changes* section
  for more details.

* The `qnn.KerasLayer` class now supports differentiating the QNode through classical
  backpropagation in tape mode.
  [(#869)](https://github.com/PennyLaneAI/pennylane/pull/869)

  ```python
  qml.enable_tape()

  dev = qml.device("default.qubit.tf", wires=2)

  @qml.qnode(dev, interface="tf", diff_method="backprop")
  def f(inputs, weights):
      qml.templates.AngleEmbedding(inputs, wires=range(2))
      qml.templates.StronglyEntanglingLayers(weights, wires=range(2))
      return [qml.expval(qml.PauliZ(i)) for i in range(2)]

  weight_shapes = {"weights": (3, 2, 3)}

  qlayer = qml.qnn.KerasLayer(f, weight_shapes, output_dim=2)

  inputs = tf.constant(np.random.random((4, 2)), dtype=tf.float32)

  with tf.GradientTape() as tape:
      out = qlayer(inputs)

  tape.jacobian(out, qlayer.trainable_weights)
  ```

<h4>New operations, templates, and measurements</h4>

* Adds the `qml.density_matrix` QNode return with partial trace capabilities.
  [(#878)](https://github.com/PennyLaneAI/pennylane/pull/878)

  The density matrix over the provided wires is returned, with all other subsystems traced out.
  `qml.density_matrix` currently works for both the `default.qubit` and `default.mixed` devices.

  ```python
  qml.enable_tape()
  dev = qml.device("default.qubit", wires=2)

  def circuit(x):
      qml.PauliY(wires=0)
      qml.Hadamard(wires=1)
      return qml.density_matrix(wires=[1])  # wire 0 is traced out
  ```

* Adds the square-root X gate `SX`. [(#871)](https://github.com/PennyLaneAI/pennylane/pull/871)

  ```python
  dev = qml.device("default.qubit", wires=1)

  @qml.qnode(dev)
  def circuit():
      qml.SX(wires=[0])
      return qml.expval(qml.PauliZ(wires=[0]))
  ```

* Two new hardware-efficient particle-conserving templates have been implemented
  to perform VQE-based quantum chemistry simulations. The new templates apply
  several layers of the particle-conserving entanglers proposed in Figs. 2a and 2b
  of Barkoutsos *et al*., [arXiv:1805.04340](https://arxiv.org/abs/1805.04340)
  [(#875)](https://github.com/PennyLaneAI/pennylane/pull/875)
  [(#876)](https://github.com/PennyLaneAI/pennylane/pull/876)

<h4>Estimate and track resources</h4>

* The `QuantumTape` class now contains basic resource estimation functionality. The method
  `tape.get_resources()` returns a dictionary with a list of the constituent operations and the
  number of times they appear in the circuit. Similarly, `tape.get_depth()` computes the circuit depth.
  [(#862)](https://github.com/PennyLaneAI/pennylane/pull/862)

  ```pycon
  >>> with qml.tape.QuantumTape() as tape:
  ...    qml.Hadamard(wires=0)
  ...    qml.RZ(0.26, wires=1)
  ...    qml.CNOT(wires=[1, 0])
  ...    qml.Rot(1.8, -2.7, 0.2, wires=0)
  ...    qml.Hadamard(wires=1)
  ...    qml.CNOT(wires=[0, 1])
  ...    qml.expval(qml.PauliZ(0) @ qml.PauliZ(1))
  >>> tape.get_resources()
  {'Hadamard': 2, 'RZ': 1, 'CNOT': 2, 'Rot': 1}
  >>> tape.get_depth()
  4
  ```

* The number of device executions over a QNode's lifetime can now be returned using `num_executions`.
  [(#853)](https://github.com/PennyLaneAI/pennylane/pull/853)

  ```pycon
  >>> dev = qml.device("default.qubit", wires=2)
  >>> @qml.qnode(dev)
  ... def circuit(x, y):
  ...    qml.RX(x, wires=[0])
  ...    qml.RY(y, wires=[1])
  ...    qml.CNOT(wires=[0, 1])
  ...    return qml.expval(qml.PauliZ(0) @ qml.PauliX(1))
  >>> for _ in range(10):
  ...    circuit(0.432, 0.12)
  >>> print(dev.num_executions)
  10
  ```

<h3>Improvements</h3>

* Support for tape mode has improved across PennyLane. The following features now work in tape mode:

  - QNode collections [(#863)](https://github.com/PennyLaneAI/pennylane/pull/863)

  - `qnn.ExpvalCost` [(#863)](https://github.com/PennyLaneAI/pennylane/pull/863)
    [(#911)](https://github.com/PennyLaneAI/pennylane/pull/911)

  - `qml.qnn.KerasLayer` [(#869)](https://github.com/PennyLaneAI/pennylane/pull/869)

  - `qml.qnn.TorchLayer` [(#865)](https://github.com/PennyLaneAI/pennylane/pull/865)

  - The `qml.qaoa` module [(#905)](https://github.com/PennyLaneAI/pennylane/pull/905)

* A new function, `qml.refresh_devices()`, has been added, allowing PennyLane to
  rescan installed PennyLane plugins and refresh the device list. In addition, the `qml.device`
  loader will attempt to refresh devices if the required plugin device cannot be found.
  This will result in an improved experience if installing PennyLane and plugins within
  a running Python session (for example, on Google Colab), and avoid the need to
  restart the kernel/runtime.
  [(#907)](https://github.com/PennyLaneAI/pennylane/pull/907)

* When using `grad_fn = qml.grad(cost)` to compute the gradient of a cost function with the Autograd
  interface, the value of the intermediate forward pass is now available via the `grad_fn.forward`
  property
  [(#914)](https://github.com/PennyLaneAI/pennylane/pull/914):

  ```python
  def cost_fn(x, y):
      return 2 * np.sin(x[0]) * np.exp(-x[1]) + x[0] ** 3 + np.cos(y)

  params = np.array([0.1, 0.5], requires_grad=True)
  data = np.array(0.65, requires_grad=False)
  grad_fn = qml.grad(cost_fn)

  grad_fn(params, data)  # perform backprop and evaluate the gradient
  grad_fn.forward  # the cost function value
  ```

* Gradient-based optimizers now have a `step_and_cost` method that returns
  both the next step as well as the objective (cost) function output.
  [(#916)](https://github.com/PennyLaneAI/pennylane/pull/916)

  ```pycon
  >>> opt = qml.GradientDescentOptimizer()
  >>> params, cost = opt.step_and_cost(cost_fn, params)
  ```

* PennyLane provides a new experimental module `qml.proc` which provides framework-agnostic processing
  functions for array and tensor manipulations.
  [(#886)](https://github.com/PennyLaneAI/pennylane/pull/886)

  Given the input tensor-like object, the call is
  dispatched to the corresponding array manipulation framework, allowing for end-to-end
  differentiation to be preserved.

  ```pycon
  >>> x = torch.tensor([1., 2.])
  >>> qml.proc.ones_like(x)
  tensor([1, 1])
  >>> y = tf.Variable([[0], [5]])
  >>> qml.proc.ones_like(y, dtype=np.complex128)
  <tf.Tensor: shape=(2, 1), dtype=complex128, numpy=
  array([[1.+0.j],
         [1.+0.j]])>
  ```

  Note that these functions are experimental, and only a subset of common functionality is
  supported. Furthermore, the names and behaviour of these functions may differ from similar
  functions in common frameworks; please refer to the function docstrings for more details.

* The gradient methods in tape mode now fully separate the quantum and classical processing. Rather
  than returning the evaluated gradients directly, they now return a tuple containing the required
  quantum and classical processing steps.
  [(#840)](https://github.com/PennyLaneAI/pennylane/pull/840)

  ```python
  def gradient_method(idx, param, **options):
      # generate the quantum tapes that must be computed
      # to determine the quantum gradient
      tapes = quantum_gradient_tapes(self)

      def processing_fn(results):
          # perform classical processing on the evaluated tapes
          # returning the evaluated quantum gradient
          return classical_processing(results)

      return tapes, processing_fn
  ```

  The `JacobianTape.jacobian()` method has been similarly modified to accumulate all gradient
  quantum tapes and classical processing functions, evaluate all quantum tapes simultaneously,
  and then apply the post-processing functions to the evaluated tape results.

* The MultiRZ gate now has a defined generator, allowing it to be used in quantum natural gradient
  optimization.
  [(#912)](https://github.com/PennyLaneAI/pennylane/pull/912)

* The CRot gate now has a `decomposition` method, which breaks the gate down into rotations
  and CNOT gates. This allows `CRot` to be used on devices that do not natively support it.
  [(#908)](https://github.com/PennyLaneAI/pennylane/pull/908)

* The classical processing in the `MottonenStatePreparation` template has been largely
  rewritten to use dense matrices and tensor manipulations wherever possible.
  This is in preparation to support differentiation through the template in the future.
  [(#864)](https://github.com/PennyLaneAI/pennylane/pull/864)

* Device-based caching has replaced QNode caching. Caching is now accessed by passing a
  `cache` argument to the device.
  [(#851)](https://github.com/PennyLaneAI/pennylane/pull/851)

  The `cache` argument should be an integer specifying the size of the cache. For example, a
  cache of size 10 is created using:

  ```pycon
  >>> dev = qml.device("default.qubit", wires=2, cache=10)
  ```

* The `Operation`, `Tensor`, and `MeasurementProcess` classes now have the `__copy__` special method
  defined.
  [(#840)](https://github.com/PennyLaneAI/pennylane/pull/840)

  This allows us to ensure that, when a shallow copy is performed of an operation, the
  mutable list storing the operation parameters is *also* shallow copied. Both the old operation and
  the copied operation will continue to share the same parameter data,
  ```pycon
  >>> import copy
  >>> op = qml.RX(0.2, wires=0)
  >>> op2 = copy.copy(op)
  >>> op.data[0] is op2.data[0]
  True
  ```

  however the *list container* is not a reference:

  ```pycon
  >>> op.data is op2.data
  False
  ```

  This allows the parameters of the copied operation to be modified, without mutating
  the parameters of the original operation.

* The `QuantumTape.copy` method has been tweaked so that
  [(#840)](https://github.com/PennyLaneAI/pennylane/pull/840):

  - Optionally, the tape's operations are shallow copied in addition to the tape by passing the
    `copy_operations=True` boolean flag. This allows the copied tape's parameters to be mutated
    without affecting the original tape's parameters. (Note: the two tapes will share parameter data
    *until* one of the tapes has their parameter list modified.)

  - Copied tapes can be cast to another `QuantumTape` subclass by passing the `tape_cls` keyword
    argument.

<h3>Breaking changes</h3>

* Updated how parameter-shift gradient recipes are defined for operations, allowing for
  gradient recipes that are specified as an arbitrary number of terms.
  [(#909)](https://github.com/PennyLaneAI/pennylane/pull/909)

  Previously, `Operation.grad_recipe` was restricted to two-term parameter-shift formulas.
  With this change, the gradient recipe now contains elements of the form
  :math:`[c_i, a_i, s_i]`, resulting in a gradient recipe of
  :math:`\frac{\partial}{\partial\phi_k}f(\phi_k) = \sum_{i} c_i f(a_i \phi_k + s_i )`.

  As this is a breaking change, all custom operations with defined gradient recipes must be
  updated to continue working with PennyLane 0.13. Note though that if `grad_recipe = None`, the
  default gradient recipe remains unchanged, and corresponds to the two terms :math:`[c_0, a_0, s_0]=[1/2, 1, \pi/2]`
  and :math:`[c_1, a_1, s_1]=[-1/2, 1, -\pi/2]` for every parameter.

- The `VQECost` class has been renamed to `ExpvalCost` to reflect its general applicability
  beyond VQE. Use of `VQECost` is still possible but will result in a deprecation warning.
  [(#913)](https://github.com/PennyLaneAI/pennylane/pull/913)

<h3>Bug fixes</h3>

* The `default.qubit.tf` device is updated to handle TensorFlow objects (e.g.,
  `tf.Variable`) as gate parameters correctly when using the `MultiRZ` and
  `CRot` operations.
  [(#921)](https://github.com/PennyLaneAI/pennylane/pull/921)

* PennyLane tensor objects are now unwrapped in BaseQNode when passed as a
  keyword argument to the quantum function.
  [(#903)](https://github.com/PennyLaneAI/pennylane/pull/903)
  [(#893)](https://github.com/PennyLaneAI/pennylane/pull/893)

* The new tape mode now prevents multiple observables from being evaluated on the same wire
  if the observables are not qubit-wise commuting Pauli words.
  [(#882)](https://github.com/PennyLaneAI/pennylane/pull/882)

* Fixes a bug in `default.qubit` whereby inverses of common gates were not being applied
  via efficient gate-specific methods, instead falling back to matrix-vector multiplication.
  The following gates were affected: `PauliX`, `PauliY`, `PauliZ`, `Hadamard`, `SWAP`, `S`,
  `T`, `CNOT`, `CZ`.
  [(#872)](https://github.com/PennyLaneAI/pennylane/pull/872)

* The `PauliRot` operation now gracefully handles single-qubit Paulis, and all-identity Paulis
  [(#860)](https://github.com/PennyLaneAI/pennylane/pull/860).

* Fixes a bug whereby binary Python operators were not properly propagating the `requires_grad`
  attribute to the output tensor.
  [(#889)](https://github.com/PennyLaneAI/pennylane/pull/889)

* Fixes a bug which prevents `TorchLayer` from doing `backward` when CUDA is enabled.
  [(#899)](https://github.com/PennyLaneAI/pennylane/pull/899)

* Fixes a bug where multi-threaded execution of `QNodeCollection` sometimes fails
  because of simultaneous queuing. This is fixed by adding thread locking during queuing.
  [(#910)](https://github.com/PennyLaneAI/pennylane/pull/918)

* Fixes a bug in `QuantumTape.set_parameters()`. The previous implementation assumed
  that the `self.trainable_parms` set would always be iterated over in increasing integer
  order. However, this is not guaranteed behaviour, and can lead to the incorrect tape parameters
  being set if this is not the case.
  [(#923)](https://github.com/PennyLaneAI/pennylane/pull/923)

* Fixes broken error message if a QNode is instantiated with an unknown exception.
  [(#930)](https://github.com/PennyLaneAI/pennylane/pull/930)

<h3>Contributors</h3>

This release contains contributions from (in alphabetical order):

Juan Miguel Arrazola, Thomas Bromley, Christina Lee, Alain Delgado Gran, Olivia Di Matteo, Anthony
Hayes, Theodor Isacsson, Josh Izaac, Soran Jahangiri, Nathan Killoran, Shumpei Kobayashi, Romain
Moyard, Zeyue Niu, Maria Schuld, Antal Száva.

# Release 0.12.0

<h3>New features since last release</h3>

<h4>New and improved simulators</h4>

* PennyLane now supports a new device, `default.mixed`, designed for
  simulating mixed-state quantum computations. This enables native
  support for implementing noisy channels in a circuit, which generally
  map pure states to mixed states.
  [(#794)](https://github.com/PennyLaneAI/pennylane/pull/794)
  [(#807)](https://github.com/PennyLaneAI/pennylane/pull/807)
  [(#819)](https://github.com/PennyLaneAI/pennylane/pull/819)

  The device can be initialized as
  ```pycon
  >>> dev = qml.device("default.mixed", wires=1)
  ```

  This allows the construction of QNodes that include non-unitary operations,
  such as noisy channels:

  ```pycon
  >>> @qml.qnode(dev)
  ... def circuit(params):
  ...     qml.RX(params[0], wires=0)
  ...     qml.RY(params[1], wires=0)
  ...     qml.AmplitudeDamping(0.5, wires=0)
  ...     return qml.expval(qml.PauliZ(0))
  >>> print(circuit([0.54, 0.12]))
  0.9257702929524184
  >>> print(circuit([0, np.pi]))
  0.0
  ```

<h4>New tools for optimizing measurements</h4>

* The new `grouping` module provides functionality for grouping simultaneously measurable Pauli word
  observables.
  [(#761)](https://github.com/PennyLaneAI/pennylane/pull/761)
  [(#850)](https://github.com/PennyLaneAI/pennylane/pull/850)
  [(#852)](https://github.com/PennyLaneAI/pennylane/pull/852)

  - The `optimize_measurements` function will take as input a list of Pauli word observables and
    their corresponding coefficients (if any), and will return the partitioned Pauli terms
    diagonalized in the measurement basis and the corresponding diagonalizing circuits.

    ```python
    from pennylane.grouping import optimize_measurements
    h, nr_qubits = qml.qchem.molecular_hamiltonian("h2", "h2.xyz")
    rotations, grouped_ops, grouped_coeffs = optimize_measurements(h.ops, h.coeffs, grouping="qwc")
    ```

    The diagonalizing circuits of `rotations` correspond to the diagonalized Pauli word groupings of
    `grouped_ops`.

  - Pauli word partitioning utilities are performed by the `PauliGroupingStrategy`
    class. An input list of Pauli words can be partitioned into mutually commuting,
    qubit-wise-commuting, or anticommuting groupings.

    For example, partitioning Pauli words into anticommutative groupings by the Recursive Largest
    First (RLF) graph colouring heuristic:

    ```python
    from pennylane import PauliX, PauliY, PauliZ, Identity
    from pennylane.grouping import group_observables
    pauli_words = [
        Identity('a') @ Identity('b'),
        Identity('a') @ PauliX('b'),
        Identity('a') @ PauliY('b'),
        PauliZ('a') @ PauliX('b'),
        PauliZ('a') @ PauliY('b'),
        PauliZ('a') @ PauliZ('b')
    ]
    groupings = group_observables(pauli_words, grouping_type='anticommuting', method='rlf')
    ```

  - Various utility functions are included for obtaining and manipulating Pauli
    words in the binary symplectic vector space representation.

    For instance, two Pauli words may be converted to their binary vector representation:

    ```pycon
    >>> from pennylane.grouping import pauli_to_binary
    >>> from pennylane.wires import Wires
    >>> wire_map = {Wires('a'): 0, Wires('b'): 1}
    >>> pauli_vec_1 = pauli_to_binary(qml.PauliX('a') @ qml.PauliY('b'))
    >>> pauli_vec_2 = pauli_to_binary(qml.PauliZ('a') @ qml.PauliZ('b'))
    >>> pauli_vec_1
    [1. 1. 0. 1.]
    >>> pauli_vec_2
    [0. 0. 1. 1.]
    ```

    Their product up to a phase may be computed by taking the sum of their binary vector
    representations, and returned in the operator representation.

    ```pycon
    >>> from pennylane.grouping import binary_to_pauli
    >>> binary_to_pauli((pauli_vec_1 + pauli_vec_2) % 2, wire_map)
    Tensor product ['PauliY', 'PauliX']: 0 params, wires ['a', 'b']
    ```

    For more details on the grouping module, see the
    [grouping module documentation](https://pennylane.readthedocs.io/en/stable/code/qml_grouping.html)


<h4>Returning the quantum state from simulators</h4>

* The quantum state of a QNode can now be returned using the `qml.state()` return function.
  [(#818)](https://github.com/XanaduAI/pennylane/pull/818)

  ```python
  import pennylane as qml

  dev = qml.device("default.qubit", wires=3)
  qml.enable_tape()

  @qml.qnode(dev)
  def qfunc(x, y):
      qml.RZ(x, wires=0)
      qml.CNOT(wires=[0, 1])
      qml.RY(y, wires=1)
      qml.CNOT(wires=[0, 2])
      return qml.state()

  >>> qfunc(0.56, 0.1)
  array([0.95985437-0.27601028j, 0.        +0.j        ,
         0.04803275-0.01381203j, 0.        +0.j        ,
         0.        +0.j        , 0.        +0.j        ,
         0.        +0.j        , 0.        +0.j        ])
  ```

  Differentiating the state is currently available when using the
  classical backpropagation differentiation method (`diff_method="backprop"`) with a compatible device,
  and when using the new tape mode.

<h4>New operations and channels</h4>

* PennyLane now includes standard channels such as the Amplitude-damping,
  Phase-damping, and Depolarizing channels, as well as the ability
  to make custom qubit channels.
  [(#760)](https://github.com/PennyLaneAI/pennylane/pull/760)
  [(#766)](https://github.com/PennyLaneAI/pennylane/pull/766)
  [(#778)](https://github.com/PennyLaneAI/pennylane/pull/778)

* The controlled-Y operation is now available via `qml.CY`. For devices that do
  not natively support the controlled-Y operation, it will be decomposed
  into `qml.RY`, `qml.CNOT`, and `qml.S` operations.
  [(#806)](https://github.com/PennyLaneAI/pennylane/pull/806)

<h4>Preview the next-generation PennyLane QNode</h4>

* The new PennyLane `tape` module provides a re-formulated QNode class, rewritten from the ground-up,
  that uses a new `QuantumTape` object to represent the QNode's quantum circuit. Tape mode
  provides several advantages over the standard PennyLane QNode.
  [(#785)](https://github.com/PennyLaneAI/pennylane/pull/785)
  [(#792)](https://github.com/PennyLaneAI/pennylane/pull/792)
  [(#796)](https://github.com/PennyLaneAI/pennylane/pull/796)
  [(#800)](https://github.com/PennyLaneAI/pennylane/pull/800)
  [(#803)](https://github.com/PennyLaneAI/pennylane/pull/803)
  [(#804)](https://github.com/PennyLaneAI/pennylane/pull/804)
  [(#805)](https://github.com/PennyLaneAI/pennylane/pull/805)
  [(#808)](https://github.com/PennyLaneAI/pennylane/pull/808)
  [(#810)](https://github.com/PennyLaneAI/pennylane/pull/810)
  [(#811)](https://github.com/PennyLaneAI/pennylane/pull/811)
  [(#815)](https://github.com/PennyLaneAI/pennylane/pull/815)
  [(#820)](https://github.com/PennyLaneAI/pennylane/pull/820)
  [(#823)](https://github.com/PennyLaneAI/pennylane/pull/823)
  [(#824)](https://github.com/PennyLaneAI/pennylane/pull/824)
  [(#829)](https://github.com/PennyLaneAI/pennylane/pull/829)

  - Support for in-QNode classical processing: Tape mode allows for differentiable classical
    processing within the QNode.

  - No more Variable wrapping: In tape mode, QNode arguments no longer become `Variable`
    objects within the QNode.

  - Less restrictive QNode signatures: There is no longer any restriction on the QNode signature;
    the QNode can be defined and called following the same rules as standard Python functions.

  - Unifying all QNodes: The tape-mode QNode merges all QNodes (including the
    `JacobianQNode` and the `PassthruQNode`) into a single unified QNode, with
    identical behaviour regardless of the differentiation type.

  - Optimizations: Tape mode provides various performance optimizations, reducing pre- and
    post-processing overhead, and reduces the number of quantum evaluations in certain cases.

  Note that tape mode is **experimental**, and does not currently have feature-parity with the
  existing QNode. [Feedback and bug reports](https://github.com/PennyLaneAI/pennylane/issues) are
  encouraged and will help improve the new tape mode.

  Tape mode can be enabled globally via the `qml.enable_tape` function, without changing your
  PennyLane code:

  ```python
  qml.enable_tape()
  dev = qml.device("default.qubit", wires=1)

  @qml.qnode(dev, interface="tf")
  def circuit(p):
      print("Parameter value:", p)
      qml.RX(tf.sin(p[0])**2 + p[1], wires=0)
      return qml.expval(qml.PauliZ(0))
  ```

  For more details, please see the [tape mode
  documentation](https://pennylane.readthedocs.io/en/stable/code/qml_tape.html).

<h3>Improvements</h3>

* QNode caching has been introduced, allowing the QNode to keep track of the results of previous
  device executions and reuse those results in subsequent calls.
  Note that QNode caching is only supported in the new and experimental tape-mode.
  [(#817)](https://github.com/PennyLaneAI/pennylane/pull/817)

  Caching is available by passing a `caching` argument to the QNode:

  ```python
  dev = qml.device("default.qubit", wires=2)
  qml.enable_tape()

  @qml.qnode(dev, caching=10)  # cache up to 10 evaluations
  def qfunc(x):
      qml.RX(x, wires=0)
      qml.RX(0.3, wires=1)
      qml.CNOT(wires=[0, 1])
      return qml.expval(qml.PauliZ(1))

  qfunc(0.1)  # first evaluation executes on the device
  qfunc(0.1)  # second evaluation accesses the cached result
  ```

* Sped up the application of certain gates in `default.qubit` by using array/tensor
  manipulation tricks. The following gates are affected: `PauliX`, `PauliY`, `PauliZ`,
  `Hadamard`, `SWAP`, `S`, `T`, `CNOT`, `CZ`.
  [(#772)](https://github.com/PennyLaneAI/pennylane/pull/772)

* The computation of marginal probabilities has been made more efficient for devices
  with a large number of wires, achieving in some cases a 5x speedup.
  [(#799)](https://github.com/PennyLaneAI/pennylane/pull/799)

* Adds arithmetic operations (addition, tensor product,
  subtraction, and scalar multiplication) between `Hamiltonian`,
  `Tensor`, and `Observable` objects, and inline arithmetic
  operations between Hamiltonians and other observables.
  [(#765)](https://github.com/PennyLaneAI/pennylane/pull/765)

  Hamiltonians can now easily be defined as sums of observables:

  ```pycon3
  >>> H = 3 * qml.PauliZ(0) - (qml.PauliX(0) @ qml.PauliX(1)) + qml.Hamiltonian([4], [qml.PauliZ(0)])
  >>> print(H)
  (7.0) [Z0] + (-1.0) [X0 X1]
  ```

* Adds `compare()` method to `Observable` and `Hamiltonian` classes, which allows
  for comparison between observable quantities.
  [(#765)](https://github.com/PennyLaneAI/pennylane/pull/765)

  ```pycon3
  >>> H = qml.Hamiltonian([1], [qml.PauliZ(0)])
  >>> obs = qml.PauliZ(0) @ qml.Identity(1)
  >>> print(H.compare(obs))
  True
  ```

  ```pycon3
  >>> H = qml.Hamiltonian([2], [qml.PauliZ(0)])
  >>> obs = qml.PauliZ(1) @ qml.Identity(0)
  >>> print(H.compare(obs))
  False
  ```

* Adds `simplify()` method to the `Hamiltonian` class.
  [(#765)](https://github.com/PennyLaneAI/pennylane/pull/765)

  ```pycon3
  >>> H = qml.Hamiltonian([1, 2], [qml.PauliZ(0), qml.PauliZ(0) @ qml.Identity(1)])
  >>> H.simplify()
  >>> print(H)
  (3.0) [Z0]
  ```

* Added a new bit-flip mixer to the `qml.qaoa` module.
  [(#774)](https://github.com/PennyLaneAI/pennylane/pull/774)

* Summation of two `Wires` objects is now supported and will return
  a `Wires` object containing the set of all wires defined by the
  terms in the summation.
  [(#812)](https://github.com/PennyLaneAI/pennylane/pull/812)

<h3>Breaking changes</h3>

* The PennyLane NumPy module now returns scalar (zero-dimensional) arrays where
  Python scalars were previously returned.
  [(#820)](https://github.com/PennyLaneAI/pennylane/pull/820)
  [(#833)](https://github.com/PennyLaneAI/pennylane/pull/833)

  For example, this affects array element indexing, and summation:

  ```pycon
  >>> x = np.array([1, 2, 3], requires_grad=False)
  >>> x[0]
  tensor(1, requires_grad=False)
  >>> np.sum(x)
  tensor(6, requires_grad=True)
  ```

  This may require small updates to user code. A convenience method, `np.tensor.unwrap()`,
  has been added to help ease the transition. This converts PennyLane NumPy tensors
  to standard NumPy arrays and Python scalars:

  ```pycon
  >>> x = np.array(1.543, requires_grad=False)
  >>> x.unwrap()
  1.543
  ```

  Note, however, that information regarding array differentiability will be
  lost.

* The device capabilities dictionary has been redesigned, for clarity and robustness. In particular,
  the capabilities dictionary is now inherited from the parent class, various keys have more
  expressive names, and all keys are now defined in the base device class. For more details, please
  [refer to the developer
  documentation](https://pennylane.readthedocs.io/en/stable/development/plugins.html#device-capabilities).
  [(#781)](https://github.com/PennyLaneAI/pennylane/pull/781/files)

<h3>Bug fixes</h3>

* Changed to use lists for storing variable values inside `BaseQNode`
  allowing complex matrices to be passed to `QubitUnitary`.
  [(#773)](https://github.com/PennyLaneAI/pennylane/pull/773)

* Fixed a bug within `default.qubit`, resulting in greater efficiency
  when applying a state vector to all wires on the device.
  [(#849)](https://github.com/PennyLaneAI/pennylane/pull/849)

<h3>Documentation</h3>

* Equations have been added to the `qml.sample` and `qml.probs` docstrings
  to clarify the mathematical foundation of the performed measurements.
  [(#843)](https://github.com/PennyLaneAI/pennylane/pull/843)

<h3>Contributors</h3>

This release contains contributions from (in alphabetical order):

Aroosa Ijaz, Juan Miguel Arrazola, Thomas Bromley, Jack Ceroni, Alain Delgado Gran, Josh Izaac,
Soran Jahangiri, Nathan Killoran, Robert Lang, Cedric Lin, Olivia Di Matteo, Nicolás Quesada, Maria
Schuld, Antal Száva.

# Release 0.11.0

<h3>New features since last release</h3>

<h4>New and improved simulators</h4>

* Added a new device, `default.qubit.autograd`, a pure-state qubit simulator written using Autograd.
  This device supports classical backpropagation (`diff_method="backprop"`); this can
  be faster than the parameter-shift rule for computing quantum gradients
  when the number of parameters to be optimized is large.
  [(#721)](https://github.com/XanaduAI/pennylane/pull/721)

  ```pycon
  >>> dev = qml.device("default.qubit.autograd", wires=1)
  >>> @qml.qnode(dev, diff_method="backprop")
  ... def circuit(x):
  ...     qml.RX(x[1], wires=0)
  ...     qml.Rot(x[0], x[1], x[2], wires=0)
  ...     return qml.expval(qml.PauliZ(0))
  >>> weights = np.array([0.2, 0.5, 0.1])
  >>> grad_fn = qml.grad(circuit)
  >>> print(grad_fn(weights))
  array([-2.25267173e-01, -1.00864546e+00,  6.93889390e-18])
  ```

  See the [device documentation](https://pennylane.readthedocs.io/en/stable/code/api/pennylane.devices.default_qubit_autograd.DefaultQubitAutograd.html) for more details.

* A new experimental C++ state-vector simulator device is now available, `lightning.qubit`. It
  uses the C++ Eigen library to perform fast linear algebra calculations for simulating quantum
  state-vector evolution.

  `lightning.qubit` is currently in beta; it can be installed via `pip`:

  ```console
  $ pip install pennylane-lightning
  ```

  Once installed, it can be used as a PennyLane device:

  ```pycon
  >>> dev = qml.device("lightning.qubit", wires=2)
  ```

  For more details, please see the [lightning qubit documentation](https://pennylane-lightning.readthedocs.io).

<h4>New algorithms and templates</h4>

* Added built-in QAOA functionality via the new `qml.qaoa` module.
  [(#712)](https://github.com/PennyLaneAI/pennylane/pull/712)
  [(#718)](https://github.com/PennyLaneAI/pennylane/pull/718)
  [(#741)](https://github.com/PennyLaneAI/pennylane/pull/741)
  [(#720)](https://github.com/PennyLaneAI/pennylane/pull/720)

  This includes the following features:

  * New `qml.qaoa.x_mixer` and `qml.qaoa.xy_mixer` functions for defining Pauli-X and XY
    mixer Hamiltonians.

  * MaxCut: The `qml.qaoa.maxcut` function allows easy construction of the cost Hamiltonian
    and recommended mixer Hamiltonian for solving the MaxCut problem for a supplied graph.

  * Layers: `qml.qaoa.cost_layer` and `qml.qaoa.mixer_layer` take cost and mixer
    Hamiltonians, respectively, and apply the corresponding QAOA cost and mixer layers
    to the quantum circuit

  For example, using PennyLane to construct and solve a MaxCut problem with QAOA:

  ```python
  wires = range(3)
  graph = Graph([(0, 1), (1, 2), (2, 0)])
  cost_h, mixer_h = qaoa.maxcut(graph)

  def qaoa_layer(gamma, alpha):
      qaoa.cost_layer(gamma, cost_h)
      qaoa.mixer_layer(alpha, mixer_h)

  def antatz(params, **kwargs):

      for w in wires:
          qml.Hadamard(wires=w)

      # repeat the QAOA layer two times
      qml.layer(qaoa_layer, 2, params[0], params[1])

  dev = qml.device('default.qubit', wires=len(wires))
  cost_function = qml.VQECost(ansatz, cost_h, dev)
  ```

* Added an `ApproxTimeEvolution` template to the PennyLane templates module, which
  can be used to implement Trotterized time-evolution under a Hamiltonian.
  [(#710)](https://github.com/XanaduAI/pennylane/pull/710)

  <img src="https://pennylane.readthedocs.io/en/latest/_static/templates/subroutines/approx_time_evolution.png" width=50%/>

* Added a `qml.layer` template-constructing function, which takes a unitary, and
  repeatedly applies it on a set of wires to a given depth.
  [(#723)](https://github.com/PennyLaneAI/pennylane/pull/723)

  ```python
  def subroutine():
      qml.Hadamard(wires=[0])
      qml.CNOT(wires=[0, 1])
      qml.PauliX(wires=[1])

  dev = qml.device('default.qubit', wires=3)

  @qml.qnode(dev)
  def circuit():
      qml.layer(subroutine, 3)
      return [qml.expval(qml.PauliZ(0)), qml.expval(qml.PauliZ(1))]
  ```

  This creates the following circuit:
  ```pycon
  >>> circuit()
  >>> print(circuit.draw())
  0: ──H──╭C──X──H──╭C──X──H──╭C──X──┤ ⟨Z⟩
  1: ─────╰X────────╰X────────╰X─────┤ ⟨Z⟩
  ```

* Added the `qml.utils.decompose_hamiltonian` function. This function can be used to
  decompose a Hamiltonian into a linear combination of Pauli operators.
  [(#671)](https://github.com/XanaduAI/pennylane/pull/671)

  ```pycon
  >>> A = np.array(
  ... [[-2, -2+1j, -2, -2],
  ... [-2-1j,  0,  0, -1],
  ... [-2,  0, -2, -1],
  ... [-2, -1, -1,  0]])
  >>> coeffs, obs_list = decompose_hamiltonian(A)
  ```

<h4>New device features</h4>

* It is now possible to specify custom wire labels, such as `['anc1', 'anc2', 0, 1, 3]`, where the labels
  can be strings or numbers.
  [(#666)](https://github.com/XanaduAI/pennylane/pull/666)

  Custom wire labels are defined by passing a list to the `wires` argument when creating the device:

  ```pycon
  >>> dev = qml.device("default.qubit", wires=['anc1', 'anc2', 0, 1, 3])
  ```

  Quantum operations should then be invoked with these custom wire labels:

  ``` pycon
  >>> @qml.qnode(dev)
  >>> def circuit():
  ...    qml.Hadamard(wires='anc2')
  ...    qml.CNOT(wires=['anc1', 3])
  ...    ...
  ```

  The existing behaviour, in which the number of wires is specified on device initialization,
  continues to work as usual. This gives a default behaviour where wires are labelled
  by consecutive integers.

  ```pycon
  >>> dev = qml.device("default.qubit", wires=5)
  ```

* An integrated device test suite has been added, which can be used
  to run basic integration tests on core or external devices.
  [(#695)](https://github.com/PennyLaneAI/pennylane/pull/695)
  [(#724)](https://github.com/PennyLaneAI/pennylane/pull/724)
  [(#733)](https://github.com/PennyLaneAI/pennylane/pull/733)

  The test can be invoked against a particular device by calling the `pl-device-test`
  command line program:

  ```console
  $ pl-device-test --device=default.qubit --shots=1234 --analytic=False
  ```

  If the tests are run on external devices, the device and its dependencies must be
  installed locally. For more details, please see the
  [plugin test documentation](http://pennylane.readthedocs.io/en/latest/code/api/pennylane.devices.tests.html).

<h3>Improvements</h3>

* The functions implementing the quantum circuits building the Unitary Coupled-Cluster
  (UCCSD) VQE ansatz have been improved, with a more consistent naming convention and
  improved docstrings.
  [(#748)](https://github.com/PennyLaneAI/pennylane/pull/748)

  The changes include:

  - The terms *1particle-1hole (ph)* and *2particle-2hole (pphh)* excitations
    were replaced with the names *single* and *double* excitations, respectively.

  - The non-differentiable arguments in the `UCCSD` template were renamed accordingly:
    `ph` → `s_wires`, `pphh` → `d_wires`

  - The term *virtual*, previously used to refer the *unoccupied* orbitals, was discarded.

  - The Usage Details sections were updated and improved.

* Added support for TensorFlow 2.3 and PyTorch 1.6.
  [(#725)](https://github.com/PennyLaneAI/pennylane/pull/725)

* Returning probabilities is now supported from photonic QNodes.
  As with qubit QNodes, photonic QNodes returning probabilities are
  end-to-end differentiable.
  [(#699)](https://github.com/XanaduAI/pennylane/pull/699/)

  ```pycon
  >>> dev = qml.device("strawberryfields.fock", wires=2, cutoff_dim=5)
  >>> @qml.qnode(dev)
  ... def circuit(a):
  ...     qml.Displacement(a, 0, wires=0)
  ...     return qml.probs(wires=0)
  >>> print(circuit(0.5))
  [7.78800783e-01 1.94700196e-01 2.43375245e-02 2.02812704e-03 1.26757940e-04]
  ```

<h3>Breaking changes</h3>

* The `pennylane.plugins` and `pennylane.beta.plugins` folders have been renamed to
  `pennylane.devices` and `pennylane.beta.devices`, to reflect their content better.
  [(#726)](https://github.com/XanaduAI/pennylane/pull/726)

<h3>Bug fixes</h3>

* The PennyLane interface conversion functions can now convert QNodes with
  pre-existing interfaces.
  [(#707)](https://github.com/XanaduAI/pennylane/pull/707)

<h3>Documentation</h3>

* The interfaces section of the documentation has been renamed to 'Interfaces and training',
  and updated with the latest variable handling details.
  [(#753)](https://github.com/PennyLaneAI/pennylane/pull/753)

<h3>Contributors</h3>

This release contains contributions from (in alphabetical order):

Juan Miguel Arrazola, Thomas Bromley, Jack Ceroni, Alain Delgado Gran, Shadab Hussain, Theodor
Isacsson, Josh Izaac, Nathan Killoran, Maria Schuld, Antal Száva, Nicola Vitucci.

# Release 0.10.0

<h3>New features since last release</h3>

<h4>New and improved simulators</h4>

* Added a new device, `default.qubit.tf`, a pure-state qubit simulator written using TensorFlow.
  As a result, it supports classical backpropagation as a means to compute the Jacobian. This can
  be faster than the parameter-shift rule for computing quantum gradients
  when the number of parameters to be optimized is large.

  `default.qubit.tf` is designed to be used with end-to-end classical backpropagation
  (`diff_method="backprop"`) with the TensorFlow interface. This is the default method
  of differentiation when creating a QNode with this device.

  Using this method, the created QNode is a 'white-box' that is
  tightly integrated with your TensorFlow computation, including
  [AutoGraph](https://www.tensorflow.org/guide/function) support:

  ```pycon
  >>> dev = qml.device("default.qubit.tf", wires=1)
  >>> @tf.function
  ... @qml.qnode(dev, interface="tf", diff_method="backprop")
  ... def circuit(x):
  ...     qml.RX(x[1], wires=0)
  ...     qml.Rot(x[0], x[1], x[2], wires=0)
  ...     return qml.expval(qml.PauliZ(0))
  >>> weights = tf.Variable([0.2, 0.5, 0.1])
  >>> with tf.GradientTape() as tape:
  ...     res = circuit(weights)
  >>> print(tape.gradient(res, weights))
  tf.Tensor([-2.2526717e-01 -1.0086454e+00  1.3877788e-17], shape=(3,), dtype=float32)
  ```

  See the `default.qubit.tf`
  [documentation](https://pennylane.ai/en/stable/code/api/pennylane.beta.plugins.DefaultQubitTF.html)
  for more details.

* The [default.tensor plugin](https://github.com/XanaduAI/pennylane/blob/master/pennylane/beta/plugins/default_tensor.py)
  has been significantly upgraded. It now allows two different
  tensor network representations to be used: `"exact"` and `"mps"`. The former uses a
  exact factorized representation of quantum states, while the latter uses a matrix product state
  representation.
  ([#572](https://github.com/XanaduAI/pennylane/pull/572))
  ([#599](https://github.com/XanaduAI/pennylane/pull/599))

<h4>New machine learning functionality and integrations</h4>

* PennyLane QNodes can now be converted into Torch layers, allowing for creation of quantum and
  hybrid models using the `torch.nn` API.
  [(#588)](https://github.com/XanaduAI/pennylane/pull/588)

  A PennyLane QNode can be converted into a `torch.nn` layer using the `qml.qnn.TorchLayer` class:

  ```pycon
  >>> @qml.qnode(dev)
  ... def qnode(inputs, weights_0, weight_1):
  ...    # define the circuit
  ...    # ...

  >>> weight_shapes = {"weights_0": 3, "weight_1": 1}
  >>> qlayer = qml.qnn.TorchLayer(qnode, weight_shapes)
  ```

  A hybrid model can then be easily constructed:

  ```pycon
  >>> model = torch.nn.Sequential(qlayer, torch.nn.Linear(2, 2))
  ```

* Added a new "reversible" differentiation method which can be used in simulators, but not hardware.

  The reversible approach is similar to backpropagation, but trades off extra computation for
  enhanced memory efficiency. Where backpropagation caches the state tensors at each step during
  a simulated evolution, the reversible method only caches the final pre-measurement state.

  Compared to the parameter-shift method, the reversible method can be faster or slower,
  depending on the density and location of parametrized gates in a circuit
  (circuits with higher density of parametrized gates near the end of the circuit will see a benefit).
  [(#670)](https://github.com/XanaduAI/pennylane/pull/670)

  ```pycon
  >>> dev = qml.device("default.qubit", wires=2)
  ... @qml.qnode(dev, diff_method="reversible")
  ... def circuit(x):
  ...     qml.RX(x, wires=0)
  ...     qml.RX(x, wires=0)
  ...     qml.CNOT(wires=[0,1])
  ...     return qml.expval(qml.PauliZ(0))
  >>> qml.grad(circuit)(0.5)
  (array(-0.47942554),)
  ```

<h4>New templates and cost functions</h4>

* Added the new templates `UCCSD`, `SingleExcitationUnitary`, and`DoubleExcitationUnitary`,
  which together implement the Unitary Coupled-Cluster Singles and Doubles (UCCSD) ansatz
  to perform VQE-based quantum chemistry simulations using PennyLane-QChem.
  [(#622)](https://github.com/XanaduAI/pennylane/pull/622)
  [(#638)](https://github.com/XanaduAI/pennylane/pull/638)
  [(#654)](https://github.com/XanaduAI/pennylane/pull/654)
  [(#659)](https://github.com/XanaduAI/pennylane/pull/659)
  [(#622)](https://github.com/XanaduAI/pennylane/pull/622)

* Added module `pennylane.qnn.cost` with class `SquaredErrorLoss`. The module contains classes
  to calculate losses and cost functions on circuits with trainable parameters.
  [(#642)](https://github.com/XanaduAI/pennylane/pull/642)

<h3>Improvements</h3>

* Improves the wire management by making the `Operator.wires` attribute a `wires` object.
  [(#666)](https://github.com/XanaduAI/pennylane/pull/666)

* A significant improvement with respect to how QNodes and interfaces mark quantum function
  arguments as differentiable when using Autograd, designed to improve performance and make
  QNodes more intuitive.
  [(#648)](https://github.com/XanaduAI/pennylane/pull/648)
  [(#650)](https://github.com/XanaduAI/pennylane/pull/650)

  In particular, the following changes have been made:

  - A new `ndarray` subclass `pennylane.numpy.tensor`, which extends NumPy arrays with
    the keyword argument and attribute `requires_grad`. Tensors which have `requires_grad=False`
    are treated as non-differentiable by the Autograd interface.

  - A new subpackage `pennylane.numpy`, which wraps `autograd.numpy` such that NumPy functions
    accept the `requires_grad` keyword argument, and allows Autograd to differentiate
    `pennylane.numpy.tensor` objects.

  - The `argnum` argument to `qml.grad` is now optional; if not provided, arguments explicitly
    marked as `requires_grad=False` are excluded for the list of differentiable arguments.
    The ability to pass `argnum` has been retained for backwards compatibility, and
    if present the old behaviour persists.

* The QNode Torch interface now inspects QNode positional arguments.
  If any argument does not have the attribute `requires_grad=True`, it
  is automatically excluded from quantum gradient computations.
  [(#652)](https://github.com/XanaduAI/pennylane/pull/652)
  [(#660)](https://github.com/XanaduAI/pennylane/pull/660)

* The QNode TF interface now inspects QNode positional arguments.
  If any argument is not being watched by a `tf.GradientTape()`,
  it is automatically excluded from quantum gradient computations.
  [(#655)](https://github.com/XanaduAI/pennylane/pull/655)
  [(#660)](https://github.com/XanaduAI/pennylane/pull/660)

* QNodes have two new public methods: `QNode.set_trainable_args()` and `QNode.get_trainable_args()`.
  These are designed to be called by interfaces, to specify to the QNode which of its
  input arguments are differentiable. Arguments which are non-differentiable will not be converted
  to PennyLane Variable objects within the QNode.
  [(#660)](https://github.com/XanaduAI/pennylane/pull/660)

* Added `decomposition` method to PauliX, PauliY, PauliZ, S, T, Hadamard, and PhaseShift gates, which
  decomposes each of these gates into rotation gates.
  [(#668)](https://github.com/XanaduAI/pennylane/pull/668)

* The `CircuitGraph` class now supports serializing contained circuit operations
  and measurement basis rotations to an OpenQASM2.0 script via the new
  `CircuitGraph.to_openqasm()` method.
  [(#623)](https://github.com/XanaduAI/pennylane/pull/623)

<h3>Breaking changes</h3>

* Removes support for Python 3.5.
  [(#639)](https://github.com/XanaduAI/pennylane/pull/639)

<h3>Documentation</h3>

* Various small typos were fixed.

<h3>Contributors</h3>

This release contains contributions from (in alphabetical order):

Thomas Bromley, Jack Ceroni, Alain Delgado Gran, Theodor Isacsson, Josh Izaac,
Nathan Killoran, Maria Schuld, Antal Száva, Nicola Vitucci.


# Release 0.9.0

<h3>New features since last release</h3>

<h4>New machine learning integrations</h4>

* PennyLane QNodes can now be converted into Keras layers, allowing for creation of quantum and
  hybrid models using the Keras API.
  [(#529)](https://github.com/XanaduAI/pennylane/pull/529)

  A PennyLane QNode can be converted into a Keras layer using the `KerasLayer` class:

  ```python
  from pennylane.qnn import KerasLayer

  @qml.qnode(dev)
  def circuit(inputs, weights_0, weight_1):
     # define the circuit
     # ...

  weight_shapes = {"weights_0": 3, "weight_1": 1}
  qlayer = qml.qnn.KerasLayer(circuit, weight_shapes, output_dim=2)
  ```

  A hybrid model can then be easily constructed:

  ```python
  model = tf.keras.models.Sequential([qlayer, tf.keras.layers.Dense(2)])
  ```

* Added a new type of QNode, `qml.qnodes.PassthruQNode`. For simulators which are coded in an
  external library which supports automatic differentiation, PennyLane will treat a PassthruQNode as
  a "white box", and rely on the external library to directly provide gradients via backpropagation.
  This can be more efficient than the using parameter-shift rule for a large number of parameters.
  [(#488)](https://github.com/XanaduAI/pennylane/pull/488)

  Currently this behaviour is supported by PennyLane's `default.tensor.tf` device backend,
  compatible with the `'tf'` interface using TensorFlow 2:

  ```python
  dev = qml.device('default.tensor.tf', wires=2)

  @qml.qnode(dev, diff_method="backprop")
  def circuit(params):
      qml.RX(params[0], wires=0)
      qml.RX(params[1], wires=1)
      qml.CNOT(wires=[0, 1])
      return qml.expval(qml.PauliZ(0))

  qnode = PassthruQNode(circuit, dev)
  params = tf.Variable([0.3, 0.1])

  with tf.GradientTape() as tape:
      tape.watch(params)
      res = qnode(params)

  grad = tape.gradient(res, params)
  ```

<h4>New optimizers</h4>

* Added the `qml.RotosolveOptimizer`, a gradient-free optimizer
  that minimizes the quantum function by updating each parameter,
  one-by-one, via a closed-form expression while keeping other parameters
  fixed.
  [(#636)](https://github.com/XanaduAI/pennylane/pull/636)
  [(#539)](https://github.com/XanaduAI/pennylane/pull/539)

* Added the `qml.RotoselectOptimizer`, which uses Rotosolve to
  minimizes a quantum function with respect to both the
  rotation operations applied and the rotation parameters.
  [(#636)](https://github.com/XanaduAI/pennylane/pull/636)
  [(#539)](https://github.com/XanaduAI/pennylane/pull/539)

  For example, given a quantum function `f` that accepts parameters `x`
  and a list of corresponding rotation operations `generators`,
  the Rotoselect optimizer will, at each step, update both the parameter
  values and the list of rotation gates to minimize the loss:

  ```pycon
  >>> opt = qml.optimize.RotoselectOptimizer()
  >>> x = [0.3, 0.7]
  >>> generators = [qml.RX, qml.RY]
  >>> for _ in range(100):
  ...     x, generators = opt.step(f, x, generators)
  ```


<h4>New operations</h4>

* Added the `PauliRot` gate, which performs an arbitrary
  Pauli rotation on multiple qubits, and the `MultiRZ` gate,
  which performs a rotation generated by a tensor product
  of Pauli Z operators.
  [(#559)](https://github.com/XanaduAI/pennylane/pull/559)

  ```python
  dev = qml.device('default.qubit', wires=4)

  @qml.qnode(dev)
  def circuit(angle):
      qml.PauliRot(angle, "IXYZ", wires=[0, 1, 2, 3])
      return [qml.expval(qml.PauliZ(wire)) for wire in [0, 1, 2, 3]]
  ```

  ```pycon
  >>> circuit(0.4)
  [1.         0.92106099 0.92106099 1.        ]
  >>> print(circuit.draw())
   0: ──╭RI(0.4)──┤ ⟨Z⟩
   1: ──├RX(0.4)──┤ ⟨Z⟩
   2: ──├RY(0.4)──┤ ⟨Z⟩
   3: ──╰RZ(0.4)──┤ ⟨Z⟩
  ```

  If the `PauliRot` gate is not supported on the target device, it will
  be decomposed into `Hadamard`, `RX` and `MultiRZ` gates. Note that
  identity gates in the Pauli word result in untouched wires:

  ```pycon
  >>> print(circuit.draw())
   0: ───────────────────────────────────┤ ⟨Z⟩
   1: ──H──────────╭RZ(0.4)──H───────────┤ ⟨Z⟩
   2: ──RX(1.571)──├RZ(0.4)──RX(-1.571)──┤ ⟨Z⟩
   3: ─────────────╰RZ(0.4)──────────────┤ ⟨Z⟩
  ```

  If the `MultiRZ` gate is not supported, it will be decomposed into
  `CNOT` and `RZ` gates:

  ```pycon
  >>> print(circuit.draw())
   0: ──────────────────────────────────────────────────┤ ⟨Z⟩
   1: ──H──────────────╭X──RZ(0.4)──╭X──────H───────────┤ ⟨Z⟩
   2: ──RX(1.571)──╭X──╰C───────────╰C──╭X──RX(-1.571)──┤ ⟨Z⟩
   3: ─────────────╰C───────────────────╰C──────────────┤ ⟨Z⟩
  ```

* PennyLane now provides `DiagonalQubitUnitary` for diagonal gates, that are e.g.,
  encountered in IQP circuits. These kinds of gates can be evaluated much faster on
  a simulator device.
  [(#567)](https://github.com/XanaduAI/pennylane/pull/567)

  The gate can be used, for example, to efficiently simulate oracles:

  ```python
  dev = qml.device('default.qubit', wires=3)

  # Function as a bitstring
  f = np.array([1, 0, 0, 1, 1, 0, 1, 0])

  @qml.qnode(dev)
  def circuit(weights1, weights2):
      qml.templates.StronglyEntanglingLayers(weights1, wires=[0, 1, 2])

      # Implements the function as a phase-kickback oracle
      qml.DiagonalQubitUnitary((-1)**f, wires=[0, 1, 2])

      qml.templates.StronglyEntanglingLayers(weights2, wires=[0, 1, 2])
      return [qml.expval(qml.PauliZ(w)) for w in range(3)]
  ```

* Added the `TensorN` CVObservable that can represent the tensor product of the
  `NumberOperator` on photonic backends.
  [(#608)](https://github.com/XanaduAI/pennylane/pull/608)

<h4>New templates</h4>

* Added the `ArbitraryUnitary` and `ArbitraryStatePreparation` templates, which use
  `PauliRot` gates to perform an arbitrary unitary and prepare an arbitrary basis
  state with the minimal number of parameters.
  [(#590)](https://github.com/XanaduAI/pennylane/pull/590)

  ```python
  dev = qml.device('default.qubit', wires=3)

  @qml.qnode(dev)
  def circuit(weights1, weights2):
        qml.templates.ArbitraryStatePreparation(weights1, wires=[0, 1, 2])
        qml.templates.ArbitraryUnitary(weights2, wires=[0, 1, 2])
        return qml.probs(wires=[0, 1, 2])
  ```

* Added the `IQPEmbedding` template, which encodes inputs into the diagonal gates of an
  IQP circuit.
  [(#605)](https://github.com/XanaduAI/pennylane/pull/605)

  <img src="https://pennylane.readthedocs.io/en/latest/_images/iqp.png"
  width=50%></img>

* Added the `SimplifiedTwoDesign` template, which implements the circuit
  design of [Cerezo et al. (2020)](<https://arxiv.org/abs/2001.00550>).
  [(#556)](https://github.com/XanaduAI/pennylane/pull/556)

  <img src="https://pennylane.readthedocs.io/en/latest/_images/simplified_two_design.png"
  width=50%></img>

* Added the `BasicEntanglerLayers` template, which is a simple layer architecture
  of rotations and CNOT nearest-neighbour entanglers.
  [(#555)](https://github.com/XanaduAI/pennylane/pull/555)

  <img src="https://pennylane.readthedocs.io/en/latest/_images/basic_entangler.png"
  width=50%></img>

* PennyLane now offers a broadcasting function to easily construct templates:
  `qml.broadcast()` takes single quantum operations or other templates and applies
  them to wires in a specific pattern.
  [(#515)](https://github.com/XanaduAI/pennylane/pull/515)
  [(#522)](https://github.com/XanaduAI/pennylane/pull/522)
  [(#526)](https://github.com/XanaduAI/pennylane/pull/526)
  [(#603)](https://github.com/XanaduAI/pennylane/pull/603)

  For example, we can use broadcast to repeat a custom template
  across multiple wires:

  ```python
  from pennylane.templates import template

  @template
  def mytemplate(pars, wires):
      qml.Hadamard(wires=wires)
      qml.RY(pars, wires=wires)

  dev = qml.device('default.qubit', wires=3)

  @qml.qnode(dev)
  def circuit(pars):
      qml.broadcast(mytemplate, pattern="single", wires=[0,1,2], parameters=pars)
      return qml.expval(qml.PauliZ(0))
  ```

  ```pycon
  >>> circuit([1, 1, 0.1])
  -0.841470984807896
  >>> print(circuit.draw())
   0: ──H──RY(1.0)──┤ ⟨Z⟩
   1: ──H──RY(1.0)──┤
   2: ──H──RY(0.1)──┤
  ```

  For other available patterns, see the
  [broadcast function documentation](https://pennylane.readthedocs.io/en/latest/code/api/pennylane.broadcast.html).

<h3>Breaking changes</h3>

* The `QAOAEmbedding` now uses the new `MultiRZ` gate as a `ZZ` entangler,
  which changes the convention. While
  previously, the `ZZ` gate in the embedding was implemented as

  ```python
  CNOT(wires=[wires[0], wires[1]])
  RZ(2 * parameter, wires=wires[0])
  CNOT(wires=[wires[0], wires[1]])
  ```

  the `MultiRZ` corresponds to

  ```python
  CNOT(wires=[wires[1], wires[0]])
  RZ(parameter, wires=wires[0])
  CNOT(wires=[wires[1], wires[0]])
  ```

  which differs in the factor of `2`, and fixes a bug in the
  wires that the `CNOT` was applied to.
  [(#609)](https://github.com/XanaduAI/pennylane/pull/609)

* Probability methods are handled by `QubitDevice` and device method
  requirements are modified to simplify plugin development.
  [(#573)](https://github.com/XanaduAI/pennylane/pull/573)

* The internal variables `All` and `Any` to mark an `Operation` as acting on all or any
  wires have been renamed to `AllWires` and `AnyWires`.
  [(#614)](https://github.com/XanaduAI/pennylane/pull/614)

<h3>Improvements</h3>

* A new `Wires` class was introduced for the internal
  bookkeeping of wire indices.
  [(#615)](https://github.com/XanaduAI/pennylane/pull/615)

* Improvements to the speed/performance of the `default.qubit` device.
  [(#567)](https://github.com/XanaduAI/pennylane/pull/567)
  [(#559)](https://github.com/XanaduAI/pennylane/pull/559)

* Added the `"backprop"` and `"device"` differentiation methods to the `qnode`
  decorator.
  [(#552)](https://github.com/XanaduAI/pennylane/pull/552)

  - `"backprop"`: Use classical backpropagation. Default on simulator
    devices that are classically end-to-end differentiable.
    The returned QNode can only be used with the same machine learning
    framework (e.g., `default.tensor.tf` simulator with the `tensorflow` interface).

  - `"device"`: Queries the device directly for the gradient.

  Using the `"backprop"` differentiation method with the `default.tensor.tf`
  device, the created QNode is a 'white-box', and is tightly integrated with
  the overall TensorFlow computation:

  ```python
  >>> dev = qml.device("default.tensor.tf", wires=1)
  >>> @qml.qnode(dev, interface="tf", diff_method="backprop")
  >>> def circuit(x):
  ...     qml.RX(x[1], wires=0)
  ...     qml.Rot(x[0], x[1], x[2], wires=0)
  ...     return qml.expval(qml.PauliZ(0))
  >>> vars = tf.Variable([0.2, 0.5, 0.1])
  >>> with tf.GradientTape() as tape:
  ...     res = circuit(vars)
  >>> tape.gradient(res, vars)
  <tf.Tensor: shape=(3,), dtype=float32, numpy=array([-2.2526717e-01, -1.0086454e+00,  1.3877788e-17], dtype=float32)>
  ```

* The circuit drawer now displays inverted operations, as well as wires
  where probabilities are returned from the device:
  [(#540)](https://github.com/XanaduAI/pennylane/pull/540)

  ```python
  >>> @qml.qnode(dev)
  ... def circuit(theta):
  ...     qml.RX(theta, wires=0)
  ...     qml.CNOT(wires=[0, 1])
  ...     qml.S(wires=1).inv()
  ...     return qml.probs(wires=[0, 1])
  >>> circuit(0.2)
  array([0.99003329, 0.        , 0.        , 0.00996671])
  >>> print(circuit.draw())
  0: ──RX(0.2)──╭C───────╭┤ Probs
  1: ───────────╰X──S⁻¹──╰┤ Probs
  ```

* You can now evaluate the metric tensor of a VQE Hamiltonian via the new
  `VQECost.metric_tensor` method. This allows `VQECost` objects to be directly
  optimized by the quantum natural gradient optimizer (`qml.QNGOptimizer`).
  [(#618)](https://github.com/XanaduAI/pennylane/pull/618)

* The input check functions in `pennylane.templates.utils` are now public
  and visible in the API documentation.
  [(#566)](https://github.com/XanaduAI/pennylane/pull/566)

* Added keyword arguments for step size and order to the `qnode` decorator, as well as
  the `QNode` and `JacobianQNode` classes. This enables the user to set the step size
  and order when using finite difference methods. These options are also exposed when
  creating QNode collections.
  [(#530)](https://github.com/XanaduAI/pennylane/pull/530)
  [(#585)](https://github.com/XanaduAI/pennylane/pull/585)
  [(#587)](https://github.com/XanaduAI/pennylane/pull/587)

* The decomposition for the `CRY` gate now uses the simpler form `RY @ CNOT @ RY @ CNOT`
  [(#547)](https://github.com/XanaduAI/pennylane/pull/547)

* The underlying queuing system was refactored, removing the `qml._current_context`
  property that held the currently active `QNode` or `OperationRecorder`. Now, all
  objects that expose a queue for operations inherit from `QueuingContext` and
  register their queue globally.
  [(#548)](https://github.com/XanaduAI/pennylane/pull/548)

* The PennyLane repository has a new benchmarking tool which supports the comparison of different git revisions.
  [(#568)](https://github.com/XanaduAI/pennylane/pull/568)
  [(#560)](https://github.com/XanaduAI/pennylane/pull/560)
  [(#516)](https://github.com/XanaduAI/pennylane/pull/516)

<h3>Documentation</h3>

* Updated the development section by creating a landing page with links to sub-pages
  containing specific guides.
  [(#596)](https://github.com/XanaduAI/pennylane/pull/596)

* Extended the developer's guide by a section explaining how to add new templates.
  [(#564)](https://github.com/XanaduAI/pennylane/pull/564)

<h3>Bug fixes</h3>

* `tf.GradientTape().jacobian()` can now be evaluated on QNodes using the TensorFlow interface.
  [(#626)](https://github.com/XanaduAI/pennylane/pull/626)

* `RandomLayers()` is now compatible with the qiskit devices.
  [(#597)](https://github.com/XanaduAI/pennylane/pull/597)

* `DefaultQubit.probability()` now returns the correct probability when called with
  `device.analytic=False`.
  [(#563)](https://github.com/XanaduAI/pennylane/pull/563)

* Fixed a bug in the `StronglyEntanglingLayers` template, allowing it to
  work correctly when applied to a single wire.
  [(544)](https://github.com/XanaduAI/pennylane/pull/544)

* Fixed a bug when inverting operations with decompositions; operations marked as inverted
  are now correctly inverted when the fallback decomposition is called.
  [(#543)](https://github.com/XanaduAI/pennylane/pull/543)

* The `QNode.print_applied()` method now correctly displays wires where
  `qml.prob()` is being returned.
  [#542](https://github.com/XanaduAI/pennylane/pull/542)

<h3>Contributors</h3>

This release contains contributions from (in alphabetical order):

Ville Bergholm, Lana Bozanic, Thomas Bromley, Theodor Isacsson, Josh Izaac, Nathan Killoran,
Maggie Li, Johannes Jakob Meyer, Maria Schuld, Sukin Sim, Antal Száva.

# Release 0.8.1

<h3>Improvements</h3>

* Beginning of support for Python 3.8, with the test suite
  now being run in a Python 3.8 environment.
  [(#501)](https://github.com/XanaduAI/pennylane/pull/501)

<h3>Documentation</h3>

* Present templates as a gallery of thumbnails showing the
  basic circuit architecture.
  [(#499)](https://github.com/XanaduAI/pennylane/pull/499)

<h3>Bug fixes</h3>

* Fixed a bug where multiplying a QNode parameter by 0 caused a divide
  by zero error when calculating the parameter shift formula.
  [(#512)](https://github.com/XanaduAI/pennylane/pull/512)

* Fixed a bug where the shape of differentiable QNode arguments
  was being cached on the first construction, leading to indexing
  errors if the QNode was re-evaluated if the argument changed shape.
  [(#505)](https://github.com/XanaduAI/pennylane/pull/505)

<h3>Contributors</h3>

This release contains contributions from (in alphabetical order):

Ville Bergholm, Josh Izaac, Johannes Jakob Meyer, Maria Schuld, Antal Száva.

# Release 0.8.0

<h3>New features since last release</h3>

* Added a quantum chemistry package, `pennylane.qchem`, which supports
  integration with OpenFermion, Psi4, PySCF, and OpenBabel.
  [(#453)](https://github.com/XanaduAI/pennylane/pull/453)

  Features include:

  - Generate the qubit Hamiltonians directly starting with the atomic structure of the molecule.
  - Calculate the mean-field (Hartree-Fock) electronic structure of molecules.
  - Allow to define an active space based on the number of active electrons and active orbitals.
  - Perform the fermionic-to-qubit transformation of the electronic Hamiltonian by
    using different functions implemented in OpenFermion.
  - Convert OpenFermion's QubitOperator to a Pennylane `Hamiltonian` class.
  - Perform a Variational Quantum Eigensolver (VQE) computation with this Hamiltonian in PennyLane.

  Check out the [quantum chemistry quickstart](https://pennylane.readthedocs.io/en/latest/introduction/chemistry.html), as well the quantum chemistry and VQE tutorials.

* PennyLane now has some functions and classes for creating and solving VQE
  problems. [(#467)](https://github.com/XanaduAI/pennylane/pull/467)

  - `qml.Hamiltonian`: a lightweight class for representing qubit Hamiltonians
  - `qml.VQECost`: a class for quickly constructing a differentiable cost function
    given a circuit ansatz, Hamiltonian, and one or more devices

    ```python
    >>> H = qml.vqe.Hamiltonian(coeffs, obs)
    >>> cost = qml.VQECost(ansatz, hamiltonian, dev, interface="torch")
    >>> params = torch.rand([4, 3])
    >>> cost(params)
    tensor(0.0245, dtype=torch.float64)
    ```

* Added a circuit drawing feature that provides a text-based representation
  of a QNode instance. It can be invoked via `qnode.draw()`. The user can specify
  to display variable names instead of variable values and choose either an ASCII
  or Unicode charset.
  [(#446)](https://github.com/XanaduAI/pennylane/pull/446)

  Consider the following circuit as an example:
  ```python3
  @qml.qnode(dev)
  def qfunc(a, w):
      qml.Hadamard(0)
      qml.CRX(a, wires=[0, 1])
      qml.Rot(w[0], w[1], w[2], wires=[1])
      qml.CRX(-a, wires=[0, 1])

      return qml.expval(qml.PauliZ(0) @ qml.PauliZ(1))
  ```

  We can draw the circuit after it has been executed:

  ```python
  >>> result = qfunc(2.3, [1.2, 3.2, 0.7])
  >>> print(qfunc.draw())
   0: ──H──╭C────────────────────────────╭C─────────╭┤ ⟨Z ⊗ Z⟩
   1: ─────╰RX(2.3)──Rot(1.2, 3.2, 0.7)──╰RX(-2.3)──╰┤ ⟨Z ⊗ Z⟩
  >>> print(qfunc.draw(charset="ascii"))
   0: --H--+C----------------------------+C---------+| <Z @ Z>
   1: -----+RX(2.3)--Rot(1.2, 3.2, 0.7)--+RX(-2.3)--+| <Z @ Z>
  >>> print(qfunc.draw(show_variable_names=True))
   0: ──H──╭C─────────────────────────────╭C─────────╭┤ ⟨Z ⊗ Z⟩
   1: ─────╰RX(a)──Rot(w[0], w[1], w[2])──╰RX(-1*a)──╰┤ ⟨Z ⊗ Z⟩
  ```

* Added `QAOAEmbedding` and its parameter initialization
  as a new trainable template.
  [(#442)](https://github.com/XanaduAI/pennylane/pull/442)

  <img src="https://pennylane.readthedocs.io/en/latest/_images/qaoa_layers.png"
  width=70%></img>

* Added the `qml.probs()` measurement function, allowing QNodes
  to differentiate variational circuit probabilities
  on simulators and hardware.
  [(#432)](https://github.com/XanaduAI/pennylane/pull/432)

  ```python
  @qml.qnode(dev)
  def circuit(x):
      qml.Hadamard(wires=0)
      qml.RY(x, wires=0)
      qml.RX(x, wires=1)
      qml.CNOT(wires=[0, 1])
      return qml.probs(wires=[0])
  ```
  Executing this circuit gives the marginal probability of wire 1:
  ```python
  >>> circuit(0.2)
  [0.40066533 0.59933467]
  ```
  QNodes that return probabilities fully support autodifferentiation.

* Added the convenience load functions `qml.from_pyquil`, `qml.from_quil` and
  `qml.from_quil_file` that convert pyQuil objects and Quil code to PennyLane
  templates. This feature requires version 0.8 or above of the PennyLane-Forest
  plugin.
  [(#459)](https://github.com/XanaduAI/pennylane/pull/459)

* Added a `qml.inv` method that inverts templates and sequences of Operations.
  Added a `@qml.template` decorator that makes templates return the queued Operations.
  [(#462)](https://github.com/XanaduAI/pennylane/pull/462)

  For example, using this function to invert a template inside a QNode:

  ```python3
      @qml.template
      def ansatz(weights, wires):
          for idx, wire in enumerate(wires):
              qml.RX(weights[idx], wires=[wire])

          for idx in range(len(wires) - 1):
              qml.CNOT(wires=[wires[idx], wires[idx + 1]])

      dev = qml.device('default.qubit', wires=2)

      @qml.qnode(dev)
      def circuit(weights):
          qml.inv(ansatz(weights, wires=[0, 1]))
          return qml.expval(qml.PauliZ(0) @ qml.PauliZ(1))
    ```

* Added the `QNodeCollection` container class, that allows independent
  QNodes to be stored and evaluated simultaneously. Experimental support
  for asynchronous evaluation of contained QNodes is provided with the
  `parallel=True` keyword argument.
  [(#466)](https://github.com/XanaduAI/pennylane/pull/466)

* Added a high level `qml.map` function, that maps a quantum
  circuit template over a list of observables or devices, returning
  a `QNodeCollection`.
  [(#466)](https://github.com/XanaduAI/pennylane/pull/466)

  For example:

  ```python3
  >>> def my_template(params, wires, **kwargs):
  >>>    qml.RX(params[0], wires=wires[0])
  >>>    qml.RX(params[1], wires=wires[1])
  >>>    qml.CNOT(wires=wires)

  >>> obs_list = [qml.PauliX(0) @ qml.PauliZ(1), qml.PauliZ(0) @ qml.PauliX(1)]
  >>> dev = qml.device("default.qubit", wires=2)
  >>> qnodes = qml.map(my_template, obs_list, dev, measure="expval")
  >>> qnodes([0.54, 0.12])
  array([-0.06154835  0.99280864])
  ```

* Added high level `qml.sum`, `qml.dot`, `qml.apply` functions
  that act on QNode collections.
  [(#466)](https://github.com/XanaduAI/pennylane/pull/466)

  `qml.apply` allows vectorized functions to act over the entire QNode
  collection:
  ```python
  >>> qnodes = qml.map(my_template, obs_list, dev, measure="expval")
  >>> cost = qml.apply(np.sin, qnodes)
  >>> cost([0.54, 0.12])
  array([-0.0615095  0.83756375])
  ```

  `qml.sum` and `qml.dot` take the sum of a QNode collection, and a
  dot product of tensors/arrays/QNode collections, respectively.

<h3>Breaking changes</h3>

* Deprecated the old-style `QNode` such that only the new-style `QNode` and its syntax can be used,
  moved all related files from the `pennylane/beta` folder to `pennylane`.
  [(#440)](https://github.com/XanaduAI/pennylane/pull/440)

<h3>Improvements</h3>

* Added the `Tensor.prune()` method and the `Tensor.non_identity_obs` property for extracting
  non-identity instances from the observables making up a `Tensor` instance.
  [(#498)](https://github.com/XanaduAI/pennylane/pull/498)

* Renamed the `expt.tensornet` and `expt.tensornet.tf` devices to `default.tensor` and
  `default.tensor.tf`.
  [(#495)](https://github.com/XanaduAI/pennylane/pull/495)

* Added a serialization method to the `CircuitGraph` class that is used to create a unique
  hash for each quantum circuit graph.
  [(#470)](https://github.com/XanaduAI/pennylane/pull/470)

* Added the `Observable.eigvals` method to return the eigenvalues of observables.
  [(#449)](https://github.com/XanaduAI/pennylane/pull/449)

* Added the `Observable.diagonalizing_gates` method to return the gates
  that diagonalize an observable in the computational basis.
  [(#454)](https://github.com/XanaduAI/pennylane/pull/454)

* Added the `Operator.matrix` method to return the matrix representation
  of an operator in the computational basis.
  [(#454)](https://github.com/XanaduAI/pennylane/pull/454)

* Added a `QubitDevice` class which implements common functionalities of plugin devices such that
  plugin devices can rely on these implementations. The new `QubitDevice` also includes
  a new `execute` method, which allows for more convenient plugin design. In addition, `QubitDevice`
  also unifies the way samples are generated on qubit-based devices.
  [(#452)](https://github.com/XanaduAI/pennylane/pull/452)
  [(#473)](https://github.com/XanaduAI/pennylane/pull/473)

* Improved documentation of `AmplitudeEmbedding` and `BasisEmbedding` templates.
  [(#441)](https://github.com/XanaduAI/pennylane/pull/441)
  [(#439)](https://github.com/XanaduAI/pennylane/pull/439)

* Codeblocks in the documentation now have a 'copy' button for easily
  copying examples.
  [(#437)](https://github.com/XanaduAI/pennylane/pull/437)

<h3>Documentation</h3>

* Update the developers plugin guide to use QubitDevice.
  [(#483)](https://github.com/XanaduAI/pennylane/pull/483)

<h3>Bug fixes</h3>

* Fixed a bug in `CVQNode._pd_analytic`, where non-descendant observables were not
  Heisenberg-transformed before evaluating the partial derivatives when using the
  order-2 parameter-shift method, resulting in an erroneous Jacobian for some circuits.
  [(#433)](https://github.com/XanaduAI/pennylane/pull/433)

<h3>Contributors</h3>

This release contains contributions from (in alphabetical order):

Juan Miguel Arrazola, Ville Bergholm, Alain Delgado Gran, Olivia Di Matteo,
Theodor Isacsson, Josh Izaac, Soran Jahangiri, Nathan Killoran, Johannes Jakob Meyer,
Zeyue Niu, Maria Schuld, Antal Száva.

# Release 0.7.0

<h3>New features since last release</h3>

* Custom padding constant in `AmplitudeEmbedding` is supported (see 'Breaking changes'.)
  [(#419)](https://github.com/XanaduAI/pennylane/pull/419)

* `StronglyEntanglingLayer` and `RandomLayer` now work with a single wire.
  [(#409)](https://github.com/XanaduAI/pennylane/pull/409)
  [(#413)](https://github.com/XanaduAI/pennylane/pull/413)

* Added support for applying the inverse of an `Operation` within a circuit.
  [(#377)](https://github.com/XanaduAI/pennylane/pull/377)

* Added an `OperationRecorder()` context manager, that allows templates
  and quantum functions to be executed while recording events. The
  recorder can be used with and without QNodes as a debugging utility.
  [(#388)](https://github.com/XanaduAI/pennylane/pull/388)

* Operations can now specify a decomposition that is used when the desired operation
  is not supported on the target device.
  [(#396)](https://github.com/XanaduAI/pennylane/pull/396)

* The ability to load circuits from external frameworks as templates
  has been added via the new `qml.load()` function. This feature
  requires plugin support --- this initial release provides support
  for Qiskit circuits and QASM files when `pennylane-qiskit` is installed,
  via the functions `qml.from_qiskit` and `qml.from_qasm`.
  [(#418)](https://github.com/XanaduAI/pennylane/pull/418)

* An experimental tensor network device has been added
  [(#416)](https://github.com/XanaduAI/pennylane/pull/416)
  [(#395)](https://github.com/XanaduAI/pennylane/pull/395)
  [(#394)](https://github.com/XanaduAI/pennylane/pull/394)
  [(#380)](https://github.com/XanaduAI/pennylane/pull/380)

* An experimental tensor network device which uses TensorFlow for
  backpropagation has been added
  [(#427)](https://github.com/XanaduAI/pennylane/pull/427)

* Custom padding constant in `AmplitudeEmbedding` is supported (see 'Breaking changes'.)
  [(#419)](https://github.com/XanaduAI/pennylane/pull/419)

<h3>Breaking changes</h3>

* The `pad` parameter in `AmplitudeEmbedding()` is now either `None` (no automatic padding), or a
  number that is used as the padding constant.
  [(#419)](https://github.com/XanaduAI/pennylane/pull/419)

* Initialization functions now return a single array of weights per function. Utilities for multi-weight templates
  `Interferometer()` and `CVNeuralNetLayers()` are provided.
  [(#412)](https://github.com/XanaduAI/pennylane/pull/412)

* The single layer templates `RandomLayer()`, `CVNeuralNetLayer()` and `StronglyEntanglingLayer()`
  have been turned into private functions `_random_layer()`, `_cv_neural_net_layer()` and
  `_strongly_entangling_layer()`. Recommended use is now via the corresponding `Layers()` templates.
  [(#413)](https://github.com/XanaduAI/pennylane/pull/413)

<h3>Improvements</h3>

* Added extensive input checks in templates.
  [(#419)](https://github.com/XanaduAI/pennylane/pull/419)

* Templates integration tests are rewritten - now cover keyword/positional argument passing,
  interfaces and combinations of templates.
  [(#409)](https://github.com/XanaduAI/pennylane/pull/409)
  [(#419)](https://github.com/XanaduAI/pennylane/pull/419)

* State vector preparation operations in the `default.qubit` plugin can now be
  applied to subsets of wires, and are restricted to being the first operation
  in a circuit.
  [(#346)](https://github.com/XanaduAI/pennylane/pull/346)

* The `QNode` class is split into a hierarchy of simpler classes.
  [(#354)](https://github.com/XanaduAI/pennylane/pull/354)
  [(#398)](https://github.com/XanaduAI/pennylane/pull/398)
  [(#415)](https://github.com/XanaduAI/pennylane/pull/415)
  [(#417)](https://github.com/XanaduAI/pennylane/pull/417)
  [(#425)](https://github.com/XanaduAI/pennylane/pull/425)

* Added the gates U1, U2 and U3 parametrizing arbitrary unitaries on 1, 2 and 3
  qubits and the Toffoli gate to the set of qubit operations.
  [(#396)](https://github.com/XanaduAI/pennylane/pull/396)

* Changes have been made to accomodate the movement of the main function
  in `pytest._internal` to `pytest._internal.main` in pip 19.3.
  [(#404)](https://github.com/XanaduAI/pennylane/pull/404)

* Added the templates `BasisStatePreparation` and `MottonenStatePreparation` that use
  gates to prepare a basis state and an arbitrary state respectively.
  [(#336)](https://github.com/XanaduAI/pennylane/pull/336)

* Added decompositions for `BasisState` and `QubitStateVector` based on state
  preparation templates.
  [(#414)](https://github.com/XanaduAI/pennylane/pull/414)

* Replaces the pseudo-inverse in the quantum natural gradient optimizer
  (which can be numerically unstable) with `np.linalg.solve`.
  [(#428)](https://github.com/XanaduAI/pennylane/pull/428)

<h3>Contributors</h3>

This release contains contributions from (in alphabetical order):

Ville Bergholm, Josh Izaac, Nathan Killoran, Angus Lowe, Johannes Jakob Meyer,
Oluwatobi Ogunbayo, Maria Schuld, Antal Száva.

# Release 0.6.1

<h3>New features since last release</h3>

* Added a `print_applied` method to QNodes, allowing the operation
  and observable queue to be printed as last constructed.
  [(#378)](https://github.com/XanaduAI/pennylane/pull/378)

<h3>Improvements</h3>

* A new `Operator` base class is introduced, which is inherited by both the
  `Observable` class and the `Operation` class.
  [(#355)](https://github.com/XanaduAI/pennylane/pull/355)

* Removed deprecated `@abstractproperty` decorators
  in `_device.py`.
  [(#374)](https://github.com/XanaduAI/pennylane/pull/374)

* The `CircuitGraph` class is updated to deal with `Operation` instances directly.
  [(#344)](https://github.com/XanaduAI/pennylane/pull/344)

* Comprehensive gradient tests have been added for the interfaces.
  [(#381)](https://github.com/XanaduAI/pennylane/pull/381)

<h3>Documentation</h3>

* The new restructured documentation has been polished and updated.
  [(#387)](https://github.com/XanaduAI/pennylane/pull/387)
  [(#375)](https://github.com/XanaduAI/pennylane/pull/375)
  [(#372)](https://github.com/XanaduAI/pennylane/pull/372)
  [(#370)](https://github.com/XanaduAI/pennylane/pull/370)
  [(#369)](https://github.com/XanaduAI/pennylane/pull/369)
  [(#367)](https://github.com/XanaduAI/pennylane/pull/367)
  [(#364)](https://github.com/XanaduAI/pennylane/pull/364)

* Updated the development guides.
  [(#382)](https://github.com/XanaduAI/pennylane/pull/382)
  [(#379)](https://github.com/XanaduAI/pennylane/pull/379)

* Added all modules, classes, and functions to the API section
  in the documentation.
  [(#373)](https://github.com/XanaduAI/pennylane/pull/373)

<h3>Bug fixes</h3>

* Replaces the existing `np.linalg.norm` normalization with hand-coded
  normalization, allowing `AmplitudeEmbedding` to be used with differentiable
  parameters. AmplitudeEmbedding tests have been added and improved.
  [(#376)](https://github.com/XanaduAI/pennylane/pull/376)

<h3>Contributors</h3>

This release contains contributions from (in alphabetical order):

Ville Bergholm, Josh Izaac, Nathan Killoran, Maria Schuld, Antal Száva

# Release 0.6.0

<h3>New features since last release</h3>

* The devices `default.qubit` and `default.gaussian` have a new initialization parameter
  `analytic` that indicates if expectation values and variances should be calculated
  analytically and not be estimated from data.
  [(#317)](https://github.com/XanaduAI/pennylane/pull/317)

* Added C-SWAP gate to the set of qubit operations
  [(#330)](https://github.com/XanaduAI/pennylane/pull/330)

* The TensorFlow interface has been renamed from `"tfe"` to `"tf"`, and
  now supports TensorFlow 2.0.
  [(#337)](https://github.com/XanaduAI/pennylane/pull/337)

* Added the S and T gates to the set of qubit operations.
  [(#343)](https://github.com/XanaduAI/pennylane/pull/343)

* Tensor observables are now supported within the `expval`,
  `var`, and `sample` functions, by using the `@` operator.
  [(#267)](https://github.com/XanaduAI/pennylane/pull/267)


<h3>Breaking changes</h3>

* The argument `n` specifying the number of samples in the method `Device.sample` was removed.
  Instead, the method will always return `Device.shots` many samples.
  [(#317)](https://github.com/XanaduAI/pennylane/pull/317)

<h3>Improvements</h3>

* The number of shots / random samples used to estimate expectation values and variances, `Device.shots`,
  can now be changed after device creation.
  [(#317)](https://github.com/XanaduAI/pennylane/pull/317)

* Unified import shortcuts to be under qml in qnode.py
  and test_operation.py
  [(#329)](https://github.com/XanaduAI/pennylane/pull/329)

* The quantum natural gradient now uses `scipy.linalg.pinvh` which is more efficient for symmetric matrices
  than the previously used `scipy.linalg.pinv`.
  [(#331)](https://github.com/XanaduAI/pennylane/pull/331)

* The deprecated `qml.expval.Observable` syntax has been removed.
  [(#267)](https://github.com/XanaduAI/pennylane/pull/267)

* Remainder of the unittest-style tests were ported to pytest.
  [(#310)](https://github.com/XanaduAI/pennylane/pull/310)

* The `do_queue` argument for operations now only takes effect
  within QNodes. Outside of QNodes, operations can now be instantiated
  without needing to specify `do_queue`.
  [(#359)](https://github.com/XanaduAI/pennylane/pull/359)

<h3>Documentation</h3>

* The docs are rewritten and restructured to contain a code introduction section as well as an API section.
  [(#314)](https://github.com/XanaduAI/pennylane/pull/275)

* Added Ising model example to the tutorials
  [(#319)](https://github.com/XanaduAI/pennylane/pull/319)

* Added tutorial for QAOA on MaxCut problem
  [(#328)](https://github.com/XanaduAI/pennylane/pull/328)

* Added QGAN flow chart figure to its tutorial
  [(#333)](https://github.com/XanaduAI/pennylane/pull/333)

* Added missing figures for gallery thumbnails of state-preparation
  and QGAN tutorials
  [(#326)](https://github.com/XanaduAI/pennylane/pull/326)

* Fixed typos in the state preparation tutorial
  [(#321)](https://github.com/XanaduAI/pennylane/pull/321)

* Fixed bug in VQE tutorial 3D plots
  [(#327)](https://github.com/XanaduAI/pennylane/pull/327)

<h3>Bug fixes</h3>

* Fixed typo in measurement type error message in qnode.py
  [(#341)](https://github.com/XanaduAI/pennylane/pull/341)

<h3>Contributors</h3>

This release contains contributions from (in alphabetical order):

Shahnawaz Ahmed, Ville Bergholm, Aroosa Ijaz, Josh Izaac, Nathan Killoran, Angus Lowe,
Johannes Jakob Meyer, Maria Schuld, Antal Száva, Roeland Wiersema.

# Release 0.5.0

<h3>New features since last release</h3>

* Adds a new optimizer, `qml.QNGOptimizer`, which optimizes QNodes using
  quantum natural gradient descent. See https://arxiv.org/abs/1909.02108
  for more details.
  [(#295)](https://github.com/XanaduAI/pennylane/pull/295)
  [(#311)](https://github.com/XanaduAI/pennylane/pull/311)

* Adds a new QNode method, `QNode.metric_tensor()`,
  which returns the block-diagonal approximation to the Fubini-Study
  metric tensor evaluated on the attached device.
  [(#295)](https://github.com/XanaduAI/pennylane/pull/295)

* Sampling support: QNodes can now return a specified number of samples
  from a given observable via the top-level `pennylane.sample()` function.
  To support this on plugin devices, there is a new `Device.sample` method.

  Calculating gradients of QNodes that involve sampling is not possible.
  [(#256)](https://github.com/XanaduAI/pennylane/pull/256)

* `default.qubit` has been updated to provide support for sampling.
  [(#256)](https://github.com/XanaduAI/pennylane/pull/256)

* Added controlled rotation gates to PennyLane operations and `default.qubit` plugin.
  [(#251)](https://github.com/XanaduAI/pennylane/pull/251)

<h3>Breaking changes</h3>

* The method `Device.supported` was removed, and replaced with the methods
  `Device.supports_observable` and `Device.supports_operation`.
  Both methods can be called with string arguments (`dev.supports_observable('PauliX')`) and
  class arguments (`dev.supports_observable(qml.PauliX)`).
  [(#276)](https://github.com/XanaduAI/pennylane/pull/276)

* The following CV observables were renamed to comply with the new Operation/Observable
  scheme: `MeanPhoton` to `NumberOperator`, `Homodyne` to `QuadOperator` and `NumberState` to `FockStateProjector`.
  [(#254)](https://github.com/XanaduAI/pennylane/pull/254)

<h3>Improvements</h3>

* The `AmplitudeEmbedding` function now provides options to normalize and
  pad features to ensure a valid state vector is prepared.
  [(#275)](https://github.com/XanaduAI/pennylane/pull/275)

* Operations can now optionally specify generators, either as existing PennyLane
  operations, or by providing a NumPy array.
  [(#295)](https://github.com/XanaduAI/pennylane/pull/295)
  [(#313)](https://github.com/XanaduAI/pennylane/pull/313)

* Adds a `Device.parameters` property, so that devices can view a dictionary mapping free
  parameters to operation parameters. This will allow plugin devices to take advantage
  of parametric compilation.
  [(#283)](https://github.com/XanaduAI/pennylane/pull/283)

* Introduces two enumerations: `Any` and `All`, representing any number of wires
  and all wires in the system respectively. They can be imported from
  `pennylane.operation`, and can be used when defining the `Operation.num_wires`
  class attribute of operations.
  [(#277)](https://github.com/XanaduAI/pennylane/pull/277)

  As part of this change:

  - `All` is equivalent to the integer 0, for backwards compatibility with the
    existing test suite

  - `Any` is equivalent to the integer -1 to allow numeric comparison
    operators to continue working

  - An additional validation is now added to the `Operation` class,
    which will alert the user that an operation with `num_wires = All`
    is being incorrectly.

* The one-qubit rotations in `pennylane.plugins.default_qubit` no longer depend on Scipy's `expm`. Instead
  they are calculated with Euler's formula.
  [(#292)](https://github.com/XanaduAI/pennylane/pull/292)

* Creates an `ObservableReturnTypes` enumeration class containing `Sample`,
  `Variance` and `Expectation`. These new values can be assigned to the `return_type`
  attribute of an `Observable`.
  [(#290)](https://github.com/XanaduAI/pennylane/pull/290)

* Changed the signature of the `RandomLayer` and `RandomLayers` templates to have a fixed seed by default.
  [(#258)](https://github.com/XanaduAI/pennylane/pull/258)

* `setup.py` has been cleaned up, removing the non-working shebang,
  and removing unused imports.
  [(#262)](https://github.com/XanaduAI/pennylane/pull/262)

<h3>Documentation</h3>

* A documentation refactor to simplify the tutorials and
  include Sphinx-Gallery.
  [(#291)](https://github.com/XanaduAI/pennylane/pull/291)

  - Examples and tutorials previously split across the `examples/`
    and `doc/tutorials/` directories, in a mixture of ReST and Jupyter notebooks,
    have been rewritten as Python scripts with ReST comments in a single location,
    the `examples/` folder.

  - Sphinx-Gallery is used to automatically build and run the tutorials.
    Rendered output is displayed in the Sphinx documentation.

  - Links are provided at the top of every tutorial page for downloading the
    tutorial as an executable python script, downloading the tutorial
    as a Jupyter notebook, or viewing the notebook on GitHub.

  - The tutorials table of contents have been moved to a single quick start page.

* Fixed a typo in `QubitStateVector`.
  [(#296)](https://github.com/XanaduAI/pennylane/pull/296)

* Fixed a typo in the `default_gaussian.gaussian_state` function.
  [(#293)](https://github.com/XanaduAI/pennylane/pull/293)

* Fixed a typo in the gradient recipe within the `RX`, `RY`, `RZ`
  operation docstrings.
  [(#248)](https://github.com/XanaduAI/pennylane/pull/248)

* Fixed a broken link in the tutorial documentation, as a
  result of the `qml.expval.Observable` deprecation.
  [(#246)](https://github.com/XanaduAI/pennylane/pull/246)

<h3>Bug fixes</h3>

* Fixed a bug where a `PolyXP` observable would fail if applied to subsets
  of wires on `default.gaussian`.
  [(#277)](https://github.com/XanaduAI/pennylane/pull/277)

<h3>Contributors</h3>

This release contains contributions from (in alphabetical order):

Simon Cross, Aroosa Ijaz, Josh Izaac, Nathan Killoran, Johannes Jakob Meyer,
Rohit Midha, Nicolás Quesada, Maria Schuld, Antal Száva, Roeland Wiersema.

# Release 0.4.0

<h3>New features since last release</h3>

* `pennylane.expval()` is now a top-level *function*, and is no longer
  a package of classes. For now, the existing `pennylane.expval.Observable`
  interface continues to work, but will raise a deprecation warning.
  [(#232)](https://github.com/XanaduAI/pennylane/pull/232)

* Variance support: QNodes can now return the variance of observables,
  via the top-level `pennylane.var()` function. To support this on
  plugin devices, there is a new `Device.var` method.

  The following observables support analytic gradients of variances:

  - All qubit observables (requiring 3 circuit evaluations for involutory
    observables such as `Identity`, `X`, `Y`, `Z`; and 5 circuit evals for
    non-involutary observables, currently only `qml.Hermitian`)

  - First-order CV observables (requiring 5 circuit evaluations)

  Second-order CV observables support numerical variance gradients.

* `pennylane.about()` function added, providing details
  on current PennyLane version, installed plugins, Python,
  platform, and NumPy versions [(#186)](https://github.com/XanaduAI/pennylane/pull/186)

* Removed the logic that allowed `wires` to be passed as a positional
  argument in quantum operations. This allows us to raise more useful
  error messages for the user if incorrect syntax is used.
  [(#188)](https://github.com/XanaduAI/pennylane/pull/188)

* Adds support for multi-qubit expectation values of the `pennylane.Hermitian()`
  observable [(#192)](https://github.com/XanaduAI/pennylane/pull/192)

* Adds support for multi-qubit expectation values in `default.qubit`.
  [(#202)](https://github.com/XanaduAI/pennylane/pull/202)

* Organize templates into submodules [(#195)](https://github.com/XanaduAI/pennylane/pull/195).
  This included the following improvements:

  - Distinguish embedding templates from layer templates.

  - New random initialization functions supporting the templates available
    in the new submodule `pennylane.init`.

  - Added a random circuit template (`RandomLayers()`), in which rotations and 2-qubit gates are randomly
    distributed over the wires

  - Add various embedding strategies

<h3>Breaking changes</h3>

* The `Device` methods `expectations`, `pre_expval`, and `post_expval` have been
  renamed to `observables`, `pre_measure`, and `post_measure` respectively.
  [(#232)](https://github.com/XanaduAI/pennylane/pull/232)

<h3>Improvements</h3>

* `default.qubit` plugin now uses `np.tensordot` when applying quantum operations
  and evaluating expectations, resulting in significant speedup
  [(#239)](https://github.com/XanaduAI/pennylane/pull/239),
  [(#241)](https://github.com/XanaduAI/pennylane/pull/241)

* PennyLane now allows division of quantum operation parameters by a constant
  [(#179)](https://github.com/XanaduAI/pennylane/pull/179)

* Portions of the test suite are in the process of being ported to pytest.
  Note: this is still a work in progress.

  Ported tests include:

  - `test_ops.py`
  - `test_about.py`
  - `test_classical_gradients.py`
  - `test_observables.py`
  - `test_measure.py`
  - `test_init.py`
  - `test_templates*.py`
  - `test_ops.py`
  - `test_variable.py`
  - `test_qnode.py` (partial)

<h3>Bug fixes</h3>

* Fixed a bug in `Device.supported`, which would incorrectly
  mark an operation as supported if it shared a name with an
  observable [(#203)](https://github.com/XanaduAI/pennylane/pull/203)

* Fixed a bug in `Operation.wires`, by explicitly casting the
  type of each wire to an integer [(#206)](https://github.com/XanaduAI/pennylane/pull/206)

* Removed code in PennyLane which configured the logger,
  as this would clash with users' configurations
  [(#208)](https://github.com/XanaduAI/pennylane/pull/208)

* Fixed a bug in `default.qubit`, in which `QubitStateVector` operations
  were accidentally being cast to `np.float` instead of `np.complex`.
  [(#211)](https://github.com/XanaduAI/pennylane/pull/211)


<h3>Contributors</h3>

This release contains contributions from:

Shahnawaz Ahmed, riveSunder, Aroosa Ijaz, Josh Izaac, Nathan Killoran, Maria Schuld.

# Release 0.3.1

<h3>Bug fixes</h3>

* Fixed a bug where the interfaces submodule was not correctly being packaged via setup.py

# Release 0.3.0

<h3>New features since last release</h3>

* PennyLane now includes a new `interfaces` submodule, which enables QNode integration with additional machine learning libraries.
* Adds support for an experimental PyTorch interface for QNodes
* Adds support for an experimental TensorFlow eager execution interface for QNodes
* Adds a PyTorch+GPU+QPU tutorial to the documentation
* Documentation now includes links and tutorials including the new [PennyLane-Forest](https://github.com/rigetti/pennylane-forest) plugin.

<h3>Improvements</h3>

* Printing a QNode object, via `print(qnode)` or in an interactive terminal, now displays more useful information regarding the QNode,
  including the device it runs on, the number of wires, it's interface, and the quantum function it uses:

  ```python
  >>> print(qnode)
  <QNode: device='default.qubit', func=circuit, wires=2, interface=PyTorch>
  ```

<h3>Contributors</h3>

This release contains contributions from:

Josh Izaac and Nathan Killoran.


# Release 0.2.0

<h3>New features since last release</h3>

* Added the `Identity` expectation value for both CV and qubit models [(#135)](https://github.com/XanaduAI/pennylane/pull/135)
* Added the `templates.py` submodule, containing some commonly used QML models to be used as ansatz in QNodes [(#133)](https://github.com/XanaduAI/pennylane/pull/133)
* Added the `qml.Interferometer` CV operation [(#152)](https://github.com/XanaduAI/pennylane/pull/152)
* Wires are now supported as free QNode parameters [(#151)](https://github.com/XanaduAI/pennylane/pull/151)
* Added ability to update stepsizes of the optimizers [(#159)](https://github.com/XanaduAI/pennylane/pull/159)

<h3>Improvements</h3>

* Removed use of hardcoded values in the optimizers, made them parameters (see [#131](https://github.com/XanaduAI/pennylane/pull/131) and [#132](https://github.com/XanaduAI/pennylane/pull/132))
* Created the new `PlaceholderExpectation`, to be used when both CV and qubit expval modules contain expectations with the same name
* Provide a way for plugins to view the operation queue _before_ applying operations. This allows for on-the-fly modifications of
  the queue, allowing hardware-based plugins to support the full range of qubit expectation values. [(#143)](https://github.com/XanaduAI/pennylane/pull/143)
* QNode return values now support _any_ form of sequence, such as lists, sets, etc. [(#144)](https://github.com/XanaduAI/pennylane/pull/144)
* CV analytic gradient calculation is now more robust, allowing for operations which may not themselves be differentiated, but have a
  well defined `_heisenberg_rep` method, and so may succeed operations that are analytically differentiable [(#152)](https://github.com/XanaduAI/pennylane/pull/152)

<h3>Bug fixes</h3>

* Fixed a bug where the variational classifier example was not batching when learning parity (see [#128](https://github.com/XanaduAI/pennylane/pull/128) and [#129](https://github.com/XanaduAI/pennylane/pull/129))
* Fixed an inconsistency where some initial state operations were documented as accepting complex parameters - all operations
  now accept real values [(#146)](https://github.com/XanaduAI/pennylane/pull/146)

<h3>Contributors</h3>

This release contains contributions from:

Christian Gogolin, Josh Izaac, Nathan Killoran, and Maria Schuld.


# Release 0.1.0

Initial public release.

<h3>Contributors</h3>
This release contains contributions from:

Ville Bergholm, Josh Izaac, Maria Schuld, Christian Gogolin, and Nathan Killoran.<|MERGE_RESOLUTION|>--- conflicted
+++ resolved
@@ -596,14 +596,9 @@
 
 This release contains contributions from (in alphabetical order):
 
-<<<<<<< HEAD
 Sahaj Dhamija, Olivia Di Matteo, Josh Izaac, Leonhard Kunczik, Christina Lee, Romain Moyard,
-Ashish Panigrahi, Maria Schuld, Jay Soni, Antal Száva, David Wierichs
-=======
-Olivia Di Matteo, Josh Izaac, Leonhard Kunczik, Christina Lee, Romain Moyard,
 Arshpreet Singh Khangura, Ashish Panigrahi,
 Maria Schuld, Jay Soni, Antal Száva, David Wierichs.
->>>>>>> ef494a4c
 
 
 # Release 0.16.0 (current release)
